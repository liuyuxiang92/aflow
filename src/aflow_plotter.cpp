// ***************************************************************************
// *                                                                         *
// *           Aflow STEFANO CURTAROLO - Duke University 2003-2020           *
// *            Aflow MARCO ESTERS - Duke University 2019-2020               *
// *                                                                         *
// ***************************************************************************
// 
// A namespace for functions to plot electronic structures, phonon properties,
// and physical properties from AFLOW calculations. The default plotting
// engine is gnuplot with the epslatex terminal.
//
// Each plot type such as a DOS plot has a main function that takes the plot
// options and a stringstringstream to output the plots into the desired
// format (e.g. a gnuplot script). Each format should have its own wrapper
// function (only overload when using gnuplot as the output format).
// 
// Plot options should be handled with xoptions only to allow for as much
// flexibility and customizability as possible.

#include "aflow.h"

using std::deque;
using std::string;
using std::stringstream;
using std::vector;
using aurostd::xoption;

#define _DEBUG_PLOTTER_ false  //CO20190116

static const string BANDDOS_SIZE = "8, 4.5";

static const string POCC_TAG=":POCC_";
static const string ARUN_TAG=":ARUN.";
static const string POCC_ARUN_TAG=ARUN_TAG+"POCC_";

//////////////////////////////////////////////////////////////////////////////
//                                                                          //
//                              PLOT FUNCTIONS                              //
//                                                                          //
//////////////////////////////////////////////////////////////////////////////

namespace plotter {

  // Plot options ------------------------------------------------------------

  //getPlotOptions////////////////////////////////////////////////////////////
  // Sets plot options for all plots based on command line arguments.
  xoption getPlotOptions(const aurostd::xoption& xopt, const string& key, bool datasets) {
    xoption plotoptions;

    // Get options
    vector<string> tokens;
    string scheme = xopt.getattachedscheme(key);
    uint ntokens = aurostd::string2tokens(scheme, tokens, ",", true); // Keep empty arguments

    if (ntokens >= 1) {
      if (tokens[0][tokens[0].size() - 1] != '/') tokens[0] += '/';
      plotoptions.push_attached("DIRECTORY", tokens[0]);
    }

    plotoptions.flag("DATATYPE",xopt.flag("ATOMS")); //CO20191010 - which table to look at, "atoms-projected" by default
    plotoptions.flag("PLOT_ALL_ATOMS",xopt.flag("PLOT_ALL_ATOMS")); //CO20191010

    // Need to shift options if partial DOS are plotted
    uint shift = 0;
    if (datasets) { // DATASET = -1: all data sets
      if ((ntokens >= 2) && !tokens[1].empty()) {
        plotoptions.push_attached("DATASET", tokens[1]);
      } else {
        plotoptions.push_attached("DATASET", "-1");
      }
      shift = 1;
    } else {  // DATASET = 0: no data set specified 
      plotoptions.push_attached("DATASET", "0");
    }
    if (ntokens >= 2 + shift) plotoptions.push_attached("XMIN", tokens[1 + shift]);
    if (ntokens >= 3 + shift) plotoptions.push_attached("XMAX", tokens[2 + shift]);
    if (ntokens >= 4 + shift) plotoptions.push_attached("YSCALE", tokens[3 + shift]);

    // Get title if present
    scheme = xopt.getattachedscheme("PLOTTER::TITLE");
    if (!scheme.empty()) plotoptions.push_attached("TITLE", scheme);

    // Get image format
    scheme = xopt.getattachedscheme("PLOTTER::PRINT");
    if (!scheme.empty()) plotoptions.push_attached("IMAGE_FORMAT", aurostd::tolower(scheme));

    // Set standard background color
    plotoptions.push_attached("BACKGROUND_COLOR", "#FFFFFF");

    // Set standard grid options
    plotoptions.push_attached("GRID_COLOR", "#808080");
    plotoptions.push_attached("GRID_WIDTH", "1");
    plotoptions.push_attached("GRID_LINE_TYPE", "0");

    // Set standard size
    plotoptions.push_attached("PLOT_SIZE", "5.333, 3");

    plotoptions.flag("NOWATERMARK", xopt.flag("PLOTTER::NOWATERMARK"));
    return plotoptions;
  }

  // Electronic structure plots ----------------------------------------------

  //getPlotOptionsEStructure//////////////////////////////////////////////////
  // Sets the plot options that are specific to electronic structure plots.
  xoption getPlotOptionsEStructure(const aurostd::xoption& xopt, const string& key, bool datasets) {
    xoption plotoptions = getPlotOptions(xopt, key, datasets);

    // Projection
    string scheme = xopt.getattachedscheme("PLOTTER::PROJECTION");
    if (scheme.empty()) {
      plotoptions.push_attached("PROJECTION", "ORBITALS");
    } else {
      plotoptions.push_attached("PROJECTION", aurostd::toupper(scheme));
    }

    // No border
    plotoptions.flag("NOBORDER", true);

    // Set to true to not set Efermi to zero
    plotoptions.flag("NOSHIFT", xopt.flag("PLOTTER::NOSHIFT"));

    // Set gray background
    plotoptions.pop_attached("BACKGROUND_COLOR");
    plotoptions.push_attached("BACKGROUND_COLOR", "#E4E4E4");

    // Change grid options
    plotoptions.pop_attached("GRID_COLOR");
    plotoptions.push_attached("GRID_COLOR", "#FFFFFF");
    plotoptions.pop_attached("GRID_WIDTH");
    plotoptions.push_attached("GRID_WIDTH", "2");
    plotoptions.pop_attached("GRID_LINE_TYPE");
    plotoptions.push_attached("GRID_LINE_TYPE", "1");

    return plotoptions;
  }

  //getPlotOptionsPhonons/////////////////////////////////////////////////////
  // Sets the plot options that are specific to phonon dispersions and DOS.
  xoption getPlotOptionsPhonons(const aurostd::xoption& xopt, const string& key) {
    xoption plotoptions = getPlotOptionsEStructure(xopt, key);
    string scheme = xopt.getattachedscheme("PLOTTER::UNIT");
    if (scheme.empty()) {
      plotoptions.push_attached("UNIT", "THZ");
    } else {
      plotoptions.push_attached("UNIT", aurostd::toupper(scheme));
    }
    // There is no Fermi level for phonons, so do not shift
    plotoptions.flag("NOSHIFT", true);

    // Orbital-projections do not exist for phonons
    scheme = plotoptions.getattachedscheme("PROJECTION");
    if ((scheme == "ORBITALS") || (scheme == "LM")) {
      plotoptions.pop_attached("PROJECTION");
      plotoptions.push_attached("PROJECTION", "NONE");
    }
    return plotoptions;
  }

  // Plot functions ----------------------------------------------------------

  //generateHeader////////////////////////////////////////////////////////////
  // Creates the header in the desired output format.
  void generateHeader(stringstream& out, const aurostd::xoption& plotoptions, bool multiplot) {
    string plottitle = plotoptions.getattachedscheme("PLOT_TITLE");
    string outformat = plotoptions.getattachedscheme("OUTPUT_FORMAT");
    if (outformat == "GNUPLOT") {
      out << "# Generated by AFLOW" << std::endl;
      out << "set terminal epslatex standalone color"
        << " size " << plotoptions.getattachedscheme("PLOT_SIZE") << " linewidth 2" << std::endl;
      out << "set output " << "'" << plotoptions.getattachedscheme("FILE_NAME_LATEX") << ".tex'" << std::endl;
      if (!plottitle.empty())
        out << "set " << (multiplot?"multiplot ":"")
          << "title '" << plottitle << "' offset 0, -0.5" << std::endl;
      if (plotoptions.flag("NOBORDER")) out << "unset border" << std::endl;
      out << "set object 1 rectangle from graph 0,0 to graph 1,1 fc"
        << " rgb '" << plotoptions.getattachedscheme("BACKGROUND_COLOR") << "' behind fs noborder" << std::endl;
      out << "set grid back lt " << plotoptions.getattachedscheme("GRID_LINE_TYPE")
        << " lc rgb '" << plotoptions.getattachedscheme("GRID_COLOR") << "'"
        << " lw " << plotoptions.getattachedscheme("GRID_WIDTH") << std::endl;
      if (!plotoptions.flag("NOWATERMARK")) {
        out << "set label right '"
          << (plotoptions.flag("BANDDOS")?"":"\\scriptsize") << " "
          << AFLOWLIB_CONSORTIUM_STRING << "' at screen 0.98, 0.025" << std::endl;
      }
      out << std::endl;
    }
  }

  //savePlotGNUPLOT///////////////////////////////////////////////////////////
  // Executes the gnuplot script and converts into the desired image format.
  void savePlotGNUPLOT(const xoption& plotoptions, const stringstream& gpfile) {
    bool LDEBUG=(FALSE || _DEBUG_PLOTTER_ || XHOST.DEBUG); 
    string soliloquy="plotter::savePlotGNUPLOT():";
    //ME20200327 - Check that all required binaries are available
    // Check that gnuplot is version 5+
    if (XHOST.is_command("gnuplot")) {
      string versionstring = aurostd::execute2string(XHOST.command("gnuplot") + " --version");
      vector<string> tokens;
      aurostd::string2tokens(versionstring, tokens, " ");
      double version = aurostd::string2utype<double>(tokens[1]);
      if (version < 5.0) {
        string message = "Gnuplot needs to be version 5 or newer (found " + tokens[1] + ").";
        throw aurostd::xerror(_AFLOW_FILE_NAME_, soliloquy, message, _RUNTIME_ERROR_);
      }
    }
    string binaries = "gnuplot,pdflatex,repstopdf,convert";
    vector<string> missing_binaries, required_binaries;
    aurostd::string2tokens(binaries, required_binaries, ",");
    for (uint i = 0; i < required_binaries.size(); i++) {
      if (!XHOST.is_command(required_binaries[i])) missing_binaries.push_back(required_binaries[i]);
    }

    if (missing_binaries.size() == 0) {
      string directory = plotoptions.getattachedscheme("DIRECTORY");
      if(directory.empty()){directory=aurostd::getPWD();}  //[CO20191112 - OBSOLETE]aurostd::execute2string("pwd")//CO20191004
      if(LDEBUG){cerr << soliloquy << " directory=" << directory << endl;}
      string filename = plotoptions.getattachedscheme("FILE_NAME");
      if(LDEBUG){cerr << soliloquy << " filename=" << filename << endl;}
      string filename_latex = plotoptions.getattachedscheme("FILE_NAME_LATEX");
      // PDF is default since we use pdflatex to compile
      string format = plotoptions.getattachedscheme("IMAGE_FORMAT");
      if (format.empty()) format = "pdf";
      string current_dir = aurostd::getPWD();  //[CO20191112 - OBSOLETE]aurostd::execute2string("pwd")
      // Create temp directory
      string tmp = aurostd::TmpDirectoryCreate("plotLATEX") + "/";
      chdir(tmp.c_str());
      // Execute gnuplot and pdflatex
      aurostd::stringstream2file(gpfile, filename + ".plt");
      aurostd::execute(XHOST.command("gnuplot") + " " + filename + ".plt");
      aurostd::execute(XHOST.command("pdflatex") + " -interaction=nonstopmode -halt-on-error " + filename_latex + ".tex 2>&1 > /dev/null");
      // Convert to the desired format if not pdf
      if (format != "pdf") {
        aurostd::execute(XHOST.command("convert") + " -quiet -density 300 -background white " + filename_latex + ".pdf " + filename_latex  + "." + format);
      }
      chdir(current_dir.c_str());
      aurostd::CopyFile(tmp + filename_latex + "." + format, directory + "/" + filename + "." + format);
      if(LDEBUG){cerr << soliloquy << " moving file to: " << directory + "/" + filename + "." + format << endl;}
      // Keep gnuplot file if aflow was called with --keep=gpl
      if (XHOST.vflag_control.flag("KEEP::GPL")) {
        aurostd::CopyFile(tmp + filename + ".plt", directory);
      }
      // Clean up
      aurostd::RemoveDirectory(tmp);
      if (!aurostd::FileExist(directory + "/" + filename + "." + format)) {
        string function = "plotter::savePlotGNUPLOT():";
        string message = "Error while generating plot.";
        throw aurostd::xerror(_AFLOW_FILE_NAME_,function, message, _RUNTIME_ERROR_);
      }
    } else {
      string message = "The following binaries are missing: " + aurostd::joinWDelimiter(missing_binaries, " ") + ".";
      throw aurostd::xerror(_AFLOW_FILE_NAME_, soliloquy, message, _RUNTIME_ERROR_);
    }
  }

  //setFileName///////////////////////////////////////////////////////////////
  // Sets the file name of the final plot. FILE_NAME_LATEX is the name of the
  // tex file that is generated by gnuplot, which has different limitations
  // than the output image.
  void setFileName(xoption& plotoptions, string filename) {
    bool LDEBUG=(FALSE || _DEBUG_PLOTTER_ || XHOST.DEBUG);
    string soliloquy="plotter::setFileName():";
    if(LDEBUG){cerr << soliloquy << " filename_in=" << filename << endl;}
    if (filename.empty()) {
      string default_title = plotoptions.getattachedscheme("DEFAULT_TITLE");
      if(LDEBUG){cerr << soliloquy << " default_title=" << default_title << endl;}
      //ME20200228 - Remove ANRL parameters
      string::size_type t = default_title.find(":ANRL=");
      if (t != string::npos) {
        default_title = default_title.substr(0, t);
        if(LDEBUG){std::cerr << soliloquy << " default_title (post ANRL)=" << default_title << std::endl;}
      }
      filename = default_title;
      // Get filename
      string ext = plotoptions.getattachedscheme("EXTENSION");
      if (!ext.empty()) {
        if (filename.empty()) filename = ext;
        else filename += "_" + ext;
      }
      filename = aurostd::StringSubst(filename, " ", "_");
      string set = plotoptions.getattachedscheme("DATASET");
      if (aurostd::string2utype<int>(set) > 0) {
        filename += "_" + plotoptions.getattachedscheme("DATALABEL");
        filename += "_" + set;
      }
    }
    plotoptions.push_attached("FILE_NAME", filename);
    // The .tex file created by gnuplot cannot have . or includegraphics will break
    plotoptions.push_attached("FILE_NAME_LATEX", aurostd::StringSubst(filename, ".", "_"));
    if(LDEBUG){
      cerr << soliloquy << " filename=" << plotoptions.getattachedscheme("FILE_NAME") << endl;
      cerr << soliloquy << " filename_latex=" << plotoptions.getattachedscheme("FILE_NAME_LATEX") << endl;
    }
  }

  //setTitle//////////////////////////////////////////////////////////////////
  // Sets the plot title.
  void setTitle(xoption& plotoptions,ostream& oss) {ofstream FileMESSAGE;return setTitle(plotoptions,FileMESSAGE,oss);} //CO20200404
  void setTitle(xoption& plotoptions,ofstream& FileMESSAGE,ostream& oss) { //CO20200404
    string title = plotoptions.getattachedscheme("TITLE");
    // Format title
    if (title.empty()) title = formatDefaultPlotTitle(plotoptions,FileMESSAGE,oss);
    plotoptions.push_attached("PLOT_TITLE", title);
  }

  //formatDefaultPlotTitle////////////////////////////////////////////////////
  // Checks if the default title is in a known AFLOW format and formats it
  // appropriately.
  string formatDefaultPlotTitle(const xoption& plotoptions,ostream& oss) {ofstream FileMESSAGE;return formatDefaultPlotTitle(plotoptions,FileMESSAGE,oss);} //CO20200404
  string formatDefaultPlotTitle(const xoption& plotoptions,ofstream& FileMESSAGE,ostream& oss) { //CO20200404
    bool LDEBUG=(FALSE || _DEBUG_PLOTTER_ || XHOST.DEBUG);
    string soliloquy="plotter::formatDefaultPlotTitle():";
    string default_title = plotoptions.getattachedscheme("DEFAULT_TITLE");
    if(LDEBUG){cerr << soliloquy << " default_title=" << default_title << endl;}
    if (default_title.empty()) return default_title;
    string title;
    if (aurostd::substring2bool(default_title, "_ICSD_")) {  // Check if AFLOW ICSD format
      vector<string> tokens;
      aurostd::string2tokens(default_title, tokens, "_");
      if (tokens.size() == 3) {
        title = pflow::prettyPrintCompound(tokens[0], no_vrt, true, latex_ft) + " (ICSD \\#" + tokens[2];  //_none_ //_latex_ //CO20190629
        string lattice = plotoptions.getattachedscheme("LATTICE");
        if (lattice.empty()) title += ")";
        else title += ", " + lattice + ")";
      } else { // Title not in ICSD format
        return aurostd::fixStringLatex(default_title, false, false);
      }
    } else if (aurostd::substring2bool(default_title, POCC_TAG)) {  // Check if in POCC format
      if(LDEBUG){cerr << soliloquy << " found POCC" << endl;}
      title = formatDefaultTitlePOCC(plotoptions,FileMESSAGE,oss); //CO20200404
    } else if (aurostd::substring2bool(default_title, ".")) {  // Check if AFLOW prototype format
      vector<string> tokens;
      aurostd::string2tokens(default_title, tokens, ".");
      //ME20200228 - title may contain ANRL parameters
      if ((tokens.size() > 2) && aurostd::substring2bool(tokens[2], "ANRL")) {
        string::size_type t = tokens[2].find_first_of(":");
        if (t != string::npos) {
          tokens[2] = tokens[2].substr(0, t);
          tokens.erase(tokens.begin() + 3, tokens.end());
        }
      }
      if ((tokens.size() == 2) || (tokens.size() == 3)) {
        string proto = tokens[1];
        vector<string> protos;
        aflowlib::GetAllPrototypeLabels(protos, "anrl");
        if (aurostd::WithinList(protos, proto)) {
          if (tokens.size() == 3) proto += "." + tokens[2];
          vector<string> elements = pflow::stringElements2VectorElements(tokens[0]);
          vector<double> composition = getCompositionFromANRLPrototype(proto);
          proto = aurostd::fixStringLatex(proto, false, false); // Prevent LaTeX errors
          title = pflow::prettyPrintCompound(elements, composition, no_vrt, true, latex_ft) + " (" + proto;  //_none_ //_latex_ //CO20190629
        } else {
          if (tokens.size() == 3) proto += "." + tokens[2];
          vector<string> comp;
          protos.clear();
          aflowlib::GetAllPrototypeLabels(protos, comp, "htqc");
          int index;
          if (aurostd::WithinList(protos, proto, index)) {
            proto = aurostd::fixStringLatex(proto, false, false); // Prevent LaTeX errors
            vector<string> elements = pflow::stringElements2VectorElements(tokens[0]);
            vector<double> composition = getCompositionFromHTQCPrototype(proto, comp[index]);
            title = pflow::prettyPrintCompound(elements, composition, no_vrt, true, latex_ft) + " (" + proto;  //_none_ //_latex_   //CO20190629
          } else {  // Title not in prototype format
            return aurostd::fixStringLatex(default_title, false, false);
          }
        }
      } else {
        return aurostd::fixStringLatex(default_title, false, false); //CO20191110
      }
      string lattice = plotoptions.getattachedscheme("LATTICE");
      if (lattice.empty()) title += ")";
      else title += ", " + lattice + ")";
    } else {  // Not an AFLOW-formatted default
      return aurostd::fixStringLatex(default_title, false, false);
    }
    if(LDEBUG){cerr << soliloquy << " title=" << title << endl;}
    // Code only gets here if the title is AFLOW-formatted
    string set = plotoptions.getattachedscheme("DATASET");
    if (aurostd::string2utype<int>(set) > 0) {
      title += " " + aurostd::fixStringLatex(plotoptions.getattachedscheme("SETLABEL"),false,false); //CO20191110
      title += " " + aurostd::fixStringLatex(plotoptions.getattachedscheme("DATALABEL"),false,false);  //CO20191110
      title += " (" + set + ")";
    }
    return title;
  }

  //getCompositionFromHTQCPrototype///////////////////////////////////////////
  // Gets the composition from an HTQC prototype string. The composition
  // string must be retrieved beforehand.
  vector<double> getCompositionFromHTQCPrototype(const string& htqc_prototype,
      const string& composition) {
    string anrl_prototype = composition + "_";
    // Composition already has the correct sequence, so keeping the explicit
    // sequence designator will confuse getCompositonFromANRLPrototype
    string::size_type t = htqc_prototype.find(".");
    anrl_prototype += htqc_prototype.substr(0, t);
    return getCompositionFromANRLPrototype(anrl_prototype);
  }

  //getCompositionFromANRLPrototype///////////////////////////////////////////
  // Gets the composition from an ANRL prototype string.
  vector<double> getCompositionFromANRLPrototype(const string& prototype) {
    // Determine element sequence
    // If there is a . in the prototype string, the element sequence is given explicitly
    string seq;
    string::size_type t = prototype.find(".");
    if (t != string::npos) seq = prototype.substr(t + 1, string::npos);
    t = prototype.find("_");
    string compound = prototype.substr(0, t);
    // If not explicitly given, determine element sequence from the prototype name
    if (seq.empty()) {
      for (uint i = 0; i < compound.size(); i++) {
        if (isalpha(compound[i])) seq += compound[i];
      }
    }
    vector<int> sequence(seq.size());
    for (uint i = 0; i < seq.size(); i++) {
      sequence[i] = (int) seq[i] - 65;
    }

    // Now determine the composition
    vector<double> comp;
    pflow::stringElements2VectorElements(compound, comp);

    // Finally, sort to match sequence
    vector<double> composition(comp.size());
    for (uint i = 0; i < composition.size(); i++) {
      composition[i] = comp[sequence[i]];
    }
    return composition;
  }

  //formatDefaultTitlePOCC//////////////////////////////////////////////////////
  // Converts a POCC-formatted title into a plot title. It currently only works
  // if the POCC string consists only of P-designations.
  string formatDefaultTitlePOCC(const xoption& plotoptions,ostream& oss) {ofstream FileMESSAGE;return formatDefaultTitlePOCC(plotoptions,FileMESSAGE,oss);} //CO20191110  //CO20200404
  string formatDefaultTitlePOCC(const xoption& plotoptions,ofstream& FileMESSAGE,ostream& oss) {return formatDefaultTitlePOCC_20191004(plotoptions,FileMESSAGE,oss);} //CO20191110  //CO20200404
  string formatDefaultTitlePOCC_20191004(const xoption& plotoptions,ostream& oss) {ofstream FileMESSAGE;return formatDefaultTitlePOCC_20191004(plotoptions,FileMESSAGE,oss);}  //CO version //CO20191110  //CO20200404
  string formatDefaultTitlePOCC_20191004(const xoption& plotoptions,ofstream& FileMESSAGE,ostream& oss) {  //CO version //CO20191110  //CO20200404
    bool LDEBUG=(FALSE || _DEBUG_PLOTTER_ || XHOST.DEBUG);
    string soliloquy="plotter::formatDefaultTitlePOCC():";
    stringstream message;
    string default_title = plotoptions.getattachedscheme("DEFAULT_TITLE");
    if(LDEBUG){cerr << soliloquy << " default_title=" << default_title << endl;}
    //example: Cs_svEuIPb_d:PAW_PBE.AB3C_cP5_221_a_c_b:POCC_S0-1xA_S1-1xC_S2-0.5xB-0.5xD
    //ARUN example: Cs_afEuIPb_d:PAW_PBE.AB3C_cP5_221_a_c_b:POCC_S0-1xA_S1-1xC_S2-0.5xB-0.5xD:ARUN.POCC_1_H0C0
    //convert to: --proto=AB3C_cP5_221_a_c_b:Cs_sv:Eu:I:Pb_d --pocc_params=S0-1xA_S1-1xC_S2-0.5xB-0.5xD
    //arun stuff separate

    if(!aurostd::substring2bool(default_title,POCC_TAG)){  //use generic
      message << "No POCC_TAG found [" << POCC_TAG << "], using generic SYSTEM name as title";pflow::logger(_AFLOW_FILE_NAME_, soliloquy, message, FileMESSAGE, oss, _LOGGER_WARNING_); //CO20200404
      return aurostd::fixStringLatex(default_title, false, false);
    }
    //Get all the pieces of the default title
    string::size_type t = default_title.find(POCC_TAG);
    string elements_prototype_str = default_title.substr(0, t);  //contains elements and prototype
    string pocc_params_arun_str = default_title.substr(t + POCC_TAG.length(), string::npos);  //pocc_params and ARUN(?)
    if(LDEBUG){
      cerr << soliloquy << " elements_prototype_str=" << elements_prototype_str << endl;
      cerr << soliloquy << " pocc_params_arun_str=" << pocc_params_arun_str << endl;
    }
    //parse elements_prototype_str by "."
    //PROBLEM: "." can exist in pp_string (not really important for standard PP, but it exists), as well
    //as proto: .ABC...
    //we will go in loop over "." parses until we get a structure!
    t=elements_prototype_str.find('.');
    string pps="";
    string proto="";
    vector<string> velements;
    string pocc_params="";
    string arun="";
    string::size_type c;
    xstructure xstr;
    while(t!=string::npos && (t+1)<elements_prototype_str.length()){
      pps=elements_prototype_str.substr(0,t);
      proto=elements_prototype_str.substr(t+1,string::npos);
      if(LDEBUG){
        cerr << soliloquy << " pps=" << pps << endl;
        cerr << soliloquy << " proto=" << proto << endl;
      }

      velements=pflow::stringElements2VectorElements(pps,true,false,pp_string,true);  //clean, no sort_elements, pseudopotential string, keep_pp
      if(LDEBUG){cerr << soliloquy << " velements=" << aurostd::joinWDelimiter(velements,",") << endl;}

      pocc_params=pocc_params_arun_str;
      c=pocc_params_arun_str.find(POCC_ARUN_TAG);
      if(c!=string::npos && (c+1)<pocc_params_arun_str.length()){
        pocc_params=pocc_params_arun_str.substr(0,c);
        arun=pocc_params_arun_str.substr(c+1,string::npos);
      }
      if(LDEBUG){
        cerr << soliloquy << " pocc_params=" << pocc_params << endl;
        cerr << soliloquy << " arun=" << arun << endl;
      }

      aurostd::xoption proto_flags;
      proto_flags.push_attached("PROTO",proto + ":" + aurostd::joinWDelimiter(velements,":"));
      proto_flags.push_attached("POCC_PARAMS",pocc_params);
      if(LDEBUG){
        cerr << soliloquy << " proto_flags.getattachedscheme(\"PROTO\")=" << proto_flags.getattachedscheme("PROTO") << endl;
        cerr << soliloquy << " proto_flags.getattachedscheme(\"POCC_PARAMS\")=" << proto_flags.getattachedscheme("POCC_PARAMS") << endl;
      }

      try{
        xstr=pflow::PROTO_LIBRARIES(proto_flags);
        break;
      }
      catch(aurostd::xerror& excpt){
        xstr.clear(); //DX20191220 - uppercase to lowercase clear
        t=elements_prototype_str.find('.',t+1);
        continue;
      }
    }

    if(xstr.atoms.size()==0){  //use generic
      message << "Cannot extract identifiable prototype from SYSTEM [" << default_title << "], using generic SYSTEM name as title";pflow::logger(_AFLOW_FILE_NAME_, soliloquy, message, FileMESSAGE, oss, _LOGGER_WARNING_);  //CO20200404
      return aurostd::fixStringLatex(default_title, false, false);
    }

    if(LDEBUG){cerr << soliloquy << " xstr_found: " << endl;cerr << xstr << endl;}

    if(xstr.species.size()!=xstr.comp_each_type.size()){ //use generic
      message << "Cannot extract composition from prototype [" << proto << "], using generic SYSTEM name as title";pflow::logger(_AFLOW_FILE_NAME_, soliloquy, message, FileMESSAGE, oss, _LOGGER_WARNING_);  //CO20200404
      return aurostd::fixStringLatex(default_title, false, false);
    }

    string new_title="";
    string clean_specie="";
    int comp_prec=(int)ceil(log10(1.0/xstr.partial_occupation_stoich_tol));  //ceil ensures we round up above 1 //CO20181226
    for(uint ispecies=0;ispecies<xstr.species.size();ispecies++){
      clean_specie=KBIN::VASP_PseudoPotential_CleanName(xstr.species[ispecies]);
      if(LDEBUG){cerr << soliloquy << " species[ispecies=" << ispecies << "]=" << clean_specie << endl;}
      new_title+=aurostd::fixStringLatex(clean_specie,false,false);
      new_title+=(aurostd::isequal(xstr.comp_each_type[ispecies],1.0,xstr.partial_occupation_stoich_tol) ? "" : "$_{"+aurostd::utype2string(xstr.comp_each_type[ispecies],comp_prec)+"}$");
    }
    new_title+=" ("+aurostd::fixStringLatex(proto,false,false);

    if(!arun.empty()){
      vector<string> tokens;
      aurostd::string2tokens(arun,tokens,"_");
      string pocc_hash="";
      if(tokens.size()>1){pocc_hash=tokens.back();}
      if(!pocc_hash.empty()){new_title+=":"+aurostd::fixStringLatex(pocc_hash,false,false);}
    }

    new_title+=")";

    if(LDEBUG){cerr << soliloquy << " new_title=" << new_title << endl;}

    return new_title; //aurostd::fixStringLatex(new_title, false, false);  //substs $ for \\$
  }
  string formatDefaultTitlePOCC_20190101(const xoption& plotoptions) {  //ME version
    bool LDEBUG=(FALSE || _DEBUG_PLOTTER_ || XHOST.DEBUG);
    string soliloquy="plotter::formatDefaultTitlePOCC():";
    string default_title = plotoptions.getattachedscheme("DEFAULT_TITLE");
    //Get all the pieces of the default title
    string::size_type t = default_title.find(":POCC");
    string proto = default_title.substr(0, t);  // Contains compound and prototype
    string pocc = default_title.substr(t + 5, string::npos);  // POCC string + ARUN
    if (LDEBUG) {
      std::cerr << "proto = " << proto << std::endl;
      std::cerr << "pocc = " << pocc << std::endl;
    }
    bool generic = false;
    // Need _S because S could theoretically also be a decorator
    if (aurostd::substring2bool(pocc, "_S")) generic = true;
    if(LDEBUG){cerr << soliloquy << " found _S tag = " << generic << endl;}
    pocc = pocc.substr(1, pocc.size());  // Remove the leading _

    // Get the HNF matrix string
    vector<string> tokens;
    string hnf = "";
    if (!generic && aurostd::substring2bool(pocc, ":")) {  // Is there an ARUN?
      t = pocc.find(":");
      hnf = pocc.substr(t + 1, string::npos);
      pocc = pocc.substr(0, t);  // Remove ARUN from pocc
      if(LDEBUG){cerr << soliloquy << " hnf=" << hnf << endl;}
      if (!hnf.empty()) {
        aurostd::string2tokens(hnf, tokens, "_");
        hnf = tokens.back();
      }
    }

    // Try to extract the composition from the POCC string and check whether
    // the string is incomplete. While the composition is only supported for
    // P-designations, the algorithm should still run to test for incomplete
    // strings.
    bool broken = false;
    vector<double> composition = getCompositionFromPoccString(pocc, broken);
    if(LDEBUG){  //CO20191110
      cerr << soliloquy << " broken=" << broken << endl;
      if(!broken){
        cerr << soliloquy << " composition=";
        for(uint i=0;i<composition.size();i++){
          cerr << composition[i] << (i==composition.size()-1?"":",");
        }
        cerr << endl;
      }
    }
    if (broken) {  // If broken, extract the POCC string from the POSCAR title
      try {
        stringstream ss;
        vector<string> vstr;
        string directory = plotoptions.getattachedscheme("DIRECTORY");
        string extension = plotoptions.getattachedscheme("EXTENSION");
        if (aurostd::substring2bool(extension, "phdisp") || (extension == "phdos")) {
          aurostd::efile2vectorstring("PHPOSCAR", vstr);
        } else {
          aurostd::efile2vectorstring(aflowlib::vaspfile2stringstream(directory, "POSCAR", ss), vstr);
        }
        // The POCC string is inside the first item
        t = vstr[0].find(" ");
        string poscartitle = vstr[0].substr(0, t);
        // Only take what is needed by the algorithm
        t = poscartitle.find(":POCC_");
        poscartitle = poscartitle.substr(t + 6, string::npos);
        t = poscartitle.find(":");
        poscartitle = poscartitle.substr(0, t);
        composition = getCompositionFromPoccString(poscartitle, broken);
      } catch (aurostd::xerror& excpt) {
        generic = true;
      }
    }

    // Separate elements and prototype
    string compound, el;
    t = proto.find(".");
    el = proto.substr(0, t);
    proto = proto.substr(t + 1, string::npos);
    if (!generic) {
      vector<string> elements = pflow::stringElements2VectorElements(el);
      if (elements.size() != composition.size()) {
        generic = true;
        broken = true;
      } else {
        compound = pflow::prettyPrintCompound(elements, composition, no_vrt, true, latex_ft);  //_none_ //_latex_ //CO20190629
      }
    }
    if (generic) {  // Broken or unsupported string, so use a very generic title
      return aurostd::fixStringLatex(default_title, false, false); //CO20191110
      //if (!broken) proto += ".POCC:" + pocc;  // Only add POCC string if not broken
    }
    proto = aurostd::fixStringLatex(proto, false, false);

    // Finish title
    string title = compound + " (" + proto;
    if (!hnf.empty()) title += ":" + hnf;
    string lattice = plotoptions.getattachedscheme("LATTICE");
    if (lattice.empty()) title += ")";
    else title += ", " + lattice + ")";
    return title;
  }

  //getCompositionFromPoccString//////////////////////////////////////////////
  // Returns a composition from a POCC string. It also tests whether the POCC
  // string is complete, which is not always the case due to VASP's character
  // limit for titles.
  vector<double> getCompositionFromPoccString(const string& pocc_string, bool& broken) {
    broken = false;
    double SITE_TOL = 0.001;
    // Get each site
    vector<string> tokens;
    aurostd::string2tokens(pocc_string, tokens, "_");
    // Get the composition of each individual site. Do not add yet - it needs
    // to be site-resolved for some checks to work.
    vector<vector<std::pair<int, double> > > sites(tokens.size());
    std::pair<int, double> s;
    vector<string> site;
    int max_index = 0;  // tracks how many decorators can be found in the string
    for (uint i = 0; i < tokens.size(); i++) {
      // Loop over all deocrations on the site
      aurostd::string2tokens(tokens[i], site, "-");
      if (site.size() == 1) { // There must be at least one site (first element is designator)
        broken = true;
        break;
      } else {
        for (uint j = 1; j < site.size(); j++) {
          string::size_type t;
          std::pair<string, string> str_cut;
          t = site[j].find("x");
          if (t != string::npos) {
            str_cut.first = site[j].substr(0, t);
            str_cut.second = site[j].substr(t + 1, string::npos);
          }
          // Format is e.g. Ax0.5, so there must be two elements
          if (str_cut.first.empty() || str_cut.second.empty()) {
            broken = true;
            break;
          } else {
            s.first = (int) str_cut.second[0] - 65;  // [0] is to convert to char
            s.second = aurostd::string2utype<double>(str_cut.first);
            sites[i].push_back(s);
            if (s.first > max_index) max_index = s.first;
          }
        }
      }
    }

    // Determine the composition and check for consistency: no element must
    // can a value of zero and all sites have to add to 1 within a tolerance
    double sum;
    vector<double> composition(max_index + 1);
    for (uint i = 0; i < sites.size(); i++) {
      sum = 0.0;
      for (uint j = 0; j < sites[i].size(); j++) {
        composition[sites[i][j].first] += sites[i][j].second;
        sum += sites[i][j].second;
      }
      if (std::abs(sum - 1.0) > SITE_TOL) broken = true;
    }
    if (!broken) {
      for (uint i = 0; i < composition.size(); i++) {
        if (composition[i] == 0.0) {
          broken = true;
          break;
        }
      }
    }

    return composition;
  }

} // namespace plotter

//////////////////////////////////////////////////////////////////////////////
//                                                                          //
//                           ELECTRONIC STRUCTURE                           //
//                                                                          //
//////////////////////////////////////////////////////////////////////////////

static const string EFERMI_COLOR = "#0000FF";
static const int ESTRUCTURE_NCOLORS = 11;
static const string ESTRUCTURE_COLORS[ESTRUCTURE_NCOLORS] = {
  "#000000",  // black
  "#4C72B0",  // blue
  "#55A868",  // green
  "#C44E52",  // red
  "#CCB974",  // yellow
  "#8172B2",  // purple
  "#64B5CD",  // light blue
  "#E08000",  // orange
  "#006060",  // blue-green
  "#A06000",  // brown
  "#BE80FF"   // light purple
};
static const string ISPIN_COLORS[2] = {"#000000", "#C44E52"};
static const string ORBITALS[4] = {"s", "p", "d", "f"};
static const string LM_ORBITALS[16] = {"s", "p_y", "p_z", "p_x",
  "d_{xy}", "d_{yz}", "d_{z^2}", "d_{xz}", "d_{x^2-y^2}",
  "f_{y(3x^2-y^2)}", "f_{xyz}", "f_{yz^2}", "f_{z^3}",
  "f_{xz^2}", "f_{z(x^2-y^2)}", "f_{x(x^2-3y^2)}"};

namespace plotter {

  // Plot functions -----------------------------------------------------------

  //PLOT_DOS//////////////////////////////////////////////////////////////////
  // PLots electronic densities of states.
  void PLOT_DOS(xoption& plotoptions,ostream& oss) {ofstream FileMESSAGE;return PLOT_DOS(plotoptions,FileMESSAGE,oss);} //CO20200404
  void PLOT_DOS(xoption& plotoptions,ofstream& FileMESSAGE,ostream& oss) {  //CO20200404
    // Set output format to gnuplot
    plotoptions.push_attached("OUTPUT_FORMAT", "GNUPLOT");

    stringstream out;
    PLOT_DOS(plotoptions, out,FileMESSAGE,oss);
    savePlotGNUPLOT(plotoptions, out);
  }

  void PLOT_DOS(xoption& plotoptions, const xDOSCAR& xdos,ostream& oss) {ofstream FileMESSAGE;return PLOT_DOS(plotoptions,xdos,FileMESSAGE,oss);} //CO20191110  //CO20200404
  void PLOT_DOS(xoption& plotoptions, const xDOSCAR& xdos,ofstream& FileMESSAGE,ostream& oss) { //CO20191110  //CO20200404
    plotoptions.push_attached("OUTPUT_FORMAT", "GNUPLOT");
    stringstream out;
    PLOT_DOS(plotoptions,out,xdos,FileMESSAGE,oss);
    savePlotGNUPLOT(plotoptions, out);
  }

  void PLOT_DOS(xoption& plotoptions, stringstream& out,ostream& oss) {ofstream FileMESSAGE;return PLOT_DOS(plotoptions,out,FileMESSAGE,oss);} //CO20191110 //CO20200404
  void PLOT_DOS(xoption& plotoptions, stringstream& out,ofstream& FileMESSAGE,ostream& oss) { //CO20191110  //CO20200404
    bool LDEBUG=(FALSE || _DEBUG_PLOTTER_ || XHOST.DEBUG);
    string soliloquy="plotter::PLOT_DOS():";

    // Read files
    string directory = plotoptions.getattachedscheme("DIRECTORY");
    xDOSCAR xdos;
    if(LDEBUG){cerr << soliloquy << " directory=" << directory << endl;}
    xdos.GetPropertiesFile(aflowlib::vaspfile2stringstream(directory, "DOSCAR"));
    PLOT_DOS(plotoptions, out, xdos,FileMESSAGE,oss);  //CO20200404
    savePlotGNUPLOT(plotoptions, out);
  }

  void patchDefaultTitleAFLOWIN(xoption& plotoptions) { //CO20191110
    bool LDEBUG=(FALSE || _DEBUG_PLOTTER_ || XHOST.DEBUG);
    string soliloquy="plotter::patchDefaultTitleAFLOWIN():"; //CO20200404

    const string& directory = plotoptions.getattachedscheme("DIRECTORY");
    if(LDEBUG){cerr << soliloquy << " directory=" << directory << endl;}
    string aflowin_path=directory+"/"+_AFLOWIN_;
    if(aurostd::FileExist(aflowin_path)){
      string aflowin="";
      aurostd::file2string(aflowin_path,aflowin);
      string SYSTEM=aurostd::RemoveWhiteSpaces(aurostd::substring2string(aflowin,"[AFLOW]SYSTEM=",FALSE));
      if(!SYSTEM.empty()){
        if(LDEBUG){cerr << soliloquy << " DEFAULT_TITLE(OLD)=" << plotoptions.getattachedscheme("DEFAULT_TITLE") << endl;}
        plotoptions.pop_attached("DEFAULT_TITLE");
        plotoptions.push_attached("DEFAULT_TITLE", SYSTEM);
        if(LDEBUG){cerr << soliloquy << " DEFAULT_TITLE(NEW)=" << plotoptions.getattachedscheme("DEFAULT_TITLE") << endl;}
      }
    }
  }

  void PLOT_DOS(xoption& plotoptions, stringstream& out, const xDOSCAR& xdos,ostream& oss) {ofstream FileMESSAGE;return PLOT_DOS(plotoptions,out,xdos,FileMESSAGE,oss);}  //CO20200404
  void PLOT_DOS(xoption& plotoptions, stringstream& out, const xDOSCAR& xdos,ofstream& FileMESSAGE,ostream& oss) {  //CO20200404
    bool LDEBUG=(FALSE || _DEBUG_PLOTTER_ || XHOST.DEBUG);
    string soliloquy="plotter::PLOT_DOS():";
    string extension=plotoptions.getattachedscheme("EXTENSION");
    if(extension.empty()) plotoptions.push_attached("EXTENSION", "dos");
    // Make sure the projections are consistent with the DOSCAR file
    if ((plotoptions.getattachedscheme("PROJECTION") == "LM") && !(xdos.lmResolved)) {
      std::cerr << "Found --projection=lm, but DOSCAR is not lm-resolved."
        << " Will choose --projection=orbitals instead." << std::endl;
      plotoptions.pop_attached("PROJECTION");
      plotoptions.push_attached("PROJECTION", "ORBITALS");
    }

    plotoptions.push_attached("DEFAULT_TITLE", xdos.title);
    patchDefaultTitleAFLOWIN(plotoptions);  //CO20191110 - ME, check out and let me know if we should apply everywhere
    setFileName(plotoptions);
    setTitle(plotoptions,FileMESSAGE,oss); //CO20200404

    plotoptions.flag("BANDDOS", false);
    // Set Fermi energy to zero
    if (plotoptions.flag("NOSHIFT")) {
      plotoptions.push_attached("EFERMI", aurostd::utype2string<double>(xdos.Efermi));
    } else {
      plotoptions.push_attached("EFERMI", "0.0");
    }

    if(LDEBUG){cerr << soliloquy << " EFERMI set" << endl;}

    // Get Emin and Emax
    setEMinMax(plotoptions, xdos.energy_min, xdos.energy_max);

    // Plot
    generateHeader(out, plotoptions, false);
    generateDosPlot(out, xdos, plotoptions,FileMESSAGE,oss);  //CO20200404
  }

<<<<<<< HEAD
  //PLOT_PDOS///////////////////////////////////////////////////////////////////
  // Plots projected density of states. If PDOS == -1, the projected DOS of all
  // atoms will be plotted into separate files.
  void PLOT_PDOS(xoption& plotoptions,ostream& oss) {ofstream FileMESSAGE;return PLOT_PDOS(plotoptions,FileMESSAGE,oss);} //CO20200404  //CO20200404
  void PLOT_PDOS(xoption& plotoptions,ofstream& FileMESSAGE,ostream& oss) { //CO20200404  //CO20200404
=======
  //PLOT_PDOS/////////////////////////////////////////////////////////////////
  // Plots projected density of states. If PDOS == -1, the projected DOS of
  // all atoms will be plotted into separate files.
  void PLOT_PDOS(xoption& plotoptions) {
>>>>>>> 68ff6162
    // Set output format to gnuplot
    plotoptions.push_attached("OUTPUT_FORMAT", "GNUPLOT");

    stringstream out;
    PLOT_PDOS(plotoptions, out,FileMESSAGE,oss);
  }

  void PLOT_PDOS(xoption& plotoptions, const xDOSCAR& xdos,ostream& oss) {ofstream FileMESSAGE;return PLOT_PDOS(plotoptions,xdos,FileMESSAGE,oss);}  //CO20191110  //CO20200404
  void PLOT_PDOS(xoption& plotoptions, const xDOSCAR& xdos,ofstream& FileMESSAGE,ostream& oss) {  //CO20191110  //CO20200404
    plotoptions.push_attached("OUTPUT_FORMAT", "GNUPLOT");
    stringstream out;
    PLOT_PDOS(plotoptions,out,xdos,FileMESSAGE,oss);
  }

  void PLOT_PDOS(xoption& plotoptions, stringstream& out,ostream& oss) {ofstream FileMESSAGE;return PLOT_PDOS(plotoptions,out,FileMESSAGE,oss);}  //CO20191110  //CO20200404
  void PLOT_PDOS(xoption& plotoptions, stringstream& out,ofstream& FileMESSAGE,ostream& oss) {  //CO20191110  //CO20200404
    // Read files
    string directory = plotoptions.getattachedscheme("DIRECTORY");
    xDOSCAR xdos;
    xdos.GetPropertiesFile(aflowlib::vaspfile2stringstream(directory, "DOSCAR"));
    PLOT_PDOS(plotoptions, out, xdos,FileMESSAGE,oss);
  }

  void PLOT_PDOS(xoption& plotoptions, stringstream& out, const xDOSCAR& xdos,ostream& oss) {ofstream FileMESSAGE;return PLOT_PDOS(plotoptions,out,xdos,FileMESSAGE,oss);} //CO20200404
  void PLOT_PDOS(xoption& plotoptions, stringstream& out, const xDOSCAR& xdos,ofstream& FileMESSAGE,ostream& oss) { //CO20200404
    string set = plotoptions.getattachedscheme("DATASET");
    string datatype=plotoptions.getattachedscheme("DATATYPE");  //CO20191010 - which table to look at, "atoms-projected" by default
    string outformat = plotoptions.getattachedscheme("OUTPUT_FORMAT");
    bool plot_all_atoms = plotoptions.flag("PLOT_ALL_ATOMS"); //CO20191010
    int pdos = -1;
    if (!set.empty()) pdos = aurostd::string2utype<int>(set);
    plotoptions.push_attached("SETLABEL", "PDOS");
    if (pdos == 0) {  // Plot total DOS
      PLOT_DOS(plotoptions,xdos,FileMESSAGE,oss);  //CO20200404
      if (outformat == "GNUPLOT") savePlotGNUPLOT(plotoptions, out);
    } else {
      xstructure xstr = getStructureWithNames(plotoptions,FileMESSAGE,xdos.carstring,oss); //getStructureWithNames(plotoptions);  //CO20191010 //CO20200404
      if(datatype=="SPECIES"){  //CO20191010 - plot "species-projected"
        if (pdos == -1) {  // Plot partial DOS of all species
          uint nspecies=xstr.num_each_type.size();
          for (uint isp = 0; isp < nspecies; isp++) {
            plotoptions.pop_attached("DATASET");
            plotoptions.pop_attached("DATALABEL");
            plotoptions.push_attached("DATASET", aurostd::utype2string<int>(isp + 1));
            plotoptions.push_attached("DATALABEL", xstr.species[isp]);
            PLOT_DOS(plotoptions, out, xdos,FileMESSAGE,oss);  //CO20200404
            if (outformat == "GNUPLOT") {
              savePlotGNUPLOT(plotoptions, out);
              out.str(string());
              out.clear();
            }
          }
        } else {
          plotoptions.push_attached("DATALABEL", xstr.species[pdos - 1]);
          PLOT_DOS(plotoptions, out, xdos,FileMESSAGE,oss);  //CO20200404
          if (outformat == "GNUPLOT") savePlotGNUPLOT(plotoptions, out);
        }
      }else{  //CO20191010 - plot "atoms-projected"
        if (pdos == -1) {  // Plot partial DOS of all inequivalent atoms
          uint natoms=0;
          if (plot_all_atoms) {natoms = xstr.atoms.size();} //CO20191010 
          else {
            pflow::PerformFullSymmetry(xstr);
            natoms = xstr.iatoms.size();
          }
          int iat=0;
          for (uint i = 0; i < natoms; i++) {
            iat=( plot_all_atoms ? i : xstr.iatoms[i][0] );
            xstr.atoms[iat].CleanName();
            plotoptions.pop_attached("DATASET");
            plotoptions.pop_attached("DATALABEL");
            plotoptions.push_attached("DATASET", aurostd::utype2string<int>(iat + 1));
            plotoptions.push_attached("DATALABEL", xstr.atoms[iat].cleanname);
            PLOT_DOS(plotoptions, out, xdos,FileMESSAGE,oss);  //CO20200404
            if (outformat == "GNUPLOT") {
              savePlotGNUPLOT(plotoptions, out);
              out.str(string());
              out.clear();
            }
          }
        } else {
          xstr.atoms[pdos - 1].CleanName();
          plotoptions.push_attached("DATALABEL", xstr.atoms[pdos - 1].cleanname);
          PLOT_DOS(plotoptions, out, xdos,FileMESSAGE,oss);  //CO20200404
          if (outformat == "GNUPLOT") savePlotGNUPLOT(plotoptions, out);
        }
      }
    }
  }

  //PLOT_BAND/////////////////////////////////////////////////////////////////
  // Plots band structures.
  void PLOT_BAND(xoption& plotoptions,ostream& oss) {ofstream FileMESSAGE;return PLOT_BAND(plotoptions,FileMESSAGE,oss);}  //CO20200404
  void PLOT_BAND(xoption& plotoptions,ofstream& FileMESSAGE,ostream& oss) {  //CO20200404
    // Set k-points format to LaTeX
    plotoptions.push_attached("KPOINT_FORMAT", "LATEX");
    // Set output format to gnuplot
    plotoptions.push_attached("OUTPUT_FORMAT", "GNUPLOT");

    stringstream out;
    PLOT_BAND(plotoptions, out,FileMESSAGE,oss);
    savePlotGNUPLOT(plotoptions, out);
  }

  void PLOT_BAND(xoption& plotoptions, stringstream& out,ostream& oss) {ofstream FileMESSAGE;return PLOT_BAND(plotoptions,out,FileMESSAGE,oss);}  //CO20200404
  void PLOT_BAND(xoption& plotoptions, stringstream& out,ofstream& FileMESSAGE,ostream& oss) {  //CO20200404
    plotoptions.push_attached("EXTENSION", "band");
    plotoptions.push_attached("OUTPUT_FORMAT", "GNUPLOT");
    // Read files
    string directory = plotoptions.getattachedscheme("DIRECTORY");
    xDOSCAR xdos;
    xdos.GetPropertiesFile(aflowlib::vaspfile2stringstream(directory, "DOSCAR"));
    xEIGENVAL xeigen;
    xeigen.GetPropertiesFile(aflowlib::vaspfile2stringstream(directory, "EIGENVAL"));
    xKPOINTS xkpts;
    xkpts.GetPropertiesFile(aflowlib::vaspfile2stringstream(directory, "KPOINTS"));
    std::stringstream poscar;
    aflowlib::vaspfile2stringstream(directory, "POSCAR", poscar);
    xstructure xstr(poscar);

    plotoptions.push_attached("DEFAULT_TITLE", xeigen.title);
    patchDefaultTitleAFLOWIN(plotoptions);  //ME20200217
    plotoptions.push_attached("LATTICE", getLatticeFromKpointsTitle(xkpts.title));
    setFileName(plotoptions);
    setTitle(plotoptions,FileMESSAGE,oss); //CO20200404

    plotoptions.flag("BANDDOS", false);
    // Set Fermi energy to zero
    if (plotoptions.flag("NOSHIFT")) {
      plotoptions.push_attached("EFERMI", aurostd::utype2string<double>(xdos.Efermi));
    } else {
      shiftEfermiToZero(xeigen, xdos.Efermi);
      plotoptions.push_attached("EFERMI", "0.0");
    }

    // Get Emin and Emax
    setEMinMax(plotoptions, xeigen.energy_min, xeigen.energy_max);

    // Plot
    generateHeader(out, plotoptions, false);
    generateBandPlot(out, xeigen, xkpts, xstr, plotoptions);
  }

  //PLOT_BANDDOS//////////////////////////////////////////////////////////////
  // Plots combined band structure + DOS plots.
  void PLOT_BANDDOS(xoption& plotoptions,ostream& oss) {ofstream FileMESSAGE;return PLOT_BANDDOS(plotoptions,FileMESSAGE,oss);} //CO20200404
  void PLOT_BANDDOS(xoption& plotoptions,ofstream& FileMESSAGE,ostream& oss) { //CO20200404
    // Set k-points format to LaTeX
    plotoptions.push_attached("KPOINT_FORMAT", "LATEX");
    // Set output format to gnuplot
    plotoptions.push_attached("OUTPUT_FORMAT", "GNUPLOT");

    stringstream out;
    PLOT_BANDDOS(plotoptions, out,FileMESSAGE,oss);  //CO20200404
    savePlotGNUPLOT(plotoptions, out);
  }

  void PLOT_BANDDOS(xoption& plotoptions, stringstream& out,ostream& oss) {ofstream FileMESSAGE;return PLOT_BANDDOS(plotoptions,out,FileMESSAGE,oss);}  //CO20200404
  void PLOT_BANDDOS(xoption& plotoptions, stringstream& out,ofstream& FileMESSAGE,ostream& oss) {  //CO20200404
    plotoptions.push_attached("EXTENSION", "banddos");
    // Increase plot size
    plotoptions.pop_attached("PLOT_SIZE");
    plotoptions.push_attached("PLOT_SIZE", BANDDOS_SIZE);

    // Read files
    string directory = plotoptions.getattachedscheme("DIRECTORY");
    xDOSCAR xdos;
    xdos.GetPropertiesFile(aflowlib::vaspfile2stringstream(directory, "DOSCAR"));
    xEIGENVAL xeigen;
    xeigen.GetPropertiesFile(aflowlib::vaspfile2stringstream(directory, "EIGENVAL"));
    xKPOINTS xkpts;
    xkpts.GetPropertiesFile(aflowlib::vaspfile2stringstream(directory, "KPOINTS"));
    std::stringstream poscar;
    aflowlib::vaspfile2stringstream(directory, "POSCAR", poscar);
    xstructure xstr(poscar);

    plotoptions.push_attached("DEFAULT_TITLE", xeigen.title);
    patchDefaultTitleAFLOWIN(plotoptions);  //ME20200217
    plotoptions.push_attached("LATTICE", getLatticeFromKpointsTitle(xkpts.title));
    setFileName(plotoptions);
    setTitle(plotoptions,FileMESSAGE,oss); //CO20200404

    plotoptions.flag("BANDDOS", true);
    // Set Fermi energy to zero
    if (plotoptions.flag("NOSHIFT")) {
      plotoptions.push_attached("EFERMI", aurostd::utype2string<double>(xdos.Efermi));
    } else {
      shiftEfermiToZero(xeigen, xdos.Efermi);
      plotoptions.push_attached("EFERMI", "0.0");
    }

    // Get Emin and Emax
    setEMinMax(plotoptions, xdos.energy_min, xdos.energy_max);

    // Plot
    generateHeader(out, plotoptions, true);
    generateBandPlot(out, xeigen, xkpts, xstr, plotoptions);
    generateDosPlot(out, xdos, plotoptions,FileMESSAGE,oss);  //CO20200404
  }

  // Helper functions --------------------------------------------------------

  //getStructureWithNames/////////////////////////////////////////////////////
  // Extracts the structure from VASP input files, including species names.
  xstructure getStructureWithNames(const xoption& plotoptions,const string& carstring,ostream& oss) {ofstream FileMESSAGE;return getStructureWithNames(plotoptions,FileMESSAGE,carstring,oss);} //CO20200404
  xstructure getStructureWithNames(const xoption& plotoptions,ofstream& FileMESSAGE,const string& carstring,ostream& oss) { //CO20200404
    bool LDEBUG=(FALSE || _DEBUG_PLOTTER_ || XHOST.DEBUG); 
    string soliloquy="plotter::getStructureWithNames():";
    string directory = plotoptions.getattachedscheme("DIRECTORY");
    string poscar_file = "POSCAR"; //CO20200404
    std::stringstream poscar;
    //if (plotoptions.getattachedscheme("EXTENSION") == "phdos")
    if (carstring == "PHON")
    { //CO20200106 - patching for auto-indenting
      poscar_file=DEFAULT_APL_PHPOSCAR_FILE; //CO20200404
      aurostd::efile2stringstream(directory+"/"+poscar_file, poscar);  //CO20200404
    } else {
      if(carstring == "POCC") { //CO20191110 //CO20200404
        //[do NOT load in PARTCAR, we need an example ARUN POSCAR, they all have the same num_each_type]aurostd::efile2stringstream(directory+"/PARTCAR", poscar);
        string arun="";
        arun = plotoptions.getattachedscheme("ARUN_DIRECTORY");  //relative path
        if(LDEBUG){cerr << soliloquy << " grabbing POSCAR from " << arun << endl;}
        directory+="/"+arun;
      }
      aflowlib::vaspfile2stringstream(directory + "", poscar_file, poscar);  //CO20200404
    }
    
    xstructure xstr(poscar);
    if (xstr.is_vasp4_poscar_format) {  //PARTCAR has species and it is NOT vasp4 format  //CO20191110
      // No special case for phonons needed because PHPOSCAR is always in VASP5 format
      vector<string> atom_names = KBIN::ExtractAtomicSpecies(directory);
      bool not_all_names_given=atom_names.empty(); //CO20200404
      for (uint i = 0; i < atom_names.size() && not_all_names_given==false; i++) { //CO20200404
        if(atom_names[i].empty()){not_all_names_given=true;}
      }
      if(not_all_names_given){ //CO20200404
        stringstream message;
        message << "Species CANNOT be extracted from dir=" << directory << ", no labels can be supplied";pflow::logger(_AFLOW_FILE_NAME_, soliloquy, message, FileMESSAGE, oss, _LOGGER_WARNING_);  //CO20200404
      }else{ //CO20200404
        if(LDEBUG){cerr << soliloquy << " patching names of POSCAR with: " << aurostd::joinWDelimiter(atom_names,", ") << endl;}
        //CO20200404 - ALWAYS use AddAtom() for changing atom properties, indices of species/species_pp/etc will be a mess otherwise
        deque<_atom> atoms=xstr.atoms;
        for(uint i=0;i<atoms.size(); i++) {
          atoms[i].name_is_given=true;
          atoms[i].name=atom_names[i];
        }
        xstr.ReplaceAtoms(atoms); //CO20200404 - patches species too, CRITICAL
      }
    }
    if(LDEBUG){cerr << soliloquy << " final xstr=" << endl;cerr << xstr << endl;}  //CO20200404
    return xstr;
  }

  //getLatticeFromKpointsTitle////////////////////////////////////////////////
  // If the KPOINTS file is formatted according to the AFLOW standard, return
  // the lattice of the system. Otherwise, return nothing.
  string getLatticeFromKpointsTitle(const string& title) {
    vector<string> tokens;
    aurostd::string2tokens(title, tokens, " ");
    if (tokens.size() >= 3) {  // AFLOW-formatted KPOINTS titles have at least three columns
      if (tokens[0] == "CUB") return tokens[0];
      else if (tokens[0] == "FCC") return tokens[0];
      else if (tokens[0] == "BCC") return tokens[0];
      else if (tokens[0] == "TET") return tokens[0];
      else if (tokens[0] == "BCT") return tokens[0];
      else if (tokens[0] == "BCT1") return tokens[0];
      else if (tokens[0] == "BCT2") return tokens[0];
      else if (tokens[0] == "ORC") return tokens[0];
      else if (tokens[0] == "ORCF") return tokens[0];
      else if (tokens[0] == "ORCF1") return tokens[0];
      else if (tokens[0] == "ORCF2") return tokens[0];
      else if (tokens[0] == "ORCF3") return tokens[0];
      else if (tokens[0] == "ORCI") return tokens[0];
      else if (tokens[0] == "ORCC") return tokens[0];
      else if (tokens[0] == "HEX") return tokens[0];
      else if (tokens[0] == "RHL") return tokens[0];
      else if (tokens[0] == "RHL1") return tokens[0];
      else if (tokens[0] == "RHL2") return tokens[0];
      else if (tokens[0] == "MCL") return tokens[0];
      else if (tokens[0] == "MCLC") return tokens[0];
      else if (tokens[0] == "MCLC1") return tokens[0];
      else if (tokens[0] == "MCLC2") return tokens[0];
      else if (tokens[0] == "MCLC3") return tokens[0];
      else if (tokens[0] == "MCLC4") return tokens[0];
      else if (tokens[0] == "MCLC5") return tokens[0];
      else if (tokens[0] == "TRI") return tokens[0];
      else if (aurostd::toupper(tokens[0]) == "TRI1A") return tokens[0];
      else if (aurostd::toupper(tokens[0]) == "TRI1B") return tokens[0];
      else if (aurostd::toupper(tokens[0]) == "TRI2A") return tokens[0];
      else if (aurostd::toupper(tokens[0]) == "TRI2B") return tokens[0];
      else return "";
    } else {
      return "";
    }
  }


  //shiftEfermiToZero/////////////////////////////////////////////////////////
  // Shift the energies in an xEIGENVAL object so that the Fermi energy is at
  // zero. This is not necessary for xDOSCAR because it has a separate vector
  // for that purpose.
  void shiftEfermiToZero(xEIGENVAL& xeigen, double Efermi) {
    for (uint k = 0; k < xeigen.number_kpoints; k++) {
      for (uint b = 0; b < xeigen.number_bands; b++) {
        for (uint s = 0; s < xeigen.spin + 1; s++) {
          xeigen.venergy[k][b][s] -= Efermi;
        }
      }
    }
  }

  //setEMinMax////////////////////////////////////////////////////////////////
  // Sets the minimum and maximum energy values for electronic structure
  // plots.
  void setEMinMax(xoption& plotoptions, double Emin, double Emax) {
    if (plotoptions.getattachedscheme("XMIN").empty()) {
      if (plotoptions.flag("NOSHIFT")) {
        plotoptions.push_attached("XMIN", aurostd::utype2string<double>(Emin));
      } else {
        plotoptions.push_attached("XMIN", aurostd::utype2string<double>(DEFAULT_DOS_EMIN));
      }
    }
    if (plotoptions.getattachedscheme("XMAX").empty()) {
      if (plotoptions.flag("NOSHIFT")) {
        plotoptions.push_attached("XMAX", aurostd::utype2string<double>(Emax));
      } else {
        plotoptions.push_attached("XMAX", aurostd::utype2string<double>(DEFAULT_DOS_EMAX));
      }
    }
  }

  // DOS ---------------------------------------------------------------------

  //generateDosPlot///////////////////////////////////////////////////////////
  // Generates the data for a DOS plot. 
  void generateDosPlot(stringstream& out, const xDOSCAR& xdos, const xoption& plotoptions,ostream& oss) {ofstream FileMESSAGE;return generateDosPlot(out,xdos,plotoptions,FileMESSAGE,oss);} //CO20200404
  void generateDosPlot(stringstream& out, const xDOSCAR& xdos, const xoption& plotoptions,ofstream& FileMESSAGE,ostream& oss) {  //CO20200404
    bool LDEBUG=(FALSE || _DEBUG_PLOTTER_ || XHOST.DEBUG); 
    string soliloquy="plotter::generateDosPlot():";
    deque<deque<deque<double> > > dos;
    int pdos = aurostd::string2utype<int>(plotoptions.getattachedscheme("DATASET"));
    vector<string> labels;
    labels.push_back("total");  // There is always a total DOS
    if(pdos>0){labels.front()+=" "+plotoptions.getattachedscheme("DATALABEL");} //CO20191010
    string projection = plotoptions.getattachedscheme("PROJECTION");
    string datatype=plotoptions.getattachedscheme("DATATYPE");  //CO20191010 - which table to look at, "atoms-projected" by default
    if(LDEBUG){
      cerr << soliloquy << " projection=" << projection << endl;
      cerr << soliloquy << " datatype=" << datatype << endl;
    }
    if (projection == "ORBITALS") {
      // If the DOSCAR is lm-resolved, the orbital projection is the sum of all individual
      // orbitals with the same quantum number
      int norbitals=0;
      if(datatype=="SPECIES"){  //CO20191010 - plot "species-projected"
        xstructure xstr = getStructureWithNames(plotoptions,FileMESSAGE,xdos.carstring,oss);  //CO20200404
        deque<deque<deque<deque<double> > > > vDOS_species=xdos.GetVDOSSpecies(xstr);
        norbitals=vDOS_species.front().size();
        dos=vDOS_species[pdos];
      }else{  //CO20191010 - plot "atoms-projected"
        if (xdos.lmResolved) norbitals = (int) std::sqrt(xdos.vDOS[pdos].size());  // size is either 17 or 10
        else norbitals = (int) xdos.vDOS[pdos].size() - 1;
        if (xdos.lmResolved) {
          // Total DOS and s-orbitals
          dos.push_back(xdos.vDOS[pdos][0]);
          dos.push_back(xdos.vDOS[pdos][1]);
          // p-, d-, and maybe f-orbitals
          deque<deque<deque<double> > > dospart(norbitals - 1, deque<deque<double> >(xdos.spin + 1, deque<double>(xdos.number_energies)));
          for (uint e = 0; e < xdos.number_energies; e++) {
            for (int d = 0; d < norbitals - 1; d++) {
              for (int i = d * (2 + d) + 2; i < d * (d + 4) + 5; i++) {
                for (uint s = 0; s < xdos.spin + 1; s++) {
                  dospart[d][s][e] += xdos.vDOS[pdos][i][s][e];
                }
              }
            }
          }
          for (int d = 0; d < norbitals - 1; d++) dos.push_back(dospart[d]);
        } else {
          dos = xdos.vDOS[pdos];
        }
      }
      if(LDEBUG){cerr << soliloquy << " norbitals=" << norbitals << endl;}
      //CO20191010 - do labels last
      for (int i = 0; i < norbitals; i++) {
        labels.push_back("$" + ORBITALS[i] + "$");
      }
    } else if (projection == "LM") {
      // Safety check
      if (!xdos.lmResolved) {
        string function = "plotter::generateDosPlot()";
        string message = "Projection scheme LM chosen, but DOSCAR is not lm-resolved.";
        throw aurostd::xerror(_AFLOW_FILE_NAME_,function, message, _RUNTIME_ERROR_);
      }
      for (uint i = 1; i < xdos.vDOS[pdos].size(); i++) {
        labels.push_back("$" + LM_ORBITALS[i-1] + "$");
      }
      dos = xdos.vDOS[pdos];
    } else if (projection == "ATOMS") { //CO20191004 - "ATOMS" is really "IATOMS"
      dos.push_back(xdos.vDOS[0][0]);
      xstructure xstr = getStructureWithNames(plotoptions,FileMESSAGE,xdos.carstring,oss);  //CO20200404
      if (plotoptions.flag("PLOT_ALL_ATOMS")) { //CO20191010 - special mode - ALL atoms
        if (xdos.vDOS.size() > 1) {
          for (uint i = 0; i < xstr.atoms.size(); i++) {
            dos.push_back(xdos.vDOS[i + 1][0]);
            xstr.atoms[i].CleanName();
            labels.push_back(xstr.atoms[i].cleanname + "(" + aurostd::utype2string<int>(i + 1) + ")");
          }
        }
      } else {
        if (pdos == 0) {
          if (xdos.vDOS.size() > 1) {
            pflow::PerformFullSymmetry(xstr);
            int iat = 0;
            for (uint i = 0; i < xstr.iatoms.size(); i++) {
              iat = xstr.iatoms[i][0];
              dos.push_back(xdos.vDOS[iat + 1][0]);
              xstr.atoms[iat].CleanName();
              labels.push_back(xstr.atoms[iat].cleanname + "(" + aurostd::utype2string<int>(iat + 1) + ")");
            }
          }
        } else { // In case someone uses pdos option and projection=atoms
          xstr.atoms[pdos - 1].CleanName();
          labels.push_back(xstr.atoms[pdos - 1].cleanname + "(" + aurostd::utype2string<int>(pdos) + ")");
          dos.push_back(xdos.vDOS[pdos][0]);
        }
      }
    } else if (projection == "SPECIES") {  //CO20191110
      xstructure xstr = getStructureWithNames(plotoptions,FileMESSAGE,xdos.carstring,oss);  //CO20200404
      if(LDEBUG){cerr << soliloquy << " xstr=" << endl;cerr << xstr << endl;}  //CO20200404
      deque<deque<deque<deque<double> > > > vDOS_species=xdos.GetVDOSSpecies(xstr);
      if (pdos == 0) {
        dos.push_back(vDOS_species[0][0]);
        if (vDOS_species.size() > 1) {
          for (uint i = 0; i < xstr.species.size(); i++) {
            dos.push_back(vDOS_species[i+1][0]);
            labels.push_back(xstr.species[i]);
          }
        }
      } else { // In case someone uses pdos option and projection=atoms
        labels.push_back(xstr.species[pdos-1]);
        dos.push_back(vDOS_species[pdos][0]);
      }
    } else if (projection == "NONE") {  // Total DOS only without projections
      dos.push_back(xdos.vDOS[0][0]);
    } else {
      string function = "plotter::genertateDosPlot()";
      string message = "Unknown projection scheme " + projection + ".";
      throw aurostd::xerror(_AFLOW_FILE_NAME_,function, message, _INPUT_ILLEGAL_);
    }
    string outformat = plotoptions.getattachedscheme("OUTPUT_FORMAT");
    if (outformat == "GNUPLOT") {
      if (plotoptions.flag("NOSHIFT")) {
        generateDosPlotGNUPLOT(out, xdos, xdos.venergy, dos, labels, plotoptions);
      } else {
        generateDosPlotGNUPLOT(out, xdos, xdos.venergyEf, dos, labels, plotoptions);
      }
    }
  }

  // Bands -------------------------------------------------------------------

  //generateBandPlot//////////////////////////////////////////////////////////
  // Generates the data for a band structure plot.
  void generateBandPlot(stringstream& out, const xEIGENVAL& xeigen, const xKPOINTS& xkpts,
      const xstructure& xstr, const xoption& plotoptions) {
    // Create segments
    uint nsegments = xkpts.vpath.size()/2;
    // Make sure that the number of k-points is consistent with EIGENVAL
    if (xeigen.number_kpoints != nsegments * xkpts.path_grid) {
      string function = "plotter::generateBandPlot()";
      string message = "Number of k-points in EIGENVAL and KPOINTS files do not match.";
      throw aurostd::xerror(_AFLOW_FILE_NAME_,function, message, _RUNTIME_ERROR_);
    }

    // Labels
    string format = plotoptions.getattachedscheme("KPOINT_FORMAT");
    vector<string> labels(nsegments + 1);
    labels[0] = convertKPointLabel(xkpts.vpath[0], format);
    for (uint i = 2; i < 2 * nsegments; i += 2) {
      labels[i/2] = convertKPointLabel(xkpts.vpath[i - 1], format);
      if (xkpts.vpath[i-1] != xkpts.vpath[i]) {
        labels[i/2] += "|" + convertKPointLabel(xkpts.vpath[i], format);
      }
    }
    labels.back() = convertKPointLabel(xkpts.vpath.back(), format);

    // k-points
    xmatrix<double> f2c = trasp(ReciprocalLattice(xstr.lattice));
    double total_length = 0.0;
    vector<double> segment_points(nsegments + 1, 0.0);
    double dk;
    for (uint i = 0; i < nsegments; i++) {
      dk = aurostd::modulus(f2c * (xkpts.vkpoints[2*i] - xkpts.vkpoints[2*i+1]));
      segment_points[i+1] = segment_points[i] + dk;
      total_length += dk;
    }
    for (uint i = 0; i < nsegments + 1; i++) segment_points[i] /= total_length;

    // Project to path lengths
    vector<double> distances(xeigen.number_kpoints, 0.0);
    int k = 0;
    double ds;
    for (uint i = 0; i < nsegments; i++) {
      ds = (segment_points[i+1] - segment_points[i])/(xkpts.path_grid - 1);
      distances[k] = segment_points[i];
      k++;
      for (int j = 1; j < xkpts.path_grid; j++) {
        distances[k] = distances[k -1] + ds;
        k++;
      }
    }
    string outformat = plotoptions.getattachedscheme("OUTPUT_FORMAT");
    if (outformat == "GNUPLOT") {
      generateBandPlotGNUPLOT(out, xeigen, distances, segment_points, labels, plotoptions);
    }
  }

  //convertKPointLabel////////////////////////////////////////////////////////
  // Converts a raw k-point string a k-point label into the desired format.
  string convertKPointLabel(const string& kpoint, const string& format) {
    vector<string> parts;
    string formatted_label;
    aurostd::string2tokens(kpoint, parts, "_");
    if (parts.size() > 2) return kpoint;
    formatted_label = convertKPointLetter(parts[0], format);
    if (parts.size() == 2) {
      if (format == "LATEX") {
        formatted_label += "$_{" + parts[1] + "}$";
        aurostd::RemoveSubStringFirst(kpoint, "$$");
      } else if (format == "HTML") {
        formatted_label += "<sub>" + parts[1] + "</sub>";
      }
    }
    return formatted_label;
  }

  //convertKPointLetter///////////////////////////////////////////////////////
  // Converts a raw k-point letter string into the desired format.
  string convertKPointLetter(string letter, const string& format) {
    if (format == "LATEX") {
      if (aurostd::substring2bool(letter, "\\") && !aurostd::substring2bool(letter, "\\Gamma")) {
        letter = "$\\mathit{" + letter + "}$";
      } else {
        letter = "$" + letter + "$";
      }
    } else if (format == "HTML") {
      if (aurostd::substring2bool(letter, "\\")) {
        aurostd::StringSubst(letter, "\\", "&");
        letter += ";";
      }
    }
    return letter;
  }

  // Gnuplot -----------------------------------------------------------------

  //generateDosPlotGNUPLOT////////////////////////////////////////////////////
  // Generates the gnuplot script for DOS plots.
  void generateDosPlotGNUPLOT(stringstream& out, const xDOSCAR& xdos, const deque<double>& energies,
      const deque<deque<deque<double> > >& dos, const vector<string>& labels,
      const xoption& plotoptions) {
    // Initialize variables
    double Efermi = aurostd::string2utype<double>(plotoptions.getattachedscheme("EFERMI"));
    double Emin = aurostd::string2utype<double>(plotoptions.getattachedscheme("XMIN"));
    double Emax = aurostd::string2utype<double>(plotoptions.getattachedscheme("XMAX"));
    bool banddos = plotoptions.flag("BANDDOS");
    bool swap = (banddos || plotoptions.flag("SWAP_AXES"));
    uint ndos = dos.size();

    double dosmax = getDosLimits(plotoptions, xdos, dos, energies);
    string maxdos = aurostd::utype2string<double>(dosmax);
    string mindos;
    if (xdos.spin == 0) mindos = "0";
    else mindos = "-" + maxdos;

    string unit = plotoptions.getattachedscheme("UNIT");
    if (unit.empty()) unit = "EV";
    string energyLabel;
    if (aurostd::substring2bool(unit, "EV")) energyLabel = "energy";
    else energyLabel = "frequency";
    unit = getFormattedUnit(unit);

    out << std::endl << "# DOS plot" << std::endl;

    // Create data block
    out << std::endl << "$dos_data << EOD" << std::endl;
    for (uint e = 0; e < xdos.number_energies; e++) {
      out << "  " << energies[e];
      for (uint d = 0; d < ndos; d++) {
        out << " " << dos[d][0][e];
      }
      if (xdos.spin == 1) {
        for (uint d = 0; d < ndos; d++) {
          out << " " << -dos[d][1][e];
        }
      }
      out << std::endl;
    }
    out << "EOD" << std::endl;

    // Margins
    out << "# Margins" << std::endl;
    if (banddos) {
      out << " set lmargin at screen 0.73" << std::endl;
      out << " set rmargin at screen 0.98" << std::endl;
      out << " set tmargin at screen 0.9" << std::endl;
      out << " set bmargin at screen 0.12" << std::endl;
    } else {
      out << " set tmargin at screen 0.9" << std::endl;
      out << " set bmargin at screen 0.2" << std::endl;
    }

    // Key
    out << std::endl << "# Key" << std::endl;
    if (dos.size() == xdos.spin + 1) { // no need for key when only total DOS is plotted, NO-SPIN: xdos.spin==0, SPIN: xdos.spin==1  //CO20200404
      out << " unset key" << std::endl;
    } else {
      if(plotoptions.flag("LEGEND_HORIZONTAL")){  //CO20200404 - ME LOOK HERE
        int maxcols=3;
        string maxcols_str=plotoptions.getattachedscheme("LEGEND_MAXCOLS");
        if(!maxcols_str.empty()){maxcols=aurostd::string2utype<int>(maxcols_str);}
        out << " set key horizontal maxcols " << maxcols << std::endl;
      }
      out << " set key samplen 2.5" << std::endl;  // Shorter lines to fit key into image
    }

    // Axes
    out << std::endl << "# Axes" << std::endl;
    if (banddos) {
      out << " unset xtics" << std::endl;
      out << " unset xrange" << std::endl;
    }

    out << " set " << (swap?"x":"y") << "tics " << (dosmax/(2 * (2 - xdos.spin))) << std::endl;
    out << " set ytics" << (banddos?" format \"\"":"") << std::endl;
    out << " set tic scale 0" << std::endl;
    out << " set " << (swap?"y":"x") << "range [" << Emin << ":" << Emax << "]" << std::endl;
    out << " set " << (swap?"x":"y") << "range [" << mindos << ":" << maxdos << "]" << std::endl;
    if (banddos) {
      out << " unset ylabel" << std::endl;
      out << " set title 'DOS (states/" << unit << ")' offset 0,-0.7" << std::endl;
    } else {
      out << " set " << (swap?"y":"x") << "label '" << energyLabel << " (" << unit << ")' offset graph 0.00" << std::endl;
      out << " set " << (swap?"x":"y") << "label 'DOS (states/" << unit << ")' offset graph 0.00" << std::endl;
    }

    // Fermi level
    if (Efermi > Emin) {
      out << std::endl << "# Fermi level" << std::endl;
      if (swap) {
        out << " set arrow from " << mindos << "," << Efermi << " to " << maxdos << "," << Efermi;
      } else {
        out << " set arrow from " << Efermi << ", graph 0 to " << Efermi << ", graph 1";
      }
      out << " nohead lt 1 lc rgb '" << EFERMI_COLOR << "' lw 3" << std::endl;
    }

    // Plot data
    out << std::endl << "# Data" << std::endl;
    out << " plot ";
    int xcol, ycol;
    if (swap) ycol = 1;
    else xcol = 1;

    // Majority spin
    for (uint i = 0; i < ndos; i++) {
      if (swap) xcol = i + 2;
      else ycol = i + 2;
      if (i > 0) out << "      ";
      out << "'$dos_data' u " << xcol << ":" << ycol << " w l lt -1 "
        << "lc rgb '" << ESTRUCTURE_COLORS[i % ESTRUCTURE_NCOLORS] << "' lw 2 title '" << labels[i] << "'"
        << (((xdos.spin == 1) || (i < ndos - 1))?",\\":"") << std::endl;
    }
    // Minority spin
    if (xdos.spin == 1) {
      for (uint i = 0; i < ndos; i++) {
        if (swap) xcol = i + ndos + 2;
        else ycol = i + ndos + 2;
        out << "      ";
        out << "'$dos_data' u "  << xcol << ":" << ycol << " w l lt -1 "
          << "lc rgb '" << ESTRUCTURE_COLORS[i % ESTRUCTURE_NCOLORS] << "' lw 2 notitle"  // No title to prevent redundant key entries
          << ((i < ndos - 1)?",\\":"") << std::endl;
      }
    }
  }

  //getDosLimits//////////////////////////////////////////////////////////////
  // Determines the maximum DOS in the plot and sets the limit so that the
  // tics give "nice" numbers. Each plot has four tics, i.e. spin-polarized
  // DOS have two tics per side. This prevents negative numbers from
  // overlapping. This function is fairly primitive but should work for most
  // plots.
  double getDosLimits(const xoption& plotoptions, const xDOSCAR& xdos,
      const deque<deque<deque<double> > >& dos, const deque<double>& energies) {
    bool LDEBUG=(FALSE || _DEBUG_PLOTTER_ || XHOST.DEBUG); 
    string soliloquy="plotter::getDosLimits():";

    double Emin = aurostd::string2utype<double>(plotoptions.getattachedscheme("XMIN"));
    double Emax = aurostd::string2utype<double>(plotoptions.getattachedscheme("XMAX"));
    string dosscale = plotoptions.getattachedscheme("YSCALE");
    uint ndos = dos.size(); //orbital

    if(LDEBUG){
      cerr << soliloquy << " Emin=" << Emin << endl;
      cerr << soliloquy << " Emax=" << Emax << endl;
    }

    double dosmax = 0.0;
    // First, determine the maximum displayed DOS
    // in the displayed energy range
    // FINDS INDICES OF EMIN AND EMAX
    int e1 = -1, e2 = -1;
    for (uint e = 0; e < xdos.number_energies; e++) {
      if ((e1 < 0) && (energies[e] >= Emin)) e1 = (int) e;
      if ((e2 < 0) && (energies[e] > Emax)) e2 = (int) e;
      if ((e1 > 0) && (e2 > 0)) break;
    }
    if (e1 < 0) e1 = 0;  // Emin not found
    if (e2 < 0) e2 = (int) xdos.number_energies; // Emax not found

    //FINDS DOSMAX BETWEEN EMIN AND EMAX
    for (uint d = 0; d < ndos; d++) { //orbital
      for (uint s = 0; s < xdos.spin + 1; s++) {  //spin
        for (int e = e1; e < e2; e++) { //energy_number
          if (dos[d][s][e] > dosmax) dosmax = dos[d][s][e];
        }
      }
    }

    if(LDEBUG){cerr << soliloquy << " dosmax(FOUND)=" << dosmax << endl;}

    if (!dosscale.empty()) dosmax *= aurostd::string2utype<double>(dosscale);

    if(LDEBUG){cerr << soliloquy << " dosmax(SCALED)=" << dosmax << endl;}

    // l = order of magnitude
    // x = scalar multiple
    // Now round up the numbers to give good tic values.
    int l = (int) log10(dosmax);
    int x = (int) ceil(dosmax/std::pow(10.0, l));

    if(LDEBUG){
      cerr << soliloquy << " l=" << l << endl;
      cerr << soliloquy << " x=" << x << endl;
    }

    //CO20191110 - add 30% for every orbital bigger than d to account for larger key
    if(0){  //CO20200404 - TOO much padding for LIB6 species-projection dos, better not to include any ad hoc fixes for general plotting
      if(ndos>4){x+=3*(ndos-4);}
      if(LDEBUG){cerr << soliloquy << " x(new1)=" << x << endl;}
    }

    //[CO20191110 OBSOLETE]if ((xdos.spin == 1) || (l > 1) || (l < -1) || (2 * x % 4 == 0)) {
    //[CO20191110 OBSOLETE]  dosmax = x * std::pow(10.0, l); 
    //[CO20191110 OBSOLETE]} else {
    //[CO20191110 OBSOLETE]  dosmax = (x + 1) * std::pow(10.0, l);
    //[CO20191110 OBSOLETE]}

    // The DOS axis of the DOS plot should be divided into four tics,
    // which gives a nice grid density. However, this often makes the
    // numbers on the axis look ugly because some will have a decimal
    // point and some won't. To avoid this, the scalar multiple (x) may
    // need to be increased except for the following circumstances:
    //  * The DOS is spin-polarized, in which case we only have two tics per spin.
    //  * The maximum (l) is larger than 10, so there are no decimal points.
    //  * The maximum (l) is smaller than 1, in which case they all have decimal points.
    //  * The number is divisible by 4.
    if (!((xdos.spin == 1) || (l > 1) || (l < -1) || (2 * x % 4 == 0))) {x++;}
    if(LDEBUG){cerr << soliloquy << " x(new2)=" << x << endl;}

    dosmax = x * std::pow(10.0, l); 

    if(LDEBUG){cerr << soliloquy << " dosmax=" << dosmax << endl;} //CO20200404

    return dosmax;
  }

  //generateBandPlotGNUPLOT///////////////////////////////////////////////////
  // Generates the gnuplot script for band structure plots.
  void generateBandPlotGNUPLOT(stringstream& out, const xEIGENVAL& xeigen,
      const vector<double>& xvals, const vector<double>& ticvals,
      const vector<string>& ticlabels, const xoption& plotoptions) {
    bool LDEBUG=(FALSE || _DEBUG_PLOTTER_ || XHOST.DEBUG); 
    string soliloquy="plotter::generateBandPlotGNUPLOT():";

    // Initialize variables
    double Efermi = aurostd::string2utype<double>(plotoptions.getattachedscheme("EFERMI"));
    double Emin = aurostd::string2utype<double>(plotoptions.getattachedscheme("XMIN"));
    double Emax = aurostd::string2utype<double>(plotoptions.getattachedscheme("XMAX"));
    bool banddos = plotoptions.flag("BANDDOS");

    if(LDEBUG){
      cerr << soliloquy << " Emin=" << Emin << endl;
      cerr << soliloquy << " Emax=" << Emax << endl;
    }

    string unit = plotoptions.getattachedscheme("UNIT");
    if (unit.empty()) unit = "EV";
    string energyLabel;
    if (aurostd::substring2bool(unit, "EV")) energyLabel = "energy";
    else energyLabel = "frequency";
    unit = getFormattedUnit(unit);

    out << "# Band structure plot" << std::endl;

    uint kpts_per_segment = xeigen.number_kpoints/(ticvals.size() - 1);
    // Create data block
    out << std::endl << "$band_data << EOD" << std::endl;
    for (uint k = 0; k < xeigen.number_kpoints; k++) {
      out << "  " << xvals[k];
      for (uint s = 0; s < xeigen.spin + 1; s++) {
        for (uint b = 0; b < xeigen.number_bands; b++) {
          out << " " << xeigen.venergy[k][b][s];
        }
      }
      out << std::endl;

      // Put each segment into one block. This prevents discontinuities
      // in the band structure from being connected in the plot
      if (((k + 1) % kpts_per_segment == 0) && (k + 1 < xeigen.number_kpoints)) {
        out << std::endl << std::endl;
      }
    }
    out << "EOD" << std::endl << std::endl;

    // Margins
    out << "# Margins" << std::endl;
    if (banddos) {
      out << " set lmargin at screen 0.08" << std::endl;
      out << " set rmargin at screen 0.70" << std::endl;
      out << " set tmargin at screen 0.9" << std::endl;
      out << " set bmargin at screen 0.12" << std::endl;
    } else {
      out << " set tmargin at screen 0.9" << std::endl;
      out << " set bmargin at screen 0.15" << std::endl;
    }

    // Key
    out << std::endl << "# Key" << std::endl;
    out << " unset key" << std::endl;

    // Axes
    out << std::endl << "# Axes" << std::endl;
    out << " unset xtics" << std::endl;
    out << " set xtics(";
    uint ntics = ticvals.size();
    for (uint i = 0; i < ntics; i++) {
      out << "'" << ticlabels[i] << "' " << ticvals[i];
      if (i < ntics - 1) out << ", ";
    }
    out << ")" << std::endl;
    out << " set tic scale 0" << std::endl;
    out << " set xrange [0:1]" << std::endl;
    out << " set yrange [" << Emin << ":" << Emax << "]" << std::endl;
    out << " set ylabel '" << energyLabel << " (" << unit << ")'" << std::endl;

    // Fermi level
    if (Efermi > Emin) {
      out << std::endl << "# Fermi level" << std::endl;
      out << " set arrow from 0, " << Efermi << " to graph 1, first " << Efermi
        << " nohead lt 1 lc rgb '" << EFERMI_COLOR << "' lw 3" << std::endl;
    }

    // Plot data
    out << std::endl << "# Data" << std::endl;
    out << " plot ";
    // Majority spin
    for (uint b = 0; b < xeigen.number_bands; b++) {
      if (b > 0) out << "      ";
      out << "'$band_data' u 1:" << (b + 2)
        << " w l lt -1 lc rgb '" <<  ISPIN_COLORS[0] << "' lw 2"
        << (((xeigen.spin == 1) || (b < xeigen.number_bands - 1))?",\\":"") << std::endl;
    }

    // Minority spin
    if (xeigen.spin == 1) {
      for (uint b = 0; b < xeigen.number_bands; b++) {
        out << "      ";
        out << "'$band_data' u 1:" << (b + xeigen.number_bands + 2)
          << " w l lt 1 lc rgb '" << ISPIN_COLORS[1] << "' lw 2"
          << ((b < xeigen.number_bands - 1)?",\\":"") << std::endl;
      }
    }
  }

  //getFormattedUnit//////////////////////////////////////////////////////////
  // Formats the energy/frequency unit for band structures. This is
  // especially useful for phonons.
  string getFormattedUnit(const string& unit) {
    if (unit == "EV") return "eV";
    if (unit == "MEV") return "meV";
    if (unit == "THZ") return "THz";
    if (unit == "HZ") return "Hz";
    if ((unit == "CM-1") || (unit == "RCM")) return "cm$^{-1}$";
    return unit;
  }

}  // namespace plotter

//////////////////////////////////////////////////////////////////////////////
//                                                                          //
//                                 PHONONS                                  //
//                                                                          //
//////////////////////////////////////////////////////////////////////////////

namespace plotter {

  //PLOT_PHDOS////////////////////////////////////////////////////////////////
  // Plots phonon DOS.
  void PLOT_PHDOS(xoption& plotoptions,ostream& oss) {ofstream FileMESSAGE;return PLOT_PHDOS(plotoptions,FileMESSAGE,oss);} //CO20200404
  void PLOT_PHDOS(xoption& plotoptions,ofstream& FileMESSAGE,ostream& oss) {  //CO20200404
    // Set k-points format to LaTeX
    plotoptions.push_attached("KPOINT_FORMAT", "LATEX");
    // Set output format to gnuplot
    plotoptions.push_attached("OUTPUT_FORMAT", "GNUPLOT");

    stringstream out;
    PLOT_PHDOS(plotoptions, out,FileMESSAGE,oss);  //CO20200404
    savePlotGNUPLOT(plotoptions, out);
  }

  void PLOT_PHDOS(xoption& plotoptions, stringstream& out,ostream& oss) {ofstream FileMESSAGE;return PLOT_PHDOS(plotoptions,out,FileMESSAGE,oss);}  //CO20200404
  void PLOT_PHDOS(xoption& plotoptions, stringstream& out,ofstream& FileMESSAGE,ostream& oss) {  //CO20200404
    plotoptions.push_attached("EXTENSION", "phdos");
    plotoptions.push_attached("OUTPUT_FORMAT", "GNUPLOT");
    // Read files
    string directory = plotoptions.getattachedscheme("DIRECTORY");
    xDOSCAR xdos;
    xdos.GetPropertiesFile(directory+"/"+DEFAULT_APL_PHDOSCAR_FILE); //CO20191110

    plotoptions.push_attached("DEFAULT_TITLE", xdos.title);
    setFileName(plotoptions);
    setTitle(plotoptions,FileMESSAGE,oss); //CO20200404

    plotoptions.flag("BANDDOS", false);

    // Convert energies if necessary
    string unit = plotoptions.getattachedscheme("UNIT");
    if (!unit.empty() && (unit != "EV")) {
      convertEnergies(xdos, unit);
    }

    // Get Emin and Emax
    setEMinMax(plotoptions, xdos.energy_min, xdos.energy_max);

    generateHeader(out, plotoptions, false);
    generateDosPlot(out, xdos, plotoptions,FileMESSAGE,oss);  //CO20200404
  }

  //PLOT_PHDISP///////////////////////////////////////////////////////////////
  // Plots phonon dispersion curves.
  void PLOT_PHDISP(xoption& plotoptions,ostream& oss) {ofstream FileMESSAGE;return PLOT_PHDISP(plotoptions,FileMESSAGE,oss);}  //CO20200404
  void PLOT_PHDISP(xoption& plotoptions,ofstream& FileMESSAGE,ostream& oss) {  //CO20200404
    // Set k-points format to LaTeX
    plotoptions.push_attached("KPOINT_FORMAT", "LATEX");
    // Set output format to gnuplot
    plotoptions.push_attached("OUTPUT_FORMAT", "GNUPLOT");

    stringstream out;
    PLOT_PHDISP(plotoptions, out,FileMESSAGE,oss); //CO20200404
    savePlotGNUPLOT(plotoptions, out);
  }

  void PLOT_PHDISP(xoption& plotoptions, stringstream& out,ostream& oss) {ofstream FileMESSAGE;return PLOT_PHDISP(plotoptions,out,FileMESSAGE,oss);} //CO20200404
  void PLOT_PHDISP(xoption& plotoptions, stringstream& out,ofstream& FileMESSAGE,ostream& oss) { //CO20200404
    plotoptions.push_attached("EXTENSION", "phdisp");
    plotoptions.push_attached("OUTPUT_FORMAT", "GNUPLOT");
    // Read files
    string directory = plotoptions.getattachedscheme("DIRECTORY");
    xEIGENVAL xeigen;
    xeigen.GetPropertiesFile(directory+"/"+DEFAULT_APL_PHEIGENVAL_FILE); //CO20191110
    xKPOINTS xkpts;
    xkpts.GetPropertiesFile(directory+"/"+DEFAULT_APL_PHKPOINTS_FILE); //CO20191110
    stringstream poscar;
    aurostd::efile2stringstream(directory+"/"+DEFAULT_APL_PHPOSCAR_FILE, poscar);  //CO20191110
    xstructure xstr(poscar);

    plotoptions.push_attached("DEFAULT_TITLE", xeigen.title);
    plotoptions.push_attached("LATTICE", getLatticeFromKpointsTitle(xkpts.title));
    setFileName(plotoptions);
    setTitle(plotoptions,FileMESSAGE,oss); //CO20200404

    plotoptions.flag("BANDDOS", false);

    // Convert energies if necessary
    string unit = plotoptions.getattachedscheme("UNIT");
    if (!unit.empty() && (unit != "EV")) {
      convertEnergies(xeigen, unit);
    }

    // Get Emin and Emax
    setEMinMax(plotoptions, xeigen.energy_min, xeigen.energy_max);

    generateHeader(out, plotoptions, false);
    generateBandPlot(out, xeigen, xkpts, xstr, plotoptions);
  }

  //PLOT_PHDISPDOS////////////////////////////////////////////////////////////
  // Plots combined phonon band structure + DOS plots.
  void PLOT_PHDISPDOS(xoption& plotoptions,ostream& oss) {ofstream FileMESSAGE;return PLOT_PHDISPDOS(plotoptions,FileMESSAGE,oss);} //CO20200404
  void PLOT_PHDISPDOS(xoption& plotoptions,ofstream& FileMESSAGE,ostream& oss) { //CO20200404
    // Set k-points format to LaTeX
    plotoptions.push_attached("KPOINT_FORMAT", "LATEX");
    // Set output format to gnuplot
    plotoptions.push_attached("OUTPUT_FORMAT", "GNUPLOT");

    stringstream out;
    PLOT_PHDISPDOS(plotoptions, out,FileMESSAGE,oss);  //CO20200404
    savePlotGNUPLOT(plotoptions, out);
  }

  void PLOT_PHDISPDOS(xoption& plotoptions, stringstream& out,ostream& oss) {ofstream FileMESSAGE;return PLOT_PHDISPDOS(plotoptions,out,FileMESSAGE,oss);}  //CO20200404
  void PLOT_PHDISPDOS(xoption& plotoptions, stringstream& out,ofstream& FileMESSAGE,ostream& oss) {  //CO20200404
    plotoptions.push_attached("EXTENSION", "phdispdos");
    plotoptions.push_attached("OUTPUT_FORMAT", "GNUPLOT");
    plotoptions.push_attached("PLOT_SIZE", BANDDOS_SIZE);
    // Read files
    string directory = plotoptions.getattachedscheme("DIRECTORY");
    xDOSCAR xdos;
    xdos.GetPropertiesFile(directory+"/"+DEFAULT_APL_PHDOSCAR_FILE); //CO20191110
    xEIGENVAL xeigen;
    xeigen.GetPropertiesFile(directory+"/"+DEFAULT_APL_PHEIGENVAL_FILE); //CO20191110
    xKPOINTS xkpts;
    xkpts.GetPropertiesFile(directory+"/"+DEFAULT_APL_PHKPOINTS_FILE); //CO20191110
    stringstream poscar;
    aurostd::efile2stringstream(directory+"/"+DEFAULT_APL_PHPOSCAR_FILE, poscar);  //CO20191110
    xstructure xstr(poscar);

    plotoptions.push_attached("DEFAULT_TITLE", xeigen.title);
    plotoptions.push_attached("LATTICE", getLatticeFromKpointsTitle(xkpts.title));
    setFileName(plotoptions);
    setTitle(plotoptions,FileMESSAGE,oss); //CO20200404

    plotoptions.flag("BANDDOS", true);

    // Convert energies if necessary
    string unit = plotoptions.getattachedscheme("UNIT");
    if (!unit.empty() && (unit != "EV")) {
      convertEnergies(xdos, unit);
      convertEnergies(xeigen, unit);
    }

    // Get Emin and Emax
    setEMinMax(plotoptions, xdos.energy_min, xdos.energy_max);

    generateHeader(out, plotoptions, true);
    generateBandPlot(out, xeigen, xkpts, xstr, plotoptions);
    generateDosPlot(out, xdos, plotoptions,FileMESSAGE,oss);  //CO20200404
  }

  //convertEnergies///////////////////////////////////////////////////////////
  // Converts the energies in an electronic structure
  // object (xDOSCAR/xEIGENVAL) into the desired energy/frequency unit.
  void convertEnergies(xEIGENVAL& xeigen, const string& unit) {
    double conversion_factor = getEnergyConversionFactor(unit);
    for (uint k = 0; k < xeigen.number_kpoints; k++) {
      for (uint b = 0; b < xeigen.number_bands; b++) {
        for (uint s = 0; s < xeigen.spin + 1; s++) {
          xeigen.venergy[k][b][s] *= conversion_factor;
        }
      }
    }
    xeigen.energy_min *= conversion_factor;
    xeigen.energy_max *= conversion_factor;
  }

  void convertEnergies(xDOSCAR& xdos, const string& unit) {
    double conversion_factor = getEnergyConversionFactor(unit);
    for (uint i = 0; i < xdos.number_energies; i++) {
      xdos.venergy[i] *= conversion_factor;
      xdos.venergyEf[i] *= conversion_factor;
    }
    xdos.energy_min *= conversion_factor;
    xdos.energy_max *= conversion_factor;
  }

  //getEnergyConversionFactor/////////////////////////////////////////////////
  // Returns the factor to convert eV into the desired energy/frequency unit.
  // Supported units are meV, THz, Hz, and reciprocal cm (CM-1/RCM).
  // ME20200121 - Replaced with constants from xscalar.
  double getEnergyConversionFactor(const string& unit) {
    if (unit == "MEV") return 1000.0;
    if (unit == "THZ") return (eV2Hz * Hz2THz);
    if (unit == "HZ") return eV2Hz;
    if ((unit == "CM-1") || (unit == "RCM")) return eV2rcm;
    return 1.0;
  }

}  // namespace plotter

//////////////////////////////////////////////////////////////////////////////
//                                                                          //
//                           PROPERTIES PLOTTERS                            //
//                                                                          //
//////////////////////////////////////////////////////////////////////////////

namespace plotter {

  //PLOT_THERMO///////////////////////////////////////////////////////////////
  // Plots APL thermal properties.
  void PLOT_THERMO(xoption& plotoptions,ostream& oss) {ofstream FileMESSAGE;return PLOT_THERMO(plotoptions,FileMESSAGE,oss);}  //CO20200404
  void PLOT_THERMO(xoption& plotoptions,ofstream& FileMESSAGE,ostream& oss) {  //CO20200404
    stringstream out;
    plotoptions.push_attached("OUTPUT_FORMAT", "GNUPLOT");
    plotoptions.push_attached("COLOR", "$000000");
    plotoptions.push_attached("LINETYPES", "-1");
    PLOT_THERMO(plotoptions, out,FileMESSAGE,oss); //CO20200404
  }

  void PLOT_THERMO(xoption& plotoptions, stringstream& out,ostream& oss) {ofstream FileMESSAGE;return PLOT_THERMO(plotoptions,out,FileMESSAGE,oss);} //CO20200404
  void PLOT_THERMO(xoption& plotoptions, stringstream& out,ofstream& FileMESSAGE,ostream& oss) { //CO20200404
    // Set labels
    static const int nprops = 4;
    string ylabels[nprops] = {"U", "F", "S", "c_V"};
    string extensions[nprops] = {"vib_internal_energy", "vib_free_energy", "vib_entropy", "apl_cV"};
    string yunits[nprops] = {"meV/cell", "meV/cell", "$k_B$/cell", "$k_B$/cell"};
    string ymin[nprops] = {"", "", "0", "0"};

    // Get data
    string thermo_file = DEFAULT_APL_FILE_PREFIX + DEFAULT_APL_THERMO_FILE;
    if (aurostd::EFileExist(thermo_file)) {
      string outformat = plotoptions.getattachedscheme("OUTPUT_FORMAT");
      plotoptions.push_attached("DATA_FILE", thermo_file);
      plotoptions.push_attached("KEYWORD", "APL_THERMO");
      vector<vector<double> > data = readAflowDataFile(plotoptions);
      for (int i = 0; i < nprops; i++) {
        plotoptions.pop_attached("YMIN");
        if (!ymin[i].empty()) plotoptions.push_attached("YMIN", ymin[i]);
        plotoptions.push_attached("EXTENSION", extensions[i]);
        setPlotLabels(plotoptions, "T", "K", ylabels[i], yunits[i]);
        plotSingleFromSet(plotoptions, out, data, i + 2,FileMESSAGE,oss);  //CO20200404
        if (outformat == "GNUPLOT") {
          savePlotGNUPLOT(plotoptions, out);
        }
      }
    } else {
      string function = "plotter::PLOT_THERMO()";
      string message = "Could not find file " + thermo_file + ".";
      throw aurostd::xerror(_AFLOW_FILE_NAME_,function, message, _FILE_NOT_FOUND_);
    }
  }

  //PLOT_TCOND////////////////////////////////////////////////////////////////
  // Plots AAPL thermal conductivity tensors
  void PLOT_TCOND(xoption& plotoptions,ostream& oss) {ofstream FileMESSAGE;return PLOT_TCOND(plotoptions,FileMESSAGE,oss);} //CO20200404
  void PLOT_TCOND(xoption& plotoptions,ofstream& FileMESSAGE,ostream& oss) { //CO20200404
    stringstream out;
    plotoptions.push_attached("OUTPUT_FORMAT", "GNUPLOT");
    plotoptions.flag("LINESPOINTS", true);
    PLOT_TCOND(plotoptions, out,FileMESSAGE,oss);  //CO20200404
    savePlotGNUPLOT(plotoptions, out);
  }

  void PLOT_TCOND(xoption& plotoptions, stringstream& out,ostream& oss) {ofstream FileMESSAGE;return PLOT_TCOND(plotoptions,out,FileMESSAGE,oss);}  //CO20200404
  void PLOT_TCOND(xoption& plotoptions, stringstream& out,ofstream& FileMESSAGE,ostream& oss) {  //CO20200404
    plotoptions.push_attached("EXTENSION", "thermal_conductivity");
    string tcond_file = DEFAULT_AAPL_FILE_PREFIX + DEFAULT_AAPL_TCOND_FILE;
    if (aurostd::EFileExist(tcond_file)) {
      plotoptions.push_attached("DATA_FILE", tcond_file);
      plotoptions.push_attached("KEYWORD", "AAPL_THERMAL_CONDUCTIVITY");
      plotoptions.flag("CONTRAVARIANT", true);
      plotoptions.push_attached("YMIN", "0");
      plotoptions.flag("LEGEND_HORIZONTAL"); //CO20200404 - ME LOOK HERE, NO LONGER DEFAULT
      plotoptions.push_attached("LEGEND_MAXCOLS","3");  //CO20200404 - ME LOOK HERE, NO LONGER DEFAULT
      setPlotLabels(plotoptions, "T", "K", "\\kappa", "W/m K");
      plotMatrix(plotoptions, out,FileMESSAGE,oss);  //CO20200404
    } else {
      string function = "plotter::PLOT_TCOND()";
      string message = "Could not find file " + tcond_file + ".";
      throw aurostd::xerror(_AFLOW_FILE_NAME_,function, message, _FILE_NOT_FOUND_);
    }
  }

}  // namespace plotter

//////////////////////////////////////////////////////////////////////////////
//                                                                          //
//                              GENERAL PLOTS                               //
//                                                                          //
//////////////////////////////////////////////////////////////////////////////

namespace plotter {

  // Color palettes ----------------------------------------------------------

  // The color palette was designed to be accessible for people with color
  // vision deficiencies. When changing the colors, please make sure that they
  // are still distinguishable for everyone!
  static const string MATRIX_COLORS = "#000000,#004949,#009292,#490092,#B66DFF,#6DB6FF,#924900,#D55E00,#EDB120";

  // Point styles ------------------------------------------------------------

  static const string MATRIX_POINT_STYLES = "17,35,51,44,18,9,60,11,20";

  // Line types --------------------------------------------------------------

  static const string MATRIX_LINE_TYPES = "-1";

  // Pre-set labels ---------------------------------------------------------

  static const string MATRIX_LABELS[9] = {"xx", "yx", "zx",
    "xy", "yy", "zy",
    "xz", "yz", "zz"};


  //plotSingleFromSet/////////////////////////////////////////////////////////
  // Plots a single column from a dataset.
  void plotSingleFromSet(xoption& plotoptions, stringstream& out,const vector<vector<double> >& data_set, int col,ostream& oss) {ofstream FileMESSAGE;return plotSingleFromSet(plotoptions,out,data_set,col,FileMESSAGE,oss);} //CO20200404
  void plotSingleFromSet(xoption& plotoptions, stringstream& out,const vector<vector<double> >& data_set, int col,ofstream& FileMESSAGE,ostream& oss) { //CO20200404
    setFileName(plotoptions);
    setTitle(plotoptions,FileMESSAGE,oss); //CO20200404

    vector<vector<double> > data(data_set.size(), vector<double>(2));
    for (uint i = 0; i < data.size(); i++) {
      data[i][0] = data_set[i][0];
      data[i][1] = data_set[i][col];
    }

    generateHeader(out, plotoptions);
    generatePlotGNUPLOT(out, plotoptions, data);
  }

  //plotMatrix////////////////////////////////////////////////////////////////
  // Plots a 3 x 3 matrix.
  void plotMatrix(xoption& plotoptions, stringstream& out,ostream& oss) {ofstream FileMESSAGE;return plotMatrix(plotoptions,out,FileMESSAGE,oss);}  //CO20200404
  void plotMatrix(xoption& plotoptions, stringstream& out,ofstream& FileMESSAGE,ostream& oss) {  //CO20200404
    vector<vector<double> > data = readAflowDataFile(plotoptions);
    setFileName(plotoptions);
    setTitle(plotoptions,FileMESSAGE,oss); //CO20200404

    // Set additional plot options
    bool contravariant = plotoptions.flag("CONTRAVARIANT");
    string title_base = plotoptions.getattachedscheme("YLABEL");
    vector<string> titles(9);
    vector<string> colors(9);
    vector<int> point_styles(9);
    for (int i = 0; i < 9; i++) {
      if (contravariant) titles[i] = "$" + title_base + "^{" + MATRIX_LABELS[i] + "}$";
      else titles[i] = "$" + title_base + "_{" + MATRIX_LABELS[i] + "}$";
    }
    plotoptions.push_attached("TITLES", aurostd::joinWDelimiter(titles, ","));
    plotoptions.push_attached("COLORS", MATRIX_COLORS);
    plotoptions.push_attached("POINTSTYLES", MATRIX_POINT_STYLES);
    plotoptions.push_attached("LINETYPES", MATRIX_LINE_TYPES);

    generateHeader(out, plotoptions);
    generatePlotGNUPLOT(out, plotoptions, data);
  }

  //setPlotLabels/////////////////////////////////////////////////////////////
  // Stores the labels and units for the plots.
  void setPlotLabels(xoption& plotoptions,
      const string& xlabel, const string& xunit,
      const string& ylabel, const string& yunit) {
    plotoptions.pop_attached("XLABEL");
    plotoptions.push_attached("XLABEL", xlabel);
    plotoptions.pop_attached("XUNIT");
    plotoptions.push_attached("XUNIT", xunit);
    plotoptions.pop_attached("YLABEL");
    plotoptions.push_attached("YLABEL", ylabel);
    plotoptions.pop_attached("YUNIT");
    plotoptions.push_attached("YUNIT", yunit);
  }

  //readDataFile//////////////////////////////////////////////////////////////
  // Reads data from an AFLOW data file. Requires a START and STOP string to
  // be present so that it can skip headers and other data sets.
  vector<vector<double> > readAflowDataFile(xoption& plotoptions) {
    vector<vector<double> > data;
    vector<double> row;
    vector<string> vcontent;
    string keyword = plotoptions.getattachedscheme("KEYWORD");
    string path_to_file = plotoptions.getattachedscheme("DIRECTORY") + plotoptions.getattachedscheme("DATA_FILE");
    string startstring = "[" + keyword + "]START";
    string stopstring = "[" + keyword + "]STOP";
    string systemstring = "[" + keyword + "]SYSTEM=";
    aurostd::efile2vectorstring(path_to_file, vcontent);
    string line;
    uint nlines = vcontent.size();
    for (uint iline = 0; iline < nlines; iline++) {
      line = aurostd::RemoveWhiteSpacesFromTheFrontAndBack(vcontent[iline]);
      if (aurostd::substring2bool(line, systemstring)) {
        vector<string> tokens;
        aurostd::string2tokens(line, tokens, "=");
        if (tokens.size() == 2) plotoptions.push_attached("DEFAULT_TITLE", tokens.back());
      }
      if (vcontent[iline] == startstring) {
        iline++;
        while ((vcontent[iline] != stopstring) && (iline < nlines)) {
          line = aurostd::RemoveWhiteSpacesFromTheFront(vcontent[iline]);
          if (line[0] != '#') {
            aurostd::string2tokens(vcontent[iline], row, " ");
            data.push_back(row);
          }
          iline++;
        }
      }
      if (vcontent[iline] == stopstring) break;
      if (iline == nlines) {
        string function = "plotter::readAflowDataFile()";
        string message = "Wrong file format. No STOP tag found.";
        throw aurostd::xerror(_AFLOW_FILE_NAME_,function, message, _FILE_WRONG_FORMAT_);
      }
    }
    if (data.size() == 0) {
      string function = "plotter::readAflowDataFile()";
      string message = "No data extracted from file " + path_to_file + ".";
      message += "File is either empty or has the wrong format.";
      throw aurostd::xerror(_AFLOW_FILE_NAME_,function, message, _FILE_WRONG_FORMAT_);
    }
    return data;
  }

  //generatePlotGNUPLOT///////////////////////////////////////////////////////
  // Generate the gnuplot scripts for general plots.
  void generatePlotGNUPLOT(stringstream& out, const xoption& plotoptions,
      const vector<vector<double> >& data) {
    bool LDEBUG=(FALSE || _DEBUG_PLOTTER_ || XHOST.DEBUG); 
    string soliloquy="plotter::generatePlotGNUPLOT():";
    uint ndata = data[0].size() - 1;

    // Axes settings
    string xmax = plotoptions.getattachedscheme("XMAX");
    string xmin = plotoptions.getattachedscheme("XMIN");
    string ymax = plotoptions.getattachedscheme("YMAX");
    string ymin = plotoptions.getattachedscheme("YMIN");
    string xlabel = plotoptions.getattachedscheme("XLABEL");
    string xunit = plotoptions.getattachedscheme("XUNIT");
    if (!xunit.empty()) xunit = " (" + xunit + ")";
    string ylabel = plotoptions.getattachedscheme("YLABEL");
    string yunit = plotoptions.getattachedscheme("YUNIT");
    if (!yunit.empty()) yunit = " (" + yunit + ")";

    if(LDEBUG){
      cerr << soliloquy << " ymin=" << ymin << endl;
      cerr << soliloquy << " ymax=" << ymax << endl;
    }

    // Plot types: lines (default), linespoints, or points only (nolines)
    bool linespoints = plotoptions.flag("LINESPOINTS");
    bool points = linespoints || plotoptions.flag("NOLINES");
    bool lines = (linespoints || !points);
    string plotstyle;
    if (lines) plotstyle += "l";
    if (points) plotstyle += "p";

    // Colors, point styles, line types
    vector<string> colors;
    vector<int> point_styles, line_types;
    aurostd::string2tokens(plotoptions.getattachedscheme("COLORS"), colors, ", ");
    aurostd::string2tokens(plotoptions.getattachedscheme("POINTSTYLES"), point_styles, ", ");
    aurostd::string2tokens(plotoptions.getattachedscheme("LINETYPES"), line_types, ", ");
    // Assume the same color, etc. for all plots if only one is given
    if ((ndata > 1) && (colors.size() == 1)) colors.assign(ndata, colors[0]);
    if ((ndata > 1) && (point_styles.size() == 1)) point_styles.assign(ndata, point_styles[0]);
    if ((ndata > 1) && (line_types.size() == 1)) line_types.assign(ndata, line_types[0]);
    bool colors_set = (colors.size() == ndata);
    bool points_set = ((linespoints || points) && (point_styles.size() == ndata));
    bool lines_set = (lines && (line_types.size() == ndata));

    // Titles
    vector<string> titles;
    aurostd::string2tokens(plotoptions.getattachedscheme("TITLES"), titles, ", ");
    if (titles.size() < ndata) {  // Fill up with empty titles if there aren't enough
      for (uint i = titles.size(); i < ndata; i++) titles.push_back("");
    }

    // Data block
    out << "$matrix_data << EOD" << std::endl;
    for (uint i = 0; i < data.size(); i++) {
      for (uint j = 0; j < ndata + 1; j++) {  // ndata + 1 to include x-values
        out << " " << data[i][j];
      }
      out << std::endl;
    }
    out << "EOD" << std::endl << std::endl;

    // Margins
    out << "# Margins" << std::endl;
    out << " set tmargin at screen 0.9" << std::endl;
    out << " set bmargin at screen 0.22" << std::endl;

    // Axes
    out << "# Axes" << std::endl;
    out << " set xrange [" << xmin << ":" << xmax << "]" << std::endl;
    out << " set yrange [" << ymin << ":" << ymax << "]" << std::endl;
    out << " set xlabel '$" << xlabel << "$" << xunit << "'" << std::endl;
    out << " set ylabel '$" << ylabel << "$" << yunit << "'" << std::endl;
    out << " set tics nomirror out" << std::endl;

    // Key
    out << std::endl << "# Key" << std::endl;
    if (ndata == 1) {  // No need for legend if only one set of data to plot
      out << " unset key" << std::endl;
    } else {
      if(plotoptions.flag("LEGEND_HORIZONTAL")){  //CO20200404 - ME LOOK HERE
        int maxcols=3;
        string maxcols_str=plotoptions.getattachedscheme("LEGEND_MAXCOLS");
        if(!maxcols_str.empty()){maxcols=aurostd::string2utype<int>(maxcols_str);}
        out << " set key horizontal maxcols " << maxcols << std::endl;
      }
    }

    // Plot
    out << std::endl << "# Plot" << std::endl;
    out << " plot ";
    for (uint i = 0; i < ndata; i++) {
      if (i > 0) out << "      ";
      out << "'$matrix_data' u 1:" << (i + 2) << " w " << plotstyle;
      if (lines) out << " lw 2";
      if (lines_set) out << " lt " << line_types[i];
      if (points) out << " ps 1.5";
      if (colors_set) out << " lc rgb '" << colors[i] << "'";
      if (points_set) out << " pt " << point_styles[i];
      if (titles[i].empty()) {
        out << " notitle";
      } else {
        out << " title '" << titles[i] << "'";
      }
      out << ((i < ndata - 1)?",\\":"") << std::endl;
    }
  }

}  // namespace plotter

// ***************************************************************************
// *                                                                         *
// *           Aflow STEFANO CURTAROLO - Duke University 2003-2020           *
// *            Aflow MARCO ESTERS - Duke University 2019-2020               *
// *                                                                         *
// ***************************************************************************<|MERGE_RESOLUTION|>--- conflicted
+++ resolved
@@ -846,18 +846,11 @@
     generateDosPlot(out, xdos, plotoptions,FileMESSAGE,oss);  //CO20200404
   }
 
-<<<<<<< HEAD
-  //PLOT_PDOS///////////////////////////////////////////////////////////////////
-  // Plots projected density of states. If PDOS == -1, the projected DOS of all
-  // atoms will be plotted into separate files.
-  void PLOT_PDOS(xoption& plotoptions,ostream& oss) {ofstream FileMESSAGE;return PLOT_PDOS(plotoptions,FileMESSAGE,oss);} //CO20200404  //CO20200404
-  void PLOT_PDOS(xoption& plotoptions,ofstream& FileMESSAGE,ostream& oss) { //CO20200404  //CO20200404
-=======
   //PLOT_PDOS/////////////////////////////////////////////////////////////////
   // Plots projected density of states. If PDOS == -1, the projected DOS of
   // all atoms will be plotted into separate files.
-  void PLOT_PDOS(xoption& plotoptions) {
->>>>>>> 68ff6162
+  void PLOT_PDOS(xoption& plotoptions,ostream& oss) {ofstream FileMESSAGE;return PLOT_PDOS(plotoptions,FileMESSAGE,oss);} //CO20200404  //CO20200404
+  void PLOT_PDOS(xoption& plotoptions,ofstream& FileMESSAGE,ostream& oss) { //CO20200404  //CO20200404
     // Set output format to gnuplot
     plotoptions.push_attached("OUTPUT_FORMAT", "GNUPLOT");
 
