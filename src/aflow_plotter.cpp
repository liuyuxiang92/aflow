// ***************************************************************************
// *                                                                         *
// *           Aflow STEFANO CURTAROLO - Duke University 2003-2020           *
// *            Aflow MARCO ESTERS - Duke University 2019-2020               *
// *                                                                         *
// ***************************************************************************
// 
// A namespace for functions to plot electronic structures, phonon properties,
// and physical properties from AFLOW calculations. The default plotting
// engine is gnuplot with the epslatex terminal.
//
// Each plot type such as a DOS plot has a main function that takes the plot
// options and a stringstringstream to output the plots into the desired
// format (e.g. a gnuplot script). Each format should have its own wrapper
// function (only overload when using gnuplot as the output format).
// 
// Plot options should be handled with xoptions only to allow for as much
// flexibility and customizability as possible.

#include "aflow.h"

using std::deque;
using std::string;
using std::stringstream;
using std::vector;
using aurostd::xoption;

static const string BANDDOS_SIZE = "8, 4.5";

static const string POCC_TAG=":POCC_";
static const string ARUN_TAG=":ARUN.";
static const string POCC_ARUN_TAG=ARUN_TAG+"POCC_";

//////////////////////////////////////////////////////////////////////////////
//                                                                          //
//                              PLOT FUNCTIONS                              //
//                                                                          //
//////////////////////////////////////////////////////////////////////////////

namespace plotter {

  // Plot options ------------------------------------------------------------

  //getPlotOptions////////////////////////////////////////////////////////////
  // Sets plot options for all plots based on command line arguments.
  xoption getPlotOptions(const aurostd::xoption& xopt, const string& key, bool datasets) {
    xoption plotoptions;

    // Get options
    vector<string> tokens;
    string scheme = xopt.getattachedscheme(key);
    uint ntokens = aurostd::string2tokens(scheme, tokens, ",", true); // Keep empty arguments

    if (ntokens >= 1) {
      if (tokens[0][tokens[0].size() - 1] != '/') tokens[0] += '/';
      plotoptions.push_attached("DIRECTORY", tokens[0]);
    }

    plotoptions.flag("DATATYPE",xopt.flag("ATOMS")); //CO20191010 - which table to look at, "atoms-projected" by default
    plotoptions.flag("PLOT_ALL_ATOMS",xopt.flag("PLOT_ALL_ATOMS")); //CO20191010

    // Need to shift options if partial DOS are plotted
    uint shift = 0;
    if (datasets) { // DATASET = -1: all data sets
      if ((ntokens >= 2) && !tokens[1].empty()) {
        plotoptions.push_attached("DATASET", tokens[1]);
      } else {
        plotoptions.push_attached("DATASET", "-1");
      }
      shift = 1;
    } else {  // DATASET = 0: no data set specified 
      plotoptions.push_attached("DATASET", "0");
    }
    if (ntokens >= 2 + shift) plotoptions.push_attached("XMIN", tokens[1 + shift]);
    if (ntokens >= 3 + shift) plotoptions.push_attached("XMAX", tokens[2 + shift]);
    if (ntokens >= 4 + shift) plotoptions.push_attached("YSCALE", tokens[3 + shift]);

    // Get title if present
    scheme = xopt.getattachedscheme("PLOTTER::TITLE");
    if (!scheme.empty()) plotoptions.push_attached("TITLE", scheme);

    // Get image format
    scheme = xopt.getattachedscheme("PLOTTER::PRINT");
    if (!scheme.empty()) plotoptions.push_attached("IMAGE_FORMAT", aurostd::tolower(scheme));

    // Set standard background color
    plotoptions.push_attached("BACKGROUND_COLOR", "#FFFFFF");

    // Set standard grid options
    plotoptions.push_attached("GRID_COLOR", "#808080");
    plotoptions.push_attached("GRID_WIDTH", "1");
    plotoptions.push_attached("GRID_LINE_TYPE", "0");

    // Set standard size
    plotoptions.push_attached("PLOT_SIZE", "5.333, 3");

    plotoptions.flag("NOWATERMARK", xopt.flag("PLOTTER::NOWATERMARK"));
    return plotoptions;
  }

  // Electronic structure plots ----------------------------------------------

  //getPlotOptionsEStructure//////////////////////////////////////////////////
  // Sets the plot options that are specific to electronic structure plots.
  xoption getPlotOptionsEStructure(const aurostd::xoption& xopt, const string& key, bool datasets) {
    xoption plotoptions = getPlotOptions(xopt, key, datasets);

    // Projection
    string scheme = xopt.getattachedscheme("PLOTTER::PROJECTION");
    if (scheme.empty()) {
      plotoptions.push_attached("PROJECTION", "ORBITALS");
    } else {
      plotoptions.push_attached("PROJECTION", aurostd::toupper(scheme));
    }

    // No border
    plotoptions.flag("NOBORDER", true);

    // Set to true to not set Efermi to zero
    plotoptions.flag("NOSHIFT", xopt.flag("PLOTTER::NOSHIFT"));

    // Set gray background
    plotoptions.pop_attached("BACKGROUND_COLOR");
    plotoptions.push_attached("BACKGROUND_COLOR", "#E4E4E4");

    // Change grid options
    plotoptions.pop_attached("GRID_COLOR");
    plotoptions.push_attached("GRID_COLOR", "#FFFFFF");
    plotoptions.pop_attached("GRID_WIDTH");
    plotoptions.push_attached("GRID_WIDTH", "2");
    plotoptions.pop_attached("GRID_LINE_TYPE");
    plotoptions.push_attached("GRID_LINE_TYPE", "1");

    return plotoptions;
  }

  //getPlotOptionsPhonons/////////////////////////////////////////////////////
  // Sets the plot options that are specific to phonon dispersions and DOS.
  xoption getPlotOptionsPhonons(const aurostd::xoption& xopt, const string& key) {
    xoption plotoptions = getPlotOptionsEStructure(xopt, key);
    string scheme = xopt.getattachedscheme("PLOTTER::UNIT");
    if (scheme.empty()) {
      plotoptions.push_attached("UNIT", "THZ");
    } else {
      plotoptions.push_attached("UNIT", aurostd::toupper(scheme));
    }
    // There is no Fermi level for phonons, so do not shift
    plotoptions.flag("NOSHIFT", true);

    // Orbital-projections do not exist for phonons
    scheme = plotoptions.getattachedscheme("PROJECTION");
    if ((scheme == "ORBITALS") || (scheme == "LM")) {
      plotoptions.pop_attached("PROJECTION");
      plotoptions.push_attached("PROJECTION", "NONE");
    }
    return plotoptions;
  }

  // Plot functions ----------------------------------------------------------

  //generateHeader////////////////////////////////////////////////////////////
  // Creates the header in the desired output format.
  void generateHeader(stringstream& out, const aurostd::xoption& plotoptions, bool multiplot) {
    string plottitle = plotoptions.getattachedscheme("PLOT_TITLE");
    string outformat = plotoptions.getattachedscheme("OUTPUT_FORMAT");
    if (outformat == "GNUPLOT") {
      out << "# Generated by AFLOW" << std::endl;
      out << "set terminal epslatex standalone color"
        << " size " << plotoptions.getattachedscheme("PLOT_SIZE") << " linewidth 2" << std::endl;
      out << "set output " << "'" << plotoptions.getattachedscheme("FILE_NAME_LATEX") << ".tex'" << std::endl;
      if (!plottitle.empty())
        out << "set " << (multiplot?"multiplot ":"")
          << "title '" << plottitle << "' offset 0, -0.5" << std::endl;
      if (plotoptions.flag("NOBORDER")) out << "unset border" << std::endl;
      out << "set object 1 rectangle from graph 0,0 to graph 1,1 fc"
        << " rgb '" << plotoptions.getattachedscheme("BACKGROUND_COLOR") << "' behind fs noborder" << std::endl;
      out << "set grid back lt " << plotoptions.getattachedscheme("GRID_LINE_TYPE")
        << " lc rgb '" << plotoptions.getattachedscheme("GRID_COLOR") << "'"
        << " lw " << plotoptions.getattachedscheme("GRID_WIDTH") << std::endl;
      if (!plotoptions.flag("NOWATERMARK")) {
        out << "set label right '"
          << (plotoptions.flag("BANDDOS")?"":"\\scriptsize") << " "
          << AFLOWLIB_CONSORTIUM_STRING << "' at screen 0.98, 0.025" << std::endl;
      }
      out << std::endl;
    }
  }

  //savePlotGNUPLOT///////////////////////////////////////////////////////////
  // Executes the gnuplot script and converts into the desired image format.
  void savePlotGNUPLOT(const xoption& plotoptions, const stringstream& gpfile) {
    bool LDEBUG=(FALSE || XHOST.DEBUG); 
    string soliloquy="plotter::savePlotGNUPLOT():";
    //ME20200327 - Check that all required binaries are available
    // Check that gnuplot is version 5+
    if (XHOST.is_command("gnuplot")) {
      string versionstring = aurostd::execute2string(XHOST.command("gnuplot") + " --version");
      vector<string> tokens;
      aurostd::string2tokens(versionstring, tokens, " ");
      double version = aurostd::string2utype<double>(tokens[1]);
      if (version < 5.0) {
        string message = "Gnuplot needs to be version 5 or newer (found " + tokens[1] + ").";
        throw aurostd::xerror(_AFLOW_FILE_NAME_, soliloquy, message, _RUNTIME_ERROR_);
      }
    }
    string binaries = "gnuplot,pdflatex,repstopdf,convert";
    vector<string> missing_binaries, required_binaries;
    aurostd::string2tokens(binaries, required_binaries, ",");
    for (uint i = 0; i < required_binaries.size(); i++) {
      if (!XHOST.is_command(required_binaries[i])) missing_binaries.push_back(required_binaries[i]);
    }

    if (missing_binaries.size() == 0) {
      string directory = plotoptions.getattachedscheme("DIRECTORY");
      if(directory.empty()){directory=aurostd::getPWD();}  //[CO20191112 - OBSOLETE]aurostd::execute2string("pwd")//CO20191004
      if(LDEBUG){cerr << soliloquy << " directory=" << directory << endl;}
      string filename = plotoptions.getattachedscheme("FILE_NAME");
      if(LDEBUG){cerr << soliloquy << " filename=" << filename << endl;}
      string filename_latex = plotoptions.getattachedscheme("FILE_NAME_LATEX");
      // PDF is default since we use pdflatex to compile
      string format = plotoptions.getattachedscheme("IMAGE_FORMAT");
      if (format.empty()) format = "pdf";
      string current_dir = aurostd::getPWD();  //[CO20191112 - OBSOLETE]aurostd::execute2string("pwd")
      // Create temp directory
      string tmp = aurostd::TmpDirectoryCreate("plotLATEX") + "/";
      chdir(tmp.c_str());
      // Execute gnuplot and pdflatex
      aurostd::stringstream2file(gpfile, filename + ".plt");
      aurostd::execute(XHOST.command("gnuplot") + " " + filename + ".plt");
      aurostd::execute(XHOST.command("pdflatex") + " -interaction=nonstopmode -halt-on-error " + filename_latex + ".tex 2>&1 > /dev/null");
      // Convert to the desired format if not pdf
      if (format != "pdf") {
        aurostd::execute(XHOST.command("convert") + " -quiet -density 300 -background white " + filename_latex + ".pdf " + filename_latex  + "." + format);
      }
      chdir(current_dir.c_str());
      aurostd::CopyFile(tmp + filename_latex + "." + format, directory + "/" + filename + "." + format);
      if(LDEBUG){cerr << soliloquy << " moving file to: " << directory + "/" + filename + "." + format << endl;}
      // Keep gnuplot file if aflow was called with --keep=gpl
      if (XHOST.vflag_control.flag("KEEP::GPL")) {
        aurostd::CopyFile(tmp + filename + ".plt", directory);
      }
      // Clean up
      aurostd::RemoveDirectory(tmp);
      if (!aurostd::FileExist(directory + "/" + filename + "." + format)) {
        string function = "plotter::savePlotGNUPLOT():";
        string message = "Error while generating plot.";
        throw aurostd::xerror(_AFLOW_FILE_NAME_,function, message, _RUNTIME_ERROR_);
      }
    } else {
      string message = "The following binaries are missing: " + aurostd::joinWDelimiter(missing_binaries, " ") + ".";
      throw aurostd::xerror(_AFLOW_FILE_NAME_, soliloquy, message, _RUNTIME_ERROR_);
    }
  }

  //setFileName///////////////////////////////////////////////////////////////
  // Sets the file name of the final plot. FILE_NAME_LATEX is the name of the
  // tex file that is generated by gnuplot, which has different limitations
  // than the output image.
  void setFileName(xoption& plotoptions, string filename) {
    bool LDEBUG=(FALSE || XHOST.DEBUG);
    string soliloquy="plotter::setFileName():";
    if(LDEBUG){cerr << soliloquy << " filename_in=" << filename << endl;}
    if (filename.empty()) {
      string default_title = plotoptions.getattachedscheme("DEFAULT_TITLE");
      if(LDEBUG){cerr << soliloquy << " default_title=" << default_title << endl;}
      //ME20200228 - Remove ANRL parameters
      string::size_type t = default_title.find(":ANRL=");
      if (t != string::npos) {
        default_title = default_title.substr(0, t);
        if(LDEBUG){std::cerr << soliloquy << " default_title (post ANRL)=" << default_title << std::endl;}
      }
      filename = default_title;
      // Get filename
      string ext = plotoptions.getattachedscheme("EXTENSION");
      if (!ext.empty()) {
        if (filename.empty()) filename = ext;
        else filename += "_" + ext;
      }
      filename = aurostd::StringSubst(filename, " ", "_");
      string set = plotoptions.getattachedscheme("DATASET");
      if (aurostd::string2utype<int>(set) > 0) {
        filename += "_" + plotoptions.getattachedscheme("DATALABEL");
        filename += "_" + set;
      }
    }
    plotoptions.push_attached("FILE_NAME", filename);
    // The .tex file created by gnuplot cannot have . or includegraphics will break
    plotoptions.push_attached("FILE_NAME_LATEX", aurostd::StringSubst(filename, ".", "_"));
    if(LDEBUG){
      cerr << soliloquy << " filename=" << plotoptions.getattachedscheme("FILE_NAME") << endl;
      cerr << soliloquy << " filename_latex=" << plotoptions.getattachedscheme("FILE_NAME_LATEX") << endl;
    }
  }

  //setTitle//////////////////////////////////////////////////////////////////
  // Sets the plot title.
  void setTitle(xoption& plotoptions) {
    string title = plotoptions.getattachedscheme("TITLE");
    // Format title
    if (title.empty()) title = formatDefaultPlotTitle(plotoptions);
    plotoptions.push_attached("PLOT_TITLE", title);
  }

  //formatDefaultPlotTitle////////////////////////////////////////////////////
  // Checks if the default title is in a known AFLOW format and formats it
  // appropriately.
  string formatDefaultPlotTitle(const xoption& plotoptions) {
    bool LDEBUG=(FALSE || XHOST.DEBUG);
    string soliloquy="plotter::formatDefaultPlotTitle():";
    string default_title = plotoptions.getattachedscheme("DEFAULT_TITLE");
    if(LDEBUG){cerr << soliloquy << " default_title=" << default_title << endl;}
    if (default_title.empty()) return default_title;
    string title;
    if (aurostd::substring2bool(default_title, "_ICSD_")) {  // Check if AFLOW ICSD format
      vector<string> tokens;
      aurostd::string2tokens(default_title, tokens, "_");
      if (tokens.size() == 3) {
        title = pflow::prettyPrintCompound(tokens[0], no_vrt, true, latex_ft) + " (ICSD \\#" + tokens[2];  //_none_ //_latex_ //CO20190629
        string lattice = plotoptions.getattachedscheme("LATTICE");
        if (lattice.empty()) title += ")";
        else title += ", " + lattice + ")";
      } else { // Title not in ICSD format
        return aurostd::fixStringLatex(default_title, false, false);
      }
    } else if (aurostd::substring2bool(default_title, POCC_TAG)) {  // Check if in POCC format
      if(LDEBUG){cerr << soliloquy << " found POCC" << endl;}
      title = formatDefaultTitlePOCC(plotoptions);
    } else if (aurostd::substring2bool(default_title, ".")) {  // Check if AFLOW prototype format
      vector<string> tokens;
      aurostd::string2tokens(default_title, tokens, ".");
      //ME20200228 - title may contain ANRL parameters
      if ((tokens.size() > 2) && aurostd::substring2bool(tokens[2], "ANRL")) {
        string::size_type t = tokens[2].find_first_of(":");
        if (t != string::npos) {
          tokens[2] = tokens[2].substr(0, t);
          tokens.erase(tokens.begin() + 3, tokens.end());
        }
      }
      if ((tokens.size() == 2) || (tokens.size() == 3)) {
        string proto = tokens[1];
        vector<string> protos;
        aflowlib::GetAllPrototypeLabels(protos, "anrl");
        if (aurostd::withinList(protos, proto)) {
          if (tokens.size() == 3) proto += "." + tokens[2];
          vector<string> elements = pflow::stringElements2VectorElements(tokens[0]);
          vector<double> composition = getCompositionFromANRLPrototype(proto);
          proto = aurostd::fixStringLatex(proto, false, false); // Prevent LaTeX errors
          title = pflow::prettyPrintCompound(elements, composition, no_vrt, true, latex_ft) + " (" + proto;  //_none_ //_latex_ //CO20190629
        } else {
          if (tokens.size() == 3) proto += "." + tokens[2];
          vector<string> comp;
          protos.clear();
          aflowlib::GetAllPrototypeLabels(protos, comp, "htqc");
          int index;
          if (aurostd::withinList(protos, proto, index)) {
            proto = aurostd::fixStringLatex(proto, false, false); // Prevent LaTeX errors
            vector<string> elements = pflow::stringElements2VectorElements(tokens[0]);
            vector<double> composition = getCompositionFromHTQCPrototype(proto, comp[index]);
            title = pflow::prettyPrintCompound(elements, composition, no_vrt, true, latex_ft) + " (" + proto;  //_none_ //_latex_   //CO20190629
          } else {  // Title not in prototype format
            return aurostd::fixStringLatex(default_title, false, false);
          }
        }
      } else {
        return aurostd::fixStringLatex(default_title, false, false); //CO20191110
      }
      string lattice = plotoptions.getattachedscheme("LATTICE");
      if (lattice.empty()) title += ")";
      else title += ", " + lattice + ")";
    } else {  // Not an AFLOW-formatted default
      return aurostd::fixStringLatex(default_title, false, false);
    }
    if(LDEBUG){cerr << soliloquy << " title=" << title << endl;}
    // Code only gets here if the title is AFLOW-formatted
    string set = plotoptions.getattachedscheme("DATASET");
    if (aurostd::string2utype<int>(set) > 0) {
      title += " " + aurostd::fixStringLatex(plotoptions.getattachedscheme("SETLABEL"),false,false); //CO20191110
      title += " " + aurostd::fixStringLatex(plotoptions.getattachedscheme("DATALABEL"),false,false);  //CO20191110
      title += " (" + set + ")";
    }
    return title;
  }

  //getCompositionFromHTQCPrototype///////////////////////////////////////////
  // Gets the composition from an HTQC prototype string. The composition
  // string must be retrieved beforehand.
  vector<double> getCompositionFromHTQCPrototype(const string& htqc_prototype,
      const string& composition) {
    string anrl_prototype = composition + "_";
    // Composition already has the correct sequence, so keeping the explicit
    // sequence designator will confuse getCompositonFromANRLPrototype
    string::size_type t = htqc_prototype.find(".");
    anrl_prototype += htqc_prototype.substr(0, t);
    return getCompositionFromANRLPrototype(anrl_prototype);
  }

  //getCompositionFromANRLPrototype///////////////////////////////////////////
  // Gets the composition from an ANRL prototype string.
  vector<double> getCompositionFromANRLPrototype(const string& prototype) {
    // Determine element sequence
    // If there is a . in the prototype string, the element sequence is given explicitly
    string seq;
    string::size_type t = prototype.find(".");
    if (t != string::npos) seq = prototype.substr(t + 1, string::npos);
    t = prototype.find("_");
    string compound = prototype.substr(0, t);
    // If not explicitly given, determine element sequence from the prototype name
    if (seq.empty()) {
      for (uint i = 0; i < compound.size(); i++) {
        if (isalpha(compound[i])) seq += compound[i];
      }
    }
    vector<int> sequence(seq.size());
    for (uint i = 0; i < seq.size(); i++) {
      sequence[i] = (int) seq[i] - 65;
    }

    // Now determine the composition
    vector<double> comp;
    pflow::stringElements2VectorElements(compound, comp);

    // Finally, sort to match sequence
    vector<double> composition(comp.size());
    for (uint i = 0; i < composition.size(); i++) {
      composition[i] = comp[sequence[i]];
    }
    return composition;
  }

<<<<<<< HEAD
  //formatDefaultTitlePOCC////////////////////////////////////////////////////
  // Converts a POCC-formatted title into a plot title. It currently only
  // works if the POCC string consists only of P-designations.
  string formatDefaultTitlePOCC(const xoption& plotoptions) {return formatDefaultTitlePOCC_191004(plotoptions);} //CO20191110
  string formatDefaultTitlePOCC_191004(const xoption& plotoptions) {  //CO version //CO20191110
=======
  //formatDefaultTitlePOCC//////////////////////////////////////////////////////
  // Converts a POCC-formatted title into a plot title. It currently only works
  // if the POCC string consists only of P-designations.
  string formatDefaultTitlePOCC(const xoption& plotoptions) {return formatDefaultTitlePOCC_20191004(plotoptions);} //CO20191110
  string formatDefaultTitlePOCC_20191004(const xoption& plotoptions) {  //CO version //CO20191110
>>>>>>> 5166ff1a
    bool LDEBUG=(FALSE || XHOST.DEBUG);
    string soliloquy="plotter::formatDefaultTitlePOCC():";
    stringstream message;
    string default_title = plotoptions.getattachedscheme("DEFAULT_TITLE");
    if(LDEBUG){cerr << soliloquy << " default_title=" << default_title << endl;}
    //example: Cs_svEuIPb_d:PAW_PBE.AB3C_cP5_221_a_c_b:POCC_S0-1xA_S1-1xC_S2-0.5xB-0.5xD
    //ARUN example: Cs_afEuIPb_d:PAW_PBE.AB3C_cP5_221_a_c_b:POCC_S0-1xA_S1-1xC_S2-0.5xB-0.5xD:ARUN.POCC_1_H0C0
    //convert to: --proto=AB3C_cP5_221_a_c_b:Cs_sv:Eu:I:Pb_d --pocc_params=S0-1xA_S1-1xC_S2-0.5xB-0.5xD
    //arun stuff separate

    if(!aurostd::substring2bool(default_title,POCC_TAG)){  //use generic
      ostream& oss=cout;
      message << "No POCC_TAG found [" << POCC_TAG << "], using generic SYSTEM name as title";pflow::logger(_AFLOW_FILE_NAME_, soliloquy, message, oss, _LOGGER_WARNING_);
      return aurostd::fixStringLatex(default_title, false, false);
    }
    //Get all the pieces of the default title
    string::size_type t = default_title.find(POCC_TAG);
    string elements_prototype_str = default_title.substr(0, t);  //contains elements and prototype
    string pocc_params_arun_str = default_title.substr(t + POCC_TAG.length(), string::npos);  //pocc_params and ARUN(?)
    if(LDEBUG){
      cerr << soliloquy << " elements_prototype_str=" << elements_prototype_str << endl;
      cerr << soliloquy << " pocc_params_arun_str=" << pocc_params_arun_str << endl;
    }
    //parse elements_prototype_str by "."
    //PROBLEM: "." can exist in pp_string (not really important for standard PP, but it exists), as well
    //as proto: .ABC...
    //we will go in loop over "." parses until we get a structure!
    t=elements_prototype_str.find('.');
    string pps="";
    string proto="";
    vector<string> velements;
    string pocc_params="";
    string arun="";
    string::size_type c;
    xstructure xstr;
    while(t!=string::npos && (t+1)<elements_prototype_str.length()){
      pps=elements_prototype_str.substr(0,t);
      proto=elements_prototype_str.substr(t+1,string::npos);
      if(LDEBUG){
        cerr << soliloquy << " pps=" << pps << endl;
        cerr << soliloquy << " proto=" << proto << endl;
      }

      velements=pflow::stringElements2VectorElements(pps,true,false,pp_string,true);  //clean, no sort_elements, pseudopotential string, keep_pp
      if(LDEBUG){cerr << soliloquy << " velements=" << aurostd::joinWDelimiter(velements,",") << endl;}

      pocc_params=pocc_params_arun_str;
      c=pocc_params_arun_str.find(POCC_ARUN_TAG);
      if(c!=string::npos && (c+1)<pocc_params_arun_str.length()){
        pocc_params=pocc_params_arun_str.substr(0,c);
        arun=pocc_params_arun_str.substr(c+1,string::npos);
      }
      if(LDEBUG){
        cerr << soliloquy << " pocc_params=" << pocc_params << endl;
        cerr << soliloquy << " arun=" << arun << endl;
      }

      aurostd::xoption proto_flags;
      proto_flags.push_attached("PROTO",proto + ":" + aurostd::joinWDelimiter(velements,":"));
      proto_flags.push_attached("POCC_PARAMS",pocc_params);
      if(LDEBUG){
        cerr << soliloquy << " proto_flags.getattachedscheme(\"PROTO\")=" << proto_flags.getattachedscheme("PROTO") << endl;
        cerr << soliloquy << " proto_flags.getattachedscheme(\"POCC_PARAMS\")=" << proto_flags.getattachedscheme("POCC_PARAMS") << endl;
      }

      try{
        xstr=pflow::PROTO_LIBRARIES(proto_flags);
        break;
      }
      catch(aurostd::xerror& excpt){
        xstr.clear(); //DX20191220 - uppercase to lowercase clear
        t=elements_prototype_str.find('.',t+1);
        continue;
      }
    }

    if(xstr.atoms.size()==0){  //use generic
      ostream& oss=cout;
      message << "Cannot extract identifiable prototype from SYSTEM [" << default_title << "], using generic SYSTEM name as title";pflow::logger(_AFLOW_FILE_NAME_, soliloquy, message, oss, _LOGGER_WARNING_);
      return aurostd::fixStringLatex(default_title, false, false);
    }

    if(LDEBUG){cerr << soliloquy << " xstr_found: " << endl;cerr << xstr << endl;}

    if(xstr.species.size()!=xstr.comp_each_type.size()){ //use generic
      ostream& oss=cout;
      message << "Cannot extract composition from prototype [" << proto << "], using generic SYSTEM name as title";pflow::logger(_AFLOW_FILE_NAME_, soliloquy, message, oss, _LOGGER_WARNING_);
      return aurostd::fixStringLatex(default_title, false, false);
    }

    string new_title="";
    string clean_specie="";
    int comp_prec=(int)ceil(log10(1.0/xstr.partial_occupation_stoich_tol));  //ceil ensures we round up above 1 //CO20181226
    for(uint ispecies=0;ispecies<xstr.species.size();ispecies++){
      clean_specie=KBIN::VASP_PseudoPotential_CleanName(xstr.species[ispecies]);
      if(LDEBUG){cerr << soliloquy << " species[ispecies=" << ispecies << "]=" << clean_specie << endl;}
      new_title+=aurostd::fixStringLatex(clean_specie,false,false);
      new_title+=(aurostd::isequal(xstr.comp_each_type[ispecies],1.0,xstr.partial_occupation_stoich_tol) ? "" : "$_{"+aurostd::utype2string(xstr.comp_each_type[ispecies],comp_prec)+"}$");
    }
    new_title+=" ("+aurostd::fixStringLatex(proto,false,false);

    if(!arun.empty()){
      vector<string> tokens;
      aurostd::string2tokens(arun,tokens,"_");
      string pocc_hash="";
      if(tokens.size()>1){pocc_hash=tokens.back();}
      if(!pocc_hash.empty()){new_title+=":"+aurostd::fixStringLatex(pocc_hash,false,false);}
    }

    new_title+=")";

    if(LDEBUG){cerr << soliloquy << " new_title=" << new_title << endl;}

    return new_title; //aurostd::fixStringLatex(new_title, false, false);  //substs $ for \\$
  }
  string formatDefaultTitlePOCC_20190101(const xoption& plotoptions) {  //ME version
    bool LDEBUG=(FALSE || XHOST.DEBUG);
    string soliloquy="plotter::formatDefaultTitlePOCC():";
    string default_title = plotoptions.getattachedscheme("DEFAULT_TITLE");
    //Get all the pieces of the default title
    string::size_type t = default_title.find(":POCC");
    string proto = default_title.substr(0, t);  // Contains compound and prototype
    string pocc = default_title.substr(t + 5, string::npos);  // POCC string + ARUN
    if (LDEBUG) {
      std::cerr << "proto = " << proto << std::endl;
      std::cerr << "pocc = " << pocc << std::endl;
    }
    bool generic = false;
    // Need _S because S could theoretically also be a decorator
    if (aurostd::substring2bool(pocc, "_S")) generic = true;
    if(LDEBUG){cerr << soliloquy << " found _S tag = " << generic << endl;}
    pocc = pocc.substr(1, pocc.size());  // Remove the leading _

    // Get the HNF matrix string
    vector<string> tokens;
    string hnf = "";
    if (!generic && aurostd::substring2bool(pocc, ":")) {  // Is there an ARUN?
      t = pocc.find(":");
      hnf = pocc.substr(t + 1, string::npos);
      pocc = pocc.substr(0, t);  // Remove ARUN from pocc
      if(LDEBUG){cerr << soliloquy << " hnf=" << hnf << endl;}
      if (!hnf.empty()) {
        aurostd::string2tokens(hnf, tokens, "_");
        hnf = tokens.back();
      }
    }

    // Try to extract the composition from the POCC string and check whether
    // the string is incomplete. While the composition is only supported for
    // P-designations, the algorithm should still run to test for incomplete
    // strings.
    bool broken = false;
    vector<double> composition = getCompositionFromPoccString(pocc, broken);
    if(LDEBUG){  //CO20191110
      cerr << soliloquy << " broken=" << broken << endl;
      if(!broken){
        cerr << soliloquy << " composition=";
        for(uint i=0;i<composition.size();i++){
          cerr << composition[i] << (i==composition.size()-1?"":",");
        }
        cerr << endl;
      }
    }
    if (broken) {  // If broken, extract the POCC string from the POSCAR title
      try {
        stringstream ss;
        vector<string> vstr;
        string directory = plotoptions.getattachedscheme("DIRECTORY");
        string extension = plotoptions.getattachedscheme("EXTENSION");
        if (aurostd::substring2bool(extension, "phdisp") || (extension == "phdos")) {
          aurostd::efile2vectorstring("PHPOSCAR", vstr);
        } else {
          aurostd::efile2vectorstring(aflowlib::vaspfile2stringstream(directory, "POSCAR", ss), vstr);
        }
        // The POCC string is inside the first item
        t = vstr[0].find(" ");
        string poscartitle = vstr[0].substr(0, t);
        // Only take what is needed by the algorithm
        t = poscartitle.find(":POCC_");
        poscartitle = poscartitle.substr(t + 6, string::npos);
        t = poscartitle.find(":");
        poscartitle = poscartitle.substr(0, t);
        composition = getCompositionFromPoccString(poscartitle, broken);
      } catch (aurostd::xerror& excpt) {
        generic = true;
      }
    }

    // Separate elements and prototype
    string compound, el;
    t = proto.find(".");
    el = proto.substr(0, t);
    proto = proto.substr(t + 1, string::npos);
    if (!generic) {
      vector<string> elements = pflow::stringElements2VectorElements(el);
      if (elements.size() != composition.size()) {
        generic = true;
        broken = true;
      } else {
        compound = pflow::prettyPrintCompound(elements, composition, no_vrt, true, latex_ft);  //_none_ //_latex_ //CO20190629
      }
    }
    if (generic) {  // Broken or unsupported string, so use a very generic title
      return aurostd::fixStringLatex(default_title, false, false); //CO20191110
      //if (!broken) proto += ".POCC:" + pocc;  // Only add POCC string if not broken
    }
    proto = aurostd::fixStringLatex(proto, false, false);

    // Finish title
    string title = compound + " (" + proto;
    if (!hnf.empty()) title += ":" + hnf;
    string lattice = plotoptions.getattachedscheme("LATTICE");
    if (lattice.empty()) title += ")";
    else title += ", " + lattice + ")";
    return title;
  }

  //getCompositionFromPoccString//////////////////////////////////////////////
  // Returns a composition from a POCC string. It also tests whether the POCC
  // string is complete, which is not always the case due to VASP's character
  // limit for titles.
  vector<double> getCompositionFromPoccString(const string& pocc_string, bool& broken) {
    broken = false;
    double SITE_TOL = 0.001;
    // Get each site
    vector<string> tokens;
    aurostd::string2tokens(pocc_string, tokens, "_");
    // Get the composition of each individual site. Do not add yet - it needs
    // to be site-resolved for some checks to work.
    vector<vector<std::pair<int, double> > > sites(tokens.size());
    std::pair<int, double> s;
    vector<string> site;
    int max_index = 0;  // tracks how many decorators can be found in the string
    for (uint i = 0; i < tokens.size(); i++) {
      // Loop over all deocrations on the site
      aurostd::string2tokens(tokens[i], site, "-");
      if (site.size() == 1) { // There must be at least one site (first element is designator)
        broken = true;
        break;
      } else {
        for (uint j = 1; j < site.size(); j++) {
          string::size_type t;
          std::pair<string, string> str_cut;
          t = site[j].find("x");
          if (t != string::npos) {
            str_cut.first = site[j].substr(0, t);
            str_cut.second = site[j].substr(t + 1, string::npos);
          }
          // Format is e.g. Ax0.5, so there must be two elements
          if (str_cut.first.empty() || str_cut.second.empty()) {
            broken = true;
            break;
          } else {
            s.first = (int) str_cut.second[0] - 65;  // [0] is to convert to char
            s.second = aurostd::string2utype<double>(str_cut.first);
            sites[i].push_back(s);
            if (s.first > max_index) max_index = s.first;
          }
        }
      }
    }

    // Determine the composition and check for consistency: no element must
    // can a value of zero and all sites have to add to 1 within a tolerance
    double sum;
    vector<double> composition(max_index + 1);
    for (uint i = 0; i < sites.size(); i++) {
      sum = 0.0;
      for (uint j = 0; j < sites[i].size(); j++) {
        composition[sites[i][j].first] += sites[i][j].second;
        sum += sites[i][j].second;
      }
      if (std::abs(sum - 1.0) > SITE_TOL) broken = true;
    }
    if (!broken) {
      for (uint i = 0; i < composition.size(); i++) {
        if (composition[i] == 0.0) {
          broken = true;
          break;
        }
      }
    }

    return composition;
  }

} // namespace plotter

//////////////////////////////////////////////////////////////////////////////
//                                                                          //
//                           ELECTRONIC STRUCTURE                           //
//                                                                          //
//////////////////////////////////////////////////////////////////////////////

static const string EFERMI_COLOR = "#0000FF";
static const int ESTRUCTURE_NCOLORS = 11;
static const string ESTRUCTURE_COLORS[ESTRUCTURE_NCOLORS] = {
  "#000000",  // black
  "#4C72B0",  // blue
  "#55A868",  // green
  "#C44E52",  // red
  "#CCB974",  // yellow
  "#8172B2",  // purple
  "#64B5CD",  // light blue
  "#E08000",  // orange
  "#006060",  // blue-green
  "#A06000",  // brown
  "#BE80FF"   // light purple
};
static const string ISPIN_COLORS[2] = {"#000000", "#C44E52"};
static const string ORBITALS[4] = {"s", "p", "d", "f"};
static const string LM_ORBITALS[16] = {"s", "p_y", "p_z", "p_x",
  "d_{xy}", "d_{yz}", "d_{z^2}", "d_{xz}", "d_{x^2-y^2}",
  "f_{y(3x^2-y^2)}", "f_{xyz}", "f_{yz^2}", "f_{z^3}",
  "f_{xz^2}", "f_{z(x^2-y^2)}", "f_{x(x^2-3y^2)}"};

namespace plotter {

  // Plot functions -----------------------------------------------------------

  //PLOT_DOS//////////////////////////////////////////////////////////////////
  // PLots electronic densities of states.
  void PLOT_DOS(xoption& plotoptions) {
    // Set output format to gnuplot
    plotoptions.push_attached("OUTPUT_FORMAT", "GNUPLOT");

    stringstream out;
    PLOT_DOS(plotoptions, out);
    savePlotGNUPLOT(plotoptions, out);
  }

  void PLOT_DOS(xoption& plotoptions, const xDOSCAR& xdos) { //CO20191110
    plotoptions.push_attached("OUTPUT_FORMAT", "GNUPLOT");
    stringstream out;
    PLOT_DOS(plotoptions,out,xdos);
    savePlotGNUPLOT(plotoptions, out);
  }

  void PLOT_DOS(xoption& plotoptions, stringstream& out) { //CO20191110
    bool LDEBUG=(FALSE || XHOST.DEBUG);
    string soliloquy="plotter::PLOT_DOS():";

    // Read files
    string directory = plotoptions.getattachedscheme("DIRECTORY");
    xDOSCAR xdos;
    if(LDEBUG){cerr << soliloquy << " directory=" << directory << endl;}
    xdos.GetPropertiesFile(aflowlib::vaspfile2stringstream(directory, "DOSCAR"));
    PLOT_DOS(plotoptions, out, xdos);
    savePlotGNUPLOT(plotoptions, out);
  }

  void patchDefaultTitleAFLOWIN(xoption& plotoptions) { //CO20191110
    bool LDEBUG=(FALSE || XHOST.DEBUG);
    string soliloquy="plotter::PLOT_DOS():";

    const string& directory = plotoptions.getattachedscheme("DIRECTORY");
    if(LDEBUG){cerr << soliloquy << " directory=" << directory << endl;}
    string aflowin_path=directory+"/"+_AFLOWIN_;
    if(aurostd::FileExist(aflowin_path)){
      string aflowin="";
      aurostd::file2string(aflowin_path,aflowin);
      string SYSTEM=aurostd::RemoveWhiteSpaces(aurostd::substring2string(aflowin,"[AFLOW]SYSTEM=",FALSE));
      if(!SYSTEM.empty()){
        if(LDEBUG){cerr << soliloquy << " DEFAULT_TITLE(OLD)=" << plotoptions.getattachedscheme("DEFAULT_TITLE") << endl;}
        plotoptions.pop_attached("DEFAULT_TITLE");
        plotoptions.push_attached("DEFAULT_TITLE", SYSTEM);
        if(LDEBUG){cerr << soliloquy << " DEFAULT_TITLE(NEW)=" << plotoptions.getattachedscheme("DEFAULT_TITLE") << endl;}
      }
    }
  }

  void PLOT_DOS(xoption& plotoptions, stringstream& out, const xDOSCAR& xdos) {
    bool LDEBUG=(FALSE || XHOST.DEBUG);
    string soliloquy="plotter::PLOT_DOS():";
    string extension=plotoptions.getattachedscheme("EXTENSION");
    if(extension.empty()) plotoptions.push_attached("EXTENSION", "dos");
    // Make sure the projections are consistent with the DOSCAR file
    if ((plotoptions.getattachedscheme("PROJECTION") == "LM") && !(xdos.lmResolved)) {
      std::cerr << "Found --projection=lm, but DOSCAR is not lm-resolved."
        << " Will choose --projection=orbitals instead." << std::endl;
      plotoptions.pop_attached("PROJECTION");
      plotoptions.push_attached("PROJECTION", "ORBITALS");
    }

    plotoptions.push_attached("DEFAULT_TITLE", xdos.title);
    patchDefaultTitleAFLOWIN(plotoptions);  //CO20191110 - ME, check out and let me know if we should apply everywhere
    setFileName(plotoptions);
    setTitle(plotoptions);

    plotoptions.flag("BANDDOS", false);
    // Set Fermi energy to zero
    if (plotoptions.flag("NOSHIFT")) {
      plotoptions.push_attached("EFERMI", aurostd::utype2string<double>(xdos.Efermi));
    } else {
      plotoptions.push_attached("EFERMI", "0.0");
    }

    if(LDEBUG){cerr << soliloquy << " EFERMI set" << endl;}

    // Get Emin and Emax
    setEMinMax(plotoptions, xdos.energy_min, xdos.energy_max);

    // Plot
    generateHeader(out, plotoptions, false);
    generateDosPlot(out, xdos, plotoptions);
  }

  //PLOT_PDOS/////////////////////////////////////////////////////////////////
  // Plots projected density of states. If PDOS == -1, the projected DOS of
  // all atoms will be plotted into separate files.
  void PLOT_PDOS(xoption& plotoptions) {
    // Set output format to gnuplot
    plotoptions.push_attached("OUTPUT_FORMAT", "GNUPLOT");

    stringstream out;
    PLOT_PDOS(plotoptions, out);
  }

  void PLOT_PDOS(xoption& plotoptions, const xDOSCAR& xdos) {  //CO20191110
    plotoptions.push_attached("OUTPUT_FORMAT", "GNUPLOT");
    stringstream out;
    PLOT_PDOS(plotoptions,out,xdos);
  }

  void PLOT_PDOS(xoption& plotoptions, stringstream& out) {  //CO20191110
    // Read files
    string directory = plotoptions.getattachedscheme("DIRECTORY");
    xDOSCAR xdos;
    xdos.GetPropertiesFile(aflowlib::vaspfile2stringstream(directory, "DOSCAR"));
    PLOT_PDOS(plotoptions, out, xdos);
  }

  void PLOT_PDOS(xoption& plotoptions, stringstream& out, const xDOSCAR& xdos) {
    string set = plotoptions.getattachedscheme("DATASET");
    string datatype=plotoptions.getattachedscheme("DATATYPE");  //CO20191010 - which table to look at, "atoms-projected" by default
    string outformat = plotoptions.getattachedscheme("OUTPUT_FORMAT");
    bool plot_all_atoms = plotoptions.flag("PLOT_ALL_ATOMS"); //CO20191010
    int pdos = -1;
    if (!set.empty()) pdos = aurostd::string2utype<int>(set);
    plotoptions.push_attached("SETLABEL", "PDOS");
    if (pdos == 0) {  // Plot total DOS
      PLOT_DOS(plotoptions,xdos);
      if (outformat == "GNUPLOT") savePlotGNUPLOT(plotoptions, out);
    } else {
      xstructure xstr = getStructureWithNames(plotoptions,xdos.carstring); //getStructureWithNames(plotoptions);  //CO20191010
      if(datatype=="SPECIES"){  //CO20191010 - plot "species-projected"
        if (pdos == -1) {  // Plot partial DOS of all species
          uint nspecies=xstr.num_each_type.size();
          for (uint isp = 0; isp < nspecies; isp++) {
            plotoptions.pop_attached("DATASET");
            plotoptions.pop_attached("DATALABEL");
            plotoptions.push_attached("DATASET", aurostd::utype2string<int>(isp + 1));
            plotoptions.push_attached("DATALABEL", xstr.species[isp]);
            PLOT_DOS(plotoptions, out, xdos);
            if (outformat == "GNUPLOT") {
              savePlotGNUPLOT(plotoptions, out);
              out.str(string());
              out.clear();
            }
          }
        } else {
          plotoptions.push_attached("DATALABEL", xstr.species[pdos - 1]);
          PLOT_DOS(plotoptions, out, xdos);
          if (outformat == "GNUPLOT") savePlotGNUPLOT(plotoptions, out);
        }
      }else{  //CO20191010 - plot "atoms-projected"
        if (pdos == -1) {  // Plot partial DOS of all inequivalent atoms
          uint natoms=0;
          if (plot_all_atoms) {natoms = xstr.atoms.size();} //CO20191010 
          else {
            pflow::PerformFullSymmetry(xstr);
            natoms = xstr.iatoms.size();
          }
          int iat=0;
          for (uint i = 0; i < natoms; i++) {
            iat=( plot_all_atoms ? i : xstr.iatoms[i][0] );
            xstr.atoms[iat].CleanName();
            plotoptions.pop_attached("DATASET");
            plotoptions.pop_attached("DATALABEL");
            plotoptions.push_attached("DATASET", aurostd::utype2string<int>(iat + 1));
            plotoptions.push_attached("DATALABEL", xstr.atoms[iat].cleanname);
            PLOT_DOS(plotoptions, out, xdos);
            if (outformat == "GNUPLOT") {
              savePlotGNUPLOT(plotoptions, out);
              out.str(string());
              out.clear();
            }
          }
        } else {
          xstr.atoms[pdos - 1].CleanName();
          plotoptions.push_attached("DATALABEL", xstr.atoms[pdos - 1].cleanname);
          PLOT_DOS(plotoptions, out, xdos);
          if (outformat == "GNUPLOT") savePlotGNUPLOT(plotoptions, out);
        }
      }
    }
  }

  //PLOT_BAND/////////////////////////////////////////////////////////////////
  // Plots band structures.
  void PLOT_BAND(xoption& plotoptions) {
    // Set k-points format to LaTeX
    plotoptions.push_attached("KPOINT_FORMAT", "LATEX");
    // Set output format to gnuplot
    plotoptions.push_attached("OUTPUT_FORMAT", "GNUPLOT");

    stringstream out;
    PLOT_BAND(plotoptions, out);
    savePlotGNUPLOT(plotoptions, out);
  }

  void PLOT_BAND(xoption& plotoptions, stringstream& out) {
    plotoptions.push_attached("EXTENSION", "band");
    plotoptions.push_attached("OUTPUT_FORMAT", "GNUPLOT");
    // Read files
    string directory = plotoptions.getattachedscheme("DIRECTORY");
    xDOSCAR xdos;
    xdos.GetPropertiesFile(aflowlib::vaspfile2stringstream(directory, "DOSCAR"));
    xEIGENVAL xeigen;
    xeigen.GetPropertiesFile(aflowlib::vaspfile2stringstream(directory, "EIGENVAL"));
    xKPOINTS xkpts;
    xkpts.GetPropertiesFile(aflowlib::vaspfile2stringstream(directory, "KPOINTS"));
    std::stringstream poscar;
    aflowlib::vaspfile2stringstream(directory, "POSCAR", poscar);
    xstructure xstr(poscar);

    plotoptions.push_attached("DEFAULT_TITLE", xeigen.title);
    patchDefaultTitleAFLOWIN(plotoptions);  //ME20200217
    plotoptions.push_attached("LATTICE", getLatticeFromKpointsTitle(xkpts.title));
    setFileName(plotoptions);
    setTitle(plotoptions);

    plotoptions.flag("BANDDOS", false);
    // Set Fermi energy to zero
    if (plotoptions.flag("NOSHIFT")) {
      plotoptions.push_attached("EFERMI", aurostd::utype2string<double>(xdos.Efermi));
    } else {
      shiftEfermiToZero(xeigen, xdos.Efermi);
      plotoptions.push_attached("EFERMI", "0.0");
    }

    // Get Emin and Emax
    setEMinMax(plotoptions, xeigen.energy_min, xeigen.energy_max);

    // Plot
    generateHeader(out, plotoptions, false);
    generateBandPlot(out, xeigen, xkpts, xstr, plotoptions);
  }

  //PLOT_BANDDOS//////////////////////////////////////////////////////////////
  // Plots combined band structure + DOS plots.
  void PLOT_BANDDOS(xoption& plotoptions) {
    // Set k-points format to LaTeX
    plotoptions.push_attached("KPOINT_FORMAT", "LATEX");
    // Set output format to gnuplot
    plotoptions.push_attached("OUTPUT_FORMAT", "GNUPLOT");

    stringstream out;
    PLOT_BANDDOS(plotoptions, out);
    savePlotGNUPLOT(plotoptions, out);
  }

  void PLOT_BANDDOS(xoption& plotoptions, stringstream& out) {
    plotoptions.push_attached("EXTENSION", "banddos");
    // Increase plot size
    plotoptions.pop_attached("PLOT_SIZE");
    plotoptions.push_attached("PLOT_SIZE", BANDDOS_SIZE);

    // Read files
    string directory = plotoptions.getattachedscheme("DIRECTORY");
    xDOSCAR xdos;
    xdos.GetPropertiesFile(aflowlib::vaspfile2stringstream(directory, "DOSCAR"));
    xEIGENVAL xeigen;
    xeigen.GetPropertiesFile(aflowlib::vaspfile2stringstream(directory, "EIGENVAL"));
    xKPOINTS xkpts;
    xkpts.GetPropertiesFile(aflowlib::vaspfile2stringstream(directory, "KPOINTS"));
    std::stringstream poscar;
    aflowlib::vaspfile2stringstream(directory, "POSCAR", poscar);
    xstructure xstr(poscar);

    plotoptions.push_attached("DEFAULT_TITLE", xeigen.title);
    patchDefaultTitleAFLOWIN(plotoptions);  //ME20200217
    plotoptions.push_attached("LATTICE", getLatticeFromKpointsTitle(xkpts.title));
    setFileName(plotoptions);
    setTitle(plotoptions);

    plotoptions.flag("BANDDOS", true);
    // Set Fermi energy to zero
    if (plotoptions.flag("NOSHIFT")) {
      plotoptions.push_attached("EFERMI", aurostd::utype2string<double>(xdos.Efermi));
    } else {
      shiftEfermiToZero(xeigen, xdos.Efermi);
      plotoptions.push_attached("EFERMI", "0.0");
    }

    // Get Emin and Emax
    setEMinMax(plotoptions, xdos.energy_min, xdos.energy_max);

    // Plot
    generateHeader(out, plotoptions, true);
    generateBandPlot(out, xeigen, xkpts, xstr, plotoptions);
    generateDosPlot(out, xdos, plotoptions);
  }

  // Helper functions --------------------------------------------------------

  //getStructureWithNames/////////////////////////////////////////////////////
  // Extracts the structure from VASP input files, including species names.
  xstructure getStructureWithNames(const xoption& plotoptions,const string& carstring) {
    string directory = plotoptions.getattachedscheme("DIRECTORY");
    std::stringstream poscar;
    //if (plotoptions.getattachedscheme("EXTENSION") == "phdos")
    if (carstring == "PHON")
    { //CO20200106 - patching for auto-indenting
      aurostd::efile2stringstream(directory+"/"+DEFAULT_APL_PHPOSCAR_FILE, poscar);
    } else if(carstring == "POCC") { //CO20191110
      //[do NOT load in PARTCAR, we need an example ARUN POSCAR, they all have the same num_each_type]aurostd::efile2stringstream(directory+"/PARTCAR", poscar);
      string arun = plotoptions.getattachedscheme("ARUN_DIRECTORY");  //relative path
      aflowlib::vaspfile2stringstream(directory+"/"+arun, "POSCAR", poscar);
    } else {
      aflowlib::vaspfile2stringstream(directory, "POSCAR", poscar);
    }
    xstructure xstr(poscar);
    if (carstring != "POCC" && xstr.is_vasp4_poscar_format) {  //PARTCAR has species and it is NOT vasp4 format  //CO20191110
      // No special case for phonons needed because PHPOSCAR is always in VASP5 format
      vector<string> atoms = KBIN::ExtractAtomicSpecies(directory);
      for (uint i = 0; i < atoms.size(); i++) {
        xstr.atoms[i].name = atoms[i];
      }
    }
    return xstr;
  }

  //getLatticeFromKpointsTitle////////////////////////////////////////////////
  // If the KPOINTS file is formatted according to the AFLOW standard, return
  // the lattice of the system. Otherwise, return nothing.
  string getLatticeFromKpointsTitle(const string& title) {
    vector<string> tokens;
    aurostd::string2tokens(title, tokens, " ");
    if (tokens.size() >= 3) {  // AFLOW-formatted KPOINTS titles have at least three columns
      if (tokens[0] == "CUB") return tokens[0];
      else if (tokens[0] == "FCC") return tokens[0];
      else if (tokens[0] == "BCC") return tokens[0];
      else if (tokens[0] == "TET") return tokens[0];
      else if (tokens[0] == "BCT") return tokens[0];
      else if (tokens[0] == "BCT1") return tokens[0];
      else if (tokens[0] == "BCT2") return tokens[0];
      else if (tokens[0] == "ORC") return tokens[0];
      else if (tokens[0] == "ORCF") return tokens[0];
      else if (tokens[0] == "ORCF1") return tokens[0];
      else if (tokens[0] == "ORCF2") return tokens[0];
      else if (tokens[0] == "ORCF3") return tokens[0];
      else if (tokens[0] == "ORCI") return tokens[0];
      else if (tokens[0] == "ORCC") return tokens[0];
      else if (tokens[0] == "HEX") return tokens[0];
      else if (tokens[0] == "RHL") return tokens[0];
      else if (tokens[0] == "RHL1") return tokens[0];
      else if (tokens[0] == "RHL2") return tokens[0];
      else if (tokens[0] == "MCL") return tokens[0];
      else if (tokens[0] == "MCLC") return tokens[0];
      else if (tokens[0] == "MCLC1") return tokens[0];
      else if (tokens[0] == "MCLC2") return tokens[0];
      else if (tokens[0] == "MCLC3") return tokens[0];
      else if (tokens[0] == "MCLC4") return tokens[0];
      else if (tokens[0] == "MCLC5") return tokens[0];
      else if (tokens[0] == "TRI") return tokens[0];
      else if (aurostd::toupper(tokens[0]) == "TRI1A") return tokens[0];
      else if (aurostd::toupper(tokens[0]) == "TRI1B") return tokens[0];
      else if (aurostd::toupper(tokens[0]) == "TRI2A") return tokens[0];
      else if (aurostd::toupper(tokens[0]) == "TRI2B") return tokens[0];
      else return "";
    } else {
      return "";
    }
  }


  //shiftEfermiToZero/////////////////////////////////////////////////////////
  // Shift the energies in an xEIGENVAL object so that the Fermi energy is at
  // zero. This is not necessary for xDOSCAR because it has a separate vector
  // for that purpose.
  void shiftEfermiToZero(xEIGENVAL& xeigen, double Efermi) {
    for (uint k = 0; k < xeigen.number_kpoints; k++) {
      for (uint b = 0; b < xeigen.number_bands; b++) {
        for (uint s = 0; s < xeigen.spin + 1; s++) {
          xeigen.venergy[k][b][s] -= Efermi;
        }
      }
    }
  }

  //setEMinMax////////////////////////////////////////////////////////////////
  // Sets the minimum and maximum energy values for electronic structure
  // plots.
  void setEMinMax(xoption& plotoptions, double Emin, double Emax) {
    if (plotoptions.getattachedscheme("XMIN").empty()) {
      if (plotoptions.flag("NOSHIFT")) {
        plotoptions.push_attached("XMIN", aurostd::utype2string<double>(Emin));
      } else {
        plotoptions.push_attached("XMIN", aurostd::utype2string<double>(DEFAULT_DOS_EMIN));
      }
    }
    if (plotoptions.getattachedscheme("XMAX").empty()) {
      if (plotoptions.flag("NOSHIFT")) {
        plotoptions.push_attached("XMAX", aurostd::utype2string<double>(Emax));
      } else {
        plotoptions.push_attached("XMAX", aurostd::utype2string<double>(DEFAULT_DOS_EMAX));
      }
    }
  }

  // DOS ---------------------------------------------------------------------

  //generateDosPlot///////////////////////////////////////////////////////////
  // Generates the data for a DOS plot. 
  void generateDosPlot(stringstream& out, const xDOSCAR& xdos, const xoption& plotoptions) {
    bool LDEBUG=(FALSE || XHOST.DEBUG); 
    string soliloquy="plotter::generateDosPlot():";
    deque<deque<deque<double> > > dos;
    int pdos = aurostd::string2utype<int>(plotoptions.getattachedscheme("DATASET"));
    vector<string> labels;
    labels.push_back("total");  // There is always a total DOS
    if(pdos>0){labels.front()+=" "+plotoptions.getattachedscheme("DATALABEL");} //CO20191010
    string projection = plotoptions.getattachedscheme("PROJECTION");
    string datatype=plotoptions.getattachedscheme("DATATYPE");  //CO20191010 - which table to look at, "atoms-projected" by default
    if(LDEBUG){
      cerr << soliloquy << " projection=" << projection << endl;
      cerr << soliloquy << " datatype=" << datatype << endl;
    }
    if (projection == "ORBITALS") {
      // If the DOSCAR is lm-resolved, the orbital projection is the sum of all individual
      // orbitals with the same quantum number
      int norbitals=0;
      if(datatype=="SPECIES"){  //CO20191010 - plot "species-projected"
        xstructure xstr = getStructureWithNames(plotoptions,xdos.carstring);
        deque<deque<deque<deque<double> > > > vDOS_species=xdos.GetVDOSSpecies(xstr);
        norbitals=vDOS_species.front().size();
        dos=vDOS_species[pdos];
      }else{  //CO20191010 - plot "atoms-projected"
        if (xdos.lmResolved) norbitals = (int) std::sqrt(xdos.vDOS[pdos].size());  // size is either 17 or 10
        else norbitals = (int) xdos.vDOS[pdos].size() - 1;
        if (xdos.lmResolved) {
          // Total DOS and s-orbitals
          dos.push_back(xdos.vDOS[pdos][0]);
          dos.push_back(xdos.vDOS[pdos][1]);
          // p-, d-, and maybe f-orbitals
          deque<deque<deque<double> > > dospart(norbitals - 1, deque<deque<double> >(xdos.spin + 1, deque<double>(xdos.number_energies)));
          for (uint e = 0; e < xdos.number_energies; e++) {
            for (int d = 0; d < norbitals - 1; d++) {
              for (int i = d * (2 + d) + 2; i < d * (d + 4) + 5; i++) {
                for (uint s = 0; s < xdos.spin + 1; s++) {
                  dospart[d][s][e] += xdos.vDOS[pdos][i][s][e];
                }
              }
            }
          }
          for (int d = 0; d < norbitals - 1; d++) dos.push_back(dospart[d]);
        } else {
          dos = xdos.vDOS[pdos];
        }
      }
      if(LDEBUG){cerr << soliloquy << " norbitals=" << norbitals << endl;}
      //CO20191010 - do labels last
      for (int i = 0; i < norbitals; i++) {
        labels.push_back("$" + ORBITALS[i] + "$");
      }
    } else if (projection == "LM") {
      // Safety check
      if (!xdos.lmResolved) {
        string function = "plotter::generateDosPlot()";
        string message = "Projection scheme LM chosen, but DOSCAR is not lm-resolved.";
        throw aurostd::xerror(_AFLOW_FILE_NAME_,function, message, _RUNTIME_ERROR_);
      }
      for (uint i = 1; i < xdos.vDOS[pdos].size(); i++) {
        labels.push_back("$" + LM_ORBITALS[i-1] + "$");
      }
      dos = xdos.vDOS[pdos];
    } else if (projection == "ATOMS") { //CO20191004 - "ATOMS" is really "IATOMS"
      dos.push_back(xdos.vDOS[0][0]);
      xstructure xstr = getStructureWithNames(plotoptions,xdos.carstring);
      if (plotoptions.flag("PLOT_ALL_ATOMS")) { //CO20191010 - special mode - ALL atoms
        if (xdos.vDOS.size() > 1) {
          for (uint i = 0; i < xstr.atoms.size(); i++) {
            dos.push_back(xdos.vDOS[i + 1][0]);
            xstr.atoms[i].CleanName();
            labels.push_back(xstr.atoms[i].cleanname + "(" + aurostd::utype2string<int>(i + 1) + ")");
          }
        }
      } else {
        if (pdos == 0) {
          if (xdos.vDOS.size() > 1) {
            pflow::PerformFullSymmetry(xstr);
            int iat = 0;
            for (uint i = 0; i < xstr.iatoms.size(); i++) {
              iat = xstr.iatoms[i][0];
              dos.push_back(xdos.vDOS[iat + 1][0]);
              xstr.atoms[iat].CleanName();
              labels.push_back(xstr.atoms[iat].cleanname + "(" + aurostd::utype2string<int>(iat + 1) + ")");
            }
          }
        } else { // In case someone uses pdos option and projection=atoms
          xstr.atoms[pdos - 1].CleanName();
          labels.push_back(xstr.atoms[pdos - 1].cleanname + "(" + aurostd::utype2string<int>(pdos) + ")");
          dos.push_back(xdos.vDOS[pdos][0]);
        }
      }
    } else if (projection == "SPECIES") {  //CO20191110
      xstructure xstr = getStructureWithNames(plotoptions,xdos.carstring);
      deque<deque<deque<deque<double> > > > vDOS_species=xdos.GetVDOSSpecies(xstr);
      if (pdos == 0) {
        dos.push_back(vDOS_species[0][0]);
        if (vDOS_species.size() > 1) {
          for (uint i = 0; i < xstr.species.size(); i++) {
            dos.push_back(vDOS_species[i+1][0]);
            labels.push_back(xstr.species[i]);
          }
        }
      } else { // In case someone uses pdos option and projection=atoms
        labels.push_back(xstr.species[pdos-1]);
        dos.push_back(vDOS_species[pdos][0]);
      }
    } else if (projection == "NONE") {  // Total DOS only without projections
      dos.push_back(xdos.vDOS[0][0]);
    } else {
      string function = "plotter::genertateDosPlot()";
      string message = "Unknown projection scheme " + projection + ".";
      throw aurostd::xerror(_AFLOW_FILE_NAME_,function, message, _INPUT_ILLEGAL_);
    }
    string outformat = plotoptions.getattachedscheme("OUTPUT_FORMAT");
    if (outformat == "GNUPLOT") {
      if (plotoptions.flag("NOSHIFT")) {
        generateDosPlotGNUPLOT(out, xdos, xdos.venergy, dos, labels, plotoptions);
      } else {
        generateDosPlotGNUPLOT(out, xdos, xdos.venergyEf, dos, labels, plotoptions);
      }
    }
  }

  // Bands -------------------------------------------------------------------

  //generateBandPlot//////////////////////////////////////////////////////////
  // Generates the data for a band structure plot.
  void generateBandPlot(stringstream& out, const xEIGENVAL& xeigen, const xKPOINTS& xkpts,
      const xstructure& xstr, const xoption& plotoptions) {
    // Create segments
    uint nsegments = xkpts.vpath.size()/2;
    // Make sure that the number of k-points is consistent with EIGENVAL
    if (xeigen.number_kpoints != nsegments * xkpts.path_grid) {
      string function = "plotter::generateBandPlot()";
      string message = "Number of k-points in EIGENVAL and KPOINTS files do not match.";
      throw aurostd::xerror(_AFLOW_FILE_NAME_,function, message, _RUNTIME_ERROR_);
    }

    // Labels
    string format = plotoptions.getattachedscheme("KPOINT_FORMAT");
    vector<string> labels(nsegments + 1);
    labels[0] = convertKPointLabel(xkpts.vpath[0], format);
    for (uint i = 2; i < 2 * nsegments; i += 2) {
      labels[i/2] = convertKPointLabel(xkpts.vpath[i - 1], format);
      if (xkpts.vpath[i-1] != xkpts.vpath[i]) {
        labels[i/2] += "|" + convertKPointLabel(xkpts.vpath[i], format);
      }
    }
    labels.back() = convertKPointLabel(xkpts.vpath.back(), format);

    // k-points
    xmatrix<double> f2c = trasp(ReciprocalLattice(xstr.lattice));
    double total_length = 0.0;
    vector<double> segment_points(nsegments + 1, 0.0);
    double dk;
    for (uint i = 0; i < nsegments; i++) {
      dk = aurostd::modulus(f2c * (xkpts.vkpoints[2*i] - xkpts.vkpoints[2*i+1]));
      segment_points[i+1] = segment_points[i] + dk;
      total_length += dk;
    }
    for (uint i = 0; i < nsegments + 1; i++) segment_points[i] /= total_length;

    // Project to path lengths
    vector<double> distances(xeigen.number_kpoints, 0.0);
    int k = 0;
    double ds;
    for (uint i = 0; i < nsegments; i++) {
      ds = (segment_points[i+1] - segment_points[i])/(xkpts.path_grid - 1);
      distances[k] = segment_points[i];
      k++;
      for (int j = 1; j < xkpts.path_grid; j++) {
        distances[k] = distances[k -1] + ds;
        k++;
      }
    }
    string outformat = plotoptions.getattachedscheme("OUTPUT_FORMAT");
    if (outformat == "GNUPLOT") {
      generateBandPlotGNUPLOT(out, xeigen, distances, segment_points, labels, plotoptions);
    }
  }

  //convertKPointLabel////////////////////////////////////////////////////////
  // Converts a raw k-point string a k-point label into the desired format.
  string convertKPointLabel(const string& kpoint, const string& format) {
    vector<string> parts;
    string formatted_label;
    aurostd::string2tokens(kpoint, parts, "_");
    if (parts.size() > 2) return kpoint;
    formatted_label = convertKPointLetter(parts[0], format);
    if (parts.size() == 2) {
      if (format == "LATEX") {
        formatted_label += "$_{" + parts[1] + "}$";
        aurostd::RemoveSubStringFirst(kpoint, "$$");
      } else if (format == "HTML") {
        formatted_label += "<sub>" + parts[1] + "</sub>";
      }
    }
    return formatted_label;
  }

  //convertKPointLetter///////////////////////////////////////////////////////
  // Converts a raw k-point letter string into the desired format.
  string convertKPointLetter(string letter, const string& format) {
    if (format == "LATEX") {
      if (aurostd::substring2bool(letter, "\\") && !aurostd::substring2bool(letter, "\\Gamma")) {
        letter = "$\\mathit{" + letter + "}$";
      } else {
        letter = "$" + letter + "$";
      }
    } else if (format == "HTML") {
      if (aurostd::substring2bool(letter, "\\")) {
        aurostd::StringSubst(letter, "\\", "&");
        letter += ";";
      }
    }
    return letter;
  }

  // Gnuplot -----------------------------------------------------------------

  //generateDosPlotGNUPLOT////////////////////////////////////////////////////
  // Generates the gnuplot script for DOS plots.
  void generateDosPlotGNUPLOT(stringstream& out, const xDOSCAR& xdos, const deque<double>& energies,
      const deque<deque<deque<double> > >& dos, const vector<string>& labels,
      const xoption& plotoptions) {
    // Initialize variables
    double Efermi = aurostd::string2utype<double>(plotoptions.getattachedscheme("EFERMI"));
    double Emin = aurostd::string2utype<double>(plotoptions.getattachedscheme("XMIN"));
    double Emax = aurostd::string2utype<double>(plotoptions.getattachedscheme("XMAX"));
    bool banddos = plotoptions.flag("BANDDOS");
    bool swap = (banddos || plotoptions.flag("SWAP_AXES"));
    uint ndos = dos.size();

    double dosmax = getDosLimits(plotoptions, xdos, dos, energies);
    string maxdos = aurostd::utype2string<double>(dosmax);
    string mindos;
    if (xdos.spin == 0) mindos = "0";
    else mindos = "-" + maxdos;

    string unit = plotoptions.getattachedscheme("UNIT");
    if (unit.empty()) unit = "EV";
    string energyLabel;
    if (aurostd::substring2bool(unit, "EV")) energyLabel = "energy";
    else energyLabel = "frequency";
    unit = getFormattedUnit(unit);

    out << std::endl << "# DOS plot" << std::endl;

    // Create data block
    out << std::endl << "$dos_data << EOD" << std::endl;
    for (uint e = 0; e < xdos.number_energies; e++) {
      out << "  " << energies[e];
      for (uint d = 0; d < ndos; d++) {
        out << " " << dos[d][0][e];
      }
      if (xdos.spin == 1) {
        for (uint d = 0; d < ndos; d++) {
          out << " " << -dos[d][1][e];
        }
      }
      out << std::endl;
    }
    out << "EOD" << std::endl;

    // Margins
    out << "# Margins" << std::endl;
    if (banddos) {
      out << " set lmargin at screen 0.73" << std::endl;
      out << " set rmargin at screen 0.98" << std::endl;
      out << " set tmargin at screen 0.9" << std::endl;
      out << " set bmargin at screen 0.12" << std::endl;
    } else {
      out << " set tmargin at screen 0.9" << std::endl;
      out << " set bmargin at screen 0.2" << std::endl;
    }

    // Key
    out << std::endl << "# Key" << std::endl;
    if (dos.size() == xdos.spin + 1) { // no need for key when only total DOS is plotted
      out << " unset key" << std::endl;
    } else {
      out << " set key samplen 2.5" << std::endl;  // Shorter lines to fit key into image
    }

    // Axes
    out << std::endl << "# Axes" << std::endl;
    if (banddos) {
      out << " unset xtics" << std::endl;
      out << " unset xrange" << std::endl;
    }

    out << " set " << (swap?"x":"y") << "tics " << (dosmax/(2 * (2 - xdos.spin))) << std::endl;
    out << " set ytics" << (banddos?" format \"\"":"") << std::endl;
    out << " set tic scale 0" << std::endl;
    out << " set " << (swap?"y":"x") << "range [" << Emin << ":" << Emax << "]" << std::endl;
    out << " set " << (swap?"x":"y") << "range [" << mindos << ":" << maxdos << "]" << std::endl;
    if (banddos) {
      out << " unset ylabel" << std::endl;
      out << " set title 'DOS (states/" << unit << ")' offset 0,-0.7" << std::endl;
    } else {
      out << " set " << (swap?"y":"x") << "label '" << energyLabel << " (" << unit << ")' offset graph 0.00" << std::endl;
      out << " set " << (swap?"x":"y") << "label 'DOS (states/" << unit << ")' offset graph 0.00" << std::endl;
    }

    // Fermi level
    if (Efermi > Emin) {
      out << std::endl << "# Fermi level" << std::endl;
      if (swap) {
        out << " set arrow from " << mindos << "," << Efermi << " to " << maxdos << "," << Efermi;
      } else {
        out << " set arrow from " << Efermi << ", graph 0 to " << Efermi << ", graph 1";
      }
      out << " nohead lt 1 lc rgb '" << EFERMI_COLOR << "' lw 3" << std::endl;
    }

    // Plot data
    out << std::endl << "# Data" << std::endl;
    out << " plot ";
    int xcol, ycol;
    if (swap) ycol = 1;
    else xcol = 1;

    // Majority spin
    for (uint i = 0; i < ndos; i++) {
      if (swap) xcol = i + 2;
      else ycol = i + 2;
      if (i > 0) out << "      ";
      out << "'$dos_data' u " << xcol << ":" << ycol << " w l lt -1 "
        << "lc rgb '" << ESTRUCTURE_COLORS[i % ESTRUCTURE_NCOLORS] << "' lw 2 title '" << labels[i] << "'"
        << (((xdos.spin == 1) || (i < ndos - 1))?",\\":"") << std::endl;
    }
    // Minority spin
    if (xdos.spin == 1) {
      for (uint i = 0; i < ndos; i++) {
        if (swap) xcol = i + ndos + 2;
        else ycol = i + ndos + 2;
        out << "      ";
        out << "'$dos_data' u "  << xcol << ":" << ycol << " w l lt -1 "
          << "lc rgb '" << ESTRUCTURE_COLORS[i % ESTRUCTURE_NCOLORS] << "' lw 2 notitle"  // No title to prevent redundant key entries
          << ((i < ndos - 1)?",\\":"") << std::endl;
      }
    }
  }

  //getDosLimits//////////////////////////////////////////////////////////////
  // Determines the maximum DOS in the plot and sets the limit so that the
  // tics give "nice" numbers. Each plot has four tics, i.e. spin-polarized
  // DOS have two tics per side. This prevents negative numbers from
  // overlapping. This function is fairly primitive but should work for most
  // plots.
  double getDosLimits(const xoption& plotoptions, const xDOSCAR& xdos,
      const deque<deque<deque<double> > >& dos, const deque<double>& energies) {
    bool LDEBUG=(FALSE || XHOST.DEBUG); 
    string soliloquy="plotter::getDosLimits():";

    double Emin = aurostd::string2utype<double>(plotoptions.getattachedscheme("XMIN"));
    double Emax = aurostd::string2utype<double>(plotoptions.getattachedscheme("XMAX"));
    string dosscale = plotoptions.getattachedscheme("YSCALE");
    uint ndos = dos.size(); //orbital

    double dosmax = 0.0;
    // First, determine the maximum displayed DOS
    // in the displayed energy range
    // FINDS INDICES OF EMIN AND EMAX
    int e1 = -1, e2 = -1;
    for (uint e = 0; e < xdos.number_energies; e++) {
      if ((e1 < 0) && (energies[e] >= Emin)) e1 = (int) e;
      if ((e2 < 0) && (energies[e] > Emax)) e2 = (int) e;
      if ((e1 > 0) && (e2 > 0)) break;
    }
    if (e1 < 0) e1 = 0;  // Emin not found
    if (e2 < 0) e2 = (int) xdos.number_energies; // Emax not found

    //FINDS DOSMAX BETWEEN EMIN AND EMAX
    for (uint d = 0; d < ndos; d++) { //orbital
      for (uint s = 0; s < xdos.spin + 1; s++) {  //spin
        for (int e = e1; e < e2; e++) { //energy_number
          if (dos[d][s][e] > dosmax) dosmax = dos[d][s][e];
        }
      }
    }

    if(LDEBUG){cerr << soliloquy << " dosmax(FOUND)=" << dosmax << endl;}

    if (!dosscale.empty()) dosmax *= aurostd::string2utype<double>(dosscale);

    if(LDEBUG){cerr << soliloquy << " dosmax(SCALED)=" << dosmax << endl;}

    // l = order of magnitude
    // x = scalar multiple
    // Now round up the numbers to give good tic values.
    int l = (int) log10(dosmax);
    int x = (int) ceil(dosmax/std::pow(10.0, l));

    if(LDEBUG){
      cerr << soliloquy << " l=" << l << endl;
      cerr << soliloquy << " x=" << x << endl;
    }

    //CO20191110 - add 30% for every orbital bigger than d to account for larger key
    if(ndos>4){x+=3*(ndos-4);}
    if(LDEBUG){cerr << soliloquy << " x(new1)=" << x << endl;}

    //[CO20191110 OBSOLETE]if ((xdos.spin == 1) || (l > 1) || (l < -1) || (2 * x % 4 == 0)) {
    //[CO20191110 OBSOLETE]  dosmax = x * std::pow(10.0, l); 
    //[CO20191110 OBSOLETE]} else {
    //[CO20191110 OBSOLETE]  dosmax = (x + 1) * std::pow(10.0, l);
    //[CO20191110 OBSOLETE]}

    // The DOS axis of the DOS plot should be divided into four tics,
    // which gives a nice grid density. However, this often makes the
    // numbers on the axis look ugly because some will have a decimal
    // point and some won't. To avoid this, the scalar multiple (x) may
    // need to be increased except for the following circumstances:
    //  * The DOS is spin-polarized, in which case we only have two tics per spin.
    //  * The maximum (l) is larger than 10, so there are no decimal points.
    //  * The maximum (l) is smaller than 1, in which case they all have decimal points.
    //  * The number is divisible by 4.
    if (!((xdos.spin == 1) || (l > 1) || (l < -1) || (2 * x % 4 == 0))) {x++;}
    if(LDEBUG){cerr << soliloquy << " x(new2)=" << x << endl;}

    dosmax = x * std::pow(10.0, l); 

    return dosmax;
  }

  //generateBandPlotGNUPLOT///////////////////////////////////////////////////
  // Generates the gnuplot script for band structure plots.
  void generateBandPlotGNUPLOT(stringstream& out, const xEIGENVAL& xeigen,
      const vector<double>& xvals, const vector<double>& ticvals,
      const vector<string>& ticlabels, const xoption& plotoptions) {
    bool LDEBUG=(FALSE || XHOST.DEBUG); 
    string soliloquy="plotter::generateBandPlotGNUPLOT():";

    // Initialize variables
    double Efermi = aurostd::string2utype<double>(plotoptions.getattachedscheme("EFERMI"));
    double Emin = aurostd::string2utype<double>(plotoptions.getattachedscheme("XMIN"));
    double Emax = aurostd::string2utype<double>(plotoptions.getattachedscheme("XMAX"));
    bool banddos = plotoptions.flag("BANDDOS");

    if(LDEBUG){
      cerr << soliloquy << " Emin=" << Emin << endl;
      cerr << soliloquy << " Emax=" << Emax << endl;
    }

    string unit = plotoptions.getattachedscheme("UNIT");
    if (unit.empty()) unit = "EV";
    string energyLabel;
    if (aurostd::substring2bool(unit, "EV")) energyLabel = "energy";
    else energyLabel = "frequency";
    unit = getFormattedUnit(unit);

    out << "# Band structure plot" << std::endl;

    uint kpts_per_segment = xeigen.number_kpoints/(ticvals.size() - 1);
    // Create data block
    out << std::endl << "$band_data << EOD" << std::endl;
    for (uint k = 0; k < xeigen.number_kpoints; k++) {
      out << "  " << xvals[k];
      for (uint s = 0; s < xeigen.spin + 1; s++) {
        for (uint b = 0; b < xeigen.number_bands; b++) {
          out << " " << xeigen.venergy[k][b][s];
        }
      }
      out << std::endl;

      // Put each segment into one block. This prevents discontinuities
      // in the band structure from being connected in the plot
      if (((k + 1) % kpts_per_segment == 0) && (k + 1 < xeigen.number_kpoints)) {
        out << std::endl << std::endl;
      }
    }
    out << "EOD" << std::endl << std::endl;

    // Margins
    out << "# Margins" << std::endl;
    if (banddos) {
      out << " set lmargin at screen 0.08" << std::endl;
      out << " set rmargin at screen 0.70" << std::endl;
      out << " set tmargin at screen 0.9" << std::endl;
      out << " set bmargin at screen 0.12" << std::endl;
    } else {
      out << " set tmargin at screen 0.9" << std::endl;
      out << " set bmargin at screen 0.15" << std::endl;
    }

    // Key
    out << std::endl << "# Key" << std::endl;
    out << " unset key" << std::endl;

    // Axes
    out << std::endl << "# Axes" << std::endl;
    out << " unset xtics" << std::endl;
    out << " set xtics(";
    uint ntics = ticvals.size();
    for (uint i = 0; i < ntics; i++) {
      out << "'" << ticlabels[i] << "' " << ticvals[i];
      if (i < ntics - 1) out << ", ";
    }
    out << ")" << std::endl;
    out << " set tic scale 0" << std::endl;
    out << " set xrange [0:1]" << std::endl;
    out << " set yrange [" << Emin << ":" << Emax << "]" << std::endl;
    out << " set ylabel '" << energyLabel << " (" << unit << ")'" << std::endl;

    // Fermi level
    if (Efermi > Emin) {
      out << std::endl << "# Fermi level" << std::endl;
      out << " set arrow from 0, " << Efermi << " to graph 1, first " << Efermi
        << " nohead lt 1 lc rgb '" << EFERMI_COLOR << "' lw 3" << std::endl;
    }

    // Plot data
    out << std::endl << "# Data" << std::endl;
    out << " plot ";
    // Majority spin
    for (uint b = 0; b < xeigen.number_bands; b++) {
      if (b > 0) out << "      ";
      out << "'$band_data' u 1:" << (b + 2)
        << " w l lt -1 lc rgb '" <<  ISPIN_COLORS[0] << "' lw 2"
        << (((xeigen.spin == 1) || (b < xeigen.number_bands - 1))?",\\":"") << std::endl;
    }

    // Minority spin
    if (xeigen.spin == 1) {
      for (uint b = 0; b < xeigen.number_bands; b++) {
        out << "      ";
        out << "'$band_data' u 1:" << (b + xeigen.number_bands + 2)
          << " w l lt 1 lc rgb '" << ISPIN_COLORS[1] << "' lw 2"
          << ((b < xeigen.number_bands - 1)?",\\":"") << std::endl;
      }
    }
  }

  //getFormattedUnit//////////////////////////////////////////////////////////
  // Formats the energy/frequency unit for band structures. This is
  // especially useful for phonons.
  string getFormattedUnit(const string& unit) {
    if (unit == "EV") return "eV";
    if (unit == "MEV") return "meV";
    if (unit == "THZ") return "THz";
    if (unit == "HZ") return "Hz";
    if ((unit == "CM-1") || (unit == "RCM")) return "cm$^{-1}$";
    return unit;
  }

}  // namespace plotter

//////////////////////////////////////////////////////////////////////////////
//                                                                          //
//                                 PHONONS                                  //
//                                                                          //
//////////////////////////////////////////////////////////////////////////////

namespace plotter {

  //PLOT_PHDOS////////////////////////////////////////////////////////////////
  // Plots phonon DOS.
  void PLOT_PHDOS(xoption& plotoptions) {
    // Set k-points format to LaTeX
    plotoptions.push_attached("KPOINT_FORMAT", "LATEX");
    // Set output format to gnuplot
    plotoptions.push_attached("OUTPUT_FORMAT", "GNUPLOT");

    stringstream out;
    PLOT_PHDOS(plotoptions, out);
    savePlotGNUPLOT(plotoptions, out);
  }

  void PLOT_PHDOS(xoption& plotoptions, stringstream& out) {
    plotoptions.push_attached("EXTENSION", "phdos");
    plotoptions.push_attached("OUTPUT_FORMAT", "GNUPLOT");
    // Read files
    string directory = plotoptions.getattachedscheme("DIRECTORY");
    xDOSCAR xdos;
    xdos.GetPropertiesFile(directory+"/"+DEFAULT_APL_PHDOSCAR_FILE); //CO20191110

    plotoptions.push_attached("DEFAULT_TITLE", xdos.title);
    setFileName(plotoptions);
    setTitle(plotoptions);

    plotoptions.flag("BANDDOS", false);

    // Convert energies if necessary
    string unit = plotoptions.getattachedscheme("UNIT");
    if (!unit.empty() && (unit != "EV")) {
      convertEnergies(xdos, unit);
    }

    // Get Emin and Emax
    setEMinMax(plotoptions, xdos.energy_min, xdos.energy_max);

    generateHeader(out, plotoptions, false);
    generateDosPlot(out, xdos, plotoptions);
  }

  //PLOT_PHDISP///////////////////////////////////////////////////////////////
  // Plots phonon dispersion curves.
  void PLOT_PHDISP(xoption& plotoptions) {
    // Set k-points format to LaTeX
    plotoptions.push_attached("KPOINT_FORMAT", "LATEX");
    // Set output format to gnuplot
    plotoptions.push_attached("OUTPUT_FORMAT", "GNUPLOT");

    stringstream out;
    PLOT_PHDISP(plotoptions, out);
    savePlotGNUPLOT(plotoptions, out);
  }

  void PLOT_PHDISP(xoption& plotoptions, stringstream& out) {
    plotoptions.push_attached("EXTENSION", "phdisp");
    plotoptions.push_attached("OUTPUT_FORMAT", "GNUPLOT");
    // Read files
    string directory = plotoptions.getattachedscheme("DIRECTORY");
    xEIGENVAL xeigen;
    xeigen.GetPropertiesFile(directory+"/"+DEFAULT_APL_PHEIGENVAL_FILE); //CO20191110
    xKPOINTS xkpts;
    xkpts.GetPropertiesFile(directory+"/"+DEFAULT_APL_PHKPOINTS_FILE); //CO20191110
    stringstream poscar;
    aurostd::efile2stringstream(directory+"/"+DEFAULT_APL_PHPOSCAR_FILE, poscar);  //CO20191110
    xstructure xstr(poscar);

    plotoptions.push_attached("DEFAULT_TITLE", xeigen.title);
    plotoptions.push_attached("LATTICE", getLatticeFromKpointsTitle(xkpts.title));
    setFileName(plotoptions);
    setTitle(plotoptions);

    plotoptions.flag("BANDDOS", false);

    // Convert energies if necessary
    string unit = plotoptions.getattachedscheme("UNIT");
    if (!unit.empty() && (unit != "EV")) {
      convertEnergies(xeigen, unit);
    }

    // Get Emin and Emax
    setEMinMax(plotoptions, xeigen.energy_min, xeigen.energy_max);

    generateHeader(out, plotoptions, false);
    generateBandPlot(out, xeigen, xkpts, xstr, plotoptions);
  }

  //PLOT_PHDISPDOS////////////////////////////////////////////////////////////
  // Plots combined phonon band structure + DOS plots.
  void PLOT_PHDISPDOS(xoption& plotoptions) {
    // Set k-points format to LaTeX
    plotoptions.push_attached("KPOINT_FORMAT", "LATEX");
    // Set output format to gnuplot
    plotoptions.push_attached("OUTPUT_FORMAT", "GNUPLOT");

    stringstream out;
    PLOT_PHDISPDOS(plotoptions, out);
    savePlotGNUPLOT(plotoptions, out);
  }

  void PLOT_PHDISPDOS(xoption& plotoptions, stringstream& out) {
    plotoptions.push_attached("EXTENSION", "phdispdos");
    plotoptions.push_attached("OUTPUT_FORMAT", "GNUPLOT");
    plotoptions.push_attached("PLOT_SIZE", BANDDOS_SIZE);
    // Read files
    string directory = plotoptions.getattachedscheme("DIRECTORY");
    xDOSCAR xdos;
    xdos.GetPropertiesFile(directory+"/"+DEFAULT_APL_PHDOSCAR_FILE); //CO20191110
    xEIGENVAL xeigen;
    xeigen.GetPropertiesFile(directory+"/"+DEFAULT_APL_PHEIGENVAL_FILE); //CO20191110
    xKPOINTS xkpts;
    xkpts.GetPropertiesFile(directory+"/"+DEFAULT_APL_PHKPOINTS_FILE); //CO20191110
    stringstream poscar;
    aurostd::efile2stringstream(directory+"/"+DEFAULT_APL_PHPOSCAR_FILE, poscar);  //CO20191110
    xstructure xstr(poscar);

    plotoptions.push_attached("DEFAULT_TITLE", xeigen.title);
    plotoptions.push_attached("LATTICE", getLatticeFromKpointsTitle(xkpts.title));
    setFileName(plotoptions);
    setTitle(plotoptions);

    plotoptions.flag("BANDDOS", true);

    // Convert energies if necessary
    string unit = plotoptions.getattachedscheme("UNIT");
    if (!unit.empty() && (unit != "EV")) {
      convertEnergies(xdos, unit);
      convertEnergies(xeigen, unit);
    }

    // Get Emin and Emax
    setEMinMax(plotoptions, xdos.energy_min, xdos.energy_max);

    generateHeader(out, plotoptions, true);
    generateBandPlot(out, xeigen, xkpts, xstr, plotoptions);
    generateDosPlot(out, xdos, plotoptions);
  }

  //convertEnergies///////////////////////////////////////////////////////////
  // Converts the energies in an electronic structure
  // object (xDOSCAR/xEIGENVAL) into the desired energy/frequency unit.
  void convertEnergies(xEIGENVAL& xeigen, const string& unit) {
    double conversion_factor = getEnergyConversionFactor(unit);
    for (uint k = 0; k < xeigen.number_kpoints; k++) {
      for (uint b = 0; b < xeigen.number_bands; b++) {
        for (uint s = 0; s < xeigen.spin + 1; s++) {
          xeigen.venergy[k][b][s] *= conversion_factor;
        }
      }
    }
    xeigen.energy_min *= conversion_factor;
    xeigen.energy_max *= conversion_factor;
  }

  void convertEnergies(xDOSCAR& xdos, const string& unit) {
    double conversion_factor = getEnergyConversionFactor(unit);
    for (uint i = 0; i < xdos.number_energies; i++) {
      xdos.venergy[i] *= conversion_factor;
      xdos.venergyEf[i] *= conversion_factor;
    }
    xdos.energy_min *= conversion_factor;
    xdos.energy_max *= conversion_factor;
  }

  //getEnergyConversionFactor/////////////////////////////////////////////////
  // Returns the factor to convert eV into the desired energy/frequency unit.
  // Supported units are meV, THz, Hz, and reciprocal cm (CM-1/RCM).
  // ME20200121 - Replaced with constants from xscalar.
  double getEnergyConversionFactor(const string& unit) {
    if (unit == "MEV") return 1000.0;
    if (unit == "THZ") return (eV2Hz * Hz2THz);
    if (unit == "HZ") return eV2Hz;
    if ((unit == "CM-1") || (unit == "RCM")) return eV2rcm;
    return 1.0;
  }

}  // namespace plotter

//////////////////////////////////////////////////////////////////////////////
//                                                                          //
//                           PROPERTIES PLOTTERS                            //
//                                                                          //
//////////////////////////////////////////////////////////////////////////////

namespace plotter {

  //PLOT_THERMO///////////////////////////////////////////////////////////////
  // Plots APL thermal properties.
  void PLOT_THERMO(xoption& plotoptions) {
    stringstream out;
    plotoptions.push_attached("OUTPUT_FORMAT", "GNUPLOT");
    plotoptions.push_attached("COLOR", "$000000");
    plotoptions.push_attached("LINETYPES", "-1");
    PLOT_THERMO(plotoptions, out);
  }

  void PLOT_THERMO(xoption& plotoptions, stringstream& out) {
    // Set labels
    static const int nprops = 4;
    string ylabels[nprops] = {"U", "F", "S", "c_V"};
    string extensions[nprops] = {"vib_internal_energy", "vib_free_energy", "vib_entropy", "apl_cV"};
    string yunits[nprops] = {"meV/cell", "meV/cell", "$k_B$/cell", "$k_B$/cell"};
    string ymin[nprops] = {"", "", "0", "0"};

    // Get data
    string thermo_file = DEFAULT_APL_FILE_PREFIX + DEFAULT_APL_THERMO_FILE;
    if (aurostd::EFileExist(thermo_file)) {
      string outformat = plotoptions.getattachedscheme("OUTPUT_FORMAT");
      plotoptions.push_attached("DATA_FILE", thermo_file);
      plotoptions.push_attached("KEYWORD", "APL_THERMO");
      vector<vector<double> > data = readAflowDataFile(plotoptions);
      for (int i = 0; i < nprops; i++) {
        plotoptions.pop_attached("YMIN");
        if (!ymin[i].empty()) plotoptions.push_attached("YMIN", ymin[i]);
        plotoptions.push_attached("EXTENSION", extensions[i]);
        setPlotLabels(plotoptions, "T", "K", ylabels[i], yunits[i]);
        plotSingleFromSet(plotoptions, out, data, i + 2);
        if (outformat == "GNUPLOT") {
          savePlotGNUPLOT(plotoptions, out);
        }
      }
    } else {
      string function = "plotter::PLOT_THERMO()";
      string message = "Could not find file " + thermo_file + ".";
      throw aurostd::xerror(_AFLOW_FILE_NAME_,function, message, _FILE_NOT_FOUND_);
    }
  }

  //PLOT_TCOND////////////////////////////////////////////////////////////////
  // Plots AAPL thermal conductivity tensors
  void PLOT_TCOND(xoption& plotoptions) {
    stringstream out;
    plotoptions.push_attached("OUTPUT_FORMAT", "GNUPLOT");
    plotoptions.flag("LINESPOINTS", true);
    PLOT_TCOND(plotoptions, out);
    savePlotGNUPLOT(plotoptions, out);
  }

  void PLOT_TCOND(xoption& plotoptions, stringstream& out) {
    plotoptions.push_attached("EXTENSION", "thermal_conductivity");
    string tcond_file = DEFAULT_AAPL_FILE_PREFIX + DEFAULT_AAPL_TCOND_FILE;
    if (aurostd::EFileExist(tcond_file)) {
      plotoptions.push_attached("DATA_FILE", tcond_file);
      plotoptions.push_attached("KEYWORD", "AAPL_THERMAL_CONDUCTIVITY");
      plotoptions.flag("CONTRAVARIANT", true);
      plotoptions.push_attached("YMIN", "0");
      setPlotLabels(plotoptions, "T", "K", "\\kappa", "W/m K");
      plotMatrix(plotoptions, out);
    } else {
      string function = "plotter::PLOT_TCOND()";
      string message = "Could not find file " + tcond_file + ".";
      throw aurostd::xerror(_AFLOW_FILE_NAME_,function, message, _FILE_NOT_FOUND_);
    }
  }

}  // namespace plotter

//////////////////////////////////////////////////////////////////////////////
//                                                                          //
//                              GENERAL PLOTS                               //
//                                                                          //
//////////////////////////////////////////////////////////////////////////////

namespace plotter {

  // Color palettes ----------------------------------------------------------

  // The color palette was designed to be accessible for people with color
  // vision deficiencies. When changing the colors, please make sure that they
  // are still distinguishable for everyone!
  static const string MATRIX_COLORS = "#000000,#004949,#009292,#490092,#B66DFF,#6DB6FF,#924900,#D55E00,#EDB120";

  // Point styles ------------------------------------------------------------

  static const string MATRIX_POINT_STYLES = "17,35,51,44,18,9,60,11,20";

  // Line types --------------------------------------------------------------

  static const string MATRIX_LINE_TYPES = "-1";

  // Pre-set labels ---------------------------------------------------------

  static const string MATRIX_LABELS[9] = {"xx", "yx", "zx",
    "xy", "yy", "zy",
    "xz", "yz", "zz"};


  //plotSingleFromSet/////////////////////////////////////////////////////////
  // Plots a single column from a dataset.
  void plotSingleFromSet(xoption& plotoptions, stringstream& out,
      const vector<vector<double> >& data_set, int col) {
    setFileName(plotoptions);
    setTitle(plotoptions);

    vector<vector<double> > data(data_set.size(), vector<double>(2));
    for (uint i = 0; i < data.size(); i++) {
      data[i][0] = data_set[i][0];
      data[i][1] = data_set[i][col];
    }

    generateHeader(out, plotoptions);
    generatePlotGNUPLOT(out, plotoptions, data);
  }

  //plotMatrix////////////////////////////////////////////////////////////////
  // Plots a 3 x 3 matrix.
  void plotMatrix(xoption& plotoptions, stringstream& out) {
    vector<vector<double> > data = readAflowDataFile(plotoptions);
    setFileName(plotoptions);
    setTitle(plotoptions);

    // Set additional plot options
    bool contravariant = plotoptions.flag("CONTRAVARIANT");
    string title_base = plotoptions.getattachedscheme("YLABEL");
    vector<string> titles(9);
    vector<string> colors(9);
    vector<int> point_styles(9);
    for (int i = 0; i < 9; i++) {
      if (contravariant) titles[i] = "$" + title_base + "^{" + MATRIX_LABELS[i] + "}$";
      else titles[i] = "$" + title_base + "_{" + MATRIX_LABELS[i] + "}$";
    }
    plotoptions.push_attached("TITLES", aurostd::joinWDelimiter(titles, ","));
    plotoptions.push_attached("COLORS", MATRIX_COLORS);
    plotoptions.push_attached("POINTSTYLES", MATRIX_POINT_STYLES);
    plotoptions.push_attached("LINETYPES", MATRIX_LINE_TYPES);

    generateHeader(out, plotoptions);
    generatePlotGNUPLOT(out, plotoptions, data);
  }

  //setPlotLabels/////////////////////////////////////////////////////////////
  // Stores the labels and units for the plots.
  void setPlotLabels(xoption& plotoptions,
      const string& xlabel, const string& xunit,
      const string& ylabel, const string& yunit) {
    plotoptions.pop_attached("XLABEL");
    plotoptions.push_attached("XLABEL", xlabel);
    plotoptions.pop_attached("XUNIT");
    plotoptions.push_attached("XUNIT", xunit);
    plotoptions.pop_attached("YLABEL");
    plotoptions.push_attached("YLABEL", ylabel);
    plotoptions.pop_attached("YUNIT");
    plotoptions.push_attached("YUNIT", yunit);
  }

  //readDataFile//////////////////////////////////////////////////////////////
  // Reads data from an AFLOW data file. Requires a START and STOP string to
  // be present so that it can skip headers and other data sets.
  vector<vector<double> > readAflowDataFile(xoption& plotoptions) {
    vector<vector<double> > data;
    vector<double> row;
    vector<string> vcontent;
    string keyword = plotoptions.getattachedscheme("KEYWORD");
    string path_to_file = plotoptions.getattachedscheme("DIRECTORY") + plotoptions.getattachedscheme("DATA_FILE");
    string startstring = "[" + keyword + "]START";
    string stopstring = "[" + keyword + "]STOP";
    string systemstring = "[" + keyword + "]SYSTEM=";
    aurostd::efile2vectorstring(path_to_file, vcontent);
    string line;
    uint nlines = vcontent.size();
    for (uint iline = 0; iline < nlines; iline++) {
      line = aurostd::RemoveWhiteSpacesFromTheFrontAndBack(vcontent[iline]);
      if (aurostd::substring2bool(line, systemstring)) {
        vector<string> tokens;
        aurostd::string2tokens(line, tokens, "=");
        if (tokens.size() == 2) plotoptions.push_attached("DEFAULT_TITLE", tokens.back());
      }
      if (vcontent[iline] == startstring) {
        iline++;
        while ((vcontent[iline] != stopstring) && (iline < nlines)) {
          line = aurostd::RemoveWhiteSpacesFromTheFront(vcontent[iline]);
          if (line[0] != '#') {
            aurostd::string2tokens(vcontent[iline], row, " ");
            data.push_back(row);
          }
          iline++;
        }
      }
      if (vcontent[iline] == stopstring) break;
      if (iline == nlines) {
        string function = "plotter::readAflowDataFile()";
        string message = "Wrong file format. No STOP tag found.";
        throw aurostd::xerror(_AFLOW_FILE_NAME_,function, message, _FILE_WRONG_FORMAT_);
      }
    }
    if (data.size() == 0) {
      string function = "plotter::readAflowDataFile()";
      string message = "No data extracted from file " + path_to_file + ".";
      message += "File is either empty or has the wrong format.";
      throw aurostd::xerror(_AFLOW_FILE_NAME_,function, message, _FILE_WRONG_FORMAT_);
    }
    return data;
  }

  //generatePlotGNUPLOT///////////////////////////////////////////////////////
  // Generate the gnuplot scripts for general plots.
  void generatePlotGNUPLOT(stringstream& out, const xoption& plotoptions,
      const vector<vector<double> >& data) {
    bool LDEBUG=(FALSE || XHOST.DEBUG); 
    string soliloquy="plotter::generatePlotGNUPLOT():";
    uint ndata = data[0].size() - 1;

    // Axes settings
    string xmax = plotoptions.getattachedscheme("XMAX");
    string xmin = plotoptions.getattachedscheme("XMIN");
    string ymax = plotoptions.getattachedscheme("YMAX");
    string ymin = plotoptions.getattachedscheme("YMIN");
    string xlabel = plotoptions.getattachedscheme("XLABEL");
    string xunit = plotoptions.getattachedscheme("XUNIT");
    if (!xunit.empty()) xunit = " (" + xunit + ")";
    string ylabel = plotoptions.getattachedscheme("YLABEL");
    string yunit = plotoptions.getattachedscheme("YUNIT");
    if (!yunit.empty()) yunit = " (" + yunit + ")";

    if(LDEBUG){
      cerr << soliloquy << " ymin=" << ymin << endl;
      cerr << soliloquy << " ymax=" << ymax << endl;
    }

    // Plot types: lines (default), linespoints, or points only (nolines)
    bool linespoints = plotoptions.flag("LINESPOINTS");
    bool points = linespoints || plotoptions.flag("NOLINES");
    bool lines = (linespoints || !points);
    string plotstyle;
    if (lines) plotstyle += "l";
    if (points) plotstyle += "p";

    // Colors, point styles, line types
    vector<string> colors;
    vector<int> point_styles, line_types;
    aurostd::string2tokens(plotoptions.getattachedscheme("COLORS"), colors, ", ");
    aurostd::string2tokens(plotoptions.getattachedscheme("POINTSTYLES"), point_styles, ", ");
    aurostd::string2tokens(plotoptions.getattachedscheme("LINETYPES"), line_types, ", ");
    // Assume the same color, etc. for all plots if only one is given
    if ((ndata > 1) && (colors.size() == 1)) colors.assign(ndata, colors[0]);
    if ((ndata > 1) && (point_styles.size() == 1)) point_styles.assign(ndata, point_styles[0]);
    if ((ndata > 1) && (line_types.size() == 1)) line_types.assign(ndata, line_types[0]);
    bool colors_set = (colors.size() == ndata);
    bool points_set = ((linespoints || points) && (point_styles.size() == ndata));
    bool lines_set = (lines && (line_types.size() == ndata));

    // Titles
    vector<string> titles;
    aurostd::string2tokens(plotoptions.getattachedscheme("TITLES"), titles, ", ");
    if (titles.size() < ndata) {  // Fill up with empty titles if there aren't enough
      for (uint i = titles.size(); i < ndata; i++) titles.push_back("");
    }

    // Data block
    out << "$matrix_data << EOD" << std::endl;
    for (uint i = 0; i < data.size(); i++) {
      for (uint j = 0; j < ndata + 1; j++) {  // ndata + 1 to include x-values
        out << " " << data[i][j];
      }
      out << std::endl;
    }
    out << "EOD" << std::endl << std::endl;

    // Margins
    out << "# Margins" << std::endl;
    out << " set tmargin at screen 0.9" << std::endl;
    out << " set bmargin at screen 0.22" << std::endl;

    // Axes
    out << "# Axes" << std::endl;
    out << " set xrange [" << xmin << ":" << xmax << "]" << std::endl;
    out << " set yrange [" << ymin << ":" << ymax << "]" << std::endl;
    out << " set xlabel '$" << xlabel << "$" << xunit << "'" << std::endl;
    out << " set ylabel '$" << ylabel << "$" << yunit << "'" << std::endl;
    out << " set tics nomirror out" << std::endl;

    // Key
    out << std::endl << "# Key" << std::endl;
    if (ndata == 1) {  // No need for legend if only one set of data to plot
      out << " unset key" << std::endl;
    } else {
      out << " set key horizontal maxcols 3" << std::endl;
    }

    // Plot
    out << std::endl << "# Plot" << std::endl;
    out << " plot ";
    for (uint i = 0; i < ndata; i++) {
      if (i > 0) out << "      ";
      out << "'$matrix_data' u 1:" << (i + 2) << " w " << plotstyle;
      if (lines) out << " lw 2";
      if (lines_set) out << " lt " << line_types[i];
      if (points) out << " ps 1.5";
      if (colors_set) out << " lc rgb '" << colors[i] << "'";
      if (points_set) out << " pt " << point_styles[i];
      if (titles[i].empty()) {
        out << " notitle";
      } else {
        out << " title '" << titles[i] << "'";
      }
      out << ((i < ndata - 1)?",\\":"") << std::endl;
    }
  }

}  // namespace plotter

// ***************************************************************************
// *                                                                         *
// *           Aflow STEFANO CURTAROLO - Duke University 2003-2020           *
// *            Aflow MARCO ESTERS - Duke University 2019-2020               *
// *                                                                         *
// ***************************************************************************<|MERGE_RESOLUTION|>--- conflicted
+++ resolved
@@ -427,19 +427,11 @@
     return composition;
   }
 
-<<<<<<< HEAD
-  //formatDefaultTitlePOCC////////////////////////////////////////////////////
-  // Converts a POCC-formatted title into a plot title. It currently only
-  // works if the POCC string consists only of P-designations.
-  string formatDefaultTitlePOCC(const xoption& plotoptions) {return formatDefaultTitlePOCC_191004(plotoptions);} //CO20191110
-  string formatDefaultTitlePOCC_191004(const xoption& plotoptions) {  //CO version //CO20191110
-=======
   //formatDefaultTitlePOCC//////////////////////////////////////////////////////
   // Converts a POCC-formatted title into a plot title. It currently only works
   // if the POCC string consists only of P-designations.
   string formatDefaultTitlePOCC(const xoption& plotoptions) {return formatDefaultTitlePOCC_20191004(plotoptions);} //CO20191110
   string formatDefaultTitlePOCC_20191004(const xoption& plotoptions) {  //CO version //CO20191110
->>>>>>> 5166ff1a
     bool LDEBUG=(FALSE || XHOST.DEBUG);
     string soliloquy="plotter::formatDefaultTitlePOCC():";
     stringstream message;
