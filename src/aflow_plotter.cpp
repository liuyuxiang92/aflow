// ***************************************************************************
// *                                                                         *
// *           Aflow STEFANO CURTAROLO - Duke University 2003-2020           *
<<<<<<< HEAD
// *                  Marco Esters - Duke University 2019                    *
=======
// *            Aflow MARCO ESTERS - Duke University 2019-2020               *
>>>>>>> 68ff6162
// *                                                                         *
// ***************************************************************************
// 
// A namespace for functions to plot electronic structures, phonon properties,
// and physical properties from AFLOW calculations. The default plotting
// engine is gnuplot with the epslatex terminal.
//
// Each plot type such as a DOS plot has a main function that takes the plot
// options and a stringstringstream to output the plots into the desired
// format (e.g. a gnuplot script). Each format should have its own wrapper
// function (only overload when using gnuplot as the output format).
// 
// Plot options should be handled with xoptions only to allow for as much
// flexibility and customizability as possible.

#include "aflow.h"

using std::deque;
using std::string;
using std::stringstream;
using std::vector;
using aurostd::xoption;

static const string BANDDOS_SIZE = "8, 4.5";

static const string POCC_TAG=":POCC_";
static const string ARUN_TAG=":ARUN.";
static const string POCC_ARUN_TAG=ARUN_TAG+"POCC_";
static const string DEFAULT_IMAGE_FORMAT = "pdf";

//////////////////////////////////////////////////////////////////////////////
//                                                                          //
//                              PLOT FUNCTIONS                              //
//                                                                          //
//////////////////////////////////////////////////////////////////////////////

namespace plotter {

  // Plot options ------------------------------------------------------------

  //getPlotOptions////////////////////////////////////////////////////////////
  // Sets plot options for all plots based on command line arguments.
  xoption getPlotOptions(const aurostd::xoption& xopt, const string& key, bool datasets) {
    xoption plotoptions;

    // Get options
    vector<string> tokens;
    string scheme = xopt.getattachedscheme(key);
    uint ntokens = aurostd::string2tokens(scheme, tokens, ",", true); // Keep empty arguments

    if (ntokens >= 1) {
      if (tokens[0][tokens[0].size() - 1] != '/') tokens[0] += '/';
      plotoptions.push_attached("DIRECTORY", tokens[0]);
    }

    plotoptions.flag("DATATYPE",xopt.flag("ATOMS")); //CO20191010 - which table to look at, "atoms-projected" by default
    plotoptions.flag("PLOT_ALL_ATOMS",xopt.flag("PLOT_ALL_ATOMS")); //CO20191010

    // Need to shift options if partial DOS are plotted
    uint shift = 0;
    if (datasets) { // DATASET = -1: all data sets
      if ((ntokens >= 2) && !tokens[1].empty()) {
        plotoptions.push_attached("DATASET", tokens[1]);
      } else {
        plotoptions.push_attached("DATASET", "-1");
      }
      shift = 1;
    } else {  // DATASET = 0: no data set specified 
      plotoptions.push_attached("DATASET", "0");
    }
    if (ntokens >= 2 + shift) plotoptions.push_attached("XMIN", tokens[1 + shift]);
    if (ntokens >= 3 + shift) plotoptions.push_attached("XMAX", tokens[2 + shift]);
    if (ntokens >= 4 + shift) plotoptions.push_attached("YSCALE", tokens[3 + shift]);

    // Get title if present
    scheme = xopt.getattachedscheme("PLOTTER::TITLE");
    if (!scheme.empty()) plotoptions.push_attached("TITLE", scheme);


    // Get image format
    scheme = xopt.getattachedscheme("PLOTTER::PRINT");
    if (!scheme.empty()) plotoptions.push_attached("IMAGE_FORMAT", aurostd::tolower(scheme));

    // ME20200313 - Get user-defined output file name
    string outfile = xopt.getattachedscheme("PLOTTER::OUTFILE");
    // Remove extension from user-defined file name (extensions will be handled later)
    if (!outfile.empty()) {
      if (scheme.empty()) scheme = "." + DEFAULT_IMAGE_FORMAT;
      else scheme = "." + aurostd::tolower(scheme);
      uint nchar_scheme = scheme.size();
      uint nchar_outfile = outfile.size();
      if (nchar_outfile > nchar_scheme) {
        uint i = 0;
        for (i = 0; i < nchar_scheme; i++) {
          if (scheme[i] != aurostd::tolower(outfile)[nchar_outfile - nchar_scheme + i]) break;
        }
        if (i == nchar_scheme) outfile = outfile.substr(0, nchar_outfile - nchar_scheme);
      }
      plotoptions.push_attached("FILE_NAME_USER", outfile);
    }

    // Set standard background color
    plotoptions.push_attached("BACKGROUND_COLOR", "#FFFFFF");

    // Set standard grid options
    plotoptions.push_attached("GRID_COLOR", "#808080");
    plotoptions.push_attached("GRID_WIDTH", "1");
    plotoptions.push_attached("GRID_LINE_TYPE", "0");

    // Set standard size
    plotoptions.push_attached("PLOT_SIZE", "5.333, 3");

    plotoptions.flag("NOWATERMARK", xopt.flag("PLOTTER::NOWATERMARK"));
    return plotoptions;
  }

  // Electronic structure plots ----------------------------------------------

  //getPlotOptionsEStructure//////////////////////////////////////////////////
  // Sets the plot options that are specific to electronic structure plots.
  xoption getPlotOptionsEStructure(const aurostd::xoption& xopt, const string& key, bool datasets) {
    xoption plotoptions = getPlotOptions(xopt, key, datasets);

    // Projection
    string scheme = xopt.getattachedscheme("PLOTTER::PROJECTION");
    if (scheme.empty()) {
      plotoptions.push_attached("PROJECTION", "ORBITALS");
    } else {
      plotoptions.push_attached("PROJECTION", aurostd::toupper(scheme));
    }

    // No border
    plotoptions.flag("NOBORDER", true);

    // Set to true to not set Efermi to zero
    plotoptions.flag("NOSHIFT", xopt.flag("PLOTTER::NOSHIFT"));

    // Set gray background
    plotoptions.pop_attached("BACKGROUND_COLOR");
    plotoptions.push_attached("BACKGROUND_COLOR", "#E4E4E4");

    // Change grid options
    plotoptions.pop_attached("GRID_COLOR");
    plotoptions.push_attached("GRID_COLOR", "#FFFFFF");
    plotoptions.pop_attached("GRID_WIDTH");
    plotoptions.push_attached("GRID_WIDTH", "2");
    plotoptions.pop_attached("GRID_LINE_TYPE");
    plotoptions.push_attached("GRID_LINE_TYPE", "1");

    return plotoptions;
  }

  //getPlotOptionsPhonons/////////////////////////////////////////////////////
  // Sets the plot options that are specific to phonon dispersions and DOS.
  xoption getPlotOptionsPhonons(const aurostd::xoption& xopt, const string& key) {
    xoption plotoptions = getPlotOptionsEStructure(xopt, key);
    string scheme = xopt.getattachedscheme("PLOTTER::UNIT");
    if (scheme.empty()) {
      plotoptions.push_attached("UNIT", "THZ");
    } else {
      plotoptions.push_attached("UNIT", aurostd::toupper(scheme));
    }
    // There is no Fermi level for phonons, so do not shift
    plotoptions.flag("NOSHIFT", true);

    // Orbital-projections do not exist for phonons
    scheme = plotoptions.getattachedscheme("PROJECTION");
    if ((scheme == "ORBITALS") || (scheme == "LM")) {
      plotoptions.pop_attached("PROJECTION");
      plotoptions.push_attached("PROJECTION", "NONE");
    }
    return plotoptions;
  }

  // Plot functions ----------------------------------------------------------

  //generateHeader////////////////////////////////////////////////////////////
  // Creates the header in the desired output format.
  void generateHeader(stringstream& out, const aurostd::xoption& plotoptions, bool multiplot) {
    string plottitle = plotoptions.getattachedscheme("PLOT_TITLE");
    string outformat = plotoptions.getattachedscheme("OUTPUT_FORMAT");
    if (outformat == "GNUPLOT") {
      out << "# Generated by AFLOW" << std::endl;
      out << "set terminal epslatex standalone color"
        << " size " << plotoptions.getattachedscheme("PLOT_SIZE") << " linewidth 2" << std::endl;
      out << "set output " << "'" << plotoptions.getattachedscheme("FILE_NAME_LATEX") << ".tex'" << std::endl;
      if (!plottitle.empty())
        out << "set " << (multiplot?"multiplot layout 1,2 ":"")
          << "title '" << plottitle << "' offset 0, -0.5" << std::endl;
      if (plotoptions.flag("NOBORDER")) out << "unset border" << std::endl;
      out << "set object 1 rectangle from graph 0,0 to graph 1,1 fc"
        << " rgb '" << plotoptions.getattachedscheme("BACKGROUND_COLOR") << "' behind fs noborder" << std::endl;
      out << "set grid back lt " << plotoptions.getattachedscheme("GRID_LINE_TYPE")
        << " lc rgb '" << plotoptions.getattachedscheme("GRID_COLOR") << "'"
        << " lw " << plotoptions.getattachedscheme("GRID_WIDTH") << std::endl;
      if (!plotoptions.flag("NOWATERMARK")) {
        out << "set label right '"
          << (plotoptions.flag("BANDDOS")?"":"\\scriptsize") << " "
          << AFLOWLIB_CONSORTIUM_STRING << "' at screen 0.98, 0.025" << std::endl;
      }
      out << std::endl;
    }
  }

  //savePlotGNUPLOT///////////////////////////////////////////////////////////
  // Executes the gnuplot script and converts into the desired image format.
  void savePlotGNUPLOT(const xoption& plotoptions, const stringstream& gpfile) {
    bool LDEBUG=(FALSE || XHOST.DEBUG); 
    string soliloquy="plotter::savePlotGNUPLOT():";
    //ME20200327 - Check that all required binaries are available
    // Check that gnuplot is version 5+
    if (XHOST.is_command("gnuplot")) {
      string versionstring = aurostd::execute2string(XHOST.command("gnuplot") + " --version");
      vector<string> tokens;
      aurostd::string2tokens(versionstring, tokens, " ");
      double version = aurostd::string2utype<double>(tokens[1]);
      if (version < 5.0) {
        string message = "Gnuplot needs to be version 5 or newer (found " + tokens[1] + ").";
        throw aurostd::xerror(_AFLOW_FILE_NAME_, soliloquy, message, _RUNTIME_ERROR_);
      }
    }
    string binaries = "gnuplot,pdflatex,repstopdf,convert";
    vector<string> missing_binaries, required_binaries;
    aurostd::string2tokens(binaries, required_binaries, ",");
    for (uint i = 0; i < required_binaries.size(); i++) {
      if (!XHOST.is_command(required_binaries[i])) missing_binaries.push_back(required_binaries[i]);
    }

    if (missing_binaries.size() == 0) {
      string directory = plotoptions.getattachedscheme("DIRECTORY");
      if(directory.empty()){directory=aurostd::getPWD();}  //[CO20191112 - OBSOLETE]aurostd::execute2string("pwd")//CO20191004
      if(LDEBUG){cerr << soliloquy << " directory=" << directory << endl;}
      string filename = plotoptions.getattachedscheme("FILE_NAME");
      if(LDEBUG){cerr << soliloquy << " filename=" << filename << endl;}
      string filename_latex = plotoptions.getattachedscheme("FILE_NAME_LATEX");
      // PDF is default since we use pdflatex to compile
      string format = plotoptions.getattachedscheme("IMAGE_FORMAT");
      if (format.empty()) format = "pdf";
      string current_dir = aurostd::getPWD();  //[CO20191112 - OBSOLETE]aurostd::execute2string("pwd")
      // Create temp directory
      string tmp = aurostd::TmpDirectoryCreate("plotLATEX") + "/";
      chdir(tmp.c_str());
      // Execute gnuplot and pdflatex
      aurostd::stringstream2file(gpfile, filename + ".plt");
      aurostd::execute(XHOST.command("gnuplot") + " " + filename + ".plt");
      aurostd::execute(XHOST.command("pdflatex") + " -interaction=nonstopmode -halt-on-error " + filename_latex + ".tex 2>&1 > /dev/null");
      // Convert to the desired format if not pdf
      if (format != "pdf") {
        aurostd::execute(XHOST.command("convert") + " -quiet -density 300 -background white " + filename_latex + ".pdf " + filename_latex  + "." + format);
      }
      chdir(current_dir.c_str());
      aurostd::CopyFile(tmp + filename_latex + "." + format, directory + "/" + filename + "." + format);
      if(LDEBUG){cerr << soliloquy << " moving file to: " << directory + "/" + filename + "." + format << endl;}
      // Keep gnuplot file if aflow was called with --keep=gpl
      if (XHOST.vflag_control.flag("KEEP::GPL")) {
        aurostd::CopyFile(tmp + filename + ".plt", directory);
      }
      // Clean up
      aurostd::RemoveDirectory(tmp);
      if (!aurostd::FileExist(directory + "/" + filename + "." + format)) {
        string function = "plotter::savePlotGNUPLOT():";
        string message = "Error while generating plot.";
        throw aurostd::xerror(_AFLOW_FILE_NAME_,function, message, _RUNTIME_ERROR_);
      }
    } else {
      string message = "The following binaries are missing: " + aurostd::joinWDelimiter(missing_binaries, " ") + ".";
      throw aurostd::xerror(_AFLOW_FILE_NAME_, soliloquy, message, _RUNTIME_ERROR_);
    }
  }

  //setFileName///////////////////////////////////////////////////////////////
  // Sets the file name of the final plot. FILE_NAME_LATEX is the name of the
  // tex file that is generated by gnuplot, which has different limitations
  // than the output image.
  void setFileName(xoption& plotoptions, string filename) {
    bool LDEBUG=(FALSE || XHOST.DEBUG);
    string soliloquy="plotter::setFileName():";
    if(LDEBUG){cerr << soliloquy << " filename_in=" << filename << endl;}
    if (filename.empty()) {
<<<<<<< HEAD
      filename = plotoptions.getattachedscheme("FILE_NAME_USER");  // ME20200313 - user-defined output file
      if (filename.empty()) {
        string default_title = plotoptions.getattachedscheme("DEFAULT_TITLE");
        if(LDEBUG){cerr << soliloquy << " default_title=" << default_title << endl;}
        // ME200228 - Remove ANRL parameters
        string::size_type t = default_title.find(":ANRL=");
        if (t != string::npos) {
          default_title = default_title.substr(0, t);
          if(LDEBUG){std::cerr << soliloquy << " default_title (post ANRL)=" << default_title << std::endl;}
        }
        filename = default_title;
        // Get filename
        string ext = plotoptions.getattachedscheme("EXTENSION");
        if (!ext.empty()) {
          if (filename.empty()) filename = ext;
          else filename += "_" + ext;
        }
        filename = aurostd::StringSubst(filename, " ", "_");
        string set = plotoptions.getattachedscheme("DATASET");
        if (aurostd::string2utype<int>(set) > 0) {
          filename += "_" + plotoptions.getattachedscheme("DATALABEL");
          filename += "_" + set;
        }
=======
      string default_title = plotoptions.getattachedscheme("DEFAULT_TITLE");
      if(LDEBUG){cerr << soliloquy << " default_title=" << default_title << endl;}
      //ME20200228 - Remove ANRL parameters
      string::size_type t = default_title.find(":ANRL=");
      if (t != string::npos) {
        default_title = default_title.substr(0, t);
        if(LDEBUG){std::cerr << soliloquy << " default_title (post ANRL)=" << default_title << std::endl;}
      }
      filename = default_title;
      // Get filename
      string ext = plotoptions.getattachedscheme("EXTENSION");
      if (!ext.empty()) {
        if (filename.empty()) filename = ext;
        else filename += "_" + ext;
      }
      filename = aurostd::StringSubst(filename, " ", "_");
      string set = plotoptions.getattachedscheme("DATASET");
      if (aurostd::string2utype<int>(set) > 0) {
        filename += "_" + plotoptions.getattachedscheme("DATALABEL");
        filename += "_" + set;
>>>>>>> 68ff6162
      }
    }
    plotoptions.push_attached("FILE_NAME", filename);
    // The .tex file created by gnuplot cannot have . or includegraphics will break
    plotoptions.push_attached("FILE_NAME_LATEX", aurostd::StringSubst(filename, ".", "_"));
    // ME20200409 - Some terminals do not handle : well, which can break convert
    plotoptions.push_attached("FILE_NAME_LATEX", aurostd::StringSubst(filename, ":", "_"));
    if(LDEBUG){
      cerr << soliloquy << " filename=" << plotoptions.getattachedscheme("FILE_NAME") << endl;
      cerr << soliloquy << " filename_latex=" << plotoptions.getattachedscheme("FILE_NAME_LATEX") << endl;
    }
  }

  //setTitle//////////////////////////////////////////////////////////////////
  // Sets the plot title.
  void setTitle(xoption& plotoptions) {
    string title = plotoptions.getattachedscheme("TITLE");
    // Format title
    if (title.empty()) title = formatDefaultPlotTitle(plotoptions);
    plotoptions.push_attached("PLOT_TITLE", title);
  }

  //formatDefaultPlotTitle////////////////////////////////////////////////////
  // Checks if the default title is in a known AFLOW format and formats it
  // appropriately.
  string formatDefaultPlotTitle(const xoption& plotoptions) {
    bool LDEBUG=(FALSE || XHOST.DEBUG);
    string soliloquy="plotter::formatDefaultPlotTitle():";
    string default_title = plotoptions.getattachedscheme("DEFAULT_TITLE");
    if(LDEBUG){cerr << soliloquy << " default_title=" << default_title << endl;}
    if (default_title.empty()) return default_title;
    string title;
    if (aurostd::substring2bool(default_title, "_ICSD_")) {  // Check if AFLOW ICSD format
      vector<string> tokens;
      aurostd::string2tokens(default_title, tokens, "_");
      if (tokens.size() == 3) {
        title = pflow::prettyPrintCompound(tokens[0], no_vrt, true, latex_ft) + " (ICSD \\#" + tokens[2];  //_none_ //_latex_ //CO20190629
        string lattice = plotoptions.getattachedscheme("LATTICE");
        if (lattice.empty()) title += ")";
        else title += ", " + lattice + ")";
      } else { // Title not in ICSD format
        return aurostd::fixStringLatex(default_title, false, false);
      }
    } else if (aurostd::substring2bool(default_title, POCC_TAG)) {  // Check if in POCC format
      if(LDEBUG){cerr << soliloquy << " found POCC" << endl;}
      title = formatDefaultTitlePOCC(plotoptions);
    } else if (aurostd::substring2bool(default_title, ".")) {  // Check if AFLOW prototype format
      vector<string> tokens;
      aurostd::string2tokens(default_title, tokens, ".");
      //ME20200228 - title may contain ANRL parameters
      if ((tokens.size() > 2) && aurostd::substring2bool(tokens[2], "ANRL")) {
        string::size_type t = tokens[2].find_first_of(":");
        if (t != string::npos) {
          tokens[2] = tokens[2].substr(0, t);
          tokens.erase(tokens.begin() + 3, tokens.end());
        }
      }
      if ((tokens.size() == 2) || (tokens.size() == 3)) {
        string proto = tokens[1];
        vector<string> protos;
        aflowlib::GetAllPrototypeLabels(protos, "anrl");
        if (aurostd::withinList(protos, proto)) {
          if (tokens.size() == 3) proto += "." + tokens[2];
          vector<string> elements = pflow::stringElements2VectorElements(tokens[0]);
          vector<double> composition = getCompositionFromANRLPrototype(proto);
          proto = aurostd::fixStringLatex(proto, false, false); // Prevent LaTeX errors
          title = pflow::prettyPrintCompound(elements, composition, no_vrt, true, latex_ft) + " (" + proto;  //_none_ //_latex_ //CO20190629
        } else {
          if (tokens.size() == 3) proto += "." + tokens[2];
          vector<string> comp;
          protos.clear();
          aflowlib::GetAllPrototypeLabels(protos, comp, "htqc");
          int index;
          if (aurostd::withinList(protos, proto, index)) {
            proto = aurostd::fixStringLatex(proto, false, false); // Prevent LaTeX errors
            vector<string> elements = pflow::stringElements2VectorElements(tokens[0]);
            vector<double> composition = getCompositionFromHTQCPrototype(proto, comp[index]);
            title = pflow::prettyPrintCompound(elements, composition, no_vrt, true, latex_ft) + " (" + proto;  //_none_ //_latex_   //CO20190629
          } else {  // Title not in prototype format
            return aurostd::fixStringLatex(default_title, false, false);
          }
        }
      } else {
        return aurostd::fixStringLatex(default_title, false, false); //CO20191110
      }
      string lattice = plotoptions.getattachedscheme("LATTICE");
      if (lattice.empty()) title += ")";
      else title += ", " + lattice + ")";
    } else {  // Not an AFLOW-formatted default
      return aurostd::fixStringLatex(default_title, false, false);
    }
    if(LDEBUG){cerr << soliloquy << " title=" << title << endl;}
    // Code only gets here if the title is AFLOW-formatted
    string set = plotoptions.getattachedscheme("DATASET");
    if (aurostd::string2utype<int>(set) > 0) {
      title += " " + aurostd::fixStringLatex(plotoptions.getattachedscheme("SETLABEL"),false,false); //CO20191110
      title += " " + aurostd::fixStringLatex(plotoptions.getattachedscheme("DATALABEL"),false,false);  //CO20191110
      title += " (" + set + ")";
    }
    return title;
  }

  //getCompositionFromHTQCPrototype///////////////////////////////////////////
  // Gets the composition from an HTQC prototype string. The composition
  // string must be retrieved beforehand.
  vector<double> getCompositionFromHTQCPrototype(const string& htqc_prototype,
      const string& composition) {
    string anrl_prototype = composition + "_";
    // Composition already has the correct sequence, so keeping the explicit
    // sequence designator will confuse getCompositonFromANRLPrototype
    string::size_type t = htqc_prototype.find(".");
    anrl_prototype += htqc_prototype.substr(0, t);
    return getCompositionFromANRLPrototype(anrl_prototype);
  }

  //getCompositionFromANRLPrototype///////////////////////////////////////////
  // Gets the composition from an ANRL prototype string.
  vector<double> getCompositionFromANRLPrototype(const string& prototype) {
    // Determine element sequence
    // If there is a . in the prototype string, the element sequence is given explicitly
    string seq;
    string::size_type t = prototype.find(".");
    if (t != string::npos) seq = prototype.substr(t + 1, string::npos);
    t = prototype.find("_");
    string compound = prototype.substr(0, t);
    // If not explicitly given, determine element sequence from the prototype name
    if (seq.empty()) {
      for (uint i = 0; i < compound.size(); i++) {
        if (isalpha(compound[i])) seq += compound[i];
      }
    }
    vector<int> sequence(seq.size());
    for (uint i = 0; i < seq.size(); i++) {
      sequence[i] = (int) seq[i] - 65;
    }

    // Now determine the composition
    vector<double> comp;
    pflow::stringElements2VectorElements(compound, comp);

    // Finally, sort to match sequence
    vector<double> composition(comp.size());
    for (uint i = 0; i < composition.size(); i++) {
      composition[i] = comp[sequence[i]];
    }
    return composition;
  }

<<<<<<< HEAD
  //formatDefaultTitlePOCC////////////////////////////////////////////////////
  // Converts a POCC-formatted title into a plot title. It currently only
  // works if the POCC string consists only of P-designations.
  string formatDefaultTitlePOCC(const xoption& plotoptions) {return formatDefaultTitlePOCC_191004(plotoptions);} //CO20191110
  string formatDefaultTitlePOCC_191004(const xoption& plotoptions) {  //CO version //CO20191110
=======
  //formatDefaultTitlePOCC//////////////////////////////////////////////////////
  // Converts a POCC-formatted title into a plot title. It currently only works
  // if the POCC string consists only of P-designations.
  string formatDefaultTitlePOCC(const xoption& plotoptions) {return formatDefaultTitlePOCC_20191004(plotoptions);} //CO20191110
  string formatDefaultTitlePOCC_20191004(const xoption& plotoptions) {  //CO version //CO20191110
>>>>>>> 68ff6162
    bool LDEBUG=(FALSE || XHOST.DEBUG);
    string soliloquy="plotter::formatDefaultTitlePOCC():";
    stringstream message;
    string default_title = plotoptions.getattachedscheme("DEFAULT_TITLE");
    if(LDEBUG){cerr << soliloquy << " default_title=" << default_title << endl;}
    //example: Cs_svEuIPb_d:PAW_PBE.AB3C_cP5_221_a_c_b:POCC_S0-1xA_S1-1xC_S2-0.5xB-0.5xD
    //ARUN example: Cs_afEuIPb_d:PAW_PBE.AB3C_cP5_221_a_c_b:POCC_S0-1xA_S1-1xC_S2-0.5xB-0.5xD:ARUN.POCC_1_H0C0
    //convert to: --proto=AB3C_cP5_221_a_c_b:Cs_sv:Eu:I:Pb_d --pocc_params=S0-1xA_S1-1xC_S2-0.5xB-0.5xD
    //arun stuff separate

    if(!aurostd::substring2bool(default_title,POCC_TAG)){  //use generic
      ostream& oss=cout;
      message << "No POCC_TAG found [" << POCC_TAG << "], using generic SYSTEM name as title";pflow::logger(_AFLOW_FILE_NAME_, soliloquy, message, oss, _LOGGER_WARNING_);
      return aurostd::fixStringLatex(default_title, false, false);
    }
    //Get all the pieces of the default title
    string::size_type t = default_title.find(POCC_TAG);
    string elements_prototype_str = default_title.substr(0, t);  //contains elements and prototype
    string pocc_params_arun_str = default_title.substr(t + POCC_TAG.length(), string::npos);  //pocc_params and ARUN(?)
    if(LDEBUG){
      cerr << soliloquy << " elements_prototype_str=" << elements_prototype_str << endl;
      cerr << soliloquy << " pocc_params_arun_str=" << pocc_params_arun_str << endl;
    }
    //parse elements_prototype_str by "."
    //PROBLEM: "." can exist in pp_string (not really important for standard PP, but it exists), as well
    //as proto: .ABC...
    //we will go in loop over "." parses until we get a structure!
    t=elements_prototype_str.find('.');
    string pps="";
    string proto="";
    vector<string> velements;
    string pocc_params="";
    string arun="";
    string::size_type c;
    xstructure xstr;
    while(t!=string::npos && (t+1)<elements_prototype_str.length()){
      pps=elements_prototype_str.substr(0,t);
      proto=elements_prototype_str.substr(t+1,string::npos);
      if(LDEBUG){
        cerr << soliloquy << " pps=" << pps << endl;
        cerr << soliloquy << " proto=" << proto << endl;
      }

      velements=pflow::stringElements2VectorElements(pps,true,false,pp_string,true);  //clean, no sort_elements, pseudopotential string, keep_pp
      if(LDEBUG){cerr << soliloquy << " velements=" << aurostd::joinWDelimiter(velements,",") << endl;}

      pocc_params=pocc_params_arun_str;
      c=pocc_params_arun_str.find(POCC_ARUN_TAG);
      if(c!=string::npos && (c+1)<pocc_params_arun_str.length()){
        pocc_params=pocc_params_arun_str.substr(0,c);
        arun=pocc_params_arun_str.substr(c+1,string::npos);
      }
      if(LDEBUG){
        cerr << soliloquy << " pocc_params=" << pocc_params << endl;
        cerr << soliloquy << " arun=" << arun << endl;
      }

      aurostd::xoption proto_flags;
      proto_flags.push_attached("PROTO",proto + ":" + aurostd::joinWDelimiter(velements,":"));
      proto_flags.push_attached("POCC_PARAMS",pocc_params);
      if(LDEBUG){
        cerr << soliloquy << " proto_flags.getattachedscheme(\"PROTO\")=" << proto_flags.getattachedscheme("PROTO") << endl;
        cerr << soliloquy << " proto_flags.getattachedscheme(\"POCC_PARAMS\")=" << proto_flags.getattachedscheme("POCC_PARAMS") << endl;
      }

      try{
        xstr=pflow::PROTO_LIBRARIES(proto_flags);
        break;
      }
      catch(aurostd::xerror& excpt){
        xstr.clear(); //DX20191220 - uppercase to lowercase clear
        t=elements_prototype_str.find('.',t+1);
        continue;
      }
    }

    if(xstr.atoms.size()==0){  //use generic
      ostream& oss=cout;
      message << "Cannot extract identifiable prototype from SYSTEM [" << default_title << "], using generic SYSTEM name as title";pflow::logger(_AFLOW_FILE_NAME_, soliloquy, message, oss, _LOGGER_WARNING_);
      return aurostd::fixStringLatex(default_title, false, false);
    }

    if(LDEBUG){cerr << soliloquy << " xstr_found: " << endl;cerr << xstr << endl;}

    if(xstr.species.size()!=xstr.comp_each_type.size()){ //use generic
      ostream& oss=cout;
      message << "Cannot extract composition from prototype [" << proto << "], using generic SYSTEM name as title";pflow::logger(_AFLOW_FILE_NAME_, soliloquy, message, oss, _LOGGER_WARNING_);
      return aurostd::fixStringLatex(default_title, false, false);
    }

    string new_title="";
    string clean_specie="";
    int comp_prec=(int)ceil(log10(1.0/xstr.partial_occupation_stoich_tol));  //ceil ensures we round up above 1 //CO20181226
    for(uint ispecies=0;ispecies<xstr.species.size();ispecies++){
      clean_specie=KBIN::VASP_PseudoPotential_CleanName(xstr.species[ispecies]);
      if(LDEBUG){cerr << soliloquy << " species[ispecies=" << ispecies << "]=" << clean_specie << endl;}
      new_title+=aurostd::fixStringLatex(clean_specie,false,false);
      new_title+=(aurostd::isequal(xstr.comp_each_type[ispecies],1.0,xstr.partial_occupation_stoich_tol) ? "" : "$_{"+aurostd::utype2string(xstr.comp_each_type[ispecies],comp_prec)+"}$");
    }
    new_title+=" ("+aurostd::fixStringLatex(proto,false,false);

    if(!arun.empty()){
      vector<string> tokens;
      aurostd::string2tokens(arun,tokens,"_");
      string pocc_hash="";
      if(tokens.size()>1){pocc_hash=tokens.back();}
      if(!pocc_hash.empty()){new_title+=":"+aurostd::fixStringLatex(pocc_hash,false,false);}
    }

    new_title+=")";

    if(LDEBUG){cerr << soliloquy << " new_title=" << new_title << endl;}

    return new_title; //aurostd::fixStringLatex(new_title, false, false);  //substs $ for \\$
  }
  string formatDefaultTitlePOCC_20190101(const xoption& plotoptions) {  //ME version
    bool LDEBUG=(FALSE || XHOST.DEBUG);
    string soliloquy="plotter::formatDefaultTitlePOCC():";
    string default_title = plotoptions.getattachedscheme("DEFAULT_TITLE");
    //Get all the pieces of the default title
    string::size_type t = default_title.find(":POCC");
    string proto = default_title.substr(0, t);  // Contains compound and prototype
    string pocc = default_title.substr(t + 5, string::npos);  // POCC string + ARUN
    if (LDEBUG) {
      std::cerr << "proto = " << proto << std::endl;
      std::cerr << "pocc = " << pocc << std::endl;
    }
    bool generic = false;
    // Need _S because S could theoretically also be a decorator
    if (aurostd::substring2bool(pocc, "_S")) generic = true;
    if(LDEBUG){cerr << soliloquy << " found _S tag = " << generic << endl;}
    pocc = pocc.substr(1, pocc.size());  // Remove the leading _

    // Get the HNF matrix string
    vector<string> tokens;
    string hnf = "";
    if (!generic && aurostd::substring2bool(pocc, ":")) {  // Is there an ARUN?
      t = pocc.find(":");
      hnf = pocc.substr(t + 1, string::npos);
      pocc = pocc.substr(0, t);  // Remove ARUN from pocc
      if(LDEBUG){cerr << soliloquy << " hnf=" << hnf << endl;}
      if (!hnf.empty()) {
        aurostd::string2tokens(hnf, tokens, "_");
        hnf = tokens.back();
      }
    }

    // Try to extract the composition from the POCC string and check whether
    // the string is incomplete. While the composition is only supported for
    // P-designations, the algorithm should still run to test for incomplete
    // strings.
    bool broken = false;
    vector<double> composition = getCompositionFromPoccString(pocc, broken);
    if(LDEBUG){  //CO20191110
      cerr << soliloquy << " broken=" << broken << endl;
      if(!broken){
        cerr << soliloquy << " composition=";
        for(uint i=0;i<composition.size();i++){
          cerr << composition[i] << (i==composition.size()-1?"":",");
        }
        cerr << endl;
      }
    }
    if (broken) {  // If broken, extract the POCC string from the POSCAR title
      try {
        stringstream ss;
        vector<string> vstr;
        string directory = plotoptions.getattachedscheme("DIRECTORY");
        string extension = plotoptions.getattachedscheme("EXTENSION");
        if (aurostd::substring2bool(extension, "phdisp") || (extension == "phdos")) {
          aurostd::efile2vectorstring("PHPOSCAR", vstr);
        } else {
          aurostd::efile2vectorstring(aflowlib::vaspfile2stringstream(directory, "POSCAR", ss), vstr);
        }
        // The POCC string is inside the first item
        t = vstr[0].find(" ");
        string poscartitle = vstr[0].substr(0, t);
        // Only take what is needed by the algorithm
        t = poscartitle.find(":POCC_");
        poscartitle = poscartitle.substr(t + 6, string::npos);
        t = poscartitle.find(":");
        poscartitle = poscartitle.substr(0, t);
        composition = getCompositionFromPoccString(poscartitle, broken);
      } catch (aurostd::xerror& excpt) {
        generic = true;
      }
    }

    // Separate elements and prototype
    string compound, el;
    t = proto.find(".");
    el = proto.substr(0, t);
    proto = proto.substr(t + 1, string::npos);
    if (!generic) {
      vector<string> elements = pflow::stringElements2VectorElements(el);
      if (elements.size() != composition.size()) {
        generic = true;
        broken = true;
      } else {
        compound = pflow::prettyPrintCompound(elements, composition, no_vrt, true, latex_ft);  //_none_ //_latex_ //CO20190629
      }
    }
    if (generic) {  // Broken or unsupported string, so use a very generic title
      return aurostd::fixStringLatex(default_title, false, false); //CO20191110
      //if (!broken) proto += ".POCC:" + pocc;  // Only add POCC string if not broken
    }
    proto = aurostd::fixStringLatex(proto, false, false);

    // Finish title
    string title = compound + " (" + proto;
    if (!hnf.empty()) title += ":" + hnf;
    string lattice = plotoptions.getattachedscheme("LATTICE");
    if (lattice.empty()) title += ")";
    else title += ", " + lattice + ")";
    return title;
  }

  //getCompositionFromPoccString//////////////////////////////////////////////
  // Returns a composition from a POCC string. It also tests whether the POCC
  // string is complete, which is not always the case due to VASP's character
  // limit for titles.
  vector<double> getCompositionFromPoccString(const string& pocc_string, bool& broken) {
    broken = false;
    double SITE_TOL = 0.001;
    // Get each site
    vector<string> tokens;
    aurostd::string2tokens(pocc_string, tokens, "_");
    // Get the composition of each individual site. Do not add yet - it needs
    // to be site-resolved for some checks to work.
    vector<vector<std::pair<int, double> > > sites(tokens.size());
    std::pair<int, double> s;
    vector<string> site;
    int max_index = 0;  // tracks how many decorators can be found in the string
    for (uint i = 0; i < tokens.size(); i++) {
      // Loop over all deocrations on the site
      aurostd::string2tokens(tokens[i], site, "-");
      if (site.size() == 1) { // There must be at least one site (first element is designator)
        broken = true;
        break;
      } else {
        for (uint j = 1; j < site.size(); j++) {
          string::size_type t;
          std::pair<string, string> str_cut;
          t = site[j].find("x");
          if (t != string::npos) {
            str_cut.first = site[j].substr(0, t);
            str_cut.second = site[j].substr(t + 1, string::npos);
          }
          // Format is e.g. Ax0.5, so there must be two elements
          if (str_cut.first.empty() || str_cut.second.empty()) {
            broken = true;
            break;
          } else {
            s.first = (int) str_cut.second[0] - 65;  // [0] is to convert to char
            s.second = aurostd::string2utype<double>(str_cut.first);
            sites[i].push_back(s);
            if (s.first > max_index) max_index = s.first;
          }
        }
      }
    }

    // Determine the composition and check for consistency: no element must
    // can a value of zero and all sites have to add to 1 within a tolerance
    double sum;
    vector<double> composition(max_index + 1);
    for (uint i = 0; i < sites.size(); i++) {
      sum = 0.0;
      for (uint j = 0; j < sites[i].size(); j++) {
        composition[sites[i][j].first] += sites[i][j].second;
        sum += sites[i][j].second;
      }
      if (std::abs(sum - 1.0) > SITE_TOL) broken = true;
    }
    if (!broken) {
      for (uint i = 0; i < composition.size(); i++) {
        if (composition[i] == 0.0) {
          broken = true;
          break;
        }
      }
    }

    return composition;
  }

} // namespace plotter

//////////////////////////////////////////////////////////////////////////////
//                                                                          //
//                           ELECTRONIC STRUCTURE                           //
//                                                                          //
//////////////////////////////////////////////////////////////////////////////

static const string EFERMI_COLOR = "#0000FF";
static const int ESTRUCTURE_NCOLORS = 11;
static const string ESTRUCTURE_COLORS[ESTRUCTURE_NCOLORS] = {
  "#000000",  // black
  "#4C72B0",  // blue
  "#55A868",  // green
  "#C44E52",  // red
  "#CCB974",  // yellow
  "#8172B2",  // purple
  "#64B5CD",  // light blue
  "#E08000",  // orange
  "#006060",  // blue-green
  "#A06000",  // brown
  "#BE80FF"   // light purple
};
static const string ISPIN_COLORS[2] = {"#000000", "#C44E52"};
static const string ORBITALS[4] = {"s", "p", "d", "f"};
static const string LM_ORBITALS[16] = {"s", "p_y", "p_z", "p_x",
  "d_{xy}", "d_{yz}", "d_{z^2}", "d_{xz}", "d_{x^2-y^2}",
  "f_{y(3x^2-y^2)}", "f_{xyz}", "f_{yz^2}", "f_{z^3}",
  "f_{xz^2}", "f_{z(x^2-y^2)}", "f_{x(x^2-3y^2)}"};

namespace plotter {

  // Plot functions -----------------------------------------------------------

  //PLOT_DOS//////////////////////////////////////////////////////////////////
  // PLots electronic densities of states.
  void PLOT_DOS(xoption& plotoptions) {
    // Set output format to gnuplot
    plotoptions.push_attached("OUTPUT_FORMAT", "GNUPLOT");

    stringstream out;
    PLOT_DOS(plotoptions, out);
    savePlotGNUPLOT(plotoptions, out);
  }

  void PLOT_DOS(xoption& plotoptions, const xDOSCAR& xdos) { //CO20191110
    plotoptions.push_attached("OUTPUT_FORMAT", "GNUPLOT");
    stringstream out;
    PLOT_DOS(plotoptions,out,xdos);
    savePlotGNUPLOT(plotoptions, out);
  }

  void PLOT_DOS(xoption& plotoptions, stringstream& out) { //CO20191110
    bool LDEBUG=(FALSE || XHOST.DEBUG);
    string soliloquy="plotter::PLOT_DOS():";

    // Read files
    string directory = plotoptions.getattachedscheme("DIRECTORY");
    xDOSCAR xdos;
    if(LDEBUG){cerr << soliloquy << " directory=" << directory << endl;}
    xdos.GetPropertiesFile(aflowlib::vaspfile2stringstream(directory, "DOSCAR"));
    PLOT_DOS(plotoptions, out, xdos);
    savePlotGNUPLOT(plotoptions, out);
  }

  void patchDefaultTitleAFLOWIN(xoption& plotoptions) { //CO20191110
    bool LDEBUG=(FALSE || XHOST.DEBUG);
    string soliloquy="plotter::PLOT_DOS():";

    const string& directory = plotoptions.getattachedscheme("DIRECTORY");
    if(LDEBUG){cerr << soliloquy << " directory=" << directory << endl;}
    string aflowin_path=directory+"/"+_AFLOWIN_;
    if(aurostd::FileExist(aflowin_path)){
      string aflowin="";
      aurostd::file2string(aflowin_path,aflowin);
      string SYSTEM=aurostd::RemoveWhiteSpaces(aurostd::substring2string(aflowin,"[AFLOW]SYSTEM=",FALSE));
      if(!SYSTEM.empty()){
        if(LDEBUG){cerr << soliloquy << " DEFAULT_TITLE(OLD)=" << plotoptions.getattachedscheme("DEFAULT_TITLE") << endl;}
        plotoptions.pop_attached("DEFAULT_TITLE");
        plotoptions.push_attached("DEFAULT_TITLE", SYSTEM);
        if(LDEBUG){cerr << soliloquy << " DEFAULT_TITLE(NEW)=" << plotoptions.getattachedscheme("DEFAULT_TITLE") << endl;}
      }
    }
  }

  void PLOT_DOS(xoption& plotoptions, stringstream& out, const xDOSCAR& xdos) {
    bool LDEBUG=(FALSE || XHOST.DEBUG);
    string soliloquy="plotter::PLOT_DOS():";
    string extension=plotoptions.getattachedscheme("EXTENSION");
    if(extension.empty()) plotoptions.push_attached("EXTENSION", "dos");
    // Make sure the projections are consistent with the DOSCAR file
    if ((plotoptions.getattachedscheme("PROJECTION") == "LM") && !(xdos.lmResolved)) {
      std::cerr << "Found --projection=lm, but DOSCAR is not lm-resolved."
        << " Will choose --projection=orbitals instead." << std::endl;
      plotoptions.pop_attached("PROJECTION");
      plotoptions.push_attached("PROJECTION", "ORBITALS");
    }

    plotoptions.push_attached("DEFAULT_TITLE", xdos.title);
    patchDefaultTitleAFLOWIN(plotoptions);  //CO20191110 - ME, check out and let me know if we should apply everywhere
    setFileName(plotoptions);
    setTitle(plotoptions);

    plotoptions.flag("BANDDOS", false);
    // Set Fermi energy to zero
    if (plotoptions.flag("NOSHIFT")) {
      plotoptions.push_attached("EFERMI", aurostd::utype2string<double>(xdos.Efermi));
    } else {
      plotoptions.push_attached("EFERMI", "0.0");
    }

    if(LDEBUG){cerr << soliloquy << " EFERMI set" << endl;}

    // Get Emin and Emax
    setEMinMax(plotoptions, xdos.energy_min, xdos.energy_max);

    // Plot
    generateHeader(out, plotoptions, false);
    generateDosPlot(out, xdos, plotoptions);
  }

  //PLOT_PDOS/////////////////////////////////////////////////////////////////
  // Plots projected density of states. If PDOS == -1, the projected DOS of
  // all atoms will be plotted into separate files.
  void PLOT_PDOS(xoption& plotoptions) {
    // Set output format to gnuplot
    plotoptions.push_attached("OUTPUT_FORMAT", "GNUPLOT");

    stringstream out;
    PLOT_PDOS(plotoptions, out);
  }

  void PLOT_PDOS(xoption& plotoptions, const xDOSCAR& xdos) {  //CO20191110
    plotoptions.push_attached("OUTPUT_FORMAT", "GNUPLOT");
    stringstream out;
    PLOT_PDOS(plotoptions,out,xdos);
  }

  void PLOT_PDOS(xoption& plotoptions, stringstream& out) {  //CO20191110
    // Read files
    string directory = plotoptions.getattachedscheme("DIRECTORY");
    xDOSCAR xdos;
    xdos.GetPropertiesFile(aflowlib::vaspfile2stringstream(directory, "DOSCAR"));
    PLOT_PDOS(plotoptions, out, xdos);
  }

  void PLOT_PDOS(xoption& plotoptions, stringstream& out, const xDOSCAR& xdos) {
    string set = plotoptions.getattachedscheme("DATASET");
    string datatype=plotoptions.getattachedscheme("DATATYPE");  //CO20191010 - which table to look at, "atoms-projected" by default
    string outformat = plotoptions.getattachedscheme("OUTPUT_FORMAT");
    bool plot_all_atoms = plotoptions.flag("PLOT_ALL_ATOMS"); //CO20191010
    int pdos = -1;
    if (!set.empty()) pdos = aurostd::string2utype<int>(set);
    plotoptions.push_attached("SETLABEL", "PDOS");
    if (pdos == 0) {  // Plot total DOS
      PLOT_DOS(plotoptions,xdos);
      if (outformat == "GNUPLOT") savePlotGNUPLOT(plotoptions, out);
    } else {
      xstructure xstr = getStructureWithNames(plotoptions,xdos.carstring); //getStructureWithNames(plotoptions);  //CO20191010
      if(datatype=="SPECIES"){  //CO20191010 - plot "species-projected"
        if (pdos == -1) {  // Plot partial DOS of all species
          uint nspecies=xstr.num_each_type.size();
          for (uint isp = 0; isp < nspecies; isp++) {
            plotoptions.pop_attached("DATASET");
            plotoptions.pop_attached("DATALABEL");
            plotoptions.push_attached("DATASET", aurostd::utype2string<int>(isp + 1));
            plotoptions.push_attached("DATALABEL", xstr.species[isp]);
            PLOT_DOS(plotoptions, out, xdos);
            if (outformat == "GNUPLOT") {
              savePlotGNUPLOT(plotoptions, out);
              out.str(string());
              out.clear();
            }
          }
        } else {
          plotoptions.push_attached("DATALABEL", xstr.species[pdos - 1]);
          PLOT_DOS(plotoptions, out, xdos);
          if (outformat == "GNUPLOT") savePlotGNUPLOT(plotoptions, out);
        }
      }else{  //CO20191010 - plot "atoms-projected"
        if (pdos == -1) {  // Plot partial DOS of all inequivalent atoms
          uint natoms=0;
          if (plot_all_atoms) {natoms = xstr.atoms.size();} //CO20191010 
          else {
            pflow::PerformFullSymmetry(xstr);
            natoms = xstr.iatoms.size();
          }
          int iat=0;
          for (uint i = 0; i < natoms; i++) {
            iat=( plot_all_atoms ? i : xstr.iatoms[i][0] );
            xstr.atoms[iat].CleanName();
            plotoptions.pop_attached("DATASET");
            plotoptions.pop_attached("DATALABEL");
            plotoptions.push_attached("DATASET", aurostd::utype2string<int>(iat + 1));
            plotoptions.push_attached("DATALABEL", xstr.atoms[iat].cleanname);
            PLOT_DOS(plotoptions, out, xdos);
            if (outformat == "GNUPLOT") {
              savePlotGNUPLOT(plotoptions, out);
              out.str(string());
              out.clear();
            }
          }
        } else {
          xstr.atoms[pdos - 1].CleanName();
          plotoptions.push_attached("DATALABEL", xstr.atoms[pdos - 1].cleanname);
          PLOT_DOS(plotoptions, out, xdos);
          if (outformat == "GNUPLOT") savePlotGNUPLOT(plotoptions, out);
        }
      }
    }
  }

  //PLOT_BAND/////////////////////////////////////////////////////////////////
  // Plots band structures.
  void PLOT_BAND(xoption& plotoptions) {
    // Set k-points format to LaTeX
    plotoptions.push_attached("KPOINT_FORMAT", "LATEX");
    // Set output format to gnuplot
    plotoptions.push_attached("OUTPUT_FORMAT", "GNUPLOT");

    stringstream out;
    PLOT_BAND(plotoptions, out);
    savePlotGNUPLOT(plotoptions, out);
  }

  void PLOT_BAND(xoption& plotoptions, stringstream& out) {
    plotoptions.push_attached("EXTENSION", "band");
    plotoptions.push_attached("OUTPUT_FORMAT", "GNUPLOT");
    // Read files
    string directory = plotoptions.getattachedscheme("DIRECTORY");
    xDOSCAR xdos;
    xdos.GetPropertiesFile(aflowlib::vaspfile2stringstream(directory, "DOSCAR"));
    xEIGENVAL xeigen;
    xeigen.GetPropertiesFile(aflowlib::vaspfile2stringstream(directory, "EIGENVAL"));
    xKPOINTS xkpts;
    xkpts.GetPropertiesFile(aflowlib::vaspfile2stringstream(directory, "KPOINTS"));
    std::stringstream poscar;
    aflowlib::vaspfile2stringstream(directory, "POSCAR", poscar);
    xstructure xstr(poscar);

    plotoptions.push_attached("DEFAULT_TITLE", xeigen.title);
    patchDefaultTitleAFLOWIN(plotoptions);  //ME20200217
    plotoptions.push_attached("LATTICE", getLatticeFromKpointsTitle(xkpts.title));
    setFileName(plotoptions);
    setTitle(plotoptions);

    plotoptions.flag("BANDDOS", false);
    // Set Fermi energy to zero
    if (plotoptions.flag("NOSHIFT")) {
      plotoptions.push_attached("EFERMI", aurostd::utype2string<double>(xdos.Efermi));
    } else {
      shiftEfermiToZero(xeigen, xdos.Efermi);
      plotoptions.push_attached("EFERMI", "0.0");
    }

    // Get Emin and Emax
    setEMinMax(plotoptions, xeigen.energy_min, xeigen.energy_max);

    // Plot
    generateHeader(out, plotoptions, false);
    generateBandPlot(out, xeigen, xkpts, xstr, plotoptions);
  }

  //PLOT_BANDDOS//////////////////////////////////////////////////////////////
  // Plots combined band structure + DOS plots.
  void PLOT_BANDDOS(xoption& plotoptions) {
    // Set k-points format to LaTeX
    plotoptions.push_attached("KPOINT_FORMAT", "LATEX");
    // Set output format to gnuplot
    plotoptions.push_attached("OUTPUT_FORMAT", "GNUPLOT");

    stringstream out;
    PLOT_BANDDOS(plotoptions, out);
    savePlotGNUPLOT(plotoptions, out);
  }

  void PLOT_BANDDOS(xoption& plotoptions, stringstream& out) {
    plotoptions.push_attached("EXTENSION", "banddos");
    // Increase plot size
    plotoptions.pop_attached("PLOT_SIZE");
    plotoptions.push_attached("PLOT_SIZE", BANDDOS_SIZE);

    // Read files
    string directory = plotoptions.getattachedscheme("DIRECTORY");
    xDOSCAR xdos;
    xdos.GetPropertiesFile(aflowlib::vaspfile2stringstream(directory, "DOSCAR"));
    xEIGENVAL xeigen;
    xeigen.GetPropertiesFile(aflowlib::vaspfile2stringstream(directory, "EIGENVAL"));
    xKPOINTS xkpts;
    xkpts.GetPropertiesFile(aflowlib::vaspfile2stringstream(directory, "KPOINTS"));
    std::stringstream poscar;
    aflowlib::vaspfile2stringstream(directory, "POSCAR", poscar);
    xstructure xstr(poscar);

    plotoptions.push_attached("DEFAULT_TITLE", xeigen.title);
    patchDefaultTitleAFLOWIN(plotoptions);  //ME20200217
    plotoptions.push_attached("LATTICE", getLatticeFromKpointsTitle(xkpts.title));
    setFileName(plotoptions);
    setTitle(plotoptions);

    plotoptions.flag("BANDDOS", true);
    // Set Fermi energy to zero
    if (plotoptions.flag("NOSHIFT")) {
      plotoptions.push_attached("EFERMI", aurostd::utype2string<double>(xdos.Efermi));
    } else {
      shiftEfermiToZero(xeigen, xdos.Efermi);
      plotoptions.push_attached("EFERMI", "0.0");
    }

    // Get Emin and Emax
    setEMinMax(plotoptions, xdos.energy_min, xdos.energy_max);

    // Plot
    generateHeader(out, plotoptions, true);
    generateBandPlot(out, xeigen, xkpts, xstr, plotoptions);
    generateDosPlot(out, xdos, plotoptions);
  }

  // Helper functions --------------------------------------------------------

  //getStructureWithNames/////////////////////////////////////////////////////
  // Extracts the structure from VASP input files, including species names.
  xstructure getStructureWithNames(const xoption& plotoptions,const string& carstring) {
    string directory = plotoptions.getattachedscheme("DIRECTORY");
    std::stringstream poscar;
    //if (plotoptions.getattachedscheme("EXTENSION") == "phdos")
    if (carstring == "PHON")
    { //CO20200106 - patching for auto-indenting
      aurostd::efile2stringstream(directory+"/"+DEFAULT_APL_PHPOSCAR_FILE, poscar);
    } else if(carstring == "POCC") { //CO20191110
      //[do NOT load in PARTCAR, we need an example ARUN POSCAR, they all have the same num_each_type]aurostd::efile2stringstream(directory+"/PARTCAR", poscar);
      string arun = plotoptions.getattachedscheme("ARUN_DIRECTORY");  //relative path
      aflowlib::vaspfile2stringstream(directory+"/"+arun, "POSCAR", poscar);
    } else {
      aflowlib::vaspfile2stringstream(directory, "POSCAR", poscar);
    }
    xstructure xstr(poscar);
    if (carstring != "POCC" && xstr.is_vasp4_poscar_format) {  //PARTCAR has species and it is NOT vasp4 format  //CO20191110
      // No special case for phonons needed because PHPOSCAR is always in VASP5 format
      vector<string> atoms = KBIN::ExtractAtomicSpecies(directory);
      for (uint i = 0; i < atoms.size(); i++) {
        xstr.atoms[i].name = atoms[i];
      }
    }
    return xstr;
  }

  //getLatticeFromKpointsTitle////////////////////////////////////////////////
  // If the KPOINTS file is formatted according to the AFLOW standard, return
  // the lattice of the system. Otherwise, return nothing.
  string getLatticeFromKpointsTitle(const string& title) {
    vector<string> tokens;
    aurostd::string2tokens(title, tokens, " ");
    if (tokens.size() >= 3) {  // AFLOW-formatted KPOINTS titles have at least three columns
      if (tokens[0] == "CUB") return tokens[0];
      else if (tokens[0] == "FCC") return tokens[0];
      else if (tokens[0] == "BCC") return tokens[0];
      else if (tokens[0] == "TET") return tokens[0];
      else if (tokens[0] == "BCT") return tokens[0];
      else if (tokens[0] == "BCT1") return tokens[0];
      else if (tokens[0] == "BCT2") return tokens[0];
      else if (tokens[0] == "ORC") return tokens[0];
      else if (tokens[0] == "ORCF") return tokens[0];
      else if (tokens[0] == "ORCF1") return tokens[0];
      else if (tokens[0] == "ORCF2") return tokens[0];
      else if (tokens[0] == "ORCF3") return tokens[0];
      else if (tokens[0] == "ORCI") return tokens[0];
      else if (tokens[0] == "ORCC") return tokens[0];
      else if (tokens[0] == "HEX") return tokens[0];
      else if (tokens[0] == "RHL") return tokens[0];
      else if (tokens[0] == "RHL1") return tokens[0];
      else if (tokens[0] == "RHL2") return tokens[0];
      else if (tokens[0] == "MCL") return tokens[0];
      else if (tokens[0] == "MCLC") return tokens[0];
      else if (tokens[0] == "MCLC1") return tokens[0];
      else if (tokens[0] == "MCLC2") return tokens[0];
      else if (tokens[0] == "MCLC3") return tokens[0];
      else if (tokens[0] == "MCLC4") return tokens[0];
      else if (tokens[0] == "MCLC5") return tokens[0];
      else if (tokens[0] == "TRI") return tokens[0];
      else if (aurostd::toupper(tokens[0]) == "TRI1A") return tokens[0];
      else if (aurostd::toupper(tokens[0]) == "TRI1B") return tokens[0];
      else if (aurostd::toupper(tokens[0]) == "TRI2A") return tokens[0];
      else if (aurostd::toupper(tokens[0]) == "TRI2B") return tokens[0];
      else return "";
    } else {
      return "";
    }
  }


  //shiftEfermiToZero/////////////////////////////////////////////////////////
  // Shift the energies in an xEIGENVAL object so that the Fermi energy is at
  // zero. This is not necessary for xDOSCAR because it has a separate vector
  // for that purpose.
  void shiftEfermiToZero(xEIGENVAL& xeigen, double Efermi) {
    for (uint k = 0; k < xeigen.number_kpoints; k++) {
      for (uint b = 0; b < xeigen.number_bands; b++) {
        for (uint s = 0; s < xeigen.spin + 1; s++) {
          xeigen.venergy[k][b][s] -= Efermi;
        }
      }
    }
  }

  //setEMinMax////////////////////////////////////////////////////////////////
  // Sets the minimum and maximum energy values for electronic structure
  // plots.
  void setEMinMax(xoption& plotoptions, double Emin, double Emax) {
    if (plotoptions.getattachedscheme("XMIN").empty()) {
      if (plotoptions.flag("NOSHIFT")) {
        plotoptions.push_attached("XMIN", aurostd::utype2string<double>(Emin));
      } else {
        plotoptions.push_attached("XMIN", aurostd::utype2string<double>(DEFAULT_DOS_EMIN));
      }
    }
    if (plotoptions.getattachedscheme("XMAX").empty()) {
      if (plotoptions.flag("NOSHIFT")) {
        plotoptions.push_attached("XMAX", aurostd::utype2string<double>(Emax));
      } else {
        plotoptions.push_attached("XMAX", aurostd::utype2string<double>(DEFAULT_DOS_EMAX));
      }
    }
  }

  // DOS ---------------------------------------------------------------------

  //generateDosPlot///////////////////////////////////////////////////////////
  // Generates the data for a DOS plot. 
  void generateDosPlot(stringstream& out, const xDOSCAR& xdos, const xoption& plotoptions) {
    bool LDEBUG=(FALSE || XHOST.DEBUG); 
    string soliloquy="plotter::generateDosPlot():";
    deque<deque<deque<double> > > dos;
    int pdos = aurostd::string2utype<int>(plotoptions.getattachedscheme("DATASET"));
    vector<string> labels;
    labels.push_back("total");  // There is always a total DOS
    if(pdos>0){labels.front()+=" "+plotoptions.getattachedscheme("DATALABEL");} //CO20191010
    string projection = plotoptions.getattachedscheme("PROJECTION");
    string datatype=plotoptions.getattachedscheme("DATATYPE");  //CO20191010 - which table to look at, "atoms-projected" by default
    if(LDEBUG){
      cerr << soliloquy << " projection=" << projection << endl;
      cerr << soliloquy << " datatype=" << datatype << endl;
    }
    if (projection == "ORBITALS") {
      // If the DOSCAR is lm-resolved, the orbital projection is the sum of all individual
      // orbitals with the same quantum number
      int norbitals=0;
      if(datatype=="SPECIES"){  //CO20191010 - plot "species-projected"
        xstructure xstr = getStructureWithNames(plotoptions,xdos.carstring);
        deque<deque<deque<deque<double> > > > vDOS_species=xdos.GetVDOSSpecies(xstr);
        norbitals=vDOS_species.front().size();
        dos=vDOS_species[pdos];
      }else{  //CO20191010 - plot "atoms-projected"
        if (xdos.lmResolved) norbitals = (int) std::sqrt(xdos.vDOS[pdos].size());  // size is either 17 or 10
        else norbitals = (int) xdos.vDOS[pdos].size() - 1;
        if (xdos.lmResolved) {
          // Total DOS and s-orbitals
          dos.push_back(xdos.vDOS[pdos][0]);
          dos.push_back(xdos.vDOS[pdos][1]);
          // p-, d-, and maybe f-orbitals
          deque<deque<deque<double> > > dospart(norbitals - 1, deque<deque<double> >(xdos.spin + 1, deque<double>(xdos.number_energies)));
          for (uint e = 0; e < xdos.number_energies; e++) {
            for (int d = 0; d < norbitals - 1; d++) {
              for (int i = d * (2 + d) + 2; i < d * (d + 4) + 5; i++) {
                for (uint s = 0; s < xdos.spin + 1; s++) {
                  dospart[d][s][e] += xdos.vDOS[pdos][i][s][e];
                }
              }
            }
          }
          for (int d = 0; d < norbitals - 1; d++) dos.push_back(dospart[d]);
        } else {
          dos = xdos.vDOS[pdos];
        }
      }
      if(LDEBUG){cerr << soliloquy << " norbitals=" << norbitals << endl;}
      //CO20191010 - do labels last
      for (int i = 0; i < norbitals; i++) {
        labels.push_back("$" + ORBITALS[i] + "$");
      }
    } else if (projection == "LM") {
      // Safety check
      if (!xdos.lmResolved) {
        string function = "plotter::generateDosPlot()";
        string message = "Projection scheme LM chosen, but DOSCAR is not lm-resolved.";
        throw aurostd::xerror(_AFLOW_FILE_NAME_,function, message, _RUNTIME_ERROR_);
      }
      for (uint i = 1; i < xdos.vDOS[pdos].size(); i++) {
        labels.push_back("$" + LM_ORBITALS[i-1] + "$");
      }
      dos = xdos.vDOS[pdos];
    } else if (projection == "ATOMS") { //CO20191004 - "ATOMS" is really "IATOMS"
      dos.push_back(xdos.vDOS[0][0]);
      xstructure xstr = getStructureWithNames(plotoptions,xdos.carstring);
      if (plotoptions.flag("PLOT_ALL_ATOMS")) { //CO20191010 - special mode - ALL atoms
        if (xdos.vDOS.size() > 1) {
          for (uint i = 0; i < xstr.atoms.size(); i++) {
            dos.push_back(xdos.vDOS[i + 1][0]);
            xstr.atoms[i].CleanName();
            labels.push_back(xstr.atoms[i].cleanname + "(" + aurostd::utype2string<int>(i + 1) + ")");
          }
        }
      } else {
        if (pdos == 0) {
          if (xdos.vDOS.size() > 1) {
            pflow::PerformFullSymmetry(xstr);
            int iat = 0;
            for (uint i = 0; i < xstr.iatoms.size(); i++) {
              iat = xstr.iatoms[i][0];
              dos.push_back(xdos.vDOS[iat + 1][0]);
              xstr.atoms[iat].CleanName();
              labels.push_back(xstr.atoms[iat].cleanname + "(" + aurostd::utype2string<int>(iat + 1) + ")");
            }
          }
        } else { // In case someone uses pdos option and projection=atoms
          xstr.atoms[pdos - 1].CleanName();
          labels.push_back(xstr.atoms[pdos - 1].cleanname + "(" + aurostd::utype2string<int>(pdos) + ")");
          dos.push_back(xdos.vDOS[pdos][0]);
        }
      }
    } else if (projection == "SPECIES") {  //CO20191110
      xstructure xstr = getStructureWithNames(plotoptions,xdos.carstring);
      deque<deque<deque<deque<double> > > > vDOS_species=xdos.GetVDOSSpecies(xstr);
      if (pdos == 0) {
        dos.push_back(vDOS_species[0][0]);
        if (vDOS_species.size() > 1) {
          for (uint i = 0; i < xstr.species.size(); i++) {
            dos.push_back(vDOS_species[i+1][0]);
            labels.push_back(xstr.species[i]);
          }
        }
      } else { // In case someone uses pdos option and projection=atoms
        labels.push_back(xstr.species[pdos-1]);
        dos.push_back(vDOS_species[pdos][0]);
      }
    } else if (projection == "NONE") {  // Total DOS only without projections
      dos.push_back(xdos.vDOS[0][0]);
    } else {
      string function = "plotter::genertateDosPlot()";
      string message = "Unknown projection scheme " + projection + ".";
      throw aurostd::xerror(_AFLOW_FILE_NAME_,function, message, _INPUT_ILLEGAL_);
    }
    string outformat = plotoptions.getattachedscheme("OUTPUT_FORMAT");
    if (outformat == "GNUPLOT") {
      if (plotoptions.flag("NOSHIFT")) {
        generateDosPlotGNUPLOT(out, xdos, xdos.venergy, dos, labels, plotoptions);
      } else {
        generateDosPlotGNUPLOT(out, xdos, xdos.venergyEf, dos, labels, plotoptions);
      }
    }
  }

  // Bands -------------------------------------------------------------------

  //generateBandPlot//////////////////////////////////////////////////////////
  // Generates the data for a band structure plot.
  void generateBandPlot(stringstream& out, const xEIGENVAL& xeigen, const xKPOINTS& xkpts,
      const xstructure& xstr, const xoption& plotoptions) {
    // Create segments
    uint nsegments = xkpts.vpath.size()/2;
    // Make sure that the number of k-points is consistent with EIGENVAL
    if (xeigen.number_kpoints != nsegments * xkpts.path_grid) {
      string function = "plotter::generateBandPlot()";
      string message = "Number of k-points in EIGENVAL and KPOINTS files do not match.";
      throw aurostd::xerror(_AFLOW_FILE_NAME_,function, message, _RUNTIME_ERROR_);
    }

    // Labels
    string format = plotoptions.getattachedscheme("KPOINT_FORMAT");
    vector<string> labels(nsegments + 1);
    labels[0] = convertKPointLabel(xkpts.vpath[0], format);
    for (uint i = 2; i < 2 * nsegments; i += 2) {
      labels[i/2] = convertKPointLabel(xkpts.vpath[i - 1], format);
      if (xkpts.vpath[i-1] != xkpts.vpath[i]) {
        labels[i/2] += "|" + convertKPointLabel(xkpts.vpath[i], format);
      }
    }
    labels.back() = convertKPointLabel(xkpts.vpath.back(), format);

    // k-points
    xmatrix<double> f2c = trasp(ReciprocalLattice(xstr.lattice));
    double total_length = 0.0;
    vector<double> segment_points(nsegments + 1, 0.0);
    double dk;
    for (uint i = 0; i < nsegments; i++) {
      dk = aurostd::modulus(f2c * (xkpts.vkpoints[2*i] - xkpts.vkpoints[2*i+1]));
      segment_points[i+1] = segment_points[i] + dk;
      total_length += dk;
    }
    for (uint i = 0; i < nsegments + 1; i++) segment_points[i] /= total_length;

    // Project to path lengths
    vector<double> distances(xeigen.number_kpoints, 0.0);
    int k = 0;
    double ds;
    for (uint i = 0; i < nsegments; i++) {
      ds = (segment_points[i+1] - segment_points[i])/(xkpts.path_grid - 1);
      distances[k] = segment_points[i];
      k++;
      for (int j = 1; j < xkpts.path_grid; j++) {
        distances[k] = distances[k -1] + ds;
        k++;
      }
    }
    string outformat = plotoptions.getattachedscheme("OUTPUT_FORMAT");
    if (outformat == "GNUPLOT") {
      generateBandPlotGNUPLOT(out, xeigen, distances, segment_points, labels, plotoptions);
    }
  }

  //convertKPointLabel////////////////////////////////////////////////////////
  // Converts a raw k-point string a k-point label into the desired format.
  string convertKPointLabel(const string& kpoint, const string& format) {
    vector<string> parts;
    string formatted_label;
    aurostd::string2tokens(kpoint, parts, "_");
    if (parts.size() > 2) return kpoint;
    formatted_label = convertKPointLetter(parts[0], format);
    if (parts.size() == 2) {
      if (format == "LATEX") {
        formatted_label += "$_{" + parts[1] + "}$";
        aurostd::RemoveSubStringFirst(kpoint, "$$");
      } else if (format == "HTML") {
        formatted_label += "<sub>" + parts[1] + "</sub>";
      }
    }
    return formatted_label;
  }

  //convertKPointLetter///////////////////////////////////////////////////////
  // Converts a raw k-point letter string into the desired format.
  string convertKPointLetter(string letter, const string& format) {
    if (format == "LATEX") {
      if (aurostd::substring2bool(letter, "\\") && !aurostd::substring2bool(letter, "\\Gamma")) {
        letter = "$\\mathit{" + letter + "}$";
      } else {
        letter = "$" + letter + "$";
      }
    } else if (format == "HTML") {
      if (aurostd::substring2bool(letter, "\\")) {
        aurostd::StringSubst(letter, "\\", "&");
        letter += ";";
      }
    }
    return letter;
  }

  // Gnuplot -----------------------------------------------------------------

  //generateDosPlotGNUPLOT////////////////////////////////////////////////////
  // Generates the gnuplot script for DOS plots.
  void generateDosPlotGNUPLOT(stringstream& out, const xDOSCAR& xdos, const deque<double>& energies,
      const deque<deque<deque<double> > >& dos, const vector<string>& labels,
      const xoption& plotoptions) {
    // Initialize variables
    double Efermi = aurostd::string2utype<double>(plotoptions.getattachedscheme("EFERMI"));
    double Emin = aurostd::string2utype<double>(plotoptions.getattachedscheme("XMIN"));
    double Emax = aurostd::string2utype<double>(plotoptions.getattachedscheme("XMAX"));
    bool banddos = plotoptions.flag("BANDDOS");
    bool swap = (banddos || plotoptions.flag("SWAP_AXES"));
    uint ndos = dos.size();

    double dosmax = getDosLimits(plotoptions, xdos, dos, energies);
    string maxdos = aurostd::utype2string<double>(dosmax);
    string mindos;
    if (xdos.spin == 0) mindos = "0";
    else mindos = "-" + maxdos;

    string unit = plotoptions.getattachedscheme("UNIT");
    if (unit.empty()) unit = "EV";
    string energyLabel;
    if (aurostd::substring2bool(unit, "EV")) energyLabel = "energy";
    else energyLabel = "frequency";
    unit = getFormattedUnit(unit);

    out << std::endl << "# DOS plot" << std::endl;

    // Create data block
    out << std::endl << "$dos_data << EOD" << std::endl;
    for (uint e = 0; e < xdos.number_energies; e++) {
      out << "  " << energies[e];
      for (uint d = 0; d < ndos; d++) {
        out << " " << dos[d][0][e];
      }
      if (xdos.spin == 1) {
        for (uint d = 0; d < ndos; d++) {
          out << " " << -dos[d][1][e];
        }
      }
      out << std::endl;
    }
    out << "EOD" << std::endl;

    // Margins
    out << "# Margins" << std::endl;
    if (banddos) {
      out << " set lmargin at screen 0.73" << std::endl;
      out << " set rmargin at screen 0.98" << std::endl;
      out << " set tmargin at screen 0.9" << std::endl;
      out << " set bmargin at screen 0.12" << std::endl;
    } else {
      out << " set tmargin at screen 0.9" << std::endl;
      out << " set bmargin at screen 0.2" << std::endl;
    }

    // Key
    out << std::endl << "# Key" << std::endl;
    if (dos.size() == xdos.spin + 1) { // no need for key when only total DOS is plotted
      out << " unset key" << std::endl;
    } else {
      out << " set key samplen 2.5" << std::endl;  // Shorter lines to fit key into image
    }

    // Axes
    out << std::endl << "# Axes" << std::endl;
    if (banddos) {
      out << " unset xtics" << std::endl;
      out << " unset xrange" << std::endl;
    }

    out << " set " << (swap?"x":"y") << "tics " << (dosmax/(2 * (2 - xdos.spin))) << std::endl;
    out << " set ytics" << (banddos?" format \"\"":"") << std::endl;
    out << " set tic scale 0" << std::endl;
    out << " set " << (swap?"y":"x") << "range [" << Emin << ":" << Emax << "]" << std::endl;
    out << " set " << (swap?"x":"y") << "range [" << mindos << ":" << maxdos << "]" << std::endl;
    if (banddos) {
      out << " unset ylabel" << std::endl;
      out << " set title 'DOS (states/" << unit << ")' offset 0,-0.7" << std::endl;
    } else {
      out << " set " << (swap?"y":"x") << "label '" << energyLabel << " (" << unit << ")' offset graph 0.00" << std::endl;
      out << " set " << (swap?"x":"y") << "label 'DOS (states/" << unit << ")' offset graph 0.00" << std::endl;
    }

    // Fermi level
    if (Efermi > Emin) {
      out << std::endl << "# Fermi level" << std::endl;
      if (swap) {
        out << " set arrow from " << mindos << "," << Efermi << " to " << maxdos << "," << Efermi;
      } else {
        out << " set arrow from " << Efermi << ", graph 0 to " << Efermi << ", graph 1";
      }
      out << " nohead lt 1 lc rgb '" << EFERMI_COLOR << "' lw 3" << std::endl;
    }

    // Plot data
    out << std::endl << "# Data" << std::endl;
    out << " plot ";
    int xcol, ycol;
    if (swap) ycol = 1;
    else xcol = 1;

    // Majority spin
    for (uint i = 0; i < ndos; i++) {
      if (swap) xcol = i + 2;
      else ycol = i + 2;
      if (i > 0) out << "      ";
      out << "'$dos_data' u " << xcol << ":" << ycol << " w l lt -1 "
        << "lc rgb '" << ESTRUCTURE_COLORS[i % ESTRUCTURE_NCOLORS] << "' lw 2 title '" << labels[i] << "'"
        << (((xdos.spin == 1) || (i < ndos - 1))?",\\":"") << std::endl;
    }
    // Minority spin
    if (xdos.spin == 1) {
      for (uint i = 0; i < ndos; i++) {
        if (swap) xcol = i + ndos + 2;
        else ycol = i + ndos + 2;
        out << "      ";
        out << "'$dos_data' u "  << xcol << ":" << ycol << " w l lt -1 "
          << "lc rgb '" << ESTRUCTURE_COLORS[i % ESTRUCTURE_NCOLORS] << "' lw 2 notitle"  // No title to prevent redundant key entries
          << ((i < ndos - 1)?",\\":"") << std::endl;
      }
    }
  }

  //getDosLimits//////////////////////////////////////////////////////////////
  // Determines the maximum DOS in the plot and sets the limit so that the
  // tics give "nice" numbers. Each plot has four tics, i.e. spin-polarized
  // DOS have two tics per side. This prevents negative numbers from
  // overlapping. This function is fairly primitive but should work for most
  // plots.
  double getDosLimits(const xoption& plotoptions, const xDOSCAR& xdos,
      const deque<deque<deque<double> > >& dos, const deque<double>& energies) {
    bool LDEBUG=(FALSE || XHOST.DEBUG); 
    string soliloquy="plotter::getDosLimits():";

    double Emin = aurostd::string2utype<double>(plotoptions.getattachedscheme("XMIN"));
    double Emax = aurostd::string2utype<double>(plotoptions.getattachedscheme("XMAX"));
    string dosscale = plotoptions.getattachedscheme("YSCALE");
    uint ndos = dos.size(); //orbital

    double dosmax = 0.0;
    // First, determine the maximum displayed DOS
    // in the displayed energy range
    // FINDS INDICES OF EMIN AND EMAX
    int e1 = -1, e2 = -1;
    for (uint e = 0; e < xdos.number_energies; e++) {
      if ((e1 < 0) && (energies[e] >= Emin)) e1 = (int) e;
      if ((e2 < 0) && (energies[e] > Emax)) e2 = (int) e;
      if ((e1 > 0) && (e2 > 0)) break;
    }
    if (e1 < 0) e1 = 0;  // Emin not found
    if (e2 < 0) e2 = (int) xdos.number_energies; // Emax not found

    //FINDS DOSMAX BETWEEN EMIN AND EMAX
    for (uint d = 0; d < ndos; d++) { //orbital
      for (uint s = 0; s < xdos.spin + 1; s++) {  //spin
        for (int e = e1; e < e2; e++) { //energy_number
          if (dos[d][s][e] > dosmax) dosmax = dos[d][s][e];
        }
      }
    }

    if(LDEBUG){cerr << soliloquy << " dosmax(FOUND)=" << dosmax << endl;}

    if (!dosscale.empty()) dosmax *= aurostd::string2utype<double>(dosscale);

    if(LDEBUG){cerr << soliloquy << " dosmax(SCALED)=" << dosmax << endl;}

    // l = order of magnitude
    // x = scalar multiple
    // Now round up the numbers to give good tic values.
    int l = (int) log10(dosmax);
    int x = (int) ceil(dosmax/std::pow(10.0, l));

    if(LDEBUG){
      cerr << soliloquy << " l=" << l << endl;
      cerr << soliloquy << " x=" << x << endl;
    }

    //CO20191110 - add 30% for every orbital bigger than d to account for larger key
    if(ndos>4){x+=3*(ndos-4);}
    if(LDEBUG){cerr << soliloquy << " x(new1)=" << x << endl;}

    //[CO20191110 OBSOLETE]if ((xdos.spin == 1) || (l > 1) || (l < -1) || (2 * x % 4 == 0)) {
    //[CO20191110 OBSOLETE]  dosmax = x * std::pow(10.0, l); 
    //[CO20191110 OBSOLETE]} else {
    //[CO20191110 OBSOLETE]  dosmax = (x + 1) * std::pow(10.0, l);
    //[CO20191110 OBSOLETE]}

    // The DOS axis of the DOS plot should be divided into four tics,
    // which gives a nice grid density. However, this often makes the
    // numbers on the axis look ugly because some will have a decimal
    // point and some won't. To avoid this, the scalar multiple (x) may
    // need to be increased except for the following circumstances:
    //  * The DOS is spin-polarized, in which case we only have two tics per spin.
    //  * The maximum (l) is larger than 10, so there are no decimal points.
    //  * The maximum (l) is smaller than 1, in which case they all have decimal points.
    //  * The number is divisible by 4.
    if (!((xdos.spin == 1) || (l > 1) || (l < -1) || (2 * x % 4 == 0))) {x++;}
    if(LDEBUG){cerr << soliloquy << " x(new2)=" << x << endl;}

    dosmax = x * std::pow(10.0, l); 

    return dosmax;
  }

  //generateBandPlotGNUPLOT///////////////////////////////////////////////////
  // Generates the gnuplot script for band structure plots.
  void generateBandPlotGNUPLOT(stringstream& out, const xEIGENVAL& xeigen,
      const vector<double>& xvals, const vector<double>& ticvals,
      const vector<string>& ticlabels, const xoption& plotoptions) {
    bool LDEBUG=(FALSE || XHOST.DEBUG); 
    string soliloquy="plotter::generateBandPlotGNUPLOT():";

    // Initialize variables
    double Efermi = aurostd::string2utype<double>(plotoptions.getattachedscheme("EFERMI"));
    double Emin = aurostd::string2utype<double>(plotoptions.getattachedscheme("XMIN"));
    double Emax = aurostd::string2utype<double>(plotoptions.getattachedscheme("XMAX"));
    bool banddos = plotoptions.flag("BANDDOS");

    if(LDEBUG){
      cerr << soliloquy << " Emin=" << Emin << endl;
      cerr << soliloquy << " Emax=" << Emax << endl;
    }

    string unit = plotoptions.getattachedscheme("UNIT");
    if (unit.empty()) unit = "EV";
    string energyLabel;
    if (aurostd::substring2bool(unit, "EV")) energyLabel = "energy";
    else energyLabel = "frequency";
    unit = getFormattedUnit(unit);

    out << "# Band structure plot" << std::endl;

    uint kpts_per_segment = xeigen.number_kpoints/(ticvals.size() - 1);
    // Create data block
    out << std::endl << "$band_data << EOD" << std::endl;
    for (uint k = 0; k < xeigen.number_kpoints; k++) {
      out << "  " << xvals[k];
      for (uint s = 0; s < xeigen.spin + 1; s++) {
        for (uint b = 0; b < xeigen.number_bands; b++) {
          out << " " << xeigen.venergy[k][b][s];
        }
      }
      out << std::endl;

      // Put each segment into one block. This prevents discontinuities
      // in the band structure from being connected in the plot
      if (((k + 1) % kpts_per_segment == 0) && (k + 1 < xeigen.number_kpoints)) {
        out << std::endl << std::endl;
      }
    }
    out << "EOD" << std::endl << std::endl;

    // Margins
    out << "# Margins" << std::endl;
    if (banddos) {
      out << " set lmargin at screen 0.08" << std::endl;
      out << " set rmargin at screen 0.70" << std::endl;
      out << " set tmargin at screen 0.9" << std::endl;
      out << " set bmargin at screen 0.12" << std::endl;
    } else {
      out << " set tmargin at screen 0.9" << std::endl;
      out << " set bmargin at screen 0.15" << std::endl;
    }

    // Key
    out << std::endl << "# Key" << std::endl;
    out << " unset key" << std::endl;

    // Axes
    out << std::endl << "# Axes" << std::endl;
    out << " unset xtics" << std::endl;
    out << " set xtics(";
    uint ntics = ticvals.size();
    for (uint i = 0; i < ntics; i++) {
      out << "'" << ticlabels[i] << "' " << ticvals[i];
      if (i < ntics - 1) out << ", ";
    }
    out << ")" << std::endl;
    out << " set tic scale 0" << std::endl;
    out << " set xrange [0:1]" << std::endl;
    out << " set yrange [" << Emin << ":" << Emax << "]" << std::endl;
    out << " set ylabel '" << energyLabel << " (" << unit << ")'" << std::endl;

    // Fermi level
    if (Efermi > Emin) {
      out << std::endl << "# Fermi level" << std::endl;
      out << " set arrow from 0, " << Efermi << " to graph 1, first " << Efermi
        << " nohead lt 1 lc rgb '" << EFERMI_COLOR << "' lw 3" << std::endl;
    }

    // Plot data
    out << std::endl << "# Data" << std::endl;
    out << " plot ";
    // Majority spin
    for (uint b = 0; b < xeigen.number_bands; b++) {
      if (b > 0) out << "      ";
      out << "'$band_data' u 1:" << (b + 2)
        << " w l lt -1 lc rgb '" <<  ISPIN_COLORS[0] << "' lw 2"
        << (((xeigen.spin == 1) || (b < xeigen.number_bands - 1))?",\\":"") << std::endl;
    }

    // Minority spin
    if (xeigen.spin == 1) {
      for (uint b = 0; b < xeigen.number_bands; b++) {
        out << "      ";
        out << "'$band_data' u 1:" << (b + xeigen.number_bands + 2)
          << " w l lt 1 lc rgb '" << ISPIN_COLORS[1] << "' lw 2"
          << ((b < xeigen.number_bands - 1)?",\\":"") << std::endl;
      }
    }
  }

  //getFormattedUnit//////////////////////////////////////////////////////////
  // Formats the energy/frequency unit for band structures. This is
  // especially useful for phonons.
  string getFormattedUnit(const string& unit) {
    if (unit == "EV") return "eV";
    if (unit == "MEV") return "meV";
    if (unit == "THZ") return "THz";
    if (unit == "HZ") return "Hz";
    if ((unit == "CM-1") || (unit == "RCM")) return "cm$^{-1}$";
    return unit;
  }

}  // namespace plotter

//////////////////////////////////////////////////////////////////////////////
//                                                                          //
//                                 PHONONS                                  //
//                                                                          //
//////////////////////////////////////////////////////////////////////////////

namespace plotter {

  //PLOT_PHDOS////////////////////////////////////////////////////////////////
  // Plots phonon DOS.
  void PLOT_PHDOS(xoption& plotoptions) {
    // Set k-points format to LaTeX
    plotoptions.push_attached("KPOINT_FORMAT", "LATEX");
    // Set output format to gnuplot
    plotoptions.push_attached("OUTPUT_FORMAT", "GNUPLOT");

    stringstream out;
    PLOT_PHDOS(plotoptions, out);
    savePlotGNUPLOT(plotoptions, out);
  }

  void PLOT_PHDOS(xoption& plotoptions, stringstream& out) {
    plotoptions.push_attached("EXTENSION", "phdos");
    plotoptions.push_attached("OUTPUT_FORMAT", "GNUPLOT");
    // Read files
    string directory = plotoptions.getattachedscheme("DIRECTORY");
    xDOSCAR xdos;
    xdos.GetPropertiesFile(directory+"/"+DEFAULT_APL_PHDOSCAR_FILE); //CO20191110

    plotoptions.push_attached("DEFAULT_TITLE", xdos.title);
    setFileName(plotoptions);
    setTitle(plotoptions);

    plotoptions.flag("BANDDOS", false);

    // Convert energies if necessary
    string unit = plotoptions.getattachedscheme("UNIT");
    if (!unit.empty() && (unit != "EV")) {
      convertEnergies(xdos, unit);
    }

    // Get Emin and Emax
    setEMinMax(plotoptions, xdos.energy_min, xdos.energy_max);

    generateHeader(out, plotoptions, false);
    generateDosPlot(out, xdos, plotoptions);
  }

  //PLOT_PHDISP///////////////////////////////////////////////////////////////
  // Plots phonon dispersion curves.
  void PLOT_PHDISP(xoption& plotoptions) {
    // Set k-points format to LaTeX
    plotoptions.push_attached("KPOINT_FORMAT", "LATEX");
    // Set output format to gnuplot
    plotoptions.push_attached("OUTPUT_FORMAT", "GNUPLOT");

    stringstream out;
    PLOT_PHDISP(plotoptions, out);
    savePlotGNUPLOT(plotoptions, out);
  }

  void PLOT_PHDISP(xoption& plotoptions, stringstream& out) {
    plotoptions.push_attached("EXTENSION", "phdisp");
    plotoptions.push_attached("OUTPUT_FORMAT", "GNUPLOT");
    // Read files
    string directory = plotoptions.getattachedscheme("DIRECTORY");
    xEIGENVAL xeigen;
    xeigen.GetPropertiesFile(directory+"/"+DEFAULT_APL_PHEIGENVAL_FILE); //CO20191110
    xKPOINTS xkpts;
    xkpts.GetPropertiesFile(directory+"/"+DEFAULT_APL_PHKPOINTS_FILE); //CO20191110
    stringstream poscar;
    aurostd::efile2stringstream(directory+"/"+DEFAULT_APL_PHPOSCAR_FILE, poscar);  //CO20191110
    xstructure xstr(poscar);

    plotoptions.push_attached("DEFAULT_TITLE", xeigen.title);
    plotoptions.push_attached("LATTICE", getLatticeFromKpointsTitle(xkpts.title));
    setFileName(plotoptions);
    setTitle(plotoptions);

    plotoptions.flag("BANDDOS", false);

    // Convert energies if necessary
    string unit = plotoptions.getattachedscheme("UNIT");
    if (!unit.empty() && (unit != "EV")) {
      convertEnergies(xeigen, unit);
    }

    // Get Emin and Emax
    setEMinMax(plotoptions, xeigen.energy_min, xeigen.energy_max);

    generateHeader(out, plotoptions, false);
    generateBandPlot(out, xeigen, xkpts, xstr, plotoptions);
  }

  //PLOT_PHDISPDOS////////////////////////////////////////////////////////////
  // Plots combined phonon band structure + DOS plots.
  void PLOT_PHDISPDOS(xoption& plotoptions) {
    // Set k-points format to LaTeX
    plotoptions.push_attached("KPOINT_FORMAT", "LATEX");
    // Set output format to gnuplot
    plotoptions.push_attached("OUTPUT_FORMAT", "GNUPLOT");

    stringstream out;
    PLOT_PHDISPDOS(plotoptions, out);
    savePlotGNUPLOT(plotoptions, out);
  }

  void PLOT_PHDISPDOS(xoption& plotoptions, stringstream& out) {
    plotoptions.push_attached("EXTENSION", "phdispdos");
    plotoptions.push_attached("OUTPUT_FORMAT", "GNUPLOT");
    plotoptions.push_attached("PLOT_SIZE", BANDDOS_SIZE);
    // Read files
    string directory = plotoptions.getattachedscheme("DIRECTORY");
    xDOSCAR xdos;
    xdos.GetPropertiesFile(directory+"/"+DEFAULT_APL_PHDOSCAR_FILE); //CO20191110
    xEIGENVAL xeigen;
    xeigen.GetPropertiesFile(directory+"/"+DEFAULT_APL_PHEIGENVAL_FILE); //CO20191110
    xKPOINTS xkpts;
    xkpts.GetPropertiesFile(directory+"/"+DEFAULT_APL_PHKPOINTS_FILE); //CO20191110
    stringstream poscar;
    aurostd::efile2stringstream(directory+"/"+DEFAULT_APL_PHPOSCAR_FILE, poscar);  //CO20191110
    xstructure xstr(poscar);

    plotoptions.push_attached("DEFAULT_TITLE", xeigen.title);
    plotoptions.push_attached("LATTICE", getLatticeFromKpointsTitle(xkpts.title));
    setFileName(plotoptions);
    setTitle(plotoptions);

    plotoptions.flag("BANDDOS", true);

    // Convert energies if necessary
    string unit = plotoptions.getattachedscheme("UNIT");
    if (!unit.empty() && (unit != "EV")) {
      convertEnergies(xdos, unit);
      convertEnergies(xeigen, unit);
    }

    // Get Emin and Emax
    setEMinMax(plotoptions, xdos.energy_min, xdos.energy_max);

    generateHeader(out, plotoptions, true);
    generateBandPlot(out, xeigen, xkpts, xstr, plotoptions);
    generateDosPlot(out, xdos, plotoptions);
  }

  //convertEnergies///////////////////////////////////////////////////////////
  // Converts the energies in an electronic structure
  // object (xDOSCAR/xEIGENVAL) into the desired energy/frequency unit.
  void convertEnergies(xEIGENVAL& xeigen, const string& unit) {
    double conversion_factor = getEnergyConversionFactor(unit);
    for (uint k = 0; k < xeigen.number_kpoints; k++) {
      for (uint b = 0; b < xeigen.number_bands; b++) {
        for (uint s = 0; s < xeigen.spin + 1; s++) {
          xeigen.venergy[k][b][s] *= conversion_factor;
        }
      }
    }
    xeigen.energy_min *= conversion_factor;
    xeigen.energy_max *= conversion_factor;
  }

  void convertEnergies(xDOSCAR& xdos, const string& unit) {
    double conversion_factor = getEnergyConversionFactor(unit);
    for (uint i = 0; i < xdos.number_energies; i++) {
      xdos.venergy[i] *= conversion_factor;
      xdos.venergyEf[i] *= conversion_factor;
    }
    xdos.energy_min *= conversion_factor;
    xdos.energy_max *= conversion_factor;
  }

  //getEnergyConversionFactor/////////////////////////////////////////////////
  // Returns the factor to convert eV into the desired energy/frequency unit.
  // Supported units are meV, THz, Hz, and reciprocal cm (CM-1/RCM).
  // ME20200121 - Replaced with constants from xscalar.
  double getEnergyConversionFactor(const string& unit) {
    if (unit == "MEV") return 1000.0;
    if (unit == "THZ") return (eV2Hz * Hz2THz);
    if (unit == "HZ") return eV2Hz;
    if ((unit == "CM-1") || (unit == "RCM")) return eV2rcm;
    return 1.0;
  }

}  // namespace plotter

//////////////////////////////////////////////////////////////////////////////
//                                                                          //
//                           PROPERTIES PLOTTERS                            //
//                                                                          //
//////////////////////////////////////////////////////////////////////////////

namespace plotter {

  //PLOT_THERMO///////////////////////////////////////////////////////////////
  // Plots APL thermal properties.
  void PLOT_THERMO(xoption& plotoptions) {
    stringstream out;
    plotoptions.push_attached("OUTPUT_FORMAT", "GNUPLOT");
    plotoptions.push_attached("COLOR", "#000000");
    plotoptions.push_attached("LINETYPES", "-1");
    PLOT_THERMO(plotoptions, out);
  }

  void PLOT_THERMO(xoption& plotoptions, stringstream& out) {
    // Set labels
    static const int nprops = 4;
    string ylabels[nprops] = {"U", "F", "S", "c_V"};
    string extensions[nprops] = {"vib_internal_energy", "vib_free_energy", "vib_entropy", "apl_cV"};
    string yunits[nprops] = {"meV/cell", "meV/cell", "$k_B$/cell", "$k_B$/cell"};
    string ymin[nprops] = {"", "", "0", "0"};

    // Get data
    string thermo_file = DEFAULT_APL_FILE_PREFIX + DEFAULT_APL_THERMO_FILE;
    // ME20200413 - Since multiple data files are plotted, the user file
    // name functions as base file name.
    string user_file_name = plotoptions.getattachedscheme("FILE_NAME_USER");
    plotoptions.pop_attached("FILE_NAME_USER");
    if (aurostd::EFileExist(thermo_file)) {
      string outformat = plotoptions.getattachedscheme("OUTPUT_FORMAT");
      plotoptions.push_attached("DATA_FILE", thermo_file);
      plotoptions.push_attached("KEYWORD", "APL_THERMO");
      vector<vector<double> > data = readAflowDataFile(plotoptions);
      if (!user_file_name.empty()) plotoptions.push_attached("DEFAULT_TITLE", user_file_name);  // ME20200413
      for (int i = 0; i < nprops; i++) {
        plotoptions.pop_attached("YMIN");
        if (!ymin[i].empty()) plotoptions.push_attached("YMIN", ymin[i]);
        plotoptions.push_attached("EXTENSION", extensions[i]);
        setPlotLabels(plotoptions, "T", "K", ylabels[i], yunits[i]);
        plotSingleFromSet(plotoptions, out, data, i + 2);
        if (outformat == "GNUPLOT") {
          savePlotGNUPLOT(plotoptions, out);
        }
      }
    } else {
      string function = "plotter::PLOT_THERMO()";
      string message = "Could not find file " + thermo_file + ".";
      throw aurostd::xerror(_AFLOW_FILE_NAME_,function, message, _FILE_NOT_FOUND_);
    }
  }

  //PLOT_TCOND////////////////////////////////////////////////////////////////
  // Plots AAPL thermal conductivity tensors
  void PLOT_TCOND(xoption& plotoptions) {
    stringstream out;
    plotoptions.push_attached("OUTPUT_FORMAT", "GNUPLOT");
    plotoptions.flag("LINESPOINTS", true);
    PLOT_TCOND(plotoptions, out);
    savePlotGNUPLOT(plotoptions, out);
  }

  void PLOT_TCOND(xoption& plotoptions, stringstream& out) {
    plotoptions.push_attached("EXTENSION", "thermal_conductivity");
    string tcond_file = DEFAULT_AAPL_FILE_PREFIX + DEFAULT_AAPL_TCOND_FILE;
    if (aurostd::EFileExist(tcond_file)) {
      plotoptions.push_attached("DATA_FILE", tcond_file);
      plotoptions.push_attached("KEYWORD", "AAPL_THERMAL_CONDUCTIVITY");
      plotoptions.flag("CONTRAVARIANT", true);
      plotoptions.push_attached("YMIN", "0");
      setPlotLabels(plotoptions, "T", "K", "\\kappa", "W/m K");
      plotMatrix(plotoptions, out);
    } else {
      string function = "plotter::PLOT_TCOND()";
      string message = "Could not find file " + tcond_file + ".";
      throw aurostd::xerror(_AFLOW_FILE_NAME_,function, message, _FILE_NOT_FOUND_);
    }
  }

}  // namespace plotter

//////////////////////////////////////////////////////////////////////////////
//                                                                          //
//                              GENERAL PLOTS                               //
//                                                                          //
//////////////////////////////////////////////////////////////////////////////

namespace plotter {

  // Color palettes ----------------------------------------------------------

  // The color palette was designed to be accessible for people with color
  // vision deficiencies. When changing the colors, please make sure that they
  // are still distinguishable for everyone!
  static const string MATRIX_COLORS = "#000000,#004949,#009292,#490092,#B66DFF,#6DB6FF,#924900,#D55E00,#EDB120";

  // Point styles ------------------------------------------------------------

  static const string MATRIX_POINT_STYLES = "17,35,51,44,18,9,60,11,20";

  // Line types --------------------------------------------------------------

  static const string MATRIX_LINE_TYPES = "-1";

  // Pre-set labels ---------------------------------------------------------

  static const string MATRIX_LABELS[9] = {"xx", "yx", "zx",
    "xy", "yy", "zy",
    "xz", "yz", "zz"};


  //plotSingleFromSet/////////////////////////////////////////////////////////
  // Plots a single column from a dataset.
  void plotSingleFromSet(xoption& plotoptions, stringstream& out,
      const vector<vector<double> >& data_set, int col) {
    setFileName(plotoptions);
    setTitle(plotoptions);

    vector<vector<double> > data(data_set.size(), vector<double>(2));
    for (uint i = 0; i < data.size(); i++) {
      data[i][0] = data_set[i][0];
      data[i][1] = data_set[i][col];
    }

    generateHeader(out, plotoptions);
    generatePlotGNUPLOT(out, plotoptions, data);
  }

  //plotMatrix////////////////////////////////////////////////////////////////
  // Plots a 3 x 3 matrix.
  void plotMatrix(xoption& plotoptions, stringstream& out) {
    vector<vector<double> > data = readAflowDataFile(plotoptions);
    setFileName(plotoptions);
    setTitle(plotoptions);

    // Set additional plot options
    bool contravariant = plotoptions.flag("CONTRAVARIANT");
    string title_base = plotoptions.getattachedscheme("YLABEL");
    vector<string> titles(9);
    vector<string> colors(9);
    vector<int> point_styles(9);
    for (int i = 0; i < 9; i++) {
      if (contravariant) titles[i] = "$" + title_base + "^{" + MATRIX_LABELS[i] + "}$";
      else titles[i] = "$" + title_base + "_{" + MATRIX_LABELS[i] + "}$";
    }
    plotoptions.push_attached("TITLES", aurostd::joinWDelimiter(titles, ","));
    plotoptions.push_attached("COLORS", MATRIX_COLORS);
    plotoptions.push_attached("POINTSTYLES", MATRIX_POINT_STYLES);
    plotoptions.push_attached("LINETYPES", MATRIX_LINE_TYPES);

    generateHeader(out, plotoptions);
    generatePlotGNUPLOT(out, plotoptions, data);
  }

  //setPlotLabels/////////////////////////////////////////////////////////////
  // Stores the labels and units for the plots.
  void setPlotLabels(xoption& plotoptions,
      const string& xlabel, const string& xunit,
      const string& ylabel, const string& yunit) {
    plotoptions.pop_attached("XLABEL");
    plotoptions.push_attached("XLABEL", xlabel);
    plotoptions.pop_attached("XUNIT");
    plotoptions.push_attached("XUNIT", xunit);
    plotoptions.pop_attached("YLABEL");
    plotoptions.push_attached("YLABEL", ylabel);
    plotoptions.pop_attached("YUNIT");
    plotoptions.push_attached("YUNIT", yunit);
  }

  //readDataFile//////////////////////////////////////////////////////////////
  // Reads data from an AFLOW data file. Requires a START and STOP string to
  // be present so that it can skip headers and other data sets.
  vector<vector<double> > readAflowDataFile(xoption& plotoptions) {
    vector<vector<double> > data;
    vector<double> row;
    vector<string> vcontent;
    string keyword = plotoptions.getattachedscheme("KEYWORD");
    string path_to_file = plotoptions.getattachedscheme("DIRECTORY") + plotoptions.getattachedscheme("DATA_FILE");
    string startstring = "[" + keyword + "]START";
    string stopstring = "[" + keyword + "]STOP";
    string systemstring = "[" + keyword + "]SYSTEM=";
    aurostd::efile2vectorstring(path_to_file, vcontent);
    string line;
    uint nlines = vcontent.size();
    for (uint iline = 0; iline < nlines; iline++) {
      line = aurostd::RemoveWhiteSpacesFromTheFrontAndBack(vcontent[iline]);
      if (aurostd::substring2bool(line, systemstring)) {
        vector<string> tokens;
        aurostd::string2tokens(line, tokens, "=");
        if (tokens.size() == 2) plotoptions.push_attached("DEFAULT_TITLE", tokens.back());
      }
      if (vcontent[iline] == startstring) {
        iline++;
        while ((vcontent[iline] != stopstring) && (iline < nlines)) {
          line = aurostd::RemoveWhiteSpacesFromTheFront(vcontent[iline]);
          if (line[0] != '#') {
            aurostd::string2tokens(vcontent[iline], row, " ");
            data.push_back(row);
          }
          iline++;
        }
      }
      if (vcontent[iline] == stopstring) break;
      if (iline == nlines) {
        string function = "plotter::readAflowDataFile()";
        string message = "Wrong file format. No STOP tag found.";
        throw aurostd::xerror(_AFLOW_FILE_NAME_,function, message, _FILE_WRONG_FORMAT_);
      }
    }
    if (data.size() == 0) {
      string function = "plotter::readAflowDataFile()";
      string message = "No data extracted from file " + path_to_file + ".";
      message += "File is either empty or has the wrong format.";
      throw aurostd::xerror(_AFLOW_FILE_NAME_,function, message, _FILE_WRONG_FORMAT_);
    }
    return data;
  }

  //generatePlotGNUPLOT///////////////////////////////////////////////////////
  // Generate the gnuplot scripts for general plots.
  void generatePlotGNUPLOT(stringstream& out, const xoption& plotoptions,
      const vector<vector<double> >& data) {
    bool LDEBUG=(FALSE || XHOST.DEBUG); 
    string soliloquy="plotter::generatePlotGNUPLOT():";
    uint ndata = data[0].size() - 1;

    // Axes settings
    string xmax = plotoptions.getattachedscheme("XMAX");
    string xmin = plotoptions.getattachedscheme("XMIN");
    string ymax = plotoptions.getattachedscheme("YMAX");
    string ymin = plotoptions.getattachedscheme("YMIN");
    string xlabel = plotoptions.getattachedscheme("XLABEL");
    string xunit = plotoptions.getattachedscheme("XUNIT");
    if (!xunit.empty()) xunit = " (" + xunit + ")";
    string ylabel = plotoptions.getattachedscheme("YLABEL");
    string yunit = plotoptions.getattachedscheme("YUNIT");
    if (!yunit.empty()) yunit = " (" + yunit + ")";

    if(LDEBUG){
      cerr << soliloquy << " ymin=" << ymin << endl;
      cerr << soliloquy << " ymax=" << ymax << endl;
    }

    // Plot types: lines (default), linespoints, or points only (nolines)
    bool linespoints = plotoptions.flag("LINESPOINTS");
    bool points = linespoints || plotoptions.flag("NOLINES");
    bool lines = (linespoints || !points);
    string plotstyle;
    if (lines) plotstyle += "l";
    if (points) plotstyle += "p";

    // Colors, point styles, line types
    vector<string> colors;
    vector<int> point_styles, line_types;
    aurostd::string2tokens(plotoptions.getattachedscheme("COLORS"), colors, ", ");
    aurostd::string2tokens(plotoptions.getattachedscheme("POINTSTYLES"), point_styles, ", ");
    aurostd::string2tokens(plotoptions.getattachedscheme("LINETYPES"), line_types, ", ");
    // Assume the same color, etc. for all plots if only one is given
    if ((ndata > 1) && (colors.size() == 1)) colors.assign(ndata, colors[0]);
    if ((ndata > 1) && (point_styles.size() == 1)) point_styles.assign(ndata, point_styles[0]);
    if ((ndata > 1) && (line_types.size() == 1)) line_types.assign(ndata, line_types[0]);
    bool colors_set = (colors.size() == ndata);
    bool points_set = ((linespoints || points) && (point_styles.size() == ndata));
    bool lines_set = (lines && (line_types.size() == ndata));

    // Titles
    vector<string> titles;
    aurostd::string2tokens(plotoptions.getattachedscheme("TITLES"), titles, ", ");
    if (titles.size() < ndata) {  // Fill up with empty titles if there aren't enough
      for (uint i = titles.size(); i < ndata; i++) titles.push_back("");
    }

    // Data block
    out << "$matrix_data << EOD" << std::endl;
    for (uint i = 0; i < data.size(); i++) {
      for (uint j = 0; j < ndata + 1; j++) {  // ndata + 1 to include x-values
        out << " " << data[i][j];
      }
      out << std::endl;
    }
    out << "EOD" << std::endl << std::endl;

    // Margins
    out << "# Margins" << std::endl;
    out << " set tmargin at screen 0.9" << std::endl;
    out << " set bmargin at screen 0.22" << std::endl;

    // Axes
    out << "# Axes" << std::endl;
    out << " set xrange [" << xmin << ":" << xmax << "]" << std::endl;
    out << " set yrange [" << ymin << ":" << ymax << "]" << std::endl;
    out << " set xlabel '$" << xlabel << "$" << xunit << "'" << std::endl;
    out << " set ylabel '$" << ylabel << "$" << yunit << "'" << std::endl;
    out << " set tics nomirror out" << std::endl;

    // Key
    out << std::endl << "# Key" << std::endl;
    if (ndata == 1) {  // No need for legend if only one set of data to plot
      out << " unset key" << std::endl;
    } else {
      out << " set key horizontal maxcols 3" << std::endl;
    }

    // Plot
    out << std::endl << "# Plot" << std::endl;
    out << " plot ";
    for (uint i = 0; i < ndata; i++) {
      if (i > 0) out << "      ";
      out << "'$matrix_data' u 1:" << (i + 2) << " w " << plotstyle;
      if (lines) out << " lw 2";
      if (lines_set) out << " lt " << line_types[i];
      if (points) out << " ps 1.5";
      if (colors_set) out << " lc rgb '" << colors[i] << "'";
      if (points_set) out << " pt " << point_styles[i];
      if (titles[i].empty()) {
        out << " notitle";
      } else {
        out << " title '" << titles[i] << "'";
      }
      out << ((i < ndata - 1)?",\\":"") << std::endl;
    }
  }

}  // namespace plotter

// ***************************************************************************
// *                                                                         *
// *           Aflow STEFANO CURTAROLO - Duke University 2003-2020           *
<<<<<<< HEAD
// *                  Marco Esters - Duke University 2019                    *
=======
// *            Aflow MARCO ESTERS - Duke University 2019-2020               *
>>>>>>> 68ff6162
// *                                                                         *
// ***************************************************************************<|MERGE_RESOLUTION|>--- conflicted
+++ resolved
@@ -1,11 +1,7 @@
 // ***************************************************************************
 // *                                                                         *
 // *           Aflow STEFANO CURTAROLO - Duke University 2003-2020           *
-<<<<<<< HEAD
-// *                  Marco Esters - Duke University 2019                    *
-=======
 // *            Aflow MARCO ESTERS - Duke University 2019-2020               *
->>>>>>> 68ff6162
 // *                                                                         *
 // ***************************************************************************
 // 
@@ -285,12 +281,11 @@
     string soliloquy="plotter::setFileName():";
     if(LDEBUG){cerr << soliloquy << " filename_in=" << filename << endl;}
     if (filename.empty()) {
-<<<<<<< HEAD
       filename = plotoptions.getattachedscheme("FILE_NAME_USER");  // ME20200313 - user-defined output file
       if (filename.empty()) {
         string default_title = plotoptions.getattachedscheme("DEFAULT_TITLE");
         if(LDEBUG){cerr << soliloquy << " default_title=" << default_title << endl;}
-        // ME200228 - Remove ANRL parameters
+        // ME20200228 - Remove ANRL parameters
         string::size_type t = default_title.find(":ANRL=");
         if (t != string::npos) {
           default_title = default_title.substr(0, t);
@@ -309,28 +304,6 @@
           filename += "_" + plotoptions.getattachedscheme("DATALABEL");
           filename += "_" + set;
         }
-=======
-      string default_title = plotoptions.getattachedscheme("DEFAULT_TITLE");
-      if(LDEBUG){cerr << soliloquy << " default_title=" << default_title << endl;}
-      //ME20200228 - Remove ANRL parameters
-      string::size_type t = default_title.find(":ANRL=");
-      if (t != string::npos) {
-        default_title = default_title.substr(0, t);
-        if(LDEBUG){std::cerr << soliloquy << " default_title (post ANRL)=" << default_title << std::endl;}
-      }
-      filename = default_title;
-      // Get filename
-      string ext = plotoptions.getattachedscheme("EXTENSION");
-      if (!ext.empty()) {
-        if (filename.empty()) filename = ext;
-        else filename += "_" + ext;
-      }
-      filename = aurostd::StringSubst(filename, " ", "_");
-      string set = plotoptions.getattachedscheme("DATASET");
-      if (aurostd::string2utype<int>(set) > 0) {
-        filename += "_" + plotoptions.getattachedscheme("DATALABEL");
-        filename += "_" + set;
->>>>>>> 68ff6162
       }
     }
     plotoptions.push_attached("FILE_NAME", filename);
@@ -479,19 +452,11 @@
     return composition;
   }
 
-<<<<<<< HEAD
-  //formatDefaultTitlePOCC////////////////////////////////////////////////////
-  // Converts a POCC-formatted title into a plot title. It currently only
-  // works if the POCC string consists only of P-designations.
-  string formatDefaultTitlePOCC(const xoption& plotoptions) {return formatDefaultTitlePOCC_191004(plotoptions);} //CO20191110
-  string formatDefaultTitlePOCC_191004(const xoption& plotoptions) {  //CO version //CO20191110
-=======
   //formatDefaultTitlePOCC//////////////////////////////////////////////////////
   // Converts a POCC-formatted title into a plot title. It currently only works
   // if the POCC string consists only of P-designations.
   string formatDefaultTitlePOCC(const xoption& plotoptions) {return formatDefaultTitlePOCC_20191004(plotoptions);} //CO20191110
   string formatDefaultTitlePOCC_20191004(const xoption& plotoptions) {  //CO version //CO20191110
->>>>>>> 68ff6162
     bool LDEBUG=(FALSE || XHOST.DEBUG);
     string soliloquy="plotter::formatDefaultTitlePOCC():";
     stringstream message;
@@ -2271,10 +2236,6 @@
 // ***************************************************************************
 // *                                                                         *
 // *           Aflow STEFANO CURTAROLO - Duke University 2003-2020           *
-<<<<<<< HEAD
-// *                  Marco Esters - Duke University 2019                    *
-=======
 // *            Aflow MARCO ESTERS - Duke University 2019-2020               *
->>>>>>> 68ff6162
 // *                                                                         *
 // ***************************************************************************