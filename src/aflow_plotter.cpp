// ***************************************************************************
// *                                                                         *
// *           Aflow STEFANO CURTAROLO - Duke University 2003-2019           *
// *                  Marco Esters - Duke University 2019                    *
// *                                                                         *
// ***************************************************************************
// 
// A namespace for functions to plot electronic structures, phonon properties,
// and physical properties from AFLOW calculations. The default plotting
// engine is gnuplot with the epslatex terminal.
//
// Each plot type such as a DOS plot has a main function that takes the plot
// options and a stringstringstream to output the plots into the desired
// format (e.g. a gnuplot script). Each format should have its own wrapper
// function (only overload when using gnuplot as the output format).
// 
// Plot options should be handled with xoptions only to allow for as much
// flexibility and customizability as possible.

#include "aflow.h"

using std::deque;
using std::string;
using std::stringstream;
using std::vector;
using aurostd::xoption;

static const string BANDDOS_SIZE = "8, 4.5";

static const string POCC_TAG=":POCC_";
static const string ARUN_TAG=":ARUN.";
static const string POCC_ARUN_TAG=ARUN_TAG+"POCC_";
static const string DEFAULT_IMAGE_FORMAT = "pdf";

//////////////////////////////////////////////////////////////////////////////
//                                                                          //
//                              PLOT FUNCTIONS                              //
//                                                                          //
//////////////////////////////////////////////////////////////////////////////

namespace plotter {

  // Plot options ------------------------------------------------------------

  //getPlotOptions////////////////////////////////////////////////////////////
  // Sets plot options for all plots based on command line arguments.
  xoption getPlotOptions(const aurostd::xoption& xopt, const string& key, bool datasets) {
    xoption plotoptions;

    // Get options
    vector<string> tokens;
    string scheme = xopt.getattachedscheme(key);
    uint ntokens = aurostd::string2tokens(scheme, tokens, ",", true); // Keep empty arguments

    if (ntokens >= 1) {
      if (tokens[0][tokens[0].size() - 1] != '/') tokens[0] += '/';
      plotoptions.push_attached("DIRECTORY", tokens[0]);
    }

    plotoptions.flag("DATATYPE",xopt.flag("ATOMS")); //CO20191010 - which table to look at, "atoms-projected" by default
    plotoptions.flag("PLOT_ALL_ATOMS",xopt.flag("PLOT_ALL_ATOMS")); //CO20191010

    // Need to shift options if partial DOS are plotted
    uint shift = 0;
    if (datasets) { // DATASET = -1: all data sets
      if ((ntokens >= 2) && !tokens[1].empty()) {
        plotoptions.push_attached("DATASET", tokens[1]);
      } else {
        plotoptions.push_attached("DATASET", "-1");
      }
      shift = 1;
    } else {  // DATASET = 0: no data set specified 
      plotoptions.push_attached("DATASET", "0");
    }
    if (ntokens >= 2 + shift) plotoptions.push_attached("XMIN", tokens[1 + shift]);
    if (ntokens >= 3 + shift) plotoptions.push_attached("XMAX", tokens[2 + shift]);
    if (ntokens >= 4 + shift) plotoptions.push_attached("YSCALE", tokens[3 + shift]);

    // Get title if present
    scheme = xopt.getattachedscheme("PLOTTER::TITLE");
    if (!scheme.empty()) plotoptions.push_attached("TITLE", scheme);


    // Get image format
    scheme = xopt.getattachedscheme("PLOTTER::PRINT");
    if (!scheme.empty()) plotoptions.push_attached("IMAGE_FORMAT", aurostd::tolower(scheme));

    // ME200313 - Get user-defined output file name
    string outfile = xopt.getattachedscheme("PLOTTER::OUTFILE");
    // Remove extension from user-defined file name (extensions will be handled later)
    if (!outfile.empty()) {
      if (scheme.empty()) scheme = "." + DEFAULT_IMAGE_FORMAT;
      else scheme = "." + aurostd::tolower(scheme);
      uint nchar_scheme = scheme.size();
      uint nchar_outfile = outfile.size();
      if (nchar_outfile > nchar_scheme) {
        uint i = 0;
        for (i = 0; i < nchar_scheme; i++) {
          if (scheme[i] != aurostd::tolower(outfile)[nchar_outfile - nchar_scheme + i]) break;
        }
        if (i == nchar_scheme) outfile = outfile.substr(0, nchar_outfile - nchar_scheme);
      }
      plotoptions.push_attached("FILE_NAME_USER", outfile);
    }

    // Set standard background color
    plotoptions.push_attached("BACKGROUND_COLOR", "#FFFFFF");

    // Set standard grid options
    plotoptions.push_attached("GRID_COLOR", "#808080");
    plotoptions.push_attached("GRID_WIDTH", "1");
    plotoptions.push_attached("GRID_LINE_TYPE", "0");

    // Set standard size
    plotoptions.push_attached("PLOT_SIZE", "5.333, 3");

    plotoptions.flag("NOWATERMARK", xopt.flag("PLOTTER::NOWATERMARK"));
    return plotoptions;
  }

  // Electronic structure plots ----------------------------------------------

  //getPlotOptionsEStructure//////////////////////////////////////////////////
  // Sets the plot options that are specific to electronic structure plots.
  xoption getPlotOptionsEStructure(const aurostd::xoption& xopt, const string& key, bool datasets) {
    xoption plotoptions = getPlotOptions(xopt, key, datasets);

    // Projection
    string scheme = xopt.getattachedscheme("PLOTTER::PROJECTION");
    if (scheme.empty()) {
      plotoptions.push_attached("PROJECTION", "ORBITALS");
    } else {
      plotoptions.push_attached("PROJECTION", aurostd::toupper(scheme));
    }

    // No border
    plotoptions.flag("NOBORDER", true);

    // Set to true to not set Efermi to zero
    plotoptions.flag("NOSHIFT", xopt.flag("PLOTTER::NOSHIFT"));

    // Set gray background
    plotoptions.pop_attached("BACKGROUND_COLOR");
    plotoptions.push_attached("BACKGROUND_COLOR", "#E4E4E4");

    // Change grid options
    plotoptions.pop_attached("GRID_COLOR");
    plotoptions.push_attached("GRID_COLOR", "#FFFFFF");
    plotoptions.pop_attached("GRID_WIDTH");
    plotoptions.push_attached("GRID_WIDTH", "2");
    plotoptions.pop_attached("GRID_LINE_TYPE");
    plotoptions.push_attached("GRID_LINE_TYPE", "1");

    return plotoptions;
  }

  //getPlotOptionsPhonons/////////////////////////////////////////////////////
  // Sets the plot options that are specific to phonon dispersions and DOS.
  xoption getPlotOptionsPhonons(const aurostd::xoption& xopt, const string& key) {
    xoption plotoptions = getPlotOptionsEStructure(xopt, key);
    string scheme = xopt.getattachedscheme("PLOTTER::UNIT");
    if (scheme.empty()) {
      plotoptions.push_attached("UNIT", "THZ");
    } else {
      plotoptions.push_attached("UNIT", aurostd::toupper(scheme));
    }
    // There is no Fermi level for phonons, so do not shift
    plotoptions.flag("NOSHIFT", true);

    // Orbital-projections do not exist for phonons
    scheme = plotoptions.getattachedscheme("PROJECTION");
    if ((scheme == "ORBITALS") || (scheme == "LM")) {
      plotoptions.pop_attached("PROJECTION");
      plotoptions.push_attached("PROJECTION", "NONE");
    }
    return plotoptions;
  }

  // Plot functions ----------------------------------------------------------

  //generateHeader////////////////////////////////////////////////////////////
  // Creates the header in the desired output format.
  void generateHeader(stringstream& out, const aurostd::xoption& plotoptions, bool multiplot) {
    string plottitle = plotoptions.getattachedscheme("PLOT_TITLE");
    string outformat = plotoptions.getattachedscheme("OUTPUT_FORMAT");
    if (outformat == "GNUPLOT") {
      out << "# Generated by AFLOW" << std::endl;
      out << "set terminal epslatex standalone color"
        << " size " << plotoptions.getattachedscheme("PLOT_SIZE") << " linewidth 2" << std::endl;
      out << "set output " << "'" << plotoptions.getattachedscheme("FILE_NAME_LATEX") << ".tex'" << std::endl;
      if (!plottitle.empty())
        out << "set " << (multiplot?"multiplot layout 1,2 ":"")
          << "title '" << plottitle << "' offset 0, -0.5" << std::endl;
      if (plotoptions.flag("NOBORDER")) out << "unset border" << std::endl;
      out << "set object 1 rectangle from graph 0,0 to graph 1,1 fc"
        << " rgb '" << plotoptions.getattachedscheme("BACKGROUND_COLOR") << "' behind fs noborder" << std::endl;
      out << "set grid back lt " << plotoptions.getattachedscheme("GRID_LINE_TYPE")
        << " lc rgb '" << plotoptions.getattachedscheme("GRID_COLOR") << "'"
        << " lw " << plotoptions.getattachedscheme("GRID_WIDTH") << std::endl;
      if (!plotoptions.flag("NOWATERMARK")) {
        out << "set label right '"
          << (plotoptions.flag("BANDDOS")?"":"\\scriptsize") << " "
          << AFLOWLIB_CONSORTIUM_STRING << "' at screen 0.98, 0.025" << std::endl;
      }
      out << std::endl;
    }
  }

  //savePlotGNUPLOT///////////////////////////////////////////////////////////
  // Executes the gnuplot script and converts into the desired image format.
  void savePlotGNUPLOT(const xoption& plotoptions, const stringstream& gpfile) {
    bool LDEBUG=(FALSE || XHOST.DEBUG); 
    string soliloquy="plotter::savePlotGNUPLOT():";
    string directory = plotoptions.getattachedscheme("DIRECTORY");
    if(directory.empty()){directory=aurostd::getPWD();}  //[CO20191112 - OBSOLETE]aurostd::execute2string("pwd")//CO20191004
    if(LDEBUG){cerr << soliloquy << " directory=" << directory << endl;}
    string filename = plotoptions.getattachedscheme("FILE_NAME");
    if(LDEBUG){cerr << soliloquy << " filename=" << filename << endl;}
    string filename_latex = plotoptions.getattachedscheme("FILE_NAME_LATEX");
    // PDF is default since we use pdflatex to compile
    string format = plotoptions.getattachedscheme("IMAGE_FORMAT");
<<<<<<< HEAD
    if (format.empty()) format = DEFAULT_IMAGE_FORMAT;
    string current_dir = aurostd::getPWD();  //[CO191112 - OBSOLETE]aurostd::execute2string("pwd")
=======
    if (format.empty()) format = "pdf";
    string current_dir = aurostd::getPWD();  //[CO20191112 - OBSOLETE]aurostd::execute2string("pwd")
>>>>>>> 1a6a5a33
    // Create temp directory
    string tmp = aurostd::TmpDirectoryCreate("plotLATEX") + "/";
    chdir(tmp.c_str());
    // Execute gnuplot and pdflatex
    aurostd::stringstream2file(gpfile, filename + ".plt");
    aurostd::execute(XHOST.command("gnuplot") + " " + filename + ".plt");
    aurostd::execute(XHOST.command("pdflatex") + " -interaction=nonstopmode -halt-on-error " + filename_latex + ".tex 2>&1 > /dev/null");
    // Convert to the desired format if not pdf
    if (format != "pdf") {
      aurostd::execute(XHOST.command("convert") + " -quiet -density 300 -background white " + filename_latex + ".pdf " + filename_latex  + "." + format);
    }
    chdir(current_dir.c_str());
    aurostd::CopyFile(tmp + filename_latex + "." + format, directory + "/" + filename + "." + format);
    if(LDEBUG){cerr << soliloquy << " moving file to: " << directory + "/" + filename + "." + format << endl;}
    // Keep gnuplot file if aflow was called with --keep=gpl
    if (XHOST.vflag_control.flag("KEEP::GPL")) {
      aurostd::CopyFile(tmp + filename + ".plt", directory);
    }
    // Clean up
    aurostd::RemoveDirectory(tmp);
    if (!aurostd::FileExist(directory + "/" + filename + "." + format)) {
      string function = "plotter::savePlotGNUPLOT():";
      string message = "Error while generating plot.";
      throw aurostd::xerror(_AFLOW_FILE_NAME_,function, message, _RUNTIME_ERROR_);
    }
  }

  //setFileName///////////////////////////////////////////////////////////////
  // Sets the file name of the final plot. FILE_NAME_LATEX is the name of the
  // tex file that is generated by gnuplot, which has different limitations
  // than the output image.
  void setFileName(xoption& plotoptions, string filename) {
    bool LDEBUG=(FALSE || XHOST.DEBUG);
    string soliloquy="plotter::setFileName():";
    if(LDEBUG){cerr << soliloquy << " filename_in=" << filename << endl;}
    if (filename.empty()) {
      filename = plotoptions.getattachedscheme("FILE_NAME_USER");  // ME200313 - user-defined output file
      if (filename.empty()) {
        string default_title = plotoptions.getattachedscheme("DEFAULT_TITLE");
        if(LDEBUG){cerr << soliloquy << " default_title=" << default_title << endl;}
        filename = default_title;
        // Get filename
        string ext = plotoptions.getattachedscheme("EXTENSION");
        if (!ext.empty()) {
          if (filename.empty()) filename = ext;
          else filename += "_" + ext;
        }
        filename = aurostd::StringSubst(filename, " ", "_");
        string set = plotoptions.getattachedscheme("DATASET");
        if (aurostd::string2utype<int>(set) > 0) {
          filename += "_" + plotoptions.getattachedscheme("DATALABEL");
          filename += "_" + set;
        }
      }
    }
    plotoptions.push_attached("FILE_NAME", filename);
    // The .tex file created by gnuplot cannot have . or includegraphics will break
    plotoptions.push_attached("FILE_NAME_LATEX", aurostd::StringSubst(filename, ".", "_"));
    if(LDEBUG){
      cerr << soliloquy << " filename=" << plotoptions.getattachedscheme("FILE_NAME") << endl;
      cerr << soliloquy << " filename_latex=" << plotoptions.getattachedscheme("FILE_NAME_LATEX") << endl;
    }
  }

  //setTitle//////////////////////////////////////////////////////////////////
  // Sets the plot title.
  void setTitle(xoption& plotoptions) {
    string title = plotoptions.getattachedscheme("TITLE");
    // Format title
    if (title.empty()) title = formatDefaultPlotTitle(plotoptions);
    plotoptions.push_attached("PLOT_TITLE", title);
  }

  //formatDefaultPlotTitle////////////////////////////////////////////////////
  // Checks if the default title is in a known AFLOW format and formats it
  // appropriately.
  string formatDefaultPlotTitle(const xoption& plotoptions) {
    bool LDEBUG=(FALSE || XHOST.DEBUG);
    string soliloquy="plotter::formatDefaultPlotTitle():";
    string default_title = plotoptions.getattachedscheme("DEFAULT_TITLE");
    if(LDEBUG){cerr << soliloquy << " default_title=" << default_title << endl;}
    if (default_title.empty()) return default_title;
    string title;
    if (aurostd::substring2bool(default_title, "_ICSD_")) {  // Check if AFLOW ICSD format
      vector<string> tokens;
      aurostd::string2tokens(default_title, tokens, "_");
      if (tokens.size() == 3) {
        title = pflow::prettyPrintCompound(tokens[0], no_vrt, true, latex_ft) + " (ICSD \\#" + tokens[2];  //_none_ //_latex_ //CO20190629
        string lattice = plotoptions.getattachedscheme("LATTICE");
        if (lattice.empty()) title += ")";
        else title += ", " + lattice + ")";
      } else { // Title not in ICSD format
        return aurostd::fixStringLatex(default_title, false, false);
      }
    } else if (aurostd::substring2bool(default_title, POCC_TAG)) {  // Check if in POCC format
      if(LDEBUG){cerr << soliloquy << " found POCC" << endl;}
      title = formatDefaultTitlePOCC(plotoptions);
    } else if (aurostd::substring2bool(default_title, ".")) {  // Check if AFLOW prototype format
      vector<string> tokens;
      aurostd::string2tokens(default_title, tokens, ".");
      if ((tokens.size() == 2) || (tokens.size() == 3)) {
        string proto = tokens[1];
        vector<string> protos;
        aflowlib::GetAllPrototypeLabels(protos, "anrl");
        if (aurostd::withinList(protos, proto)) {
          if (tokens.size() == 3) proto += "." + tokens[2];
          vector<string> elements = pflow::stringElements2VectorElements(tokens[0]);
          vector<double> composition = getCompositionFromANRLPrototype(proto);
          proto = aurostd::fixStringLatex(proto, false, false); // Prevent LaTeX errors
          title = pflow::prettyPrintCompound(elements, composition, no_vrt, true, latex_ft) + " (" + proto;  //_none_ //_latex_ //CO20190629
        } else {
          if (tokens.size() == 3) proto += "." + tokens[2];
          vector<string> comp;
          protos.clear();
          aflowlib::GetAllPrototypeLabels(protos, comp, "htqc");
          int index;
          if (aurostd::withinList(protos, proto, index)) {
            proto = aurostd::fixStringLatex(proto, false, false); // Prevent LaTeX errors
            vector<string> elements = pflow::stringElements2VectorElements(tokens[0]);
            vector<double> composition = getCompositionFromHTQCPrototype(proto, comp[index]);
            title = pflow::prettyPrintCompound(elements, composition, no_vrt, true, latex_ft) + " (" + proto;  //_none_ //_latex_   //CO20190629
          } else {  // Title not in prototype format
            return aurostd::fixStringLatex(default_title, false, false);
          }
        }
      } else {
        return aurostd::fixStringLatex(default_title, false, false); //CO20191110
      }
      string lattice = plotoptions.getattachedscheme("LATTICE");
      if (lattice.empty()) title += ")";
      else title += ", " + lattice + ")";
    } else {  // Not an AFLOW-formatted default
      return aurostd::fixStringLatex(default_title, false, false);
    }
    if(LDEBUG){cerr << soliloquy << " title=" << title << endl;}
    // Code only gets here if the title is AFLOW-formatted
    string set = plotoptions.getattachedscheme("DATASET");
    if (aurostd::string2utype<int>(set) > 0) {
      title += " " + aurostd::fixStringLatex(plotoptions.getattachedscheme("SETLABEL"),false,false); //CO20191110
      title += " " + aurostd::fixStringLatex(plotoptions.getattachedscheme("DATALABEL"),false,false);  //CO20191110
      title += " (" + set + ")";
    }
    return title;
  }

  //getCompositionFromHTQCPrototype///////////////////////////////////////////
  // Gets the composition from an HTQC prototype string. The composition
  // string must be retrieved beforehand.
  vector<double> getCompositionFromHTQCPrototype(const string& htqc_prototype,
      const string& composition) {
    string anrl_prototype = composition + "_";
    // Composition already has the correct sequence, so keeping the explicit
    // sequence designator will confuse getCompositonFromANRLPrototype
    string::size_type t = htqc_prototype.find(".");
    anrl_prototype += htqc_prototype.substr(0, t);
    return getCompositionFromANRLPrototype(anrl_prototype);
  }

  //getCompositionFromANRLPrototype///////////////////////////////////////////
  // Gets the composition from an ANRL prototype string.
  vector<double> getCompositionFromANRLPrototype(const string& prototype) {
    // Determine element sequence
    // If there is a . in the prototype string, the element sequence is given explicitly
    string seq;
    string::size_type t = prototype.find(".");
    if (t != string::npos) seq = prototype.substr(t + 1, string::npos);
    t = prototype.find("_");
    string compound = prototype.substr(0, t);
    // If not explicitly given, determine element sequence from the prototype name
    if (seq.empty()) {
      for (uint i = 0; i < compound.size(); i++) {
        if (isalpha(compound[i])) seq += compound[i];
      }
    }
    vector<int> sequence(seq.size());
    for (uint i = 0; i < seq.size(); i++) {
      sequence[i] = (int) seq[i] - 65;
    }

    // Now determine the composition
    vector<double> comp;
    pflow::stringElements2VectorElements(compound, comp);

    // Finally, sort to match sequence
    vector<double> composition(comp.size());
    for (uint i = 0; i < composition.size(); i++) {
      composition[i] = comp[sequence[i]];
    }
    return composition;
  }

<<<<<<< HEAD
  //formatDefaultTitlePOCC////////////////////////////////////////////////////
  // Converts a POCC-formatted title into a plot title. It currently only
  // works if the POCC string consists only of P-designations.
  string formatDefaultTitlePOCC(const xoption& plotoptions) {return formatDefaultTitlePOCC_191004(plotoptions);} //CO191110
  string formatDefaultTitlePOCC_191004(const xoption& plotoptions) {  //CO version //CO191110
=======
  //formatDefaultTitlePOCC//////////////////////////////////////////////////////
  // Converts a POCC-formatted title into a plot title. It currently only works
  // if the POCC string consists only of P-designations.
  string formatDefaultTitlePOCC(const xoption& plotoptions) {return formatDefaultTitlePOCC_191004(plotoptions);} //CO20191110
  string formatDefaultTitlePOCC_191004(const xoption& plotoptions) {  //CO version //CO20191110
>>>>>>> 1a6a5a33
    bool LDEBUG=(FALSE || XHOST.DEBUG);
    string soliloquy="plotter::formatDefaultTitlePOCC():";
    stringstream message;
    string default_title = plotoptions.getattachedscheme("DEFAULT_TITLE");
    if(LDEBUG){cerr << soliloquy << " default_title=" << default_title << endl;}
    //example: Cs_svEuIPb_d:PAW_PBE.AB3C_cP5_221_a_c_b:POCC_S0-1xA_S1-1xC_S2-0.5xB-0.5xD
    //ARUN example: Cs_afEuIPb_d:PAW_PBE.AB3C_cP5_221_a_c_b:POCC_S0-1xA_S1-1xC_S2-0.5xB-0.5xD:ARUN.POCC_1_H0C0
    //convert to: --proto=AB3C_cP5_221_a_c_b:Cs_sv:Eu:I:Pb_d --pocc_params=S0-1xA_S1-1xC_S2-0.5xB-0.5xD
    //arun stuff separate

    if(!aurostd::substring2bool(default_title,POCC_TAG)){  //use generic
      ostream& oss=cout;
      message << "No POCC_TAG found [" << POCC_TAG << "], using generic SYSTEM name as title";pflow::logger(_AFLOW_FILE_NAME_, soliloquy, message, oss, _LOGGER_WARNING_);
      return aurostd::fixStringLatex(default_title, false, false);
    }
    //Get all the pieces of the default title
    string::size_type t = default_title.find(POCC_TAG);
    string elements_prototype_str = default_title.substr(0, t);  //contains elements and prototype
    string pocc_params_arun_str = default_title.substr(t + POCC_TAG.length(), string::npos);  //pocc_params and ARUN(?)
    if(LDEBUG){
      cerr << soliloquy << " elements_prototype_str=" << elements_prototype_str << endl;
      cerr << soliloquy << " pocc_params_arun_str=" << pocc_params_arun_str << endl;
    }
    //parse elements_prototype_str by "."
    //PROBLEM: "." can exist in pp_string (not really important for standard PP, but it exists), as well
    //as proto: .ABC...
    //we will go in loop over "." parses until we get a structure!
    t=elements_prototype_str.find('.');
    string pps="";
    string proto="";
    vector<string> velements;
    string pocc_params="";
    string arun="";
    string::size_type c;
    xstructure xstr;
    while(t!=string::npos && (t+1)<elements_prototype_str.length()){
      pps=elements_prototype_str.substr(0,t);
      proto=elements_prototype_str.substr(t+1,string::npos);
      if(LDEBUG){
        cerr << soliloquy << " pps=" << pps << endl;
        cerr << soliloquy << " proto=" << proto << endl;
      }

      velements=pflow::stringElements2VectorElements(pps,true,false,pp_string,true);  //clean, no sort_elements, pseudopotential string, keep_pp
      if(LDEBUG){cerr << soliloquy << " velements=" << aurostd::joinWDelimiter(velements,",") << endl;}

      pocc_params=pocc_params_arun_str;
      c=pocc_params_arun_str.find(POCC_ARUN_TAG);
      if(c!=string::npos && (c+1)<pocc_params_arun_str.length()){
        pocc_params=pocc_params_arun_str.substr(0,c);
        arun=pocc_params_arun_str.substr(c+1,string::npos);
      }
      if(LDEBUG){
        cerr << soliloquy << " pocc_params=" << pocc_params << endl;
        cerr << soliloquy << " arun=" << arun << endl;
      }

      aurostd::xoption proto_flags;
      proto_flags.push_attached("PROTO",proto + ":" + aurostd::joinWDelimiter(velements,":"));
      proto_flags.push_attached("POCC_PARAMS",pocc_params);
      if(LDEBUG){
        cerr << soliloquy << " proto_flags.getattachedscheme(\"PROTO\")=" << proto_flags.getattachedscheme("PROTO") << endl;
        cerr << soliloquy << " proto_flags.getattachedscheme(\"POCC_PARAMS\")=" << proto_flags.getattachedscheme("POCC_PARAMS") << endl;
      }

      try{
        xstr=pflow::PROTO_LIBRARIES(proto_flags);
        break;
      }
      catch(aurostd::xerror& excpt){
        xstr.clear(); //DX20191220 - uppercase to lowercase clear
        t=elements_prototype_str.find('.',t+1);
        continue;
      }
    }

    if(xstr.atoms.size()==0){  //use generic
      ostream& oss=cout;
      message << "Cannot extract identifiable prototype from SYSTEM [" << default_title << "], using generic SYSTEM name as title";pflow::logger(_AFLOW_FILE_NAME_, soliloquy, message, oss, _LOGGER_WARNING_);
      return aurostd::fixStringLatex(default_title, false, false);
    }

    if(LDEBUG){cerr << soliloquy << " xstr_found: " << endl;cerr << xstr << endl;}

    if(xstr.species.size()!=xstr.comp_each_type.size()){ //use generic
      ostream& oss=cout;
      message << "Cannot extract composition from prototype [" << proto << "], using generic SYSTEM name as title";pflow::logger(_AFLOW_FILE_NAME_, soliloquy, message, oss, _LOGGER_WARNING_);
      return aurostd::fixStringLatex(default_title, false, false);
    }

    string new_title="";
    string clean_specie="";
    int comp_prec=(int)ceil(log10(1.0/xstr.partial_occupation_stoich_tol));  //ceil ensures we round up above 1 //CO20181226
    for(uint ispecies=0;ispecies<xstr.species.size();ispecies++){
      clean_specie=KBIN::VASP_PseudoPotential_CleanName(xstr.species[ispecies]);
      if(LDEBUG){cerr << soliloquy << " species[ispecies=" << ispecies << "]=" << clean_specie << endl;}
      new_title+=aurostd::fixStringLatex(clean_specie,false,false);
      new_title+=(aurostd::isequal(xstr.comp_each_type[ispecies],1.0,xstr.partial_occupation_stoich_tol) ? "" : "$_{"+aurostd::utype2string(xstr.comp_each_type[ispecies],comp_prec)+"}$");
    }
    new_title+=" ("+aurostd::fixStringLatex(proto,false,false);

    if(!arun.empty()){
      vector<string> tokens;
      aurostd::string2tokens(arun,tokens,"_");
      string pocc_hash="";
      if(tokens.size()>1){pocc_hash=tokens.back();}
      if(!pocc_hash.empty()){new_title+=":"+aurostd::fixStringLatex(pocc_hash,false,false);}
    }

    new_title+=")";

    if(LDEBUG){cerr << soliloquy << " new_title=" << new_title << endl;}

    return new_title; //aurostd::fixStringLatex(new_title, false, false);  //substs $ for \\$
  }
  string formatDefaultTitlePOCC_190101(const xoption& plotoptions) {  //ME version
    bool LDEBUG=(FALSE || XHOST.DEBUG);
    string soliloquy="plotter::formatDefaultTitlePOCC():";
    string default_title = plotoptions.getattachedscheme("DEFAULT_TITLE");
    //Get all the pieces of the default title
    string::size_type t = default_title.find(":POCC");
    string proto = default_title.substr(0, t);  // Contains compound and prototype
    string pocc = default_title.substr(t + 5, string::npos);  // POCC string + ARUN
    if (LDEBUG) {
      std::cerr << "proto = " << proto << std::endl;
      std::cerr << "pocc = " << pocc << std::endl;
    }
    bool generic = false;
    // Need _S because S could theoretically also be a decorator
    if (aurostd::substring2bool(pocc, "_S")) generic = true;
    if(LDEBUG){cerr << soliloquy << " found _S tag = " << generic << endl;}
    pocc = pocc.substr(1, pocc.size());  // Remove the leading _

    // Get the HNF matrix string
    vector<string> tokens;
    string hnf = "";
    if (!generic && aurostd::substring2bool(pocc, ":")) {  // Is there an ARUN?
      t = pocc.find(":");
      hnf = pocc.substr(t + 1, string::npos);
      pocc = pocc.substr(0, t);  // Remove ARUN from pocc
      if(LDEBUG){cerr << soliloquy << " hnf=" << hnf << endl;}
      if (!hnf.empty()) {
        aurostd::string2tokens(hnf, tokens, "_");
        hnf = tokens.back();
      }
    }

    // Try to extract the composition from the POCC string and check whether
    // the string is incomplete. While the composition is only supported for
    // P-designations, the algorithm should still run to test for incomplete
    // strings.
    bool broken = false;
    vector<double> composition = getCompositionFromPoccString(pocc, broken);
    if(LDEBUG){  //CO20191110
      cerr << soliloquy << " broken=" << broken << endl;
      if(!broken){
        cerr << soliloquy << " composition=";
        for(uint i=0;i<composition.size();i++){
          cerr << composition[i] << (i==composition.size()-1?"":",");
        }
        cerr << endl;
      }
    }
    if (broken) {  // If broken, extract the POCC string from the POSCAR title
      try {
        stringstream ss;
        vector<string> vstr;
        string directory = plotoptions.getattachedscheme("DIRECTORY");
        string extension = plotoptions.getattachedscheme("EXTENSION");
        if (aurostd::substring2bool(extension, "phdisp") || (extension == "phdos")) {
          aurostd::efile2vectorstring("PHPOSCAR", vstr);
        } else {
          aurostd::efile2vectorstring(aflowlib::vaspfile2stringstream(directory, "POSCAR", ss), vstr);
        }
        // The POCC string is inside the first item
        t = vstr[0].find(" ");
        string poscartitle = vstr[0].substr(0, t);
        // Only take what is needed by the algorithm
        t = poscartitle.find(":POCC_");
        poscartitle = poscartitle.substr(t + 6, string::npos);
        t = poscartitle.find(":");
        poscartitle = poscartitle.substr(0, t);
        composition = getCompositionFromPoccString(poscartitle, broken);
      } catch (aurostd::xerror& excpt) {
        generic = true;
      }
    }

    // Separate elements and prototype
    string compound, el;
    t = proto.find(".");
    el = proto.substr(0, t);
    proto = proto.substr(t + 1, string::npos);
    if (!generic) {
      vector<string> elements = pflow::stringElements2VectorElements(el);
      if (elements.size() != composition.size()) {
        generic = true;
        broken = true;
      } else {
        compound = pflow::prettyPrintCompound(elements, composition, no_vrt, true, latex_ft);  //_none_ //_latex_ //CO20190629
      }
    }
    if (generic) {  // Broken or unsupported string, so use a very generic title
      return aurostd::fixStringLatex(default_title, false, false); //CO20191110
      //if (!broken) proto += ".POCC:" + pocc;  // Only add POCC string if not broken
    }
    proto = aurostd::fixStringLatex(proto, false, false);

    // Finish title
    string title = compound + " (" + proto;
    if (!hnf.empty()) title += ":" + hnf;
    string lattice = plotoptions.getattachedscheme("LATTICE");
    if (lattice.empty()) title += ")";
    else title += ", " + lattice + ")";
    return title;
  }

  //getCompositionFromPoccString//////////////////////////////////////////////
  // Returns a composition from a POCC string. It also tests whether the POCC
  // string is complete, which is not always the case due to VASP's character
  // limit for titles.
  vector<double> getCompositionFromPoccString(const string& pocc_string, bool& broken) {
    broken = false;
    double SITE_TOL = 0.001;
    // Get each site
    vector<string> tokens;
    aurostd::string2tokens(pocc_string, tokens, "_");
    // Get the composition of each individual site. Do not add yet - it needs
    // to be site-resolved for some checks to work.
    vector<vector<std::pair<int, double> > > sites(tokens.size());
    std::pair<int, double> s;
    vector<string> site;
    int max_index = 0;  // tracks how many decorators can be found in the string
    for (uint i = 0; i < tokens.size(); i++) {
      // Loop over all deocrations on the site
      aurostd::string2tokens(tokens[i], site, "-");
      if (site.size() == 1) { // There must be at least one site (first element is designator)
        broken = true;
        break;
      } else {
        for (uint j = 1; j < site.size(); j++) {
          string::size_type t;
          std::pair<string, string> str_cut;
          t = site[j].find("x");
          if (t != string::npos) {
            str_cut.first = site[j].substr(0, t);
            str_cut.second = site[j].substr(t + 1, string::npos);
          }
          // Format is e.g. Ax0.5, so there must be two elements
          if (str_cut.first.empty() || str_cut.second.empty()) {
            broken = true;
            break;
          } else {
            s.first = (int) str_cut.second[0] - 65;  // [0] is to convert to char
            s.second = aurostd::string2utype<double>(str_cut.first);
            sites[i].push_back(s);
            if (s.first > max_index) max_index = s.first;
          }
        }
      }
    }

    // Determine the composition and check for consistency: no element must
    // can a value of zero and all sites have to add to 1 within a tolerance
    double sum;
    vector<double> composition(max_index + 1);
    for (uint i = 0; i < sites.size(); i++) {
      sum = 0.0;
      for (uint j = 0; j < sites[i].size(); j++) {
        composition[sites[i][j].first] += sites[i][j].second;
        sum += sites[i][j].second;
      }
      if (std::abs(sum - 1.0) > SITE_TOL) broken = true;
    }
    if (!broken) {
      for (uint i = 0; i < composition.size(); i++) {
        if (composition[i] == 0.0) {
          broken = true;
          break;
        }
      }
    }

    return composition;
  }

} // namespace plotter

//////////////////////////////////////////////////////////////////////////////
//                                                                          //
//                           ELECTRONIC STRUCTURE                           //
//                                                                          //
//////////////////////////////////////////////////////////////////////////////

static const string EFERMI_COLOR = "#0000FF";
static const int ESTRUCTURE_NCOLORS = 11;
static const string ESTRUCTURE_COLORS[ESTRUCTURE_NCOLORS] = {
  "#000000",  // black
  "#4C72B0",  // blue
  "#55A868",  // green
  "#C44E52",  // red
  "#CCB974",  // yellow
  "#8172B2",  // purple
  "#64B5CD",  // light blue
  "#E08000",  // orange
  "#006060",  // blue-green
  "#A06000",  // brown
  "#BE80FF"   // light purple
};
static const string ISPIN_COLORS[2] = {"#000000", "#C44E52"};
static const string ORBITALS[4] = {"s", "p", "d", "f"};
static const string LM_ORBITALS[16] = {"s", "p_y", "p_z", "p_x",
  "d_{xy}", "d_{yz}", "d_{z^2}", "d_{xz}", "d_{x^2-y^2}",
  "f_{y(3x^2-y^2)}", "f_{xyz}", "f_{yz^2}", "f_{z^3}",
  "f_{xz^2}", "f_{z(x^2-y^2)}", "f_{x(x^2-3y^2)}"};

namespace plotter {

  // Plot functions -----------------------------------------------------------

  //PLOT_DOS//////////////////////////////////////////////////////////////////
  // PLots electronic densities of states.
  void PLOT_DOS(xoption& plotoptions) {
    // Set output format to gnuplot
    plotoptions.push_attached("OUTPUT_FORMAT", "GNUPLOT");

    stringstream out;
    PLOT_DOS(plotoptions, out);
    savePlotGNUPLOT(plotoptions, out);
  }

  void PLOT_DOS(xoption& plotoptions, const xDOSCAR& xdos) { //CO20191110
    plotoptions.push_attached("OUTPUT_FORMAT", "GNUPLOT");
    stringstream out;
    PLOT_DOS(plotoptions,out,xdos);
    savePlotGNUPLOT(plotoptions, out);
  }

  void PLOT_DOS(xoption& plotoptions, stringstream& out) { //CO20191110
    bool LDEBUG=(FALSE || XHOST.DEBUG);
    string soliloquy="plotter::PLOT_DOS():";

    // Read files
    string directory = plotoptions.getattachedscheme("DIRECTORY");
    xDOSCAR xdos;
    if(LDEBUG){cerr << soliloquy << " directory=" << directory << endl;}
    xdos.GetPropertiesFile(aflowlib::vaspfile2stringstream(directory, "DOSCAR"));
    PLOT_DOS(plotoptions, out, xdos);
    savePlotGNUPLOT(plotoptions, out);
  }

  void patchDefaultTitleAFLOWIN(xoption& plotoptions) { //CO20191110
    bool LDEBUG=(FALSE || XHOST.DEBUG);
    string soliloquy="plotter::PLOT_DOS():";

    const string& directory = plotoptions.getattachedscheme("DIRECTORY");
    if(LDEBUG){cerr << soliloquy << " directory=" << directory << endl;}
    string aflowin_path=directory+"/"+_AFLOWIN_;
    if(aurostd::FileExist(aflowin_path)){
      string aflowin="";
      aurostd::file2string(aflowin_path,aflowin);
      string SYSTEM=aurostd::RemoveWhiteSpaces(aurostd::substring2string(aflowin,"[AFLOW]SYSTEM=",FALSE));
      if(!SYSTEM.empty()){
        if(LDEBUG){cerr << soliloquy << " DEFAULT_TITLE(OLD)=" << plotoptions.getattachedscheme("DEFAULT_TITLE") << endl;}
        plotoptions.pop_attached("DEFAULT_TITLE");
        plotoptions.push_attached("DEFAULT_TITLE", SYSTEM);
        if(LDEBUG){cerr << soliloquy << " DEFAULT_TITLE(NEW)=" << plotoptions.getattachedscheme("DEFAULT_TITLE") << endl;}
      }
    }
  }

  void PLOT_DOS(xoption& plotoptions, stringstream& out, const xDOSCAR& xdos) {
    bool LDEBUG=(FALSE || XHOST.DEBUG);
    string soliloquy="plotter::PLOT_DOS():";
    string extension=plotoptions.getattachedscheme("EXTENSION");
    if(extension.empty()) plotoptions.push_attached("EXTENSION", "dos");
    // Make sure the projections are consistent with the DOSCAR file
    if ((plotoptions.getattachedscheme("PROJECTION") == "LM") && !(xdos.lmResolved)) {
      std::cerr << "Found --projection=lm, but DOSCAR is not lm-resolved."
        << " Will choose --projection=orbitals instead." << std::endl;
      plotoptions.pop_attached("PROJECTION");
      plotoptions.push_attached("PROJECTION", "ORBITALS");
    }

    plotoptions.push_attached("DEFAULT_TITLE", xdos.title);
    patchDefaultTitleAFLOWIN(plotoptions);  //CO20191110 - MARCO, check out and let me know if we should apply everywhere
    setFileName(plotoptions);
    setTitle(plotoptions);

    plotoptions.flag("BANDDOS", false);
    // Set Fermi energy to zero
    if (plotoptions.flag("NOSHIFT")) {
      plotoptions.push_attached("EFERMI", aurostd::utype2string<double>(xdos.Efermi));
    } else {
      plotoptions.push_attached("EFERMI", "0.0");
    }

    if(LDEBUG){cerr << soliloquy << " EFERMI set" << endl;}

    // Get Emin and Emax
    setEMinMax(plotoptions, xdos.energy_min, xdos.energy_max);

    // Plot
    generateHeader(out, plotoptions, false);
    generateDosPlot(out, xdos, plotoptions);
  }

  //PLOT_PDOS/////////////////////////////////////////////////////////////////
  // Plots projected density of states. If PDOS == -1, the projected DOS of
  // all atoms will be plotted into separate files.
  void PLOT_PDOS(xoption& plotoptions) {
    // Set output format to gnuplot
    plotoptions.push_attached("OUTPUT_FORMAT", "GNUPLOT");

    stringstream out;
    PLOT_PDOS(plotoptions, out);
  }

  void PLOT_PDOS(xoption& plotoptions, const xDOSCAR& xdos) {  //CO20191110
    plotoptions.push_attached("OUTPUT_FORMAT", "GNUPLOT");
    stringstream out;
    PLOT_PDOS(plotoptions,out,xdos);
  }

  void PLOT_PDOS(xoption& plotoptions, stringstream& out) {  //CO20191110
    // Read files
    string directory = plotoptions.getattachedscheme("DIRECTORY");
    xDOSCAR xdos;
    xdos.GetPropertiesFile(aflowlib::vaspfile2stringstream(directory, "DOSCAR"));
    PLOT_PDOS(plotoptions, out, xdos);
  }

  void PLOT_PDOS(xoption& plotoptions, stringstream& out, const xDOSCAR& xdos) {
    string set = plotoptions.getattachedscheme("DATASET");
    string datatype=plotoptions.getattachedscheme("DATATYPE");  //CO20191010 - which table to look at, "atoms-projected" by default
    string outformat = plotoptions.getattachedscheme("OUTPUT_FORMAT");
    bool plot_all_atoms = plotoptions.flag("PLOT_ALL_ATOMS"); //CO20191010
    int pdos = -1;
    if (!set.empty()) pdos = aurostd::string2utype<int>(set);
    plotoptions.push_attached("SETLABEL", "PDOS");
    if (pdos == 0) {  // Plot total DOS
      PLOT_DOS(plotoptions,xdos);
      if (outformat == "GNUPLOT") savePlotGNUPLOT(plotoptions, out);
    } else {
      xstructure xstr = getStructureWithNames(plotoptions,xdos.carstring); //getStructureWithNames(plotoptions);  //CO20191010
      if(datatype=="SPECIES"){  //CO20191010 - plot "species-projected"
        if (pdos == -1) {  // Plot partial DOS of all species
          uint nspecies=xstr.num_each_type.size();
          for (uint isp = 0; isp < nspecies; isp++) {
            plotoptions.pop_attached("DATASET");
            plotoptions.pop_attached("DATALABEL");
            plotoptions.push_attached("DATASET", aurostd::utype2string<int>(isp + 1));
            plotoptions.push_attached("DATALABEL", xstr.species[isp]);
            PLOT_DOS(plotoptions, out, xdos);
            if (outformat == "GNUPLOT") {
              savePlotGNUPLOT(plotoptions, out);
              out.str(string());
              out.clear();
            }
          }
        } else {
          plotoptions.push_attached("DATALABEL", xstr.species[pdos - 1]);
          PLOT_DOS(plotoptions, out, xdos);
          if (outformat == "GNUPLOT") savePlotGNUPLOT(plotoptions, out);
        }
      }else{  //CO20191010 - plot "atoms-projected"
        if (pdos == -1) {  // Plot partial DOS of all inequivalent atoms
          uint natoms=0;
          if (plot_all_atoms) {natoms = xstr.atoms.size();} //CO20191010 
          else {
            pflow::PerformFullSymmetry(xstr);
            natoms = xstr.iatoms.size();
          }
          int iat=0;
          for (uint i = 0; i < natoms; i++) {
            iat=( plot_all_atoms ? i : xstr.iatoms[i][0] );
            xstr.atoms[iat].CleanName();
            plotoptions.pop_attached("DATASET");
            plotoptions.pop_attached("DATALABEL");
            plotoptions.push_attached("DATASET", aurostd::utype2string<int>(iat + 1));
            plotoptions.push_attached("DATALABEL", xstr.atoms[iat].cleanname);
            PLOT_DOS(plotoptions, out, xdos);
            if (outformat == "GNUPLOT") {
              savePlotGNUPLOT(plotoptions, out);
              out.str(string());
              out.clear();
            }
          }
        } else {
          xstr.atoms[pdos - 1].CleanName();
          plotoptions.push_attached("DATALABEL", xstr.atoms[pdos - 1].cleanname);
          PLOT_DOS(plotoptions, out, xdos);
          if (outformat == "GNUPLOT") savePlotGNUPLOT(plotoptions, out);
        }
      }
    }
  }

  //PLOT_BAND/////////////////////////////////////////////////////////////////
  // Plots band structures.
  void PLOT_BAND(xoption& plotoptions) {
    // Set k-points format to LaTeX
    plotoptions.push_attached("KPOINT_FORMAT", "LATEX");
    // Set output format to gnuplot
    plotoptions.push_attached("OUTPUT_FORMAT", "GNUPLOT");

    stringstream out;
    PLOT_BAND(plotoptions, out);
    savePlotGNUPLOT(plotoptions, out);
  }

  void PLOT_BAND(xoption& plotoptions, stringstream& out) {
    plotoptions.push_attached("EXTENSION", "band");
    plotoptions.push_attached("OUTPUT_FORMAT", "GNUPLOT");
    // Read files
    string directory = plotoptions.getattachedscheme("DIRECTORY");
    xDOSCAR xdos;
    xdos.GetPropertiesFile(aflowlib::vaspfile2stringstream(directory, "DOSCAR"));
    xEIGENVAL xeigen;
    xeigen.GetPropertiesFile(aflowlib::vaspfile2stringstream(directory, "EIGENVAL"));
    xKPOINTS xkpts;
    xkpts.GetPropertiesFile(aflowlib::vaspfile2stringstream(directory, "KPOINTS"));
    std::stringstream poscar;
    aflowlib::vaspfile2stringstream(directory, "POSCAR", poscar);
    xstructure xstr(poscar);

    plotoptions.push_attached("DEFAULT_TITLE", xeigen.title);
    plotoptions.push_attached("LATTICE", getLatticeFromKpointsTitle(xkpts.title));
    setFileName(plotoptions);
    setTitle(plotoptions);

    plotoptions.flag("BANDDOS", false);
    // Set Fermi energy to zero
    if (plotoptions.flag("NOSHIFT")) {
      plotoptions.push_attached("EFERMI", aurostd::utype2string<double>(xdos.Efermi));
    } else {
      shiftEfermiToZero(xeigen, xdos.Efermi);
      plotoptions.push_attached("EFERMI", "0.0");
    }

    // Get Emin and Emax
    setEMinMax(plotoptions, xeigen.energy_min, xeigen.energy_max);

    // Plot
    generateHeader(out, plotoptions, false);
    generateBandPlot(out, xeigen, xkpts, xstr, plotoptions);
  }

  //PLOT_BANDDOS//////////////////////////////////////////////////////////////
  // Plots combined band structure + DOS plots.
  void PLOT_BANDDOS(xoption& plotoptions) {
    // Set k-points format to LaTeX
    plotoptions.push_attached("KPOINT_FORMAT", "LATEX");
    // Set output format to gnuplot
    plotoptions.push_attached("OUTPUT_FORMAT", "GNUPLOT");

    stringstream out;
    PLOT_BANDDOS(plotoptions, out);
    savePlotGNUPLOT(plotoptions, out);
  }

  void PLOT_BANDDOS(xoption& plotoptions, stringstream& out) {
    plotoptions.push_attached("EXTENSION", "banddos");
    // Increase plot size
    plotoptions.pop_attached("PLOT_SIZE");
    plotoptions.push_attached("PLOT_SIZE", BANDDOS_SIZE);

    // Read files
    string directory = plotoptions.getattachedscheme("DIRECTORY");
    xDOSCAR xdos;
    xdos.GetPropertiesFile(aflowlib::vaspfile2stringstream(directory, "DOSCAR"));
    xEIGENVAL xeigen;
    xeigen.GetPropertiesFile(aflowlib::vaspfile2stringstream(directory, "EIGENVAL"));
    xKPOINTS xkpts;
    xkpts.GetPropertiesFile(aflowlib::vaspfile2stringstream(directory, "KPOINTS"));
    std::stringstream poscar;
    aflowlib::vaspfile2stringstream(directory, "POSCAR", poscar);
    xstructure xstr(poscar);

    plotoptions.push_attached("DEFAULT_TITLE", xeigen.title);
    plotoptions.push_attached("LATTICE", getLatticeFromKpointsTitle(xkpts.title));
    setFileName(plotoptions);
    setTitle(plotoptions);

    plotoptions.flag("BANDDOS", true);
    // Set Fermi energy to zero
    if (plotoptions.flag("NOSHIFT")) {
      plotoptions.push_attached("EFERMI", aurostd::utype2string<double>(xdos.Efermi));
    } else {
      shiftEfermiToZero(xeigen, xdos.Efermi);
      plotoptions.push_attached("EFERMI", "0.0");
    }

    // Get Emin and Emax
    setEMinMax(plotoptions, xdos.energy_min, xdos.energy_max);

    // Plot
    generateHeader(out, plotoptions, true);
    generateBandPlot(out, xeigen, xkpts, xstr, plotoptions);
    generateDosPlot(out, xdos, plotoptions);
  }

  // Helper functions --------------------------------------------------------

  //getStructureWithNames/////////////////////////////////////////////////////
  // Extracts the structure from VASP input files, including species names.
  xstructure getStructureWithNames(const xoption& plotoptions,const string& carstring) {
    string directory = plotoptions.getattachedscheme("DIRECTORY");
    std::stringstream poscar;
    //if (plotoptions.getattachedscheme("EXTENSION") == "phdos")
    if (carstring == "PHON")
    { //CO200106 - patching for auto-indenting
      aurostd::efile2stringstream(directory+"/"+DEFAULT_APL_PHPOSCAR_FILE, poscar);
    } else if(carstring == "POCC") { //CO20191110
      //[do NOT load in PARTCAR, we need an example ARUN POSCAR, they all have the same num_each_type]aurostd::efile2stringstream(directory+"/PARTCAR", poscar);
      string arun = plotoptions.getattachedscheme("ARUN_DIRECTORY");  //relative path
      aflowlib::vaspfile2stringstream(directory+"/"+arun, "POSCAR", poscar);
    } else {
      aflowlib::vaspfile2stringstream(directory, "POSCAR", poscar);
    }
    xstructure xstr(poscar);
    if (carstring != "POCC" && xstr.is_vasp4_poscar_format) {  //PARTCAR has species and it is NOT vasp4 format  //CO20191110
      // No special case for phonons needed because PHPOSCAR is always in VASP5 format
      vector<string> atoms = KBIN::ExtractAtomicSpecies(directory);
      for (uint i = 0; i < atoms.size(); i++) {
        xstr.atoms[i].name = atoms[i];
      }
    }
    return xstr;
  }

  //getLatticeFromKpointsTitle////////////////////////////////////////////////
  // If the KPOINTS file is formatted according to the AFLOW standard, return
  // the lattice of the system. Otherwise, return nothing.
  string getLatticeFromKpointsTitle(const string& title) {
    vector<string> tokens;
    aurostd::string2tokens(title, tokens, " ");
    if (tokens.size() >= 3) {  // AFLOW-formatted KPOINTS titles have at least three columns
      if (tokens[0] == "CUB") return tokens[0];
      else if (tokens[0] == "FCC") return tokens[0];
      else if (tokens[0] == "BCC") return tokens[0];
      else if (tokens[0] == "TET") return tokens[0];
      else if (tokens[0] == "BCT") return tokens[0];
      else if (tokens[0] == "BCT1") return tokens[0];
      else if (tokens[0] == "BCT2") return tokens[0];
      else if (tokens[0] == "ORC") return tokens[0];
      else if (tokens[0] == "ORCF") return tokens[0];
      else if (tokens[0] == "ORCF1") return tokens[0];
      else if (tokens[0] == "ORCF2") return tokens[0];
      else if (tokens[0] == "ORCF3") return tokens[0];
      else if (tokens[0] == "ORCI") return tokens[0];
      else if (tokens[0] == "ORCC") return tokens[0];
      else if (tokens[0] == "HEX") return tokens[0];
      else if (tokens[0] == "RHL") return tokens[0];
      else if (tokens[0] == "RHL1") return tokens[0];
      else if (tokens[0] == "RHL2") return tokens[0];
      else if (tokens[0] == "MCL") return tokens[0];
      else if (tokens[0] == "MCLC") return tokens[0];
      else if (tokens[0] == "MCLC1") return tokens[0];
      else if (tokens[0] == "MCLC2") return tokens[0];
      else if (tokens[0] == "MCLC3") return tokens[0];
      else if (tokens[0] == "MCLC4") return tokens[0];
      else if (tokens[0] == "MCLC5") return tokens[0];
      else if (tokens[0] == "TRI") return tokens[0];
      else if (aurostd::toupper(tokens[0]) == "TRI1A") return tokens[0];
      else if (aurostd::toupper(tokens[0]) == "TRI1B") return tokens[0];
      else if (aurostd::toupper(tokens[0]) == "TRI2A") return tokens[0];
      else if (aurostd::toupper(tokens[0]) == "TRI2B") return tokens[0];
      else return "";
    } else {
      return "";
    }
  }


  //shiftEfermiToZero/////////////////////////////////////////////////////////
  // Shift the energies in an xEIGENVAL object so that the Fermi energy is at
  // zero. This is not necessary for xDOSCAR because it has a separate vector
  // for that purpose.
  void shiftEfermiToZero(xEIGENVAL& xeigen, double Efermi) {
    for (uint k = 0; k < xeigen.number_kpoints; k++) {
      for (uint b = 0; b < xeigen.number_bands; b++) {
        for (uint s = 0; s < xeigen.spin + 1; s++) {
          xeigen.venergy[k][b][s] -= Efermi;
        }
      }
    }
  }

  //setEMinMax////////////////////////////////////////////////////////////////
  // Sets the minimum and maximum energy values for electronic structure
  // plots.
  void setEMinMax(xoption& plotoptions, double Emin, double Emax) {
    if (plotoptions.getattachedscheme("XMIN").empty()) {
      if (plotoptions.flag("NOSHIFT")) {
        plotoptions.push_attached("XMIN", aurostd::utype2string<double>(Emin));
      } else {
        plotoptions.push_attached("XMIN", aurostd::utype2string<double>(DEFAULT_DOS_EMIN));
      }
    }
    if (plotoptions.getattachedscheme("XMAX").empty()) {
      if (plotoptions.flag("NOSHIFT")) {
        plotoptions.push_attached("XMAX", aurostd::utype2string<double>(Emax));
      } else {
        plotoptions.push_attached("XMAX", aurostd::utype2string<double>(DEFAULT_DOS_EMAX));
      }
    }
  }

  // DOS ---------------------------------------------------------------------

  //generateDosPlot///////////////////////////////////////////////////////////
  // Generates the data for a DOS plot. 
  void generateDosPlot(stringstream& out, const xDOSCAR& xdos, const xoption& plotoptions) {
    bool LDEBUG=(FALSE || XHOST.DEBUG); 
    string soliloquy="plotter::generateDosPlot():";
    deque<deque<deque<double> > > dos;
    int pdos = aurostd::string2utype<int>(plotoptions.getattachedscheme("DATASET"));
    vector<string> labels;
    labels.push_back("total");  // There is always a total DOS
    if(pdos>0){labels.front()+=" "+plotoptions.getattachedscheme("DATALABEL");} //CO20191010
    string projection = plotoptions.getattachedscheme("PROJECTION");
    string datatype=plotoptions.getattachedscheme("DATATYPE");  //CO20191010 - which table to look at, "atoms-projected" by default
    if(LDEBUG){
      cerr << soliloquy << " projection=" << projection << endl;
      cerr << soliloquy << " datatype=" << datatype << endl;
    }
    if (projection == "ORBITALS") {
      // If the DOSCAR is lm-resolved, the orbital projection is the sum of all individual
      // orbitals with the same quantum number
      int norbitals=0;
      if(datatype=="SPECIES"){  //CO20191010 - plot "species-projected"
        xstructure xstr = getStructureWithNames(plotoptions,xdos.carstring);
        deque<deque<deque<deque<double> > > > vDOS_species=xdos.GetVDOSSpecies(xstr);
        norbitals=vDOS_species.front().size();
        dos=vDOS_species[pdos];
      }else{  //CO20191010 - plot "atoms-projected"
        if (xdos.lmResolved) norbitals = (int) std::sqrt(xdos.vDOS[pdos].size());  // size is either 17 or 10
        else norbitals = (int) xdos.vDOS[pdos].size() - 1;
        if (xdos.lmResolved) {
          // Total DOS and s-orbitals
          dos.push_back(xdos.vDOS[pdos][0]);
          dos.push_back(xdos.vDOS[pdos][1]);
          // p-, d-, and maybe f-orbitals
          deque<deque<deque<double> > > dospart(norbitals - 1, deque<deque<double> >(xdos.spin + 1, deque<double>(xdos.number_energies)));
          for (uint e = 0; e < xdos.number_energies; e++) {
            for (int d = 0; d < norbitals - 1; d++) {
              for (int i = d * (2 + d) + 2; i < d * (d + 4) + 5; i++) {
                for (uint s = 0; s < xdos.spin + 1; s++) {
                  dospart[d][s][e] += xdos.vDOS[pdos][i][s][e];
                }
              }
            }
          }
          for (int d = 0; d < norbitals - 1; d++) dos.push_back(dospart[d]);
        } else {
          dos = xdos.vDOS[pdos];
        }
      }
      if(LDEBUG){cerr << soliloquy << " norbitals=" << norbitals << endl;}
      //CO20191010 - do labels last
      for (int i = 0; i < norbitals; i++) {
        labels.push_back("$" + ORBITALS[i] + "$");
      }
    } else if (projection == "LM") {
      // Safety check
      if (!xdos.lmResolved) {
        string function = "plotter::generateDosPlot()";
        string message = "Projection scheme LM chosen, but DOSCAR is not lm-resolved.";
        throw aurostd::xerror(_AFLOW_FILE_NAME_,function, message, _RUNTIME_ERROR_);
      }
      for (uint i = 1; i < xdos.vDOS[pdos].size(); i++) {
        labels.push_back("$" + LM_ORBITALS[i-1] + "$");
      }
      dos = xdos.vDOS[pdos];
    } else if (projection == "ATOMS") { //CO20191004 - "ATOMS" is really "IATOMS"
      dos.push_back(xdos.vDOS[0][0]);
      xstructure xstr = getStructureWithNames(plotoptions,xdos.carstring);
      if (plotoptions.flag("PLOT_ALL_ATOMS")) { //CO20191010 - special mode - ALL atoms
        if (xdos.vDOS.size() > 1) {
          for (uint i = 0; i < xstr.atoms.size(); i++) {
            dos.push_back(xdos.vDOS[i + 1][0]);
            xstr.atoms[i].CleanName();
            labels.push_back(xstr.atoms[i].cleanname + "(" + aurostd::utype2string<int>(i + 1) + ")");
          }
        }
      } else {
        if (pdos == 0) {
          if (xdos.vDOS.size() > 1) {
            pflow::PerformFullSymmetry(xstr);
            int iat = 0;
            for (uint i = 0; i < xstr.iatoms.size(); i++) {
              iat = xstr.iatoms[i][0];
              dos.push_back(xdos.vDOS[iat + 1][0]);
              xstr.atoms[iat].CleanName();
              labels.push_back(xstr.atoms[iat].cleanname + "(" + aurostd::utype2string<int>(iat + 1) + ")");
            }
          }
        } else { // In case someone uses pdos option and projection=atoms
          xstr.atoms[pdos - 1].CleanName();
          labels.push_back(xstr.atoms[pdos - 1].cleanname + "(" + aurostd::utype2string<int>(pdos) + ")");
          dos.push_back(xdos.vDOS[pdos][0]);
        }
      }
    } else if (projection == "SPECIES") {  //CO20191110
      xstructure xstr = getStructureWithNames(plotoptions,xdos.carstring);
      deque<deque<deque<deque<double> > > > vDOS_species=xdos.GetVDOSSpecies(xstr);
      if (pdos == 0) {
        dos.push_back(vDOS_species[0][0]);
        if (vDOS_species.size() > 1) {
          for (uint i = 0; i < xstr.species.size(); i++) {
            dos.push_back(vDOS_species[i+1][0]);
            labels.push_back(xstr.species[i]);
          }
        }
      } else { // In case someone uses pdos option and projection=atoms
        labels.push_back(xstr.species[pdos-1]);
        dos.push_back(vDOS_species[pdos][0]);
      }
    } else if (projection == "NONE") {  // Total DOS only without projections
      dos.push_back(xdos.vDOS[0][0]);
    } else {
      string function = "plotter::genertateDosPlot()";
      string message = "Unknown projection scheme " + projection + ".";
      throw aurostd::xerror(_AFLOW_FILE_NAME_,function, message, _INPUT_ILLEGAL_);
    }
    string outformat = plotoptions.getattachedscheme("OUTPUT_FORMAT");
    if (outformat == "GNUPLOT") {
      if (plotoptions.flag("NOSHIFT")) {
        generateDosPlotGNUPLOT(out, xdos, xdos.venergy, dos, labels, plotoptions);
      } else {
        generateDosPlotGNUPLOT(out, xdos, xdos.venergyEf, dos, labels, plotoptions);
      }
    }
  }

  // Bands -------------------------------------------------------------------

  //generateBandPlot//////////////////////////////////////////////////////////
  // Generates the data for a band structure plot.
  void generateBandPlot(stringstream& out, const xEIGENVAL& xeigen, const xKPOINTS& xkpts,
      const xstructure& xstr, const xoption& plotoptions) {
    // Create segments
    uint nsegments = xkpts.vpath.size()/2;
    // Make sure that the number of k-points is consistent with EIGENVAL
    if (xeigen.number_kpoints != nsegments * xkpts.path_grid) {
      string function = "plotter::generateBandPlot()";
      string message = "Number of k-points in EIGENVAL and KPOINTS files do not match.";
      throw aurostd::xerror(_AFLOW_FILE_NAME_,function, message, _RUNTIME_ERROR_);
    }

    // Labels
    string format = plotoptions.getattachedscheme("KPOINT_FORMAT");
    vector<string> labels(nsegments + 1);
    labels[0] = convertKPointLabel(xkpts.vpath[0], format);
    for (uint i = 2; i < 2 * nsegments; i += 2) {
      labels[i/2] = convertKPointLabel(xkpts.vpath[i - 1], format);
      if (xkpts.vpath[i-1] != xkpts.vpath[i]) {
        labels[i/2] += "|" + convertKPointLabel(xkpts.vpath[i], format);
      }
    }
    labels.back() = convertKPointLabel(xkpts.vpath.back(), format);

    // k-points
    xmatrix<double> f2c = trasp(ReciprocalLattice(xstr.lattice));
    double total_length = 0.0;
    vector<double> segment_points(nsegments + 1, 0.0);
    double dk;
    for (uint i = 0; i < nsegments; i++) {
      dk = aurostd::modulus(f2c * (xkpts.vkpoints[2*i] - xkpts.vkpoints[2*i+1]));
      segment_points[i+1] = segment_points[i] + dk;
      total_length += dk;
    }
    for (uint i = 0; i < nsegments + 1; i++) segment_points[i] /= total_length;

    // Project to path lengths
    vector<double> distances(xeigen.number_kpoints, 0.0);
    int k = 0;
    double ds;
    for (uint i = 0; i < nsegments; i++) {
      ds = (segment_points[i+1] - segment_points[i])/(xkpts.path_grid - 1);
      distances[k] = segment_points[i];
      k++;
      for (int j = 1; j < xkpts.path_grid; j++) {
        distances[k] = distances[k -1] + ds;
        k++;
      }
    }
    string outformat = plotoptions.getattachedscheme("OUTPUT_FORMAT");
    if (outformat == "GNUPLOT") {
      generateBandPlotGNUPLOT(out, xeigen, distances, segment_points, labels, plotoptions);
    }
  }

  //convertKPointLabel////////////////////////////////////////////////////////
  // Converts a raw k-point string a k-point label into the desired format.
  string convertKPointLabel(const string& kpoint, const string& format) {
    vector<string> parts;
    string formatted_label;
    aurostd::string2tokens(kpoint, parts, "_");
    if (parts.size() > 2) return kpoint;
    formatted_label = convertKPointLetter(parts[0], format);
    if (parts.size() == 2) {
      if (format == "LATEX") {
        formatted_label += "$_{" + parts[1] + "}$";
        aurostd::RemoveSubStringFirst(kpoint, "$$");
      } else if (format == "HTML") {
        formatted_label += "<sub>" + parts[1] + "</sub>";
      }
    }
    return formatted_label;
  }

  //convertKPointLetter///////////////////////////////////////////////////////
  // Converts a raw k-point letter string into the desired format.
  string convertKPointLetter(string letter, const string& format) {
    if (format == "LATEX") {
      if (aurostd::substring2bool(letter, "\\") && !aurostd::substring2bool(letter, "\\Gamma")) {
        letter = "$\\mathit{" + letter + "}$";
      } else {
        letter = "$" + letter + "$";
      }
    } else if (format == "HTML") {
      if (aurostd::substring2bool(letter, "\\")) {
        aurostd::StringSubst(letter, "\\", "&");
        letter += ";";
      }
    }
    return letter;
  }

  // Gnuplot -----------------------------------------------------------------

  //generateDosPlotGNUPLOT////////////////////////////////////////////////////
  // Generates the gnuplot script for DOS plots.
  void generateDosPlotGNUPLOT(stringstream& out, const xDOSCAR& xdos, const deque<double>& energies,
      const deque<deque<deque<double> > >& dos, const vector<string>& labels,
      const xoption& plotoptions) {
    // Initialize variables
    double Efermi = aurostd::string2utype<double>(plotoptions.getattachedscheme("EFERMI"));
    double Emin = aurostd::string2utype<double>(plotoptions.getattachedscheme("XMIN"));
    double Emax = aurostd::string2utype<double>(plotoptions.getattachedscheme("XMAX"));
    bool banddos = plotoptions.flag("BANDDOS");
    bool swap = (banddos || plotoptions.flag("SWAP_AXES"));
    uint ndos = dos.size();

    double dosmax = getDosLimits(plotoptions, xdos, dos, energies);
    string maxdos = aurostd::utype2string<double>(dosmax);
    string mindos;
    if (xdos.spin == 0) mindos = "0";
    else mindos = "-" + maxdos;

    string unit = plotoptions.getattachedscheme("UNIT");
    if (unit.empty()) unit = "EV";
    string energyLabel;
    if (aurostd::substring2bool(unit, "EV")) energyLabel = "energy";
    else energyLabel = "frequency";
    unit = getFormattedUnit(unit);

    out << std::endl << "# DOS plot" << std::endl;

    // Create data block
    out << std::endl << "$dos_data << EOD" << std::endl;
    for (uint e = 0; e < xdos.number_energies; e++) {
      out << "  " << energies[e];
      for (uint d = 0; d < ndos; d++) {
        out << " " << dos[d][0][e];
      }
      if (xdos.spin == 1) {
        for (uint d = 0; d < ndos; d++) {
          out << " " << -dos[d][1][e];
        }
      }
      out << std::endl;
    }
    out << "EOD" << std::endl;

    // Margins
    out << "# Margins" << std::endl;
    if (banddos) {
      out << " set lmargin at screen 0.73" << std::endl;
      out << " set rmargin at screen 0.98" << std::endl;
      out << " set tmargin at screen 0.9" << std::endl;
      out << " set bmargin at screen 0.12" << std::endl;
    } else {
      out << " set tmargin at screen 0.9" << std::endl;
      out << " set bmargin at screen 0.2" << std::endl;
    }

    // Key
    out << std::endl << "# Key" << std::endl;
    if (dos.size() == xdos.spin + 1) { // no need for key when only total DOS is plotted
      out << " unset key" << std::endl;
    } else {
      out << " set key samplen 2.5" << std::endl;  // Shorter lines to fit key into image
    }

    // Axes
    out << std::endl << "# Axes" << std::endl;
    if (banddos) {
      out << " unset xtics" << std::endl;
      out << " unset xrange" << std::endl;
    }

    out << " set " << (swap?"x":"y") << "tics " << (dosmax/(2 * (2 - xdos.spin))) << std::endl;
    out << " set ytics" << (banddos?" format \"\"":"") << std::endl;
    out << " set tic scale 0" << std::endl;
    out << " set " << (swap?"y":"x") << "range [" << Emin << ":" << Emax << "]" << std::endl;
    out << " set " << (swap?"x":"y") << "range [" << mindos << ":" << maxdos << "]" << std::endl;
    if (banddos) {
      out << " unset ylabel" << std::endl;
      out << " set title 'DOS (states/" << unit << ")' offset 0,-0.7" << std::endl;
    } else {
      out << " set " << (swap?"y":"x") << "label '" << energyLabel << " (" << unit << ")' offset graph 0.00" << std::endl;
      out << " set " << (swap?"x":"y") << "label 'DOS (states/" << unit << ")' offset graph 0.00" << std::endl;
    }

    // Fermi level
    if (Efermi > Emin) {
      out << std::endl << "# Fermi level" << std::endl;
      if (swap) {
        out << " set arrow from " << mindos << "," << Efermi << " to " << maxdos << "," << Efermi;
      } else {
        out << " set arrow from " << Efermi << ", graph 0 to " << Efermi << ", graph 1";
      }
      out << " nohead lt 1 lc rgb '" << EFERMI_COLOR << "' lw 3" << std::endl;
    }

    // Plot data
    out << std::endl << "# Data" << std::endl;
    out << " plot ";
    int xcol, ycol;
    if (swap) ycol = 1;
    else xcol = 1;

    // Majority spin
    for (uint i = 0; i < ndos; i++) {
      if (swap) xcol = i + 2;
      else ycol = i + 2;
      if (i > 0) out << "      ";
      out << "'$dos_data' u " << xcol << ":" << ycol << " w l lt -1 "
        << "lc rgb '" << ESTRUCTURE_COLORS[i % ESTRUCTURE_NCOLORS] << "' lw 2 title '" << labels[i] << "'"
        << (((xdos.spin == 1) || (i < ndos - 1))?",\\":"") << std::endl;
    }
    // Minority spin
    if (xdos.spin == 1) {
      for (uint i = 0; i < ndos; i++) {
        if (swap) xcol = i + ndos + 2;
        else ycol = i + ndos + 2;
        out << "      ";
        out << "'$dos_data' u "  << xcol << ":" << ycol << " w l lt -1 "
          << "lc rgb '" << ESTRUCTURE_COLORS[i % ESTRUCTURE_NCOLORS] << "' lw 2 notitle"  // No title to prevent redundant key entries
          << ((i < ndos - 1)?",\\":"") << std::endl;
      }
    }
  }

  //getDosLimits//////////////////////////////////////////////////////////////
  // Determines the maximum DOS in the plot and sets the limit so that the
  // tics give "nice" numbers. Each plot has four tics, i.e. spin-polarized
  // DOS have two tics per side. This prevents negative numbers from
  // overlapping. This function is fairly primitive but should work for most
  // plots.
  double getDosLimits(const xoption& plotoptions, const xDOSCAR& xdos,
      const deque<deque<deque<double> > >& dos, const deque<double>& energies) {
    bool LDEBUG=(FALSE || XHOST.DEBUG); 
    string soliloquy="plotter::getDosLimits():";

    double Emin = aurostd::string2utype<double>(plotoptions.getattachedscheme("XMIN"));
    double Emax = aurostd::string2utype<double>(plotoptions.getattachedscheme("XMAX"));
    string dosscale = plotoptions.getattachedscheme("YSCALE");
    uint ndos = dos.size(); //orbital

    double dosmax = 0.0;
    // First, determine the maximum displayed DOS
    // in the displayed energy range
    // FINDS INDICES OF EMIN AND EMAX
    int e1 = -1, e2 = -1;
    for (uint e = 0; e < xdos.number_energies; e++) {
      if ((e1 < 0) && (energies[e] >= Emin)) e1 = (int) e;
      if ((e2 < 0) && (energies[e] > Emax)) e2 = (int) e;
      if ((e1 > 0) && (e2 > 0)) break;
    }
    if (e1 < 0) e1 = 0;  // Emin not found
    if (e2 < 0) e2 = (int) xdos.number_energies; // Emax not found

    //FINDS DOSMAX BETWEEN EMIN AND EMAX
    for (uint d = 0; d < ndos; d++) { //orbital
      for (uint s = 0; s < xdos.spin + 1; s++) {  //spin
        for (int e = e1; e < e2; e++) { //energy_number
          if (dos[d][s][e] > dosmax) dosmax = dos[d][s][e];
        }
      }
    }

    if(LDEBUG){cerr << soliloquy << " dosmax(FOUND)=" << dosmax << endl;}

    if (!dosscale.empty()) dosmax *= aurostd::string2utype<double>(dosscale);

    if(LDEBUG){cerr << soliloquy << " dosmax(SCALED)=" << dosmax << endl;}

    // l = order of magnitude
    // x = scalar multiple
    // Now round up the numbers to give good tic values.
    int l = (int) log10(dosmax);
    int x = (int) ceil(dosmax/std::pow(10.0, l));

    if(LDEBUG){
      cerr << soliloquy << " l=" << l << endl;
      cerr << soliloquy << " x=" << x << endl;
    }

    //CO20191110 - add 30% for every orbital bigger than d to account for larger key
    if(ndos>4){x+=3*(ndos-4);}
    if(LDEBUG){cerr << soliloquy << " x(new1)=" << x << endl;}

    //[CO20191110 OBSOLETE]if ((xdos.spin == 1) || (l > 1) || (l < -1) || (2 * x % 4 == 0)) {
    //[CO20191110 OBSOLETE]  dosmax = x * std::pow(10.0, l); 
    //[CO20191110 OBSOLETE]} else {
    //[CO20191110 OBSOLETE]  dosmax = (x + 1) * std::pow(10.0, l);
    //[CO20191110 OBSOLETE]}

    // The DOS axis of the DOS plot should be divided into four tics,
    // which gives a nice grid density. However, this often makes the
    // numbers on the axis look ugly because some will have a decimal
    // point and some won't. To avoid this, the scalar multiple (x) may
    // need to be increased except for the following circumstances:
    //  * The DOS is spin-polarized, in which case we only have two tics per spin.
    //  * The maximum (l) is larger than 10, so there are no decimal points.
    //  * The maximum (l) is smaller than 1, in which case they all have decimal points.
    //  * The number is divisible by 4.
    if (!((xdos.spin == 1) || (l > 1) || (l < -1) || (2 * x % 4 == 0))) {x++;}
    if(LDEBUG){cerr << soliloquy << " x(new2)=" << x << endl;}

    dosmax = x * std::pow(10.0, l); 

    return dosmax;
  }

  //generateBandPlotGNUPLOT///////////////////////////////////////////////////
  // Generates the gnuplot script for band structure plots.
  void generateBandPlotGNUPLOT(stringstream& out, const xEIGENVAL& xeigen,
      const vector<double>& xvals, const vector<double>& ticvals,
      const vector<string>& ticlabels, const xoption& plotoptions) {
    bool LDEBUG=(FALSE || XHOST.DEBUG); 
    string soliloquy="plotter::generateBandPlotGNUPLOT():";

    // Initialize variables
    double Efermi = aurostd::string2utype<double>(plotoptions.getattachedscheme("EFERMI"));
    double Emin = aurostd::string2utype<double>(plotoptions.getattachedscheme("XMIN"));
    double Emax = aurostd::string2utype<double>(plotoptions.getattachedscheme("XMAX"));
    bool banddos = plotoptions.flag("BANDDOS");

    if(LDEBUG){
      cerr << soliloquy << " Emin=" << Emin << endl;
      cerr << soliloquy << " Emax=" << Emax << endl;
    }

    string unit = plotoptions.getattachedscheme("UNIT");
    if (unit.empty()) unit = "EV";
    string energyLabel;
    if (aurostd::substring2bool(unit, "EV")) energyLabel = "energy";
    else energyLabel = "frequency";
    unit = getFormattedUnit(unit);

    out << "# Band structure plot" << std::endl;

    uint kpts_per_segment = xeigen.number_kpoints/(ticvals.size() - 1);
    // Create data block
    out << std::endl << "$band_data << EOD" << std::endl;
    for (uint k = 0; k < xeigen.number_kpoints; k++) {
      out << "  " << xvals[k];
      for (uint s = 0; s < xeigen.spin + 1; s++) {
        for (uint b = 0; b < xeigen.number_bands; b++) {
          out << " " << xeigen.venergy[k][b][s];
        }
      }
      out << std::endl;

      // Put each segment into one block. This prevents discontinuities
      // in the band structure from being connected in the plot
      if (((k + 1) % kpts_per_segment == 0) && (k + 1 < xeigen.number_kpoints)) {
        out << std::endl << std::endl;
      }
    }
    out << "EOD" << std::endl << std::endl;

    // Margins
    out << "# Margins" << std::endl;
    if (banddos) {
      out << " set lmargin at screen 0.08" << std::endl;
      out << " set rmargin at screen 0.70" << std::endl;
      out << " set tmargin at screen 0.9" << std::endl;
      out << " set bmargin at screen 0.12" << std::endl;
    } else {
      out << " set tmargin at screen 0.9" << std::endl;
      out << " set bmargin at screen 0.15" << std::endl;
    }

    // Key
    out << std::endl << "# Key" << std::endl;
    out << " unset key" << std::endl;

    // Axes
    out << std::endl << "# Axes" << std::endl;
    out << " unset xtics" << std::endl;
    out << " set xtics(";
    uint ntics = ticvals.size();
    for (uint i = 0; i < ntics; i++) {
      out << "'" << ticlabels[i] << "' " << ticvals[i];
      if (i < ntics - 1) out << ", ";
    }
    out << ")" << std::endl;
    out << " set tic scale 0" << std::endl;
    out << " set xrange [0:1]" << std::endl;
    out << " set yrange [" << Emin << ":" << Emax << "]" << std::endl;
    out << " set ylabel '" << energyLabel << " (" << unit << ")'" << std::endl;

    // Fermi level
    if (Efermi > Emin) {
      out << std::endl << "# Fermi level" << std::endl;
      out << " set arrow from 0, " << Efermi << " to graph 1, first " << Efermi
        << " nohead lt 1 lc rgb '" << EFERMI_COLOR << "' lw 3" << std::endl;
    }

    // Plot data
    out << std::endl << "# Data" << std::endl;
    out << " plot ";
    // Majority spin
    for (uint b = 0; b < xeigen.number_bands; b++) {
      if (b > 0) out << "      ";
      out << "'$band_data' u 1:" << (b + 2)
        << " w l lt -1 lc rgb '" <<  ISPIN_COLORS[0] << "' lw 2"
        << (((xeigen.spin == 1) || (b < xeigen.number_bands - 1))?",\\":"") << std::endl;
    }

    // Minority spin
    if (xeigen.spin == 1) {
      for (uint b = 0; b < xeigen.number_bands; b++) {
        out << "      ";
        out << "'$band_data' u 1:" << (b + xeigen.number_bands + 2)
          << " w l lt 1 lc rgb '" << ISPIN_COLORS[1] << "' lw 2"
          << ((b < xeigen.number_bands - 1)?",\\":"") << std::endl;
      }
    }
  }

  //getFormattedUnit//////////////////////////////////////////////////////////
  // Formats the energy/frequency unit for band structures. This is
  // especially useful for phonons.
  string getFormattedUnit(const string& unit) {
    if (unit == "EV") return "eV";
    if (unit == "MEV") return "meV";
    if (unit == "THZ") return "THz";
    if (unit == "HZ") return "Hz";
    if ((unit == "CM-1") || (unit == "RCM")) return "cm$^{-1}$";
    return unit;
  }

}  // namespace plotter

//////////////////////////////////////////////////////////////////////////////
//                                                                          //
//                                 PHONONS                                  //
//                                                                          //
//////////////////////////////////////////////////////////////////////////////

namespace plotter {

  //PLOT_PHDOS////////////////////////////////////////////////////////////////
  // Plots phonon DOS.
  void PLOT_PHDOS(xoption& plotoptions) {
    // Set k-points format to LaTeX
    plotoptions.push_attached("KPOINT_FORMAT", "LATEX");
    // Set output format to gnuplot
    plotoptions.push_attached("OUTPUT_FORMAT", "GNUPLOT");

    stringstream out;
    PLOT_PHDOS(plotoptions, out);
    savePlotGNUPLOT(plotoptions, out);
  }

  void PLOT_PHDOS(xoption& plotoptions, stringstream& out) {
    plotoptions.push_attached("EXTENSION", "phdos");
    plotoptions.push_attached("OUTPUT_FORMAT", "GNUPLOT");
    // Read files
    string directory = plotoptions.getattachedscheme("DIRECTORY");
    xDOSCAR xdos;
    xdos.GetPropertiesFile(directory+"/"+DEFAULT_APL_PHDOSCAR_FILE); //CO20191110

    plotoptions.push_attached("DEFAULT_TITLE", xdos.title);
    setFileName(plotoptions);
    setTitle(plotoptions);

    plotoptions.flag("BANDDOS", false);

    // Convert energies if necessary
    string unit = plotoptions.getattachedscheme("UNIT");
    if (!unit.empty() && (unit != "EV")) {
      convertEnergies(xdos, unit);
    }

    // Get Emin and Emax
    setEMinMax(plotoptions, xdos.energy_min, xdos.energy_max);

    generateHeader(out, plotoptions, false);
    generateDosPlot(out, xdos, plotoptions);
  }

  //PLOT_PHDISP///////////////////////////////////////////////////////////////
  // Plots phonon dispersion curves.
  void PLOT_PHDISP(xoption& plotoptions) {
    // Set k-points format to LaTeX
    plotoptions.push_attached("KPOINT_FORMAT", "LATEX");
    // Set output format to gnuplot
    plotoptions.push_attached("OUTPUT_FORMAT", "GNUPLOT");

    stringstream out;
    PLOT_PHDISP(plotoptions, out);
    savePlotGNUPLOT(plotoptions, out);
  }

  void PLOT_PHDISP(xoption& plotoptions, stringstream& out) {
    plotoptions.push_attached("EXTENSION", "phdisp");
    plotoptions.push_attached("OUTPUT_FORMAT", "GNUPLOT");
    // Read files
    string directory = plotoptions.getattachedscheme("DIRECTORY");
    xEIGENVAL xeigen;
    xeigen.GetPropertiesFile(directory+"/"+DEFAULT_APL_PHEIGENVAL_FILE); //CO20191110
    xKPOINTS xkpts;
    xkpts.GetPropertiesFile(directory+"/"+DEFAULT_APL_PHKPOINTS_FILE); //CO20191110
    stringstream poscar;
    aurostd::efile2stringstream(directory+"/"+DEFAULT_APL_PHPOSCAR_FILE, poscar);  //CO20191110
    xstructure xstr(poscar);

    plotoptions.push_attached("DEFAULT_TITLE", xeigen.title);
    plotoptions.push_attached("LATTICE", getLatticeFromKpointsTitle(xkpts.title));
    setFileName(plotoptions);
    setTitle(plotoptions);

    plotoptions.flag("BANDDOS", false);

    // Convert energies if necessary
    string unit = plotoptions.getattachedscheme("UNIT");
    if (!unit.empty() && (unit != "EV")) {
      convertEnergies(xeigen, unit);
    }

    // Get Emin and Emax
    setEMinMax(plotoptions, xeigen.energy_min, xeigen.energy_max);

    generateHeader(out, plotoptions, false);
    generateBandPlot(out, xeigen, xkpts, xstr, plotoptions);
  }

  //PLOT_PHDISPDOS////////////////////////////////////////////////////////////
  // Plots combined phonon band structure + DOS plots.
  void PLOT_PHDISPDOS(xoption& plotoptions) {
    // Set k-points format to LaTeX
    plotoptions.push_attached("KPOINT_FORMAT", "LATEX");
    // Set output format to gnuplot
    plotoptions.push_attached("OUTPUT_FORMAT", "GNUPLOT");

    stringstream out;
    PLOT_PHDISPDOS(plotoptions, out);
    savePlotGNUPLOT(plotoptions, out);
  }

  void PLOT_PHDISPDOS(xoption& plotoptions, stringstream& out) {
    plotoptions.push_attached("EXTENSION", "phdispdos");
    plotoptions.push_attached("OUTPUT_FORMAT", "GNUPLOT");
    plotoptions.push_attached("PLOT_SIZE", BANDDOS_SIZE);
    // Read files
    string directory = plotoptions.getattachedscheme("DIRECTORY");
    xDOSCAR xdos;
    xdos.GetPropertiesFile(directory+"/"+DEFAULT_APL_PHDOSCAR_FILE); //CO20191110
    xEIGENVAL xeigen;
    xeigen.GetPropertiesFile(directory+"/"+DEFAULT_APL_PHEIGENVAL_FILE); //CO20191110
    xKPOINTS xkpts;
    xkpts.GetPropertiesFile(directory+"/"+DEFAULT_APL_PHKPOINTS_FILE); //CO20191110
    stringstream poscar;
    aurostd::efile2stringstream(directory+"/"+DEFAULT_APL_PHPOSCAR_FILE, poscar);  //CO20191110
    xstructure xstr(poscar);

    plotoptions.push_attached("DEFAULT_TITLE", xeigen.title);
    plotoptions.push_attached("LATTICE", getLatticeFromKpointsTitle(xkpts.title));
    setFileName(plotoptions);
    setTitle(plotoptions);

    plotoptions.flag("BANDDOS", true);

    // Convert energies if necessary
    string unit = plotoptions.getattachedscheme("UNIT");
    if (!unit.empty() && (unit != "EV")) {
      convertEnergies(xdos, unit);
      convertEnergies(xeigen, unit);
    }

    // Get Emin and Emax
    setEMinMax(plotoptions, xdos.energy_min, xdos.energy_max);

    generateHeader(out, plotoptions, true);
    generateBandPlot(out, xeigen, xkpts, xstr, plotoptions);
    generateDosPlot(out, xdos, plotoptions);
  }

  //convertEnergies///////////////////////////////////////////////////////////
  // Converts the energies in an electronic structure
  // object (xDOSCAR/xEIGENVAL) into the desired energy/frequency unit.
  void convertEnergies(xEIGENVAL& xeigen, const string& unit) {
    double conversion_factor = getEnergyConversionFactor(unit);
    for (uint k = 0; k < xeigen.number_kpoints; k++) {
      for (uint b = 0; b < xeigen.number_bands; b++) {
        for (uint s = 0; s < xeigen.spin + 1; s++) {
          xeigen.venergy[k][b][s] *= conversion_factor;
        }
      }
    }
    xeigen.energy_min *= conversion_factor;
    xeigen.energy_max *= conversion_factor;
  }

  void convertEnergies(xDOSCAR& xdos, const string& unit) {
    double conversion_factor = getEnergyConversionFactor(unit);
    for (uint i = 0; i < xdos.number_energies; i++) {
      xdos.venergy[i] *= conversion_factor;
      xdos.venergyEf[i] *= conversion_factor;
    }
    xdos.energy_min *= conversion_factor;
    xdos.energy_max *= conversion_factor;
  }

  //getEnergyConversionFactor/////////////////////////////////////////////////
  // Returns the factor to convert eV into the desired energy/frequency unit.
  // Supported units are meV, THz, Hz, and reciprocal cm (CM-1/RCM).
  // ME200121 - Replaced with constants from xscalar.
  double getEnergyConversionFactor(const string& unit) {
    if (unit == "MEV") return 1000.0;
    if (unit == "THZ") return (eV2Hz * Hz2THz);
    if (unit == "HZ") return eV2Hz;
    if ((unit == "CM-1") || (unit == "RCM")) return eV2rcm;
    return 1.0;
  }

}  // namespace plotter

//////////////////////////////////////////////////////////////////////////////
//                                                                          //
//                           PROPERTIES PLOTTERS                            //
//                                                                          //
//////////////////////////////////////////////////////////////////////////////

namespace plotter {

  //PLOT_THERMO///////////////////////////////////////////////////////////////
  // Plots APL thermal properties.
  void PLOT_THERMO(xoption& plotoptions) {
    stringstream out;
    plotoptions.push_attached("OUTPUT_FORMAT", "GNUPLOT");
    plotoptions.push_attached("COLOR", "$000000");
    plotoptions.push_attached("LINETYPES", "-1");
    PLOT_THERMO(plotoptions, out);
  }

  void PLOT_THERMO(xoption& plotoptions, stringstream& out) {
    // Set labels
    static const int nprops = 4;
    string ylabels[nprops] = {"U", "F", "S", "c_V"};
    string extensions[nprops] = {"vib_internal_energy", "vib_free_energy", "vib_entropy", "apl_cV"};
    string yunits[nprops] = {"meV/cell", "meV/cell", "$k_B$/cell", "$k_B$/cell"};
    string ymin[nprops] = {"", "", "0", "0"};

    // Get data
    string thermo_file = DEFAULT_APL_FILE_PREFIX + DEFAULT_APL_THERMO_FILE;
    if (aurostd::EFileExist(thermo_file)) {
      string outformat = plotoptions.getattachedscheme("OUTPUT_FORMAT");
      plotoptions.push_attached("DATA_FILE", thermo_file);
      plotoptions.push_attached("KEYWORD", "APL_THERMO");
      vector<vector<double> > data = readAflowDataFile(plotoptions);
      for (int i = 0; i < nprops; i++) {
        plotoptions.pop_attached("YMIN");
        if (!ymin[i].empty()) plotoptions.push_attached("YMIN", ymin[i]);
        plotoptions.push_attached("EXTENSION", extensions[i]);
        setPlotLabels(plotoptions, "T", "K", ylabels[i], yunits[i]);
        plotSingleFromSet(plotoptions, out, data, i + 2);
        if (outformat == "GNUPLOT") {
          savePlotGNUPLOT(plotoptions, out);
        }
      }
    } else {
      string function = "plotter::PLOT_THERMO()";
      string message = "Could not find file " + thermo_file + ".";
      throw aurostd::xerror(_AFLOW_FILE_NAME_,function, message, _FILE_NOT_FOUND_);
    }
  }

  //PLOT_TCOND////////////////////////////////////////////////////////////////
  // Plots AAPL thermal conductivity tensors
  void PLOT_TCOND(xoption& plotoptions) {
    stringstream out;
    plotoptions.push_attached("OUTPUT_FORMAT", "GNUPLOT");
    plotoptions.flag("LINESPOINTS", true);
    PLOT_TCOND(plotoptions, out);
    savePlotGNUPLOT(plotoptions, out);
  }

  void PLOT_TCOND(xoption& plotoptions, stringstream& out) {
    plotoptions.push_attached("EXTENSION", "thermal_conductivity");
    string tcond_file = DEFAULT_AAPL_FILE_PREFIX + DEFAULT_AAPL_TCOND_FILE;
    if (aurostd::EFileExist(tcond_file)) {
      plotoptions.push_attached("DATA_FILE", tcond_file);
      plotoptions.push_attached("KEYWORD", "AAPL_THERMAL_CONDUCTIVITY");
      plotoptions.flag("CONTRAVARIANT", true);
      plotoptions.push_attached("YMIN", "0");
      setPlotLabels(plotoptions, "T", "K", "\\kappa", "W/m K");
      plotMatrix(plotoptions, out);
    } else {
      string function = "plotter::PLOT_TCOND()";
      string message = "Could not find file " + tcond_file + ".";
      throw aurostd::xerror(_AFLOW_FILE_NAME_,function, message, _FILE_NOT_FOUND_);
    }
  }

}  // namespace plotter

//////////////////////////////////////////////////////////////////////////////
//                                                                          //
//                              GENERAL PLOTS                               //
//                                                                          //
//////////////////////////////////////////////////////////////////////////////

namespace plotter {

  // Color palettes ----------------------------------------------------------

  // The color palette was designed to be accessible for people with color
  // vision deficiencies. When changing the colors, please make sure that they
  // are still distinguishable for everyone!
  static const string MATRIX_COLORS = "#000000,#004949,#009292,#490092,#B66DFF,#6DB6FF,#924900,#D55E00,#EDB120";

  // Point styles ------------------------------------------------------------

  static const string MATRIX_POINT_STYLES = "17,35,51,44,18,9,60,11,20";

  // Line types --------------------------------------------------------------

  static const string MATRIX_LINE_TYPES = "-1";

  // Pre-set labels ---------------------------------------------------------

  static const string MATRIX_LABELS[9] = {"xx", "yx", "zx",
    "xy", "yy", "zy",
    "xz", "yz", "zz"};


  //plotSingleFromSet/////////////////////////////////////////////////////////
  // Plots a single column from a dataset.
  void plotSingleFromSet(xoption& plotoptions, stringstream& out,
      const vector<vector<double> >& data_set, int col) {
    setFileName(plotoptions);
    setTitle(plotoptions);

    vector<vector<double> > data(data_set.size(), vector<double>(2));
    for (uint i = 0; i < data.size(); i++) {
      data[i][0] = data_set[i][0];
      data[i][1] = data_set[i][col];
    }

    generateHeader(out, plotoptions);
    generatePlotGNUPLOT(out, plotoptions, data);
  }

  //plotMatrix////////////////////////////////////////////////////////////////
  // Plots a 3 x 3 matrix.
  void plotMatrix(xoption& plotoptions, stringstream& out) {
    vector<vector<double> > data = readAflowDataFile(plotoptions);
    setFileName(plotoptions);
    setTitle(plotoptions);

    // Set additional plot options
    bool contravariant = plotoptions.flag("CONTRAVARIANT");
    string title_base = plotoptions.getattachedscheme("YLABEL");
    vector<string> titles(9);
    vector<string> colors(9);
    vector<int> point_styles(9);
    for (int i = 0; i < 9; i++) {
      if (contravariant) titles[i] = "$" + title_base + "^{" + MATRIX_LABELS[i] + "}$";
      else titles[i] = "$" + title_base + "_{" + MATRIX_LABELS[i] + "}$";
    }
    plotoptions.push_attached("TITLES", aurostd::joinWDelimiter(titles, ","));
    plotoptions.push_attached("COLORS", MATRIX_COLORS);
    plotoptions.push_attached("POINTSTYLES", MATRIX_POINT_STYLES);
    plotoptions.push_attached("LINETYPES", MATRIX_LINE_TYPES);

    generateHeader(out, plotoptions);
    generatePlotGNUPLOT(out, plotoptions, data);
  }

  //setPlotLabels/////////////////////////////////////////////////////////////
  // Stores the labels and units for the plots.
  void setPlotLabels(xoption& plotoptions,
      const string& xlabel, const string& xunit,
      const string& ylabel, const string& yunit) {
    plotoptions.pop_attached("XLABEL");
    plotoptions.push_attached("XLABEL", xlabel);
    plotoptions.pop_attached("XUNIT");
    plotoptions.push_attached("XUNIT", xunit);
    plotoptions.pop_attached("YLABEL");
    plotoptions.push_attached("YLABEL", ylabel);
    plotoptions.pop_attached("YUNIT");
    plotoptions.push_attached("YUNIT", yunit);
  }

  //readDataFile//////////////////////////////////////////////////////////////
  // Reads data from an AFLOW data file. Requires a START and STOP string to
  // be present so that it can skip headers and other data sets.
  vector<vector<double> > readAflowDataFile(xoption& plotoptions) {
    vector<vector<double> > data;
    vector<double> row;
    vector<string> vcontent;
    string keyword = plotoptions.getattachedscheme("KEYWORD");
    string path_to_file = plotoptions.getattachedscheme("DIRECTORY") + plotoptions.getattachedscheme("DATA_FILE");
    string startstring = "[" + keyword + "]START";
    string stopstring = "[" + keyword + "]STOP";
    string systemstring = "[" + keyword + "]SYSTEM=";
    aurostd::efile2vectorstring(path_to_file, vcontent);
    string line;
    uint nlines = vcontent.size();
    for (uint iline = 0; iline < nlines; iline++) {
      line = aurostd::RemoveWhiteSpacesFromTheFrontAndBack(vcontent[iline]);
      if (aurostd::substring2bool(line, systemstring)) {
        vector<string> tokens;
        aurostd::string2tokens(line, tokens, "=");
        if (tokens.size() == 2) plotoptions.push_attached("DEFAULT_TITLE", tokens.back());
      }
      if (vcontent[iline] == startstring) {
        iline++;
        while ((vcontent[iline] != stopstring) && (iline < nlines)) {
          line = aurostd::RemoveWhiteSpacesFromTheFront(vcontent[iline]);
          if (line[0] != '#') {
            aurostd::string2tokens(vcontent[iline], row, " ");
            data.push_back(row);
          }
          iline++;
        }
      }
      if (vcontent[iline] == stopstring) break;
      if (iline == nlines) {
        string function = "plotter::readAflowDataFile()";
        string message = "Wrong file format. No STOP tag found.";
        throw aurostd::xerror(_AFLOW_FILE_NAME_,function, message, _FILE_WRONG_FORMAT_);
      }
    }
    if (data.size() == 0) {
      string function = "plotter::readAflowDataFile()";
      string message = "No data extracted from file " + path_to_file + ".";
      message += "File is either empty or has the wrong format.";
      throw aurostd::xerror(_AFLOW_FILE_NAME_,function, message, _FILE_WRONG_FORMAT_);
    }
    return data;
  }

  //generatePlotGNUPLOT///////////////////////////////////////////////////////
  // Generate the gnuplot scripts for general plots.
  void generatePlotGNUPLOT(stringstream& out, const xoption& plotoptions,
      const vector<vector<double> >& data) {
    bool LDEBUG=(FALSE || XHOST.DEBUG); 
    string soliloquy="plotter::generatePlotGNUPLOT():";
    uint ndata = data[0].size() - 1;

    // Axes settings
    string xmax = plotoptions.getattachedscheme("XMAX");
    string xmin = plotoptions.getattachedscheme("XMIN");
    string ymax = plotoptions.getattachedscheme("YMAX");
    string ymin = plotoptions.getattachedscheme("YMIN");
    string xlabel = plotoptions.getattachedscheme("XLABEL");
    string xunit = plotoptions.getattachedscheme("XUNIT");
    if (!xunit.empty()) xunit = " (" + xunit + ")";
    string ylabel = plotoptions.getattachedscheme("YLABEL");
    string yunit = plotoptions.getattachedscheme("YUNIT");
    if (!yunit.empty()) yunit = " (" + yunit + ")";

    if(LDEBUG){
      cerr << soliloquy << " ymin=" << ymin << endl;
      cerr << soliloquy << " ymax=" << ymax << endl;
    }

    // Plot types: lines (default), linespoints, or points only (nolines)
    bool linespoints = plotoptions.flag("LINESPOINTS");
    bool points = linespoints || plotoptions.flag("NOLINES");
    bool lines = (linespoints || !points);
    string plotstyle;
    if (lines) plotstyle += "l";
    if (points) plotstyle += "p";

    // Colors, point styles, line types
    vector<string> colors;
    vector<int> point_styles, line_types;
    aurostd::string2tokens(plotoptions.getattachedscheme("COLORS"), colors, ", ");
    aurostd::string2tokens(plotoptions.getattachedscheme("POINTSTYLES"), point_styles, ", ");
    aurostd::string2tokens(plotoptions.getattachedscheme("LINETYPES"), line_types, ", ");
    // Assume the same color, etc. for all plots if only one is given
    if ((ndata > 1) && (colors.size() == 1)) colors.assign(ndata, colors[0]);
    if ((ndata > 1) && (point_styles.size() == 1)) point_styles.assign(ndata, point_styles[0]);
    if ((ndata > 1) && (line_types.size() == 1)) line_types.assign(ndata, line_types[0]);
    bool colors_set = (colors.size() == ndata);
    bool points_set = ((linespoints || points) && (point_styles.size() == ndata));
    bool lines_set = (lines && (line_types.size() == ndata));

    // Titles
    vector<string> titles;
    aurostd::string2tokens(plotoptions.getattachedscheme("TITLES"), titles, ", ");
    if (titles.size() < ndata) {  // Fill up with empty titles if there aren't enough
      for (uint i = titles.size(); i < ndata; i++) titles.push_back("");
    }

    // Data block
    out << "$matrix_data << EOD" << std::endl;
    for (uint i = 0; i < data.size(); i++) {
      for (uint j = 0; j < ndata + 1; j++) {  // ndata + 1 to include x-values
        out << " " << data[i][j];
      }
      out << std::endl;
    }
    out << "EOD" << std::endl << std::endl;

    // Margins
    out << "# Margins" << std::endl;
    out << " set tmargin at screen 0.9" << std::endl;
    out << " set bmargin at screen 0.22" << std::endl;

    // Axes
    out << "# Axes" << std::endl;
    out << " set xrange [" << xmin << ":" << xmax << "]" << std::endl;
    out << " set yrange [" << ymin << ":" << ymax << "]" << std::endl;
    out << " set xlabel '$" << xlabel << "$" << xunit << "'" << std::endl;
    out << " set ylabel '$" << ylabel << "$" << yunit << "'" << std::endl;
    out << " set tics nomirror out" << std::endl;

    // Key
    out << std::endl << "# Key" << std::endl;
    if (ndata == 1) {  // No need for legend if only one set of data to plot
      out << " unset key" << std::endl;
    } else {
      out << " set key horizontal maxcols 3" << std::endl;
    }

    // Plot
    out << std::endl << "# Plot" << std::endl;
    out << " plot ";
    for (uint i = 0; i < ndata; i++) {
      if (i > 0) out << "      ";
      out << "'$matrix_data' u 1:" << (i + 2) << " w " << plotstyle;
      if (lines) out << " lw 2";
      if (lines_set) out << " lt " << line_types[i];
      if (points) out << " ps 1.5";
      if (colors_set) out << " lc rgb '" << colors[i] << "'";
      if (points_set) out << " pt " << point_styles[i];
      if (titles[i].empty()) {
        out << " notitle";
      } else {
        out << " title '" << titles[i] << "'";
      }
      out << ((i < ndata - 1)?",\\":"") << std::endl;
    }
  }

}  // namespace plotter

// ***************************************************************************
// *                                                                         *
// *           Aflow STEFANO CURTAROLO - Duke University 2003-2019           *
// *                  Marco Esters - Duke University 2019                    *
// *                                                                         *
// ***************************************************************************<|MERGE_RESOLUTION|>--- conflicted
+++ resolved
@@ -219,13 +219,8 @@
     string filename_latex = plotoptions.getattachedscheme("FILE_NAME_LATEX");
     // PDF is default since we use pdflatex to compile
     string format = plotoptions.getattachedscheme("IMAGE_FORMAT");
-<<<<<<< HEAD
     if (format.empty()) format = DEFAULT_IMAGE_FORMAT;
-    string current_dir = aurostd::getPWD();  //[CO191112 - OBSOLETE]aurostd::execute2string("pwd")
-=======
-    if (format.empty()) format = "pdf";
     string current_dir = aurostd::getPWD();  //[CO20191112 - OBSOLETE]aurostd::execute2string("pwd")
->>>>>>> 1a6a5a33
     // Create temp directory
     string tmp = aurostd::TmpDirectoryCreate("plotLATEX") + "/";
     chdir(tmp.c_str());
@@ -417,19 +412,11 @@
     return composition;
   }
 
-<<<<<<< HEAD
   //formatDefaultTitlePOCC////////////////////////////////////////////////////
   // Converts a POCC-formatted title into a plot title. It currently only
   // works if the POCC string consists only of P-designations.
-  string formatDefaultTitlePOCC(const xoption& plotoptions) {return formatDefaultTitlePOCC_191004(plotoptions);} //CO191110
-  string formatDefaultTitlePOCC_191004(const xoption& plotoptions) {  //CO version //CO191110
-=======
-  //formatDefaultTitlePOCC//////////////////////////////////////////////////////
-  // Converts a POCC-formatted title into a plot title. It currently only works
-  // if the POCC string consists only of P-designations.
   string formatDefaultTitlePOCC(const xoption& plotoptions) {return formatDefaultTitlePOCC_191004(plotoptions);} //CO20191110
   string formatDefaultTitlePOCC_191004(const xoption& plotoptions) {  //CO version //CO20191110
->>>>>>> 1a6a5a33
     bool LDEBUG=(FALSE || XHOST.DEBUG);
     string soliloquy="plotter::formatDefaultTitlePOCC():";
     stringstream message;
