// ***************************************************************************
// *                                                                         *
// *           Aflow STEFANO CURTAROLO - Duke University 2003-2020           *
// *            Aflow MARCO ESTERS - Duke University 2019-2020               *
// *                                                                         *
// ***************************************************************************
// 
// A namespace for functions to plot electronic structures, phonon properties,
// and physical properties from AFLOW calculations. The default plotting
// engine is gnuplot with the epslatex terminal.
//
// Each plot type such as a DOS plot has a main function that takes the plot
// options and a stringstringstream to output the plots into the desired
// format (e.g. a gnuplot script). Each format should have its own wrapper
// function (only overload when using gnuplot as the output format).
// 
// Plot options should be handled with xoptions only to allow for as much
// flexibility and customizability as possible.

#include "aflow.h"

using std::deque;
using std::string;
using std::stringstream;
using std::vector;
using aurostd::xoption;

#define _DEBUG_PLOTTER_ false  //CO20190116

static const string BANDDOS_SIZE = "8, 4.5";

static const string POCC_TAG=":POCC_";
static const string ARUN_TAG=":ARUN.";
static const string POCC_ARUN_TAG=ARUN_TAG+"POCC_";
static const string DEFAULT_IMAGE_FORMAT = "pdf";

//////////////////////////////////////////////////////////////////////////////
//                                                                          //
//                              PLOT FUNCTIONS                              //
//                                                                          //
//////////////////////////////////////////////////////////////////////////////

namespace plotter {

  // Plot options ------------------------------------------------------------

  //getPlotOptions////////////////////////////////////////////////////////////
  // Sets plot options for all plots based on command line arguments.
  xoption getPlotOptions(const aurostd::xoption& xopt, const string& key, bool datasets) {
    xoption plotoptions;

    // Get options
    vector<string> tokens;
    string scheme = xopt.getattachedscheme(key);
    uint ntokens = aurostd::string2tokens(scheme, tokens, ",", true); // Keep empty arguments

    if (ntokens >= 1) {
      if (tokens[0][tokens[0].size() - 1] != '/') tokens[0] += '/';
      plotoptions.push_attached("DIRECTORY", tokens[0]);
    }

    plotoptions.flag("DATATYPE",xopt.flag("ATOMS")); //CO20191010 - which table to look at, "atoms-projected" by default
    plotoptions.flag("PLOT_ALL_ATOMS",xopt.flag("PLOT_ALL_ATOMS")); //CO20191010

    // Need to shift options if partial DOS are plotted
    uint shift = 0;
    if (datasets) { // DATASET = -1: all data sets
      if ((ntokens >= 2) && !tokens[1].empty()) {
        plotoptions.push_attached("DATASET", tokens[1]);
      } else {
        plotoptions.push_attached("DATASET", "-1");
      }
      shift = 1;
    } else {  // DATASET = 0: no data set specified 
      plotoptions.push_attached("DATASET", "0");
    }
    if (ntokens >= 2 + shift) plotoptions.push_attached("XMIN", tokens[1 + shift]);
    if (ntokens >= 3 + shift) plotoptions.push_attached("XMAX", tokens[2 + shift]);
    if (ntokens >= 4 + shift) plotoptions.push_attached("YSCALE", tokens[3 + shift]);

    // Get title if present
    scheme = xopt.getattachedscheme("PLOTTER::TITLE");
    if (!scheme.empty()) plotoptions.push_attached("TITLE", scheme);

    // Get image format
    scheme = xopt.getattachedscheme("PLOTTER::PRINT");
    if (!scheme.empty()) plotoptions.push_attached("IMAGE_FORMAT", aurostd::tolower(scheme));

    // ME20200313 - Get user-defined output file name
    string outfile = xopt.getattachedscheme("PLOTTER::OUTFILE");
    // Remove extension from user-defined file name (extensions will be handled later)
    if (!outfile.empty()) {
      if (scheme.empty()) scheme = "." + DEFAULT_IMAGE_FORMAT;
      else scheme = "." + aurostd::tolower(scheme);
      uint nchar_scheme = scheme.size();
      uint nchar_outfile = outfile.size();
      if (nchar_outfile > nchar_scheme) {
        uint i = 0;
        for (i = 0; i < nchar_scheme; i++) {
          if (scheme[i] != aurostd::tolower(outfile)[nchar_outfile - nchar_scheme + i]) break;
        }
        if (i == nchar_scheme) outfile = outfile.substr(0, nchar_outfile - nchar_scheme);
      }
      plotoptions.push_attached("FILE_NAME_USER", outfile);
    }

    // Set standard background color
    plotoptions.push_attached("BACKGROUND_COLOR", "#FFFFFF");

    // Set standard grid options
    plotoptions.push_attached("GRID_COLOR", "#808080");
    plotoptions.push_attached("GRID_WIDTH", "1");
    plotoptions.push_attached("GRID_LINE_TYPE", "0");

    // Set standard size
    plotoptions.push_attached("PLOT_SIZE", "5.333, 3");

    plotoptions.flag("NOWATERMARK", xopt.flag("PLOTTER::NOWATERMARK"));
    return plotoptions;
  }

  // Electronic structure plots ----------------------------------------------

  //getPlotOptionsEStructure//////////////////////////////////////////////////
  // Sets the plot options that are specific to electronic structure plots.
  xoption getPlotOptionsEStructure(const aurostd::xoption& xopt, const string& key, bool datasets) {
    xoption plotoptions = getPlotOptions(xopt, key, datasets);

    // Projection
    string scheme = xopt.getattachedscheme("PLOTTER::PROJECTION");
    if (scheme.empty()) {
      plotoptions.push_attached("PROJECTION", "ORBITALS");
    } else {
      plotoptions.push_attached("PROJECTION", aurostd::toupper(scheme));
    }

    // No border
    plotoptions.flag("NOBORDER", true);

    // Set to true to not set Efermi to zero
    plotoptions.flag("NOSHIFT", xopt.flag("PLOTTER::NOSHIFT"));

    // Set gray background
    plotoptions.pop_attached("BACKGROUND_COLOR");
    plotoptions.push_attached("BACKGROUND_COLOR", "#E4E4E4");

    // Change grid options
    plotoptions.pop_attached("GRID_COLOR");
    plotoptions.push_attached("GRID_COLOR", "#FFFFFF");
    plotoptions.pop_attached("GRID_WIDTH");
    plotoptions.push_attached("GRID_WIDTH", "2");
    plotoptions.pop_attached("GRID_LINE_TYPE");
    plotoptions.push_attached("GRID_LINE_TYPE", "1");

    return plotoptions;
  }

  //getPlotOptionsPhonons/////////////////////////////////////////////////////
  // Sets the plot options that are specific to phonon dispersions and DOS.
  xoption getPlotOptionsPhonons(const aurostd::xoption& xopt, const string& key) {
    xoption plotoptions = getPlotOptionsEStructure(xopt, key);
    string scheme = xopt.getattachedscheme("PLOTTER::UNIT");
    if (scheme.empty()) {
      plotoptions.push_attached("UNIT", "THZ");
    } else {
      plotoptions.push_attached("UNIT", aurostd::toupper(scheme));
    }
    // There is no Fermi level for phonons, so do not shift
    plotoptions.flag("NOSHIFT", true);

    // Orbital-projections do not exist for phonons
    scheme = plotoptions.getattachedscheme("PROJECTION");
    if ((scheme == "ORBITALS") || (scheme == "LM")) {
      plotoptions.pop_attached("PROJECTION");
      plotoptions.push_attached("PROJECTION", "NONE");
    }
    return plotoptions;
  }

  // Plot functions ----------------------------------------------------------

  //generateHeader////////////////////////////////////////////////////////////
  // Creates the header in the desired output format.
  void generateHeader(stringstream& out, const aurostd::xoption& plotoptions, bool multiplot) {
    string plottitle = plotoptions.getattachedscheme("PLOT_TITLE");
    string outformat = plotoptions.getattachedscheme("OUTPUT_FORMAT");
    if (outformat == "GNUPLOT") {
      out << "# Generated by AFLOW" << std::endl;
      out << "set terminal epslatex standalone color"
        << " size " << plotoptions.getattachedscheme("PLOT_SIZE") << " linewidth 2" << std::endl;
      out << "set output " << "'" << plotoptions.getattachedscheme("FILE_NAME_LATEX") << ".tex'" << std::endl;
      if (!plottitle.empty())
        out << "set " << (multiplot?"multiplot layout 1,2 ":"")  // ME20200313 - some machines require layout
          << "title '" << plottitle << "' offset 0, -0.5" << std::endl;
      if (plotoptions.flag("NOBORDER")) out << "unset border" << std::endl;
      out << "set object 1 rectangle from graph 0,0 to graph 1,1 fc"
        << " rgb '" << plotoptions.getattachedscheme("BACKGROUND_COLOR") << "' behind fs noborder" << std::endl;
      out << "set grid back lt " << plotoptions.getattachedscheme("GRID_LINE_TYPE")
        << " lc rgb '" << plotoptions.getattachedscheme("GRID_COLOR") << "'"
        << " lw " << plotoptions.getattachedscheme("GRID_WIDTH") << std::endl;
      if (!plotoptions.flag("NOWATERMARK")) {
        out << "set label right '"
          << (plotoptions.flag("BANDDOS")?"":"\\scriptsize") << " "
          << AFLOWLIB_CONSORTIUM_STRING << "' at screen 0.98, 0.025" << std::endl;
      }
      out << std::endl;
    }
  }

<<<<<<< HEAD
  //savePlotGNUPLOT///////////////////////////////////////////////////////////
  // Executes the gnuplot script and converts into the desired image format.
  void savePlotGNUPLOT(const xoption& plotoptions, const stringstream& gpfile) {
    bool LDEBUG=(FALSE || _DEBUG_PLOTTER_ || XHOST.DEBUG); 
    string soliloquy="plotter::savePlotGNUPLOT():";
    //ME20200327 - Check that all required binaries are available
    // Check that gnuplot is version 5+
    if (XHOST.is_command("gnuplot")) {
      string versionstring = aurostd::execute2string(XHOST.command("gnuplot") + " --version");
      vector<string> tokens;
      aurostd::string2tokens(versionstring, tokens, " ");
      double version = aurostd::string2utype<double>(tokens[1]);
      if (version < 5.0) {
        string message = "Gnuplot needs to be version 5 or newer (found " + tokens[1] + ").";
        throw aurostd::xerror(_AFLOW_FILE_NAME_, soliloquy, message, _RUNTIME_ERROR_);
      }
    }
    string binaries = "gnuplot,pdflatex,repstopdf,convert";
    vector<string> missing_binaries, required_binaries;
    aurostd::string2tokens(binaries, required_binaries, ",");
    for (uint i = 0; i < required_binaries.size(); i++) {
      if (!XHOST.is_command(required_binaries[i])) missing_binaries.push_back(required_binaries[i]);
    }

    if (missing_binaries.size() == 0) {
      string directory = plotoptions.getattachedscheme("DIRECTORY");
      if(directory.empty()){directory=aurostd::getPWD();}  //[CO20191112 - OBSOLETE]aurostd::execute2string("pwd")//CO20191004
      if(LDEBUG){cerr << soliloquy << " directory=" << directory << endl;}
      string filename = plotoptions.getattachedscheme("FILE_NAME");
      if(LDEBUG){cerr << soliloquy << " filename=" << filename << endl;}
      string filename_latex = plotoptions.getattachedscheme("FILE_NAME_LATEX");
      // PDF is default since we use pdflatex to compile
      string format = plotoptions.getattachedscheme("IMAGE_FORMAT");
      if (format.empty()) format = "pdf";
      string current_dir = aurostd::getPWD();  //[CO20191112 - OBSOLETE]aurostd::execute2string("pwd")
      // Create temp directory
      string tmp = aurostd::TmpDirectoryCreate("plotLATEX") + "/";
      chdir(tmp.c_str());
      // Execute gnuplot and pdflatex
      aurostd::stringstream2file(gpfile, filename + ".plt");
      aurostd::execute(XHOST.command("gnuplot") + " " + filename + ".plt");
      aurostd::execute(XHOST.command("pdflatex") + " -interaction=nonstopmode -halt-on-error " + filename_latex + ".tex 2>&1 > /dev/null");
      // Convert to the desired format if not pdf
      if (format != "pdf") {
        aurostd::execute(XHOST.command("convert") + " -quiet -density 300 -background white " + filename_latex + ".pdf " + filename_latex  + "." + format);
      }
      chdir(current_dir.c_str());
      aurostd::CopyFile(tmp + filename_latex + "." + format, directory + "/" + filename + "." + format);
      if(LDEBUG){cerr << soliloquy << " moving file to: " << directory + "/" + filename + "." + format << endl;}
      // Keep gnuplot file if aflow was called with --keep=gpl
      if (XHOST.vflag_control.flag("KEEP::GPL")) {
        aurostd::CopyFile(tmp + filename + ".plt", directory);
      }
      // Clean up
      aurostd::RemoveDirectory(tmp);
      if (!aurostd::FileExist(directory + "/" + filename + "." + format)) {
        string function = "plotter::savePlotGNUPLOT():";
        string message = "Error while generating plot.";
        throw aurostd::xerror(_AFLOW_FILE_NAME_,function, message, _RUNTIME_ERROR_);
      }
    } else {
      string message = "The following binaries are missing: " + aurostd::joinWDelimiter(missing_binaries, " ") + ".";
      throw aurostd::xerror(_AFLOW_FILE_NAME_, soliloquy, message, _RUNTIME_ERROR_);
    }
  }

  //setFileName///////////////////////////////////////////////////////////////
=======
 //savePlotGNUPLOT/////////////////////////////////////////////////////////////
  // Executes the gnuplot script and converts into the desired image format.
  void savePlotGNUPLOT(const xoption& plotoptions, const stringstream& gpfile) {
    bool LDEBUG=(FALSE || XHOST.DEBUG); 
    string soliloquy = XHOST.sPID + "plotter::savePlotGNUPLOT():";
    string directory_work = plotoptions.getattachedscheme("DIRECTORY");
    if(directory_work.empty()){directory_work=aurostd::getPWD();}  //[CO20191112 - OBSOLETE]aurostd::execute2string("pwd")//CO20191004
    if(LDEBUG) { cerr << soliloquy << " directory_work=" << directory_work << endl;}
    string filename = plotoptions.getattachedscheme("FILE_NAME");
    if(LDEBUG) { cerr << soliloquy << " filename=" << filename << endl;}
    string filename_latex = plotoptions.getattachedscheme("FILE_NAME_LATEX");
    // PDF is default since we use pdflatex to compile
    string format = plotoptions.getattachedscheme("IMAGE_FORMAT");
    if (format.empty()) format = "pdf";
    string current_dir = aurostd::getPWD();  //[CO20191112 - OBSOLETE]aurostd::execute2string("pwd")
    // Create temp directory
    string directory_tmp = aurostd::TmpDirectoryCreate("plotLATEX") + "/";
    chdir(directory_tmp.c_str());
    // Execute gnuplot and pdflatex
    aurostd::stringstream2file(gpfile, filename + ".plt");
    aurostd::execute(XHOST.command("gnuplot") + " \"" + filename + ".plt\"");
    if(LDEBUG) cerr << soliloquy << "directory_tmp = " << directory_tmp << endl;
    if(LDEBUG) cerr << soliloquy << aurostd::execute("ls -las "+directory_tmp) << endl;
    aurostd::execute(XHOST.command("pdflatex") + " -interaction=nonstopmode -halt-on-error \"" + filename_latex + ".tex\" 2>&1 > /dev/null");
    // Convert to the desired format if not pdf
    if (format != "pdf") {
      aurostd::execute(XHOST.command("convert") + " -quiet -density 300 -background white \"" + filename_latex + ".pdf\" convert_output." + format);   // to avoid C: ... Carbon:PBE = C: in windows
      if(LDEBUG) cerr << soliloquy << aurostd::execute("ls -las "+directory_tmp) << endl;
      aurostd::execute("mv convert_output." + format + " \"" + filename_latex  + "." + format + "\"");
      if(LDEBUG) cerr << soliloquy << aurostd::execute("ls -las "+directory_tmp) << endl;
    }
    chdir(current_dir.c_str());
    aurostd::CopyFile(directory_tmp + filename_latex + "." + format,directory_work + "/" + filename + "." + format);
    if(LDEBUG) { cerr << soliloquy << " moving file to: " << directory_work + "/" + filename + "." + format << endl;}
    // Keep gnuplot file if aflow was called with --keep=gpl
    if (XHOST.vflag_control.flag("KEEP::GPL")) {
      aurostd::CopyFile(directory_tmp + filename + ".plt", directory_work);
    }
    // Clean up
    // exit(0);
    aurostd::RemoveDirectory(directory_tmp);
    if (!aurostd::FileExist(directory_work + "/" + filename + "." + format)) {
      string function = "plotter::savePlotGNUPLOT():";
      string message = "Error while generating plot.";
      throw aurostd::xerror(_AFLOW_FILE_NAME_,function, message, _RUNTIME_ERROR_);
    }
  }

  // [OBSOLETE] //savePlotGNUPLOT/////////////////////////////////////////////////////////////
  // [OBSOLETE] // Executes the gnuplot script and converts into the desired image format.
  // [OBSOLETE] void savePlotGNUPLOT_OLD(const xoption& plotoptions, const stringstream& gpfile) {
  // [OBSOLETE]   bool LDEBUG=(FALSE || XHOST.DEBUG); 
  // [OBSOLETE]   string soliloquy = XHOST.sPID + "plotter::savePlotGNUPLOT():";
  // [OBSOLETE]   string directory_work = plotoptions.getattachedscheme("DIRECTORY");
  // [OBSOLETE]   if(directory_work.empty()){directory_work=aurostd::getPWD();}  //[CO20191112 - OBSOLETE]aurostd::execute2string("pwd")//CO20191004
  // [OBSOLETE]   if(LDEBUG) { cerr << soliloquy << " directory_work=" << directory_work << endl;}
  // [OBSOLETE]   string filename = plotoptions.getattachedscheme("FILE_NAME");
  // [OBSOLETE]   if(LDEBUG) { cerr << soliloquy << " filename=" << filename << endl;}
  // [OBSOLETE]   string filename_latex = plotoptions.getattachedscheme("FILE_NAME_LATEX");
  // [OBSOLETE]   // PDF is default since we use pdflatex to compile
  // [OBSOLETE]   string format = plotoptions.getattachedscheme("IMAGE_FORMAT");
  // [OBSOLETE]   if (format.empty()) format = "pdf";
  // [OBSOLETE]   string current_dir = aurostd::getPWD();  //[CO20191112 - OBSOLETE]aurostd::execute2string("pwd")
  // [OBSOLETE]  // Create temp directory
  // [OBSOLETE]   string directory_tmp = aurostd::TmpDirectoryCreate("plotLATEX") + "/";
  // [OBSOLETE] chdir(directory_tmp.c_str());
  // [OBSOLETE] // Execute gnuplot and pdflatex
  // [OBSOLETE] aurostd::stringstream2file(gpfile, filename + ".plt");
  // [OBSOLETE]   aurostd::execute(XHOST.command("gnuplot") + " " + filename + ".plt");
  // [OBSOLETE]   aurostd::execute(XHOST.command("pdflatex") + " -interaction=nonstopmode -halt-on-error " + filename_latex + ".tex 2>&1 > /dev/null");
  // [OBSOLETE]   // Convert to the desired format if not pdf
  // [OBSOLETE]   if (format != "pdf") {
  // [OBSOLETE]     aurostd::execute(XHOST.command("convert") + " -quiet -density 300 -background white " + filename_latex + ".pdf " + filename_latex  + "." + format);
  // [OBSOLETE]   }
  // [OBSOLETE]   chdir(current_dir.c_str());
  // [OBSOLETE]   aurostd::CopyFile(directory_tmp + filename_latex + "." + format,directory_work + "/" + filename + "." + format);
  // [OBSOLETE]   if(LDEBUG) { cerr << soliloquy << " moving file to: " << directory_work + "/" + filename + "." + format << endl;}
  // [OBSOLETE]   // Keep gnuplot file if aflow was called with --keep=gpl
  // [OBSOLETE]   if (XHOST.vflag_control.flag("KEEP::GPL")) {
  // [OBSOLETE]    aurostd::CopyFile(directory_tmp + filename + ".plt", directory_work);
  // [OBSOLETE]   }
  // [OBSOLETE]   // Clean up
  // [OBSOLETE]   aurostd::RemoveDirectory(directory_tmp);
  // [OBSOLETE]   if (!aurostd::FileExist(directory_work + "/" + filename + "." + format)) {
  // [OBSOLETE]      string function = "plotter::savePlotGNUPLOT():";
  // [OBSOLETE]      string message = "Error while generating plot.";
  // [OBSOLETE]     throw aurostd::xerror(_AFLOW_FILE_NAME_,function, message, _RUNTIME_ERROR_);
  // [OBSOLETE]   }
  // [OBSOLETE] }

   //setFileName/////////////////////////////////////////////////////////////////
>>>>>>> 972a1b11
  // Sets the file name of the final plot. FILE_NAME_LATEX is the name of the
  // tex file that is generated by gnuplot, which has different limitations
  // than the output image.
  void setFileName(xoption& plotoptions, string filename) {
<<<<<<< HEAD
    bool LDEBUG=(FALSE || _DEBUG_PLOTTER_ || XHOST.DEBUG);
    string soliloquy="plotter::setFileName():";
    if(LDEBUG){cerr << soliloquy << " filename_in=" << filename << endl;}
    if (filename.empty()) {
      filename = plotoptions.getattachedscheme("FILE_NAME_USER");  // ME20200313 - user-defined output file
      if (filename.empty()) {
        string default_title = plotoptions.getattachedscheme("DEFAULT_TITLE");
        if(LDEBUG){cerr << soliloquy << " default_title=" << default_title << endl;}
        // ME20200228 - Remove ANRL parameters
        string::size_type t = default_title.find(":ANRL=");
        if (t != string::npos) {
          default_title = default_title.substr(0, t);
          if(LDEBUG){std::cerr << soliloquy << " default_title (post ANRL)=" << default_title << std::endl;}
        }
        filename = default_title;
        // Get filename
        string ext = plotoptions.getattachedscheme("EXTENSION");
        if (!ext.empty()) {
          if (filename.empty()) filename = ext;
          else filename += "_" + ext;
        }
        filename = aurostd::StringSubst(filename, " ", "_");
        string set = plotoptions.getattachedscheme("DATASET");
        if (aurostd::string2utype<int>(set) > 0) {
          filename += "_" + plotoptions.getattachedscheme("DATALABEL");
          filename += "_" + set;
        }
=======
    bool LDEBUG=(FALSE || XHOST.DEBUG);
    string soliloquy = XHOST.sPID + "plotter::setFileName():";
    if(LDEBUG) { cerr << soliloquy << " filename_in=" << filename << endl;}
    if (filename.empty()) {
      string default_title = plotoptions.getattachedscheme("DEFAULT_TITLE");
      if(LDEBUG) { cerr << soliloquy << " default_title=" << default_title << endl;}
      filename = default_title;
      // Get filename
      string ext = plotoptions.getattachedscheme("EXTENSION");
      if (!ext.empty()) {
        if (filename.empty()) filename = ext;
        else filename += "_" + ext;
      }
      filename = aurostd::StringSubst(filename, " ", "_");
      string set = plotoptions.getattachedscheme("DATASET");
      if (aurostd::string2utype<int>(set) > 0) {
        filename += "_" + plotoptions.getattachedscheme("DATALABEL");
        filename += "_" + set;
>>>>>>> 972a1b11
      }
    }
    plotoptions.push_attached("FILE_NAME", filename);
    // The .tex file created by gnuplot cannot have . or includegraphics will break
    plotoptions.push_attached("FILE_NAME_LATEX", aurostd::StringSubst(filename, ".", "_"));
    // ME20200409 - Some terminals do not handle : well, which can break convert
    plotoptions.push_attached("FILE_NAME_LATEX", aurostd::StringSubst(filename, ":", "_"));
    if(LDEBUG){
      cerr << soliloquy << " filename=" << plotoptions.getattachedscheme("FILE_NAME") << endl;
      cerr << soliloquy << " filename_latex=" << plotoptions.getattachedscheme("FILE_NAME_LATEX") << endl;
    }
  }

  //setTitle//////////////////////////////////////////////////////////////////
  // Sets the plot title.
  void setTitle(xoption& plotoptions,ostream& oss) {ofstream FileMESSAGE;return setTitle(plotoptions,FileMESSAGE,oss);} //CO20200404
  void setTitle(xoption& plotoptions,ofstream& FileMESSAGE,ostream& oss) { //CO20200404
    string title = plotoptions.getattachedscheme("TITLE");
    // Format title
    if (title.empty()) title = formatDefaultPlotTitle(plotoptions,FileMESSAGE,oss);
    plotoptions.push_attached("PLOT_TITLE", title);
  }

  //formatDefaultPlotTitle////////////////////////////////////////////////////
  // Checks if the default title is in a known AFLOW format and formats it
  // appropriately.
<<<<<<< HEAD
  string formatDefaultPlotTitle(const xoption& plotoptions,ostream& oss) {ofstream FileMESSAGE;return formatDefaultPlotTitle(plotoptions,FileMESSAGE,oss);} //CO20200404
  string formatDefaultPlotTitle(const xoption& plotoptions,ofstream& FileMESSAGE,ostream& oss) { //CO20200404
    bool LDEBUG=(FALSE || _DEBUG_PLOTTER_ || XHOST.DEBUG);
    string soliloquy="plotter::formatDefaultPlotTitle():";
=======
  string formatDefaultPlotTitle(const xoption& plotoptions) {
    bool LDEBUG=(FALSE || XHOST.DEBUG);
    string soliloquy = XHOST.sPID + "plotter::formatDefaultPlotTitle():";
>>>>>>> 972a1b11
    string default_title = plotoptions.getattachedscheme("DEFAULT_TITLE");
    if(LDEBUG) { cerr << soliloquy << " default_title=" << default_title << endl;}
    if (default_title.empty()) return default_title;
    string title;
    if (aurostd::substring2bool(default_title, "_ICSD_")) {  // Check if AFLOW ICSD format
      vector<string> tokens;
      aurostd::string2tokens(default_title, tokens, "_");
      if (tokens.size() == 3) {
        title = pflow::prettyPrintCompound(tokens[0], no_vrt, true, latex_ft) + " (ICSD \\#" + tokens[2];  //_none_ //_latex_ //CO20190629
        string lattice = plotoptions.getattachedscheme("LATTICE");
        if (lattice.empty()) title += ")";
        else title += ", " + lattice + ")";
      } else { // Title not in ICSD format
        return aurostd::fixStringLatex(default_title, false, false);
      }
    } else if (aurostd::substring2bool(default_title, POCC_TAG)) {  // Check if in POCC format
<<<<<<< HEAD
      if(LDEBUG){cerr << soliloquy << " found POCC" << endl;}
      title = formatDefaultTitlePOCC(plotoptions,FileMESSAGE,oss); //CO20200404
=======
      if(LDEBUG) { cerr << soliloquy << " found POCC" << endl;}
      title = formatDefaultTitlePOCC(plotoptions);
>>>>>>> 972a1b11
    } else if (aurostd::substring2bool(default_title, ".")) {  // Check if AFLOW prototype format
      vector<string> tokens;
      aurostd::string2tokens(default_title, tokens, ".");
      //ME20200228 - title may contain ANRL parameters
      if ((tokens.size() > 2) && aurostd::substring2bool(tokens[2], "ANRL")) {
        string::size_type t = tokens[2].find_first_of(":");
        if (t != string::npos) {
          tokens[2] = tokens[2].substr(0, t);
          tokens.erase(tokens.begin() + 3, tokens.end());
        }
      }
      if ((tokens.size() == 2) || (tokens.size() == 3)) {
        string proto = tokens[1];
        vector<string> protos;
        aflowlib::GetAllPrototypeLabels(protos, "anrl");
        if (aurostd::WithinList(protos, proto)) {
          if (tokens.size() == 3) proto += "." + tokens[2];
          vector<string> elements = pflow::stringElements2VectorElements(tokens[0]);
          vector<double> composition = getCompositionFromANRLPrototype(proto);
          proto = aurostd::fixStringLatex(proto, false, false); // Prevent LaTeX errors
          title = pflow::prettyPrintCompound(elements, composition, no_vrt, true, latex_ft) + " (" + proto;  //_none_ //_latex_ //CO20190629
        } else {
          if (tokens.size() == 3) proto += "." + tokens[2];
          vector<string> comp;
          protos.clear();
          aflowlib::GetAllPrototypeLabels(protos, comp, "htqc");
          int index;
          if (aurostd::WithinList(protos, proto, index)) {
            proto = aurostd::fixStringLatex(proto, false, false); // Prevent LaTeX errors
            vector<string> elements = pflow::stringElements2VectorElements(tokens[0]);
            vector<double> composition = getCompositionFromHTQCPrototype(proto, comp[index]);
            title = pflow::prettyPrintCompound(elements, composition, no_vrt, true, latex_ft) + " (" + proto;  //_none_ //_latex_   //CO20190629
          } else {  // Title not in prototype format
            return aurostd::fixStringLatex(default_title, false, false);
          }
        }
      } else {
        return aurostd::fixStringLatex(default_title, false, false); //CO20191110
      }
      string lattice = plotoptions.getattachedscheme("LATTICE");
      if (lattice.empty()) title += ")";
      else title += ", " + lattice + ")";
    } else {  // Not an AFLOW-formatted default
      return aurostd::fixStringLatex(default_title, false, false);
    }
    if(LDEBUG) { cerr << soliloquy << " title=" << title << endl;}
    // Code only gets here if the title is AFLOW-formatted
    string set = plotoptions.getattachedscheme("DATASET");
    if (aurostd::string2utype<int>(set) > 0) {
      title += " " + aurostd::fixStringLatex(plotoptions.getattachedscheme("SETLABEL"),false,false); //CO20191110
      title += " " + aurostd::fixStringLatex(plotoptions.getattachedscheme("DATALABEL"),false,false);  //CO20191110
      title += " (" + set + ")";
    }
    return title;
  }

  //getCompositionFromHTQCPrototype///////////////////////////////////////////
  // Gets the composition from an HTQC prototype string. The composition
  // string must be retrieved beforehand.
  vector<double> getCompositionFromHTQCPrototype(const string& htqc_prototype,
      const string& composition) {
    string anrl_prototype = composition + "_";
    // Composition already has the correct sequence, so keeping the explicit
    // sequence designator will confuse getCompositonFromANRLPrototype
    string::size_type t = htqc_prototype.find(".");
    anrl_prototype += htqc_prototype.substr(0, t);
    return getCompositionFromANRLPrototype(anrl_prototype);
  }

  //getCompositionFromANRLPrototype///////////////////////////////////////////
  // Gets the composition from an ANRL prototype string.
  vector<double> getCompositionFromANRLPrototype(const string& prototype) {
    // Determine element sequence
    // If there is a . in the prototype string, the element sequence is given explicitly
    string seq;
    string::size_type t = prototype.find(".");
    if (t != string::npos) seq = prototype.substr(t + 1, string::npos);
    t = prototype.find("_");
    string compound = prototype.substr(0, t);
    // If not explicitly given, determine element sequence from the prototype name
    if (seq.empty()) {
      for (uint i = 0; i < compound.size(); i++) {
        if (isalpha(compound[i])) seq += compound[i];
      }
    }
    vector<int> sequence(seq.size());
    for (uint i = 0; i < seq.size(); i++) {
      sequence[i] = (int) seq[i] - 65;
    }

    // Now determine the composition
    vector<double> comp;
    pflow::stringElements2VectorElements(compound, comp);

    // Finally, sort to match sequence
    vector<double> composition(comp.size());
    for (uint i = 0; i < composition.size(); i++) {
      composition[i] = comp[sequence[i]];
    }
    return composition;
  }

  //formatDefaultTitlePOCC//////////////////////////////////////////////////////
  // Converts a POCC-formatted title into a plot title. It currently only works
  // if the POCC string consists only of P-designations.
<<<<<<< HEAD
  string formatDefaultTitlePOCC(const xoption& plotoptions,ostream& oss) {ofstream FileMESSAGE;return formatDefaultTitlePOCC(plotoptions,FileMESSAGE,oss);} //CO20191110  //CO20200404
  string formatDefaultTitlePOCC(const xoption& plotoptions,ofstream& FileMESSAGE,ostream& oss) {return formatDefaultTitlePOCC_20191004(plotoptions,FileMESSAGE,oss);} //CO20191110  //CO20200404
  string formatDefaultTitlePOCC_20191004(const xoption& plotoptions,ostream& oss) {ofstream FileMESSAGE;return formatDefaultTitlePOCC_20191004(plotoptions,FileMESSAGE,oss);}  //CO version //CO20191110  //CO20200404
  string formatDefaultTitlePOCC_20191004(const xoption& plotoptions,ofstream& FileMESSAGE,ostream& oss) {  //CO version //CO20191110  //CO20200404
    bool LDEBUG=(FALSE || _DEBUG_PLOTTER_ || XHOST.DEBUG);
    string soliloquy="plotter::formatDefaultTitlePOCC():";
=======
  string formatDefaultTitlePOCC(const xoption& plotoptions) {return formatDefaultTitlePOCC_191004(plotoptions);} //CO20191110
  string formatDefaultTitlePOCC_191004(const xoption& plotoptions) {  //CO version //CO20191110
    bool LDEBUG=(FALSE || XHOST.DEBUG);
    string soliloquy = XHOST.sPID + "plotter::formatDefaultTitlePOCC():";
>>>>>>> 972a1b11
    stringstream message;
    string default_title = plotoptions.getattachedscheme("DEFAULT_TITLE");
    if(LDEBUG) { cerr << soliloquy << " default_title=" << default_title << endl;}
    //example: Cs_svEuIPb_d:PAW_PBE.AB3C_cP5_221_a_c_b:POCC_S0-1xA_S1-1xC_S2-0.5xB-0.5xD
    //ARUN example: Cs_afEuIPb_d:PAW_PBE.AB3C_cP5_221_a_c_b:POCC_S0-1xA_S1-1xC_S2-0.5xB-0.5xD:ARUN.POCC_1_H0C0
    //convert to: --proto=AB3C_cP5_221_a_c_b:Cs_sv:Eu:I:Pb_d --pocc_params=S0-1xA_S1-1xC_S2-0.5xB-0.5xD
    //arun stuff separate

    if(!aurostd::substring2bool(default_title,POCC_TAG)){  //use generic
      message << "No POCC_TAG found [" << POCC_TAG << "], using generic SYSTEM name as title";pflow::logger(_AFLOW_FILE_NAME_, soliloquy, message, FileMESSAGE, oss, _LOGGER_WARNING_); //CO20200404
      return aurostd::fixStringLatex(default_title, false, false);
    }
    //Get all the pieces of the default title
    string::size_type t = default_title.find(POCC_TAG);
    string elements_prototype_str = default_title.substr(0, t);  //contains elements and prototype
    string pocc_params_arun_str = default_title.substr(t + POCC_TAG.length(), string::npos);  //pocc_params and ARUN(?)
    if(LDEBUG){
      cerr << soliloquy << " elements_prototype_str=" << elements_prototype_str << endl;
      cerr << soliloquy << " pocc_params_arun_str=" << pocc_params_arun_str << endl;
    }
    //parse elements_prototype_str by "."
    //PROBLEM: "." can exist in pp_string (not really important for standard PP, but it exists), as well
    //as proto: .ABC...
    //we will go in loop over "." parses until we get a structure!
    t=elements_prototype_str.find('.');
    string pps="";
    string proto="";
    vector<string> velements;
    string pocc_params="";
    string arun="";
    string::size_type c;
    xstructure xstr;
    while(t!=string::npos && (t+1)<elements_prototype_str.length()){
      pps=elements_prototype_str.substr(0,t);
      proto=elements_prototype_str.substr(t+1,string::npos);
      if(LDEBUG){
        cerr << soliloquy << " pps=" << pps << endl;
        cerr << soliloquy << " proto=" << proto << endl;
      }

      velements=pflow::stringElements2VectorElements(pps,true,false,pp_string,true);  //clean, no sort_elements, pseudopotential string, keep_pp
      if(LDEBUG) { cerr << soliloquy << " velements=" << aurostd::joinWDelimiter(velements,",") << endl;}

      pocc_params=pocc_params_arun_str;
      c=pocc_params_arun_str.find(POCC_ARUN_TAG);
      if(c!=string::npos && (c+1)<pocc_params_arun_str.length()){
        pocc_params=pocc_params_arun_str.substr(0,c);
        arun=pocc_params_arun_str.substr(c+1,string::npos);
      }
      if(LDEBUG){
        cerr << soliloquy << " pocc_params=" << pocc_params << endl;
        cerr << soliloquy << " arun=" << arun << endl;
      }

      aurostd::xoption proto_flags;
      proto_flags.push_attached("PROTO",proto + ":" + aurostd::joinWDelimiter(velements,":"));
      proto_flags.push_attached("POCC_PARAMS",pocc_params);
      if(LDEBUG){
        cerr << soliloquy << " proto_flags.getattachedscheme(\"PROTO\")=" << proto_flags.getattachedscheme("PROTO") << endl;
        cerr << soliloquy << " proto_flags.getattachedscheme(\"POCC_PARAMS\")=" << proto_flags.getattachedscheme("POCC_PARAMS") << endl;
      }

      try{
        xstr=pflow::PROTO_LIBRARIES(proto_flags);
        break;
      }
      catch(aurostd::xerror& excpt){
        xstr.clear(); //DX20191220 - uppercase to lowercase clear
        t=elements_prototype_str.find('.',t+1);
        continue;
      }
    }

    if(xstr.atoms.size()==0){  //use generic
      message << "Cannot extract identifiable prototype from SYSTEM [" << default_title << "], using generic SYSTEM name as title";pflow::logger(_AFLOW_FILE_NAME_, soliloquy, message, FileMESSAGE, oss, _LOGGER_WARNING_);  //CO20200404
      return aurostd::fixStringLatex(default_title, false, false);
    }

    if(LDEBUG) { cerr << soliloquy << " xstr_found: " << endl;cerr << xstr << endl;}

    if(xstr.species.size()!=xstr.comp_each_type.size()){ //use generic
      message << "Cannot extract composition from prototype [" << proto << "], using generic SYSTEM name as title";pflow::logger(_AFLOW_FILE_NAME_, soliloquy, message, FileMESSAGE, oss, _LOGGER_WARNING_);  //CO20200404
      return aurostd::fixStringLatex(default_title, false, false);
    }

    string new_title="";
    string clean_specie="";
    int comp_prec=(int)ceil(log10(1.0/xstr.partial_occupation_stoich_tol));  //ceil ensures we round up above 1 //CO20181226
    for(uint ispecies=0;ispecies<xstr.species.size();ispecies++){
      clean_specie=KBIN::VASP_PseudoPotential_CleanName(xstr.species[ispecies]);
      if(LDEBUG) { cerr << soliloquy << " species[ispecies=" << ispecies << "]=" << clean_specie << endl;}
      new_title+=aurostd::fixStringLatex(clean_specie,false,false);
      new_title+=(aurostd::isequal(xstr.comp_each_type[ispecies],1.0,xstr.partial_occupation_stoich_tol) ? "" : "$_{"+aurostd::utype2string(xstr.comp_each_type[ispecies],comp_prec)+"}$");
    }
    new_title+=" ("+aurostd::fixStringLatex(proto,false,false);

    if(!arun.empty()){
      vector<string> tokens;
      aurostd::string2tokens(arun,tokens,"_");
      string pocc_hash="";
      if(tokens.size()>1){pocc_hash=tokens.back();}
      if(!pocc_hash.empty()){new_title+=":"+aurostd::fixStringLatex(pocc_hash,false,false);}
    }

    new_title+=")";

    if(LDEBUG) { cerr << soliloquy << " new_title=" << new_title << endl;}

    return new_title; //aurostd::fixStringLatex(new_title, false, false);  //substs $ for \\$
  }
<<<<<<< HEAD
  string formatDefaultTitlePOCC_20190101(const xoption& plotoptions) {  //ME version
    bool LDEBUG=(FALSE || _DEBUG_PLOTTER_ || XHOST.DEBUG);
    string soliloquy="plotter::formatDefaultTitlePOCC():";
=======
  string formatDefaultTitlePOCC_190101(const xoption& plotoptions) {  //ME version
    bool LDEBUG=(FALSE || XHOST.DEBUG);
    string soliloquy = XHOST.sPID + "plotter::formatDefaultTitlePOCC():";
>>>>>>> 972a1b11
    string default_title = plotoptions.getattachedscheme("DEFAULT_TITLE");
    //Get all the pieces of the default title
    string::size_type t = default_title.find(":POCC");
    string proto = default_title.substr(0, t);  // Contains compound and prototype
    string pocc = default_title.substr(t + 5, string::npos);  // POCC string + ARUN
    if (LDEBUG) {
      std::cerr << "proto = " << proto << std::endl;
      std::cerr << "pocc = " << pocc << std::endl;
    }
    bool generic = false;
    // Need _S because S could theoretically also be a decorator
    if (aurostd::substring2bool(pocc, "_S")) generic = true;
    if(LDEBUG) { cerr << soliloquy << " found _S tag = " << generic << endl;}
    pocc = pocc.substr(1, pocc.size());  // Remove the leading _

    // Get the HNF matrix string
    vector<string> tokens;
    string hnf = "";
    if (!generic && aurostd::substring2bool(pocc, ":")) {  // Is there an ARUN?
      t = pocc.find(":");
      hnf = pocc.substr(t + 1, string::npos);
      pocc = pocc.substr(0, t);  // Remove ARUN from pocc
      if(LDEBUG) { cerr << soliloquy << " hnf=" << hnf << endl;}
      if (!hnf.empty()) {
        aurostd::string2tokens(hnf, tokens, "_");
        hnf = tokens.back();
      }
    }

    // Try to extract the composition from the POCC string and check whether
    // the string is incomplete. While the composition is only supported for
    // P-designations, the algorithm should still run to test for incomplete
    // strings.
    bool broken = false;
    vector<double> composition = getCompositionFromPoccString(pocc, broken);
    if(LDEBUG){  //CO20191110
      cerr << soliloquy << " broken=" << broken << endl;
      if(!broken){
        cerr << soliloquy << " composition=";
        for(uint i=0;i<composition.size();i++){
          cerr << composition[i] << (i==composition.size()-1?"":",");
        }
        cerr << endl;
      }
    }
    if (broken) {  // If broken, extract the POCC string from the POSCAR title
      try {
        stringstream ss;
        vector<string> vstr;
        string directory = plotoptions.getattachedscheme("DIRECTORY");
        string extension = plotoptions.getattachedscheme("EXTENSION");
        if (aurostd::substring2bool(extension, "phdisp") || (extension == "phdos")) {
          aurostd::efile2vectorstring("PHPOSCAR", vstr);
        } else {
          aurostd::efile2vectorstring(aflowlib::vaspfile2stringstream(directory, "POSCAR", ss), vstr);
        }
        // The POCC string is inside the first item
        t = vstr[0].find(" ");
        string poscartitle = vstr[0].substr(0, t);
        // Only take what is needed by the algorithm
        t = poscartitle.find(":POCC_");
        poscartitle = poscartitle.substr(t + 6, string::npos);
        t = poscartitle.find(":");
        poscartitle = poscartitle.substr(0, t);
        composition = getCompositionFromPoccString(poscartitle, broken);
      } catch (aurostd::xerror& excpt) {
        generic = true;
      }
    }

    // Separate elements and prototype
    string compound, el;
    t = proto.find(".");
    el = proto.substr(0, t);
    proto = proto.substr(t + 1, string::npos);
    if (!generic) {
      vector<string> elements = pflow::stringElements2VectorElements(el);
      if (elements.size() != composition.size()) {
        generic = true;
        broken = true;
      } else {
        compound = pflow::prettyPrintCompound(elements, composition, no_vrt, true, latex_ft);  //_none_ //_latex_ //CO20190629
      }
    }
    if (generic) {  // Broken or unsupported string, so use a very generic title
      return aurostd::fixStringLatex(default_title, false, false); //CO20191110
      //if (!broken) proto += ".POCC:" + pocc;  // Only add POCC string if not broken
    }
    proto = aurostd::fixStringLatex(proto, false, false);

    // Finish title
    string title = compound + " (" + proto;
    if (!hnf.empty()) title += ":" + hnf;
    string lattice = plotoptions.getattachedscheme("LATTICE");
    if (lattice.empty()) title += ")";
    else title += ", " + lattice + ")";
    return title;
  }

  //getCompositionFromPoccString//////////////////////////////////////////////
  // Returns a composition from a POCC string. It also tests whether the POCC
  // string is complete, which is not always the case due to VASP's character
  // limit for titles.
  vector<double> getCompositionFromPoccString(const string& pocc_string, bool& broken) {
    broken = false;
    double SITE_TOL = 0.001;
    // Get each site
    vector<string> tokens;
    aurostd::string2tokens(pocc_string, tokens, "_");
    // Get the composition of each individual site. Do not add yet - it needs
    // to be site-resolved for some checks to work.
    vector<vector<std::pair<int, double> > > sites(tokens.size());
    std::pair<int, double> s;
    vector<string> site;
    int max_index = 0;  // tracks how many decorators can be found in the string
    for (uint i = 0; i < tokens.size(); i++) {
      // Loop over all deocrations on the site
      aurostd::string2tokens(tokens[i], site, "-");
      if (site.size() == 1) { // There must be at least one site (first element is designator)
        broken = true;
        break;
      } else {
        for (uint j = 1; j < site.size(); j++) {
          string::size_type t;
          std::pair<string, string> str_cut;
          t = site[j].find("x");
          if (t != string::npos) {
            str_cut.first = site[j].substr(0, t);
            str_cut.second = site[j].substr(t + 1, string::npos);
          }
          // Format is e.g. Ax0.5, so there must be two elements
          if (str_cut.first.empty() || str_cut.second.empty()) {
            broken = true;
            break;
          } else {
            s.first = (int) str_cut.second[0] - 65;  // [0] is to convert to char
            s.second = aurostd::string2utype<double>(str_cut.first);
            sites[i].push_back(s);
            if (s.first > max_index) max_index = s.first;
          }
        }
      }
    }

    // Determine the composition and check for consistency: no element must
    // can a value of zero and all sites have to add to 1 within a tolerance
    double sum;
    vector<double> composition(max_index + 1);
    for (uint i = 0; i < sites.size(); i++) {
      sum = 0.0;
      for (uint j = 0; j < sites[i].size(); j++) {
        composition[sites[i][j].first] += sites[i][j].second;
        sum += sites[i][j].second;
      }
      if (std::abs(sum - 1.0) > SITE_TOL) broken = true;
    }
    if (!broken) {
      for (uint i = 0; i < composition.size(); i++) {
        if (composition[i] == 0.0) {
          broken = true;
          break;
        }
      }
    }

    return composition;
  }

} // namespace plotter

//////////////////////////////////////////////////////////////////////////////
//                                                                          //
//                           ELECTRONIC STRUCTURE                           //
//                                                                          //
//////////////////////////////////////////////////////////////////////////////

static const string EFERMI_COLOR = "#0000FF";
static const int ESTRUCTURE_NCOLORS = 11;
static const string ESTRUCTURE_COLORS[ESTRUCTURE_NCOLORS] = {
  "#000000",  // black
  "#4C72B0",  // blue
  "#55A868",  // green
  "#C44E52",  // red
  "#CCB974",  // yellow
  "#8172B2",  // purple
  "#64B5CD",  // light blue
  "#E08000",  // orange
  "#006060",  // blue-green
  "#A06000",  // brown
  "#BE80FF"   // light purple
};
static const string ISPIN_COLORS[2] = {"#000000", "#C44E52"};
static const string ORBITALS[4] = {"s", "p", "d", "f"};
static const string LM_ORBITALS[16] = {"s", "p_y", "p_z", "p_x",
  "d_{xy}", "d_{yz}", "d_{z^2}", "d_{xz}", "d_{x^2-y^2}",
  "f_{y(3x^2-y^2)}", "f_{xyz}", "f_{yz^2}", "f_{z^3}",
  "f_{xz^2}", "f_{z(x^2-y^2)}", "f_{x(x^2-3y^2)}"};

namespace plotter {

  // Plot functions -----------------------------------------------------------

  //PLOT_DOS//////////////////////////////////////////////////////////////////
  // PLots electronic densities of states.
  void PLOT_DOS(xoption& plotoptions,ostream& oss) {ofstream FileMESSAGE;return PLOT_DOS(plotoptions,FileMESSAGE,oss);} //CO20200404
  void PLOT_DOS(xoption& plotoptions,ofstream& FileMESSAGE,ostream& oss) {  //CO20200404
    // Set output format to gnuplot
    plotoptions.push_attached("OUTPUT_FORMAT", "GNUPLOT");

    stringstream out;
    PLOT_DOS(plotoptions, out,FileMESSAGE,oss);
    savePlotGNUPLOT(plotoptions, out);
  }

  void PLOT_DOS(xoption& plotoptions, const xDOSCAR& xdos,ostream& oss) {ofstream FileMESSAGE;return PLOT_DOS(plotoptions,xdos,FileMESSAGE,oss);} //CO20191110  //CO20200404
  void PLOT_DOS(xoption& plotoptions, const xDOSCAR& xdos,ofstream& FileMESSAGE,ostream& oss) { //CO20191110  //CO20200404
    plotoptions.push_attached("OUTPUT_FORMAT", "GNUPLOT");
    stringstream out;
    PLOT_DOS(plotoptions,out,xdos,FileMESSAGE,oss);
    savePlotGNUPLOT(plotoptions, out);
  }

<<<<<<< HEAD
  void PLOT_DOS(xoption& plotoptions, stringstream& out,ostream& oss) {ofstream FileMESSAGE;return PLOT_DOS(plotoptions,out,FileMESSAGE,oss);} //CO20191110 //CO20200404
  void PLOT_DOS(xoption& plotoptions, stringstream& out,ofstream& FileMESSAGE,ostream& oss) { //CO20191110  //CO20200404
    bool LDEBUG=(FALSE || _DEBUG_PLOTTER_ || XHOST.DEBUG);
    string soliloquy="plotter::PLOT_DOS():";
=======
  void PLOT_DOS(xoption& plotoptions, stringstream& out) { //CO20191110
    bool LDEBUG=(FALSE || XHOST.DEBUG);
    string soliloquy = XHOST.sPID + "plotter::PLOT_DOS():";
>>>>>>> 972a1b11

    // Read files
    string directory = plotoptions.getattachedscheme("DIRECTORY");
    xDOSCAR xdos;
    if(LDEBUG) { cerr << soliloquy << " directory=" << directory << endl;}
    xdos.GetPropertiesFile(aflowlib::vaspfile2stringstream(directory, "DOSCAR"));
    PLOT_DOS(plotoptions, out, xdos,FileMESSAGE,oss);  //CO20200404
    savePlotGNUPLOT(plotoptions, out);
  }

  void patchDefaultTitleAFLOWIN(xoption& plotoptions) { //CO20191110
<<<<<<< HEAD
    bool LDEBUG=(FALSE || _DEBUG_PLOTTER_ || XHOST.DEBUG);
    string soliloquy="plotter::patchDefaultTitleAFLOWIN():"; //CO20200404
=======
    bool LDEBUG=(FALSE || XHOST.DEBUG);
    string soliloquy = XHOST.sPID + "plotter::PLOT_DOS():";
>>>>>>> 972a1b11

    const string& directory = plotoptions.getattachedscheme("DIRECTORY");
    if(LDEBUG) { cerr << soliloquy << " directory=" << directory << endl;}
    string aflowin_path=directory+"/"+_AFLOWIN_;
    if(aurostd::FileExist(aflowin_path)){
      string aflowin="";
      aurostd::file2string(aflowin_path,aflowin);
      string SYSTEM=aurostd::RemoveWhiteSpaces(aurostd::substring2string(aflowin,"[AFLOW]SYSTEM=",FALSE));
      if(!SYSTEM.empty()){
        if(LDEBUG) { cerr << soliloquy << " DEFAULT_TITLE(OLD)=" << plotoptions.getattachedscheme("DEFAULT_TITLE") << endl;}
        plotoptions.pop_attached("DEFAULT_TITLE");
        plotoptions.push_attached("DEFAULT_TITLE", SYSTEM);
        if(LDEBUG) { cerr << soliloquy << " DEFAULT_TITLE(NEW)=" << plotoptions.getattachedscheme("DEFAULT_TITLE") << endl;}
      }
    }
  }

<<<<<<< HEAD
  void PLOT_DOS(xoption& plotoptions, stringstream& out, const xDOSCAR& xdos,ostream& oss) {ofstream FileMESSAGE;return PLOT_DOS(plotoptions,out,xdos,FileMESSAGE,oss);}  //CO20200404
  void PLOT_DOS(xoption& plotoptions, stringstream& out, const xDOSCAR& xdos,ofstream& FileMESSAGE,ostream& oss) {  //CO20200404
    bool LDEBUG=(FALSE || _DEBUG_PLOTTER_ || XHOST.DEBUG);
    string soliloquy="plotter::PLOT_DOS():";
=======
  void PLOT_DOS(xoption& plotoptions, stringstream& out, const xDOSCAR& xdos) {
    bool LDEBUG=(FALSE || XHOST.DEBUG);
    string soliloquy = XHOST.sPID + "plotter::PLOT_DOS():";
>>>>>>> 972a1b11
    string extension=plotoptions.getattachedscheme("EXTENSION");
    if(extension.empty()) plotoptions.push_attached("EXTENSION", "dos");
    // Make sure the projections are consistent with the DOSCAR file
    if ((plotoptions.getattachedscheme("PROJECTION") == "LM") && !(xdos.lmResolved)) {
      std::cerr << "Found --projection=lm, but DOSCAR is not lm-resolved."
        << " Will choose --projection=orbitals instead." << std::endl;
      plotoptions.pop_attached("PROJECTION");
      plotoptions.push_attached("PROJECTION", "ORBITALS");
    }

    plotoptions.push_attached("DEFAULT_TITLE", xdos.title);
    patchDefaultTitleAFLOWIN(plotoptions);  //CO20191110 - ME, check out and let me know if we should apply everywhere
    setFileName(plotoptions);
    setTitle(plotoptions,FileMESSAGE,oss); //CO20200404

    plotoptions.flag("BANDDOS", false);
    // Set Fermi energy to zero
    if (plotoptions.flag("NOSHIFT")) {
      plotoptions.push_attached("EFERMI", aurostd::utype2string<double>(xdos.Efermi));
    } else {
      plotoptions.push_attached("EFERMI", "0.0");
    }

    if(LDEBUG) { cerr << soliloquy << " EFERMI set" << endl;}

    // Get Emin and Emax
    setEMinMax(plotoptions, xdos.energy_min, xdos.energy_max);

    // Plot
    generateHeader(out, plotoptions, false);
    generateDosPlot(out, xdos, plotoptions,FileMESSAGE,oss);  //CO20200404
  }

  //PLOT_PDOS/////////////////////////////////////////////////////////////////
  // Plots projected density of states. If PDOS == -1, the projected DOS of
  // all atoms will be plotted into separate files.
  void PLOT_PDOS(xoption& plotoptions,ostream& oss) {ofstream FileMESSAGE;return PLOT_PDOS(plotoptions,FileMESSAGE,oss);} //CO20200404  //CO20200404
  void PLOT_PDOS(xoption& plotoptions,ofstream& FileMESSAGE,ostream& oss) { //CO20200404  //CO20200404
    // Set output format to gnuplot
    plotoptions.push_attached("OUTPUT_FORMAT", "GNUPLOT");

    stringstream out;
    PLOT_PDOS(plotoptions, out,FileMESSAGE,oss);
  }

  void PLOT_PDOS(xoption& plotoptions, const xDOSCAR& xdos,ostream& oss) {ofstream FileMESSAGE;return PLOT_PDOS(plotoptions,xdos,FileMESSAGE,oss);}  //CO20191110  //CO20200404
  void PLOT_PDOS(xoption& plotoptions, const xDOSCAR& xdos,ofstream& FileMESSAGE,ostream& oss) {  //CO20191110  //CO20200404
    plotoptions.push_attached("OUTPUT_FORMAT", "GNUPLOT");
    stringstream out;
    PLOT_PDOS(plotoptions,out,xdos,FileMESSAGE,oss);
  }

  void PLOT_PDOS(xoption& plotoptions, stringstream& out,ostream& oss) {ofstream FileMESSAGE;return PLOT_PDOS(plotoptions,out,FileMESSAGE,oss);}  //CO20191110  //CO20200404
  void PLOT_PDOS(xoption& plotoptions, stringstream& out,ofstream& FileMESSAGE,ostream& oss) {  //CO20191110  //CO20200404
    // Read files
    string directory = plotoptions.getattachedscheme("DIRECTORY");
    xDOSCAR xdos;
    xdos.GetPropertiesFile(aflowlib::vaspfile2stringstream(directory, "DOSCAR"));
    PLOT_PDOS(plotoptions, out, xdos,FileMESSAGE,oss);
  }

  void PLOT_PDOS(xoption& plotoptions, stringstream& out, const xDOSCAR& xdos,ostream& oss) {ofstream FileMESSAGE;return PLOT_PDOS(plotoptions,out,xdos,FileMESSAGE,oss);} //CO20200404
  void PLOT_PDOS(xoption& plotoptions, stringstream& out, const xDOSCAR& xdos,ofstream& FileMESSAGE,ostream& oss) { //CO20200404
    string set = plotoptions.getattachedscheme("DATASET");
    string datatype=plotoptions.getattachedscheme("DATATYPE");  //CO20191010 - which table to look at, "atoms-projected" by default
    string outformat = plotoptions.getattachedscheme("OUTPUT_FORMAT");
    bool plot_all_atoms = plotoptions.flag("PLOT_ALL_ATOMS"); //CO20191010
    int pdos = -1;
    if (!set.empty()) pdos = aurostd::string2utype<int>(set);
    plotoptions.push_attached("SETLABEL", "PDOS");
    if (pdos == 0) {  // Plot total DOS
      PLOT_DOS(plotoptions,xdos,FileMESSAGE,oss);  //CO20200404
      if (outformat == "GNUPLOT") savePlotGNUPLOT(plotoptions, out);
    } else {
      xstructure xstr = getStructureWithNames(plotoptions,FileMESSAGE,xdos.carstring,oss); //getStructureWithNames(plotoptions);  //CO20191010 //CO20200404
      if(datatype=="SPECIES"){  //CO20191010 - plot "species-projected"
        if (pdos == -1) {  // Plot partial DOS of all species
          uint nspecies=xstr.num_each_type.size();
          for (uint isp = 0; isp < nspecies; isp++) {
            plotoptions.pop_attached("DATASET");
            plotoptions.pop_attached("DATALABEL");
            plotoptions.push_attached("DATASET", aurostd::utype2string<int>(isp + 1));
            plotoptions.push_attached("DATALABEL", xstr.species[isp]);
            PLOT_DOS(plotoptions, out, xdos,FileMESSAGE,oss);  //CO20200404
            if (outformat == "GNUPLOT") {
              savePlotGNUPLOT(plotoptions, out);
              out.str(string());
              out.clear();
            }
          }
        } else {
          plotoptions.push_attached("DATALABEL", xstr.species[pdos - 1]);
          PLOT_DOS(plotoptions, out, xdos,FileMESSAGE,oss);  //CO20200404
          if (outformat == "GNUPLOT") savePlotGNUPLOT(plotoptions, out);
        }
      }else{  //CO20191010 - plot "atoms-projected"
        if (pdos == -1) {  // Plot partial DOS of all inequivalent atoms
          uint natoms=0;
          if (plot_all_atoms) {natoms = xstr.atoms.size();} //CO20191010 
          else {
            pflow::PerformFullSymmetry(xstr);
            natoms = xstr.iatoms.size();
          }
          int iat=0;
          for (uint i = 0; i < natoms; i++) {
            iat=( plot_all_atoms ? i : xstr.iatoms[i][0] );
            xstr.atoms[iat].CleanName();
            plotoptions.pop_attached("DATASET");
            plotoptions.pop_attached("DATALABEL");
            plotoptions.push_attached("DATASET", aurostd::utype2string<int>(iat + 1));
            plotoptions.push_attached("DATALABEL", xstr.atoms[iat].cleanname);
            PLOT_DOS(plotoptions, out, xdos,FileMESSAGE,oss);  //CO20200404
            if (outformat == "GNUPLOT") {
              savePlotGNUPLOT(plotoptions, out);
              out.str(string());
              out.clear();
            }
          }
        } else {
          xstr.atoms[pdos - 1].CleanName();
          plotoptions.push_attached("DATALABEL", xstr.atoms[pdos - 1].cleanname);
          PLOT_DOS(plotoptions, out, xdos,FileMESSAGE,oss);  //CO20200404
          if (outformat == "GNUPLOT") savePlotGNUPLOT(plotoptions, out);
        }
      }
    }
  }

  //PLOT_BAND/////////////////////////////////////////////////////////////////
  // Plots band structures.
  void PLOT_BAND(xoption& plotoptions,ostream& oss) {ofstream FileMESSAGE;return PLOT_BAND(plotoptions,FileMESSAGE,oss);}  //CO20200404
  void PLOT_BAND(xoption& plotoptions,ofstream& FileMESSAGE,ostream& oss) {  //CO20200404
    // Set k-points format to LaTeX
    plotoptions.push_attached("KPOINT_FORMAT", "LATEX");
    // Set output format to gnuplot
    plotoptions.push_attached("OUTPUT_FORMAT", "GNUPLOT");

    stringstream out;
    PLOT_BAND(plotoptions, out,FileMESSAGE,oss);
    savePlotGNUPLOT(plotoptions, out);
  }

  void PLOT_BAND(xoption& plotoptions, stringstream& out,ostream& oss) {ofstream FileMESSAGE;return PLOT_BAND(plotoptions,out,FileMESSAGE,oss);}  //CO20200404
  void PLOT_BAND(xoption& plotoptions, stringstream& out,ofstream& FileMESSAGE,ostream& oss) {  //CO20200404
    plotoptions.push_attached("EXTENSION", "band");
    plotoptions.push_attached("OUTPUT_FORMAT", "GNUPLOT");
    // Read files
    string directory = plotoptions.getattachedscheme("DIRECTORY");
    xDOSCAR xdos;
    xdos.GetPropertiesFile(aflowlib::vaspfile2stringstream(directory, "DOSCAR"));
    xEIGENVAL xeigen;
    xeigen.GetPropertiesFile(aflowlib::vaspfile2stringstream(directory, "EIGENVAL"));
    xKPOINTS xkpts;
    xkpts.GetPropertiesFile(aflowlib::vaspfile2stringstream(directory, "KPOINTS"));
    std::stringstream poscar;
    aflowlib::vaspfile2stringstream(directory, "POSCAR", poscar);
    xstructure xstr(poscar);

    plotoptions.push_attached("DEFAULT_TITLE", xeigen.title);
    patchDefaultTitleAFLOWIN(plotoptions);  //ME20200217
    plotoptions.push_attached("LATTICE", getLatticeFromKpointsTitle(xkpts.title));
    setFileName(plotoptions);
    setTitle(plotoptions,FileMESSAGE,oss); //CO20200404

    plotoptions.flag("BANDDOS", false);
    // Set Fermi energy to zero
    if (plotoptions.flag("NOSHIFT")) {
      plotoptions.push_attached("EFERMI", aurostd::utype2string<double>(xdos.Efermi));
    } else {
      shiftEfermiToZero(xeigen, xdos.Efermi);
      plotoptions.push_attached("EFERMI", "0.0");
    }

    // Get Emin and Emax
    setEMinMax(plotoptions, xeigen.energy_min, xeigen.energy_max);

    // Plot
    generateHeader(out, plotoptions, false);
    generateBandPlot(out, xeigen, xkpts, xstr, plotoptions);
  }

  //PLOT_BANDDOS//////////////////////////////////////////////////////////////
  // Plots combined band structure + DOS plots.
  void PLOT_BANDDOS(xoption& plotoptions,ostream& oss) {ofstream FileMESSAGE;return PLOT_BANDDOS(plotoptions,FileMESSAGE,oss);} //CO20200404
  void PLOT_BANDDOS(xoption& plotoptions,ofstream& FileMESSAGE,ostream& oss) { //CO20200404
    // Set k-points format to LaTeX
    plotoptions.push_attached("KPOINT_FORMAT", "LATEX");
    // Set output format to gnuplot
    plotoptions.push_attached("OUTPUT_FORMAT", "GNUPLOT");

    stringstream out;
    PLOT_BANDDOS(plotoptions, out,FileMESSAGE,oss);  //CO20200404
    savePlotGNUPLOT(plotoptions, out);
  }

  void PLOT_BANDDOS(xoption& plotoptions, stringstream& out,ostream& oss) {ofstream FileMESSAGE;return PLOT_BANDDOS(plotoptions,out,FileMESSAGE,oss);}  //CO20200404
  void PLOT_BANDDOS(xoption& plotoptions, stringstream& out,ofstream& FileMESSAGE,ostream& oss) {  //CO20200404
    plotoptions.push_attached("EXTENSION", "banddos");
    // Increase plot size
    plotoptions.pop_attached("PLOT_SIZE");
    plotoptions.push_attached("PLOT_SIZE", BANDDOS_SIZE);

    // Read files
    string directory = plotoptions.getattachedscheme("DIRECTORY");
    xDOSCAR xdos;
    xdos.GetPropertiesFile(aflowlib::vaspfile2stringstream(directory, "DOSCAR"));
    xEIGENVAL xeigen;
    xeigen.GetPropertiesFile(aflowlib::vaspfile2stringstream(directory, "EIGENVAL"));
    xKPOINTS xkpts;
    xkpts.GetPropertiesFile(aflowlib::vaspfile2stringstream(directory, "KPOINTS"));
    std::stringstream poscar;
    aflowlib::vaspfile2stringstream(directory, "POSCAR", poscar);
    xstructure xstr(poscar);

    plotoptions.push_attached("DEFAULT_TITLE", xeigen.title);
    patchDefaultTitleAFLOWIN(plotoptions);  //ME20200217
    plotoptions.push_attached("LATTICE", getLatticeFromKpointsTitle(xkpts.title));
    setFileName(plotoptions);
    setTitle(plotoptions,FileMESSAGE,oss); //CO20200404

    plotoptions.flag("BANDDOS", true);
    // Set Fermi energy to zero
    if (plotoptions.flag("NOSHIFT")) {
      plotoptions.push_attached("EFERMI", aurostd::utype2string<double>(xdos.Efermi));
    } else {
      shiftEfermiToZero(xeigen, xdos.Efermi);
      plotoptions.push_attached("EFERMI", "0.0");
    }

    // Get Emin and Emax
    setEMinMax(plotoptions, xdos.energy_min, xdos.energy_max);

    // Plot
    generateHeader(out, plotoptions, true);
    generateBandPlot(out, xeigen, xkpts, xstr, plotoptions);
    generateDosPlot(out, xdos, plotoptions,FileMESSAGE,oss);  //CO20200404
  }

  // Helper functions --------------------------------------------------------

  //getStructureWithNames/////////////////////////////////////////////////////
  // Extracts the structure from VASP input files, including species names.
  xstructure getStructureWithNames(const xoption& plotoptions,const string& carstring,ostream& oss) {ofstream FileMESSAGE;return getStructureWithNames(plotoptions,FileMESSAGE,carstring,oss);} //CO20200404
  xstructure getStructureWithNames(const xoption& plotoptions,ofstream& FileMESSAGE,const string& carstring,ostream& oss) { //CO20200404
    bool LDEBUG=(FALSE || _DEBUG_PLOTTER_ || XHOST.DEBUG); 
    string soliloquy="plotter::getStructureWithNames():";
    string directory = plotoptions.getattachedscheme("DIRECTORY");
    string poscar_file = "POSCAR"; //CO20200404
    std::stringstream poscar;
    //if (plotoptions.getattachedscheme("EXTENSION") == "phdos")
    if (carstring == "PHON")
    { //CO20200106 - patching for auto-indenting
      poscar_file=DEFAULT_APL_PHPOSCAR_FILE; //CO20200404
      aurostd::efile2stringstream(directory+"/"+poscar_file, poscar);  //CO20200404
    } else {
      if(carstring == "POCC") { //CO20191110 //CO20200404
        //[do NOT load in PARTCAR, we need an example ARUN POSCAR, they all have the same num_each_type]aurostd::efile2stringstream(directory+"/PARTCAR", poscar);
        string arun="";
        arun = plotoptions.getattachedscheme("ARUN_DIRECTORY");  //relative path
        if(LDEBUG){cerr << soliloquy << " grabbing POSCAR from " << arun << endl;}
        directory+="/"+arun;
      }
      aflowlib::vaspfile2stringstream(directory + "", poscar_file, poscar);  //CO20200404
    }
    
    xstructure xstr(poscar);
    if (xstr.is_vasp4_poscar_format) {  //PARTCAR has species and it is NOT vasp4 format  //CO20191110
      // No special case for phonons needed because PHPOSCAR is always in VASP5 format
      vector<string> atom_names = KBIN::ExtractAtomicSpecies(directory);
      bool not_all_names_given=atom_names.empty(); //CO20200404
      for (uint i = 0; i < atom_names.size() && not_all_names_given==false; i++) { //CO20200404
        if(atom_names[i].empty()){not_all_names_given=true;}
      }
      if(not_all_names_given){ //CO20200404
        stringstream message;
        message << "Species CANNOT be extracted from dir=" << directory << ", no labels can be supplied";pflow::logger(_AFLOW_FILE_NAME_, soliloquy, message, FileMESSAGE, oss, _LOGGER_WARNING_);  //CO20200404
      }else{ //CO20200404
        if(LDEBUG){cerr << soliloquy << " patching names of POSCAR with: " << aurostd::joinWDelimiter(atom_names,", ") << endl;}
        //CO20200404 - ALWAYS use AddAtom() for changing atom properties, indices of species/species_pp/etc will be a mess otherwise
        deque<_atom> atoms=xstr.atoms;
        for(uint i=0;i<atoms.size(); i++) {
          atoms[i].name_is_given=true;
          atoms[i].name=atom_names[i];
        }
        xstr.ReplaceAtoms(atoms); //CO20200404 - patches species too, CRITICAL
      }
    }
    if(LDEBUG){cerr << soliloquy << " final xstr=" << endl;cerr << xstr << endl;}  //CO20200404
    return xstr;
  }

  //getLatticeFromKpointsTitle////////////////////////////////////////////////
  // If the KPOINTS file is formatted according to the AFLOW standard, return
  // the lattice of the system. Otherwise, return nothing.
  string getLatticeFromKpointsTitle(const string& title) {
    vector<string> tokens;
    aurostd::string2tokens(title, tokens, " ");
    if (tokens.size() >= 3) {  // AFLOW-formatted KPOINTS titles have at least three columns
      if (tokens[0] == "CUB") return tokens[0];
      else if (tokens[0] == "FCC") return tokens[0];
      else if (tokens[0] == "BCC") return tokens[0];
      else if (tokens[0] == "TET") return tokens[0];
      else if (tokens[0] == "BCT") return tokens[0];
      else if (tokens[0] == "BCT1") return tokens[0];
      else if (tokens[0] == "BCT2") return tokens[0];
      else if (tokens[0] == "ORC") return tokens[0];
      else if (tokens[0] == "ORCF") return tokens[0];
      else if (tokens[0] == "ORCF1") return tokens[0];
      else if (tokens[0] == "ORCF2") return tokens[0];
      else if (tokens[0] == "ORCF3") return tokens[0];
      else if (tokens[0] == "ORCI") return tokens[0];
      else if (tokens[0] == "ORCC") return tokens[0];
      else if (tokens[0] == "HEX") return tokens[0];
      else if (tokens[0] == "RHL") return tokens[0];
      else if (tokens[0] == "RHL1") return tokens[0];
      else if (tokens[0] == "RHL2") return tokens[0];
      else if (tokens[0] == "MCL") return tokens[0];
      else if (tokens[0] == "MCLC") return tokens[0];
      else if (tokens[0] == "MCLC1") return tokens[0];
      else if (tokens[0] == "MCLC2") return tokens[0];
      else if (tokens[0] == "MCLC3") return tokens[0];
      else if (tokens[0] == "MCLC4") return tokens[0];
      else if (tokens[0] == "MCLC5") return tokens[0];
      else if (tokens[0] == "TRI") return tokens[0];
      else if (aurostd::toupper(tokens[0]) == "TRI1A") return tokens[0];
      else if (aurostd::toupper(tokens[0]) == "TRI1B") return tokens[0];
      else if (aurostd::toupper(tokens[0]) == "TRI2A") return tokens[0];
      else if (aurostd::toupper(tokens[0]) == "TRI2B") return tokens[0];
      else return "";
    } else {
      return "";
    }
  }


  //shiftEfermiToZero/////////////////////////////////////////////////////////
  // Shift the energies in an xEIGENVAL object so that the Fermi energy is at
  // zero. This is not necessary for xDOSCAR because it has a separate vector
  // for that purpose.
  void shiftEfermiToZero(xEIGENVAL& xeigen, double Efermi) {
    for (uint k = 0; k < xeigen.number_kpoints; k++) {
      for (uint b = 0; b < xeigen.number_bands; b++) {
        for (uint s = 0; s < xeigen.spin + 1; s++) {
          xeigen.venergy[k][b][s] -= Efermi;
        }
      }
    }
  }

  //setEMinMax////////////////////////////////////////////////////////////////
  // Sets the minimum and maximum energy values for electronic structure
  // plots.
  void setEMinMax(xoption& plotoptions, double Emin, double Emax) {
    if (plotoptions.getattachedscheme("XMIN").empty()) {
      if (plotoptions.flag("NOSHIFT")) {
        plotoptions.push_attached("XMIN", aurostd::utype2string<double>(Emin));
      } else {
        plotoptions.push_attached("XMIN", aurostd::utype2string<double>(DEFAULT_DOS_EMIN));
      }
    }
    if (plotoptions.getattachedscheme("XMAX").empty()) {
      if (plotoptions.flag("NOSHIFT")) {
        plotoptions.push_attached("XMAX", aurostd::utype2string<double>(Emax));
      } else {
        plotoptions.push_attached("XMAX", aurostd::utype2string<double>(DEFAULT_DOS_EMAX));
      }
    }
  }

  // DOS ---------------------------------------------------------------------

  //generateDosPlot///////////////////////////////////////////////////////////
  // Generates the data for a DOS plot. 
<<<<<<< HEAD
  void generateDosPlot(stringstream& out, const xDOSCAR& xdos, const xoption& plotoptions,ostream& oss) {ofstream FileMESSAGE;return generateDosPlot(out,xdos,plotoptions,FileMESSAGE,oss);} //CO20200404
  void generateDosPlot(stringstream& out, const xDOSCAR& xdos, const xoption& plotoptions,ofstream& FileMESSAGE,ostream& oss) {  //CO20200404
    bool LDEBUG=(FALSE || _DEBUG_PLOTTER_ || XHOST.DEBUG); 
    string soliloquy="plotter::generateDosPlot():";
=======
  void generateDosPlot(stringstream& out, const xDOSCAR& xdos, const xoption& plotoptions) {
    bool LDEBUG=(FALSE || XHOST.DEBUG); 
    string soliloquy = XHOST.sPID + "plotter::generateDosPlot():";
>>>>>>> 972a1b11
    deque<deque<deque<double> > > dos;
    int pdos = aurostd::string2utype<int>(plotoptions.getattachedscheme("DATASET"));
    vector<string> labels;
    labels.push_back("total");  // There is always a total DOS
    if(pdos>0){labels.front()+=" "+plotoptions.getattachedscheme("DATALABEL");} //CO20191010
    string projection = plotoptions.getattachedscheme("PROJECTION");
    string datatype=plotoptions.getattachedscheme("DATATYPE");  //CO20191010 - which table to look at, "atoms-projected" by default
    if(LDEBUG){
      cerr << soliloquy << " projection=" << projection << endl;
      cerr << soliloquy << " datatype=" << datatype << endl;
    }
    if (projection == "ORBITALS") {
      // If the DOSCAR is lm-resolved, the orbital projection is the sum of all individual
      // orbitals with the same quantum number
      int norbitals=0;
      if(datatype=="SPECIES"){  //CO20191010 - plot "species-projected"
        xstructure xstr = getStructureWithNames(plotoptions,FileMESSAGE,xdos.carstring,oss);  //CO20200404
        deque<deque<deque<deque<double> > > > vDOS_species=xdos.GetVDOSSpecies(xstr);
        norbitals=vDOS_species.front().size();
        dos=vDOS_species[pdos];
      }else{  //CO20191010 - plot "atoms-projected"
        if (xdos.lmResolved) norbitals = (int) std::sqrt(xdos.vDOS[pdos].size());  // size is either 17 or 10
        else norbitals = (int) xdos.vDOS[pdos].size() - 1;
        if (xdos.lmResolved) {
          // Total DOS and s-orbitals
          dos.push_back(xdos.vDOS[pdos][0]);
          dos.push_back(xdos.vDOS[pdos][1]);
          // p-, d-, and maybe f-orbitals
          deque<deque<deque<double> > > dospart(norbitals - 1, deque<deque<double> >(xdos.spin + 1, deque<double>(xdos.number_energies)));
          for (uint e = 0; e < xdos.number_energies; e++) {
            for (int d = 0; d < norbitals - 1; d++) {
              for (int i = d * (2 + d) + 2; i < d * (d + 4) + 5; i++) {
                for (uint s = 0; s < xdos.spin + 1; s++) {
                  dospart[d][s][e] += xdos.vDOS[pdos][i][s][e];
                }
              }
            }
          }
          for (int d = 0; d < norbitals - 1; d++) dos.push_back(dospart[d]);
        } else {
          dos = xdos.vDOS[pdos];
        }
      }
      if(LDEBUG) { cerr << soliloquy << " norbitals=" << norbitals << endl;}
      //CO20191010 - do labels last
      for (int i = 0; i < norbitals; i++) {
        labels.push_back("$" + ORBITALS[i] + "$");
      }
    } else if (projection == "LM") {
      // Safety check
      if (!xdos.lmResolved) {
        string function = "plotter::generateDosPlot()";
        string message = "Projection scheme LM chosen, but DOSCAR is not lm-resolved.";
        throw aurostd::xerror(_AFLOW_FILE_NAME_,function, message, _RUNTIME_ERROR_);
      }
      for (uint i = 1; i < xdos.vDOS[pdos].size(); i++) {
        labels.push_back("$" + LM_ORBITALS[i-1] + "$");
      }
      dos = xdos.vDOS[pdos];
    } else if (projection == "ATOMS") { //CO20191004 - "ATOMS" is really "IATOMS"
      dos.push_back(xdos.vDOS[0][0]);
      xstructure xstr = getStructureWithNames(plotoptions,FileMESSAGE,xdos.carstring,oss);  //CO20200404
      if (plotoptions.flag("PLOT_ALL_ATOMS")) { //CO20191010 - special mode - ALL atoms
        if (xdos.vDOS.size() > 1) {
          for (uint i = 0; i < xstr.atoms.size(); i++) {
            dos.push_back(xdos.vDOS[i + 1][0]);
            xstr.atoms[i].CleanName();
            labels.push_back(xstr.atoms[i].cleanname + "(" + aurostd::utype2string<int>(i + 1) + ")");
          }
        }
      } else {
        if (pdos == 0) {
          if (xdos.vDOS.size() > 1) {
            pflow::PerformFullSymmetry(xstr);
            int iat = 0;
            for (uint i = 0; i < xstr.iatoms.size(); i++) {
              iat = xstr.iatoms[i][0];
              dos.push_back(xdos.vDOS[iat + 1][0]);
              xstr.atoms[iat].CleanName();
              labels.push_back(xstr.atoms[iat].cleanname + "(" + aurostd::utype2string<int>(iat + 1) + ")");
            }
          }
        } else { // In case someone uses pdos option and projection=atoms
          xstr.atoms[pdos - 1].CleanName();
          labels.push_back(xstr.atoms[pdos - 1].cleanname + "(" + aurostd::utype2string<int>(pdos) + ")");
          dos.push_back(xdos.vDOS[pdos][0]);
        }
      }
    } else if (projection == "SPECIES") {  //CO20191110
      xstructure xstr = getStructureWithNames(plotoptions,FileMESSAGE,xdos.carstring,oss);  //CO20200404
      if(LDEBUG){cerr << soliloquy << " xstr=" << endl;cerr << xstr << endl;}  //CO20200404
      deque<deque<deque<deque<double> > > > vDOS_species=xdos.GetVDOSSpecies(xstr);
      if (pdos == 0) {
        dos.push_back(vDOS_species[0][0]);
        if (vDOS_species.size() > 1) {
          for (uint i = 0; i < xstr.species.size(); i++) {
            dos.push_back(vDOS_species[i+1][0]);
            labels.push_back(xstr.species[i]);
          }
        }
      } else { // In case someone uses pdos option and projection=atoms
        labels.push_back(xstr.species[pdos-1]);
        dos.push_back(vDOS_species[pdos][0]);
      }
    } else if (projection == "NONE") {  // Total DOS only without projections
      dos.push_back(xdos.vDOS[0][0]);
    } else {
      string function = "plotter::genertateDosPlot()";
      string message = "Unknown projection scheme " + projection + ".";
      throw aurostd::xerror(_AFLOW_FILE_NAME_,function, message, _INPUT_ILLEGAL_);
    }
    string outformat = plotoptions.getattachedscheme("OUTPUT_FORMAT");
    if (outformat == "GNUPLOT") {
      if (plotoptions.flag("NOSHIFT")) {
        generateDosPlotGNUPLOT(out, xdos, xdos.venergy, dos, labels, plotoptions);
      } else {
        generateDosPlotGNUPLOT(out, xdos, xdos.venergyEf, dos, labels, plotoptions);
      }
    }
  }

  // Bands -------------------------------------------------------------------

  //generateBandPlot//////////////////////////////////////////////////////////
  // Generates the data for a band structure plot.
  void generateBandPlot(stringstream& out, const xEIGENVAL& xeigen, const xKPOINTS& xkpts,
      const xstructure& xstr, const xoption& plotoptions) {
    // Create segments
    uint nsegments = xkpts.vpath.size()/2;
    // Make sure that the number of k-points is consistent with EIGENVAL
    if (xeigen.number_kpoints != nsegments * xkpts.path_grid) {
      string function = "plotter::generateBandPlot()";
      string message = "Number of k-points in EIGENVAL and KPOINTS files do not match.";
      throw aurostd::xerror(_AFLOW_FILE_NAME_,function, message, _RUNTIME_ERROR_);
    }

    // Labels
    string format = plotoptions.getattachedscheme("KPOINT_FORMAT");
    vector<string> labels(nsegments + 1);
    labels[0] = convertKPointLabel(xkpts.vpath[0], format);
    for (uint i = 2; i < 2 * nsegments; i += 2) {
      labels[i/2] = convertKPointLabel(xkpts.vpath[i - 1], format);
      if (xkpts.vpath[i-1] != xkpts.vpath[i]) {
        labels[i/2] += "|" + convertKPointLabel(xkpts.vpath[i], format);
      }
    }
    labels.back() = convertKPointLabel(xkpts.vpath.back(), format);

    // k-points
    xmatrix<double> f2c = trasp(ReciprocalLattice(xstr.lattice));
    double total_length = 0.0;
    vector<double> segment_points(nsegments + 1, 0.0);
    double dk;
    for (uint i = 0; i < nsegments; i++) {
      dk = aurostd::modulus(f2c * (xkpts.vkpoints[2*i] - xkpts.vkpoints[2*i+1]));
      segment_points[i+1] = segment_points[i] + dk;
      total_length += dk;
    }
    for (uint i = 0; i < nsegments + 1; i++) segment_points[i] /= total_length;

    // Project to path lengths
    vector<double> distances(xeigen.number_kpoints, 0.0);
    int k = 0;
    double ds;
    for (uint i = 0; i < nsegments; i++) {
      ds = (segment_points[i+1] - segment_points[i])/(xkpts.path_grid - 1);
      distances[k] = segment_points[i];
      k++;
      for (int j = 1; j < xkpts.path_grid; j++) {
        distances[k] = distances[k -1] + ds;
        k++;
      }
    }
    string outformat = plotoptions.getattachedscheme("OUTPUT_FORMAT");
    if (outformat == "GNUPLOT") {
      generateBandPlotGNUPLOT(out, xeigen, distances, segment_points, labels, plotoptions);
    }
  }

  //convertKPointLabel////////////////////////////////////////////////////////
  // Converts a raw k-point string a k-point label into the desired format.
  string convertKPointLabel(const string& kpoint, const string& format) {
    vector<string> parts;
    string formatted_label;
    aurostd::string2tokens(kpoint, parts, "_");
    if (parts.size() > 2) return kpoint;
    formatted_label = convertKPointLetter(parts[0], format);
    if (parts.size() == 2) {
      if (format == "LATEX") {
        formatted_label += "$_{" + parts[1] + "}$";
        aurostd::RemoveSubStringFirst(kpoint, "$$");
      } else if (format == "HTML") {
        formatted_label += "<sub>" + parts[1] + "</sub>";
      }
    }
    return formatted_label;
  }

  //convertKPointLetter///////////////////////////////////////////////////////
  // Converts a raw k-point letter string into the desired format.
  string convertKPointLetter(string letter, const string& format) {
    if (format == "LATEX") {
      if (aurostd::substring2bool(letter, "\\") && !aurostd::substring2bool(letter, "\\Gamma")) {
        letter = "$\\mathit{" + letter + "}$";
      } else {
        letter = "$" + letter + "$";
      }
    } else if (format == "HTML") {
      if (aurostd::substring2bool(letter, "\\")) {
        aurostd::StringSubst(letter, "\\", "&");
        letter += ";";
      }
    }
    return letter;
  }

  // Gnuplot -----------------------------------------------------------------

  //generateDosPlotGNUPLOT////////////////////////////////////////////////////
  // Generates the gnuplot script for DOS plots.
  void generateDosPlotGNUPLOT(stringstream& out, const xDOSCAR& xdos, const deque<double>& energies,
      const deque<deque<deque<double> > >& dos, const vector<string>& labels,
      const xoption& plotoptions) {
    // Initialize variables
    double Efermi = aurostd::string2utype<double>(plotoptions.getattachedscheme("EFERMI"));
    double Emin = aurostd::string2utype<double>(plotoptions.getattachedscheme("XMIN"));
    double Emax = aurostd::string2utype<double>(plotoptions.getattachedscheme("XMAX"));
    bool banddos = plotoptions.flag("BANDDOS");
    bool swap = (banddos || plotoptions.flag("SWAP_AXES"));
    uint ndos = dos.size();

    double dosmax = getDosLimits(plotoptions, xdos, dos, energies);
    string maxdos = aurostd::utype2string<double>(dosmax);
    string mindos;
    if (xdos.spin == 0) mindos = "0";
    else mindos = "-" + maxdos;

    string unit = plotoptions.getattachedscheme("UNIT");
    if (unit.empty()) unit = "EV";
    string energyLabel;
    if (aurostd::substring2bool(unit, "EV")) energyLabel = "energy";
    else energyLabel = "frequency";
    unit = getFormattedUnit(unit);

    out << std::endl << "# DOS plot" << std::endl;

    // Create data block
    out << std::endl << "$dos_data << EOD" << std::endl;
    for (uint e = 0; e < xdos.number_energies; e++) {
      out << "  " << energies[e];
      for (uint d = 0; d < ndos; d++) {
        out << " " << dos[d][0][e];
      }
      if (xdos.spin == 1) {
        for (uint d = 0; d < ndos; d++) {
          out << " " << -dos[d][1][e];
        }
      }
      out << std::endl;
    }
    out << "EOD" << std::endl;

    // Margins
    out << "# Margins" << std::endl;
    if (banddos) {
      out << " set lmargin at screen 0.73" << std::endl;
      out << " set rmargin at screen 0.98" << std::endl;
      out << " set tmargin at screen 0.9" << std::endl;
      out << " set bmargin at screen 0.12" << std::endl;
    } else {
      out << " set tmargin at screen 0.9" << std::endl;
      out << " set bmargin at screen 0.2" << std::endl;
    }

    // Key
    out << std::endl << "# Key" << std::endl;
    if (dos.size() == xdos.spin + 1) { // no need for key when only total DOS is plotted, NO-SPIN: xdos.spin==0, SPIN: xdos.spin==1  //CO20200404
      out << " unset key" << std::endl;
    } else {
      if(plotoptions.flag("LEGEND_HORIZONTAL")){  //CO20200404 - ME LOOK HERE
        int maxcols=3;
        string maxcols_str=plotoptions.getattachedscheme("LEGEND_MAXCOLS");
        if(!maxcols_str.empty()){maxcols=aurostd::string2utype<int>(maxcols_str);}
        out << " set key horizontal maxcols " << maxcols << std::endl;
      }
      out << " set key samplen 2.5" << std::endl;  // Shorter lines to fit key into image
    }

    // Axes
    out << std::endl << "# Axes" << std::endl;
    if (banddos) {
      out << " unset xtics" << std::endl;
      out << " unset xrange" << std::endl;
    }

    out << " set " << (swap?"x":"y") << "tics " << (dosmax/(2 * (2 - xdos.spin))) << std::endl;
    out << " set ytics" << (banddos?" format \"\"":"") << std::endl;
    out << " set tic scale 0" << std::endl;
    out << " set " << (swap?"y":"x") << "range [" << Emin << ":" << Emax << "]" << std::endl;
    out << " set " << (swap?"x":"y") << "range [" << mindos << ":" << maxdos << "]" << std::endl;
    if (banddos) {
      out << " unset ylabel" << std::endl;
      out << " set title 'DOS (states/" << unit << ")' offset 0,-0.7" << std::endl;
    } else {
      out << " set " << (swap?"y":"x") << "label '" << energyLabel << " (" << unit << ")' offset graph 0.00" << std::endl;
      out << " set " << (swap?"x":"y") << "label 'DOS (states/" << unit << ")' offset graph 0.00" << std::endl;
    }

    // Fermi level
    if (Efermi > Emin) {
      out << std::endl << "# Fermi level" << std::endl;
      if (swap) {
        out << " set arrow from " << mindos << "," << Efermi << " to " << maxdos << "," << Efermi;
      } else {
        out << " set arrow from " << Efermi << ", graph 0 to " << Efermi << ", graph 1";
      }
      out << " nohead lt 1 lc rgb '" << EFERMI_COLOR << "' lw 3" << std::endl;
    }

    // Plot data
    out << std::endl << "# Data" << std::endl;
    out << " plot ";
    int xcol, ycol;
    if (swap) ycol = 1;
    else xcol = 1;

    // Majority spin
    for (uint i = 0; i < ndos; i++) {
      if (swap) xcol = i + 2;
      else ycol = i + 2;
      if (i > 0) out << "      ";
      out << "'$dos_data' u " << xcol << ":" << ycol << " w l lt -1 "
        << "lc rgb '" << ESTRUCTURE_COLORS[i % ESTRUCTURE_NCOLORS] << "' lw 2 title '" << labels[i] << "'"
        << (((xdos.spin == 1) || (i < ndos - 1))?",\\":"") << std::endl;
    }
    // Minority spin
    if (xdos.spin == 1) {
      for (uint i = 0; i < ndos; i++) {
        if (swap) xcol = i + ndos + 2;
        else ycol = i + ndos + 2;
        out << "      ";
        out << "'$dos_data' u "  << xcol << ":" << ycol << " w l lt -1 "
          << "lc rgb '" << ESTRUCTURE_COLORS[i % ESTRUCTURE_NCOLORS] << "' lw 2 notitle"  // No title to prevent redundant key entries
          << ((i < ndos - 1)?",\\":"") << std::endl;
      }
    }
  }

  //getDosLimits//////////////////////////////////////////////////////////////
  // Determines the maximum DOS in the plot and sets the limit so that the
  // tics give "nice" numbers. Each plot has four tics, i.e. spin-polarized
  // DOS have two tics per side. This prevents negative numbers from
  // overlapping. This function is fairly primitive but should work for most
  // plots.
  double getDosLimits(const xoption& plotoptions, const xDOSCAR& xdos,
      const deque<deque<deque<double> > >& dos, const deque<double>& energies) {
<<<<<<< HEAD
    bool LDEBUG=(FALSE || _DEBUG_PLOTTER_ || XHOST.DEBUG); 
    string soliloquy="plotter::getDosLimits():";
=======
    bool LDEBUG=(FALSE || XHOST.DEBUG); 
    string soliloquy = XHOST.sPID + "plotter::getDosLimits():";
>>>>>>> 972a1b11

    double Emin = aurostd::string2utype<double>(plotoptions.getattachedscheme("XMIN"));
    double Emax = aurostd::string2utype<double>(plotoptions.getattachedscheme("XMAX"));
    string dosscale = plotoptions.getattachedscheme("YSCALE");
    uint ndos = dos.size(); //orbital

    if(LDEBUG){
      cerr << soliloquy << " Emin=" << Emin << endl;
      cerr << soliloquy << " Emax=" << Emax << endl;
    }

    double dosmax = 0.0;
    // First, determine the maximum displayed DOS
    // in the displayed energy range
    // FINDS INDICES OF EMIN AND EMAX
    int e1 = -1, e2 = -1;
    for (uint e = 0; e < xdos.number_energies; e++) {
      if ((e1 < 0) && (energies[e] >= Emin)) e1 = (int) e;
      if ((e2 < 0) && (energies[e] > Emax)) e2 = (int) e;
      if ((e1 > 0) && (e2 > 0)) break;
    }
    if (e1 < 0) e1 = 0;  // Emin not found
    if (e2 < 0) e2 = (int) xdos.number_energies; // Emax not found

    //FINDS DOSMAX BETWEEN EMIN AND EMAX
    for (uint d = 0; d < ndos; d++) { //orbital
      for (uint s = 0; s < xdos.spin + 1; s++) {  //spin
        for (int e = e1; e < e2; e++) { //energy_number
          if (dos[d][s][e] > dosmax) dosmax = dos[d][s][e];
        }
      }
    }

    if(LDEBUG) { cerr << soliloquy << " dosmax(FOUND)=" << dosmax << endl;}

    if (!dosscale.empty()) dosmax *= aurostd::string2utype<double>(dosscale);

    if(LDEBUG) { cerr << soliloquy << " dosmax(SCALED)=" << dosmax << endl;}

    // l = order of magnitude
    // x = scalar multiple
    // Now round up the numbers to give good tic values.
    int l = (int) log10(dosmax);
    int x = (int) ceil(dosmax/std::pow(10.0, l));

    if(LDEBUG){
      cerr << soliloquy << " l=" << l << endl;
      cerr << soliloquy << " x=" << x << endl;
    }

    //CO20191110 - add 30% for every orbital bigger than d to account for larger key
<<<<<<< HEAD
    if(0){  //CO20200404 - TOO much padding for LIB6 species-projection dos, better not to include any ad hoc fixes for general plotting
      if(ndos>4){x+=3*(ndos-4);}
      if(LDEBUG){cerr << soliloquy << " x(new1)=" << x << endl;}
    }
=======
    if(ndos>4){x+=3*(ndos-4);}
    if(LDEBUG) { cerr << soliloquy << " x(new1)=" << x << endl;}
>>>>>>> 972a1b11

    //[CO20191110 OBSOLETE]if ((xdos.spin == 1) || (l > 1) || (l < -1) || (2 * x % 4 == 0)) {
    //[CO20191110 OBSOLETE]  dosmax = x * std::pow(10.0, l); 
    //[CO20191110 OBSOLETE]} else {
    //[CO20191110 OBSOLETE]  dosmax = (x + 1) * std::pow(10.0, l);
    //[CO20191110 OBSOLETE]}

    // The DOS axis of the DOS plot should be divided into four tics,
    // which gives a nice grid density. However, this often makes the
    // numbers on the axis look ugly because some will have a decimal
    // point and some won't. To avoid this, the scalar multiple (x) may
    // need to be increased except for the following circumstances:
    //  * The DOS is spin-polarized, in which case we only have two tics per spin.
    //  * The maximum (l) is larger than 10, so there are no decimal points.
    //  * The maximum (l) is smaller than 1, in which case they all have decimal points.
    //  * The number is divisible by 4.
    if (!((xdos.spin == 1) || (l > 1) || (l < -1) || (2 * x % 4 == 0))) {x++;}
    if(LDEBUG) { cerr << soliloquy << " x(new2)=" << x << endl;}

    dosmax = x * std::pow(10.0, l); 

    if(LDEBUG){cerr << soliloquy << " dosmax=" << dosmax << endl;} //CO20200404

    return dosmax;
  }

  //generateBandPlotGNUPLOT///////////////////////////////////////////////////
  // Generates the gnuplot script for band structure plots.
  void generateBandPlotGNUPLOT(stringstream& out, const xEIGENVAL& xeigen,
      const vector<double>& xvals, const vector<double>& ticvals,
      const vector<string>& ticlabels, const xoption& plotoptions) {
<<<<<<< HEAD
    bool LDEBUG=(FALSE || _DEBUG_PLOTTER_ || XHOST.DEBUG); 
    string soliloquy="plotter::generateBandPlotGNUPLOT():";
=======
    bool LDEBUG=(FALSE || XHOST.DEBUG); 
    string soliloquy = XHOST.sPID + "plotter::generateBandPlotGNUPLOT():";
>>>>>>> 972a1b11

    // Initialize variables
    double Efermi = aurostd::string2utype<double>(plotoptions.getattachedscheme("EFERMI"));
    double Emin = aurostd::string2utype<double>(plotoptions.getattachedscheme("XMIN"));
    double Emax = aurostd::string2utype<double>(plotoptions.getattachedscheme("XMAX"));
    bool banddos = plotoptions.flag("BANDDOS");

    if(LDEBUG){
      cerr << soliloquy << " Emin=" << Emin << endl;
      cerr << soliloquy << " Emax=" << Emax << endl;
    }

    string unit = plotoptions.getattachedscheme("UNIT");
    if (unit.empty()) unit = "EV";
    string energyLabel;
    if (aurostd::substring2bool(unit, "EV")) energyLabel = "energy";
    else energyLabel = "frequency";
    unit = getFormattedUnit(unit);

    out << "# Band structure plot" << std::endl;

    uint kpts_per_segment = xeigen.number_kpoints/(ticvals.size() - 1);
    // Create data block
    out << std::endl << "$band_data << EOD" << std::endl;
    for (uint k = 0; k < xeigen.number_kpoints; k++) {
      out << "  " << xvals[k];
      for (uint s = 0; s < xeigen.spin + 1; s++) {
        for (uint b = 0; b < xeigen.number_bands; b++) {
          out << " " << xeigen.venergy[k][b][s];
        }
      }
      out << std::endl;

      // Put each segment into one block. This prevents discontinuities
      // in the band structure from being connected in the plot
      if (((k + 1) % kpts_per_segment == 0) && (k + 1 < xeigen.number_kpoints)) {
        out << std::endl << std::endl;
      }
    }
    out << "EOD" << std::endl << std::endl;

    // Margins
    out << "# Margins" << std::endl;
    if (banddos) {
      out << " set lmargin at screen 0.08" << std::endl;
      out << " set rmargin at screen 0.70" << std::endl;
      out << " set tmargin at screen 0.9" << std::endl;
      out << " set bmargin at screen 0.12" << std::endl;
    } else {
      out << " set tmargin at screen 0.9" << std::endl;
      out << " set bmargin at screen 0.15" << std::endl;
    }

    // Key
    out << std::endl << "# Key" << std::endl;
    out << " unset key" << std::endl;

    // Axes
    out << std::endl << "# Axes" << std::endl;
    out << " unset xtics" << std::endl;
    out << " set xtics(";
    uint ntics = ticvals.size();
    for (uint i = 0; i < ntics; i++) {
      out << "'" << ticlabels[i] << "' " << ticvals[i];
      if (i < ntics - 1) out << ", ";
    }
    out << ")" << std::endl;
    out << " set tic scale 0" << std::endl;
    out << " set xrange [0:1]" << std::endl;
    out << " set yrange [" << Emin << ":" << Emax << "]" << std::endl;
    out << " set ylabel '" << energyLabel << " (" << unit << ")'" << std::endl;

    // Fermi level
    if (Efermi > Emin) {
      out << std::endl << "# Fermi level" << std::endl;
      out << " set arrow from 0, " << Efermi << " to graph 1, first " << Efermi
        << " nohead lt 1 lc rgb '" << EFERMI_COLOR << "' lw 3" << std::endl;
    }

    // Plot data
    out << std::endl << "# Data" << std::endl;
    out << " plot ";
    // Majority spin
    for (uint b = 0; b < xeigen.number_bands; b++) {
      if (b > 0) out << "      ";
      out << "'$band_data' u 1:" << (b + 2)
        << " w l lt -1 lc rgb '" <<  ISPIN_COLORS[0] << "' lw 2"
        << (((xeigen.spin == 1) || (b < xeigen.number_bands - 1))?",\\":"") << std::endl;
    }

    // Minority spin
    if (xeigen.spin == 1) {
      for (uint b = 0; b < xeigen.number_bands; b++) {
        out << "      ";
        out << "'$band_data' u 1:" << (b + xeigen.number_bands + 2)
          << " w l lt 1 lc rgb '" << ISPIN_COLORS[1] << "' lw 2"
          << ((b < xeigen.number_bands - 1)?",\\":"") << std::endl;
      }
    }
  }

  //getFormattedUnit//////////////////////////////////////////////////////////
  // Formats the energy/frequency unit for band structures. This is
  // especially useful for phonons.
  string getFormattedUnit(const string& unit) {
    if (unit == "EV") return "eV";
    if (unit == "MEV") return "meV";
    if (unit == "THZ") return "THz";
    if (unit == "HZ") return "Hz";
    if ((unit == "CM-1") || (unit == "RCM")) return "cm$^{-1}$";
    return unit;
  }

}  // namespace plotter

//////////////////////////////////////////////////////////////////////////////
//                                                                          //
//                                 PHONONS                                  //
//                                                                          //
//////////////////////////////////////////////////////////////////////////////

namespace plotter {

  //PLOT_PHDOS////////////////////////////////////////////////////////////////
  // Plots phonon DOS.
  void PLOT_PHDOS(xoption& plotoptions,ostream& oss) {ofstream FileMESSAGE;return PLOT_PHDOS(plotoptions,FileMESSAGE,oss);} //CO20200404
  void PLOT_PHDOS(xoption& plotoptions,ofstream& FileMESSAGE,ostream& oss) {  //CO20200404
    // Set k-points format to LaTeX
    plotoptions.push_attached("KPOINT_FORMAT", "LATEX");
    // Set output format to gnuplot
    plotoptions.push_attached("OUTPUT_FORMAT", "GNUPLOT");

    stringstream out;
    PLOT_PHDOS(plotoptions, out,FileMESSAGE,oss);  //CO20200404
    savePlotGNUPLOT(plotoptions, out);
  }

  void PLOT_PHDOS(xoption& plotoptions, stringstream& out,ostream& oss) {ofstream FileMESSAGE;return PLOT_PHDOS(plotoptions,out,FileMESSAGE,oss);}  //CO20200404
  void PLOT_PHDOS(xoption& plotoptions, stringstream& out,ofstream& FileMESSAGE,ostream& oss) {  //CO20200404
    plotoptions.push_attached("EXTENSION", "phdos");
    plotoptions.push_attached("OUTPUT_FORMAT", "GNUPLOT");
    // Read files
    string directory = plotoptions.getattachedscheme("DIRECTORY");
    xDOSCAR xdos;
    xdos.GetPropertiesFile(directory+"/"+DEFAULT_APL_PHDOSCAR_FILE); //CO20191110

    plotoptions.push_attached("DEFAULT_TITLE", xdos.title);
    setFileName(plotoptions);
    setTitle(plotoptions,FileMESSAGE,oss); //CO20200404

    plotoptions.flag("BANDDOS", false);

    // Convert energies if necessary
    string unit = plotoptions.getattachedscheme("UNIT");
    if (!unit.empty() && (unit != "EV")) {
      convertEnergies(xdos, unit);
    }

    // Get Emin and Emax
    setEMinMax(plotoptions, xdos.energy_min, xdos.energy_max);

    generateHeader(out, plotoptions, false);
    generateDosPlot(out, xdos, plotoptions,FileMESSAGE,oss);  //CO20200404
  }

  //PLOT_PHDISP///////////////////////////////////////////////////////////////
  // Plots phonon dispersion curves.
  void PLOT_PHDISP(xoption& plotoptions,ostream& oss) {ofstream FileMESSAGE;return PLOT_PHDISP(plotoptions,FileMESSAGE,oss);}  //CO20200404
  void PLOT_PHDISP(xoption& plotoptions,ofstream& FileMESSAGE,ostream& oss) {  //CO20200404
    // Set k-points format to LaTeX
    plotoptions.push_attached("KPOINT_FORMAT", "LATEX");
    // Set output format to gnuplot
    plotoptions.push_attached("OUTPUT_FORMAT", "GNUPLOT");

    stringstream out;
    PLOT_PHDISP(plotoptions, out,FileMESSAGE,oss); //CO20200404
    savePlotGNUPLOT(plotoptions, out);
  }

  void PLOT_PHDISP(xoption& plotoptions, stringstream& out,ostream& oss) {ofstream FileMESSAGE;return PLOT_PHDISP(plotoptions,out,FileMESSAGE,oss);} //CO20200404
  void PLOT_PHDISP(xoption& plotoptions, stringstream& out,ofstream& FileMESSAGE,ostream& oss) { //CO20200404
    plotoptions.push_attached("EXTENSION", "phdisp");
    plotoptions.push_attached("OUTPUT_FORMAT", "GNUPLOT");
    // Read files
    string directory = plotoptions.getattachedscheme("DIRECTORY");
    xEIGENVAL xeigen;
    xeigen.GetPropertiesFile(directory+"/"+DEFAULT_APL_PHEIGENVAL_FILE); //CO20191110
    xKPOINTS xkpts;
    xkpts.GetPropertiesFile(directory+"/"+DEFAULT_APL_PHKPOINTS_FILE); //CO20191110
    stringstream poscar;
    aurostd::efile2stringstream(directory+"/"+DEFAULT_APL_PHPOSCAR_FILE, poscar);  //CO20191110
    xstructure xstr(poscar);

    plotoptions.push_attached("DEFAULT_TITLE", xeigen.title);
    plotoptions.push_attached("LATTICE", getLatticeFromKpointsTitle(xkpts.title));
    setFileName(plotoptions);
    setTitle(plotoptions,FileMESSAGE,oss); //CO20200404

    plotoptions.flag("BANDDOS", false);

    // Convert energies if necessary
    string unit = plotoptions.getattachedscheme("UNIT");
    if (!unit.empty() && (unit != "EV")) {
      convertEnergies(xeigen, unit);
    }

    // Get Emin and Emax
    setEMinMax(plotoptions, xeigen.energy_min, xeigen.energy_max);

    generateHeader(out, plotoptions, false);
    generateBandPlot(out, xeigen, xkpts, xstr, plotoptions);
  }

  //PLOT_PHDISPDOS////////////////////////////////////////////////////////////
  // Plots combined phonon band structure + DOS plots.
  void PLOT_PHDISPDOS(xoption& plotoptions,ostream& oss) {ofstream FileMESSAGE;return PLOT_PHDISPDOS(plotoptions,FileMESSAGE,oss);} //CO20200404
  void PLOT_PHDISPDOS(xoption& plotoptions,ofstream& FileMESSAGE,ostream& oss) { //CO20200404
    // Set k-points format to LaTeX
    plotoptions.push_attached("KPOINT_FORMAT", "LATEX");
    // Set output format to gnuplot
    plotoptions.push_attached("OUTPUT_FORMAT", "GNUPLOT");

    stringstream out;
    PLOT_PHDISPDOS(plotoptions, out,FileMESSAGE,oss);  //CO20200404
    savePlotGNUPLOT(plotoptions, out);
  }

  void PLOT_PHDISPDOS(xoption& plotoptions, stringstream& out,ostream& oss) {ofstream FileMESSAGE;return PLOT_PHDISPDOS(plotoptions,out,FileMESSAGE,oss);}  //CO20200404
  void PLOT_PHDISPDOS(xoption& plotoptions, stringstream& out,ofstream& FileMESSAGE,ostream& oss) {  //CO20200404
    plotoptions.push_attached("EXTENSION", "phdispdos");
    plotoptions.push_attached("OUTPUT_FORMAT", "GNUPLOT");
    plotoptions.push_attached("PLOT_SIZE", BANDDOS_SIZE);
    // Read files
    string directory = plotoptions.getattachedscheme("DIRECTORY");
    xDOSCAR xdos;
    xdos.GetPropertiesFile(directory+"/"+DEFAULT_APL_PHDOSCAR_FILE); //CO20191110
    xEIGENVAL xeigen;
    xeigen.GetPropertiesFile(directory+"/"+DEFAULT_APL_PHEIGENVAL_FILE); //CO20191110
    xKPOINTS xkpts;
    xkpts.GetPropertiesFile(directory+"/"+DEFAULT_APL_PHKPOINTS_FILE); //CO20191110
    stringstream poscar;
    aurostd::efile2stringstream(directory+"/"+DEFAULT_APL_PHPOSCAR_FILE, poscar);  //CO20191110
    xstructure xstr(poscar);

    plotoptions.push_attached("DEFAULT_TITLE", xeigen.title);
    plotoptions.push_attached("LATTICE", getLatticeFromKpointsTitle(xkpts.title));
    setFileName(plotoptions);
    setTitle(plotoptions,FileMESSAGE,oss); //CO20200404

    plotoptions.flag("BANDDOS", true);

    // Convert energies if necessary
    string unit = plotoptions.getattachedscheme("UNIT");
    if (!unit.empty() && (unit != "EV")) {
      convertEnergies(xdos, unit);
      convertEnergies(xeigen, unit);
    }

    // Get Emin and Emax
    setEMinMax(plotoptions, xdos.energy_min, xdos.energy_max);

    generateHeader(out, plotoptions, true);
    generateBandPlot(out, xeigen, xkpts, xstr, plotoptions);
    generateDosPlot(out, xdos, plotoptions,FileMESSAGE,oss);  //CO20200404
  }

  //convertEnergies///////////////////////////////////////////////////////////
  // Converts the energies in an electronic structure
  // object (xDOSCAR/xEIGENVAL) into the desired energy/frequency unit.
  void convertEnergies(xEIGENVAL& xeigen, const string& unit) {
    double conversion_factor = getEnergyConversionFactor(unit);
    for (uint k = 0; k < xeigen.number_kpoints; k++) {
      for (uint b = 0; b < xeigen.number_bands; b++) {
        for (uint s = 0; s < xeigen.spin + 1; s++) {
          xeigen.venergy[k][b][s] *= conversion_factor;
        }
      }
    }
    xeigen.energy_min *= conversion_factor;
    xeigen.energy_max *= conversion_factor;
  }

  void convertEnergies(xDOSCAR& xdos, const string& unit) {
    double conversion_factor = getEnergyConversionFactor(unit);
    for (uint i = 0; i < xdos.number_energies; i++) {
      xdos.venergy[i] *= conversion_factor;
      xdos.venergyEf[i] *= conversion_factor;
    }
    xdos.energy_min *= conversion_factor;
    xdos.energy_max *= conversion_factor;
  }

  //getEnergyConversionFactor/////////////////////////////////////////////////
  // Returns the factor to convert eV into the desired energy/frequency unit.
  // Supported units are meV, THz, Hz, and reciprocal cm (CM-1/RCM).
  // ME20200121 - Replaced with constants from xscalar.
  double getEnergyConversionFactor(const string& unit) {
    if (unit == "MEV") return 1000.0;
    if (unit == "THZ") return (eV2Hz * Hz2THz);
    if (unit == "HZ") return eV2Hz;
    if ((unit == "CM-1") || (unit == "RCM")) return eV2rcm;
    return 1.0;
  }

}  // namespace plotter

//////////////////////////////////////////////////////////////////////////////
//                                                                          //
//                           PROPERTIES PLOTTERS                            //
//                                                                          //
//////////////////////////////////////////////////////////////////////////////

namespace plotter {

  //PLOT_THERMO///////////////////////////////////////////////////////////////
  // Plots APL thermal properties.
  void PLOT_THERMO(xoption& plotoptions,ostream& oss) {ofstream FileMESSAGE;return PLOT_THERMO(plotoptions,FileMESSAGE,oss);}  //CO20200404
  void PLOT_THERMO(xoption& plotoptions,ofstream& FileMESSAGE,ostream& oss) {  //CO20200404
    stringstream out;
    plotoptions.push_attached("OUTPUT_FORMAT", "GNUPLOT");
    plotoptions.push_attached("COLOR", "#000000");
    plotoptions.push_attached("LINETYPES", "-1");
    PLOT_THERMO(plotoptions, out,FileMESSAGE,oss); //CO20200404
  }

  void PLOT_THERMO(xoption& plotoptions, stringstream& out,ostream& oss) {ofstream FileMESSAGE;return PLOT_THERMO(plotoptions,out,FileMESSAGE,oss);} //CO20200404
  void PLOT_THERMO(xoption& plotoptions, stringstream& out,ofstream& FileMESSAGE,ostream& oss) { //CO20200404
    // Set labels
    static const int nprops = 4;
    string ylabels[nprops] = {"U", "F", "S", "c_V"};
    string extensions[nprops] = {"vib_internal_energy", "vib_free_energy", "vib_entropy", "apl_cV"};
    string yunits[nprops] = {"meV/cell", "meV/cell", "$k_B$/cell", "$k_B$/cell"};
    string ymin[nprops] = {"", "", "0", "0"};

    // Get data
    string thermo_file = DEFAULT_APL_FILE_PREFIX + DEFAULT_APL_THERMO_FILE;
    // ME20200413 - Since multiple data files are plotted, the user file
    // name functions as base file name.
    string user_file_name = plotoptions.getattachedscheme("FILE_NAME_USER");
    plotoptions.pop_attached("FILE_NAME_USER");
    if (aurostd::EFileExist(thermo_file)) {
      string outformat = plotoptions.getattachedscheme("OUTPUT_FORMAT");
      plotoptions.push_attached("DATA_FILE", thermo_file);
      plotoptions.push_attached("KEYWORD", "APL_THERMO");
      vector<vector<double> > data = readAflowDataFile(plotoptions);
      if (!user_file_name.empty()) plotoptions.push_attached("DEFAULT_TITLE", user_file_name);  // ME20200413
      for (int i = 0; i < nprops; i++) {
        plotoptions.pop_attached("YMIN");
        if (!ymin[i].empty()) plotoptions.push_attached("YMIN", ymin[i]);
        plotoptions.push_attached("EXTENSION", extensions[i]);
        setPlotLabels(plotoptions, "T", "K", ylabels[i], yunits[i]);
        plotSingleFromSet(plotoptions, out, data, i + 2,FileMESSAGE,oss);  //CO20200404
        if (outformat == "GNUPLOT") {
          savePlotGNUPLOT(plotoptions, out);
        }
      }
    } else {
      string function = "plotter::PLOT_THERMO()";
      string message = "Could not find file " + thermo_file + ".";
      throw aurostd::xerror(_AFLOW_FILE_NAME_,function, message, _FILE_NOT_FOUND_);
    }
  }

  //PLOT_TCOND////////////////////////////////////////////////////////////////
  // Plots AAPL thermal conductivity tensors
  void PLOT_TCOND(xoption& plotoptions,ostream& oss) {ofstream FileMESSAGE;return PLOT_TCOND(plotoptions,FileMESSAGE,oss);} //CO20200404
  void PLOT_TCOND(xoption& plotoptions,ofstream& FileMESSAGE,ostream& oss) { //CO20200404
    stringstream out;
    plotoptions.push_attached("OUTPUT_FORMAT", "GNUPLOT");
    plotoptions.flag("LINESPOINTS", true);
    PLOT_TCOND(plotoptions, out,FileMESSAGE,oss);  //CO20200404
    savePlotGNUPLOT(plotoptions, out);
  }

  void PLOT_TCOND(xoption& plotoptions, stringstream& out,ostream& oss) {ofstream FileMESSAGE;return PLOT_TCOND(plotoptions,out,FileMESSAGE,oss);}  //CO20200404
  void PLOT_TCOND(xoption& plotoptions, stringstream& out,ofstream& FileMESSAGE,ostream& oss) {  //CO20200404
    plotoptions.push_attached("EXTENSION", "thermal_conductivity");
    string tcond_file = DEFAULT_AAPL_FILE_PREFIX + DEFAULT_AAPL_TCOND_FILE;
    if (aurostd::EFileExist(tcond_file)) {
      plotoptions.push_attached("DATA_FILE", tcond_file);
      plotoptions.push_attached("KEYWORD", "AAPL_THERMAL_CONDUCTIVITY");
      plotoptions.flag("CONTRAVARIANT", true);
      plotoptions.push_attached("YMIN", "0");
      plotoptions.flag("LEGEND_HORIZONTAL"); //CO20200404 - ME LOOK HERE, NO LONGER DEFAULT
      plotoptions.push_attached("LEGEND_MAXCOLS","3");  //CO20200404 - ME LOOK HERE, NO LONGER DEFAULT
      setPlotLabels(plotoptions, "T", "K", "\\kappa", "W/m K");
      plotMatrix(plotoptions, out,FileMESSAGE,oss);  //CO20200404
    } else {
      string function = "plotter::PLOT_TCOND()";
      string message = "Could not find file " + tcond_file + ".";
      throw aurostd::xerror(_AFLOW_FILE_NAME_,function, message, _FILE_NOT_FOUND_);
    }
  }

}  // namespace plotter

//////////////////////////////////////////////////////////////////////////////
//                                                                          //
//                              GENERAL PLOTS                               //
//                                                                          //
//////////////////////////////////////////////////////////////////////////////

namespace plotter {

  // Color palettes ----------------------------------------------------------

  // The color palette was designed to be accessible for people with color
  // vision deficiencies. When changing the colors, please make sure that they
  // are still distinguishable for everyone!
  static const string MATRIX_COLORS = "#000000,#004949,#009292,#490092,#B66DFF,#6DB6FF,#924900,#D55E00,#EDB120";

  // Point styles ------------------------------------------------------------

  static const string MATRIX_POINT_STYLES = "17,35,51,44,18,9,60,11,20";

  // Line types --------------------------------------------------------------

  static const string MATRIX_LINE_TYPES = "-1";

  // Pre-set labels ---------------------------------------------------------

  static const string MATRIX_LABELS[9] = {"xx", "yx", "zx",
    "xy", "yy", "zy",
    "xz", "yz", "zz"};


  //plotSingleFromSet/////////////////////////////////////////////////////////
  // Plots a single column from a dataset.
  void plotSingleFromSet(xoption& plotoptions, stringstream& out,const vector<vector<double> >& data_set, int col,ostream& oss) {ofstream FileMESSAGE;return plotSingleFromSet(plotoptions,out,data_set,col,FileMESSAGE,oss);} //CO20200404
  void plotSingleFromSet(xoption& plotoptions, stringstream& out,const vector<vector<double> >& data_set, int col,ofstream& FileMESSAGE,ostream& oss) { //CO20200404
    setFileName(plotoptions);
    setTitle(plotoptions,FileMESSAGE,oss); //CO20200404

    vector<vector<double> > data(data_set.size(), vector<double>(2));
    for (uint i = 0; i < data.size(); i++) {
      data[i][0] = data_set[i][0];
      data[i][1] = data_set[i][col];
    }

    generateHeader(out, plotoptions);
    generatePlotGNUPLOT(out, plotoptions, data);
  }

  //plotMatrix////////////////////////////////////////////////////////////////
  // Plots a 3 x 3 matrix.
  void plotMatrix(xoption& plotoptions, stringstream& out,ostream& oss) {ofstream FileMESSAGE;return plotMatrix(plotoptions,out,FileMESSAGE,oss);}  //CO20200404
  void plotMatrix(xoption& plotoptions, stringstream& out,ofstream& FileMESSAGE,ostream& oss) {  //CO20200404
    vector<vector<double> > data = readAflowDataFile(plotoptions);
    setFileName(plotoptions);
    setTitle(plotoptions,FileMESSAGE,oss); //CO20200404

    // Set additional plot options
    bool contravariant = plotoptions.flag("CONTRAVARIANT");
    string title_base = plotoptions.getattachedscheme("YLABEL");
    vector<string> titles(9);
    vector<string> colors(9);
    vector<int> point_styles(9);
    for (int i = 0; i < 9; i++) {
      if (contravariant) titles[i] = "$" + title_base + "^{" + MATRIX_LABELS[i] + "}$";
      else titles[i] = "$" + title_base + "_{" + MATRIX_LABELS[i] + "}$";
    }
    plotoptions.push_attached("TITLES", aurostd::joinWDelimiter(titles, ","));
    plotoptions.push_attached("COLORS", MATRIX_COLORS);
    plotoptions.push_attached("POINTSTYLES", MATRIX_POINT_STYLES);
    plotoptions.push_attached("LINETYPES", MATRIX_LINE_TYPES);

    generateHeader(out, plotoptions);
    generatePlotGNUPLOT(out, plotoptions, data);
  }

  //setPlotLabels/////////////////////////////////////////////////////////////
  // Stores the labels and units for the plots.
  void setPlotLabels(xoption& plotoptions,
      const string& xlabel, const string& xunit,
      const string& ylabel, const string& yunit) {
    plotoptions.pop_attached("XLABEL");
    plotoptions.push_attached("XLABEL", xlabel);
    plotoptions.pop_attached("XUNIT");
    plotoptions.push_attached("XUNIT", xunit);
    plotoptions.pop_attached("YLABEL");
    plotoptions.push_attached("YLABEL", ylabel);
    plotoptions.pop_attached("YUNIT");
    plotoptions.push_attached("YUNIT", yunit);
  }

  //readDataFile//////////////////////////////////////////////////////////////
  // Reads data from an AFLOW data file. Requires a START and STOP string to
  // be present so that it can skip headers and other data sets.
  vector<vector<double> > readAflowDataFile(xoption& plotoptions) {
    vector<vector<double> > data;
    vector<double> row;
    vector<string> vcontent;
    string keyword = plotoptions.getattachedscheme("KEYWORD");
    string path_to_file = plotoptions.getattachedscheme("DIRECTORY") + plotoptions.getattachedscheme("DATA_FILE");
    string startstring = "[" + keyword + "]START";
    string stopstring = "[" + keyword + "]STOP";
    string systemstring = "[" + keyword + "]SYSTEM=";
    aurostd::efile2vectorstring(path_to_file, vcontent);
    string line;
    uint nlines = vcontent.size();
    for (uint iline = 0; iline < nlines; iline++) {
      line = aurostd::RemoveWhiteSpacesFromTheFrontAndBack(vcontent[iline]);
      if (aurostd::substring2bool(line, systemstring)) {
        vector<string> tokens;
        aurostd::string2tokens(line, tokens, "=");
        if (tokens.size() == 2) plotoptions.push_attached("DEFAULT_TITLE", tokens.back());
      }
      if (vcontent[iline] == startstring) {
        iline++;
        while ((vcontent[iline] != stopstring) && (iline < nlines)) {
          line = aurostd::RemoveWhiteSpacesFromTheFront(vcontent[iline]);
          if (line[0] != '#') {
            aurostd::string2tokens(vcontent[iline], row, " ");
            data.push_back(row);
          }
          iline++;
        }
      }
      if (vcontent[iline] == stopstring) break;
      if (iline == nlines) {
        string function = "plotter::readAflowDataFile()";
        string message = "Wrong file format. No STOP tag found.";
        throw aurostd::xerror(_AFLOW_FILE_NAME_,function, message, _FILE_WRONG_FORMAT_);
      }
    }
    if (data.size() == 0) {
      string function = "plotter::readAflowDataFile()";
      string message = "No data extracted from file " + path_to_file + ".";
      message += "File is either empty or has the wrong format.";
      throw aurostd::xerror(_AFLOW_FILE_NAME_,function, message, _FILE_WRONG_FORMAT_);
    }
    return data;
  }

  //generatePlotGNUPLOT///////////////////////////////////////////////////////
  // Generate the gnuplot scripts for general plots.
  void generatePlotGNUPLOT(stringstream& out, const xoption& plotoptions,
      const vector<vector<double> >& data) {
<<<<<<< HEAD
    bool LDEBUG=(FALSE || _DEBUG_PLOTTER_ || XHOST.DEBUG); 
    string soliloquy="plotter::generatePlotGNUPLOT():";
=======
    bool LDEBUG=(FALSE || XHOST.DEBUG); 
    string soliloquy = XHOST.sPID + "plotter::generatePlotGNUPLOT():";
>>>>>>> 972a1b11
    uint ndata = data[0].size() - 1;

    // Axes settings
    string xmax = plotoptions.getattachedscheme("XMAX");
    string xmin = plotoptions.getattachedscheme("XMIN");
    string ymax = plotoptions.getattachedscheme("YMAX");
    string ymin = plotoptions.getattachedscheme("YMIN");
    string xlabel = plotoptions.getattachedscheme("XLABEL");
    string xunit = plotoptions.getattachedscheme("XUNIT");
    if (!xunit.empty()) xunit = " (" + xunit + ")";
    string ylabel = plotoptions.getattachedscheme("YLABEL");
    string yunit = plotoptions.getattachedscheme("YUNIT");
    if (!yunit.empty()) yunit = " (" + yunit + ")";

    if(LDEBUG){
      cerr << soliloquy << " ymin=" << ymin << endl;
      cerr << soliloquy << " ymax=" << ymax << endl;
    }

    // Plot types: lines (default), linespoints, or points only (nolines)
    bool linespoints = plotoptions.flag("LINESPOINTS");
    bool points = linespoints || plotoptions.flag("NOLINES");
    bool lines = (linespoints || !points);
    string plotstyle;
    if (lines) plotstyle += "l";
    if (points) plotstyle += "p";

    // Colors, point styles, line types
    vector<string> colors;
    vector<int> point_styles, line_types;
    aurostd::string2tokens(plotoptions.getattachedscheme("COLORS"), colors, ", ");
    aurostd::string2tokens(plotoptions.getattachedscheme("POINTSTYLES"), point_styles, ", ");
    aurostd::string2tokens(plotoptions.getattachedscheme("LINETYPES"), line_types, ", ");
    // Assume the same color, etc. for all plots if only one is given
    if ((ndata > 1) && (colors.size() == 1)) colors.assign(ndata, colors[0]);
    if ((ndata > 1) && (point_styles.size() == 1)) point_styles.assign(ndata, point_styles[0]);
    if ((ndata > 1) && (line_types.size() == 1)) line_types.assign(ndata, line_types[0]);
    bool colors_set = (colors.size() == ndata);
    bool points_set = ((linespoints || points) && (point_styles.size() == ndata));
    bool lines_set = (lines && (line_types.size() == ndata));

    // Titles
    vector<string> titles;
    aurostd::string2tokens(plotoptions.getattachedscheme("TITLES"), titles, ", ");
    if (titles.size() < ndata) {  // Fill up with empty titles if there aren't enough
      for (uint i = titles.size(); i < ndata; i++) titles.push_back("");
    }

    // Data block
    out << "$matrix_data << EOD" << std::endl;
    for (uint i = 0; i < data.size(); i++) {
      for (uint j = 0; j < ndata + 1; j++) {  // ndata + 1 to include x-values
        out << " " << data[i][j];
      }
      out << std::endl;
    }
    out << "EOD" << std::endl << std::endl;

    // Margins
    out << "# Margins" << std::endl;
    out << " set tmargin at screen 0.9" << std::endl;
    out << " set bmargin at screen 0.22" << std::endl;

    // Axes
    out << "# Axes" << std::endl;
    out << " set xrange [" << xmin << ":" << xmax << "]" << std::endl;
    out << " set yrange [" << ymin << ":" << ymax << "]" << std::endl;
    out << " set xlabel '$" << xlabel << "$" << xunit << "'" << std::endl;
    out << " set ylabel '$" << ylabel << "$" << yunit << "'" << std::endl;
    out << " set tics nomirror out" << std::endl;

    // Key
    out << std::endl << "# Key" << std::endl;
    if (ndata == 1) {  // No need for legend if only one set of data to plot
      out << " unset key" << std::endl;
    } else {
      if(plotoptions.flag("LEGEND_HORIZONTAL")){  //CO20200404 - ME LOOK HERE
        int maxcols=3;
        string maxcols_str=plotoptions.getattachedscheme("LEGEND_MAXCOLS");
        if(!maxcols_str.empty()){maxcols=aurostd::string2utype<int>(maxcols_str);}
        out << " set key horizontal maxcols " << maxcols << std::endl;
      }
    }

    // Plot
    out << std::endl << "# Plot" << std::endl;
    out << " plot ";
    for (uint i = 0; i < ndata; i++) {
      if (i > 0) out << "      ";
      out << "'$matrix_data' u 1:" << (i + 2) << " w " << plotstyle;
      if (lines) out << " lw 2";
      if (lines_set) out << " lt " << line_types[i];
      if (points) out << " ps 1.5";
      if (colors_set) out << " lc rgb '" << colors[i] << "'";
      if (points_set) out << " pt " << point_styles[i];
      if (titles[i].empty()) {
        out << " notitle";
      } else {
        out << " title '" << titles[i] << "'";
      }
      out << ((i < ndata - 1)?",\\":"") << std::endl;
    }
  }

}  // namespace plotter

// ***************************************************************************
// *                                                                         *
// *           Aflow STEFANO CURTAROLO - Duke University 2003-2020           *
// *            Aflow MARCO ESTERS - Duke University 2019-2020               *
// *                                                                         *
// ***************************************************************************<|MERGE_RESOLUTION|>--- conflicted
+++ resolved
@@ -207,12 +207,11 @@
     }
   }
 
-<<<<<<< HEAD
   //savePlotGNUPLOT///////////////////////////////////////////////////////////
   // Executes the gnuplot script and converts into the desired image format.
   void savePlotGNUPLOT(const xoption& plotoptions, const stringstream& gpfile) {
     bool LDEBUG=(FALSE || _DEBUG_PLOTTER_ || XHOST.DEBUG); 
-    string soliloquy="plotter::savePlotGNUPLOT():";
+    string soliloquy=XHOST.sPID+"plotter::savePlotGNUPLOT():";
     //ME20200327 - Check that all required binaries are available
     // Check that gnuplot is version 5+
     if (XHOST.is_command("gnuplot")) {
@@ -233,9 +232,9 @@
     }
 
     if (missing_binaries.size() == 0) {
-      string directory = plotoptions.getattachedscheme("DIRECTORY");
-      if(directory.empty()){directory=aurostd::getPWD();}  //[CO20191112 - OBSOLETE]aurostd::execute2string("pwd")//CO20191004
-      if(LDEBUG){cerr << soliloquy << " directory=" << directory << endl;}
+      string directory_work = plotoptions.getattachedscheme("DIRECTORY");
+      if(directory_work.empty()){directory_work=aurostd::getPWD();}  //[CO20191112 - OBSOLETE]aurostd::execute2string("pwd")//CO20191004
+      if(LDEBUG) { cerr << soliloquy << " directory_work=" << directory_work << endl;}
       string filename = plotoptions.getattachedscheme("FILE_NAME");
       if(LDEBUG){cerr << soliloquy << " filename=" << filename << endl;}
       string filename_latex = plotoptions.getattachedscheme("FILE_NAME_LATEX");
@@ -244,26 +243,31 @@
       if (format.empty()) format = "pdf";
       string current_dir = aurostd::getPWD();  //[CO20191112 - OBSOLETE]aurostd::execute2string("pwd")
       // Create temp directory
-      string tmp = aurostd::TmpDirectoryCreate("plotLATEX") + "/";
-      chdir(tmp.c_str());
+      string directory_tmp = aurostd::TmpDirectoryCreate("plotLATEX") + "/";
+      chdir(directory_tmp.c_str());
       // Execute gnuplot and pdflatex
       aurostd::stringstream2file(gpfile, filename + ".plt");
-      aurostd::execute(XHOST.command("gnuplot") + " " + filename + ".plt");
-      aurostd::execute(XHOST.command("pdflatex") + " -interaction=nonstopmode -halt-on-error " + filename_latex + ".tex 2>&1 > /dev/null");
+      aurostd::execute(XHOST.command("gnuplot") + " \"" + filename + ".plt\"");
+      if(LDEBUG) cerr << soliloquy << "directory_tmp = " << directory_tmp << endl;
+      if(LDEBUG) cerr << soliloquy << aurostd::execute("ls -las "+directory_tmp) << endl;
+      aurostd::execute(XHOST.command("pdflatex") + " -interaction=nonstopmode -halt-on-error \"" + filename_latex + ".tex\" 2>&1 > /dev/null");
       // Convert to the desired format if not pdf
       if (format != "pdf") {
-        aurostd::execute(XHOST.command("convert") + " -quiet -density 300 -background white " + filename_latex + ".pdf " + filename_latex  + "." + format);
+        aurostd::execute(XHOST.command("convert") + " -quiet -density 300 -background white \"" + filename_latex + ".pdf\" convert_output." + format);   // to avoid C: ... Carbon:PBE = C: in windows
+        if(LDEBUG) cerr << soliloquy << aurostd::execute("ls -las "+directory_tmp) << endl;
+        aurostd::execute("mv convert_output." + format + " \"" + filename_latex  + "." + format + "\"");
+        if(LDEBUG) cerr << soliloquy << aurostd::execute("ls -las "+directory_tmp) << endl;
       }
       chdir(current_dir.c_str());
-      aurostd::CopyFile(tmp + filename_latex + "." + format, directory + "/" + filename + "." + format);
-      if(LDEBUG){cerr << soliloquy << " moving file to: " << directory + "/" + filename + "." + format << endl;}
+      aurostd::CopyFile(directory_tmp + filename_latex + "." + format,directory_work + "/" + filename + "." + format);
+      if(LDEBUG) { cerr << soliloquy << " moving file to: " << directory_work + "/" + filename + "." + format << endl;}
       // Keep gnuplot file if aflow was called with --keep=gpl
       if (XHOST.vflag_control.flag("KEEP::GPL")) {
-        aurostd::CopyFile(tmp + filename + ".plt", directory);
+        aurostd::CopyFile(directory_tmp + filename + ".plt", directory_work);
       }
       // Clean up
-      aurostd::RemoveDirectory(tmp);
-      if (!aurostd::FileExist(directory + "/" + filename + "." + format)) {
+      aurostd::RemoveDirectory(directory_tmp);
+      if (!aurostd::FileExist(directory_work + "/" + filename + "." + format)) {
         string function = "plotter::savePlotGNUPLOT():";
         string message = "Error while generating plot.";
         throw aurostd::xerror(_AFLOW_FILE_NAME_,function, message, _RUNTIME_ERROR_);
@@ -271,56 +275,6 @@
     } else {
       string message = "The following binaries are missing: " + aurostd::joinWDelimiter(missing_binaries, " ") + ".";
       throw aurostd::xerror(_AFLOW_FILE_NAME_, soliloquy, message, _RUNTIME_ERROR_);
-    }
-  }
-
-  //setFileName///////////////////////////////////////////////////////////////
-=======
- //savePlotGNUPLOT/////////////////////////////////////////////////////////////
-  // Executes the gnuplot script and converts into the desired image format.
-  void savePlotGNUPLOT(const xoption& plotoptions, const stringstream& gpfile) {
-    bool LDEBUG=(FALSE || XHOST.DEBUG); 
-    string soliloquy = XHOST.sPID + "plotter::savePlotGNUPLOT():";
-    string directory_work = plotoptions.getattachedscheme("DIRECTORY");
-    if(directory_work.empty()){directory_work=aurostd::getPWD();}  //[CO20191112 - OBSOLETE]aurostd::execute2string("pwd")//CO20191004
-    if(LDEBUG) { cerr << soliloquy << " directory_work=" << directory_work << endl;}
-    string filename = plotoptions.getattachedscheme("FILE_NAME");
-    if(LDEBUG) { cerr << soliloquy << " filename=" << filename << endl;}
-    string filename_latex = plotoptions.getattachedscheme("FILE_NAME_LATEX");
-    // PDF is default since we use pdflatex to compile
-    string format = plotoptions.getattachedscheme("IMAGE_FORMAT");
-    if (format.empty()) format = "pdf";
-    string current_dir = aurostd::getPWD();  //[CO20191112 - OBSOLETE]aurostd::execute2string("pwd")
-    // Create temp directory
-    string directory_tmp = aurostd::TmpDirectoryCreate("plotLATEX") + "/";
-    chdir(directory_tmp.c_str());
-    // Execute gnuplot and pdflatex
-    aurostd::stringstream2file(gpfile, filename + ".plt");
-    aurostd::execute(XHOST.command("gnuplot") + " \"" + filename + ".plt\"");
-    if(LDEBUG) cerr << soliloquy << "directory_tmp = " << directory_tmp << endl;
-    if(LDEBUG) cerr << soliloquy << aurostd::execute("ls -las "+directory_tmp) << endl;
-    aurostd::execute(XHOST.command("pdflatex") + " -interaction=nonstopmode -halt-on-error \"" + filename_latex + ".tex\" 2>&1 > /dev/null");
-    // Convert to the desired format if not pdf
-    if (format != "pdf") {
-      aurostd::execute(XHOST.command("convert") + " -quiet -density 300 -background white \"" + filename_latex + ".pdf\" convert_output." + format);   // to avoid C: ... Carbon:PBE = C: in windows
-      if(LDEBUG) cerr << soliloquy << aurostd::execute("ls -las "+directory_tmp) << endl;
-      aurostd::execute("mv convert_output." + format + " \"" + filename_latex  + "." + format + "\"");
-      if(LDEBUG) cerr << soliloquy << aurostd::execute("ls -las "+directory_tmp) << endl;
-    }
-    chdir(current_dir.c_str());
-    aurostd::CopyFile(directory_tmp + filename_latex + "." + format,directory_work + "/" + filename + "." + format);
-    if(LDEBUG) { cerr << soliloquy << " moving file to: " << directory_work + "/" + filename + "." + format << endl;}
-    // Keep gnuplot file if aflow was called with --keep=gpl
-    if (XHOST.vflag_control.flag("KEEP::GPL")) {
-      aurostd::CopyFile(directory_tmp + filename + ".plt", directory_work);
-    }
-    // Clean up
-    // exit(0);
-    aurostd::RemoveDirectory(directory_tmp);
-    if (!aurostd::FileExist(directory_work + "/" + filename + "." + format)) {
-      string function = "plotter::savePlotGNUPLOT():";
-      string message = "Error while generating plot.";
-      throw aurostd::xerror(_AFLOW_FILE_NAME_,function, message, _RUNTIME_ERROR_);
     }
   }
 
@@ -367,14 +321,12 @@
   // [OBSOLETE] }
 
    //setFileName/////////////////////////////////////////////////////////////////
->>>>>>> 972a1b11
   // Sets the file name of the final plot. FILE_NAME_LATEX is the name of the
   // tex file that is generated by gnuplot, which has different limitations
   // than the output image.
   void setFileName(xoption& plotoptions, string filename) {
-<<<<<<< HEAD
     bool LDEBUG=(FALSE || _DEBUG_PLOTTER_ || XHOST.DEBUG);
-    string soliloquy="plotter::setFileName():";
+    string soliloquy=XHOST.sPID+"plotter::setFileName():";
     if(LDEBUG){cerr << soliloquy << " filename_in=" << filename << endl;}
     if (filename.empty()) {
       filename = plotoptions.getattachedscheme("FILE_NAME_USER");  // ME20200313 - user-defined output file
@@ -400,26 +352,6 @@
           filename += "_" + plotoptions.getattachedscheme("DATALABEL");
           filename += "_" + set;
         }
-=======
-    bool LDEBUG=(FALSE || XHOST.DEBUG);
-    string soliloquy = XHOST.sPID + "plotter::setFileName():";
-    if(LDEBUG) { cerr << soliloquy << " filename_in=" << filename << endl;}
-    if (filename.empty()) {
-      string default_title = plotoptions.getattachedscheme("DEFAULT_TITLE");
-      if(LDEBUG) { cerr << soliloquy << " default_title=" << default_title << endl;}
-      filename = default_title;
-      // Get filename
-      string ext = plotoptions.getattachedscheme("EXTENSION");
-      if (!ext.empty()) {
-        if (filename.empty()) filename = ext;
-        else filename += "_" + ext;
-      }
-      filename = aurostd::StringSubst(filename, " ", "_");
-      string set = plotoptions.getattachedscheme("DATASET");
-      if (aurostd::string2utype<int>(set) > 0) {
-        filename += "_" + plotoptions.getattachedscheme("DATALABEL");
-        filename += "_" + set;
->>>>>>> 972a1b11
       }
     }
     plotoptions.push_attached("FILE_NAME", filename);
@@ -446,16 +378,10 @@
   //formatDefaultPlotTitle////////////////////////////////////////////////////
   // Checks if the default title is in a known AFLOW format and formats it
   // appropriately.
-<<<<<<< HEAD
   string formatDefaultPlotTitle(const xoption& plotoptions,ostream& oss) {ofstream FileMESSAGE;return formatDefaultPlotTitle(plotoptions,FileMESSAGE,oss);} //CO20200404
   string formatDefaultPlotTitle(const xoption& plotoptions,ofstream& FileMESSAGE,ostream& oss) { //CO20200404
     bool LDEBUG=(FALSE || _DEBUG_PLOTTER_ || XHOST.DEBUG);
-    string soliloquy="plotter::formatDefaultPlotTitle():";
-=======
-  string formatDefaultPlotTitle(const xoption& plotoptions) {
-    bool LDEBUG=(FALSE || XHOST.DEBUG);
-    string soliloquy = XHOST.sPID + "plotter::formatDefaultPlotTitle():";
->>>>>>> 972a1b11
+    string soliloquy=XHOST.sPID+"plotter::formatDefaultPlotTitle():";
     string default_title = plotoptions.getattachedscheme("DEFAULT_TITLE");
     if(LDEBUG) { cerr << soliloquy << " default_title=" << default_title << endl;}
     if (default_title.empty()) return default_title;
@@ -472,13 +398,8 @@
         return aurostd::fixStringLatex(default_title, false, false);
       }
     } else if (aurostd::substring2bool(default_title, POCC_TAG)) {  // Check if in POCC format
-<<<<<<< HEAD
       if(LDEBUG){cerr << soliloquy << " found POCC" << endl;}
       title = formatDefaultTitlePOCC(plotoptions,FileMESSAGE,oss); //CO20200404
-=======
-      if(LDEBUG) { cerr << soliloquy << " found POCC" << endl;}
-      title = formatDefaultTitlePOCC(plotoptions);
->>>>>>> 972a1b11
     } else if (aurostd::substring2bool(default_title, ".")) {  // Check if AFLOW prototype format
       vector<string> tokens;
       aurostd::string2tokens(default_title, tokens, ".");
@@ -584,19 +505,12 @@
   //formatDefaultTitlePOCC//////////////////////////////////////////////////////
   // Converts a POCC-formatted title into a plot title. It currently only works
   // if the POCC string consists only of P-designations.
-<<<<<<< HEAD
   string formatDefaultTitlePOCC(const xoption& plotoptions,ostream& oss) {ofstream FileMESSAGE;return formatDefaultTitlePOCC(plotoptions,FileMESSAGE,oss);} //CO20191110  //CO20200404
   string formatDefaultTitlePOCC(const xoption& plotoptions,ofstream& FileMESSAGE,ostream& oss) {return formatDefaultTitlePOCC_20191004(plotoptions,FileMESSAGE,oss);} //CO20191110  //CO20200404
   string formatDefaultTitlePOCC_20191004(const xoption& plotoptions,ostream& oss) {ofstream FileMESSAGE;return formatDefaultTitlePOCC_20191004(plotoptions,FileMESSAGE,oss);}  //CO version //CO20191110  //CO20200404
   string formatDefaultTitlePOCC_20191004(const xoption& plotoptions,ofstream& FileMESSAGE,ostream& oss) {  //CO version //CO20191110  //CO20200404
     bool LDEBUG=(FALSE || _DEBUG_PLOTTER_ || XHOST.DEBUG);
-    string soliloquy="plotter::formatDefaultTitlePOCC():";
-=======
-  string formatDefaultTitlePOCC(const xoption& plotoptions) {return formatDefaultTitlePOCC_191004(plotoptions);} //CO20191110
-  string formatDefaultTitlePOCC_191004(const xoption& plotoptions) {  //CO version //CO20191110
-    bool LDEBUG=(FALSE || XHOST.DEBUG);
-    string soliloquy = XHOST.sPID + "plotter::formatDefaultTitlePOCC():";
->>>>>>> 972a1b11
+    string soliloquy=XHOST.sPID+"plotter::formatDefaultTitlePOCC():";
     stringstream message;
     string default_title = plotoptions.getattachedscheme("DEFAULT_TITLE");
     if(LDEBUG) { cerr << soliloquy << " default_title=" << default_title << endl;}
@@ -707,15 +621,9 @@
 
     return new_title; //aurostd::fixStringLatex(new_title, false, false);  //substs $ for \\$
   }
-<<<<<<< HEAD
   string formatDefaultTitlePOCC_20190101(const xoption& plotoptions) {  //ME version
     bool LDEBUG=(FALSE || _DEBUG_PLOTTER_ || XHOST.DEBUG);
-    string soliloquy="plotter::formatDefaultTitlePOCC():";
-=======
-  string formatDefaultTitlePOCC_190101(const xoption& plotoptions) {  //ME version
-    bool LDEBUG=(FALSE || XHOST.DEBUG);
-    string soliloquy = XHOST.sPID + "plotter::formatDefaultTitlePOCC():";
->>>>>>> 972a1b11
+    string soliloquy=XHOST.sPID+"plotter::formatDefaultTitlePOCC():";
     string default_title = plotoptions.getattachedscheme("DEFAULT_TITLE");
     //Get all the pieces of the default title
     string::size_type t = default_title.find(":POCC");
@@ -938,16 +846,10 @@
     savePlotGNUPLOT(plotoptions, out);
   }
 
-<<<<<<< HEAD
   void PLOT_DOS(xoption& plotoptions, stringstream& out,ostream& oss) {ofstream FileMESSAGE;return PLOT_DOS(plotoptions,out,FileMESSAGE,oss);} //CO20191110 //CO20200404
   void PLOT_DOS(xoption& plotoptions, stringstream& out,ofstream& FileMESSAGE,ostream& oss) { //CO20191110  //CO20200404
     bool LDEBUG=(FALSE || _DEBUG_PLOTTER_ || XHOST.DEBUG);
-    string soliloquy="plotter::PLOT_DOS():";
-=======
-  void PLOT_DOS(xoption& plotoptions, stringstream& out) { //CO20191110
-    bool LDEBUG=(FALSE || XHOST.DEBUG);
-    string soliloquy = XHOST.sPID + "plotter::PLOT_DOS():";
->>>>>>> 972a1b11
+    string soliloquy=XHOST.sPID+"plotter::PLOT_DOS():";
 
     // Read files
     string directory = plotoptions.getattachedscheme("DIRECTORY");
@@ -959,13 +861,8 @@
   }
 
   void patchDefaultTitleAFLOWIN(xoption& plotoptions) { //CO20191110
-<<<<<<< HEAD
     bool LDEBUG=(FALSE || _DEBUG_PLOTTER_ || XHOST.DEBUG);
-    string soliloquy="plotter::patchDefaultTitleAFLOWIN():"; //CO20200404
-=======
-    bool LDEBUG=(FALSE || XHOST.DEBUG);
-    string soliloquy = XHOST.sPID + "plotter::PLOT_DOS():";
->>>>>>> 972a1b11
+    string soliloquy=XHOST.sPID+"plotter::patchDefaultTitleAFLOWIN():"; //CO20200404
 
     const string& directory = plotoptions.getattachedscheme("DIRECTORY");
     if(LDEBUG) { cerr << soliloquy << " directory=" << directory << endl;}
@@ -983,16 +880,10 @@
     }
   }
 
-<<<<<<< HEAD
   void PLOT_DOS(xoption& plotoptions, stringstream& out, const xDOSCAR& xdos,ostream& oss) {ofstream FileMESSAGE;return PLOT_DOS(plotoptions,out,xdos,FileMESSAGE,oss);}  //CO20200404
   void PLOT_DOS(xoption& plotoptions, stringstream& out, const xDOSCAR& xdos,ofstream& FileMESSAGE,ostream& oss) {  //CO20200404
     bool LDEBUG=(FALSE || _DEBUG_PLOTTER_ || XHOST.DEBUG);
-    string soliloquy="plotter::PLOT_DOS():";
-=======
-  void PLOT_DOS(xoption& plotoptions, stringstream& out, const xDOSCAR& xdos) {
-    bool LDEBUG=(FALSE || XHOST.DEBUG);
-    string soliloquy = XHOST.sPID + "plotter::PLOT_DOS():";
->>>>>>> 972a1b11
+    string soliloquy=XHOST.sPID+"plotter::PLOT_DOS():";
     string extension=plotoptions.getattachedscheme("EXTENSION");
     if(extension.empty()) plotoptions.push_attached("EXTENSION", "dos");
     // Make sure the projections are consistent with the DOSCAR file
@@ -1366,16 +1257,10 @@
 
   //generateDosPlot///////////////////////////////////////////////////////////
   // Generates the data for a DOS plot. 
-<<<<<<< HEAD
   void generateDosPlot(stringstream& out, const xDOSCAR& xdos, const xoption& plotoptions,ostream& oss) {ofstream FileMESSAGE;return generateDosPlot(out,xdos,plotoptions,FileMESSAGE,oss);} //CO20200404
   void generateDosPlot(stringstream& out, const xDOSCAR& xdos, const xoption& plotoptions,ofstream& FileMESSAGE,ostream& oss) {  //CO20200404
     bool LDEBUG=(FALSE || _DEBUG_PLOTTER_ || XHOST.DEBUG); 
-    string soliloquy="plotter::generateDosPlot():";
-=======
-  void generateDosPlot(stringstream& out, const xDOSCAR& xdos, const xoption& plotoptions) {
-    bool LDEBUG=(FALSE || XHOST.DEBUG); 
-    string soliloquy = XHOST.sPID + "plotter::generateDosPlot():";
->>>>>>> 972a1b11
+    string soliloquy=XHOST.sPID+"plotter::generateDosPlot():";
     deque<deque<deque<double> > > dos;
     int pdos = aurostd::string2utype<int>(plotoptions.getattachedscheme("DATASET"));
     vector<string> labels;
@@ -1732,13 +1617,8 @@
   // plots.
   double getDosLimits(const xoption& plotoptions, const xDOSCAR& xdos,
       const deque<deque<deque<double> > >& dos, const deque<double>& energies) {
-<<<<<<< HEAD
     bool LDEBUG=(FALSE || _DEBUG_PLOTTER_ || XHOST.DEBUG); 
-    string soliloquy="plotter::getDosLimits():";
-=======
-    bool LDEBUG=(FALSE || XHOST.DEBUG); 
-    string soliloquy = XHOST.sPID + "plotter::getDosLimits():";
->>>>>>> 972a1b11
+    string soliloquy=XHOST.sPID+"plotter::getDosLimits():";
 
     double Emin = aurostd::string2utype<double>(plotoptions.getattachedscheme("XMIN"));
     double Emax = aurostd::string2utype<double>(plotoptions.getattachedscheme("XMAX"));
@@ -1790,15 +1670,10 @@
     }
 
     //CO20191110 - add 30% for every orbital bigger than d to account for larger key
-<<<<<<< HEAD
     if(0){  //CO20200404 - TOO much padding for LIB6 species-projection dos, better not to include any ad hoc fixes for general plotting
       if(ndos>4){x+=3*(ndos-4);}
       if(LDEBUG){cerr << soliloquy << " x(new1)=" << x << endl;}
     }
-=======
-    if(ndos>4){x+=3*(ndos-4);}
-    if(LDEBUG) { cerr << soliloquy << " x(new1)=" << x << endl;}
->>>>>>> 972a1b11
 
     //[CO20191110 OBSOLETE]if ((xdos.spin == 1) || (l > 1) || (l < -1) || (2 * x % 4 == 0)) {
     //[CO20191110 OBSOLETE]  dosmax = x * std::pow(10.0, l); 
@@ -1830,13 +1705,8 @@
   void generateBandPlotGNUPLOT(stringstream& out, const xEIGENVAL& xeigen,
       const vector<double>& xvals, const vector<double>& ticvals,
       const vector<string>& ticlabels, const xoption& plotoptions) {
-<<<<<<< HEAD
     bool LDEBUG=(FALSE || _DEBUG_PLOTTER_ || XHOST.DEBUG); 
-    string soliloquy="plotter::generateBandPlotGNUPLOT():";
-=======
-    bool LDEBUG=(FALSE || XHOST.DEBUG); 
-    string soliloquy = XHOST.sPID + "plotter::generateBandPlotGNUPLOT():";
->>>>>>> 972a1b11
+    string soliloquy=XHOST.sPID+"plotter::generateBandPlotGNUPLOT():";
 
     // Initialize variables
     double Efermi = aurostd::string2utype<double>(plotoptions.getattachedscheme("EFERMI"));
@@ -2375,13 +2245,8 @@
   // Generate the gnuplot scripts for general plots.
   void generatePlotGNUPLOT(stringstream& out, const xoption& plotoptions,
       const vector<vector<double> >& data) {
-<<<<<<< HEAD
     bool LDEBUG=(FALSE || _DEBUG_PLOTTER_ || XHOST.DEBUG); 
-    string soliloquy="plotter::generatePlotGNUPLOT():";
-=======
-    bool LDEBUG=(FALSE || XHOST.DEBUG); 
-    string soliloquy = XHOST.sPID + "plotter::generatePlotGNUPLOT():";
->>>>>>> 972a1b11
+    string soliloquy=XHOST.sPID+"plotter::generatePlotGNUPLOT():";
     uint ndata = data[0].size() - 1;
 
     // Axes settings
