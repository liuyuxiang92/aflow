// ***************************************************************************
// *                                                                         *
// *           Aflow STEFANO CURTAROLO - Duke University 2003-2021           *
// *                                                                         *
// ***************************************************************************

#ifndef _AFLOW_APENNSY_MAIN_CPP_
#define _AFLOW_APENNSY_MAIN_CPP_
#include "aflow.h"
#include "aflow_apennsy.h"
// [OBSOLETE] #include "aflow_contrib_junkai_basic.h"
// [OBSOLETE] #include "aflow_contrib_junkai_protocheck.h"

//#include "aflow_xvaspin.h"   // TO REMOVE IN THE FUTURE
//#define _APENNSY_COPYRIGHT_  string("Curtarolo AFLOW http://"+AFLOWLIB_MATERIALS_SERVER)
//#define _APENNSY_COPYRIGHT_  string("http://+AFLOWLIB_MATERIALS_SERVER +" -  http://msg.byu.edu")
#define _APENNSY_COPYRIGHT_  string("http://"+AFLOWLIB_MATERIALS_SERVER)
#define _APENNSY_MAX_STRUCTURES_NUMBER_ 1000

#define GNUPLOT_BITMAP_SIZE string("size 1200,800")
#define GNUPLOT_VECTOR_SIZE string("size 50cm,30cm")
#define LATEX_TEXT_HEIGHT   string("\\textheight 268mm %LATEX")

// vector<string> vrefs;
// SystemReferences(alloys.at(k),vrefs);
// for(uint i=0;i<vrefs.size();i++) oss << strfile1 << "REFERENCE: " << vrefs.at(i) << endl;

// ---------------------------------------------------------------------------

// ---------------------------------------------------------------------------
uint ApennsyARGs(vector<string> &argv,vector<string> &cmds,aurostd::xoption &vflag) {
  bool LDEBUG=(FALSE || XHOST.DEBUG);
  // GENERAL STUFF

  vflag.flag("APENNSY::HELP",aurostd::args2flag(argv,cmds,"--HELP|--help"));
  vflag.flag("APENNSY::VERBOSE_flag",aurostd::args2flag(argv,cmds,"--VERBOSE|--verbose"));
  vflag.flag("APENNSY_LIST_flag",aurostd::args2flag(argv,cmds,"--LIST|--list"));

  //  XHOST.APENNSY_USE_SERVER=FALSE;XHOST.APENNSY_USE_LIBRARY=FALSE;XHOST.APENNSY_SERVER_AFLOWLIB_ORG=FALSE;
  vflag.flag("APENNSY::SERVER_AFLOWLIB_ORG_flag",aurostd::args2flag(argv,cmds,"--server=aflow.org"));
  if(vflag.flag("APENNSY::SERVER_AFLOWLIB_ORG_flag")) {XHOST.APENNSY_USE_SERVER=FALSE;XHOST.APENNSY_USE_LIBRARY=FALSE;XHOST.APENNSY_SERVER_AFLOWLIB_ORG=TRUE;}

  vflag.flag("APENNSY::LOAD_LIB2",aurostd::args2flag(argv,cmds,"--lib2|--LIB2|--libraryX|--LIBRARYX"));
  vflag.flag("APENNSY::LOAD_LIB2U",aurostd::args2flag(argv,cmds,"--lib2u|--LIB2U|--libraryU|--LIBRARYU"));
  vflag.flag("APENNSY::LOAD_LIB2PGM",aurostd::args2flag(argv,cmds,"--lib2pgm|--LIB2PGM|--libraryPGM|--LIBRARYPGM"));
  vflag.flag("APENNSY::LOAD_LIB2X",aurostd::args2flag(argv,cmds,"--lib2x|--LIB2X|--libraryXX|--LIBRARYXX"));
  vflag.flag("APENNSY::APOOL_PUBLIC",aurostd::args2flag(argv,cmds,"--apool|--apool_public"));
  vflag.flag("APENNSY::APOOL_PRIVATE",aurostd::args2flag(argv,cmds,"--apool_private"));
  vflag.flag("APENNSY::APOOL_TEST",aurostd::args2flag(argv,cmds,"--apool_test"));
  vflag.flag("APENNSY::LOAD_ALLOY",aurostd::args2flag(argv,cmds,"--alloys|--ALLOYS|--alloy|--ALLOY"));
  // XHOST.vflag_control.flag("PRINT_MODE::EPS")=aurostd::args2flag(argv,cmds,"--EPS|--eps");

  vflag.flag("APENNSY::ENTHALPY_LIST",aurostd::args2flag(argv,cmds,"--ENERGY|--energy|--ENTHALPY|--enthalpy"));
  vflag.flag("APENNSY::DATA",aurostd::args2flag(argv,cmds,"--DATA|--data"));
  vflag.flag("APENNSY::UNCLE",aurostd::args2flag(argv,cmds,"--UNCLE|--uncle"));
  vflag.flag("APENNSY::ENTHALPY_TOT",aurostd::args2flag(argv,cmds,"--Htot|-Htot|--enthalpy_total"));
  vflag.flag("APENNSY::ENTHALPY_ATOM",aurostd::args2flag(argv,cmds,"--Hat|-Hat|--enthalpy_atom"));
  vflag.flag("APENNSY::ENTHALPY_FORMATION_ATOM",aurostd::args2flag(argv,cmds,"--Hfat|-Hfat|--enthalpy_formation_atom"));
  if(!vflag.flag("APENNSY::ENTHALPY_TOT") && 
      !vflag.flag("APENNSY::ENTHALPY_ATOM") && 
      !vflag.flag("APENNSY::ENTHALPY_FORMATION_ATOM")) 
    vflag.flag("APENNSY::ENTHALPY_TOT",TRUE);

  vflag.flag("APENNSY::WEB",aurostd::args2flag(argv,cmds,"--WEB|--web"));
  vflag.flag("APENNSY::ALL",aurostd::args2flag(argv,cmds,"--ALL|--all"));
  vflag.flag("APENNSY::FCC",aurostd::args2flag(argv,cmds,"--FCC|--fcc"));
  vflag.flag("APENNSY::BCC",aurostd::args2flag(argv,cmds,"--BCC|--bcc"));
  vflag.flag("APENNSY::HCP",aurostd::args2flag(argv,cmds,"--HCP|--hcp"));

  vflag.flag("APENNSY::PS_ENERGY_LIST",aurostd::args2flag(argv,cmds,"--PSENERGY|--psenergy"));
  vflag.flag("APENNSY::CONVEX_HULL",aurostd::args2flag(argv,cmds,"--HULLS|--hulls|--HULL|--hull"));
  vflag.flag("APENNSY::MATLAB",aurostd::args2flag(argv,cmds,"--MATLAB|--matlab"));
  vflag.flag("APENNSY::GNUPLOT",aurostd::args2flag(argv,cmds,"--GNUPLOT|--gnuplot"));
  vflag.flag("APENNSY::SMALL_CONVEX_HULL_MATLAB",aurostd::args2flag(argv,cmds,"--SHULLS|--shulls|--SHULL|--shull"));
  vflag.flag("APENNSY::HISTOGRAM_LIST",aurostd::args2flag(argv,cmds,"--HISTOGRAM|--histogram"));
  vflag.flag("APENNSY::RULES",aurostd::args2flag(argv,cmds,"--RULES|--rules"));
  vflag.flag("APENNSY::STRUCTURES",aurostd::args2flag(argv,cmds,"--STR|--str"));
  vflag.flag("APENNSY::VASPIN",aurostd::args2flag(argv,cmds,"--VASPIN|--vaspin"));
  vflag.flag("APENNSY::ORDER",aurostd::args2flag(argv,cmds,"--order|--order"));
  vflag.flag("APENNSY::INFO",aurostd::args2flag(argv,cmds,"--INFORMATION|--information|--INFO|--info"));
  vflag.flag("APENNSY::MISCIBILITY",aurostd::args2flag(argv,cmds,"--MIX|--mix|--MISCIBILITY|--miscibility"));
  vflag.flag("APENNSY::MISCIBILITY_EXPERIMENTS",aurostd::args2flag(argv,cmds,"--experiments|--EXPERIMENTS"));
  vflag.flag("APENNSY::MISCIBILITY_MIEDEMA",aurostd::args2flag(argv,cmds,"--miedema|--MIEDEMA"));
  vflag.flag("APENNSY::MISCIBILITY_HUMEROTHERY",aurostd::args2flag(argv,cmds,"--humerothery|--HUMEROTHERY"));
  vflag.flag("APENNSY::MISCIBILITY_TABLE",aurostd::args2flag(argv,cmds,"--table|--TABLE"));
  vflag.flag("APENNSY::MISCIBILITY_STATISTICS",aurostd::args2flag(argv,cmds,"--statistics|--STATISTICS|--stat|--STAT"));
  vflag.flag("APENNSY::STRUCTURE_VOLUMES",aurostd::args2flag(argv,cmds,"--volumes|--vol|--VOLUMES"));
  vflag.flag("APENNSY::REFERENCE",aurostd::args2flag(argv,cmds,"--reference|--ref|--REFERENCE|--REF|--references|--refs|--REFERENCES|--REFS"));

  vflag.flag("APENNSY::UPDATE",aurostd::args2flag(argv,cmds,"--UPDATE|--update"));
  if(vflag.flag("APENNSY::UPDATE")) {
    vflag.flag("APENNSY::ENTHALPY_LIST",TRUE);
    vflag.flag("APENNSY::CONVEX_HULL",TRUE);
    vflag.flag("APENNSY::GNUPLOT",TRUE);
  }
  vflag.flag("APENNSY::NEGLECT_STRUCTURES",aurostd::args2attachedflag(argv,cmds,"--neglect="));
  vflag.flag("APENNSY::CSWAP",aurostd::args2flag(argv,cmds,"--CSWAP|--cswap"));
  vflag.flag("APENNSY::NOCLEAN",aurostd::args2flag(argv,cmds,"--noclean"));

  // PRIORITIES FOR SNAPSHOT
  if(XHOST.vflag_control.flag("APENNSY::LATEX_SNAPSHOT")) {
    XHOST.vflag_control.flag("APENNSY::LATEX_OUTPUT",TRUE);
    XHOST.vflag_control.flag("APENNSY::LATEX_CITE",TRUE);
    XHOST.vflag_control.flag("PRINT_MODE::HYPERLINKS",TRUE);
    vflag.flag("APENNSY::ENTHALPY_LIST",TRUE);
    vflag.flag("APENNSY::CONVEX_HULL",TRUE);
    vflag.flag("APENNSY::GNUPLOT",TRUE);
  } 

  if(LDEBUG) cout << "ApennsyARGs: xscheme=" << vflag.xscheme << endl;
  if(LDEBUG) cout << "ApennsyARGs: vxscheme.size()=" << vflag.vxscheme.size() << endl;
  if(LDEBUG) cout << "ApennsyARGs: argv.size()=" << argv.size() << endl;

  return vflag.vxscheme.size();
}


// ---------------------------------------------------------------------------
int Apennsymain(vector<string> &argv,vector<string> &cmds) {
  stringstream message;
  //  bool LDEBUG=(FALSE || XHOST.DEBUG);
  if(cmds.size()) {;} //dummy load
  // std::vector<string> cmds;
  string systemS;
  // INITIALIZE ******************************************************************
  ostringstream aus;
  _aflags aflags;
  string label="",date=aflow_get_time_string_short();
  APENNSY_Parameters params;

  // *****************************************************************************
  // Introduction
  cerr << aflow::Banner("BANNER_BIG");
  // *****************************************************************************
  if(!XHOST.is_command("gnuplot")) {
<<<<<<< HEAD
    throw aurostd::xerror(_AFLOW_FILE_NAME_,__AFLOW_FUNC__,"gnuplot is missing",_RUNTIME_INIT_); //CO20200624
  } 
  if(!XHOST.is_command("latex")) {
    throw aurostd::xerror(_AFLOW_FILE_NAME_,__AFLOW_FUNC__,"latex is missing",_RUNTIME_INIT_); //CO20200624
  }
  if(!XHOST.is_command("pdflatex")) {
    throw aurostd::xerror(_AFLOW_FILE_NAME_,__AFLOW_FUNC__,"pdflatex is missing",_RUNTIME_INIT_); //CO20200624
  }
  if(!XHOST.is_command("dvips")) {
    throw aurostd::xerror(_AFLOW_FILE_NAME_,__AFLOW_FUNC__,"dvips is missing",_RUNTIME_INIT_); //CO20200624
  }
  if(!XHOST.is_command("dvipdf")) {
    throw aurostd::xerror(_AFLOW_FILE_NAME_,__AFLOW_FUNC__,"dvipdf is missing",_RUNTIME_INIT_); //CO20200624
  }
  if(!XHOST.is_command("ps2pdf")) {
    throw aurostd::xerror(_AFLOW_FILE_NAME_,__AFLOW_FUNC__,"ps2pdf is missing",_RUNTIME_INIT_); //CO20200624
=======
    throw aurostd::xerror(__AFLOW_FILE__,__AFLOW_FUNC__,"gnuplot is missing",_RUNTIME_INIT_); //CO20200624
  } 
  if(!XHOST.is_command("latex")) {
    throw aurostd::xerror(__AFLOW_FILE__,__AFLOW_FUNC__,"latex is missing",_RUNTIME_INIT_); //CO20200624
  }
  if(!XHOST.is_command("pdflatex")) {
    throw aurostd::xerror(__AFLOW_FILE__,__AFLOW_FUNC__,"pdflatex is missing",_RUNTIME_INIT_); //CO20200624
  }
  if(!XHOST.is_command("dvips")) {
    throw aurostd::xerror(__AFLOW_FILE__,__AFLOW_FUNC__,"dvips is missing",_RUNTIME_INIT_); //CO20200624
  }
  if(!XHOST.is_command("dvipdf")) {
    throw aurostd::xerror(__AFLOW_FILE__,__AFLOW_FUNC__,"dvipdf is missing",_RUNTIME_INIT_); //CO20200624
  }
  if(!XHOST.is_command("ps2pdf")) {
    throw aurostd::xerror(__AFLOW_FILE__,__AFLOW_FUNC__,"ps2pdf is missing",_RUNTIME_INIT_); //CO20200624
>>>>>>> 78dcc840
  }

  // [OBSOLETE] XHOST.vflag_apennsy.clear();                                 // inside init::Init::InitMachine
  // [OBSOLETE] ApennsyARGs(argv,cmds,XHOST.vflag_apennsy);         // inside init::Init::InitMachine
  aflags.vflag=XHOST.vflag_apennsy; 

  if(aflags.vflag.flag("APENNSY::HELP")) {
    cout << init::InitGlobalObject("README_AFLOW_APENNSY_TXT");cout << aflow::Banner("BANNER_BIG");return 1;  //expressed correctly
  }
  if(aflags.vflag.vxscheme.size()==0 || argv.size()==1) {
    cout << init::InitGlobalObject("README_AFLOW_APENNSY_TXT");cout << aflow::Banner("BANNER_BIG");return 0;  //error
  }

  aflowlib::_aflowlib_entry aflowlib_server;
  vector<string> aflowlib_server_content;

  //   if(aflags.vflag.flag("APENNSY::SERVER_AFLOWLIB_ORG_flag")) {
  //     aflowlib_server.url2aflowlib("aflow.org",cout);
  //     for(uint i=0;i<aflowlib_server.vserver.size();i++) {
  //       aurostd::StringSubst(aflowlib_server.vserver.at(i),":","/");aurostd::StringSubst(aflowlib_server.vserver.at(i),"//","/");
  //       aurostd::string2tokens(aurostd::url2string(aflowlib_server.vserver.at(i)+"?aflowlib_entries"),aflowlib_server.vserverdir.at(i),",");
  //     }
  //     if(aflags.APENNSY_LIST_flag) {
  //       for(uint i=0;i<aflowlib_server.vserver.size();i++) {
  // 	cerr << "SERVER(" << i << ")=" << aflowlib_server.vserver.at(i) << endl; 
  // 	cerr << "aflowlib_server.vserverdir.at(i).size()=" << aflowlib_server.vserverdir.at(i).size() << endl;
  //       }    
  //     }
  //   }

  params.Load_ALL=TRUE;
  params.PseudopotentialNoclean=aflags.vflag.flag("APENNSY::NOCLEAN");

  if(aflags.vflag.flag("APENNSY::ALL")) aflags.APENNSY_LATTICE_flag="ALL";
  if(aflags.vflag.flag("APENNSY::FCC")) aflags.APENNSY_LATTICE_flag="FCC";
  if(aflags.vflag.flag("APENNSY::BCC")) aflags.APENNSY_LATTICE_flag="BCC";
  if(aflags.vflag.flag("APENNSY::HCP")) aflags.APENNSY_LATTICE_flag="HCP";
  if(aflags.vflag.flag("APENNSY::WEB") && aflags.APENNSY_LATTICE_flag!="FCC" && 
      aflags.APENNSY_LATTICE_flag!="BCC" && aflags.APENNSY_LATTICE_flag!="HCP")  aflags.APENNSY_LATTICE_flag="ALL";

  if(aflags.vflag.flag("APENNSY::WEB") && aflags.APENNSY_LATTICE_flag=="ALL") {params.Load_ALL=TRUE;}
  if(aflags.vflag.flag("APENNSY::WEB") && aflags.APENNSY_LATTICE_flag=="FCC") {params.Load_FCC=TRUE;params.Load_ALL=FALSE;aflags.vflag.flag("APENNSY::ALL",FALSE);}
  if(aflags.vflag.flag("APENNSY::WEB") && aflags.APENNSY_LATTICE_flag=="BCC") {params.Load_BCC=TRUE;params.Load_ALL=FALSE;aflags.vflag.flag("APENNSY::ALL",FALSE);}
  if(aflags.vflag.flag("APENNSY::WEB") && aflags.APENNSY_LATTICE_flag=="HCP") {params.Load_HCP=TRUE;params.Load_ALL=FALSE;aflags.vflag.flag("APENNSY::ALL",FALSE);}


  // PRIORITIES
  if(aflags.vflag.flag("APENNSY::WEB")) XHOST.vflag_control.flag("PRINT_MODE::PNG",TRUE);
  if(XHOST.vflag_control.flag("PRINT_MODE::PNG")) {
    XHOST.vflag_control.flag("PRINT_MODE::PDF",FALSE);
    XHOST.vflag_control.flag("PRINT_MODE::GIF",FALSE);
    XHOST.vflag_control.flag("PRINT_MODE::JPG",FALSE);
    XHOST.vflag_control.flag("PRINT_MODE::EPS",FALSE);
  }
  if(XHOST.vflag_control.flag("PRINT_MODE::PDF")) {
    XHOST.vflag_control.flag("PRINT_MODE::GIF",FALSE);
    XHOST.vflag_control.flag("PRINT_MODE::JPG",FALSE);
    XHOST.vflag_control.flag("PRINT_MODE::EPS",FALSE);
  }    
  if(XHOST.vflag_control.flag("PRINT_MODE::EPS") || XHOST.vflag_control.flag("PRINT_MODE::PDF")) {  // VECTOR
    aflags.APENNSY_GNUPLOT_FONT_str=DEFAULT_GNUPLOT_EPS_FONT;
    aflags.APENNSY_GNUPLOT_FONT_BOLD_str=DEFAULT_GNUPLOT_EPS_FONT_BOLD;
    aflags.APENNSY_GNUPLOT_FONT_ITALICS_str=DEFAULT_GNUPLOT_EPS_FONT_ITALICS;
  }
  if(XHOST.vflag_control.flag("PRINT_MODE::PNG") || XHOST.vflag_control.flag("PRINT_MODE::JPG") || XHOST.vflag_control.flag("PRINT_MODE::GIF")) {  // BITMAP
    aflags.APENNSY_GNUPLOT_FONT_str=DEFAULT_GNUPLOT_PNG_FONT;
    aflags.APENNSY_GNUPLOT_FONT_BOLD_str=DEFAULT_GNUPLOT_PNG_FONT_BOLD;
    aflags.APENNSY_GNUPLOT_FONT_ITALICS_str=DEFAULT_GNUPLOT_PNG_FONT_ITALICS;
  }

  // START
  if(aflags.vflag.flag("APENNSY::NEGLECT_STRUCTURES")) cerr << "aflags.vflag.flag(\"APENNSY::NEGLECT_STRUCTURES\")" << endl;
  aflags.APENNSY_NEGLECT_STRUCTURES_vstrs.clear();
  if(aflags.vflag.flag("APENNSY::NEGLECT_STRUCTURES")) {
    aurostd::get_itemized_vector_string_from_input(argv,"--neglect",aflags.APENNSY_NEGLECT_STRUCTURES_vstrs,",");
    for(uint i=0;i<aflags.APENNSY_NEGLECT_STRUCTURES_vstrs.size();i++)
      cerr << "APENNSY skipping structure name=\"" << aflags.APENNSY_NEGLECT_STRUCTURES_vstrs.at(i) << "\"" << endl;
  }

  // ---------------------------------------------------------------
  // Priorities
  // aflags.vflag.flag("APENNSY::ENTHALPY_LIST",TRUE);
  // if(aflags.vflag.flag("APENNSY::CONVEX_HULL")       or aflags.APENNSY_STRUCTURES or
  // aflags.vflag.flag("APENNSY::SMALL_CONVEX_HULL_MATLAB") or
  // or aflags.vflag.flag("APENNSY::VASPIN") or
  // aflags.vflag.flag("APENNSY::PS_ENERGY_LIST") or aflags.APENNSY_HISTOGRAM_LIST or
  // XHOST.vflag_control.flag("PRINT_MODE::HTML"))
  // aflags.vflag.flag("APENNSY::ENTHALPY_LIST",FALSE);
  if(aflags.vflag.flag("APENNSY::CONVEX_HULL") && !aflags.vflag.flag("APENNSY::MATLAB") && !aflags.vflag.flag("APENNSY::GNUPLOT"))
    // aflags.vflag.flag("APENNSY::MATLAB",TRUE);
    aflags.vflag.flag("APENNSY::GNUPLOT",TRUE);  //RHT
  // ---------------------------------------------------------------
  // Introductions
  // cerr << aflow::Banner("BANNER_BIG");
  // ---------------------------------------------------------------
  // Some Verbosity
  if(aflags.vflag.flag("APENNSY::CONVEX_HULL"))             cerr << "APENNSY::CONVEX_HULL" << endl;
  if(aflags.vflag.flag("APENNSY::MATLAB"))                  cerr << "APENNSY::MATLAB" << endl;
  if(aflags.vflag.flag("APENNSY::GNUPLOT"))                 cerr << "APENNSY::GNUPLOT TEST" << endl;
  if(XHOST.vflag_control.flag("APENNSY::LATEX_SNAPSHOT"))   cerr << "XHOST.vflag_control.flag(\"APENNSY::LATEX_SNAPSHOT\")" << endl;
  if(XHOST.vflag_control.flag("APENNSY::LATEX_OUTPUT"))     cerr << "XHOST.vflag_control.flag(\"APENNSY::LATEX_OUTPUT\")" << endl;
  if(XHOST.vflag_control.flag("APENNSY::LATEX_CITE"))              cerr << "XHOST.vflag_control.flag(\"AAPENNSY::LATEX_CITE\")" << endl;
  if(XHOST.vflag_control.flag("PRINT_MODE::HTML"))          cerr << "XHOST.vflag_control.flag(\"PRINT_MODE::HTML\"))" << endl;
  if(XHOST.vflag_control.flag("PRINT_MODE::HYPERLINKS"))    cerr << "XHOST.vflag_control.flag(\"PRINT_MODE::HYPERLINKS\"))" << endl;
  if(aflags.vflag.flag("APENNSY::ENTHALPY_LIST"))           cerr << "APENNSY::ENTHALPY_LIST: tex file" << endl;
  if(aflags.vflag.flag("APENNSY::DATA"))                    cerr << "APENNSY::DATA: file" << endl;
  if(aflags.vflag.flag("APENNSY::UNCLE"))                   cerr << "APENNSY::UNCLE: input files for UNCLE" << endl;
  if(aflags.vflag.flag("APENNSY::WEB"))                     cerr << "APENNSY::WEB: input files for WEB" << endl;
  if(aflags.APENNSY_LATTICE_flag=="ALL")                    cerr << "APENNSY_LATTICE_flag: " << aflags.APENNSY_LATTICE_flag << " structures" << endl;
  if(aflags.vflag.flag("APENNSY::HISTOGRAM_LIST"))          cerr << "APENNSY::HISTOGRAM_LIST: tex file" << endl;
  if(aflags.vflag.flag("APENNSY::PS_ENERGY_LIST"))          cerr << "PHASE SEPARATING ENERGY_LIST: tex file" << endl;
  if(aflags.vflag.flag("APENNSY::RULES"))                   cerr << "APENNSY::RULES: generating ruels for LIB2" << endl;
  if(aflags.vflag.flag("APENNSY::STRUCTURES"))              cerr << "APENNSY::STRUCTURES STRUCTURE RECOGNITION" << endl;
  if(aflags.vflag.flag("APENNSY::VASPIN"))                  apennsy_std::MakeVaspIn(FALSE);
  if(aflags.vflag.flag("APENNSY::ORDER"))                   cerr << "APENNSY::ORDER: generating order table" << endl;
  if(aflags.vflag.flag("APENNSY::INFO"))                    cerr << "APENNSY::INFO: generating info.m" << endl;
  if(aflags.vflag.flag("APENNSY::MISCIBILITY"))                  cerr << "APENNSY::MISCIBILITY: generating aflow_nomix.cpp" << endl;
  if(aflags.vflag.flag("APENNSY::MISCIBILITY_EXPERIMENTS")) cerr << "APENNSY::MISCIBILITY_EXPERIMENTS: generating aflow_mix_experiments.cpp" << endl;
  if(aflags.vflag.flag("APENNSY::MISCIBILITY_MIEDEMA"))     cerr << "APENNSY::MISCIBILITY_MIEDEMA: generating Miedema solubility info" << endl;
  if(aflags.vflag.flag("APENNSY::MISCIBILITY_HUMEROTHERY")) cerr << "APENNSY::MISCIBILITY_HUMEROTHERY: generating Hume-Rothery solid solution info" << endl;
  if(aflags.vflag.flag("APENNSY::MISCIBILITY_TABLE"))       cerr << "APENNSY::MISCIBILITY_TABLE: generating table.tex" << endl;
  if(aflags.vflag.flag("APENNSY::MISCIBILITY_STATISTICS"))  cerr << "APENNSY::MISCIBILITY_STATISTICS: generating statistics" << endl;
  if(aflags.vflag.flag("APENNSY::REFERENCE"))               cerr << "APENNSY::REFERENCE" << endl;
  if(aflags.vflag.flag("APENNSY::LOAD_ALLOY")) {
    systemS=aurostd::args2string(argv,"--alloy|--ALLOY|--alloys|--ALLOYS","xxxx");

    if(systemS=="MgMo") systemS="MoMg"; // fix for NON ALPHABETIC
    if(systemS=="MgNa") systemS="NaMg"; // fix for NON ALPHABETIC
    if(systemS=="MgNb") systemS="NbMg"; // fix for NON ALPHABETIC
    if(systemS=="MgOs") systemS="OsMg"; // fix for NON ALPHABETIC
    if(systemS=="MgPb") systemS="PbMg"; // fix for NON ALPHABETIC
    if(systemS=="MgRb") systemS="RbMg"; // fix for NON ALPHABETIC
    if(systemS=="MgRe") systemS="ReMg"; // fix for NON ALPHABETIC
    if(systemS=="MgRh") systemS="RhMg"; // fix for NON ALPHABETIC
    if(systemS=="MgRu") systemS="RuMg"; // fix for NON ALPHABETIC
    if(systemS=="MgSc") systemS="ScMg"; // fix for NON ALPHABETIC
    if(systemS=="MgSn") systemS="SnMg"; // fix for NON ALPHABETIC
    if(systemS=="MgSr") systemS="SrMg"; // fix for NON ALPHABETIC
    if(systemS=="MgTa") systemS="TaMg"; // fix for NON ALPHABETIC
    if(systemS=="MgTi") systemS="TiMg"; // fix for NON ALPHABETIC
    if(systemS=="MgV")  systemS="VMg";  // fix for NON ALPHABETIC
    if(systemS=="MgW")  systemS="WMg";  // fix for NON ALPHABETIC
    if(systemS=="MgY")  systemS="YMg";  // fix for NON ALPHABETIC
    if(systemS=="MgZn") systemS="ZnMg"; // fix for NON ALPHABETIC
    if(systemS=="MgZr") systemS="ZrMg"; // fix for NON ALPHABETIC

    // DONE, move on
    cerr << "[" << systemS << "]" << endl;
  }
  if(aflags.vflag.flag("APENNSY::RULES")) aflags.vflag.flag("APENNSY::LOAD_LIB2",TRUE); // save some typing
  // if(aflags.vflag.flag("APENNSY::ORDER")) aflags.vflag.flag("APENNSY::LOAD_LIB2",TRUE); // sove some typing
  if(aflags.vflag.flag("APENNSY::ORDER")) aflags.vflag.flag("APENNSY::LOAD_LIB2U",TRUE); // sove some typing
  // *****************************************************************************
  // cerr << argv.size() << endl;
  // FILE *in_file_pointer;static char in_file_name[1024];static char string_line[1024];
  if(!aflags.vflag.flag("APENNSY::LOAD_LIB2X") && !aflags.vflag.flag("APENNSY::APOOL_PUBLIC") && !aflags.vflag.flag("APENNSY::APOOL_PRIVATE") && !aflags.vflag.flag("APENNSY::APOOL_TEST")) {
    // ---------------------------------------------------------------
    // PARAMS Pseudo Global Parameter
    // APENNSY_Parameters params;
    params._flag_ce_cswap_=aflags.vflag.flag("APENNSY::CSWAP");
    if(aflags.vflag.flag("APENNSY::WEB")) params._flag_load_xstructures=TRUE; else params._flag_load_xstructures=FALSE;
    // ---------------------------------------------------------------
    // LOAD STUFF
    if(aflags.vflag.flag("APENNSY::LOAD_LIB2"))  params.LibLoadAlloysLIB2(aflags);  // Load LIB2
    if(aflags.vflag.flag("APENNSY::LOAD_LIB2U"))  params.LibLoadAlloysLIB2U(aflags);  // Load LIB2
    if(aflags.vflag.flag("APENNSY::LOAD_LIB2PGM"))  params.LibLoadAlloysLIB2PGM(aflags);  // Load LIB2
    if(aflags.vflag.flag("APENNSY::LOAD_ALLOY"))     params.LibLoadAlloysALLOY(systemS,aflags); // Load ALLOY*
    if(params.alloys.size()==0) {
<<<<<<< HEAD
      throw aurostd::xerror(_AFLOW_FILE_NAME_,__AFLOW_FUNC__,"No alloys to load",_INPUT_MISSING_); //CO20200624
=======
      throw aurostd::xerror(__AFLOW_FILE__,__AFLOW_FUNC__,"No alloys to load",_INPUT_MISSING_); //CO20200624
>>>>>>> 78dcc840
    }
    // Loaded now start
    cerr << params.alloysmesg.str();            // Done some verbose
    // params.LibLoadAlloys();                  // Make the alloys name vector
    params.SplitAlloySpecies();                 // Divide the species
    // for(int k=0;k<params.alloys.size();k++) cerr << "params.speciesAB.at(k)=" << params.speciesAB.at(k) <<  endl;
    params.SplitAlloyPseudoPotentials();        // Divide the pseudopotentials
    params.LoadDynamicMemory(TRUE);             // Load Dynamic Memory
    params.LoadLibrary(aflags);                 // Load the whole Library
    params.MakeRankLib();                       // bottom
    params.CheckAlloyRelaxationStructures();    // Check Relaxation of Structures in Alloys
    // for(i=1;i<=Nconcentrations[2];i++) cerr << params.C.at(i) << " " <<  NumberConcentrations[2].at(i) << endl;
    // for(int k=0;k<params.alloys.size();k++) cerr << params.alloys.at(k) << " A=" << params.speciesA.at(k) << " B=" << params.speciesB.at(k) << " pA=" << pseudosA.at(k) << " pB=" << pseudosB.at(k) << endl;

    if(0)    if(XHOST.vflag_control.flag("OSS::COUT") && aflags.vflag.flag("APENNSY::SMALL_CONVEX_HULL_MATLAB")) {
      params.FixGndStatesNamesConcentrations(TRUE);
      cout << params.MatlabGndStatesNamesConcentrations(TRUE);
    }

    if(aflags.vflag.flag("APENNSY::HISTOGRAM_LIST")) cout << params.APENNSY_HistogramList(aflags);
    if(aflags.vflag.flag("APENNSY::DATA")) {cout << params.APENNSY_Data(TRUE,aflags);cout.flush();}
    if(aflags.vflag.flag("APENNSY::UNCLE")) {cout << params.APENNSY_UNCLE(TRUE,aflags);cout.flush();}
    if(aflags.vflag.flag("APENNSY::WEB") && !aflags.vflag.flag("APENNSY::REFERENCE")) {cout << params.APENNSY_Web(TRUE,aflags);cout.flush();}
    if(XHOST.vflag_control.flag("OSS::COUT") && aflags.vflag.flag("APENNSY::ENTHALPY_LIST")) cout << params.APENNSY_EnergyList(TRUE,aflags);
    if(aflags.vflag.flag("APENNSY::REFERENCE")) {cout << params.APENNSY_Reference(TRUE,aflags);cout.flush();}
    // if(XHOST.vflag_control.flag("OSS::COUT") && aflags.vflag.flag("APENNSY::CONVEX_HULL") && aflags.vflag.flag("APENNSY::GNUPLOT"))cout << params.APENNSY_ConvexHull(TRUE,aflags,_GNUPLOT_OUTPUT_MODE_);
    // if(XHOST.vflag_control.flag("OSS::COUT") && aflags.vflag.flag("APENNSY::CONVEX_HULL") && aflags.vflag.flag("APENNSY::MATLAB"))  cout << params.APENNSY_ConvexHull(TRUE,aflags,_MATLAB_OUTPUT_MODE_);
    // if(aflags.vflag.flag("APENNSY::LOAD_ALLOY") && aflags.vflag.flag("APENNSY::CONVEX_HULL") && aflags.vflag.flag("APENNSY::GNUPLOT")) { params.APENNSY_ConvexHull(TRUE,aflags,_GNUPLOT_OUTPUT_MODE_); }
    if(XHOST.vflag_control.flag("OSS::COUT") && aflags.vflag.flag("APENNSY::STRUCTURE_VOLUMES")) {cout << params.APENNSY_StructureVolumes(TRUE,aflags);}
    if(aflags.vflag.flag("APENNSY::LOAD_ALLOY") && aflags.vflag.flag("APENNSY::STRUCTURE_VOLUMES")) { params.APENNSY_StructureVolumes(TRUE,aflags);}

    if(aflags.vflag.flag("APENNSY::PS_ENERGY_LIST")) cout << params.APENNSY_PS_EnergyList(aflags);
    if(aflags.vflag.flag("APENNSY::RULES")) {cout << params.APENNSY_Rules(aflags);cout.flush();}
    if(aflags.vflag.flag("APENNSY::STRUCTURES")) cout << params.APENNSY_Structures(aflags);
    if(aflags.vflag.flag("APENNSY::ORDER")) {cout << params.APENNSY_Order(aflags);cout.flush();}
    if(aflags.vflag.flag("APENNSY::INFO")) {cout << params.APENNSY_SimulationInformation(aflags,"TIME,CORES,TIMECORES,MEM");cout.flush();}
    if(aflags.vflag.flag("APENNSY::MISCIBILITY")) {cout << params.APENNSY_Miscibility(aflags);cout.flush();}
    if(aflags.vflag.flag("APENNSY::MISCIBILITY_EXPERIMENTS")) {cout << params.APENNSY_Miscibility_Experiments(aflags);cout.flush();}
    if(aflags.vflag.flag("APENNSY::MISCIBILITY_MIEDEMA")) {cout << params.APENNSY_Miscibility_Miedema(aflags);cout.flush();}
    if(aflags.vflag.flag("APENNSY::MISCIBILITY_HUMEROTHERY")) {cout << params.APENNSY_Miscibility_HumeRothery(aflags);cout.flush();}
    if(aflags.vflag.flag("APENNSY::MISCIBILITY_TABLE")) {cout << params.APENNSY_Miscibility_Table(aflags);cout.flush();}
    if(aflags.vflag.flag("APENNSY::MISCIBILITY_STATISTICS")) {cout << params.APENNSY_Miscibility_Statistics(aflags);cout.flush();}

    if(XHOST.vflag_control.flag("PRINT_MODE::HTML")) {
      for(uint k=0;k<params.alloys.size();k++) {
        if(XHOST.vflag_control.flag("PRINT_MODE::PDF"))
          cout << "<A href=http://" << XHOST.AFLOW_MATERIALS_SERVER << "/AFLOW/" << params.speciesAB.at(k) << ".pdf>" << params.speciesAB.at(k) << "</A> |" << endl;
        if(XHOST.vflag_control.flag("PRINT_MODE::GIF"))
          cout << "<A href=http://" << XHOST.AFLOW_MATERIALS_SERVER << "/AFLOW/" << params.speciesAB.at(k) << ".gif>" << params.speciesAB.at(k) << "</A> |" << endl;
        if(XHOST.vflag_control.flag("PRINT_MODE::JPG"))
          cout << "<A href=http://" << XHOST.AFLOW_MATERIALS_SERVER << "/AFLOW/" << params.speciesAB.at(k) << ".jpg>" << params.speciesAB.at(k) << "</A> |" << endl;
        if(XHOST.vflag_control.flag("PRINT_MODE::PNG"))
          cout << "<A href=http://" << XHOST.AFLOW_MATERIALS_SERVER << "/AFLOW/" << params.speciesAB.at(k) << ".png>" << params.speciesAB.at(k) << "</A> |" << endl;
      }
    }

    if(!XHOST.vflag_control.flag("OSS::COUT") && aflags.vflag.flag("APENNSY::SMALL_CONVEX_HULL_MATLAB")) {
      // check for MATLAB
      aurostd::CommandRequired(DEFAULT_KBIN_MATLAB_BIN); // MATLAB MUST BE AVAILABLE
      stringstream aus;aus.clear();aus.str(std::string());
      ofstream FileMATLAB(string("apennsy.m").c_str());
      params.FixGndStatesNamesConcentrations(TRUE);
      aus << params.MatlabGndStatesNamesConcentrations(TRUE);
      FileMATLAB << aus.str() << endl;
      FileMATLAB.flush();FileMATLAB.close();
      aus.clear();aus.str(std::string());

      aus << "export DISPLAY=:0.0" << endl << DEFAULT_KBIN_MATLAB_BIN << " -r " << string("apennsy") << endl;
      aurostd::execute(aus);

      //JX aus << "export DISPLAY=:0.0" << endl << DEFAULT_KBIN_MATLAB_BIN << " -r " << string("apennsy") << endl;
      //JX aurostd::execute(aus);
      //JX aus.clear();aus.str(std::string());
      //JX // aus << "mv *eps " << init::AFLOW_Projects_Directories("LIB2") << "/EPS/HULL/" << endl;
      //JX aus << "rm -f apennsy.m" << endl;
      //JX aurostd::execute(aus);

    }

    if(!XHOST.vflag_control.flag("OSS::COUT") && aflags.vflag.flag("APENNSY::CONVEX_HULL") && aflags.vflag.flag("APENNSY::MATLAB")) {
      // check for MATLAB
      aurostd::CommandRequired(DEFAULT_KBIN_MATLAB_BIN); // MATLAB MUST BE AVAILABLE
      stringstream aus;aus.clear();aus.str(std::string());
      ofstream FileMATLAB(string("apennsy.m").c_str());
      aus << params.APENNSY_ConvexHull(TRUE,aflags,_MATLAB_OUTPUT_MODE_);
      FileMATLAB << aus.str() << endl;
      FileMATLAB.flush();FileMATLAB.close();
      aus.clear();aus.str(std::string());
      aus << "export DISPLAY=:0.0" << endl << DEFAULT_KBIN_MATLAB_BIN << " -r " << string("apennsy") << endl;
      aurostd::execute(aus);
      aus.clear();aus.str(std::string());
      // aus << "mv *eps " << init::AFLOW_Projects_Directories("LIB2") << "/EPS/HULL/" << endl;
      if(!XHOST.vflag_control.flag("KEEP::MAT")) aus << "rm -f apennsy.m" << endl;
      aurostd::execute(aus);
    }

    if(!XHOST.vflag_control.flag("OSS::COUT") && aflags.vflag.flag("APENNSY::CONVEX_HULL") && aflags.vflag.flag("APENNSY::GNUPLOT")) {
      // for(int k=0;k<params.alloys.size();k++) cerr << "params.speciesAB.at(k)=" << params.speciesAB.at(k) <<  endl;
      // check for GNUPLOT
      // aurostd::CommandRequired("gnuplot"); // GNUPLOT MUST BE AVAILABLE
      stringstream aus;aus.clear();aus.str(std::string());
      string FileGNUPLOT_title=aurostd::TmpFileCreate("gsplot.gp");
      //  string FileGNUPLOT_title="gsplot.gp";
      ofstream FileGNUPLOT(string(FileGNUPLOT_title).c_str());
      aus << params.APENNSY_ConvexHull(TRUE,aflags,_GNUPLOT_OUTPUT_MODE_);
      FileGNUPLOT << aus.str() << endl;
      FileGNUPLOT.flush();FileGNUPLOT.close();
      aus.clear();aus.str(std::string());
      aus << "export DISPLAY=:0.0" << endl << XHOST.command("gnuplot") << " " << " " << FileGNUPLOT_title << endl;
      // [OBSOLETE] aus << "rm -f str_info.dat* hull.dat*" << endl;
      // [OBSOLETE] aus << "rm -f " << FileGNUPLOT_title  << endl;
      aurostd::execute(aus);
      if(!XHOST.vflag_control.flag("KEEP::GPL")) aurostd::RemoveFile(FileGNUPLOT_title);
    }

    // [OBSOLETE]   if(!XHOST.vflag_control.flag("OSS::COUT") && aflags.vflag.flag("APENNSY_PROTOCHECK")) { // never called
    // [OBSOLETE]   stringstream aus;aus.clear();aus.str(std::string());
    // [OBSOLETE]   aus << params.APENNSY_ProtoCheck(TRUE,aflags);
    // [OBSOLETE]   aurostd::execute(aus);
    // [OBSOLETE] }

    if(!XHOST.vflag_control.flag("OSS::COUT") && aflags.vflag.flag("APENNSY::ENTHALPY_LIST")) {

      stringstream aus;aus.clear();aus.str(std::string());
      string namefile="apennsy";
      label=date;
      uint calculations_total=0;
      for(uint k=0;k<params.alloys.size();k++) calculations_total+=params.ZLibrary.at(k).size();


      if(calculations_total>999) label=aurostd::PaddedPRE(aurostd::utype2string(calculations_total),5,"0");
      else label=aurostd::PaddedPRE(aurostd::utype2string(calculations_total),3,"0");
      if(aflags.vflag.flag("APENNSY::LOAD_LIB2")) namefile=namefile+".X."+label;
      if(aflags.vflag.flag("APENNSY::LOAD_LIB2U")) namefile=namefile+".U."+label;
      if(aflags.vflag.flag("APENNSY::LOAD_LIB2PGM")) namefile=namefile+".PGM."+label;
      if(aflags.vflag.flag("APENNSY::LOAD_ALLOY")) namefile=namefile+"."+systemS+"."+label;

      ofstream FileTEX(string(namefile+".tex").c_str());
      aus << params.APENNSY_EnergyList(TRUE,aflags);
      FileTEX << aus.str() << endl;
      FileTEX.flush();FileTEX.close();
      aus.clear();aus.str(std::string());
      aus << XHOST.command("latex") << " " << namefile << ".tex | grep -v Underfull" << endl;
      if(XHOST.vflag_control.flag("APENNSY::LATEX_CITE")) aus << XHOST.command("latex") << " " << namefile << ".tex | grep -v Underfull" << endl;
      if(XHOST.vflag_control.flag("APENNSY::LATEX_CITE")) aus << XHOST.command("latex") << " " << namefile << ".tex | grep -v Underfull" << endl;
      // [OBSOLETE]  aus << XHOST.command("dvips") << " " << namefile << ".dvi" << " -o " << namefile << ".eps" << endl;
      // [OBSOLETE]  aus << XHOST.command("ps2pdf") << " " << namefile << ".eps " << namefile << ".pdf" << endl;
      aus << XHOST.command("dvipdf") << " " << namefile << ".dvi" << endl;
      aus << "rm -f ";
      if(!(XHOST.vflag_control.flag("flag_KEEP::TEX") || XHOST.vflag_control.flag("APENNSY::LATEX_SNAPSHOT"))) aus << namefile << ".tex ";
      if(!XHOST.vflag_control.flag("KEEP::EPS")) aus << namefile << ".eps ";
      if(!XHOST.vflag_control.flag("KEEP::DVI")) aus << namefile << ".dvi ";
      if(!XHOST.vflag_control.flag("KEEP::TOC")) aus << namefile << ".toc ";
      aus << namefile << ".log " << namefile << ".out " << namefile << ".aux " << endl;
      aurostd::execute(aus);
    }

  }
  if(aflags.vflag.flag("APENNSY::LOAD_LIB2X") && !aflags.vflag.flag("APENNSY::APOOL_PUBLIC") && !aflags.vflag.flag("APENNSY::APOOL_PRIVATE") && !aflags.vflag.flag("APENNSY::APOOL_TEST")) {
    // ---------------------------------------------------------------
    // PARAMS Pseudo Global Parameter
    // APENNSY_Parameters params;
    params._flag_ce_cswap_=aflags.vflag.flag("APENNSY::CSWAP");
    if(aflags.vflag.flag("APENNSY::WEB")) params._flag_load_xstructures=TRUE; else params._flag_load_xstructures=FALSE;
    stringstream aus;aus.clear();aus.str(std::string());
    // string label=aflow_get_time_string_short();
    // ---------------------------------------------------------------
    // LOAD STUFF
    // APENNSY_Parameters params;
    // params.LibLoadAlloysALLOY("Ti",aflags);
    params.LibLoadAlloysLIB2(aflags);       // it will also sink all the structures which are not part of the analysis
    cerr << "APENNSY: Loading " << params.alloys.size() << " alloys" << endl;
    cerr << params.alloysmesg.str();            // Done some verbose
    params.SplitAlloySpecies();                 // Divide the species
    params.SplitAlloyPseudoPotentials();        // Divide the pseudopotentials
    params.LoadDynamicMemory(TRUE);             // Load Dynamic Memory
    params.LoadLibrary(aflags);                       // Load the whole Library
    params.MakeRankLib();                       // bottom
    params.CheckAlloyRelaxationStructures();    // Check Relaxation of Structures in Alloys

    if(!aflags.vflag.flag("APENNSY::MATLAB") && !aflags.vflag.flag("APENNSY::GNUPLOT")) aflags.vflag.flag("APENNSY::GNUPLOT",TRUE); //default output mode
    // if(aflags.vflag.flag("APENNSY::LOAD_ALLOY") && aflags.vflag.flag("APENNSY::CONVEX_HULL") && aflags.vflag.flag("APENNSY::GNUPLOT")) { params.APENNSY_ConvexHull(TRUE,aflags,_GNUPLOT_OUTPUT_MODE_); }

    if(aflags.vflag.flag("APENNSY::GNUPLOT")) {
      // check for GNUPLOT
      // aurostd::CommandRequired("gnuplot"); // GNUPLOT MUST BE AVAILABLE
      aus << params.APENNSY_ConvexHull(TRUE,aflags,_GNUPLOT_OUTPUT_MODE_);
      stringstream aus;aus.clear();aus.str(std::string());
      string FileGNUPLOT_title=aurostd::TmpFileCreate("gsplot.gp");
      //  string FileGNUPLOT_title="gsplot.gp";
      ofstream FileGNUPLOT(string(FileGNUPLOT_title).c_str());
      aus << params.APENNSY_ConvexHull(TRUE,aflags,_GNUPLOT_OUTPUT_MODE_);
      FileGNUPLOT << aus.str() << endl;
      FileGNUPLOT.flush();FileGNUPLOT.close();
      aus.clear();aus.str(std::string());
      aus << "export DISPLAY=:0.0" << endl << XHOST.command("gnuplot") << " " << " " << FileGNUPLOT_title << endl;
      // [OBSOLETE] aus << "rm -f str_info.dat* hull.dat*" << endl;
      // [OBSOLETE] aus << "rm -f " << FileGNUPLOT_title  << endl;
      aurostd::execute(aus);
      if(!XHOST.vflag_control.flag("KEEP::GPL")) aurostd::RemoveFile(FileGNUPLOT_title);
    }

    if(aflags.vflag.flag("APENNSY::MATLAB")) {
      // check for MATLAB
      aurostd::CommandRequired(DEFAULT_KBIN_MATLAB_BIN); // MATLAB MUST BE AVAILABLE
      aus << params.APENNSY_ConvexHull(TRUE,aflags,_MATLAB_OUTPUT_MODE_);
      ofstream FileMATLAB_LIB2X(string("apennsyXX.m").c_str());
      FileMATLAB_LIB2X << aus.str() << endl;
      FileMATLAB_LIB2X.close();
      aus.clear();aus.str(std::string());
      aus << "export DISPLAY=:0.0" << endl << DEFAULT_KBIN_MATLAB_BIN << " -r " << string("apennsyXX") << endl;
      aurostd::execute(aus);
    }

    vector<APENNSY_Parameters> vparams(params.alloys.size()+1);  // let`s see if it explodes

    for(uint k=0;k<vparams.size();k++) vparams.at(k).PseudopotentialNoclean=params.PseudopotentialNoclean; // copy for cleaning names.

    for(uint k=0;k<params.alloys.size();k++) {
      vparams.at(k)._flag_ce_cswap_=aflags.vflag.flag("APENNSY::CSWAP");
      if(aflags.vflag.flag("APENNSY::WEB")) vparams.at(k)._flag_load_xstructures=TRUE; else vparams.at(k)._flag_load_xstructures=FALSE;

      label=aurostd::PaddedPRE(aurostd::utype2string(params.ZLibrary.at(k).size()),3,"0");
      string namefile="";
      if(vparams.at(k).PseudopotentialNoclean==FALSE) namefile=string("apennsy."+KBIN::VASP_PseudoPotential_CleanName(params.alloys.at(k))+"."+label);
      if(vparams.at(k).PseudopotentialNoclean==TRUE) namefile=string("apennsy."+params.alloys.at(k)+"."+label);
      // cerr << "params.alloys.at(k)=" << params.alloys.at(k) << endl;
      // cerr << "(vparams.at(k).PseudopotentialNoclean=" << vparams.at(k).PseudopotentialNoclean << endl;
      // cerr << "NAMEFILE=" << namefile << endl;

      ofstream FileENERGY_LIB2X((namefile+".tex").c_str());
      aus.clear();aus.str(std::string());
      // cerr << params.alloys.at(k) << "  A=" << params.speciesA.at(k) << "  B=" << params.speciesB.at(k) << "  pA=" << params.pseudosA.at(k) << "  pB=" << params.pseudosB.at(k) << endl;

      if(vparams.at(k).PseudopotentialNoclean==FALSE) vparams.at(k).LibLoadAlloysALLOY(KBIN::VASP_PseudoPotential_CleanName(params.alloys.at(k)),aflags);  // load the particular alloy
      if(vparams.at(k).PseudopotentialNoclean==TRUE) vparams.at(k).LibLoadAlloysALLOY(params.alloys.at(k),aflags);  // load the particular alloy

      if(vparams.at(k).alloys.size()==0) {
<<<<<<< HEAD
        throw aurostd::xerror(_AFLOW_FILE_NAME_,__AFLOW_FUNC__,"No alloys to load",_INPUT_MISSING_); //CO20200624
=======
        throw aurostd::xerror(__AFLOW_FILE__,__AFLOW_FUNC__,"No alloys to load",_INPUT_MISSING_); //CO20200624
>>>>>>> 78dcc840
      }
      // Loaded now start
      cerr << vparams.at(k).alloysmesg.str();            // Done some verbose
      vparams.at(k).SplitAlloySpecies();                 // Divide the species
      vparams.at(k).SplitAlloyPseudoPotentials();        // Divide the pseudopotentials
      vparams.at(k).LoadDynamicMemory(TRUE);             // Load Dynamic Memory
      vparams.at(k).LoadLibrary(aflags);                 // Load the whole Library
      vparams.at(k).MakeRankLib();                       // bottom
      vparams.at(k).CheckAlloyRelaxationStructures();    // Check Relaxation of Structures in Alloys
      aus << vparams.at(k).APENNSY_EnergyList(TRUE,aflags);
      FileENERGY_LIB2X << aus.str() << endl;
      FileENERGY_LIB2X.close();

      aus.clear();aus.str(std::string());
      // aus << "mv " << KBIN::VASP_PseudoPotential_CleanName(params.alloys.at(k)) << ".eps " << init::AFLOW_Projects_Directories("LIB2") << "/EPS/HULL/" << endl;

      aus << XHOST.command("latex") << " " << namefile << ".tex  | grep -v Overfull | grep -v cmtt | grep -v type | grep -v BCC | grep -v share " << endl;
      // [OBSOLETE] aus << XHOST.command("dvips") << " " << namefile << ".dvi" << " -o " << namefile << ".eps" << endl;
      // [OBSOLETE] aus << XHOST.command("ps2pdf") << " " << namefile << ".eps " << namefile << ".pdf" << endl;
      aus << XHOST.command("dvipdf") << " " << namefile << ".dvi" << endl;
      aus << "rm -f ";
      if(!(XHOST.vflag_control.flag("flag_KEEP::TEX") || XHOST.vflag_control.flag("APENNSY::LATEX_SNAPSHOT"))) aus << namefile << ".tex ";
      if(!XHOST.vflag_control.flag("KEEP::EPS")) aus << namefile << ".eps ";
      if(!XHOST.vflag_control.flag("KEEP::DVI")) aus << namefile << ".dvi ";
      if(!XHOST.vflag_control.flag("KEEP::TOC")) aus << namefile << ".toc ";
      aus << namefile << ".log " << namefile << ".out " << namefile << ".aux " << endl;

      aurostd::execute(aus);
    }
    aus.clear();aus.str(std::string());
    aus << "rm -f " << string("apennsyXX") << endl;
    aurostd::execute(aus);
  }
  // finished
  // ----------------------------------------------------------------------------------------------------------
  // APOOL, do the online thing PUBLIC or PRIVATE
  if(aflags.vflag.flag("APENNSY::APOOL_PUBLIC") || aflags.vflag.flag("APENNSY::APOOL_PRIVATE") || aflags.vflag.flag("APENNSY::APOOL_TEST")) {
    stringstream oss;
    // APENNSY_Parameters params;
    // params.LibLoadAlloysALLOY("Ti",aflags);
    params.LibLoadAlloysLIB2(aflags);       // it will also sink all the structures which are not part of the analysis
    cerr << "APENNSY: Loading " << params.alloys.size() << " alloys" << endl;
    cerr << params.alloysmesg.str();            // Done some verbose
    params.SplitAlloySpecies();                 // Divide the species
    params.SplitAlloyPseudoPotentials();        // Divide the pseudopotentials

    // DISCLAIMER
    oss << "<b>Library of online structural <i>ab initio</i> calculations.</b>" << endl;
    oss << "<A href=http://" << XHOST.AFLOW_WEB_SERVER << "/aflow.html><B>HELP</B></A><!P><br>" << endl;
    oss << "<font size=1pt><font COLOR=black>" << "AFLOW V" << string(AFLOW_VERSION) << " </font><br><br>" << endl;
    if(0) {
      // oss << "<br> " << endl;
      oss << "<b>DISCLAIMER for the \"binary alloy library\"</b><br>" << endl;
      oss << "Data obtained from the <b>\"<i>aflow ab-initio binary alloy library</i>\"</b> is to be used for lawful purposes only. You are welcome to download structural information from our site at no charge only for scientific use. For commercial use of the data or to access other parts of the database, please contact Prof. S. Curtarolo (SC) regarding licensing policies. SC and his collaborators make every reasonable effort to ensure the accuracy and validity of the information provided. All data and information contained herein are provided \"as is\", without any express or implied warranty. Duke University, SC and collaborators accept no liability or responsibility for any errors or omissions in the content on the site or for damages as a result of relying on information contained within this site. Data may be updated, changed, suspended or withdrawn at any time for any reason at the sole discretion of SC. <br>" << endl;
      oss << "<b>Fair Use Acknowledgement</b><br>" << endl;
      oss << "In research publications, patents, books and other published media, the use of \"<i>aflow ab-initio binary alloy library</i>\" data <b>requires</b> acknowledgement to the reference: [S. Curtarolo, D. Morgan, K. Persson, J. Rodgers, and G. Ceder, <i>Predicting Crystal Structures with Data Mining of Quantum Calculations</i>, Phys. Rev. Lett. 91, 135503 (2003)] <b>in addition</b> to the reference(s) specified inside the \"raw\" data downloaded and listed below (check the lines REFERENCE). If no REFERENCE is provided, data must be considered incomplete or not accurate and it shall be used with extreme care." << endl;
    }
    oss << "<br>" << endl;
    oss << "<!*********************************************************************************************>" << endl;
    oss << "<img border=0 width=100% height=1 src=http://" << XHOST.AFLOW_WEB_SERVER << "/auro/images/line.gif>" << endl;
    oss << "<!Note: Avaliable alloys (other alloys will follow soon)> <!br>" << endl;
    oss << "<br>" << endl;

    // PRE
    oss << "<br>" << endl;
    if(aflags.vflag.flag("APENNSY::APOOL_TEST")) oss << "<font color=green>GREEN-ALLOYS are available.</font>";
    if(aflags.vflag.flag("APENNSY::APOOL_TEST")) oss << "<font color=red>RED-ALLOYS are in progress (inquire for updates).</font>";
    if(!aflags.vflag.flag("APENNSY::APOOL_TEST")) oss << " Alloys are <font color=green>Aa</font><font color=red>Bb</font>. ";
    oss << " <i>(last update: " << TODAY << ")</i><br>" << endl;
    oss << endl;

    // if(aflags.vflag.flag("APENNSY::APOOL_PUBLIC"))  oss << "<FORM ACTION=\"http://" << XHOST.AFLOW_MATERIALS_SERVER << "/cgi-bin/awrapper.cgi\" METHOD=\"POST\" TARGET=\"_parent\">" << endl;
    // if(aflags.vflag.flag("APENNSY::APOOL_TEST"))           oss << "<FORM ACTION=\"http://" << XHOST.AFLOW_MATERIALS_SERVER << "/cgi-bin/awrapper.cgi\" METHOD=\"POST\" TARGET=\"_parent\">" << endl;
    // if(aflags.vflag.flag("APENNSY::APOOL_PRIVATE")) oss << "<FORM ACTION=\"http://" << XHOST.AFLOW_MATERIALS_SERVER << "/cgi-bin/awrapper2.cgi\" METHOD=\"POST\" TARGET=\"_parent\">" << endl;
    if(aflags.vflag.flag("APENNSY::APOOL_PUBLIC"))  oss << "<FORM ACTION=\"http://" << XHOST.AFLOW_MATERIALS_SERVER << "/php/apool.php\" METHOD=\"POST\" TARGET=\"_parent\">" << endl;
    oss << "<input type=\"hidden\" name=\"job\" value=\"awrapper_apool\">" << endl;
    oss << "<font style='font-family:courier; font-size:9pt; color: #000000'>" << endl;
    oss << "<input type=\"radio\" name=\"lattice\" value=\"all\" checked>all&nbsp;" << endl;
    oss << "<input type=\"radio\" name=\"lattice\" value=\"bcc\">bcc&nbsp;" << endl;
    oss << "<input type=\"radio\" name=\"lattice\" value=\"fcc\">fcc&nbsp;" << endl;
    oss << "<input type=\"radio\" name=\"lattice\" value=\"hcp\">hcp&nbsp;" << endl;
    // oss << "<input type=\"radio\" name=\"lattice\" value=\"bcc_uncle\">bcc (uncle) &nbsp;" << endl;
    // oss << "<input type=\"radio\" name=\"lattice\" value=\"fcc_uncle\">fcc (uncle) &nbsp;" << endl;
    // oss << "<input type=\"radio\" name=\"lattice\" value=\"hcp_uncle\">hcp (uncle) &nbsp;" << endl;
    oss << "<input type=\"radio\" name=\"lattice\" value=\"phasediagram\">phase-diagram&nbsp;" << endl;
    oss << "<br> " << endl;

    // MAKE LIST
    if(aflags.vflag.flag("APENNSY::APOOL_TEST")) {
      int i=0,split=17;
      string alloyname;
      vector<string> vrefs;
      for(uint k=0;k<params.alloys.size();k++) {
        i++;
        alloyname=params.speciesAB.at(k);
        if(alloyname.length()==3) alloyname+="&nbsp;"; // &nbsp;
        if(alloyname.length()==2) alloyname+="&nbsp;&nbsp;"; // &nbsp;
        vrefs.clear();
        SystemReferences(params.speciesAB.at(k),vrefs);
        if((vrefs.size()>0 && aflags.vflag.flag("APENNSY::APOOL_PUBLIC")) || aflags.vflag.flag("APENNSY::APOOL_PRIVATE")) {
          oss << "<input type=\"radio\" name=\"alloy\" value=\"" << params.speciesAB.at(k) << "\"";
          if(alloyname=="NbRh") oss << " checked";
          oss << "><font color=green>" << alloyname << "</font><!available>" << endl;
        } else {
          oss << "<input type=\"radio\" disabled name=\"alloy\" value=\"" << params.speciesAB.at(k) << "\" onClick=\"this.checked=false; alert('n!')\"><font color=red>" << alloyname << "</font>" << endl;
        }
        if(mod(i,split)==0) oss << "<br>" << endl;
      }
    }

    // MAKE SQUARE
    if(!aflags.vflag.flag("APENNSY::APOOL_TEST")) {
      if(aflags.vflag.flag("APENNSY::APOOL_PUBLIC") || aflags.vflag.flag("APENNSY::APOOL_PRIVATE")) {
        // int i=0;
        string alloynameAB,alloynameBA;
        vector<string> vrefsAB,vrefsBA,vspecies;
        for(uint k=0;k<params.alloys.size();k++) {
          if(params.speciesA.at(k)!="B" && params.speciesA.at(k)!="C" && params.speciesA.at(k)!="K" && params.speciesA.at(k)!="Be" && params.speciesA.at(k)!="Ba") vspecies.push_back(params.speciesA.at(k));
          if(params.speciesB.at(k)!="B" && params.speciesB.at(k)!="C" && params.speciesB.at(k)!="K" && params.speciesB.at(k)!="Be" && params.speciesB.at(k)!="Ba") vspecies.push_back(params.speciesB.at(k));
        }	
        aurostd::sort_remove_duplicates(vspecies);
        oss << "<br>" << endl;
        for(uint kB=0;kB<vspecies.size();kB++) {
          if(kB==0) {
            oss << "&nbsp;&nbsp;&nbsp;";
          } else {
            oss << "<font color=red>" << vspecies.at(kB) << "</font>" << (vspecies.at(kB).length()==1?"&nbsp;":"") << " ";//&nbsp;";  // VERTICAL COLUMS
          }
          for(uint kA=0;kA<=kB;kA++) {
            alloynameAB=vspecies.at(kA)+vspecies.at(kB);
            alloynameBA=vspecies.at(kB)+vspecies.at(kA);
            // if(alloynameAB.length()==3) alloynameAB+="&nbsp;"; // &nbsp;
            // if(alloynameAB.length()==2) alloynameAB+="&nbsp;&nbsp;"; // &nbsp;
            if(kB==kA) {
              oss << " <font color=green>" << vspecies.at(kA) << "</font>";
            } else {
              vrefsAB.clear();SystemReferences(alloynameAB,vrefsAB); //
              vrefsBA.clear();SystemReferences(alloynameBA,vrefsBA); // in the event that the alloy is not tabulated in alphabetic
              string alloyname="";
              if(AlloyAlphabeticLIBRARY(alloynameAB)==TRUE) {alloyname=alloynameAB;} else {alloyname=alloynameBA;}
              if((aflags.vflag.flag("APENNSY::APOOL_PUBLIC") && vrefsAB.size()+vrefsBA.size()>0) || aflags.vflag.flag("APENNSY::APOOL_PRIVATE")) {
                oss << "<input type=\"radio\" name=\"alloy\" value=\"" << alloyname << "\"";
                if(alloyname=="NbRh") oss << " checked";
                oss << " >";// << endl;
              } else {
                oss << "<input type=\"radio\" disabled name=\"alloy\" value=\"" << alloyname << "\" onClick=\"this.checked=false; alert('n!')\">";// << endl;
              }
            }
          }
          oss << "<br>" << endl;
        }
      }

    }
    // POST
    oss << "</font>" << endl;
    oss << " " << endl;
    oss << "<br> <br>" << endl;
    oss << "<INPUT TYPE=\"submit\" VALUE=\"Start\">" << endl;
    oss << "<INPUT TYPE=\"reset\" VALUE=\"Reset\">" << endl;
    oss << "(be patient)<p>" << endl;
    oss << "</FORM>" << endl;
    oss << " " << endl;

    oss << " " << endl;
    oss << "<img border=0 width=100% height=1 src=http://" << XHOST.AFLOW_WEB_SERVER << "/auro/images/line.gif><br><br>" << endl;

    if(1) { // REFERENCES
      oss << "<x>" << endl;
      vector<_outreach> voutreach;
      // check aflow.h:#define AFLOW_PHP_APOOL_REFERENCES
      vector<uint> vwnumber;aurostd::string2tokens(AFLOW_PHP_APOOL_REFERENCES,vwnumber,",");
      voutreach_load(voutreach,"PUBLICATIONS");
      // oss << "LOADED " << voutreach.size()-3 << " voutreach <br>" << endl;
      oss << "<b><i>References</i></b><br>" << endl;
      for(uint iarticle=0;iarticle<vwnumber.size();iarticle++) {
        for(uint i=0;i<voutreach.size();i++) {
          if(vwnumber.at(iarticle)==voutreach.at(i).wnumber) {
            // GOT THE ARTICLE
            if(iarticle+1<10)  oss << "<sup>&nbsp;&nbsp;" << iarticle+1 << "</sup> "; // LABEL
            if(iarticle+1>=10) oss << "<sup>" << iarticle+1 << "</sup> "; // LABEL
            // AUTHORS
            string authors;
            for(uint iauth=0;iauth<voutreach.at(i).vauthor.size();iauth++) {
              authors+=voutreach.at(i).vauthor.at(iauth);
              if(voutreach.at(i).vauthor.size()==2 && iauth==voutreach.at(i).vauthor.size()-2) authors+=" and ";
              if(voutreach.at(i).vauthor.size()!=2 && iauth==voutreach.at(i).vauthor.size()-2) authors+=", and ";
              if(iauth!=voutreach.at(i).vauthor.size()-2) authors+=", ";
            }
            aurostd::StringSubst(authors,"Csányi","Csanyi");
            oss << authors << endl;
            // TITLE
            string title=voutreach.at(i).title;
            title="<i>"+title+"</i>, ";
            oss << title;
            // JOURNAL with year
            string journal=voutreach.at(i).journal;
            oss << "" << journal << ". ";
            // DONE
            oss << " <br>" << endl;
          }
        }
      }
      oss << "</x>" << endl;
      oss << "<br>" << endl;
      // oss << "<img border=0 width=100% height=5 src=http://" << XHOST.AFLOW_WEB_SERVER << "/auro/images/line.gif>" << endl;
      oss << "<br>" << endl;
      // oss << "<br>" << endl;
      cout << oss.str();
    }
  }

  return 1;
}

// **********************************************************************************************
// CLASSES PRINT STUFF
// **********************************************************************************************
string Verbatim(bool VERBATIM) {
  if(VERBATIM==TRUE) {
    if(XHOST.vflag_control.flag("APENNSY::LATEX_OUTPUT")) return "\\verb|";
    if(XHOST.vflag_control.flag("PRINT_MODE::HTML")) return "<tt>";
  }
  if(VERBATIM==FALSE) {
    if(XHOST.vflag_control.flag("APENNSY::LATEX_OUTPUT")) return "|";
    if(XHOST.vflag_control.flag("PRINT_MODE::HTML")) return "</tt>";
  }
  return "";
}

string StrWithLink(string alloy, string structure_name) {
  stringstream oss;
  string _structure_name=structure_name;
  aurostd::StringSubst(_structure_name,"_","\\_");

  //cerr << "XHOST.vflag_control.flag(\"APENNSY::LATEX_OUTPUT\")=" << XHOST.vflag_control.flag("APENNSY::LATEX_OUTPUT") << endl;
  //cerr << "XHOST.vflag_control.flag(\"PRINT_MODE::HYPERLINKS\")=" << XHOST.vflag_control.flag("PRINT_MODE::HYPERLINKS") << endl;
  //cerr << "XHOST.vflag_control.flag(\"PRINT_MODE::HTML\")=" << XHOST.vflag_control.flag("PRINT_MODE::HTML") << endl;

  int found=0;
  if(XHOST.vflag_control.flag("APENNSY::LATEX_OUTPUT") && !XHOST.vflag_control.flag("PRINT_MODE::HYPERLINKS")) {
    found=1;
    oss << "" << aurostd::PaddedPRE(CleanNameStructure(structure_name),APENNSY_STR_DEPTH);
  }
  if(XHOST.vflag_control.flag("APENNSY::LATEX_OUTPUT") && XHOST.vflag_control.flag("PRINT_MODE::HYPERLINKS")) {
    found=2;
    oss << Verbatim(FALSE) << "{\\href{http://" << AFLOW_MATERIALS_SERVER_DEFAULT << "/AFLOWDATA/LIB2_RAW/" << alloy << "/" << structure_name << "/" << _XENTRY_ << "}{" 
      << CleanNameStructure(_structure_name) << "}}" << Verbatim(TRUE) << aurostd::PaddedPOST("",APENNSY_STR_DEPTH-1-CleanNameStructure(structure_name).length());
    //	<< aurostd::PaddedPRE(CleanNameStructure(structure_name),APENNSY_STR_DEPTH-1) << " }}" << Verbatim(TRUE);
  }
  if(XHOST.vflag_control.flag("PRINT_MODE::HTML") && !XHOST.vflag_control.flag("PRINT_MODE::HYPERLINKS")) {
    found=3;
    oss << "" << aurostd::PaddedPRE(CleanNameStructure(structure_name),APENNSY_STR_DEPTH);
  }
  if(XHOST.vflag_control.flag("PRINT_MODE::HTML") && XHOST.vflag_control.flag("PRINT_MODE::HYPERLINKS")) {
    found=4;
    oss << "" << aurostd::PaddedPRE("",APENNSY_STR_DEPTH-(CleanNameStructure(structure_name).length())) 
      << "<A href=http://" << AFLOW_MATERIALS_SERVER_DEFAULT << "/AFLOWDATA/LIB2_RAW/"
      << alloy << "/" << structure_name << "/" << _XENTRY_ << ">" << CleanNameStructure(structure_name) << "</A>";
  }
  if(found==0) {
    cerr << "StrWithLink found=" << found << endl;
    cerr << "XHOST.vflag_control.flag(\"APENNSY::LATEX_OUTPUT\")=" << XHOST.vflag_control.flag("APENNSY::LATEX_OUTPUT") << endl;
    cerr << "XHOST.vflag_control.flag(\"PRINT_MODE::HYPERLINKS\")=" << XHOST.vflag_control.flag("PRINT_MODE::HYPERLINKS") << endl;
    cerr << "XHOST.vflag_control.flag(\"PRINT_MODE::HTML\")=" << XHOST.vflag_control.flag("PRINT_MODE::HTML") << endl;
  }
  return oss.str();
}

// **********************************************************************************************
// APENNSY_Parameters::APENNSY_EnergyList
// **********************************************************************************************
string APENNSY_Parameters::APENNSY_EnergyList(bool _verbose,_aflags &aflags) {
  stringstream oss;
  double dHf,dHfd,dHft,Ts,normAA1,normAB1,normBB1,normAA2,normAB2,normBB2,errorV,errorAA,errorAB,errorBB;
  string BANNER=Verbatim(TRUE)+"************************************************************************************************************** "+Verbatim(FALSE);
  if(XHOST.vflag_control.flag("PRINT_MODE::HTML")) BANNER+="<br>";
  if(XHOST.vflag_control.flag("APENNSY::LATEX_OUTPUT")) BANNER+="\\\\";

  vector<uint> vwnumber_global;


  uint calculations_total=0;
  for(uint k=0;k<alloys.size();k++) calculations_total+=ZLibrary.at(k).size();
  if(XHOST.vflag_control.flag("APENNSY::LATEX_SNAPSHOT")) {
    cerr << "SNAPSHOT WITH calculations_total=" << calculations_total << endl;
  }

  // ************************************************************************
  if(aflags.vflag.flag("APENNSY::VERBOSE_flag")) {;}; // phony
  // ************************************************************************
  oss.setf(std::ios::fixed,std::ios::floatfield);
  if(_verbose) cerr << "**********************************************************" << endl;
  if(_verbose) cerr << "* MAKING ENERGY LIST                                     *" << endl;
  if(_verbose) cerr << "**********************************************************" << endl;
  if(XHOST.vflag_control.flag("APENNSY::LATEX_OUTPUT")) {
    if(!XHOST.vflag_control.flag("APENNSY::LATEX_CITE")) oss << "\\documentclass" << APENNSY_LATEX_DOC_TYPE_TWOCOLUMS << " %LATEX" << endl;
    if(XHOST.vflag_control.flag("APENNSY::LATEX_CITE"))  oss << "\\documentclass[aps,amssymb,twocolumn]{article} %LATEX" << endl;
    oss << "\\usepackage{epsfig} %LATEX" << endl;
    oss << "\\voffset -40mm %LATEX" << endl;
    if(!XHOST.vflag_control.flag("APENNSY::LATEX_CITE")) oss << "\\hoffset -40mm %LATEX" << endl;
    if(XHOST.vflag_control.flag("APENNSY::LATEX_CITE")) oss << "\\hoffset -15mm %LATEX" << endl;
    if(!XHOST.vflag_control.flag("APENNSY::LATEX_CITE")) oss << LATEX_TEXT_HEIGHT << endl; // oss << "\\textheight 288mm %LATEX" << endl;
    if(XHOST.vflag_control.flag("APENNSY::LATEX_CITE")) oss << "\\textheight 266mm %LATEX" << endl;
    oss << "\\textwidth 190mm %LATEX" << endl;
    oss << "\\usepackage{fancyvrb}     % HYPERLINKS" << endl;

    if(XHOST.vflag_control.flag("APENNSY::LATEX_CITE")) {
      oss << "\\usepackage{tocloft} %LATEX for table of contents " << endl;
      oss << "\\renewcommand{\\cftsecleader}{\\cftdotfill{\\cftdotsep}} %LATEX" << endl;
      oss << "\\renewcommand\\cftsecfont{\\small} %LATEX for tableofcontent" << endl;
      oss << "\\renewcommand\\cftsecpagefont{\\small} %LATEX for tableofcontent" << endl;
      oss << "\\usepackage{fancyhdr} %LATEX" << endl;
    }

    // if(XHOST.vflag_control.flag("PRINT_MODE::HYPERLINKS")) oss << "\\usepackage{ifthen}     % HYPERLINKS" << endl;
    if(XHOST.vflag_control.flag("PRINT_MODE::HYPERLINKS")) oss << "\\usepackage{hyperref}      % HYPERLINKS" << endl;
    if(XHOST.vflag_control.flag("PRINT_MODE::HYPERLINKS")) oss << "%\\hypersetup{linkcolor=blue} % HYPERLINKS" << endl;
    if(XHOST.vflag_control.flag("PRINT_MODE::HYPERLINKS")) oss << "\\hypersetup{colorlinks=true,linkcolor=blue,urlcolor=blue} % HYPERLINKS" << endl;
    // if(XHOST.vflag_control.flag("PRINT_MODE::HYPERLINKS")) oss << "\\def\\hyperlinks{true} % HYPERLINKS" << endl;
    // if(XHOST.vflag_control.flag("PRINT_MODE::HYPERLINKS")) oss << "%\\def\\hyperlinks{false} % HYPERLINKS" << endl;
    if(XHOST.vflag_control.flag("APENNSY::LATEX_SNAPSHOT")) {
      oss << "\\usepackage{authblk} %LATEX %SNAPSHOT" << endl;
    }

    oss << "\\begin{document} %LATEX" << endl;
    // oss << "\\title{" << alloysRAW[1] << ", Project} %LATEX" << endl;
    // oss << "\\author{S. Curtarolo:  http://" << AFLOWLIB_MATERIALS_SERVER << "} %LATEX" << endl;
    // oss << "\\date{\\today} %LATEX" << endl;
    // oss << "\\maketitle %LATEX" << endl;
    // oss << "" << APENNSY_LATEX_FONT_SMALL << " %LATEX" << endl;

    if(XHOST.vflag_control.flag("APENNSY::LATEX_SNAPSHOT")) {
      oss << "\\onecolumn %LATEX %SNAPSHOT" << endl;
      oss << "\\title{\\ \\\\ \\ \\\\ AFLOW.ORG: Snapshot of 3d-4d-5d binary intermetallics\\\\ (" << TODAY ")} %LATEX %SNAPSHOT" << endl;
      oss << "\\author[1]{Camilo E. Calderon} %LATEX %SNAPSHOT" << endl;
      oss << "\\author[1]{Ohad Levy} %LATEX %SNAPSHOT" << endl;
      oss << "\\author[2]{Gus L.W. Hart} %LATEX %SNAPSHOT" << endl;
      oss << "\\author[3,4]{Stefano Curtarolo} %LATEX %SNAPSHOT" << endl;
      oss << "\\affil[1]{\\small \\textit{Department of Mechanical Engineering and Materials Science, Duke University, Durham, NC 27708, USA}} %LATEX %SNAPSHOT" << endl;
      oss << "\\affil[2]{\\small \\textit{Department of Physics and Astronomy, Brigham Young University, Provo UT 84602, USA}} %LATEX %SNAPSHOT" << endl;
      oss << "\\affil[3]{\\small \\textit{Materials Science, Electrical Engineering, Chemistry and Physics, Duke University, Durham, NC 27708, USA}} %LATEX %SNAPSHOT" << endl;
      oss << "\\affil[4]{\\small \\textit{email: stefano@duke.edu}} %LATEX %SNAPSHOT" << endl;
      oss << "\\maketitle %LATEX %SNAPSHOT" << endl;
      oss << "\\begin{abstract} %LATEX %SNAPSHOT" << endl;
      oss << "The document includes thermodynamic information for 3d-4d-5d binary intermetallics from the \textsf{aflow.org} repository %LATEX %SNAPSHOT" << endl;
      oss << "(data retrieved on " << TODAY << " and comprising " << calculations_total << " quantum mechanical entries). %LATEX %SNAPSHOT" << endl;
      oss << "The following binary intermetallics are included:";
      for(uint k=0;k<alloys.size();k++)
        oss << " " << "\\hyperref[" << speciesAB.at(k) << "]{" << KBIN::VASP_PseudoPotential_CleanName(speciesAB.at(k)) << "}" << (k<alloys.size()-2?",":", and"); 
      oss << ". %LATEX %SNAPSHOT" << endl;
      oss << "The reader is referred to Refs. \\cite{curtarolo:art75,curtarolo:art65} for the notation. %LATEX %SNAPSHOT" << endl;
      oss << "If appropriate, each alloy contains references to published articles where accurate post-processed interpretation of the data is presented. %LATEX %SNAPSHOT" << endl;
      oss << "\\end{abstract} %LATEX %SNAPSHOT" << endl;
      oss << "\\twocolumn %LATEX %SNAPSHOT" << endl;
      oss << "\\newpage %LATEX %SNAPSHOT" << endl;    
    }
    oss << "\\renewcommand{\\baselinestretch}{0.70} %LATEX" << endl;

    if(XHOST.vflag_control.flag("APENNSY::LATEX_CITE")) {
      oss << "\\pagenumbering{arabic} %LATEX %CITE" << endl;
      //  oss << "\\pagestyle{plain} %LATEX %CITE" << endl;
      oss << "\\pagestyle{fancy} %LATEX %CITE" << endl;
      oss << "\\lhead{} \\chead{} \\rhead{} %LATEX %CITE" << endl;
      oss << "\\lfoot{{\\tiny \\textsf{\\hyperref[referencetoc]{\\underline{Contents}}}}} \\rfoot{{\\tiny \\textsf{\\href{http://www.aflow.org}{www.aflow.org}}}} \\cfoot{\\thepage} %LATEX %CITE" << endl;
      oss << "\\footskip 14pt %LATEX %CITE" << endl;
      oss << "\\label{referencetoc} %LATEX %CITE" << endl;
      oss << "\\renewcommand{\\baselinestretch}{0.50} %LATEX" << endl;
      oss << "\\tableofcontents %LATEX %CITE" << endl;
      oss << "\\newpage %LATEX %CITE" << endl;
      oss << "\\renewcommand{\\baselinestretch}{0.70} %LATEX" << endl;    
      oss << "\\onecolumn %LATEX %CITE" << endl;
    }
    oss << "" << APENNSY_LATEX_FONT_FOOTNOTESIZE << " %LATEX" << endl;
    // oss << "{\\large [" << alloysRAW[1] << "] " << Nstructures << "*" << alloys.size() << "=" << Nstructures*alloys.size() << " structures}" << endl;
    // oss << "\\cleardoublepage %LATEX" << endl;
    // oss << " %LATEX" << endl;
  }

  for(uint k=0;k<alloys.size();k++)  // if(Alloy2MiscibilityHT.at(k)!=MISCIBILITY_SYSTEM_MISCIBLE)
  {    
    if(XHOST.vflag_control.flag("APENNSY::LATEX_OUTPUT")) {
      if(!XHOST.vflag_control.flag("APENNSY::LATEX_CITE")) oss << "{\\LARGE " << Verbatim(TRUE) << speciesAB.at(k) << Verbatim(FALSE) << "}\\ \\\\" << endl;
      //	if(XHOST.vflag_control.flag("APENNSY::LATEX_CITE")) oss << "\\section{" << speciesAB.at(k) << "\\ \\cite{eqweqweq}}" << endl << "\\vskip -3mm" << endl;
      if(XHOST.vflag_control.flag("APENNSY::LATEX_CITE")) {
        vector<uint> vwnumber_local,vwnumber;
        SystemReferences(speciesAB.at(k),vwnumber_local);
        for(uint iart=0;iart<vwnumber_local.size();iart++)                   // remove aflow and aflowlib papers
          if(vwnumber_local.at(iart)!=65 && vwnumber_local.at(iart)!=75)     // remove aflow and aflowlib papers
            vwnumber.push_back(vwnumber_local.at(iart));                     // remove aflow and aflowlib papers
        oss << "\\section{\\hyperref[" << speciesAB.at(k) << "]{" << speciesAB.at(k) << "} \\ ";
        if(vwnumber.size()>0) {
          oss << "\\cite{";
          for(uint iart=0;iart<vwnumber.size();iart++)
            oss << "curtarolo:art" << vwnumber.at(iart) << (iart<vwnumber.size()-1?",":"");
          for(uint iart1=0;iart1<vwnumber.size();iart1++) {
            bool found=FALSE;
            for(uint iart2=0;iart2<vwnumber_global.size()&&!found;iart2++)
              if(vwnumber.at(iart1)==vwnumber_global.at(iart2)) found=TRUE;
            if(!found) vwnumber_global.push_back(vwnumber.at(iart1));
          }
          oss << "}"; // end cite
        }
        oss << "}";
        oss << "\\label{" << speciesAB.at(k) << "}" << endl << "\\vskip -3mm" << endl;
      }

      //	if(XHOST.vflag_control.flag("APENNSY::LATEX_CITE")) oss << "\\cite{eqweqweq}" << endl;
      if(XHOST.vflag_control.flag("PRINT_MODE::HYPERLINKS")) 
        oss << "{ \\href{http://" << AFLOW_MATERIALS_SERVER_DEFAULT << "/AFLOWDATA/LIB2_RAW/" << alloys.at(k) << "/" << _XENTRY_ << "}{[alloy in aflow.org]}}\\ " << endl;
      //	if(!XHOST.vflag_control.flag("APENNSY::LATEX_CITE")) 
      oss << "{\\verb|[Hf_max=" << enthalpy_formation_atom_max.at(k) << " (eV), ";
      oss << "Ts_max=" << aurostd::utype2string(round(entropic_temperature_max.at(k)),5) << " (K), ";
      oss << "pseudopotentials=" << alloys.at(k) << "] |} \\\\  %LATEX" << endl;
      oss << "{" << APENNSY_LATEX_FONT << " \\verb|[calcs=" << ZLibrary.at(k).size() << "] [date=" << TODAY << "]";
      oss << "[" << _APENNSY_COPYRIGHT_ << "]";
      oss << "[Aflow " << string(AFLOW_VERSION) << "  (C) " << XHOST.Copyright_Years << " Stefano Curtarolo]   |} \\\\" << endl;
      // oss << "\\section{" << speciesAB.at(k) << "}  %LATEX" << endl;
      // oss << "\\label{alloy" << speciesAB.at(k) << "}"  %LATEX << endl;
      // oss << "\\begin{verbatim}" << endl;
      oss << BANNER << endl; // " *********************************************************************************************
      oss << BANNER << endl; // " *********************************************************************************************
      oss << "\\verb|% " << alloys.at(k) << "|\\\\"; //" << alloysmesg.str() << "|";
    }
    if(XHOST.vflag_control.flag("PRINT_MODE::HTML")) {
      //	oss << "<font face=\"Verdana, Arial, Helvetica, sans-serif\" size=12 color=black>";
      oss << "<font size=12 color=black>";
      if(!XHOST.vflag_control.flag("PRINT_MODE::HYPERLINKS")) oss << speciesAB.at(k);
      if(XHOST.vflag_control.flag("PRINT_MODE::HYPERLINKS")) oss << "<A href=http://" << AFLOW_MATERIALS_SERVER_DEFAULT << "/AFLOWDATA/LIB2_RAW/"<< alloys.at(k) << "/" << _XENTRY_ << ">" << speciesAB.at(k) << "</A>" << endl;
      oss << "</font>" << endl;
      oss << "[Hf_max=" << enthalpy_formation_atom_max.at(k) << " (eV), ";
      oss << "Ts_max=" << aurostd::utype2string(round(entropic_temperature_max.at(k)),5) << " (K), ";
      oss << "pseudopotentials=" << alloys.at(k) << "] <!br>" << endl;
      oss << "[calcs=" << ZLibrary.at(k).size() << "] [date=" << TODAY << "] <!br>";
      oss << "[" << _APENNSY_COPYRIGHT_ << "] <br>";
      oss << "[Aflow " << string(AFLOW_VERSION) << "  (C) " << XHOST.Copyright_Years << " Stefano Curtarolo] <br> " << endl;
      oss << BANNER; // " *********************************************************************************************
      oss << BANNER; // " *********************************************************************************************
      oss << Verbatim(TRUE) 
        << alloys.at(k)
        << Verbatim(FALSE) << "<br>";
      //	  oss << " " << alloys.at(k) << " " << alloysmesg.str() << "|";
    }
    for(uint j=0;j<ZConcentrations.at(k).size();j++) {
      if(ZConcentrations.at(k).at(j)>-CEPSILON && ZConcentrations.at(k).at(j)<1+0+CEPSILON) {  // [0,1]
        oss.precision(7);
        oss << Verbatim(TRUE);
        if(XHOST.vflag_control.flag("PRINT_MODE::HTML")) oss << "<font color=#228b22>";
        oss << "1-CONCENTRATION=" << ZConcentrations.at(k).at(j);
        if(XHOST.vflag_control.flag("PRINT_MODE::HTML")) oss << "</font>";
        oss << Verbatim(FALSE);
        if(XHOST.vflag_control.flag("PRINT_MODE::HTML")) oss << "<br>";
        if(XHOST.vflag_control.flag("APENNSY::LATEX_OUTPUT")) oss << "\\\\";
        uint i1=0;
        for(uint i=0;i<RankLib.at(k).at(j).size();i++) {
          uint ii=RankLib.at(k).at(j).at(i);
          if(aurostd::isequal(ZLibrary.at(k).at(ii).stoich_b,ZConcentrations.at(k).at(j),CEPSILON)) {
            dHf=ZLibrary.at(k).at(ii).enthalpy_formation_atom-ZLibrary.at(k).at(RankLib.at(k).at(j).at(0)).enthalpy_formation_atom;
            // if(ZConcentrations.at(k).at(j)<CEPSILON || ZConcentrations.at(k).at(j)>1-CEPSILON) cerr << ZConcentrations.at(k).at(j) << " " << ZLibrary.at(k).at(RankLib.at(k).at(j).at(0)).enthalpy_formation_atom << endl;
            if(dHf<10.0) {
              Ts=round(ZLibrary.at(k).at(ii).entropic_temperature); if(abs(Ts)<0.01) Ts=0.0; if(Ts<0.0) Ts=0.0;
              if(i<=_APENNSY_MAX_STRUCTURES_NUMBER_) {
                oss << Verbatim(TRUE);
                if(ii==ZMINElibrary.at(k).at(j)) i1=ii;
                if(i1>0 && AlloyStructureIdentity.at(k).at(i1).at(ii)) oss << "*"; else oss << " ";
                oss << "str=" << StrWithLink(alloys.at(k),ZLibrary.at(k).at(ii).structure_name);
                //	  cerr << "k=" << k << " ii=" << ii << " alloys.at(k),ZLibrary.at(k).at(ii).structure_name=" << ZLibrary.at(k).at(ii).structure_name << endl;
                // << " (" << aurostd::PaddedPRE((int)ii,APENNSY_INT_DEPTH) << ")"; // (NNN) not needed anymore
                oss.precision(4);
                // Hf
                oss << "  Hf=";
                if(ZLibrary.at(k).at(ii).enthalpy_formation_atom>=0.0) oss << "+";
                oss << ZLibrary.at(k).at(ii).enthalpy_formation_atom;
                // dHf=
                oss.precision(4);
                oss << "  dHf=";
                oss << dHf;
                // Ts=
                oss << "  Ts=";
                oss << aurostd::PaddedPRE(aurostd::utype2string(Ts,5),5);//aurostd::PaddedPRE(aurostd::utype2string(Ts,5),6);
                // sg
                oss << "  sg=[" << aurostd::PaddedPRE(ZLibrary.at(k).at(ii).vsgroup.front(),APENNSY_LSTR_DEPTH);
                if(XHOST.vflag_control.flag("APENNSY::LATEX_OUTPUT")) oss << Verbatim(FALSE) << " $|$" << Verbatim(TRUE);
                if(XHOST.vflag_control.flag("PRINT_MODE::HTML")) oss << " | ";
                oss << aurostd::PaddedPRE(ZLibrary.at(k).at(ii).vsgroup.back(),APENNSY_LSTR_DEPTH) << "]";
                if(ZLibrary.at(k).at(ii).vNsgroup.front()!=ZLibrary.at(k).at(ii).vNsgroup.back()) oss << "XX"; else oss << "  ";
                // oss << " type=%s",structure_name.at(ii));
                if(ZLibrary.at(k).at(ii).structure_description[1]=='n') { // oss << " type="
                  //		  oss << " " << aurostd::PaddedPRE(CleanNameStructure(ZLibrary.at(k).at(ii).structure_name),APENNSY_STR_DEPTH);
                  if(XHOST.vflag_control.flag("PRINT_MODE::HTML"))  { oss << " " << aurostd::latex2html(CleanNameStructure(ZLibrary.at(k).at(ii).structure_name));
                  } else { oss << " " << CleanNameStructure(ZLibrary.at(k).at(ii).structure_name); }
                } else {  // oss << " type="
                  if(XHOST.vflag_control.flag("PRINT_MODE::HTML"))  { oss << " " << aurostd::latex2html(ZLibrary.at(k).at(ii).structure_description);
                  } else { oss << " " << ZLibrary.at(k).at(ii).structure_description; }
                }
                oss.precision(1);
                oss << " (" << abs(ZLibrary.at(k).at(ii).spin_atom) << ")";
                // if(EFlibrary(i,k)<0.001) oss << "             ";
                if(ii==ZMINElibrary.at(k).at(j) && (int) ii!=ZGNDlibrary.at(k).at(j)) oss << " Hmin";
                if(ii==ZMINElibrary.at(k).at(j) && (int) ii==ZGNDlibrary.at(k).at(j)) {
                  if(XHOST.vflag_control.flag("PRINT_MODE::HTML")) oss << "<font color=blue>";
                  oss << " Hmin-GND";	
                  if(XHOST.vflag_control.flag("PRINT_MODE::HTML")) oss << "</font>";
                }
                if(ZLibrary.at(k).at(ii).energy_atom_relax1 < ZLibrary.at(k).at(ii).energy_atom - 0.005) {
                  oss << " [E1- E2 (" << 1000*(ZLibrary.at(k).at(ii).energy_atom_relax1-ZLibrary.at(k).at(ii).energy_atom) << ")]"; // diff
                  if(_verbose) cerr << " ** WARNING ********* ElibraryOSZICAR1 < Elibrary *********** " << alloys.at(k) << "/" << aurostd::PaddedPRE(CleanNameStructure(ZLibrary.at(k).at(ii).structure_name),APENNSY_STR_DEPTH) << " " << ZLibrary.at(k).at(ii).energy_atom_relax1-ZLibrary.at(k).at(ii).energy_atom << endl;
                }
                //	oss << "" << "\\ifthenelse {\\equal{\\hyperlinks}{true}}{{\\href{http://" << AFLOW_MATERIALS_SERVER_DEFAULT << "}{str}}}{{str}}" << "\\begin{verbatim}";
                oss << Verbatim(FALSE) << endl;
                // if(XHOST.vflag_control.flag("PRINT_MODE::HTML")) oss << "<br>";
                if(XHOST.vflag_control.flag("APENNSY::LATEX_OUTPUT")) oss << "\\\\";
              }	
              if(0) { // OSZICAR1 > OSZICAR2
                if((ZLibrary.at(k).at(ii).energy_atom_relax1-ZLibrary.at(k).at(ii).energy_atom)<-0.0) { // OLD STYLE
                  oss << " " << Verbatim(TRUE)
                    << "str=" << aurostd::PaddedPRE(CleanNameStructure(ZLibrary.at(k).at(ii).structure_name),APENNSY_STR_DEPTH) << " (" << aurostd::PaddedPRE((int)ii,APENNSY_INT_DEPTH) << ")"
                    << Verbatim(FALSE) << endl;
                  oss << " " << Verbatim(TRUE)
                    << "** WARNING ********* ElibraryOSZICAR1 < Elibrary *********** "
                    << alloys.at(k) << "/" << aurostd::PaddedPRE(CleanNameStructure(ZLibrary.at(k).at(ii).structure_name),APENNSY_STR_DEPTH) << " " 
                    << ZLibrary.at(k).at(ii).energy_atom_relax1-ZLibrary.at(k).at(ii).energy_atom << Verbatim(FALSE) << endl;
                  if(_verbose) cerr << " ** WARNING ********* ElibraryOSZICAR1 < Elibrary *********** "
                    << alloys.at(k) << "/" << aurostd::PaddedPRE(CleanNameStructure(ZLibrary.at(k).at(ii).structure_name),APENNSY_STR_DEPTH) << " "
                      << ZLibrary.at(k).at(ii).energy_atom_relax1-ZLibrary.at(k).at(ii).energy_atom << endl;
                }
              }
              if(dHf>4.0 && dHf<900.0) {
                oss << " " << Verbatim(TRUE)
                  << "str=" << aurostd::PaddedPRE(CleanNameStructure(ZLibrary.at(k).at(ii).structure_name),APENNSY_STR_DEPTH) << " (" << aurostd::PaddedPRE((int)ii,APENNSY_INT_DEPTH) << ")"
                  << Verbatim(FALSE) << endl;
                oss << " " << Verbatim(TRUE)
                  << alloys.at(k) << "/" << aurostd::PaddedPRE(CleanNameStructure(ZLibrary.at(k).at(ii).structure_name),APENNSY_STR_DEPTH) << " " << dHf 
                  << Verbatim(FALSE) << endl;
                if(_verbose) cerr << " ** ERROR ********* ENERGY TOO BIG *********** "
                  << alloys.at(k) << "/" << aurostd::PaddedPRE(CleanNameStructure(ZLibrary.at(k).at(ii).structure_name),APENNSY_STR_DEPTH) << " " << dHf << endl;
              }
            }
          }
        }
      }
    }
    oss << BANNER; // " *********************************************************************************************
    oss << BANNER; // " *********************************************************************************************
    if(XHOST.vflag_control.flag("APENNSY::LATEX_OUTPUT")) oss << Verbatim(TRUE);
    //      if(XHOST.vflag_control.flag("PRINT_MODE::HTML")) oss << "<br>" << endl;
    oss << "RELAXATION STRUCTURE TEST STEFANO                                         " << alloys.at(k) << "  ";
    if(XHOST.vflag_control.flag("APENNSY::LATEX_OUTPUT")) oss << Verbatim(FALSE);
    if(XHOST.vflag_control.flag("APENNSY::LATEX_OUTPUT")) oss << "\\\\";
    oss << endl;
    if(XHOST.vflag_control.flag("APENNSY::LATEX_OUTPUT")) oss << Verbatim(TRUE);
    oss << "  " << aurostd::PaddedPRE("STR1",APENNSY_STR_DEPTH);
    oss << "  " << aurostd::PaddedPRE("STR2",APENNSY_STR_DEPTH);
    oss << "   " << aurostd::PaddedPOST("conc",APENNSY_DBL_DEPTH);
    oss << " " << aurostd::PaddedPRE("space_group",APENNSY_LSTR_DEPTH) << "";
    oss << "    dHf(eV)  dV%  dAA%  dAB%  dBB%    " << alloys.at(k) << "  ";
    if(XHOST.vflag_control.flag("APENNSY::LATEX_OUTPUT")) oss << Verbatim(FALSE);
    if(XHOST.vflag_control.flag("APENNSY::LATEX_OUTPUT")) oss << "\\\\";
    oss << endl;
    // for(i1=0;i1<this->ZLibrary.at(k).size();i1++)
    for(uint i1=0;i1<this->ZLibrary.at(k).size();i1++)
    { //CO20200106 - patching for auto-indenting
      //	  for(i2=i1;i2<this->ZLibrary.at(k).size();i2++)
      for(uint i2=i1+1;i2<this->ZLibrary.at(k).size();i2++)
      { //CO20200106 - patching for auto-indenting
        if(AlloyStructureIdentity.at(k).at(i1).at(i2)==TRUE) {
          if(XHOST.vflag_control.flag("APENNSY::LATEX_OUTPUT")) oss << Verbatim(TRUE);
          normAA1=std::pow((double) ZLibrary.at(k).at(i1).volume_cell,(double) 1.0/3.0);
          normAB1=std::pow((double) ZLibrary.at(k).at(i1).vgeometry.at(0),(double) 1.0/3.0);
          normBB1=std::pow((double) ZLibrary.at(k).at(i1).vgeometry.at(1),(double) 1.0/3.0);
          normAA2=std::pow((double) ZLibrary.at(k).at(i2).volume_cell,(double) 1.0/3.0);
          normAB2=std::pow((double) ZLibrary.at(k).at(i2).vgeometry.at(0),(double) 1.0/3.0);
          normBB2=std::pow((double) ZLibrary.at(k).at(i2).vgeometry.at(1),(double) 1.0/3.0);
          errorV=abs(ZLibrary.at(k).at(i1).volume_cell-ZLibrary.at(k).at(i2).volume_cell)/(ZLibrary.at(k).at(i1).volume_cell+ZLibrary.at(k).at(i2).volume_cell);
          errorAA=abs(ZLibrary.at(k).at(i1).bond_aa*normAA1-ZLibrary.at(k).at(i2).bond_aa*normAA2)/(ZLibrary.at(k).at(i1).bond_aa*normAA1+ZLibrary.at(k).at(i2).bond_aa*normAA2);
          errorAB=abs(ZLibrary.at(k).at(i1).bond_ab*normAB1-ZLibrary.at(k).at(i2).bond_ab*normAB2)/(ZLibrary.at(k).at(i1).bond_ab*normAB1+ZLibrary.at(k).at(i2).bond_ab*normAB2);
          errorBB=abs(ZLibrary.at(k).at(i1).bond_bb*normBB1-ZLibrary.at(k).at(i2).bond_bb*normBB2)/(ZLibrary.at(k).at(i1).bond_bb*normBB1+ZLibrary.at(k).at(i2).bond_bb*normBB2);
          //	if(100.0*2.0*max(errorV,errorAA,errorAB,errorBB)<1.0)
          {
            oss << "  " << StrWithLink(alloys.at(k),ZLibrary.at(k).at(i1).structure_name) // aurostd::PaddedPRE(CleanNameStructure(ZLibrary.at(k).at(i1).structure_name),APENNSY_STR_DEPTH)
              << "  " << StrWithLink(alloys.at(k),ZLibrary.at(k).at(i2).structure_name) // aurostd::PaddedPRE(CleanNameStructure(ZLibrary.at(k).at(i2).structure_name),APENNSY_STR_DEPTH)
              //  << "   " << aurostd::PaddedPOST(ZLibrary.at(k).at(i1).stoich_b,APENNSY_DBL_DEPTH);
              << "   " << aurostd::PaddedPOST(ZLibrary.at(k).at(i1).stoich_b,APENNSY_DBL_DEPTH);
            // oss << "  %3i  %3i   %5.5f",structures_number[i1],structures_number[i2],ZLibrary.at(k).at(i1).stoich_b);
            oss << " [" << aurostd::PaddedPRE(ZLibrary.at(k).at(i2).vsgroup.back(),APENNSY_LSTR_DEPTH) << "]";
            oss.precision(4);
            oss << "  " << abs(ZLibrary.at(k).at(i1).enthalpy_formation_atom-ZLibrary.at(k).at(i2).enthalpy_formation_atom);
            oss.precision(2);
            oss << "  " << 100*2*errorV;
            oss.precision(2);
            oss << "  " << 100*2*errorAA;
            oss.precision(2);
            oss << "  " << 100*2*errorAB;
            oss.precision(2);
            oss << "  " << 100*2*errorBB;
            oss << " " << aurostd::PaddedPRE(alloys.at(k),APENNSY_LSTR_DEPTH);
            if(XHOST.vflag_control.flag("APENNSY::LATEX_OUTPUT")) oss << Verbatim(FALSE);
            if(XHOST.vflag_control.flag("APENNSY::LATEX_OUTPUT")) oss << "\\\\";
            oss << endl;
          }	
        }
      }
    }
    //      if(XHOST.vflag_control.flag("PRINT_MODE::HTML")) oss << "<br>" << endl;
    oss << BANNER; // " *********************************************************************************************
    oss << BANNER; // " *********************************************************************************************
    for(uint j=0;j<ZConcentrations.at(k).size();j++) {
      if(ZConcentrations.at(k).at(j)>CEPSILON && ZConcentrations.at(k).at(j)<1.0-CEPSILON) {  // ]0,1[
        oss << Verbatim(TRUE);
        if(XHOST.vflag_control.flag("PRINT_MODE::HTML")) oss << "<font color=#228b22>";
        oss << "2-CONCENTRATION=" << ZConcentrations.at(k).at(j) << Verbatim(FALSE) << endl;
        if(XHOST.vflag_control.flag("PRINT_MODE::HTML")) oss << "</font>";
        // if(XHOST.vflag_control.flag("PRINT_MODE::HTML")) oss << "<br>";
        if(XHOST.vflag_control.flag("APENNSY::LATEX_OUTPUT")) oss << "\\\\";
        oss << Verbatim(TRUE);
        uint ii=RankLib.at(k).at(j).at(0);
        dHfd=ZLibrary.at(k).at(ii).distance_gnd;
        dHft=ZLibrary.at(k).at(ii).distance_tie;
        Ts=ZLibrary.at(k).at(ii).entropic_temperature;if(abs(Ts)<0.01) Ts=0.0; if(Ts<0.0) Ts=0.0;
        oss << " " << "str=" << StrWithLink(alloys.at(k),ZLibrary.at(k).at(ii).structure_name);
        oss << " (" << aurostd::PaddedPRE((int)ii,APENNSY_INT_DEPTH) << ")";
        oss.precision(4);
        oss << " dHfd=" << dHfd;
        oss.precision(4);
        oss << " dHft=" << dHft;
        oss << " Ts=" << aurostd::utype2string(Ts,5);//aurostd::PaddedPRE(aurostd::utype2string(Ts,5),6);
        if(dHfd>0.003) oss << "  -  2 PHASE REGION ";
        else {
          if(dHft<-0.003) oss << "  -  GNDSTATE ";
          else oss << "  -  GNDSTATE/TIE_LINE ";
        }
        oss << " " << speciesAB.at(k);
        oss << Verbatim(FALSE) << endl;
        // if(XHOST.vflag_control.flag("PRINT_MODE::HTML")) oss << "<br>";
        if(XHOST.vflag_control.flag("APENNSY::LATEX_OUTPUT")) oss << "\\\\";
        // now the RANKS
        for(uint i=0;i<RankLib.at(k).at(j).size();i++) {
          uint ii=RankLib.at(k).at(j).at(i);
          // FIX  if(ZLibrary.at(k).at(ii).stoich_b==ZConcentrations.at(k).at(j))
          if(aurostd::isequal(ZLibrary.at(k).at(ii).stoich_b,ZConcentrations.at(k).at(j),CEPSILON))
          { //CO20200106 - patching for auto-indenting
            dHf=ZLibrary.at(k).at(ii).enthalpy_formation_atom-ZLibrary.at(k).at(RankLib.at(k).at(j).at(0)).enthalpy_formation_atom;
            if(dHf<0.015) {
              oss << Verbatim(TRUE);
              oss << " " << "str=" << StrWithLink(alloys.at(k),ZLibrary.at(k).at(ii).structure_name);	 
              oss.precision(4);
              oss << " dHf=" << dHf;
              oss.precision(3);
              oss << " Vat=" << ZLibrary.at(k).at(ii).volume_atom;
              oss.precision(4);
              oss << " bnd=[" << ZLibrary.at(k).at(ii).bond_aa;
              if(XHOST.vflag_control.flag("APENNSY::LATEX_OUTPUT")) oss << Verbatim(FALSE) << " $|$" << Verbatim(TRUE);
              if(XHOST.vflag_control.flag("PRINT_MODE::HTML")) oss << " | ";
              oss << ZLibrary.at(k).at(ii).bond_ab;
              if(XHOST.vflag_control.flag("APENNSY::LATEX_OUTPUT")) oss << Verbatim(FALSE) << " $|$" << Verbatim(TRUE);
              if(XHOST.vflag_control.flag("PRINT_MODE::HTML")) oss << " | ";
              oss << ZLibrary.at(k).at(ii).bond_bb << "]";
              oss << " sgF=[" << aurostd::PaddedPRE(ZLibrary.at(k).at(ii).vsgroup.back(),APENNSY_LSTR_DEPTH) << "]";
              if(ZLibrary.at(k).at(ii).vNsgroup.front()!=ZLibrary.at(k).at(ii).vNsgroup.back()) oss << "XX";else oss << "  ";
              if(ZLibrary.at(k).at(ii).structure_description[1]=='n') {
                if(XHOST.vflag_control.flag("PRINT_MODE::HTML"))  { oss << " type=" << aurostd::latex2html(ZLibrary.at(k).at(ii).structure_description);
                } else { oss << " type=" << aurostd::latex2html(aurostd::PaddedPRE(CleanNameStructure(ZLibrary.at(k).at(ii).structure_name),APENNSY_STR_DEPTH));}
              } else {
                if(XHOST.vflag_control.flag("PRINT_MODE::HTML"))  { oss << " type=" << aurostd::latex2html(ZLibrary.at(k).at(ii).structure_description);
                } else { oss << " type=" << ZLibrary.at(k).at(ii).structure_description; }
              }
              oss << Verbatim(FALSE) << endl;
              //		if(XHOST.vflag_control.flag("PRINT_MODE::HTML")) oss << "<br>";
              if(XHOST.vflag_control.flag("APENNSY::LATEX_OUTPUT")) oss << "\\\\";
            }
          }
        }
      }
    }
    oss << BANNER; // " *********************************************************************************************
    oss << BANNER; // " *********************************************************************************************
    if(XHOST.vflag_control.flag("APENNSY::LATEX_OUTPUT")) {
      string label=aurostd::PaddedPRE(aurostd::utype2string<uint>(ZLibrary.at(k).size()),3,"0");
      oss << "\\newpage  %LATEX" << endl; 
      oss << "\\cleardoublepage  %LATEX" << endl;
      // oss << "\\psfig{file=" << "" << init::AFLOW_Projects_Directories("LIB2") << "/EPS/HULL/" << alloysRAW.at(k) << "/" << speciesAB.at(k) << ".eps}  %LATEX" << endl;
      // oss << "\\psfig{file=" << "" << init::AFLOW_Projects_Directories("LIB2") << "/EPS/HULL/" << speciesAB.at(k) << ".eps}  %LATEX" << endl;
      // oss << "\\psfig{file=" << speciesAB.at(k) << "."+label << ".eps}  %LATEX" << endl;
      oss << "\\psfig{file=" << speciesAB.at(k) << ".eps}  %LATEX" << endl;
      oss << "\\clearpage  %LATEX" << endl;
      oss << "\\newpage  %LATEX" << endl;
    }      
    if(XHOST.vflag_control.flag("PRINT_MODE::HTML")) {
      oss << Verbatim(TRUE) << endl;
      oss << "str =  structurstre/prototype label in the aflow database (aflow --protos)." << endl;
      oss << "<br>" << endl; 
      oss << "Hf  =  formation enthalpy in eV with respect to the most stable pure elements configuration present in the database \"LIB1\"." << endl;
      oss << "       <i>H<sub>F</sub>(A<sub>x</sub>B<sub>1-x</sub>)</i> represents the ordering-strength of a mixture <i>A<sub>x</sub>B<sub>1-x</sub></i> against decomposition into" << endl;
      oss << "       its pure constituents, at the appropriate fractions, <i>xA</i> and <i>(1-x)B<i>." << endl;
      oss << "<br>" << endl;
      oss << "Ts =   entropic temperature in K, a qualitative description of resilience against ideal disorder. For a binary compond, <i>A<sub>x</sub>B<sub>1-x</sub></i>, " << endl;
      oss << "       T<sub>s</sub>[A<sub>x</sub>B<sub>1-x</sub>]=-&Delta;H(A<sub>x</sub>B<sub>1-x</sub>)/[k<sub>B</sub>(x&middot;log(x)+(1-x)&middot;log(1-x))]. ";
      oss <<        "For an alloy having <it>i-</it>compounds, T<sub>s</sub>=max<sub>i</sub>{T<sub>s</sub>[A<sub>x<sub>i</sub></sub>B<sub>1-x<sub>i</sub></sub>]}." << endl;
      oss << "       See <a href=http://arxiv.org/abs/1308.4357>http://arxiv.org/abs/1308.4357</a>." << endl;
      oss << "<br>" << endl;
      oss << "sg =   [ orig | relax ]  indicates the spacegroup of the starting (\"orig\") and final relaxed geometries (\"relax\"). Inside the " << endl;
      oss << "       structure directory, the \"orig\" file is POSCAR.orig or POSCAR.relax1 while the \"relax\" file is CONTCAR.relax or the " << endl;
      oss << "       CONTCAR.relaxN where N is the highest possible integer." << endl;
      oss << "<br>" << endl;
      oss << "XX     after the space group symbols, indicates that the space group changed during the calculation. This is important so that " << endl;
      oss << "       the real ground state can be found. The user should search for phases with similar energy (~few meV) to find the correct " << endl;
      oss << "       ground state and/or using geometrical means (e.g. visualization, radial distibution function, atomic environments..) to " << endl;
      oss << "       understand the true nature of the most stable configuration. DO NOT TRUST only the minimum energy criterium <it>a-priori</i>." << endl;
      oss << "<br>" << endl;
      oss << Verbatim(FALSE) << endl;
    }
  }
  if(XHOST.vflag_control.flag("APENNSY::LATEX_OUTPUT") && XHOST.vflag_control.flag("APENNSY::LATEX_CITE")) {
    vector<_outreach> voutreach;
    voutreach_load(voutreach,"PUBLICATIONS");
    //    oss << "\\newpage  %LATEX" << endl;
    oss << "\\twocolumn" << endl;
    oss << "%\\bibliographystyle{plain}" << endl;
    oss << "%\\bibliography{\\jobname}" << endl;
    oss << "\\begin{thebibliography}{10}  %LATEX" << endl;
    // oss << "\\addcontentsline{toc}{section}{References}" << endl;
    // oss << "  \\expandafter\\ifx\\csname urlstyle\\endcsname\\relax  %LATEX" << endl;
    // oss << "  \\providecommand{\\doi}[1]{doi:\\discretionary{}{}{}#1}\\else  %LATEX" << endl;
    // oss << "  \\providecommand{\\doi}{doi:\\discretionary{}{}{}\\begingroup  %LATEX" << endl;
    // oss << "    \\urlstyle{rm}\\Url}\\fi  %LATEX" << endl;
    // oss << "  \\providecommand{\\selectlanguage}[1]{\\relax}  %LATEX" << endl;
    // oss << "  \\providecommand{\\bibAnnote}[2]{%  %LATEX" << endl;
    // oss << "    \\begin{quotation}\\noindent\\textsc{Key:} #1\\\\  %LATEX" << endl;
    // oss << "     \\textsc{Annotation:}\\ #2\\end{quotation}}  %LATEX" << endl;
    oss << "\\bibitem{curtarolo:art75} %LATEX" << endl;
    oss << " S. Curtarolo, W. Setyawan, S. Wang, J. Xue, K. Yang, R. H. Taylor, L. J. Nelson, G. L. W. Hart, S. Sanvito, M. Buongiorno Nardelli, N. Mingo, and O. Levy, % ART75 - aflow 30767 %LATEX" << endl;
    oss << " \\textit{AFLOW.ORG: a distributed materials properties repository from high-throughput \\textit{ab initio} calculations}, % ART75 - aflow 30767 %LATEX" << endl;
    oss << " Comp. Mat. Sci. \\textbf{58}, 227-235 (2012).  % ART75 - aflow 30767 %LATEX" << endl;
    oss << " %LATEX" << endl;
    oss << "\\bibitem{curtarolo:art65} %LATEX" << endl;
    oss << " S. Curtarolo, W. Setyawan, G. L. W. Hart, M. Jahnatek, R. V. Chepulskii, R. H. Taylor, S. Wang, J. Xue, K. Yang, O. Levy, M. Mehl, H. T. Stokes, D. O. Demchenko, and D. Morgan, % ART65 - aflow 30767 %LATEX" << endl;
    oss << " \\textit{AFLOW: an automatic framework for high-throughput materials discovery},  % ART65 - aflow 30767 %LATEX" << endl;
    oss << " Comp. Mat. Sci. \\textbf{58}, 218-226 (2012).  % ART65 - aflow 30767 %LATEX" << endl;
    oss << " %LATEX" << endl;
    for(uint iart=0;iart<vwnumber_global.size();iart++) {
      oss << "\\bibitem{curtarolo:art" << vwnumber_global.at(iart) << "}" << endl;
      bool found=false;
      for(uint iart2=0;iart2<voutreach.size()&&!found;iart2++)
        if(vwnumber_global.at(iart)==voutreach.at(iart2).wnumber) {
          // [OBSOLETE]	  voutreach.at(iart2).print_mode="LATEX";
          XHOST.vflag_control.flag("PRINT_MODE::LATEX",TRUE);
          voutreach.at(iart2).vextra_html.clear();voutreach.at(iart2).vextra_latex.clear();
          oss << voutreach.at(iart2) << endl;
          found=true;
        }
    }
    oss << "\\end{thebibliography}  %LATEX" << endl;
  }
  if(XHOST.vflag_control.flag("APENNSY::LATEX_OUTPUT")) {
    oss << "\\end{document}  %LATEX" << endl;
  }
  if(_verbose) cerr << "**********************************************************" << endl;
  if(_verbose) cerr << "* MAKING ENERGY LIST                                     *" << endl;
  if(_verbose) cerr << "**********************************************************" << endl;
  // FINISHED
  // CLEAR UP THINGS
  // if(XHOST.vflag_control.flag("PRINT_MODE::HTML")) return aurostd::latex2html(oss.str());
  return oss.str();
}

// **********************************************************************************************
// APENNSY_Parameters::APENNSY_Data
// **********************************************************************************************
string APENNSY_Parameters::APENNSY_Data(bool _verbose,_aflags &aflags) {
  stringstream oss;
  double H,Hf,Hf0,dHf;
  // ************************************************************************
  if(aflags.vflag.flag("APENNSY::VERBOSE_flag")) {;}; // phony
  // ************************************************************************
  oss.setf(std::ios::fixed,std::ios::floatfield);
  if(_verbose) cerr << "**********************************************************" << endl;
  if(_verbose) cerr << "* MAKING DATA                                            *" << endl;
  if(_verbose) cerr << "**********************************************************" << endl;
  for(uint k=0;k<alloys.size();k++)
    // if(Alloy2MiscibilityHT.at(k)!=MISCIBILITY_SYSTEM_MISCIBLE)
  {
    oss << "# " << speciesAB.at(k) << " (" << alloys.at(k) << ")" ;
    oss << " [calcs=" << ZLibrary.at(k).size() << "] [date=" << TODAY << "]";
    // oss << " [" << _APENNSY_COPYRIGHT_ << "]";
    oss << " [aflow " << string(AFLOW_VERSION) << " (C) " << XHOST.Copyright_Years << " Stefano Curtarolo]}" << endl;
    oss << "#  alloy      str       C_B    E enthal.      Hf         dHf    spin_atom  sg0 sg2    V/atom      bondAA     bondAB     bondBB    desc " << endl;
    for(uint j=0;j<ZConcentrations.at(k).size();j++) {
      if(ZConcentrations.at(k).at(j)>-CEPSILON && ZConcentrations.at(k).at(j)<1.0+CEPSILON) { // [0,1]
        oss.precision(7);
        //	  i1=0;
        for(uint i=0;i<RankLib.at(k).at(j).size();i++) {
          uint ii=RankLib.at(k).at(j).at(i);
          if(aurostd::isequal(ZLibrary.at(k).at(ii).stoich_b,ZConcentrations.at(k).at(j),CEPSILON)) {
            H=ZLibrary.at(k).at(ii).enthalpy_atom;
            Hf=ZLibrary.at(k).at(ii).enthalpy_formation_atom;
            Hf0=ZLibrary.at(k).at(RankLib.at(k).at(j).at(0)).enthalpy_formation_atom;
            dHf=Hf-Hf0;
            oss << "  " << aurostd::PaddedPRE("("+speciesAB.at(k)+")",6);
            oss << "   " << aurostd::PaddedPRE(CleanNameStructure(ZLibrary.at(k).at(ii).structure_name),APENNSY_STR_DEPTH);
            oss.precision(7);oss << "  ";oss << ZLibrary.at(k).at(ii).stoich_b;
            oss.precision(7);oss << "  ";if(H>=0.0) oss << " " << H; else oss << H;
            oss.precision(7);oss << " ";if(Hf>=0.0) oss << " " << Hf; else oss << Hf;
            oss.precision(7);oss << " ";if(dHf>=0.0) oss << " " << dHf; else oss << dHf;
            oss.precision(3);oss << "  " << abs(ZLibrary.at(k).at(ii).spin_atom) << " ";
            oss.precision(3);
            oss << " " << aurostd::PaddedPRE(aurostd::utype2string(ZLibrary.at(k).at(ii).vNsgroup.front()),3) << " " << aurostd::PaddedPRE(aurostd::utype2string(ZLibrary.at(k).at(ii).vNsgroup.back()),3) << " "; // SPACE GROUP
            oss.precision(7);oss << "  ";oss << ZLibrary.at(k).at(ii).volume_cell/ZLibrary.at(k).at(ii).natoms;
            oss.precision(7);oss << "  ";oss << ZLibrary.at(k).at(ii).bond_aa;
            oss.precision(7);oss << "  ";oss << ZLibrary.at(k).at(ii).bond_ab;
            oss.precision(7);oss << "  ";oss << ZLibrary.at(k).at(ii).bond_bb;
            if(ZLibrary.at(k).at(ii).structure_description[1]=='n') {
              oss << " " << aurostd::PaddedPOST("\""+CleanNameStructure(ZLibrary.at(k).at(ii).structure_name+"\""),33);
            } else {
              oss << " " << aurostd::PaddedPOST("\""+ZLibrary.at(k).at(ii).structure_description+"\"",33);
            }
            //		oss << " # " << speciesAB.at(k) << "  (data)";
            //if(ii==ZMINElibrary.at(k).at(j)) oss << " Hmin";
            //if((int) ii==ZGNDlibrary.at(k).at(j))  oss << "-GND";	
            oss << endl;
            if(dHf>4.0 && dHf<900.0) {
              oss << "str=" << aurostd::PaddedPRE(CleanNameStructure(ZLibrary.at(k).at(ii).structure_name),APENNSY_STR_DEPTH) << " (" << aurostd::PaddedPRE((int)ii,APENNSY_INT_DEPTH) << ")" << endl;
              oss << " ** ERROR ********* ENERGY TOO BIG *********** "
                << alloys.at(k) << "/" << aurostd::PaddedPRE(CleanNameStructure(ZLibrary.at(k).at(ii).structure_name),APENNSY_STR_DEPTH) << " " << dHf << endl;
              if(_verbose) cerr << " ** ERROR ********* ENERGY TOO BIG *********** "
                << alloys.at(k) << "/" << aurostd::PaddedPRE(CleanNameStructure(ZLibrary.at(k).at(ii).structure_name),APENNSY_STR_DEPTH) << " " << dHf << endl;
            }
          }
        }
      }
    }
  }
  if(_verbose) cerr << "**********************************************************" << endl;
  if(_verbose) cerr << "* MAKING DATA                                            *" << endl;
  if(_verbose) cerr << "**********************************************************" << endl;
  // FINISHED
  return oss.str();
}

// **********************************************************************************************
// APENNSY_Parameters::APENNSY_UNCLE
// **********************************************************************************************
string APENNSY_Parameters::APENNSY_UNCLE(bool _verbose,_aflags &aflags) {
  bool LDEBUG=(FALSE || XHOST.DEBUG);//TRUE;
  stringstream oss;
  xstructure str;
  // ************************************************************************
  if(aflags.vflag.flag("APENNSY::VERBOSE_flag")) {;}; // phony
  // ************************************************************************
  // oss.setf(std::ios::fixed,std::ios::floatfield);
  // oss.setf(std::ios::fixed,std::ios::floatfield);
  if(_verbose) cerr << "**********************************************************" << endl;
  if(_verbose) cerr << "* " << aurostd::PaddedPOST("MAKING UNCLE",54," ") << " *" << endl;
  if(_verbose) cerr << "**********************************************************" << endl;

  if(aflags.APENNSY_LATTICE_flag=="ALL")                oss << "# Printing ALL lattices (--all)" << endl;
  if(aflags.APENNSY_LATTICE_flag=="FCC")                oss << "# Printing FCC lattices (--fcc)" << endl;
  if(aflags.APENNSY_LATTICE_flag=="BCC")                oss << "# Printing BCC lattices (--bcc)" << endl;
  if(aflags.APENNSY_LATTICE_flag=="HCP")                oss << "# Printing HCP lattices (--hcp)" << endl;
  if(aflags.vflag.flag("APENNSY::ENTHALPY_TOT")==TRUE)            oss << "# Printing Enthalpy_Total [eV] (--enthalpy_total)" << endl;
  if(aflags.vflag.flag("APENNSY::ENTHALPY_ATOM")==TRUE)           oss << "# Printing Enthalpy_Atom [eV] (--enthalpy_atom)" << endl;
  if(aflags.vflag.flag("APENNSY::ENTHALPY_FORMATION_ATOM")==TRUE) oss << "# Printing Enthalpy_Formation_Atom [eV] (--enthalpy_formation_atom)" << endl;

  for(uint k=0;k<alloys.size();k++)
    // if(Alloy2MiscibilityHT.at(k)!=MISCIBILITY_SYSTEM_MISCIBLE)
  {
    vector<uint> structures_lattice;
    structures_lattice.clear();
    if(aflags.APENNSY_LATTICE_flag=="ALL") {structures_lattice.clear();for(uint i=0;i<ZLibrary.at(k).size();i++) structures_lattice.push_back(i);}
    if(aflags.APENNSY_LATTICE_flag=="FCC") {structures_lattice.clear();for(uint i=0;i<ZLibrary.at(k).size();i++) if(ZLibrary.at(k).at(i).fcc==TRUE) structures_lattice.push_back(i);}
    if(aflags.APENNSY_LATTICE_flag=="BCC") {structures_lattice.clear();for(uint i=0;i<ZLibrary.at(k).size();i++) if(ZLibrary.at(k).at(i).bcc==TRUE) structures_lattice.push_back(i);}
    if(aflags.APENNSY_LATTICE_flag=="HCP") {structures_lattice.clear();for(uint i=0;i<ZLibrary.at(k).size();i++) if(ZLibrary.at(k).at(i).hcp==TRUE) structures_lattice.push_back(i);}  

    oss << "# " << speciesAB.at(k) << " (" << alloys.at(k) << ")" ;
    oss << " [calcs=" << ZLibrary.at(k).size() << "] [date=" << TODAY << "]";
    // oss << " [" << _APENNSY_COPYRIGHT_ << "]";
    oss << " [aflow " << string(AFLOW_VERSION) << " (C) " << XHOST.Copyright_Years << " Stefano Curtarolo]}" << endl;
    if(LDEBUG) cerr << "structures_lattice.size()=" << structures_lattice.size() << endl;
    for(uint j=0;j<structures_lattice.size();j++) {
      if(LDEBUG) cerr << "j=" << j << endl;
      uint ii=structures_lattice.at(j);
      if(LDEBUG) cerr << "ii=" << ii << endl;  
      if(LDEBUG) cerr << "ZLibrary.at(k).at(ii).vstr.size()=" << ZLibrary.at(k).at(ii).vstr.size() << endl;
      {// && ii<40) { //[CO20200106 - close bracket for indenting]}
        cerr << "Loading " << alloys.at(k) << "/" << ZLibrary.at(k).at(ii).structure_name << endl;
        deque<string> _vspecies;_vspecies.push_back(speciesA.at(k));_vspecies.push_back(speciesB.at(k));
        str=aflowlib::PrototypeLibraries(cerr,aurostd::RemoveCharacter(ZLibrary.at(k).at(ii).structure_name,'/'),"",_vspecies,LIBRARY_MODE_HTQC);
        str.SetCoordinates(_COORDS_CARTESIAN_);
        str.SetVolume(str.atoms.size());
        if(str.num_each_type.size()==1) {
          // if(LDEBUG)
          cerr << "DEBUG pure system correction" << endl;
          //	    cerr << str.species.size() << endl;
          if(ZLibrary.at(k).at(ii).pureA==TRUE) {str.num_each_type.push_back(0);str.comp_each_type.push_back(0);str.species.push_back("X");}
          if(ZLibrary.at(k).at(ii).pureB==TRUE) {str.num_each_type.push_front(0);str.comp_each_type.push_front(0);str.species.push_front("X");}
        }
        oss << str.PrintUNCLE();
        oss.precision(16);
        // if(aflags.vflag.flag("APENNSY::ENTHALPY_TOT")) oss << "# Energy Total" << endl << E*str.atoms.size() << endl;
        // if(aflags.vflag.flag("APENNSY::ENTHALPY_ATOM"))  oss << "# Energy Atom" << endl << E << endl;
        // if(aflags.vflag.flag("APENNSY::ENTHALPY_FORMATION_ATOM"))  oss << "# Energy Atom" << endl << E << endl;
        if(aflags.vflag.flag("APENNSY::ENTHALPY_TOT"))
          oss << "# Enthalpy_Total [eV] (--enthalpy_total)" << endl << ZLibrary.at(k).at(ii).enthalpy_cell << endl;
        if(aflags.vflag.flag("APENNSY::ENTHALPY_ATOM"))  
          oss << "# Enthalpy_Atom [eV] (--enthalpy_atom)" << endl << ZLibrary.at(k).at(ii).enthalpy_atom << endl;
        if(aflags.vflag.flag("APENNSY::ENTHALPY_FORMATION_ATOM")) 
          oss << "# Enthalpy_Formation_Atom [eV] (--enthalpy_formation_atom)" << endl << ZLibrary.at(k).at(ii).enthalpy_formation_atom << endl;
        //	  oss << "  " << aurostd::PaddedPRE("("+speciesAB.at(k)+")",6);
        // oss << "   " << aurostd::PaddedPRE(CleanNameStructure(ZLibrary.at(k).at(ii).structure_name),APENNSY_STR_DEPTH);
        // oss.precision(7);oss << "  ";oss << ZLibrary.at(k).at(ii).stoich_b;
        // oss.precision(7);oss << "  ";if(E>=0.0) oss << " " << E; else oss << E;
        // oss.precision(7);oss << " ";if(Hf>=0.0) oss << " " << Hf; else oss << Hf;
        // oss.precision(3);oss << "  " << abs(ZLibrary.at(k).at(ii).spin_atom) << " ";
        // oss << endl;
        if(ZLibrary.at(k).at(ii).enthalpy_formation_atom>100.0) {
          cerr << "str=" << aurostd::PaddedPRE(CleanNameStructure(ZLibrary.at(k).at(ii).structure_name),APENNSY_STR_DEPTH) << " (" << aurostd::PaddedPRE((int)ii,APENNSY_INT_DEPTH) << ")" << endl;
          cerr << " ** ERROR ********* ENERGY TOO BIG *********** "
            << alloys.at(k) << "/" << aurostd::PaddedPRE(CleanNameStructure(ZLibrary.at(k).at(ii).structure_name),APENNSY_STR_DEPTH) << " " << ZLibrary.at(k).at(ii).enthalpy_formation_atom << endl;
          if(_verbose) cerr << " ** ERROR ********* ENERGY TOO BIG *********** "
            << alloys.at(k) << "/" << aurostd::PaddedPRE(CleanNameStructure(ZLibrary.at(k).at(ii).structure_name),APENNSY_STR_DEPTH) << " " << ZLibrary.at(k).at(ii).enthalpy_formation_atom << endl;
        }
      } // end of HTQC
    }
  }
  if(_verbose) cerr << "**********************************************************" << endl;
  if(_verbose) cerr << "* " << aurostd::PaddedPOST("MAKING UNCLE",54," ") << " *" << endl;
  if(_verbose) cerr << "**********************************************************" << endl;
  // FINISHED
  return oss.str();
}

// **********************************************************************************************
// APENNSY_Parameters::APENNSY_Web
// **********************************************************************************************
string APENNSY_Parameters::APENNSY_Web(bool _verbose,_aflags &aflags) {
  bool LDEBUG=(FALSE || XHOST.DEBUG);
  stringstream oss;
  uint _precision_=14; //was 16 SC 10 DM
  oss.setf(std::ios::fixed,std::ios::floatfield);
  oss.precision(_precision_);
  double H_cell,H_atom,Hf_atom,spin_atom,volume_atom,stoich_a,stoich_b;
  // ************************************************************************
  if(aflags.vflag.flag("APENNSY::VERBOSE_flag")) {;}; // phony
  // ************************************************************************
  // oss.setf(std::ios::fixed,std::ios::floatfield);
  // oss.setf(std::ios::fixed,std::ios::floatfield);
  if(_verbose) cerr << "**********************************************************" << endl;
  if(_verbose) cerr << "* " << aurostd::PaddedPOST("MAKING WEB",54," ") << " *" << endl;
  if(_verbose) cerr << "**********************************************************" << endl;

  for(uint k=0;k<alloys.size();k++) {
    xstructure strPRE,strMID,strPOST;
    vector<uint> structures_lattice;
    structures_lattice.clear();
    if(aflags.APENNSY_LATTICE_flag=="ALL") {structures_lattice.clear();for(uint i=0;i<ZLibrary.at(k).size();i++) structures_lattice.push_back(i);}
    if(aflags.APENNSY_LATTICE_flag=="FCC") {structures_lattice.clear();for(uint i=0;i<ZLibrary.at(k).size();i++) if(ZLibrary.at(k).at(i).fcc==TRUE) structures_lattice.push_back(i);}
    if(aflags.APENNSY_LATTICE_flag=="BCC") {structures_lattice.clear();for(uint i=0;i<ZLibrary.at(k).size();i++) if(ZLibrary.at(k).at(i).bcc==TRUE) structures_lattice.push_back(i);}
    if(aflags.APENNSY_LATTICE_flag=="HCP") {structures_lattice.clear();for(uint i=0;i<ZLibrary.at(k).size();i++) if(ZLibrary.at(k).at(i).hcp==TRUE) structures_lattice.push_back(i);}  
    // if(aflags.vflag.flag("APENNSY::ENTHALPY_TOT")) oss << "# Printing Energy_Total (--energy_total)" << endl;
    // if(aflags.vflag.flag("APENNSY::ENTHALPY_ATOM"))  oss << "# Printing Enthalpy_Atom (--enthalpy_atom)" << endl;

    // if(Alloy2MiscibilityHT.at(k)!=MISCIBILITY_SYSTEM_MISCIBLE)
    // oss << "[aflow " << string(AFLOW_VERSION) << " (C) " << XHOST.Copyright_Years << " Stefano Curtarolo]" << endl;
    string strfile1="";
    if(PseudopotentialNoclean==FALSE) strfile1="["+KBIN::VASP_PseudoPotential_CleanName(alloys.at(k))+"] ";
    if(PseudopotentialNoclean==TRUE) strfile1="["+(alloys.at(k))+"] ";
    // INTRO
    if(aflags.APENNSY_LATTICE_flag=="ALL") oss << strfile1 << "# WEB file for ALL " << speciesAB.at(k) << " (" << alloys.at(k) << ")";
    if(aflags.APENNSY_LATTICE_flag=="FCC") oss << strfile1 << "# WEB file for FCC " << speciesAB.at(k) << " (" << alloys.at(k) << ")";
    if(aflags.APENNSY_LATTICE_flag=="BCC") oss << strfile1 << "# WEB file for BCC " << speciesAB.at(k) << " (" << alloys.at(k) << ")";
    if(aflags.APENNSY_LATTICE_flag=="HCP") oss << strfile1 << "# WEB file for HCP " << speciesAB.at(k) << " (" << alloys.at(k) << ")";
    oss << " [calcs=" << ZLibrary.at(k).size()-1 << "] [date=" << TODAY << "]";  // must -1 to remove "/3/" !!
    // oss << " [" << _APENNSY_COPYRIGHT_ << "]";
    oss << " [aflow " << string(AFLOW_VERSION) << " (C) " << XHOST.Copyright_Years << " Stefano Curtarolo]" << endl;
    // MAKE REFERENCES
    vector<string> vrefs;
    SystemReferences(alloys.at(k),vrefs);
    for(uint i=0;i<vrefs.size();i++) oss << strfile1 << "REFERENCE: " << vrefs.at(i) << endl;
    // PROTOTYPES
    oss << strfile1 << "PROTOTYPES: http://" << XHOST.AFLOW_MATERIALS_SERVER << "/AFLOW/proto.pdf" << endl;
    // MAKE STRUCTURES
    if(LDEBUG) cerr << "structures_lattice.size()=" << structures_lattice.size() << endl;
    for(uint j=0;j<structures_lattice.size();j++) {
      if(LDEBUG) cerr << "j=" << j << endl;
      uint ii=structures_lattice.at(j);
      if(LDEBUG) cerr << "ii=" << ii << endl;  
      if(LDEBUG) cerr << "ZLibrary.at(k).at(ii).vstr.size()=" << ZLibrary.at(k).at(ii).vstr.size() << endl;
      // HTQC
      {// && ii<40) { //[CO20200106 - close bracket for indenting]}
        strPRE=ZLibrary.at(k).at(ii).vstr.front();strPRE.BringInCell();
        strMID=ZLibrary.at(k).at(ii).vstr.at(1);strMID.BringInCell();
        strPOST=ZLibrary.at(k).at(ii).vstr.back();strPOST.BringInCell();
        //	cerr << "Loading " << alloys.at(k) << "/" << ZLibrary.at(k).at(ii).structure_name << endl;
        if(strPRE.num_each_type.size()==1 && 0) {
          // if(LDEBUG)
          cerr << "DEBUG pure system correction" << endl;
          if(ZLibrary.at(k).at(ii).pureA==TRUE) {strPRE.num_each_type.push_back(0);strPRE.comp_each_type.push_back(0);strPRE.species.push_back("X");}
          if(ZLibrary.at(k).at(ii).pureB==TRUE) {strPRE.num_each_type.push_front(0);strPRE.comp_each_type.push_front(0);strPRE.species.push_front("X");}
        }
        if(LDEBUG) cerr << "APENNSY_Web: 1" << endl;
        string strfile2="";
        stringstream straus;vector<string> tokens;
        if(PseudopotentialNoclean==FALSE) strfile2="["+KBIN::VASP_PseudoPotential_CleanName(alloys.at(k))+"/"+CleanNameStructure(ZLibrary.at(k).at(ii).structure_name)+"] ";
        if(PseudopotentialNoclean==TRUE) strfile2="["+(alloys.at(k))+"/"+CleanNameStructure(ZLibrary.at(k).at(ii).structure_name)+"] ";
        oss << strfile2 << "# **************************************************************************************************************" << endl;
        oss << strfile2 << "# ----------------------------------------------------------------------- " << endl;
        if(PseudopotentialNoclean==FALSE) oss << strfile2 << KBIN::VASP_PseudoPotential_CleanName(alloys.at(k)) << "/" << CleanNameStructure(ZLibrary.at(k).at(ii).structure_name) << endl;
        if(PseudopotentialNoclean==TRUE) oss << strfile2 << (alloys.at(k)) << "/" << CleanNameStructure(ZLibrary.at(k).at(ii).structure_name) << endl;
        oss << strfile2 << "# ---- Structure PRE ---------------------------------------------------- " << endl;
        straus.str(std::string());straus << strPRE;aurostd::string2tokens(straus.str(),tokens,"\n");for(uint i=0;i<tokens.size();i++) oss << strfile2 << tokens.at(i) << endl;
        // 	oss << strfile2 << "# Structure MID ---------------------------------------------------- " << endl;
        // 	straus.str(std::string());straus << strMID;aurostd::string2tokens(straus.str(),tokens,"\n");for(uint i=0;i<tokens.size();i++) oss << strfile2 << tokens.at(i) << endl;
        oss << strfile2 << "# ---- Structure POST --------------------------------------------------- " << endl;
        straus.str(std::string());straus << strPOST;aurostd::string2tokens(straus.str(),tokens,"\n");for(uint i=0;i<tokens.size();i++) oss << strfile2 << tokens.at(i) << endl;
        oss << strfile2 << "# ---- DATA ------------------------------------------------------------- " << endl;
        oss.precision(14);
        if(LDEBUG) cerr << "APENNSY_Web: 2" << endl;
        H_cell=ZLibrary.at(k).at(ii).enthalpy_cell;
        H_atom=ZLibrary.at(k).at(ii).enthalpy_atom;
        Hf_atom=ZLibrary.at(k).at(ii).enthalpy_formation_atom;
        spin_atom=ZLibrary.at(k).at(ii).spin_atom;
        volume_atom=ZLibrary.at(k).at(ii).volume_atom;
        stoich_a=ZLibrary.at(k).at(ii).stoich_a;
        stoich_b=ZLibrary.at(k).at(ii).stoich_b;
        oss << strfile2 << " " << (H_cell  >=0.0?" ":"") << H_cell  << "  # H [eV] (VASP) " << endl;
        oss << strfile2 << " " << (H_atom  >=0.0?" ":"") << H_atom  << "   # H/at [eV] (VASP) " << endl;
        oss << strfile2 << " " << (Hf_atom  >=0.0?" ":"") << Hf_atom  << "   # Hf_atom [eV] (VASP) " << endl;
        oss << strfile2 << " " << (spin_atom>=0.0?" ":"") << spin_atom << "   # Mom/at " << endl;
        oss << strfile2 << " " << (volume_atom<10.0?" ":"") <<  volume_atom << "   # Volume/at " << endl;
        oss << strfile2 << " " << " "              << stoich_a << "   # Ca " << endl;
        oss << strfile2 << " " << " "              << stoich_b << "   # Cb " << endl;
        oss << strfile2 << " " << aurostd::PaddedPRE(ZLibrary.at(k).at(ii).vsgroup.front(),15) << "     # space group PRE " << endl;
        //oss << strfile2 << " " << aurostd::PaddedPRE(ZLibrary.at(k).at(ii).vsgroup.at(1),15) << "     # space group MID " << endl;
        oss << strfile2 << " " << aurostd::PaddedPRE(ZLibrary.at(k).at(ii).vsgroup.back(),15) << "     # space group POST ";
        if(ZLibrary.at(k).at(ii).vsgroup.front()!=ZLibrary.at(k).at(ii).vsgroup.back()) oss << " XX ";
        oss << endl;
        oss << strfile2 << "# ---- URL -------------------------------------------------------------- " << endl;
        oss << strfile2 << " " << "http://" << AFLOW_MATERIALS_SERVER_DEFAULT << "/AFLOWDATA/LIB2_RAW/" << alloys.at(k) << "/" << ZLibrary.at(k).at(ii).structure_name << "/" << _XENTRY_;
        oss << endl;
        if(XHOST.vflag_control.flag("PRINT_MODE::HTML") && XHOST.vflag_control.flag("PRINT_MODE::HYPERLINKS")) {
          oss << strfile2 << "# ---- HYPERLINK -------------------------------------------------------- " << endl;
          oss << strfile2 << " link=<A href=" << "http://" << AFLOW_MATERIALS_SERVER_DEFAULT << "/AFLOWDATA/LIB2_RAW/" << alloys.at(k) << "/" << ZLibrary.at(k).at(ii).structure_name << "/" << _XENTRY_ << ">" << alloys.at(k) << "/" << ZLibrary.at(k).at(ii).structure_name << "</A>" << endl;
        }
        oss << strfile2 << "# ---- aflowlib.out ----------------------------------------------- " << endl;
        oss << strfile2 << " " << ZLibrary.at(k).at(ii).entry;
        oss << endl;
        if(LDEBUG) cerr << "APENNSY_Web: 3" << endl;
        // <<  "|" << aurostd::PaddedPRE(ZLibrary.at(k).at(ii).sgroupPOST,APENNSY_LSTR_DEPTH) << "]";
        //	    if(ZLibrary.at(k).at(ii).NsgroupPRE!=ZLibrary.at(k).at(ii).NsgroupPOST) oss << "XX"; else oss << "  ";

        if(Hf_atom>100) {
          cerr << "str=" << aurostd::PaddedPRE(CleanNameStructure(ZLibrary.at(k).at(ii).structure_name),APENNSY_STR_DEPTH) << " (" << aurostd::PaddedPRE((int)ii,APENNSY_INT_DEPTH) << ")" << endl;
          cerr << " ** ERROR ********* ENERGY TOO BIG *********** "
            << alloys.at(k) << "/" << aurostd::PaddedPRE(CleanNameStructure(ZLibrary.at(k).at(ii).structure_name),APENNSY_STR_DEPTH) << " " << Hf_atom << endl;
          if(_verbose) cerr << " ** ERROR ********* ENERGY TOO BIG *********** "
            << alloys.at(k) << "/" << aurostd::PaddedPRE(CleanNameStructure(ZLibrary.at(k).at(ii).structure_name),APENNSY_STR_DEPTH) << " " << Hf_atom << endl;
        }
        oss << strfile2 << "# **************************************************************************************************************" << endl;

      } // end of HTQC

    } // structure
    // PROTOTYPES
    oss << strfile1 << "PROTOTYPES: http://" << XHOST.AFLOW_MATERIALS_SERVER << "/awrapper.html" << endl;
    // MAKE REFERENCES
    for(uint i=0;i<vrefs.size();i++) oss << strfile1 << "REFERENCE: " << vrefs.at(i) << endl;
    // INTRO
    if(aflags.APENNSY_LATTICE_flag=="ALL") oss << strfile1 << "# WEB file for ALL " << speciesAB.at(k) << " (" << alloys.at(k) << ")";
    if(aflags.APENNSY_LATTICE_flag=="FCC") oss << strfile1 << "# WEB file for FCC " << speciesAB.at(k) << " (" << alloys.at(k) << ")";
    if(aflags.APENNSY_LATTICE_flag=="BCC") oss << strfile1 << "# WEB file for BCC " << speciesAB.at(k) << " (" << alloys.at(k) << ")";
    if(aflags.APENNSY_LATTICE_flag=="HCP") oss << strfile1 << "# WEB file for HCP " << speciesAB.at(k) << " (" << alloys.at(k) << ")";
    oss << " [calcs=" << ZLibrary.at(k).size()-1 << "] [date=" << TODAY << "]";  // must -1 to remove "/3/" !!
    // oss << " [" << _APENNSY_COPYRIGHT_ << "]";
    oss << " [aflow " << string(AFLOW_VERSION) << " (C) " << XHOST.Copyright_Years << " Stefano Curtarolo]" << endl;
    // done
  } // alloy
  if(_verbose) cerr << "**********************************************************" << endl;
  if(_verbose) cerr << "* " << aurostd::PaddedPOST("MAKING WEB",54," ") << " *" << endl;
  if(_verbose) cerr << "**********************************************************" << endl;
  // FINISHED
  return oss.str();
}

// **********************************************************************************************
// APENNSY_Parameters::APENNSY_Reference
// **********************************************************************************************
string APENNSY_Parameters::APENNSY_Reference(bool _verbose,_aflags &aflags) {
  stringstream oss;
  // ************************************************************************
  if(aflags.vflag.flag("APENNSY::VERBOSE_flag")) {;}; // phony
  // ************************************************************************
  // oss.setf(std::ios::fixed,std::ios::floatfield);
  // oss.setf(std::ios::fixed,std::ios::floatfield);
  if(_verbose) cerr << "**********************************************************" << endl;
  if(_verbose) cerr << "* " << aurostd::PaddedPOST("MAKING REFERENCE",54," ") << " *" << endl;
  if(_verbose) cerr << "**********************************************************" << endl;

  for(uint k=0;k<alloys.size();k++) {
    string strfile1="",strbr="";
    if(PseudopotentialNoclean==FALSE) strfile1="["+KBIN::VASP_PseudoPotential_CleanName(alloys.at(k))+"] ";
    if(PseudopotentialNoclean==TRUE) strfile1="["+(alloys.at(k))+"] ";
    if(aflags.vflag.flag("APENNSY::WEB")) strbr="<br>";
    oss << "[aflow " << string(AFLOW_VERSION) << " (C) " << XHOST.Copyright_Years << " Stefano Curtarolo]" << strbr << endl;
    // MAKE REFERENCES
    vector<string> vrefs;
    SystemReferences(alloys.at(k),vrefs,TRUE);
    for(uint i=0;i<vrefs.size();i++) {
      //      vrefs.at(i).AUTHORS_ETAL=TRUE;
      oss << strfile1 << "REF: " << vrefs.at(i) << strbr << endl;
    }
  } // alloy
  if(_verbose) cerr << "**********************************************************" << endl;
  if(_verbose) cerr << "* " << aurostd::PaddedPOST("MAKING WEB",54," ") << " *" << endl;
  if(_verbose) cerr << "**********************************************************" << endl;
  // FINISHED
  return oss.str();
}

// **********************************************************************************************
// APENNSY_Parameters::APENNSY_StructureVolumes
// **********************************************************************************************
string APENNSY_Parameters::APENNSY_StructureVolumes(bool _verbose,_aflags &aflags) {
  stringstream oss;
  if(_verbose) cerr << "*******CREATING VOLUMES PLOT********" << endl;
  double minE=0,maxE=0,minV=0,minC=0,V_A=0,V_B=0;
  bool xbool;
  // ************************************************************************
  oss.setf(std::ios::fixed,std::ios::floatfield);
  for(uint k=0;k<alloys.size();k++) {
    // common
    minE=0.0;maxE=0.0;minV=0.0;minC=0.0;
    for(uint i=1;i<ZConcentrations.at(k).size();i++) {
      if(ZGNDlibrary.at(k).at(i)>=0) {

        if(minE>ZLibrary.at(k).at(ZGNDlibrary.at(k).at(i)).enthalpy_formation_atom)
        {
          minE=ZLibrary.at(k).at(ZGNDlibrary.at(k).at(i)).enthalpy_formation_atom;
          minV=ZLibrary.at(k).at(ZGNDlibrary.at(k).at(i)).volume_atom;//for Vergard analysis
          minC=ZLibrary.at(k).at(ZGNDlibrary.at(k).at(i)).stoich_b;
        }
        if(maxE<ZLibrary.at(k).at(ZGNDlibrary.at(k).at(i)).enthalpy_formation_atom) maxE=ZLibrary.at(k).at(ZGNDlibrary.at(k).at(i)).enthalpy_formation_atom;
      }
    }
    V_A=ZLibrary.at(k)[ZGNDlibrary.at(k).at(1)].volume_atom; //for Vergard analysis
    V_B=ZLibrary.at(k)[ZGNDlibrary.at(k).at(ZConcentrations.at(k).size()-1)].volume_atom;
    // cout << "minimum energy" << minE << endl << "minimum volume" << minV << endl << minC << endl;

    minE-=0.02;maxE=0.05;
    ofstream gnu;
    if(_verbose) cerr << "compiling hull data...";
    // [OBSOLETE] string hull_dat_file="./hull.dat."+XHOST.ostrPID.str()+"."+XHOST.ostrTID.str()+"."+aurostd::utype2string(k);  //CO20200502 - threadID
    string hull_dat_file=aurostd::TmpFileCreate("hull_dat_"+aurostd::utype2string(k));
    gnu.open(hull_dat_file.c_str());
    gnu.setf(ios_base::fixed, ios_base::floatfield);
    gnu.precision(2);

    //Ground state concentrations
    gnu << "GROUNDSTATE INFORMATION:" << endl;
    gnu << setw(18) << "conc." << setw(18) << "H_" << setw(18) << "vol." << setw(18) << "S_time" << setw(18) << "Vergard_bi" << setw(18) << "Vergard_ideal" << setw(8) << "HT_name" << setw(18) << "name" << endl;
    gnu << "*********************************************************************************************" << endl;
    double AvVOL=0;int count=0;
    for(uint i=1;i<ZConcentrations.at(k).size();i++) {
      if(ZGNDlibrary.at(k).at(i)>=0) {
        gnu << setw(18) << ZLibrary.at(k).at(ZGNDlibrary.at(k).at(i)).stoich_b;
        if(ZLibrary.at(k).at(ZGNDlibrary.at(k).at(i)).enthalpy_formation_atom>=0) {
          gnu << setw(18) << ZLibrary.at(k).at(ZGNDlibrary.at(k).at(i)).enthalpy_formation_atom;
          AvVOL=AvVOL+ZLibrary.at(k).at(ZGNDlibrary.at(k).at(i)).volume_atom;
          count++;
        }
        else {
          gnu << setw(18) << ZLibrary.at(k).at(ZGNDlibrary.at(k).at(i)).enthalpy_formation_atom;
          AvVOL=AvVOL+ZLibrary.at(k).at(ZGNDlibrary.at(k).at(i)).volume_atom;
          count++;
        }
        gnu << setw(18) << ZLibrary.at(k).at(ZGNDlibrary.at(k).at(i)).volume_atom;
        //HERE
        gnu << setw(18) << ZLibrary.at(k).at(ZGNDlibrary.at(k).at(i)).calculation_time << " ";


        if(ZLibrary.at(k).at(ZGNDlibrary.at(k).at(i)).stoich_b<minC)//Vergard analysis
          gnu << setw(18) << ((minV-V_A)/(minC))*(ZLibrary.at(k).at(ZGNDlibrary.at(k).at(i)).stoich_b)+V_A;// << endl;
        else
          gnu << setw(18) << ((minV-V_B)/(minC-1))*(ZLibrary.at(k).at(ZGNDlibrary.at(k).at(i)).stoich_b-1)+V_B;// << endl;

        gnu << setw(18) << (V_B-V_A)*(ZLibrary.at(k).at(ZGNDlibrary.at(k).at(i)).stoich_b)+V_A;

        gnu << setw(8) << CleanNameStructure(ZLibrary.at(k).at(ZGNDlibrary.at(k).at(i)).structure_name);      	
        if((ZLibrary.at(k).at(ZGNDlibrary.at(k).at(i)).structure_description)=="nnn") {
          gnu << setw(18) << CleanNameStructure(ZLibrary.at(k).at(ZGNDlibrary.at(k).at(i)).structure_name) << endl;
        }
        else {
          gnu << setw(18) << (ZLibrary.at(k).at(ZGNDlibrary.at(k).at(i)).structure_description) << endl;
        }

        //gnu << "      " << (ZLibrary.at(k).at(ZGNDlibrary.at(k).at(i)).structure_description) << endl;

      }
    }

    AvVOL=abs(AvVOL/count);

    gnu.close();
    if(_verbose) {cerr << "done" << endl;
      cerr << "compiling structure data...";}
    ofstream gnu1;
    //    [OBSOLETE] string str_info_dat_file="./str_info.dat."+XHOST.ostrPID.str()+"."+XHOST.ostrTID.str()+"."+aurostd::utype2string(k); //CO20200502 - threadID
    string str_info_dat_file=aurostd::TmpFileCreate("str_info_dat_"+aurostd::utype2string(k));

    gnu1.open(str_info_dat_file.c_str());
    gnu1 << setw(18) << "conc." << setw(18) << "H_" << setw(18) << "vol." << setw(18) << "S_time" << setw(18) << "HT_name" << "      " << "name" << endl;
    gnu1 << "*********************************************************************************************" << endl;
    // cerr << "compiling structure data...2";
    // for(i=1;i<ZConcentrations.at(k).size();i++)
    for(int i=this->ZLibrary.at(k).size()-1;i>=0;i--) {
      // cout << i << endl;
      xbool=TRUE;
      for(uint j=1;j<ZConcentrations.at(k).size();j++)
        if(i==(int) ZGNDlibrary.at(k).at(j))
          xbool=FALSE;
      if(xbool) {
        gnu1 << setw(18) << ZLibrary.at(k).at(i).stoich_b;
        gnu1 << setw(18) << ZLibrary.at(k).at(i).enthalpy_formation_atom;
        gnu1 << setw(18) << ZLibrary.at(k).at(i).volume_atom;
        //HERE
        gnu1 << setw(18) << ZLibrary.at(k).at(i).calculation_time;
        gnu1 << setw(18) << CleanNameStructure(ZLibrary.at(k).at(i).structure_name);
        if((ZLibrary.at(k).at(i).structure_description)=="nnn") {
          gnu1 << "      " << CleanNameStructure(ZLibrary.at(k).at(i).structure_name) << endl;
        } else {
          gnu1 << "      " << (ZLibrary.at(k).at(i).structure_description) << endl;
        }
      }
    }
    gnu1.close();
    if(_verbose) cerr << "done" << endl;
    //GNUPLOT SCRIPT EPS/PDF
    cerr << "preparing gnuplot script..." << endl;
    string syscommand1="head -4 "+hull_dat_file+ "> temp1"+XHOST.ostrPID.str()+XHOST.ostrTID.str()+" ;tail -1 "+ hull_dat_file + " > temp2"+XHOST.ostrPID.str()+XHOST.ostrTID.str()+";cat "+ "temp1"+XHOST.ostrPID.str()+XHOST.ostrTID.str()+ " temp2"+XHOST.ostrPID.str()+XHOST.ostrTID.str()+">vergard.dat."+XHOST.ostrPID.str()+XHOST.ostrTID.str()+";rm -rf temp1"+XHOST.ostrPID.str()+XHOST.ostrTID.str()+";rm -rf temp2"+XHOST.ostrPID.str()+XHOST.ostrTID.str(); //CO20200502 - threadID
    aurostd::execute(syscommand1);
    oss << "set terminal postscript landscape color enhanced '" << aflags.APENNSY_GNUPLOT_FONT_str << "' 11" << endl;  // EPS
    // oss << "set terminal pdf landscape color enhanced '" << aflags.APENNSY_GNUPLOT_FONT_str << "' 11" << endl;  // PDF
    oss << "set output 'gfig_vol_" << speciesAB.at(k) << ".eps'" << endl;//make name automatic  // EPS 
    //  oss << "set output 'gfig_vol_" << speciesAB.at(k) << ".pdf'" << endl;//make name automatic  // PDF
    oss << "set title '[" << speciesAB.at(k) << "]" << "   opar=" << alloy_order.at(k)
      << "   calcs=" << ZLibrary.at(k).size()
      << "   date: " << TODAY
      << "   [" << _APENNSY_COPYRIGHT_ << "]' font '" << aflags.APENNSY_GNUPLOT_FONT_str << ", 11'" << endl;
    oss << "set xlabel '" << speciesB.at(k) << "' font '" << aflags.APENNSY_GNUPLOT_FONT_str << ",13'" << endl;
    oss << "set ylabel 'vol./atom' font '" << aflags.APENNSY_GNUPLOT_FONT_str << ", 13'" << endl;
    oss << "#set label '" << speciesA.at(k) << "' at screen .1, screen .02" << endl;//make label automatic
    oss << "#set label '" << speciesB.at(k) << "' at screen .96, screen .02" << endl;//make label automatic
    oss << "set xrange[0:1]" << endl;
    oss << "set yrange[" << minV*.8 << ":" << AvVOL*1.5 << "]" << endl;
    oss << "yoffset=-" << AvVOL/20 << endl;//horizontal and vertical offsets to make plot nice
    oss << "xoffset=0" << endl;
    //oss << "plot '" << hull_dat_file << "' u 1:3 w linespoints pt 1 lw 1.3 ps 2 lt rgb 'blue' t '','' u ($1+($1/2-.5)*xoffset):($3+yoffset/1.5):6 with labels font '" << aflags.APENNSY_GNUPLOT_FONT_BOLD_str << ",12' lt 2 t '','" << str_info_dat_file << "' u 1:3 w points pt 2 lt rgb 'red' ps .8 t '','' u ($1+($1/2-.5)*xoffset):($3-yoffset/20):6 with labels font '" << aflags.APENNSY_GNUPLOT_FONT_str << ",4' lt 2 t '','vergard.dat' u 1:3 w linespoints pt 3 lw 1.3 ps 2 lt rgb 'green' t ''" << endl;
    oss << "plot '" << hull_dat_file << "' u 1:3 w linespoints pt 1 lw 1.3 ps 2 lt rgb 'blue' t '','' u ($1+($1/2-.5)*xoffset):($3+yoffset/1.5):8 t '' with labels font '" << aflags.APENNSY_GNUPLOT_FONT_BOLD_str << ",12' lt 2 ,'' u 1:5 w linespoints pt 3 lw 2 ps 1 lt rgb 'brown' t '','' u 1:6 w linespoints pt 3 lw 2 ps 0 lt rgb 'orange' t '','" << str_info_dat_file << "' u 1:3 w points pt 2 lt rgb 'black' ps .5 t ''" << endl;
    if(!XHOST.vflag_control.flag("KEEP::GPL")) oss << "system `" << "rm -f " << hull_dat_file << " " <<  str_info_dat_file << "`" << endl;  // DELETE hull_dat_file,str_info_dat_file

    //echo -e "plot '-' w lines lw 5 \n 6 6 \n 7 7 \n e" | gnuplot -persist
    // CANT DO IN THIS WAY SINCE IT IS NOT EXTE$NSIVE LOOK CONVEX HULL AND HOW THE OSS IS COUT-ED AND USED OUTSIDE THE ROUTINE
    // if(_verbose) cerr << "running...";
    // stringstream aus;aus.clear();aus.str(std::string());
    // aus << XHOST.command("gnuplot") << " " << " gsplot.gp." << XHOST.ostrPID.str() << "." << XHOST.ostrTID.str() << ";rm -rf " << hull_dat_file << ";rm -rf " << str_info_dat_file << ";rm -rf gsplot.gp." << XHOST.ostrPID.str() << "." << XHOST.ostrTID.str(); //CO20200502 - threadID
    // aurostd::execute(aus);
    // if(_verbose) cerr << "done" << endl;
  }

  return oss.str();
}

// **********************************************************************************************
// APENNSY_Parameters::APENNSY_ConvexHull
// **********************************************************************************************
string APENNSY_Parameters::APENNSY_ConvexHull(bool _verbose,_aflags &aflags,uint mode) {
  stringstream oss;
  double x,y,minE=0,maxE=0;
  bool xbool;
  // ************************************************************************
  oss.setf(std::ios::fixed,std::ios::floatfield);
  if(mode==_MATLAB_OUTPUT_MODE_) oss << "% *********************************************************************************** " << endl;
  if(mode==_MATLAB_OUTPUT_MODE_) oss << "% *********************************************************************************** " << endl;
  if(_verbose) cerr << "**********************************************************" << endl;
  if(_verbose) cerr << "* MAKING GROUNDSTATES PLOTS                              *" << endl;
  if(_verbose) cerr << "**********************************************************" << endl;

  for(uint k=0;k<alloys.size();k++) {
    // common
    minE=0.0;maxE=0.0;
    for(uint i=1;i<ZConcentrations.at(k).size();i++) {
      if(ZGNDlibrary.at(k).at(i)>=0) {
        if(minE>ZLibrary.at(k).at(ZGNDlibrary.at(k).at(i)).enthalpy_formation_atom) minE=ZLibrary.at(k).at(ZGNDlibrary.at(k).at(i)).enthalpy_formation_atom;
        if(maxE<ZLibrary.at(k).at(ZGNDlibrary.at(k).at(i)).enthalpy_formation_atom) maxE=ZLibrary.at(k).at(ZGNDlibrary.at(k).at(i)).enthalpy_formation_atom;
      }
    }
    minE-=0.02;maxE=0.05;

    if(mode==_MATLAB_OUTPUT_MODE_) {
      // oss << "disp('*********************************************************************');   " << "  % " << alloys.at(k) << endl;
      // oss << "disp('*    GNDstate analyzer -  Stefano Curtarolo                         *');   " << "  % " << alloys.at(k) << endl;
      // oss << "disp('*********************************************************************');   " << "  % " << alloys.at(k) << endl;
      // oss << "disp(' Generated = " << TODAY << "');   " << "  % " << alloys.at(k) << endl;
      oss << "disp('" << alloys.at(k) << "')" << "  % " << alloys.at(k) << endl;
      oss << "                                                                                 " << "  % " << alloys.at(k) << endl;
      oss << "FONTDIM=16;                                                                      " << "  % " << alloys.at(k) << endl;
      oss << "COLOR=[0 0 0];                                                                   " << "  % " << alloys.at(k) << endl;
      oss << "LINEWIDTH=0.5;                                                                   " << "  % " << alloys.at(k) << endl;
      oss << "PAPERPOSITION=[1 1 5 4];                                                         " << "  % " << alloys.at(k) << endl;
      oss << "PAPERSIZE=[8.5 11];                                                              " << "  % " << alloys.at(k) << endl;
      oss << "POSITION=[420 540 660 320];                                                      " << "  % " << alloys.at(k) << endl;
      oss << "AXISWIDTH=1;                                                                     " << "  % " << alloys.at(k) << endl;
      oss << "%AXISPOSITION=[0.136646 0.164179 0.774845 0.78678];                              " << "  % " << alloys.at(k) << endl;
      oss << "AXISPOSITION=[0.136646 0.164179 0.754845 0.72678];                               " << "  % " << alloys.at(k) << endl;
      oss << "%AXISPOSITION=[0.136646 0.164179 0.4557455 0.4754795];                           " << "  % " << alloys.at(k) << endl;
      oss << "                                                                                 " << "  % " << alloys.at(k) << endl;
      oss << "% ****************************************************************************** " << "  % " << alloys.at(k) << endl;
      oss << "% ****************************************************************************** " << "  % " << alloys.at(k) << endl;
      oss << "% CONVEX_HULL_MATLAB CODE START                                                  " << "  % " << alloys.at(k) << endl;
      oss << "% " << alloys.at(k) << "  % " << alloys.at(k) << endl;
      // oss << "cd /home/auro/work/AFLOW3" << "  % " << alloys.at(k) << endl;
      // oss << "clear;clf;%figure;" << endl;
      ///////////////////////// oss << "figure;" << "  % " << alloys.at(k) << endl;
      oss << "Cb=[";
      for(uint i=1;i<ZConcentrations.at(k).size();i++)
        if(ZGNDlibrary.at(k).at(i)>=0) {
          oss << "  " << ZConcentrations.at(k).at(i);
          // if(_verbose) cerr  << "%f  %4i    %f",ZConcentrations.at(k).at(i),structures_number.at(ZGNDlibrary.at(k).at(i)),EFlibrary(ZGNDlibrary.at(k).at(i),k));
          // oss << "  % " << alloys.at(k) << endl;
        }
      oss << "];";oss << "  % " << alloys.at(k) << endl;
      oss << "EF=[";
      for(uint i=1;i<ZConcentrations.at(k).size();i++)
        if(ZGNDlibrary.at(k).at(i)>=0) {
          if(ZLibrary.at(k).at(ZGNDlibrary.at(k).at(i)).enthalpy_formation_atom>=0)
            oss << "  " << ZLibrary.at(k).at(ZGNDlibrary.at(k).at(i)).enthalpy_formation_atom;
          else
            oss << " " << ZLibrary.at(k).at(ZGNDlibrary.at(k).at(i)).enthalpy_formation_atom;
          //	if(_verbose) cerr  << "%f  %4i    %f ",ZConcentrations.at(k).at(i),structures_number.at(ZGNDlibrary.at(k).at(i)),ZLibrary.at(k).at(ZGNDlibrary.at(k).at(i)).enthalpy_formation_atom);
          // oss << "  % " << alloys.at(k) << endl;	
        }
      oss << "];";oss << "  % " << alloys.at(k) << endl;
      oss << "%L=[";
      for(uint i=1;i<ZConcentrations.at(k).size();i++)
        if(ZGNDlibrary.at(k).at(i)>=0) {
          oss << "    " << CleanNameStructure(ZLibrary.at(k).at(ZGNDlibrary.at(k).at(i)).structure_name);
          // if(_verbose) cerr  << "%f  %4i    %f ",ZConcentrations.at(k).at(i),structures_number.at(ZGNDlibrary.at(k).at(i)),ZLibrary.at(k).at(ZGNDlibrary.at(k).at(i)).enthalpy_formation_atom);
          // oss << "  % " << alloys.at(k) << endl;	
        }
      oss << "];";oss << "  % " << alloys.at(k) << endl;
      // for(uint i=1;i<ZConcentrations.at(k).size();i++)
      // if(ZGNDlibrary.at(k).at(i)>=0) {
      // // aus_string << "text(%f,%f,'%i');",ZConcentrations.at(k).at(i),ZLibrary.at(k).at(ZGNDlibrary.at(k).at(i)).enthalpy_formation_atom,structures_number.at(ZGNDlibrary.at(k).at(i)));
      // oss << "  % " << alloys.at(k) << endl;	
      // }

      oss << "subplot(1,1,1);";oss << "  % " << alloys.at(k) << endl;
      oss << "plot(Cb ,EF ,'b+-','LineWidth',0.5*LINEWIDTH);hold on;axis([0 1 " << minE << " " << maxE << "]);";oss << "  % " << alloys.at(k) << endl;
      // for(uint i=0;i<this->ZLibrary.at(k).size();i++)
      for(int i=this->ZLibrary.at(k).size()-1;i>=0;i--)
      { //CO20200106 - patching for auto-indenting
        xbool=TRUE;
        for(uint j=1;j<ZConcentrations.at(k).size();j++)
          if(i==(int) ZGNDlibrary.at(k).at(j)) xbool=FALSE;
        if(xbool) {
          oss << "plot(" << ZLibrary.at(k).at(i).stoich_b << "," << ZLibrary.at(k).at(i).enthalpy_formation_atom << ",'rx','LineWidth',0.2*LINEWIDTH);hold on;";
          if(!XHOST.QUIET) {
            if(ZLibrary.at(k).at(i).structure_description[1]=='n') {
              oss << "text(" << ZLibrary.at(k).at(i).stoich_b+0.005-0.02*_isodd(i) << "," << ZLibrary.at(k).at(i).enthalpy_formation_atom << ",'" << CleanNameStructure(ZLibrary.at(k).at(i).structure_name) << "','fontsize',0.2*FONTDIM);";
            } else {
              oss << "text(" << ZLibrary.at(k).at(i).stoich_b+0.005-0.02*_isodd(i) << "," << ZLibrary.at(k).at(i).enthalpy_formation_atom << ",'" << ZLibrary.at(k).at(i).structure_description << "','fontsize',0.2*FONTDIM);";
            }
          }
          oss << "  % " << alloys.at(k) << endl;
        }
      }
      // GROUNDTSTATES
      for(uint i=1;i<ZConcentrations.at(k).size();i++)
        if(ZGNDlibrary.at(k).at(i)>=0) {
          x=ZConcentrations.at(k).at(i);y=ZLibrary.at(k).at(ZGNDlibrary.at(k).at(i)).enthalpy_formation_atom;
          // oss_positions_symbols_colors(x,y,z);
          oss << "plot(" << x << "," << y << ",'b+','LineWidth',LINEWIDTH);hold on;";
          if(!XHOST.QUIET || aurostd::isequal(ZConcentrations.at(k).at(i),0.0,0.001) || aurostd::isequal(ZConcentrations.at(k).at(i),1.0,0.001)) {
            if(ZLibrary.at(k).at(ZGNDlibrary.at(k).at(i)).structure_description[1]=='n') {
              oss << "text(" << x+0.005 << "," << y-0.007 << ",'" << CleanNameStructure(ZLibrary.at(k).at(ZGNDlibrary.at(k).at(i)).structure_name) << "','fontsize',0.5*FONTDIM);"; // structures_number.at(ZGNDlibrary.at(k).at(i)));
            } else {
              oss << "text(" << x+0.005 << "," << y-0.007 << ",'" << ZLibrary.at(k).at(ZGNDlibrary.at(k).at(i)).structure_description << "','fontsize',0.5*FONTDIM);";
            }
          }
          oss << "  % " << alloys.at(k) << endl;
        }
      if(XHOST.QUIET) {
        //	oss << "text(0.17," << (1.3*maxE+minE)/2 << ",'AFLOW  stefano.curtarolo@duke.edu','fontsize',1.4*FONTDIM);hold on;" << "  % " << alloys.at(k) << endl;
        oss << "text(0.40," << (1.3*maxE+minE)/2 << ",'" << speciesAB.at(k) << " (aflow)','fontsize',1.8*FONTDIM);hold on;" << "  % " << alloys.at(k) << endl;
      }

      oss << "drawnow;";oss << "  % " << alloys.at(k) << endl;

      // oss << "title('" << speciesAB.at(k) << "       calcs=" << ZLibrary.at(k).size() << "/" << this->ZLibrary.at(k).size() << "    date:" << TODAY << "   [" << _APENNSY_COPYRIGHT_ << "]','fontsize',0.8*FONTDIM);";oss << "  % " << alloys.at(k) << endl;
      oss.setf(std::ios::fixed,std::ios::floatfield);oss.precision(6);
      string title=aurostd::string2latex(speciesAB.at(k));
      oss << "title('" << title
        << "       opar=" << alloy_order.at(k)
        << "   calcs=" << ZLibrary.at(k).size()
        << "   date:" << TODAY
        << "   [" << _APENNSY_COPYRIGHT_ << "]','fontsize',0.8*FONTDIM);";
      oss << "  % " << alloys.at(k) << endl;

      oss << "xlabel('" << speciesB.at(k) << "','fontsize',FONTDIM);";
      oss << "ylabel('eV/atom','fontsize',FONTDIM);";oss << "  % " << alloys.at(k) << endl;

      oss << "orient landscape;";oss << "  % " << alloys.at(k) << endl;
      oss << "print -depsc " << speciesAB.at(k) << ".eps " << "  % " << alloys.at(k) << endl;
      if(XHOST.vflag_control.flag("PRINT_MODE::PDF")) oss << "system('ps2pdf " << speciesAB.at(k) << ".eps " << speciesAB.at(k) << ".pdf " << "');   % " << alloys.at(k) << endl;
      if(XHOST.vflag_control.flag("PRINT_MODE::GIF")) oss << "system('convert -rotate 90 " << speciesAB.at(k) << ".eps " << speciesAB.at(k) << ".gif " << "');   % " << alloys.at(k) << endl;
      if(XHOST.vflag_control.flag("PRINT_MODE::JPG")) oss << "system('convert -rotate 90 " << speciesAB.at(k) << ".eps " << speciesAB.at(k) << ".jpg " << "');   % " << alloys.at(k) << endl;
      if(XHOST.vflag_control.flag("PRINT_MODE::PNG")) oss << "system('convert -rotate 90 " << speciesAB.at(k) << ".eps " << speciesAB.at(k) << ".png " << "');   % " << alloys.at(k) << endl;
      oss << "drawnow;" << "  % " << alloys.at(k) << endl;
      ////////////////// oss << "close;" << "  % " << alloys.at(k) << endl;
      oss << "clf('reset');" << "  % " << alloys.at(k) << endl;
      oss << "% CONVEX_HULL_MATLAB CODE END                                         " << "  % " << alloys.at(k) << endl;
      oss << "% *********************************************************************************** " << "  % " << alloys.at(k) << endl;
    }

    if(mode==_GNUPLOT_OUTPUT_MODE_) {
      //WORKING HERE (RHT)

      ofstream gnu;
      if(_verbose) cerr << speciesAB.at(k) << endl << "compiling hull data...";
      //  [OBSOLETE] string hull_dat_file="./hull.dat."+XHOST.ostrPID.str()+"."+XHOST.ostrTID.str()+"."+aurostd::utype2string(k); //CO20200502 - threadID
      string hull_dat_file=aurostd::TmpFileCreate("hull_dat_"+aurostd::utype2string(k));
      gnu.open(hull_dat_file.c_str());
      gnu.setf(ios_base::fixed, ios_base::floatfield);
      gnu.precision(8);

      //Ground state concentrations
      gnu << "GROUNDSTATE INFORMATION:" << endl;
      gnu << setw(18) << "conc." << setw(18) << "H_" << setw(18) << "vol." << setw(18) << "S_time" << setw(18) << "HT_name" << "      " << "name" << endl;
      gnu << "*********************************************************************************************" << endl;
      double AvEn=0;int count=0;
      for(uint i=1;i<ZConcentrations.at(k).size();i++) {
        if(ZGNDlibrary.at(k).at(i)>=0) {
          gnu << " " << setw(18) << ZLibrary.at(k).at(ZGNDlibrary.at(k).at(i)).stoich_b;
          if(ZLibrary.at(k).at(ZGNDlibrary.at(k).at(i)).enthalpy_formation_atom>=0) {
            gnu << " " <<  setw(18) << ZLibrary.at(k).at(ZGNDlibrary.at(k).at(i)).enthalpy_formation_atom;
            AvEn=AvEn+ZLibrary.at(k).at(ZGNDlibrary.at(k).at(i)).enthalpy_formation_atom;
            count++;
          } else {
            gnu << " " <<  setw(18) << ZLibrary.at(k).at(ZGNDlibrary.at(k).at(i)).enthalpy_formation_atom;
            AvEn=AvEn+ZLibrary.at(k).at(ZGNDlibrary.at(k).at(i)).enthalpy_formation_atom;
            count++;
          }
          gnu << " " << setw(18) << ZLibrary.at(k).at(ZGNDlibrary.at(k).at(i)).volume_atom << " ";
          gnu << " " << setw(18) << ZLibrary.at(k).at(ZGNDlibrary.at(k).at(i)).calculation_time << " ";
          gnu << " " <<  setw(8) << CleanNameStructure(ZLibrary.at(k).at(ZGNDlibrary.at(k).at(i)).structure_name) << " ";      	
          if((ZLibrary.at(k).at(ZGNDlibrary.at(k).at(i)).structure_description)=="nnn") {
            gnu << " " << setw(18) << CleanNameStructure(ZLibrary.at(k).at(ZGNDlibrary.at(k).at(i)).structure_name) << endl;
          } else {
            gnu << " " <<   setw(18) << (ZLibrary.at(k).at(ZGNDlibrary.at(k).at(i)).structure_description) << endl;
          }

          //gnu << "      " << (ZLibrary.at(k).at(ZGNDlibrary.at(k).at(i)).structure_description) << endl;

        }
      }

      AvEn=abs(AvEn/count);

      gnu.close();
      if(_verbose) cerr << "done" << endl << "compiling structure data...";
      ofstream gnu1;
      //  [OBSOLETE] string str_info_dat_file="./str_info.dat."+XHOST.ostrPID.str()+"."+XHOST.ostrTID.str()+"."+aurostd::utype2string(k); //CO20200502 - threadID
      string str_info_dat_file=aurostd::TmpFileCreate("str_info_dat_"+aurostd::utype2string(k));
      gnu1.open(str_info_dat_file.c_str());
      gnu1 << setw(18) << "conc." << setw(18) << "H_" << setw(18) << "vol." << setw(18) << "S_time" << setw(18) << "HT_name" << "      " << "name" << endl;
      gnu1 << "*********************************************************************************************" << endl;
      // for(uint i=1;i<ZConcentrations.at(k).size();i++)
      for(int i=this->ZLibrary.at(k).size()-1;i>=0;i--) {
        xbool=TRUE;
        for(uint j=1;j<ZConcentrations.at(k).size();j++)
          if(i==(int) ZGNDlibrary.at(k).at(j)) xbool=FALSE;
        //	cerr << "i=" << i << "  xbool=" << xbool << endl;
        if(xbool)  {
          gnu1 << " " << setw(18) << ZLibrary.at(k).at(i).stoich_b;
          gnu1 << " " << setw(18) << ZLibrary.at(k).at(i).enthalpy_formation_atom;
          gnu1 << " " << setw(18) << ZLibrary.at(k).at(i).volume_atom;
          gnu1 << " " << setw(18) << ZLibrary.at(k).at(i).calculation_time;
          gnu1 << " " << setw(18) << CleanNameStructure(ZLibrary.at(k).at(i).structure_name);
          if((ZLibrary.at(k).at(i).structure_description)=="nnn") {
            gnu1 << "      " << CleanNameStructure(ZLibrary.at(k).at(i).structure_name) << endl;
          } else {
            gnu1 << "      " << (ZLibrary.at(k).at(i).structure_description) << endl;
          }
        }
      }
      gnu1.close();
      bool immi=false;
      count=0;
      // if(abs(AvEn)<1.0e-12) // RICHARD a double can not be ==0
      if(abs(AvEn)<0.001) // RICHARD a double can not be ==0  we might have better
      { //CO20200106 - patching for auto-indenting
        immi=true;
        for(int i=this->ZLibrary.at(k).size()-1;i>=0;i--) {
          xbool=TRUE;
          for(uint j=1;j<ZConcentrations.at(k).size();j++)
            if(i==(int) ZGNDlibrary.at(k).at(j))
              xbool=FALSE;
          AvEn+=ZLibrary.at(k).at(i).enthalpy_formation_atom;
          count++;
        }
        AvEn=AvEn/count;
      }

      immi=TRUE;
      for(uint i=0;i<ZLibrary.at(k).size()&&immi;i++) if(ZLibrary.at(k).at(i).enthalpy_formation_atom<-0.001) immi=FALSE;  

      if(_verbose) cerr << "done" << endl;
      // GNUPLOT SCRIPT EPS and PNG
      cerr << "preparing gnuplot script..." << endl;
      oss << "reset" << endl;  // richard says so
      /*
         cerr << "XHOST.vflag_control.flag("PRINT_MODE::PNG")=" << XHOST.vflag_control.flag("PRINT_MODE::PNG") << endl;
         cerr << "XHOST.vflag_control.flag("PRINT_MODE::PDF")=" << XHOST.vflag_control.flag("PRINT_MODE::PDF") << endl;
         cerr << "XHOST.vflag_control.flag("PRINT_MODE::JPG")=" << XHOST.vflag_control.flag("PRINT_MODE::JPG") << endl;
         cerr << "XHOST.vflag_control.flag("PRINT_MODE::GIF")=" << XHOST.vflag_control.flag("PRINT_MODE::GIF") << endl;
         cerr << "XHOST.vflag_control.flag("PRINT_MODE::EPS")=" << XHOST.vflag_control.flag("PRINT_MODE::EPS") << endl;
         cerr << "aflags.vflag.flag("APENNSY::WEB")=" << aflags.vflag.flag("APENNSY::WEB") << endl;
         */
      if(XHOST.vflag_control.flag("PRINT_MODE::PNG")) {
        oss << "set terminal png truecolor nocrop enhanced font '" << aflags.APENNSY_GNUPLOT_FONT_str << ",11' " << GNUPLOT_BITMAP_SIZE << " " << endl;
        oss << "set output '" << speciesAB.at(k) << ".png'" << endl;//make name automatic  // drop MATLAB
      }
      if(XHOST.vflag_control.flag("PRINT_MODE::JPG")) {
        oss << "set terminal jpeg nointerlace nocrop font '" << aflags.APENNSY_GNUPLOT_FONT_str << ",11' " << GNUPLOT_BITMAP_SIZE << " " << endl;
        oss << "set output '" << speciesAB.at(k) << ".jpg'" << endl;//make name automatic  // drop MATLAB
      }
      if(XHOST.vflag_control.flag("PRINT_MODE::GIF")) {
        oss << "set terminal gif nointerlace nocrop font '" << aflags.APENNSY_GNUPLOT_FONT_str << ",11' " << GNUPLOT_BITMAP_SIZE << " " << endl;
        oss << "set output '" << speciesAB.at(k) << ".gif'" << endl;//make name automatic  // drop MATLAB
      }
      if(XHOST.vflag_control.flag("PRINT_MODE::EPS")) {
        oss << "set terminal postscript landscape color enhanced '" << aflags.APENNSY_GNUPLOT_FONT_str << "' 11" << endl;
        oss << "set output '" << speciesAB.at(k) << ".eps'" << endl;//make name automatic  // drop MATLAB
      }
      if(XHOST.vflag_control.flag("PRINT_MODE::PDF")) {
        oss << "set terminal pdf color enhanced font '" << aflags.APENNSY_GNUPLOT_FONT_str << ", 11' " << GNUPLOT_VECTOR_SIZE << " " << endl;
        oss << "set output '" << speciesAB.at(k) << ".pdf'" << endl;//make name automatic  // drop MATLAB
      }
      string title=aurostd::string2latex(speciesAB.at(k));
      // cerr << title << endl;
      oss << "set title '[" << title << "]" << "   opar=" << alloy_order.at(k)
        << "   calcs=" << ZLibrary.at(k).size()
        << "   date: " << TODAY
        << "   [" << _APENNSY_COPYRIGHT_ << "]' font '" << aflags.APENNSY_GNUPLOT_FONT_str << ", 11'" << endl;
      oss << "set xlabel '" << speciesB.at(k) << "' font '" << aflags.APENNSY_GNUPLOT_FONT_str << ",13'" << endl;
      oss << "set ylabel 'eV/atom' font '" << aflags.APENNSY_GNUPLOT_FONT_str << ", 13'" << endl;
      oss << "#set label '" << speciesA.at(k) << "' at screen .1, screen .02" << endl;//make label automatic
      oss << "#set label '" << speciesB.at(k) << "' at screen .96, screen .02" << endl;//make label automatic
      oss << "set xrange[0:1]" << endl;
      if(1) { // RICHARD THIS DOES NOT WORK
        if(immi==true) {
          //	  cerr << "immi=1 AvEn=" << AvEn << endl;
          oss << "set yrange[" << -AvEn/1.618033 << ":" << AvEn+1 << "]" << endl;//abs(ZLibrary.at(1).at(5).enthalpy_formation_atom) << "]" << endl;
        } else {
          //	  cerr << "immi=0 AvEn=" << AvEn << endl;
          oss << "set yrange[:" << AvEn << "]" << endl;//abs(ZLibrary.at(1).at(5).enthalpy_formation_atom) << "]" << endl;
        }
      } else {
        oss << "set yrange[" << minE*1.075 << ":" << maxE << "]" << endl;   // RICHARD WHY NOT USING THIS
      }
      oss << "yoffset=-" << AvEn/10 << endl;//horizontal and vertical offsets to make plot nice
      oss << "xoffset=0" << endl;
      if(aflags.vflag.flag("APENNSY::WEB")) {
        oss << "plot '" << hull_dat_file << "'u 1:2 w linespoints pt 1 lw 1.3 ps 2 lt rgb 'blue' t '','" << str_info_dat_file << "' u 1:2 w points pt 2 lt rgb 'red' ps .8 t ''" << endl;
      } else {
        if(XHOST.vflag_control.flag("PRINT_MODE::EPS") || XHOST.vflag_control.flag("PRINT_MODE::PDF")) {	
          oss << "plot '" << hull_dat_file << "'u 1:2 w linespoints pt 1 lw 1.3 ps 2 lt rgb 'blue' t '','' u ($1+($1/2-.5)*xoffset):($2+yoffset):6 t '' with labels font '" << aflags.APENNSY_GNUPLOT_FONT_BOLD_str << ",12' lt 2 ,'" << str_info_dat_file << "' u 1:2 w points pt 2 lt rgb 'red' ps .8 t '','' u ($1+($1/2-.5)*xoffset):($2-yoffset/2):6 t '' with labels font '" << aflags.APENNSY_GNUPLOT_FONT_str << ",4' lt 2  " << endl;
        }
        if((XHOST.vflag_control.flag("PRINT_MODE::PNG") || XHOST.vflag_control.flag("PRINT_MODE::JPG") || XHOST.vflag_control.flag("PRINT_MODE::GIF"))&& aflags.vflag.flag("APENNSY::WEB")==FALSE) {	
          oss << "plot '" << hull_dat_file << "'u 1:2 w linespoints pt 1 lw 1.3 ps 2 lt rgb 'blue' t '','' u ($1+($1/2-.5)*xoffset):($2+yoffset):6 t '' with labels font '" << aflags.APENNSY_GNUPLOT_FONT_BOLD_str << ",12' lt 2 ,'" << str_info_dat_file << "' u 1:2 w points pt 2 lt rgb 'red' ps .8 t '','' u ($1+($1/2-.5)*xoffset):($2-yoffset/2):6 t '' with labels font '" << aflags.APENNSY_GNUPLOT_FONT_str << ",4' lt 2   " << endl;
        }
      }
      if(!XHOST.vflag_control.flag("KEEP::GPL")) oss << "system `" << "rm -f " << hull_dat_file << " " <<  str_info_dat_file << "`" << endl;  // DELETE hull_dat_file,str_info_dat_file      
      //echo -e "plot '-' w lines lw 5 \n 6 6 \n 7 7 \n e" | gnuplot -persist
    }
  }
  // system("ls -alt");

  if(mode==_MATLAB_OUTPUT_MODE_) oss << "exit" << endl;
  if(mode==_GNUPLOT_OUTPUT_MODE_) {;};////oss << "exit" << endl;
  if(_verbose) cerr << "**********************************************************" << endl;
  if(_verbose) cerr << "* MAKING GROUNDSTATES PLOTS                              *" << endl;
  if(_verbose) cerr << "**********************************************************" << endl;
  // FINISHED
  return oss.str();
}

// [OBSOLETE] // **********************************************************************************************
// [OBSOLETE] // APENNSY_Parameters::APENNSY_ProtoCheck
// [OBSOLETE] // **********************************************************************************************
// [OBSOLETE] string APENNSY_Parameters::APENNSY_ProtoCheck(bool _verbose,_aflags& aflags) {
// [OBSOLETE]   stringstream oss;
// [OBSOLETE]   int LEV=0;
// [OBSOLETE]   vector<string> s;
// [OBSOLETE]   vector<vector<aflowlib::_aflowlib_entry> > Mylib;
// [OBSOLETE]   if(_verbose) cerr << "******CHECKING PROTOTYPES******" << endl;
// [OBSOLETE]   //static char string_line[1024],*string_line_ptr1;                                                                                                                                                                  
// [OBSOLETE]   //int natomsA=0,natomsB=0;                                                                                                                                                                                          
// [OBSOLETE]   uint i,j,k;
// [OBSOLETE]   //bool alphabetic;                                                                                                                                                                                                  
// [OBSOLETE]   char alloy[128];
// [OBSOLETE]   Mylib=ZLibrary;
// [OBSOLETE]   string tmp;
// [OBSOLETE] 
// [OBSOLETE]   cerr << alloysRAW.at(0) << " " << alloysRAW.at(1) << endl;
// [OBSOLETE]   xstructure strtmp;
// [OBSOLETE]   for(k=0;k<alloys.size();k++) {
// [OBSOLETE]     cerr << alloys.at(k) << endl << endl;
// [OBSOLETE]     vector<int> checkbox(ZLibrary.at(k).size());
// [OBSOLETE]     for(i=0;i<ZLibrary.at(k).size();i++) checkbox.at(i)=1;  // CHECKOUT
// [OBSOLETE]     for(i=1;i<ZConcentrations.at(k).size();i++) {
// [OBSOLETE]       if(ZGNDlibrary.at(k).at(i)>=0) {
// [OBSOLETE]         double ca,uenthalpy;
// [OBSOLETE]         vector<aflowlib::_aflowlib_entry> range;
// [OBSOLETE]         strcpy(alloy,alloysRAW.at(k).c_str());
// [OBSOLETE]         ca=ZLibrary.at(k).at(ZGNDlibrary.at(k).at(i)).stoich_a;
// [OBSOLETE]         uenthalpy=ZLibrary.at(k).at(ZGNDlibrary.at(k).at(i)).enthalpy_atom;
// [OBSOLETE]         cerr << "ENERGY  " << endl;
// [OBSOLETE]         cerr << "GND:  " << ZLibrary.at(k).at(ZGNDlibrary.at(k).at(i)).enthalpy_atom << endl << CleanNameStructure(ZLibrary.at(k).at(ZGNDlibrary.at(k).at(i)).structure_name) << endl;
// [OBSOLETE]         cerr << "Array:  " << endl;
// [OBSOLETE]         for(j=0;j<ZLibrary.at(k).size();j++) {
// [OBSOLETE]           if(ZLibrary.at(k).at(j).stoich_a==ca&&checkbox.at(j)) {
// [OBSOLETE]             if(((ZLibrary.at(k).at(j).enthalpy_atom-uenthalpy)>-0.01)&&((ZLibrary.at(k).at(j).enthalpy_atom-uenthalpy)<0.01)) {
// [OBSOLETE]               checkbox.at(j)=0;
// [OBSOLETE]               cerr << ZLibrary.at(k).at(j).enthalpy_atom << "    " << ZLibrary.at(k).at(j).structure_name;
// [OBSOLETE] 	      // FILE *in_file_pointer;
// [OBSOLETE]               string in_file_name;
// [OBSOLETE]               in_file_name=alloy+ZLibrary.at(k).at(j).structure_name;
// [OBSOLETE]               //cout << in_file_name << endl;                                                                                                                                                                        
// [OBSOLETE]               in_file_name+=string("CONTCAR.relax2");
// [OBSOLETE]               // cout << in_file_name << endl;                                                                                                                                                                        
// [OBSOLETE] 	      // in_file_pointer=fopen(in_file_name.c_str(),"r");
// [OBSOLETE]               strtmp=xstructure(in_file_name,IOVASP_AUTO);
// [OBSOLETE] 	      // s=CheckProtoType(strtmp,LEV,cerr);
// [OBSOLETE]               CheckProtoType(strtmp,LEV,cerr,s);
// [OBSOLETE]               if(s.at(0)=="NEW") {
// [OBSOLETE]                 cerr << endl;
// [OBSOLETE]                 if(ZLibrary.at(k).at(j).structure_description=="nnn") {
// [OBSOLETE]                   ZLibrary.at(k).at(j).structure_description="*"+CleanNameStructure(ZLibrary.at(k).at(j).structure_name);
// [OBSOLETE]                   cerr << ZLibrary.at(k).at(j).structure_description << endl;
// [OBSOLETE]                 }
// [OBSOLETE]                 else {
// [OBSOLETE]                   ZLibrary.at(k).at(j).structure_description="*"+ZLibrary.at(k).at(j).structure_description;
// [OBSOLETE]                   cerr << ZLibrary.at(k).at(j).structure_description << endl;
// [OBSOLETE]                 }
// [OBSOLETE]               }
// [OBSOLETE]               else {
// [OBSOLETE]                 ZLibrary.at(k).at(j).structure_description=s.at(1);
// [OBSOLETE]                 cerr << ZLibrary.at(k).at(j).structure_description << endl;
// [OBSOLETE] 
// [OBSOLETE]               }
// [OBSOLETE]             }
// [OBSOLETE]           }
// [OBSOLETE]         }
// [OBSOLETE]         cerr << endl;
// [OBSOLETE]       }
// [OBSOLETE]     }
// [OBSOLETE]   }
// [OBSOLETE] 
// [OBSOLETE]   stringstream aus;aus.clear();aus.str(std::string());
// [OBSOLETE]   string FileGNUPLOT_title=aurostd::TmpFileCreate("gsplot.gp");
// [OBSOLETE]   //  string FileGNUPLOT_title="gsplot.gp";
// [OBSOLETE]   ofstream FileGNUPLOT(string(FileGNUPLOT_title).c_str());
// [OBSOLETE]   aus  << APENNSY_ConvexHull(TRUE,aflags,_GNUPLOT_OUTPUT_MODE_);
// [OBSOLETE]   FileGNUPLOT << aus.str() << endl;
// [OBSOLETE]   FileGNUPLOT.flush();FileGNUPLOT.close();
// [OBSOLETE]   aus.clear();aus.str(std::string());
// [OBSOLETE]   aus << "export DISPLAY=:0.0" << endl << XHOST.command("gnuplot") << " " << " " << FileGNUPLOT_title << endl;
// [OBSOLETE]   // [OBSOLETE] aus << "rm -f str_info.dat* hull.dat*" << endl;
// [OBSOLETE]   // [OBSOLETE] aus << "rm -f " << FileGNUPLOT_title  << endl;
// [OBSOLETE]   aurostd::execute(aus);
// [OBSOLETE]   if(!XHOST.vflag_control.flag("KEEP::GPL")) aurostd::RemoveFile(FileGNUPLOT_title);
// [OBSOLETE] 
// [OBSOLETE]   return oss.str();
// [OBSOLETE] }

// **********************************************************************************************
// APENNSY_Parameters::APENNSY_PS_EnergyList
// **********************************************************************************************
string APENNSY_Parameters::APENNSY_PS_EnergyList(_aflags &aflags) {
  stringstream oss;
  double dHf,dHfd;
  // ************************************************************************
  if(aflags.vflag.flag("APENNSY::VERBOSE_flag")) {;}; // phony
  // ************************************************************************
  oss.setf(std::ios::fixed,std::ios::floatfield);

  cerr << "**********************************************************" << endl;
  cerr << "* MAKING PHASE SEPARATING SLOPPY ENERGY LIST             *" << endl;
  cerr << "**********************************************************" << endl;
  oss << "\\documentclass" << APENNSY_LATEX_DOC_TYPE << endl;
  oss << "\\usepackage{epsfig}" << endl;
  oss << "\\begin{document}" << endl;
  oss << "\\voffset -40mm" << endl;
  oss << "\\hoffset -5mm" << endl;
  oss << LATEX_TEXT_HEIGHT << endl; // oss << "\\textheight 240mm %LATEX" << endl;
  oss << "\\textwidth 180mm" << endl;
  oss << "" << APENNSY_LATEX_FONT_SMALL << "" << endl;

  if(0) {
    oss << endl;
    oss << "\\begin{center}" << endl;
    oss << "\\begin{tabular}{||c||} \\hline" << endl;
    oss << "Systems without intermetallic compounds \\\\ \\hline" << endl;
    oss << "\\begin{tabular}{c|c|c} " << endl;
    oss << "System & Lower Energy & E$_f$ \\\\ " << endl;
    oss << "       & Structure    & (meV/atom) \\\\ \\hline" << endl;
    for(uint k=0;k<alloys.size();k++) {
      xvector<double> FindMinimun(ZConcentrations.at(k).size()-1);
      if(Alloy2MiscibilityHT.at(k)==MISCIBILITY_SYSTEM_MISCIBLE) {
<<<<<<< HEAD
        throw aurostd::xerror(_AFLOW_FILE_NAME_,__AFLOW_FUNC__,"Compound forming alloy "+alloys.at(k),_VALUE_ILLEGAL_); //CO20200624
=======
        throw aurostd::xerror(__AFLOW_FILE__,__AFLOW_FUNC__,"Compound forming alloy "+alloys.at(k),_VALUE_ILLEGAL_); //CO20200624
>>>>>>> 78dcc840
      }
      { //find mimumum distance
        for(uint j=1;j<=ZConcentrations.at(k).size()-1;j++) {
          if(j==1 || j==ZConcentrations.at(k).size()-1) { FindMinimun(j)=APENNSY_INF; }
          else FindMinimun(j)=ZLibrary.at(k).at(RankLib.at(k).at(j).at(0)).distance_gnd;
        }
        uint j=mini(FindMinimun);
        uint ii=RankLib.at(k).at(j).at(0);dHfd=ZLibrary.at(k).at(ii).distance_gnd;
        cerr << " " << alloys.at(k);
        cerr << " " << ZConcentrations.at(k).at(j);
        cerr << " str=" << aurostd::string2utype<int>(CleanNameStructure(ZLibrary.at(k).at(ii).structure_name)) << " (" << ii << ")";
        cerr << " dHfd=" << dHfd;
        if(ZLibrary.at(k).at(ii).vNsgroup.front()!=ZLibrary.at(k).at(ii).vNsgroup.back()) oss << "XX";else oss << "  ";
        //	  if(ZLibrary.at(k).at(ii).structure_description[1]=='n') {
        cerr << " type=" << (int) aurostd::string2utype<int>(CleanNameStructure(ZLibrary.at(k).at(ii).structure_name));
        oss << alloys.at(k) << "& ";
        oss << aurostd::PaddedPRE(CleanNameStructure(ZLibrary.at(k).at(ii).structure_name),APENNSY_STR_DEPTH) << "& ";
        oss.precision(5);
        oss << dHfd << "\\\\ \\hline" << endl;
        //	  } else {
        // cerr << " type=%s",ZLibrary.at(k).at(ii).structure_description);
        // oss << alloys.at(k) << "& ";
        // oss << ZLibrary.at(k).at(ii).structure_description << "& ";
        // oss.precision(5);
        // oss << dHfd << "\\\\ \\hline" << endl;
        //}
        cerr << endl;
      }
    }
    oss << "\\end{tabular} \\\\ \\hline" << endl;
    oss << "\\end{tabular}" << endl;
    oss << "\\end{center}" << endl;
  }
  for(uint k=0;k<alloys.size();k++) {
    oss << "\\begin{center}{\\LARGE \\begin{verbatim}" << speciesAB.at(k) << "\\end{verbatim}}\\end{center}" << endl;
    oss << "\\begin{verbatim}" << endl;
    oss << "% ********************************************************************************************* ";
    oss << "% ********************************************************************************************* " << endl;
    oss << "% ********************************************************************************************* ";
    oss << "% ********************************************************************************************* " << endl;
    oss << "% " << alloys.at(k) << "  " << alloysmesg.str();
    for(uint j=0;j<=ZConcentrations.at(k).size();j++) {
      if(ZConcentrations.at(k).at(j)>-CEPSILON && ZConcentrations.at(k).at(j)<1.0+CEPSILON) { // [0,1]
        oss.setf(std::ios::fixed,std::ios::floatfield);
        oss.precision(5);
        oss << "3-CONCENTRATION=" << ZConcentrations.at(k).at(j) << endl;	
        uint ii=RankLib.at(k).at(j).at(0);dHfd=ZLibrary.at(k).at(ii).distance_gnd;
        oss << "  str=" << aurostd::PaddedPRE(CleanNameStructure(ZLibrary.at(k).at(ii).structure_name),APENNSY_STR_DEPTH) << " (" << aurostd::PaddedPRE((int) ii,APENNSY_INT_DEPTH) << ")";
        oss.precision(4);
        oss << " dHfd=" << dHfd << endl;
        uint i1=0;
        for(uint i=0;i<RankLib.at(k).at(j).size();i++) {
          ii=RankLib.at(k).at(j).at(i);
          if(aurostd::isequal(ZLibrary.at(k).at(ii).stoich_b,ZConcentrations.at(k).at(j),CEPSILON)) {
            dHf=ZLibrary.at(k).at(ii).enthalpy_formation_atom-ZLibrary.at(k).at(RankLib.at(k).at(j).at(0)).enthalpy_formation_atom;
            dHfd=ZLibrary.at(k).at(ii).distance_gnd;
            if(i<=10) {
              if(ii==ZMINElibrary.at(k).at(j)) i1=ii;
              if(i1>0 && AlloyStructureIdentity.at(k).at(i1).at(ii)) oss << " *"; else oss << "  ";	
              //oss << "str=%3i",structures_number.at(ii));
              oss << "str=" << aurostd::PaddedPRE(CleanNameStructure(ZLibrary.at(k).at(ii).structure_name),APENNSY_STR_DEPTH) << " (" << aurostd::PaddedPRE((int) ii,APENNSY_INT_DEPTH) << ")";
              oss.precision(4);
              oss << " Hf=" << ZLibrary.at(k).at(ii).enthalpy_formation_atom;
              oss.precision(4);
              oss << " dHf=" << dHf;
              oss.precision(4);
              oss << " dHfd=f" << dHfd;
              oss.precision(3);
              oss << " Vat=" << ZLibrary.at(k).at(ii).volume_atom;
              oss.precision(4);
              oss << " bnd=[" << ZLibrary.at(k).at(ii).bond_aa << "|" << ZLibrary.at(k).at(ii).bond_ab << "|" << ZLibrary.at(k).at(ii).bond_bb << "]";
              oss << " sgF=[" << aurostd::PaddedPRE(ZLibrary.at(k).at(ii).vsgroup.back(),APENNSY_STR_DEPTH) << "]";
              oss << " sg=[" << aurostd::PaddedPRE(ZLibrary.at(k).at(ii).vsgroup.front(),APENNSY_STR_DEPTH) << "|" << aurostd::PaddedPRE(ZLibrary.at(k).at(ii).vsgroup.back(),APENNSY_STR_DEPTH) << "]";
              if(ZLibrary.at(k).at(ii).vNsgroup.front()!=ZLibrary.at(k).at(ii).vNsgroup.back()) oss << "XX";else oss << "  ";
              //oss << " type=" << structure_name.at(ii);
              if(ZLibrary.at(k).at(ii).structure_description[1]=='n') {
                oss << " type=" << aurostd::PaddedPRE(CleanNameStructure(ZLibrary.at(k).at(ii).structure_name),APENNSY_STR_DEPTH);
              } else {
                oss << " type=" << ZLibrary.at(k).at(ii).structure_description;
              }
              // if(ZLibrary.at(k).at(i).enthalpy_formation_atom<0.001) oss << "             ";
              if(ii==ZMINElibrary.at(k).at(j)) oss << " Hmin";
              if((int) ii==ZGNDlibrary.at(k).at(j))  oss << "-GND";	
              oss << endl;
            }
          }
        }
      }
    }
    oss << "% ********************************************************************************************* ";
    oss << "% ********************************************************************************************* " << endl;
    oss << "% ********************************************************************************************* ";
    oss << "% ********************************************************************************************* " << endl;
    oss << "\\end{verbatim}" << endl;
    oss << "\\newpage" << endl;
    oss << "\\ \\ \\\\" << endl;
    oss << "\\newpage" << endl;
  }
  oss << "\\end{document}" << endl;
  cerr << "**********************************************************" << endl;
  cerr << "* MAKING ENERGY LIST                                     *" << endl;
  cerr << "**********************************************************" << endl;
  return oss.str();
}

// **********************************************************************************************
// APENNSY_Parameters::MatlabGndStatesNamesConcentrations
// **********************************************************************************************
string APENNSY_Parameters::MatlabGndStatesNamesConcentrations(bool _verbose) {  // SMALL HULLS SHULL
  stringstream oss;
  double x,y,minE,maxE,deltaE;
  bool xbool;
  bool meV=FALSE;
  double Eratio=1.0;
  if(_verbose) cerr << "***************************************************************" << endl;
  if(_verbose) cerr << "MatlabGndStatesNamesConcentrations: start" << endl;
  oss << "disp('**************************************************************************');   " << endl;
  oss << "disp('*                                                                        *');   " << endl;
  oss << "disp('*    GNDstate analyzer -  Stefano Curtarolo                              *');   " << endl;
  oss << "disp('*                                                                        *');   " << endl;
  oss << "disp('**************************************************************************');   " << endl;
  for(uint k=0;k<alloys.size();k++) {
    oss << "%disp('**************************************************************************');   " << "  % " << alloys.at(k) << endl;
    oss << "%disp('*                                                                        *');   " << "  % " << alloys.at(k) << endl;
    oss << "%disp('*    GNDstate analyzer -  Stefano Curtarolo                              *');   " << "  % " << alloys.at(k) << endl;
    oss << "%disp('*                                                                        *');   " << "  % " << alloys.at(k) << endl;
    oss << "%disp('**************************************************************************');   " << "  % " << alloys.at(k) << endl;
    oss << "%disp(' Generated = " << TODAY << "');   " << "  % " << alloys.at(k) << endl;
    oss << "disp('" << alloys.at(k) << "')" << "  % " << alloys.at(k) << endl;
    oss << "                                                                                      " << "  % " << alloys.at(k) << endl;
    oss << "clear;                                                                                " << "  % " << alloys.at(k) << endl;
    oss << "FONTDIM=12;                                                                           " << "  % " << alloys.at(k) << endl;
    oss << "COLOR=[0 0 0];                                                                        " << "  % " << alloys.at(k) << endl;
    oss << "LINEWIDTH=1;                                                                          " << "  % " << alloys.at(k) << endl;
    oss << "PAPERPOSITION=[1 1 5 4];                                                              " << "  % " << alloys.at(k) << endl;
    oss << "PAPERSIZE=[8.5 11];                                                                   " << "  % " << alloys.at(k) << endl;
    oss << "POSITION=[420 540 560 420];                                                           " << "  % " << alloys.at(k) << endl;
    oss << "AXISWIDTH=1;                                                                          " << "  % " << alloys.at(k) << endl;
    oss << "AXISPOSITION=[0.136646 0.164179 0.774845 0.78678];                                    " << "  % " << alloys.at(k) << endl;
    oss << "clf;                                                                                  " << "  % " << alloys.at(k) << endl;
    oss << "% ****************************************************************************** " << "  % " << alloys.at(k) << endl;
    oss << "% ****************************************************************************** " << "  % " << alloys.at(k) << endl;
    oss << "% CONVEX_HULL_MATLAB CODE START                                          " << "  % " << alloys.at(k) << endl;
    oss << "% " << alloys.at(k) << "  % " << alloys.at(k) << endl;
    // oss << "cd /home/auro/work/AFLOW3" << "  % " << alloys.at(k) << endl;
    oss << "H_FIGURE=figure;" << endl;
    oss << "set(H_FIGURE,'PaperUnits','inches');" << endl;
    oss << "set(H_FIGURE,'PaperOrientation','portrait');" << endl;
    oss << "set(H_FIGURE,'PaperPosition',PAPERPOSITION); % left top width height" << endl;
    oss << "set(H_FIGURE,'PaperSize',PAPERSIZE);" << endl;
    oss << "set(H_FIGURE,'PaperType','usletter');" << endl;
    oss << "set(H_FIGURE,'Position',POSITION);" << endl;
    // get boundaries
    minE=0.0;
    for(uint i=1;i<=ZConcentrations.at(k).size()-1;i++) {
      if(ZGNDlibrary.at(k).at(i)>=0)
        if(minE>ZLibrary.at(k).at(ZGNDlibrary.at(k).at(i)).enthalpy_formation_atom)
          minE=ZLibrary.at(k).at(ZGNDlibrary.at(k).at(i)).enthalpy_formation_atom;
    }
    maxE=-minE/10+0.01; // looks good here (graphically)
    if(minE<-0.100) {Eratio=1.0;meV=FALSE;} else {Eratio=1000.0;meV=TRUE;} minE*=Eratio;maxE*=Eratio;
    deltaE=maxE-minE;minE-=deltaE/20;minE-=deltaE/20;minE-=deltaE/20;deltaE=maxE-minE;
    // done

    oss << "Cb=[";
    for(uint i=1;i<=ZConcentrations.at(k).size()-1;i++)
      if(ZGNDlibrary.at(k).at(i)>=0)
        oss << "  " << 100*ZConcentrations.at(k).at(i);
    oss << "];" << endl;
    oss << "EF=[";
    for(uint i=1;i<=ZConcentrations.at(k).size()-1;i++)
      if(ZGNDlibrary.at(k).at(i)>=0) {
        if(Eratio*ZLibrary.at(k).at(ZGNDlibrary.at(k).at(i)).enthalpy_formation_atom>=0) {
          oss << "  " << Eratio*ZLibrary.at(k).at(ZGNDlibrary.at(k).at(i)).enthalpy_formation_atom;
        } else {
          oss << " " << Eratio*ZLibrary.at(k).at(ZGNDlibrary.at(k).at(i)).enthalpy_formation_atom;
        }
      }
    oss << "];" << endl;
    oss << "%L=[";
    for(uint i=1;i<=ZConcentrations.at(k).size()-1;i++)
      if(ZGNDlibrary.at(k).at(i)>=0)
        oss << "    " << CleanNameStructure(ZLibrary.at(k).at(ZGNDlibrary.at(k).at(i)).structure_name);
    oss << "];" << endl;
    //
    //oss << "plot(Cb ,EF ,'b+-','LineWidth',0.5*LINEWIDTH);hold on;axis([0 100 %f %f]);\n",minE,maxE);
    oss << "plot(Cb ,EF ,'LineWidth',0.5*LINEWIDTH);hold on;axis([0 100 " << minE << " " << maxE << "])" << endl;
    for(uint i=0;i<(this->ZLibrary.at(k).size());i++) {
      xbool=TRUE; for(uint j=1;j<=ZConcentrations.at(k).size()-1;j++) if((int) i==ZGNDlibrary.at(k).at(j)) xbool=FALSE;
      if(xbool)
        oss << "plot(" << 100*ZLibrary.at(k).at(i).stoich_b << "," << Eratio*ZLibrary.at(k).at(i).enthalpy_formation_atom << ",'rx','LineWidth',0.2*LINEWIDTH);hold on;" << endl;
    }

    for(uint i=1;i<=ZConcentrations.at(k).size()-1;i++)
      if(ZGNDlibrary.at(k).at(i)>=0) {
        x=ZConcentrations.at(k).at(i);
        y=Eratio*ZLibrary.at(k).at(ZGNDlibrary.at(k).at(i)).enthalpy_formation_atom;
        oss << "plot(" << 100*x << "," << y << ",'b+','LineWidth',LINEWIDTH);hold on;";
        y-=deltaE/100;
        if(x>=0.2 && x<0.5) x-=0.04;
        if(x>=0.1 && x<0.2) {x-=0.03;}
        if(x>0.5) x+=0.03;//if(x>0.5) x+=0.03;
        if(x<0.1) x-=0.02;
        if(x<=0.0) {x-=0.04;y+=deltaE/15;}
        if(x>=1.0) {x+=0.01;y+=deltaE/15;}
        if(x>0.0 && x<1.0) y+=deltaE/40;
        // cerr << x << "," << y << endl;
        if(x<=0.0 || x>=1.0) y+=deltaE/15; //RHT FIX THIS
        oss << "text(" << 100*x-0.5*strlen(ZLibrary.at(k).at(ZGNDlibrary.at(k).at(i)).structure_name.c_str()) << "," << y-deltaE/15 << ",'" << ZLibrary.at(k).at(ZGNDlibrary.at(k).at(i)).structure_name << "','fontsize',0.75*FONTDIM);" << endl;
      }
    oss << "text(" << -5.0 << "," << minE-deltaE/10 << ",'" << PhaseDiagramNameLeft.at(k) << "','fontsize',FONTDIM);" << endl;
    oss << "text(" << 100.0 << "," << minE-deltaE/10 << ",'" << PhaseDiagramNameRight.at(k) << "','fontsize',FONTDIM);" << endl;
    oss << "drawnow;" << "  % " << alloys.at(k) << endl;
    oss << "xlabel('Atomic Percent " << GetElementName(PhaseDiagramNameRight.at(k)) << "','fontsize',FONTDIM);" << endl;
    if(meV==FALSE) oss << "ylabel('eV/atom','fontsize',FONTDIM);" << endl;
    if(meV==TRUE) oss << "ylabel('meV/atom','fontsize',FONTDIM);" << endl;
    oss << "H_AXIS=gca;" << endl;
    oss << "set(H_AXIS,'LineWidth',AXISWIDTH);" << endl;
    oss << "set(H_AXIS,'Position',AXISPOSITION);" << endl;
    oss << "set(H_AXIS,'FontSize',FONTDIM);" << endl;
    oss << "print -depsc fig_" << speciesAB.at(k) << ".eps " << endl;
    // oss << "print -dpdf fig_" << speciesAB.at(k) << ".pdf " << endl;
    //if(XHOST.vflag_control.flag("PRINT_MODE::PDF")) 
    // oss << "system('ps2pdf " << speciesAB.at(k) << ".eps " << speciesAB.at(k) << ".pdf " << "');   % " << alloys.at(k) << endl;
    oss << "% CONVEX_HULL_MATLAB CODE END                                         " << "  % " << alloys.at(k) << endl;
    oss << "% *********************************************************************************** " << "  % " << alloys.at(k) << endl;
  }
  if(_verbose) cerr << "MatlabGndStatesNamesConcentrations: stop" << endl;
  if(_verbose) cerr << "***************************************************************" << endl;
  oss << "exit" << endl;
  // done
  return oss.str();
}

// **********************************************************************************************
// APENNSY_Parameters::APENNSY_HistogramList
// **********************************************************************************************
string APENNSY_Parameters::APENNSY_HistogramList(_aflags &aflags) {
  stringstream oss;
  // ************************************************************************
  if(aflags.vflag.flag("APENNSY::VERBOSE_flag")) {;}; // phony
  // ************************************************************************
  cerr << "**********************************************************" << endl;
  cerr << "* MAKING HISTOGRAM LIST                                  *" << endl;
  cerr << "**********************************************************" << endl;
  // oss << max(EFDlibrary) << endl;
  xvector<int> EFDhistogram(0,1000);
  EFDhistogram.reset(); //CO20190808 reset sets all to 0
  uint i,j,k;

  for(j=0;j<alloys.size();j++) {
    for(i=0;i<ZLibrary.at(j).size();i++) {
      k=(int) ((double) ZLibrary.at(j).at(i).distance_gnd*1000+0.999);
      // oss << k << " " << ((double) EFDlibrary(i,j)*1000) << endl;
      if(ZLibrary.at(j).at(i).stoich_b>apennsy_epsilon || ZLibrary.at(j).at(i).stoich_b<1-apennsy_epsilon) {
        if(k<=1000) EFDhistogram(k)++;
      } } }
  oss << "Ehisto=[";
  for(i=0;i<=200;i++) {
    oss << EFDhistogram(i);// << endl;
    if(i<200) oss << ",";
  }
  oss << "]" << endl;
  for(i=0;i<=1000;i++)
    oss << EFDhistogram(i) << "   " << "]" << i-1 << "," << i << "] meV/atom" << endl;
  // done
  return oss.str();
}

// **********************************************************************************************
// APENNSY_Parameters::APENNSY_Rules
// **********************************************************************************************
string APENNSY_Parameters::APENNSY_Rules(_aflags &aflags) {
  stringstream oss;
  // ************************************************************************
  if(aflags.vflag.flag("APENNSY::VERBOSE_flag")) {;}; // phony
  // ************************************************************************
  string elements_char[]={"Ag","Au","Cd","Co","Cr","Cu","Fe","Hf","Hg","Ir","La","Mn","Mo","Nb","Ni","Os","Pd","Pt","Re","Rh","Ru","Sc","Ta","Tc","Ti","V","W","Y","Zn","Zr","XXX"};

  vector<string> elements;
  for(uint i=0;elements_char[i]!="XXX";i++)
    elements.push_back(elements_char[i]);
  SortAtomsPettiforScale(elements);
  // some DEBUG
  uint i,j,k;
  cerr << "RULES" << endl;
  vector<uint> alloy_miscible_HT,alloy_miscible_Experiments,alloy_miscible_Miedema,structures_available;
  vector<vector<int> > rules;
  uint alloy_miscible_HT_size;
  uint structures_available_size;
  for(k=0;k<alloys.size();k++) {
    if(Alloy2MiscibilityHT.at(k)==MISCIBILITY_SYSTEM_MISCIBLE) alloy_miscible_HT.push_back(k);
    if(Alloy2MiscibilityExperiments.at(k)==MISCIBILITY_SYSTEM_MISCIBLE) alloy_miscible_Experiments.push_back(k);
    if(Alloy2MiscibilityMiedema.at(k)==MISCIBILITY_SYSTEM_MISCIBLE) alloy_miscible_Miedema.push_back(k);
  } // done
  // FIX RULES // cerr << " " << alloy_miscible_HT.size() << " " << alloy_miscible_Experiments.size() << " " << alloy_miscible_Miedema.size() << " " << endl;
  // FIX RULES   for(j=1;j<structures[2].size();j++) {
  // FIX RULES    bool found=TRUE;
  // FIX RULES     for(i=0;i<alloy_miscible_HT.size()&&found;i++) {
  // FIX RULES        k=alloy_miscible_HT.at(i);
  // FIX RULES       found=TRUE;
  // FIX RULES     }
  // FIX RULES     if(found && structures[2].at(j).vconcentrations.at(0)>epsilon && structures[2].at(j).stoich_b>epsilon) structures_available.push_back(j);
  // FIX RULES     // else cerr << structures[2].at(j).name << " " << structures[2].at(j).vconcentrations.at(0) << "  " << structures[2].at(j).stoich_b << endl;
  // FIX RULES   }
  // cache
  bool CACHE_WRITE=FALSE;
  alloy_miscible_HT_size=alloy_miscible_HT.size();
  structures_available_size=structures_available.size();
  if(CACHE_WRITE) {
    // alloy_miscible_HT
    cout << alloy_miscible_HT.size() << " ";
    // structures_available
    cout << structures_available.size() << " ";
    for(j=0;j<structures_available.size();j++) cout << structures_available.at(j) << " ";
    cout << endl;
  }

  // FIX RULES  if(LDEBUG) {
  // FIX RULES    for(j=0;j<structures_available_size;j++) {
  // FIX RULES      cerr << structures[2].at(structures_available.at(j)).name << endl;
  // FIX RULES    }
  // FIX RULES  }
  cerr << " " << alloy_miscible_HT_size << " " << structures_available_size << " " << endl;
  // now make matrix of rules search
  for(i=0;i<structures_available_size;i++)
    rules.push_back(*(new vector<int>(alloy_miscible_HT_size)));
  // fill it up
  for(uint ii=0;ii<rules.size();ii++) { // rows = structures
    for(uint jj=0;jj<rules.at(ii).size();jj++) { // colums = alloys
      rules.at(ii).at(jj)=0;
      k=alloy_miscible_HT.at(jj);
      j=structures_available.at(ii);
      if(ZLibrary.at(k).at(j).enthalpy_formation_atom<0.0) rules.at(ii).at(jj)=1;
    }
  }
  // structures_available_size=rules.size()
  uint cnt,cntmax;
  // --------------------------------------------------------------------------------------------------------------------
  // try 1 body
  if(aurostd::args2flag(XHOST.argv,"-1")) {
    cerr << "RULES 1 body" << endl;
    cntmax=0;
    for(uint ii=0;ii<structures_available_size;ii++) { // rows = structures
      cnt=0;
      for(uint jj=0;jj<alloy_miscible_HT_size;jj++) // colums = alloys
        if(rules.at(ii).at(jj)==1) {cnt++;}
      if(cnt>cntmax) cntmax=cnt;
      // FIX RULES     if(cnt==alloy_miscible_HT_size) cerr << structures[2].at(structures_available.at(ii)).name << " " << cnt << endl;
    }
    cerr << "RULES 1 body max = " << cntmax << endl;
  }
  // --------------------------------------------------------------------------------------------------------------------
  // try 2 bodies
  if(aurostd::args2flag(XHOST.argv,"-2")) {
    cerr << "RULES 2 bodies" << endl;
    cntmax=0;
    for(uint ii1=0;ii1<structures_available_size;ii1++) { // rows = structures
      for(uint ii2=ii1+1;ii2<structures_available_size;ii2++) { // rows = structures
        cnt=0;
        for(uint jj=0;jj<alloy_miscible_HT_size;jj++) // colums = alloys
          if(rules[ii1].at(jj)==1 || rules[ii2].at(jj)==1) {cnt++;}
        if(cnt>cntmax) cntmax=cnt;
        // FIX RULES	if(cnt==alloy_miscible_HT_size)	  cerr << structures[2].at(structures_available.at(ii1)).name << " "	      << structures[2].at(structures_available.at(ii2)).name << " "	      << cnt << endl;
      }
    }
    cerr << "RULES 2 body max = " << cntmax << endl;
  }
  // --------------------------------------------------------------------------------------------------------------------
  // try 3 bodies
  if(aurostd::args2flag(XHOST.argv,"-3")) {
    cerr << "RULES 3 bodies" << endl;
    cntmax=0;
    for(uint ii1=0;ii1<structures_available_size;ii1++) { // rows = structures
      for(uint ii2=ii1+1;ii2<structures_available_size;ii2++) { // rows = structures
        for(uint ii3=ii2+1;ii3<structures_available_size;ii3++) { // rows = structures
          cnt=0;
          for(uint jj=0;jj<alloy_miscible_HT_size;jj++) // colums = alloys
            if(rules[ii1].at(jj)==1 || rules[ii2].at(jj)==1 || rules[ii3].at(jj)==1) {cnt++;}
          if(cnt>cntmax) {
            cntmax=cnt;
            // FIX RULES	  cerr << structures[2].at(structures_available.at(ii1)).name << " " << structures[2].at(structures_available.at(ii2)).name << " " << structures[2].at(structures_available.at(ii3)).name << " "  << cntmax << endl;
          }
        }
      }
    }
    cerr << "RULES 3 body max = " << cntmax << endl;
  }
  // --------------------------------------------------------------------------------------------------------------------
  // try 4 bodies
  if(aurostd::args2flag(XHOST.argv,"-4")) {
    cerr << "RULES 4 bodies" << endl;
    cntmax=0;
    for(uint ii1=0;ii1<structures_available_size;ii1++) { // rows = structures
      cerr << ii1 << endl;
      for(uint ii2=ii1+1;ii2<structures_available_size;ii2++) { // rows = structures
        for(uint ii3=ii2+1;ii3<structures_available_size;ii3++) { // rows = structures
          for(uint ii4=ii3+1;ii4<structures_available_size;ii4++) { // rows = structures
            cnt=0;
            for(uint jj=0;jj<alloy_miscible_HT_size;jj++) // colums = alloys
              if(rules[ii1].at(jj)==1 || rules[ii2].at(jj)==1 || rules[ii3].at(jj)==1 || rules[ii4].at(jj)==1) {cnt++;}
            if(cnt>cntmax) {
              cntmax=cnt;
              // FIX RULES	      cerr << structures[2].at(structures_available.at(ii1)).name << " "
              // FIX RULES		  << structures[2].at(structures_available.at(ii2)).name << " "
              // FIX RULES		  << structures[2].at(structures_available.at(ii3)).name << " "
              // FIX RULES		  << structures[2].at(structures_available.at(ii4)).name << " "
              // FIX RULES		  << cnt << endl;
            }
          }
        }
      }
    }
    cerr << "RULES 4 body max = " << cntmax << endl;
  }
  // --------------------------------------------------------------------------------------------------------------------
  // try 5 bodies
  if(aurostd::args2flag(XHOST.argv,"-5")) {
    cerr << "RULES 5 bodies" << endl;
    cntmax=0;
    for(uint ii1=0;ii1<structures_available_size;ii1++) { // rows = structures
      cerr << ii1 << endl;
      for(uint ii2=ii1+1;ii2<structures_available_size;ii2++) { // rows = structures
        for(uint ii3=ii2+1;ii3<structures_available_size;ii3++) { // rows = structures
          for(uint ii4=ii3+1;ii4<structures_available_size;ii4++) { // rows = structures
            for(uint ii5=ii4+1;ii5<structures_available_size;ii5++) { // rows = structures
              cnt=0;
              for(uint jj=0;jj<alloy_miscible_HT_size;jj++) // colums = alloys
                if(rules[ii1].at(jj)==1 || rules[ii2].at(jj)==1 || rules[ii3].at(jj)==1 || rules[ii4].at(jj)==1 ||
                    rules[ii5].at(jj)==1)
                {cnt++;}
              if(cnt>cntmax) {
                cntmax=cnt;
                // FIX RULES		cerr << structures[2].at(structures_available.at(ii1)).name << " "
                // FIX RULES		    << structures[2].at(structures_available.at(ii2)).name << " "
                // FIX RULES		    << structures[2].at(structures_available.at(ii3)).name << " "
                // FIX RULES		    << structures[2].at(structures_available.at(ii4)).name << " "
                // FIX RULES		    << structures[2].at(structures_available.at(ii5)).name << " "
                // FIX RULES		    << cntmax << endl;
              }
            }
          }
        }
      }
    }
    cerr << "RULES 5 body max = " << cntmax << endl;
  }
  // --------------------------------------------------------------------------------------------------------------------
  // try 6 bodies
  if(aurostd::args2flag(XHOST.argv,"-6")) {
    cerr << "RULES 6 bodies" << endl;
    cntmax=0;
    for(uint ii1=0;ii1<structures_available_size;ii1++) { // rows = structures
      cerr << ii1 << endl;
      for(uint ii2=ii1+1;ii2<structures_available_size;ii2++) { // rows = structures
        for(uint ii3=ii2+1;ii3<structures_available_size;ii3++) { // rows = structures
          for(uint ii4=ii3+1;ii4<structures_available_size;ii4++) { // rows = structures
            for(uint ii5=ii4+1;ii5<structures_available_size;ii5++) { // rows = structures
              for(uint ii6=ii5+1;ii6<structures_available_size;ii6++) { // rows = structures
                cnt=0;
                for(uint jj=0;jj<alloy_miscible_HT_size;jj++) // colums = alloys
                  if(rules[ii1].at(jj)==1 || rules[ii2].at(jj)==1 || rules[ii3].at(jj)==1 || rules[ii4].at(jj)==1 ||
                      rules[ii5].at(jj)==1 || rules[ii6].at(jj)==1)
                  {cnt++;} else {jj=alloy_miscible_HT_size;};
                if(cnt>cntmax) {
                  cntmax=cnt;
                  // FIX RULES		  cerr << structures[2].at(structures_available.at(ii1)).name << " "
                  // FIX RULES		      << structures[2].at(structures_available.at(ii2)).name << " "
                  // FIX RULES		      << structures[2].at(structures_available.at(ii3)).name << " "
                  // FIX RULES		      << structures[2].at(structures_available.at(ii4)).name << " "
                  // FIX RULES		      << structures[2].at(structures_available.at(ii5)).name << " "
                  // FIX RULES		      << structures[2].at(structures_available.at(ii6)).name << " "
                  // FIX RULES		      << cntmax << endl;
                }
              }
            }
          }
        }
      }
    }
    cerr << "RULES 6 body max = " << cntmax << endl;
  }
  // --------------------------------------------------------------------------------------------------------------------
  // try 7 bodies
  if(aurostd::args2flag(XHOST.argv,"-7")) {
    cerr << "RULES 7 bodies" << endl;
    cntmax=0;
    for(uint ii1=0;ii1<structures_available_size;ii1++) { // rows = structures
      cerr << ii1 << endl;
      for(uint ii2=ii1+1;ii2<structures_available_size;ii2++) { // rows = structures
        for(uint ii3=ii2+1;ii3<structures_available_size;ii3++) { // rows = structures
          for(uint ii4=ii3+1;ii4<structures_available_size;ii4++) { // rows = structures
            for(uint ii5=ii4+1;ii5<structures_available_size;ii5++) { // rows = structures
              for(uint ii6=ii5+1;ii6<structures_available_size;ii6++) { // rows = structures
                for(uint ii7=ii6+1;ii7<structures_available_size;ii7++) { // rows = structures
                  cnt=0;
                  for(uint jj=0;jj<alloy_miscible_HT_size;jj++) // colums = alloys
                    if(rules[ii1].at(jj)==1 || rules[ii2].at(jj)==1 || rules[ii3].at(jj)==1 || rules[ii4].at(jj)==1 ||
                        rules[ii5].at(jj)==1 || rules[ii6].at(jj)==1 || rules[ii7].at(jj)==1)
                    {cnt++;} else {jj=alloy_miscible_HT_size;};
                  if(cnt>cntmax) {
                    cntmax=cnt;
                    // FIX RULES		    cerr << structures[2].at(structures_available.at(ii1)).name << " "
                    // FIX RULES			 << structures[2].at(structures_available.at(ii2)).name << " "
                    // FIX RULES			 << structures[2].at(structures_available.at(ii3)).name << " "
                    // FIX RULES			 << structures[2].at(structures_available.at(ii4)).name << " "
                    // FIX RULES			 << structures[2].at(structures_available.at(ii5)).name << " "
                    // FIX RULES			 << structures[2].at(structures_available.at(ii6)).name << " "
                    // FIX RULES			 << structures[2].at(structures_available.at(ii7)).name << " "
                    // FIX RULES			 << cntmax << endl;
                  }
                }
              }
            }
          }
        }
      }
    }
    cerr << "RULES 7 body max = " << cntmax << endl;
  }
  // --------------------------------------------------------------------------------------------------------------------
  // try 8 bodies
  if(aurostd::args2flag(XHOST.argv,"-8")) {
    cerr << "RULES 8 bodies" << endl;
    cntmax=0;
    for(uint ii1=0;ii1<structures_available_size;ii1++) { // rows = structures
      cerr << ii1 << endl;
      for(uint ii2=ii1+1;ii2<structures_available_size;ii2++) { // rows = structures
        for(uint ii3=ii2+1;ii3<structures_available_size;ii3++) { // rows = structures
          for(uint ii4=ii3+1;ii4<structures_available_size;ii4++) { // rows = structures
            for(uint ii5=ii4+1;ii5<structures_available_size;ii5++) { // rows = structures
              for(uint ii6=ii5+1;ii6<structures_available_size;ii6++) { // rows = structures
                for(uint ii7=ii6+1;ii7<structures_available_size;ii7++) { // rows = structures
                  for(uint ii8=ii7+1;ii8<structures_available_size;ii8++) { // rows = structures
                    cnt=0;
                    for(uint jj=0;jj<alloy_miscible_HT_size;jj++) // colums = alloys
                      if(rules[ii1].at(jj)==1 || rules[ii2].at(jj)==1 || rules[ii3].at(jj)==1 || rules[ii4].at(jj)==1 ||
                          rules[ii5].at(jj)==1 || rules[ii6].at(jj)==1 || rules[ii7].at(jj)==1 || rules[ii8].at(jj)==1)
                      {cnt++;} else {jj=alloy_miscible_HT_size;};
                    if(cnt>cntmax) {
                      cntmax=cnt;
                      // FIX RULES		      cerr << structures[2].at(structures_available.at(ii1)).name << " "
                      // FIX RULES			  << structures[2].at(structures_available.at(ii2)).name << " "
                      // FIX RULES			  << structures[2].at(structures_available.at(ii3)).name << " "
                      // FIX RULES			  << structures[2].at(structures_available.at(ii4)).name << " "
                      // FIX RULES			  << structures[2].at(structures_available.at(ii5)).name << " "
                      // FIX RULES			  << structures[2].at(structures_available.at(ii6)).name << " "
                      // FIX RULES			  << structures[2].at(structures_available.at(ii7)).name << " "
                      // FIX RULES			  << structures[2].at(structures_available.at(ii8)).name << " "
                      // FIX RULES			  << cntmax << endl;
                    }
                  }
                }
              }
            }
          }
        }
      }
    }
    cerr << "RULES 8 body max = " << cntmax << endl;
  }
  return oss.str();
}

// **********************************************************************************************
// APENNSY_Parameters::APENNSY_Structures
// **********************************************************************************************
string APENNSY_Parameters::APENNSY_Structures(_aflags &aflags) {
  stringstream oss;
  int i,j,k,ii;
  // ************************************************************************
  if(aflags.vflag.flag("APENNSY::VERBOSE_flag")) {;}; // phony
  // ************************************************************************
  k=1;
  for(i=1;i<=(int)(ZConcentrations.at(k).size()-1)/2;i++) {
    for(j=0;j<(int)(this->ZLibrary.at(k).size());j++) {
      ii=j;
      if((aurostd::string2utype<int>(CleanNameStructure(ZLibrary.at(k).at(ii).structure_name))>100 &&
            aurostd::string2utype<int>(CleanNameStructure(ZLibrary.at(k).at(ii).structure_name))<180) ||
          aurostd::string2utype<int>(CleanNameStructure(ZLibrary.at(k).at(ii).structure_name)) > 178)
        if(ZLibrary.at(k).at(ii).stoich_b==ZConcentrations.at(k).at(i) || ZLibrary.at(k).at(ii).stoich_b==ZConcentrations.at(k).at(ZConcentrations.at(k).size()-1+1-i)) {
          oss << " str=" << aurostd::PaddedPRE(CleanNameStructure(ZLibrary.at(k).at(ii).structure_name),APENNSY_STR_DEPTH) << " (" << aurostd::PaddedPRE(ii,APENNSY_INT_DEPTH) << ")";
          oss.precision(4);
          oss << " (check) Ca=" << ZLibrary.at(k).at(ii).stoich_b;
          oss.precision(4);
          oss << " (check) Cb= " << 1.0-ZLibrary.at(k).at(ii).stoich_b;
          oss.precision(2);
          oss << " At=" << ZLibrary.at(k).at(ii).natoms;
          oss.precision(2);
          oss << " Na=" << (int) ((double) 0.01+ZLibrary.at(k).at(ii).natoms*ZLibrary.at(k).at(ii).stoich_b);
          oss.precision(2);
          oss << " Nb=" << (int) ((double) 0.01+ZLibrary.at(k).at(ii).natoms*(1.0-ZLibrary.at(k).at(ii).stoich_b));
          oss << " sg=[" << aurostd::PaddedPRE(ZLibrary.at(k).at(ii).vsgroup.front(),APENNSY_STR_DEPTH) << "]";
          oss << " type=" << ZLibrary.at(k).at(ii).structure_description;
          if(0) {if(ZLibrary.at(k).at(ii).vNsgroup.front()!=ZLibrary.at(k).at(ii).vNsgroup.back()) oss << "XX";else oss << "  ";}
          oss << endl;
        }
    }
  }
  // done
  return oss.str();
}

// **********************************************************************************************
// APENNSY_Parameters::APENNSY_Order
// **********************************************************************************************
string APENNSY_Parameters::APENNSY_Order(_aflags &aflags) {
  stringstream oss;
  // ************************************************************************
  if(aflags.vflag.flag("APENNSY::VERBOSE_flag")) {;}; // phony
  // ************************************************************************
  string elements_char[]={"Ag","Au","Cd","Co","Cr","Cu","Fe","Hf","Hg","Ir","La","Mn","Mo","Nb","Ni","Os","Pd","Pt","Re","Rh","Ru","Sc","Ta","Tc","Ti","V","W","Y","Zn","Zr","XXX"};
  vector<string> elements;
  for(uint i=0;elements_char[i]!="XXX";i++)
    elements.push_back(elements_char[i]);
  SortAtomsPettiforScale(elements);
  // some DEBUG
  if(0) {
    vector<double> vvalue;
    vector<int> vorder;
    SortAtomsPettiforScale(elements,vorder,vvalue);
    for(uint i=0;i<elements.size();i++)
      cerr << i << " " << elements.at(i) << " " << GetAtomPettiforScale(elements.at(i)) << endl;
  }

  string systemAB,systemBA;
  int k;

  // first line
  uint space=5;

  bool COMPOUND=FALSE,NOMIX=FALSE,UNKNOWN=FALSE,NOTSTUDIED=FALSE;
  int mixAB,mixBA;

  oss << "%%%%%%%%%%%%%%%%%%%%%%%%%%%%%%%%%%%%%%%%%%%%%" << endl;
  for(uint j=0;j<elements.size();j++) {
    if(j==0) oss << "elements={";
    oss << "'" << elements.at(j) << "'";
    if(j<elements.size()-1) oss << ",";
    if(j==elements.size()-1) oss << "};" << endl;
  }

  oss << "%  ";// oss << aurostd::PaddedPRE(" ",space);
  for(uint i=0;i<elements.size();i++)
    oss << aurostd::PaddedPRE(elements.at(i),space);
  oss << endl;

  // %%%%%%%%% T DISORDER %%%%%%%%%%%%%%
  oss << "%%%%%%%%% T DISORDER %%%%%%%%%%%%%%" << endl;
  double order;
  for(uint i=0;i<elements.size();i++) {
    if(i==0) oss << "T=[" << endl;
    // oss << aurostd::PaddedPRE(elements.at(i),space);
    oss << "  ";
    for(uint j=0;j<elements.size();j++) {
      if(i==j) { order=0;
      } else {
        systemAB=elements.at(i)+elements.at(j);
        systemBA=elements.at(j)+elements.at(i);
        k=-1;
        for(uint kk=0;kk<alloys.size()&&k==-1;kk++) {
          if(speciesAB[kk]==systemAB || speciesAB[kk]==systemBA) k=kk;
        }
        // check if k==-1
        order=alloy_order.at((uint) k);
      }
      oss << aurostd::PaddedPRE(aurostd::utype2string(int(order)),space);
    }
    oss << endl;
    if(i==elements.size()-1) oss << "];" << endl;
  }
  // %%%%%%%%% X EXPERIMENTS %%%%%%%%%%%%%%
  oss << "%%%%%%%%% X EXPERIMENTS %%%%%%%%%%%%%%" << endl;
  for(uint i=0;i<elements.size();i++) {
    mixAB=0,mixBA=0;
    if(i==0) oss << "X=[" << endl;
    // oss << aurostd::PaddedPRE(elements.at(i),space);
    oss << "  ";
    for(uint j=0;j<elements.size();j++) {
      COMPOUND=FALSE,NOMIX=FALSE,UNKNOWN=FALSE,NOTSTUDIED=FALSE;
      if(i==j) { NOMIX=TRUE;
      } else {
        systemAB=elements.at(i)+elements.at(j);
        systemBA=elements.at(j)+elements.at(i);
        k=-1;
        for(uint kk=0;kk<alloys.size()&&k==-1;kk++) {
          if(speciesAB[kk]==systemAB || speciesAB[kk]==systemBA) k=kk;
        }
        // check if k==-1
        mixAB=MiscibilityExperimentsCheck(systemAB);
        mixBA=MiscibilityExperimentsCheck(systemBA);
        COMPOUND=(mixAB==MISCIBILITY_SYSTEM_MISCIBLE || mixBA==MISCIBILITY_SYSTEM_MISCIBLE);
        NOMIX=!COMPOUND && (mixAB==MISCIBILITY_SYSTEM_NOMIX || mixBA==MISCIBILITY_SYSTEM_NOMIX);
        UNKNOWN=!COMPOUND && !NOMIX;
      }
      if(COMPOUND) oss << aurostd::PaddedPRE("1",space);
      if(NOMIX) oss << aurostd::PaddedPRE("0",space);
      if(UNKNOWN || NOTSTUDIED) oss << aurostd::PaddedPRE("-1",space);
    }
    oss << endl;
    if(i==elements.size()-1) oss << "];" << endl;
  }

  // %%%%%%%%% M MIEDEMA %%%%%%%%%%%%%%
  oss << "%%%%%%%%% M MIEDEMA %%%%%%%%%%%%%%" << endl;
  mixAB=0,mixBA=0;
  for(uint i=0;i<elements.size();i++) {
    if(i==0) oss << "M=[" << endl;
    // oss << aurostd::PaddedPRE(elements.at(i),space);
    oss << "  ";
    for(uint j=0;j<elements.size();j++) {
      COMPOUND=FALSE,NOMIX=FALSE,UNKNOWN=FALSE,NOTSTUDIED=FALSE;
      if(i==j) { NOMIX=TRUE;
      } else {
        systemAB=elements.at(i)+elements.at(j);
        systemBA=elements.at(j)+elements.at(i);
        k=-1;
        for(uint kk=0;kk<alloys.size()&&k==-1;kk++) {
          if(speciesAB[kk]==systemAB || speciesAB[kk]==systemBA) k=kk;
        }
        // check if k==-1
        mixAB=MiscibilityMiedemaCheck(systemAB);
        mixBA=MiscibilityMiedemaCheck(systemBA);
        COMPOUND=(mixAB==MISCIBILITY_SYSTEM_MISCIBLE || mixBA==MISCIBILITY_SYSTEM_MISCIBLE);
        NOMIX=!COMPOUND && (mixAB==MISCIBILITY_SYSTEM_NOMIX || mixBA==MISCIBILITY_SYSTEM_NOMIX);
        UNKNOWN=!COMPOUND && !NOMIX;
      }
      if(COMPOUND) oss << aurostd::PaddedPRE("1",space);
      if(NOMIX) oss << aurostd::PaddedPRE("0",space);
      if(UNKNOWN || NOTSTUDIED) oss << aurostd::PaddedPRE("-1",space);
    }
    oss << endl;
    if(i==elements.size()-1) oss << "];" << endl;
  }

  // %%%%%%%%% M HUME-ROTHERY %%%%%%%%%%%%%%
  oss << "%%%%%%%%% H HUME-ROTHERY %%%%%%%%%%%%%%" << endl;
  mixAB=0,mixBA=0;
  for(uint i=0;i<elements.size();i++) {
    if(i==0) oss << "H=[" << endl;
    // oss << aurostd::PaddedPRE(elements.at(i),space);
    oss << "  ";
    for(uint j=0;j<elements.size();j++) {
      COMPOUND=FALSE,NOMIX=FALSE,UNKNOWN=FALSE,NOTSTUDIED=FALSE;
      if(i==j) { NOMIX=TRUE;
      } else {
        systemAB=elements.at(i)+elements.at(j);
        systemBA=elements.at(j)+elements.at(i);
        k=-1;
        for(uint kk=0;kk<alloys.size()&&k==-1;kk++) {
          if(speciesAB[kk]==systemAB || speciesAB[kk]==systemBA) k=kk;
        }
        // check if k==-1
        mixAB=MiscibilityHumeRotheryCheck(systemAB);
        mixBA=MiscibilityHumeRotheryCheck(systemBA);
        COMPOUND=(mixAB==MISCIBILITY_SYSTEM_MISCIBLE || mixBA==MISCIBILITY_SYSTEM_MISCIBLE);
        NOMIX=!COMPOUND && (mixAB==MISCIBILITY_SYSTEM_NOMIX || mixBA==MISCIBILITY_SYSTEM_NOMIX);
        UNKNOWN=!COMPOUND && !NOMIX;
      }
      if(COMPOUND) oss << aurostd::PaddedPRE("1",space);
      if(NOMIX) oss << aurostd::PaddedPRE("0",space);
      if(UNKNOWN || NOTSTUDIED) oss << aurostd::PaddedPRE("-1",space);
    }
    oss << endl;
    if(i==elements.size()-1) oss << "];" << endl;
  }
  return oss.str();
}

// **********************************************************************************************
// APENNSY_Parameters::APENNSY_SimulationInformation
// **********************************************************************************************
string APENNSY_Parameters::APENNSY_SimulationInformation(_aflags &aflags,string mode) {
  stringstream oss;
  // ************************************************************************
  if(aflags.vflag.flag("APENNSY::VERBOSE_flag")) {;}; // phony
  // ************************************************************************
  if(mode=="TIME,CORES,TIMECORES,MEM") oss << aurostd::PaddedPRE("time(sec)",10) << " "
    << aurostd::PaddedPRE("cores",3) << " " 
      << aurostd::PaddedPRE("time*cores",10) << ""
      << aurostd::PaddedPRE("mem(MB)",8) << " " << endl;

  for(uint k=0;k<alloys.size();k++) {  // oss << " // " << alloys.at(k) << endl;
    for(uint j=0;j<ZLibrary.at(k).size();j++) {
      // string systemstructure=alloys.at(k)+"/"+ZLibrary.at(k1).at(j).structure_name;
      if(mode=="TIME") oss << ZLibrary.at(k).at(j).calculation_time << endl;
      if(mode=="CORES") oss << ZLibrary.at(k).at(j).calculation_cores << endl;
      if(mode=="TIMECORES") oss << ZLibrary.at(k).at(j).calculation_time*double(ZLibrary.at(k).at(j).calculation_cores) << endl;
      if(mode=="MEM") oss << ZLibrary.at(k).at(j).calculation_memory << endl;

      if(mode=="TIME,CORES,TIMECORES,MEM") oss << aurostd::PaddedPRE(ZLibrary.at(k).at(j).calculation_time,10) << " "
        << aurostd::PaddedPRE(ZLibrary.at(k).at(j).calculation_cores,3) << " " 
          << aurostd::PaddedPRE(ZLibrary.at(k).at(j).calculation_time*double(ZLibrary.at(k).at(j).calculation_cores),10) << " "
          << aurostd::PaddedPRE(ZLibrary.at(k).at(j).calculation_memory,8) << " " << endl;

      // 	oss << aurostd::PaddedPRE(aurostd::utype2string(ZLibrary.at(k).at(j).calculation_time),10) << " % " << aurostd::PaddedPOST(systemstructure,13) << "  proto = " << structures_description.at(j) << endl;
      // else
      //	oss << k << " " << j << " UN-AVAILABLE" << endl;	
    }
  }
  // done
  return oss.str();
}

// **********************************************************************************************
// APENNSY_Parameters::APENNSY_Miscibility
// **********************************************************************************************
string APENNSY_Parameters::APENNSY_Miscibility(_aflags &aflags) {
  stringstream oss;
  // ************************************************************************
  if(aflags.vflag.flag("APENNSY::VERBOSE_flag")) {;}; // phony
  // ************************************************************************
  oss << "// ***************************************************************************" << endl;
  oss << "// *                                                                         *" << endl;
  oss << "// *           Aflow STEFANO CURTAROLO - Duke University 2003-2021           *" << endl;
  oss << "// *                                                                         *" << endl;
  oss << "// ***************************************************************************" << endl;
  oss << "// Stefano Curtarolo - 2009 Duke" << endl;
  oss << "" << endl;
  oss << "// ***************************************************************************" << endl;
  oss << "// Total structures holes      = " << LIBstructures_holes << endl;
  oss << "// Total structures calculated = " << LIBstructures_calcs << endl;
  oss << "// Extracted in date  [date=" << TODAY << "]" << endl;
  oss << "// ***************************************************************************" << endl;
  oss << "" << endl;
  oss << "#ifndef _AFLOW_NOMIX_CPP" << endl;
  oss << "#define _AFLOW_NOMIX_CPP" << endl;
  oss << "#include \"aflow.h\"" << endl;
  oss << "" << endl;
  oss << "// ***************************************************************************" << endl;
  oss << "int MiscibilityCheck(string system_in) {  // (nomix,unknown,mix)" << endl;
  oss << "string system=system_in;vector<string> vspecies;" << endl;
  oss << " // XATOM_SplitAlloySpecies(KBIN::VASP_PseudoPotential_CleanName(system_in),vspecies);" << endl;
  oss << "XATOM_AlphabetizationSpecies(system,vspecies);" << endl;
  oss << "if(system.find(\"Cs\")!=string::npos) return MISCIBILITY_SYSTEM_NOMIX; // Cs bug !" << endl;
  oss << "if(vspecies.size()==1) return MISCIBILITY_SYSTEM_MISCIBLE; // pure element is miscible with itself" << endl;
  // saved in alphabetic order
  // oss << "  string system=KBIN::VASP_PseudoPotential_CleanName(system_in);" << endl;
  // oss << "  if(system.length()<2) return MISCIBILITY_SYSTEM_MISCIBLE; // pure element is miscible with itself" << endl;
  // oss << "  // based on Total structures calculated=" << LIBstructures_calcs << endl;
  // oss << "  // extracted in date  [date=" << TODAY << "]";
  for(uint k=0;k<alloys.size();k++) {
    string specieA,specieB;
    // oss << "# " << speciesAB.at(k) << " (" << alloys.at(k) << ")" ;
    // oss << " [calcs=" << ZLibrary.at(k).size() << "] [date=" << TODAY << "]";
    // oss << "  if(system==\"" << speciesAB.at(k) << "\")";
    KBIN::VASP_SplitAlloySpecies(speciesAB.at(k),specieA,specieB);
    // put them always in alphabetic order
    if(specieA <= specieB) oss << "  if(system==\"" << specieA << specieB << "\")";
    if(specieA >  specieB) oss << "  if(system==\"" << specieB << specieA << "\")";
    if(Alloy2MiscibilityHT.at(k)==MISCIBILITY_SYSTEM_MISCIBLE) {
      oss << " return MISCIBILITY_SYSTEM_MISCIBLE;";
    }
    if(Alloy2MiscibilityHT.at(k)==MISCIBILITY_SYSTEM_NOMIX) {
      oss << " return MISCIBILITY_SYSTEM_NOMIX;";
    }
    if(Alloy2MiscibilityHT.at(k)==MISCIBILITY_SYSTEM_UNKNOWN) {
      oss << " return MISCIBILITY_SYSTEM_UNKNOWN;";
    }
    oss << " // " << alloys.at(k) << " calcs=" << ZLibrary.at(k).size() << "/" << MISCIBILITY_SYSTEM_CUTOFF;
    oss << " elements=" << GetAtomNumber(specieA) << "," << GetAtomNumber(specieB);
    oss << " [" << TODAY << "]";
    oss << endl;
  }
  oss << "  // If not found then not known " << endl;
  oss << "  return MISCIBILITY_SYSTEM_UNKNOWN; // unknown " << endl;
  oss << "} " << endl;
  oss << "// ***************************************************************************" << endl;
  oss << "// Total structures holes      = " << LIBstructures_holes << endl;
  oss << "// Total structures calculated = " << LIBstructures_calcs << endl;
  oss << "// Extracted in date  [date=" << TODAY << "]" << endl;
  oss << "// ***************************************************************************" << endl;
  oss << "#endif " << endl;
  oss << " " << endl;
  oss << "// ***************************************************************************" << endl;
  oss << "// *                                                                         *" << endl;
  oss << "// *           Aflow STEFANO CURTAROLO - Duke University 2003-2021           *" << endl;
  oss << "// *                                                                         *" << endl;
  oss << "// ***************************************************************************" << endl;
  // done
  return oss.str();
}

// **********************************************************************************************
// APENNSY_Parameters::APENNSY_Miscibility_Experiments
// **********************************************************************************************
string APENNSY_Parameters::APENNSY_Miscibility_Experiments(_aflags &aflags) {
  stringstream oss;
  // ************************************************************************
  if(aflags.vflag.flag("APENNSY::VERBOSE_flag")) {;}; // phony
  // ************************************************************************
  oss << "// ***************************************************************************" << endl;
  oss << "// *                                                                         *" << endl;
  oss << "// *           Aflow STEFANO CURTAROLO - Duke University 2003-2021           *" << endl;
  oss << "// *                                                                         *" << endl;
  oss << "// ***************************************************************************" << endl;
  oss << "// Ohad Levy - 2009 Duke" << endl;
  oss << "" << endl;
  oss << "// based on Massalski and the Pauling File " << endl;
  oss << "" << endl;
  oss << "#ifndef _AFLOW_MIX_EXPERIMENTS_CPP" << endl;
  oss << "#define _AFLOW_MIX_EXPERIMENTS_CPP" << endl;
  oss << "#include \"aflow.h\"" << endl;
  oss << "" << endl;
  oss << "// ***************************************************************************" << endl;
  oss << "int MiscibilityExperimentsCheck(string system_in) {  // (nomix,unknown,mix)" << endl;
  oss << "  string system=KBIN::VASP_PseudoPotential_CleanName(system_in);" << endl;
  oss << "  if(system.length()<2) return MISCIBILITY_SYSTEM_MISCIBLE; // pure element is miscible with itself" << endl;
  oss << "  // int C=MISCIBILITY_SYSTEM_MISCIBLE; " << endl;
  oss << "  int S=MISCIBILITY_SYSTEM_NOMIX; " << endl;
  oss << "  int U=MISCIBILITY_SYSTEM_UNKNOWN; " << endl;
  oss << "  int N=MISCIBILITY_SYSTEM_NOT_STUDIED; " << endl;
  // oss << "  // based on Total structures calculated=" << LIBstructures_calcs << endl;
  // oss << "  // extracted in date  [date=" << TODAY << "]";
  for(uint k=0;k<alloys.size();k++) {
    // oss << "# " << speciesAB.at(k) << " (" << alloys.at(k) << ")" ;
    // oss << " [calcs=" << ZLibrary.at(k).size() << "] [date=" << TODAY << "]";
    oss << "  if(system==\"" << speciesAB.at(k) << "\")";
    if(Alloy2MiscibilityExperiments.at(k)==MISCIBILITY_SYSTEM_MISCIBLE) {
      oss << " return return MISCIBILITY_SYSTEM_MISCIBLE;";
    }
    if(Alloy2MiscibilityExperiments.at(k)==MISCIBILITY_SYSTEM_NOMIX) {
      oss << " return S;";
    }
    if(Alloy2MiscibilityExperiments.at(k)==MISCIBILITY_SYSTEM_UNKNOWN) {
      oss << " return U;";
    }
    oss << " // Massalski and Pauling " << endl;
  }
  oss << "  // If not found then UNKNOWN " << endl;
  oss << "  return MISCIBILITY_SYSTEM_UNKNOWN; // unknown " << endl;
  oss << "} " << endl;
  oss << "// ***************************************************************************" << endl;
  oss << "#endif " << endl;
  oss << " " << endl;
  oss << "// ***************************************************************************" << endl;
  oss << "// *                                                                         *" << endl;
  oss << "// *           Aflow STEFANO CURTAROLO - Duke University 2003-2021           *" << endl;
  oss << "// *                                                                         *" << endl;
  oss << "// ***************************************************************************" << endl;
  // done
  return oss.str();
}

// **********************************************************************************************
// APENNSY_Parameters::APENNSY_Miscibility_Miedema
// **********************************************************************************************
string APENNSY_Parameters::APENNSY_Miscibility_Miedema(_aflags &aflags) {
  stringstream oss;
  // ************************************************************************
  if(aflags.vflag.flag("APENNSY::VERBOSE_flag")) {;}; // phony
  // ************************************************************************
  oss << "// ***************************************************************************" << endl;
  oss << "// *                                                                         *" << endl;
  oss << "// *           Aflow STEFANO CURTAROLO - Duke University 2003-2021           *" << endl;
  oss << "// *                                                                         *" << endl;
  oss << "// ***************************************************************************" << endl;
  // HERE
  for(uint k=0;k<alloys.size();k++) {
    oss << "  " << aurostd::PaddedPOST(speciesAB.at(k),4) << " = " ;
    oss << APENNSY_MiscibilityString(Alloy2MiscibilityHT.at(k)) << " ";           // WRITE MISCIBILITY Alloy2MiscibilityHT.at(k)
    oss << APENNSY_MiscibilityString(Alloy2MiscibilityExperiments.at(k)) << " ";      // WRITE MISCIBILITY Alloy2MiscibilityExperiments.at(k)
    oss << APENNSY_MiscibilityString(Alloy2MiscibilityMiedema.at(k)) << " ";      // WRITE MISCIBILITY Alloy2MiscibilityMiedema.at(k)
    oss << APENNSY_MiscibilityString(Alloy2MiscibilityHumeRothery.at(k)) << " ";  // WRITE MISCIBILITY Alloy2MiscibilityHumeRothery.at(k)
    // oss << " // from the Miedema file " << endl;
    oss << endl;
  }
  // done
  return oss.str();
}

// **********************************************************************************************
// APENNSY_Parameters::APENNSY_Miscibility_HumeRothery
// **********************************************************************************************
string APENNSY_Parameters::APENNSY_Miscibility_HumeRothery(_aflags &aflags) {
  stringstream oss;
  // ************************************************************************
  if(aflags.vflag.flag("APENNSY::VERBOSE_flag")) {;}; // phony
  // ************************************************************************
  oss << "// ***************************************************************************" << endl;
  oss << "// *                                                                         *" << endl;
  oss << "// *           Aflow STEFANO CURTAROLO - Duke University 2003-2021           *" << endl;
  oss << "// *                                                                         *" << endl;
  oss << "// ***************************************************************************" << endl;
  for(uint k=0;k<alloys.size();k++) {
    oss << "  " << speciesAB.at(k) << "=" ;
    oss << APENNSY_MiscibilityString(Alloy2MiscibilityHT.at(k)) << " ";           // WRITE MISCIBILITY Alloy2MiscibilityHT.at(k)
    oss << APENNSY_MiscibilityString(Alloy2MiscibilityExperiments.at(k)) << " ";      // WRITE MISCIBILITY Alloy2MiscibilityExperiments.at(k)
    oss << APENNSY_MiscibilityString(Alloy2MiscibilityMiedema.at(k)) << " ";      // WRITE MISCIBILITY Alloy2MiscibilityMiedema.at(k)
    oss << APENNSY_MiscibilityString(Alloy2MiscibilityHumeRothery.at(k)) << " ";  // WRITE MISCIBILITY Alloy2MiscibilityHumeRothery.at(k)
    oss << " // from the Miedema file " << endl;
  }
  // done
  return oss.str();
}

// **********************************************************************************************
// APENNSY_Parameters::APENNSY_Miscibility_Table
// **********************************************************************************************
string APENNSY_Parameters::APENNSY_Miscibility_Table(_aflags &aflags) {
  stringstream oss;
  // ************************************************************************
  if(aflags.vflag.flag("APENNSY::VERBOSE_flag")) {;}; // phony
  // ************************************************************************
  oss << "%% ***************************************************************************" << endl;
  oss << "%% *                                                                         *" << endl;
  oss << "%% *           Aflow STEFANO CURTAROLO - Duke University 2003-2021           *" << endl;
  oss << "%% *                                                                         *" << endl;
  oss << "%% ***************************************************************************" << endl;
  oss << "\\begin{table}[htb]" << endl;
  oss << "  \\caption{Comparison chart (Ohad, we put all of them and then I focus on the disagreement) } \\label{table1}" << endl;
  oss << "  \\scriptsize" << endl;
  oss << "  \\begin{tabular}{c|c|c|c}" << endl;
  oss << "     System & Exper.\\cite{Pauling,Massalski} C/S & HT & Agreement \\\\ \\hline" << endl;
  for(uint k=0;k<alloys.size();k++) {
    if(k==100 || k==201) {
      oss << "  \\scriptsize" << endl;
      oss << "  \\begin{tabular}{c|c|c|c}" << endl;
      oss << "     System & Exper.\\cite{Pauling,Massalski} C/S & HT & Agreement \\\\ \\hline" << endl;
    }
    oss << "      " << speciesAB.at(k) << " ";
    if(Alloy2MiscibilityExperiments.at(k)==MISCIBILITY_SYSTEM_MISCIBLE) oss << " & C";
    if(Alloy2MiscibilityExperiments.at(k)==MISCIBILITY_SYSTEM_NOMIX) oss << " & S";
    if(Alloy2MiscibilityExperiments.at(k)==MISCIBILITY_SYSTEM_UNKNOWN) oss << " & ?";
    if(Alloy2MiscibilityHT.at(k)==MISCIBILITY_SYSTEM_MISCIBLE) oss << " & C";
    if(Alloy2MiscibilityHT.at(k)==MISCIBILITY_SYSTEM_NOMIX) oss << " & S";
    if(Alloy2MiscibilityHT.at(k)==MISCIBILITY_SYSTEM_UNKNOWN) oss << " & ?";
    oss << "  \\\\ \\hline" << endl;
    if(k==200) {
      oss << "   \\end{tabular}" << endl;
      oss << "\\end{table} " << endl;
    }
  }
  oss << "   \\end{tabular}" << endl;
  oss << "\\end{table} " << endl;
  oss << "%% ***************************************************************************" << endl;
  oss << "%% *                                                                         *" << endl;
  oss << "%% *           Aflow STEFANO CURTAROLO - Duke University 2003-2021           *" << endl;
  oss << "%% *                                                                         *" << endl;
  oss << "%% ***************************************************************************" << endl;
  // done
  return oss.str();
}

// **********************************************************************************************
// APENNSY_Parameters::APENNSY_Miscibility_Statistics
// **********************************************************************************************
string APENNSY_Parameters::APENNSY_Miscibility_Statistics(_aflags &aflags) {
  stringstream oss;
  bool PRINT_SYSTEMS=FALSE;
  // ************************************************************************
  if(aflags.vflag.flag("APENNSY::VERBOSE_flag")) {;}; // phony
  oss << endl;
  // ************************************************************************
  // oss << "%% ***************************************************************************" << endl;
  // oss << "%% *                                                                         *" << endl;
  // oss << "%% *           Aflow STEFANO CURTAROLO - Duke University 2003-2021           *" << endl;
  // oss << "%% *                                                                         *" << endl;
  // oss << "%% ***************************************************************************" << endl;
  //#define MISCIBILITY_SYSTEM_NOT_STUDIED
  //#define MISCIBILITY_SYSTEM_SOLUTION
  //#define MISCIBILITY_SYSTEM_MISCIBLE
  //#define MISCIBILITY_SYSTEM_UNKNOWN
  //#define MISCIBILITY_SYSTEM_NOMIX
  //#define MISCIBILITY_SYSTEM_CUTOFF
  // Done vector ----------------------------------
  vector<bool> done(alloys.size()+1);
  // MIX-MIX-MIX  ----------------------------------
  oss << "MIX-MIX-MIX" << endl;
  uint cnt=0,cnt1=0,cnt2=0,cnt3=0;
  for(uint k=0;k<alloys.size();k++) {
    if(Alloy2MiscibilityHT.at(k)==MISCIBILITY_SYSTEM_MISCIBLE) cnt1++;
    if(Alloy2MiscibilityExperiments.at(k)==MISCIBILITY_SYSTEM_MISCIBLE) cnt2++;
    if(Alloy2MiscibilityMiedema.at(k)==MISCIBILITY_SYSTEM_MISCIBLE) cnt3++;
  } // done
  oss << " " << cnt1 << " " << cnt2 << " " << cnt3 << " " << endl;
  // -----------------------------------------------------------------------------------------
  oss << "***************************************************************************" << endl;
  oss << "HT VS EXPERIMENTS" << endl;
  oss << "***************************************************************************" << endl;
  // -------------------------------------------
  // clear
  for(uint k=0;k<alloys.size();k++) done.at(k)=FALSE;
  // MIX-MIX  ----------------------------------
  oss << "MIX-MIX-\?\?\?" << endl;
  for(uint k=0;k<alloys.size();k++) { if(k==0) cnt=0;
    if(done.at(k)==FALSE && Alloy2MiscibilityHT.at(k)==MISCIBILITY_SYSTEM_MISCIBLE && Alloy2MiscibilityExperiments.at(k)==MISCIBILITY_SYSTEM_MISCIBLE) {
      done.at(k)=TRUE;cnt++;
      // MISCIBILITY
      if(PRINT_SYSTEMS) oss << APENNSY_MiscibilityString(Alloy2MiscibilityHT.at(k)) << " ";           // WRITE MISCIBILITY Alloy2MiscibilityHT.at(k)
      if(PRINT_SYSTEMS) oss << APENNSY_MiscibilityString(Alloy2MiscibilityExperiments.at(k)) << " ";      // WRITE MISCIBILITY Alloy2MiscibilityExperiments.at(k)
      if(PRINT_SYSTEMS) oss << APENNSY_MiscibilityString(Alloy2MiscibilityMiedema.at(k)) << " ";      // WRITE MISCIBILITY Alloy2MiscibilityMiedema.at(k)
      if(PRINT_SYSTEMS) oss << APENNSY_MiscibilityString(Alloy2MiscibilityHumeRothery.at(k)) << " ";  // WRITE MISCIBILITY Alloy2MiscibilityHumeRothery.at(k)
      // if(PRINT_SYSTEMS) oss << "  " << aurostd::PaddedPOST(alloys.at(k),11," ");
      if(PRINT_SYSTEMS) oss << "  " << aurostd::PaddedPOST(speciesAB.at(k),6," ");
      if(PRINT_SYSTEMS) oss << "  " << (int) cnt;
      if(PRINT_SYSTEMS) oss << "  " << (int) ZLibrary.at(k).size(); // << Hlibrary(k) << " ";
      if(PRINT_SYSTEMS) oss << endl;
    }
  } // done
  oss << "  " << (int) cnt << endl;
  // NOMIX-NOMIX  ----------------------------------
  oss << "NOMIX-NOMIX-\?\?\?" << endl;
  for(uint k=0;k<alloys.size();k++) { if(k==0) cnt=0;
    if(done.at(k)==FALSE && Alloy2MiscibilityHT.at(k)==MISCIBILITY_SYSTEM_NOMIX && Alloy2MiscibilityExperiments.at(k)==MISCIBILITY_SYSTEM_NOMIX) {
      done.at(k)=TRUE;cnt++;
      // MISCIBILITY
      if(PRINT_SYSTEMS) oss << APENNSY_MiscibilityString(Alloy2MiscibilityHT.at(k)) << " ";           // WRITE MISCIBILITY Alloy2MiscibilityHT.at(k)
      if(PRINT_SYSTEMS) oss << APENNSY_MiscibilityString(Alloy2MiscibilityExperiments.at(k)) << " ";      // WRITE MISCIBILITY Alloy2MiscibilityExperiments.at(k)
      if(PRINT_SYSTEMS) oss << APENNSY_MiscibilityString(Alloy2MiscibilityMiedema.at(k)) << " ";      // WRITE MISCIBILITY Alloy2MiscibilityMiedema.at(k)
      if(PRINT_SYSTEMS) oss << APENNSY_MiscibilityString(Alloy2MiscibilityHumeRothery.at(k)) << " ";  // WRITE MISCIBILITY Alloy2MiscibilityHumeRothery.at(k)
      // if(PRINT_SYSTEMS) oss << "  " << aurostd::PaddedPOST(alloys.at(k),11," ");
      if(PRINT_SYSTEMS) oss << "  " << aurostd::PaddedPOST(speciesAB.at(k),6," ");
      if(PRINT_SYSTEMS) oss << "  " << (int) cnt;
      if(PRINT_SYSTEMS) oss << "  " << (int) ZLibrary.at(k).size(); // << Hlibrary(k) << " ";
      if(PRINT_SYSTEMS) oss << endl;
    }
  } // done
  oss << "  " << (int) cnt << endl;
  // MIX-NOMIX  ----------------------------------
  oss << "MIX-NOMIX-\?\?\?" << endl;
  for(uint k=0;k<alloys.size();k++) { if(k==0) cnt=0;
    if(done.at(k)==FALSE && Alloy2MiscibilityHT.at(k)==MISCIBILITY_SYSTEM_MISCIBLE && Alloy2MiscibilityExperiments.at(k)==MISCIBILITY_SYSTEM_NOMIX) {
      done.at(k)=TRUE;cnt++;
      // MISCIBILITY
      if(PRINT_SYSTEMS) oss << APENNSY_MiscibilityString(Alloy2MiscibilityHT.at(k)) << " ";           // WRITE MISCIBILITY Alloy2MiscibilityHT.at(k)
      if(PRINT_SYSTEMS) oss << APENNSY_MiscibilityString(Alloy2MiscibilityExperiments.at(k)) << " ";  // WRITE MISCIBILITY Alloy2MiscibilityExperiments.at(k)
      if(PRINT_SYSTEMS) oss << APENNSY_MiscibilityString(Alloy2MiscibilityMiedema.at(k)) << " ";      // WRITE MISCIBILITY Alloy2MiscibilityMiedema.at(k)
      if(PRINT_SYSTEMS) oss << APENNSY_MiscibilityString(Alloy2MiscibilityHumeRothery.at(k)) << " ";  // WRITE MISCIBILITY Alloy2MiscibilityHumeRothery.at(k)
      // if(PRINT_SYSTEMS) oss << "  " << aurostd::PaddedPOST(alloys.at(k),11," ");
      if(PRINT_SYSTEMS) oss << "  " << aurostd::PaddedPOST(speciesAB.at(k),6," ");
      if(PRINT_SYSTEMS) oss << "  " << (int) cnt;
      if(PRINT_SYSTEMS) oss << "  " << (int) ZLibrary.at(k).size(); // << Hlibrary(k) << " ";
      if(PRINT_SYSTEMS) oss << endl;
    }
  } // done
  oss << "  " << (int) cnt << endl;
  // NOMIX-NOMIX  ----------------------------------
  oss << "NOMIX-MIX-\?\?\?" << endl;
  for(uint k=0;k<alloys.size();k++) { if(k==0) cnt=0;
    if(done.at(k)==FALSE && Alloy2MiscibilityHT.at(k)==MISCIBILITY_SYSTEM_NOMIX && Alloy2MiscibilityExperiments.at(k)==MISCIBILITY_SYSTEM_MISCIBLE) {
      done.at(k)=TRUE;cnt++;
      // MISCIBILITY
      if(PRINT_SYSTEMS) oss << APENNSY_MiscibilityString(Alloy2MiscibilityHT.at(k)) << " ";           // WRITE MISCIBILITY Alloy2MiscibilityHT.at(k)
      if(PRINT_SYSTEMS) oss << APENNSY_MiscibilityString(Alloy2MiscibilityExperiments.at(k)) << " ";  // WRITE MISCIBILITY Alloy2MiscibilityExperiments.at(k)
      if(PRINT_SYSTEMS) oss << APENNSY_MiscibilityString(Alloy2MiscibilityMiedema.at(k)) << " ";      // WRITE MISCIBILITY Alloy2MiscibilityMiedema.at(k)
      if(PRINT_SYSTEMS) oss << APENNSY_MiscibilityString(Alloy2MiscibilityHumeRothery.at(k)) << " ";  // WRITE MISCIBILITY Alloy2MiscibilityHumeRothery.at(k)
      // if(PRINT_SYSTEMS) oss << "  " << aurostd::PaddedPOST(alloys.at(k),11," ");
      if(PRINT_SYSTEMS) oss << "  " << aurostd::PaddedPOST(speciesAB.at(k),6," ");
      if(PRINT_SYSTEMS) oss << "  " << (int) cnt;
      if(PRINT_SYSTEMS) oss << "  " << (int) ZLibrary.at(k).size(); // << Hlibrary(k) << " ";
      if(PRINT_SYSTEMS) oss << endl;
    }
  } // done
  oss << "  " << (int) cnt << endl;
  // LEFT OVER  ----------------------------------
  oss << "LEFT OVER" << endl;
  for(uint k=0;k<alloys.size();k++) { if(k==0) cnt=0;
    if(done.at(k)==FALSE) {
      done.at(k)=TRUE;cnt++;
      // MISCIBILITY
      oss << APENNSY_MiscibilityString(Alloy2MiscibilityHT.at(k)) << " ";           // WRITE MISCIBILITY Alloy2MiscibilityHT.at(k)
      oss << APENNSY_MiscibilityString(Alloy2MiscibilityExperiments.at(k)) << " ";  // WRITE MISCIBILITY Alloy2MiscibilityExperiments.at(k)
      oss << APENNSY_MiscibilityString(Alloy2MiscibilityMiedema.at(k)) << " ";      // WRITE MISCIBILITY Alloy2MiscibilityMiedema.at(k)
      oss << APENNSY_MiscibilityString(Alloy2MiscibilityHumeRothery.at(k)) << " ";  // WRITE MISCIBILITY Alloy2MiscibilityHumeRothery.at(k)
      // oss << "  " << aurostd::PaddedPOST(alloys.at(k),11," ");
      oss << "  " << aurostd::PaddedPOST(speciesAB.at(k),6," ");
      oss << "  " << (int) cnt;
      oss << "  " << (int) ZLibrary.at(k).size(); // << Hlibrary(k) << " ";
      oss << endl;
    }
  } // done
  oss << "  " << (int) cnt << endl;
  // -----------------------------------------------------------------------------------------
  oss << "***************************************************************************" << endl;
  oss << "HT VS MIEDEMA" << endl;
  oss << "***************************************************************************" << endl;
  // clear ----------------------------------------
  for(uint k=0;k<alloys.size();k++) done.at(k)=FALSE;
  // MIX-MIX  ----------------------------------
  oss << "MIX-\?\?\?-MIX" << endl;
  for(uint k=0;k<alloys.size();k++) { if(k==0) cnt=0;
    if(done.at(k)==FALSE && Alloy2MiscibilityHT.at(k)==MISCIBILITY_SYSTEM_MISCIBLE && Alloy2MiscibilityMiedema.at(k)==MISCIBILITY_SYSTEM_MISCIBLE) {
      done.at(k)=TRUE;cnt++;
      // MISCIBILITY
      if(PRINT_SYSTEMS) oss << APENNSY_MiscibilityString(Alloy2MiscibilityHT.at(k)) << " ";           // WRITE MISCIBILITY Alloy2MiscibilityHT.at(k)
      if(PRINT_SYSTEMS) oss << APENNSY_MiscibilityString(Alloy2MiscibilityExperiments.at(k)) << " ";      // WRITE MISCIBILITY Alloy2MiscibilityExperiments.at(k)
      if(PRINT_SYSTEMS) oss << APENNSY_MiscibilityString(Alloy2MiscibilityMiedema.at(k)) << " ";      // WRITE MISCIBILITY Alloy2MiscibilityMiedema.at(k)
      if(PRINT_SYSTEMS) oss << APENNSY_MiscibilityString(Alloy2MiscibilityHumeRothery.at(k)) << " ";  // WRITE MISCIBILITY Alloy2MiscibilityHumeRothery.at(k)
      // if(PRINT_SYSTEMS) oss << "  " << aurostd::PaddedPOST(alloys.at(k),11," ");
      if(PRINT_SYSTEMS) oss << "  " << aurostd::PaddedPOST(speciesAB.at(k),6," ");
      if(PRINT_SYSTEMS) oss << "  " << (int) cnt;
      if(PRINT_SYSTEMS) oss << "  " << (int) ZLibrary.at(k).size(); // << Hlibrary(k) << " ";
      if(PRINT_SYSTEMS) oss << endl;
    }
  } // done
  oss << "  " << (int) cnt << endl;
  // NOMIX-NOMIX  ----------------------------------
  oss << "NOMIX-\?\?\?-NOMIX" << endl;
  for(uint k=0;k<alloys.size();k++) { if(k==0) cnt=0;
    if(done.at(k)==FALSE && Alloy2MiscibilityHT.at(k)==MISCIBILITY_SYSTEM_NOMIX && Alloy2MiscibilityMiedema.at(k)==MISCIBILITY_SYSTEM_NOMIX) {
      done.at(k)=TRUE;cnt++;
      // MISCIBILITY
      if(PRINT_SYSTEMS) oss << APENNSY_MiscibilityString(Alloy2MiscibilityHT.at(k)) << " ";           // WRITE MISCIBILITY Alloy2MiscibilityHT.at(k)
      if(PRINT_SYSTEMS) oss << APENNSY_MiscibilityString(Alloy2MiscibilityExperiments.at(k)) << " ";      // WRITE MISCIBILITY Alloy2MiscibilityExperiments.at(k)
      if(PRINT_SYSTEMS) oss << APENNSY_MiscibilityString(Alloy2MiscibilityMiedema.at(k)) << " ";      // WRITE MISCIBILITY Alloy2MiscibilityMiedema.at(k)
      if(PRINT_SYSTEMS) oss << APENNSY_MiscibilityString(Alloy2MiscibilityHumeRothery.at(k)) << " ";  // WRITE MISCIBILITY Alloy2MiscibilityHumeRothery.at(k)
      // if(PRINT_SYSTEMS) oss << "  " << aurostd::PaddedPOST(alloys.at(k),11," ");
      if(PRINT_SYSTEMS) oss << "  " << aurostd::PaddedPOST(speciesAB.at(k),6," ");
      if(PRINT_SYSTEMS) oss << "  " << (int) cnt;
      if(PRINT_SYSTEMS) oss << "  " << (int) ZLibrary.at(k).size(); // << Hlibrary(k) << " ";
      if(PRINT_SYSTEMS) oss << endl;
    }
  } // done
  oss << "  " << (int) cnt << endl;
  // MIX-NOMIX  ----------------------------------
  oss << "MIX-\?\?\?-NOMIX" << endl;
  for(uint k=0;k<alloys.size();k++) { if(k==0) cnt=0;
    if(done.at(k)==FALSE && Alloy2MiscibilityHT.at(k)==MISCIBILITY_SYSTEM_MISCIBLE && Alloy2MiscibilityMiedema.at(k)==MISCIBILITY_SYSTEM_NOMIX) {
      done.at(k)=TRUE;cnt++;
      // MISCIBILITY
      if(PRINT_SYSTEMS) oss << APENNSY_MiscibilityString(Alloy2MiscibilityHT.at(k)) << " ";           // WRITE MISCIBILITY Alloy2MiscibilityHT.at(k)
      if(PRINT_SYSTEMS) oss << APENNSY_MiscibilityString(Alloy2MiscibilityExperiments.at(k)) << " ";      // WRITE MISCIBILITY Alloy2MiscibilityExperiments.at(k)
      if(PRINT_SYSTEMS) oss << APENNSY_MiscibilityString(Alloy2MiscibilityMiedema.at(k)) << " ";      // WRITE MISCIBILITY Alloy2MiscibilityMiedema.at(k)
      if(PRINT_SYSTEMS) oss << APENNSY_MiscibilityString(Alloy2MiscibilityHumeRothery.at(k)) << " ";  // WRITE MISCIBILITY Alloy2MiscibilityHumeRothery.at(k)
      // if(PRINT_SYSTEMS) oss << "  " << aurostd::PaddedPOST(alloys.at(k),11," ");
      if(PRINT_SYSTEMS) oss << "  " << aurostd::PaddedPOST(speciesAB.at(k),6," ");
      if(PRINT_SYSTEMS) oss << "  " << (int) cnt;
      if(PRINT_SYSTEMS) oss << "  " << (int) ZLibrary.at(k).size(); // << Hlibrary(k) << " ";
      if(PRINT_SYSTEMS) oss << endl;
    }
  } // done
  oss << "  " << (int) cnt << endl;
  // NOMIX-NOMIX  ----------------------------------
  oss << "NOMIX-\?\?\?-MIX" << endl;
  for(uint k=0;k<alloys.size();k++) { if(k==0) cnt=0;
    if(done.at(k)==FALSE && Alloy2MiscibilityHT.at(k)==MISCIBILITY_SYSTEM_NOMIX && Alloy2MiscibilityMiedema.at(k)==MISCIBILITY_SYSTEM_MISCIBLE) {
      done.at(k)=TRUE;cnt++;
      // MISCIBILITY
      if(PRINT_SYSTEMS) oss << APENNSY_MiscibilityString(Alloy2MiscibilityHT.at(k)) << " ";           // WRITE MISCIBILITY Alloy2MiscibilityHT.at(k)
      if(PRINT_SYSTEMS) oss << APENNSY_MiscibilityString(Alloy2MiscibilityExperiments.at(k)) << " ";      // WRITE MISCIBILITY Alloy2MiscibilityExperiments.at(k)
      if(PRINT_SYSTEMS) oss << APENNSY_MiscibilityString(Alloy2MiscibilityMiedema.at(k)) << " ";      // WRITE MISCIBILITY Alloy2MiscibilityMiedema.at(k)
      if(PRINT_SYSTEMS) oss << APENNSY_MiscibilityString(Alloy2MiscibilityHumeRothery.at(k)) << " ";  // WRITE MISCIBILITY Alloy2MiscibilityHumeRothery.at(k)
      // if(PRINT_SYSTEMS) oss << "  " << aurostd::PaddedPOST(alloys.at(k),11," ");
      if(PRINT_SYSTEMS) oss << "  " << aurostd::PaddedPOST(speciesAB.at(k),6," ");
      if(PRINT_SYSTEMS) oss << "  " << (int) cnt;
      if(PRINT_SYSTEMS) oss << "  " << (int) ZLibrary.at(k).size(); // << Hlibrary(k) << " ";
      if(PRINT_SYSTEMS) oss << endl;
    }
  } // done
  oss << "  " << (int) cnt << endl;
  // LEFT OVER  ----------------------------------
  oss << "LEFT OVER" << endl;
  for(uint k=0;k<alloys.size();k++) { if(k==0) cnt=0;
    if(done.at(k)==FALSE) {
      done.at(k)=TRUE;cnt++;
      // MISCIBILITY
      oss << APENNSY_MiscibilityString(Alloy2MiscibilityHT.at(k)) << " ";           // WRITE MISCIBILITY Alloy2MiscibilityHT.at(k)
      oss << APENNSY_MiscibilityString(Alloy2MiscibilityExperiments.at(k)) << " ";      // WRITE MISCIBILITY Alloy2MiscibilityExperiments.at(k)
      oss << APENNSY_MiscibilityString(Alloy2MiscibilityMiedema.at(k)) << " ";      // WRITE MISCIBILITY Alloy2MiscibilityMiedema.at(k)
      oss << APENNSY_MiscibilityString(Alloy2MiscibilityHumeRothery.at(k)) << " ";  // WRITE MISCIBILITY Alloy2MiscibilityHumeRothery.at(k)
      // oss << "  " << aurostd::PaddedPOST(alloys.at(k),11," ");
      oss << "  " << aurostd::PaddedPOST(speciesAB.at(k),6," ");
      oss << "  " << (int) cnt;
      oss << "  " << (int) ZLibrary.at(k).size(); // << Hlibrary(k) << " ";
      oss << endl;
    }
  } // done
  oss << "  " << (int) cnt << endl;
  // done
  // -----------------------------------------------------------------------------------------
  oss << "***************************************************************************" << endl;
  oss << "PAULING VS MIEDEMA" << endl;
  oss << "***************************************************************************" << endl;
  // clear ----------------------------------------
  for(uint k=0;k<alloys.size();k++) done.at(k)=FALSE;
  // MIX-MIX  ----------------------------------
  oss << "\?\?\?-MIX-MIX" << endl;
  for(uint k=0;k<alloys.size();k++) { if(k==0) cnt=0;
    if(done.at(k)==FALSE && Alloy2MiscibilityExperiments.at(k)==MISCIBILITY_SYSTEM_MISCIBLE && Alloy2MiscibilityMiedema.at(k)==MISCIBILITY_SYSTEM_MISCIBLE) {
      done.at(k)=TRUE;cnt++;
      // MISCIBILITY
      if(PRINT_SYSTEMS) oss << APENNSY_MiscibilityString(Alloy2MiscibilityHT.at(k)) << " ";           // WRITE MISCIBILITY Alloy2MiscibilityHT.at(k)
      if(PRINT_SYSTEMS) oss << APENNSY_MiscibilityString(Alloy2MiscibilityExperiments.at(k)) << " ";      // WRITE MISCIBILITY Alloy2MiscibilityExperiments.at(k)
      if(PRINT_SYSTEMS) oss << APENNSY_MiscibilityString(Alloy2MiscibilityMiedema.at(k)) << " ";      // WRITE MISCIBILITY Alloy2MiscibilityMiedema.at(k)
      if(PRINT_SYSTEMS) oss << APENNSY_MiscibilityString(Alloy2MiscibilityHumeRothery.at(k)) << " ";  // WRITE MISCIBILITY Alloy2MiscibilityHumeRothery.at(k)
      // if(PRINT_SYSTEMS) oss << "  " << aurostd::PaddedPOST(alloys.at(k),11," ");
      if(PRINT_SYSTEMS) oss << "  " << aurostd::PaddedPOST(speciesAB.at(k),6," ");
      if(PRINT_SYSTEMS) oss << "  " << (int) cnt;
      if(PRINT_SYSTEMS) oss << "  " << (int) ZLibrary.at(k).size(); // << Hlibrary(k) << " ";
      if(PRINT_SYSTEMS) oss << endl;
    }
  } // done
  oss << "  " << (int) cnt << endl;
  // NOMIX-NOMIX  ----------------------------------
  oss << "\?\?\?-NOMIX--NOMIX" << endl;
  for(uint k=0;k<alloys.size();k++) { if(k==0) cnt=0;
    if(done.at(k)==FALSE && Alloy2MiscibilityExperiments.at(k)==MISCIBILITY_SYSTEM_NOMIX && Alloy2MiscibilityMiedema.at(k)==MISCIBILITY_SYSTEM_NOMIX) {
      done.at(k)=TRUE;cnt++;
      // MISCIBILITY
      if(PRINT_SYSTEMS) oss << APENNSY_MiscibilityString(Alloy2MiscibilityHT.at(k)) << " ";           // WRITE MISCIBILITY Alloy2MiscibilityHT.at(k)
      if(PRINT_SYSTEMS) oss << APENNSY_MiscibilityString(Alloy2MiscibilityExperiments.at(k)) << " ";      // WRITE MISCIBILITY Alloy2MiscibilityExperiments.at(k)
      if(PRINT_SYSTEMS) oss << APENNSY_MiscibilityString(Alloy2MiscibilityMiedema.at(k)) << " ";      // WRITE MISCIBILITY Alloy2MiscibilityMiedema.at(k)
      if(PRINT_SYSTEMS) oss << APENNSY_MiscibilityString(Alloy2MiscibilityHumeRothery.at(k)) << " ";  // WRITE MISCIBILITY Alloy2MiscibilityHumeRothery.at(k)
      // if(PRINT_SYSTEMS) oss << "  " << aurostd::PaddedPOST(alloys.at(k),11," ");
      if(PRINT_SYSTEMS) oss << "  " << aurostd::PaddedPOST(speciesAB.at(k),6," ");
      if(PRINT_SYSTEMS) oss << "  " << (int) cnt;
      if(PRINT_SYSTEMS) oss << "  " << (int) ZLibrary.at(k).size(); // << Hlibrary(k) << " ";
      if(PRINT_SYSTEMS) oss << endl;
    }
  } // done
  oss << "  " << (int) cnt << endl;
  // MIX-NOMIX  ----------------------------------
  oss << "\?\?\?-MIX--NOMIX" << endl;
  for(uint k=0;k<alloys.size();k++) { if(k==0) cnt=0;
    if(done.at(k)==FALSE && Alloy2MiscibilityExperiments.at(k)==MISCIBILITY_SYSTEM_MISCIBLE && Alloy2MiscibilityMiedema.at(k)==MISCIBILITY_SYSTEM_NOMIX) {
      done.at(k)=TRUE;cnt++;
      // MISCIBILITY
      if(PRINT_SYSTEMS) oss << APENNSY_MiscibilityString(Alloy2MiscibilityHT.at(k)) << " ";           // WRITE MISCIBILITY Alloy2MiscibilityHT.at(k)
      if(PRINT_SYSTEMS) oss << APENNSY_MiscibilityString(Alloy2MiscibilityExperiments.at(k)) << " ";      // WRITE MISCIBILITY Alloy2MiscibilityExperiments.at(k)
      if(PRINT_SYSTEMS) oss << APENNSY_MiscibilityString(Alloy2MiscibilityMiedema.at(k)) << " ";      // WRITE MISCIBILITY Alloy2MiscibilityMiedema.at(k)
      if(PRINT_SYSTEMS) oss << APENNSY_MiscibilityString(Alloy2MiscibilityHumeRothery.at(k)) << " ";  // WRITE MISCIBILITY Alloy2MiscibilityHumeRothery.at(k)
      // if(PRINT_SYSTEMS) oss << "  " << aurostd::PaddedPOST(alloys.at(k),11," ");
      if(PRINT_SYSTEMS) oss << "  " << aurostd::PaddedPOST(speciesAB.at(k),6," ");
      if(PRINT_SYSTEMS) oss << "  " << (int) cnt;
      if(PRINT_SYSTEMS) oss << "  " << (int) ZLibrary.at(k).size(); // << Hlibrary(k) << " ";
      if(PRINT_SYSTEMS) oss << endl;
    }
  } // done
  oss << "  " << (int) cnt << endl;
  // NOMIX-NOMIX  ----------------------------------
  oss << "\?\?\?-NOMIX--MIX" << endl;
  for(uint k=0;k<alloys.size();k++) { if(k==0) cnt=0;
    if(done.at(k)==FALSE && Alloy2MiscibilityExperiments.at(k)==MISCIBILITY_SYSTEM_NOMIX && Alloy2MiscibilityMiedema.at(k)==MISCIBILITY_SYSTEM_MISCIBLE) {
      done.at(k)=TRUE;cnt++;
      // MISCIBILITY
      if(PRINT_SYSTEMS) oss << APENNSY_MiscibilityString(Alloy2MiscibilityHT.at(k)) << " ";           // WRITE MISCIBILITY Alloy2MiscibilityHT.at(k)
      if(PRINT_SYSTEMS) oss << APENNSY_MiscibilityString(Alloy2MiscibilityExperiments.at(k)) << " ";      // WRITE MISCIBILITY Alloy2MiscibilityExperiments.at(k)
      if(PRINT_SYSTEMS) oss << APENNSY_MiscibilityString(Alloy2MiscibilityMiedema.at(k)) << " ";      // WRITE MISCIBILITY Alloy2MiscibilityMiedema.at(k)
      if(PRINT_SYSTEMS) oss << APENNSY_MiscibilityString(Alloy2MiscibilityHumeRothery.at(k)) << " ";  // WRITE MISCIBILITY Alloy2MiscibilityHumeRothery.at(k)
      // if(PRINT_SYSTEMS) oss << "  " << aurostd::PaddedPOST(alloys.at(k),11," ");
      if(PRINT_SYSTEMS) oss << "  " << aurostd::PaddedPOST(speciesAB.at(k),6," ");
      if(PRINT_SYSTEMS) oss << "  " << (int) cnt;
      if(PRINT_SYSTEMS) oss << "  " << (int) ZLibrary.at(k).size(); // << Hlibrary(k) << " ";
      if(PRINT_SYSTEMS) oss << endl;
    }
  } // done
  oss << "  " << (int) cnt << endl;
  // done
  // LEFT OVER  ----------------------------------
  oss << "LEFT OVER" << endl;
  for(uint k=0;k<alloys.size();k++) { if(k==0) cnt=0;
    if(done.at(k)==FALSE) {
      done.at(k)=TRUE;cnt++;
      // MISCIBILITY
      oss << APENNSY_MiscibilityString(Alloy2MiscibilityHT.at(k)) << " ";           // WRITE MISCIBILITY Alloy2MiscibilityHT.at(k)
      oss << APENNSY_MiscibilityString(Alloy2MiscibilityExperiments.at(k)) << " ";      // WRITE MISCIBILITY Alloy2MiscibilityExperiments.at(k)
      oss << APENNSY_MiscibilityString(Alloy2MiscibilityMiedema.at(k)) << " ";      // WRITE MISCIBILITY Alloy2MiscibilityMiedema.at(k)
      oss << APENNSY_MiscibilityString(Alloy2MiscibilityHumeRothery.at(k)) << " ";  // WRITE MISCIBILITY Alloy2MiscibilityHumeRothery.at(k)
      // oss << "  " << aurostd::PaddedPOST(alloys.at(k),11," ");
      oss << "  " << aurostd::PaddedPOST(speciesAB.at(k),6," ");
      oss << "  " << (int) cnt;
      oss << "  " << (int) ZLibrary.at(k).size(); // << Hlibrary(k) << " ";
      oss << endl;
    }
  } // done
  oss << "  " << (int) cnt << endl;
  // -------------------------------------------------------------------------
  return oss.str();
}

// ***************************************************************************
// ***************************************************************************

#endif

// ***************************************************************************
// *                                                                         *
// *           Aflow STEFANO CURTAROLO - Duke University 2003-2021           *
// *                                                                         *
// ***************************************************************************<|MERGE_RESOLUTION|>--- conflicted
+++ resolved
@@ -133,24 +133,6 @@
   cerr << aflow::Banner("BANNER_BIG");
   // *****************************************************************************
   if(!XHOST.is_command("gnuplot")) {
-<<<<<<< HEAD
-    throw aurostd::xerror(_AFLOW_FILE_NAME_,__AFLOW_FUNC__,"gnuplot is missing",_RUNTIME_INIT_); //CO20200624
-  } 
-  if(!XHOST.is_command("latex")) {
-    throw aurostd::xerror(_AFLOW_FILE_NAME_,__AFLOW_FUNC__,"latex is missing",_RUNTIME_INIT_); //CO20200624
-  }
-  if(!XHOST.is_command("pdflatex")) {
-    throw aurostd::xerror(_AFLOW_FILE_NAME_,__AFLOW_FUNC__,"pdflatex is missing",_RUNTIME_INIT_); //CO20200624
-  }
-  if(!XHOST.is_command("dvips")) {
-    throw aurostd::xerror(_AFLOW_FILE_NAME_,__AFLOW_FUNC__,"dvips is missing",_RUNTIME_INIT_); //CO20200624
-  }
-  if(!XHOST.is_command("dvipdf")) {
-    throw aurostd::xerror(_AFLOW_FILE_NAME_,__AFLOW_FUNC__,"dvipdf is missing",_RUNTIME_INIT_); //CO20200624
-  }
-  if(!XHOST.is_command("ps2pdf")) {
-    throw aurostd::xerror(_AFLOW_FILE_NAME_,__AFLOW_FUNC__,"ps2pdf is missing",_RUNTIME_INIT_); //CO20200624
-=======
     throw aurostd::xerror(__AFLOW_FILE__,__AFLOW_FUNC__,"gnuplot is missing",_RUNTIME_INIT_); //CO20200624
   } 
   if(!XHOST.is_command("latex")) {
@@ -167,7 +149,6 @@
   }
   if(!XHOST.is_command("ps2pdf")) {
     throw aurostd::xerror(__AFLOW_FILE__,__AFLOW_FUNC__,"ps2pdf is missing",_RUNTIME_INIT_); //CO20200624
->>>>>>> 78dcc840
   }
 
   // [OBSOLETE] XHOST.vflag_apennsy.clear();                                 // inside init::Init::InitMachine
@@ -336,11 +317,7 @@
     if(aflags.vflag.flag("APENNSY::LOAD_LIB2PGM"))  params.LibLoadAlloysLIB2PGM(aflags);  // Load LIB2
     if(aflags.vflag.flag("APENNSY::LOAD_ALLOY"))     params.LibLoadAlloysALLOY(systemS,aflags); // Load ALLOY*
     if(params.alloys.size()==0) {
-<<<<<<< HEAD
-      throw aurostd::xerror(_AFLOW_FILE_NAME_,__AFLOW_FUNC__,"No alloys to load",_INPUT_MISSING_); //CO20200624
-=======
       throw aurostd::xerror(__AFLOW_FILE__,__AFLOW_FUNC__,"No alloys to load",_INPUT_MISSING_); //CO20200624
->>>>>>> 78dcc840
     }
     // Loaded now start
     cerr << params.alloysmesg.str();            // Done some verbose
@@ -579,11 +556,7 @@
       if(vparams.at(k).PseudopotentialNoclean==TRUE) vparams.at(k).LibLoadAlloysALLOY(params.alloys.at(k),aflags);  // load the particular alloy
 
       if(vparams.at(k).alloys.size()==0) {
-<<<<<<< HEAD
-        throw aurostd::xerror(_AFLOW_FILE_NAME_,__AFLOW_FUNC__,"No alloys to load",_INPUT_MISSING_); //CO20200624
-=======
         throw aurostd::xerror(__AFLOW_FILE__,__AFLOW_FUNC__,"No alloys to load",_INPUT_MISSING_); //CO20200624
->>>>>>> 78dcc840
       }
       // Loaded now start
       cerr << vparams.at(k).alloysmesg.str();            // Done some verbose
@@ -2302,11 +2275,7 @@
     for(uint k=0;k<alloys.size();k++) {
       xvector<double> FindMinimun(ZConcentrations.at(k).size()-1);
       if(Alloy2MiscibilityHT.at(k)==MISCIBILITY_SYSTEM_MISCIBLE) {
-<<<<<<< HEAD
-        throw aurostd::xerror(_AFLOW_FILE_NAME_,__AFLOW_FUNC__,"Compound forming alloy "+alloys.at(k),_VALUE_ILLEGAL_); //CO20200624
-=======
         throw aurostd::xerror(__AFLOW_FILE__,__AFLOW_FUNC__,"Compound forming alloy "+alloys.at(k),_VALUE_ILLEGAL_); //CO20200624
->>>>>>> 78dcc840
       }
       { //find mimumum distance
         for(uint j=1;j<=ZConcentrations.at(k).size()-1;j++) {
