// ***************************************************************************
// *                                                                         *
// *           Aflow STEFANO CURTAROLO - Duke University 2003-2020           *
// *                                                                         *
// ***************************************************************************

#ifndef _AFLOW_PFLOW_H_
#define _AFLOW_PFLOW_H_

#include "aflow.h"
#include "aflow_compare_structure.h" //DX20190314
#include "aflow_cce.h" //RF20200203

// pflow prototypes
// aflow_pflow.cpp
#define kwarning        "[WARNING] aflow: "
#define kintro          " "

// LOGGER MODES
static const char _LOGGER_ERROR_ = 'E';
static const char _LOGGER_WARNING_ = 'W';
static const char _LOGGER_COMPLETE_ = 'C';
static const char _LOGGER_OPTION_ = 'O';
static const char _LOGGER_RAW_ = 'R';
static const char _LOGGER_MESSAGE_ = 'M';

#define XRAY_THETA_TOL 1e-5;                                  //CO20190409

//[MOVED to aflow.h]// LOADENTRIES DEFAULTS
//[MOVED to aflow.h]static const uint _AFLOW_LIB_MAX_ = 10;  //LIB11 does not exist yet, modify accordingly

// aflow_pflow_main.cpp
namespace pflow {
  int main(vector<string> &argv,vector<string> &cmds);
}

namespace pflow {
  bool CheckCommands(vector<string>,const vector<string>& cmds);
  void CheckIntegritiy();
  string Intro_pflow(string x);
}
string AFLOW_PrototypesIcsdReadme(void);
namespace pflow {
  xstructure XXX(istream& input,const int& iatom);
  bool XXX(vector<string>,istream& input);
}
namespace pflow {
  xstructure ABCCAR(istream& input);
  void ACE(istream& input);
  bool AddSpinToXstructure(xstructure& a, vector<double>& vmag); //DX20170927 - Magnetic symmetry
  bool AddSpinToXstructure(xstructure& a, vector<xvector<double> >& vmag_noncoll); //DX20171205 - Magnetic symmetry (non-collinear)
  void AGROUP(_aflags &aflags,istream& input);
  void AGROUP2(istream& input);
  void AGROUP2m(istream& input);
  xstructure ALPHABETIC(istream& input);
  string ALPHACompound(string options);
  string ALPHASpecies(string options);
  string AFLOWIN(istream& input);
  void ANGLES(string options,istream& input);
  string ATOMSMAX(string options,istream& input);
  void BANDS(string options,istream& input);
  void BANDGAP(aurostd::xoption& vpflow,ostream& oss=cout); // CAMILO  //CO20171006
  void BANDGAP_DOS(aurostd::xoption& vpflow,ostream& oss=cout); // CAMILO  //CO20171006  //CO20191110
  void BANDSTRUCTURE(_aflags &aflags);
  string BZDirectionsLATTICE(string options);
  //DX20181102 [OBSOLETE] string BZDirectionsSTRUCTURE(istream& input);
  string BZDirectionsSTRUCTURE(istream& input, aurostd::xoption& vpflow); //DX20181102 - add options
  void CAGES(_aflags &aflags,string options,istream& input);
  //DX+CO START
  bool PerformFullSymmetry(xstructure& a);
  bool PerformFullSymmetry(xstructure& a,ofstream &FileMESSAGE,_aflags &aflags,_kflags &kflags,const bool& osswrite,ostream& oss, string format="txt");
  bool PerformFullSymmetry(xstructure& a,double& tolerance,bool no_scan,bool force_perform,ofstream &FileMESSAGE,_aflags &aflags,_kflags &kflags,const bool& osswrite,ostream& oss, string format="txt");
  void ProcessAndAddSpinToXstructure(xstructure& a, const string& magmom_info); //DX20190801
  void defaultKFlags4SymWrite(_kflags& kflags,bool write=true);
  void defaultKFlags4SymCalc(_kflags& kflags,bool calc=true);
  bool CalculateFullSymmetry(istream& input,aurostd::xoption& vpflow,ostream& oss=cout);
  bool CalculateFullSymmetry(_aflags &aflags, _kflags& kflags, xstructure& a,aurostd::xoption& vpflow,bool osswrite,ostream& oss=cout);
  bool fixEmptyAtomNames(xstructure& xstr,bool force_fix=false);  //force_fix=true if you want to override what is already in species
  //DX+CO END
  xstructure CART(istream& input);
  xstructure CORNERS(istream& input);
  void ChangeSuffix(string options);
  string CHGDIFF(aurostd::xoption vpflow);
  bool CHGDIFF(const string& chgcar1_file,const string& chgcar2_file, const string& output_File,ostream& oss=cout);
  //DX+CO START
  void CHGINT(vector<string>);
  //DX+CO END
  string CHGSUM(aurostd::xoption vpflow);
  bool CHGSUM(const string& chgcar_in1,const string& chgcar_in2,ostream& oss=cout);
  bool CHGSUM(string& species_header,const string& chgcar_in1,const string& chgcar_in2,const string& output_file,ostream& oss=cout);
  bool CHGSUM(const string& chgcar_in1,const string& chgcar_in2,const string& output_file,ostream& oss=cout);
  bool CHGSUM(const vector<string>& chgcar_files,ostream& oss=cout);
  bool CHGSUM(const vector<string>& chgcar_files,const string& output,ostream& oss=cout);
  bool CHGSUM(string& species_header,const vector<string>& chgcar_files,ostream& oss=cout);
  bool CHGSUM(string& species_header,const vector<string>& chgcar_files,const string& output_file,ostream& oss=cout);
  //DX20180806 [OBSOLETE] void CIF(istream& input);
  void CIF(istream& input,aurostd::xoption& vpflow);
  void CLAT(string options);
  void CLEAN(vector<string>);
  void CLEANALL(istream& input);
  void CMPSTR(vector<string>);
  void COMPARE(string options);
  //DX20200225 [OBSOLETE - moved to XtalMatch header] string compareDatabaseEntries(const aurostd::xoption& vpflow, ostream& logstream=cout); //DX20191125
  //DX20200225 [OBSOLETE - moved to XtalMatch header] string compareDatabaseEntries(const aurostd::xoption& vpflow, ofstream& FileMESSAGE, ostream& logstream=cout); //DX20191125
  //DX20200225 [OBSOLETE - moved to XtalMatch header] string comparePermutations(istream& input, const aurostd::xoption& vpflow); //DX //DX20181004
  //DX20190425 [OBSOLETE - moved to XtalMatch header] string compareStructureDirectory(aurostd::xoption& vpflow); //DX
  //DX20200225 [OBSOLETE - moved to XtalMatch header] string compareMultipleStructures(const aurostd::xoption& vpflow, ostream& logstream=cout); //DX //DX20190425
  //DX20200225 [OBSOLETE - moved to XtalMatch header] string compare2database(istream& input, const aurostd::xoption& vpflow, ostream& logstream=cout); //DX //DX20181004
  //DX20200225 [OBSOLETE - moved to XtalMatch header] string compare2database(istream& input, const aurostd::xoption& vpflow, ofstream& FileMESSAGE, ostream& logstream=cout); //DX20200225
  //DX20200225 [OBSOLETE - moved to XtalMatch header] string compare2database(const xstructure& xstr, const aurostd::xoption& vpflow, ostream& logstream=cout); //DX //DX20181004 //CO20200225
  //DX20200225 [OBSOLETE - moved to XtalMatch header] string compare2database(const xstructure& xstr, const aurostd::xoption& vpflow, ofstream& FileMESSAGE, ostream& logstream=cout); //DX //DX20200225
  //DX20200225 [OBSOLETE - moved to XtalMatch header] vector<StructurePrototype> compare2prototypes(istream& input, const aurostd::xoption& vpflow, ostream& logstream=cout); //DX20181004 //DX20190314 - changed return value
  //DX20200225 [OBSOLETE - moved to XtalMatch header] vector<StructurePrototype> compare2prototypes(istream& input, const aurostd::xoption& vpflow, ofstream& FileMESSAGE, ostream& logstream=cout); //DX20181004 //DX20190314 - changed return value
  //DX20200225 [OBSOLETE - moved to XtalMatch header] vector<StructurePrototype> compare2prototypes(const xstructure& xstrIN, const aurostd::xoption& vpflow, ostream& logstream=cout); //DX20190314 - overloaded 
  //DX20200225 [OBSOLETE - moved to XtalMatch header] vector<StructurePrototype> compare2prototypes(const xstructure& xstrIN, const aurostd::xoption& vpflow, ofstream& FileMESSAGE, ostream& logstream=cout); //DX20190314 - overloaded 
  //DX20170901 [OBSOLETE] void DATA(string smode,istream& input);
  bool DATA(string smode, istream& input, aurostd::xoption& vpflow, ostream& oss=cout); //DX20170901 - SGDATA + JSON
  void DATA1(string options,istream& input);
  void DATA2(istream& input);
  void DEBYE(string options);
  void DISP(string options,istream& input);
  void DIST(string options,istream& input);
  void DYNADIEL(vector<string>& argv); // CAMILO
  void EDOS(vector<string>);
  void EFFMASS(vector<string>& argv, ostream& oss=cout); // CAMILO
  void EIGCURV(string options, ostream& oss=cout); // CAMILO
  //DX20170818 [OBSOLETE] xstructure EQUIVALENT(_aflags &aflags,istream& input);
  string EQUIVALENT(_aflags &aflags,istream& input, aurostd::xoption& vpflow);
  void EWALD(string options,istream& input);
  string EXTRACT_xcar(_aflags &aflags,vector<string>,string,string);
  string EXTRACT_Symmetry(_aflags &aflags,vector<string>);
  void FGROUP(_aflags &aflags,istream& input);
  bool FIXBANDS(_aflags &aflags,string opts);
  //DX20170926 [OBSOLETE] void FINDSYM(string options,uint mode,istream& input);
  void FINDSYM(aurostd::xoption& vpflow,uint mode,istream& input);
  xstructure FRAC(istream& input);
  string FROZSL_VASPSETUP(vector<string> argv,int mode);
  string FROZSL_ANALYZE(istream& input);
  string FROZSL_INPUT(void);
  string FROZSL_OUTPUT(void);
  string GEOMETRY(istream& input); //CO20191110
  bool GetCollinearMagneticInfo(uint num_atoms, const string& magmom_info, vector<double>& vmag); //DX20170927 - Magnetic symmetry //DX20191107 - int to uint
  bool GetNonCollinearMagneticInfo(uint num_atoms, const string& magmom_info, vector<xvector<double> >& vmag_noncoll); //DX20171205 - Magnetic symmetry non-collinear //DX20191107 - int to uint
  //DX20200225 [OBSOLETE - moved to XtalMatch header] vector<string> getMatchingPrototypes(xstructure& xstr, string& catalog); //DX20190314 
  void GLASS_FORMING_ABILITY(aurostd::xoption& vpflow); //DF20190329
  void GULP(istream& input);
  void HKL(string options,_aflags &aflags,istream& input);
  void HKLSearch(string options,_aflags &aflags,istream& input,const string& smode);
  bool setPOCCTOL(xstructure& xstr,const string& pocc_tol_string); //CO20181226
  //[CO20181226 OBSOLETE]string HNF(vector<string> argv,istream& input,ostream& oss=cout);
  //[CO20190208 - OBSOLETE]bool HNF(aurostd::xoption& vpflow,istream& input,ostream& oss=cout); //CO20181226
  //[CO20190208 - OBSOLETE]bool HNFCELL(aurostd::xoption& vpflow,istream& input,ostream& oss=cout); //CO20181226
  bool POCC_COMMAND_LINE(aurostd::xoption& vpflow,istream& input,ostream& oss=cout); //CO20181226
  //[CO20181226 OBSOLETE]string HNFTOL(vector<string> argv,istream& input,ostream& oss=cout);
  void ICSD_2WYCK(istream& input,bool SOF);
  void ICSD(vector<string> argv, istream& input);
  xstructure IDENTICAL(istream& input);
  xstructure INCELL(istream& input);
  xstructure INCOMPACT(istream& input);
  void INTPOL(string options);
  xstructure INWS(istream& input);
  void JMOL(string options,istream& input);
  void KBAND(vector<string>);
  xstructure INFLATE_LATTICE(string options,istream& input);
  xstructure INFLATE_VOLUME(string options,istream& input);
  void KPATH(istream& input,bool WWW); 
  void KPATH(istream& input,double grid,bool WWW); 
  xstructure KPOINTS(string options,istream& input,ostream& oss=cout);
  xstructure KPOINTS_DELTA(aurostd::xoption& vpflow, istream& input, ostream& oss=cout);
  void JOINSTRLIST(vector<string>);
  void MAKESTRLIST(vector<string>);
  xstructure LATTICEREDUCTION(istream& input);
  string LATTICE_TYPE(istream& input);
  string LATTICE_LATTICE_TYPE(istream& input);
  string listPrototypeLabels(aurostd::xoption& vpflow); //DX20181004
  //DX20200225 [OBSOLETE - moved to XtalMatch header] string isopointalPrototypes(istream& input, const aurostd::xoption& vpflow); //DX20200131 
  //DX20200225 [OBSOLETE - moved to XtalMatch header] vector<string> getIsopointalPrototypes(xstructure& xstr, string& catalog); //DX20200131 
  ////////////////////////////////////////////////////////////////////////////////
  ////////////////////////////////////////////////////////////////////////////////
  //START - all relevent functions for loading entries here
  //Added by Corey Oses - May 2017
  //load entries is heavily overloaded, mostly to accommodate entries separated as
  //vector<vector<vector<> > > entries (unaries vs. binaries, then species-specific, good for convex hull),
  //vector<vector<> > entries (unaries vs. binaries), OR
  //vector<> entries (all together)
  ////////////////////////////////////////////////////////////////////////////////
  string arity_string(uint arity,bool capital=false,bool plural=false); //CO20180329
  // loadEntries
  bool loadEntries(vector<string>& velements, vector<vector<vector<aflowlib::_aflowlib_entry> > >& entries, ostream& oss=cout);
  bool loadEntries(vector<string>& velements, vector<vector<vector<aflowlib::_aflowlib_entry> > >& entries, ofstream& FileMESSAGE, ostream& oss=cout);
  bool loadEntries(vector<string>& velements, string server, vector<vector<vector<aflowlib::_aflowlib_entry> > >& entries, ostream& oss=cout);
  bool loadEntries(vector<string>& velements, string server, vector<vector<vector<aflowlib::_aflowlib_entry> > >& entries, ofstream& FileMESSAGE, ostream& oss=cout);
  bool loadEntries(aurostd::xoption& vpflow, vector<string>& velements, vector<vector<vector<aflowlib::_aflowlib_entry> > >& entries, ostream& oss=cout);
  bool loadEntries(aurostd::xoption& vpflow, vector<string>& velements, vector<vector<vector<aflowlib::_aflowlib_entry> > >& entries, ofstream& FileMESSAGE, ostream& oss=cout);
  bool loadEntries(aurostd::xoption& vpflow, vector<string>& velements, string server, vector<vector<vector<aflowlib::_aflowlib_entry> > >& entries, ostream& oss=cout);
  bool loadEntries(aurostd::xoption& vpflow, vector<string>& velements, string server, vector<vector<vector<aflowlib::_aflowlib_entry> > >& entries, ofstream& FileMESSAGE, ostream& oss=cout);
  ////////////////////////////////////////////////////////////////////////////////
  // loadEntries
  bool loadEntries(vector<string>& velements, vector<vector<aflowlib::_aflowlib_entry> >& entries, ostream& oss=cout);
  bool loadEntries(vector<string>& velements, vector<vector<aflowlib::_aflowlib_entry> >& entries, ofstream& FileMESSAGE, ostream& oss=cout);
  bool loadEntries(vector<string>& velements, string server, vector<vector<aflowlib::_aflowlib_entry> >& entries, ostream& oss=cout);
  bool loadEntries(vector<string>& velements, string server, vector<vector<aflowlib::_aflowlib_entry> >& entries, ofstream& FileMESSAGE, ostream& oss=cout);
  bool loadEntries(aurostd::xoption& vpflow, vector<string>& velements, vector<vector<aflowlib::_aflowlib_entry> >& entries, ostream& oss=cout);
  bool loadEntries(aurostd::xoption& vpflow, vector<string>& velements, vector<vector<aflowlib::_aflowlib_entry> >& entries, ofstream& FileMESSAGE, ostream& oss=cout);
  bool loadEntries(aurostd::xoption& vpflow, vector<string>& velements, string server, vector<vector<aflowlib::_aflowlib_entry> >& entries, ostream& oss=cout);
  bool loadEntries(aurostd::xoption& vpflow, vector<string>& velements, string server, vector<vector<aflowlib::_aflowlib_entry> >& entries, ofstream& FileMESSAGE, ostream& oss=cout);
  ////////////////////////////////////////////////////////////////////////////////
  // loadEntries
  bool loadEntries(vector<string>& velements, vector<aflowlib::_aflowlib_entry>& entries, ostream& oss=cout);
  bool loadEntries(vector<string>& velements, vector<aflowlib::_aflowlib_entry>& entries, ofstream& FileMESSAGE, ostream& oss=cout);
  bool loadEntries(vector<string>& velements, string server, vector<aflowlib::_aflowlib_entry>& entries, ostream& oss=cout);
  bool loadEntries(vector<string>& velements, string server, vector<aflowlib::_aflowlib_entry>& entries, ofstream& FileMESSAGE, ostream& oss=cout);
  bool loadEntries(aurostd::xoption& vpflow, vector<string>& velements, vector<aflowlib::_aflowlib_entry>& entries, ostream& oss=cout);
  bool loadEntries(aurostd::xoption& vpflow, vector<string>& velements, vector<aflowlib::_aflowlib_entry>& entries, ofstream& FileMESSAGE, ostream& oss=cout);
  bool loadEntries(aurostd::xoption& vpflow, vector<string>& velements, string server, vector<aflowlib::_aflowlib_entry>& entries, ostream& oss=cout);
  bool loadEntries(aurostd::xoption& vpflow, vector<string>& velements, string server, vector<aflowlib::_aflowlib_entry>& entries, ofstream& FileMESSAGE, ostream& oss=cout);
  ////////////////////////////////////////////////////////////////////////////////
  bool loadFromCommon(aurostd::xoption& vpflow);
  ////////////////////////////////////////////////////////////////////////////////
  //load and merging LIBX
  bool loadAndMergeLIBX(string combination, string LIB, string server, vector<vector<vector<aflowlib::_aflowlib_entry> > >& naries, ostream& oss=cout);
  bool loadAndMergeLIBX(string _combination, string LIB, string server, vector<vector<vector<aflowlib::_aflowlib_entry> > >& naries, ofstream& FileMESSAGE, ostream& oss=cout);
  bool loadAndMergeLIBX(vector<string>& combination, string LIB, string server, vector<vector<vector<aflowlib::_aflowlib_entry> > >& naries, ostream& oss=cout);
  bool loadAndMergeLIBX(vector<string>& combination, string LIB, string server, vector<vector<vector<aflowlib::_aflowlib_entry> > >& naries, ofstream& FileMESSAGE, ostream& oss=cout);
  bool loadAndMergeLIBX(aurostd::xoption& vpflow, string combination, string LIB, string server, vector<vector<vector<aflowlib::_aflowlib_entry> > >& naries, ostream& oss=cout);
  bool loadAndMergeLIBX(aurostd::xoption& vpflow, string _combination, string LIB, string server, vector<vector<vector<aflowlib::_aflowlib_entry> > >& naries, ofstream& FileMESSAGE, ostream& oss=cout);
  bool loadAndMergeLIBX(aurostd::xoption& vpflow, vector<string>& combination, string LIB, string server, vector<vector<vector<aflowlib::_aflowlib_entry> > >& naries, ostream& oss=cout);
  bool loadAndMergeLIBX(aurostd::xoption& vpflow, vector<string>& combination, string LIB, string server, vector<vector<vector<aflowlib::_aflowlib_entry> > >& naries, ofstream& FileMESSAGE, ostream& oss=cout);
  ////////////////////////////////////////////////////////////////////////////////
  // loadLIBX string elements
  bool loadLIBX(string LIB, string elements, vector<aflowlib::_aflowlib_entry>& entries, ostream& oss=cout);
  bool loadLIBX(string LIB, string elements, vector<aflowlib::_aflowlib_entry>& entries, ofstream& FileMESSAGE, ostream& oss=cout);
  bool loadLIBX(string LIB, string elements, string server, vector<aflowlib::_aflowlib_entry>& entries, ostream& oss=cout);
  bool loadLIBX(string LIB, string elements, string server, vector<aflowlib::_aflowlib_entry>& entries, ofstream& FileMESSAGE, ostream& oss=cout);
  bool loadLIBX(aurostd::xoption& vpflow, string LIB, string elements, vector<aflowlib::_aflowlib_entry>& entries, ostream& oss=cout);
  bool loadLIBX(aurostd::xoption& vpflow, string LIB, string elements, vector<aflowlib::_aflowlib_entry>& entries, ofstream& FileMESSAGE, ostream& oss=cout);
  bool loadLIBX(aurostd::xoption& vpflow, string LIB, string elements, string server, vector<aflowlib::_aflowlib_entry>& entries, ostream& oss=cout);
  bool loadLIBX(aurostd::xoption& vpflow, string LIB, string elements, string server, vector<aflowlib::_aflowlib_entry>& entries, ofstream& FileMESSAGE, ostream& oss=cout);
  // loadLIBX vector elements
  bool loadLIBX(string LIB, vector<string>& velements, vector<aflowlib::_aflowlib_entry>& entries, ostream& oss=cout);
  bool loadLIBX(string LIB, vector<string>& velements, vector<aflowlib::_aflowlib_entry>& entries, ofstream& FileMESSAGE, ostream& oss=cout);
  bool loadLIBX(string LIB, vector<string>& velements, string server, vector<aflowlib::_aflowlib_entry>& entries, ostream& oss=cout);
  bool loadLIBX(string LIB, vector<string>& velements, string server, vector<aflowlib::_aflowlib_entry>& entries, ofstream& FileMESSAGE, ostream& oss=cout);
  bool loadLIBX(aurostd::xoption& vpflow, string LIB, vector<string>& velements, vector<aflowlib::_aflowlib_entry>& entries, ostream& oss=cout);
  bool loadLIBX(aurostd::xoption& vpflow, string LIB, vector<string>& velements, vector<aflowlib::_aflowlib_entry>& entries, ofstream& FileMESSAGE, ostream& oss=cout);
  bool loadLIBX(aurostd::xoption& vpflow, string LIB, vector<string>& velements, string server, vector<aflowlib::_aflowlib_entry>& entries, ostream& oss=cout);
  bool loadLIBX(aurostd::xoption& vpflow, string LIB, vector<string>& velements, string server, vector<aflowlib::_aflowlib_entry>& entries, ofstream& FileMESSAGE, ostream& oss=cout);
  ////////////////////////////////////////////////////////////////////////////////
  // loadLIBX string elements, organized by -naries
  bool loadLIBX(string LIB, string elements, vector<vector<aflowlib::_aflowlib_entry> >& entries, ostream& oss=cout);
  bool loadLIBX(string LIB, string elements, vector<vector<aflowlib::_aflowlib_entry> >& entries, ofstream& FileMESSAGE, ostream& oss=cout);
  bool loadLIBX(string LIB, string elements, string server, vector<vector<aflowlib::_aflowlib_entry> >& entries, ostream& oss=cout);
  bool loadLIBX(string LIB, string elements, string server, vector<vector<aflowlib::_aflowlib_entry> >& entries, ofstream& FileMESSAGE, ostream& oss=cout);
  bool loadLIBX(aurostd::xoption& vpflow, string LIB, string elements, vector<vector<aflowlib::_aflowlib_entry> >& entries, ostream& oss=cout);
  bool loadLIBX(aurostd::xoption& vpflow, string LIB, string elements, vector<vector<aflowlib::_aflowlib_entry> >& entries, ofstream& FileMESSAGE, ostream& oss=cout);
  bool loadLIBX(aurostd::xoption& vpflow, string LIB, string elements, string server, vector<vector<aflowlib::_aflowlib_entry> >& entries, ostream& oss=cout);
  bool loadLIBX(aurostd::xoption& vpflow, string LIB, string elements, string server, vector<vector<aflowlib::_aflowlib_entry> >& entries, ofstream& FileMESSAGE, ostream& oss=cout);
  // loadLIBX_nested vector elements
  bool loadLIBX(string LIB, vector<string>& velements, vector<vector<aflowlib::_aflowlib_entry> >& entries, ostream& oss=cout);
  bool loadLIBX(string LIB, vector<string>& velements, vector<vector<aflowlib::_aflowlib_entry> >& entries, ofstream& FileMESSAGE, ostream& oss=cout);
  bool loadLIBX(string LIB, vector<string>& velements, string server, vector<vector<aflowlib::_aflowlib_entry> >& entries, ostream& oss=cout);
  bool loadLIBX(string LIB, vector<string>& velements, string server, vector<vector<aflowlib::_aflowlib_entry> >& entries, ofstream& FileMESSAGE, ostream& oss=cout);
  bool loadLIBX(aurostd::xoption& vpflow, string LIB, vector<string>& velements, vector<vector<aflowlib::_aflowlib_entry> >& entries, ostream& oss=cout);
  bool loadLIBX(aurostd::xoption& vpflow, string LIB, vector<string>& velements, vector<vector<aflowlib::_aflowlib_entry> >& entries, ofstream& FileMESSAGE, ostream& oss=cout);
  bool loadLIBX(aurostd::xoption& vpflow, string LIB, vector<string>& velements, string server, vector<vector<aflowlib::_aflowlib_entry> >& entries, ostream& oss=cout);
  bool loadLIBX(aurostd::xoption& vpflow, string LIB, vector<string>& velements, string server, vector<vector<aflowlib::_aflowlib_entry> >& entries, ofstream& FileMESSAGE, ostream& oss=cout);
  ////////////////////////////////////////////////////////////////////////////////
  //merge vector entries lists
  bool mergeEntries(vector<vector<vector<aflowlib::_aflowlib_entry> > >& naries, vector<vector<vector<aflowlib::_aflowlib_entry> > >& new_entries);
  bool mergeEntries(vector<vector<vector<aflowlib::_aflowlib_entry> > >& naries, vector<vector<aflowlib::_aflowlib_entry> >& new_entries, bool assume_same_type = false);
  bool mergeEntries(vector<vector<vector<aflowlib::_aflowlib_entry> > >& naries, vector<aflowlib::_aflowlib_entry>& new_entries, bool assume_same_type = false);
  bool mergeEntries(vector<vector<vector<aflowlib::_aflowlib_entry> > >& naries, aflowlib::_aflowlib_entry& new_entries);
  bool mergeEntries(vector<vector<vector<aflowlib::_aflowlib_entry> > >& naries, aflowlib::_aflowlib_entry& new_entries, int& match1, int& match2);
  bool mergeEntries(vector<vector<aflowlib::_aflowlib_entry> >& naries, vector<vector<aflowlib::_aflowlib_entry> >& new_entries, bool assume_same_type = false, bool sort_by_species = true);
  bool mergeEntries(vector<vector<aflowlib::_aflowlib_entry> >& naries, vector<aflowlib::_aflowlib_entry>& new_entries, bool assume_same_type = false, bool sort_by_species = true);
  bool mergeEntries(vector<vector<aflowlib::_aflowlib_entry> >& naries, aflowlib::_aflowlib_entry& new_entry, int& match, bool sort_by_species = true);
  bool mergeEntries(vector<vector<aflowlib::_aflowlib_entry> >& naries, aflowlib::_aflowlib_entry& new_entry, bool sort_by_species = true);
  bool mergeEntries(vector<aflowlib::_aflowlib_entry>& naries, vector<aflowlib::_aflowlib_entry>& new_entries);
  bool mergeEntries(vector<aflowlib::_aflowlib_entry>& naries, aflowlib::_aflowlib_entry& new_entry);
  //start combining
  bool mergeEntries(vector<vector<aflowlib::_aflowlib_entry> >& naries, vector<vector<vector<aflowlib::_aflowlib_entry> > >& new_entries, bool sort_by_species = true);
  bool mergeEntries(vector<aflowlib::_aflowlib_entry>& naries, vector<vector<vector<aflowlib::_aflowlib_entry> > >& new_entries);
  bool mergeEntries(vector<aflowlib::_aflowlib_entry>& naries, vector<aflowlib::_aflowlib_entry>& new_entries);
  //trivial
  bool mergeEntries(vector<aflowlib::_aflowlib_entry>& naries, vector<vector<vector<aflowlib::_aflowlib_entry> > >& new_entries);
  bool mergeEntries(vector<aflowlib::_aflowlib_entry>& naries, vector<vector<aflowlib::_aflowlib_entry> >& new_entries);
  ////////////////////////////////////////////////////////////////////////////////
  //get elemental combinations (recursively)
  //[OBSOLETE CO20180528]void getCombination(const vector<string>& velements, vector<string>& combination, vector<vector<string> >& combinations, uint offset, uint nary);
  vector<vector<string> > elementalCombinations(const vector<string>& velements, uint nary);
  ////////////////////////////////////////////////////////////////////////////////
  //easy way to think about it:  do compounds belong to the hull?
  bool compoundsBelong(const vector<string>& velements, const string& input, ostream& oss=cout, bool clean=true, bool sort_elements=false, compound_designation c_desig=composition_string, bool shortcut_pp_string_AFLOW_database=false);
  bool compoundsBelong(const vector<string>& velements, const string& input, vector<string>& input_velements, vector<double>& input_vcomposition, ostream& oss=cout, bool clean=true, bool sort_elements=false, compound_designation c_desig=composition_string, bool shortcut_pp_string_AFLOW_database=false);
  bool compoundsBelong(const vector<string>& velements, const string& input, ofstream& FileMESSAGE, ostream& oss=cout, bool clean=true, bool sort_elements=false, compound_designation c_desig=composition_string,bool shortcut_pp_string_AFLOW_database=false);
  bool compoundsBelong(const vector<string>& velements, const string& input, vector<string>& input_velements, vector<double>& input_vcomposition, ofstream& FileMESSAGE, ostream& oss=cout, bool clean=true, bool sort_elements=false, compound_designation c_desig=composition_string,bool shortcut_pp_string_AFLOW_database=false);
  bool compoundsBelong(const vector<string>& velements, const vector<string>& elements, ostream& oss=cout, bool sort_elements=false);
  bool compoundsBelong(const vector<string>& velements, const vector<string>& elements, ofstream& FileMESSAGE, ostream& oss=cout, bool sort_elements=false);
  ////////////////////////////////////////////////////////////////////////////////
  // loads xstructures
  bool loadXstructures(aflowlib::_aflowlib_entry& entry, ostream& oss=cout, bool relaxed_only=true, string path="", bool is_url_path=false);
  bool loadXstructures(aflowlib::_aflowlib_entry& entry, ofstream& FileMESSAGE, ostream& oss=cout, bool relaxed_only=true, string path="", bool is_url_path=false);
  bool loadXstructures(aflowlib::_aflowlib_entry& entry, vector<string>& structure_files, ofstream& FileMESSAGE, ostream& oss=cout, bool relaxed_only=true, string path="", bool is_url_path=false); //DX20200224
  ////////////////////////////////////////////////////////////////////////////////
  vector<string> getElements(const string& _input); //CO20190712
  void elementsFromCompositionString(const string& input);  //CO20190712
  void elementsFromCompositionString(const string& input,vector<string>& velements,vector<double>& vcomposition); //CO20190712
  void elementsFromPPString(const string& input,vector<string>& velements,bool keep_pp=false); //CO20190712
  ////////////////////////////////////////////////////////////////////////////////
  // returns UNSORTED vector<string> from string
  vector<string> stringElements2VectorElements(const string& input, bool clean=true, bool sort_elements=false, compound_designation c_desig=composition_string, bool keep_pp=false, ostream& oss=cout);
  vector<string> stringElements2VectorElements(const string& input, vector<double>& vcomposition, bool clean=true, bool sort_elements=false, compound_designation c_desig=composition_string, bool keep_pp=false, ostream& oss=cout);  //ME20190628
  vector<string> stringElements2VectorElements(const string& input, ofstream& FileMESSAGE, bool clean=true, bool sort_elements=false, compound_designation c_desig=composition_string, bool keep_pp=false, ostream& oss=cout);
  vector<string> stringElements2VectorElements(const string& input, vector<double>& vcomposition, ofstream& FileMESSAGE, bool clean=true, bool sort_elements=false, compound_designation c_desig=composition_string, bool keep_pp=false, ostream& oss=cout);  //ME20190628
  ////////////////////////////////////////////////////////////////////////////////
  //[CO20190712 - OBSOLETE]// functions for making input alphabetic
  //[CO20190712 - OBSOLETE]// PdMn -> MnPd, does it by CAPITAL letters
  //[CO20190712 - OBSOLETE]string getAlphabeticString(const string& input, ostream& oss=cout);
  //[CO20190712 - OBSOLETE]string getAlphabeticString(const string& input, ofstream& FileMESSAGE, ostream& oss=cout);
  //[CO20190712 - OBSOLETE]vector<string> getAlphabeticVectorString(const string& input, ostream& oss=cout);
  //[CO20190712 - OBSOLETE]vector<string> getAlphabeticVectorString(const string& input, ofstream& FileMESSAGE, ostream& oss=cout);
  ////////////////////////////////////////////////////////////////////////////////
  // sets default flags
  void defaultLoadEntriesFlags(aurostd::xoption& vpflow, ostream& oss=cout, string input="A", bool entry_output=true, bool silent=false);
  void defaultLoadEntriesFlags(aurostd::xoption& vpflow, ofstream& FileMESSAGE, ostream& oss=cout, string input="A", bool entry_output=true, bool silent=false);
  ////////////////////////////////////////////////////////////////////////////////
  bool prototypeMatch(string proto_database, string proto_search); //smarter than == for prototype matches, deals with 549 vs. 549.bis
  ////////////////////////////////////////////////////////////////////////////////
  //Added by Corey Oses - May 2017
  //END - all relevent functions for loading entries here
  ////////////////////////////////////////////////////////////////////////////////
  ////////////////////////////////////////////////////////////////////////////////
  // START - added by Corey Oses - May 2017
  // effectively logs EVERYTHING, deals with cout and logger
  void logger(const string& filename, const string& function_name, stringstream& message, ostream& oss=cout, const char& type=_LOGGER_MESSAGE_, bool silent=false, const string& message_metadata="user, host, time");  // overload
  void logger(const string& filename, const string& function_name, stringstream& message, ofstream& FileMESSAGE, ostream& oss=cout, const char& type=_LOGGER_MESSAGE_, bool silent=false, const string& message_metadata="user, host, time");  // overload
  void logger(const string& filename, const string& function_name, stringstream& message, const string& directory, ostream& oss=cout, const char& type=_LOGGER_MESSAGE_, bool silent=false, const string& message_metadata="user, host, time");  // overload
  void logger(const string& filename, const string& function_name, stringstream& message, const string& directory, ofstream& FileMESSAGE, ostream& oss=cout, const char& type=_LOGGER_MESSAGE_, bool silent=false, const string& message_metadata="user, host, time");  // overload
  void logger(const string& filename, const string& function_name, stringstream& message, const _aflags& aflags, ostream& oss=cout, const char& type=_LOGGER_MESSAGE_, bool silent=false, const string& message_metadata="user, host, time");  // overload
  void logger(const string& filename, const string& function_name, stringstream& message, const _aflags& aflags, ofstream& FileMESSAGE, ostream& oss=cout, const char& type=_LOGGER_MESSAGE_, bool silent=false, const string& message_metadata="user, host, time");  // overload
  void logger(const string& filename, const string& function_name, const string& _message, ostream& oss=cout, const char& type=_LOGGER_MESSAGE_, bool silent=false, const string& message_metadata="user, host, time");  // overload
  void logger(const string& filename, const string& function_name, const string& _message, ofstream& FileMESSAGE, ostream& oss=cout, const char& type=_LOGGER_MESSAGE_, bool silent=false, const string& message_metadata="user, host, time");  // overload
  void logger(const string& filename, const string& function_name, const string& _message, const string& directory, ostream& oss=cout, const char& type=_LOGGER_MESSAGE_, bool silent=false, const string& message_metadata="user, host, time");  // overload
  void logger(const string& filename, const string& function_name, const string& _message, const _aflags& aflags, ostream& oss=cout, const char& type=_LOGGER_MESSAGE_, bool silent=false, const string& message_metadata="user, host, time");  // overload
  void logger(const string& filename, const string& function_name, const string& _message, const string& directory, ofstream& FileMESSAGE, ostream& oss=cout, const char& type=_LOGGER_MESSAGE_, bool silent=false, const string& message_metadata="user, host, time");  // main function
  void logger(const string& filename, const string& function_name, const string& _message, const _aflags& aflags, ofstream& FileMESSAGE, ostream& oss=cout, const char& type=_LOGGER_MESSAGE_, bool silent=false, const string& message_metadata="user, host, time");  // main function
  // END - added by Corey Oses - May 2017
  xstructure LTCELL(string options,istream& input);
  // [OBSOLETE]  xstructure LTCELLFV(string options,istream& input);
  void MagneticParameters(string _directory, ostream& oss=cout);
  // [OBSOLETE]  xstructure MILLER(string options,istream& input);
  xstructure MINKOWSKIBASISREDUCTION(istream& input);
  string MISCIBILITY(vector<string> argv);
  void MOM(istream& input);
  void MSI(istream& input);
  uint NATOMS(istream& input);
  //[CO20190520 - not in pflow]xmatrix<double> GetDistMatrix(const xstructure& a); //CO20171025
  string NBONDXX(istream& input,bool aflowlib_legacy_format=false); //CO20171025
  string NBONDXX(const xstructure& a,bool aflowlib_legacy_format=false); //CO20171025
  xstructure NAMES(vector<string>,istream& input);
  xstructure NANOPARTICLE(istream& input,const xvector<double>& iparams);
  xstructure NIGGLI(istream& input);
  void NDATA(istream& input);
  double NNDIST(istream& input);
  xstructure NOORDERPARAMETER(istream& input);
  xstructure NOSD(istream& input);
  xstructure NUMNAMES(vector<string>,istream& input);
  uint NSPECIES(istream& input);
  bool OPARAMETER(vector<string>,istream& input);
  bool SHIRLEY(vector<string>,istream& input);
  bool SHIRLEY2(vector<string>,istream& input);
  string PEARSON_SYMBOL(istream& input);
  bool POCCUPATION(vector<string>,istream& input);
  void PDB(istream& input);
  void PDOS(vector<string>);
  void PHONONS(_aflags &aflags,istream& input,const double& radius);
  void PGROUP(_aflags &aflags,istream& input);
  void PGROUPXTAL(_aflags &aflags,istream& input);
  void PGROUPK(_aflags &aflags,istream& input);
  void PLANEDENS(vector<string>);
  // [OBSOLETE] string PLATON(vector<string>,istream& input);
  string PLATON(string options,istream& input);
<<<<<<< HEAD
  // DX20170926 [OBSOLETE] string SG(string options,istream& input,string mode,string print);
=======
  //DX20170926 [OBSOLETE] string SG(string options,istream& input,string mode,string print);
  void CCE(aurostd::xoption& flags);	//RF20190603
>>>>>>> a3729101
  string SG(aurostd::xoption& vpflow,istream& input,string mode,string print);
  // [OBSOLETE]  string SG(string mode,string print,vector<string>,istream& input);
  void STATDIEL(vector<string>& argv); // CAMILO
  bool SYMMETRY_GROUPS(_aflags &aflags,istream& input, aurostd::xoption& vpflow, ostream& oss=cout); //DX20170818 - Add no_scan option to all symmetry Xgroups
  void POCC(vector<string>);
  string POSCAR2AFLOWIN(istream& input, const string& ="");  // Modified ME20181113
  void POSCAR2WYCKOFF(istream& input);
  //DX20200225 [OBSOLETE - moved to XtalMatch header] string printMatchingPrototypes(xstructure& xstr, const aurostd::xoption& vpflow); //DX20190314 
  //DX20200225 [OBSOLETE - moved to XtalMatch header] string printMatchingPrototypes(istream& cin, const aurostd::xoption& vpflow); //DX20190314 
  bool PSEUDOPOTENTIALS_CHECK(aurostd::xoption vpflow,string file,ostream& oss=cout); //SC20200330
  bool QMVASP(aurostd::xoption& vpflow);  //vector<string> argv); //CO20180703
  xstructure POSCAR(istream& input);
  xmatrix<double> QE_ibrav2lattice(const int& ibrav, const xvector<double>& parameters, const bool& isabc); //DX20180123 - added more robust QE reader
}
bool RequestedAlphabeticLabeling(string &label);
bool AlphabetizePrototypeLabelSpecies(deque<string> &species,deque<string> &species_pp,deque<double> &volumes,deque<double> &masses,string &label);
bool AlphabetizePrototypeLabelSpecies(deque<string> &species,deque<string> &species_pp,string &label);
bool AlphabetizePrototypeLabelSpecies(deque<string> &species,deque<double> &volumes,string &label);
bool AlphabetizePrototypeLabelSpecies(deque<string> &species,string &label);
string AlphabetizePrototypeLabelSpeciesArgv(vector<string> &argv);
namespace pflow {
  bool PROTO_PARSE_INPUT(const vector<string>& params,vector<vector<string> >& vstr,vector<vector<double> >& vnum,bool ignore_label=false,bool reverse=false); //CO20181226
  bool PROTO_TEST_INPUT(const vector<vector<string> >& vvstr,const vector<vector<double> >& vvnum,uint& nspeciesHTQC,bool patch_nspecies=false); //CO20181226
  bool sortPOCCSites(const string& p1,const string& p2); //CO20181226
  bool sortPOCCOccs(const string& occ1,const string& occ2); //CO20181226
  bool FIX_PRECISION_POCC(const string& occ,string& new_occ); //CO20181226
  void FIX_POCC_PARAMS(const xstructure& xstr,string& pocc_params); //CO20181226
  bool convertXStr2POCC(xstructure& xstr,const string& pocc_params,const vector<string>& vspecies,const vector<double>& vvolumes);  //CO20181226
  xstructure PROTO_LIBRARIES(aurostd::xoption vpflow);
  bool PROTO_AFLOW(aurostd::xoption vpflow,bool flag_REVERSE);  // too many options
  // [OBSOLETE] xstructure PROTO_HTQC_PURE(vector<string>);
  // [OBSOLETE] xstructure PROTO_GUS_PURE(vector<string>);
  // [OBSOLETE] bool PROTO_GUS_CPP(vector<string>);
  bool PROTO_ICSD_AFLOWIN(vector<string> &argv);
  xstructure PRIM(istream& input,uint mode);
  void RASMOL(string options,istream& input);
  void RBANAL(vector<string>);
  void RBDIST(vector<string>);
  xstructure RMATOM(istream& input,const int& iatom);
  xstructure RMCOPIES(istream& input);
  void RAYTRACE(vector<string>);
  xstructure SCALE(string options,istream& input);
  void RDF(string options,istream& input);
  void RDFCMP(string options);
  void RSM(vector<string>, istream& input);
  xstructure SD(vector<string>,istream& input);
  xstructure SETCM(istream& input,const xvector<double>& cm);
  xstructure SETORIGIN(istream& input,const xvector<double>& origin);
  xstructure SETORIGIN(istream& input,const int& natom);
  void SEWALD(vector<string>,istream& input);
  void SG(istream& input);
  bool SGDATA(istream& input, aurostd::xoption& vpflow, ostream& oss=cout); //DX20170831 - SGDATA
  void SGROUP(_aflags &aflags,istream& input,double radius);
  void SHELL(string options,istream& input);
  string SPECIES(istream& input);
  xstructure SHIFT(string options,istream& input);
  void SPLINE(vector<string>);
  void SUMPDOS(vector<string>);
  xstructure SUPERCELL(string options,istream& input);
  void SUPERCELLSTRLIST(string options);
  xstructure xstrSWAP(vector<string>, istream& input);
  xstructure VOLUME(string options, istream& input);
  string WYCCAR(aurostd::xoption& vpflow,istream& input); //DX20180807 - added wyccar to pflow
  xstructure WYCKOFF(vector<string>,istream& input);
  void XRAY(string options,istream& input);
  void XRAY_PEAKS(const aurostd::xoption& vpflow,istream& input); //CO20190409
  void READ_XRAY_DATA(const string& filename,vector<double>& v_twotheta,vector<double>& intensity); //CO20190620
  void PRINT_XRAY_DATA_PLOT(const aurostd::xoption& vpflow,istream& input); //CO20190409
  void PRINT_XRAY_DATA_PLOT(const aurostd::xoption& vpflow,const xstructure& str);  //CO20190409
  void PRINT_XRAY_DATA_PLOT(istream& input,double lambda=XRAY_RADIATION_COPPER_Kalpha,const string& directory="");  //CO20190409
  void PRINT_XRAY_DATA_PLOT(const xstructure& str,double lambda=XRAY_RADIATION_COPPER_Kalpha,const string& directory="");  //CO20190409
  void PRINT_XRAY_DATA_PLOT(const aurostd::xoption& vpflow,const string& directory="");  //CO20190620
  void PRINT_XRAY_DATA_PLOT(const string& filename,const string& directory="");  //CO20190620
  void PRINT_XRAY_DATA_PLOT(const vector<double>& v_twotheta,const vector<double>& v_intensity,const string& directory=""); //CO20190620
  void PLOT_XRAY(const aurostd::xoption& vpflow,istream& input); //CO20190409
  void PLOT_XRAY(const aurostd::xoption& vpflow,const xstructure& str); //CO20190409
  void PLOT_XRAY(istream& input,double lambda=XRAY_RADIATION_COPPER_Kalpha,const string& directory="",bool keep_gp=false,bool force_generic_title=false); //CO20190409
  void PLOT_XRAY(const xstructure& str,double lambda=XRAY_RADIATION_COPPER_Kalpha,const string& directory="",bool keep_gp=false,bool force_generic_title=false); //CO20190409
  void PLOT_XRAY(const aurostd::xoption& vpflow,const string& title="",const string& directory="",bool keep_gp=false);  //CO20190620
  void PLOT_XRAY(const string& filename,const string& title="",const string& directory="",bool keep_gp=false); //CO20190620
  void PLOT_XRAY(const vector<double>& v_twotheta,const vector<double>& v_intensity,const string& title="",const string& directory="",bool keep_gp=false);  //CO20190620
  void XYZ(string options,istream& input);
  void XYZINSPHERE(istream& input,double radius);
  void XYZWS(istream& input);
  void XelementPrint(string options,ostream& oss=cout);
  void ZVAL(string options);
}

// aflow_pflow_print.cpp
namespace pflow {
  void PrintACE(const xstructure&,ostream& oss=cout);
  void PrintAngles(xstructure str,const double& cutoff,ostream& oss=cout);
  class projdata;
  void PrintBands(const pflow::projdata& pd);
  bool PrintCHGCAR(const xstructure& str,const stringstream& chgcar_header,const vector<int>& ngrid,const vector<int>& format_dim,const vector<double>& chg_tot,const vector<double>& chg_diff,const string& output_name,ostream& oss=cout);
  void PrintChgInt(vector<aurostd::matrix<double> >& rad_chg_int,aurostd::matrix<double>& vor_chg_int,ostream& oss=cout);  //CO20200404 pflow::matrix()->aurostd::matrix()
  void PrintCIF(ostream& oss,const xstructure&,int=1,int=1); //DX20180806 - added setting default
  void PrintClat(const xvector<double>& data,ostream& oss=cout);
  void PrintCmpStr(const xstructure& str1,const xstructure& str2,const double& rcut,ostream& oss=cout);
  void PrintData(const xstructure& str,xstructure& str_sym,xstructure& str_sp,xstructure& str_sc,ostream& oss,string mode, const string& format="txt",bool already_calculated=false); //CO20171027
  void PrintData(const xstructure& str,xstructure& str_sym,xstructure& str_sp,xstructure& str_sc, ostream& oss,string smode, double tolerance, bool no_scan, const int& sg_setting=1, const string& format="txt",bool already_calculated=false); //CO20171027
  void PrintData(const xstructure& str,xstructure& str_sym,xstructure& str_sp,xstructure& str_sc, ostream& oss,string smode, aurostd::xoption& vpflow, const string& format="txt",bool already_calculated=false); //DX20180823
  void PrintData(const xstructure& str,xstructure& str_sym,xstructure& str_sp,xstructure& str_sc, ostream& oss_final,string smode, aurostd::xoption& vpflow, double tolerance, bool no_scan, const int& sg_setting=1, const string& format="txt",bool already_calculated=false); //DX20180822
  //DX20170901 [OBSOLETE] void PrintData(const xstructure&,ostream& oss,string mode,const string& format="txt",bool already_calculated=false);
  void PrintData(const xstructure& str,ostream& oss,string smode,double tolerance, bool no_scan, const int& sg_setting=1, const string& format="txt");
  void PrintData(const xstructure& str,ostream& oss,string smode,const string& format="txt");
  void PrintData1(const xstructure& str1,const double& rcut,ostream& oss);
  string PrintData1(const xstructure& str1,const double& rcut);
  void PrintData2(const xstructure&,ostream& oss=cout);
  void PrintDisplacements(xstructure str,const double cutoff,ostream& oss=cout);
  void PrintDistances(xstructure str,const double cutoff,ostream& oss=cout);
  void PrintEwald(const xstructure& in_str,double& epoint,double& ereal,double& erecip,double& eewald,double& eta,const double& SUMTOL,ostream& oss=cout);
  void PrintGulp(const xstructure&,ostream& oss=cout);
  bool PrintSGData(xstructure& str_sg, ostream& oss, bool standalone=true, const string& format="txt",bool already_calculated=false); //DX20170830 - SGDATA
  bool PrintSGData(xstructure& str_sg, double& tolerance, ostream& oss, bool no_scan, const int& setting=1, bool standalone=true, const string& format="txt",bool already_calculated=false); //DX20180226 - added & to tolerance
  bool PrintSGData(xstructure& str_sg, double& tolerance, ostream& oss_final, aurostd::xoption& vpflow, bool no_scan, const int& sg_setting=1, bool standalone=true, const string& format="txt",bool already_calculated=false); //DX20180822
}
void PrintKmesh(const xmatrix<double>& kmesh,ostream& oss=cout);    // HERE
void PrintImages(xstructure strA,xstructure strB,const int& ni,const string& path_flag);
void PrintMSI(const xstructure&,ostream& oss=cout);
void PrintNdata(const xstructure&,ostream& oss=cout);
//void PrintNeatProj(projdata& pd);
void PrintPDB(const xstructure&,ostream& oss=cout);
void platon2print(xstructure,bool P_EQUAL,bool P_EXACT,double P_ang,double P_d1,double P_d2,double P_d3,ostream& sout);
void PrintRDF(const xstructure& str,const double& rmax,const int& nbins,const int& smooth_width,const aurostd::matrix<double>& rdf_all,
    aurostd::matrix<double>& rdfsh_all,aurostd::matrix<double>& rdfsh_loc,ostream& oss=cout);  //CO20200404 pflow::matrix()->aurostd::matrix()
void PrintRDFCmp(const xstructure& str_A,const xstructure& str_B,const double& rmax,const int nbins,
    const double& smooth_width,const int nsh,const aurostd::matrix<double>& rdfsh_all_A,
    const aurostd::matrix<double>& rdfsh_all_B,const vector<int>& best_match,
    const aurostd::matrix<double>& rms_mat,ostream& oss=cout); //CO20200404 pflow::matrix()->aurostd::matrix()
void PrintRSM(const xstructure&,ostream& oss=cout);
void PrintShell(const xstructure& str,const int& ns,const double& rmin,const double& rmax,const string& sname,const int lin_dens,ostream& oss=cout);
double CorrectionFactor(const double& th);
void PrintXray(const xstructure& str,double l,ostream& oss=cout); //CO20190520
void PrintXYZ(const xstructure& a,const xvector<int>& n,ostream& oss=cout);
void PrintXYZws(const xstructure& a,ostream& oss=cout);
void PrintXYZInSphere(const xstructure& a,const double& radius,ostream& oss=cout);

// aflow_pflow_funcs.cpp
double DebyeWallerFactor(double theta,double temp,double debye_temp,double mass,double lambda=XRAY_RADIATION_COPPER_Kalpha);
string getGenericTitleXStructure(const xstructure& xstr,bool latex=false); //CO20190520
xvector<double> balanceChemicalEquation(const vector<xvector<double> >& _lhs,const vector<xvector<double> >& _rhs,
    bool normalize,double tol); //CO20180817
xvector<double> balanceChemicalEquation(const xmatrix<double>& _composition_matrix,bool normalize,double tol);
void ParseChemFormula(string& ChemFormula,vector<string>& ChemName,vector<float>& ChemConc);
void ParseChemFormulaIndividual(uint nchar,string& ChemFormula,string& AtomSymbol,float& AtomConc);

namespace pflow { //CO20190601
  void GeneralizedStackingFaultEnergyCalculation(const aurostd::xoption& vpflow,istream& input,ostream& oss=cout); //CO20190321
  void GeneralizedStackingFaultEnergyCalculation(const aurostd::xoption& vpflow,const xstructure& xstr_in,ostream& oss=cout); //CO20190321
  void GeneralizedStackingFaultEnergyCalculation(const aurostd::xoption& vpflow,istream& input,const _aflags& aflags,const _kflags& kflags,const _vflags& vflags,ostream& oss=cout); //CO20190321
  void GeneralizedStackingFaultEnergyCalculation(const aurostd::xoption& vpflow,const xstructure& xstr_in,const _aflags& aflags,const _kflags& kflags,const _vflags& vflags,ostream& oss=cout); //CO20190321
  void GeneralizedStackingFaultEnergyCalculation(const aurostd::xoption& vpflow,istream& input,ofstream& FileMESSAGE,ostream& oss=cout); //CO20190321
  void GeneralizedStackingFaultEnergyCalculation(const aurostd::xoption& vpflow,const xstructure& xstr_in,ofstream& FileMESSAGE,ostream& oss=cout); //CO20190321
  void GeneralizedStackingFaultEnergyCalculation(const aurostd::xoption& vpflow,istream& input,const _aflags& aflags,const _kflags& kflags,const _vflags& vflags,ofstream& FileMESSAGE,ostream& oss=cout); //CO20190321
  void GeneralizedStackingFaultEnergyCalculation(const aurostd::xoption& vpflow,const xstructure& xstr_in,const _aflags& aflags,const _kflags& kflags,const _vflags& vflags,ofstream& FileMESSAGE,ostream& oss=cout); //CO20190321
  void CleavageEnergyCalculation(const aurostd::xoption& vpflow,istream& input,ostream& oss=cout); //CO20190321
  void CleavageEnergyCalculation(const aurostd::xoption& vpflow,const xstructure& xstr_in,ostream& oss=cout); //CO20190321
  void CleavageEnergyCalculation(const aurostd::xoption& vpflow,istream& input,const _aflags& aflags,const _kflags& kflags,const _vflags& vflags,ostream& oss=cout); //CO20190321
  void CleavageEnergyCalculation(const aurostd::xoption& vpflow,const xstructure& xstr_in,const _aflags& aflags,const _kflags& kflags,const _vflags& vflags,ostream& oss=cout); //CO20190321
  void CleavageEnergyCalculation(const aurostd::xoption& vpflow,istream& input,ofstream& FileMESSAGE,ostream& oss=cout); //CO20190321
  void CleavageEnergyCalculation(const aurostd::xoption& vpflow,const xstructure& xstr_in,ofstream& FileMESSAGE,ostream& oss=cout); //CO20190321
  void CleavageEnergyCalculation(const aurostd::xoption& vpflow,istream& input,const _aflags& aflags,const _kflags& kflags,const _vflags& vflags,ofstream& FileMESSAGE,ostream& oss=cout); //CO20190321
  void CleavageEnergyCalculation(const aurostd::xoption& vpflow,const xstructure& xstr_in,const _aflags& aflags,const _kflags& kflags,const _vflags& vflags,ofstream& FileMESSAGE,ostream& oss=cout); //CO20190321
} // namespace pflow

namespace pflow {
  void GetXray2ThetaIntensity(const xstructure& str,vector<double>& v_twotheta,vector<double>& v_intensity,double lambda=XRAY_RADIATION_COPPER_Kalpha); //CO20190520
  vector<uint> GetXrayPeaks(const xstructure& str,vector<double>& v_twotheta,vector<double>& v_intensity,vector<double>& v_intensity_smooth,double lambda=XRAY_RADIATION_COPPER_Kalpha); //CO20190520  //CO20190620 - v_peaks_amplitude not needed
  vector<uint> GetXrayPeaks(const vector<double>& v_twotheta,const vector<double>& v_intensity,vector<double>& v_intensity_smooth); //CO20190520  //CO20190620 - v_peaks_amplitude not needed
  void GetXray(const xstructure& str,vector<double>& dist,vector<double>& sf,
      vector<double>& scatt_fact,vector<double>& mass,vector<double>& twoB_vec,double lambda=XRAY_RADIATION_COPPER_Kalpha); //CO20190520
  void GetXrayData(const xstructure& str,vector<double>& dist,vector<double>& sf,
      vector<double>& scatt_fact,vector<double>& mass,vector<double>& twoB_vec,
      vector<vector<double> >& ids,aurostd::matrix<double>& data,double lambda=XRAY_RADIATION_COPPER_Kalpha);  //CO20190409  //CO20190620 - intmax can be grabbed later  //CO20200404 pflow::matrix()->aurostd::matrix()
  void GetRDF(xstructure str,const double& rmax,const int& nbins,aurostd::matrix<double>& rdf_all);  //CO20200404 pflow::matrix()->aurostd::matrix()
  void GetRDFShells(const xstructure& str,const double& rmax,const int& nbins,const int& smooth_width,
      const aurostd::matrix<double>& rdf,aurostd::matrix<double>& rdfsh,aurostd::matrix<double>& rdfsh_loc); //CO20200404 pflow::matrix()->aurostd::matrix()
  double RdfSh_RMS(const int iaA,const int iaB,const int nsh_max,const int nt,
      const aurostd::matrix<double>& rdfsh_all_A,const aurostd::matrix<double>& rdfsh_all_B);  //CO20200404 pflow::matrix()->aurostd::matrix()
  void CmpRDFShells(const xstructure& str_A,const xstructure& str_B,const aurostd::matrix<double>& rdfsh_all_A,
      const aurostd::matrix<double>& rdfsh_all_B,const int nsh,vector<int>& best_match,
      aurostd::matrix<double>& rms_mat); //CO20200404 pflow::matrix()->aurostd::matrix()
  aurostd::matrix<double> GetSmoothRDF(const aurostd::matrix<double>& rdf,const double& sigma);  //CO20200404 pflow::matrix()->aurostd::matrix()
  void CmpStrDist(xstructure str1,xstructure str2,const double& cutoff,
      aurostd::matrix<double>& dist1,aurostd::matrix<double>& dist2,
      aurostd::matrix<double>& dist_diff,aurostd::matrix<double>& dist_diff_n);  //CO20200404 pflow::matrix()->aurostd::matrix()
}

// aflow_pflow.cpp
int SignNoZero(const double& x);
int Nint(const double& x);
int Sign(const double& x);

// ---------------------------------------------------------------------------
// PDOSDATA PDOSDATA PDOSDATA PDOSDATA PDOSDATA PDOSDATA PDOSDATA PDOSDATA PDO
namespace pflow {
  class pdosdata
  {
    public:
      // Constructors
      pdosdata(); // default
      void PrintParams(ostream& oss, const vector<string>& Ltotnames);
      void PrintPDOS(ostream& oss, const int& sp);
      // variables
      string PDOSinfile;
      aurostd::matrix<int> pdos_at;  //CO20200404 pflow::matrix()->aurostd::matrix()
      aurostd::matrix<int> pdos_k;   //CO20200404 pflow::matrix()->aurostd::matrix()
      aurostd::matrix<int> pdos_b;   //CO20200404 pflow::matrix()->aurostd::matrix()
      aurostd::matrix<int> pdos_lm;  //CO20200404 pflow::matrix()->aurostd::matrix()
      aurostd::matrix<double> pdos;  //CO20200404 pflow::matrix()->aurostd::matrix()
      double emin;
      double emax;
      double efermi;
      double smooth_sigma;
      int spin;
      int nlm;
      int natoms;
      int print_params;
      int nbins;
  };
}

// ---------------------------------------------------------------------------
// RAY TRACING RAY TRACING RAY TRACING RAY TRACING RAY TRACING RAY TRACING RAY
namespace pflow {
  class rtparams
  {
    public:
      void free();
      void copy(const rtparams& b);
      // Constructors
      rtparams(); // default
      rtparams(const rtparams& b); // default
      //Operators
      const rtparams& operator=(const rtparams& b);
      // Accessors
      void Print() const;
      // variables
      double resx;
      double resy;
      vector<double> viewdir;
      int viewdir_s;
      vector<double> updir;
      int updir_s;
      double zoom;
      double aspectratio;
      double antialiasing;
      double raydepth;
      vector<double> center;
      vector<double> center_guide;
      int center_s;
      vector<double> background;
      aurostd::matrix<double> lightcenter; //CO20200404 pflow::matrix()->aurostd::matrix()
      vector<double> lightrad;
      aurostd::matrix<double> lightcolor;  //CO20200404 pflow::matrix()->aurostd::matrix()
      // Sphere texture variables (ambient, diffuse, specular, opacity)
      aurostd::matrix<double> sphtex_tex;  //CO20200404 pflow::matrix()->aurostd::matrix()
      vector<double> sphtex_tex_def;
      aurostd::matrix<double> sphtex_color;  //CO20200404 pflow::matrix()->aurostd::matrix()
      vector<double> sphtex_color_def;
      aurostd::matrix<double> sphtex_phong;  //CO20200404 pflow::matrix()->aurostd::matrix()
      vector<double> sphtex_phong_def;
      vector<string> sphtex_names;
      vector<double> sph_rad;
      // Plane variables
      int plane;
      int plane_s;
      vector<double> plane_center;
      vector<double> plane_normal;
      vector<double> plane_color;
      vector<double> planetex_tex;
      vector<double> plane_center_def;
      vector<double> plane_normal_def;
      vector<double> plane_color_def;
      vector<double> planetex_tex_def;
      int plane_center_s;
      int plane_normal_s;
      int plane_color_s;
      int planetex_tex_s;
      double sph_rad_def;
      string shading;
      string outfile;
      aurostd::matrix<double> sc;  //CO20200404 pflow::matrix()->aurostd::matrix()
      int sc_s;
      int calc_type;
      vector<string> input_files;
      int first_set;
      string insert_file;
      vector<double> rotation;
      vector<double> struct_origin;
      int struct_origin_s;
  };

  void SetRTParams(xstructure& str, pflow::rtparams& rtp);
  vector<xstructure> GetStrVecFromOUTCAR_XDATCAR(ifstream& outcar_inf, ifstream& xdatcar_inf);
  void GetDatFromOutcar(vector<aurostd::matrix<double> >& lat_vec, deque<int>& num_each_type, ifstream& outcar_inf); //CO20200404 pflow::matrix()->aurostd::matrix()
  void GetDatFromXdatcar(vector<aurostd::matrix<double> >& fpos_vec, ifstream& xdatcar_inf); //CO20200404 pflow::matrix()->aurostd::matrix()
  vector<xstructure> GetStrVecFromOUTCAR_XDATCAR(ifstream& outcar_inf, ifstream& xdatcar_inf);
  void PrintStrVec(const vector<xstructure>& str_vec, ostream& outf);
  void ReadInRTParams(ifstream& rtinfile, pflow::rtparams& rtp);
  void ReadInStrVec(vector<xstructure>& str_vec, ifstream& strlist_inf);
  void JoinStrVec(vector<xstructure> str_vec_1,vector<xstructure> str_vec_2,vector<xstructure>& str_vec_tot);
  void SetStrFromRTParams(xstructure& str, pflow::rtparams& rtp);
  void SuperCellStrVec(vector<xstructure>& str_vec, const aurostd::matrix<double>& sc);  //CO20200404 pflow::matrix()->aurostd::matrix()
  void UpDateRTParams(pflow::rtparams& rtp, const int& istr, int nstr);
  void SetRTParams(xstructure& str, pflow::rtparams& rtp);
  void GetRTDatFile(xstructure str, const pflow::rtparams& rtp, ostringstream& rtdat_file);
  string PrintRTDatFile(ostringstream& rtdat_file, const pflow::rtparams& rt_params);
  string CreateRTtgaFile(const string& datfile, const pflow::rtparams& rt_params);
  string CreateRTjpgFile(const string& tgafile, const pflow::rtparams& rt_params);  
  void GetRTencFile(const pflow::rtparams& rtp, const int nim,ostringstream& os);
  string PrintRTencFile(const pflow::rtparams& rt_params, ostringstream& rtenc_file);
  string CreateRTmpgFile(const pflow::rtparams& rt_params, const string& encfile);
  void RayTraceManager(vector<string>);
  aurostd::matrix<double> GetRotationMatrix(const vector<double>& angles); //CO20200404 pflow::matrix()->aurostd::matrix()
  void RotateStrVec(vector<xstructure>& str_vec, const vector<double>& rot);

}

// ---------------------------------------------------------------------------
// PROJDATA PROJDATA PROJDATA PROJDATA PROJDATA PROJDATA PROJDATA PROJDATA PRO

namespace pflow {
  class projdata
  {
    public:
      // Constructors
      projdata(); // default
      void Print(ostream& outf);
      // variables
      int nl_max; // 4 for s,p,d,f orbitals
      int nlm_max; // 16 for s,p,d,f orbitals
      int nlmtot_max; // 20 for s,p,d,f orbitals + p,d,f,all totals
      int nl; // 3 for spd
      int nlm; // 9 for spd
      int nlmtot; // 9+Psum+Dsum+Allsum=12 (for spd)
      int nkpts;
      int nbands;
      int nions;
      int ntypes;
      vector<int> num_each_type;
      aurostd::matrix<double> wfermi_u;  //CO20200404 pflow::matrix()->aurostd::matrix()
      aurostd::matrix<double> wfermi_d;  //CO20200404 pflow::matrix()->aurostd::matrix()
      vector<double> wkpt;
      vector<aurostd::matrix<aurostd::matrix<std::complex<double> > > > pdat_u;  //CO20200404 pflow::matrix()->aurostd::matrix()
      vector<aurostd::matrix<aurostd::matrix<std::complex<double> > > > pdat_d;  //CO20200404 pflow::matrix()->aurostd::matrix()
      aurostd::matrix<aurostd::matrix<double> > occ_vs_ion_kpt_bnd_lm_u; //CO20200404 pflow::matrix()->aurostd::matrix()
      aurostd::matrix<aurostd::matrix<double> > occ_vs_ion_kpt_bnd_lm_d; //CO20200404 pflow::matrix()->aurostd::matrix()
      aurostd::matrix<aurostd::matrix<double> > occ_vs_ion_kpt_bnd_l_u;  //CO20200404 pflow::matrix()->aurostd::matrix()
      aurostd::matrix<aurostd::matrix<double> > occ_vs_ion_kpt_bnd_l_d;  //CO20200404 pflow::matrix()->aurostd::matrix()
      aurostd::matrix<aurostd::matrix<double> > occ_vs_ion_kpt_bnd_lmtot_u;  //CO20200404 pflow::matrix()->aurostd::matrix()
      aurostd::matrix<aurostd::matrix<double> > occ_vs_ion_kpt_bnd_lmtot_d;  //CO20200404 pflow::matrix()->aurostd::matrix()
      vector<aurostd::matrix<double> > occ_vs_ion_kpt_lm_u;  //CO20200404 pflow::matrix()->aurostd::matrix()
      vector<aurostd::matrix<double> > occ_vs_ion_kpt_lm_d;  //CO20200404 pflow::matrix()->aurostd::matrix()
      vector<aurostd::matrix<double> > occ_vs_ion_kpt_l_u; //CO20200404 pflow::matrix()->aurostd::matrix()
      vector<aurostd::matrix<double> > occ_vs_ion_kpt_l_d; //CO20200404 pflow::matrix()->aurostd::matrix()
      vector<aurostd::matrix<double> > occ_vs_ion_bnd_lm_u;  //CO20200404 pflow::matrix()->aurostd::matrix()
      vector<aurostd::matrix<double> > occ_vs_ion_bnd_lm_d;  //CO20200404 pflow::matrix()->aurostd::matrix()
      vector<aurostd::matrix<double> > occ_vs_ion_bnd_l_u; //CO20200404 pflow::matrix()->aurostd::matrix()
      vector<aurostd::matrix<double> > occ_vs_ion_bnd_l_d; //CO20200404 pflow::matrix()->aurostd::matrix()
      aurostd::matrix<double> occ_vs_ion_lm_u; //CO20200404 pflow::matrix()->aurostd::matrix()
      aurostd::matrix<double> occ_vs_ion_lm_d; //CO20200404 pflow::matrix()->aurostd::matrix()
      aurostd::matrix<double> occ_vs_ion_l_u;  //CO20200404 pflow::matrix()->aurostd::matrix()
      aurostd::matrix<double> occ_vs_ion_l_d;  //CO20200404 pflow::matrix()->aurostd::matrix()
      aurostd::matrix<double> ener_k_b_u;  //CO20200404 pflow::matrix()->aurostd::matrix()
      aurostd::matrix<double> ener_k_b_d;  //CO20200404 pflow::matrix()->aurostd::matrix()
      int sp;
      int rspin;
      aurostd::matrix<double> kpts;  //CO20200404 pflow::matrix()->aurostd::matrix()
      vector<string> LMnames;
      vector<string> Lnames;
      vector<string> LLMnames;
      string PROOUTinfile;
      aurostd::matrix<double> lat; //CO20200404 pflow::matrix()->aurostd::matrix()
  };
}

// ---------------------------------------------------------------------------
// PROJFUNCS PROJFUNCS PROJFUNCS PROJFUNCS PROJFUNCS PROJFUNCS PROJFUNCS PROJF

// in aflow_pflow_funcs.cpp
namespace pflow {
  std::complex<double> ProcessProjection(const std::complex<double>& proj);
  void ReadInProj(projdata& pd);
  void CalcNeatProj(projdata& pd, int only_occ);
  void ReadInPDOSData(const projdata& prd, pdosdata& pdd);
  void CalcPDOS(const projdata& prd, pdosdata& pdd);
  void SmoothPDOS(const projdata& prd, pdosdata& pdd);
  void AtomCntError(const string& tok, const int tokcnt, const int atom_cnt);
}

// in aflow_pflow_print.cpp
void PrintNeatProj(pflow::projdata& pd, ostream& outf);

// ---------------------------------------------------------------------------
// SUMPDOSFUNCS SUMPDOSFUNCS SUMPDOSFUNCS SUMPDOSFUNCS SUMPDOSFUNCS SUMPDOSFUN

// in aflow_pflow_funcs.cpp
namespace pflow {
  void ReadSumDOSParams(ifstream& infile, pflow::pdosdata& pdd);
  void ReadInPDOSData(aurostd::matrix<aurostd::matrix<double> >& allpdos, pflow::pdosdata& pdd,ifstream& infile);  //CO20200404 pflow::matrix()->aurostd::matrix()
  void SumPDOS(const aurostd::matrix<aurostd::matrix<double> >& allpdos, pflow::pdosdata& pdd);  //CO20200404 pflow::matrix()->aurostd::matrix()
}

// in pflow_print
void PrintSumPDOS(pflow::pdosdata& pdd, ostream& outf);

// ---------------------------------------------------------------------------
// RBFUNCS RBFUNCS RBFUNCS RBFUNCS RBFUNCS RBFUNCS RBFUNCS RBFUNCS RBFUNCS RBF

// in aflow_pflow_funcs.cpp
namespace pflow {
  double TotalAtomDist(xstructure str, xstructure str00, const string& path_flag);
  vector<string> GetRBDir(const int& nim);
  vector<double> GetRBEner(const int& nim);
  vector<xstructure> GetRBStruct(const int& nim);
  vector<double> GetRBDistCum(const vector<xstructure>& str_vec, const string& path_flag);
  vector<double> GetRBDistFromStrI(const vector<xstructure>& str_vec,const xstructure& strI,const string& path_flag);
  void RBPoscarDisp(const xstructure& str1in, const xstructure& str2in,xstructure& diffstr, double& totdist, aurostd::matrix<double>& cm,const string& path_flag); //CO20200404 pflow::matrix()->aurostd::matrix()
}

// in aflow_pflow_print.cpp
void PrintRBAnal(const int& nim, const string& path_flag, ostream& outf);
void PrintRBPoscarDisp(const xstructure& diffstr, double& totdist, aurostd::matrix<double>& cm, const string& path_flag, ostream& outf); //CO20200404 pflow::matrix()->aurostd::matrix()

// ---------------------------------------------------------------------------
// CHARGE FUNCS CHARGE FUNCS CHARGE FUNCS CHARGE FUNCS CHARGE FUNCS CHARGE FUN

namespace pflow {
  class pd_params {
    public:
      string type;
      double scale;
      aurostd::matrix<double> pts; //CO20200404 pflow::matrix()->aurostd::matrix()
      aurostd::matrix<double> dpts;  //CO20200404 pflow::matrix()->aurostd::matrix()
      int Nx,Ny;
      string orig_loc;
      string ortho;
      void Print(ostream& outf) const;
  };

  bool ReadCHGCAR(xstructure& str,stringstream& chgcar_header, vector<int>& ngrid, vector<int>& format_dim, vector<double>& chg_tot,
      vector<double>& chg_diff, stringstream& chgcar_ss,ostream& oss=cout);
  bool ReadChg(xstructure& str,vector<int>& ngrid, vector<double>& chg_tot,
      vector<double>& chg_diff, istream& chgfile);
  void GetChgInt(vector<aurostd::matrix<double> >& rad_chg_int, aurostd::matrix<double>& vor_chg_int,  //CO20200404 pflow::matrix()->aurostd::matrix()
      xstructure& str,vector<int>& ngrid,vector<double>& chg_tot, vector<double>& chg_diff);
  void ReadPlaneDensParams(const xstructure& str, pd_params& pdp, istream& infile);
  void GetPlaneDens(const pd_params& pdp, vector<double>& dens2d_tot, vector<double>& dens2d_diff,
      const xstructure& str, const vector<int>& ngrid,
      const vector<double>& chg_tot, const vector<double>& chg_diff);
  void PrintPlaneDens(const pd_params& pdp, const vector<double>& dens2d_tot,
      const vector<double>& dens2d_diff, const xstructure& str);
}

// ---------------------------------------------------------------------------
// EWALD FUNCS EWALD FUNCS EWALD FUNCS EWALD FUNCS EWALD FUNCS EWALD FUNCS EWA
namespace pflow {
  void Ewald(const xstructure& in_str,double& epoint,double& ereal,
      double& erecip,double& eewald,double& eta,const double& SUMTOL);
  double GetEta(const int& natoms,const double& vol);
  double GetPointEner(const double& rteta,const vector<double>& atchg,const double& vol);
  double GetRecipEner(const double& eta,const vector<double>& atchg,const double& vol,
      const aurostd::matrix<double>& rlat,const aurostd::matrix<double>& fpos,const double& SUMTOL); //CO20200404 pflow::matrix()->aurostd::matrix()
  double GetRealEner(const double& eta,const vector<double>& atchg,const double& vol,
      const aurostd::matrix<double>& lat,const aurostd::matrix<double>& fpos,const double& SUMTOL);  //CO20200404 pflow::matrix()->aurostd::matrix()
  double GetScreenedESEner(void);
  double ScreenedESEner(const xstructure& in_str,const double& Ks,const double& SUMTOL);
}

// Output help information of an option
void helpIndividualOption(vector<string> & argv);

// ---------------------------------------------------------------------------
// FORMER WAHYU.H

void AConvaspBandgap(vector<string>& bandsdir);
void AConvaspBandgaps(istream& bandsdir,ostream& oss=cout);
void AConvaspBandgaps(istream& bandsdir,ostringstream& oss);
void AConvaspBandgapFromDOS(istream& doscar);
void AConvaspBandgapListFromDOS(istream& doscar);
namespace pflow {
  void ICSD(vector<string> argv, istream& input);
  void ICSD_CheckRaw(vector<string> argv);
  void ICSD_2POSCAR(istream& input);
  void ICSD_2PROTO(istream& input);
  void ICSD_2WYCK(istream& input,bool SOF);
  void ICSD_ListMetals();
}
float GetBandGap_WAHYU(stringstream& straus,float Efermi,char& gaptype);
float GetBandgapFromDOS(ifstream& doscar);
float GetBandgapFromDOS(istream& doscar);
vector<string> GetMetalsList(bool v);
bool IsMetal(const string s);
void ParseChemicalFormula(string Formula,vector<string>& Zname,vector<float>& Zconc);
string RemoveCharFromString(const string s, char c);
string RemoveStringFromTo(const string s, char cstart, char cstop);
int StringCrop(string s,vector<string>& vstring);
string StringCropAt(const string s,int icrop);
vector<float> SortFloat(vector<float> v, int mode);
xvector<double> cross(const xvector<double> a, const xvector<double> b);


// ---------------------------------------------------------------------------
// FORMER RICHARD.H
namespace pflow {
  double GetAtomicPlaneDist(string options,istream& input);
  double frac2dbl(string str);
  bool havechar(string str_in, char c);
  int whereischar(string str, char c);
  void cleanupstring(string & str);
} // namespace pflow

//from KY's old files
namespace pflow {
  void BZMAX(istream& input);
}

//ME20190628 - prettyPrintCompound from CHULL
namespace pflow {
  // Precision for pretty printing
  const int COEF_PRECISION = 4;

  string prettyPrintCompound(const string&, vector_reduction_type vred=gcd_vrt, bool=true, filetype ftype=latex_ft); //char=_latex_  //CO20190629
  string prettyPrintCompound(const vector<string>&, const vector<double>&, vector_reduction_type vred=gcd_vrt, bool=true, filetype ftype=latex_ft);  //char=_latex_  //CO20190629
  string prettyPrintCompound(const vector<string>&, const aurostd::xvector<double>&, vector_reduction_type vred=gcd_vrt, bool=true, filetype ftype=latex_ft);  //char=_latex_  //CO20190629

}  // namespace pflow

#endif
// ***************************************************************************
// *                                                                         *
// *           Aflow STEFANO CURTAROLO - Duke University 2003-2020           *
// *                                                                         *
// ***************************************************************************
<|MERGE_RESOLUTION|>--- conflicted
+++ resolved
@@ -380,12 +380,7 @@
   void PLANEDENS(vector<string>);
   // [OBSOLETE] string PLATON(vector<string>,istream& input);
   string PLATON(string options,istream& input);
-<<<<<<< HEAD
-  // DX20170926 [OBSOLETE] string SG(string options,istream& input,string mode,string print);
-=======
   //DX20170926 [OBSOLETE] string SG(string options,istream& input,string mode,string print);
-  void CCE(aurostd::xoption& flags);	//RF20190603
->>>>>>> a3729101
   string SG(aurostd::xoption& vpflow,istream& input,string mode,string print);
   // [OBSOLETE]  string SG(string mode,string print,vector<string>,istream& input);
   void STATDIEL(vector<string>& argv); // CAMILO
