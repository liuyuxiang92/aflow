// ***************************************************************************
// *                                                                         *
// *           Aflow STEFANO CURTAROLO - Duke University 2003-2020           *
// *                                                                         *
// ***************************************************************************

#ifndef _AFLOW_PFLOW_H_
#define _AFLOW_PFLOW_H_

#include "aflow.h"
#include "aflow_compare_structure.h" //DX20190314

// pflow prototypes
// aflow_pflow.cpp
#define kwarning        "[WARNING] aflow: "
#define kintro          " "

// LOGGER MODES
static const char _LOGGER_ERROR_ = 'E';
static const char _LOGGER_WARNING_ = 'W';
static const char _LOGGER_COMPLETE_ = 'C';
static const char _LOGGER_OPTION_ = 'O';
static const char _LOGGER_RAW_ = 'R';
static const char _LOGGER_MESSAGE_ = 'M';

#define XRAY_THETA_TOL 1e-5;                                  //CO20190409

//[MOVED to aflow.h]// LOADENTRIES DEFAULTS
//[MOVED to aflow.h]static const uint _AFLOW_LIB_MAX_ = 10;  //LIB11 does not exist yet, modify accordingly

// aflow_pflow_main.cpp
namespace pflow {
  int main(vector<string> &argv,vector<string> &cmds);
}

namespace pflow {
  bool CheckCommands(vector<string>,const vector<string>& cmds);
  void CheckIntegritiy();
  string Intro_pflow(string x);
}
string AFLOW_PrototypesIcsdReadme(void);
namespace pflow {
  xstructure XXX(istream& input,const int& iatom);
  bool XXX(vector<string>,istream& input);
}
namespace pflow {
  xstructure ABCCAR(istream& input);
  void ACE(istream& input);
  bool AddSpinToXstructure(xstructure& a, vector<double>& vmag); //DX20170927 - Magnetic symmetry
  bool AddSpinToXstructure(xstructure& a, vector<xvector<double> >& vmag_noncoll); //DX20171205 - Magnetic symmetry (non-collinear)
  void AGROUP(_aflags &aflags,istream& input);
  void AGROUP2(istream& input);
  void AGROUP2m(istream& input);
  xstructure ALPHABETIC(istream& input);
  string ALPHACompound(string options);
  string ALPHASpecies(string options);
  string AFLOWIN(istream& input);
  void ANGLES(string options,istream& input);
  string ATOMSMAX(string options,istream& input);
  void BANDS(string options,istream& input);
  void BANDGAP(aurostd::xoption& vpflow,ostream& oss=cout); // CAMILO  //CO20171006
  void BANDGAP_DOS(aurostd::xoption& vpflow,ostream& oss=cout); // CAMILO  //CO20171006  //CO20191110
  void BANDSTRUCTURE(_aflags &aflags);
  string BZDirectionsLATTICE(string options);
  //DX20181102 [OBSOLETE] string BZDirectionsSTRUCTURE(istream& input);
  string BZDirectionsSTRUCTURE(istream& input, aurostd::xoption& vpflow); //DX20181102 - add options
  void CAGES(_aflags &aflags,string options,istream& input);
  //DX+CO START
  bool PerformFullSymmetry(xstructure& a);
  bool PerformFullSymmetry(xstructure& a,ofstream &FileMESSAGE,_aflags &aflags,_kflags &kflags,const bool& osswrite,ostream& oss, string format="txt");
  bool PerformFullSymmetry(xstructure& a,double& tolerance,bool no_scan,bool force_perform,ofstream &FileMESSAGE,_aflags &aflags,_kflags &kflags,const bool& osswrite,ostream& oss, string format="txt");
  void ProcessAndAddSpinToXstructure(xstructure& a, const string& magmom_info); //DX20190801
  void defaultKFlags4SymWrite(_kflags& kflags,bool write=true);
  void defaultKFlags4SymCalc(_kflags& kflags,bool calc=true);
  bool CalculateFullSymmetry(istream& input,aurostd::xoption& vpflow,ostream& oss=cout);
  bool CalculateFullSymmetry(_aflags &aflags, _kflags& kflags, xstructure& a,aurostd::xoption& vpflow,bool osswrite,ostream& oss=cout);
  bool fixEmptyAtomNames(xstructure& xstr,bool force_fix=false);  //force_fix=true if you want to override what is already in species
  //DX+CO END
  xstructure CART(istream& input);
  xstructure CORNERS(istream& input);
  void ChangeSuffix(string options);
  string CHGDIFF(aurostd::xoption vpflow);
  bool CHGDIFF(const string& chgcar1_file,const string& chgcar2_file, const string& output_File,ostream& oss=cout);
  //DX+CO START
  void CHGINT(vector<string>);
  //DX+CO END
  string CHGSUM(aurostd::xoption vpflow);
  bool CHGSUM(const string& chgcar_in1,const string& chgcar_in2,ostream& oss=cout);
  bool CHGSUM(string& species_header,const string& chgcar_in1,const string& chgcar_in2,const string& output_file,ostream& oss=cout);
  bool CHGSUM(const string& chgcar_in1,const string& chgcar_in2,const string& output_file,ostream& oss=cout);
  bool CHGSUM(const vector<string>& chgcar_files,ostream& oss=cout);
  bool CHGSUM(const vector<string>& chgcar_files,const string& output,ostream& oss=cout);
  bool CHGSUM(string& species_header,const vector<string>& chgcar_files,ostream& oss=cout);
  bool CHGSUM(string& species_header,const vector<string>& chgcar_files,const string& output_file,ostream& oss=cout);
  //DX20180806 [OBSOLETE] void CIF(istream& input);
  void CIF(istream& input,aurostd::xoption& vpflow);
  void CLAT(string options);
  void CLEAN(vector<string>);
  void CLEANALL(istream& input);
  void CMPSTR(vector<string>);
  void COMPARE(string options);
  string compareDatabaseEntries(const aurostd::xoption& vpflow, ostream& logstream=cout); //DX20191125
  string compareDatabaseEntries(const aurostd::xoption& vpflow, ofstream& FileMESSAGE, ostream& logstream=cout); //DX20191125
<<<<<<< HEAD
  string comparePermutations(istream& input, const aurostd::xoption& vpflow); //DX //DX20181004
  //DX20190425 [OBSOLETE] string compareStructureDirectory(aurostd::xoption& vpflow); //DX
  string compareMultipleStructures(const aurostd::xoption& vpflow, ostream& logstream=cout); //DX //DX20190425
  string compare2database(istream& input, const aurostd::xoption& vpflow, ostream& logstream=cout); //DX //DX20181004
  vector<StructurePrototype> compare2prototypes(istream& input, const aurostd::xoption& vpflow); //DX20181004 //DX20190314 - changed return value
  vector<StructurePrototype> compare2prototypes(xstructure& xstr, const aurostd::xoption& vpflow, ostream& logstream=cout); //DX20190314 - overloaded 
  //DX20170901 [OBSOLETE] void DATA(string smode,istream& input);
=======
  string comparePermutations(istream& input, const aurostd::xoption& vpflow); //DAVID //DX20181004
  //DX20190425 [OBSOLETE] string compareStructureDirectory(aurostd::xoption& vpflow); //DAVID
  string compareMultipleStructures(const aurostd::xoption& vpflow, ostream& logstream=cout); //DAVID //DX20190425
  string compare2database(istream& input, const aurostd::xoption& vpflow, ostream& logstream=cout); //DAVID //DX20181004
  vector<StructurePrototype> compare2prototypes(istream& input, const aurostd::xoption& vpflow); //DX20181004 //DX20190314 - changed return value
  vector<StructurePrototype> compare2prototypes(xstructure& xstr, const aurostd::xoption& vpflow, ostream& logstream=cout); //DX20190314 - overloaded 
  // [OBSOLETE] DX20170901 void DATA(string smode,istream& input);
>>>>>>> 10163148
  bool DATA(string smode, istream& input, aurostd::xoption& vpflow, ostream& oss=cout); //DX20170901 - SGDATA + JSON
  void DATA1(string options,istream& input);
  void DATA2(istream& input);
  void DEBYE(string options);
  void DISP(string options,istream& input);
  void DIST(string options,istream& input);
  void DYNADIEL(vector<string>& argv); // CAMILO
  void EDOS(vector<string>);
  void EFFMASS(vector<string>& argv, ostream& oss=cout); // CAMILO
  void EIGCURV(string options, ostream& oss=cout); // CAMILO
  //DX20170818 [OBSOLETE] xstructure EQUIVALENT(_aflags &aflags,istream& input);
  string EQUIVALENT(_aflags &aflags,istream& input, aurostd::xoption& vpflow);
  void EWALD(string options,istream& input);
  string EXTRACT_xcar(_aflags &aflags,vector<string>,string,string);
  string EXTRACT_Symmetry(_aflags &aflags,vector<string>);
  void FGROUP(_aflags &aflags,istream& input);
  bool FIXBANDS(_aflags &aflags,string opts);
  //DX20170926 [OBSOLETE] void FINDSYM(string options,uint mode,istream& input);
  void FINDSYM(aurostd::xoption& vpflow,uint mode,istream& input);
  xstructure FRAC(istream& input);
  string FROZSL_VASPSETUP(vector<string> argv,int mode);
  string FROZSL_ANALYZE(istream& input);
  string FROZSL_INPUT(void);
  string FROZSL_OUTPUT(void);
  string GEOMETRY(istream& input); //CO20191110
  bool GetCollinearMagneticInfo(uint num_atoms, const string& magmom_info, vector<double>& vmag); //DX20170927 - Magnetic symmetry //DX20191107 - int to uint
  bool GetNonCollinearMagneticInfo(uint num_atoms, const string& magmom_info, vector<xvector<double> >& vmag_noncoll); //DX20171205 - Magnetic symmetry non-collinear //DX20191107 - int to uint
  vector<string> getMatchingPrototypes(xstructure& xstr, string& catalog); //DX20190314 
<<<<<<< HEAD
  void GLASS_FORMING_ABILITY(aurostd::xoption& vpflow); //DF20190329
=======
  void GLASS_FORMING_ABILITY(aurostd::xoption& vpflow); //DF190329
>>>>>>> 10163148
  void GULP(istream& input);
  void HKL(string options,_aflags &aflags,istream& input);
  void HKLSearch(string options,_aflags &aflags,istream& input,const string& smode);
  bool setPOCCTOL(xstructure& xstr,const string& pocc_tol_string); //CO20181226
  //[CO20181226 OBSOLETE]string HNF(vector<string> argv,istream& input,ostream& oss=cout);
  //[CO20190208 - OBSOLETE]bool HNF(aurostd::xoption& vpflow,istream& input,ostream& oss=cout); //CO20181226
  //[CO20190208 - OBSOLETE]bool HNFCELL(aurostd::xoption& vpflow,istream& input,ostream& oss=cout); //CO20181226
  bool POCC_COMMAND_LINE(aurostd::xoption& vpflow,istream& input,ostream& oss=cout); //CO20181226
  //[CO20181226 OBSOLETE]string HNFTOL(vector<string> argv,istream& input,ostream& oss=cout);
  void ICSD_2WYCK(istream& input,bool SOF);
  void ICSD(vector<string> argv, istream& input);
  xstructure IDENTICAL(istream& input);
  xstructure INCELL(istream& input);
  xstructure INCOMPACT(istream& input);
  void INTPOL(string options);
  xstructure INWS(istream& input);
  void JMOL(string options,istream& input);
  void KBAND(vector<string>);
  xstructure INFLATE_LATTICE(string options,istream& input);
  xstructure INFLATE_VOLUME(string options,istream& input);
  void KPATH(istream& input,double grid,bool WWW); 
  xstructure KPOINTS(string options,istream& input,ostream& oss=cout);
  xstructure KPOINTS_DELTA(aurostd::xoption& vpflow, istream& input, ostream& oss=cout);
  void JOINSTRLIST(vector<string>);
  void MAKESTRLIST(vector<string>);
  xstructure LATTICEREDUCTION(istream& input);
  string LATTICE_TYPE(istream& input);
  string LATTICE_LATTICE_TYPE(istream& input);
  string listPrototypeLabels(aurostd::xoption& vpflow); //DX20181004
<<<<<<< HEAD
  string isopointalPrototypes(istream& input, const aurostd::xoption& vpflow); //DX20200131 
  vector<string> getIsopointalPrototypes(xstructure& xstr, string& catalog); //DX20200131 
=======
>>>>>>> 10163148
  ////////////////////////////////////////////////////////////////////////////////
  ////////////////////////////////////////////////////////////////////////////////
  //START - all relevent functions for loading entries here
  //Added by Corey Oses - May 2017
  //load entries is heavily overloaded, mostly to accommodate entries separated as
  //vector<vector<vector<> > > entries (unaries vs. binaries, then species-specific, good for convex hull),
  //vector<vector<> > entries (unaries vs. binaries), OR
  //vector<> entries (all together)
  ////////////////////////////////////////////////////////////////////////////////
  string arity_string(uint arity,bool capital=false,bool plural=false); //CO20180329
  // loadEntries
  bool loadEntries(vector<string>& velements, vector<vector<vector<aflowlib::_aflowlib_entry> > >& entries, ostream& oss=cout);
  bool loadEntries(vector<string>& velements, vector<vector<vector<aflowlib::_aflowlib_entry> > >& entries, ofstream& FileMESSAGE, ostream& oss=cout);
  bool loadEntries(vector<string>& velements, string server, vector<vector<vector<aflowlib::_aflowlib_entry> > >& entries, ostream& oss=cout);
  bool loadEntries(vector<string>& velements, string server, vector<vector<vector<aflowlib::_aflowlib_entry> > >& entries, ofstream& FileMESSAGE, ostream& oss=cout);
  bool loadEntries(aurostd::xoption& vpflow, vector<string>& velements, vector<vector<vector<aflowlib::_aflowlib_entry> > >& entries, ostream& oss=cout);
  bool loadEntries(aurostd::xoption& vpflow, vector<string>& velements, vector<vector<vector<aflowlib::_aflowlib_entry> > >& entries, ofstream& FileMESSAGE, ostream& oss=cout);
  bool loadEntries(aurostd::xoption& vpflow, vector<string>& velements, string server, vector<vector<vector<aflowlib::_aflowlib_entry> > >& entries, ostream& oss=cout);
  bool loadEntries(aurostd::xoption& vpflow, vector<string>& velements, string server, vector<vector<vector<aflowlib::_aflowlib_entry> > >& entries, ofstream& FileMESSAGE, ostream& oss=cout);
  ////////////////////////////////////////////////////////////////////////////////
  // loadEntries
  bool loadEntries(vector<string>& velements, vector<vector<aflowlib::_aflowlib_entry> >& entries, ostream& oss=cout);
  bool loadEntries(vector<string>& velements, vector<vector<aflowlib::_aflowlib_entry> >& entries, ofstream& FileMESSAGE, ostream& oss=cout);
  bool loadEntries(vector<string>& velements, string server, vector<vector<aflowlib::_aflowlib_entry> >& entries, ostream& oss=cout);
  bool loadEntries(vector<string>& velements, string server, vector<vector<aflowlib::_aflowlib_entry> >& entries, ofstream& FileMESSAGE, ostream& oss=cout);
  bool loadEntries(aurostd::xoption& vpflow, vector<string>& velements, vector<vector<aflowlib::_aflowlib_entry> >& entries, ostream& oss=cout);
  bool loadEntries(aurostd::xoption& vpflow, vector<string>& velements, vector<vector<aflowlib::_aflowlib_entry> >& entries, ofstream& FileMESSAGE, ostream& oss=cout);
  bool loadEntries(aurostd::xoption& vpflow, vector<string>& velements, string server, vector<vector<aflowlib::_aflowlib_entry> >& entries, ostream& oss=cout);
  bool loadEntries(aurostd::xoption& vpflow, vector<string>& velements, string server, vector<vector<aflowlib::_aflowlib_entry> >& entries, ofstream& FileMESSAGE, ostream& oss=cout);
  ////////////////////////////////////////////////////////////////////////////////
  // loadEntries
  bool loadEntries(vector<string>& velements, vector<aflowlib::_aflowlib_entry>& entries, ostream& oss=cout);
  bool loadEntries(vector<string>& velements, vector<aflowlib::_aflowlib_entry>& entries, ofstream& FileMESSAGE, ostream& oss=cout);
  bool loadEntries(vector<string>& velements, string server, vector<aflowlib::_aflowlib_entry>& entries, ostream& oss=cout);
  bool loadEntries(vector<string>& velements, string server, vector<aflowlib::_aflowlib_entry>& entries, ofstream& FileMESSAGE, ostream& oss=cout);
  bool loadEntries(aurostd::xoption& vpflow, vector<string>& velements, vector<aflowlib::_aflowlib_entry>& entries, ostream& oss=cout);
  bool loadEntries(aurostd::xoption& vpflow, vector<string>& velements, vector<aflowlib::_aflowlib_entry>& entries, ofstream& FileMESSAGE, ostream& oss=cout);
  bool loadEntries(aurostd::xoption& vpflow, vector<string>& velements, string server, vector<aflowlib::_aflowlib_entry>& entries, ostream& oss=cout);
  bool loadEntries(aurostd::xoption& vpflow, vector<string>& velements, string server, vector<aflowlib::_aflowlib_entry>& entries, ofstream& FileMESSAGE, ostream& oss=cout);
  ////////////////////////////////////////////////////////////////////////////////
  bool loadFromCommon(aurostd::xoption& vpflow);
  ////////////////////////////////////////////////////////////////////////////////
  //load and merging LIBX
  bool loadAndMergeLIBX(string combination, string LIB, string server, vector<vector<vector<aflowlib::_aflowlib_entry> > >& naries, ostream& oss=cout);
  bool loadAndMergeLIBX(string _combination, string LIB, string server, vector<vector<vector<aflowlib::_aflowlib_entry> > >& naries, ofstream& FileMESSAGE, ostream& oss=cout);
  bool loadAndMergeLIBX(vector<string>& combination, string LIB, string server, vector<vector<vector<aflowlib::_aflowlib_entry> > >& naries, ostream& oss=cout);
  bool loadAndMergeLIBX(vector<string>& combination, string LIB, string server, vector<vector<vector<aflowlib::_aflowlib_entry> > >& naries, ofstream& FileMESSAGE, ostream& oss=cout);
  bool loadAndMergeLIBX(aurostd::xoption& vpflow, string combination, string LIB, string server, vector<vector<vector<aflowlib::_aflowlib_entry> > >& naries, ostream& oss=cout);
  bool loadAndMergeLIBX(aurostd::xoption& vpflow, string _combination, string LIB, string server, vector<vector<vector<aflowlib::_aflowlib_entry> > >& naries, ofstream& FileMESSAGE, ostream& oss=cout);
  bool loadAndMergeLIBX(aurostd::xoption& vpflow, vector<string>& combination, string LIB, string server, vector<vector<vector<aflowlib::_aflowlib_entry> > >& naries, ostream& oss=cout);
  bool loadAndMergeLIBX(aurostd::xoption& vpflow, vector<string>& combination, string LIB, string server, vector<vector<vector<aflowlib::_aflowlib_entry> > >& naries, ofstream& FileMESSAGE, ostream& oss=cout);
  ////////////////////////////////////////////////////////////////////////////////
  // loadLIBX string elements
  bool loadLIBX(string LIB, string elements, vector<aflowlib::_aflowlib_entry>& entries, ostream& oss=cout);
  bool loadLIBX(string LIB, string elements, vector<aflowlib::_aflowlib_entry>& entries, ofstream& FileMESSAGE, ostream& oss=cout);
  bool loadLIBX(string LIB, string elements, string server, vector<aflowlib::_aflowlib_entry>& entries, ostream& oss=cout);
  bool loadLIBX(string LIB, string elements, string server, vector<aflowlib::_aflowlib_entry>& entries, ofstream& FileMESSAGE, ostream& oss=cout);
  bool loadLIBX(aurostd::xoption& vpflow, string LIB, string elements, vector<aflowlib::_aflowlib_entry>& entries, ostream& oss=cout);
  bool loadLIBX(aurostd::xoption& vpflow, string LIB, string elements, vector<aflowlib::_aflowlib_entry>& entries, ofstream& FileMESSAGE, ostream& oss=cout);
  bool loadLIBX(aurostd::xoption& vpflow, string LIB, string elements, string server, vector<aflowlib::_aflowlib_entry>& entries, ostream& oss=cout);
  bool loadLIBX(aurostd::xoption& vpflow, string LIB, string elements, string server, vector<aflowlib::_aflowlib_entry>& entries, ofstream& FileMESSAGE, ostream& oss=cout);
  // loadLIBX vector elements
  bool loadLIBX(string LIB, vector<string>& velements, vector<aflowlib::_aflowlib_entry>& entries, ostream& oss=cout);
  bool loadLIBX(string LIB, vector<string>& velements, vector<aflowlib::_aflowlib_entry>& entries, ofstream& FileMESSAGE, ostream& oss=cout);
  bool loadLIBX(string LIB, vector<string>& velements, string server, vector<aflowlib::_aflowlib_entry>& entries, ostream& oss=cout);
  bool loadLIBX(string LIB, vector<string>& velements, string server, vector<aflowlib::_aflowlib_entry>& entries, ofstream& FileMESSAGE, ostream& oss=cout);
  bool loadLIBX(aurostd::xoption& vpflow, string LIB, vector<string>& velements, vector<aflowlib::_aflowlib_entry>& entries, ostream& oss=cout);
  bool loadLIBX(aurostd::xoption& vpflow, string LIB, vector<string>& velements, vector<aflowlib::_aflowlib_entry>& entries, ofstream& FileMESSAGE, ostream& oss=cout);
  bool loadLIBX(aurostd::xoption& vpflow, string LIB, vector<string>& velements, string server, vector<aflowlib::_aflowlib_entry>& entries, ostream& oss=cout);
  bool loadLIBX(aurostd::xoption& vpflow, string LIB, vector<string>& velements, string server, vector<aflowlib::_aflowlib_entry>& entries, ofstream& FileMESSAGE, ostream& oss=cout);
  ////////////////////////////////////////////////////////////////////////////////
  // loadLIBX string elements, organized by -naries
  bool loadLIBX(string LIB, string elements, vector<vector<aflowlib::_aflowlib_entry> >& entries, ostream& oss=cout);
  bool loadLIBX(string LIB, string elements, vector<vector<aflowlib::_aflowlib_entry> >& entries, ofstream& FileMESSAGE, ostream& oss=cout);
  bool loadLIBX(string LIB, string elements, string server, vector<vector<aflowlib::_aflowlib_entry> >& entries, ostream& oss=cout);
  bool loadLIBX(string LIB, string elements, string server, vector<vector<aflowlib::_aflowlib_entry> >& entries, ofstream& FileMESSAGE, ostream& oss=cout);
  bool loadLIBX(aurostd::xoption& vpflow, string LIB, string elements, vector<vector<aflowlib::_aflowlib_entry> >& entries, ostream& oss=cout);
  bool loadLIBX(aurostd::xoption& vpflow, string LIB, string elements, vector<vector<aflowlib::_aflowlib_entry> >& entries, ofstream& FileMESSAGE, ostream& oss=cout);
  bool loadLIBX(aurostd::xoption& vpflow, string LIB, string elements, string server, vector<vector<aflowlib::_aflowlib_entry> >& entries, ostream& oss=cout);
  bool loadLIBX(aurostd::xoption& vpflow, string LIB, string elements, string server, vector<vector<aflowlib::_aflowlib_entry> >& entries, ofstream& FileMESSAGE, ostream& oss=cout);
  // loadLIBX_nested vector elements
  bool loadLIBX(string LIB, vector<string>& velements, vector<vector<aflowlib::_aflowlib_entry> >& entries, ostream& oss=cout);
  bool loadLIBX(string LIB, vector<string>& velements, vector<vector<aflowlib::_aflowlib_entry> >& entries, ofstream& FileMESSAGE, ostream& oss=cout);
  bool loadLIBX(string LIB, vector<string>& velements, string server, vector<vector<aflowlib::_aflowlib_entry> >& entries, ostream& oss=cout);
  bool loadLIBX(string LIB, vector<string>& velements, string server, vector<vector<aflowlib::_aflowlib_entry> >& entries, ofstream& FileMESSAGE, ostream& oss=cout);
  bool loadLIBX(aurostd::xoption& vpflow, string LIB, vector<string>& velements, vector<vector<aflowlib::_aflowlib_entry> >& entries, ostream& oss=cout);
  bool loadLIBX(aurostd::xoption& vpflow, string LIB, vector<string>& velements, vector<vector<aflowlib::_aflowlib_entry> >& entries, ofstream& FileMESSAGE, ostream& oss=cout);
  bool loadLIBX(aurostd::xoption& vpflow, string LIB, vector<string>& velements, string server, vector<vector<aflowlib::_aflowlib_entry> >& entries, ostream& oss=cout);
  bool loadLIBX(aurostd::xoption& vpflow, string LIB, vector<string>& velements, string server, vector<vector<aflowlib::_aflowlib_entry> >& entries, ofstream& FileMESSAGE, ostream& oss=cout);
  ////////////////////////////////////////////////////////////////////////////////
  //merge vector entries lists
  bool mergeEntries(vector<vector<vector<aflowlib::_aflowlib_entry> > >& naries, vector<vector<vector<aflowlib::_aflowlib_entry> > >& new_entries);
  bool mergeEntries(vector<vector<vector<aflowlib::_aflowlib_entry> > >& naries, vector<vector<aflowlib::_aflowlib_entry> >& new_entries, bool assume_same_type = false);
  bool mergeEntries(vector<vector<vector<aflowlib::_aflowlib_entry> > >& naries, vector<aflowlib::_aflowlib_entry>& new_entries, bool assume_same_type = false);
  bool mergeEntries(vector<vector<vector<aflowlib::_aflowlib_entry> > >& naries, aflowlib::_aflowlib_entry& new_entries);
  bool mergeEntries(vector<vector<vector<aflowlib::_aflowlib_entry> > >& naries, aflowlib::_aflowlib_entry& new_entries, int& match1, int& match2);
  bool mergeEntries(vector<vector<aflowlib::_aflowlib_entry> >& naries, vector<vector<aflowlib::_aflowlib_entry> >& new_entries, bool assume_same_type = false, bool sort_by_species = true);
  bool mergeEntries(vector<vector<aflowlib::_aflowlib_entry> >& naries, vector<aflowlib::_aflowlib_entry>& new_entries, bool assume_same_type = false, bool sort_by_species = true);
  bool mergeEntries(vector<vector<aflowlib::_aflowlib_entry> >& naries, aflowlib::_aflowlib_entry& new_entry, int& match, bool sort_by_species = true);
  bool mergeEntries(vector<vector<aflowlib::_aflowlib_entry> >& naries, aflowlib::_aflowlib_entry& new_entry, bool sort_by_species = true);
  bool mergeEntries(vector<aflowlib::_aflowlib_entry>& naries, vector<aflowlib::_aflowlib_entry>& new_entries);
  bool mergeEntries(vector<aflowlib::_aflowlib_entry>& naries, aflowlib::_aflowlib_entry& new_entry);
  //start combining
  bool mergeEntries(vector<vector<aflowlib::_aflowlib_entry> >& naries, vector<vector<vector<aflowlib::_aflowlib_entry> > >& new_entries, bool sort_by_species = true);
  bool mergeEntries(vector<aflowlib::_aflowlib_entry>& naries, vector<vector<vector<aflowlib::_aflowlib_entry> > >& new_entries);
  bool mergeEntries(vector<aflowlib::_aflowlib_entry>& naries, vector<aflowlib::_aflowlib_entry>& new_entries);
  //trivial
  bool mergeEntries(vector<aflowlib::_aflowlib_entry>& naries, vector<vector<vector<aflowlib::_aflowlib_entry> > >& new_entries);
  bool mergeEntries(vector<aflowlib::_aflowlib_entry>& naries, vector<vector<aflowlib::_aflowlib_entry> >& new_entries);
  ////////////////////////////////////////////////////////////////////////////////
  //get elemental combinations (recursively)
  //[OBSOLETE CO20180528]void getCombination(const vector<string>& velements, vector<string>& combination, vector<vector<string> >& combinations, uint offset, uint nary);
  vector<vector<string> > elementalCombinations(const vector<string>& velements, uint nary);
  ////////////////////////////////////////////////////////////////////////////////
  //easy way to think about it:  do compounds belong to the hull?
  bool compoundsBelong(const vector<string>& velements, const string& input, ostream& oss=cout, bool clean=true, bool sort_elements=false, compound_designation c_desig=composition_string, bool shortcut_pp_string_AFLOW_database=false);
  bool compoundsBelong(const vector<string>& velements, const string& input, vector<string>& input_velements, vector<double>& input_vcomposition, ostream& oss=cout, bool clean=true, bool sort_elements=false, compound_designation c_desig=composition_string, bool shortcut_pp_string_AFLOW_database=false);
  bool compoundsBelong(const vector<string>& velements, const string& input, ofstream& FileMESSAGE, ostream& oss=cout, bool clean=true, bool sort_elements=false, compound_designation c_desig=composition_string,bool shortcut_pp_string_AFLOW_database=false);
  bool compoundsBelong(const vector<string>& velements, const string& input, vector<string>& input_velements, vector<double>& input_vcomposition, ofstream& FileMESSAGE, ostream& oss=cout, bool clean=true, bool sort_elements=false, compound_designation c_desig=composition_string,bool shortcut_pp_string_AFLOW_database=false);
  bool compoundsBelong(const vector<string>& velements, const vector<string>& elements, ostream& oss=cout, bool sort_elements=false);
  bool compoundsBelong(const vector<string>& velements, const vector<string>& elements, ofstream& FileMESSAGE, ostream& oss=cout, bool sort_elements=false);
  ////////////////////////////////////////////////////////////////////////////////
  // loads xstructures
  bool loadXstructures(aflowlib::_aflowlib_entry& entry, ostream& oss=cout, bool relaxed_only=true, string path="", bool is_url_path=false);
  bool loadXstructures(aflowlib::_aflowlib_entry& entry, ofstream& FileMESSAGE, ostream& oss=cout, bool relaxed_only=true, string path="", bool is_url_path=false);
  ////////////////////////////////////////////////////////////////////////////////
  vector<string> getElements(const string& _input); //CO20190712
  void elementsFromCompositionString(const string& input);  //CO20190712
  void elementsFromCompositionString(const string& input,vector<string>& velements,vector<double>& vcomposition); //CO20190712
  void elementsFromPPString(const string& input,vector<string>& velements,bool keep_pp=false); //CO20190712
  ////////////////////////////////////////////////////////////////////////////////
  // returns UNSORTED vector<string> from string
  vector<string> stringElements2VectorElements(const string& input, bool clean=true, bool sort_elements=false, compound_designation c_desig=composition_string, bool keep_pp=false, ostream& oss=cout);
  vector<string> stringElements2VectorElements(const string& input, vector<double>& vcomposition, bool clean=true, bool sort_elements=false, compound_designation c_desig=composition_string, bool keep_pp=false, ostream& oss=cout);  //ME20190628
  vector<string> stringElements2VectorElements(const string& input, ofstream& FileMESSAGE, bool clean=true, bool sort_elements=false, compound_designation c_desig=composition_string, bool keep_pp=false, ostream& oss=cout);
  vector<string> stringElements2VectorElements(const string& input, vector<double>& vcomposition, ofstream& FileMESSAGE, bool clean=true, bool sort_elements=false, compound_designation c_desig=composition_string, bool keep_pp=false, ostream& oss=cout);  //ME20190628
  ////////////////////////////////////////////////////////////////////////////////
  //[CO20190712 - OBSOLETE]// functions for making input alphabetic
  //[CO20190712 - OBSOLETE]// PdMn -> MnPd, does it by CAPITAL letters
  //[CO20190712 - OBSOLETE]string getAlphabeticString(const string& input, ostream& oss=cout);
  //[CO20190712 - OBSOLETE]string getAlphabeticString(const string& input, ofstream& FileMESSAGE, ostream& oss=cout);
  //[CO20190712 - OBSOLETE]vector<string> getAlphabeticVectorString(const string& input, ostream& oss=cout);
  //[CO20190712 - OBSOLETE]vector<string> getAlphabeticVectorString(const string& input, ofstream& FileMESSAGE, ostream& oss=cout);
  ////////////////////////////////////////////////////////////////////////////////
  // sets default flags
  void defaultLoadEntriesFlags(aurostd::xoption& vpflow, ostream& oss=cout, string input="A", bool entry_output=true, bool silent=false);
  void defaultLoadEntriesFlags(aurostd::xoption& vpflow, ofstream& FileMESSAGE, ostream& oss=cout, string input="A", bool entry_output=true, bool silent=false);
  ////////////////////////////////////////////////////////////////////////////////
  bool prototypeMatch(string proto_database, string proto_search); //smarter than == for prototype matches, deals with 549 vs. 549.bis
  ////////////////////////////////////////////////////////////////////////////////
  //Added by Corey Oses - May 2017
  //END - all relevent functions for loading entries here
  ////////////////////////////////////////////////////////////////////////////////
  ////////////////////////////////////////////////////////////////////////////////
  // START - added by Corey Oses - May 2017
  // effectively logs EVERYTHING, deals with cout and logger
  void logger(const string& filename, const string& function_name, stringstream& message, ostream& oss=cout, const char& type=_LOGGER_MESSAGE_, bool silent=false, const string& message_metadata="user, host, time");  // overload
  void logger(const string& filename, const string& function_name, stringstream& message, ofstream& FileMESSAGE, ostream& oss=cout, const char& type=_LOGGER_MESSAGE_, bool silent=false, const string& message_metadata="user, host, time");  // overload
  void logger(const string& filename, const string& function_name, stringstream& message, const string& directory, ostream& oss=cout, const char& type=_LOGGER_MESSAGE_, bool silent=false, const string& message_metadata="user, host, time");  // overload
  void logger(const string& filename, const string& function_name, stringstream& message, const string& directory, ofstream& FileMESSAGE, ostream& oss=cout, const char& type=_LOGGER_MESSAGE_, bool silent=false, const string& message_metadata="user, host, time");  // overload
  void logger(const string& filename, const string& function_name, stringstream& message, const _aflags& aflags, ostream& oss=cout, const char& type=_LOGGER_MESSAGE_, bool silent=false, const string& message_metadata="user, host, time");  // overload
  void logger(const string& filename, const string& function_name, stringstream& message, const _aflags& aflags, ofstream& FileMESSAGE, ostream& oss=cout, const char& type=_LOGGER_MESSAGE_, bool silent=false, const string& message_metadata="user, host, time");  // overload
  void logger(const string& filename, const string& function_name, const string& _message, ostream& oss=cout, const char& type=_LOGGER_MESSAGE_, bool silent=false, const string& message_metadata="user, host, time");  // overload
  void logger(const string& filename, const string& function_name, const string& _message, ofstream& FileMESSAGE, ostream& oss=cout, const char& type=_LOGGER_MESSAGE_, bool silent=false, const string& message_metadata="user, host, time");  // overload
  void logger(const string& filename, const string& function_name, const string& _message, const string& directory, ostream& oss=cout, const char& type=_LOGGER_MESSAGE_, bool silent=false, const string& message_metadata="user, host, time");  // overload
  void logger(const string& filename, const string& function_name, const string& _message, const _aflags& aflags, ostream& oss=cout, const char& type=_LOGGER_MESSAGE_, bool silent=false, const string& message_metadata="user, host, time");  // overload
  void logger(const string& filename, const string& function_name, const string& _message, const string& directory, ofstream& FileMESSAGE, ostream& oss=cout, const char& type=_LOGGER_MESSAGE_, bool silent=false, const string& message_metadata="user, host, time");  // main function
  void logger(const string& filename, const string& function_name, const string& _message, const _aflags& aflags, ofstream& FileMESSAGE, ostream& oss=cout, const char& type=_LOGGER_MESSAGE_, bool silent=false, const string& message_metadata="user, host, time");  // main function
  // END - added by Corey Oses - May 2017
  xstructure LTCELL(string options,istream& input);
  // [OBSOLETE]  xstructure LTCELLFV(string options,istream& input);
  void MagneticParameters(string _directory, ostream& oss=cout);
  // [OBSOLETE]  xstructure MILLER(string options,istream& input);
  xstructure MINKOWSKIBASISREDUCTION(istream& input);
  string MISCIBILITY(vector<string> argv);
  void MOM(istream& input);
  void MSI(istream& input);
  uint NATOMS(istream& input);
  //[CO20190520 - not in pflow]xmatrix<double> GetDistMatrix(const xstructure& a); //CO20171025
  string NBONDXX(istream& input,bool aflowlib_legacy_format=false); //CO20171025
  string NBONDXX(const xstructure& a,bool aflowlib_legacy_format=false); //CO20171025
  xstructure NAMES(vector<string>,istream& input);
  xstructure NANOPARTICLE(istream& input,const xvector<double>& iparams);
  xstructure NIGGLI(istream& input);
  void NDATA(istream& input);
  double NNDIST(istream& input);
  xstructure NOORDERPARAMETER(istream& input);
  xstructure NOSD(istream& input);
  xstructure NUMNAMES(vector<string>,istream& input);
  uint NSPECIES(istream& input);
  bool OPARAMETER(vector<string>,istream& input);
  bool SHIRLEY(vector<string>,istream& input);
  bool SHIRLEY2(vector<string>,istream& input);
  string PEARSON_SYMBOL(istream& input);
  bool POCCUPATION(vector<string>,istream& input);
  void PDB(istream& input);
  void PDOS(vector<string>);
  void PHONONS(_aflags &aflags,istream& input,const double& radius);
  void PGROUP(_aflags &aflags,istream& input);
  void PGROUPXTAL(_aflags &aflags,istream& input);
  void PGROUPK(_aflags &aflags,istream& input);
  void PLANEDENS(vector<string>);
  // [OBSOLETE] string PLATON(vector<string>,istream& input);
  string PLATON(string options,istream& input);
  //DX20170926 [OBSOLETE] string SG(string options,istream& input,string mode,string print);
<<<<<<< HEAD
  void CCE(aurostd::xoption& flags);	//RF20190603
=======
  void CCE(aurostd::xoption& flags);	//RF190603
>>>>>>> 10163148
  string SG(aurostd::xoption& vpflow,istream& input,string mode,string print);
  // [OBSOLETE]  string SG(string mode,string print,vector<string>,istream& input);
  void STATDIEL(vector<string>& argv); // CAMILO
  bool SYMMETRY_GROUPS(_aflags &aflags,istream& input, aurostd::xoption& vpflow, ostream& oss=cout); //DX20170818 - Add no_scan option to all symmetry Xgroups
  void POCC(vector<string>);
  string POSCAR2AFLOWIN(istream& input, const string& ="");  // Modified ME20181113
  void POSCAR2WYCKOFF(istream& input);
  string printMatchingPrototypes(xstructure& xstr, const aurostd::xoption& vpflow); //DX20190314 
  string printMatchingPrototypes(istream& cin, const aurostd::xoption& vpflow); //DX20190314 
<<<<<<< HEAD
  bool QMVASP(aurostd::xoption& vpflow);  //vector<string> argv); //CO20180703
  xstructure POSCAR(istream& input);
  xmatrix<double> QE_ibrav2lattice(const int& ibrav, const xvector<double>& parameters, const bool& isabc); //DX20180123 - added more robust QE reader

=======
  bool PSEUDOPOTENTIALS_CHECK(aurostd::xoption vpflow,string file,ostream& oss=cout); //SC20200330
  bool QMVASP(aurostd::xoption& vpflow);  //vector<string> argv); //CO20180703
  xstructure POSCAR(istream& input);
  xmatrix<double> QE_ibrav2lattice(const int& ibrav, const xvector<double>& parameters, const bool& isabc); //DX20180123 - added more robust QE reader
>>>>>>> 10163148
}
bool RequestedAlphabeticLabeling(string &label);
bool AlphabetizePrototypeLabelSpecies(deque<string> &species,deque<string> &species_pp,deque<double> &volumes,deque<double> &masses,string &label);
bool AlphabetizePrototypeLabelSpecies(deque<string> &species,deque<string> &species_pp,string &label);
bool AlphabetizePrototypeLabelSpecies(deque<string> &species,deque<double> &volumes,string &label);
bool AlphabetizePrototypeLabelSpecies(deque<string> &species,string &label);
string AlphabetizePrototypeLabelSpeciesArgv(vector<string> &argv);
namespace pflow {
  bool PROTO_PARSE_INPUT(const vector<string>& params,vector<vector<string> >& vstr,vector<vector<double> >& vnum,bool ignore_label=false,bool reverse=false); //CO20181226
  bool PROTO_TEST_INPUT(const vector<vector<string> >& vvstr,const vector<vector<double> >& vvnum,uint& nspeciesHTQC,bool patch_nspecies=false); //CO20181226
  bool sortPOCCSites(const string& p1,const string& p2); //CO20181226
  bool sortPOCCOccs(const string& occ1,const string& occ2); //CO20181226
  bool FIX_PRECISION_POCC(const string& occ,string& new_occ); //CO20181226
  void FIX_POCC_PARAMS(const xstructure& xstr,string& pocc_params); //CO20181226
  bool convertXStr2POCC(xstructure& xstr,const string& pocc_params,const vector<string>& vspecies,const vector<double>& vvolumes);  //CO20181226
  xstructure PROTO_LIBRARIES(aurostd::xoption vpflow);
  bool PROTO_AFLOW(aurostd::xoption vpflow,bool flag_REVERSE);  // too many options
  // [OBSOLETE] xstructure PROTO_HTQC_PURE(vector<string>);
  // [OBSOLETE] xstructure PROTO_GUS_PURE(vector<string>);
  // [OBSOLETE] bool PROTO_GUS_CPP(vector<string>);
  bool PROTO_ICSD_AFLOWIN(vector<string> &argv);
  xstructure PRIM(istream& input,uint mode);
  void RASMOL(string options,istream& input);
  void RBANAL(vector<string>);
  void RBDIST(vector<string>);
  xstructure RMATOM(istream& input,const int& iatom);
  xstructure RMCOPIES(istream& input);
  void RAYTRACE(vector<string>);
  xstructure SCALE(string options,istream& input);
  void RDF(string options,istream& input);
  void RDFCMP(string options);
  void RSM(vector<string>, istream& input);
  xstructure SD(vector<string>,istream& input);
  xstructure SETCM(istream& input,const xvector<double>& cm);
  xstructure SETORIGIN(istream& input,const xvector<double>& origin);
  xstructure SETORIGIN(istream& input,const int& natom);
  void SEWALD(vector<string>,istream& input);
  void SG(istream& input);
  bool SGDATA(istream& input, aurostd::xoption& vpflow, ostream& oss=cout); //DX20170831 - SGDATA
  void SGROUP(_aflags &aflags,istream& input,double radius);
  void SHELL(string options,istream& input);
  string SPECIES(istream& input);
  xstructure SHIFT(string options,istream& input);
  void SPLINE(vector<string>);
  void SUMPDOS(vector<string>);
  xstructure SUPERCELL(string options,istream& input);
  void SUPERCELLSTRLIST(string options);
  xstructure xstrSWAP(vector<string>, istream& input);
  xstructure VOLUME(string options, istream& input);
  string WYCCAR(aurostd::xoption& vpflow,istream& input); //DX20180807 - added wyccar to pflow
  xstructure WYCKOFF(vector<string>,istream& input);
  void XRAY(string options,istream& input);
  void XRAY_PEAKS(const aurostd::xoption& vpflow,istream& input); //CO20190409
  void READ_XRAY_DATA(const string& filename,vector<double>& v_twotheta,vector<double>& intensity); //CO20190620
  void PRINT_XRAY_DATA_PLOT(const aurostd::xoption& vpflow,istream& input); //CO20190409
  void PRINT_XRAY_DATA_PLOT(const aurostd::xoption& vpflow,const xstructure& str);  //CO20190409
  void PRINT_XRAY_DATA_PLOT(istream& input,double lambda=XRAY_RADIATION_COPPER_Kalpha,const string& directory="");  //CO20190409
  void PRINT_XRAY_DATA_PLOT(const xstructure& str,double lambda=XRAY_RADIATION_COPPER_Kalpha,const string& directory="");  //CO20190409
  void PRINT_XRAY_DATA_PLOT(const aurostd::xoption& vpflow,const string& directory="");  //CO20190620
  void PRINT_XRAY_DATA_PLOT(const string& filename,const string& directory="");  //CO20190620
  void PRINT_XRAY_DATA_PLOT(const vector<double>& v_twotheta,const vector<double>& v_intensity,const string& directory=""); //CO20190620
  void PLOT_XRAY(const aurostd::xoption& vpflow,istream& input); //CO20190409
  void PLOT_XRAY(const aurostd::xoption& vpflow,const xstructure& str); //CO20190409
  void PLOT_XRAY(istream& input,double lambda=XRAY_RADIATION_COPPER_Kalpha,const string& directory="",bool keep_gp=false,bool force_generic_title=false); //CO20190409
  void PLOT_XRAY(const xstructure& str,double lambda=XRAY_RADIATION_COPPER_Kalpha,const string& directory="",bool keep_gp=false,bool force_generic_title=false); //CO20190409
  void PLOT_XRAY(const aurostd::xoption& vpflow,const string& title="",const string& directory="",bool keep_gp=false);  //CO20190620
  void PLOT_XRAY(const string& filename,const string& title="",const string& directory="",bool keep_gp=false); //CO20190620
  void PLOT_XRAY(const vector<double>& v_twotheta,const vector<double>& v_intensity,const string& title="",const string& directory="",bool keep_gp=false);  //CO20190620
  void XYZ(string options,istream& input);
  void XYZINSPHERE(istream& input,double radius);
  void XYZWS(istream& input);
  void XelementPrint(string options,ostream& oss=cout);
  void ZVAL(string options);
}

// aflow_pflow_print.cpp
namespace pflow {
  void PrintACE(const xstructure&,ostream& oss=cout);
  void PrintAngles(xstructure str,const double& cutoff,ostream& oss=cout);
  class projdata;
  void PrintBands(const pflow::projdata& pd);
  bool PrintCHGCAR(const xstructure& str,const stringstream& chgcar_header,const vector<int>& ngrid,const vector<int>& format_dim,const vector<double>& chg_tot,const vector<double>& chg_diff,const string& output_name,ostream& oss=cout);
  void PrintChgInt(vector<pflow::matrix<double> >& rad_chg_int,pflow::matrix<double>& vor_chg_int,ostream& oss=cout);
  void PrintCIF(ostream& oss,const xstructure&,int=1,int=1); //DX20180806 - added setting default
  void PrintClat(const xvector<double>& data,ostream& oss=cout);
  void PrintCmpStr(const xstructure& str1,const xstructure& str2,const double& rcut,ostream& oss=cout);
  void PrintData(const xstructure& str,xstructure& str_sym,xstructure& str_sp,xstructure& str_sc,ostream& oss,string mode, const string& format="txt",bool already_calculated=false); //CO20171027
  void PrintData(const xstructure& str,xstructure& str_sym,xstructure& str_sp,xstructure& str_sc, ostream& oss,string smode, double tolerance, bool no_scan, const int& sg_setting=1, const string& format="txt",bool already_calculated=false); //CO20171027
  void PrintData(const xstructure& str,xstructure& str_sym,xstructure& str_sp,xstructure& str_sc, ostream& oss,string smode, aurostd::xoption& vpflow, const string& format="txt",bool already_calculated=false); //DX20180823
  void PrintData(const xstructure& str,xstructure& str_sym,xstructure& str_sp,xstructure& str_sc, ostream& oss_final,string smode, aurostd::xoption& vpflow, double tolerance, bool no_scan, const int& sg_setting=1, const string& format="txt",bool already_calculated=false); //DX20180822
<<<<<<< HEAD
  //DX20170901 [OBSOLETE] void PrintData(const xstructure&,ostream& oss,string mode,const string& format="txt",bool already_calculated=false);
=======
  // [OBSOLETE] DX20170901 void PrintData(const xstructure&,ostream& oss,string mode,const string& format="txt",bool already_calculated=false);
>>>>>>> 10163148
  void PrintData(const xstructure& str,ostream& oss,string smode,double tolerance, bool no_scan, const int& sg_setting=1, const string& format="txt");
  void PrintData(const xstructure& str,ostream& oss,string smode,const string& format="txt");
  void PrintData1(const xstructure& str1,const double& rcut,ostream& oss);
  string PrintData1(const xstructure& str1,const double& rcut);
  void PrintData2(const xstructure&,ostream& oss=cout);
  void PrintDisplacements(xstructure str,const double cutoff,ostream& oss=cout);
  void PrintDistances(xstructure str,const double cutoff,ostream& oss=cout);
  void PrintEwald(const xstructure& in_str,double& epoint,double& ereal,double& erecip,double& eewald,double& eta,const double& SUMTOL,ostream& oss=cout);
  void PrintGulp(const xstructure&,ostream& oss=cout);
  bool PrintSGData(xstructure& str_sg, ostream& oss, bool standalone=true, const string& format="txt",bool already_calculated=false); //DX20170830 - SGDATA
  bool PrintSGData(xstructure& str_sg, double& tolerance, ostream& oss, bool no_scan, const int& setting=1, bool standalone=true, const string& format="txt",bool already_calculated=false); //DX20180226 - added & to tolerance
  bool PrintSGData(xstructure& str_sg, double& tolerance, ostream& oss_final, aurostd::xoption& vpflow, bool no_scan, const int& sg_setting=1, bool standalone=true, const string& format="txt",bool already_calculated=false); //DX20180822
}
void PrintKmesh(const xmatrix<double>& kmesh,ostream& oss=cout);    // HERE
void PrintImages(xstructure strA,xstructure strB,const int& ni,const string& path_flag);
void PrintMSI(const xstructure&,ostream& oss=cout);
void PrintNdata(const xstructure&,ostream& oss=cout);
//void PrintNeatProj(projdata& pd);
void PrintPDB(const xstructure&,ostream& oss=cout);
void platon2print(xstructure,bool P_EQUAL,bool P_EXACT,double P_ang,double P_d1,double P_d2,double P_d3,ostream& sout);
void PrintRDF(const xstructure& str,const double& rmax,const int& nbins,const int& smooth_width,const pflow::matrix<double>& rdf_all,
    pflow::matrix<double>& rdfsh_all,pflow::matrix<double>& rdfsh_loc,ostream& oss=cout);
void PrintRDFCmp(const xstructure& str_A,const xstructure& str_B,const double& rmax,const int nbins,
    const double& smooth_width,const int nsh,const pflow::matrix<double>& rdfsh_all_A,
    const pflow::matrix<double>& rdfsh_all_B,const vector<int>& best_match,
    const pflow::matrix<double>& rms_mat,ostream& oss=cout);
void PrintRSM(const xstructure&,ostream& oss=cout);
void PrintShell(const xstructure& str,const int& ns,const double& rmin,const double& rmax,const string& sname,const int lin_dens,ostream& oss=cout);
double CorrectionFactor(const double& th);
void PrintXray(const xstructure& str,double l,ostream& oss=cout); //CO20190520
void PrintXYZ(const xstructure& a,const xvector<int>& n,ostream& oss=cout);
void PrintXYZws(const xstructure& a,ostream& oss=cout);
void PrintXYZInSphere(const xstructure& a,const double& radius,ostream& oss=cout);

// aflow_pflow_funcs.cpp
double DebyeWallerFactor(double theta,double temp,double debye_temp,double mass,double lambda=XRAY_RADIATION_COPPER_Kalpha);
string getGenericTitleXStructure(const xstructure& xstr,bool latex=false); //CO20190520
xvector<double> balanceChemicalEquation(const vector<xvector<double> >& _lhs,const vector<xvector<double> >& _rhs,
    bool normalize,double tol); //CO20180817
xvector<double> balanceChemicalEquation(const xmatrix<double>& _composition_matrix,bool normalize,double tol);
void ParseChemFormula(string& ChemFormula,vector<string>& ChemName,vector<float>& ChemConc);
void ParseChemFormulaIndividual(uint nchar,string& ChemFormula,string& AtomSymbol,float& AtomConc);

namespace pflow { //CO20190601
  void GeneralizedStackingFaultEnergyCalculation(const aurostd::xoption& vpflow,istream& input,ostream& oss=cout); //CO20190321
  void GeneralizedStackingFaultEnergyCalculation(const aurostd::xoption& vpflow,const xstructure& xstr_in,ostream& oss=cout); //CO20190321
  void GeneralizedStackingFaultEnergyCalculation(const aurostd::xoption& vpflow,istream& input,const _aflags& aflags,const _kflags& kflags,const _vflags& vflags,ostream& oss=cout); //CO20190321
  void GeneralizedStackingFaultEnergyCalculation(const aurostd::xoption& vpflow,const xstructure& xstr_in,const _aflags& aflags,const _kflags& kflags,const _vflags& vflags,ostream& oss=cout); //CO20190321
  void GeneralizedStackingFaultEnergyCalculation(const aurostd::xoption& vpflow,istream& input,ofstream& FileMESSAGE,ostream& oss=cout); //CO20190321
  void GeneralizedStackingFaultEnergyCalculation(const aurostd::xoption& vpflow,const xstructure& xstr_in,ofstream& FileMESSAGE,ostream& oss=cout); //CO20190321
  void GeneralizedStackingFaultEnergyCalculation(const aurostd::xoption& vpflow,istream& input,const _aflags& aflags,const _kflags& kflags,const _vflags& vflags,ofstream& FileMESSAGE,ostream& oss=cout); //CO20190321
  void GeneralizedStackingFaultEnergyCalculation(const aurostd::xoption& vpflow,const xstructure& xstr_in,const _aflags& aflags,const _kflags& kflags,const _vflags& vflags,ofstream& FileMESSAGE,ostream& oss=cout); //CO20190321
  void CleavageEnergyCalculation(const aurostd::xoption& vpflow,istream& input,ostream& oss=cout); //CO20190321
  void CleavageEnergyCalculation(const aurostd::xoption& vpflow,const xstructure& xstr_in,ostream& oss=cout); //CO20190321
  void CleavageEnergyCalculation(const aurostd::xoption& vpflow,istream& input,const _aflags& aflags,const _kflags& kflags,const _vflags& vflags,ostream& oss=cout); //CO20190321
  void CleavageEnergyCalculation(const aurostd::xoption& vpflow,const xstructure& xstr_in,const _aflags& aflags,const _kflags& kflags,const _vflags& vflags,ostream& oss=cout); //CO20190321
  void CleavageEnergyCalculation(const aurostd::xoption& vpflow,istream& input,ofstream& FileMESSAGE,ostream& oss=cout); //CO20190321
  void CleavageEnergyCalculation(const aurostd::xoption& vpflow,const xstructure& xstr_in,ofstream& FileMESSAGE,ostream& oss=cout); //CO20190321
  void CleavageEnergyCalculation(const aurostd::xoption& vpflow,istream& input,const _aflags& aflags,const _kflags& kflags,const _vflags& vflags,ofstream& FileMESSAGE,ostream& oss=cout); //CO20190321
  void CleavageEnergyCalculation(const aurostd::xoption& vpflow,const xstructure& xstr_in,const _aflags& aflags,const _kflags& kflags,const _vflags& vflags,ofstream& FileMESSAGE,ostream& oss=cout); //CO20190321
} // namespace pflow

namespace pflow {
  void GetXray2ThetaIntensity(const xstructure& str,vector<double>& v_twotheta,vector<double>& v_intensity,double lambda=XRAY_RADIATION_COPPER_Kalpha); //CO20190520
  vector<uint> GetXrayPeaks(const xstructure& str,vector<double>& v_twotheta,vector<double>& v_intensity,vector<double>& v_intensity_smooth,double lambda=XRAY_RADIATION_COPPER_Kalpha); //CO20190520  //CO20190620 - v_peaks_amplitude not needed
  vector<uint> GetXrayPeaks(const vector<double>& v_twotheta,const vector<double>& v_intensity,vector<double>& v_intensity_smooth); //CO20190520  //CO20190620 - v_peaks_amplitude not needed
  void GetXray(const xstructure& str,vector<double>& dist,vector<double>& sf,
      vector<double>& scatt_fact,vector<double>& mass,vector<double>& twoB_vec,double lambda=XRAY_RADIATION_COPPER_Kalpha); //CO20190520
  void GetXrayData(const xstructure& str,vector<double>& dist,vector<double>& sf,
      vector<double>& scatt_fact,vector<double>& mass,vector<double>& twoB_vec,
      vector<vector<double> >& ids,pflow::matrix<double>& data,double lambda=XRAY_RADIATION_COPPER_Kalpha);  //CO20190409  //CO20190620 - intmax can be grabbed later
  void GetRDF(xstructure str,const double& rmax,const int& nbins,matrix<double>& rdf_all);
  void GetRDFShells(const xstructure& str,const double& rmax,const int& nbins,const int& smooth_width,
      const pflow::matrix<double>& rdf,matrix<double>& rdfsh,matrix<double>& rdfsh_loc);
  double RdfSh_RMS(const int iaA,const int iaB,const int nsh_max,const int nt,
      const pflow::matrix<double>& rdfsh_all_A,const pflow::matrix<double>& rdfsh_all_B);
  void CmpRDFShells(const xstructure& str_A,const xstructure& str_B,const pflow::matrix<double>& rdfsh_all_A,
      const pflow::matrix<double>& rdfsh_all_B,const int nsh,vector<int>& best_match,
      pflow::matrix<double>& rms_mat);
  pflow::matrix<double> GetSmoothRDF(const pflow::matrix<double>& rdf,const double& sigma);
  void CmpStrDist(xstructure str1,xstructure str2,const double& cutoff,
      pflow::matrix<double>& dist1,pflow::matrix<double>& dist2,
      pflow::matrix<double>& dist_diff,matrix<double>& dist_diff_n);
}

// aflow_pflow.cpp
int SignNoZero(const double& x);
int Nint(const double& x);
int Sign(const double& x);

// ---------------------------------------------------------------------------
// PDOSDATA PDOSDATA PDOSDATA PDOSDATA PDOSDATA PDOSDATA PDOSDATA PDOSDATA PDO
namespace pflow {
  class pdosdata
  {
    public:
      // Constructors
      pdosdata(); // default
      void PrintParams(ostream& oss, const vector<string>& Ltotnames);
      void PrintPDOS(ostream& oss, const int& sp);
      // variables
      string PDOSinfile;
      pflow::matrix<int> pdos_at;
      pflow::matrix<int> pdos_k;
      pflow::matrix<int> pdos_b;
      pflow::matrix<int> pdos_lm;
      pflow::matrix<double> pdos;
      double emin;
      double emax;
      double efermi;
      double smooth_sigma;
      int spin;
      int nlm;
      int natoms;
      int print_params;
      int nbins;
  };
}

// ---------------------------------------------------------------------------
// RAY TRACING RAY TRACING RAY TRACING RAY TRACING RAY TRACING RAY TRACING RAY
namespace pflow {
  class rtparams
  {
    public:
      void free();
      void copy(const rtparams& b);
      // Constructors
      rtparams(); // default
      rtparams(const rtparams& b); // default
      //Operators
      const rtparams& operator=(const rtparams& b);
      // Accessors
      void Print() const;
      // variables
      double resx;
      double resy;
      vector<double> viewdir;
      int viewdir_s;
      vector<double> updir;
      int updir_s;
      double zoom;
      double aspectratio;
      double antialiasing;
      double raydepth;
      vector<double> center;
      vector<double> center_guide;
      int center_s;
      vector<double> background;
      pflow::matrix<double> lightcenter;
      vector<double> lightrad;
      pflow::matrix<double> lightcolor;
      // Sphere texture variables (ambient, diffuse, specular, opacity)
      pflow::matrix<double> sphtex_tex;
      vector<double> sphtex_tex_def;
      pflow::matrix<double> sphtex_color;
      vector<double> sphtex_color_def;
      pflow::matrix<double> sphtex_phong;
      vector<double> sphtex_phong_def;
      vector<string> sphtex_names;
      vector<double> sph_rad;
      // Plane variables
      int plane;
      int plane_s;
      vector<double> plane_center;
      vector<double> plane_normal;
      vector<double> plane_color;
      vector<double> planetex_tex;
      vector<double> plane_center_def;
      vector<double> plane_normal_def;
      vector<double> plane_color_def;
      vector<double> planetex_tex_def;
      int plane_center_s;
      int plane_normal_s;
      int plane_color_s;
      int planetex_tex_s;
      double sph_rad_def;
      string shading;
      string outfile;
      pflow::matrix<double> sc;
      int sc_s;
      int calc_type;
      vector<string> input_files;
      int first_set;
      string insert_file;
      vector<double> rotation;
      vector<double> struct_origin;
      int struct_origin_s;
  };

  void SetRTParams(xstructure& str, pflow::rtparams& rtp);
  vector<xstructure> GetStrVecFromOUTCAR_XDATCAR(ifstream& outcar_inf, ifstream& xdatcar_inf);
  void GetDatFromOutcar(vector<pflow::matrix<double> >& lat_vec, deque<int>& num_each_type, ifstream& outcar_inf);
  void GetDatFromXdatcar(vector<pflow::matrix<double> >& fpos_vec, ifstream& xdatcar_inf);
  vector<xstructure> GetStrVecFromOUTCAR_XDATCAR(ifstream& outcar_inf, ifstream& xdatcar_inf);
  void PrintStrVec(const vector<xstructure>& str_vec, ostream& outf);
  void ReadInRTParams(ifstream& rtinfile, pflow::rtparams& rtp);
  void ReadInStrVec(vector<xstructure>& str_vec, ifstream& strlist_inf);
  void JoinStrVec(vector<xstructure> str_vec_1,vector<xstructure> str_vec_2,vector<xstructure>& str_vec_tot);
  void SetStrFromRTParams(xstructure& str, pflow::rtparams& rtp);
  void SuperCellStrVec(vector<xstructure>& str_vec, const pflow::matrix<double>& sc);
  void UpDateRTParams(pflow::rtparams& rtp, const int& istr, int nstr);
  void SetRTParams(xstructure& str, pflow::rtparams& rtp);
  void GetRTDatFile(xstructure str, const pflow::rtparams& rtp, ostringstream& rtdat_file);
  string PrintRTDatFile(ostringstream& rtdat_file, const pflow::rtparams& rt_params);
  string CreateRTtgaFile(const string& datfile, const pflow::rtparams& rt_params);
  string CreateRTjpgFile(const string& tgafile, const pflow::rtparams& rt_params);  
  void GetRTencFile(const pflow::rtparams& rtp, const int nim,ostringstream& os);
  string PrintRTencFile(const pflow::rtparams& rt_params, ostringstream& rtenc_file);
  string CreateRTmpgFile(const pflow::rtparams& rt_params, const string& encfile);
  void RayTraceManager(vector<string>);
  pflow::matrix<double> GetRotationMatrix(const vector<double>& angles);
  void RotateStrVec(vector<xstructure>& str_vec, const vector<double>& rot);

}

// ---------------------------------------------------------------------------
// PROJDATA PROJDATA PROJDATA PROJDATA PROJDATA PROJDATA PROJDATA PROJDATA PRO

namespace pflow {
  class projdata
  {
    public:
      // Constructors
      projdata(); // default
      void Print(ostream& outf);
      // variables
      int nl_max; // 4 for s,p,d,f orbitals
      int nlm_max; // 16 for s,p,d,f orbitals
      int nlmtot_max; // 20 for s,p,d,f orbitals + p,d,f,all totals
      int nl; // 3 for spd
      int nlm; // 9 for spd
      int nlmtot; // 9+Psum+Dsum+Allsum=12 (for spd)
      int nkpts;
      int nbands;
      int nions;
      int ntypes;
      vector<int> num_each_type;
      pflow::matrix<double> wfermi_u;
      pflow::matrix<double> wfermi_d;
      vector<double> wkpt;
      vector<pflow::matrix<pflow::matrix<std::complex<double> > > > pdat_u;
      vector<pflow::matrix<pflow::matrix<std::complex<double> > > > pdat_d;
      pflow::matrix<pflow::matrix<double> > occ_vs_ion_kpt_bnd_lm_u;
      pflow::matrix<pflow::matrix<double> > occ_vs_ion_kpt_bnd_lm_d;
      pflow::matrix<pflow::matrix<double> > occ_vs_ion_kpt_bnd_l_u;
      pflow::matrix<pflow::matrix<double> > occ_vs_ion_kpt_bnd_l_d;
      pflow::matrix<pflow::matrix<double> > occ_vs_ion_kpt_bnd_lmtot_u;
      pflow::matrix<pflow::matrix<double> > occ_vs_ion_kpt_bnd_lmtot_d;
      vector<pflow::matrix<double> > occ_vs_ion_kpt_lm_u;
      vector<pflow::matrix<double> > occ_vs_ion_kpt_lm_d;
      vector<pflow::matrix<double> > occ_vs_ion_kpt_l_u;
      vector<pflow::matrix<double> > occ_vs_ion_kpt_l_d;
      vector<pflow::matrix<double> > occ_vs_ion_bnd_lm_u;
      vector<pflow::matrix<double> > occ_vs_ion_bnd_lm_d;
      vector<pflow::matrix<double> > occ_vs_ion_bnd_l_u;
      vector<pflow::matrix<double> > occ_vs_ion_bnd_l_d;
      pflow::matrix<double> occ_vs_ion_lm_u;
      pflow::matrix<double> occ_vs_ion_lm_d;
      pflow::matrix<double> occ_vs_ion_l_u;
      pflow::matrix<double> occ_vs_ion_l_d;
      pflow::matrix<double> ener_k_b_u;
      pflow::matrix<double> ener_k_b_d;
      int sp;
      int rspin;
      pflow::matrix<double> kpts;
      vector<string> LMnames;
      vector<string> Lnames;
      vector<string> LLMnames;
      string PROOUTinfile;
      pflow::matrix<double> lat;
  };
}

// ---------------------------------------------------------------------------
// PROJFUNCS PROJFUNCS PROJFUNCS PROJFUNCS PROJFUNCS PROJFUNCS PROJFUNCS PROJF

// in aflow_pflow_funcs.cpp
namespace pflow {
  std::complex<double> ProcessProjection(const std::complex<double>& proj);
  void ReadInProj(projdata& pd);
  void CalcNeatProj(projdata& pd, int only_occ);
  void ReadInPDOSData(const projdata& prd, pdosdata& pdd);
  void CalcPDOS(const projdata& prd, pdosdata& pdd);
  void SmoothPDOS(const projdata& prd, pdosdata& pdd);
  void AtomCntError(const string& tok, const int tokcnt, const int atom_cnt);
}

// in aflow_pflow_print.cpp
void PrintNeatProj(pflow::projdata& pd, ostream& outf);

// ---------------------------------------------------------------------------
// SUMPDOSFUNCS SUMPDOSFUNCS SUMPDOSFUNCS SUMPDOSFUNCS SUMPDOSFUNCS SUMPDOSFUN

// in aflow_pflow_funcs.cpp
namespace pflow {
  void ReadSumDOSParams(ifstream& infile, pflow::pdosdata& pdd);
  void ReadInPDOSData(matrix<pflow::matrix<double> >& allpdos, pflow::pdosdata& pdd,ifstream& infile);
  void SumPDOS(const pflow::matrix<pflow::matrix<double> >& allpdos, pflow::pdosdata& pdd);
}

// in pflow_print
void PrintSumPDOS(pflow::pdosdata& pdd, ostream& outf);

// ---------------------------------------------------------------------------
// RBFUNCS RBFUNCS RBFUNCS RBFUNCS RBFUNCS RBFUNCS RBFUNCS RBFUNCS RBFUNCS RBF

// in aflow_pflow_funcs.cpp
namespace pflow {
  double TotalAtomDist(xstructure str, xstructure str00, const string& path_flag);
  vector<string> GetRBDir(const int& nim);
  vector<double> GetRBEner(const int& nim);
  vector<xstructure> GetRBStruct(const int& nim);
  vector<double> GetRBDistCum(const vector<xstructure>& str_vec, const string& path_flag);
  vector<double> GetRBDistFromStrI(const vector<xstructure>& str_vec,const xstructure& strI,const string& path_flag);
  void RBPoscarDisp(const xstructure& str1in, const xstructure& str2in,xstructure& diffstr, double& totdist, pflow::matrix<double>& cm,const string& path_flag);
}

// in aflow_pflow_print.cpp
void PrintRBAnal(const int& nim, const string& path_flag, ostream& outf);
void PrintRBPoscarDisp(const xstructure& diffstr, double& totdist, pflow::matrix<double>& cm, const string& path_flag, ostream& outf);

// ---------------------------------------------------------------------------
// CHARGE FUNCS CHARGE FUNCS CHARGE FUNCS CHARGE FUNCS CHARGE FUNCS CHARGE FUN

namespace pflow {
  class pd_params {
    public:
      string type;
      double scale;
      pflow::matrix<double> pts;
      pflow::matrix<double> dpts;
      int Nx,Ny;
      string orig_loc;
      string ortho;
      void Print(ostream& outf) const;
  };

  bool ReadCHGCAR(xstructure& str,stringstream& chgcar_header, vector<int>& ngrid, vector<int>& format_dim, vector<double>& chg_tot,
      vector<double>& chg_diff, stringstream& chgcar_ss,ostream& oss=cout);
  bool ReadChg(xstructure& str,vector<int>& ngrid, vector<double>& chg_tot,
      vector<double>& chg_diff, istream& chgfile);
  void GetChgInt(vector<pflow::matrix<double> >& rad_chg_int, pflow::matrix<double>& vor_chg_int,
      xstructure& str,vector<int>& ngrid,vector<double>& chg_tot, vector<double>& chg_diff);
  void ReadPlaneDensParams(const xstructure& str, pd_params& pdp, istream& infile);
  void GetPlaneDens(const pd_params& pdp, vector<double>& dens2d_tot, vector<double>& dens2d_diff,
      const xstructure& str, const vector<int>& ngrid,
      const vector<double>& chg_tot, const vector<double>& chg_diff);
  void PrintPlaneDens(const pd_params& pdp, const vector<double>& dens2d_tot,
      const vector<double>& dens2d_diff, const xstructure& str);
}

// ---------------------------------------------------------------------------
// EWALD FUNCS EWALD FUNCS EWALD FUNCS EWALD FUNCS EWALD FUNCS EWALD FUNCS EWA
namespace pflow {
  void Ewald(const xstructure& in_str,double& epoint,double& ereal,
      double& erecip,double& eewald,double& eta,const double& SUMTOL);
  double GetEta(const int& natoms,const double& vol);
  double GetPointEner(const double& rteta,const vector<double>& atchg,const double& vol);
  double GetRecipEner(const double& eta,const vector<double>& atchg,const double& vol,
      const pflow::matrix<double>& rlat,const pflow::matrix<double>& fpos,const double& SUMTOL);
  double GetRealEner(const double& eta,const vector<double>& atchg,const double& vol,
      const pflow::matrix<double>& lat,const pflow::matrix<double>& fpos,const double& SUMTOL);
  double GetScreenedESEner(void);
  double ScreenedESEner(const xstructure& in_str,const double& Ks,const double& SUMTOL);
}

// Output help information of an option
void helpIndividualOption(vector<string> & argv);

// ---------------------------------------------------------------------------
// FORMER WAHYU.H

void AConvaspBandgap(vector<string>& bandsdir);
void AConvaspBandgaps(istream& bandsdir,ostream& oss=cout);
void AConvaspBandgaps(istream& bandsdir,ostringstream& oss);
void AConvaspBandgapFromDOS(istream& doscar);
void AConvaspBandgapListFromDOS(istream& doscar);
namespace pflow {
  void ICSD(vector<string> argv, istream& input);
  void ICSD_CheckRaw(vector<string> argv);
  void ICSD_2POSCAR(istream& input);
  void ICSD_2PROTO(istream& input);
  void ICSD_2WYCK(istream& input,bool SOF);
  void ICSD_ListMetals();
}
float GetBandGap_WAHYU(stringstream& straus,float Efermi,char& gaptype);
float GetBandgapFromDOS(ifstream& doscar);
float GetBandgapFromDOS(istream& doscar);
vector<string> GetMetalsList(bool v);
bool IsMetal(const string s);
void ParseChemicalFormula(string Formula,vector<string>& Zname,vector<float>& Zconc);
string RemoveCharFromString(const string s, char c);
string RemoveStringFromTo(const string s, char cstart, char cstop);
int StringCrop(string s,vector<string>& vstring);
string StringCropAt(const string s,int icrop);
vector<float> SortFloat(vector<float> v, int mode);
xvector<double> cross(const xvector<double> a, const xvector<double> b);


// ---------------------------------------------------------------------------
// FORMER RICHARD.H
namespace pflow {
  double GetAtomicPlaneDist(string options,istream& input);
  double frac2dbl(string str);
  bool havechar(string str_in, char c);
  int whereischar(string str, char c);
  void cleanupstring(string & str);
} // namespace pflow

//from kesong's old files
namespace pflow {
  void BZMAX(istream& input);
}

//ME20190628 - prettyPrintCompound from CHULL
namespace pflow {
  // Precision for pretty printing
  const int COEF_PRECISION = 4;

  string prettyPrintCompound(const string&, vector_reduction_type vred=gcd_vrt, bool=true, filetype ftype=latex_ft); //char=_latex_  //CO20190629
  string prettyPrintCompound(const vector<string>&, const vector<double>&, vector_reduction_type vred=gcd_vrt, bool=true, filetype ftype=latex_ft);  //char=_latex_  //CO20190629
  string prettyPrintCompound(const vector<string>&, const aurostd::xvector<double>&, vector_reduction_type vred=gcd_vrt, bool=true, filetype ftype=latex_ft);  //char=_latex_  //CO20190629

}  // namespace pflow

#endif
// ***************************************************************************
// *                                                                         *
// *           Aflow STEFANO CURTAROLO - Duke University 2003-2020           *
// *                                                                         *
// ***************************************************************************
<|MERGE_RESOLUTION|>--- conflicted
+++ resolved
@@ -101,7 +101,6 @@
   void COMPARE(string options);
   string compareDatabaseEntries(const aurostd::xoption& vpflow, ostream& logstream=cout); //DX20191125
   string compareDatabaseEntries(const aurostd::xoption& vpflow, ofstream& FileMESSAGE, ostream& logstream=cout); //DX20191125
-<<<<<<< HEAD
   string comparePermutations(istream& input, const aurostd::xoption& vpflow); //DX //DX20181004
   //DX20190425 [OBSOLETE] string compareStructureDirectory(aurostd::xoption& vpflow); //DX
   string compareMultipleStructures(const aurostd::xoption& vpflow, ostream& logstream=cout); //DX //DX20190425
@@ -109,15 +108,6 @@
   vector<StructurePrototype> compare2prototypes(istream& input, const aurostd::xoption& vpflow); //DX20181004 //DX20190314 - changed return value
   vector<StructurePrototype> compare2prototypes(xstructure& xstr, const aurostd::xoption& vpflow, ostream& logstream=cout); //DX20190314 - overloaded 
   //DX20170901 [OBSOLETE] void DATA(string smode,istream& input);
-=======
-  string comparePermutations(istream& input, const aurostd::xoption& vpflow); //DAVID //DX20181004
-  //DX20190425 [OBSOLETE] string compareStructureDirectory(aurostd::xoption& vpflow); //DAVID
-  string compareMultipleStructures(const aurostd::xoption& vpflow, ostream& logstream=cout); //DAVID //DX20190425
-  string compare2database(istream& input, const aurostd::xoption& vpflow, ostream& logstream=cout); //DAVID //DX20181004
-  vector<StructurePrototype> compare2prototypes(istream& input, const aurostd::xoption& vpflow); //DX20181004 //DX20190314 - changed return value
-  vector<StructurePrototype> compare2prototypes(xstructure& xstr, const aurostd::xoption& vpflow, ostream& logstream=cout); //DX20190314 - overloaded 
-  // [OBSOLETE] DX20170901 void DATA(string smode,istream& input);
->>>>>>> 10163148
   bool DATA(string smode, istream& input, aurostd::xoption& vpflow, ostream& oss=cout); //DX20170901 - SGDATA + JSON
   void DATA1(string options,istream& input);
   void DATA2(istream& input);
@@ -146,11 +136,7 @@
   bool GetCollinearMagneticInfo(uint num_atoms, const string& magmom_info, vector<double>& vmag); //DX20170927 - Magnetic symmetry //DX20191107 - int to uint
   bool GetNonCollinearMagneticInfo(uint num_atoms, const string& magmom_info, vector<xvector<double> >& vmag_noncoll); //DX20171205 - Magnetic symmetry non-collinear //DX20191107 - int to uint
   vector<string> getMatchingPrototypes(xstructure& xstr, string& catalog); //DX20190314 
-<<<<<<< HEAD
   void GLASS_FORMING_ABILITY(aurostd::xoption& vpflow); //DF20190329
-=======
-  void GLASS_FORMING_ABILITY(aurostd::xoption& vpflow); //DF190329
->>>>>>> 10163148
   void GULP(istream& input);
   void HKL(string options,_aflags &aflags,istream& input);
   void HKLSearch(string options,_aflags &aflags,istream& input,const string& smode);
@@ -180,11 +166,8 @@
   string LATTICE_TYPE(istream& input);
   string LATTICE_LATTICE_TYPE(istream& input);
   string listPrototypeLabels(aurostd::xoption& vpflow); //DX20181004
-<<<<<<< HEAD
   string isopointalPrototypes(istream& input, const aurostd::xoption& vpflow); //DX20200131 
   vector<string> getIsopointalPrototypes(xstructure& xstr, string& catalog); //DX20200131 
-=======
->>>>>>> 10163148
   ////////////////////////////////////////////////////////////////////////////////
   ////////////////////////////////////////////////////////////////////////////////
   //START - all relevent functions for loading entries here
@@ -390,11 +373,7 @@
   // [OBSOLETE] string PLATON(vector<string>,istream& input);
   string PLATON(string options,istream& input);
   //DX20170926 [OBSOLETE] string SG(string options,istream& input,string mode,string print);
-<<<<<<< HEAD
   void CCE(aurostd::xoption& flags);	//RF20190603
-=======
-  void CCE(aurostd::xoption& flags);	//RF190603
->>>>>>> 10163148
   string SG(aurostd::xoption& vpflow,istream& input,string mode,string print);
   // [OBSOLETE]  string SG(string mode,string print,vector<string>,istream& input);
   void STATDIEL(vector<string>& argv); // CAMILO
@@ -404,17 +383,10 @@
   void POSCAR2WYCKOFF(istream& input);
   string printMatchingPrototypes(xstructure& xstr, const aurostd::xoption& vpflow); //DX20190314 
   string printMatchingPrototypes(istream& cin, const aurostd::xoption& vpflow); //DX20190314 
-<<<<<<< HEAD
-  bool QMVASP(aurostd::xoption& vpflow);  //vector<string> argv); //CO20180703
-  xstructure POSCAR(istream& input);
-  xmatrix<double> QE_ibrav2lattice(const int& ibrav, const xvector<double>& parameters, const bool& isabc); //DX20180123 - added more robust QE reader
-
-=======
   bool PSEUDOPOTENTIALS_CHECK(aurostd::xoption vpflow,string file,ostream& oss=cout); //SC20200330
   bool QMVASP(aurostd::xoption& vpflow);  //vector<string> argv); //CO20180703
   xstructure POSCAR(istream& input);
   xmatrix<double> QE_ibrav2lattice(const int& ibrav, const xvector<double>& parameters, const bool& isabc); //DX20180123 - added more robust QE reader
->>>>>>> 10163148
 }
 bool RequestedAlphabeticLabeling(string &label);
 bool AlphabetizePrototypeLabelSpecies(deque<string> &species,deque<string> &species_pp,deque<double> &volumes,deque<double> &masses,string &label);
@@ -505,11 +477,7 @@
   void PrintData(const xstructure& str,xstructure& str_sym,xstructure& str_sp,xstructure& str_sc, ostream& oss,string smode, double tolerance, bool no_scan, const int& sg_setting=1, const string& format="txt",bool already_calculated=false); //CO20171027
   void PrintData(const xstructure& str,xstructure& str_sym,xstructure& str_sp,xstructure& str_sc, ostream& oss,string smode, aurostd::xoption& vpflow, const string& format="txt",bool already_calculated=false); //DX20180823
   void PrintData(const xstructure& str,xstructure& str_sym,xstructure& str_sp,xstructure& str_sc, ostream& oss_final,string smode, aurostd::xoption& vpflow, double tolerance, bool no_scan, const int& sg_setting=1, const string& format="txt",bool already_calculated=false); //DX20180822
-<<<<<<< HEAD
   //DX20170901 [OBSOLETE] void PrintData(const xstructure&,ostream& oss,string mode,const string& format="txt",bool already_calculated=false);
-=======
-  // [OBSOLETE] DX20170901 void PrintData(const xstructure&,ostream& oss,string mode,const string& format="txt",bool already_calculated=false);
->>>>>>> 10163148
   void PrintData(const xstructure& str,ostream& oss,string smode,double tolerance, bool no_scan, const int& sg_setting=1, const string& format="txt");
   void PrintData(const xstructure& str,ostream& oss,string smode,const string& format="txt");
   void PrintData1(const xstructure& str1,const double& rcut,ostream& oss);
