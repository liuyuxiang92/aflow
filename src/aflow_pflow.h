// ***************************************************************************
// *                                                                         *
// *           Aflow STEFANO CURTAROLO - Duke University 2003-2020           *
// *                                                                         *
// ***************************************************************************

#ifndef _AFLOW_PFLOW_H_
#define _AFLOW_PFLOW_H_

#include "aflow.h"
#include "aflow_compare_structure.h" //DX20190314

// pflow prototypes
// aflow_pflow.cpp
#define kwarning        "[WARNING] aflow: "
#define kintro          " "

// LOGGER MODES
static const char _LOGGER_ERROR_ = 'E';
static const char _LOGGER_WARNING_ = 'W';
static const char _LOGGER_COMPLETE_ = 'C';
static const char _LOGGER_OPTION_ = 'O';
static const char _LOGGER_RAW_ = 'R';
static const char _LOGGER_MESSAGE_ = 'M';
static const char _LOGGER_NOTICE_ = 'N';

#define XRAY_THETA_TOL 1e-5;                                  //CO20190409

//[MOVED to aflow.h]// LOADENTRIES DEFAULTS
//[MOVED to aflow.h]static const uint _AFLOW_LIB_MAX_ = 10;  //LIB11 does not exist yet, modify accordingly

// aflow_pflow_main.cpp
namespace pflow {
  int main(vector<string> &argv,vector<string> &cmds);
}

namespace pflow {
  bool CheckCommands(vector<string>,const vector<string>& cmds);
  void CheckIntegritiy();
  string Intro_pflow(string x);
}
string AFLOW_PrototypesIcsdReadme(void);
namespace pflow {
  xstructure XXX(istream& input,const int& iatom);
  bool XXX(vector<string>,istream& input);
}
namespace pflow {
  xstructure ABCCAR(istream& input);
  void ACE(istream& input);
  bool AddSpinToXstructure(xstructure& a, vector<double>& vmag); //DX20170927 - Magnetic symmetry
  bool AddSpinToXstructure(xstructure& a, vector<xvector<double> >& vmag_noncoll); //DX20171205 - Magnetic symmetry (non-collinear)
  void AGROUP(_aflags &aflags,istream& input);
  void AGROUP2(istream& input);
  void AGROUP2m(istream& input);
  xstructure ALPHABETIC(istream& input);
  string ALPHACompound(string options);
  string ALPHASpecies(string options);
  string AFLOWIN(istream& input);
  void ANGLES(string options,istream& input);
  string ATOMSMAX(string options,istream& input);
  void BANDS(string options,istream& input);
  void BANDGAP(aurostd::xoption& vpflow,ostream& oss=cout); // CAMILO  //CO20171006
  void BANDGAP_DOS(aurostd::xoption& vpflow,ostream& oss=cout); // CAMILO  //CO20171006  //CO20191110
  void BANDSTRUCTURE(_aflags &aflags);
  string BZDirectionsLATTICE(string options);
  //DX20181102 [OBSOLETE] string BZDirectionsSTRUCTURE(istream& input);
  string BZDirectionsSTRUCTURE(istream& input, aurostd::xoption& vpflow); //DX20181102 - add options
  void CAGES(_aflags &aflags,string options,istream& input);
  //DX+CO START
  bool PerformFullSymmetry(xstructure& a);
  bool PerformFullSymmetry(xstructure& a,ofstream &FileMESSAGE,const string& directory,_kflags &kflags,const bool& osswrite,ostream& oss, string format="txt");  //ME20200224
  bool PerformFullSymmetry(xstructure& a,ofstream &FileMESSAGE,_aflags &aflags,_kflags &kflags,const bool& osswrite,ostream& oss, string format="txt");
  bool PerformFullSymmetry(xstructure& a,double& tolerance,bool no_scan,bool force_perform,ofstream &FileMESSAGE,_aflags &aflags,_kflags &kflags,const bool& osswrite,ostream& oss, string format="txt");
  void ProcessAndAddSpinToXstructure(xstructure& a, const string& magmom_info); //DX20190801
  void defaultKFlags4SymWrite(_kflags& kflags,bool write=true);
  void defaultKFlags4SymCalc(_kflags& kflags,bool calc=true);
  bool CalculateFullSymmetry(istream& input,aurostd::xoption& vpflow,ostream& oss=cout);
  bool CalculateFullSymmetry(_aflags &aflags, _kflags& kflags, xstructure& a,aurostd::xoption& vpflow,bool osswrite,ostream& oss=cout);
  bool fixEmptyAtomNames(xstructure& xstr,bool force_fix=false);  //force_fix=true if you want to override what is already in species
  //DX+CO END
  xstructure CART(istream& input);
  xstructure CORNERS(istream& input);
  void ChangeSuffix(string options);
  string CHGDIFF(aurostd::xoption vpflow);
  bool CHGDIFF(const string& chgcar1_file,const string& chgcar2_file, const string& output_File,ostream& oss=cout);
  //DX+CO START
  void CHGINT(vector<string>);
  //DX+CO END
  string CHGSUM(aurostd::xoption vpflow);
  bool CHGSUM(const string& chgcar_in1,const string& chgcar_in2,ostream& oss=cout);
  bool CHGSUM(string& species_header,const string& chgcar_in1,const string& chgcar_in2,const string& output_file,ostream& oss=cout);
  bool CHGSUM(const string& chgcar_in1,const string& chgcar_in2,const string& output_file,ostream& oss=cout);
  bool CHGSUM(const vector<string>& chgcar_files,ostream& oss=cout);
  bool CHGSUM(const vector<string>& chgcar_files,const string& output,ostream& oss=cout);
  bool CHGSUM(string& species_header,const vector<string>& chgcar_files,ostream& oss=cout);
  bool CHGSUM(string& species_header,const vector<string>& chgcar_files,const string& output_file,ostream& oss=cout);
  //DX20180806 [OBSOLETE] void CIF(istream& input);
  void CIF(istream& input,aurostd::xoption& vpflow);
  void CLAT(string options);
  void CLEAN(vector<string>);
  void CLEANALL(istream& input);
  void CMPSTR(vector<string>);
  void COMPARE(string options);
  //DX20200225 [OBSOLETE - moved to XtalFinder header] string compareDatabaseEntries(const aurostd::xoption& vpflow, ostream& logstream=cout); //DX20191125
  //DX20200225 [OBSOLETE - moved to XtalFinder header] string compareDatabaseEntries(const aurostd::xoption& vpflow, ofstream& FileMESSAGE, ostream& logstream=cout); //DX20191125
  //DX20200225 [OBSOLETE - moved to XtalFinder header] string comparePermutations(istream& input, const aurostd::xoption& vpflow); //DX //DX20181004
  //DX20190425 [OBSOLETE - moved to XtalFinder header] string compareStructureDirectory(aurostd::xoption& vpflow); //DX
  //DX20200225 [OBSOLETE - moved to XtalFinder header] string compareMultipleStructures(const aurostd::xoption& vpflow, ostream& logstream=cout); //DX //DX20190425
  //DX20200225 [OBSOLETE - moved to XtalFinder header] string compare2database(istream& input, const aurostd::xoption& vpflow, ostream& logstream=cout); //DX //DX20181004
  //DX20200225 [OBSOLETE - moved to XtalFinder header] string compare2database(istream& input, const aurostd::xoption& vpflow, ofstream& FileMESSAGE, ostream& logstream=cout); //DX20200225
  //DX20200225 [OBSOLETE - moved to XtalFinder header] string compare2database(const xstructure& xstr, const aurostd::xoption& vpflow, ostream& logstream=cout); //DX //DX20181004 //CO20200225
  //DX20200225 [OBSOLETE - moved to XtalFinder header] string compare2database(const xstructure& xstr, const aurostd::xoption& vpflow, ofstream& FileMESSAGE, ostream& logstream=cout); //DX //DX20200225
  //DX20200225 [OBSOLETE - moved to XtalFinder header] vector<StructurePrototype> compare2prototypes(istream& input, const aurostd::xoption& vpflow, ostream& logstream=cout); //DX20181004 //DX20190314 - changed return value
  //DX20200225 [OBSOLETE - moved to XtalFinder header] vector<StructurePrototype> compare2prototypes(istream& input, const aurostd::xoption& vpflow, ofstream& FileMESSAGE, ostream& logstream=cout); //DX20181004 //DX20190314 - changed return value
  //DX20200225 [OBSOLETE - moved to XtalFinder header] vector<StructurePrototype> compare2prototypes(const xstructure& xstrIN, const aurostd::xoption& vpflow, ostream& logstream=cout); //DX20190314 - overloaded 
  //DX20200225 [OBSOLETE - moved to XtalFinder header] vector<StructurePrototype> compare2prototypes(const xstructure& xstrIN, const aurostd::xoption& vpflow, ofstream& FileMESSAGE, ostream& logstream=cout); //DX20190314 - overloaded 
  //DX20170901 [OBSOLETE] void DATA(string smode,istream& input);
  bool DATA(string smode, istream& input, aurostd::xoption& vpflow, ostream& oss=cout); //DX20170901 - SGDATA + JSON
  void DATA1(string options,istream& input);
  void DATA2(istream& input);
  void DEBYE(string options);
  void DISP(string options,istream& input);
  void DIST(string options,istream& input);
  void DYNADIEL(vector<string>& argv); // CAMILO
  void EDOS(vector<string>);
  void EFFMASS(vector<string>& argv, ostream& oss=cout); // CAMILO
  void EIGCURV(string options, ostream& oss=cout); // CAMILO
  //DX20170818 [OBSOLETE] xstructure EQUIVALENT(_aflags &aflags,istream& input);
  string EQUIVALENT(_aflags &aflags,istream& input, aurostd::xoption& vpflow);
  void EWALD(string options,istream& input);
  string EXTRACT_xcar(_aflags &aflags,vector<string>,string,string);
  string EXTRACT_Symmetry(_aflags &aflags,vector<string>);
  void FGROUP(_aflags &aflags,istream& input);
  bool FIXBANDS(_aflags &aflags,string opts);
  //DX20170926 [OBSOLETE] void FINDSYM(string options,uint mode,istream& input);
  void FINDSYM(aurostd::xoption& vpflow,uint mode,istream& input);
  xstructure FRAC(istream& input);
  string FROZSL_VASPSETUP(vector<string> argv,int mode);
  string FROZSL_ANALYZE(istream& input);
  string FROZSL_INPUT(void);
  string FROZSL_OUTPUT(void);
  string GEOMETRY(istream& input); //CO20191110
  bool GetCollinearMagneticInfo(uint num_atoms, const string& magmom_info, vector<double>& vmag); //DX20170927 - Magnetic symmetry //DX20191107 - int to uint
  bool GetNonCollinearMagneticInfo(uint num_atoms, const string& magmom_info, vector<xvector<double> >& vmag_noncoll); //DX20171205 - Magnetic symmetry non-collinear //DX20191107 - int to uint
  //DX20200225 [OBSOLETE - moved to XtalFinder header] vector<string> getMatchingPrototypes(xstructure& xstr, string& catalog); //DX20190314 
  void GLASS_FORMING_ABILITY(aurostd::xoption& vpflow); //DF20190329
  void GULP(istream& input);
  void HKL(string options,_aflags &aflags,istream& input);
  void HKLSearch(string options,_aflags &aflags,istream& input,const string& smode);
  bool setPOCCTOL(xstructure& xstr,const string& pocc_tol_string); //CO20181226
  //[CO20181226 OBSOLETE]string HNF(vector<string> argv,istream& input,ostream& oss=cout);
  //[CO20190208 - OBSOLETE]bool HNF(aurostd::xoption& vpflow,istream& input,ostream& oss=cout); //CO20181226
  //[CO20190208 - OBSOLETE]bool HNFCELL(aurostd::xoption& vpflow,istream& input,ostream& oss=cout); //CO20181226
  bool POCC_COMMAND_LINE(aurostd::xoption& vpflow,istream& input,ostream& oss=cout); //CO20181226
  //[CO20181226 OBSOLETE]string HNFTOL(vector<string> argv,istream& input,ostream& oss=cout);
  void ICSD_2WYCK(istream& input,bool SOF);
  void ICSD(vector<string> argv, istream& input);
  xstructure IDENTICAL(istream& input);
  xstructure INCELL(istream& input);
  xstructure INCOMPACT(istream& input);
  void INTPOL(string options);
  xstructure INWS(istream& input);
  void JMOL(string options,istream& input);
  void KBAND(vector<string>);
  xstructure INFLATE_LATTICE(string options,istream& input);
  xstructure INFLATE_VOLUME(string options,istream& input);
  void KPATH(istream& input,bool WWW); 
  void KPATH(istream& input,double grid,bool WWW); 
  xstructure KPOINTS(string options,istream& input,ostream& oss=cout);
  xstructure KPOINTS_DELTA(aurostd::xoption& vpflow, istream& input, ostream& oss=cout);
  void JOINSTRLIST(vector<string>);
  void MAKESTRLIST(vector<string>);
  xstructure LATTICEREDUCTION(istream& input);
  string LATTICE_TYPE(istream& input);
  string LATTICE_LATTICE_TYPE(istream& input);
  string listPrototypeLabels(aurostd::xoption& vpflow); //DX20181004
  //DX20200225 [OBSOLETE - moved to XtalFinder header] string isopointalPrototypes(istream& input, const aurostd::xoption& vpflow); //DX20200131 
  //DX20200225 [OBSOLETE - moved to XtalFinder header] vector<string> getIsopointalPrototypes(xstructure& xstr, string& catalog); //DX20200131 
  ////////////////////////////////////////////////////////////////////////////////
  ////////////////////////////////////////////////////////////////////////////////
  //START - all relevent functions for loading entries here
  //Added by Corey Oses - May 2017
  //load entries is heavily overloaded, mostly to accommodate entries separated as
  //vector<vector<vector<> > > entries (unaries vs. binaries, then species-specific, good for convex hull),
  //vector<vector<> > entries (unaries vs. binaries), OR
  //vector<> entries (all together)
  ////////////////////////////////////////////////////////////////////////////////
  string arity_string(uint arity,bool capital=false,bool plural=false); //CO20180329
  // loadEntries
  bool loadEntries(vector<string>& velements, vector<vector<vector<aflowlib::_aflowlib_entry> > >& entries, ostream& oss=cout);
  bool loadEntries(vector<string>& velements, vector<vector<vector<aflowlib::_aflowlib_entry> > >& entries, ofstream& FileMESSAGE, ostream& oss=cout);
  bool loadEntries(vector<string>& velements, string server, vector<vector<vector<aflowlib::_aflowlib_entry> > >& entries, ostream& oss=cout);
  bool loadEntries(vector<string>& velements, string server, vector<vector<vector<aflowlib::_aflowlib_entry> > >& entries, ofstream& FileMESSAGE, ostream& oss=cout);
  bool loadEntries(aurostd::xoption& vpflow, vector<string>& velements, vector<vector<vector<aflowlib::_aflowlib_entry> > >& entries, ostream& oss=cout);
  bool loadEntries(aurostd::xoption& vpflow, vector<string>& velements, vector<vector<vector<aflowlib::_aflowlib_entry> > >& entries, ofstream& FileMESSAGE, ostream& oss=cout);
  bool loadEntries(aurostd::xoption& vpflow, vector<string>& velements, string server, vector<vector<vector<aflowlib::_aflowlib_entry> > >& entries, ostream& oss=cout);
  bool loadEntries(aurostd::xoption& vpflow, vector<string>& velements, string server, vector<vector<vector<aflowlib::_aflowlib_entry> > >& entries, ofstream& FileMESSAGE, ostream& oss=cout);
  ////////////////////////////////////////////////////////////////////////////////
  // loadEntries
  bool loadEntries(vector<string>& velements, vector<vector<aflowlib::_aflowlib_entry> >& entries, ostream& oss=cout);
  bool loadEntries(vector<string>& velements, vector<vector<aflowlib::_aflowlib_entry> >& entries, ofstream& FileMESSAGE, ostream& oss=cout);
  bool loadEntries(vector<string>& velements, string server, vector<vector<aflowlib::_aflowlib_entry> >& entries, ostream& oss=cout);
  bool loadEntries(vector<string>& velements, string server, vector<vector<aflowlib::_aflowlib_entry> >& entries, ofstream& FileMESSAGE, ostream& oss=cout);
  bool loadEntries(aurostd::xoption& vpflow, vector<string>& velements, vector<vector<aflowlib::_aflowlib_entry> >& entries, ostream& oss=cout);
  bool loadEntries(aurostd::xoption& vpflow, vector<string>& velements, vector<vector<aflowlib::_aflowlib_entry> >& entries, ofstream& FileMESSAGE, ostream& oss=cout);
  bool loadEntries(aurostd::xoption& vpflow, vector<string>& velements, string server, vector<vector<aflowlib::_aflowlib_entry> >& entries, ostream& oss=cout);
  bool loadEntries(aurostd::xoption& vpflow, vector<string>& velements, string server, vector<vector<aflowlib::_aflowlib_entry> >& entries, ofstream& FileMESSAGE, ostream& oss=cout);
  ////////////////////////////////////////////////////////////////////////////////
  // loadEntries
  bool loadEntries(vector<string>& velements, vector<aflowlib::_aflowlib_entry>& entries, ostream& oss=cout);
  bool loadEntries(vector<string>& velements, vector<aflowlib::_aflowlib_entry>& entries, ofstream& FileMESSAGE, ostream& oss=cout);
  bool loadEntries(vector<string>& velements, string server, vector<aflowlib::_aflowlib_entry>& entries, ostream& oss=cout);
  bool loadEntries(vector<string>& velements, string server, vector<aflowlib::_aflowlib_entry>& entries, ofstream& FileMESSAGE, ostream& oss=cout);
  bool loadEntries(aurostd::xoption& vpflow, vector<string>& velements, vector<aflowlib::_aflowlib_entry>& entries, ostream& oss=cout);
  bool loadEntries(aurostd::xoption& vpflow, vector<string>& velements, vector<aflowlib::_aflowlib_entry>& entries, ofstream& FileMESSAGE, ostream& oss=cout);
  bool loadEntries(aurostd::xoption& vpflow, vector<string>& velements, string server, vector<aflowlib::_aflowlib_entry>& entries, ostream& oss=cout);
  bool loadEntries(aurostd::xoption& vpflow, vector<string>& velements, string server, vector<aflowlib::_aflowlib_entry>& entries, ofstream& FileMESSAGE, ostream& oss=cout);
  ////////////////////////////////////////////////////////////////////////////////
  bool loadFromCommon(aurostd::xoption& vpflow);
  ////////////////////////////////////////////////////////////////////////////////
  //load and merging LIBX
  bool loadAndMergeLIBX(string combination, string LIB, string server, vector<vector<vector<aflowlib::_aflowlib_entry> > >& naries, ostream& oss=cout);
  bool loadAndMergeLIBX(string _combination, string LIB, string server, vector<vector<vector<aflowlib::_aflowlib_entry> > >& naries, ofstream& FileMESSAGE, ostream& oss=cout);
  bool loadAndMergeLIBX(vector<string>& combination, string LIB, string server, vector<vector<vector<aflowlib::_aflowlib_entry> > >& naries, ostream& oss=cout);
  bool loadAndMergeLIBX(vector<string>& combination, string LIB, string server, vector<vector<vector<aflowlib::_aflowlib_entry> > >& naries, ofstream& FileMESSAGE, ostream& oss=cout);
  bool loadAndMergeLIBX(aurostd::xoption& vpflow, string combination, string LIB, string server, vector<vector<vector<aflowlib::_aflowlib_entry> > >& naries, ostream& oss=cout);
  bool loadAndMergeLIBX(aurostd::xoption& vpflow, string _combination, string LIB, string server, vector<vector<vector<aflowlib::_aflowlib_entry> > >& naries, ofstream& FileMESSAGE, ostream& oss=cout);
  bool loadAndMergeLIBX(aurostd::xoption& vpflow, vector<string>& combination, string LIB, string server, vector<vector<vector<aflowlib::_aflowlib_entry> > >& naries, ostream& oss=cout);
  bool loadAndMergeLIBX(aurostd::xoption& vpflow, vector<string>& combination, string LIB, string server, vector<vector<vector<aflowlib::_aflowlib_entry> > >& naries, ofstream& FileMESSAGE, ostream& oss=cout);
  ////////////////////////////////////////////////////////////////////////////////
  // loadLIBX string elements
  bool loadLIBX(string LIB, string elements, vector<aflowlib::_aflowlib_entry>& entries, ostream& oss=cout);
  bool loadLIBX(string LIB, string elements, vector<aflowlib::_aflowlib_entry>& entries, ofstream& FileMESSAGE, ostream& oss=cout);
  bool loadLIBX(string LIB, string elements, string server, vector<aflowlib::_aflowlib_entry>& entries, ostream& oss=cout);
  bool loadLIBX(string LIB, string elements, string server, vector<aflowlib::_aflowlib_entry>& entries, ofstream& FileMESSAGE, ostream& oss=cout);
  bool loadLIBX(aurostd::xoption& vpflow, string LIB, string elements, vector<aflowlib::_aflowlib_entry>& entries, ostream& oss=cout);
  bool loadLIBX(aurostd::xoption& vpflow, string LIB, string elements, vector<aflowlib::_aflowlib_entry>& entries, ofstream& FileMESSAGE, ostream& oss=cout);
  bool loadLIBX(aurostd::xoption& vpflow, string LIB, string elements, string server, vector<aflowlib::_aflowlib_entry>& entries, ostream& oss=cout);
  bool loadLIBX(aurostd::xoption& vpflow, string LIB, string elements, string server, vector<aflowlib::_aflowlib_entry>& entries, ofstream& FileMESSAGE, ostream& oss=cout);
  // loadLIBX vector elements
  bool loadLIBX(string LIB, vector<string>& velements, vector<aflowlib::_aflowlib_entry>& entries, ostream& oss=cout);
  bool loadLIBX(string LIB, vector<string>& velements, vector<aflowlib::_aflowlib_entry>& entries, ofstream& FileMESSAGE, ostream& oss=cout);
  bool loadLIBX(string LIB, vector<string>& velements, string server, vector<aflowlib::_aflowlib_entry>& entries, ostream& oss=cout);
  bool loadLIBX(string LIB, vector<string>& velements, string server, vector<aflowlib::_aflowlib_entry>& entries, ofstream& FileMESSAGE, ostream& oss=cout);
  bool loadLIBX(aurostd::xoption& vpflow, string LIB, vector<string>& velements, vector<aflowlib::_aflowlib_entry>& entries, ostream& oss=cout);
  bool loadLIBX(aurostd::xoption& vpflow, string LIB, vector<string>& velements, vector<aflowlib::_aflowlib_entry>& entries, ofstream& FileMESSAGE, ostream& oss=cout);
  bool loadLIBX(aurostd::xoption& vpflow, string LIB, vector<string>& velements, string server, vector<aflowlib::_aflowlib_entry>& entries, ostream& oss=cout);
  bool loadLIBX(aurostd::xoption& vpflow, string LIB, vector<string>& velements, string server, vector<aflowlib::_aflowlib_entry>& entries, ofstream& FileMESSAGE, ostream& oss=cout);
  ////////////////////////////////////////////////////////////////////////////////
  // loadLIBX string elements, organized by -naries
  bool loadLIBX(string LIB, string elements, vector<vector<aflowlib::_aflowlib_entry> >& entries, ostream& oss=cout);
  bool loadLIBX(string LIB, string elements, vector<vector<aflowlib::_aflowlib_entry> >& entries, ofstream& FileMESSAGE, ostream& oss=cout);
  bool loadLIBX(string LIB, string elements, string server, vector<vector<aflowlib::_aflowlib_entry> >& entries, ostream& oss=cout);
  bool loadLIBX(string LIB, string elements, string server, vector<vector<aflowlib::_aflowlib_entry> >& entries, ofstream& FileMESSAGE, ostream& oss=cout);
  bool loadLIBX(aurostd::xoption& vpflow, string LIB, string elements, vector<vector<aflowlib::_aflowlib_entry> >& entries, ostream& oss=cout);
  bool loadLIBX(aurostd::xoption& vpflow, string LIB, string elements, vector<vector<aflowlib::_aflowlib_entry> >& entries, ofstream& FileMESSAGE, ostream& oss=cout);
  bool loadLIBX(aurostd::xoption& vpflow, string LIB, string elements, string server, vector<vector<aflowlib::_aflowlib_entry> >& entries, ostream& oss=cout);
  bool loadLIBX(aurostd::xoption& vpflow, string LIB, string elements, string server, vector<vector<aflowlib::_aflowlib_entry> >& entries, ofstream& FileMESSAGE, ostream& oss=cout);
  // loadLIBX_nested vector elements
  bool loadLIBX(string LIB, vector<string>& velements, vector<vector<aflowlib::_aflowlib_entry> >& entries, ostream& oss=cout);
  bool loadLIBX(string LIB, vector<string>& velements, vector<vector<aflowlib::_aflowlib_entry> >& entries, ofstream& FileMESSAGE, ostream& oss=cout);
  bool loadLIBX(string LIB, vector<string>& velements, string server, vector<vector<aflowlib::_aflowlib_entry> >& entries, ostream& oss=cout);
  bool loadLIBX(string LIB, vector<string>& velements, string server, vector<vector<aflowlib::_aflowlib_entry> >& entries, ofstream& FileMESSAGE, ostream& oss=cout);
  bool loadLIBX(aurostd::xoption& vpflow, string LIB, vector<string>& velements, vector<vector<aflowlib::_aflowlib_entry> >& entries, ostream& oss=cout);
  bool loadLIBX(aurostd::xoption& vpflow, string LIB, vector<string>& velements, vector<vector<aflowlib::_aflowlib_entry> >& entries, ofstream& FileMESSAGE, ostream& oss=cout);
  bool loadLIBX(aurostd::xoption& vpflow, string LIB, vector<string>& velements, string server, vector<vector<aflowlib::_aflowlib_entry> >& entries, ostream& oss=cout);
  bool loadLIBX(aurostd::xoption& vpflow, string LIB, vector<string>& velements, string server, vector<vector<aflowlib::_aflowlib_entry> >& entries, ofstream& FileMESSAGE, ostream& oss=cout);
  ////////////////////////////////////////////////////////////////////////////////
  //merge vector entries lists
  bool mergeEntries(vector<vector<vector<aflowlib::_aflowlib_entry> > >& naries, vector<vector<vector<aflowlib::_aflowlib_entry> > >& new_entries);
  bool mergeEntries(vector<vector<vector<aflowlib::_aflowlib_entry> > >& naries, vector<vector<aflowlib::_aflowlib_entry> >& new_entries, bool assume_same_type = false);
  bool mergeEntries(vector<vector<vector<aflowlib::_aflowlib_entry> > >& naries, vector<aflowlib::_aflowlib_entry>& new_entries, bool assume_same_type = false);
  bool mergeEntries(vector<vector<vector<aflowlib::_aflowlib_entry> > >& naries, aflowlib::_aflowlib_entry& new_entries);
  bool mergeEntries(vector<vector<vector<aflowlib::_aflowlib_entry> > >& naries, aflowlib::_aflowlib_entry& new_entries, int& match1, int& match2);
  bool mergeEntries(vector<vector<aflowlib::_aflowlib_entry> >& naries, vector<vector<aflowlib::_aflowlib_entry> >& new_entries, bool assume_same_type = false, bool sort_by_species = true);
  bool mergeEntries(vector<vector<aflowlib::_aflowlib_entry> >& naries, vector<aflowlib::_aflowlib_entry>& new_entries, bool assume_same_type = false, bool sort_by_species = true);
  bool mergeEntries(vector<vector<aflowlib::_aflowlib_entry> >& naries, aflowlib::_aflowlib_entry& new_entry, int& match, bool sort_by_species = true);
  bool mergeEntries(vector<vector<aflowlib::_aflowlib_entry> >& naries, aflowlib::_aflowlib_entry& new_entry, bool sort_by_species = true);
  bool mergeEntries(vector<aflowlib::_aflowlib_entry>& naries, vector<aflowlib::_aflowlib_entry>& new_entries);
  bool mergeEntries(vector<aflowlib::_aflowlib_entry>& naries, aflowlib::_aflowlib_entry& new_entry);
  //start combining
  bool mergeEntries(vector<vector<aflowlib::_aflowlib_entry> >& naries, vector<vector<vector<aflowlib::_aflowlib_entry> > >& new_entries, bool sort_by_species = true);
  bool mergeEntries(vector<aflowlib::_aflowlib_entry>& naries, vector<vector<vector<aflowlib::_aflowlib_entry> > >& new_entries);
  bool mergeEntries(vector<aflowlib::_aflowlib_entry>& naries, vector<aflowlib::_aflowlib_entry>& new_entries);
  //trivial
  bool mergeEntries(vector<aflowlib::_aflowlib_entry>& naries, vector<vector<vector<aflowlib::_aflowlib_entry> > >& new_entries);
  bool mergeEntries(vector<aflowlib::_aflowlib_entry>& naries, vector<vector<aflowlib::_aflowlib_entry> >& new_entries);
  ////////////////////////////////////////////////////////////////////////////////
  //get elemental combinations (recursively)
  //[OBSOLETE CO20180528]void getCombination(const vector<string>& velements, vector<string>& combination, vector<vector<string> >& combinations, uint offset, uint nary);
  vector<vector<string> > elementalCombinations(const vector<string>& velements, uint nary);
  ////////////////////////////////////////////////////////////////////////////////
  //easy way to think about it:  do compounds belong to the hull?
  bool compoundsBelong(const vector<string>& velements, const string& input, ostream& oss=cout, bool clean=true, bool sort_elements=false, compound_designation c_desig=composition_string, bool shortcut_pp_string_AFLOW_database=false);
  bool compoundsBelong(const vector<string>& velements, const string& input, vector<string>& input_velements, vector<double>& input_vcomposition, ostream& oss=cout, bool clean=true, bool sort_elements=false, compound_designation c_desig=composition_string, bool shortcut_pp_string_AFLOW_database=false);
  bool compoundsBelong(const vector<string>& velements, const string& input, ofstream& FileMESSAGE, ostream& oss=cout, bool clean=true, bool sort_elements=false, compound_designation c_desig=composition_string,bool shortcut_pp_string_AFLOW_database=false);
  bool compoundsBelong(const vector<string>& velements, const string& input, vector<string>& input_velements, vector<double>& input_vcomposition, ofstream& FileMESSAGE, ostream& oss=cout, bool clean=true, bool sort_elements=false, compound_designation c_desig=composition_string,bool shortcut_pp_string_AFLOW_database=false);
  bool compoundsBelong(const vector<string>& velements, const vector<string>& elements, ostream& oss=cout, bool sort_elements=false);
  bool compoundsBelong(const vector<string>& velements, const vector<string>& elements, ofstream& FileMESSAGE, ostream& oss=cout, bool sort_elements=false);
  ////////////////////////////////////////////////////////////////////////////////
  // loads xstructures
  bool loadXstructures(aflowlib::_aflowlib_entry& entry, ostream& oss=cout, bool relaxed_only=true, string path="", bool is_url_path=false);
  bool loadXstructures(aflowlib::_aflowlib_entry& entry, ofstream& FileMESSAGE, ostream& oss=cout, bool relaxed_only=true, string path="", bool is_url_path=false);
  bool loadXstructures(aflowlib::_aflowlib_entry& entry, vector<string>& structure_files, ofstream& FileMESSAGE, ostream& oss=cout, bool relaxed_only=true, string path="", bool is_url_path=false); //DX20200224
  ////////////////////////////////////////////////////////////////////////////////
  vector<string> getElements(const string& _input); //CO20190712
  void elementsFromCompositionString(const string& input);  //CO20190712
  void elementsFromCompositionString(const string& input,vector<string>& velements,vector<double>& vcomposition); //CO20190712
  void elementsFromPPString(const string& input,vector<string>& velements,bool keep_pp=false); //CO20190712
  ////////////////////////////////////////////////////////////////////////////////
  // returns UNSORTED vector<string> from string
  vector<string> stringElements2VectorElements(const string& input, bool clean=true, bool sort_elements=false, compound_designation c_desig=composition_string, bool keep_pp=false, ostream& oss=cout);
  vector<string> stringElements2VectorElements(const string& input, vector<double>& vcomposition, bool clean=true, bool sort_elements=false, compound_designation c_desig=composition_string, bool keep_pp=false, ostream& oss=cout);  //ME20190628
  vector<string> stringElements2VectorElements(const string& input, ofstream& FileMESSAGE, bool clean=true, bool sort_elements=false, compound_designation c_desig=composition_string, bool keep_pp=false, ostream& oss=cout);
  vector<string> stringElements2VectorElements(const string& input, vector<double>& vcomposition, ofstream& FileMESSAGE, bool clean=true, bool sort_elements=false, compound_designation c_desig=composition_string, bool keep_pp=false, ostream& oss=cout);  //ME20190628
  ////////////////////////////////////////////////////////////////////////////////
  //[CO20190712 - OBSOLETE]// functions for making input alphabetic
  //[CO20190712 - OBSOLETE]// PdMn -> MnPd, does it by CAPITAL letters
  //[CO20190712 - OBSOLETE]string getAlphabeticString(const string& input, ostream& oss=cout);
  //[CO20190712 - OBSOLETE]string getAlphabeticString(const string& input, ofstream& FileMESSAGE, ostream& oss=cout);
  //[CO20190712 - OBSOLETE]vector<string> getAlphabeticVectorString(const string& input, ostream& oss=cout);
  //[CO20190712 - OBSOLETE]vector<string> getAlphabeticVectorString(const string& input, ofstream& FileMESSAGE, ostream& oss=cout);
  ////////////////////////////////////////////////////////////////////////////////
  // sets default flags
  void defaultLoadEntriesFlags(aurostd::xoption& vpflow, ostream& oss=cout, string input="A", bool entry_output=true, bool silent=false);
  void defaultLoadEntriesFlags(aurostd::xoption& vpflow, ofstream& FileMESSAGE, ostream& oss=cout, string input="A", bool entry_output=true, bool silent=false);
  ////////////////////////////////////////////////////////////////////////////////
  bool prototypeMatch(string proto_database, string proto_search); //smarter than == for prototype matches, deals with 549 vs. 549.bis
  ////////////////////////////////////////////////////////////////////////////////
  //Added by Corey Oses - May 2017
  //END - all relevent functions for loading entries here
  ////////////////////////////////////////////////////////////////////////////////
  ////////////////////////////////////////////////////////////////////////////////
  // START - added by Corey Oses - May 2017
  // effectively logs EVERYTHING, deals with cout and logger
<<<<<<< HEAD
  void logger(const string& filename, const string& function_name, stringstream& message, const char& type, ostream& oss=cout, bool silent=false, const string& message_metadata=_AFLOW_MESSAGE_DEFAULTS_);  // overload
=======
  void updateProgressBar(unsigned long long int current, unsigned long long int end, ostream& oss=std::cout);
>>>>>>> 45b85475
  void logger(const string& filename, const string& function_name, stringstream& message, ostream& oss=cout, const char& type=_LOGGER_MESSAGE_, bool silent=false, const string& message_metadata=_AFLOW_MESSAGE_DEFAULTS_);  // overload
  void logger(const string& filename, const string& function_name, stringstream& message, ofstream& FileMESSAGE, ostream& oss=cout, const char& type=_LOGGER_MESSAGE_, bool silent=false, const string& message_metadata=_AFLOW_MESSAGE_DEFAULTS_);  // overload
  void logger(const string& filename, const string& function_name, stringstream& message, const string& directory, ostream& oss=cout, const char& type=_LOGGER_MESSAGE_, bool silent=false, const string& message_metadata=_AFLOW_MESSAGE_DEFAULTS_);  // overload
  void logger(const string& filename, const string& function_name, stringstream& message, const string& directory, ofstream& FileMESSAGE, ostream& oss=cout, const char& type=_LOGGER_MESSAGE_, bool silent=false, const string& message_metadata=_AFLOW_MESSAGE_DEFAULTS_);  // overload
  void logger(const string& filename, const string& function_name, stringstream& message, const _aflags& aflags, ostream& oss=cout, const char& type=_LOGGER_MESSAGE_, bool silent=false, const string& message_metadata=_AFLOW_MESSAGE_DEFAULTS_);  // overload
  void logger(const string& filename, const string& function_name, stringstream& message, const _aflags& aflags, ofstream& FileMESSAGE, ostream& oss=cout, const char& type=_LOGGER_MESSAGE_, bool silent=false, const string& message_metadata=_AFLOW_MESSAGE_DEFAULTS_);  // overload
  void logger(const string& filename, const string& function_name, const string& _message, const char& type=_LOGGER_MESSAGE_, ostream& oss=cout, bool silent=false, const string& message_metadata=_AFLOW_MESSAGE_DEFAULTS_);  // overload
  void logger(const string& filename, const string& function_name, const string& _message, ostream& oss=cout, const char& type=_LOGGER_MESSAGE_, bool silent=false, const string& message_metadata=_AFLOW_MESSAGE_DEFAULTS_);  // overload
  void logger(const string& filename, const string& function_name, const string& _message, ofstream& FileMESSAGE, ostream& oss=cout, const char& type=_LOGGER_MESSAGE_, bool silent=false, const string& message_metadata=_AFLOW_MESSAGE_DEFAULTS_);  // overload
  void logger(const string& filename, const string& function_name, const string& _message, const string& directory, ostream& oss=cout, const char& type=_LOGGER_MESSAGE_, bool silent=false, const string& message_metadata=_AFLOW_MESSAGE_DEFAULTS_);  // overload
  void logger(const string& filename, const string& function_name, const string& _message, const _aflags& aflags, ostream& oss=cout, const char& type=_LOGGER_MESSAGE_, bool silent=false, const string& message_metadata=_AFLOW_MESSAGE_DEFAULTS_);  // overload
  void logger(const string& filename, const string& function_name, const string& _message, const string& directory, ofstream& FileMESSAGE, ostream& oss=cout, const char& type=_LOGGER_MESSAGE_, bool silent=false, const string& message_metadata=_AFLOW_MESSAGE_DEFAULTS_);  // main function
  void logger(const string& filename, const string& function_name, const string& _message, const _aflags& aflags, ofstream& FileMESSAGE, ostream& oss=cout, const char& type=_LOGGER_MESSAGE_, bool silent=false, const string& message_metadata=_AFLOW_MESSAGE_DEFAULTS_);  // main function
  // END - added by Corey Oses - May 2017
  xstructure LTCELL(string options,istream& input);
  // [OBSOLETE]  xstructure LTCELLFV(string options,istream& input);
  void MagneticParameters(string _directory, ostream& oss=cout);
  // [OBSOLETE]  xstructure MILLER(string options,istream& input);
  xstructure MINKOWSKIBASISREDUCTION(istream& input);
  string MISCIBILITY(vector<string> argv);
  void MOM(istream& input);
  void MSI(istream& input);
  uint NATOMS(istream& input);
  //[CO20190520 - not in pflow]xmatrix<double> GetDistMatrix(const xstructure& a); //CO20171025
  string NBONDXX(istream& input,bool aflowlib_legacy_format=false); //CO20171025
  string NBONDXX(const xstructure& a,bool aflowlib_legacy_format=false); //CO20171025
  xstructure NAMES(vector<string>,istream& input);
  xstructure NANOPARTICLE(istream& input,const xvector<double>& iparams);
  xstructure NIGGLI(istream& input);
  void NDATA(istream& input);
  double NNDIST(istream& input);
  xstructure NOORDERPARAMETER(istream& input);
  xstructure NOSD(istream& input);
  xstructure NUMNAMES(vector<string>,istream& input);
  uint NSPECIES(istream& input);
  bool OPARAMETER(vector<string>,istream& input);
  bool SHIRLEY(vector<string>,istream& input);
  bool SHIRLEY2(vector<string>,istream& input);
  string PEARSON_SYMBOL(istream& input);
  bool POCCUPATION(vector<string>,istream& input);
  void PDB(istream& input);
  void PDOS(vector<string>);
  void PHONONS(_aflags &aflags,istream& input,const double& radius);
  void PGROUP(_aflags &aflags,istream& input);
  void PGROUPXTAL(_aflags &aflags,istream& input);
  void PGROUPK(_aflags &aflags,istream& input);
  void PLANEDENS(vector<string>);
  // [OBSOLETE] string PLATON(vector<string>,istream& input);
  string PLATON(string options,istream& input);
  //DX20170926 [OBSOLETE] string SG(string options,istream& input,string mode,string print);
  string SG(aurostd::xoption& vpflow,istream& input,string mode,string print);
  // [OBSOLETE]  string SG(string mode,string print,vector<string>,istream& input);
  void STATDIEL(vector<string>& argv); // CAMILO
  bool SYMMETRY_GROUPS(_aflags &aflags,istream& input, aurostd::xoption& vpflow, ostream& oss=cout); //DX20170818 - Add no_scan option to all symmetry Xgroups
  void POCC(vector<string>);
  string POSCAR2AFLOWIN(istream& input, const string& ="");  // Modified ME20181113
  void POSCAR2WYCKOFF(istream& input);
  //DX20200225 [OBSOLETE - moved to XtalFinder header] string printMatchingPrototypes(xstructure& xstr, const aurostd::xoption& vpflow); //DX20190314
  //DX20200225 [OBSOLETE - moved to XtalFinder header] string printMatchingPrototypes(istream& cin, const aurostd::xoption& vpflow); //DX20190314
  bool PSEUDOPOTENTIALS_CHECK(aurostd::xoption vpflow,string file,ostream& oss=cout); //SC20200330
  bool QMVASP(aurostd::xoption& vpflow);  //vector<string> argv); //CO20180703
  xstructure POSCAR(istream& input);
  xmatrix<double> QE_ibrav2lattice(const int& ibrav, const xvector<double>& parameters, const bool& isabc); //DX20180123 - added more robust QE reader
}
bool RequestedAlphabeticLabeling(string &label);
bool AlphabetizePrototypeLabelSpecies(deque<string> &species,deque<string> &species_pp,deque<double> &volumes,deque<double> &masses,string &label);
bool AlphabetizePrototypeLabelSpecies(deque<string> &species,deque<string> &species_pp,string &label);
bool AlphabetizePrototypeLabelSpecies(deque<string> &species,deque<double> &volumes,string &label);
bool AlphabetizePrototypeLabelSpecies(deque<string> &species,string &label);
string AlphabetizePrototypeLabelSpeciesArgv(vector<string> &argv);
namespace pflow {
  bool PROTO_PARSE_INPUT(const vector<string>& params,vector<vector<string> >& vstr,vector<vector<double> >& vnum,bool ignore_label=false,bool reverse=false); //CO20181226
  bool PROTO_TEST_INPUT(const vector<vector<string> >& vvstr,const vector<vector<double> >& vvnum,uint& nspeciesHTQC,bool patch_nspecies=false); //CO20181226
  bool sortPOCCSites(const string& p1,const string& p2); //CO20181226
  bool sortPOCCOccs(const string& occ1,const string& occ2); //CO20181226
  bool FIX_PRECISION_POCC(const string& occ,string& new_occ); //CO20181226
  void FIX_POCC_PARAMS(const xstructure& xstr,string& pocc_params); //CO20181226
  bool convertXStr2POCC(xstructure& xstr,const string& pocc_params,const vector<string>& vspecies,const vector<double>& vvolumes);  //CO20181226
  xstructure PROTO_LIBRARIES(aurostd::xoption vpflow);
  bool PROTO_AFLOW(aurostd::xoption vpflow,bool flag_REVERSE);  // too many options
  // [OBSOLETE] xstructure PROTO_HTQC_PURE(vector<string>);
  // [OBSOLETE] xstructure PROTO_GUS_PURE(vector<string>);
  // [OBSOLETE] bool PROTO_GUS_CPP(vector<string>);
  bool PROTO_ICSD_AFLOWIN(vector<string> &argv);
  xstructure PRIM(istream& input,uint mode);
  void RASMOL(string options,istream& input);
  void RBANAL(vector<string>);
  void RBDIST(vector<string>);
  xstructure RMATOM(istream& input,const int& iatom);
  xstructure RMCOPIES(istream& input);
  void RAYTRACE(vector<string>);
  xstructure SCALE(string options,istream& input);
  void RDF(string options,istream& input);
  void RDFCMP(string options);
  void RSM(vector<string>, istream& input);
  xstructure SD(vector<string>,istream& input);
  xstructure SETCM(istream& input,const xvector<double>& cm);
  xstructure SETORIGIN(istream& input,const xvector<double>& origin);
  xstructure SETORIGIN(istream& input,const int& natom);
  void SEWALD(vector<string>,istream& input);
  void SG(istream& input);
  bool SGDATA(istream& input, aurostd::xoption& vpflow, ostream& oss=cout); //DX20170831 - SGDATA
  void SGROUP(_aflags &aflags,istream& input,double radius);
  void SHELL(string options,istream& input);
  string SPECIES(istream& input);
  xstructure SHIFT(string options,istream& input);
  void SPLINE(vector<string>);
  void SUMPDOS(vector<string>);
  xstructure SUPERCELL(string options,istream& input);
  void SUPERCELLSTRLIST(string options);
  xstructure xstrSWAP(vector<string>, istream& input);
  xstructure VOLUME(string options, istream& input);
  string WYCCAR(aurostd::xoption& vpflow,istream& input); //DX20180807 - added wyccar to pflow
  xstructure WYCKOFF(vector<string>,istream& input);
  void XRAY(string options,istream& input);
  void XRAY_PEAKS(const aurostd::xoption& vpflow,istream& input); //CO20190409
  void READ_XRAY_DATA(const string& filename,vector<double>& v_twotheta,vector<double>& intensity); //CO20190620
  void PRINT_XRAY_DATA_PLOT(const aurostd::xoption& vpflow,istream& input); //CO20190409
  void PRINT_XRAY_DATA_PLOT(const aurostd::xoption& vpflow,const xstructure& str);  //CO20190409
  void PRINT_XRAY_DATA_PLOT(istream& input,double lambda=XRAY_RADIATION_COPPER_Kalpha,const string& directory="");  //CO20190409
  void PRINT_XRAY_DATA_PLOT(const xstructure& str,double lambda=XRAY_RADIATION_COPPER_Kalpha,const string& directory="");  //CO20190409
  void PRINT_XRAY_DATA_PLOT(const aurostd::xoption& vpflow,const string& directory="");  //CO20190620
  void PRINT_XRAY_DATA_PLOT(const string& filename,const string& directory="");  //CO20190620
  void PRINT_XRAY_DATA_PLOT(const vector<double>& v_twotheta,const vector<double>& v_intensity,const string& directory=""); //CO20190620
  void PLOT_XRAY(const aurostd::xoption& vpflow,istream& input); //CO20190409
  void PLOT_XRAY(const aurostd::xoption& vpflow,const xstructure& str); //CO20190409
  void PLOT_XRAY(istream& input,double lambda=XRAY_RADIATION_COPPER_Kalpha,const string& directory="",bool keep_gp=false,bool force_generic_title=false); //CO20190409
  void PLOT_XRAY(const xstructure& str,double lambda=XRAY_RADIATION_COPPER_Kalpha,const string& directory="",bool keep_gp=false,bool force_generic_title=false); //CO20190409
  void PLOT_XRAY(const aurostd::xoption& vpflow,const string& title="",const string& directory="",bool keep_gp=false);  //CO20190620
  void PLOT_XRAY(const string& filename,const string& title="",const string& directory="",bool keep_gp=false); //CO20190620
  void PLOT_XRAY(const vector<double>& v_twotheta,const vector<double>& v_intensity,const string& title="",const string& directory="",bool keep_gp=false);  //CO20190620
  void XYZ(string options,istream& input);
  void XYZINSPHERE(istream& input,double radius);
  void XYZWS(istream& input);
  void XelementPrint(string options,ostream& oss=cout);
  void ZVAL(string options);
}

// aflow_pflow_print.cpp
namespace pflow {
  void PrintACE(const xstructure&,ostream& oss=cout);
  void PrintAngles(xstructure str,const double& cutoff,ostream& oss=cout);
  class projdata;
  void PrintBands(const pflow::projdata& pd);
  bool PrintCHGCAR(const xstructure& str,const stringstream& chgcar_header,const vector<int>& ngrid,const vector<int>& format_dim,const vector<double>& chg_tot,const vector<double>& chg_diff,const string& output_name,ostream& oss=cout);
  void PrintChgInt(vector<aurostd::matrix<double> >& rad_chg_int,aurostd::matrix<double>& vor_chg_int,ostream& oss=cout);  //CO20200404 pflow::matrix()->aurostd::matrix()
  void PrintCIF(ostream& oss,const xstructure&,int=1,int=1); //DX20180806 - added setting default
  void PrintClat(const xvector<double>& data,ostream& oss=cout);
  void PrintCmpStr(const xstructure& str1,const xstructure& str2,const double& rcut,ostream& oss=cout);
  void PrintData(const xstructure& str,xstructure& str_sym,xstructure& str_sp,xstructure& str_sc,ostream& oss,string mode, const string& format="txt",bool already_calculated=false); //CO20171027
  void PrintData(const xstructure& str,xstructure& str_sym,xstructure& str_sp,xstructure& str_sc, ostream& oss,string smode, double tolerance, bool no_scan, const int& sg_setting=1, const string& format="txt",bool already_calculated=false); //CO20171027
  void PrintData(const xstructure& str,xstructure& str_sym,xstructure& str_sp,xstructure& str_sc, ostream& oss,string smode, aurostd::xoption& vpflow, const string& format="txt",bool already_calculated=false); //DX20180823
  void PrintData(const xstructure& str,xstructure& str_sym,xstructure& str_sp,xstructure& str_sc, ostream& oss_final,string smode, aurostd::xoption& vpflow, double tolerance, bool no_scan, const int& sg_setting=1, const string& format="txt",bool already_calculated=false); //DX20180822
  //DX20170901 [OBSOLETE] void PrintData(const xstructure&,ostream& oss,string mode,const string& format="txt",bool already_calculated=false);
  void PrintData(const xstructure& str,ostream& oss,string smode,double tolerance, bool no_scan, const int& sg_setting=1, const string& format="txt");
  void PrintData(const xstructure& str,ostream& oss,string smode,const string& format="txt");
  void PrintData1(const xstructure& str1,const double& rcut,ostream& oss);
  string PrintData1(const xstructure& str1,const double& rcut);
  void PrintData2(const xstructure&,ostream& oss=cout);
  void PrintDisplacements(xstructure str,const double cutoff,ostream& oss=cout);
  void PrintDistances(xstructure str,const double cutoff,ostream& oss=cout);
  void PrintEwald(const xstructure& in_str,double& epoint,double& ereal,double& erecip,double& eewald,double& eta,const double& SUMTOL,ostream& oss=cout);
  void PrintGulp(const xstructure&,ostream& oss=cout);
  bool PrintSGData(xstructure& str_sg, ostream& oss, bool standalone=true, const string& format="txt",bool already_calculated=false); //DX20170830 - SGDATA
  bool PrintSGData(xstructure& str_sg, double& tolerance, ostream& oss, bool no_scan, const int& setting=1, bool standalone=true, const string& format="txt",bool already_calculated=false); //DX20180226 - added & to tolerance
  bool PrintSGData(xstructure& str_sg, double& tolerance, ostream& oss_final, aurostd::xoption& vpflow, bool no_scan, const int& sg_setting=1, bool standalone=true, const string& format="txt",bool already_calculated=false); //DX20180822
}
void PrintKmesh(const xmatrix<double>& kmesh,ostream& oss=cout);    // HERE
void PrintImages(xstructure strA,xstructure strB,const int& ni,const string& path_flag);
void PrintMSI(const xstructure&,ostream& oss=cout);
void PrintNdata(const xstructure&,ostream& oss=cout);
//void PrintNeatProj(projdata& pd);
void PrintPDB(const xstructure&,ostream& oss=cout);
void platon2print(xstructure,bool P_EQUAL,bool P_EXACT,double P_ang,double P_d1,double P_d2,double P_d3,ostream& sout);
void PrintRDF(const xstructure& str,const double& rmax,const int& nbins,const int& smooth_width,const aurostd::matrix<double>& rdf_all,
    aurostd::matrix<double>& rdfsh_all,aurostd::matrix<double>& rdfsh_loc,ostream& oss=cout);  //CO20200404 pflow::matrix()->aurostd::matrix()
void PrintRDFCmp(const xstructure& str_A,const xstructure& str_B,const double& rmax,const int nbins,
    const double& smooth_width,const int nsh,const aurostd::matrix<double>& rdfsh_all_A,
    const aurostd::matrix<double>& rdfsh_all_B,const vector<int>& best_match,
    const aurostd::matrix<double>& rms_mat,ostream& oss=cout); //CO20200404 pflow::matrix()->aurostd::matrix()
void PrintRSM(const xstructure&,ostream& oss=cout);
void PrintShell(const xstructure& str,const int& ns,const double& rmin,const double& rmax,const string& sname,const int lin_dens,ostream& oss=cout);
double CorrectionFactor(const double& th);
void PrintXray(const xstructure& str,double l,ostream& oss=cout); //CO20190520
void PrintXYZ(const xstructure& a,const xvector<int>& n,ostream& oss=cout);
void PrintXYZws(const xstructure& a,ostream& oss=cout);
void PrintXYZInSphere(const xstructure& a,const double& radius,ostream& oss=cout);

// aflow_pflow_funcs.cpp
double DebyeWallerFactor(double theta,double temp,double debye_temp,double mass,double lambda=XRAY_RADIATION_COPPER_Kalpha);
string getGenericTitleXStructure(const xstructure& xstr,bool latex=false); //CO20190520
xvector<double> balanceChemicalEquation(const vector<xvector<double> >& _lhs,const vector<xvector<double> >& _rhs,
    bool normalize,double tol); //CO20180817
xvector<double> balanceChemicalEquation(const xmatrix<double>& _composition_matrix,bool normalize,double tol);
void ParseChemFormula(string& ChemFormula,vector<string>& ChemName,vector<float>& ChemConc);
void ParseChemFormulaIndividual(uint nchar,string& ChemFormula,string& AtomSymbol,float& AtomConc);

namespace pflow { //CO20190601
  void GeneralizedStackingFaultEnergyCalculation(const aurostd::xoption& vpflow,istream& input,ostream& oss=cout); //CO20190321
  void GeneralizedStackingFaultEnergyCalculation(const aurostd::xoption& vpflow,const xstructure& xstr_in,ostream& oss=cout); //CO20190321
  void GeneralizedStackingFaultEnergyCalculation(const aurostd::xoption& vpflow,istream& input,const _aflags& aflags,const _kflags& kflags,const _vflags& vflags,ostream& oss=cout); //CO20190321
  void GeneralizedStackingFaultEnergyCalculation(const aurostd::xoption& vpflow,const xstructure& xstr_in,const _aflags& aflags,const _kflags& kflags,const _vflags& vflags,ostream& oss=cout); //CO20190321
  void GeneralizedStackingFaultEnergyCalculation(const aurostd::xoption& vpflow,istream& input,ofstream& FileMESSAGE,ostream& oss=cout); //CO20190321
  void GeneralizedStackingFaultEnergyCalculation(const aurostd::xoption& vpflow,const xstructure& xstr_in,ofstream& FileMESSAGE,ostream& oss=cout); //CO20190321
  void GeneralizedStackingFaultEnergyCalculation(const aurostd::xoption& vpflow,istream& input,const _aflags& aflags,const _kflags& kflags,const _vflags& vflags,ofstream& FileMESSAGE,ostream& oss=cout); //CO20190321
  void GeneralizedStackingFaultEnergyCalculation(const aurostd::xoption& vpflow,const xstructure& xstr_in,const _aflags& aflags,const _kflags& kflags,const _vflags& vflags,ofstream& FileMESSAGE,ostream& oss=cout); //CO20190321
  void CleavageEnergyCalculation(const aurostd::xoption& vpflow,istream& input,ostream& oss=cout); //CO20190321
  void CleavageEnergyCalculation(const aurostd::xoption& vpflow,const xstructure& xstr_in,ostream& oss=cout); //CO20190321
  void CleavageEnergyCalculation(const aurostd::xoption& vpflow,istream& input,const _aflags& aflags,const _kflags& kflags,const _vflags& vflags,ostream& oss=cout); //CO20190321
  void CleavageEnergyCalculation(const aurostd::xoption& vpflow,const xstructure& xstr_in,const _aflags& aflags,const _kflags& kflags,const _vflags& vflags,ostream& oss=cout); //CO20190321
  void CleavageEnergyCalculation(const aurostd::xoption& vpflow,istream& input,ofstream& FileMESSAGE,ostream& oss=cout); //CO20190321
  void CleavageEnergyCalculation(const aurostd::xoption& vpflow,const xstructure& xstr_in,ofstream& FileMESSAGE,ostream& oss=cout); //CO20190321
  void CleavageEnergyCalculation(const aurostd::xoption& vpflow,istream& input,const _aflags& aflags,const _kflags& kflags,const _vflags& vflags,ofstream& FileMESSAGE,ostream& oss=cout); //CO20190321
  void CleavageEnergyCalculation(const aurostd::xoption& vpflow,const xstructure& xstr_in,const _aflags& aflags,const _kflags& kflags,const _vflags& vflags,ofstream& FileMESSAGE,ostream& oss=cout); //CO20190321
} // namespace pflow

namespace pflow {
  void GetXray2ThetaIntensity(const xstructure& str,vector<double>& v_twotheta,vector<double>& v_intensity,double lambda=XRAY_RADIATION_COPPER_Kalpha); //CO20190520
  vector<uint> GetXrayPeaks(const xstructure& str,vector<double>& v_twotheta,vector<double>& v_intensity,vector<double>& v_intensity_smooth,double lambda=XRAY_RADIATION_COPPER_Kalpha); //CO20190520  //CO20190620 - v_peaks_amplitude not needed
  vector<uint> GetXrayPeaks(const vector<double>& v_twotheta,const vector<double>& v_intensity,vector<double>& v_intensity_smooth); //CO20190520  //CO20190620 - v_peaks_amplitude not needed
  void GetXray(const xstructure& str,vector<double>& dist,vector<double>& sf,
      vector<double>& scatt_fact,vector<double>& mass,vector<double>& twoB_vec,double lambda=XRAY_RADIATION_COPPER_Kalpha); //CO20190520
  void GetXrayData(const xstructure& str,vector<double>& dist,vector<double>& sf,
      vector<double>& scatt_fact,vector<double>& mass,vector<double>& twoB_vec,
      vector<vector<double> >& ids,aurostd::matrix<double>& data,double lambda=XRAY_RADIATION_COPPER_Kalpha);  //CO20190409  //CO20190620 - intmax can be grabbed later  //CO20200404 pflow::matrix()->aurostd::matrix()
  void GetRDF(xstructure str,const double& rmax,const int& nbins,aurostd::matrix<double>& rdf_all);  //CO20200404 pflow::matrix()->aurostd::matrix()
  void GetRDFShells(const xstructure& str,const double& rmax,const int& nbins,const int& smooth_width,
      const aurostd::matrix<double>& rdf,aurostd::matrix<double>& rdfsh,aurostd::matrix<double>& rdfsh_loc); //CO20200404 pflow::matrix()->aurostd::matrix()
  double RdfSh_RMS(const int iaA,const int iaB,const int nsh_max,const int nt,
      const aurostd::matrix<double>& rdfsh_all_A,const aurostd::matrix<double>& rdfsh_all_B);  //CO20200404 pflow::matrix()->aurostd::matrix()
  void CmpRDFShells(const xstructure& str_A,const xstructure& str_B,const aurostd::matrix<double>& rdfsh_all_A,
      const aurostd::matrix<double>& rdfsh_all_B,const int nsh,vector<int>& best_match,
      aurostd::matrix<double>& rms_mat); //CO20200404 pflow::matrix()->aurostd::matrix()
  aurostd::matrix<double> GetSmoothRDF(const aurostd::matrix<double>& rdf,const double& sigma);  //CO20200404 pflow::matrix()->aurostd::matrix()
  void CmpStrDist(xstructure str1,xstructure str2,const double& cutoff,
      aurostd::matrix<double>& dist1,aurostd::matrix<double>& dist2,
      aurostd::matrix<double>& dist_diff,aurostd::matrix<double>& dist_diff_n);  //CO20200404 pflow::matrix()->aurostd::matrix()
}

// aflow_pflow.cpp
int SignNoZero(const double& x);
int Nint(const double& x);
int Sign(const double& x);

// ---------------------------------------------------------------------------
// PDOSDATA PDOSDATA PDOSDATA PDOSDATA PDOSDATA PDOSDATA PDOSDATA PDOSDATA PDO
namespace pflow {
  class pdosdata
  {
    public:
      // Constructors
      pdosdata(); // default
      void PrintParams(ostream& oss, const vector<string>& Ltotnames);
      void PrintPDOS(ostream& oss, const int& sp);
      // variables
      string PDOSinfile;
      aurostd::matrix<int> pdos_at;  //CO20200404 pflow::matrix()->aurostd::matrix()
      aurostd::matrix<int> pdos_k;   //CO20200404 pflow::matrix()->aurostd::matrix()
      aurostd::matrix<int> pdos_b;   //CO20200404 pflow::matrix()->aurostd::matrix()
      aurostd::matrix<int> pdos_lm;  //CO20200404 pflow::matrix()->aurostd::matrix()
      aurostd::matrix<double> pdos;  //CO20200404 pflow::matrix()->aurostd::matrix()
      double emin;
      double emax;
      double efermi;
      double smooth_sigma;
      int spin;
      int nlm;
      int natoms;
      int print_params;
      int nbins;
  };
}

// ---------------------------------------------------------------------------
// RAY TRACING RAY TRACING RAY TRACING RAY TRACING RAY TRACING RAY TRACING RAY
namespace pflow {
  class rtparams
  {
    public:
      void free();
      void copy(const rtparams& b);
      // Constructors
      rtparams(); // default
      rtparams(const rtparams& b); // default
      //Operators
      const rtparams& operator=(const rtparams& b);
      // Accessors
      void Print() const;
      // variables
      double resx;
      double resy;
      vector<double> viewdir;
      int viewdir_s;
      vector<double> updir;
      int updir_s;
      double zoom;
      double aspectratio;
      double antialiasing;
      double raydepth;
      vector<double> center;
      vector<double> center_guide;
      int center_s;
      vector<double> background;
      aurostd::matrix<double> lightcenter; //CO20200404 pflow::matrix()->aurostd::matrix()
      vector<double> lightrad;
      aurostd::matrix<double> lightcolor;  //CO20200404 pflow::matrix()->aurostd::matrix()
      // Sphere texture variables (ambient, diffuse, specular, opacity)
      aurostd::matrix<double> sphtex_tex;  //CO20200404 pflow::matrix()->aurostd::matrix()
      vector<double> sphtex_tex_def;
      aurostd::matrix<double> sphtex_color;  //CO20200404 pflow::matrix()->aurostd::matrix()
      vector<double> sphtex_color_def;
      aurostd::matrix<double> sphtex_phong;  //CO20200404 pflow::matrix()->aurostd::matrix()
      vector<double> sphtex_phong_def;
      vector<string> sphtex_names;
      vector<double> sph_rad;
      // Plane variables
      int plane;
      int plane_s;
      vector<double> plane_center;
      vector<double> plane_normal;
      vector<double> plane_color;
      vector<double> planetex_tex;
      vector<double> plane_center_def;
      vector<double> plane_normal_def;
      vector<double> plane_color_def;
      vector<double> planetex_tex_def;
      int plane_center_s;
      int plane_normal_s;
      int plane_color_s;
      int planetex_tex_s;
      double sph_rad_def;
      string shading;
      string outfile;
      aurostd::matrix<double> sc;  //CO20200404 pflow::matrix()->aurostd::matrix()
      int sc_s;
      int calc_type;
      vector<string> input_files;
      int first_set;
      string insert_file;
      vector<double> rotation;
      vector<double> struct_origin;
      int struct_origin_s;
  };

  void SetRTParams(xstructure& str, pflow::rtparams& rtp);
  vector<xstructure> GetStrVecFromOUTCAR_XDATCAR(ifstream& outcar_inf, ifstream& xdatcar_inf);
  void GetDatFromOutcar(vector<aurostd::matrix<double> >& lat_vec, deque<int>& num_each_type, ifstream& outcar_inf); //CO20200404 pflow::matrix()->aurostd::matrix()
  void GetDatFromXdatcar(vector<aurostd::matrix<double> >& fpos_vec, ifstream& xdatcar_inf); //CO20200404 pflow::matrix()->aurostd::matrix()
  vector<xstructure> GetStrVecFromOUTCAR_XDATCAR(ifstream& outcar_inf, ifstream& xdatcar_inf);
  void PrintStrVec(const vector<xstructure>& str_vec, ostream& outf);
  void ReadInRTParams(ifstream& rtinfile, pflow::rtparams& rtp);
  void ReadInStrVec(vector<xstructure>& str_vec, ifstream& strlist_inf);
  void JoinStrVec(vector<xstructure> str_vec_1,vector<xstructure> str_vec_2,vector<xstructure>& str_vec_tot);
  void SetStrFromRTParams(xstructure& str, pflow::rtparams& rtp);
  void SuperCellStrVec(vector<xstructure>& str_vec, const aurostd::matrix<double>& sc);  //CO20200404 pflow::matrix()->aurostd::matrix()
  void UpDateRTParams(pflow::rtparams& rtp, const int& istr, int nstr);
  void SetRTParams(xstructure& str, pflow::rtparams& rtp);
  void GetRTDatFile(xstructure str, const pflow::rtparams& rtp, ostringstream& rtdat_file);
  string PrintRTDatFile(ostringstream& rtdat_file, const pflow::rtparams& rt_params);
  string CreateRTtgaFile(const string& datfile, const pflow::rtparams& rt_params);
  string CreateRTjpgFile(const string& tgafile, const pflow::rtparams& rt_params);  
  void GetRTencFile(const pflow::rtparams& rtp, const int nim,ostringstream& os);
  string PrintRTencFile(const pflow::rtparams& rt_params, ostringstream& rtenc_file);
  string CreateRTmpgFile(const pflow::rtparams& rt_params, const string& encfile);
  void RayTraceManager(vector<string>);
  aurostd::matrix<double> GetRotationMatrix(const vector<double>& angles); //CO20200404 pflow::matrix()->aurostd::matrix()
  void RotateStrVec(vector<xstructure>& str_vec, const vector<double>& rot);

}

// ---------------------------------------------------------------------------
// PROJDATA PROJDATA PROJDATA PROJDATA PROJDATA PROJDATA PROJDATA PROJDATA PRO

namespace pflow {
  class projdata
  {
    public:
      // Constructors
      projdata(); // default
      void Print(ostream& outf);
      // variables
      int nl_max; // 4 for s,p,d,f orbitals
      int nlm_max; // 16 for s,p,d,f orbitals
      int nlmtot_max; // 20 for s,p,d,f orbitals + p,d,f,all totals
      int nl; // 3 for spd
      int nlm; // 9 for spd
      int nlmtot; // 9+Psum+Dsum+Allsum=12 (for spd)
      int nkpts;
      int nbands;
      int nions;
      int ntypes;
      vector<int> num_each_type;
      aurostd::matrix<double> wfermi_u;  //CO20200404 pflow::matrix()->aurostd::matrix()
      aurostd::matrix<double> wfermi_d;  //CO20200404 pflow::matrix()->aurostd::matrix()
      vector<double> wkpt;
      vector<aurostd::matrix<aurostd::matrix<std::complex<double> > > > pdat_u;  //CO20200404 pflow::matrix()->aurostd::matrix()
      vector<aurostd::matrix<aurostd::matrix<std::complex<double> > > > pdat_d;  //CO20200404 pflow::matrix()->aurostd::matrix()
      aurostd::matrix<aurostd::matrix<double> > occ_vs_ion_kpt_bnd_lm_u; //CO20200404 pflow::matrix()->aurostd::matrix()
      aurostd::matrix<aurostd::matrix<double> > occ_vs_ion_kpt_bnd_lm_d; //CO20200404 pflow::matrix()->aurostd::matrix()
      aurostd::matrix<aurostd::matrix<double> > occ_vs_ion_kpt_bnd_l_u;  //CO20200404 pflow::matrix()->aurostd::matrix()
      aurostd::matrix<aurostd::matrix<double> > occ_vs_ion_kpt_bnd_l_d;  //CO20200404 pflow::matrix()->aurostd::matrix()
      aurostd::matrix<aurostd::matrix<double> > occ_vs_ion_kpt_bnd_lmtot_u;  //CO20200404 pflow::matrix()->aurostd::matrix()
      aurostd::matrix<aurostd::matrix<double> > occ_vs_ion_kpt_bnd_lmtot_d;  //CO20200404 pflow::matrix()->aurostd::matrix()
      vector<aurostd::matrix<double> > occ_vs_ion_kpt_lm_u;  //CO20200404 pflow::matrix()->aurostd::matrix()
      vector<aurostd::matrix<double> > occ_vs_ion_kpt_lm_d;  //CO20200404 pflow::matrix()->aurostd::matrix()
      vector<aurostd::matrix<double> > occ_vs_ion_kpt_l_u; //CO20200404 pflow::matrix()->aurostd::matrix()
      vector<aurostd::matrix<double> > occ_vs_ion_kpt_l_d; //CO20200404 pflow::matrix()->aurostd::matrix()
      vector<aurostd::matrix<double> > occ_vs_ion_bnd_lm_u;  //CO20200404 pflow::matrix()->aurostd::matrix()
      vector<aurostd::matrix<double> > occ_vs_ion_bnd_lm_d;  //CO20200404 pflow::matrix()->aurostd::matrix()
      vector<aurostd::matrix<double> > occ_vs_ion_bnd_l_u; //CO20200404 pflow::matrix()->aurostd::matrix()
      vector<aurostd::matrix<double> > occ_vs_ion_bnd_l_d; //CO20200404 pflow::matrix()->aurostd::matrix()
      aurostd::matrix<double> occ_vs_ion_lm_u; //CO20200404 pflow::matrix()->aurostd::matrix()
      aurostd::matrix<double> occ_vs_ion_lm_d; //CO20200404 pflow::matrix()->aurostd::matrix()
      aurostd::matrix<double> occ_vs_ion_l_u;  //CO20200404 pflow::matrix()->aurostd::matrix()
      aurostd::matrix<double> occ_vs_ion_l_d;  //CO20200404 pflow::matrix()->aurostd::matrix()
      aurostd::matrix<double> ener_k_b_u;  //CO20200404 pflow::matrix()->aurostd::matrix()
      aurostd::matrix<double> ener_k_b_d;  //CO20200404 pflow::matrix()->aurostd::matrix()
      int sp;
      int rspin;
      aurostd::matrix<double> kpts;  //CO20200404 pflow::matrix()->aurostd::matrix()
      vector<string> LMnames;
      vector<string> Lnames;
      vector<string> LLMnames;
      string PROOUTinfile;
      aurostd::matrix<double> lat; //CO20200404 pflow::matrix()->aurostd::matrix()
  };
}

// ---------------------------------------------------------------------------
// PROJFUNCS PROJFUNCS PROJFUNCS PROJFUNCS PROJFUNCS PROJFUNCS PROJFUNCS PROJF

// in aflow_pflow_funcs.cpp
namespace pflow {
  std::complex<double> ProcessProjection(const std::complex<double>& proj);
  void ReadInProj(projdata& pd);
  void CalcNeatProj(projdata& pd, int only_occ);
  void ReadInPDOSData(const projdata& prd, pdosdata& pdd);
  void CalcPDOS(const projdata& prd, pdosdata& pdd);
  void SmoothPDOS(const projdata& prd, pdosdata& pdd);
  void AtomCntError(const string& tok, const int tokcnt, const int atom_cnt);
}

// in aflow_pflow_print.cpp
void PrintNeatProj(pflow::projdata& pd, ostream& outf);

// ---------------------------------------------------------------------------
// SUMPDOSFUNCS SUMPDOSFUNCS SUMPDOSFUNCS SUMPDOSFUNCS SUMPDOSFUNCS SUMPDOSFUN

// in aflow_pflow_funcs.cpp
namespace pflow {
  void ReadSumDOSParams(ifstream& infile, pflow::pdosdata& pdd);
  void ReadInPDOSData(aurostd::matrix<aurostd::matrix<double> >& allpdos, pflow::pdosdata& pdd,ifstream& infile);  //CO20200404 pflow::matrix()->aurostd::matrix()
  void SumPDOS(const aurostd::matrix<aurostd::matrix<double> >& allpdos, pflow::pdosdata& pdd);  //CO20200404 pflow::matrix()->aurostd::matrix()
}

// in pflow_print
void PrintSumPDOS(pflow::pdosdata& pdd, ostream& outf);

// ---------------------------------------------------------------------------
// RBFUNCS RBFUNCS RBFUNCS RBFUNCS RBFUNCS RBFUNCS RBFUNCS RBFUNCS RBFUNCS RBF

// in aflow_pflow_funcs.cpp
namespace pflow {
  double TotalAtomDist(xstructure str, xstructure str00, const string& path_flag);
  vector<string> GetRBDir(const int& nim);
  vector<double> GetRBEner(const int& nim);
  vector<xstructure> GetRBStruct(const int& nim);
  vector<double> GetRBDistCum(const vector<xstructure>& str_vec, const string& path_flag);
  vector<double> GetRBDistFromStrI(const vector<xstructure>& str_vec,const xstructure& strI,const string& path_flag);
  void RBPoscarDisp(const xstructure& str1in, const xstructure& str2in,xstructure& diffstr, double& totdist, aurostd::matrix<double>& cm,const string& path_flag); //CO20200404 pflow::matrix()->aurostd::matrix()
}

// in aflow_pflow_print.cpp
void PrintRBAnal(const int& nim, const string& path_flag, ostream& outf);
void PrintRBPoscarDisp(const xstructure& diffstr, double& totdist, aurostd::matrix<double>& cm, const string& path_flag, ostream& outf); //CO20200404 pflow::matrix()->aurostd::matrix()

// ---------------------------------------------------------------------------
// CHARGE FUNCS CHARGE FUNCS CHARGE FUNCS CHARGE FUNCS CHARGE FUNCS CHARGE FUN

namespace pflow {
  class pd_params {
    public:
      string type;
      double scale;
      aurostd::matrix<double> pts; //CO20200404 pflow::matrix()->aurostd::matrix()
      aurostd::matrix<double> dpts;  //CO20200404 pflow::matrix()->aurostd::matrix()
      int Nx,Ny;
      string orig_loc;
      string ortho;
      void Print(ostream& outf) const;
  };

  bool ReadCHGCAR(xstructure& str,stringstream& chgcar_header, vector<int>& ngrid, vector<int>& format_dim, vector<double>& chg_tot,
      vector<double>& chg_diff, stringstream& chgcar_ss,ostream& oss=cout);
  bool ReadChg(xstructure& str,vector<int>& ngrid, vector<double>& chg_tot,
      vector<double>& chg_diff, istream& chgfile);
  void GetChgInt(vector<aurostd::matrix<double> >& rad_chg_int, aurostd::matrix<double>& vor_chg_int,  //CO20200404 pflow::matrix()->aurostd::matrix()
      xstructure& str,vector<int>& ngrid,vector<double>& chg_tot, vector<double>& chg_diff);
  void ReadPlaneDensParams(const xstructure& str, pd_params& pdp, istream& infile);
  void GetPlaneDens(const pd_params& pdp, vector<double>& dens2d_tot, vector<double>& dens2d_diff,
      const xstructure& str, const vector<int>& ngrid,
      const vector<double>& chg_tot, const vector<double>& chg_diff);
  void PrintPlaneDens(const pd_params& pdp, const vector<double>& dens2d_tot,
      const vector<double>& dens2d_diff, const xstructure& str);
}

// ---------------------------------------------------------------------------
// EWALD FUNCS EWALD FUNCS EWALD FUNCS EWALD FUNCS EWALD FUNCS EWALD FUNCS EWA
namespace pflow {
  void Ewald(const xstructure& in_str,double& epoint,double& ereal,
      double& erecip,double& eewald,double& eta,const double& SUMTOL);
  double GetEta(const int& natoms,const double& vol);
  double GetPointEner(const double& rteta,const vector<double>& atchg,const double& vol);
  double GetRecipEner(const double& eta,const vector<double>& atchg,const double& vol,
      const aurostd::matrix<double>& rlat,const aurostd::matrix<double>& fpos,const double& SUMTOL); //CO20200404 pflow::matrix()->aurostd::matrix()
  double GetRealEner(const double& eta,const vector<double>& atchg,const double& vol,
      const aurostd::matrix<double>& lat,const aurostd::matrix<double>& fpos,const double& SUMTOL);  //CO20200404 pflow::matrix()->aurostd::matrix()
  double GetScreenedESEner(void);
  double ScreenedESEner(const xstructure& in_str,const double& Ks,const double& SUMTOL);
}

// Output help information of an option
void helpIndividualOption(vector<string> & argv);

// ---------------------------------------------------------------------------
// FORMER WAHYU.H

void AConvaspBandgap(vector<string>& bandsdir);
void AConvaspBandgaps(istream& bandsdir,ostream& oss=cout);
void AConvaspBandgaps(istream& bandsdir,ostringstream& oss);
void AConvaspBandgapFromDOS(istream& doscar);
void AConvaspBandgapListFromDOS(istream& doscar);
namespace pflow {
  void ICSD(vector<string> argv, istream& input);
  void ICSD_CheckRaw(vector<string> argv);
  void ICSD_2POSCAR(istream& input);
  void ICSD_2PROTO(istream& input);
  void ICSD_2WYCK(istream& input,bool SOF);
  void ICSD_ListMetals();
}
float GetBandGap_WAHYU(stringstream& straus,float Efermi,char& gaptype);
float GetBandgapFromDOS(ifstream& doscar);
float GetBandgapFromDOS(istream& doscar);
vector<string> GetMetalsList(bool v);
bool IsMetal(const string s);
void ParseChemicalFormula(string Formula,vector<string>& Zname,vector<float>& Zconc);
string RemoveCharFromString(const string s, char c);
string RemoveStringFromTo(const string s, char cstart, char cstop);
int StringCrop(string s,vector<string>& vstring);
string StringCropAt(const string s,int icrop);
vector<float> SortFloat(vector<float> v, int mode);
xvector<double> cross(const xvector<double> a, const xvector<double> b);


// ---------------------------------------------------------------------------
// FORMER RICHARD.H
namespace pflow {
  double GetAtomicPlaneDist(string options,istream& input);
  double frac2dbl(string str);
  bool havechar(string str_in, char c);
  int whereischar(string str, char c);
  void cleanupstring(string & str);
} // namespace pflow

//from KY's old files
namespace pflow {
  void BZMAX(istream& input);
}

//ME20190628 - prettyPrintCompound from CHULL
namespace pflow {
  // Precision for pretty printing
  const int COEF_PRECISION = 4;

  string prettyPrintCompound(const string&, vector_reduction_type vred=gcd_vrt, bool=true, filetype ftype=latex_ft); //char=_latex_  //CO20190629
  string prettyPrintCompound(const vector<string>&, const vector<double>&, vector_reduction_type vred=gcd_vrt, bool=true, filetype ftype=latex_ft);  //char=_latex_  //CO20190629
  string prettyPrintCompound(const vector<string>&, const aurostd::xvector<double>&, vector_reduction_type vred=gcd_vrt, bool=true, filetype ftype=latex_ft);  //char=_latex_  //CO20190629

}  // namespace pflow

#endif
// ***************************************************************************
// *                                                                         *
// *           Aflow STEFANO CURTAROLO - Duke University 2003-2020           *
// *                                                                         *
// ***************************************************************************
<|MERGE_RESOLUTION|>--- conflicted
+++ resolved
@@ -333,11 +333,8 @@
   ////////////////////////////////////////////////////////////////////////////////
   // START - added by Corey Oses - May 2017
   // effectively logs EVERYTHING, deals with cout and logger
-<<<<<<< HEAD
+  void updateProgressBar(unsigned long long int current, unsigned long long int end, ostream& oss=std::cout);
   void logger(const string& filename, const string& function_name, stringstream& message, const char& type, ostream& oss=cout, bool silent=false, const string& message_metadata=_AFLOW_MESSAGE_DEFAULTS_);  // overload
-=======
-  void updateProgressBar(unsigned long long int current, unsigned long long int end, ostream& oss=std::cout);
->>>>>>> 45b85475
   void logger(const string& filename, const string& function_name, stringstream& message, ostream& oss=cout, const char& type=_LOGGER_MESSAGE_, bool silent=false, const string& message_metadata=_AFLOW_MESSAGE_DEFAULTS_);  // overload
   void logger(const string& filename, const string& function_name, stringstream& message, ofstream& FileMESSAGE, ostream& oss=cout, const char& type=_LOGGER_MESSAGE_, bool silent=false, const string& message_metadata=_AFLOW_MESSAGE_DEFAULTS_);  // overload
   void logger(const string& filename, const string& function_name, stringstream& message, const string& directory, ostream& oss=cout, const char& type=_LOGGER_MESSAGE_, bool silent=false, const string& message_metadata=_AFLOW_MESSAGE_DEFAULTS_);  // overload
