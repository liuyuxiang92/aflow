// ***************************************************************************
// *                                                                         *
// *           Aflow STEFANO CURTAROLO - Duke University 2003-2020           *
// *                                                                         *
// ***************************************************************************

#ifndef _AFLOW_PFLOW_H_
#define _AFLOW_PFLOW_H_

#include "aflow.h"
<<<<<<< HEAD
#include "aflow_compare_structure.h" //DX 20190314
#include "aflow_cce.h" //RF 20200203
=======
#include "aflow_compare_structure.h" //DX20190314
>>>>>>> 589bb8e8

// pflow prototypes
// aflow_pflow.cpp
#define kwarning        "[WARNING] aflow: "
#define kintro          " "

// LOGGER MODES
static const char _LOGGER_ERROR_ = 'E';
static const char _LOGGER_WARNING_ = 'W';
static const char _LOGGER_COMPLETE_ = 'C';
static const char _LOGGER_OPTION_ = 'O';
static const char _LOGGER_RAW_ = 'R';
static const char _LOGGER_MESSAGE_ = 'M';

#define XRAY_THETA_TOL 1e-5;                                  //CO20190409

//[MOVED to aflow.h]// LOADENTRIES DEFAULTS
//[MOVED to aflow.h]static const uint _AFLOW_LIB_MAX_ = 10;  //LIB11 does not exist yet, modify accordingly

// aflow_pflow_main.cpp
namespace pflow {
  int main(vector<string> &argv,vector<string> &cmds);
}

namespace pflow {
  bool CheckCommands(vector<string>,const vector<string>& cmds);
  void CheckIntegritiy();
  string Intro_pflow(string x);
}
string AFLOW_PrototypesIcsdReadme(void);
namespace pflow {
  xstructure XXX(istream& input,const int& iatom);
  bool XXX(vector<string>,istream& input);
}
namespace pflow {
  xstructure ABCCAR(istream& input);
  void ACE(istream& input);
  bool AddSpinToXstructure(xstructure& a, vector<double>& vmag); // DX20170927 - Magnetic symmetry
  bool AddSpinToXstructure(xstructure& a, vector<xvector<double> >& vmag_noncoll); // DX20171205 - Magnetic symmetry (non-collinear)
  void AGROUP(_aflags &aflags,istream& input);
  void AGROUP2(istream& input);
  void AGROUP2m(istream& input);
  xstructure ALPHABETIC(istream& input);
  string ALPHACompound(string options);
  string ALPHASpecies(string options);
  string AFLOWIN(istream& input);
  void ANGLES(string options,istream& input);
  string ATOMSMAX(string options,istream& input);
  void BANDS(string options,istream& input);
  void BANDGAP(aurostd::xoption& vpflow,ostream& oss=cout); // CAMILO  // CO20171006
  void BANDGAP_DOS(aurostd::xoption& vpflow,ostream& oss=cout); // CAMILO  // CO20171006  //CO20191110
  void BANDSTRUCTURE(_aflags &aflags);
  string BZDirectionsLATTICE(string options);
  //DX20181102 [OBSOLETE] string BZDirectionsSTRUCTURE(istream& input);
  string BZDirectionsSTRUCTURE(istream& input, aurostd::xoption& vpflow); //DX20181102 - add options
  void CAGES(_aflags &aflags,string options,istream& input);
  // DX and CO - START
  bool PerformFullSymmetry(xstructure& a);
  bool PerformFullSymmetry(xstructure& a,ofstream &FileMESSAGE,_aflags &aflags,_kflags &kflags,const bool& osswrite,ostream& oss, string format="txt");
  bool PerformFullSymmetry(xstructure& a,double& tolerance,bool no_scan,bool force_perform,ofstream &FileMESSAGE,_aflags &aflags,_kflags &kflags,const bool& osswrite,ostream& oss, string format="txt");
  void ProcessAndAddSpinToXstructure(xstructure& a, const string& magmom_info); //DX20190801
  void defaultKFlags4SymWrite(_kflags& kflags,bool write=true);
  void defaultKFlags4SymCalc(_kflags& kflags,bool calc=true);
  bool CalculateFullSymmetry(istream& input,aurostd::xoption& vpflow,ostream& oss=cout);
  bool CalculateFullSymmetry(_aflags &aflags, _kflags& kflags, xstructure& a,aurostd::xoption& vpflow,bool osswrite,ostream& oss=cout);
  bool fixEmptyAtomNames(xstructure& xstr,bool force_fix=false);  //force_fix=true if you want to override what is already in species
  // DX and CO - END
  xstructure CART(istream& input);
  xstructure CORNERS(istream& input);
  void ChangeSuffix(string options);
  string CHGDIFF(aurostd::xoption vpflow);
  bool CHGDIFF(const string& chgcar1_file,const string& chgcar2_file, const string& output_File,ostream& oss=cout);
  // DX and CO - START
  void CHGINT(vector<string>);
  // DX and CO - END
  string CHGSUM(aurostd::xoption vpflow);
  bool CHGSUM(const string& chgcar_in1,const string& chgcar_in2,ostream& oss=cout);
  bool CHGSUM(string& species_header,const string& chgcar_in1,const string& chgcar_in2,const string& output_file,ostream& oss=cout);
  bool CHGSUM(const string& chgcar_in1,const string& chgcar_in2,const string& output_file,ostream& oss=cout);
  bool CHGSUM(const vector<string>& chgcar_files,ostream& oss=cout);
  bool CHGSUM(const vector<string>& chgcar_files,const string& output,ostream& oss=cout);
  bool CHGSUM(string& species_header,const vector<string>& chgcar_files,ostream& oss=cout);
  bool CHGSUM(string& species_header,const vector<string>& chgcar_files,const string& output_file,ostream& oss=cout);
  //DX20180806 [OBSOLETE] void CIF(istream& input);
  void CIF(istream& input,aurostd::xoption& vpflow);
  void CLAT(string options);
  void CLEAN(vector<string>);
  void CLEANALL(istream& input);
  void CMPSTR(vector<string>);
  void COMPARE(string options);
  string compareDatabaseEntries(const aurostd::xoption& vpflow, ostream& logstream=cout); //DX20191125
  string compareDatabaseEntries(const aurostd::xoption& vpflow, ofstream& FileMESSAGE, ostream& logstream=cout); //DX20191125
  string comparePermutations(istream& input, const aurostd::xoption& vpflow); //DAVID //DX20181004
  //DX20190425 [OBSOLETE] string compareStructureDirectory(aurostd::xoption& vpflow); //DAVID
  string compareMultipleStructures(const aurostd::xoption& vpflow, ostream& logstream=cout); //DAVID //DX20190425
  string compare2database(istream& input, const aurostd::xoption& vpflow, ostream& logstream=cout); //DAVID //DX20181004
  vector<StructurePrototype> compare2prototypes(istream& input, const aurostd::xoption& vpflow); //DX20181004 //DX20190314 - changed return value
  vector<StructurePrototype> compare2prototypes(xstructure& xstr, const aurostd::xoption& vpflow, ostream& logstream=cout); //DX20190314 - overloaded 
  // [OBSOLETE] DX20170901 void DATA(string smode,istream& input);
  bool DATA(string smode, istream& input, aurostd::xoption& vpflow, ostream& oss=cout); // DX20170901 - SGDATA + JSON
  void DATA1(string options,istream& input);
  void DATA2(istream& input);
  void DEBYE(string options);
  void DISP(string options,istream& input);
  void DIST(string options,istream& input);
  void DYNADIEL(vector<string>& argv); // CAMILO
  void EDOS(vector<string>);
  void EFFMASS(vector<string>& argv, ostream& oss=cout); // CAMILO
  void EIGCURV(string options, ostream& oss=cout); // CAMILO
  // DX20170818 [OBSOLETE] xstructure EQUIVALENT(_aflags &aflags,istream& input);
  string EQUIVALENT(_aflags &aflags,istream& input, aurostd::xoption& vpflow);
  void EWALD(string options,istream& input);
  string EXTRACT_xcar(_aflags &aflags,vector<string>,string,string);
  string EXTRACT_Symmetry(_aflags &aflags,vector<string>);
  void FGROUP(_aflags &aflags,istream& input);
  bool FIXBANDS(_aflags &aflags,string opts);
  // DX20170926 [OBSOLETE] void FINDSYM(string options,uint mode,istream& input);
  void FINDSYM(aurostd::xoption& vpflow,uint mode,istream& input);
  xstructure FRAC(istream& input);
  string FROZSL_VASPSETUP(vector<string> argv,int mode);
  string FROZSL_ANALYZE(istream& input);
  string FROZSL_INPUT(void);
  string FROZSL_OUTPUT(void);
  string GEOMETRY(istream& input); //CO20191110
  bool GetCollinearMagneticInfo(uint num_atoms, const string& magmom_info, vector<double>& vmag); // DX20170927 - Magnetic symmetry //DX20191107 - int to uint
  bool GetNonCollinearMagneticInfo(uint num_atoms, const string& magmom_info, vector<xvector<double> >& vmag_noncoll); // DX20171205 - Magnetic symmetry non-collinear //DX20191107 - int to uint
  vector<string> getMatchingPrototypes(xstructure& xstr, string& catalog); //DX20190314 
  void GLASS_FORMING_ABILITY(aurostd::xoption& vpflow); //DF190329
  void GULP(istream& input);
  void HKL(string options,_aflags &aflags,istream& input);
  void HKLSearch(string options,_aflags &aflags,istream& input,const string& smode);
  bool setPOCCTOL(xstructure& xstr,const string& pocc_tol_string); //CO20181226
  //[CO20181226 OBSOLETE]string HNF(vector<string> argv,istream& input,ostream& oss=cout);
  //[CO20190208 - OBSOLETE]bool HNF(aurostd::xoption& vpflow,istream& input,ostream& oss=cout); //CO20181226
  //[CO20190208 - OBSOLETE]bool HNFCELL(aurostd::xoption& vpflow,istream& input,ostream& oss=cout); //CO20181226
  bool POCC_COMMAND_LINE(aurostd::xoption& vpflow,istream& input,ostream& oss=cout); //CO20181226
  //[CO20181226 OBSOLETE]string HNFTOL(vector<string> argv,istream& input,ostream& oss=cout);
  void ICSD_2WYCK(istream& input,bool SOF);
  void ICSD(vector<string> argv, istream& input);
  xstructure IDENTICAL(istream& input);
  xstructure INCELL(istream& input);
  xstructure INCOMPACT(istream& input);
  void INTPOL(string options);
  xstructure INWS(istream& input);
  void JMOL(string options,istream& input);
  void KBAND(vector<string>);
  xstructure INFLATE_LATTICE(string options,istream& input);
  xstructure INFLATE_VOLUME(string options,istream& input);
  void KPATH(istream& input,double grid,bool WWW); 
  xstructure KPOINTS(string options,istream& input,ostream& oss=cout);
  xstructure KPOINTS_DELTA(aurostd::xoption& vpflow, istream& input, ostream& oss=cout);
  void JOINSTRLIST(vector<string>);
  void MAKESTRLIST(vector<string>);
  xstructure LATTICEREDUCTION(istream& input);
  string LATTICE_TYPE(istream& input);
  string LATTICE_LATTICE_TYPE(istream& input);
  string listPrototypeLabels(aurostd::xoption& vpflow); //DX20181004
  string isopointalPrototypes(istream& input, const aurostd::xoption& vpflow); //DX20200131 
  vector<string> getIsopointalPrototypes(xstructure& xstr, string& catalog); //DX20200131 
  ////////////////////////////////////////////////////////////////////////////////
  ////////////////////////////////////////////////////////////////////////////////
  //START - all relevent functions for loading entries here
  //Added by Corey Oses - May 2017
  //load entries is heavily overloaded, mostly to accommodate entries separated as
  //vector<vector<vector<> > > entries (unaries vs. binaries, then species-specific, good for convex hull),
  //vector<vector<> > entries (unaries vs. binaries), OR
  //vector<> entries (all together)
  ////////////////////////////////////////////////////////////////////////////////
  string arity_string(uint arity,bool capital=false,bool plural=false); // CO20180329
  // loadEntries
  bool loadEntries(vector<string>& velements, vector<vector<vector<aflowlib::_aflowlib_entry> > >& entries, ostream& oss=cout);
  bool loadEntries(vector<string>& velements, vector<vector<vector<aflowlib::_aflowlib_entry> > >& entries, ofstream& FileMESSAGE, ostream& oss=cout);
  bool loadEntries(vector<string>& velements, string server, vector<vector<vector<aflowlib::_aflowlib_entry> > >& entries, ostream& oss=cout);
  bool loadEntries(vector<string>& velements, string server, vector<vector<vector<aflowlib::_aflowlib_entry> > >& entries, ofstream& FileMESSAGE, ostream& oss=cout);
  bool loadEntries(aurostd::xoption& vpflow, vector<string>& velements, vector<vector<vector<aflowlib::_aflowlib_entry> > >& entries, ostream& oss=cout);
  bool loadEntries(aurostd::xoption& vpflow, vector<string>& velements, vector<vector<vector<aflowlib::_aflowlib_entry> > >& entries, ofstream& FileMESSAGE, ostream& oss=cout);
  bool loadEntries(aurostd::xoption& vpflow, vector<string>& velements, string server, vector<vector<vector<aflowlib::_aflowlib_entry> > >& entries, ostream& oss=cout);
  bool loadEntries(aurostd::xoption& vpflow, vector<string>& velements, string server, vector<vector<vector<aflowlib::_aflowlib_entry> > >& entries, ofstream& FileMESSAGE, ostream& oss=cout);
  ////////////////////////////////////////////////////////////////////////////////
  // loadEntries
  bool loadEntries(vector<string>& velements, vector<vector<aflowlib::_aflowlib_entry> >& entries, ostream& oss=cout);
  bool loadEntries(vector<string>& velements, vector<vector<aflowlib::_aflowlib_entry> >& entries, ofstream& FileMESSAGE, ostream& oss=cout);
  bool loadEntries(vector<string>& velements, string server, vector<vector<aflowlib::_aflowlib_entry> >& entries, ostream& oss=cout);
  bool loadEntries(vector<string>& velements, string server, vector<vector<aflowlib::_aflowlib_entry> >& entries, ofstream& FileMESSAGE, ostream& oss=cout);
  bool loadEntries(aurostd::xoption& vpflow, vector<string>& velements, vector<vector<aflowlib::_aflowlib_entry> >& entries, ostream& oss=cout);
  bool loadEntries(aurostd::xoption& vpflow, vector<string>& velements, vector<vector<aflowlib::_aflowlib_entry> >& entries, ofstream& FileMESSAGE, ostream& oss=cout);
  bool loadEntries(aurostd::xoption& vpflow, vector<string>& velements, string server, vector<vector<aflowlib::_aflowlib_entry> >& entries, ostream& oss=cout);
  bool loadEntries(aurostd::xoption& vpflow, vector<string>& velements, string server, vector<vector<aflowlib::_aflowlib_entry> >& entries, ofstream& FileMESSAGE, ostream& oss=cout);
  ////////////////////////////////////////////////////////////////////////////////
  // loadEntries
  bool loadEntries(vector<string>& velements, vector<aflowlib::_aflowlib_entry>& entries, ostream& oss=cout);
  bool loadEntries(vector<string>& velements, vector<aflowlib::_aflowlib_entry>& entries, ofstream& FileMESSAGE, ostream& oss=cout);
  bool loadEntries(vector<string>& velements, string server, vector<aflowlib::_aflowlib_entry>& entries, ostream& oss=cout);
  bool loadEntries(vector<string>& velements, string server, vector<aflowlib::_aflowlib_entry>& entries, ofstream& FileMESSAGE, ostream& oss=cout);
  bool loadEntries(aurostd::xoption& vpflow, vector<string>& velements, vector<aflowlib::_aflowlib_entry>& entries, ostream& oss=cout);
  bool loadEntries(aurostd::xoption& vpflow, vector<string>& velements, vector<aflowlib::_aflowlib_entry>& entries, ofstream& FileMESSAGE, ostream& oss=cout);
  bool loadEntries(aurostd::xoption& vpflow, vector<string>& velements, string server, vector<aflowlib::_aflowlib_entry>& entries, ostream& oss=cout);
  bool loadEntries(aurostd::xoption& vpflow, vector<string>& velements, string server, vector<aflowlib::_aflowlib_entry>& entries, ofstream& FileMESSAGE, ostream& oss=cout);
  ////////////////////////////////////////////////////////////////////////////////
  bool loadFromCommon(aurostd::xoption& vpflow);
  ////////////////////////////////////////////////////////////////////////////////
  //load and merging LIBX
  bool loadAndMergeLIBX(string combination, string LIB, string server, vector<vector<vector<aflowlib::_aflowlib_entry> > >& naries, ostream& oss=cout);
  bool loadAndMergeLIBX(string _combination, string LIB, string server, vector<vector<vector<aflowlib::_aflowlib_entry> > >& naries, ofstream& FileMESSAGE, ostream& oss=cout);
  bool loadAndMergeLIBX(vector<string>& combination, string LIB, string server, vector<vector<vector<aflowlib::_aflowlib_entry> > >& naries, ostream& oss=cout);
  bool loadAndMergeLIBX(vector<string>& combination, string LIB, string server, vector<vector<vector<aflowlib::_aflowlib_entry> > >& naries, ofstream& FileMESSAGE, ostream& oss=cout);
  bool loadAndMergeLIBX(aurostd::xoption& vpflow, string combination, string LIB, string server, vector<vector<vector<aflowlib::_aflowlib_entry> > >& naries, ostream& oss=cout);
  bool loadAndMergeLIBX(aurostd::xoption& vpflow, string _combination, string LIB, string server, vector<vector<vector<aflowlib::_aflowlib_entry> > >& naries, ofstream& FileMESSAGE, ostream& oss=cout);
  bool loadAndMergeLIBX(aurostd::xoption& vpflow, vector<string>& combination, string LIB, string server, vector<vector<vector<aflowlib::_aflowlib_entry> > >& naries, ostream& oss=cout);
  bool loadAndMergeLIBX(aurostd::xoption& vpflow, vector<string>& combination, string LIB, string server, vector<vector<vector<aflowlib::_aflowlib_entry> > >& naries, ofstream& FileMESSAGE, ostream& oss=cout);
  ////////////////////////////////////////////////////////////////////////////////
  // loadLIBX string elements
  bool loadLIBX(string LIB, string elements, vector<aflowlib::_aflowlib_entry>& entries, ostream& oss=cout);
  bool loadLIBX(string LIB, string elements, vector<aflowlib::_aflowlib_entry>& entries, ofstream& FileMESSAGE, ostream& oss=cout);
  bool loadLIBX(string LIB, string elements, string server, vector<aflowlib::_aflowlib_entry>& entries, ostream& oss=cout);
  bool loadLIBX(string LIB, string elements, string server, vector<aflowlib::_aflowlib_entry>& entries, ofstream& FileMESSAGE, ostream& oss=cout);
  bool loadLIBX(aurostd::xoption& vpflow, string LIB, string elements, vector<aflowlib::_aflowlib_entry>& entries, ostream& oss=cout);
  bool loadLIBX(aurostd::xoption& vpflow, string LIB, string elements, vector<aflowlib::_aflowlib_entry>& entries, ofstream& FileMESSAGE, ostream& oss=cout);
  bool loadLIBX(aurostd::xoption& vpflow, string LIB, string elements, string server, vector<aflowlib::_aflowlib_entry>& entries, ostream& oss=cout);
  bool loadLIBX(aurostd::xoption& vpflow, string LIB, string elements, string server, vector<aflowlib::_aflowlib_entry>& entries, ofstream& FileMESSAGE, ostream& oss=cout);
  // loadLIBX vector elements
  bool loadLIBX(string LIB, vector<string>& velements, vector<aflowlib::_aflowlib_entry>& entries, ostream& oss=cout);
  bool loadLIBX(string LIB, vector<string>& velements, vector<aflowlib::_aflowlib_entry>& entries, ofstream& FileMESSAGE, ostream& oss=cout);
  bool loadLIBX(string LIB, vector<string>& velements, string server, vector<aflowlib::_aflowlib_entry>& entries, ostream& oss=cout);
  bool loadLIBX(string LIB, vector<string>& velements, string server, vector<aflowlib::_aflowlib_entry>& entries, ofstream& FileMESSAGE, ostream& oss=cout);
  bool loadLIBX(aurostd::xoption& vpflow, string LIB, vector<string>& velements, vector<aflowlib::_aflowlib_entry>& entries, ostream& oss=cout);
  bool loadLIBX(aurostd::xoption& vpflow, string LIB, vector<string>& velements, vector<aflowlib::_aflowlib_entry>& entries, ofstream& FileMESSAGE, ostream& oss=cout);
  bool loadLIBX(aurostd::xoption& vpflow, string LIB, vector<string>& velements, string server, vector<aflowlib::_aflowlib_entry>& entries, ostream& oss=cout);
  bool loadLIBX(aurostd::xoption& vpflow, string LIB, vector<string>& velements, string server, vector<aflowlib::_aflowlib_entry>& entries, ofstream& FileMESSAGE, ostream& oss=cout);
  ////////////////////////////////////////////////////////////////////////////////
  // loadLIBX string elements, organized by -naries
  bool loadLIBX(string LIB, string elements, vector<vector<aflowlib::_aflowlib_entry> >& entries, ostream& oss=cout);
  bool loadLIBX(string LIB, string elements, vector<vector<aflowlib::_aflowlib_entry> >& entries, ofstream& FileMESSAGE, ostream& oss=cout);
  bool loadLIBX(string LIB, string elements, string server, vector<vector<aflowlib::_aflowlib_entry> >& entries, ostream& oss=cout);
  bool loadLIBX(string LIB, string elements, string server, vector<vector<aflowlib::_aflowlib_entry> >& entries, ofstream& FileMESSAGE, ostream& oss=cout);
  bool loadLIBX(aurostd::xoption& vpflow, string LIB, string elements, vector<vector<aflowlib::_aflowlib_entry> >& entries, ostream& oss=cout);
  bool loadLIBX(aurostd::xoption& vpflow, string LIB, string elements, vector<vector<aflowlib::_aflowlib_entry> >& entries, ofstream& FileMESSAGE, ostream& oss=cout);
  bool loadLIBX(aurostd::xoption& vpflow, string LIB, string elements, string server, vector<vector<aflowlib::_aflowlib_entry> >& entries, ostream& oss=cout);
  bool loadLIBX(aurostd::xoption& vpflow, string LIB, string elements, string server, vector<vector<aflowlib::_aflowlib_entry> >& entries, ofstream& FileMESSAGE, ostream& oss=cout);
  // loadLIBX_nested vector elements
  bool loadLIBX(string LIB, vector<string>& velements, vector<vector<aflowlib::_aflowlib_entry> >& entries, ostream& oss=cout);
  bool loadLIBX(string LIB, vector<string>& velements, vector<vector<aflowlib::_aflowlib_entry> >& entries, ofstream& FileMESSAGE, ostream& oss=cout);
  bool loadLIBX(string LIB, vector<string>& velements, string server, vector<vector<aflowlib::_aflowlib_entry> >& entries, ostream& oss=cout);
  bool loadLIBX(string LIB, vector<string>& velements, string server, vector<vector<aflowlib::_aflowlib_entry> >& entries, ofstream& FileMESSAGE, ostream& oss=cout);
  bool loadLIBX(aurostd::xoption& vpflow, string LIB, vector<string>& velements, vector<vector<aflowlib::_aflowlib_entry> >& entries, ostream& oss=cout);
  bool loadLIBX(aurostd::xoption& vpflow, string LIB, vector<string>& velements, vector<vector<aflowlib::_aflowlib_entry> >& entries, ofstream& FileMESSAGE, ostream& oss=cout);
  bool loadLIBX(aurostd::xoption& vpflow, string LIB, vector<string>& velements, string server, vector<vector<aflowlib::_aflowlib_entry> >& entries, ostream& oss=cout);
  bool loadLIBX(aurostd::xoption& vpflow, string LIB, vector<string>& velements, string server, vector<vector<aflowlib::_aflowlib_entry> >& entries, ofstream& FileMESSAGE, ostream& oss=cout);
  ////////////////////////////////////////////////////////////////////////////////
  //merge vector entries lists
  bool mergeEntries(vector<vector<vector<aflowlib::_aflowlib_entry> > >& naries, vector<vector<vector<aflowlib::_aflowlib_entry> > >& new_entries);
  bool mergeEntries(vector<vector<vector<aflowlib::_aflowlib_entry> > >& naries, vector<vector<aflowlib::_aflowlib_entry> >& new_entries, bool assume_same_type = false);
  bool mergeEntries(vector<vector<vector<aflowlib::_aflowlib_entry> > >& naries, vector<aflowlib::_aflowlib_entry>& new_entries, bool assume_same_type = false);
  bool mergeEntries(vector<vector<vector<aflowlib::_aflowlib_entry> > >& naries, aflowlib::_aflowlib_entry& new_entries);
  bool mergeEntries(vector<vector<vector<aflowlib::_aflowlib_entry> > >& naries, aflowlib::_aflowlib_entry& new_entries, int& match1, int& match2);
  bool mergeEntries(vector<vector<aflowlib::_aflowlib_entry> >& naries, vector<vector<aflowlib::_aflowlib_entry> >& new_entries, bool assume_same_type = false, bool sort_by_species = true);
  bool mergeEntries(vector<vector<aflowlib::_aflowlib_entry> >& naries, vector<aflowlib::_aflowlib_entry>& new_entries, bool assume_same_type = false, bool sort_by_species = true);
  bool mergeEntries(vector<vector<aflowlib::_aflowlib_entry> >& naries, aflowlib::_aflowlib_entry& new_entry, int& match, bool sort_by_species = true);
  bool mergeEntries(vector<vector<aflowlib::_aflowlib_entry> >& naries, aflowlib::_aflowlib_entry& new_entry, bool sort_by_species = true);
  bool mergeEntries(vector<aflowlib::_aflowlib_entry>& naries, vector<aflowlib::_aflowlib_entry>& new_entries);
  bool mergeEntries(vector<aflowlib::_aflowlib_entry>& naries, aflowlib::_aflowlib_entry& new_entry);
  //start combining
  bool mergeEntries(vector<vector<aflowlib::_aflowlib_entry> >& naries, vector<vector<vector<aflowlib::_aflowlib_entry> > >& new_entries, bool sort_by_species = true);
  bool mergeEntries(vector<aflowlib::_aflowlib_entry>& naries, vector<vector<vector<aflowlib::_aflowlib_entry> > >& new_entries);
  bool mergeEntries(vector<aflowlib::_aflowlib_entry>& naries, vector<aflowlib::_aflowlib_entry>& new_entries);
  //trivial
  bool mergeEntries(vector<aflowlib::_aflowlib_entry>& naries, vector<vector<vector<aflowlib::_aflowlib_entry> > >& new_entries);
  bool mergeEntries(vector<aflowlib::_aflowlib_entry>& naries, vector<vector<aflowlib::_aflowlib_entry> >& new_entries);
  ////////////////////////////////////////////////////////////////////////////////
  //get elemental combinations (recursively)
  //[OBSOLETE CO20180528]void getCombination(const vector<string>& velements, vector<string>& combination, vector<vector<string> >& combinations, uint offset, uint nary);
  vector<vector<string> > elementalCombinations(const vector<string>& velements, uint nary);
  ////////////////////////////////////////////////////////////////////////////////
  //easy way to think about it:  do compounds belong to the hull?
  bool compoundsBelong(const vector<string>& velements, const string& input, ostream& oss=cout, bool clean=true, bool sort_elements=false, compound_designation c_desig=composition_string, bool shortcut_pp_string_AFLOW_database=false);
  bool compoundsBelong(const vector<string>& velements, const string& input, vector<string>& input_velements, vector<double>& input_vcomposition, ostream& oss=cout, bool clean=true, bool sort_elements=false, compound_designation c_desig=composition_string, bool shortcut_pp_string_AFLOW_database=false);
  bool compoundsBelong(const vector<string>& velements, const string& input, ofstream& FileMESSAGE, ostream& oss=cout, bool clean=true, bool sort_elements=false, compound_designation c_desig=composition_string,bool shortcut_pp_string_AFLOW_database=false);
  bool compoundsBelong(const vector<string>& velements, const string& input, vector<string>& input_velements, vector<double>& input_vcomposition, ofstream& FileMESSAGE, ostream& oss=cout, bool clean=true, bool sort_elements=false, compound_designation c_desig=composition_string,bool shortcut_pp_string_AFLOW_database=false);
  bool compoundsBelong(const vector<string>& velements, const vector<string>& elements, ostream& oss=cout, bool sort_elements=false);
  bool compoundsBelong(const vector<string>& velements, const vector<string>& elements, ofstream& FileMESSAGE, ostream& oss=cout, bool sort_elements=false);
  ////////////////////////////////////////////////////////////////////////////////
  // loads xstructures
  bool loadXstructures(aflowlib::_aflowlib_entry& entry, ostream& oss=cout, bool relaxed_only=true, string path="", bool is_url_path=false);
  bool loadXstructures(aflowlib::_aflowlib_entry& entry, ofstream& FileMESSAGE, ostream& oss=cout, bool relaxed_only=true, string path="", bool is_url_path=false);
  ////////////////////////////////////////////////////////////////////////////////
  vector<string> getElements(const string& _input); //CO20190712
  void elementsFromCompositionString(const string& input);  //CO20190712
  void elementsFromCompositionString(const string& input,vector<string>& velements,vector<double>& vcomposition); //CO20190712
  void elementsFromPPString(const string& input,vector<string>& velements,bool keep_pp=false); //CO20190712
  ////////////////////////////////////////////////////////////////////////////////
  // returns UNSORTED vector<string> from string
  vector<string> stringElements2VectorElements(const string& input, bool clean=true, bool sort_elements=false, compound_designation c_desig=composition_string, bool keep_pp=false, ostream& oss=cout);
  vector<string> stringElements2VectorElements(const string& input, vector<double>& vcomposition, bool clean=true, bool sort_elements=false, compound_designation c_desig=composition_string, bool keep_pp=false, ostream& oss=cout);  // ME20190628
  vector<string> stringElements2VectorElements(const string& input, ofstream& FileMESSAGE, bool clean=true, bool sort_elements=false, compound_designation c_desig=composition_string, bool keep_pp=false, ostream& oss=cout);
  vector<string> stringElements2VectorElements(const string& input, vector<double>& vcomposition, ofstream& FileMESSAGE, bool clean=true, bool sort_elements=false, compound_designation c_desig=composition_string, bool keep_pp=false, ostream& oss=cout);  // ME20190628
  ////////////////////////////////////////////////////////////////////////////////
  //[CO20190712 - OBSOLETE]// functions for making input alphabetic
  //[CO20190712 - OBSOLETE]// PdMn -> MnPd, does it by CAPITAL letters
  //[CO20190712 - OBSOLETE]string getAlphabeticString(const string& input, ostream& oss=cout);
  //[CO20190712 - OBSOLETE]string getAlphabeticString(const string& input, ofstream& FileMESSAGE, ostream& oss=cout);
  //[CO20190712 - OBSOLETE]vector<string> getAlphabeticVectorString(const string& input, ostream& oss=cout);
  //[CO20190712 - OBSOLETE]vector<string> getAlphabeticVectorString(const string& input, ofstream& FileMESSAGE, ostream& oss=cout);
  ////////////////////////////////////////////////////////////////////////////////
  // sets default flags
  void defaultLoadEntriesFlags(aurostd::xoption& vpflow, ostream& oss=cout, string input="A", bool entry_output=true, bool silent=false);
  void defaultLoadEntriesFlags(aurostd::xoption& vpflow, ofstream& FileMESSAGE, ostream& oss=cout, string input="A", bool entry_output=true, bool silent=false);
  ////////////////////////////////////////////////////////////////////////////////
  bool prototypeMatch(string proto_database, string proto_search); //smarter than == for prototype matches, deals with 549 vs. 549.bis
  ////////////////////////////////////////////////////////////////////////////////
  //Added by Corey Oses - May 2017
  //END - all relevent functions for loading entries here
  ////////////////////////////////////////////////////////////////////////////////
  ////////////////////////////////////////////////////////////////////////////////
  // START - added by Corey Oses - May 2017
  // effectively logs EVERYTHING, deals with cout and logger
  void logger(const string& filename, const string& function_name, stringstream& message, ostream& oss=cout, const char& type=_LOGGER_MESSAGE_, bool silent=false, const string& message_metadata="user, host, time");  // overload
  void logger(const string& filename, const string& function_name, stringstream& message, ofstream& FileMESSAGE, ostream& oss=cout, const char& type=_LOGGER_MESSAGE_, bool silent=false, const string& message_metadata="user, host, time");  // overload
  void logger(const string& filename, const string& function_name, stringstream& message, const string& directory, ostream& oss=cout, const char& type=_LOGGER_MESSAGE_, bool silent=false, const string& message_metadata="user, host, time");  // overload
  void logger(const string& filename, const string& function_name, stringstream& message, const string& directory, ofstream& FileMESSAGE, ostream& oss=cout, const char& type=_LOGGER_MESSAGE_, bool silent=false, const string& message_metadata="user, host, time");  // overload
  void logger(const string& filename, const string& function_name, stringstream& message, const _aflags& aflags, ostream& oss=cout, const char& type=_LOGGER_MESSAGE_, bool silent=false, const string& message_metadata="user, host, time");  // overload
  void logger(const string& filename, const string& function_name, stringstream& message, const _aflags& aflags, ofstream& FileMESSAGE, ostream& oss=cout, const char& type=_LOGGER_MESSAGE_, bool silent=false, const string& message_metadata="user, host, time");  // overload
  void logger(const string& filename, const string& function_name, const string& _message, ostream& oss=cout, const char& type=_LOGGER_MESSAGE_, bool silent=false, const string& message_metadata="user, host, time");  // overload
  void logger(const string& filename, const string& function_name, const string& _message, ofstream& FileMESSAGE, ostream& oss=cout, const char& type=_LOGGER_MESSAGE_, bool silent=false, const string& message_metadata="user, host, time");  // overload
  void logger(const string& filename, const string& function_name, const string& _message, const string& directory, ostream& oss=cout, const char& type=_LOGGER_MESSAGE_, bool silent=false, const string& message_metadata="user, host, time");  // overload
  void logger(const string& filename, const string& function_name, const string& _message, const _aflags& aflags, ostream& oss=cout, const char& type=_LOGGER_MESSAGE_, bool silent=false, const string& message_metadata="user, host, time");  // overload
  void logger(const string& filename, const string& function_name, const string& _message, const string& directory, ofstream& FileMESSAGE, ostream& oss=cout, const char& type=_LOGGER_MESSAGE_, bool silent=false, const string& message_metadata="user, host, time");  // main function
  void logger(const string& filename, const string& function_name, const string& _message, const _aflags& aflags, ofstream& FileMESSAGE, ostream& oss=cout, const char& type=_LOGGER_MESSAGE_, bool silent=false, const string& message_metadata="user, host, time");  // main function
  // END - added by Corey Oses - May 2017
  xstructure LTCELL(string options,istream& input);
  // [OBSOLETE]  xstructure LTCELLFV(string options,istream& input);
  void MagneticParameters(string _directory, ostream& oss=cout);
  // [OBSOLETE]  xstructure MILLER(string options,istream& input);
  xstructure MINKOWSKIBASISREDUCTION(istream& input);
  string MISCIBILITY(vector<string> argv);
  void MOM(istream& input);
  void MSI(istream& input);
  uint NATOMS(istream& input);
  //[CO20190520 - not in pflow]xmatrix<double> GetDistMatrix(const xstructure& a); // CO20171025
  string NBONDXX(istream& input,bool aflowlib_legacy_format=false); // CO20171025
  string NBONDXX(const xstructure& a,bool aflowlib_legacy_format=false); // CO20171025
  xstructure NAMES(vector<string>,istream& input);
  xstructure NANOPARTICLE(istream& input,const xvector<double>& iparams);
  xstructure NIGGLI(istream& input);
  void NDATA(istream& input);
  double NNDIST(istream& input);
  xstructure NOORDERPARAMETER(istream& input);
  xstructure NOSD(istream& input);
  xstructure NUMNAMES(vector<string>,istream& input);
  uint NSPECIES(istream& input);
  bool OPARAMETER(vector<string>,istream& input);
  bool SHIRLEY(vector<string>,istream& input);
  bool SHIRLEY2(vector<string>,istream& input);
  string PEARSON_SYMBOL(istream& input);
  bool POCCUPATION(vector<string>,istream& input);
  void PDB(istream& input);
  void PDOS(vector<string>);
  void PHONONS(_aflags &aflags,istream& input,const double& radius);
  void PGROUP(_aflags &aflags,istream& input);
  void PGROUPXTAL(_aflags &aflags,istream& input);
  void PGROUPK(_aflags &aflags,istream& input);
  void PLANEDENS(vector<string>);
  // [OBSOLETE] string PLATON(vector<string>,istream& input);
  string PLATON(string options,istream& input);
<<<<<<< HEAD
  // DX 9/26/17 [OBSOLETE] string SG(string options,istream& input,string mode,string print);
=======
  // DX20170926 [OBSOLETE] string SG(string options,istream& input,string mode,string print);
  void CCE(aurostd::xoption& flags);	//RF190603
>>>>>>> 589bb8e8
  string SG(aurostd::xoption& vpflow,istream& input,string mode,string print);
  // [OBSOLETE]  string SG(string mode,string print,vector<string>,istream& input);
  void STATDIEL(vector<string>& argv); // CAMILO
  bool SYMMETRY_GROUPS(_aflags &aflags,istream& input, aurostd::xoption& vpflow, ostream& oss=cout); // DX20170818 - Add no_scan option to all symmetry Xgroups
  void POCC(vector<string>);
  string POSCAR2AFLOWIN(istream& input, const string& ="");  // Modified ME20181113
  void POSCAR2WYCKOFF(istream& input);
  string printMatchingPrototypes(xstructure& xstr, const aurostd::xoption& vpflow); //DX20190314 
  string printMatchingPrototypes(istream& cin, const aurostd::xoption& vpflow); //DX20190314 
  bool QMVASP(aurostd::xoption& vpflow);  //vector<string> argv); //CO20180703
  xstructure POSCAR(istream& input);
  xmatrix<double> QE_ibrav2lattice(const int& ibrav, const xvector<double>& parameters, const bool& isabc); // DX20180123 - added more robust QE reader

}
bool RequestedAlphabeticLabeling(string &label);
bool AlphabetizePrototypeLabelSpecies(deque<string> &species,deque<string> &species_pp,deque<double> &volumes,deque<double> &masses,string &label);
bool AlphabetizePrototypeLabelSpecies(deque<string> &species,deque<string> &species_pp,string &label);
bool AlphabetizePrototypeLabelSpecies(deque<string> &species,deque<double> &volumes,string &label);
bool AlphabetizePrototypeLabelSpecies(deque<string> &species,string &label);
string AlphabetizePrototypeLabelSpeciesArgv(vector<string> &argv);
namespace pflow {
  bool PROTO_PARSE_INPUT(const vector<string>& params,vector<vector<string> >& vstr,vector<vector<double> >& vnum,bool ignore_label=false,bool reverse=false); //CO20181226
  bool PROTO_TEST_INPUT(const vector<vector<string> >& vvstr,const vector<vector<double> >& vvnum,uint& nspeciesHTQC,bool patch_nspecies=false); //CO20181226
  bool sortPOCCSites(const string& p1,const string& p2); //CO20181226
  bool sortPOCCOccs(const string& occ1,const string& occ2); //CO20181226
  bool FIX_PRECISION_POCC(const string& occ,string& new_occ); //CO20181226
  void FIX_POCC_PARAMS(const xstructure& xstr,string& pocc_params); //CO20181226
  bool convertXStr2POCC(xstructure& xstr,const string& pocc_params,const vector<string>& vspecies,const vector<double>& vvolumes);  //CO20181226
  xstructure PROTO_LIBRARIES(aurostd::xoption vpflow);
  bool PROTO_AFLOW(aurostd::xoption vpflow,bool flag_REVERSE);  // too many options
  // [OBSOLETE] xstructure PROTO_HTQC_PURE(vector<string>);
  // [OBSOLETE] xstructure PROTO_GUS_PURE(vector<string>);
  // [OBSOLETE] bool PROTO_GUS_CPP(vector<string>);
  bool PROTO_ICSD_AFLOWIN(vector<string> &argv);
  xstructure PRIM(istream& input,uint mode);
  void RASMOL(string options,istream& input);
  void RBANAL(vector<string>);
  void RBDIST(vector<string>);
  xstructure RMATOM(istream& input,const int& iatom);
  xstructure RMCOPIES(istream& input);
  void RAYTRACE(vector<string>);
  xstructure SCALE(string options,istream& input);
  void RDF(string options,istream& input);
  void RDFCMP(string options);
  void RSM(vector<string>, istream& input);
  xstructure SD(vector<string>,istream& input);
  xstructure SETCM(istream& input,const xvector<double>& cm);
  xstructure SETORIGIN(istream& input,const xvector<double>& origin);
  xstructure SETORIGIN(istream& input,const int& natom);
  void SEWALD(vector<string>,istream& input);
  void SG(istream& input);
  bool SGDATA(istream& input, aurostd::xoption& vpflow, ostream& oss=cout); // DX20170831 - SGDATA
  void SGROUP(_aflags &aflags,istream& input,double radius);
  void SHELL(string options,istream& input);
  string SPECIES(istream& input);
  xstructure SHIFT(string options,istream& input);
  void SPLINE(vector<string>);
  void SUMPDOS(vector<string>);
  xstructure SUPERCELL(string options,istream& input);
  void SUPERCELLSTRLIST(string options);
  xstructure xstrSWAP(vector<string>, istream& input);
  xstructure VOLUME(string options, istream& input);
  string WYCCAR(aurostd::xoption& vpflow,istream& input); //DX20180807 - added wyccar to pflow
  xstructure WYCKOFF(vector<string>,istream& input);
  void XRAY(string options,istream& input);
  void XRAY_PEAKS(const aurostd::xoption& vpflow,istream& input); //CO20190409
  void READ_XRAY_DATA(const string& filename,vector<double>& v_twotheta,vector<double>& intensity); //CO20190620
  void PRINT_XRAY_DATA_PLOT(const aurostd::xoption& vpflow,istream& input); //CO20190409
  void PRINT_XRAY_DATA_PLOT(const aurostd::xoption& vpflow,const xstructure& str);  //CO20190409
  void PRINT_XRAY_DATA_PLOT(istream& input,double lambda=XRAY_RADIATION_COPPER_Kalpha,const string& directory="");  //CO20190409
  void PRINT_XRAY_DATA_PLOT(const xstructure& str,double lambda=XRAY_RADIATION_COPPER_Kalpha,const string& directory="");  //CO20190409
  void PRINT_XRAY_DATA_PLOT(const aurostd::xoption& vpflow,const string& directory="");  //CO20190620
  void PRINT_XRAY_DATA_PLOT(const string& filename,const string& directory="");  //CO20190620
  void PRINT_XRAY_DATA_PLOT(const vector<double>& v_twotheta,const vector<double>& v_intensity,const string& directory=""); //CO20190620
  void PLOT_XRAY(const aurostd::xoption& vpflow,istream& input); //CO20190409
  void PLOT_XRAY(const aurostd::xoption& vpflow,const xstructure& str); //CO20190409
  void PLOT_XRAY(istream& input,double lambda=XRAY_RADIATION_COPPER_Kalpha,const string& directory="",bool keep_gp=false,bool force_generic_title=false); //CO20190409
  void PLOT_XRAY(const xstructure& str,double lambda=XRAY_RADIATION_COPPER_Kalpha,const string& directory="",bool keep_gp=false,bool force_generic_title=false); //CO20190409
  void PLOT_XRAY(const aurostd::xoption& vpflow,const string& title="",const string& directory="",bool keep_gp=false);  //CO20190620
  void PLOT_XRAY(const string& filename,const string& title="",const string& directory="",bool keep_gp=false); //CO20190620
  void PLOT_XRAY(const vector<double>& v_twotheta,const vector<double>& v_intensity,const string& title="",const string& directory="",bool keep_gp=false);  //CO20190620
  void XYZ(string options,istream& input);
  void XYZINSPHERE(istream& input,double radius);
  void XYZWS(istream& input);
  void XelementPrint(string options,ostream& oss=cout);
  void ZVAL(string options);
}

// aflow_pflow_print.cpp
namespace pflow {
  void PrintACE(const xstructure&,ostream& oss=cout);
  void PrintAngles(xstructure str,const double& cutoff,ostream& oss=cout);
  class projdata;
  void PrintBands(const pflow::projdata& pd);
  bool PrintCHGCAR(const xstructure& str,const stringstream& chgcar_header,const vector<int>& ngrid,const vector<int>& format_dim,const vector<double>& chg_tot,const vector<double>& chg_diff,const string& output_name,ostream& oss=cout);
  void PrintChgInt(vector<pflow::matrix<double> >& rad_chg_int,pflow::matrix<double>& vor_chg_int,ostream& oss=cout);
  void PrintCIF(ostream& oss,const xstructure&,int=1,int=1); //DX20180806 - added setting default
  void PrintClat(const xvector<double>& data,ostream& oss=cout);
  void PrintCmpStr(const xstructure& str1,const xstructure& str2,const double& rcut,ostream& oss=cout);
  void PrintData(const xstructure& str,xstructure& str_sym,xstructure& str_sp,xstructure& str_sc,ostream& oss,string mode, const string& format="txt",bool already_calculated=false); // CO20171027
  void PrintData(const xstructure& str,xstructure& str_sym,xstructure& str_sp,xstructure& str_sc, ostream& oss,string smode, double tolerance, bool no_scan, const int& sg_setting=1, const string& format="txt",bool already_calculated=false); // CO20171027
  void PrintData(const xstructure& str,xstructure& str_sym,xstructure& str_sp,xstructure& str_sc, ostream& oss,string smode, aurostd::xoption& vpflow, const string& format="txt",bool already_calculated=false); //DX20180823
  void PrintData(const xstructure& str,xstructure& str_sym,xstructure& str_sp,xstructure& str_sc, ostream& oss_final,string smode, aurostd::xoption& vpflow, double tolerance, bool no_scan, const int& sg_setting=1, const string& format="txt",bool already_calculated=false); //DX20180822
  // [OBSOLETE] DX20170901 void PrintData(const xstructure&,ostream& oss,string mode,const string& format="txt",bool already_calculated=false);
  void PrintData(const xstructure& str,ostream& oss,string smode,double tolerance, bool no_scan, const int& sg_setting=1, const string& format="txt");
  void PrintData(const xstructure& str,ostream& oss,string smode,const string& format="txt");
  void PrintData1(const xstructure& str1,const double& rcut,ostream& oss);
  string PrintData1(const xstructure& str1,const double& rcut);
  void PrintData2(const xstructure&,ostream& oss=cout);
  void PrintDisplacements(xstructure str,const double cutoff,ostream& oss=cout);
  void PrintDistances(xstructure str,const double cutoff,ostream& oss=cout);
  void PrintEwald(const xstructure& in_str,double& epoint,double& ereal,double& erecip,double& eewald,double& eta,const double& SUMTOL,ostream& oss=cout);
  void PrintGulp(const xstructure&,ostream& oss=cout);
  bool PrintSGData(xstructure& str_sg, ostream& oss, bool standalone=true, const string& format="txt",bool already_calculated=false); // DX20170830 - SGDATA
  bool PrintSGData(xstructure& str_sg, double& tolerance, ostream& oss, bool no_scan, const int& setting=1, bool standalone=true, const string& format="txt",bool already_calculated=false); // DX20180226 - added & to tolerance
  bool PrintSGData(xstructure& str_sg, double& tolerance, ostream& oss_final, aurostd::xoption& vpflow, bool no_scan, const int& sg_setting=1, bool standalone=true, const string& format="txt",bool already_calculated=false); //DX20180822
}
void PrintKmesh(const xmatrix<double>& kmesh,ostream& oss=cout);    // HERE
void PrintImages(xstructure strA,xstructure strB,const int& ni,const string& path_flag);
void PrintMSI(const xstructure&,ostream& oss=cout);
void PrintNdata(const xstructure&,ostream& oss=cout);
//void PrintNeatProj(projdata& pd);
void PrintPDB(const xstructure&,ostream& oss=cout);
void platon2print(xstructure,bool P_EQUAL,bool P_EXACT,double P_ang,double P_d1,double P_d2,double P_d3,ostream& sout);
void PrintRDF(const xstructure& str,const double& rmax,const int& nbins,const int& smooth_width,const pflow::matrix<double>& rdf_all,
    pflow::matrix<double>& rdfsh_all,pflow::matrix<double>& rdfsh_loc,ostream& oss=cout);
void PrintRDFCmp(const xstructure& str_A,const xstructure& str_B,const double& rmax,const int nbins,
    const double& smooth_width,const int nsh,const pflow::matrix<double>& rdfsh_all_A,
    const pflow::matrix<double>& rdfsh_all_B,const vector<int>& best_match,
    const pflow::matrix<double>& rms_mat,ostream& oss=cout);
void PrintRSM(const xstructure&,ostream& oss=cout);
void PrintShell(const xstructure& str,const int& ns,const double& rmin,const double& rmax,const string& sname,const int lin_dens,ostream& oss=cout);
double CorrectionFactor(const double& th);
void PrintXray(const xstructure& str,double l,ostream& oss=cout); //CO20190520
void PrintXYZ(const xstructure& a,const xvector<int>& n,ostream& oss=cout);
void PrintXYZws(const xstructure& a,ostream& oss=cout);
void PrintXYZInSphere(const xstructure& a,const double& radius,ostream& oss=cout);

// aflow_pflow_funcs.cpp
double DebyeWallerFactor(double theta,double temp,double debye_temp,double mass,double lambda=XRAY_RADIATION_COPPER_Kalpha);
string getGenericTitleXStructure(const xstructure& xstr,bool latex=false); //CO20190520
xvector<double> balanceChemicalEquation(const vector<xvector<double> >& _lhs,const vector<xvector<double> >& _rhs,
    bool normalize,double tol); //CO20180817
xvector<double> balanceChemicalEquation(const xmatrix<double>& _composition_matrix,bool normalize,double tol);
void ParseChemFormula(string& ChemFormula,vector<string>& ChemName,vector<float>& ChemConc);
void ParseChemFormulaIndividual(uint nchar,string& ChemFormula,string& AtomSymbol,float& AtomConc);

namespace pflow { //CO20190601
  void GeneralizedStackingFaultEnergyCalculation(const aurostd::xoption& vpflow,istream& input,ostream& oss=cout); //CO20190321
  void GeneralizedStackingFaultEnergyCalculation(const aurostd::xoption& vpflow,const xstructure& xstr_in,ostream& oss=cout); //CO20190321
  void GeneralizedStackingFaultEnergyCalculation(const aurostd::xoption& vpflow,istream& input,const _aflags& aflags,const _kflags& kflags,const _vflags& vflags,ostream& oss=cout); //CO20190321
  void GeneralizedStackingFaultEnergyCalculation(const aurostd::xoption& vpflow,const xstructure& xstr_in,const _aflags& aflags,const _kflags& kflags,const _vflags& vflags,ostream& oss=cout); //CO20190321
  void GeneralizedStackingFaultEnergyCalculation(const aurostd::xoption& vpflow,istream& input,ofstream& FileMESSAGE,ostream& oss=cout); //CO20190321
  void GeneralizedStackingFaultEnergyCalculation(const aurostd::xoption& vpflow,const xstructure& xstr_in,ofstream& FileMESSAGE,ostream& oss=cout); //CO20190321
  void GeneralizedStackingFaultEnergyCalculation(const aurostd::xoption& vpflow,istream& input,const _aflags& aflags,const _kflags& kflags,const _vflags& vflags,ofstream& FileMESSAGE,ostream& oss=cout); //CO20190321
  void GeneralizedStackingFaultEnergyCalculation(const aurostd::xoption& vpflow,const xstructure& xstr_in,const _aflags& aflags,const _kflags& kflags,const _vflags& vflags,ofstream& FileMESSAGE,ostream& oss=cout); //CO20190321
  void CleavageEnergyCalculation(const aurostd::xoption& vpflow,istream& input,ostream& oss=cout); //CO20190321
  void CleavageEnergyCalculation(const aurostd::xoption& vpflow,const xstructure& xstr_in,ostream& oss=cout); //CO20190321
  void CleavageEnergyCalculation(const aurostd::xoption& vpflow,istream& input,const _aflags& aflags,const _kflags& kflags,const _vflags& vflags,ostream& oss=cout); //CO20190321
  void CleavageEnergyCalculation(const aurostd::xoption& vpflow,const xstructure& xstr_in,const _aflags& aflags,const _kflags& kflags,const _vflags& vflags,ostream& oss=cout); //CO20190321
  void CleavageEnergyCalculation(const aurostd::xoption& vpflow,istream& input,ofstream& FileMESSAGE,ostream& oss=cout); //CO20190321
  void CleavageEnergyCalculation(const aurostd::xoption& vpflow,const xstructure& xstr_in,ofstream& FileMESSAGE,ostream& oss=cout); //CO20190321
  void CleavageEnergyCalculation(const aurostd::xoption& vpflow,istream& input,const _aflags& aflags,const _kflags& kflags,const _vflags& vflags,ofstream& FileMESSAGE,ostream& oss=cout); //CO20190321
  void CleavageEnergyCalculation(const aurostd::xoption& vpflow,const xstructure& xstr_in,const _aflags& aflags,const _kflags& kflags,const _vflags& vflags,ofstream& FileMESSAGE,ostream& oss=cout); //CO20190321
} // namespace pflow

namespace pflow {
  void GetXray2ThetaIntensity(const xstructure& str,vector<double>& v_twotheta,vector<double>& v_intensity,double lambda=XRAY_RADIATION_COPPER_Kalpha); //CO20190520
  vector<uint> GetXrayPeaks(const xstructure& str,vector<double>& v_twotheta,vector<double>& v_intensity,vector<double>& v_intensity_smooth,double lambda=XRAY_RADIATION_COPPER_Kalpha); //CO20190520  //CO20190620 - v_peaks_amplitude not needed
  vector<uint> GetXrayPeaks(const vector<double>& v_twotheta,const vector<double>& v_intensity,vector<double>& v_intensity_smooth); //CO20190520  //CO20190620 - v_peaks_amplitude not needed
  void GetXray(const xstructure& str,vector<double>& dist,vector<double>& sf,
      vector<double>& scatt_fact,vector<double>& mass,vector<double>& twoB_vec,double lambda=XRAY_RADIATION_COPPER_Kalpha); //CO20190520
  void GetXrayData(const xstructure& str,vector<double>& dist,vector<double>& sf,
      vector<double>& scatt_fact,vector<double>& mass,vector<double>& twoB_vec,
      vector<vector<double> >& ids,pflow::matrix<double>& data,double lambda=XRAY_RADIATION_COPPER_Kalpha);  //CO20190409  //CO20190620 - intmax can be grabbed later
  void GetRDF(xstructure str,const double& rmax,const int& nbins,matrix<double>& rdf_all);
  void GetRDFShells(const xstructure& str,const double& rmax,const int& nbins,const int& smooth_width,
      const pflow::matrix<double>& rdf,matrix<double>& rdfsh,matrix<double>& rdfsh_loc);
  double RdfSh_RMS(const int iaA,const int iaB,const int nsh_max,const int nt,
      const pflow::matrix<double>& rdfsh_all_A,const pflow::matrix<double>& rdfsh_all_B);
  void CmpRDFShells(const xstructure& str_A,const xstructure& str_B,const pflow::matrix<double>& rdfsh_all_A,
      const pflow::matrix<double>& rdfsh_all_B,const int nsh,vector<int>& best_match,
      pflow::matrix<double>& rms_mat);
  pflow::matrix<double> GetSmoothRDF(const pflow::matrix<double>& rdf,const double& sigma);
  void CmpStrDist(xstructure str1,xstructure str2,const double& cutoff,
      pflow::matrix<double>& dist1,pflow::matrix<double>& dist2,
      pflow::matrix<double>& dist_diff,matrix<double>& dist_diff_n);
}

// aflow_pflow.cpp
int SignNoZero(const double& x);
int Nint(const double& x);
int Sign(const double& x);

// ---------------------------------------------------------------------------
// PDOSDATA PDOSDATA PDOSDATA PDOSDATA PDOSDATA PDOSDATA PDOSDATA PDOSDATA PDO
namespace pflow {
  class pdosdata
  {
    public:
      // Constructors
      pdosdata(); // default
      void PrintParams(ostream& oss, const vector<string>& Ltotnames);
      void PrintPDOS(ostream& oss, const int& sp);
      // variables
      string PDOSinfile;
      pflow::matrix<int> pdos_at;
      pflow::matrix<int> pdos_k;
      pflow::matrix<int> pdos_b;
      pflow::matrix<int> pdos_lm;
      pflow::matrix<double> pdos;
      double emin;
      double emax;
      double efermi;
      double smooth_sigma;
      int spin;
      int nlm;
      int natoms;
      int print_params;
      int nbins;
  };
}

// ---------------------------------------------------------------------------
// RAY TRACING RAY TRACING RAY TRACING RAY TRACING RAY TRACING RAY TRACING RAY
namespace pflow {
  class rtparams
  {
    public:
      void free();
      void copy(const rtparams& b);
      // Constructors
      rtparams(); // default
      rtparams(const rtparams& b); // default
      //Operators
      const rtparams& operator=(const rtparams& b);
      // Accessors
      void Print() const;
      // variables
      double resx;
      double resy;
      vector<double> viewdir;
      int viewdir_s;
      vector<double> updir;
      int updir_s;
      double zoom;
      double aspectratio;
      double antialiasing;
      double raydepth;
      vector<double> center;
      vector<double> center_guide;
      int center_s;
      vector<double> background;
      pflow::matrix<double> lightcenter;
      vector<double> lightrad;
      pflow::matrix<double> lightcolor;
      // Sphere texture variables (ambient, diffuse, specular, opacity)
      pflow::matrix<double> sphtex_tex;
      vector<double> sphtex_tex_def;
      pflow::matrix<double> sphtex_color;
      vector<double> sphtex_color_def;
      pflow::matrix<double> sphtex_phong;
      vector<double> sphtex_phong_def;
      vector<string> sphtex_names;
      vector<double> sph_rad;
      // Plane variables
      int plane;
      int plane_s;
      vector<double> plane_center;
      vector<double> plane_normal;
      vector<double> plane_color;
      vector<double> planetex_tex;
      vector<double> plane_center_def;
      vector<double> plane_normal_def;
      vector<double> plane_color_def;
      vector<double> planetex_tex_def;
      int plane_center_s;
      int plane_normal_s;
      int plane_color_s;
      int planetex_tex_s;
      double sph_rad_def;
      string shading;
      string outfile;
      pflow::matrix<double> sc;
      int sc_s;
      int calc_type;
      vector<string> input_files;
      int first_set;
      string insert_file;
      vector<double> rotation;
      vector<double> struct_origin;
      int struct_origin_s;
  };

  void SetRTParams(xstructure& str, pflow::rtparams& rtp);
  vector<xstructure> GetStrVecFromOUTCAR_XDATCAR(ifstream& outcar_inf, ifstream& xdatcar_inf);
  void GetDatFromOutcar(vector<pflow::matrix<double> >& lat_vec, deque<int>& num_each_type, ifstream& outcar_inf);
  void GetDatFromXdatcar(vector<pflow::matrix<double> >& fpos_vec, ifstream& xdatcar_inf);
  vector<xstructure> GetStrVecFromOUTCAR_XDATCAR(ifstream& outcar_inf, ifstream& xdatcar_inf);
  void PrintStrVec(const vector<xstructure>& str_vec, ostream& outf);
  void ReadInRTParams(ifstream& rtinfile, pflow::rtparams& rtp);
  void ReadInStrVec(vector<xstructure>& str_vec, ifstream& strlist_inf);
  void JoinStrVec(vector<xstructure> str_vec_1,vector<xstructure> str_vec_2,vector<xstructure>& str_vec_tot);
  void SetStrFromRTParams(xstructure& str, pflow::rtparams& rtp);
  void SuperCellStrVec(vector<xstructure>& str_vec, const pflow::matrix<double>& sc);
  void UpDateRTParams(pflow::rtparams& rtp, const int& istr, int nstr);
  void SetRTParams(xstructure& str, pflow::rtparams& rtp);
  void GetRTDatFile(xstructure str, const pflow::rtparams& rtp, ostringstream& rtdat_file);
  string PrintRTDatFile(ostringstream& rtdat_file, const pflow::rtparams& rt_params);
  string CreateRTtgaFile(const string& datfile, const pflow::rtparams& rt_params);
  string CreateRTjpgFile(const string& tgafile, const pflow::rtparams& rt_params);  
  void GetRTencFile(const pflow::rtparams& rtp, const int nim,ostringstream& os);
  string PrintRTencFile(const pflow::rtparams& rt_params, ostringstream& rtenc_file);
  string CreateRTmpgFile(const pflow::rtparams& rt_params, const string& encfile);
  void RayTraceManager(vector<string>);
  pflow::matrix<double> GetRotationMatrix(const vector<double>& angles);
  void RotateStrVec(vector<xstructure>& str_vec, const vector<double>& rot);

}

// ---------------------------------------------------------------------------
// PROJDATA PROJDATA PROJDATA PROJDATA PROJDATA PROJDATA PROJDATA PROJDATA PRO

namespace pflow {
  class projdata
  {
    public:
      // Constructors
      projdata(); // default
      void Print(ostream& outf);
      // variables
      int nl_max; // 4 for s,p,d,f orbitals
      int nlm_max; // 16 for s,p,d,f orbitals
      int nlmtot_max; // 20 for s,p,d,f orbitals + p,d,f,all totals
      int nl; // 3 for spd
      int nlm; // 9 for spd
      int nlmtot; // 9+Psum+Dsum+Allsum=12 (for spd)
      int nkpts;
      int nbands;
      int nions;
      int ntypes;
      vector<int> num_each_type;
      pflow::matrix<double> wfermi_u;
      pflow::matrix<double> wfermi_d;
      vector<double> wkpt;
      vector<pflow::matrix<pflow::matrix<std::complex<double> > > > pdat_u;
      vector<pflow::matrix<pflow::matrix<std::complex<double> > > > pdat_d;
      pflow::matrix<pflow::matrix<double> > occ_vs_ion_kpt_bnd_lm_u;
      pflow::matrix<pflow::matrix<double> > occ_vs_ion_kpt_bnd_lm_d;
      pflow::matrix<pflow::matrix<double> > occ_vs_ion_kpt_bnd_l_u;
      pflow::matrix<pflow::matrix<double> > occ_vs_ion_kpt_bnd_l_d;
      pflow::matrix<pflow::matrix<double> > occ_vs_ion_kpt_bnd_lmtot_u;
      pflow::matrix<pflow::matrix<double> > occ_vs_ion_kpt_bnd_lmtot_d;
      vector<pflow::matrix<double> > occ_vs_ion_kpt_lm_u;
      vector<pflow::matrix<double> > occ_vs_ion_kpt_lm_d;
      vector<pflow::matrix<double> > occ_vs_ion_kpt_l_u;
      vector<pflow::matrix<double> > occ_vs_ion_kpt_l_d;
      vector<pflow::matrix<double> > occ_vs_ion_bnd_lm_u;
      vector<pflow::matrix<double> > occ_vs_ion_bnd_lm_d;
      vector<pflow::matrix<double> > occ_vs_ion_bnd_l_u;
      vector<pflow::matrix<double> > occ_vs_ion_bnd_l_d;
      pflow::matrix<double> occ_vs_ion_lm_u;
      pflow::matrix<double> occ_vs_ion_lm_d;
      pflow::matrix<double> occ_vs_ion_l_u;
      pflow::matrix<double> occ_vs_ion_l_d;
      pflow::matrix<double> ener_k_b_u;
      pflow::matrix<double> ener_k_b_d;
      int sp;
      int rspin;
      pflow::matrix<double> kpts;
      vector<string> LMnames;
      vector<string> Lnames;
      vector<string> LLMnames;
      string PROOUTinfile;
      pflow::matrix<double> lat;
  };
}

// ---------------------------------------------------------------------------
// PROJFUNCS PROJFUNCS PROJFUNCS PROJFUNCS PROJFUNCS PROJFUNCS PROJFUNCS PROJF

// in aflow_pflow_funcs.cpp
namespace pflow {
  std::complex<double> ProcessProjection(const std::complex<double>& proj);
  void ReadInProj(projdata& pd);
  void CalcNeatProj(projdata& pd, int only_occ);
  void ReadInPDOSData(const projdata& prd, pdosdata& pdd);
  void CalcPDOS(const projdata& prd, pdosdata& pdd);
  void SmoothPDOS(const projdata& prd, pdosdata& pdd);
  void AtomCntError(const string& tok, const int tokcnt, const int atom_cnt);
}

// in aflow_pflow_print.cpp
void PrintNeatProj(pflow::projdata& pd, ostream& outf);

// ---------------------------------------------------------------------------
// SUMPDOSFUNCS SUMPDOSFUNCS SUMPDOSFUNCS SUMPDOSFUNCS SUMPDOSFUNCS SUMPDOSFUN

// in aflow_pflow_funcs.cpp
namespace pflow {
  void ReadSumDOSParams(ifstream& infile, pflow::pdosdata& pdd);
  void ReadInPDOSData(matrix<pflow::matrix<double> >& allpdos, pflow::pdosdata& pdd,ifstream& infile);
  void SumPDOS(const pflow::matrix<pflow::matrix<double> >& allpdos, pflow::pdosdata& pdd);
}

// in pflow_print
void PrintSumPDOS(pflow::pdosdata& pdd, ostream& outf);

// ---------------------------------------------------------------------------
// RBFUNCS RBFUNCS RBFUNCS RBFUNCS RBFUNCS RBFUNCS RBFUNCS RBFUNCS RBFUNCS RBF

// in aflow_pflow_funcs.cpp
namespace pflow {
  double TotalAtomDist(xstructure str, xstructure str00, const string& path_flag);
  vector<string> GetRBDir(const int& nim);
  vector<double> GetRBEner(const int& nim);
  vector<xstructure> GetRBStruct(const int& nim);
  vector<double> GetRBDistCum(const vector<xstructure>& str_vec, const string& path_flag);
  vector<double> GetRBDistFromStrI(const vector<xstructure>& str_vec,const xstructure& strI,const string& path_flag);
  void RBPoscarDisp(const xstructure& str1in, const xstructure& str2in,xstructure& diffstr, double& totdist, pflow::matrix<double>& cm,const string& path_flag);
}

// in aflow_pflow_print.cpp
void PrintRBAnal(const int& nim, const string& path_flag, ostream& outf);
void PrintRBPoscarDisp(const xstructure& diffstr, double& totdist, pflow::matrix<double>& cm, const string& path_flag, ostream& outf);

// ---------------------------------------------------------------------------
// CHARGE FUNCS CHARGE FUNCS CHARGE FUNCS CHARGE FUNCS CHARGE FUNCS CHARGE FUN

namespace pflow {
  class pd_params {
    public:
      string type;
      double scale;
      pflow::matrix<double> pts;
      pflow::matrix<double> dpts;
      int Nx,Ny;
      string orig_loc;
      string ortho;
      void Print(ostream& outf) const;
  };

  bool ReadCHGCAR(xstructure& str,stringstream& chgcar_header, vector<int>& ngrid, vector<int>& format_dim, vector<double>& chg_tot,
      vector<double>& chg_diff, stringstream& chgcar_ss,ostream& oss=cout);
  bool ReadChg(xstructure& str,vector<int>& ngrid, vector<double>& chg_tot,
      vector<double>& chg_diff, istream& chgfile);
  void GetChgInt(vector<pflow::matrix<double> >& rad_chg_int, pflow::matrix<double>& vor_chg_int,
      xstructure& str,vector<int>& ngrid,vector<double>& chg_tot, vector<double>& chg_diff);
  void ReadPlaneDensParams(const xstructure& str, pd_params& pdp, istream& infile);
  void GetPlaneDens(const pd_params& pdp, vector<double>& dens2d_tot, vector<double>& dens2d_diff,
      const xstructure& str, const vector<int>& ngrid,
      const vector<double>& chg_tot, const vector<double>& chg_diff);
  void PrintPlaneDens(const pd_params& pdp, const vector<double>& dens2d_tot,
      const vector<double>& dens2d_diff, const xstructure& str);
}

// ---------------------------------------------------------------------------
// EWALD FUNCS EWALD FUNCS EWALD FUNCS EWALD FUNCS EWALD FUNCS EWALD FUNCS EWA
namespace pflow {
  void Ewald(const xstructure& in_str,double& epoint,double& ereal,
      double& erecip,double& eewald,double& eta,const double& SUMTOL);
  double GetEta(const int& natoms,const double& vol);
  double GetPointEner(const double& rteta,const vector<double>& atchg,const double& vol);
  double GetRecipEner(const double& eta,const vector<double>& atchg,const double& vol,
      const pflow::matrix<double>& rlat,const pflow::matrix<double>& fpos,const double& SUMTOL);
  double GetRealEner(const double& eta,const vector<double>& atchg,const double& vol,
      const pflow::matrix<double>& lat,const pflow::matrix<double>& fpos,const double& SUMTOL);
  double GetScreenedESEner(void);
  double ScreenedESEner(const xstructure& in_str,const double& Ks,const double& SUMTOL);
}

// Output help information of an option
void helpIndividualOption(vector<string> & argv);

// ---------------------------------------------------------------------------
// FORMER WAHYU.H

void AConvaspBandgap(vector<string>& bandsdir);
void AConvaspBandgaps(istream& bandsdir,ostream& oss=cout);
void AConvaspBandgaps(istream& bandsdir,ostringstream& oss);
void AConvaspBandgapFromDOS(istream& doscar);
void AConvaspBandgapListFromDOS(istream& doscar);
namespace pflow {
  void ICSD(vector<string> argv, istream& input);
  void ICSD_CheckRaw(vector<string> argv);
  void ICSD_2POSCAR(istream& input);
  void ICSD_2PROTO(istream& input);
  void ICSD_2WYCK(istream& input,bool SOF);
  void ICSD_ListMetals();
}
float GetBandGap_WAHYU(stringstream& straus,float Efermi,char& gaptype);
float GetBandgapFromDOS(ifstream& doscar);
float GetBandgapFromDOS(istream& doscar);
vector<string> GetMetalsList(bool v);
bool IsMetal(const string s);
void ParseChemicalFormula(string Formula,vector<string>& Zname,vector<float>& Zconc);
string RemoveCharFromString(const string s, char c);
string RemoveStringFromTo(const string s, char cstart, char cstop);
int StringCrop(string s,vector<string>& vstring);
string StringCropAt(const string s,int icrop);
vector<float> SortFloat(vector<float> v, int mode);
xvector<double> cross(const xvector<double> a, const xvector<double> b);


// ---------------------------------------------------------------------------
// FORMER RICHARD.H
namespace pflow {
  double GetAtomicPlaneDist(string options,istream& input);
  double frac2dbl(string str);
  bool havechar(string str_in, char c);
  int whereischar(string str, char c);
  void cleanupstring(string & str);
} // namespace pflow

//from kesong's old files
namespace pflow {
  void BZMAX(istream& input);
}

//ME20190628 - prettyPrintCompound from CHULL
namespace pflow {
  // Precision for pretty printing
  const int COEF_PRECISION = 4;

  string prettyPrintCompound(const string&, vector_reduction_type vred=gcd_vrt, bool=true, filetype ftype=latex_ft); //char=_latex_  //CO20190629
  string prettyPrintCompound(const vector<string>&, const vector<double>&, vector_reduction_type vred=gcd_vrt, bool=true, filetype ftype=latex_ft);  //char=_latex_  //CO20190629
  string prettyPrintCompound(const vector<string>&, const aurostd::xvector<double>&, vector_reduction_type vred=gcd_vrt, bool=true, filetype ftype=latex_ft);  //char=_latex_  //CO20190629

}  // namespace pflow

#endif
// ***************************************************************************
// *                                                                         *
// *           Aflow STEFANO CURTAROLO - Duke University 2003-2020           *
// *                                                                         *
// ***************************************************************************
<|MERGE_RESOLUTION|>--- conflicted
+++ resolved
@@ -8,12 +8,8 @@
 #define _AFLOW_PFLOW_H_
 
 #include "aflow.h"
-<<<<<<< HEAD
-#include "aflow_compare_structure.h" //DX 20190314
-#include "aflow_cce.h" //RF 20200203
-=======
 #include "aflow_compare_structure.h" //DX20190314
->>>>>>> 589bb8e8
+#include "aflow_cce.h" //RF20200203
 
 // pflow prototypes
 // aflow_pflow.cpp
@@ -377,12 +373,7 @@
   void PLANEDENS(vector<string>);
   // [OBSOLETE] string PLATON(vector<string>,istream& input);
   string PLATON(string options,istream& input);
-<<<<<<< HEAD
-  // DX 9/26/17 [OBSOLETE] string SG(string options,istream& input,string mode,string print);
-=======
   // DX20170926 [OBSOLETE] string SG(string options,istream& input,string mode,string print);
-  void CCE(aurostd::xoption& flags);	//RF190603
->>>>>>> 589bb8e8
   string SG(aurostd::xoption& vpflow,istream& input,string mode,string print);
   // [OBSOLETE]  string SG(string mode,string print,vector<string>,istream& input);
   void STATDIEL(vector<string>& argv); // CAMILO
