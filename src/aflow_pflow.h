// ***************************************************************************
// *                                                                         *
// *           Aflow STEFANO CURTAROLO - Duke University 2003-2020           *
// *                                                                         *
// ***************************************************************************

#ifndef _AFLOW_PFLOW_H_
#define _AFLOW_PFLOW_H_

#include "aflow.h"
#include "aflow_compare_structure.h" //DX20190314

// pflow prototypes
// aflow_pflow.cpp
#define kwarning        "[WARNING] aflow: "
#define kintro          " "

// LOGGER MODES
static const char _LOGGER_ERROR_ = 'E';
static const char _LOGGER_WARNING_ = 'W';
static const char _LOGGER_COMPLETE_ = 'C';
static const char _LOGGER_OPTION_ = 'O';
static const char _LOGGER_RAW_ = 'R';
static const char _LOGGER_MESSAGE_ = 'M';
static const char _LOGGER_NOTICE_ = 'N';

#define XRAY_THETA_TOL 1e-5;                                  //CO20190409

//[MOVED to aflow.h]// LOADENTRIES DEFAULTS
//[MOVED to aflow.h]static const uint _AFLOW_LIB_MAX_ = 10;  //LIB11 does not exist yet, modify accordingly

// aflow_pflow_main.cpp
namespace pflow {
  int main(vector<string> &argv,vector<string> &cmds);
}

namespace pflow {
  bool CheckCommands(vector<string>,const vector<string>& cmds);
  void CheckIntegritiy();
  string Intro_pflow(string x);
}
string AFLOW_PrototypesIcsdReadme(void);
namespace pflow {
  xstructure XXX(istream& input,const int& iatom);
  bool XXX(vector<string>,istream& input);
}
namespace pflow {
  xstructure ABCCAR(istream& input);
  void ACE(istream& input);
  bool AddSpinToXstructure(xstructure& a, vector<double>& vmag); //DX20170927 - Magnetic symmetry
  bool AddSpinToXstructure(xstructure& a, vector<xvector<double> >& vmag_noncoll); //DX20171205 - Magnetic symmetry (non-collinear)
  void AGROUP(_aflags &aflags,istream& input);
  void AGROUP2(istream& input);
  void AGROUP2m(istream& input);
  xstructure ALPHABETIC(istream& input);
  string ALPHACompound(string options);
  string ALPHASpecies(string options);
  string AFLOWIN(istream& input);
  void ANGLES(string options,istream& input);
  string ATOMSMAX(string options,istream& input);
  void BANDS(string options,istream& input);
  void BANDGAP(aurostd::xoption& vpflow,ostream& oss=cout); // CAMILO  //CO20171006
  void BANDGAP_DOS(aurostd::xoption& vpflow,ostream& oss=cout); // CAMILO  //CO20171006  //CO20191110
  void BANDSTRUCTURE(_aflags &aflags);
  string BZDirectionsLATTICE(string options);
  //DX20181102 [OBSOLETE] string BZDirectionsSTRUCTURE(istream& input);
  string BZDirectionsSTRUCTURE(istream& input, aurostd::xoption& vpflow); //DX20181102 - add options
  void CAGES(_aflags &aflags,string options,istream& input);
  //DX+CO START
  bool PerformFullSymmetry(xstructure& a);
  bool PerformFullSymmetry(xstructure& a,ofstream &FileMESSAGE,const string& directory,_kflags &kflags,const bool& osswrite,ostream& oss, string format="txt");  //ME20200224
  bool PerformFullSymmetry(xstructure& a,ofstream &FileMESSAGE,_aflags &aflags,_kflags &kflags,const bool& osswrite,ostream& oss, string format="txt");
  bool PerformFullSymmetry(xstructure& a,double& tolerance,bool no_scan,bool force_perform,ofstream &FileMESSAGE,_aflags &aflags,_kflags &kflags,const bool& osswrite,ostream& oss, string format="txt");
  void ProcessAndAddSpinToXstructure(xstructure& a, const string& magmom_info); //DX20190801
  void defaultKFlags4SymWrite(_kflags& kflags,bool write=true);
  void defaultKFlags4SymCalc(_kflags& kflags,bool calc=true);
  bool CalculateFullSymmetry(istream& input,aurostd::xoption& vpflow,ostream& oss=cout);
  bool CalculateFullSymmetry(_aflags &aflags, _kflags& kflags, xstructure& a,aurostd::xoption& vpflow,bool osswrite,ostream& oss=cout);
  bool fixEmptyAtomNames(xstructure& xstr,bool force_fix=false);  //force_fix=true if you want to override what is already in species
  //DX+CO END
  xstructure CART(istream& input);
  xstructure CORNERS(istream& input);
  void ChangeSuffix(string options);
  string CHGDIFF(aurostd::xoption vpflow);
  bool CHGDIFF(const string& chgcar1_file,const string& chgcar2_file, const string& output_File,ostream& oss=cout);
  //DX+CO START
  void CHGINT(vector<string>);
  //DX+CO END
  string CHGSUM(aurostd::xoption vpflow);
  bool CHGSUM(const string& chgcar_in1,const string& chgcar_in2,ostream& oss=cout);
  bool CHGSUM(string& species_header,const string& chgcar_in1,const string& chgcar_in2,const string& output_file,ostream& oss=cout);
  bool CHGSUM(const string& chgcar_in1,const string& chgcar_in2,const string& output_file,ostream& oss=cout);
  bool CHGSUM(const vector<string>& chgcar_files,ostream& oss=cout);
  bool CHGSUM(const vector<string>& chgcar_files,const string& output,ostream& oss=cout);
  bool CHGSUM(string& species_header,const vector<string>& chgcar_files,ostream& oss=cout);
  bool CHGSUM(string& species_header,const vector<string>& chgcar_files,const string& output_file,ostream& oss=cout);
  //DX20180806 [OBSOLETE] void CIF(istream& input);
  void CIF(istream& input,aurostd::xoption& vpflow);
  void CLAT(string options);
  void CLEAN(vector<string>);
  void CLEANALL(istream& input);
  void CMPSTR(vector<string>);
  void COMPARE(string options);
  //DX20200225 [OBSOLETE - moved to XtalMatch header] string compareDatabaseEntries(const aurostd::xoption& vpflow, ostream& logstream=cout); //DX20191125
  //DX20200225 [OBSOLETE - moved to XtalMatch header] string compareDatabaseEntries(const aurostd::xoption& vpflow, ofstream& FileMESSAGE, ostream& logstream=cout); //DX20191125
  //DX20200225 [OBSOLETE - moved to XtalMatch header] string comparePermutations(istream& input, const aurostd::xoption& vpflow); //DX //DX20181004
  //DX20190425 [OBSOLETE - moved to XtalMatch header] string compareStructureDirectory(aurostd::xoption& vpflow); //DX
  //DX20200225 [OBSOLETE - moved to XtalMatch header] string compareMultipleStructures(const aurostd::xoption& vpflow, ostream& logstream=cout); //DX //DX20190425
  //DX20200225 [OBSOLETE - moved to XtalMatch header] string compare2database(istream& input, const aurostd::xoption& vpflow, ostream& logstream=cout); //DX //DX20181004
  //DX20200225 [OBSOLETE - moved to XtalMatch header] string compare2database(istream& input, const aurostd::xoption& vpflow, ofstream& FileMESSAGE, ostream& logstream=cout); //DX20200225
  //DX20200225 [OBSOLETE - moved to XtalMatch header] string compare2database(const xstructure& xstr, const aurostd::xoption& vpflow, ostream& logstream=cout); //DX //DX20181004 //CO20200225
  //DX20200225 [OBSOLETE - moved to XtalMatch header] string compare2database(const xstructure& xstr, const aurostd::xoption& vpflow, ofstream& FileMESSAGE, ostream& logstream=cout); //DX //DX20200225
  //DX20200225 [OBSOLETE - moved to XtalMatch header] vector<StructurePrototype> compare2prototypes(istream& input, const aurostd::xoption& vpflow, ostream& logstream=cout); //DX20181004 //DX20190314 - changed return value
  //DX20200225 [OBSOLETE - moved to XtalMatch header] vector<StructurePrototype> compare2prototypes(istream& input, const aurostd::xoption& vpflow, ofstream& FileMESSAGE, ostream& logstream=cout); //DX20181004 //DX20190314 - changed return value
  //DX20200225 [OBSOLETE - moved to XtalMatch header] vector<StructurePrototype> compare2prototypes(const xstructure& xstrIN, const aurostd::xoption& vpflow, ostream& logstream=cout); //DX20190314 - overloaded 
  //DX20200225 [OBSOLETE - moved to XtalMatch header] vector<StructurePrototype> compare2prototypes(const xstructure& xstrIN, const aurostd::xoption& vpflow, ofstream& FileMESSAGE, ostream& logstream=cout); //DX20190314 - overloaded 
  //DX20170901 [OBSOLETE] void DATA(string smode,istream& input);
  bool DATA(string smode, istream& input, aurostd::xoption& vpflow, ostream& oss=cout); //DX20170901 - SGDATA + JSON
  void DATA1(string options,istream& input);
  void DATA2(istream& input);
  void DEBYE(string options);
  void DISP(string options,istream& input);
  void DIST(string options,istream& input);
  void DYNADIEL(vector<string>& argv); // CAMILO
  void EDOS(vector<string>);
  void EFFMASS(vector<string>& argv, ostream& oss=cout); // CAMILO
  void EIGCURV(string options, ostream& oss=cout); // CAMILO
  //DX20170818 [OBSOLETE] xstructure EQUIVALENT(_aflags &aflags,istream& input);
  string EQUIVALENT(_aflags &aflags,istream& input, aurostd::xoption& vpflow);
  void EWALD(string options,istream& input);
  string EXTRACT_xcar(_aflags &aflags,vector<string>,string,string);
  string EXTRACT_Symmetry(_aflags &aflags,vector<string>);
  void FGROUP(_aflags &aflags,istream& input);
  bool FIXBANDS(_aflags &aflags,string opts);
  //DX20170926 [OBSOLETE] void FINDSYM(string options,uint mode,istream& input);
  void FINDSYM(aurostd::xoption& vpflow,uint mode,istream& input);
  xstructure FRAC(istream& input);
  string FROZSL_VASPSETUP(vector<string> argv,int mode);
  string FROZSL_ANALYZE(istream& input);
  string FROZSL_INPUT(void);
  string FROZSL_OUTPUT(void);
  string GEOMETRY(istream& input); //CO20191110
  bool GetCollinearMagneticInfo(uint num_atoms, const string& magmom_info, vector<double>& vmag); //DX20170927 - Magnetic symmetry //DX20191107 - int to uint
  bool GetNonCollinearMagneticInfo(uint num_atoms, const string& magmom_info, vector<xvector<double> >& vmag_noncoll); //DX20171205 - Magnetic symmetry non-collinear //DX20191107 - int to uint
  //DX20200225 [OBSOLETE - moved to XtalMatch header] vector<string> getMatchingPrototypes(xstructure& xstr, string& catalog); //DX20190314 
  void GLASS_FORMING_ABILITY(aurostd::xoption& vpflow); //DF20190329
  void GULP(istream& input);
  void HKL(string options,_aflags &aflags,istream& input);
  void HKLSearch(string options,_aflags &aflags,istream& input,const string& smode);
  bool setPOCCTOL(xstructure& xstr,const string& pocc_tol_string); //CO20181226
  //[CO20181226 OBSOLETE]string HNF(vector<string> argv,istream& input,ostream& oss=cout);
  //[CO20190208 - OBSOLETE]bool HNF(aurostd::xoption& vpflow,istream& input,ostream& oss=cout); //CO20181226
  //[CO20190208 - OBSOLETE]bool HNFCELL(aurostd::xoption& vpflow,istream& input,ostream& oss=cout); //CO20181226
  bool POCC_COMMAND_LINE(aurostd::xoption& vpflow,istream& input,ostream& oss=cout); //CO20181226
  //[CO20181226 OBSOLETE]string HNFTOL(vector<string> argv,istream& input,ostream& oss=cout);
  void ICSD_2WYCK(istream& input,bool SOF);
  void ICSD(vector<string> argv, istream& input);
  xstructure IDENTICAL(istream& input);
  xstructure INCELL(istream& input);
  xstructure INCOMPACT(istream& input);
  void INTPOL(string options);
  xstructure INWS(istream& input);
  void JMOL(string options,istream& input);
  void KBAND(vector<string>);
  xstructure INFLATE_LATTICE(string options,istream& input);
  xstructure INFLATE_VOLUME(string options,istream& input);
  void KPATH(istream& input,bool WWW); 
  void KPATH(istream& input,double grid,bool WWW); 
  xstructure KPOINTS(string options,istream& input,ostream& oss=cout);
  xstructure KPOINTS_DELTA(aurostd::xoption& vpflow, istream& input, ostream& oss=cout);
  void JOINSTRLIST(vector<string>);
  void MAKESTRLIST(vector<string>);
  xstructure LATTICEREDUCTION(istream& input);
  string LATTICE_TYPE(istream& input);
  string LATTICE_LATTICE_TYPE(istream& input);
  string listPrototypeLabels(aurostd::xoption& vpflow); //DX20181004
  //DX20200225 [OBSOLETE - moved to XtalMatch header] string isopointalPrototypes(istream& input, const aurostd::xoption& vpflow); //DX20200131 
  //DX20200225 [OBSOLETE - moved to XtalMatch header] vector<string> getIsopointalPrototypes(xstructure& xstr, string& catalog); //DX20200131 
  ////////////////////////////////////////////////////////////////////////////////
  ////////////////////////////////////////////////////////////////////////////////
  //START - all relevent functions for loading entries here
  //Added by Corey Oses - May 2017
  //load entries is heavily overloaded, mostly to accommodate entries separated as
  //vector<vector<vector<> > > entries (unaries vs. binaries, then species-specific, good for convex hull),
  //vector<vector<> > entries (unaries vs. binaries), OR
  //vector<> entries (all together)
  ////////////////////////////////////////////////////////////////////////////////
  string arity_string(uint arity,bool capital=false,bool plural=false); //CO20180329
  // loadEntries
  bool loadEntries(vector<string>& velements, vector<vector<vector<aflowlib::_aflowlib_entry> > >& entries, ostream& oss=cout);
  bool loadEntries(vector<string>& velements, vector<vector<vector<aflowlib::_aflowlib_entry> > >& entries, ofstream& FileMESSAGE, ostream& oss=cout);
  bool loadEntries(vector<string>& velements, string server, vector<vector<vector<aflowlib::_aflowlib_entry> > >& entries, ostream& oss=cout);
  bool loadEntries(vector<string>& velements, string server, vector<vector<vector<aflowlib::_aflowlib_entry> > >& entries, ofstream& FileMESSAGE, ostream& oss=cout);
  bool loadEntries(aurostd::xoption& vpflow, vector<string>& velements, vector<vector<vector<aflowlib::_aflowlib_entry> > >& entries, ostream& oss=cout);
  bool loadEntries(aurostd::xoption& vpflow, vector<string>& velements, vector<vector<vector<aflowlib::_aflowlib_entry> > >& entries, ofstream& FileMESSAGE, ostream& oss=cout);
  bool loadEntries(aurostd::xoption& vpflow, vector<string>& velements, string server, vector<vector<vector<aflowlib::_aflowlib_entry> > >& entries, ostream& oss=cout);
  bool loadEntries(aurostd::xoption& vpflow, vector<string>& velements, string server, vector<vector<vector<aflowlib::_aflowlib_entry> > >& entries, ofstream& FileMESSAGE, ostream& oss=cout);
  ////////////////////////////////////////////////////////////////////////////////
  // loadEntries
  bool loadEntries(vector<string>& velements, vector<vector<aflowlib::_aflowlib_entry> >& entries, ostream& oss=cout);
  bool loadEntries(vector<string>& velements, vector<vector<aflowlib::_aflowlib_entry> >& entries, ofstream& FileMESSAGE, ostream& oss=cout);
  bool loadEntries(vector<string>& velements, string server, vector<vector<aflowlib::_aflowlib_entry> >& entries, ostream& oss=cout);
  bool loadEntries(vector<string>& velements, string server, vector<vector<aflowlib::_aflowlib_entry> >& entries, ofstream& FileMESSAGE, ostream& oss=cout);
  bool loadEntries(aurostd::xoption& vpflow, vector<string>& velements, vector<vector<aflowlib::_aflowlib_entry> >& entries, ostream& oss=cout);
  bool loadEntries(aurostd::xoption& vpflow, vector<string>& velements, vector<vector<aflowlib::_aflowlib_entry> >& entries, ofstream& FileMESSAGE, ostream& oss=cout);
  bool loadEntries(aurostd::xoption& vpflow, vector<string>& velements, string server, vector<vector<aflowlib::_aflowlib_entry> >& entries, ostream& oss=cout);
  bool loadEntries(aurostd::xoption& vpflow, vector<string>& velements, string server, vector<vector<aflowlib::_aflowlib_entry> >& entries, ofstream& FileMESSAGE, ostream& oss=cout);
  ////////////////////////////////////////////////////////////////////////////////
  // loadEntries
  bool loadEntries(vector<string>& velements, vector<aflowlib::_aflowlib_entry>& entries, ostream& oss=cout);
  bool loadEntries(vector<string>& velements, vector<aflowlib::_aflowlib_entry>& entries, ofstream& FileMESSAGE, ostream& oss=cout);
  bool loadEntries(vector<string>& velements, string server, vector<aflowlib::_aflowlib_entry>& entries, ostream& oss=cout);
  bool loadEntries(vector<string>& velements, string server, vector<aflowlib::_aflowlib_entry>& entries, ofstream& FileMESSAGE, ostream& oss=cout);
  bool loadEntries(aurostd::xoption& vpflow, vector<string>& velements, vector<aflowlib::_aflowlib_entry>& entries, ostream& oss=cout);
  bool loadEntries(aurostd::xoption& vpflow, vector<string>& velements, vector<aflowlib::_aflowlib_entry>& entries, ofstream& FileMESSAGE, ostream& oss=cout);
  bool loadEntries(aurostd::xoption& vpflow, vector<string>& velements, string server, vector<aflowlib::_aflowlib_entry>& entries, ostream& oss=cout);
  bool loadEntries(aurostd::xoption& vpflow, vector<string>& velements, string server, vector<aflowlib::_aflowlib_entry>& entries, ofstream& FileMESSAGE, ostream& oss=cout);
  ////////////////////////////////////////////////////////////////////////////////
  bool loadFromCommon(aurostd::xoption& vpflow);
  ////////////////////////////////////////////////////////////////////////////////
  //load and merging LIBX
  bool loadAndMergeLIBX(string combination, string LIB, string server, vector<vector<vector<aflowlib::_aflowlib_entry> > >& naries, ostream& oss=cout);
  bool loadAndMergeLIBX(string _combination, string LIB, string server, vector<vector<vector<aflowlib::_aflowlib_entry> > >& naries, ofstream& FileMESSAGE, ostream& oss=cout);
  bool loadAndMergeLIBX(vector<string>& combination, string LIB, string server, vector<vector<vector<aflowlib::_aflowlib_entry> > >& naries, ostream& oss=cout);
  bool loadAndMergeLIBX(vector<string>& combination, string LIB, string server, vector<vector<vector<aflowlib::_aflowlib_entry> > >& naries, ofstream& FileMESSAGE, ostream& oss=cout);
  bool loadAndMergeLIBX(aurostd::xoption& vpflow, string combination, string LIB, string server, vector<vector<vector<aflowlib::_aflowlib_entry> > >& naries, ostream& oss=cout);
  bool loadAndMergeLIBX(aurostd::xoption& vpflow, string _combination, string LIB, string server, vector<vector<vector<aflowlib::_aflowlib_entry> > >& naries, ofstream& FileMESSAGE, ostream& oss=cout);
  bool loadAndMergeLIBX(aurostd::xoption& vpflow, vector<string>& combination, string LIB, string server, vector<vector<vector<aflowlib::_aflowlib_entry> > >& naries, ostream& oss=cout);
  bool loadAndMergeLIBX(aurostd::xoption& vpflow, vector<string>& combination, string LIB, string server, vector<vector<vector<aflowlib::_aflowlib_entry> > >& naries, ofstream& FileMESSAGE, ostream& oss=cout);
  ////////////////////////////////////////////////////////////////////////////////
  // loadLIBX string elements
  bool loadLIBX(string LIB, string elements, vector<aflowlib::_aflowlib_entry>& entries, ostream& oss=cout);
  bool loadLIBX(string LIB, string elements, vector<aflowlib::_aflowlib_entry>& entries, ofstream& FileMESSAGE, ostream& oss=cout);
  bool loadLIBX(string LIB, string elements, string server, vector<aflowlib::_aflowlib_entry>& entries, ostream& oss=cout);
  bool loadLIBX(string LIB, string elements, string server, vector<aflowlib::_aflowlib_entry>& entries, ofstream& FileMESSAGE, ostream& oss=cout);
  bool loadLIBX(aurostd::xoption& vpflow, string LIB, string elements, vector<aflowlib::_aflowlib_entry>& entries, ostream& oss=cout);
  bool loadLIBX(aurostd::xoption& vpflow, string LIB, string elements, vector<aflowlib::_aflowlib_entry>& entries, ofstream& FileMESSAGE, ostream& oss=cout);
  bool loadLIBX(aurostd::xoption& vpflow, string LIB, string elements, string server, vector<aflowlib::_aflowlib_entry>& entries, ostream& oss=cout);
  bool loadLIBX(aurostd::xoption& vpflow, string LIB, string elements, string server, vector<aflowlib::_aflowlib_entry>& entries, ofstream& FileMESSAGE, ostream& oss=cout);
  // loadLIBX vector elements
  bool loadLIBX(string LIB, vector<string>& velements, vector<aflowlib::_aflowlib_entry>& entries, ostream& oss=cout);
  bool loadLIBX(string LIB, vector<string>& velements, vector<aflowlib::_aflowlib_entry>& entries, ofstream& FileMESSAGE, ostream& oss=cout);
  bool loadLIBX(string LIB, vector<string>& velements, string server, vector<aflowlib::_aflowlib_entry>& entries, ostream& oss=cout);
  bool loadLIBX(string LIB, vector<string>& velements, string server, vector<aflowlib::_aflowlib_entry>& entries, ofstream& FileMESSAGE, ostream& oss=cout);
  bool loadLIBX(aurostd::xoption& vpflow, string LIB, vector<string>& velements, vector<aflowlib::_aflowlib_entry>& entries, ostream& oss=cout);
  bool loadLIBX(aurostd::xoption& vpflow, string LIB, vector<string>& velements, vector<aflowlib::_aflowlib_entry>& entries, ofstream& FileMESSAGE, ostream& oss=cout);
  bool loadLIBX(aurostd::xoption& vpflow, string LIB, vector<string>& velements, string server, vector<aflowlib::_aflowlib_entry>& entries, ostream& oss=cout);
  bool loadLIBX(aurostd::xoption& vpflow, string LIB, vector<string>& velements, string server, vector<aflowlib::_aflowlib_entry>& entries, ofstream& FileMESSAGE, ostream& oss=cout);
  ////////////////////////////////////////////////////////////////////////////////
  // loadLIBX string elements, organized by -naries
  bool loadLIBX(string LIB, string elements, vector<vector<aflowlib::_aflowlib_entry> >& entries, ostream& oss=cout);
  bool loadLIBX(string LIB, string elements, vector<vector<aflowlib::_aflowlib_entry> >& entries, ofstream& FileMESSAGE, ostream& oss=cout);
  bool loadLIBX(string LIB, string elements, string server, vector<vector<aflowlib::_aflowlib_entry> >& entries, ostream& oss=cout);
  bool loadLIBX(string LIB, string elements, string server, vector<vector<aflowlib::_aflowlib_entry> >& entries, ofstream& FileMESSAGE, ostream& oss=cout);
  bool loadLIBX(aurostd::xoption& vpflow, string LIB, string elements, vector<vector<aflowlib::_aflowlib_entry> >& entries, ostream& oss=cout);
  bool loadLIBX(aurostd::xoption& vpflow, string LIB, string elements, vector<vector<aflowlib::_aflowlib_entry> >& entries, ofstream& FileMESSAGE, ostream& oss=cout);
  bool loadLIBX(aurostd::xoption& vpflow, string LIB, string elements, string server, vector<vector<aflowlib::_aflowlib_entry> >& entries, ostream& oss=cout);
  bool loadLIBX(aurostd::xoption& vpflow, string LIB, string elements, string server, vector<vector<aflowlib::_aflowlib_entry> >& entries, ofstream& FileMESSAGE, ostream& oss=cout);
  // loadLIBX_nested vector elements
  bool loadLIBX(string LIB, vector<string>& velements, vector<vector<aflowlib::_aflowlib_entry> >& entries, ostream& oss=cout);
  bool loadLIBX(string LIB, vector<string>& velements, vector<vector<aflowlib::_aflowlib_entry> >& entries, ofstream& FileMESSAGE, ostream& oss=cout);
  bool loadLIBX(string LIB, vector<string>& velements, string server, vector<vector<aflowlib::_aflowlib_entry> >& entries, ostream& oss=cout);
  bool loadLIBX(string LIB, vector<string>& velements, string server, vector<vector<aflowlib::_aflowlib_entry> >& entries, ofstream& FileMESSAGE, ostream& oss=cout);
  bool loadLIBX(aurostd::xoption& vpflow, string LIB, vector<string>& velements, vector<vector<aflowlib::_aflowlib_entry> >& entries, ostream& oss=cout);
  bool loadLIBX(aurostd::xoption& vpflow, string LIB, vector<string>& velements, vector<vector<aflowlib::_aflowlib_entry> >& entries, ofstream& FileMESSAGE, ostream& oss=cout);
  bool loadLIBX(aurostd::xoption& vpflow, string LIB, vector<string>& velements, string server, vector<vector<aflowlib::_aflowlib_entry> >& entries, ostream& oss=cout);
  bool loadLIBX(aurostd::xoption& vpflow, string LIB, vector<string>& velements, string server, vector<vector<aflowlib::_aflowlib_entry> >& entries, ofstream& FileMESSAGE, ostream& oss=cout);
  ////////////////////////////////////////////////////////////////////////////////
  //merge vector entries lists
  bool mergeEntries(vector<vector<vector<aflowlib::_aflowlib_entry> > >& naries, vector<vector<vector<aflowlib::_aflowlib_entry> > >& new_entries);
  bool mergeEntries(vector<vector<vector<aflowlib::_aflowlib_entry> > >& naries, vector<vector<aflowlib::_aflowlib_entry> >& new_entries, bool assume_same_type = false);
  bool mergeEntries(vector<vector<vector<aflowlib::_aflowlib_entry> > >& naries, vector<aflowlib::_aflowlib_entry>& new_entries, bool assume_same_type = false);
  bool mergeEntries(vector<vector<vector<aflowlib::_aflowlib_entry> > >& naries, aflowlib::_aflowlib_entry& new_entries);
  bool mergeEntries(vector<vector<vector<aflowlib::_aflowlib_entry> > >& naries, aflowlib::_aflowlib_entry& new_entries, int& match1, int& match2);
  bool mergeEntries(vector<vector<aflowlib::_aflowlib_entry> >& naries, vector<vector<aflowlib::_aflowlib_entry> >& new_entries, bool assume_same_type = false, bool sort_by_species = true);
  bool mergeEntries(vector<vector<aflowlib::_aflowlib_entry> >& naries, vector<aflowlib::_aflowlib_entry>& new_entries, bool assume_same_type = false, bool sort_by_species = true);
  bool mergeEntries(vector<vector<aflowlib::_aflowlib_entry> >& naries, aflowlib::_aflowlib_entry& new_entry, int& match, bool sort_by_species = true);
  bool mergeEntries(vector<vector<aflowlib::_aflowlib_entry> >& naries, aflowlib::_aflowlib_entry& new_entry, bool sort_by_species = true);
  bool mergeEntries(vector<aflowlib::_aflowlib_entry>& naries, vector<aflowlib::_aflowlib_entry>& new_entries);
  bool mergeEntries(vector<aflowlib::_aflowlib_entry>& naries, aflowlib::_aflowlib_entry& new_entry);
  //start combining
  bool mergeEntries(vector<vector<aflowlib::_aflowlib_entry> >& naries, vector<vector<vector<aflowlib::_aflowlib_entry> > >& new_entries, bool sort_by_species = true);
  bool mergeEntries(vector<aflowlib::_aflowlib_entry>& naries, vector<vector<vector<aflowlib::_aflowlib_entry> > >& new_entries);
  bool mergeEntries(vector<aflowlib::_aflowlib_entry>& naries, vector<aflowlib::_aflowlib_entry>& new_entries);
  //trivial
  bool mergeEntries(vector<aflowlib::_aflowlib_entry>& naries, vector<vector<vector<aflowlib::_aflowlib_entry> > >& new_entries);
  bool mergeEntries(vector<aflowlib::_aflowlib_entry>& naries, vector<vector<aflowlib::_aflowlib_entry> >& new_entries);
  ////////////////////////////////////////////////////////////////////////////////
  //get elemental combinations (recursively)
  //[OBSOLETE CO20180528]void getCombination(const vector<string>& velements, vector<string>& combination, vector<vector<string> >& combinations, uint offset, uint nary);
  vector<vector<string> > elementalCombinations(const vector<string>& velements, uint nary);
  ////////////////////////////////////////////////////////////////////////////////
  //easy way to think about it:  do compounds belong to the hull?
  bool compoundsBelong(const vector<string>& velements, const string& input, ostream& oss=cout, bool clean=true, bool sort_elements=false, compound_designation c_desig=composition_string, bool shortcut_pp_string_AFLOW_database=false);
  bool compoundsBelong(const vector<string>& velements, const string& input, vector<string>& input_velements, vector<double>& input_vcomposition, ostream& oss=cout, bool clean=true, bool sort_elements=false, compound_designation c_desig=composition_string, bool shortcut_pp_string_AFLOW_database=false);
  bool compoundsBelong(const vector<string>& velements, const string& input, ofstream& FileMESSAGE, ostream& oss=cout, bool clean=true, bool sort_elements=false, compound_designation c_desig=composition_string,bool shortcut_pp_string_AFLOW_database=false);
  bool compoundsBelong(const vector<string>& velements, const string& input, vector<string>& input_velements, vector<double>& input_vcomposition, ofstream& FileMESSAGE, ostream& oss=cout, bool clean=true, bool sort_elements=false, compound_designation c_desig=composition_string,bool shortcut_pp_string_AFLOW_database=false);
  bool compoundsBelong(const vector<string>& velements, const vector<string>& elements, ostream& oss=cout, bool sort_elements=false);
  bool compoundsBelong(const vector<string>& velements, const vector<string>& elements, ofstream& FileMESSAGE, ostream& oss=cout, bool sort_elements=false);
  ////////////////////////////////////////////////////////////////////////////////
  // loads xstructures
  bool loadXstructures(aflowlib::_aflowlib_entry& entry, ostream& oss=cout, bool relaxed_only=true, string path="", bool is_url_path=false);
  bool loadXstructures(aflowlib::_aflowlib_entry& entry, ofstream& FileMESSAGE, ostream& oss=cout, bool relaxed_only=true, string path="", bool is_url_path=false);
  bool loadXstructures(aflowlib::_aflowlib_entry& entry, vector<string>& structure_files, ofstream& FileMESSAGE, ostream& oss=cout, bool relaxed_only=true, string path="", bool is_url_path=false); //DX20200224
  ////////////////////////////////////////////////////////////////////////////////
  vector<string> getElements(const string& _input); //CO20190712
  void elementsFromCompositionString(const string& input);  //CO20190712
  void elementsFromCompositionString(const string& input,vector<string>& velements,vector<double>& vcomposition); //CO20190712
  void elementsFromPPString(const string& input,vector<string>& velements,bool keep_pp=false); //CO20190712
  ////////////////////////////////////////////////////////////////////////////////
  // returns UNSORTED vector<string> from string
  vector<string> stringElements2VectorElements(const string& input, bool clean=true, bool sort_elements=false, compound_designation c_desig=composition_string, bool keep_pp=false, ostream& oss=cout);
  vector<string> stringElements2VectorElements(const string& input, vector<double>& vcomposition, bool clean=true, bool sort_elements=false, compound_designation c_desig=composition_string, bool keep_pp=false, ostream& oss=cout);  //ME20190628
  vector<string> stringElements2VectorElements(const string& input, ofstream& FileMESSAGE, bool clean=true, bool sort_elements=false, compound_designation c_desig=composition_string, bool keep_pp=false, ostream& oss=cout);
  vector<string> stringElements2VectorElements(const string& input, vector<double>& vcomposition, ofstream& FileMESSAGE, bool clean=true, bool sort_elements=false, compound_designation c_desig=composition_string, bool keep_pp=false, ostream& oss=cout);  //ME20190628
  ////////////////////////////////////////////////////////////////////////////////
  //[CO20190712 - OBSOLETE]// functions for making input alphabetic
  //[CO20190712 - OBSOLETE]// PdMn -> MnPd, does it by CAPITAL letters
  //[CO20190712 - OBSOLETE]string getAlphabeticString(const string& input, ostream& oss=cout);
  //[CO20190712 - OBSOLETE]string getAlphabeticString(const string& input, ofstream& FileMESSAGE, ostream& oss=cout);
  //[CO20190712 - OBSOLETE]vector<string> getAlphabeticVectorString(const string& input, ostream& oss=cout);
  //[CO20190712 - OBSOLETE]vector<string> getAlphabeticVectorString(const string& input, ofstream& FileMESSAGE, ostream& oss=cout);
  ////////////////////////////////////////////////////////////////////////////////
  // sets default flags
  void defaultLoadEntriesFlags(aurostd::xoption& vpflow, ostream& oss=cout, string input="A", bool entry_output=true, bool silent=false);
  void defaultLoadEntriesFlags(aurostd::xoption& vpflow, ofstream& FileMESSAGE, ostream& oss=cout, string input="A", bool entry_output=true, bool silent=false);
  ////////////////////////////////////////////////////////////////////////////////
  bool prototypeMatch(string proto_database, string proto_search); //smarter than == for prototype matches, deals with 549 vs. 549.bis
  ////////////////////////////////////////////////////////////////////////////////
  //Added by Corey Oses - May 2017
  //END - all relevent functions for loading entries here
  ////////////////////////////////////////////////////////////////////////////////
  ////////////////////////////////////////////////////////////////////////////////
  // START - added by Corey Oses - May 2017
  // effectively logs EVERYTHING, deals with cout and logger
<<<<<<< HEAD
  void updateProgressBar(unsigned long long int current, unsigned long long int end, ostream& oss=std::cout);
  void logger(const string& filename, const string& function_name, stringstream& message, ostream& oss=cout, const char& type=_LOGGER_MESSAGE_, bool silent=false, const string& message_metadata="user, host, time");  // overload
  void logger(const string& filename, const string& function_name, stringstream& message, ofstream& FileMESSAGE, ostream& oss=cout, const char& type=_LOGGER_MESSAGE_, bool silent=false, const string& message_metadata="user, host, time");  // overload
  void logger(const string& filename, const string& function_name, stringstream& message, const string& directory, ostream& oss=cout, const char& type=_LOGGER_MESSAGE_, bool silent=false, const string& message_metadata="user, host, time");  // overload
  void logger(const string& filename, const string& function_name, stringstream& message, const string& directory, ofstream& FileMESSAGE, ostream& oss=cout, const char& type=_LOGGER_MESSAGE_, bool silent=false, const string& message_metadata="user, host, time");  // overload
  void logger(const string& filename, const string& function_name, stringstream& message, const _aflags& aflags, ostream& oss=cout, const char& type=_LOGGER_MESSAGE_, bool silent=false, const string& message_metadata="user, host, time");  // overload
  void logger(const string& filename, const string& function_name, stringstream& message, const _aflags& aflags, ofstream& FileMESSAGE, ostream& oss=cout, const char& type=_LOGGER_MESSAGE_, bool silent=false, const string& message_metadata="user, host, time");  // overload
  void logger(const string& filename, const string& function_name, const string& _message, ostream& oss=cout, const char& type=_LOGGER_MESSAGE_, bool silent=false, const string& message_metadata="user, host, time");  // overload
  void logger(const string& filename, const string& function_name, const string& _message, ofstream& FileMESSAGE, ostream& oss=cout, const char& type=_LOGGER_MESSAGE_, bool silent=false, const string& message_metadata="user, host, time");  // overload
  void logger(const string& filename, const string& function_name, const string& _message, const string& directory, ostream& oss=cout, const char& type=_LOGGER_MESSAGE_, bool silent=false, const string& message_metadata="user, host, time");  // overload
  void logger(const string& filename, const string& function_name, const string& _message, const _aflags& aflags, ostream& oss=cout, const char& type=_LOGGER_MESSAGE_, bool silent=false, const string& message_metadata="user, host, time");  // overload
  void logger(const string& filename, const string& function_name, const string& _message, const string& directory, ofstream& FileMESSAGE, ostream& oss=cout, const char& type=_LOGGER_MESSAGE_, bool silent=false, const string& message_metadata="user, host, time");  // main function
  void logger(const string& filename, const string& function_name, const string& _message, const _aflags& aflags, ofstream& FileMESSAGE, ostream& oss=cout, const char& type=_LOGGER_MESSAGE_, bool silent=false, const string& message_metadata="user, host, time");  // main function
=======
  void logger(const string& filename, const string& function_name, stringstream& message, ostream& oss=cout, const char& type=_LOGGER_MESSAGE_, bool silent=false, const string& message_metadata=_AFLOW_MESSAGE_DEFAULTS_);  // overload
  void logger(const string& filename, const string& function_name, stringstream& message, ofstream& FileMESSAGE, ostream& oss=cout, const char& type=_LOGGER_MESSAGE_, bool silent=false, const string& message_metadata=_AFLOW_MESSAGE_DEFAULTS_);  // overload
  void logger(const string& filename, const string& function_name, stringstream& message, const string& directory, ostream& oss=cout, const char& type=_LOGGER_MESSAGE_, bool silent=false, const string& message_metadata=_AFLOW_MESSAGE_DEFAULTS_);  // overload
  void logger(const string& filename, const string& function_name, stringstream& message, const string& directory, ofstream& FileMESSAGE, ostream& oss=cout, const char& type=_LOGGER_MESSAGE_, bool silent=false, const string& message_metadata=_AFLOW_MESSAGE_DEFAULTS_);  // overload
  void logger(const string& filename, const string& function_name, stringstream& message, const _aflags& aflags, ostream& oss=cout, const char& type=_LOGGER_MESSAGE_, bool silent=false, const string& message_metadata=_AFLOW_MESSAGE_DEFAULTS_);  // overload
  void logger(const string& filename, const string& function_name, stringstream& message, const _aflags& aflags, ofstream& FileMESSAGE, ostream& oss=cout, const char& type=_LOGGER_MESSAGE_, bool silent=false, const string& message_metadata=_AFLOW_MESSAGE_DEFAULTS_);  // overload
  void logger(const string& filename, const string& function_name, const string& _message, ostream& oss=cout, const char& type=_LOGGER_MESSAGE_, bool silent=false, const string& message_metadata=_AFLOW_MESSAGE_DEFAULTS_);  // overload
  void logger(const string& filename, const string& function_name, const string& _message, ofstream& FileMESSAGE, ostream& oss=cout, const char& type=_LOGGER_MESSAGE_, bool silent=false, const string& message_metadata=_AFLOW_MESSAGE_DEFAULTS_);  // overload
  void logger(const string& filename, const string& function_name, const string& _message, const string& directory, ostream& oss=cout, const char& type=_LOGGER_MESSAGE_, bool silent=false, const string& message_metadata=_AFLOW_MESSAGE_DEFAULTS_);  // overload
  void logger(const string& filename, const string& function_name, const string& _message, const _aflags& aflags, ostream& oss=cout, const char& type=_LOGGER_MESSAGE_, bool silent=false, const string& message_metadata=_AFLOW_MESSAGE_DEFAULTS_);  // overload
  void logger(const string& filename, const string& function_name, const string& _message, const string& directory, ofstream& FileMESSAGE, ostream& oss=cout, const char& type=_LOGGER_MESSAGE_, bool silent=false, const string& message_metadata=_AFLOW_MESSAGE_DEFAULTS_);  // main function
  void logger(const string& filename, const string& function_name, const string& _message, const _aflags& aflags, ofstream& FileMESSAGE, ostream& oss=cout, const char& type=_LOGGER_MESSAGE_, bool silent=false, const string& message_metadata=_AFLOW_MESSAGE_DEFAULTS_);  // main function
>>>>>>> 494b14cf
  // END - added by Corey Oses - May 2017
  xstructure LTCELL(string options,istream& input);
  // [OBSOLETE]  xstructure LTCELLFV(string options,istream& input);
  void MagneticParameters(string _directory, ostream& oss=cout);
  // [OBSOLETE]  xstructure MILLER(string options,istream& input);
  xstructure MINKOWSKIBASISREDUCTION(istream& input);
  string MISCIBILITY(vector<string> argv);
  void MOM(istream& input);
  void MSI(istream& input);
  uint NATOMS(istream& input);
  //[CO20190520 - not in pflow]xmatrix<double> GetDistMatrix(const xstructure& a); //CO20171025
  string NBONDXX(istream& input,bool aflowlib_legacy_format=false); //CO20171025
  string NBONDXX(const xstructure& a,bool aflowlib_legacy_format=false); //CO20171025
  xstructure NAMES(vector<string>,istream& input);
  xstructure NANOPARTICLE(istream& input,const xvector<double>& iparams);
  xstructure NIGGLI(istream& input);
  void NDATA(istream& input);
  double NNDIST(istream& input);
  xstructure NOORDERPARAMETER(istream& input);
  xstructure NOSD(istream& input);
  xstructure NUMNAMES(vector<string>,istream& input);
  uint NSPECIES(istream& input);
  bool OPARAMETER(vector<string>,istream& input);
  bool SHIRLEY(vector<string>,istream& input);
  bool SHIRLEY2(vector<string>,istream& input);
  string PEARSON_SYMBOL(istream& input);
  bool POCCUPATION(vector<string>,istream& input);
  void PDB(istream& input);
  void PDOS(vector<string>);
  void PHONONS(_aflags &aflags,istream& input,const double& radius);
  void PGROUP(_aflags &aflags,istream& input);
  void PGROUPXTAL(_aflags &aflags,istream& input);
  void PGROUPK(_aflags &aflags,istream& input);
  void PLANEDENS(vector<string>);
  // [OBSOLETE] string PLATON(vector<string>,istream& input);
  string PLATON(string options,istream& input);
  //DX20170926 [OBSOLETE] string SG(string options,istream& input,string mode,string print);
  string SG(aurostd::xoption& vpflow,istream& input,string mode,string print);
  // [OBSOLETE]  string SG(string mode,string print,vector<string>,istream& input);
  void STATDIEL(vector<string>& argv); // CAMILO
  bool SYMMETRY_GROUPS(_aflags &aflags,istream& input, aurostd::xoption& vpflow, ostream& oss=cout); //DX20170818 - Add no_scan option to all symmetry Xgroups
  void POCC(vector<string>);
  string POSCAR2AFLOWIN(istream& input, const string& ="");  // Modified ME20181113
  void POSCAR2WYCKOFF(istream& input);
  //DX20200225 [OBSOLETE - moved to XtalMatch header] string printMatchingPrototypes(xstructure& xstr, const aurostd::xoption& vpflow); //DX20190314 
  //DX20200225 [OBSOLETE - moved to XtalMatch header] string printMatchingPrototypes(istream& cin, const aurostd::xoption& vpflow); //DX20190314 
  bool PSEUDOPOTENTIALS_CHECK(aurostd::xoption vpflow,string file,ostream& oss=cout); //SC20200330
  bool QMVASP(aurostd::xoption& vpflow);  //vector<string> argv); //CO20180703
  xstructure POSCAR(istream& input);
  xmatrix<double> QE_ibrav2lattice(const int& ibrav, const xvector<double>& parameters, const bool& isabc); //DX20180123 - added more robust QE reader
}
bool RequestedAlphabeticLabeling(string &label);
bool AlphabetizePrototypeLabelSpecies(deque<string> &species,deque<string> &species_pp,deque<double> &volumes,deque<double> &masses,string &label);
bool AlphabetizePrototypeLabelSpecies(deque<string> &species,deque<string> &species_pp,string &label);
bool AlphabetizePrototypeLabelSpecies(deque<string> &species,deque<double> &volumes,string &label);
bool AlphabetizePrototypeLabelSpecies(deque<string> &species,string &label);
string AlphabetizePrototypeLabelSpeciesArgv(vector<string> &argv);
namespace pflow {
  bool PROTO_PARSE_INPUT(const vector<string>& params,vector<vector<string> >& vstr,vector<vector<double> >& vnum,bool ignore_label=false,bool reverse=false); //CO20181226
  bool PROTO_TEST_INPUT(const vector<vector<string> >& vvstr,const vector<vector<double> >& vvnum,uint& nspeciesHTQC,bool patch_nspecies=false); //CO20181226
  bool sortPOCCSites(const string& p1,const string& p2); //CO20181226
  bool sortPOCCOccs(const string& occ1,const string& occ2); //CO20181226
  bool FIX_PRECISION_POCC(const string& occ,string& new_occ); //CO20181226
  void FIX_POCC_PARAMS(const xstructure& xstr,string& pocc_params); //CO20181226
  bool convertXStr2POCC(xstructure& xstr,const string& pocc_params,const vector<string>& vspecies,const vector<double>& vvolumes);  //CO20181226
  xstructure PROTO_LIBRARIES(aurostd::xoption vpflow);
  bool PROTO_AFLOW(aurostd::xoption vpflow,bool flag_REVERSE);  // too many options
  // [OBSOLETE] xstructure PROTO_HTQC_PURE(vector<string>);
  // [OBSOLETE] xstructure PROTO_GUS_PURE(vector<string>);
  // [OBSOLETE] bool PROTO_GUS_CPP(vector<string>);
  bool PROTO_ICSD_AFLOWIN(vector<string> &argv);
  xstructure PRIM(istream& input,uint mode);
  void RASMOL(string options,istream& input);
  void RBANAL(vector<string>);
  void RBDIST(vector<string>);
  xstructure RMATOM(istream& input,const int& iatom);
  xstructure RMCOPIES(istream& input);
  void RAYTRACE(vector<string>);
  xstructure SCALE(string options,istream& input);
  void RDF(string options,istream& input);
  void RDFCMP(string options);
  void RSM(vector<string>, istream& input);
  xstructure SD(vector<string>,istream& input);
  xstructure SETCM(istream& input,const xvector<double>& cm);
  xstructure SETORIGIN(istream& input,const xvector<double>& origin);
  xstructure SETORIGIN(istream& input,const int& natom);
  void SEWALD(vector<string>,istream& input);
  void SG(istream& input);
  bool SGDATA(istream& input, aurostd::xoption& vpflow, ostream& oss=cout); //DX20170831 - SGDATA
  void SGROUP(_aflags &aflags,istream& input,double radius);
  void SHELL(string options,istream& input);
  string SPECIES(istream& input);
  xstructure SHIFT(string options,istream& input);
  void SPLINE(vector<string>);
  void SUMPDOS(vector<string>);
  xstructure SUPERCELL(string options,istream& input);
  void SUPERCELLSTRLIST(string options);
  xstructure xstrSWAP(vector<string>, istream& input);
  xstructure VOLUME(string options, istream& input);
  string WYCCAR(aurostd::xoption& vpflow,istream& input); //DX20180807 - added wyccar to pflow
  xstructure WYCKOFF(vector<string>,istream& input);
  void XRAY(string options,istream& input);
  void XRAY_PEAKS(const aurostd::xoption& vpflow,istream& input); //CO20190409
  void READ_XRAY_DATA(const string& filename,vector<double>& v_twotheta,vector<double>& intensity); //CO20190620
  void PRINT_XRAY_DATA_PLOT(const aurostd::xoption& vpflow,istream& input); //CO20190409
  void PRINT_XRAY_DATA_PLOT(const aurostd::xoption& vpflow,const xstructure& str);  //CO20190409
  void PRINT_XRAY_DATA_PLOT(istream& input,double lambda=XRAY_RADIATION_COPPER_Kalpha,const string& directory="");  //CO20190409
  void PRINT_XRAY_DATA_PLOT(const xstructure& str,double lambda=XRAY_RADIATION_COPPER_Kalpha,const string& directory="");  //CO20190409
  void PRINT_XRAY_DATA_PLOT(const aurostd::xoption& vpflow,const string& directory="");  //CO20190620
  void PRINT_XRAY_DATA_PLOT(const string& filename,const string& directory="");  //CO20190620
  void PRINT_XRAY_DATA_PLOT(const vector<double>& v_twotheta,const vector<double>& v_intensity,const string& directory=""); //CO20190620
  void PLOT_XRAY(const aurostd::xoption& vpflow,istream& input); //CO20190409
  void PLOT_XRAY(const aurostd::xoption& vpflow,const xstructure& str); //CO20190409
  void PLOT_XRAY(istream& input,double lambda=XRAY_RADIATION_COPPER_Kalpha,const string& directory="",bool keep_gp=false,bool force_generic_title=false); //CO20190409
  void PLOT_XRAY(const xstructure& str,double lambda=XRAY_RADIATION_COPPER_Kalpha,const string& directory="",bool keep_gp=false,bool force_generic_title=false); //CO20190409
  void PLOT_XRAY(const aurostd::xoption& vpflow,const string& title="",const string& directory="",bool keep_gp=false);  //CO20190620
  void PLOT_XRAY(const string& filename,const string& title="",const string& directory="",bool keep_gp=false); //CO20190620
  void PLOT_XRAY(const vector<double>& v_twotheta,const vector<double>& v_intensity,const string& title="",const string& directory="",bool keep_gp=false);  //CO20190620
  void XYZ(string options,istream& input);
  void XYZINSPHERE(istream& input,double radius);
  void XYZWS(istream& input);
  void XelementPrint(string options,ostream& oss=cout);
  void ZVAL(string options);
}

// aflow_pflow_print.cpp
namespace pflow {
  void PrintACE(const xstructure&,ostream& oss=cout);
  void PrintAngles(xstructure str,const double& cutoff,ostream& oss=cout);
  class projdata;
  void PrintBands(const pflow::projdata& pd);
  bool PrintCHGCAR(const xstructure& str,const stringstream& chgcar_header,const vector<int>& ngrid,const vector<int>& format_dim,const vector<double>& chg_tot,const vector<double>& chg_diff,const string& output_name,ostream& oss=cout);
  void PrintChgInt(vector<aurostd::matrix<double> >& rad_chg_int,aurostd::matrix<double>& vor_chg_int,ostream& oss=cout);  //CO20200404 pflow::matrix()->aurostd::matrix()
  void PrintCIF(ostream& oss,const xstructure&,int=1,int=1); //DX20180806 - added setting default
  void PrintClat(const xvector<double>& data,ostream& oss=cout);
  void PrintCmpStr(const xstructure& str1,const xstructure& str2,const double& rcut,ostream& oss=cout);
  void PrintData(const xstructure& str,xstructure& str_sym,xstructure& str_sp,xstructure& str_sc,ostream& oss,string mode, const string& format="txt",bool already_calculated=false); //CO20171027
  void PrintData(const xstructure& str,xstructure& str_sym,xstructure& str_sp,xstructure& str_sc, ostream& oss,string smode, double tolerance, bool no_scan, const int& sg_setting=1, const string& format="txt",bool already_calculated=false); //CO20171027
  void PrintData(const xstructure& str,xstructure& str_sym,xstructure& str_sp,xstructure& str_sc, ostream& oss,string smode, aurostd::xoption& vpflow, const string& format="txt",bool already_calculated=false); //DX20180823
  void PrintData(const xstructure& str,xstructure& str_sym,xstructure& str_sp,xstructure& str_sc, ostream& oss_final,string smode, aurostd::xoption& vpflow, double tolerance, bool no_scan, const int& sg_setting=1, const string& format="txt",bool already_calculated=false); //DX20180822
  //DX20170901 [OBSOLETE] void PrintData(const xstructure&,ostream& oss,string mode,const string& format="txt",bool already_calculated=false);
  void PrintData(const xstructure& str,ostream& oss,string smode,double tolerance, bool no_scan, const int& sg_setting=1, const string& format="txt");
  void PrintData(const xstructure& str,ostream& oss,string smode,const string& format="txt");
  void PrintData1(const xstructure& str1,const double& rcut,ostream& oss);
  string PrintData1(const xstructure& str1,const double& rcut);
  void PrintData2(const xstructure&,ostream& oss=cout);
  void PrintDisplacements(xstructure str,const double cutoff,ostream& oss=cout);
  void PrintDistances(xstructure str,const double cutoff,ostream& oss=cout);
  void PrintEwald(const xstructure& in_str,double& epoint,double& ereal,double& erecip,double& eewald,double& eta,const double& SUMTOL,ostream& oss=cout);
  void PrintGulp(const xstructure&,ostream& oss=cout);
  bool PrintSGData(xstructure& str_sg, ostream& oss, bool standalone=true, const string& format="txt",bool already_calculated=false); //DX20170830 - SGDATA
  bool PrintSGData(xstructure& str_sg, double& tolerance, ostream& oss, bool no_scan, const int& setting=1, bool standalone=true, const string& format="txt",bool already_calculated=false); //DX20180226 - added & to tolerance
  bool PrintSGData(xstructure& str_sg, double& tolerance, ostream& oss_final, aurostd::xoption& vpflow, bool no_scan, const int& sg_setting=1, bool standalone=true, const string& format="txt",bool already_calculated=false); //DX20180822
}
void PrintKmesh(const xmatrix<double>& kmesh,ostream& oss=cout);    // HERE
void PrintImages(xstructure strA,xstructure strB,const int& ni,const string& path_flag);
void PrintMSI(const xstructure&,ostream& oss=cout);
void PrintNdata(const xstructure&,ostream& oss=cout);
//void PrintNeatProj(projdata& pd);
void PrintPDB(const xstructure&,ostream& oss=cout);
void platon2print(xstructure,bool P_EQUAL,bool P_EXACT,double P_ang,double P_d1,double P_d2,double P_d3,ostream& sout);
void PrintRDF(const xstructure& str,const double& rmax,const int& nbins,const int& smooth_width,const aurostd::matrix<double>& rdf_all,
    aurostd::matrix<double>& rdfsh_all,aurostd::matrix<double>& rdfsh_loc,ostream& oss=cout);  //CO20200404 pflow::matrix()->aurostd::matrix()
void PrintRDFCmp(const xstructure& str_A,const xstructure& str_B,const double& rmax,const int nbins,
    const double& smooth_width,const int nsh,const aurostd::matrix<double>& rdfsh_all_A,
    const aurostd::matrix<double>& rdfsh_all_B,const vector<int>& best_match,
    const aurostd::matrix<double>& rms_mat,ostream& oss=cout); //CO20200404 pflow::matrix()->aurostd::matrix()
void PrintRSM(const xstructure&,ostream& oss=cout);
void PrintShell(const xstructure& str,const int& ns,const double& rmin,const double& rmax,const string& sname,const int lin_dens,ostream& oss=cout);
double CorrectionFactor(const double& th);
void PrintXray(const xstructure& str,double l,ostream& oss=cout); //CO20190520
void PrintXYZ(const xstructure& a,const xvector<int>& n,ostream& oss=cout);
void PrintXYZws(const xstructure& a,ostream& oss=cout);
void PrintXYZInSphere(const xstructure& a,const double& radius,ostream& oss=cout);

// aflow_pflow_funcs.cpp
double DebyeWallerFactor(double theta,double temp,double debye_temp,double mass,double lambda=XRAY_RADIATION_COPPER_Kalpha);
string getGenericTitleXStructure(const xstructure& xstr,bool latex=false); //CO20190520
xvector<double> balanceChemicalEquation(const vector<xvector<double> >& _lhs,const vector<xvector<double> >& _rhs,
    bool normalize,double tol); //CO20180817
xvector<double> balanceChemicalEquation(const xmatrix<double>& _composition_matrix,bool normalize,double tol);
void ParseChemFormula(string& ChemFormula,vector<string>& ChemName,vector<float>& ChemConc);
void ParseChemFormulaIndividual(uint nchar,string& ChemFormula,string& AtomSymbol,float& AtomConc);

namespace pflow { //CO20190601
  void GeneralizedStackingFaultEnergyCalculation(const aurostd::xoption& vpflow,istream& input,ostream& oss=cout); //CO20190321
  void GeneralizedStackingFaultEnergyCalculation(const aurostd::xoption& vpflow,const xstructure& xstr_in,ostream& oss=cout); //CO20190321
  void GeneralizedStackingFaultEnergyCalculation(const aurostd::xoption& vpflow,istream& input,const _aflags& aflags,const _kflags& kflags,const _vflags& vflags,ostream& oss=cout); //CO20190321
  void GeneralizedStackingFaultEnergyCalculation(const aurostd::xoption& vpflow,const xstructure& xstr_in,const _aflags& aflags,const _kflags& kflags,const _vflags& vflags,ostream& oss=cout); //CO20190321
  void GeneralizedStackingFaultEnergyCalculation(const aurostd::xoption& vpflow,istream& input,ofstream& FileMESSAGE,ostream& oss=cout); //CO20190321
  void GeneralizedStackingFaultEnergyCalculation(const aurostd::xoption& vpflow,const xstructure& xstr_in,ofstream& FileMESSAGE,ostream& oss=cout); //CO20190321
  void GeneralizedStackingFaultEnergyCalculation(const aurostd::xoption& vpflow,istream& input,const _aflags& aflags,const _kflags& kflags,const _vflags& vflags,ofstream& FileMESSAGE,ostream& oss=cout); //CO20190321
  void GeneralizedStackingFaultEnergyCalculation(const aurostd::xoption& vpflow,const xstructure& xstr_in,const _aflags& aflags,const _kflags& kflags,const _vflags& vflags,ofstream& FileMESSAGE,ostream& oss=cout); //CO20190321
  void CleavageEnergyCalculation(const aurostd::xoption& vpflow,istream& input,ostream& oss=cout); //CO20190321
  void CleavageEnergyCalculation(const aurostd::xoption& vpflow,const xstructure& xstr_in,ostream& oss=cout); //CO20190321
  void CleavageEnergyCalculation(const aurostd::xoption& vpflow,istream& input,const _aflags& aflags,const _kflags& kflags,const _vflags& vflags,ostream& oss=cout); //CO20190321
  void CleavageEnergyCalculation(const aurostd::xoption& vpflow,const xstructure& xstr_in,const _aflags& aflags,const _kflags& kflags,const _vflags& vflags,ostream& oss=cout); //CO20190321
  void CleavageEnergyCalculation(const aurostd::xoption& vpflow,istream& input,ofstream& FileMESSAGE,ostream& oss=cout); //CO20190321
  void CleavageEnergyCalculation(const aurostd::xoption& vpflow,const xstructure& xstr_in,ofstream& FileMESSAGE,ostream& oss=cout); //CO20190321
  void CleavageEnergyCalculation(const aurostd::xoption& vpflow,istream& input,const _aflags& aflags,const _kflags& kflags,const _vflags& vflags,ofstream& FileMESSAGE,ostream& oss=cout); //CO20190321
  void CleavageEnergyCalculation(const aurostd::xoption& vpflow,const xstructure& xstr_in,const _aflags& aflags,const _kflags& kflags,const _vflags& vflags,ofstream& FileMESSAGE,ostream& oss=cout); //CO20190321
} // namespace pflow

namespace pflow {
  void GetXray2ThetaIntensity(const xstructure& str,vector<double>& v_twotheta,vector<double>& v_intensity,double lambda=XRAY_RADIATION_COPPER_Kalpha); //CO20190520
  vector<uint> GetXrayPeaks(const xstructure& str,vector<double>& v_twotheta,vector<double>& v_intensity,vector<double>& v_intensity_smooth,double lambda=XRAY_RADIATION_COPPER_Kalpha); //CO20190520  //CO20190620 - v_peaks_amplitude not needed
  vector<uint> GetXrayPeaks(const vector<double>& v_twotheta,const vector<double>& v_intensity,vector<double>& v_intensity_smooth); //CO20190520  //CO20190620 - v_peaks_amplitude not needed
  void GetXray(const xstructure& str,vector<double>& dist,vector<double>& sf,
      vector<double>& scatt_fact,vector<double>& mass,vector<double>& twoB_vec,double lambda=XRAY_RADIATION_COPPER_Kalpha); //CO20190520
  void GetXrayData(const xstructure& str,vector<double>& dist,vector<double>& sf,
      vector<double>& scatt_fact,vector<double>& mass,vector<double>& twoB_vec,
      vector<vector<double> >& ids,aurostd::matrix<double>& data,double lambda=XRAY_RADIATION_COPPER_Kalpha);  //CO20190409  //CO20190620 - intmax can be grabbed later  //CO20200404 pflow::matrix()->aurostd::matrix()
  void GetRDF(xstructure str,const double& rmax,const int& nbins,aurostd::matrix<double>& rdf_all);  //CO20200404 pflow::matrix()->aurostd::matrix()
  void GetRDFShells(const xstructure& str,const double& rmax,const int& nbins,const int& smooth_width,
      const aurostd::matrix<double>& rdf,aurostd::matrix<double>& rdfsh,aurostd::matrix<double>& rdfsh_loc); //CO20200404 pflow::matrix()->aurostd::matrix()
  double RdfSh_RMS(const int iaA,const int iaB,const int nsh_max,const int nt,
      const aurostd::matrix<double>& rdfsh_all_A,const aurostd::matrix<double>& rdfsh_all_B);  //CO20200404 pflow::matrix()->aurostd::matrix()
  void CmpRDFShells(const xstructure& str_A,const xstructure& str_B,const aurostd::matrix<double>& rdfsh_all_A,
      const aurostd::matrix<double>& rdfsh_all_B,const int nsh,vector<int>& best_match,
      aurostd::matrix<double>& rms_mat); //CO20200404 pflow::matrix()->aurostd::matrix()
  aurostd::matrix<double> GetSmoothRDF(const aurostd::matrix<double>& rdf,const double& sigma);  //CO20200404 pflow::matrix()->aurostd::matrix()
  void CmpStrDist(xstructure str1,xstructure str2,const double& cutoff,
      aurostd::matrix<double>& dist1,aurostd::matrix<double>& dist2,
      aurostd::matrix<double>& dist_diff,aurostd::matrix<double>& dist_diff_n);  //CO20200404 pflow::matrix()->aurostd::matrix()
}

// aflow_pflow.cpp
int SignNoZero(const double& x);
int Nint(const double& x);
int Sign(const double& x);

// ---------------------------------------------------------------------------
// PDOSDATA PDOSDATA PDOSDATA PDOSDATA PDOSDATA PDOSDATA PDOSDATA PDOSDATA PDO
namespace pflow {
  class pdosdata
  {
    public:
      // Constructors
      pdosdata(); // default
      void PrintParams(ostream& oss, const vector<string>& Ltotnames);
      void PrintPDOS(ostream& oss, const int& sp);
      // variables
      string PDOSinfile;
      aurostd::matrix<int> pdos_at;  //CO20200404 pflow::matrix()->aurostd::matrix()
      aurostd::matrix<int> pdos_k;   //CO20200404 pflow::matrix()->aurostd::matrix()
      aurostd::matrix<int> pdos_b;   //CO20200404 pflow::matrix()->aurostd::matrix()
      aurostd::matrix<int> pdos_lm;  //CO20200404 pflow::matrix()->aurostd::matrix()
      aurostd::matrix<double> pdos;  //CO20200404 pflow::matrix()->aurostd::matrix()
      double emin;
      double emax;
      double efermi;
      double smooth_sigma;
      int spin;
      int nlm;
      int natoms;
      int print_params;
      int nbins;
  };
}

// ---------------------------------------------------------------------------
// RAY TRACING RAY TRACING RAY TRACING RAY TRACING RAY TRACING RAY TRACING RAY
namespace pflow {
  class rtparams
  {
    public:
      void free();
      void copy(const rtparams& b);
      // Constructors
      rtparams(); // default
      rtparams(const rtparams& b); // default
      //Operators
      const rtparams& operator=(const rtparams& b);
      // Accessors
      void Print() const;
      // variables
      double resx;
      double resy;
      vector<double> viewdir;
      int viewdir_s;
      vector<double> updir;
      int updir_s;
      double zoom;
      double aspectratio;
      double antialiasing;
      double raydepth;
      vector<double> center;
      vector<double> center_guide;
      int center_s;
      vector<double> background;
      aurostd::matrix<double> lightcenter; //CO20200404 pflow::matrix()->aurostd::matrix()
      vector<double> lightrad;
      aurostd::matrix<double> lightcolor;  //CO20200404 pflow::matrix()->aurostd::matrix()
      // Sphere texture variables (ambient, diffuse, specular, opacity)
      aurostd::matrix<double> sphtex_tex;  //CO20200404 pflow::matrix()->aurostd::matrix()
      vector<double> sphtex_tex_def;
      aurostd::matrix<double> sphtex_color;  //CO20200404 pflow::matrix()->aurostd::matrix()
      vector<double> sphtex_color_def;
      aurostd::matrix<double> sphtex_phong;  //CO20200404 pflow::matrix()->aurostd::matrix()
      vector<double> sphtex_phong_def;
      vector<string> sphtex_names;
      vector<double> sph_rad;
      // Plane variables
      int plane;
      int plane_s;
      vector<double> plane_center;
      vector<double> plane_normal;
      vector<double> plane_color;
      vector<double> planetex_tex;
      vector<double> plane_center_def;
      vector<double> plane_normal_def;
      vector<double> plane_color_def;
      vector<double> planetex_tex_def;
      int plane_center_s;
      int plane_normal_s;
      int plane_color_s;
      int planetex_tex_s;
      double sph_rad_def;
      string shading;
      string outfile;
      aurostd::matrix<double> sc;  //CO20200404 pflow::matrix()->aurostd::matrix()
      int sc_s;
      int calc_type;
      vector<string> input_files;
      int first_set;
      string insert_file;
      vector<double> rotation;
      vector<double> struct_origin;
      int struct_origin_s;
  };

  void SetRTParams(xstructure& str, pflow::rtparams& rtp);
  vector<xstructure> GetStrVecFromOUTCAR_XDATCAR(ifstream& outcar_inf, ifstream& xdatcar_inf);
  void GetDatFromOutcar(vector<aurostd::matrix<double> >& lat_vec, deque<int>& num_each_type, ifstream& outcar_inf); //CO20200404 pflow::matrix()->aurostd::matrix()
  void GetDatFromXdatcar(vector<aurostd::matrix<double> >& fpos_vec, ifstream& xdatcar_inf); //CO20200404 pflow::matrix()->aurostd::matrix()
  vector<xstructure> GetStrVecFromOUTCAR_XDATCAR(ifstream& outcar_inf, ifstream& xdatcar_inf);
  void PrintStrVec(const vector<xstructure>& str_vec, ostream& outf);
  void ReadInRTParams(ifstream& rtinfile, pflow::rtparams& rtp);
  void ReadInStrVec(vector<xstructure>& str_vec, ifstream& strlist_inf);
  void JoinStrVec(vector<xstructure> str_vec_1,vector<xstructure> str_vec_2,vector<xstructure>& str_vec_tot);
  void SetStrFromRTParams(xstructure& str, pflow::rtparams& rtp);
  void SuperCellStrVec(vector<xstructure>& str_vec, const aurostd::matrix<double>& sc);  //CO20200404 pflow::matrix()->aurostd::matrix()
  void UpDateRTParams(pflow::rtparams& rtp, const int& istr, int nstr);
  void SetRTParams(xstructure& str, pflow::rtparams& rtp);
  void GetRTDatFile(xstructure str, const pflow::rtparams& rtp, ostringstream& rtdat_file);
  string PrintRTDatFile(ostringstream& rtdat_file, const pflow::rtparams& rt_params);
  string CreateRTtgaFile(const string& datfile, const pflow::rtparams& rt_params);
  string CreateRTjpgFile(const string& tgafile, const pflow::rtparams& rt_params);  
  void GetRTencFile(const pflow::rtparams& rtp, const int nim,ostringstream& os);
  string PrintRTencFile(const pflow::rtparams& rt_params, ostringstream& rtenc_file);
  string CreateRTmpgFile(const pflow::rtparams& rt_params, const string& encfile);
  void RayTraceManager(vector<string>);
  aurostd::matrix<double> GetRotationMatrix(const vector<double>& angles); //CO20200404 pflow::matrix()->aurostd::matrix()
  void RotateStrVec(vector<xstructure>& str_vec, const vector<double>& rot);

}

// ---------------------------------------------------------------------------
// PROJDATA PROJDATA PROJDATA PROJDATA PROJDATA PROJDATA PROJDATA PROJDATA PRO

namespace pflow {
  class projdata
  {
    public:
      // Constructors
      projdata(); // default
      void Print(ostream& outf);
      // variables
      int nl_max; // 4 for s,p,d,f orbitals
      int nlm_max; // 16 for s,p,d,f orbitals
      int nlmtot_max; // 20 for s,p,d,f orbitals + p,d,f,all totals
      int nl; // 3 for spd
      int nlm; // 9 for spd
      int nlmtot; // 9+Psum+Dsum+Allsum=12 (for spd)
      int nkpts;
      int nbands;
      int nions;
      int ntypes;
      vector<int> num_each_type;
      aurostd::matrix<double> wfermi_u;  //CO20200404 pflow::matrix()->aurostd::matrix()
      aurostd::matrix<double> wfermi_d;  //CO20200404 pflow::matrix()->aurostd::matrix()
      vector<double> wkpt;
      vector<aurostd::matrix<aurostd::matrix<std::complex<double> > > > pdat_u;  //CO20200404 pflow::matrix()->aurostd::matrix()
      vector<aurostd::matrix<aurostd::matrix<std::complex<double> > > > pdat_d;  //CO20200404 pflow::matrix()->aurostd::matrix()
      aurostd::matrix<aurostd::matrix<double> > occ_vs_ion_kpt_bnd_lm_u; //CO20200404 pflow::matrix()->aurostd::matrix()
      aurostd::matrix<aurostd::matrix<double> > occ_vs_ion_kpt_bnd_lm_d; //CO20200404 pflow::matrix()->aurostd::matrix()
      aurostd::matrix<aurostd::matrix<double> > occ_vs_ion_kpt_bnd_l_u;  //CO20200404 pflow::matrix()->aurostd::matrix()
      aurostd::matrix<aurostd::matrix<double> > occ_vs_ion_kpt_bnd_l_d;  //CO20200404 pflow::matrix()->aurostd::matrix()
      aurostd::matrix<aurostd::matrix<double> > occ_vs_ion_kpt_bnd_lmtot_u;  //CO20200404 pflow::matrix()->aurostd::matrix()
      aurostd::matrix<aurostd::matrix<double> > occ_vs_ion_kpt_bnd_lmtot_d;  //CO20200404 pflow::matrix()->aurostd::matrix()
      vector<aurostd::matrix<double> > occ_vs_ion_kpt_lm_u;  //CO20200404 pflow::matrix()->aurostd::matrix()
      vector<aurostd::matrix<double> > occ_vs_ion_kpt_lm_d;  //CO20200404 pflow::matrix()->aurostd::matrix()
      vector<aurostd::matrix<double> > occ_vs_ion_kpt_l_u; //CO20200404 pflow::matrix()->aurostd::matrix()
      vector<aurostd::matrix<double> > occ_vs_ion_kpt_l_d; //CO20200404 pflow::matrix()->aurostd::matrix()
      vector<aurostd::matrix<double> > occ_vs_ion_bnd_lm_u;  //CO20200404 pflow::matrix()->aurostd::matrix()
      vector<aurostd::matrix<double> > occ_vs_ion_bnd_lm_d;  //CO20200404 pflow::matrix()->aurostd::matrix()
      vector<aurostd::matrix<double> > occ_vs_ion_bnd_l_u; //CO20200404 pflow::matrix()->aurostd::matrix()
      vector<aurostd::matrix<double> > occ_vs_ion_bnd_l_d; //CO20200404 pflow::matrix()->aurostd::matrix()
      aurostd::matrix<double> occ_vs_ion_lm_u; //CO20200404 pflow::matrix()->aurostd::matrix()
      aurostd::matrix<double> occ_vs_ion_lm_d; //CO20200404 pflow::matrix()->aurostd::matrix()
      aurostd::matrix<double> occ_vs_ion_l_u;  //CO20200404 pflow::matrix()->aurostd::matrix()
      aurostd::matrix<double> occ_vs_ion_l_d;  //CO20200404 pflow::matrix()->aurostd::matrix()
      aurostd::matrix<double> ener_k_b_u;  //CO20200404 pflow::matrix()->aurostd::matrix()
      aurostd::matrix<double> ener_k_b_d;  //CO20200404 pflow::matrix()->aurostd::matrix()
      int sp;
      int rspin;
      aurostd::matrix<double> kpts;  //CO20200404 pflow::matrix()->aurostd::matrix()
      vector<string> LMnames;
      vector<string> Lnames;
      vector<string> LLMnames;
      string PROOUTinfile;
      aurostd::matrix<double> lat; //CO20200404 pflow::matrix()->aurostd::matrix()
  };
}

// ---------------------------------------------------------------------------
// PROJFUNCS PROJFUNCS PROJFUNCS PROJFUNCS PROJFUNCS PROJFUNCS PROJFUNCS PROJF

// in aflow_pflow_funcs.cpp
namespace pflow {
  std::complex<double> ProcessProjection(const std::complex<double>& proj);
  void ReadInProj(projdata& pd);
  void CalcNeatProj(projdata& pd, int only_occ);
  void ReadInPDOSData(const projdata& prd, pdosdata& pdd);
  void CalcPDOS(const projdata& prd, pdosdata& pdd);
  void SmoothPDOS(const projdata& prd, pdosdata& pdd);
  void AtomCntError(const string& tok, const int tokcnt, const int atom_cnt);
}

// in aflow_pflow_print.cpp
void PrintNeatProj(pflow::projdata& pd, ostream& outf);

// ---------------------------------------------------------------------------
// SUMPDOSFUNCS SUMPDOSFUNCS SUMPDOSFUNCS SUMPDOSFUNCS SUMPDOSFUNCS SUMPDOSFUN

// in aflow_pflow_funcs.cpp
namespace pflow {
  void ReadSumDOSParams(ifstream& infile, pflow::pdosdata& pdd);
  void ReadInPDOSData(aurostd::matrix<aurostd::matrix<double> >& allpdos, pflow::pdosdata& pdd,ifstream& infile);  //CO20200404 pflow::matrix()->aurostd::matrix()
  void SumPDOS(const aurostd::matrix<aurostd::matrix<double> >& allpdos, pflow::pdosdata& pdd);  //CO20200404 pflow::matrix()->aurostd::matrix()
}

// in pflow_print
void PrintSumPDOS(pflow::pdosdata& pdd, ostream& outf);

// ---------------------------------------------------------------------------
// RBFUNCS RBFUNCS RBFUNCS RBFUNCS RBFUNCS RBFUNCS RBFUNCS RBFUNCS RBFUNCS RBF

// in aflow_pflow_funcs.cpp
namespace pflow {
  double TotalAtomDist(xstructure str, xstructure str00, const string& path_flag);
  vector<string> GetRBDir(const int& nim);
  vector<double> GetRBEner(const int& nim);
  vector<xstructure> GetRBStruct(const int& nim);
  vector<double> GetRBDistCum(const vector<xstructure>& str_vec, const string& path_flag);
  vector<double> GetRBDistFromStrI(const vector<xstructure>& str_vec,const xstructure& strI,const string& path_flag);
  void RBPoscarDisp(const xstructure& str1in, const xstructure& str2in,xstructure& diffstr, double& totdist, aurostd::matrix<double>& cm,const string& path_flag); //CO20200404 pflow::matrix()->aurostd::matrix()
}

// in aflow_pflow_print.cpp
void PrintRBAnal(const int& nim, const string& path_flag, ostream& outf);
void PrintRBPoscarDisp(const xstructure& diffstr, double& totdist, aurostd::matrix<double>& cm, const string& path_flag, ostream& outf); //CO20200404 pflow::matrix()->aurostd::matrix()

// ---------------------------------------------------------------------------
// CHARGE FUNCS CHARGE FUNCS CHARGE FUNCS CHARGE FUNCS CHARGE FUNCS CHARGE FUN

namespace pflow {
  class pd_params {
    public:
      string type;
      double scale;
      aurostd::matrix<double> pts; //CO20200404 pflow::matrix()->aurostd::matrix()
      aurostd::matrix<double> dpts;  //CO20200404 pflow::matrix()->aurostd::matrix()
      int Nx,Ny;
      string orig_loc;
      string ortho;
      void Print(ostream& outf) const;
  };

  bool ReadCHGCAR(xstructure& str,stringstream& chgcar_header, vector<int>& ngrid, vector<int>& format_dim, vector<double>& chg_tot,
      vector<double>& chg_diff, stringstream& chgcar_ss,ostream& oss=cout);
  bool ReadChg(xstructure& str,vector<int>& ngrid, vector<double>& chg_tot,
      vector<double>& chg_diff, istream& chgfile);
  void GetChgInt(vector<aurostd::matrix<double> >& rad_chg_int, aurostd::matrix<double>& vor_chg_int,  //CO20200404 pflow::matrix()->aurostd::matrix()
      xstructure& str,vector<int>& ngrid,vector<double>& chg_tot, vector<double>& chg_diff);
  void ReadPlaneDensParams(const xstructure& str, pd_params& pdp, istream& infile);
  void GetPlaneDens(const pd_params& pdp, vector<double>& dens2d_tot, vector<double>& dens2d_diff,
      const xstructure& str, const vector<int>& ngrid,
      const vector<double>& chg_tot, const vector<double>& chg_diff);
  void PrintPlaneDens(const pd_params& pdp, const vector<double>& dens2d_tot,
      const vector<double>& dens2d_diff, const xstructure& str);
}

// ---------------------------------------------------------------------------
// EWALD FUNCS EWALD FUNCS EWALD FUNCS EWALD FUNCS EWALD FUNCS EWALD FUNCS EWA
namespace pflow {
  void Ewald(const xstructure& in_str,double& epoint,double& ereal,
      double& erecip,double& eewald,double& eta,const double& SUMTOL);
  double GetEta(const int& natoms,const double& vol);
  double GetPointEner(const double& rteta,const vector<double>& atchg,const double& vol);
  double GetRecipEner(const double& eta,const vector<double>& atchg,const double& vol,
      const aurostd::matrix<double>& rlat,const aurostd::matrix<double>& fpos,const double& SUMTOL); //CO20200404 pflow::matrix()->aurostd::matrix()
  double GetRealEner(const double& eta,const vector<double>& atchg,const double& vol,
      const aurostd::matrix<double>& lat,const aurostd::matrix<double>& fpos,const double& SUMTOL);  //CO20200404 pflow::matrix()->aurostd::matrix()
  double GetScreenedESEner(void);
  double ScreenedESEner(const xstructure& in_str,const double& Ks,const double& SUMTOL);
}

// Output help information of an option
void helpIndividualOption(vector<string> & argv);

// ---------------------------------------------------------------------------
// FORMER WAHYU.H

void AConvaspBandgap(vector<string>& bandsdir);
void AConvaspBandgaps(istream& bandsdir,ostream& oss=cout);
void AConvaspBandgaps(istream& bandsdir,ostringstream& oss);
void AConvaspBandgapFromDOS(istream& doscar);
void AConvaspBandgapListFromDOS(istream& doscar);
namespace pflow {
  void ICSD(vector<string> argv, istream& input);
  void ICSD_CheckRaw(vector<string> argv);
  void ICSD_2POSCAR(istream& input);
  void ICSD_2PROTO(istream& input);
  void ICSD_2WYCK(istream& input,bool SOF);
  void ICSD_ListMetals();
}
float GetBandGap_WAHYU(stringstream& straus,float Efermi,char& gaptype);
float GetBandgapFromDOS(ifstream& doscar);
float GetBandgapFromDOS(istream& doscar);
vector<string> GetMetalsList(bool v);
bool IsMetal(const string s);
void ParseChemicalFormula(string Formula,vector<string>& Zname,vector<float>& Zconc);
string RemoveCharFromString(const string s, char c);
string RemoveStringFromTo(const string s, char cstart, char cstop);
int StringCrop(string s,vector<string>& vstring);
string StringCropAt(const string s,int icrop);
vector<float> SortFloat(vector<float> v, int mode);
xvector<double> cross(const xvector<double> a, const xvector<double> b);


// ---------------------------------------------------------------------------
// FORMER RICHARD.H
namespace pflow {
  double GetAtomicPlaneDist(string options,istream& input);
  double frac2dbl(string str);
  bool havechar(string str_in, char c);
  int whereischar(string str, char c);
  void cleanupstring(string & str);
} // namespace pflow

//from KY's old files
namespace pflow {
  void BZMAX(istream& input);
}

//ME20190628 - prettyPrintCompound from CHULL
namespace pflow {
  // Precision for pretty printing
  const int COEF_PRECISION = 4;

  string prettyPrintCompound(const string&, vector_reduction_type vred=gcd_vrt, bool=true, filetype ftype=latex_ft); //char=_latex_  //CO20190629
  string prettyPrintCompound(const vector<string>&, const vector<double>&, vector_reduction_type vred=gcd_vrt, bool=true, filetype ftype=latex_ft);  //char=_latex_  //CO20190629
  string prettyPrintCompound(const vector<string>&, const aurostd::xvector<double>&, vector_reduction_type vred=gcd_vrt, bool=true, filetype ftype=latex_ft);  //char=_latex_  //CO20190629

}  // namespace pflow

#endif
// ***************************************************************************
// *                                                                         *
// *           Aflow STEFANO CURTAROLO - Duke University 2003-2020           *
// *                                                                         *
// ***************************************************************************
<|MERGE_RESOLUTION|>--- conflicted
+++ resolved
@@ -333,21 +333,7 @@
   ////////////////////////////////////////////////////////////////////////////////
   // START - added by Corey Oses - May 2017
   // effectively logs EVERYTHING, deals with cout and logger
-<<<<<<< HEAD
   void updateProgressBar(unsigned long long int current, unsigned long long int end, ostream& oss=std::cout);
-  void logger(const string& filename, const string& function_name, stringstream& message, ostream& oss=cout, const char& type=_LOGGER_MESSAGE_, bool silent=false, const string& message_metadata="user, host, time");  // overload
-  void logger(const string& filename, const string& function_name, stringstream& message, ofstream& FileMESSAGE, ostream& oss=cout, const char& type=_LOGGER_MESSAGE_, bool silent=false, const string& message_metadata="user, host, time");  // overload
-  void logger(const string& filename, const string& function_name, stringstream& message, const string& directory, ostream& oss=cout, const char& type=_LOGGER_MESSAGE_, bool silent=false, const string& message_metadata="user, host, time");  // overload
-  void logger(const string& filename, const string& function_name, stringstream& message, const string& directory, ofstream& FileMESSAGE, ostream& oss=cout, const char& type=_LOGGER_MESSAGE_, bool silent=false, const string& message_metadata="user, host, time");  // overload
-  void logger(const string& filename, const string& function_name, stringstream& message, const _aflags& aflags, ostream& oss=cout, const char& type=_LOGGER_MESSAGE_, bool silent=false, const string& message_metadata="user, host, time");  // overload
-  void logger(const string& filename, const string& function_name, stringstream& message, const _aflags& aflags, ofstream& FileMESSAGE, ostream& oss=cout, const char& type=_LOGGER_MESSAGE_, bool silent=false, const string& message_metadata="user, host, time");  // overload
-  void logger(const string& filename, const string& function_name, const string& _message, ostream& oss=cout, const char& type=_LOGGER_MESSAGE_, bool silent=false, const string& message_metadata="user, host, time");  // overload
-  void logger(const string& filename, const string& function_name, const string& _message, ofstream& FileMESSAGE, ostream& oss=cout, const char& type=_LOGGER_MESSAGE_, bool silent=false, const string& message_metadata="user, host, time");  // overload
-  void logger(const string& filename, const string& function_name, const string& _message, const string& directory, ostream& oss=cout, const char& type=_LOGGER_MESSAGE_, bool silent=false, const string& message_metadata="user, host, time");  // overload
-  void logger(const string& filename, const string& function_name, const string& _message, const _aflags& aflags, ostream& oss=cout, const char& type=_LOGGER_MESSAGE_, bool silent=false, const string& message_metadata="user, host, time");  // overload
-  void logger(const string& filename, const string& function_name, const string& _message, const string& directory, ofstream& FileMESSAGE, ostream& oss=cout, const char& type=_LOGGER_MESSAGE_, bool silent=false, const string& message_metadata="user, host, time");  // main function
-  void logger(const string& filename, const string& function_name, const string& _message, const _aflags& aflags, ofstream& FileMESSAGE, ostream& oss=cout, const char& type=_LOGGER_MESSAGE_, bool silent=false, const string& message_metadata="user, host, time");  // main function
-=======
   void logger(const string& filename, const string& function_name, stringstream& message, ostream& oss=cout, const char& type=_LOGGER_MESSAGE_, bool silent=false, const string& message_metadata=_AFLOW_MESSAGE_DEFAULTS_);  // overload
   void logger(const string& filename, const string& function_name, stringstream& message, ofstream& FileMESSAGE, ostream& oss=cout, const char& type=_LOGGER_MESSAGE_, bool silent=false, const string& message_metadata=_AFLOW_MESSAGE_DEFAULTS_);  // overload
   void logger(const string& filename, const string& function_name, stringstream& message, const string& directory, ostream& oss=cout, const char& type=_LOGGER_MESSAGE_, bool silent=false, const string& message_metadata=_AFLOW_MESSAGE_DEFAULTS_);  // overload
@@ -360,7 +346,7 @@
   void logger(const string& filename, const string& function_name, const string& _message, const _aflags& aflags, ostream& oss=cout, const char& type=_LOGGER_MESSAGE_, bool silent=false, const string& message_metadata=_AFLOW_MESSAGE_DEFAULTS_);  // overload
   void logger(const string& filename, const string& function_name, const string& _message, const string& directory, ofstream& FileMESSAGE, ostream& oss=cout, const char& type=_LOGGER_MESSAGE_, bool silent=false, const string& message_metadata=_AFLOW_MESSAGE_DEFAULTS_);  // main function
   void logger(const string& filename, const string& function_name, const string& _message, const _aflags& aflags, ofstream& FileMESSAGE, ostream& oss=cout, const char& type=_LOGGER_MESSAGE_, bool silent=false, const string& message_metadata=_AFLOW_MESSAGE_DEFAULTS_);  // main function
->>>>>>> 494b14cf
+  /**/
   // END - added by Corey Oses - May 2017
   xstructure LTCELL(string options,istream& input);
   // [OBSOLETE]  xstructure LTCELLFV(string options,istream& input);
