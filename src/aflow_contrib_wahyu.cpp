// ***************************************************************************
// *                                                                         *
// *              AFlow WAHYU SETYAWAN - Duke University 2007-2011           *
// *                                                                         *
// ***************************************************************************
// aflow_contrib_wahyu.cpp
// functions written by
// 2007-2011: wahyu@alumni.duke.edu
// Fixed for xz by SC - 2018


#ifndef _AFLOW_CONTRIB_WAHYU_CPP_
#define _AFLOW_CONTRIB_WAHYU_CPP_
#define tiny6 1e-6
#define DEFAULT_METAL_GAP_TOLERANCE 0.001  // < 1 meV for metal gap  used to be 0.026

// ***************************************************************************
#include "aflow.h"
#include "aflow_pflow.h"
// [OBSOLETE] #include "aflow_contrib_wahyu.h"

// ***************************************************************************
// AConvaspBandgap
// ***************************************************************************
void AConvaspBandgap(vector<string>& argv) {
  // tmp safe, checked SC+JX 0512
  //Calculate band gap from bands run.
  //example:
  //   aflow --bandgap=/common/DATA/ZnO/
  //in this case, the bands run directory is "/common/DATA/ZnO/"
  //  grep E-fermi from OUTCAR.bands.EXT
  //  determine the occupied/unocc bands in the EIGENVAL.bands.EXT
  //  Egap = CBM-VBM
  // in the bandsdir, there must be OUTCAR.bands.EXT and EIGENVAL.bands.EXT
  char gaptype;
  float Egap,Efermi;
  string directory,stmp,tag="";
  stringstream straus;
  bool found=FALSE;

  directory=argv.at(2); //directory
  //cerr << "directory: " << directory << endl;
  //OUTCAR.bands

  string file_tmp=aurostd::TmpFileCreate("AConvaspBandgap");
  aurostd::RemoveFile(file_tmp);

  if(XHOST.vext.size()!=XHOST.vcat.size()) {
<<<<<<< HEAD
    throw aurostd::xerror(_AFLOW_FILE_NAME_,__AFLOW_FUNC__,"XHOST.vext.size()!=XHOST.vcat.size(), aborting",_RUNTIME_ERROR_); //CO20200624
=======
    throw aurostd::xerror(__AFLOW_FILE__,__AFLOW_FUNC__,"XHOST.vext.size()!=XHOST.vcat.size(), aborting",_RUNTIME_ERROR_); //CO20200624
>>>>>>> 78dcc840
  }

  // OUTCAR.bands
  found=FALSE;
  for(uint iext=0;iext<XHOST.vext.size();iext++) {
    if(!found && aurostd::FileExist(directory+"/OUTCAR.bands"+XHOST.vext.at(iext))) {
      found=TRUE;
      aurostd::execute(XHOST.vcat.at(iext)+" "+directory+"/OUTCAR.bands"+XHOST.vext.at(iext)+" | grep E-fermi > "+file_tmp);
    }
  }
  if(!found) {
<<<<<<< HEAD
    throw aurostd::xerror(_AFLOW_FILE_NAME_,__AFLOW_FUNC__,"OUTCAR.bands[.EXT] not found in the directory, aborting",_FILE_CORRUPT_); //CO20200624
=======
    throw aurostd::xerror(__AFLOW_FILE__,__AFLOW_FUNC__,"OUTCAR.bands[.EXT] not found in the directory, aborting",_FILE_CORRUPT_); //CO20200624
>>>>>>> 78dcc840
  }
  straus.clear();straus.str(std::string());
  aurostd::file2stringstream(file_tmp,straus);
  straus >> stmp >> stmp >> Efermi;
  aurostd::RemoveFile(file_tmp);

  // EIGENVAL.bands
  found=FALSE;
  for(uint iext=0;iext<XHOST.vext.size();iext++) {
    if(!found && aurostd::FileExist(directory+"/EIGENVAL.bands"+XHOST.vext.at(iext))) {
      found=TRUE;
      aurostd::execute(XHOST.vcat.at(iext)+" "+directory+"/EIGENVAL.bands"+XHOST.vext.at(iext)+" > "+file_tmp);
    }
  }
  if(!found) {
<<<<<<< HEAD
    throw aurostd::xerror(_AFLOW_FILE_NAME_,__AFLOW_FUNC__,"EIGENVAL.bands[.EXT] not found in the directory, aborting",_FILE_CORRUPT_); //CO20200624
=======
    throw aurostd::xerror(__AFLOW_FILE__,__AFLOW_FUNC__,"EIGENVAL.bands[.EXT] not found in the directory, aborting",_FILE_CORRUPT_); //CO20200624
>>>>>>> 78dcc840
  }
  straus.clear();straus.str(std::string());
  aurostd::file2stringstream(file_tmp,straus);
  Egap=-1.0;
  Egap=GetBandGap_WAHYU(straus,Efermi,gaptype); //straus is stringstream of EIGENVAL.bands
  aurostd::RemoveFile(file_tmp);
  //output to stdout
  cout << tag << " " << directory << " ";
  if(Egap<tiny6) cout << "0.0 (M)" << endl;
  else cout << Egap << " (" << gaptype << ")" << endl;
}
// ***************************************************************************
// AConvaspBandgaps
// ***************************************************************************
void AConvaspBandgaps(istream& bandsdir, ostringstream& oss);

void AConvaspBandgaps(istream& bandsdir, ostream& oss) {
  ostringstream tmposs;
  AConvaspBandgaps(bandsdir,tmposs);
  oss << tmposs.str();
}

void AConvaspBandgaps(istream& bandsdir, ostringstream& oss) {
  // tmp safe, checked SC+JX 0512
  //  void AConvaspBandgaps(istream& bandsdir)  //JX

  //Calculate band gap from bands run.
  //bandsdir contains directories of bands run, one directory per line
  //example:
  //   aflow --bandgaps < dirlist
  //in this case, bandsdir is istream of file dirlist containing e.g.
  //  "/common/DATA/ZnO/"
  //  "/common/DATA/ZnSe/"
  //   so on...
  //-grep E-fermi from OUTCAR.bands.EXT
  //-determine the occupied/unocc bands in the EIGENVAL.bands.EXT
  //-Eg=CBM-VBM
  //in the bandsdir, there must be OUTCAR.bands.EXT and EIGENVAL.bands.EXT
  char gaptype;
  float Egap,Efermi;
  string directory,stmp,tag="";
  stringstream straus;
  bool found=FALSE;

  if(XHOST.vext.size()!=XHOST.vcat.size()) {
<<<<<<< HEAD
    throw aurostd::xerror(_AFLOW_FILE_NAME_,__AFLOW_FUNC__,"XHOST.vext.size()!=XHOST.vcat.size(), aborting",_RUNTIME_ERROR_); //CO20200624
=======
    throw aurostd::xerror(__AFLOW_FILE__,__AFLOW_FUNC__,"XHOST.vext.size()!=XHOST.vcat.size(), aborting",_RUNTIME_ERROR_); //CO20200624
>>>>>>> 78dcc840
  }

  while(bandsdir.good()) {
    bandsdir >> directory; //directory
    //cerr << "directory: " << directory << endl;
    //OUTCAR.bands
    //Getting the fermi energy from OUTCAR.bands

    string file_tmp=aurostd::TmpFileCreate("AConvaspBandgap");

    // OUTCAR.bands
    found=FALSE;
    for(uint iext=0;iext<XHOST.vext.size();iext++) {
      if(!found && aurostd::FileExist(directory+"/OUTCAR.bands"+XHOST.vext.at(iext))) {
        found=TRUE;
        aurostd::execute(XHOST.vcat.at(iext)+" "+directory+"/OUTCAR.bands"+XHOST.vext.at(iext)+" | grep E-fermi > "+file_tmp);
      }
    }
    if(!found) {
<<<<<<< HEAD
      throw aurostd::xerror(_AFLOW_FILE_NAME_,__AFLOW_FUNC__,"OUTCAR.bands[.EXT] not found in the directory, aborting",_FILE_CORRUPT_); //CO20200624
=======
      throw aurostd::xerror(__AFLOW_FILE__,__AFLOW_FUNC__,"OUTCAR.bands[.EXT] not found in the directory, aborting",_FILE_CORRUPT_); //CO20200624
>>>>>>> 78dcc840
    }
    straus.clear();straus.str(std::string());
    aurostd::file2stringstream(file_tmp,straus);
    straus >> stmp >> stmp >> Efermi;
    aurostd::RemoveFile(file_tmp);

    // EIGENVAL.bands
    found=FALSE;
    for(uint iext=0;iext<XHOST.vext.size();iext++) {
      if(!found && aurostd::FileExist(directory+"/EIGENVAL.bands"+XHOST.vext.at(iext))) {
        found=TRUE;
        aurostd::execute(XHOST.vcat.at(iext)+" "+directory+"/EIGENVAL.bands"+XHOST.vext.at(iext)+" > "+file_tmp);
      }
    }
    if(!found) {
<<<<<<< HEAD
      throw aurostd::xerror(_AFLOW_FILE_NAME_,__AFLOW_FUNC__,"EIGENVAL.bands[.EXT] not found in the directory, aborting",_FILE_CORRUPT_); //CO20200624
=======
      throw aurostd::xerror(__AFLOW_FILE__,__AFLOW_FUNC__,"EIGENVAL.bands[.EXT] not found in the directory, aborting",_FILE_CORRUPT_); //CO20200624
>>>>>>> 78dcc840
    }
    straus.clear();straus.str(std::string());
    aurostd::file2stringstream(file_tmp,straus);
    Egap=-1.0;
    Egap=GetBandGap_WAHYU(straus,Efermi,gaptype);
    aurostd::RemoveFile(file_tmp);
    //output to stdout
    oss << tag << " " << directory << " ";
    //cout << tag << " " << s << " ";   //JX
    if(Egap<tiny6) oss << "0.0 (M)" << endl;
    //if(Egap<tiny6) cout << "METAL" << endl; //JX
    else oss << Egap << " (" << gaptype << ")" << endl;
    //else cout << Egap << " (" << gaptype << ")" << endl; //JX
  }
}
// ***************************************************************************
// AConvaspBandgapFromDOS
// ***************************************************************************
void AConvaspBandgapFromDOS(istream& doscar) {
  //take a single DOSCAR and print out to stdout the band gap
  float f;
  f=GetBandgapFromDOS(doscar);
  if(f<tiny6) cout << "0.0 (M)" << endl;
  else cout << f << endl;
}
// ***************************************************************************
// AConvaspBandgapListFromDOS
// ***************************************************************************
void AConvaspBandgapListFromDOS(istream& doscar) {
  //take a list of DOSCAR files, one on each line
  //and print out to stdout a list of band gap
  float f;
  bool fgz=false,fbz=false,fbz2=false,fxz=false;
  size_t ibz,ibz2,igz,ixz,idoscar;
  string s,tag,stmp,scom,fext;
  s=tag=stmp=scom=fext="";
  ifstream dos;
  while(doscar.good()) {
    doscar >> s;
    fxz=fgz=fbz=fbz2=false;
    ixz=s.find(".xz");
    if(ixz!=s.npos)	{fxz=true; fbz2=false; fbz=false; fgz=false; fext=".xz";}
    igz=s.find(".gz");
    if(igz!=s.npos)	{fxz=false; fbz2=false; fbz=false; fgz=true; fext=".gz";}
    ibz=s.find(".bz");
    if(ibz!=s.npos)	{fxz=false; fbz2=false; fbz=true; fgz=false; fext=".bz";}
    ibz2=s.find(".bz2");
    if(ibz2!=s.npos)    {fxz=false; fbz2=true; fbz=false; fgz=false; fext=".bz2";}
    if(fgz || fbz || fbz2) {
      stmp="";
      idoscar=s.find("DOSCAR");
      stmp=s.substr(idoscar);
      if(stmp.size()>5) stmp="DOSCAR.tmp";
      aurostd::execute("cp "+s+" "+stmp+fext);
      if(fxz) aurostd::execute("xz -dfq "+stmp+fext);
      if(fgz) aurostd::execute("gzip -dfq "+stmp+fext);
      if(fbz) aurostd::execute("bzip2 -dfq "+stmp+fext);
      if(fbz2) aurostd::execute("bzip2 -dfq "+stmp+fext);
    }
    else stmp=s;
    dos.open(stmp.data());
    if(dos.good()) {
      f=GetBandgapFromDOS(dos);
      cout << tag << " " << s << " ";
      if(f<tiny6) cout << "0.0 (M)" << endl;
      else cout << f << endl;
      dos.close();
    }
    aurostd::execute("rm -f DOSCAR.tmp");
  }
}

// ***************************************************************************
// pflow::ICSD_
// ***************************************************************************
namespace pflow {
  void ICSD(vector<string> argv, istream& input) {
    //   Output to stdout in "ICSD-format" (the NIST's Inorganic Crystal Structure Database)
    //   all compounds containing particular elements according to the options:

    //   --icsd Pb              : extract compounds containing Pb
    //   --icsd Pb Sn Se        : extract compounds containing Pb, Sn, and Se
    //   we can also substitute elements with their atomic number
    //   --icsd_alllessthan Ra  : all elements in the compound MUST have Z<Z_Ra
    //   --icsd_allmorethan Ar
    //   --icsd_id 26675        : extract compound with icsd entry ID number 26675
    //   --icsd_morethan Co     : all compounds containing element with atomic number Z>Z_Co
    //   --icsd_morethan 27     : all compounds containing element with atomic number Z>27
    //   --icsd_lessthan z1     : ...
    //   --icsd_lessthan z1 --icsd_morethan z2 : ..

    //   --icsd_densmorethan 4.5   : all compounds with density > 4.5
    //   --icsd_sg 62              : all compounds with SG number 62
    //   --icsd_sglessthan 62      : all compounds with SG number < 62
    //   --icsd_cubic              : all compounds that belong to cubic system

    //   aflow --icsd_tri < input.icsd \n		
    //   aflow --icsd_mcl < input.icsd \n		
    //   aflow --icsd_mclc < input.icsd \n	
    //   aflow --icsd_orc < input.icsd \n		
    //   aflow --icsd_orcc < input.icsd \n	
    //   aflow --icsd_orcf < input.icsd \n	
    //   aflow --icsd_orci < input.icsd \n	
    //   aflow --icsd_tet < input.icsd \n		
    //   aflow --icsd_bct < input.icsd \n		
    //   aflow --icsd_rhl < input.icsd \n		
    //   aflow --icsd_hex < input.icsd \n		
    //   aflow --icsd_cub < input.icsd \n		
    //   aflow --icsd_fcc < input.icsd \n		
    //   aflow --icsd_bcc < input.icsd \n		

    //   --icsd_basislessthan #basis : all compounds with number of basis atoms in PRIMITIVE cell < #basis
    //   --icsd_basismorethan #basis : all compounds with number of basis atoms in PRIMITIVE cell > #basis
    //   --icsd_n_ary #species       : (#species=1: unary, #species=2: binary, so on)
    //   --icsd_nopartialocc   : discard compounds with partial occupancies
    //   --icsd_nobrokenbasis  : select only compounds with complete basis is chosen (some times there is a broken basis, meaning
    //   that some elements are missing from the basis in the database)
    //   --icsd_unique         : discard redundant compounds having the same chemical formula AND SG#, the first
    //   compound with complete basis is chosen (some times there is a broken basis, meaning
    //   that some elements are missing from the basis in the database)

    //   --icsd_chem  MgB4     : extract all MgB4 structures
    //   --icsd_makelabel	  : make label from icsd format
    //   --icsd_remove_and A B : remove compounds containing A AND B elements
    //   --icsd_remove_or A B  : remove compounds containing A OR B elements
    //   --icsd_removemetals   : remove compounds composed ENTIRELY by metallic elements only.
    //   --icsd_proto 1 2 7    : all compounds with prototype AB2C7

    //   The input is from standard istream input in "ICSD-format". Note that the heaviest
    //   element supported in this version is Thorium (Z=90).

    //  bool  ifounbd,ifound1, ifound2, ifound3,ifound4,
    bool iwrite,iread,ifoundstart,ifoundend,AtomLineFound,
         ALLLESSTHAN,ALLMORETHAN,
         ICSD,ICSD_ID,ICSD_LESSTHAN,ICSD_MORETHAN,DENSLESSTHAN,DENSMORETHAN,SGLESSTHAN,SGMORETHAN,
         SPACEGROUP,TRICLINIC,MONOCLINIC,ORTHORHOMBIC,TETRAGONAL,RHOMBOHEDRAL,HEXAGONAL,CUBIC,
         UNIQUE,N_ARY,NOBROKENBASIS,BASISLT,BASISGT,CHEM,PROTO,NOPARTIALOCC,ICSD_REMOVE_AND,ICSD_REMOVE_OR,REMOVEMETALS;
    bool MAKELABEL;
    bool TRI,MCL,MCLC,ORC,ORCC,ORCF,ORCI,  TET,BCT,RHL,ICSDHEX,CUB,FCC,BCC;
    uint iargv,Zi,zmin,zmax,SGmin,SGmax,SGref,SGnumber;
    int i,j,iline,ilessthan,imorethan,iscan,Nspec,Nspecref,Zformula; //,ICSDid;
    float ftmp,Vol,Volred;
    float Nbasis,Nbasismin,Nbasismax;
    float Dmin,Dmax,Dcalc;
    string sline,sword,ssub,sdata,Pearson,ChemFormula,title,sICSDid,SG,stmp;
    string::iterator siter;
    vector<bool> foundbasis,iwritelist;
    vector<string> sbuf,Zname,Znameref,ChemUnique,ChemNameRef,WyckLabel,IDref;
    vector<int> Zcount;
    vector<float> Zconc,ChemConcRef,xpos,ypos,zpos,vsof;
    vector<uint> Zref,Ztotest,Znumber,SGunique,ChemZRef;

    //  ofstream dbg;
    //  dbg.open("debug.out");

    const float TINY6=1e-6;

    Dcalc=0.0;
    iargv=0;
    Dmin=100.0;Dmax=0.00;
    ilessthan=imorethan=0;
    Nbasis=Nbasismin=Nbasismax=0.0;
    Nspec=Nspecref=0;
    //  ICSDid=0;
    iscan=0;

    // ifound=  ifound1=  ifound2=  ifound3=ifound4=
    iwrite=iread=ifoundstart=ifoundend=AtomLineFound=false;
    ALLLESSTHAN=ALLMORETHAN=BASISLT=BASISGT=CHEM=DENSLESSTHAN=DENSMORETHAN=
      ICSD=ICSD_ID=ICSD_LESSTHAN=ICSD_MORETHAN=ICSD_REMOVE_AND=ICSD_REMOVE_OR=N_ARY=NOBROKENBASIS=NOPARTIALOCC=
      PROTO=REMOVEMETALS=SGLESSTHAN=SGMORETHAN=UNIQUE=false;
    SPACEGROUP=TRICLINIC=MONOCLINIC=ORTHORHOMBIC=TETRAGONAL=RHOMBOHEDRAL=HEXAGONAL=CUBIC=false;
    TRI=MCL=MCLC=ORC=ORCC=ORCF=ORCI=TET=BCT=RHL=ICSDHEX=CUB=FCC=BCC=false;
    MAKELABEL=false;

    SGmin=231; SGmax=SGref=SGnumber=0;
    SGunique.clear(); ChemUnique.clear(); Znameref.clear();
    xpos.clear();ypos.clear();vsof.clear();
    sbuf.clear();
    for(i=1;i<(int) argv.size();i++) {
      sdata=argv.at(i);
      if(sdata=="--icsd") {ICSD=true;iargv=i+1;}
      if(sdata=="--icsd_alllessthan") {ALLLESSTHAN=true;ilessthan=i+1;}
      if(sdata=="--icsd_allmorethan") {ALLMORETHAN=true;imorethan=i+1;}
      if(sdata=="--icsd_id" || sdata=="--icsd_ID") {ICSD_ID=true;iargv=i+1;}
      if(sdata=="--icsd_lessthan") {ICSD_LESSTHAN=true;ilessthan=i+1;}
      if(sdata=="--icsd_morethan") {ICSD_MORETHAN=true;imorethan=i+1;}
      if(sdata=="--icsd_denslessthan") {DENSLESSTHAN=true;Dmax=aurostd::string2utype<float>(argv.at(i+1));}
      if(sdata=="--icsd_densmorethan") {DENSMORETHAN=true;Dmin=aurostd::string2utype<float>(argv.at(i+1));}
      if(sdata=="--icsd_sg") {SPACEGROUP=true;SGref=aurostd::string2utype<uint>(argv.at(i+1));}
      if(sdata=="--icsd_sglessthan") {SPACEGROUP=true;SGLESSTHAN=true;SGmax=aurostd::string2utype<uint>(argv.at(i+1));}
      if(sdata=="--icsd_sgmorethan") {SPACEGROUP=true;SGMORETHAN=true;SGmin=aurostd::string2utype<uint>(argv.at(i+1));}
      if(sdata=="--icsd_triclinic") {SPACEGROUP=true;TRICLINIC=true;}
      if(sdata=="--icsd_monoclinic") {SPACEGROUP=true;MONOCLINIC=true;}
      if(sdata=="--icsd_orthorhombic") {SPACEGROUP=true;ORTHORHOMBIC=true;}
      if(sdata=="--icsd_tetragonal") {SPACEGROUP=true;TETRAGONAL=true;}
      if(sdata=="--icsd_rhombohedral" || sdata=="--icsd_trigonal") {SPACEGROUP=true;RHOMBOHEDRAL=true;}
      if(sdata=="--icsd_hexagonal") {SPACEGROUP=true;HEXAGONAL=true;}
      if(sdata=="--icsd_cubic") {SPACEGROUP=true;CUBIC=true;}
      if(sdata=="--icsd_tri" || sdata=="--icsd_TRI") {SPACEGROUP=true;TRI=true;}
      if(sdata=="--icsd_mcl" || sdata=="--icsd_MCL") {SPACEGROUP=true;MCL=true;}
      if(sdata=="--icsd_mclc" || sdata=="--icsd_MCLC") {SPACEGROUP=true;MCLC=true;}
      if(sdata=="--icsd_orc" || sdata=="--icsd_ORC") {SPACEGROUP=true;ORC=true;}
      if(sdata=="--icsd_orcc" || sdata=="--icsd_ORCC") {SPACEGROUP=true;ORCC=true;}
      if(sdata=="--icsd_orcf" || sdata=="--icsd_ORCF") {SPACEGROUP=true;ORCF=true;}
      if(sdata=="--icsd_orci" || sdata=="--icsd_ORCI") {SPACEGROUP=true;ORCI=true;}
      if(sdata=="--icsd_tet" || sdata=="--icsd_TET") {SPACEGROUP=true;TET=true;}
      if(sdata=="--icsd_bct" || sdata=="--icsd_BCT") {SPACEGROUP=true;BCT=true;}
      if(sdata=="--icsd_rhl" || sdata=="--icsd_RHL") {SPACEGROUP=true;RHL=true;}
      if(sdata=="--icsd_hex" || sdata=="--icsd_HEX") {SPACEGROUP=true;ICSDHEX=true;}
      if(sdata=="--icsd_cub" || sdata=="--icsd_CUB") {SPACEGROUP=true;CUB=true;}
      if(sdata=="--icsd_fcc" || sdata=="--icsd_FCC") {SPACEGROUP=true;FCC=true;}
      if(sdata=="--icsd_bcc" || sdata=="--icsd_BCC") {SPACEGROUP=true;BCC=true;}
      if(sdata=="--icsd_unique") {UNIQUE=true;}
      if(sdata=="--icsd_n_ary") {N_ARY=true;Nspecref=aurostd::string2utype<int>(argv.at(i+1));}
      if(sdata=="--icsd_basislessthan") {BASISLT=true;Nbasismax=aurostd::string2utype<float>(argv.at(i+1));}
      if(sdata=="--icsd_basismorethan") {BASISGT=true;Nbasismin=aurostd::string2utype<float>(argv.at(i+1));}
      if(sdata=="--icsd_chem") {CHEM=true;iargv=i+1;}
      if(sdata=="--icsd_makelabel") {MAKELABEL=true;}
      if(sdata=="--icsd_proto") {PROTO=true;iargv=i+1;}
      if(sdata=="--icsd_nobrokenbasis" || sdata=="--icsd_completebasis") {NOBROKENBASIS=true;}
      if(sdata=="--icsd_nopartialocc") {NOPARTIALOCC=true;}
      if(sdata=="--icsd_remove_and") {ICSD_REMOVE_AND=true;iargv=i+1;}
      if(sdata=="--icsd_remove_or") {ICSD_REMOVE_OR=true;iargv=i+1;}
      if(sdata=="--icsd_removemetals") {REMOVEMETALS=true;}
    }

    //----------Preparation---------------
    if(ICSD || ICSD_REMOVE_AND || ICSD_REMOVE_OR) {
      Zref.clear();iwritelist.clear();
      for(i=iargv;i<(int) argv.size();i++) {
        sdata=argv.at(i);
        if(sdata[0]<'A') Zref.push_back(aurostd::string2utype<uint>(sdata));
        else Zref.push_back(GetAtomNumber(sdata));
      }    
      //sorting
      for(i=0;i<((int) Zref.size())-1;i++) {
        for(j=i+1;j<(int) Zref.size();j++) {
          if(Zref[j]<Zref[i]) {Zi=Zref[i]; Zref[i]=Zref[j]; Zref[j]=Zi;}
        }
      }
      iwritelist.resize((int)Zref.size());
    }
    if(ICSD_ID) {
      IDref.clear();
      for(i=iargv;i<(int) argv.size();i++) {
        IDref.push_back(argv.at(i));
      }
    }
    if(CHEM) {
      ChemNameRef.clear(); ChemZRef.clear(); ChemConcRef.clear();
      //copying the argument, note that white characters are removed.
      sline="";
      for(i=iargv;i<(int) argv.size();i++) sline=sline+argv.at(i);
      ParseChemicalFormula(sline,ChemNameRef,ChemConcRef);//e.g. sline=MgB2.3 -> ChemNameRef=["Mg","B"] and ChemConcRef=[1,2.3]
      for(i=0;i<(int)ChemNameRef.size();i++) ChemZRef.push_back(GetAtomNumber(ChemNameRef[i]));
      //sorting based on ascending Z
      Zi=0; ftmp=0.0; sword="";
      for(i=0;i<(int)ChemZRef.size()-1;i++) {
        for(j=i+1;j<(int)ChemZRef.size();j++) {
          if(ChemZRef[j]<ChemZRef[i]) {
            Zi=ChemZRef[i];ChemZRef[i]=ChemZRef[j];ChemZRef[j]=Zi;
            ftmp=ChemConcRef[i];ChemConcRef[i]=ChemConcRef[j];ChemConcRef[j]=ftmp;
            stmp=ChemNameRef[i];ChemNameRef[i]=ChemNameRef[j];ChemNameRef[j]=stmp;
          }
        }
      }
    }
    if(PROTO) {
      ChemConcRef.clear();
      for(i=iargv;i<(int) argv.size();i++) ChemConcRef.push_back(aurostd::string2utype<float>(argv.at(i)));
      //sorting ascending
      ChemConcRef=SortFloat(ChemConcRef,1);
    }
    zmin=0;
    if(ICSD_MORETHAN || ALLMORETHAN) {
      sdata=argv[imorethan];
      if(sdata[0]<'A') zmin=aurostd::string2utype<uint>(sdata);
      else zmin=GetAtomNumber(sdata);
    }
    zmax=0;
    if(ICSD_LESSTHAN || ALLLESSTHAN) {
      sdata=argv[ilessthan];
      if(sdata[0]<'A') zmax=aurostd::string2utype<uint>(sdata);
      else zmax=GetAtomNumber(sdata);
    }
    //---------------checking consistency among options-------------
    cerr << "Screening based on: ";
    if(ICSD) cerr << "ICSD";
    if(ALLLESSTHAN) cerr << "ALLLESSTHAN";
    if(ALLMORETHAN) cerr << "ALLMORETHAN";
    if(ICSD_ID) cerr << "ICSD_ID";
    if(ICSD_LESSTHAN) cerr << "ICSD_LESSTHAN";
    if(ICSD_MORETHAN) cerr << "ICSD_MORETHAN";
    if(MAKELABEL) cerr << "ICSD MAKE LABEL";
    if(DENSLESSTHAN) cerr << "DENSLESSTHAN";
    if(DENSMORETHAN) cerr << "DENSMORETHAN";
    if(SPACEGROUP) cerr << "SPACEGROUP";
    if(SGLESSTHAN) cerr << "SGLESSTHAN";
    if(SGMORETHAN) cerr << "SGMORETHAN";
    if(TRICLINIC) cerr << "TRICLINIC";
    if(MONOCLINIC) cerr << "MONOCLINIC";
    if(ORTHORHOMBIC) cerr << "ORTHORHOMBIC";
    if(TETRAGONAL) cerr << "TETRAGONAL";
    if(RHOMBOHEDRAL) cerr << "RHOMBOHEDRAL";
    if(HEXAGONAL) cerr << "HEXAGONAL";
    if(CUBIC) cerr << "CUBIC";
    if(TRI) cerr << "TRI";
    if(MCL) cerr << "MCL";
    if(MCLC) cerr << "MCLC";
    if(ORC) cerr << "ORC";
    if(ORCC) cerr << "ORCC";
    if(ORCF) cerr << "ORCF";
    if(ORCI) cerr << "ORCI";
    if(TET) cerr << "TET";
    if(BCT) cerr << "BCT";
    if(RHL) cerr << "RHL";
    if(ICSDHEX) cerr << "ICSDHEX";
    if(CUB) cerr << "CUB";
    if(FCC) cerr << "FCC";
    if(BCC) cerr << "BCC";
    if(UNIQUE) cerr << "UNIQUE";
    if(N_ARY) cerr << "N_ARY";
    if(BASISLT) cerr << "BASISLT";
    if(BASISGT) cerr << "BASISGT";
    if(CHEM) cerr << "CHEM";
    if(PROTO) cerr << "PROTO";
    if(NOBROKENBASIS) cerr << "NOBROKENBASIS";
    if(NOPARTIALOCC) cerr << "NOPARTIALOCC";
    if(ICSD_REMOVE_AND) cerr << "ICSD_REMOVE_AND";
    if(ICSD_REMOVE_OR) cerr << "ICSD_REMOVE_OR";
    if(REMOVEMETALS) cerr << "REMOVEMETALS";
    cerr << endl;
    //------------------------------------------------------
    iwrite=false;
    //  ifound=ifound1= ifound2=ifound3=ifound4=false;
    Zformula=0;Vol=Volred=0.0;
    ifoundstart=ifoundend=false;
    cerr << "scanning" << endl;
    while(!input.eof()) {
      getline(input,sline);

      if(sline.length()>4) sword=sline.substr(0,5);
      if(sword=="*data") {
        ifoundstart=true; ifoundend=false; sbuf.clear();
      }
      sbuf.push_back(sline);
      if(sline.length()>3) sword=sline.substr(0,4);
      if(sword=="*end") {
        ifoundend=true;
      }
      if(ifoundstart && ifoundend) {//valid block of data found
        AtomLineFound=FALSE;
        iscan=iscan+1;
        xpos.clear(); ypos.clear(); zpos.clear();
        vsof.clear(); foundbasis.clear();
        Zcount.clear(); Znumber.clear(); Zname.clear(); Zconc.clear(); WyckLabel.clear();
        //extract the key words data
        for(iline=0;iline<(int)sbuf.size();iline++) {
          //----------Coll Code---------
          sline=sbuf[iline];
          if(sline.length()>8) sword=sline.substr(0,9);
          if(sword=="Coll Code") {
            sICSDid=sline.substr(9,sline.length());
            sICSDid=RemoveCharFromString(sICSDid,' ');
            sICSDid=RemoveCharFromString(sICSDid,'\t');
            sICSDid=RemoveCharFromString(sICSDid,'\n');
            //	  ICSDid=aurostd::string2utype<int>(sICSDid);
          }
          //----------Rec Date----------
          //----------Mod Date----------
          //----------Chem Name---------
          //----------Structured--------
          //----------Sum---------------
          if(sline.length()>3) sword=sline.substr(0,4);
          if(sword=="Sum ") {
            ChemFormula=sline.substr(5,sline.length());
            ChemFormula=RemoveCharFromString(ChemFormula,' ');
            ChemFormula=RemoveCharFromString(ChemFormula,'\t');
            ChemFormula=RemoveCharFromString(ChemFormula,'\n');
            ParseChemicalFormula(ChemFormula,Zname,Zconc);//e.g. sline=MgB2.3 -> ChemNameRef=["Mg","B"] and ChemConcRef=[1,2.3]
            Nspec=Zname.size();Znumber.resize(Nspec);
            for(i=0;i<Nspec;i++) Znumber[i]=GetAtomNumber(Zname[i]);
            //sorting ascending
            for(i=0;i<Nspec-1;i++) {
              for(j=i+1;j<Nspec;j++) {
                if(Znumber[j]<Znumber[i]) {
                  Zi=Znumber[i];Znumber[i]=Znumber[j];Znumber[j]=Zi;
                  stmp=Zname[i];Zname[i]=Zname[j];Zname[j]=stmp;
                  ftmp=Zconc[i];Zconc[i]=Zconc[j];Zconc[j]=ftmp;
                }
              }
            }
          }
          //----------ANX---------------
          //----------D(calc)-----------
          if(sline.length()>6) sword=sline.substr(0,7);
          if(sword=="D(calc)") {
            ssub=sline.substr(7,sline.length());
            Dcalc=aurostd::string2utype<float>(ssub);
          }
          //----------Title-------------
          //----------Author(s)---------
          //----------Reference---------
          //----------Unit Cell---------
          //----------Vol---------------
          if(sline.length()>2) sword=sline.substr(0,3);
          if(sword=="Vol") {
            Vol=aurostd::string2utype<float>(sline.substr(3,sline.length()));
          }
          //----------Z-----------------
          if(sline.length()>1) sword=sline.substr(0,2);
          if(sword=="Z ") {
            Zformula=aurostd::string2utype<int>(sline.substr(2,sline.length()));
          }
          //----------Space Group-------
          if(sline.length()>10) sword=sline.substr(0,11);
          if(sword=="Space Group") {
            SG=sline.substr(12,sline.length());
            SG=RemoveCharFromString(SG,' ');
            SG=RemoveCharFromString(SG,'\t');
            SG=RemoveCharFromString(SG,'\n');
          }
          //----------SG Number---------
          if(sline.length()>8) sword=sline.substr(0,9);
          if(sword=="SG Number") {
            ssub=sline.substr(9,sline.length());
            SGnumber=aurostd::string2utype<uint>(ssub);
          }
          //----------Cryst Sys---------
          //----------Pearson-----------
          if(sline.length()>6) sword=sline.substr(0,7);
          if(sword=="Pearson") {
            Pearson=sline.substr(8,sline.length());
            Pearson=RemoveCharFromString(Pearson,' ');
            Pearson=RemoveCharFromString(Pearson,'\t');
            Pearson=RemoveCharFromString(Pearson,'\n');
          }
          //----------Wyckoff-----------
          //----------R Value-----------
          //----------Red Cell----------
          if(sline.length()>7) sword=sline.substr(0,8);
          if(sword=="Red Cell") {
            for(i=(int)sline.length();i>0;i--) {
              if(sline[i]==' ' || sline[i]=='\t') break;
            }
            Volred=aurostd::string2utype<float>(sline.substr(i,sline.length()));
          }
          //----------Trans Red---------
          //----------Comments----------
          //----------Atom--------------
          if(sline.length()>4) sword=sline.substr(0,5);
          //icsd 2010 version
          //if(sword=="Atom")
          //icsd 2011 version
          if(sword=="Atom " && !AtomLineFound) {
            AtomLineFound=TRUE;
            iread=TRUE;
            Zcount.resize(Nspec);foundbasis.resize(Nspec);
            for(j=0;j<Nspec;j++) {Zcount[j]=0;foundbasis[j]=false;}//clearing Zcount and foundbasis
            while(iread) {//processing one wyckoff entry
              iread=false;
              iline=iline+1;
              sline=sbuf[iline];
              ssub=StringCropAt(sline,1);
              for(j=0;j<Nspec;j++) {
                if(ssub==Zname[j]) {//if it is atom name
                  foundbasis[j]=true;//basis is found
                  iread=TRUE;
                  WyckLabel.push_back(ssub);
                  Zcount[j]=Zcount[j]+1;
                  ssub=StringCropAt(sline,9);
                  ssub=RemoveStringFromTo(ssub,'(',')');
                  //ssub=RemoveCharFromString(ssub,'(');
                  //ssub=RemoveCharFromString(ssub,')');
                  vsof.push_back(atof(ssub.data()));//save sof
                }//if Zname
              }//for i<Nspec
            }//iread
            iline=iline-1;
          }//Atom
        }//iline
        title=ChemFormula+"_ICSD_"+sICSDid;
        if((iscan%50)==49) cerr << endl;
        cerr << ".";// << title << endl;
        //-------START SCREENING--------------------------------------
        iwrite=false;
        if(ALLLESSTHAN || ALLMORETHAN) {
          iwrite=true;
          for(i=0;i<Nspec;i++) {
            Zi=GetAtomNumber(Zname[i]);
            if(ALLLESSTHAN && !ALLMORETHAN)
              if(Zi>=zmax || Zi==0) iwrite=false;
            if(!ALLLESSTHAN && ALLMORETHAN)
              if(Zi<=zmin) iwrite=false;
            if(ALLLESSTHAN && ALLMORETHAN)
              if(Zi<=zmin && Zi>=zmax) iwrite=false;
          }
        } //if alllessthan allmorethan
        if(ICSD_LESSTHAN || ICSD_MORETHAN) {
          iwrite=false;
          for(i=0;i<Nspec;i++) {
            Zi=GetAtomNumber(Zname[i]);
            if(ICSD_LESSTHAN && !ICSD_MORETHAN)
              if(Zi<zmax) iwrite=TRUE;
            if(!ICSD_LESSTHAN && ICSD_MORETHAN)
              if(Zi>zmin) iwrite=TRUE;
            if(ICSD_LESSTHAN && ICSD_MORETHAN)
              if(Zi>zmin && Zi<zmax) iwrite=TRUE;
          }//i<Nspec
        }//LESSTHAN or MORETHAN
        if(BASISLT || BASISGT) {
          Nbasis=0.0;
          for(j=0;j<(int) Zconc.size();j++) Nbasis=Nbasis+Zconc[j];
          Nbasis=Nbasis*Zformula/(floor(Vol/Volred+0.5));//number of atoms in the primitive cell
          if(BASISLT && !BASISGT) {if(Nbasis<Nbasismax) iwrite=true;else iwrite=false;}
          if(BASISGT && !BASISLT) {if(Nbasis>Nbasismin) iwrite=true;else iwrite=false;}
          if(BASISLT && BASISGT) {if(Nbasis>Nbasismin && Nbasis<Nbasismax) iwrite=true;else iwrite=false;}
        }//BASISLT or BASISGT
        if(CHEM) {
          iwrite=false;
          if((int)ChemConcRef.size()==Nspec) {
            iwrite=true;
            for(i=0;i<Nspec;i++) {
              if( (aurostd::abs(Zconc[i]-ChemConcRef[i])>TINY6) || (Znumber[i]!=ChemZRef[i])) iwrite=false;
            }
          }//if same number of species
        }//CHEM	
        if(DENSLESSTHAN || DENSMORETHAN) {
          iwrite=false;
          if(DENSMORETHAN && !DENSLESSTHAN) {if(Dcalc>Dmin) iwrite=true;}
          if(!DENSMORETHAN && DENSLESSTHAN) {if(Dcalc<Dmax) iwrite=true;}
          if(DENSMORETHAN && DENSLESSTHAN) {if(Dcalc>Dmin && Dcalc<Dmax) iwrite=true;}
        }
        if(ICSD) {
          Ztotest.clear();
          for(i=0;i<Nspec;i++) Ztotest.push_back(GetAtomNumber(Zname[i]));
          iwrite=true;
          for(i=0;i<(int)Ztotest.size();i++) {
            iwritelist[i]=false;
            for(j=0;j<Nspec;j++) {
              if(Ztotest[i]==Zref[j]) iwritelist[i]=true;
            }
            if(iwritelist[i]==false) iwrite=false;
          }

        }//if ICSD
        if(ICSD_ID) {
          iwrite=false;
          for(i=0;i<(int)IDref.size();i++) {
            if(sICSDid==IDref[i]) iwrite=true;
          }
        }
        if(N_ARY) {
          if(Nspec==Nspecref) iwrite=true;
          else iwrite=false;
        }
        if(NOBROKENBASIS) {
          iwrite=true;
          for(j=0;j<(int) foundbasis.size();j++) {
            if(foundbasis[j]==false) iwrite=false; //basis not found
          }
        }
        if(NOPARTIALOCC) {
          iwrite=true;
          for(j=0;j<(int) vsof.size();j++) {
            if(!(abs(vsof[j]-1.00)<1e-3)) {
              iwrite=false;//if partial occupancy is detected
            }
          }
        }
        if(ICSD_REMOVE_AND) {
          for(i=0;i<(int)Zref.size();i++) {
            iwritelist[i]=true;
            for(j=0;j<Nspec;j++)
              if(GetAtomNumber(Zname[j])==Zref[i]) iwritelist[i]=false;
          }
          iwrite=false;
          for(i=0;i<(int)Zref.size();i++) {
            if(iwritelist[i]) iwrite=true;
          }
        }	
        if(ICSD_REMOVE_OR) {
          iwrite=true;
          for(i=0;i<(int)Zref.size();i++) {
            for(j=0;j<Nspec;j++)
              if(GetAtomNumber(Zname[j])==Zref[i]) iwrite=false;
          }
        }
        if(REMOVEMETALS) {
          iwrite=false;
          for(i=0;i<(int)Zname.size();i++)
            if(!IsMetal(Zname[i])) iwrite=true;
        }
        if(PROTO) {
          iwrite=false;
          Zconc=SortFloat(Zconc,1);
          if(Zconc.size()==ChemConcRef.size()) {
            iwrite=true;
            for(i=0;i<(int)ChemConcRef.size();i++) {
              if( aurostd::abs(Zconc[i]-ChemConcRef[i]) > TINY6 ) iwrite=false;
            }
          }
        }//PROTO
        if(SPACEGROUP) {
          iwrite=false;
          if(TRICLINIC) {if(SGnumber>0 && SGnumber<3) iwrite=true;}
          if(MONOCLINIC) {if(SGnumber>2 && SGnumber<16) iwrite=true;}
          if(ORTHORHOMBIC) {if(SGnumber>15 && SGnumber<75) iwrite=true;}
          if(TETRAGONAL) {if(SGnumber>74 && SGnumber<143) iwrite=true;}
          if(RHOMBOHEDRAL) {if(SGnumber>142 && SGnumber<168) iwrite=true;}
          if(HEXAGONAL) {if(SGnumber>167 && SGnumber<195) iwrite=true;}
          if(CUBIC) {if(SGnumber>194 && SGnumber<231) iwrite=true;}
          if(SGnumber==SGref) iwrite=true;
          if(SGLESSTHAN && !SGMORETHAN) {if(SGnumber<SGmax) iwrite=true;}
          if(!SGLESSTHAN && SGMORETHAN) {if(SGnumber>SGmin) iwrite=true;}
          if(SGLESSTHAN && SGMORETHAN) {if(SGnumber>SGmin && SGnumber<SGmax) iwrite=true;}

          cerr << "DEBUG: calling LATTICE::SpaceGroup2Lattice from pflow::ICSD_" << endl;
          if(TRI) {if("TRI"==LATTICE::SpaceGroup2Lattice((uint)SGnumber)) iwrite=true;}
          if(MCL) {if("MCL"==LATTICE::SpaceGroup2Lattice((uint)SGnumber)) iwrite=true;}
          if(MCLC) {if("MCLC"==LATTICE::SpaceGroup2Lattice((uint)SGnumber)) iwrite=true;}
          if(ORC) {if("ORC"==LATTICE::SpaceGroup2Lattice((uint)SGnumber)) iwrite=true;}
          if(ORCC) {if("ORCC"==LATTICE::SpaceGroup2Lattice((uint)SGnumber)) iwrite=true;}
          if(ORCF) {if("ORCF"==LATTICE::SpaceGroup2Lattice((uint)SGnumber)) iwrite=true;}
          if(ORCI) {if("ORCI"==LATTICE::SpaceGroup2Lattice((uint)SGnumber)) iwrite=true;}
          if(TET) {if("TET"==LATTICE::SpaceGroup2Lattice((uint)SGnumber)) iwrite=true;}
          if(BCT) {if("BCT"==LATTICE::SpaceGroup2Lattice((uint)SGnumber)) iwrite=true;}
          if(RHL) {if("RHL"==LATTICE::SpaceGroup2Lattice((uint)SGnumber)) iwrite=true;}
          if(ICSDHEX) {if("HEX"==LATTICE::SpaceGroup2Lattice((uint)SGnumber)) iwrite=true;}
          if(CUB) {if("CUB"==LATTICE::SpaceGroup2Lattice((uint)SGnumber)) iwrite=true;}
          if(FCC) {if("FCC"==LATTICE::SpaceGroup2Lattice((uint)SGnumber)) iwrite=true;}
          if(BCC) {if("BCC"==LATTICE::SpaceGroup2Lattice((uint)SGnumber)) iwrite=true;}
        }//if SPACEGROUP
        if(UNIQUE) {
          iwrite=true;
          for(j=0;j<(int) foundbasis.size();j++) {
            if(foundbasis[j]==false) iwrite=false; //basis not found
          }
          if(SGunique.size()>0) {
            for(i=0;i<(int)SGunique.size();i++) {
              if(SGnumber==SGunique[i] && ChemFormula==ChemUnique[i]) iwrite=false;
            }
          }
          if(iwrite) {
            SGunique.push_back(SGnumber);ChemUnique.push_back(ChemFormula);
          }
        }//if UNIQUE

        //---------------------OUTPUT---------------------------------------------
        if(MAKELABEL) {	  
          iwrite=false;
          //ascending sorting of elements in the compound
          for(j=0;j<(int)Zname.size()-1;j++) {
            for(i=j+1;i<(int)Zname.size();i++) {
              if(Zname[i]<Zname[j]) {//swap
                stmp=Zname[j];Zname[j]=Zname[i];Zname[i]=stmp;
                ftmp=Zconc[j];Zconc[j]=Zconc[i];Zconc[i]=ftmp;
              }
            }
          }
          for(j=0;j<(int)Zname.size();j++) cout << Zname[j] << Zconc[j];
          cout << "_ICSD_" << sICSDid << endl;
        }//if makelabel

        if(iwrite) {
          for(i=0;i<(int)sbuf.size();i++) cout << sbuf[i] << endl;
        }
        //clearing for the next block of data
        ifoundstart=ifoundend=false;
        sword="";sline="";
      }//one valid block of data
    }//while reading input
    cerr << endl;
    //dbg.close();
  }
}

// ***************************************************************************
// pflow::ICSD_CheckRaw
// ***************************************************************************
namespace pflow {
  void ICSD_CheckRaw(vector<string> argv) {
    //Synopsis:
    //aflow --icsd_check_raw > output.dat
    //same as --icsd_check_raw 0
    //aflow --icsd_check_raw 0 > output.dat
    //generate a new list of RAW dirs and LIB dirs
    //aflow --icsd_check_raw 1 > output.dat
    //use the list of RAW and LIB dirs that have been compiled in aflow
    //i.e. XHOST.vGlobal.at(X) (ICSD_LIB);  // aflow_data_calculated.cpp
    //XHOST.vGlobal.at(X) (ICSD_RAW);  // aflow_data_calculated.cpp
    //This routine checks the validity of the init::AFLOW_Projects_Directories("ICSD")/RAW/ dirs and files
    //with respect to init::AFLOW_Projects_Directories("ICSD")/LIB/

    //output.dat will contain:
    //init::AFLOW_Projects_Directories("ICSD")/RAW/../../  OK
    //init::AFLOW_Projects_Directories("ICSD")/RAW/../../  OK
    //init::AFLOW_Projects_Directories("ICSD")/RAW/../../  ERROR file1 file2 ...
    //init::AFLOW_Projects_Directories("ICSD")/RAW/../../  NotInLIB
    //init::AFLOW_Projects_Directories("ICSD")/RAW/../../  NotInLIB
    //init::AFLOW_Projects_Directories("ICSD")/LIB/../../  NotInRAW
    //init::AFLOW_Projects_Directories("ICSD")/LIB/../../  NotInRAW
    //and so on
    //the MISSING lines mean that the structures are in LIB but not in RAW	

    if(XHOST.vext.size()!=XHOST.vcat.size()) {
<<<<<<< HEAD
      throw aurostd::xerror(_AFLOW_FILE_NAME_,__AFLOW_FUNC__,"XHOST.vext.size()!=XHOST.vcat.size(), aborting",_RUNTIME_ERROR_); //CO20200624
=======
      throw aurostd::xerror(__AFLOW_FILE__,__AFLOW_FUNC__,"XHOST.vext.size()!=XHOST.vcat.size(), aborting",_RUNTIME_ERROR_); //CO20200624
>>>>>>> 78dcc840
    }

    vector<string> LIBlist,RAWlist,LIBnotRAW,RAWnotLIB,LIBRAW;
    string stmp;
    bool inew=true; //whether I generate an update list of LIB and RAW
    ofstream oftmp;
    ifstream iftmp;
    if(argv.size()>2) if(argv.at(2)=="1") inew=false;
    if(inew) {
      //find LIB
      aurostd::execute("find "+init::AFLOW_Projects_Directories("ICSD")+"/LIB/ -type d | grep ICSD | sort > wLIBlist.tmp");
      //find RAW
      aurostd::execute("find "+init::AFLOW_Projects_Directories("ICSD")+"/RAW/ -type d | grep ICSD | sort > wRAWlist.tmp");
    } else {
      init::InitGlobalObject("vLIBS");
      //write LIB
      oftmp.open("wLIBlist.tmp");
      for(uint i=0;i<XHOST_Library_CALCULATED_ICSD_LIB.size();i++)
        oftmp << XHOST_Library_CALCULATED_ICSD_LIB.at(i) << endl;
      oftmp.close();
      //write RAW
      oftmp.open("wRAWlist.tmp");
      for(uint i=0;i<XHOST_Library_CALCULATED_ICSD_RAW.size();i++)
        oftmp << XHOST_Library_CALCULATED_ICSD_RAW.at(i) << endl;
      oftmp.close();		
    }
    aurostd::execute("subst \""+init::AFLOW_Projects_Directories("ICSD")+"/LIB/\" \"\" wLIBlist.tmp");
    aurostd::execute("subst \""+init::AFLOW_Projects_Directories("ICSD")+"/RAW/\" \"\" wRAWlist.tmp");

    //loading lib to a vector string
    LIBlist.clear();
    iftmp.open("wLIBlist.tmp");
    if(!iftmp) {
<<<<<<< HEAD
      throw aurostd::xerror(_AFLOW_FILE_NAME_,__AFLOW_FUNC__,"can not open wLIBlist.tmp, aborted",_FILE_CORRUPT_); //CO20200624
=======
      throw aurostd::xerror(__AFLOW_FILE__,__AFLOW_FUNC__,"can not open wLIBlist.tmp, aborted",_FILE_CORRUPT_); //CO20200624
>>>>>>> 78dcc840
    }
    while(!iftmp.eof()) {
      iftmp >> stmp;
      LIBlist.push_back(stmp);
    }
    iftmp.close();
    //loading raw to a vector string
    RAWlist.clear();
    iftmp.open("wRAWlist.tmp");
    if(!iftmp) {
<<<<<<< HEAD
      throw aurostd::xerror(_AFLOW_FILE_NAME_,__AFLOW_FUNC__,"can not open wRAWlist.tmp, aborted",_FILE_CORRUPT_); //CO20200624
=======
      throw aurostd::xerror(__AFLOW_FILE__,__AFLOW_FUNC__,"can not open wRAWlist.tmp, aborted",_FILE_CORRUPT_); //CO20200624
>>>>>>> 78dcc840
    }
    while(!iftmp.eof()) {
      iftmp >> stmp;
      RAWlist.push_back(stmp);
    }
    iftmp.close();
    bool ifound=false;
    int i=0,j=0;
    int Nraw=0,Nlib=0,Nrawnotlib=0,Nlibnotraw=0,Nlibraw=0;
    Nlib = LIBlist.size();
    Nraw = RAWlist.size();
    //finding LIBnotRAW (dirs in LIB but not in RAW)
    // and  LIBRAW (dirs in LIB && RAW)
    LIBnotRAW.clear();
    LIBRAW.clear();
    for(i=0;i<Nlib;i++) {
      stmp = LIBlist.at(i);
      ifound = false;
      for(j=0;j<Nraw;j++) {
        if(RAWlist[j]==stmp) {ifound=true; break;}
      }
      if(ifound) LIBRAW.push_back(stmp);
      else LIBnotRAW.push_back(stmp);
    }
    Nlibraw = LIBRAW.size();
    Nlibnotraw = LIBnotRAW.size();
    //finding RAWnotLIB
    RAWnotLIB.clear();
    for(i=0;i<Nraw;i++) {
      stmp = RAWlist.at(i);
      ifound = false;
      for(j=0;j<Nlib;j++) {
        if(LIBlist[j]==stmp) {ifound=true; break;}
      }
      if(!ifound) RAWnotLIB.push_back(stmp);
    }
    Nrawnotlib = RAWnotLIB.size();
    //output LIBnotRAW
    for(i=0;i<Nlibnotraw;i++) cout << init::AFLOW_Projects_Directories("ICSD") << "LIB/" << LIBnotRAW.at(i) << " NotInRaw" << endl;
    //output RAWnotLIB
    for(i=0;i<Nrawnotlib;i++) cout << init::AFLOW_Projects_Directories("ICSD") << "RAW/" << RAWnotLIB.at(i) << " NotInLib" << endl;	

    // processing LIBRAW
    int itmp=0;
    string directory_RAW,directory_LIB;
    for(i=0;i<Nlibraw;i++) {
      directory_LIB = init::AFLOW_Projects_Directories("ICSD")+"LIB/"+LIBRAW.at(i)+"/";
      directory_RAW = init::AFLOW_Projects_Directories("ICSD")+"RAW/"+LIBRAW.at(i)+"/";
      cerr << "Processing " << directory_RAW << endl;
      // 1. check if exist
      ifound=TRUE;
      if(ifound) ifound = (aurostd::FileExist(directory_RAW+"/POSCAR.bands") || aurostd::EFileExist(directory_RAW+"/POSCAR.bands"));
      if(ifound) ifound = (aurostd::FileExist(directory_RAW+"/KPOINTS.bands") || aurostd::EFileExist(directory_RAW+"/KPOINTS.bands"));
      if(ifound) ifound = (aurostd::FileExist(directory_RAW+"/EIGENVAL.bands") || aurostd::EFileExist(directory_RAW+"/EIGENVAL.bands"));
      if(ifound) ifound = (aurostd::FileExist(directory_RAW+"/DOSCAR.bands") || aurostd::EFileExist(directory_RAW+"/DOSCAR.bands"));
      if(!ifound) { cout << directory_RAW << "ERROR - pflow::ICSD_CheckRaw: " << "POSCAR.bands[.EXT], KPOINTS.bands[.EXT], EIGENVAL.bands[.EXT], DOSCAR.static[.EXT] in directory_RAW=" << directory_RAW << " do not exist " << endl; continue; }
      if(ifound) ifound = (aurostd::FileExist(directory_LIB+"/POSCAR.bands") || aurostd::EFileExist(directory_LIB+"/POSCAR.bands"));
      if(ifound) ifound = (aurostd::FileExist(directory_LIB+"/KPOINTS.bands") || aurostd::EFileExist(directory_LIB+"/KPOINTS.bands"));
      if(ifound) ifound = (aurostd::FileExist(directory_LIB+"/DOSCAR.bands") || aurostd::EFileExist(directory_LIB+"/DOSCAR.bands"));
      if(!ifound) { cout << directory_RAW << "ERROR - pflow::ICSD_CheckRaw: " << "POSCAR.bands[.EXT], KPOINTS.bands[.EXT], DOSCAR.static[.EXT] in directory_LIB=" << directory_LIB << " do not exist " << endl; continue; }

      // 2. diff POSCAR.bands
      for(uint iext=0;iext<XHOST.vext.size();iext++) {
        if(aurostd::FileExist(directory_LIB+"/POSCAR.bands"+XHOST.vext.at(iext))) aurostd::execute(XHOST.vcat.at(iext)+" "+directory_LIB+"/POSCAR.bands"+XHOST.vext.at(iext)+" > wLIB.tmp");
        if(aurostd::FileExist(directory_RAW+"/POSCAR.bands"+XHOST.vext.at(iext))) aurostd::execute(XHOST.vcat.at(iext)+" "+directory_RAW+"/POSCAR.bands"+XHOST.vext.at(iext)+" > wRAW.tmp");
      }
      aurostd::execute("diff -w -B wLIB.tmp wRAW.tmp | wc -l > wDIFF.tmp");      
      iftmp.open("wDIFF.tmp");
      iftmp >> itmp;
      if(itmp>0) ifound=false;
      iftmp.close();
      if(!ifound) { cout << directory_RAW << "ERROR - pflow::ICSD_CheckRaw: " << "POSCAR.bands" << endl;continue; }

      // 3. diff KPOINTS.bands
      for(uint iext=0;iext<XHOST.vext.size();iext++) {
        if(aurostd::FileExist(directory_LIB+"/KPOINTS.bands"+XHOST.vext.at(iext))) aurostd::execute(XHOST.vcat.at(iext)+" "+directory_LIB+"/KPOINTS.bands"+XHOST.vext.at(iext)+" > wLIB.tmp");
        if(aurostd::FileExist(directory_RAW+"/KPOINTS.bands"+XHOST.vext.at(iext))) aurostd::execute(XHOST.vcat.at(iext)+" "+directory_RAW+"/KPOINTS.bands"+XHOST.vext.at(iext)+" > wRAW.tmp");
      }
      aurostd::execute("diff -w -B wLIB.tmp wRAW.tmp | wc -l > wDIFF.tmp");      
      iftmp.open("wDIFF.tmp");
      iftmp >> itmp;
      if(itmp>0) ifound=false;
      iftmp.close();
      if(!ifound) {
        cout << directory_RAW << "ERROR - pflow::ICSD_CheckRaw: " << "KPOINTS.bands" << endl;
        continue;
      }
      //// 4. diff EIGENVAL.bands
      //for(uint iext=0;iext<XHOST.vext.size();iext++) {
      //if(aurostd::FileExist(directory_LIB+"/EIGENVAL.bands"+XHOST.vext.at(iext))) aurostd::execute(XHOST.vcat.at(iext)+" "+directory_LIB+"/EIGENVAL.bands"+XHOST.vext.at(iext)+" > wLIB.tmp");
      //if(aurostd::FileExist(directory_RAW+"/EIGENVAL.bands"+XHOST.vext.at(iext))) aurostd::execute(XHOST.vcat.at(iext)+" "+directory_RAW+"/EIGENVAL.bands"+XHOST.vext.at(iext)+" > wRAW.tmp");
      //}
      //aurostd::execute("diff -w -B wLIB.tmp wRAW.tmp | wc -l > wDIFF.tmp");      
      //iftmp.open("wDIFF.tmp");
      //iftmp >> itmp;
      //if(itmp>0) ifound=false;
      //iftmp.close();
      //if(!ifound) {
      //cout << directory_RAW << " ERROR " << "EIGENVAL.bands" << endl;
      //continue;
      //}

      // 5. diff DOSCAR.static
      for(uint iext=0;iext<XHOST.vext.size();iext++) {
        if(aurostd::FileExist(directory_LIB+"/DOSCAR.static"+XHOST.vext.at(iext))) aurostd::execute(XHOST.vcat.at(iext)+" "+directory_LIB+"/DOSCAR.static"+XHOST.vext.at(iext)+" > wLIB.tmp");
        if(aurostd::FileExist(directory_RAW+"/DOSCAR.static"+XHOST.vext.at(iext))) aurostd::execute(XHOST.vcat.at(iext)+" "+directory_RAW+"/DOSCAR.static"+XHOST.vext.at(iext)+" > wRAW.tmp");
      }
      aurostd::execute("diff -w -B wLIB.tmp wRAW.tmp | wc -l > wDIFF.tmp");      

      iftmp.open("wDIFF.tmp");
      iftmp >> itmp;
      if(itmp>0) ifound=false;
      iftmp.close();
      if(!ifound) {
        cout << directory_RAW << "ERROR - pflow::ICSD_CheckRaw: " << "DOSCAR.static.EXT" << endl;
        continue;
      }
      cout << directory_RAW << " OK" << endl;
    }
    //delete tmp files
    aurostd::execute("rm -f wRAWlist.tmp* wLIBlist.tmp* wLIB.tmp* wRAW.tmp* wDIFF.tmp*");
  }
}


// ***************************************************************************
// pflow::ICSD_2POSCAR
// ***************************************************************************
namespace pflow {
  void ICSD_2POSCAR(istream& input) {
    //Synopsis:	
    //aflow --icsd2poscar < input.icsd
    //Generate POSCAR from icsd library stored in input.icsd
    string sword="";
    input >> sword;
    cerr << "**** Not Implemented Yet ****" << endl;
  }
}

// ***************************************************************************
// pflow::ICSD_2PROTO
// ***************************************************************************
namespace pflow {
  void ICSD_2PROTO(istream& input) {
    //Synopsis:
    //--icsd2proto < input.icsd
    //Write output to stdout  (prototype-format) from stdin ICSD-format
    //In addition, it writes some information for each structure to the file "proto.label"

    bool ifound,iread,iwrite,AtomLineFound=false,icontinue=true;
    int j,k,
        ICSDid=0,SGnumber=0,Ncompounds=0,Nspec=0,CellChoice=1;
    float ftmp,Dcalc=0.0;
    string cstmp,stmp;
    string sline,sword,ssub,
           title,sdir,sICSDid,CompoundName,StructuredName,scommand,Pearson,SG;
    string::iterator siter;
    size_t ssize_t;
    vector<int> Zcount;
    vector<float> Zconc,unitcell(6),xpos,ypos,zpos,pocc;
    vector<string> Zname,WyckLabel;
    ofstream fout;
    //struct stat st;

    fout.open("proto.label");

    Ncompounds=0;iwrite=false;
    while(!input.eof()) {
      getline(input,sline);sline=sline+'\n';

      if(sline.length()>4) sword=sline.substr(0,5);
      if(sword=="*data") {
        Ncompounds++;title="";
      }

      if(sline.length()>8) sword=sline.substr(0,9);
      if(sword=="Coll Code") {
        ICSDid=atoi((sline.substr(9,sline.length())).data());
        cstmp=aurostd::utype2string(ICSDid);
        sICSDid=cstmp;
        title="ICSD_"+sICSDid;
        cerr << "processing " << title << endl;
      }

      if(sline.length()>9) sword=sline.substr(0,10);
      if(sword=="Structured") {
        StructuredName=sline.substr(11,sline.length());
        StructuredName=RemoveCharFromString(StructuredName,' ');
        StructuredName=RemoveCharFromString(StructuredName,'\t');
        StructuredName=RemoveCharFromString(StructuredName,'\n');
      }

      if(sline.length()>3) sword=sline.substr(0,4);
      if(sword=="Sum ") {
        ssub=sline.substr(5,sline.length());
        for(j=0;j<(int) ssub.length();j++) {
          if((ssub[j]==' ' || ssub[j]=='\t') && ssub[j+1]!=' ' && ssub[j+1]!='\t') {
            ssub=ssub.substr(j+1,ssub.length());
            break;
          }
        }
        CompoundName=RemoveCharFromString(ssub,' ');
        CompoundName=RemoveCharFromString(CompoundName,'\t');
        CompoundName=RemoveCharFromString(CompoundName,'\n');
        title=title+", "+CompoundName;

        //getting Nspec && Zname[]
        Nspec=0; ifound=false;
        for(j=0;j<(int) ssub.length();j++) {
          if(ssub[j]==' ' && j!=0) {
            ifound=TRUE;
            sword=ssub.substr(0,j);
            ssub=ssub.substr(j+1,ssub.length());
            j=0;
          }
          else if(j==(int) ssub.length()-1 && ssub!="") {
            ifound=TRUE;
            sword=ssub;
          }
          if(ifound) {
            Nspec++;
            for(k=0;k<(int) sword.length();k++) {
              if(sword[k]<'A' || sword[k]>'z') {
                Zname.push_back(sword.substr(0,k));
                Zconc.push_back(atof((sword.substr(k,sword.length())).data()));
                break;
              }
            }
            ifound=false;
          }//if ifound
        }//for j=0:ssub.length()

        //ascending sorting of elements in the compound
        for(j=0;j<(int)Zname.size()-1;j++) {
          for(k=j+1;k<(int)Zname.size();k++) {
            if(Zname[k]<Zname[j]) {//swap
              stmp=Zname[j];
              Zname[j]=Zname[k];
              Zname[k]=stmp;
              ftmp=Zconc[j];
              Zconc[j]=Zconc[k];
              Zconc[k]=ftmp;
            }
          }
        }
      }//"Sum "
      Zcount.resize(Nspec);

      //----------D(calc)-----------                                                                                                        
      if(sline.length()>6) sword=sline.substr(0,7);
      if(sword=="D(calc)") {
        ssub=sline.substr(7,sline.length());
        Dcalc=aurostd::string2utype<float>(ssub);
      }

      //Unit Cell
      if(sline.length()>8) sword=sline.substr(0,9);
      if(sword=="Unit Cell") {
        ssub=sline.substr(10,sline.length());
        for(j=0;j<(int) ssub.length();j++) {
          if((ssub[j]==' ' || ssub[j]=='\t') && ssub[j+1]!=' ' && ssub[j+1]!='\t') {
            ssub=ssub.substr(j+1,ssub.length());
            break;
          }
        }
        ssub=RemoveStringFromTo(ssub,'(',')');
        //ssub=RemoveCharFromString(ssub,'(');
        //ssub=RemoveCharFromString(ssub,')');

        k=0;
        for(j=0;j<(int) ssub.length();j++) {
          if(ssub[j]==' ') {
            unitcell[k++]=atof((ssub.substr(0,j)).data());
            ssub=ssub.substr(j+1,ssub.length());
            j=0;
          }
          else if(j==(int) ssub.length()-1 && ssub!="")
            unitcell[k++]=atof(ssub.data());
        }
      }//Unit Cell

      if(sline.length()>8) sword=sline.substr(0,9);
      if(sword=="SG Number") {
        SGnumber=atoi((sline.substr(9,sline.length())).data());      
      }

      if(sline.length()>6) sword=sline.substr(0,7);
      if(sword=="Pearson") {
        Pearson=sline.substr(8,sline.length());
        Pearson=RemoveCharFromString(Pearson,' ');
        Pearson=RemoveCharFromString(Pearson,'\t');
        Pearson=RemoveCharFromString(Pearson,'\n');
      }

      if(sline.length()>10) sword=sline.substr(0,11);
      if(sword=="Space Group") {
        SG=sline.substr(12,sline.length());
        SG=RemoveCharFromString(SG,' ');
        SG=RemoveCharFromString(SG,'\t');
        SG=RemoveCharFromString(SG,'\n');
      }

      //cell choice
      if(sline.length()>7) sword=sline.substr(0,8);
      if(sword=="Comments") {
        ssub=sline;j=0;icontinue=true;
        while(icontinue && j<1000) {
          j++;
          getline(input,sline);sline=sline+'\n';
          if(sline.length()>4) sword=sline.substr(0,5);
          if(sword=="Atom ") icontinue=false;
          else ssub=ssub+sline;
        }
        ssub=RemoveCharFromString(ssub,' ');
        ssub=RemoveCharFromString(ssub,'\t');
        ssub=RemoveCharFromString(ssub,'\n');
        ssize_t=ssub.find("cellchoice");
        if(ssize_t!=ssub.npos) {sword=ssub.at(ssize_t+10); CellChoice=atoi(sword.data());}
        else CellChoice=100;
      }

      //position of atoms
      if(sline.length()>4) sword=sline.substr(0,5);
      if(sword=="Atom " && !AtomLineFound) {
        AtomLineFound=TRUE;
        iread=TRUE;
        for(j=0;j<Nspec;j++) Zcount[j]=0;//clearing Zcount
        while(iread) {//processing one wyckoff entry
          iread=false;
          input >> sline;//atom name
          for(j=0;j<Nspec;j++) {
            if(sline==Zname[j]) {//if it is atom name
              iread=TRUE;
              WyckLabel.push_back(sline);
              Zcount[j]=Zcount[j]+1;
              input >> sline >> sline >> sline >> sline;//discarded
              input >> sline;//x
              sline=RemoveStringFromTo(sline,'(',')');
              //sline=RemoveCharFromString(sline,'(');
              //sline=RemoveCharFromString(sline,')');
              xpos.push_back(atof(sline.data()));//save x
              input >> sline;//y
              sline=RemoveStringFromTo(sline,'(',')');
              //sline=RemoveCharFromString(sline,'(');
              //sline=RemoveCharFromString(sline,')');
              ypos.push_back(atof(sline.data()));//save y
              input >> sline;//z
              sline=RemoveStringFromTo(sline,'(',')');
              //sline=RemoveCharFromString(sline,'(');
              //sline=RemoveCharFromString(sline,')');
              zpos.push_back(atof(sline.data()));//save z
              input >> sline;//sof
              sline=RemoveStringFromTo(sline,'(',')');
              //sline=RemoveCharFromString(sline,'(');
              //sline=RemoveCharFromString(sline,')');
              pocc.push_back(atof(sline.data()));//save occupancy number
              getline(input,sline);//discard the rest of the line
              sline="";
            }//if Zname
          }//Nspec
        }//iread
        //ascending sorting according to elements name
        //note that this is nore needed because it is taken care of in the outputting block
      }//atom

      if(sline.length()>3) sword=sline.substr(0,4);
      if(sword=="*end") {
        AtomLineFound=FALSE;
        iwrite=true;
        /*
        //any partial occupation?
        POF=false;
        for(j=0;j<(int) pocc.size();j++) {
        if(pocc[j]<1.00) POF=true;
        }
        //outputting prototype library
        iwrite=false; iwarning=false;
        if(POF) {//partial occupation detected
        iwrite=false;
        cerr << "  Partial occupation deteced, skipping (not written)." << endl;
        }
        else {//no partial occupation
        iwrite=true;
        }
        */
        if(iwrite) {
          for(j=0;j<Nspec;j++) fout << Zname[j] << Zconc[j];
          fout << "_ICSD_" << ICSDid << " "
            << StructuredName
            << " Pearson " << Pearson
            << " SG " << SGnumber << " " << SG
            << " rhomass " << Dcalc << endl;

          cout << "// ***************************************************************************" << endl
            << "// ";
          for(j=0;j<Nspec;j++) cout << Zname[j] << Zconc[j];
          cout << " ICSD_" << ICSDid << " ";
          for(j=0;j<Nspec;j++) cout << Zname[j] << Zconc[j];
          cout << "_ICSD_" << ICSDid << endl
            << "// ***************************************************************************" << endl;

          cout << "// "; for(j=0;j<Nspec;j++) cout << Zname[j] << Zconc[j];
          cout << " " << Pearson << " " << SG << " " << StructuredName << " " << SGnumber << " ICSD_" << ICSDid << " ";
          for(j=0;j<Nspec;j++) cout << Zname[j] << Zconc[j];
          cout << "_ICSD_" << ICSDid << endl;

          cout << "STRUCTURE ";
          for(j=0;j<Nspec;j++) cout << Zname[j] << Zconc[j];
          cout << " ICSD_" << ICSDid << " ";
          for(j=0;j<Nspec;j++) cout << Zname[j] << Zconc[j];
          cout << "_ICSD_" << ICSDid << endl;

          cout << "PROTOTYPE "; for(j=0;j<Nspec;j++) cout << Zname[j] << Zconc[j];
          cout << " [";for(j=0;j<Nspec;j++) cout << Zname[j] << Zconc[j];cout << "]"
            << " " << Pearson << " " << SG << " " << StructuredName << " " << SGnumber << " ";
          for(j=0;j<Nspec;j++) cout << Zname[j] << Zconc[j];
          cout << "_ICSD_" << ICSDid << " ICSD_" << ICSDid << " " << endl;

          cout << "INFO ICSD_" << ICSDid << " ";
          for(j=0;j<Nspec;j++) cout << Zname[j] << Zconc[j];
          cout << "_ICSD_" << ICSDid << endl;

          cout << "MODE WYC_ICSD PRIM CONVENTIONAL POCC" << endl;
          for(j=0;j<6;j++) cout << " " << unitcell[j];
          cout << " " << SGnumber << " ";
          if(CellChoice!=100) cout << CellChoice;
          cout << endl;

          for(j=0;j<Nspec;j++) {
            for(k=0;k<(int) xpos.size();k++) {
              if(WyckLabel[k]==Zname[j]) {
                cout << " " << setw(10) << xpos[k]
                  << " " << setw(10) << ypos[k]
                  << " " << setw(10) << zpos[k]
                  << " " << setw(4) << WyckLabel[k];
                if(pocc[k]<1.0)
                  cout << "  " << pocc[k];
                else
                  cout << "  -";
                cout << endl;
              }
            }
          }
        }//iwrite

        //clearing vectors for the next compounds
        xpos.clear(); ypos.clear(); zpos.clear(); pocc.clear();
        Zcount.clear(); Zname.clear(); Zconc.clear(); WyckLabel.clear();
        sword="";
      }//"*end"
    }//input.eof
    fout.close();
  }
}

// ***************************************************************************
// pflow::ICSD_2WYCK
// ***************************************************************************
namespace pflow {
  void ICSD_2WYCK(istream& input,bool SOF) {
    //   Write output to file WYCKCAR  (WYCKCAR-format) from stdin ICSD-format
    //   aflow --icsd2wyck < input.icsd
    //   If the input contains multiple compounds, a subfolder will
    //   be created for each compound using the following folder name template:
    //   CompoundFormula_ICSD_ICSDid/
    //   The ICSDid is the compound id in the original ICSD database. Only compounds
    //   with elements having full occupation (sof=1) will be processed.

    //   aflow --icsd2wyck --sof < input.icsd
    //   All compounds will be processed. If partial occupation is detected, the sof
    //   will be written as part of the label of the element and WARNING will be
    //   written in the title and cerr.

    //   2009, wahyu@alumni.duke.edu

    bool ifound,iread,iwrite,iwarning,POF,AtomLineFound=false;
    int j,k,ICSDid=0,SGnumber=0,Ncompounds=0,Nspec=0;
    int itmp=0; if(itmp) {;} // dummy load
    string cstmp;
    string sline,sword,ssub,
           title,sdir,sICSDid,CompoundName,scommand;
    string::iterator siter;
    vector<int> Zcount;
    vector<float> Zconc,unitcell(6),xpos,ypos,zpos,pocc;
    vector<string> Zname,WyckLabel;
    ofstream fout;
    struct stat st;

    Ncompounds=0;iwrite=false;
    while(!input.eof()) {
      getline(input,sline);sline=sline+'\n';

      if(sline.length()>4) sword=sline.substr(0,5);
      if(sword=="*data") {
        Ncompounds++;title="";
      }

      if(sline.length()>8) sword=sline.substr(0,9);
      if(sword=="Coll Code") {
        ICSDid=atoi((sline.substr(9,sline.length())).data());
        cstmp=aurostd::utype2string(ICSDid);
        sICSDid=cstmp;
        title="ICSD_"+sICSDid;
        cerr << "processing " << title << endl;
      }

      if(sline.length()>3) sword=sline.substr(0,4);
      if(sword=="Sum ") {
        ssub=sline.substr(5,sline.length());
        for(j=0;j<(int) ssub.length();j++) {
          if((ssub[j]==' ' || ssub[j]=='\t') && ssub[j+1]!=' ' && ssub[j+1]!='\t') {
            ssub=ssub.substr(j+1,ssub.length());
            break;
          }
        }
        CompoundName=ssub;
        CompoundName=RemoveCharFromString(CompoundName,' ');
        CompoundName=RemoveCharFromString(CompoundName,'\n');
        title=title+", "+CompoundName;

        //getting Nspec && Zname[]
        Nspec=0; ifound=false;
        for(j=0;j<(int) ssub.length();j++) {
          if(ssub[j]==' ' && j!=0) {
            ifound=TRUE;
            sword=ssub.substr(0,j);
            ssub=ssub.substr(j+1,ssub.length());
            j=0;
          }
          else if(j==(int) ssub.length()-1 && ssub!="") {
            ifound=TRUE;
            sword=ssub;
          }
          if(ifound) {
            Nspec++;
            for(k=0;k<(int) sword.length();k++) {
              if(sword[k]<'A' || sword[k]>'z') {
                Zname.push_back(sword.substr(0,k));
                Zconc.push_back(atof((sword.substr(k,sword.length())).data()));
                break;
              }
            }
            ifound=false;
          }//if ifound
        }//for j=0:ssub.length()
      }//"Sum "
      Zcount.resize(Nspec);

      //Unit Cell
      if(sline.length()>8) sword=sline.substr(0,9);
      if(sword=="Unit Cell") {
        ssub=sline.substr(10,sline.length());
        for(j=0;j<(int) ssub.length();j++) {
          if((ssub[j]==' ' || ssub[j]=='\t') && ssub[j+1]!=' ' && ssub[j+1]!='\t') {
            ssub=ssub.substr(j+1,ssub.length());
            break;
          }
        }
        ssub=RemoveStringFromTo(ssub,'(',')');
        //ssub=RemoveCharFromString(ssub,'(');
        //ssub=RemoveCharFromString(ssub,')');

        k=0;
        for(j=0;j<(int) ssub.length();j++) {
          if(ssub[j]==' ') {
            unitcell[k++]=atof((ssub.substr(0,j)).data());
            ssub=ssub.substr(j+1,ssub.length());
            j=0;
          }
          else if(j==(int) ssub.length()-1 && ssub!="")
            unitcell[k++]=atof(ssub.data());
        }
      }//Unit Cell

      if(sline.length()>8) sword=sline.substr(0,9);
      if(sword=="SG Number") {
        SGnumber=atoi((sline.substr(9,sline.length())).data());      
      }

      //position of atoms
      if(sline.length()>4) sword=sline.substr(0,5);
      if(sword=="Atom " && !AtomLineFound) {
        AtomLineFound=TRUE;
        iread=TRUE;
        for(j=0;j<Nspec;j++) Zcount[j]=0;//clearing Zcount
        while(iread) {//processing one wyckoff entry
          iread=false;
          input >> sline;//atom name
          for(j=0;j<Nspec;j++) {
            if(sline==Zname[j]) {//if it is atom name
              iread=TRUE;
              WyckLabel.push_back(sline);
              Zcount[j]=Zcount[j]+1;
              input >> sline >> sline >> sline >> sline;//discarded
              input >> sline;//x
              sline=RemoveStringFromTo(sline,'(',')');
              //sline=RemoveCharFromString(sline,'(');
              //sline=RemoveCharFromString(sline,')');
              xpos.push_back(atof(sline.data()));//save x
              input >> sline;//y
              sline=RemoveStringFromTo(sline,'(',')');
              //sline=RemoveCharFromString(sline,'(');
              //sline=RemoveCharFromString(sline,')');
              ypos.push_back(atof(sline.data()));//save y
              input >> sline;//z
              sline=RemoveStringFromTo(sline,'(',')');
              //sline=RemoveCharFromString(sline,'(');
              //sline=RemoveCharFromString(sline,')');
              zpos.push_back(atof(sline.data()));//save z
              input >> sline;//sof
              sline=RemoveStringFromTo(sline,'(',')');
              //sline=RemoveCharFromString(sline,'(');
              //sline=RemoveCharFromString(sline,')');
              pocc.push_back(atof(sline.data()));//save sof
              getline(input,sline);//discard the rest of the line
              sline="";
            }//if Zname
          }//Nspec
        }//iread
      }//atom

      if(sline.length()>3) sword=sline.substr(0,4);
      if(sword=="*end") {
        AtomLineFound=false;
        //any partial occupation?
        POF=false;
        for(j=0;j<(int) pocc.size();j++) {
          if(pocc[j]<1.00) POF=true;
        }
        //writing WYCKCAR
        iwrite=false; iwarning=false;
        if(POF) {//partial occupation detected
          iwarning=true;
          if(SOF) iwrite=true;
          else {iwrite=false; cerr << "  Partial occupation deteced, skipping (not written)." << endl;}
        }
        else {//no partial occupation
          iwarning=false;iwrite=true;
        }
        if(iwrite) {
          fout.open("WYCKCAR");
          if(iwarning) {
            cerr << "  WARNING: partial occupation detected but written." << endl;
            fout << "WARNING(partial occup.) ";
          }
          fout << title << endl;
          fout << " 1.0000" << endl;
          for(j=0;j<6;j++) fout << " " << unitcell[j];
          fout << " " << SGnumber << endl;
          for(j=0;j<Nspec;j++) fout << " " << Zcount[j];
          fout << "\nDirect" << endl;
          itmp=0;
          for(j=0;j<Nspec;j++) {
            for(k=0;k<(int) xpos.size();k++) {
              if(WyckLabel[k]==Zname[j]) {
                fout << " " << setw(10) << xpos[k]
                  << " " << setw(10) << ypos[k]
                  << " " << setw(10) << zpos[k]
                  << " " << WyckLabel[k];
                if(iwarning) fout << "_sof_" << pocc[k];
                fout << endl;
              }
            }
          }
          fout.close();

          //saving in subdirectory
          sdir=CompoundName+"_ICSD_"+sICSDid+"/";
          scommand="mkdir "+sdir;
          if(stat(sdir.data(),&st)!=0) system(scommand.data()); //create subdirectory if it does not exist
          scommand="cp WYCKCAR "+sdir;
          system(scommand.data());
        }//iwrite

        //clearing vectors for the next compounds
        xpos.clear(); ypos.clear(); zpos.clear(); pocc.clear();
        Zcount.clear(); Zname.clear(); Zconc.clear(); WyckLabel.clear();
        sword="";
      }//"*end"
    }//input.eof
    if(iwrite) {
      if(Ncompounds==1) {
        scommand="cp "+sdir+"WYCKCAR . && rm -rf "+sdir;
        system(scommand.data());
      }
      if(Ncompounds>1) system("rm -f WYCKCAR");//clean up
    }
  }
}

// ***************************************************************************
// pflow::ICSD_ListMetals
// ***************************************************************************
namespace pflow {
  void ICSD_ListMetals() {
    //   Print out to stdout a list of metalic elements.
    vector<string> M;
    M=GetMetalsList(true);
  }
}

// ***************************************************************************
// GetMetalsList
// ***************************************************************************
vector<string> GetMetalsList(bool v) {
  //   Return a vector<string> of a list of metalic elements. If v=true, it will
  //   also print it out to stdout
  int i,j;
  vector<string> vmetal;
  vmetal.clear();
  //Alkali metals
  vmetal.push_back("Li");vmetal.push_back("Na");vmetal.push_back("K");vmetal.push_back("Rb");
  vmetal.push_back("Cs");vmetal.push_back("Fr");
  j=0;
  if(v) {
    cout << "Alkali Metals:";
    for(i=j;i<(int)vmetal.size();i++) cout << " " << vmetal.at(i);
    cout << '\n';
  }
  j=(int)vmetal.size();
  //Alkaline earth metals
  vmetal.push_back("Be");vmetal.push_back("Mg");vmetal.push_back("Ca");vmetal.push_back("Sr");
  vmetal.push_back("Ba");vmetal.push_back("Ra");
  if(v) {
    cout << "Alkaline Earth Metals:";
    for(i=j;i<(int)vmetal.size();i++) cout << " " << vmetal.at(i);
    cout << '\n';
  }
  j=(int)vmetal.size();
  //Transition metals
  vmetal.push_back("Sc");vmetal.push_back("Ti");vmetal.push_back("V");vmetal.push_back("Cr");
  vmetal.push_back("Mn");vmetal.push_back("Fe");vmetal.push_back("Co");vmetal.push_back("Ni");
  vmetal.push_back("Cu");vmetal.push_back("Zn");vmetal.push_back("Y");vmetal.push_back("Zr");
  vmetal.push_back("Nb");vmetal.push_back("Mo");vmetal.push_back("Tc");vmetal.push_back("Ru");
  vmetal.push_back("Rh");vmetal.push_back("Pd");vmetal.push_back("Ag");vmetal.push_back("Cd");
  vmetal.push_back("Hf");vmetal.push_back("Ta");vmetal.push_back("W");vmetal.push_back("Re");
  vmetal.push_back("Os");vmetal.push_back("Ir");vmetal.push_back("Pt");vmetal.push_back("Au");
  vmetal.push_back("Hg");
  vmetal.push_back("Rf");vmetal.push_back("Db");vmetal.push_back("Sg");vmetal.push_back("Bh");
  vmetal.push_back("Hs");vmetal.push_back("Mt");vmetal.push_back("Ds");vmetal.push_back("Rg");vmetal.push_back("Uub");
  if(v) {
    cout << "Transition Metals:";
    for(i=j;i<(int)vmetal.size();i++) cout << " " << vmetal.at(i);
    cout << '\n';
  }
  j=(int)vmetal.size();
  //Lanthanoids
  vmetal.push_back("La");vmetal.push_back("Ce");vmetal.push_back("Pr");vmetal.push_back("Nd");
  vmetal.push_back("Pm");vmetal.push_back("Sm");vmetal.push_back("Eu");vmetal.push_back("Gd");
  vmetal.push_back("Tb");vmetal.push_back("Dy");vmetal.push_back("Ho");vmetal.push_back("Er");
  vmetal.push_back("Tm");vmetal.push_back("Yb");vmetal.push_back("Lu");
  if(v) {
    cout << "Lanthanoids:";
    for(i=j;i<(int)vmetal.size();i++) cout << " " << vmetal.at(i);
    cout << '\n';
  }
  j=(int)vmetal.size();
  //Actinoids
  vmetal.push_back("Ac");vmetal.push_back("Th");vmetal.push_back("Pa");vmetal.push_back("U");
  vmetal.push_back("Np");vmetal.push_back("Pu");vmetal.push_back("Am");vmetal.push_back("Cm");
  vmetal.push_back("Bk");vmetal.push_back("Cf");vmetal.push_back("Es");vmetal.push_back("Fm");
  vmetal.push_back("Md");vmetal.push_back("No");vmetal.push_back("Lr");
  if(v) {
    cout << "Actinoids:";
    for(i=j;i<(int)vmetal.size();i++) cout << " " << vmetal.at(i);
    cout << '\n';
  }
  j=(int)vmetal.size();
  //Other metals
  vmetal.push_back("Al");vmetal.push_back("Ga");vmetal.push_back("In");vmetal.push_back("Sn");
  vmetal.push_back("Tl");vmetal.push_back("Pb");vmetal.push_back("Bi");
  if(v) {
    cout << "Other Metals:";
    for(i=j;i<(int)vmetal.size();i++) cout << " " << vmetal.at(i);
    cout << '\n';
  }
  return vmetal;
}

// ***************************************************************************
// GetBandgap
// ***************************************************************************
float GetBandGap_WAHYU(stringstream& ein,float Efermi,char& gaptype) {
  //Calculate bandgap Egap from stringstream EIGENVAL.bands (ein)
  //using Efermi to determine the occupied/unocc bands.
  //Egap = CBM-VBM
  //Set Egap = -1.0 if not found.
  //gaptype is either 'D' or 'I'

  float metal_gap_tol = DEFAULT_METAL_GAP_TOLERANCE;
  int Nk,Nbands,i,ik,ib,ispin=1,count,itmp;
  float ftmp;
  string stmp;

  //cerr << "Efermi: " << Efermi << endl;

  for(i=0;i<5;i++) getline(ein,stmp);
  ein >> itmp >> Nk >> Nbands;
  getline(ein,stmp);

  //first kpoint
  getline(ein,stmp);//empty line
  getline(ein,stmp);//kpoint coordinate
  getline(ein,stmp);//first entry line
  vector<string> sword;
  count=StringCrop(stmp,sword);
  if(count==2) ispin=1;
  if(count==3) ispin=2;
  if(ispin==0) {
<<<<<<< HEAD
    throw aurostd::xerror(_AFLOW_FILE_NAME_,__AFLOW_FUNC__,"ispin = 0, aborted",_INPUT_ILLEGAL_); //CO20200624
=======
    throw aurostd::xerror(__AFLOW_FILE__,__AFLOW_FUNC__,"ispin = 0, aborted",_INPUT_ILLEGAL_); //CO20200624
>>>>>>> 78dcc840
  }
  vector<vector<float> > data(Nk);
  for(i=0;i<Nk;i++) {
    data[i].resize(Nbands*ispin);
  }
  ik=0;
  if(ispin==1) {
    ib=0;
    data[ik][ib]=aurostd::string2utype<float>(sword[1]);
    for(i=1;i<Nbands;i++) {
      ein >> ftmp >> ftmp;
      ib=ib+1;
      data[ik][ib]=ftmp;
    }
    getline(ein,stmp);
  }
  ik=0;
  if(ispin==2) {
    ib=0;
    data[ik][ib]=aurostd::string2utype<float>(sword[1]);
    data[ik][ib+Nbands]=aurostd::string2utype<float>(sword[2]);
    for(i=1;i<Nbands;i++) {
      ein >> ftmp;
      ein >> ftmp;//up
      ib=ib+1;
      data[ik][ib]=ftmp;
      ein >> ftmp;//down
      data[ik][ib+Nbands]=ftmp;
    }
    getline(ein,stmp);
  }
  //--now read all other kpoints
  if(ispin==1) {
    for(ik=1;ik<Nk;ik++) {
      getline(ein,stmp);//empty line
      getline(ein,stmp);//kpoint coordinate
      ib=-1;
      for(i=0;i<Nbands;i++) {
        ein >> ftmp >> ftmp;
        ib=ib+1;
        data[ik][ib]=ftmp;
      }
      getline(ein,stmp);
    }
  }
  if(ispin==2) {
    for(ik=1;ik<Nk;ik++) {
      getline(ein,stmp);//empty line
      getline(ein,stmp);//kpoint coordinate
      ib=-1;
      for(i=0;i<Nbands;i++) {
        ein >> ftmp;
        ein >> ftmp;//up
        ib=ib+1;
        data[ik][ib]=ftmp;
        ein >> ftmp;//down
        data[ik][ib+Nbands]=ftmp;
      }
      getline(ein,stmp);
    }
  }
  //cerr << "reading done" << endl;

  //finding ivb and icb for each up and down spin separately
  //correspoding to index of vb and cb, we need to do separately
  //because up and down vb and cb don't usually occur at the same band index.
  int ivbup,icbup,ivbdw,icbdw;
  float Egap,vbm,vbmup,vbmdw=-1e6,cbm,cbmup,cbmdw=-1e6;
  float maxtest,mintest,vbmtestup,vbmtestdw,cbmtestup,cbmtestdw;

  //KY FIXES THIS BUG
  bool FLAG_HALF_BANDS_UP = false;
  bool FLAG_HALF_BANDS_DN = false;

  ivbup=0;icbup=0;
  ivbdw=0;icbdw=0;
  vbmup=Efermi; cbmup=Efermi; //initialization
  vector<float> vband,cband;
  vband.clear(); vband.resize(Nk);
  cband.clear(); cband.resize(Nk);
  for(ib=0;ib<Nbands-1;ib++) {
    for(i=0;i<Nk;i++) vband[i]=data[i][ib];
    vbmtestup=max(vband);
    for(i=0;i<Nk;i++) vband[i]=data[i][ib+1];
    cbmtestup=min(vband);
    if(vbmtestup<Efermi && cbmtestup>Efermi) {
      vbmup=vbmtestup;
      cbmup=cbmtestup;
      ivbup=ib;icbup=ib+1;
      break;
    }
  }
  //if vbmup and cmbup are both above or below Efermi
  //KY FIXES THIS BUG
  //This includes the case:  vbmdw == cbmdwa && vbmdw == Efermi
  if(((vbmup-Efermi)<1E-8 && (cbmup-Efermi)<1E-8)||
      ((vbmup-Efermi)>1E-8 && (cbmup-Efermi)>1E-8)) {
    FLAG_HALF_BANDS_UP = true;
  }

  if(ispin==2) {
    vbmdw=Efermi; cbmdw=Efermi; //initialization
    ivbdw=0;icbdw=0;
    for(ib=0;ib<Nbands-1;ib++) {
      for(i=0;i<Nk;i++) vband[i]=data[i][ib+Nbands];
      vbmtestdw=max(vband);
      for(i=0;i<Nk;i++) vband[i]=data[i][ib+1+Nbands];
      cbmtestdw=min(vband);
      if(vbmtestdw<Efermi && cbmtestdw>Efermi) {
        vbmdw=vbmtestdw;
        cbmdw=cbmtestdw;
        ivbdw=ib;icbdw=ib+1;
        break;
      }
    }
    //if vbmdw and cmbdw are both above or below Efermi
    //KY FIXES THIS BUG
    //This includes the case:  vbmdw == cbmdwa && vbmdw == Efermi
    if(((vbmdw-Efermi)<1E-8 && (cbmdw-Efermi)<1E-8)||
        ((vbmdw-Efermi)>1E-8 && (cbmdw-Efermi)>1E-8)) {
      FLAG_HALF_BANDS_DN = true;
    }
  }


  //cerr << "ivb icb: " << ivb << " " << icb << endl;
  //now determining the overal vbm and cbm
  bool vbmfromdw,cbmfromdw;
  vbm=vbmup;  cbm=cbmup;//for spin off
  vbmfromdw=false; cbmfromdw=false;
  if(ispin==2) {//for spin on, we need to check further
    //KY FIXES THIS BUG
    if(!FLAG_HALF_BANDS_UP && FLAG_HALF_BANDS_DN) {
      vbm=vbmup;
      cbm=cbmup;
    }
    else if(FLAG_HALF_BANDS_UP && !FLAG_HALF_BANDS_DN) {
      vbm=vbmdw;
      cbm=cbmdw;
    }
    else {
      if(vbmdw>vbm) {vbmfromdw=true; vbm=vbmdw;}
      if(cbmdw<cbm) {cbmfromdw=true; cbm=cbmdw;}
    }
  }
  int kvbm=0,kcbm=0;
  if(aurostd::abs(cbm-vbm) < metal_gap_tol) {
    //   cout << "ERROR [GetBandGap] VBM and CBM can not be found. Setting VBM and CBM to Efermi." << endl;
    cout << "WARNING [GetBandGap] VBM and CBM can not be found. Setting VBM and CBM to Efermi." << endl;
    gaptype='I';
    vbm=Efermi; cbm=Efermi; Egap=0;
    return(Egap);
  }
  else {
    Egap=cbm-vbm;
    //checking I/D gaptype
    kvbm=0;kcbm=0;
    maxtest=vbm-10;
    mintest=cbm+10;
    if(vbmfromdw==false) {for(i=0;i<Nk;i++) vband[i]=data[i][ivbup];}
    else {for(i=0;i<Nk;i++) vband[i]=data[i][ivbdw+Nbands];}
    if(cbmfromdw==false) {for(i=0;i<Nk;i++) cband[i]=data[i][icbup];}
    else {for(i=0;i<Nk;i++) cband[i]=data[i][icbdw+Nbands];}
    for(ik=0;ik<Nk;ik++) {
      if(vband[ik]>maxtest) {maxtest=vband[ik];kvbm=ik;}
      if(cband[ik]<mintest) {mintest=cband[ik];kcbm=ik;}
    }
    //cerr << "kvbm kcbm: " << kvbm << " " << kcbm << endl;
    gaptype='I';
    if(kvbm==kcbm) gaptype='D';
    return(Egap);
  }
}
// ***************************************************************************
// GetBandgapFromDOS
// ***************************************************************************
float GetBandgapFromDOS(ifstream& dos) {
  //   Return band gap calculated from DOSCAR file.
  bool isMetal=false;
  int i,iclosest,Ngrids;
  float Emin,Emax,EF,bandgap,Ec,Ev,tol,delE,Etmp,Dtmp,delEE,Egrid;
  string sbuf;

  // aurostd::execute(command);
  for(i=0;i<5;i++)  getline(dos,sbuf);
  dos >> Emax >> Emin >> Ngrids >> EF; getline(dos,sbuf);
  Egrid=(Emax-Emin)/Ngrids;
  //note that the EF here is not the actual fermi energy
  vector<float> E(Ngrids),D(Ngrids);
  tol=5e-3;
  delE=1e6;delEE=delE;
  iclosest=0;
  for(i=0;i<Ngrids;i++) {
    dos >> E[i] >> D[i]; getline(dos,sbuf);
  }
  for(i=0;i<Ngrids;i++) {
    if(aurostd::abs(EF-E[i])<Egrid) {
      if(D[i]>tol && D[i+1]>tol) {isMetal=true;break;}//metal
    }
  }
  if(isMetal)  bandgap=-1;
  else {
    for(i=0;i<Ngrids;i++) {
      Dtmp=D[i];Etmp=E[i];
      if(Dtmp<tol) delEE=aurostd::abs(EF-Etmp);
      if(delEE<delE) {
        iclosest=i; delE=delEE;
      }
    }
    //    cerr << "iclosest E: " << iclosest << " " << E[iclosest] << endl;
    for(i=iclosest-1;iclosest>-1;i--) {
      if(D[i]>tol) break;
    }
    Ev=E[i];
    for(i=iclosest+1;i<Ngrids;i++) {
      if(D[i]>tol) break;
    }
    Ec=E[i];
    EF=(Ev+Ec)/2;//fix the EF
    bandgap=Ec-Ev;
    if(aurostd::abs(Ev-Emin)<tol || aurostd::abs(Emax-Ec)<tol) bandgap=-1.0;
  }
  E.clear(); D.clear();
  return bandgap;
}
// ***************************************************************************
// GetBandgapFromDOS
// ***************************************************************************
float GetBandgapFromDOS(istream& dos) {
  //   Return band gap calculated from DOSCAR as input stream.
  bool isMetal=false;
  int i,iclosest,Ngrids;
  float Emin,Emax,EF,bandgap,Ec,Ev,tol,delE,Etmp,Dtmp,delEE,Egrid;
  string sbuf;

  for(i=0;i<5;i++)  getline(dos,sbuf);
  dos >> Emax >> Emin >> Ngrids >> EF; getline(dos,sbuf);
  Egrid=(Emax-Emin)/Ngrids;
  //note that the EF here is not the actual fermi energy
  vector<float> E(Ngrids),D(Ngrids);
  tol=5e-3;
  delE=1e6;delEE=delE;
  iclosest=0;
  for(i=0;i<Ngrids;i++) {
    dos >> E[i] >> D[i]; getline(dos,sbuf);
  }
  for(i=0;i<Ngrids;i++) {
    if(aurostd::abs(EF-E[i])<Egrid) {
      if(D[i]>tol && D[i+1]>tol) {isMetal=true;break;}//metal
    }
  }
  if(isMetal)  bandgap=-1;
  else {
    for(i=0;i<Ngrids;i++) {
      Dtmp=D[i];Etmp=E[i];
      if(Dtmp<tol) delEE=aurostd::abs(EF-Etmp);
      if(delEE<delE) {
        iclosest=i; delE=delEE;
      }
    }
    //    cerr << "iclosest E: " << iclosest << " " << E[iclosest] << endl;
    for(i=iclosest-1;iclosest>-1;i--) {
      if(D[i]>tol) break;
    }
    Ev=E[i];
    for(i=iclosest+1;i<Ngrids;i++) {
      if(D[i]>tol) break;
    }
    Ec=E[i];
    EF=(Ev+Ec)/2;//fix the EF
    bandgap=Ec-Ev;
    if(aurostd::abs(Ev-Emin)<tol || aurostd::abs(Emax-Ec)<tol) bandgap=-1.0;
  }
  E.clear(); D.clear();
  return bandgap;
}
// ***************************************************************************
// IsMetal
// ***************************************************************************
bool IsMetal(const string s) {
  //   Check if an element name in string s is a metal.
  bool ibool=false;
  vector<string> vmetal;
  vmetal=GetMetalsList(false);
  for(int i=0;i<(int)vmetal.size();i++)
    if(s==vmetal[i]) ibool=true;
  return(ibool);
}
// ***************************************************************************
// ParseChemicalFormula
// ***************************************************************************
void ParseChemicalFormula(string Formula,vector<string>& Zname,vector<float>& Zconc) {
  //   Parsing elements' name and concentration from a chemical formula
  //   example:
  //    Formula is MgB2
  //    output: Zname=[Mg,B], Zconc=[1,2].
  int i,j,k,n,p;
  vector<string> sbuf;
  vector<int> CapPos;

  //removing white characters from s
  Formula=RemoveCharFromString(Formula,' ');
  Formula=RemoveCharFromString(Formula,'\t');
  Formula=RemoveCharFromString(Formula,'\n');
  //splitting each atom name and its concentration pair
  CapPos.clear();
  for(i=0;i<(int)Formula.length();i++) {
    if(Formula[i]>='A' && Formula[i]<='Z') CapPos.push_back(i);
  }
  n=(int)CapPos.size();
  sbuf.clear();
  for(i=0;i<n-1;i++) {
    j=CapPos[i+1]-CapPos[i];
    sbuf.push_back(Formula.substr(CapPos[i],j));
  }
  sbuf.push_back(Formula.substr(CapPos[n-1],Formula.length()-CapPos[n-1]));
  //processing each pair
  Zname.clear();
  Zconc.clear();
  k=0;
  for(i=0;i<n;i++) {
    p=(int)sbuf[i].length();
    for(j=p;j>0;j--)
      if(sbuf[i][j]<'A') k=j;
    Zname.push_back(sbuf[i].substr(0,k));
    if(k==p) Zconc.push_back(1);
    else Zconc.push_back(aurostd::string2utype<float>(sbuf[i].substr(k,p)));
  }
}
// ***************************************************************************
// RemoveCharFromString
// ***************************************************************************
string RemoveCharFromString(const string s, char c) {
  // Remove a character from a string and return the resultant string
  string ss;
  string::iterator siter;
  ss=s;
  int i;
  for(i=0;i<(int) ss.length();i++) {
    if(ss[i]==c) {
      siter=ss.begin()+i; ss.erase(siter);i--;
    }
  }
  return ss;
}
// ***************************************************************************
// RemoveStringFromTo
// ***************************************************************************
string RemoveStringFromTo(const string s, char cstart, char cstop) {
  // Remove substring from character cstart to cstop
  // example: s="0.34(21)65"
  // ss=RemoveStringFromTo(s,'(',')');
  // ss will be s="0.3465"
  string ss=s;
  int i,istart=0,istop=0;
  bool fstart=false,fstop=false;
  for(i=0;i<(int) ss.length();i++) {
    if(ss[i]==cstart) {fstart=true;istart=i;}
    if(ss[i]==cstop && fstart==true) {fstop=true;istop=i;break;}
  }
  if(fstop) {ss.erase(istart,istop-istart+1);ss=RemoveStringFromTo(ss,cstart,cstop);}
  return ss;
}
// ***************************************************************************
// StringCrop
// ***************************************************************************
int StringCrop(string str,vector<string>& vstr) {
  //   given for example a string str=" this is an example 1 2 3 4"
  //   return the number of words using white characters as separators,
  //   and put the words in the vector<string> vstr
  //   ignore any leading white characters.
  string s,stmp;
  int i,Ns,Nw;
  //preadd and postadd a space and replacing any white character with space character
  s = " "+str+" ";
  Ns = strlen(s.c_str());
  for(i=0;i<Ns;i++) if(s[i]=='\t') s[i]=' ';
  //calculating the number of words
  Nw = 0;
  bool fbeg,fend;
  fbeg=fend=false;
  for(i=0;i<Ns;i++) {
    if(s[i]==' ' && s[i+1]!=' ') fbeg=true;
    if(s[i]!=' ' && s[i+1]==' ') fend=true;
    if(fbeg && fend) {
      Nw++;
      fbeg=fend=false;
    }
  }
  vstr.clear();
  if(Nw>0) {
    for(i=0;i<Nw;i++) {
      stmp=StringCropAt(str,i+1);
      vstr.push_back(stmp);
    }
  }
  return Nw;
}
// ***************************************************************************
// StringCropAt
// ***************************************************************************
string StringCropAt(const string input,int icrop) {
  //   Crop a word frong a string.
  //   given for example a string: "this is an example 1 2 3 4"
  //   icrop=1 : returns "this"
  //   icrop=2 : returns "is"
  //   and so on.
  bool istartfound=false,istopfound=false;
  int i=0,istart=0,ilong=0,iicrop=0;

  if(istartfound) {;} // dummy load

  istartfound=istopfound=false;
  i=istart=ilong=iicrop=0;
  if(input.size()==0) return("");
  else {
    //finding the istart to crop
    for(i=0;i<(int)input.size();i++) {
      if(i==0) {
        if(input[i]!=' ' && input[i]!='\t' && input[i]!='\n') {
          istart=i; iicrop++;
        }
      }
      else {
        if( (input[i]!=' ' && input[i]!='\t' && input[i]!='\n') &&
            (input[i-1]==' ' || input[i-1]=='\t' || input[i-1]=='\n') ) {
          istart=i; iicrop++;
        }
      }
      if(iicrop==icrop) {i=(int)input.size();}
    }
    if(iicrop==icrop) {
      //finding the length of the word to crop
      for(i=istart;i<(int)input.size();i++) {
        if(i==(int)input.size()-1) {
          if(input[i]!=' ' && input[i]!='\t' && input[i]!='\n') {
            ilong=i+1-istart;istopfound=true;i=(int)input.size();
          }
        }
        else {
          if( (input[i]!=' ' && input[i]!='\t' && input[i]!='\n') &&
              (input[i+1]==' ' || input[i+1]=='\t' || input[i+1]=='\n') ) {
            ilong=i+1-istart;istopfound=true;i=(int)input.size();
          }
        }
      }//for
      if(istopfound) return(input.substr(istart,ilong));
    }//iicrop==icrop
    return("");
  }//else
}
// ***************************************************************************
// SortFloat
// ***************************************************************************
vector<float> SortFloat(vector<float> va, int mode) {
  //   Sort vector<float>.
  //   mode = 1 (ascending)
  //   mode = -1 (descending)


  int i,j;
  float ftmp;
  vector<float> vb;
  vb=va;

  //sorting descending
  if(mode==-1) {
    ftmp=0.0;
    for(i=0;i<(int)vb.size()-1;i++) {
      for(j=i+1;j<(int)vb.size();j++) {
        if(vb[j]>vb[i]) {
          ftmp=vb[i];vb[i]=vb[j];vb[j]=ftmp;
        }
      }
    }
  }
  //sorting ascending
  else {
    ftmp=0.0;
    for(i=0;i<(int)vb.size()-1;i++) {
      for(j=i+1;j<(int)vb.size();j++) {
        if(vb[j]<vb[i]) {
          ftmp=vb[i];vb[i]=vb[j];vb[j]=ftmp;
        }
      }
    }
  }
  return vb;
}

#endif

// ***************************************************************************
// *                                                                         *
// *              AFlow WAHYU SETYAWAN - Duke University 2007-2011           *
// *                                                                         *
// ***************************************************************************<|MERGE_RESOLUTION|>--- conflicted
+++ resolved
@@ -46,11 +46,7 @@
   aurostd::RemoveFile(file_tmp);
 
   if(XHOST.vext.size()!=XHOST.vcat.size()) {
-<<<<<<< HEAD
-    throw aurostd::xerror(_AFLOW_FILE_NAME_,__AFLOW_FUNC__,"XHOST.vext.size()!=XHOST.vcat.size(), aborting",_RUNTIME_ERROR_); //CO20200624
-=======
     throw aurostd::xerror(__AFLOW_FILE__,__AFLOW_FUNC__,"XHOST.vext.size()!=XHOST.vcat.size(), aborting",_RUNTIME_ERROR_); //CO20200624
->>>>>>> 78dcc840
   }
 
   // OUTCAR.bands
@@ -62,11 +58,7 @@
     }
   }
   if(!found) {
-<<<<<<< HEAD
-    throw aurostd::xerror(_AFLOW_FILE_NAME_,__AFLOW_FUNC__,"OUTCAR.bands[.EXT] not found in the directory, aborting",_FILE_CORRUPT_); //CO20200624
-=======
     throw aurostd::xerror(__AFLOW_FILE__,__AFLOW_FUNC__,"OUTCAR.bands[.EXT] not found in the directory, aborting",_FILE_CORRUPT_); //CO20200624
->>>>>>> 78dcc840
   }
   straus.clear();straus.str(std::string());
   aurostd::file2stringstream(file_tmp,straus);
@@ -82,11 +74,7 @@
     }
   }
   if(!found) {
-<<<<<<< HEAD
-    throw aurostd::xerror(_AFLOW_FILE_NAME_,__AFLOW_FUNC__,"EIGENVAL.bands[.EXT] not found in the directory, aborting",_FILE_CORRUPT_); //CO20200624
-=======
     throw aurostd::xerror(__AFLOW_FILE__,__AFLOW_FUNC__,"EIGENVAL.bands[.EXT] not found in the directory, aborting",_FILE_CORRUPT_); //CO20200624
->>>>>>> 78dcc840
   }
   straus.clear();straus.str(std::string());
   aurostd::file2stringstream(file_tmp,straus);
@@ -132,11 +120,7 @@
   bool found=FALSE;
 
   if(XHOST.vext.size()!=XHOST.vcat.size()) {
-<<<<<<< HEAD
-    throw aurostd::xerror(_AFLOW_FILE_NAME_,__AFLOW_FUNC__,"XHOST.vext.size()!=XHOST.vcat.size(), aborting",_RUNTIME_ERROR_); //CO20200624
-=======
     throw aurostd::xerror(__AFLOW_FILE__,__AFLOW_FUNC__,"XHOST.vext.size()!=XHOST.vcat.size(), aborting",_RUNTIME_ERROR_); //CO20200624
->>>>>>> 78dcc840
   }
 
   while(bandsdir.good()) {
@@ -156,11 +140,7 @@
       }
     }
     if(!found) {
-<<<<<<< HEAD
-      throw aurostd::xerror(_AFLOW_FILE_NAME_,__AFLOW_FUNC__,"OUTCAR.bands[.EXT] not found in the directory, aborting",_FILE_CORRUPT_); //CO20200624
-=======
       throw aurostd::xerror(__AFLOW_FILE__,__AFLOW_FUNC__,"OUTCAR.bands[.EXT] not found in the directory, aborting",_FILE_CORRUPT_); //CO20200624
->>>>>>> 78dcc840
     }
     straus.clear();straus.str(std::string());
     aurostd::file2stringstream(file_tmp,straus);
@@ -176,11 +156,7 @@
       }
     }
     if(!found) {
-<<<<<<< HEAD
-      throw aurostd::xerror(_AFLOW_FILE_NAME_,__AFLOW_FUNC__,"EIGENVAL.bands[.EXT] not found in the directory, aborting",_FILE_CORRUPT_); //CO20200624
-=======
       throw aurostd::xerror(__AFLOW_FILE__,__AFLOW_FUNC__,"EIGENVAL.bands[.EXT] not found in the directory, aborting",_FILE_CORRUPT_); //CO20200624
->>>>>>> 78dcc840
     }
     straus.clear();straus.str(std::string());
     aurostd::file2stringstream(file_tmp,straus);
@@ -888,11 +864,7 @@
     //the MISSING lines mean that the structures are in LIB but not in RAW	
 
     if(XHOST.vext.size()!=XHOST.vcat.size()) {
-<<<<<<< HEAD
-      throw aurostd::xerror(_AFLOW_FILE_NAME_,__AFLOW_FUNC__,"XHOST.vext.size()!=XHOST.vcat.size(), aborting",_RUNTIME_ERROR_); //CO20200624
-=======
       throw aurostd::xerror(__AFLOW_FILE__,__AFLOW_FUNC__,"XHOST.vext.size()!=XHOST.vcat.size(), aborting",_RUNTIME_ERROR_); //CO20200624
->>>>>>> 78dcc840
     }
 
     vector<string> LIBlist,RAWlist,LIBnotRAW,RAWnotLIB,LIBRAW;
@@ -926,11 +898,7 @@
     LIBlist.clear();
     iftmp.open("wLIBlist.tmp");
     if(!iftmp) {
-<<<<<<< HEAD
-      throw aurostd::xerror(_AFLOW_FILE_NAME_,__AFLOW_FUNC__,"can not open wLIBlist.tmp, aborted",_FILE_CORRUPT_); //CO20200624
-=======
       throw aurostd::xerror(__AFLOW_FILE__,__AFLOW_FUNC__,"can not open wLIBlist.tmp, aborted",_FILE_CORRUPT_); //CO20200624
->>>>>>> 78dcc840
     }
     while(!iftmp.eof()) {
       iftmp >> stmp;
@@ -941,11 +909,7 @@
     RAWlist.clear();
     iftmp.open("wRAWlist.tmp");
     if(!iftmp) {
-<<<<<<< HEAD
-      throw aurostd::xerror(_AFLOW_FILE_NAME_,__AFLOW_FUNC__,"can not open wRAWlist.tmp, aborted",_FILE_CORRUPT_); //CO20200624
-=======
       throw aurostd::xerror(__AFLOW_FILE__,__AFLOW_FUNC__,"can not open wRAWlist.tmp, aborted",_FILE_CORRUPT_); //CO20200624
->>>>>>> 78dcc840
     }
     while(!iftmp.eof()) {
       iftmp >> stmp;
@@ -1755,11 +1719,7 @@
   if(count==2) ispin=1;
   if(count==3) ispin=2;
   if(ispin==0) {
-<<<<<<< HEAD
-    throw aurostd::xerror(_AFLOW_FILE_NAME_,__AFLOW_FUNC__,"ispin = 0, aborted",_INPUT_ILLEGAL_); //CO20200624
-=======
     throw aurostd::xerror(__AFLOW_FILE__,__AFLOW_FUNC__,"ispin = 0, aborted",_INPUT_ILLEGAL_); //CO20200624
->>>>>>> 78dcc840
   }
   vector<vector<float> > data(Nk);
   for(i=0;i<Nk;i++) {
