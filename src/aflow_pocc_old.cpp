// ***************************************************************************
// *                                                                         *
// *              AFlow KESONG YANG  Duke University 2010-2011               *
// *                                                                         *
// ***************************************************************************
// aflow_contrib_kesong_ipocc.cpp
// functions written by KESONG YANG
// 2010-2011: kesong.yang@gmail.com

// This file contains the routines to prepare partial occupation input files.

#ifndef _AFLOW_CONTRIB_KESONG_IPOCC_CPP
#define _AFLOW_CONTRIB_KESONG_IPOCC_CPP

//#include "aflow_contrib_kesong.h"
#include "aflow_pocc_old.h"
#include "aflow_pocc.h" //CO20180409

//ipocc.cpp
using aurostd::StringSubst;
using std::setfill;
//const int MaxNumberPOSCAR=999;
const unsigned long long int MaxNumberPOSCAR=999;

//pocc_basic.cpp
const double Tol_DecimalPart=1E-6;
const double Tol_FracDeciDiff=1E-6;
//This is the optimized tolerance
const int MaxDenominator=999999;

//hnfcell.cpp
bool CALCULATE_ENERGY_UFF = true;

//poccupation_forcefield.cpp
//const double unit_kcaltoev=4.336443203200000E-002; // 1(kcal/mol) = 4.33644E-2 eV
const double KCAL_TO_EV =4.336443203200000E-002; // 1(kcal/mol) = 4.33644E-2 eV
//const double KJ_TO_EV =1.0357416650425146E-002 ; // 1 (KJ/mol) = 0.010357 eV
//const double KCAL_TO_KJ = 4.1868; // 1 Kilocalories (Kcal) = 4.1868 Kilojoules (Kj)

bool PRINT_AVG_IDOS=false; //CO20190808 - quick patch for IDOS, keep this off in general

// ***************************************************************************
// pflow::POCC_INPUT(void)
// ***************************************************************************
namespace pflow {
  void POCC_INPUT(void) {
    _aflags aflags;aflags.Directory="./";
    ofstream oss;
    string aflowin, MESSAGE="pflow::POCC_INPUT ERROR";
    aflowin=string(aflags.Directory+_AFLOWIN_);
    if(!aurostd::FileExist(aflowin)) {
      throw aurostd::xerror(__AFLOW_FILE__,"pflow::POCC_INPUT():","file not found: "+aflowin,_FILE_CORRUPT_); //CO20200624
    }
    POCC_GENERATE_INPUT(oss,aflags);
  }
}

// ***************************************************************************
// bool POCC_GENERATE_INPUT(ofstream &FileMESSAGE,_aflags &aflags)
// ***************************************************************************
bool POCC_GENERATE_INPUT(ofstream &FileMESSAGE,_aflags &aflags) {
  ostringstream aus;
  aus << "00000  MESSAGE running POCC_GENERATE_INPUT files " << Message(__AFLOW_FILE__,aflags) << endl;
  aurostd::PrintMessageStream(FileMESSAGE,aus,XHOST.QUIET);

  string aflowin=aflags.Directory+"/"+_AFLOWIN_;

  if(!aurostd::FileExist(aflowin)) {
    FileMESSAGE << "ERROR" << ": file not found " << aflowin << endl;
    return FALSE;
  }

  string AflowIn;aurostd::file2string(aflowin,AflowIn);
  stringstream sspoccSTRUCTURE;

  // CHECK FOR INSIDE STUFF
  if(!pocc::POCC_Already_Calculated_Input(AflowIn,aflags.Directory)) {
    stringstream input_file; input_file.clear();input_file.str("");
    stringstream input_file_aus; input_file_aus.clear();input_file_aus.str("");

    sspoccSTRUCTURE.str(aurostd::substring2string(AflowIn,"[POCC_MODE_EXPLICIT]START.POCC_STRUCTURE","[POCC_MODE_EXPLICIT]STOP.POCC_STRUCTURE"));
    //[SD20220520 - OBSOLETE]aurostd::ExtractToStringstreamEXPLICIT(AflowIn,sspoccSTRUCTURE, "[POCC_MODE_EXPLICIT]START.POCC_STRUCTURE", "[POCC_MODE_EXPLICIT]STOP.POCC_STRUCTURE");

    xstructure  xstr_pocc(sspoccSTRUCTURE, IOVASP_POSCAR);
    ofstream FileMESSAGE;
    ofstream file_aflowin;
    file_aflowin.open(aflowin.c_str(),ios_base::app);

    file_aflowin << AFLOWIN_SEPARATION_LINE << endl; 
    if(!aurostd::substring2bool(AflowIn,"[AFLOW_POCC]CALC")) {
      file_aflowin << "[AFLOW_POCC]CALC "<< endl;
    }

    vector<xstructure> vecgroupxstr_sorted;
    stringstream ssxstr_sorted;
    stringstream ss;
    ssxstr_sorted.str("");

    unsigned long long int Num_calculated;
    unsigned long long int Num_xstr;

    if(1){  //OLD KY
      vecgroupxstr_sorted = Partial2Supercell(xstr_pocc);  //CO20170721 - KY OLD code
      Num_xstr=vecgroupxstr_sorted.size();

      if(Num_xstr<MaxNumberPOSCAR) {
        Num_calculated=Num_xstr;
      }
      else {
        Num_calculated=MaxNumberPOSCAR;
      }

      for(unsigned long long int i=0;i<Num_calculated;i++) {
        ss.str("");
        ss << "POCC_" << setfill('0') << setw(2) <<(i+1);
        ssxstr_sorted << AFLOWIN_SEPARATION_LINE<< endl;
        ssxstr_sorted << _VASP_POSCAR_MODE_EXPLICIT_START_ << ss.str() << endl;  //CO20200624
        ssxstr_sorted << vecgroupxstr_sorted.at(i);
        ssxstr_sorted << _VASP_POSCAR_MODE_EXPLICIT_STOP_ << ss.str() << endl; //CO20200624
        ssxstr_sorted << AFLOWIN_SEPARATION_LINE<< endl;
      }
    } else {  //START CO
      pocc::POccCalculator pcalc(xstr_pocc,aflags,FileMESSAGE,cout);
      if(!pcalc.m_initialized){
<<<<<<< HEAD
        throw aurostd::xerror(_AFLOW_FILE_NAME_,__AFLOW_FUNC__,"POCC algorithm failed to initialize",_RUNTIME_ERROR_); //CO20200624
=======
        throw aurostd::xerror(__AFLOW_FILE__,__AFLOW_FUNC__,"POCC algorithm failed to initialize",_RUNTIME_ERROR_); //CO20200624
>>>>>>> 78dcc840
      }
      pcalc.calculate();

      //vector<xstructure> vecgroupxstr_sorted = pcalc.getUniqueDerivativeStructures(); //too much memory

      Num_xstr=pcalc.getUniqueSuperCellsCount();//vecgroupxstr_sorted.size();

      //NO NEED TO LIMIT HERE, just print everything out, who cares?
      //if (Num_xstr<MaxNumberPOSCAR) {
      Num_calculated=Num_xstr;
      //}
      //else {
      //    Num_calculated=MaxNumberPOSCAR;
      //}

      stringstream message;
      ostream& oss=cout;
      //ofstream FileMESSAGE;
      message << "Creating list of (primitivized) unique derivative supercells. Please be patient as primitivization can be slow";
<<<<<<< HEAD
      pflow::logger(_AFLOW_FILE_NAME_,__AFLOW_FUNC__,message,FileMESSAGE,oss,_LOGGER_MESSAGE_);
=======
      pflow::logger(__AFLOW_FILE__,__AFLOW_FUNC__,message,FileMESSAGE,oss,_LOGGER_MESSAGE_);
>>>>>>> 78dcc840

      for(unsigned long long int i=0;i<Num_calculated;i++) {
        ss.str("");
        ss << "POCC_" << setfill('0') << setw(2) <<(i+1);
        ssxstr_sorted << AFLOWIN_SEPARATION_LINE<< endl;
        ssxstr_sorted << _VASP_POSCAR_MODE_EXPLICIT_START_ << ss.str() << endl;  //CO20200624
        ssxstr_sorted << pcalc.getUniqueSuperCell(i); //vecgroupxstr_sorted.at(i);
        ssxstr_sorted << _VASP_POSCAR_MODE_EXPLICIT_STOP_ << ss.str() << endl; //CO20200624
        ssxstr_sorted << AFLOWIN_SEPARATION_LINE<< endl;
      }
    }

    file_aflowin << ssxstr_sorted.str();
    file_aflowin.close();
  } 
  else {
    aus << "00000  MESSAGE POCC input file already created " << Message(__AFLOW_FILE__,aflags) << endl;
    aurostd::PrintMessageStream(FileMESSAGE,aus,XHOST.QUIET);
    return FALSE;
  }
  return TRUE;
}

// ***************************************************************************
// void remove_duplicates(vector<T>& vec)
// ***************************************************************************
template <typename T>
void remove_duplicates(vector<T>& vec) {
  sort(vec.begin(), vec.end());
  vec.erase(unique(vec.begin(), vec.end()), vec.end());
}

str_num_data OptimizePoccValue(double dvalue, double tol) {
  str_num_data optimized_dvalue;

  if(tol<1E-6) {
    tol = 0.001;
  }

  int Nmax=100;
  vector<double> vec_double;
  for (int i=1; i<=Nmax; i++) {
    for (int j=i+1; j<=Nmax;j++) {
      double tmp= (1.0*i)/j;
      vec_double.push_back(tmp);
    }
  }
  vec_double.push_back(1.0);
  sort(vec_double.begin(), vec_double.end());
  remove_duplicates(vec_double);

  vector<double> double_range;
  for (uint i=0; i<vec_double.size();i++) {
    double num_diff = abs(vec_double.at(i)-dvalue);
    if(num_diff<=tol) {
      double_range.push_back(vec_double.at(i));
    }
  }

  vector<int> frac_tmp;
  vector<str_num_data> vec_str_num_data;
  str_num_data tmp_str_num_data;
  for (uint i=0; i<double_range.size();i++) {
    double db_tmp =  double_range.at(i);
    tmp_str_num_data = double2str_num_data(db_tmp);
    vec_str_num_data.push_back(tmp_str_num_data);
  }

  sort(vec_str_num_data.begin(), vec_str_num_data.end(), sortdenom); //sorting according to denom
  optimized_dvalue = vec_str_num_data.at(0); 


  return optimized_dvalue;
}

// ***************************************************************************
// void UpdateXstructure(xstructure &b)
// ***************************************************************************
void UpdateXstr_comp_each_type(xstructure &b) {
  //This function is only used to update partial occupation value i.e., comp_each_type
  vector<double> poccaus; // partial occupation local host
  for (uint i=0; i<b.atoms.size();i++) {
    double tmp=b.atoms.at(i).partial_occupation_value;
    poccaus.push_back(tmp);
  }

  b.comp_each_type.clear();
  for(uint i=0;i<b.num_each_type.size();i++) {
    b.comp_each_type.push_back(0.0);
  }

  for(uint i=0;i<b.atoms.size();i++) {
    if(poccaus.at(i)<1.0-1e-5) {
      b.atoms.at(i).partial_occupation_flag=TRUE;
      b.atoms.at(i).partial_occupation_value=poccaus.at(i);
      b.comp_each_type.at(b.atoms.at(i).type)+=b.atoms.at(i).partial_occupation_value;
    } else {
      b.atoms.at(i).partial_occupation_flag=FALSE;
      b.atoms.at(i).partial_occupation_value=1.0;
      b.comp_each_type.at(b.atoms.at(i).type)+=b.atoms.at(i).partial_occupation_value;
    }
  }
}


// ***************************************************************************
// void UpdateXstr(xstructure &xstr_orig, ofstream &FileMESSAGE, _aflags &aflags)
// ***************************************************************************
void UpdateXstr(xstructure &xstr_orig, ofstream &FileMESSAGE, _aflags &aflags) {
  double epsilon = 1E-2;
  //Update paritial occupation value
  if(xstr_orig.partial_occupation_flag) {
    ostringstream aus;
    aus << "0000 MESSAGE    \"partial_occupation_site_tol\" is " << xstr_orig.partial_occupation_site_tol << " " << Message(__AFLOW_FILE__,aflags); //CO20180409
    if(xstr_orig.partial_occupation_site_tol>1E-6) { //CO20180409
      epsilon = xstr_orig.partial_occupation_site_tol; //CO20180409
    }
    else {
      aus << "0000 MESSAGE    \"partial_occupation_site_tol\" is not set " << Message(__AFLOW_FILE__,aflags); //CO20180409
      aus << "0000 MESSAGE    Default value (1E-2) of \"partial_occupation_site_tol\" is set " << Message(__AFLOW_FILE__,aflags); //CO20180409
    }
    aurostd::PrintMessageStream(FileMESSAGE, aus,XHOST.QUIET);
    double partial_value_tmp;
    for (uint i=0; i<xstr_orig.atoms.size();i++) {
      partial_value_tmp = xstr_orig.atoms.at(i).partial_occupation_value;
      str_num_data tmp;
      tmp = OptimizePoccValue(partial_value_tmp, epsilon);
      xstr_orig.atoms.at(i).partial_occupation_value = tmp.decimal;
      UpdateXstr_comp_each_type(xstr_orig);
    }
  }
}

// ***************************************************************************
// Function pocc::HNFCELL
// ***************************************************************************
void OptimizeXstr(xstructure &a, ofstream &FileMESSAGE, _aflags &aflags) {
  //This function optimize partial values of xstructure
  ostringstream aus;
  aus <<"0000 MESSAGE    Optimizing POSCAR " << Message(__AFLOW_FILE__,aflags);
  aurostd::PrintMessageStream(FileMESSAGE, aus,XHOST.QUIET);
  UpdateXstr(a, FileMESSAGE, aflags);
  aus <<"0000 MESSAGE    Printing optimized POSCAR " << Message(__AFLOW_FILE__,aflags);
  aus << AFLOWIN_SEPARATION_LINE << endl;
  aus << a;
  aus << AFLOWIN_SEPARATION_LINE << endl;
  aurostd::PrintMessageStream(FileMESSAGE, aus,XHOST.QUIET);
}

// ***************************************************************************
// void string_replaceAll(std::string& str, const std::string& from, const std::string& to)
// ***************************************************************************
void string_replaceAll(std::string& str, const std::string& from, const std::string& to) 
{
  size_t start_pos = 0;
  while((start_pos = str.find(from, start_pos)) != std::string::npos) {
    str.replace(start_pos, from.length(), to);
    start_pos += to.length(); // In case 'to' contains 'from', like replacing 'x' with 'yx'
  }
}

// ***************************************************************************
//  bool is_number(const std::string& s)
// ***************************************************************************
bool is_number(const std::string& s) {
  std::string::const_iterator it = s.begin();
  while (it != s.end() && std::isdigit(*it)) {
    ++it;
  }
  return !s.empty() && it == s.end();
}

// ***************************************************************************
//  double CalculateDistanceXstructure(xstructure& xstr, int i, int j)
// ***************************************************************************
double CalculateDistanceXstructure(xstructure& xstr, int i, int j) {
  double d1=xstr.atoms.at(i).cpos(1)-xstr.atoms.at(j).cpos(1);
  double d2=xstr.atoms.at(i).cpos(2)-xstr.atoms.at(j).cpos(2);
  double d3=xstr.atoms.at(i).cpos(3)-xstr.atoms.at(j).cpos(3);
  double d=sqrt(d1*d1+d2*d2+d3*d3);
  return d;
}

// ***************************************************************************
// vector<vector<int> > CalculateNumberMultiOccupied(xstructure& xstr)
// ***************************************************************************
vector<vector<int> > NormalisedNumberXstructure(xstructure& xstr) {
  //Format Xstructure, if two different atoms occupy the same site, then they will
  //be put in the same vector
  vector<vector<int> > a; 
  bool insert_flag;
  vector<int> temp;
  temp.push_back(0); //Put the first number of xstr
  a.push_back(temp);
  for (unsigned int i=1; i<xstr.atoms.size();i++) {
    int k1=i;
    insert_flag = false;
    for (unsigned int j=0; j<a.size();j++) {
      int k2=a.at(j).at(0);
      if(CheckOneSite(xstr,k1,k2)) {
        insert_flag = true;
        a.at(j).push_back(k1);
        break;
      }
    }
    if(! insert_flag) {
      temp.clear();
      temp.push_back(k1);
      a.push_back(temp);
    }
  }
  return a;
}

// ***************************************************************************
// bool CheckPartialOccupation(xstructure& xstr)
// ***************************************************************************
vector<vector<int> > CalculateLableXstructure(xstructure& xstr) {
  vector<vector<int> > a=NormalisedNumberXstructure(xstr);
  vector<vector<int> > NormalisedLable;
  vector<int> LabelTmp;
  for (unsigned int i=0; i<a.size();i++) {
    LabelTmp.clear();
    for (unsigned int j=0; j<a.at(i).size();j++) {
      int k=a.at(i).at(j);
      LabelTmp.push_back(xstr.atoms.at(k).type);
    }
    if(CheckVacancyOnOnesite(xstr,i)) {
      int NumVacancy=xstr.num_each_type.size();
      LabelTmp.push_back(NumVacancy);
    }
    //LabelTmp.push_back(-1); //Add "-1" to terminate
    NormalisedLable.push_back(LabelTmp);
  }
  return NormalisedLable;
}
// ***************************************************************************
// bool CheckPartialOccupation(xstructure& xstr)
// ***************************************************************************
bool CheckPartialOccupation(xstructure& xstr) {
  //if it is a partially occupied, then return true, else return false
  bool RunFLAG=false;
  if(xstr.partial_occupation_flag) {
    for (unsigned int i=0; i<xstr.atoms.size(); i++) {
      if(xstr.atoms.at(i).partial_occupation_flag) {
        RunFLAG=true;
      }
    }
  }
  return RunFLAG;
}

// ***************************************************************************
// bool CheckOneSite(xstructure& xstr, int i, int j)
// ***************************************************************************
bool CheckOneSite(xstructure& xstr, int i, int j) {
  //if xstr.atoms.at(i) and xstr.atoms.at(j) belong to the same site, return true, else return false
  double epsilon=1E-3;
  bool RunFLAG=false; 
  if(CalculateDistanceXstructure(xstr, i, j)<epsilon) {
    RunFLAG=true;
  }
  return RunFLAG;
}

// ***************************************************************************
// bool CheckMultiOccupied(xstructure& xstr)
// ***************************************************************************
bool CheckMultiOccupied(xstructure& xstr) {
  //if it is double occupied, then return true, else return false
  return(NormalisedNumberXstructure(xstr).size()<xstr.atoms.size()); 
}

// ***************************************************************************
// double CalculatePartialValueOfVacancy(xstructure& xstr, unsigned int k)
// ***************************************************************************
double CalculatePartialValueOfVacancy(xstructure& xstr, unsigned int k) {
  double SumTmp=0.0;
  vector<vector<int> > a=NormalisedNumberXstructure(xstr);
  if(k>=a.size()) {
    throw aurostd::xerror(__AFLOW_FILE__,"CalculatePartialValueOfVacancy():","k>=a.size()",_INDEX_MISMATCH_); //CO20200624
  }
  if(a.at(k).size()==1) {
    int n_xstr_orig=a.at(k).at(0);
    SumTmp=xstr.atoms.at(n_xstr_orig).partial_occupation_value;
  } else {
    SumTmp=0.0;
    for (unsigned int i=0; i<a.at(k).size();i++) {
      int j=a.at(k).at(i);
      SumTmp+=xstr.atoms.at(j).partial_occupation_value;
    }
  }
  return(1.0-SumTmp);
}
// ***************************************************************************
// bool CheckVacancyOnOnesite(xstructure& xstr, int k)
// ***************************************************************************
bool CheckVacancyOnOnesite(xstructure& xstr, unsigned int k) {
  //Note that this k is the number is the normalised xstructure, not orignal xstructure
  bool RunFLAG=false;
  vector<vector<int> > a=NormalisedNumberXstructure(xstr);
  if(k>=a.size()) {
    throw aurostd::xerror(__AFLOW_FILE__,"CheckVacancyOnOnesite():","k>=a.size()",_INDEX_MISMATCH_); //CO20200624
  }

  if(a.at(k).size()==1) {
    int n_xstr_orig=a.at(k).at(0);
    if(xstr.atoms.at(n_xstr_orig).partial_occupation_value<1.0) {
      RunFLAG=true;
    }
  }  else {
    double SumTmp=0.0;
    for (unsigned int i=0; i<a.at(k).size();i++) {
      int j=a.at(k).at(i);
      SumTmp+=xstr.atoms.at(j).partial_occupation_value;
    }
    if(SumTmp<1.0) {
      RunFLAG=true;
    }
  }
  return RunFLAG;
}
// ***************************************************************************
//bool CleanVacancy(xstructure& xstr) 
// ***************************************************************************
xstructure CleanVacancy(xstructure& xstr) 
{
  //This routine assumes that the vacancy is at the last type of the atoms
  xstructure CleanedXstr;
  int Nions=xstr.atoms.size();
  int Ntype=xstr.num_each_type.size();
  int NumLastType=xstr.num_each_type.at(Ntype-1);
  for (int i=(Nions-1); i>=(Nions-NumLastType);i--) {
    xstr.RemoveAtom(i);
  } 
  CleanedXstr=xstructure(xstr);
  return CleanedXstr;
}

// ***************************************************************************
//bool CheckVacancy(xstructure& xstr) 
// ***************************************************************************
bool CheckVacancy(xstructure& xstr) 
{
  //if xstr has a vacancy, then return true, else return false
  bool RunFLAG=false;
  if(CheckPartialOccupation(xstr)) {
    if(!CheckMultiOccupied(xstr)) {
      RunFLAG=true;
    }
    else {
      vector<vector<int> > a=NormalisedNumberXstructure(xstr);
      for (uint i=0;i<a.size();i++) {
        for (uint j=0; j<a.at(i).size();j++) {
          cout << a.at(i).at(j) << " ";
        }
        cout << endl;
      }

      vector<double> SumOccupation;
      double SumTmp;
      for (unsigned int i=0; i<a.size();i++) {
        SumTmp=0.0;
        for (unsigned int j=0; j<a.at(i).size(); j++) {
          int k=a.at(i).at(j);
          SumTmp+=xstr.atoms.at(k).partial_occupation_value;
        }
        SumOccupation.push_back(SumTmp);
      }
      for(unsigned int i=0; i<SumOccupation.size();i++) { 
        if((1-SumOccupation.at(i))>1E-4) {
          RunFLAG=true;
        }
        else if(SumOccupation.at(i)>1) {
          throw aurostd::xerror(__AFLOW_FILE__,"CheckVacancy():","total occupation on site exceeds 1.0",_INDEX_MISMATCH_); //CO20200624
        }
      }
    }
  }
  return RunFLAG;
}

// ***************************************************************************
// vector<vector<int> > CalculatecRange(xstructure& xstr)
// ***************************************************************************
vector<vector<int> > CalculatecRange(xstructure& xstr) {
  int Ntype;
  if(CheckVacancy(xstr)) {
    Ntype=xstr.num_each_type.size()+1;
  }
  else {
    Ntype=xstr.num_each_type.size();
  }
  int nDFull=NormalisedNumberXstructure(xstr).size(); 

  vector<vector<int> > XstrcRange;
  vector<int> cRangeTmp;
  if(CheckPartialOccupation(xstr)) {
    double ctmp=0.0;
    vector<double>  ConUniqueSite;
    for (int i=0; i<(Ntype-1);i++) {
      ctmp+=xstr.comp_each_type.at(i);
      ConUniqueSite.push_back(xstr.comp_each_type.at(i)/nDFull);
    }
    ConUniqueSite.push_back((nDFull-ctmp)/nDFull);

    vector<int> FracTmp; //Midlle Step
    vector<int> ConFrac; //Get the fraction for each unique site
    vector<vector<int> > AllConFrac; //Combine all the fraction into vector
    for (unsigned int i=0; i<ConUniqueSite.size();i++) {
      FracTmp=Decimal2Fraction(ConUniqueSite.at(i));
      ConFrac=GetFraction(FracTmp);
      AllConFrac.push_back(ConFrac);
    }

    vector<int> denominatortmp;
    for (uint i=0; i<AllConFrac.size();i++) {
      denominatortmp.push_back(AllConFrac.at(i).at(1));
    }
    int Xstrlcm=CalculateLcmofVector(denominatortmp);

    int tmp;
    for (uint i=0; i<AllConFrac.size();i++) {
      cRangeTmp.clear();
      tmp=Xstrlcm/AllConFrac.at(i).at(1)*AllConFrac.at(i).at(0);
      cRangeTmp.push_back(tmp);
      cRangeTmp.push_back(tmp);
      cRangeTmp.push_back(Xstrlcm);
      XstrcRange.push_back(cRangeTmp);
    }
    //The second algorithm
    //int sum_num=0;
    //for (uint i=0; i<XstrcRange.size();i++) {
    //sum_num+=XstrcRange.at(i).at(0);
    //}
    //cRangeTmp.clear();
    //cRangeTmp.push_back(XstrcRange.at(0).at(2)-sum_num);
    //cRangeTmp.push_back(XstrcRange.at(0).at(2)-sum_num);
    //cRangeTmp.push_back(XstrcRange.at(0).at(2));
    //XstrcRange.push_back(cRangeTmp);

    int sumtmp=0;
    for (uint i=0; i<XstrcRange.size();i++) {
      sumtmp+=XstrcRange.at(i).at(0); 
    }

    if(sumtmp!=XstrcRange.at(0).at(2)) { //sumtmp2 does not contain vacancy; sumtmp contains vacancy
      int sumtmp2=0;
      int k=XstrcRange.size();
      for (int i=0; i<(k-1);i++) {
        sumtmp2+=XstrcRange.at(i).at(0);
      }
      XstrcRange.at(k-1).at(0)=XstrcRange.at(0).at(2)-sumtmp2;
      XstrcRange.at(k-1).at(1)=XstrcRange.at(0).at(2)-sumtmp2;
    }
  }
  else {
    for (unsigned int i=0; i<xstr.num_each_type.size();i++) {
      cRangeTmp.clear();
      int k=xstr.num_each_type.at(i);
      int Nions=xstr.atoms.size();
      cRangeTmp.push_back(k);
      cRangeTmp.push_back(k);
      cRangeTmp.push_back(Nions);
      XstrcRange.push_back(cRangeTmp);
    }
  }
  return XstrcRange;
}

// ***************************************************************************
// int CalculateLcmofVector(vector<int> Num)
// ***************************************************************************
int CalculateLcmofVector(vector<int> Num) {
  vector<int> vlcm;
  int lcmtmp=0;
  if(Num.size()<2) {
    throw aurostd::xerror(__AFLOW_FILE__,"CalculateLcmofVector():","cannot find LCM: fewer than 2 inputs entered",_INPUT_NUMBER_); //CO20200624
  }
  lcmtmp=lcm(Num.at(0),Num.at(1));
  vlcm.push_back(lcmtmp);
  for (unsigned int i=1; i<(Num.size()-1);i++) {
    lcmtmp=lcm(Num.at(i),Num.at(i+1));
    vlcm.push_back(lcmtmp);
  }
  lcmtmp = max(vlcm);
  return lcmtmp;
}

// ***************************************************************************
// int lcm (int a, int b)
// ***************************************************************************
int lcm (int a, int b) {
  return a/gcd(a,b)*b;
}
// ***************************************************************************
// int gcd(int a, int b)
// ***************************************************************************
int gcd(int a, int b) {
  if(a%b==0) {
    return b;
  }
  else {
    return gcd(b, a%b);
  }
}
// ***************************************************************************
// vector<int> Decimal2Fraction(double a)
// ***************************************************************************
vector<int> Decimal2Fraction(double a) {
  //This function converts decimal number to fraction number (not real),
  //You need to call GetFraction to get the real fraction
  vector<int> IntList;
  vector<int> FracTmp;
  int b;
  double DecNum=a; 
  //Debug
  double FracTmpDouble;
  double NumDiff=1;
  if(abs(a-int(a))<Tol_DecimalPart) {
    IntList.push_back(0);
    IntList.push_back(int(a));
  }
  else {
    while(abs(a)>Tol_DecimalPart && NumDiff>Tol_FracDeciDiff) {
      b=int(1.0/a);
      if(b>MaxDenominator) {
        break;
      }
      IntList.push_back(b);
      a=1.0/a-b;
      FracTmp=GetFraction(IntList);
      FracTmpDouble=double (FracTmp.at(0))/FracTmp.at(1);
      NumDiff=abs(DecNum-FracTmpDouble);
    }
  }
  return IntList;
}

// ***************************************************************************
// vector<int> GetFraction(vector<int> IntList)
// ***************************************************************************
vector<int> GetFraction(vector<int> IntList) {
  //This function read the vector generated by Decimal2Fraction(), and generate real fraction
  vector<int> Fraction;
  int LenghIntList=IntList.size();
  int tmp;
  int fac=1;
  int Denom;
  Denom=IntList.at(LenghIntList-1);
  for (int i=LenghIntList-2; i>=0; i--) {
    tmp=Denom;
    Denom=fac+Denom*IntList.at(i);
    fac=tmp;
  }
  Fraction.push_back(fac);
  Fraction.push_back(Denom);
  return Fraction;
}

// ***************************************************************************
// vector<int> double2fraction(double a)
// ***************************************************************************
vector<int> double2fraction(double a) {
  vector<int> IntList = Decimal2Fraction(a);
  vector<int> Fraction = GetFraction(IntList);
  return Fraction;
}

// ***************************************************************************
// bool sortdenom (str_num_data str_i, str_num_data str_j)
// ***************************************************************************
bool sortdenom (str_num_data str_i, str_num_data str_j) {
  return (str_i.denom<str_j.denom); //Ascending sort according to denom 
}


// ***************************************************************************
// str_num_data double2str_num_data(double a)
// ***************************************************************************
str_num_data double2str_num_data(double a) { 
  str_num_data result;
  vector<int> fraction = double2fraction(a);

  result.decimal = a;
  result.fac = fraction.at(0);
  result.denom = fraction.at(1);
  return result;
}

// ***************************************************************************
// pocc::POSCAR2GULP(istream& input)
// ***************************************************************************
namespace pocc {
  void POSCAR2GULP(istream& input) {
    xstructure xstr; 
    xstr.clear(); //DX20191220 - uppercase to lowercase clear
    xstr=xstructure(input, IOVASP_POSCAR);
    xstr.ReScale(1.0);
    string GulpInput;
    GulpInput.clear();

    vector<string> AtomSpecies;
    aurostd::string2tokens(xstr.SpeciesString(), AtomSpecies, " ");
    if(!xstr.atoms.at(0).name_is_given) {
      cerr << "Warnning!!! Atom Species are not assigned! They are defaulted to H." << endl;
      AtomSpecies.clear();
      for (uint i=0; i<xstr.num_each_type.size();i++) {
        AtomSpecies.push_back("H");
      }
    }

    GulpInput=pocc::POSCAR2GulpInput(xstr, AtomSpecies);
    cout << GulpInput ;
  }
}

// ***************************************************************************
// pocc::POSCAR2GulpInput(xstructure & xstr)
// ***************************************************************************
namespace pocc {
  string POSCAR2GulpInput(xstructure& xstr) {
    vector<string> AtomSpecies;
    aurostd::string2tokens(xstr.SpeciesString(), AtomSpecies, " ");
    if(!xstr.atoms.at(0).name_is_given) {
      cerr << "Warnning!!! Atom Species are not assigned! They are defaulted to H." << endl;
      AtomSpecies.clear();
      for (uint i=0; i<xstr.num_each_type.size();i++) {
        AtomSpecies.push_back("H");
      }
    }

    string GulpInput = pocc::POSCAR2GulpInput(xstr, AtomSpecies);
    return GulpInput;
  }
}

// ***************************************************************************
// pocc::POSCAR2GulpInput(xstructure & xstr)
// ***************************************************************************
namespace pocc {
  string POSCAR2GulpInput(xstructure& xstr, vector<string> AtomSpecies) {
    if(xstr.num_each_type.size()!=AtomSpecies.size()) {
      throw aurostd::xerror(__AFLOW_FILE__,"POSCAR2GulpInput():","xstr.num_each_type.size()!=AtomSpecies.size()",_INDEX_MISMATCH_); //CO20200624
    }
    //Assign names to xstructure 
    int iatom=0;
    for(uint itype=0; itype<xstr.num_each_type.size();itype++) {
      for (int j=0; j<xstr.num_each_type.at(itype);j++) {
        xstr.atoms.at(iatom).name=AtomSpecies.at(itype);
        xstr.atoms.at(iatom).name_is_given=TRUE;
        iatom++;
      }
    }

    stringstream  oss;
    oss.setf(std::ios::fixed,std::ios::floatfield);
    oss.precision(10);
    oss << "single dist comp conp" << endl;
    oss << "cell" << endl;
    oss << xstr.a << '\t' << xstr.b << '\t'  << xstr.c << '\t' << xstr.alpha << '\t' << xstr.beta << '\t' << xstr.gamma << endl;
    oss << "fractional" << endl;
    oss.setf(ios_base::fixed,ios_base::floatfield);
    for (uint i=0; i < xstr.atoms.size(); i++) {
      oss <<xstr.atoms.at(i).name << '\t' << xstr.atoms.at(i).fpos(1) << '\t' << xstr.atoms.at(i).fpos(2) << '\t' << xstr.atoms.at(i).fpos(3) << endl;
    }
    oss << "#" << endl;
    oss << "species    " << xstr.num_each_type.size() << endl;

    string SpeciesTmp;
    for (uint i=0; i<AtomSpecies.size();i++) {
      SpeciesTmp.clear();
      SpeciesTmp=AtomSpecies.at(i);
      oss << pocc::ReturnAtomSpecies(SpeciesTmp) << endl;
    }
    oss << "#" << endl;
    oss << "uff1 kcal" << endl;
    for (uint i=0; i<AtomSpecies.size();i++) {
      SpeciesTmp.clear();
      SpeciesTmp=AtomSpecies.at(i);
      oss << pocc::ReturnAtomSpeciesPotential(SpeciesTmp) << endl;
    }
    return oss.str();
  }
}

// ***************************************************************************
// double pocc::CalculateEnergyUsingGulp(xstructure & xstr)
// ***************************************************************************
namespace pocc {
  double CalculateEnergyUsingGulp(xstructure & xstr, vector<string> AtomSpecies) {
    double TotalEnergy=0.0;
    string XstrGulpInput;
    string GulpOut;
    string GulpTmp=aurostd::TmpFileCreate("GulpTmp");

    if(AtomSpecies.at(0).compare("unknown")==0) {
      throw aurostd::xerror(__AFLOW_FILE__,"pocc::CalculateEnergyUsingGulp():","atom species are not assigned",_INPUT_MISSING_); //CO20200624
    }

    XstrGulpInput=pocc::POSCAR2GulpInput(xstr, AtomSpecies);
    aurostd::string2file(XstrGulpInput,GulpTmp);

    string RunGulp="cat "+ GulpTmp +" | gulp";
    GulpOut=aurostd::execute2string(RunGulp);
    aurostd::execute("rm " + GulpTmp);

    stringstream ss_gulp_out;
    ss_gulp_out << GulpOut;

    string anchor_word_Total_energy="Total lattice energy";
    string line;
    vector<string> vgulp_output_line, vgulp_output;
    while(getline(ss_gulp_out, line)) {
      if(line.find(anchor_word_Total_energy) !=string::npos) {
        vgulp_output.push_back(line);
      }
    }
    aurostd::string2tokens(vgulp_output.at(0), vgulp_output_line, " ");
    TotalEnergy=aurostd::string2utype<double>(vgulp_output_line.at(4));
    return TotalEnergy;
  }
} // namespace pocc

// ***************************************************************************
// double pocc::CalculateEnergyUsingGulp(xstructure & xstr)
// ***************************************************************************
namespace pocc {
  double CalculateEnergyUsingGulp(xstructure& xstr) {
    double TotalEnergy=0.0;
    string XstrGulpInput;
    string GulpOut;
    string GulpTmp=aurostd::TmpFileCreate("GulpTmp");
    vector<string> AtomSpecies;
    AtomSpecies.clear();
    aurostd::string2tokens(xstr.SpeciesString(), AtomSpecies, " ");

    XstrGulpInput=pocc::POSCAR2GulpInput(xstr, AtomSpecies);
    aurostd::string2file(XstrGulpInput,GulpTmp);

    string RunGulp="cat "+ GulpTmp +" | gulp";
    GulpOut=aurostd::execute2string(RunGulp);
    aurostd::execute("rm " + GulpTmp);

    stringstream ss_gulp_out;
    ss_gulp_out << GulpOut;

    string anchor_word_Total_energy="Total lattice energy";
    string line;
    vector<string> vgulp_output_line, vgulp_output;
    while(getline(ss_gulp_out, line)) {
      if(line.find(anchor_word_Total_energy) !=string::npos) {
        vgulp_output.push_back(line);
      }
    }
    aurostd::string2tokens(vgulp_output.at(0), vgulp_output_line, " ");
    TotalEnergy=aurostd::string2utype<double>(vgulp_output_line.at(4));
    return TotalEnergy;
  }
} // namespace pocc


// ***************************************************************************
// double pocc::CalculateEnergyUsingGulp(xstructure & xstr)
// ***************************************************************************
namespace pocc {
  vector<double> CalculateEnergyUsingGulp(vector<xstructure>& vxstr) {
    vector<double> Etot_vxstr; 
    for (uint i=0; i<vxstr.size();i++) {
      double dbtmp=0.0;
      xstructure xstr_tmp;
      xstr_tmp = vxstr.at(i);
      dbtmp=pocc::CalculateEnergyUsingGulp(xstr_tmp);
      Etot_vxstr.push_back(dbtmp);
    }
    return  Etot_vxstr;
  }
} // namespace pocc

void PrintGulpEnergies(vector<xstructure>& vxstr) {
  vector<double> etot_vxstr = pocc::CalculateEnergyUsingGulp(vxstr);
  for (uint i=0;i<etot_vxstr.size();i++) {
    ostringstream oss;
    oss.setf(std::ios::fixed, std::ios::floatfield);
    oss.precision(12);
    oss << "No. " << i+1 << " " << setw(15) << etot_vxstr.at(i) << endl;
    cout << oss.str();
  }
}

// ***************************************************************************
// bool sortenergy (strno_energy str_i, strno_energy str_j)
// ***************************************************************************
bool sortenergy (strno_energy str_i, strno_energy str_j) {
  return (str_i.energy<str_j.energy);
}

// ***************************************************************************
// vector<int> pocc::SortGroupXstr(vector<xstructure> groupxstr, vector<string> AtomSpecies)
// ***************************************************************************
namespace pocc {
  vector<xstructure> SortGroupXstr(vector<xstructure> groupxstr, vector<string> AtomSpecies) {
    vector<strno_energy> vec_group_strno_energy;
    vector<int> number;

    cerr.precision(8);
    cerr.setf(ios_base::fixed,ios_base::floatfield);

    double TotalEnergyTmp;
    for (uint i=0; i<groupxstr.size();i++) {
      strno_energy strno_energy_tmp;
      TotalEnergyTmp=pocc::CalculateEnergyUsingGulp(groupxstr.at(i),AtomSpecies);
      cerr << "Estimating Total Energy: Str # " <<  setfill('0') << setw(6) << i+1 << " : " << TotalEnergyTmp << " eV" << endl;
      strno_energy_tmp.energy=TotalEnergyTmp;
      strno_energy_tmp.number=i;
      vec_group_strno_energy.push_back(strno_energy_tmp);
    }
    sort (vec_group_strno_energy.begin(), vec_group_strno_energy.end(), sortenergy);

    cerr << "Sorting energy: " << endl;
    for (uint i=0; i<vec_group_strno_energy.size();i++) {
      cerr << "No. " << setfill('0') << setw(6) << i+1 << "   Str # " << setfill('0') << setw(6) << vec_group_strno_energy.at(i).number << " : " << vec_group_strno_energy.at(i).energy << " eV" << endl; 
      number.push_back(vec_group_strno_energy.at(i).number);
    }

    vector<xstructure> SortedGroupXstr;

    for (uint i=0; i<number.size();i++) {
      int k=number.at(i);
      SortedGroupXstr.push_back(groupxstr.at(k));
    }
    return SortedGroupXstr;
  }
} // namespace pocc

// ***************************************************************************
// vector<int> pocc::SortGroupXstrUFFEnergy(vector<xstructure> groupxstr, vector<string> AtomSpecies)
// ***************************************************************************
namespace pocc {
  vector<xstructure> SortGroupXstrUFFEnergy(vector<xstructure> groupxstr) {
    vector<strno_energy> vec_group_strno_energy;
    vector<int> number;

    cout.precision(8);
    cout.setf(ios_base::fixed,ios_base::floatfield);

    double TotalEnergyTmp;
    for (uint i=0; i<groupxstr.size();i++) {
      strno_energy strno_energy_tmp;
      TotalEnergyTmp=pocc::CalculateUFFEnergy(groupxstr.at(i));
      cout << "Estimating Total Energy: Str # " <<  setfill('0') << setw(6) << i+1 << " : " << TotalEnergyTmp << " eV" << endl;
      strno_energy_tmp.energy=TotalEnergyTmp;
      strno_energy_tmp.number=i;
      vec_group_strno_energy.push_back(strno_energy_tmp);
    }
    sort (vec_group_strno_energy.begin(), vec_group_strno_energy.end(), sortenergy);

    cout << "Sorting energy: " << endl;
    for (uint i=0; i<vec_group_strno_energy.size();i++) {
      cout << "No. " << setfill('0') << setw(6) << i+1 << "   Str # " << setfill('0') << setw(6) << vec_group_strno_energy.at(i).number << " : " << vec_group_strno_energy.at(i).energy << " eV" << endl; 
      number.push_back(vec_group_strno_energy.at(i).number);
    }

    vector<xstructure> SortedGroupXstr;

    for (uint i=0; i<number.size();i++) {
      int k=number.at(i);
      SortedGroupXstr.push_back(groupxstr.at(k));
    }
    return SortedGroupXstr;
  }
} // namespace pocc

// ***************************************************************************
// void combine(vector<int> &range, vector<int> &cur, vector<vector<int> > &final_result, int start, int depth)
// ***************************************************************************
// subroutine of combine
void combine(vector<int> &range, vector<int> &cur, vector<vector<int> > &final_result, int start, int depth) {
  if(depth == (int) cur.size()) {
    vector<int> tmp;
    for (vector<int>::iterator i = cur.begin(); i != cur.end(); ++i) {
      tmp.push_back(*i);
    }   
    final_result.push_back(tmp);
    return;
  }   

  for (int i = start; i != (int) range.size(); ++i) {
    cur[depth] = range[i];
    combine(range, cur, final_result, i + 1, depth + 1); 
  }   
}

// ***************************************************************************
// void combine(vector<int> &range, vector<vector<int> > &final_result, int n)
// ***************************************************************************
void combine(vector<int> &range, vector<vector<int> > &final_result, int n) {
  //Combine function, choose all the combinations of n numbers from range
  if(n > (int) range.size()) {
    throw aurostd::xerror(__AFLOW_FILE__,"combine():","n > (int) range.size()",_INPUT_ILLEGAL_); //CO20200624
  }   
  vector<int> result(n);
  combine(range, result, final_result, 0, 0); 
}

// ***************************************************************************
// vector<xmatrix<double> > CalculateHNF(xstructure a, int n)
// ***************************************************************************
vector<xmatrix<double> > CalculateHNF(xstructure str, int n) {
  bool LDEBUG=(FALSE || XHOST.DEBUG);
  //xstructure str=a; //CO, already copies
  str.BringInCell();

  // GET SYMMETRY
  str.FixLattices();
  xstructure non_pocc_xstr=NormalizeXstructure(str);
  non_pocc_xstr.CalculateSymmetryPointGroup();
  //str.CalculateSymmetryPointGroup();  //CO, cannot calculate symmetry of POCC structure as atoms are on top of each other
  // str.CalculateSymmetryFactorGroup();

  // PHYSICAL REVIEW B 77, 224115 2008
  // Algorithm for generating derivative structures
  // Gus L. W. Hart and Rodney W. Forcade
  xmatrix<double> HNF(3,3);
  vector<xmatrix<double> > vHNF;
  xmatrix<double> A(3,3),B(3,3),Bi(3,3),Bj(3,3),R(3,3),H(3,3);A=trasp(str.lattice);
  vector<xmatrix<double> > vB;    // contains lattices of the potential xstructures
  vector<xmatrix<double> > sHNF;  // contains only the supercells HNF that are uniques
  long long int i=0;
  bool found=FALSE;
  for(int a=1;a<=n;a++) {
    for(int c=1;c<=n/a;c++) {
      for(int f=1;f<=n/a/c;f++) {
        if(a*c*f==n) {
          for(int b=0;b<c;b++) {
            for(int d=0;d<f;d++) {
              for(int e=0;e<f;e++) {
                i++;
                HNF(1,1)=a;HNF(1,2)=0;HNF(1,3)=0;
                HNF(2,1)=b;HNF(2,2)=c;HNF(2,3)=0;
                HNF(3,1)=d;HNF(3,2)=e;HNF(3,3)=f;
                vHNF.push_back(HNF);
              }
            }
          }
        }
      }
    }
  }

  for(i=0;i<(int) vHNF.size();i++) {
    if(LDEBUG) { //CO20180409
      cerr << "HNF MAT " << endl;
      cerr << vHNF.at(i) << endl;
    }
    Bi=A*vHNF.at(i);
    found=FALSE;
    if(LDEBUG) { //CO20180409
      cerr << "SUPERLATTICE " << endl;
      cerr << Bi << endl;
    }
    for(uint istr=0;istr<vB.size()&&found==FALSE;istr++)  {                              // cycle through the unique vBs
      Bj=vB.at(istr);
      if(LDEBUG) { //CO20180409
        cerr << "SUPERLATTICE OLD " << endl;
        cerr << Bj << endl;
      }
      for(uint pgroup=0;pgroup<non_pocc_xstr.pgroup.size()&&found==FALSE;pgroup++) {                  // cycle through the pgroup of str
        R=trasp(non_pocc_xstr.pgroup.at(pgroup).Uc); 
        if(LDEBUG) { //CO20180409
          cerr << "POINT GROUP " << endl;
          cerr << R << endl;
        }
        H=aurostd::inverse(Bj)*aurostd::inverse(R)*Bi;
        if(LDEBUG) { //CO20180409
          cerr << "H" << endl;
          cerr << H << endl;
        }
        if(aurostd::isinteger(H)) {found=TRUE;}
      }
    }
    if(found==FALSE) { // not found, then plug
      if(LDEBUG) { //CO20180409
        cerr << "----------------------" << endl;
        cerr << "FOUND " << endl;
        cerr << vHNF.at(i) << endl;
        cerr << "----------------------" << endl;
      }
      vB.push_back(Bi);
      sHNF.push_back(vHNF.at(i));
    }
  }
  //debug 
  return sHNF;
}

// ***************************************************************************
// xstructure XstrSubstitute(xstructure &a, int n, string b)
// ***************************************************************************
xstructure XstrSubstitute(xstructure &a, int n, string b) {
  xstructure xstrb=a;

  _atom atom_replaced=xstrb.atoms.at(n); //changed the name of the substituted atom
  atom_replaced.name=b;

  xstrb.RemoveAtom(n);    //Remove this atom
  xstrb.AddAtom_POCC(atom_replaced); //Add the substituted atom, note the added atom always appear in the last 
  return xstrb;
}

// ***************************************************************************
// bool sort_function_struct_num_name (atom_number_name i, atom_number_name j)
// ***************************************************************************
bool sort_function_struct_num_name (atom_number_name i, atom_number_name j) {
  return (i.number>j.number);
}

// ***************************************************************************
// vector<atom_number_name> SortMax2Min(vector<atom_number_name>& a)
// ***************************************************************************
vector<atom_number_name> SortMax2Min(vector<atom_number_name>& a) {
  sort(a.begin(), a.end(), sort_function_struct_num_name);
  return a;
}

// ***************************************************************************
// bool myfunction (int i,int j) 
// ***************************************************************************
bool myfunction_int (int i,int j) 
{return (i>j);}

// ***************************************************************************
// vector<int> SortMax2Min(vector<int> a)
// ***************************************************************************
vector<int> SortMax2Min(vector<int>& a) {
  //sort from max to min
  sort(a.begin(), a.end(), myfunction_int);
  return a;
}

// ***************************************************************************
// bool myfunction_double (double i,double j) 
// ***************************************************************************
bool myfunction_double (double i,double j) {
  return (i>j);
}

// ***************************************************************************
// vector<double> SortMax2Min(vector<double>& a)
// ***************************************************************************
vector<double> SortMax2Min(vector<double>& a) {
  //sort from max to min
  sort(a.begin(), a.end(), myfunction_double);
  return a;
}

// ***************************************************************************
// xstructure XstrSubstitute(xstructure &a, vector<int> vec_n, string b)
// ***************************************************************************
xstructure XstrSubstitute(xstructure &a, vector<int> vec_n, string b) {
  xstructure xstr_tmp=a;
  vector<int> vec_n_sorted = SortMax2Min(vec_n);

  //Firstly, we add all the atoms we need
  for (uint i=0; i<vec_n_sorted.size();i++) {
    int k= vec_n_sorted.at(i);
    _atom atom_replaced = xstr_tmp.atoms.at(k);
    atom_replaced.name = b;
    xstr_tmp.AddAtom_POCC(atom_replaced);
  }
  //Now we remove all the atoms that we do not need
  for (uint i=0; i<vec_n_sorted.size();i++) {
    int k= vec_n_sorted.at(i);
    xstr_tmp.RemoveAtom(k);
  }
  int ntype = xstr_tmp.num_each_type.size();
  xstr_tmp.SpeciesSwap(0,ntype-1);   //Force to re-assign
  xstr_tmp.SpeciesPutAlphabetic();
  xstr_tmp.MakeBasis();
  return xstr_tmp;
}

// ***************************************************************************
// xstructure XstrSubstitute(xstructure &a, vector<int> vec_n, vector<string> b)
// ***************************************************************************
xstructure XstrSubstitute(xstructure &a, vector<int> vec_n, vector<string> b) {
  if(vec_n.size()!=b.size()) { 
    throw aurostd::xerror(__AFLOW_FILE__,"XstrSubstitute():","vec_n.size()!=b.size()",_INDEX_MISMATCH_); //CO20200624
  }
  vector<atom_number_name> vec_num_name;
  atom_number_name tmp;
  for (uint i=0; i<vec_n.size();i++) {
    tmp.number = vec_n.at(i);
    tmp.name = b.at(i);
    vec_num_name.push_back(tmp);
  }
  vector<atom_number_name> vec_num_name_new = SortMax2Min(vec_num_name);
  vector<int> vec_num_sorted;
  vector<string> vec_str_sorted;
  for (uint i=0; i<vec_num_name_new.size();i++) {
    vec_num_sorted.push_back(vec_num_name_new.at(i).number);
    vec_str_sorted.push_back(vec_num_name_new.at(i).name);
  }

  xstructure xstr_tmp=a;
  //Firstly, we add all the atoms we need
  for (uint i=0; i<vec_num_sorted.size();i++) {
    int k= vec_num_sorted.at(i);
    _atom atom_replaced = xstr_tmp.atoms.at(k);
    atom_replaced.name = vec_str_sorted.at(i);
    xstr_tmp.AddAtom_POCC(atom_replaced);
  }
  //Now we remove all the atoms that we do not need
  for (uint i=0; i<vec_num_sorted.size();i++) {
    int k= vec_num_sorted.at(i);
    xstr_tmp.RemoveAtom(k);
  }
  xstr_tmp.SpeciesPutAlphabetic();
  int ntype = xstr_tmp.num_each_type.size();
  xstr_tmp.SpeciesSwap(0,ntype-1);   //Force to re-assign
  xstr_tmp.SpeciesPutAlphabetic();
  xstr_tmp.MakeBasis();

  //Clean Vacancies
  int natoms = xstr_tmp.atoms.size();
  if(xstr_tmp.atoms.at(natoms-1).name == name_vacancy) {
    return CleanVacancy(xstr_tmp);
  }
  return xstr_tmp;
}

// ***************************************************************************
// xstructure NormalizeXstructure(xstructure a)
// ***************************************************************************
xstructure NormalizeXstructure(xstructure a) {
  xstructure b=a;
  vector<vector<int> > NormalisedNumber=NormalisedNumberXstructure(a);

  vector<int> removed_number; 
  for(uint i=0; i<NormalisedNumber.size(); i++) {
    if(NormalisedNumber.at(i).size() >= 2) {
      for (uint j=1; j<NormalisedNumber.at(i).size();j++) { //Keep the first one
        int k=NormalisedNumber.at(i).at(j);
        removed_number.push_back(k);
      }
    }
  }
  vector<int> sorted_removed_number = SortMax2Min(removed_number);
  for (uint i=0; i<sorted_removed_number.size();i++) {
    int k=sorted_removed_number.at(i);
    b.RemoveAtom(k);
  }
  return b;
}

// ***************************************************************************
// vector<vector<int> > CalculateXstrNumberSupercell(xstructure a, int n)
// ***************************************************************************
vector<vector<int> > CalculateXstrNumberSupercell(xstructure a, int n) {
  //This function is used to produce the coresponding number in the supercell for the special atom in xstructure a
  vector<vector<int> > number_supercell;
  vector<int> number_tmp;

  for (int i=0; i< (int) a.atoms.size(); i++) {
    number_tmp.clear();
    for (int j=i*n; j<(i+1)*n; j++) {
      number_tmp.push_back(j);
    }
    number_supercell.push_back(number_tmp);
  }
  return number_supercell;
}

// ***************************************************************************
// int hnf_double2int(double a)
// ***************************************************************************
int hnf_double2int(double a) {   
  double adiff=a-int(a);
  if(adiff >=0 && adiff < 0.5 ) {
    return int(a);
  }
  else {
    return int(a)+1;
  }
}

// ***************************************************************************
// bool CheckDoubleOccupied(xstructure xstr_orig)
// ***************************************************************************
bool CheckDoubleOccupied(xstructure xstr_orig) {
  //DoubleOccupied means two atoms occupy one position or one atom and one vacancy occupy one position
  bool FLAG_double_occupied = false;
  vector<vector<int> > num_norm_xstr = NormalisedNumberXstructure(xstr_orig);
  vector<int> vec_one_site_num;
  for (uint i=0; i<num_norm_xstr.size();i++) {
    if(num_norm_xstr.at(i).size()==1 && CheckVacancyOnOnesite(xstr_orig, i)) {FLAG_double_occupied = true;}
    if(num_norm_xstr.at(i).size()==2 && !CheckVacancyOnOnesite(xstr_orig, i)) {FLAG_double_occupied = true;}
  }
  return FLAG_double_occupied;
}

// ***************************************************************************
// bool CheckTripleOccupied(xstructure xstr_orig)
// ***************************************************************************
bool CheckTripleOccupied(xstructure xstr_orig) {
  //TripleOccupied means three atoms occupy one position or two atom and one vacancy occupy one position
  bool FLAG_triple_occupied = false;
  vector<vector<int> > num_norm_xstr = NormalisedNumberXstructure(xstr_orig);
  vector<int> vec_one_site_num;
  for (uint i=0; i<num_norm_xstr.size();i++) {
    if(num_norm_xstr.at(i).size()==2 && CheckVacancyOnOnesite(xstr_orig, i)) {FLAG_triple_occupied = true;}
    if(num_norm_xstr.at(i).size()==3 && !CheckVacancyOnOnesite(xstr_orig, i)) {FLAG_triple_occupied = true;}
  }
  return FLAG_triple_occupied;
}

// ***************************************************************************
// bool CheckFourfoldOccupied(xstructure xstr_orig)
// ***************************************************************************
bool CheckFourfoldOccupied(xstructure xstr_orig) {
  //FourfoldOccupied means three atoms occupy one position or two atom and one vacancy occupy one position
  bool FLAG_fourfold_occupied = false;
  vector<vector<int> > num_norm_xstr = NormalisedNumberXstructure(xstr_orig);
  vector<int> vec_one_site_num;
  for (uint i=0; i<num_norm_xstr.size();i++) {
    if(num_norm_xstr.at(i).size()==3 && CheckVacancyOnOnesite(xstr_orig, i)) {FLAG_fourfold_occupied = true;}
    if(num_norm_xstr.at(i).size()==4 && !CheckVacancyOnOnesite(xstr_orig, i)) {FLAG_fourfold_occupied = true;}
  }
  return FLAG_fourfold_occupied;
}

// ***************************************************************************
// bool CheckFivefoldOccupied(xstructure xstr_orig)
// ***************************************************************************
bool CheckFivefoldOccupied(xstructure xstr_orig) {
  //FourfoldOccupied means three atoms occupy one position or two atom and one vacancy occupy one position
  bool FLAG_fivefold_occupied = false;
  vector<vector<int> > num_norm_xstr = NormalisedNumberXstructure(xstr_orig);
  vector<int> vec_one_site_num;
  for (uint i=0; i<num_norm_xstr.size();i++) {
    if(num_norm_xstr.at(i).size()==4 && CheckVacancyOnOnesite(xstr_orig, i)) {FLAG_fivefold_occupied = true;}
    if(num_norm_xstr.at(i).size()==5 && !CheckVacancyOnOnesite(xstr_orig, i)) {FLAG_fivefold_occupied = true;}
  }
  return FLAG_fivefold_occupied;
}


// ***************************************************************************
// void CombineAll(const vector<vector<vector<int> > > &allVecs, size_t vecIndex, vector<vector<int> > &intSoFar, vector<vector<vector<int> > > &results)
// ***************************************************************************
void CombineAll(const vector<vector<vector<int> > > &allVecs, size_t vecIndex, vector<vector<int> > &intSoFar, vector<vector<vector<int> > > &results) {
  //function to combine all the vectors (choose one from each one)
  //Call method: CombineAll(d, 0, e, f); d initial vector; e temporary vector, f final result
  if(vecIndex >= allVecs.size())
  {   
    vector<vector<int> > str_tmp;
    for(uint i=0;i<intSoFar.size();i++) { 
      str_tmp.push_back(intSoFar.at(i));
    }   
    results.push_back(str_tmp);
    return;
  }   
  for (size_t i=0; i<allVecs.at(vecIndex).size(); i++) {
    vector<vector<int> > tmp=intSoFar;
    tmp.push_back(allVecs.at(vecIndex).at(i));
    CombineAll(allVecs, vecIndex+1, tmp, results);
  }   
}

// ***************************************************************************
// vector<string> CalculateSecondAtomicNameSupercell(xstructure xstr_orig, int n)
// ***************************************************************************
vector<string> CalculateSecondAtomicNameSupercell(xstructure xstr_orig, int n) {
  vector<string> AtomicNameSupercell;
  //    if(CheckDoubleOccupied(xstr_orig)) {  //[CO20200106 - close bracket for indenting]}
  xstructure xstr_norm = NormalizeXstructure(xstr_orig); //Format POSCAR
  vector<vector<int> > num_norm_xstr = NormalisedNumberXstructure(xstr_orig); //Format normalized POSCAR's number using 2D vector
  vector<vector<int> > vec_num_supercell=CalculateXstrNumberSupercell(xstr_norm,n); //Produce supercell's number using 2D vector

  for (uint i=0; i<xstr_norm.atoms.size();i++) {
    if(xstr_norm.atoms.at(i).partial_occupation_flag) {
      //if this is partial occupation
      if(num_norm_xstr.at(i).size()==1) {
        //This means this site only contains vacancy
        for (uint j=0;j<vec_num_supercell.at(i).size();j++) {
          AtomicNameSupercell.push_back(name_vacancy);
        }
      }
      else {
        //This means site site contains another element
        int int_tmp = num_norm_xstr.at(i).at(1); //Read the atomic number in xstr_orig
        string tmp_second_element_name = xstr_orig.atoms.at(int_tmp).name; //Read the name
        for (uint j=0;j<vec_num_supercell.at(i).size();j++) {
          AtomicNameSupercell.push_back(tmp_second_element_name);
        }
      }
    }
    else {
      for (uint j=0;j<vec_num_supercell.at(i).size();j++) {
        string tmp_name=xstr_norm.atoms.at(i).name;
        AtomicNameSupercell.push_back(tmp_name);
      }
    }
  }
  return AtomicNameSupercell;
}


// ***************************************************************************
// vector<vector<int> > GenerateSupercellAtomNumber(xstructure xstr_orig, int n)
// ***************************************************************************
vector<vector<int> > GenerateSupercellAtomNumber(xstructure xstr_orig, int n) {
  //This function generates numbers of all the atoms which will be replaced
  vector<vector<vector<int> > > vec_vec_vec_num_vacancy;
  vector<vector<vector<int> > > vec_two_num_vacancy;

  vector<vector<int> > num_norm_xstr = NormalisedNumberXstructure(xstr_orig); //format like 0 1 2; 3

  xstructure xstr_norm = NormalizeXstructure(xstr_orig);
  vector<vector<int> > atom_num_supercell = CalculateXstrNumberSupercell(xstr_norm, n); //format like 0 1 2 3; 4 5 6 7
  //    vector<vector<int> > atom_num_supercell = CalculateXstrNumberSupercell(xstr_orig, n); //format like 0 1 2 3; 4 5 6 7
  //    We just need to store the atoms' number using normalized xstructure

  //if(CheckDoubleOccupied(xstr_orig)) {  //[CO20200106 - close bracket for indenting]}
  for (uint i=0; i<xstr_norm.atoms.size();i++) {
    if(xstr_norm.atoms.at(i).partial_occupation_flag) {
      int num_vacancy= hnf_double2int((1-xstr_norm.atoms.at(i).partial_occupation_value)*n);
      vector<int> vec_num_part=atom_num_supercell.at(i);
      vector<vector<int> > num_com_vacancy;
      num_com_vacancy.clear();
      combine(vec_num_part, num_com_vacancy, num_vacancy); 
      //generate all the combinations and store them into 3D vectors num_com_vacancy
      vec_vec_vec_num_vacancy.push_back(num_com_vacancy);
      //push the 2D vector into 3D vector according to the atoms' number
    }
  }

  vector<vector<vector<int> > > final_num_result;
  vector<vector<int> >  tmp_vect;
  CombineAll(vec_vec_vec_num_vacancy, 0, tmp_vect, final_num_result);
  //choose only one combination (vector) from each atom's site, and recombine them as one entire combination (2D vector) for one structure
  //All the possible combinations are stored as 3D vector final_num_result
  vector<vector<int> > formated_final_num;

  //Extract the actural atom's number from the 3D vector, and store them into 2D vector formated_final_num
  vector<int> tmp; 
  for (uint i=0; i<final_num_result.size();i++) {
    tmp.clear();
    for (uint j=0; j<final_num_result.at(i).size();j++) {
      for (uint k=0; k<final_num_result.at(i).at(j).size();k++) {
        tmp.push_back(final_num_result.at(i).at(j).at(k));
      }
    }
    formated_final_num.push_back(tmp);
  }
  return formated_final_num;
}


// ***************************************************************************
// vector<xstructure> AssignPartialOccupation(xstructure xstr_supercell, xstructure xstr_orig, int n)
// ***************************************************************************
vector<xstructure> AssignPartialOccupation(xstructure xstr_supercell, xstructure xstr_orig, int n) {
  //This function use two of the most important function GenerateSupercellAtomNumber(xstr_orig, n) & CalculateSecondAtomicNameSupercell(xstr_orig, n) 

  vector<xstructure> xstr_final_list_supercell;

  //Produce atom number which needs to be replaced
  vector<vector<int> > tmp_atom_num_supercell = GenerateSupercellAtomNumber(xstr_orig, n);
  //DEBUG
  //Produce coressponding atomic names which will replace original atom
  vector<string> name_str=CalculateSecondAtomicNameSupercell(xstr_orig, n);

  for (uint i=0; i<tmp_atom_num_supercell.size();i++) {
    xstructure xstr_tmp=xstr_supercell;
    vector<int> atom_number = tmp_atom_num_supercell.at(i);
    vector<int> atom_number_sorted = SortMax2Min(tmp_atom_num_supercell.at(i));

    //Add all the needed atoms 
    for (uint i=0; i<atom_number_sorted.size();i++) {
      int k=atom_number_sorted.at(i);
      _atom atom_replaced = xstr_tmp.atoms.at(k);
      atom_replaced.name = name_str.at(k);
      xstr_tmp.AddAtom_POCC(atom_replaced);
    }

    //Remove all the additional atoms
    for (uint i=0; i<atom_number_sorted.size();i++) {
      int k=atom_number_sorted.at(i);
      xstr_tmp.RemoveAtom(k);
    }

    //Force to re-assign the structure 
    int ntype = xstr_tmp.num_each_type.size();
    xstr_tmp.SpeciesSwap(0,ntype-1);   //Force to re-assign
    xstr_tmp.SpeciesPutAlphabetic();
    xstr_tmp.MakeBasis();

    int LastAtom = xstr_tmp.atoms.size()-1;
    if(xstr_tmp.atoms.at(LastAtom).name == name_vacancy) { //this is safe 
      xstr_final_list_supercell.push_back(CleanVacancy(xstr_tmp));
    }
    else {
      xstr_final_list_supercell.push_back(xstr_tmp);
    }
  }
  return xstr_final_list_supercell;
}

// ***************************************************************************
// int CalculateSupercellSize(xstructure xstr_orig)
// ***************************************************************************
int CalculateSupercellSize(xstructure xstr_orig) {
  int n;
  if(!xstr_orig.partial_occupation_HNF) {
    cerr << "partial_occupation_HNF is not found!" << endl;
    cerr << "Calculating supercell size using occupation value ..." << endl; 
    vector<int> vec_denom;
    for (uint i=0; i<xstr_orig.atoms.size();i++) {
      double partial_value_tmp = xstr_orig.atoms.at(i).partial_occupation_value;
      str_num_data tmp;
      tmp = double2str_num_data(partial_value_tmp);
      vec_denom.push_back(tmp.denom);
    }
    n = CalculateLcmofVector(vec_denom);
  }
  else {
    n = xstr_orig.partial_occupation_HNF;
  }
  return n;
}

// ***************************************************************************
// xstructure AssignAlphabeticNameXstr(xstructure& xstr)
// ***************************************************************************
xstructure AssignAlphabeticNameXstr(xstructure& xstr) {
  vector<string> names;
  names.push_back("As"); names.push_back("Ba"); names.push_back("Cl"); names.push_back("Dy");
  names.push_back("Eu"); names.push_back("Fe"); names.push_back("Ge"); names.push_back("He");

  xstructure xstr_new = xstr;
  int iatom=0;
  for (uint itype=0; itype<xstr.num_each_type.size();itype++) {
    string species = string(names.at(xstr_new.atoms.at(iatom).type));
    xstr_new.species.at(itype)=species;
    for (int j=0;j<xstr.num_each_type.at(itype);j++) {
      xstr_new.atoms.at(iatom).name=species;
      xstr_new.atoms.at(iatom).CleanName();
      xstr_new.atoms.at(iatom).CleanSpin();
      xstr_new.atoms.at(iatom).name_is_given=TRUE;
      iatom++;
    }
  }
  return xstr_new;
}

// ***************************************************************************
// xstructure CleanNameXstr(xstructure& xstr)
// ***************************************************************************
xstructure CleanNameXstr(xstructure& xstr) {
  xstructure xstr_new = xstr;
  for (uint i=0; i<xstr_new.atoms.size();i++) {
    xstr_new.atoms.at(i).name_is_given=false;
  }
  return xstr_new;
}

// ***************************************************************************
// xstructure AssignNameXstr(xstructure& xstr, vector<string> names)
// ***************************************************************************
xstructure AssignNameXstr(xstructure& xstr, vector<string> names) {
  //Assign names to xstr
  xstructure xstr_new = xstr;
  int iatom=0;
  for (uint itype=0; itype<xstr.num_each_type.size();itype++) {
    string species = string(names.at(xstr_new.atoms.at(iatom).type));
    xstr_new.species.at(itype)=species;
    for (int j=0;j<xstr.num_each_type.at(itype);j++) {
      xstr_new.atoms.at(iatom).name=species;
      xstr_new.atoms.at(iatom).CleanName();
      xstr_new.atoms.at(iatom).CleanSpin();
      xstr_new.atoms.at(iatom).name_is_given=TRUE;
      iatom++;
    }
  }
  return xstr_new;
}


// ***************************************************************************
// vector<xstructure> AssignNameXstr(vector<xstructure>& vxstr, vector<string> names)
// ***************************************************************************
vector<xstructure> AssignNameXstr(vector<xstructure>& vxstr, vector<string> names) {
  vector<xstructure> vxstr_new;
  xstructure xstr_tmp;
  for (uint i=0; i<vxstr.size(); i++) {
    xstr_tmp = AssignNameXstr(vxstr.at(i), names);
    vxstr_new.push_back(xstr_tmp);
  }
  return vxstr_new;
}


// ***************************************************************************
// pocc::HNFCELL
// ***************************************************************************
namespace pocc {
  void HNFCELL(istream& input) {
    xstructure xstr_ori(input,IOVASP_AUTO);
    vector<xstructure> vxstr = Partial2Supercell(xstr_ori);
  }
}

// ***************************************************************************
// vector<xstructure> Partial2Supercell(xstructure xstr)
// ***************************************************************************
vector<xstructure> Partial2Supercell(xstructure xstr_ori) {
  xstructure xstr = AssignAlphabeticNameXstr(xstr_ori);
  string str_species_ori;
  if(xstr_ori.atoms.at(0).name_is_given) {str_species_ori = xstr_ori.SpeciesString();}
  else {str_species_ori = "As Ba Cl Dy Eu Fe Ga He In K";}
  vector<string> vxstr_species_ori;
  aurostd::string2tokens(str_species_ori, vxstr_species_ori, " ");

  ofstream FileMESSAGE;
  FileMESSAGE.open("LOG.POCC");
  _aflags aflags;

  int nHNF = InitializeXstr(xstr, vxstr_species_ori, FileMESSAGE, aflags);
  vector<vector<xstructure> > vv_xstr;
  if(CheckFivefoldOccupied(xstr)) { //fivefold or quadruple
    vv_xstr = Partial2Xstr_Fivefold_Occupied(xstr, nHNF, FileMESSAGE, aflags);
  }
  else if(CheckFourfoldOccupied(xstr)) { //fourfold or quadruple
    vv_xstr = Partial2Xstr_Fourfold_Occupied(xstr, nHNF, FileMESSAGE, aflags);
  }
  else if(CheckTripleOccupied(xstr)) { //Triple
    vv_xstr = Partial2Xstr_Triple_Occupied(xstr, nHNF, FileMESSAGE, aflags);
  }
  else if(CheckDoubleOccupied(xstr)) {  //Double
    vv_xstr = Partial2Xstr(xstr, nHNF, FileMESSAGE, aflags);
  }

  vector<xstructure> vxstr;
  for (uint i=0; i<vv_xstr.size();i++) {
    for (uint j=0; j<vv_xstr.at(i).size();j++) {
      xstructure xstr_tmp = vv_xstr.at(i).at(j);
      xstructure xstr_tmp_name = AssignNameXstr(xstr_tmp, vxstr_species_ori);
      xstr_tmp_name.SpeciesPutAlphabetic();
      vxstr.push_back(xstr_tmp_name);
    }
  }
  vector<xstructure> vxstr_sorted = pocc::SortGroupXstrUFFEnergy(vxstr);

  ostringstream aus;
  aus << AFLOWIN_SEPARATION_LINE << endl;
  aus << "0000 MESSAGE    Printing Derivative Supercells ... " << Message(__AFLOW_FILE__,aflags) << endl;
  for (uint i=0; i<vxstr_sorted.size();i++) {
    aus << AFLOWIN_SEPARATION_LINE << endl;
    aus << "[VASP_POSCAR_MODE_EXPLICIT]START.HNFCELL_" << i+1 << endl;
    aus << vxstr_sorted.at(i);
    aus << "[VASP_POSCAR_MODE_EXPLICIT]STOP.HNFCELL_" << i+1 << endl;
    aus << AFLOWIN_SEPARATION_LINE << endl;
    aus.flush();
    aurostd::PrintMessageStream(FileMESSAGE, aus,XHOST.QUIET);
    aus.str("");
  }
  FileMESSAGE.close();
  return vxstr_sorted;
}

// ***************************************************************************
// vector<xstructure> CalculateInitialSupercell(xstructure xstr, int n, ofstream &FileMESSAGE, _aflags &aflags)
// ***************************************************************************
vector<xstructure> CalculateInitialSupercell(xstructure xstr, int n, ofstream &FileMESSAGE, _aflags &aflags) {
  XHOST.QUIET=FALSE;
  ostringstream aus;
  aus << "0000 MESSAGE    Calculating HNF index ... " << Message(__AFLOW_FILE__,aflags) << endl;
  aurostd::PrintMessageStream(FileMESSAGE, aus,XHOST.QUIET);
  aus.str("");
  vector<xmatrix<double> > sHNF=CalculateHNF(xstr, n);
  vector<xstructure> vxstr_init;
  xstructure b_tmp;
  aus << "0000 MESSAGE    Generating supercells ... " << Message(__AFLOW_FILE__,aflags) << endl;
  aurostd::PrintMessageStream(FileMESSAGE, aus,XHOST.QUIET);
  aus.str("");
  stringstream ss;
  aus << AFLOWIN_SEPARATION_LINE << endl;
  for (int i=0; i<(int) sHNF.size();i++) {
    b_tmp=GetSuperCell(xstr,trasp(sHNF.at(i)));//when generates structure, using trasp
    b_tmp.title+="  [HNF("+aurostd::utype2string(n)+")="+aurostd::utype2string(i+1)+"/"+aurostd::utype2string(sHNF.size())+"=";
    string str_sHNF = " " 
      + aurostd::utype2string(sHNF.at(i)(1,1))+" " 
      + aurostd::utype2string(sHNF.at(i)(1,2))+" "
      + aurostd::utype2string(sHNF.at(i)(1,3))+"; "
      + aurostd::utype2string(sHNF.at(i)(2,1))+" "
      + aurostd::utype2string(sHNF.at(i)(2,2))+" "
      + aurostd::utype2string(sHNF.at(i)(2,3))+"; "
      + aurostd::utype2string(sHNF.at(i)(3,1))+" "
      + aurostd::utype2string(sHNF.at(i)(3,2))+" "
      + aurostd::utype2string(sHNF.at(i)(3,3))+"]";
    b_tmp.title+=str_sHNF;
    b_tmp.partial_occupation_flag=FALSE; //Not partial occupation anymore
    vxstr_init.push_back(b_tmp);
    aus << "[VASP_POSCAR_MODE_EXPLICIT]START.HNF_" << n << "_" << i+1 << "_" << sHNF.size() << endl;
    aus << CleanNameXstr(b_tmp);
    aus << "[VASP_POSCAR_MODE_EXPLICIT]STOP.HNF_" << n << "_" << i+1 << "_" << sHNF.size() << endl;
    aus << AFLOWIN_SEPARATION_LINE << endl;
    aurostd::PrintMessageStream(FileMESSAGE, aus,XHOST.QUIET);
    aus.str("");
  }
  aus << "0000 MESSAGE    Total number of initial supercells is " << vxstr_init.size() <<" " << Message(__AFLOW_FILE__,aflags) << endl;
  aurostd::PrintMessageStream(FileMESSAGE, aus,XHOST.QUIET);
  aus.str("");

  return vxstr_init;
}

// ***************************************************************************
// int InitializeXstr(xstructure &xstr, vector<string> vxstr_species_ori, ofstream &FileMESSAGE, _aflags &aflags)
// ***************************************************************************
int InitializeXstr(xstructure &xstr, vector<string> vxstr_species_ori, ofstream &FileMESSAGE, _aflags &aflags) {
  bool LDEBUG=(FALSE || XHOST.DEBUG);
  //This part is based on "pflow::HNFTOL" 
  ostringstream oss;
  xstr.BringInCell();
  //xstr.CalculateSymmetryPointGroup(); //CO, cannot calculate symmetry of a structure with overlapping atoms
  xstr.ReScale(1.0);

  uint digits=6, digits1=4, digits2=2*digits+11;

  if(xstr.partial_occupation_HNF) {return xstr.partial_occupation_HNF;} //if HNF exists, no need to optimize pocc values
  double tolerance=DEFAULT_POCC_SITE_TOL; //DEFAULT_PARTIAL_OCCUPATION_TOLERANCE;
  if(LDEBUG) { //CO20180409
    cerr << "default " << DEFAULT_POCC_SITE_TOL << endl; //DEFAULT_PARTIAL_OCCUPATION_TOLERANCE << endl;
    cerr << xstr.partial_occupation_site_tol << endl;
  }
  if(xstr.partial_occupation_site_tol>0) {tolerance=xstr.partial_occupation_site_tol;}
  oss << "[AFLOW] hnf_tolerance=" << tolerance << endl;
  oss << "Printing Input PARTCAR ... " << Message(__AFLOW_FILE__,aflags) << endl;
  oss << AFLOWIN_SEPARATION_LINE << endl;    // --------------------------------
  oss << "[VASP_POSCAR_MODE_EXPLICIT]START" << endl;
  oss << AssignNameXstr(xstr, vxstr_species_ori);// << endl;
  oss << "[VASP_POSCAR_MODE_EXPLICIT]STOP" << endl;
  oss << AFLOWIN_SEPARATION_LINE << endl;    // --------------------------------
  oss << "Optimizing HNF number ... " << endl;
  oss << AFLOWIN_SEPARATION_LINE << endl;    // --------------------------------
  oss.precision(digits);
  double error=1.0,eps;
  int HNFi=0;
  vector<double> error_iatom;  vector<double> effective_pocc_iatom;  vector<uint> M_iatom;
  for(uint iatom=0;iatom<xstr.atoms.size();iatom++) {error_iatom.push_back(1.0);}
  for(uint iatom=0;iatom<xstr.atoms.size();iatom++) {effective_pocc_iatom.push_back(0.0);}
  for(uint iatom=0;iatom<xstr.atoms.size();iatom++) {M_iatom.push_back(0);}

  oss << aurostd::PaddedPRE(aurostd::utype2string(0),digits1) << "  " << "--------" << " ";
  for(uint iatom=0;iatom<xstr.atoms.size();iatom++) {
    if(xstr.atoms.at(iatom).partial_occupation_value<1.0) {
      oss << "| "+aurostd::PaddedPOST("iatom="+aurostd::utype2string(iatom+1)+"/"+aurostd::utype2string(xstr.atoms.size()),digits2) << " " ;  //CO20170629
    }
  }
  oss << " | " << "error" << endl;
  if(LDEBUG) { //CO20180409
    cerr << "ERROR " << error << endl;
    cerr << "TOL " << tolerance << endl;
  }
  while(error>tolerance) {
    HNFi++;
    error=1.0/HNFi;
    oss << aurostd::PaddedPRE(aurostd::utype2string(HNFi),digits1) << "  " << error << " ";//endl;
    for(uint iatom=0;iatom<xstr.atoms.size();iatom++) {
      error_iatom.at(iatom)=1.0;
      M_iatom.at(iatom)=0;
      for(int j=0;j<=HNFi;j++) {
        eps=abs((double) j/HNFi-xstr.atoms.at(iatom).partial_occupation_value);
        if(eps<error_iatom.at(iatom)) {
          error_iatom.at(iatom)=eps;
          M_iatom.at(iatom)=(uint) j;
          effective_pocc_iatom.at(iatom)=(double) M_iatom.at(iatom)/HNFi;
        }
      }
    }

    for(uint iatom=0;iatom<xstr.atoms.size();iatom++) {
      if(xstr.atoms.at(iatom).partial_occupation_value<1.0) {
        stringstream aus;aus.precision(digits);aus.setf(std::ios::fixed,std::ios::floatfield);
        aus << effective_pocc_iatom.at(iatom) << "," << error_iatom.at(iatom) << "," << M_iatom.at(iatom) << "/" << HNFi;
        oss << "| " << aurostd::PaddedPOST(aus.str(),digits2) << " " ;
      }
    }
    error=aurostd::max(error_iatom);
    oss << " | " << error << endl;
  }
  oss << AFLOWIN_SEPARATION_LINE << endl;

  for(uint iatom=0;iatom<xstr.atoms.size();iatom++) {
    if(xstr.atoms.at(iatom).partial_occupation_value<1.0) {xstr.atoms.at(iatom).partial_occupation_value = effective_pocc_iatom.at(iatom) ;}
  }
  UpdateXstr_comp_each_type(xstr); //update partial occupation
  oss << "Printing optimized input PARTCAR ..." << Message(__AFLOW_FILE__,aflags) << endl;
  oss << AFLOWIN_SEPARATION_LINE << endl;
  oss << "[VASP_POSCAR_MODE_EXPLICIT]START" << endl;
  oss << AssignNameXstr(xstr, vxstr_species_ori);// << endl;
  oss << "[VASP_POSCAR_MODE_EXPLICIT]STOP" << endl;
  oss << AFLOWIN_SEPARATION_LINE << endl;

  aurostd::PrintMessageStream(FileMESSAGE, oss,XHOST.QUIET);
  int nHNF=HNFi;
  return nHNF;
}

// ***************************************************************************
//vector<vector<xstructure> > Partial2Xstr_Fivefold_Occupied(xstructure xstr, int nHNF, ofstream &FileMESSAGE, _aflags &aflags)
// ***************************************************************************
vector<vector<xstructure> > Partial2Xstr_Fivefold_Occupied(xstructure xstr, int nHNF, ofstream &FileMESSAGE, _aflags &aflags) {
  XHOST.QUIET= TRUE;
  //convert fivefold into fourfold firstly
  vector<vector<int> > NormalisedNumber=NormalisedNumberXstructure(xstr);
  xstructure xstr_norm = NormalizeXstructure(xstr);
  xstructure xstr_tri = xstr;
  for (uint i=0;i<xstr_norm.atoms.size();i++) {
    if(NormalisedNumber.at(i).size()==5) {
      int k=NormalisedNumber.at(i).at(4);  //begin from 0, so the 5th atom should be at(4)
      xstr_tri.RemoveAtom(k);
    }
  }
  //Call fourfold routine
  vector<vector<xstructure> > vec_vec_xstr = Partial2Xstr_Fourfold_Occupied(xstr_tri, nHNF, FileMESSAGE, aflags);
  ostringstream aus;

  vector<vector<vector<int> > > vec_vec_vec_num_vacancy;
  vector<vector<int> > atom_num_supercell = CalculateXstrNumberSupercell(xstr_norm, nHNF);
  vector<string>  element_name; //replacing original name
  for (uint i=0; i<xstr_norm.atoms.size();i++) {
    if((NormalisedNumber.at(i).size()==5) || 
        ((NormalisedNumber.at(i).size()==4)&& CheckVacancyOnOnesite(xstr,i)))
    { //tripled occupied
      int k1= NormalisedNumber.at(i).at(0);
      int k2= NormalisedNumber.at(i).at(1);
      int k3= NormalisedNumber.at(i).at(2);
      int k4= NormalisedNumber.at(i).at(3);
      double sum_first_four_pocc_value = xstr.atoms.at(k1).partial_occupation_value
        + xstr.atoms.at(k2).partial_occupation_value 
        + xstr.atoms.at(k3).partial_occupation_value
        + xstr.atoms.at(k4).partial_occupation_value;
      int num_vacancy= hnf_double2int((1-sum_first_four_pocc_value)*nHNF);
      for (int k=0; k<num_vacancy; k++) {
        if(NormalisedNumber.at(i).size()==5) { //If it contains four elements
          int k5=NormalisedNumber.at(i).at(4); //get the the name of the 5th element
          element_name.push_back(xstr.atoms.at(k5).name);
        }
        else { //if it contains three elements and one vacancy
          element_name.push_back(name_vacancy);
        }
      }
      vector<int> vec_num_part=atom_num_supercell.at(i);
      //get rid of the numbers of the first three atom
      //the 4th and 5th atoms will be thought as one entry, so we need to remove the first three
      float first_three_pocc_value = xstr.atoms.at(k1).partial_occupation_value 
        + xstr.atoms.at(k2).partial_occupation_value
        + xstr.atoms.at(k3).partial_occupation_value;
      int num_first_three = hnf_double2int(first_three_pocc_value*nHNF);
      vector<int> vec_num_part_new; 
      for (uint i=num_first_three; i<vec_num_part.size();i++) {
        vec_num_part_new.push_back(vec_num_part.at(i));
      }
      vector<vector<int> > num_com_vacancy; num_com_vacancy.clear();
      combine(vec_num_part_new, num_com_vacancy, num_vacancy);
      vec_vec_vec_num_vacancy.push_back(num_com_vacancy);
    }
  }
  vector<vector<vector<int> > > final_num_result;
  vector<vector<int> >  tmp_vect;
  vector<vector<int> > formated_final_num;

  CombineAll(vec_vec_vec_num_vacancy, 0, tmp_vect, final_num_result);
  vector<int> tmp;
  for (uint i=0; i<final_num_result.size();i++) {
    tmp.clear();
    for (uint j=0; j<final_num_result.at(i).size();j++) {
      for (uint k=0; k<final_num_result.at(i).at(j).size();k++) {
        tmp.push_back(final_num_result.at(i).at(j).at(k));
      }
    }
    formated_final_num.push_back(tmp);
  }


  vector<vector<xstructure> > vec_vec_xstr_fivefold;
  int total=0;
  for (uint k=0; k<vec_vec_xstr.size();k++) {  //2-D vector
    vector<xstructure> vec_xstr=vec_vec_xstr.at(k);
    vector<xstructure> vec_new_xstr;
    for (uint i=0; i<vec_xstr.size();i++) {
      xstructure xstr_tmp = vec_xstr.at(i);
      for (uint j=0; j<formated_final_num.size();j++) {
        total++;
        vector<int> vec_int = formated_final_num.at(j);
        xstructure new_xstr = XstrSubstitute(xstr_tmp, vec_int, element_name);
        vec_new_xstr.push_back(new_xstr);
      }
    }
    vec_vec_xstr_fivefold.push_back(vec_new_xstr);
  }

  vector<vector<xstructure> > vec_vec_xstr_final;
  for (uint i=0; i<vec_vec_xstr_fivefold.size();i++) {
    vector<xstructure> vec_new_xstr = vec_vec_xstr_fivefold.at(i);
    vector<xstructure> vxstr_final = RemoveEquivalentXstr(vec_new_xstr, FileMESSAGE, aflags); 
    vec_vec_xstr_final.push_back(vxstr_final);
  }

  return vec_vec_xstr_final;
}

// ***************************************************************************
// vector<vector<xstructure> > Partial2Xstr_Fourfold_Occupied(xstructure xstr, int nHNF, ofstream &FileMESSAGE, _aflags &aflags)
// ***************************************************************************
vector<vector<xstructure> > Partial2Xstr_Fourfold_Occupied(xstructure xstr, int nHNF, ofstream &FileMESSAGE, _aflags &aflags) {
  XHOST.QUIET= TRUE;
  //convert fourfold into triple
  vector<vector<int> > NormalisedNumber=NormalisedNumberXstructure(xstr);
  xstructure xstr_norm = NormalizeXstructure(xstr);
  xstructure xstr_tri = xstr;
  for (uint i=0;i<xstr_norm.atoms.size();i++) {
    if(NormalisedNumber.at(i).size()==4) { //if the 4th element is vacancy, then it is fake triple one
      int k=NormalisedNumber.at(i).at(3);
      xstr_tri.RemoveAtom(k);
    }
  }

  vector<vector<xstructure> > vec_vec_xstr = Partial2Xstr_Triple_Occupied(xstr_tri, nHNF, FileMESSAGE, aflags);
  ostringstream aus;

  vector<vector<vector<int> > > vec_vec_vec_num_vacancy;
  vector<vector<int> > atom_num_supercell = CalculateXstrNumberSupercell(xstr_norm, nHNF);
  vector<string>  element_name; //replacing original name
  for (uint i=0; i<xstr_norm.atoms.size();i++) {
    if((NormalisedNumber.at(i).size()==4) || 
        ((NormalisedNumber.at(i).size()==3)&& CheckVacancyOnOnesite(xstr,i)))
    { //tripled occupied
      int k1= NormalisedNumber.at(i).at(0);
      int k2= NormalisedNumber.at(i).at(1);
      int k3= NormalisedNumber.at(i).at(2);
      double sum_first_three_pocc_value = xstr.atoms.at(k1).partial_occupation_value
        + xstr.atoms.at(k2).partial_occupation_value + xstr.atoms.at(k3).partial_occupation_value;
      int num_vacancy= hnf_double2int((1-sum_first_three_pocc_value)*nHNF);
      for (int k=0; k<num_vacancy; k++) {
        if(NormalisedNumber.at(i).size()==4) { //If it contains four elements
          int k4=NormalisedNumber.at(i).at(3); //get the the name of  4th element
          element_name.push_back(xstr.atoms.at(k4).name);
        }
        else { //if it contains three elements and one vacancy
          element_name.push_back(name_vacancy);
        }
      }
      vector<int> vec_num_part=atom_num_supercell.at(i);
      //get rid of the numbers of the first two atom
      float first_two_pocc_value = xstr.atoms.at(k1).partial_occupation_value + xstr.atoms.at(k2).partial_occupation_value;
      int num_first_two = hnf_double2int(first_two_pocc_value*nHNF);
      vector<int> vec_num_part_new; 
      for (uint i=num_first_two; i<vec_num_part.size();i++) {
        vec_num_part_new.push_back(vec_num_part.at(i));
      }
      vector<vector<int> > num_com_vacancy; num_com_vacancy.clear();
      combine(vec_num_part_new, num_com_vacancy, num_vacancy);
      vec_vec_vec_num_vacancy.push_back(num_com_vacancy);
    }
  }
  vector<vector<vector<int> > > final_num_result;
  vector<vector<int> >  tmp_vect;
  vector<vector<int> > formated_final_num;

  CombineAll(vec_vec_vec_num_vacancy, 0, tmp_vect, final_num_result);
  vector<int> tmp;
  for (uint i=0; i<final_num_result.size();i++) {
    tmp.clear();
    for (uint j=0; j<final_num_result.at(i).size();j++) {
      for (uint k=0; k<final_num_result.at(i).at(j).size();k++) {
        tmp.push_back(final_num_result.at(i).at(j).at(k));
      }
    }
    formated_final_num.push_back(tmp);
  }


  vector<vector<xstructure> > vec_vec_xstr_fourfold;
  int total=0;
  for (uint k=0; k<vec_vec_xstr.size();k++) {  //2-D vector
    vector<xstructure> vec_xstr=vec_vec_xstr.at(k);
    vector<xstructure> vec_new_xstr;
    for (uint i=0; i<vec_xstr.size();i++) {
      xstructure xstr_tmp = vec_xstr.at(i);
      for (uint j=0; j<formated_final_num.size();j++) {
        total++;
        vector<int> vec_int = formated_final_num.at(j);
        xstructure new_xstr = XstrSubstitute(xstr_tmp, vec_int, element_name);
        vec_new_xstr.push_back(new_xstr);
      }
    }
    vec_vec_xstr_fourfold.push_back(vec_new_xstr);
  }

  vector<vector<xstructure> > vec_vec_xstr_final;
  for (uint i=0; i<vec_vec_xstr_fourfold.size();i++) {
    vector<xstructure> vec_new_xstr = vec_vec_xstr_fourfold.at(i);
    vector<xstructure> vxstr_final = RemoveEquivalentXstr(vec_new_xstr, FileMESSAGE, aflags); 
    vec_vec_xstr_final.push_back(vxstr_final);
  }
  return vec_vec_xstr_final;
}

// ***************************************************************************
// vector<vector<xstructure> > Partial2Xstr_Triple_Occupied(xstructure xstr, int nHNF, ofstream &FileMESSAGE, _aflags &aflags)
// ***************************************************************************
vector<vector<xstructure> > Partial2Xstr_Triple_Occupied(xstructure xstr, int nHNF, ofstream &FileMESSAGE, _aflags &aflags) {
  XHOST.QUIET=TRUE;
  vector<vector<int> > NormalisedNumber=NormalisedNumberXstructure(xstr);
  xstructure xstr_norm = NormalizeXstructure(xstr);
  //convert triple into double, in fact, it is not very necessary here
  xstructure xstr_tri = xstr;
  for (uint i=0;i<xstr_norm.atoms.size();i++) {
    if(NormalisedNumber.at(i).size()==3) { //if the 3th element is vacancy, then it is fake triple one
      int k=NormalisedNumber.at(i).at(2);
      xstr_tri.RemoveAtom(k);
    }
  }

  vector<vector<xstructure> > vec_vec_xstr = Partial2Xstr(xstr_tri, nHNF, FileMESSAGE, aflags);
  ostringstream aus;

  vector<vector<vector<int> > > vec_vec_vec_num_vacancy;
  vector<vector<int> > atom_num_supercell = CalculateXstrNumberSupercell(xstr_norm, nHNF);
  vector<string>  element_name; //replacing original name
  for (uint i=0; i<xstr_norm.atoms.size();i++) {
    if((NormalisedNumber.at(i).size()==3) || 
        ((NormalisedNumber.at(i).size()==2)&& CheckVacancyOnOnesite(xstr,i)))
    { //tripled occupied
      int k1= NormalisedNumber.at(i).at(0);
      int k2= NormalisedNumber.at(i).at(1);
      double sum_first_two_pocc_value = xstr.atoms.at(k1).partial_occupation_value
        + xstr.atoms.at(k2).partial_occupation_value;
      int num_vacancy= hnf_double2int((1-sum_first_two_pocc_value)*nHNF);
      for (int k=0; k<num_vacancy; k++) {
        if(NormalisedNumber.at(i).size()==3) { //If it contains three elements
          int k3=NormalisedNumber.at(i).at(2);
          element_name.push_back(xstr.atoms.at(k3).name);
        }
        else { //if it contains two elements and one vacancy
          element_name.push_back(name_vacancy);
        }
      }
      vector<int> vec_num_part=atom_num_supercell.at(i);
      //get rid of the numbers of the first atom
      int num_first_one = hnf_double2int(xstr.atoms.at(k1).partial_occupation_value*nHNF);
      vector<int> vec_num_part_new; 
      for (uint i=num_first_one; i<vec_num_part.size();i++) {
        vec_num_part_new.push_back(vec_num_part.at(i));
      }
      vector<vector<int> > num_com_vacancy; num_com_vacancy.clear();
      combine(vec_num_part_new, num_com_vacancy, num_vacancy);
      vec_vec_vec_num_vacancy.push_back(num_com_vacancy);
    }
  }
  vector<vector<vector<int> > > final_num_result;
  vector<vector<int> >  tmp_vect;
  vector<vector<int> > formated_final_num;

  CombineAll(vec_vec_vec_num_vacancy, 0, tmp_vect, final_num_result);
  vector<int> tmp;
  for (uint i=0; i<final_num_result.size();i++) {
    tmp.clear();
    for (uint j=0; j<final_num_result.at(i).size();j++) {
      for (uint k=0; k<final_num_result.at(i).at(j).size();k++) {
        tmp.push_back(final_num_result.at(i).at(j).at(k));
      }
    }
    formated_final_num.push_back(tmp);
  }


  vector<vector<xstructure> > vec_vec_xstr_triple;
  int total=0;
  for (uint k=0; k<vec_vec_xstr.size();k++) {  //2-D vector
    vector<xstructure> vec_xstr=vec_vec_xstr.at(k);
    vector<xstructure> vec_new_xstr;
    for (uint i=0; i<vec_xstr.size();i++) {
      xstructure xstr_tmp = vec_xstr.at(i);
      for (uint j=0; j<formated_final_num.size();j++) {
        total++;
        vector<int> vec_int = formated_final_num.at(j);
        xstructure new_xstr = XstrSubstitute(xstr_tmp, vec_int, element_name);
        vec_new_xstr.push_back(new_xstr);
      }
    }
    vec_vec_xstr_triple.push_back(vec_new_xstr);
  }

  vector<vector<xstructure> > vec_vec_xstr_final;
  for (uint i=0; i<vec_vec_xstr_triple.size();i++) {
    vector<xstructure> vec_new_xstr = vec_vec_xstr_triple.at(i);
    vector<xstructure> vxstr_final = RemoveEquivalentXstr(vec_new_xstr, FileMESSAGE, aflags); 
    vec_vec_xstr_final.push_back(vxstr_final);
  }
  return vec_vec_xstr_final;
}


// ***************************************************************************
// vector<vector<xstructure> > Partial2Xstr(xstructure xstr, int nHNF, ofstream &FileMESSAGE, _aflags &aflags)
// ***************************************************************************
vector<vector<xstructure> > Partial2Xstr(xstructure xstr, int nHNF, ofstream &FileMESSAGE, _aflags &aflags) {
  //doubly occupied
  xstr.ReScale(1.0);
  xstr.iomode=IOVASP_POSCAR;

  XHOST.QUIET= FALSE;
  ostringstream aus;
  aus << "0000 MESSAGE    POCC running " << Message(__AFLOW_FILE__,aflags) << endl;
  aurostd::PrintMessageStream(FileMESSAGE, aus,XHOST.QUIET);
  aus.str("");
  xstructure xstr_c = NormalizeXstructure(xstr);  

  int n = nHNF;
  vector<xstructure> vxstr_init =  CalculateInitialSupercell(xstr_c, n, FileMESSAGE, aflags);
  aus << "0000 MESSAGE    Generating derivate supercells ..." << Message(__AFLOW_FILE__,aflags) << endl;
  aus << "0000 MESSAGE    Please be patient ..." << Message(__AFLOW_FILE__,aflags) << endl;
  aus << AFLOWIN_SEPARATION_LINE << endl;
  aurostd::PrintMessageStream(FileMESSAGE, aus,XHOST.QUIET);

  vector<xstructure> vxstr_mid; vxstr_mid.clear(); 
  vector<vector<xstructure> > vv_xstr; vv_xstr.clear();
  for (uint i=0; i<vxstr_init.size();i++) {
    xstructure xstr_tmp =vxstr_init.at(i);
    vxstr_mid=AssignPartialOccupation(xstr_tmp, xstr, n);
    vv_xstr.push_back(vxstr_mid);
  }

  vector<xstructure> vxstr_mid2; vxstr_mid2.clear(); 
  vector<vector<xstructure> > vv_xstr2; vv_xstr2.clear();
  int total=0;
  for (uint i=0; i<vv_xstr.size();i++) {
    for (uint j=0; j<vv_xstr.at(i).size();j++) {
      total++;
      aus << AFLOWIN_SEPARATION_LINE << endl;
      aus << "[VASP_POSCAR_MODE_EXPLICIT]START.HNF_" << i+1 << "_" << j+1 << "_" << total << endl;
      //string str_title = " HNF_" + aurostd::double2string(i+1) + "_" + aurostd::double2string(j+1) + "_" + aurostd::double2string(total);
      //vv_xstr.at(i).at(j).title+=str_title;
      aus << vv_xstr.at(i).at(j);
      vxstr_mid2.push_back(vv_xstr.at(i).at(j));
      aus << "[VASP_POSCAR_MODE_EXPLICIT]STOP.HNF_" << i+1 << "_" << j+1 << "_" << total << endl;
      //aurostd::PrintMessageStream(FileMESSAGE, aus,XHOST.QUIET);
      aus.str("");
    }
    vv_xstr2.push_back(vxstr_mid2);
    vxstr_mid2.clear();
  }

  vector<vector<xstructure> > vv_xstr_final; vv_xstr_final.clear();
  for (uint i=0;i<vv_xstr2.size();i++) {
    vector<xstructure> vxstr_tmp = vv_xstr2.at(i);
    vector<xstructure> vxstr_nq2 = RemoveEquivalentXstr(vxstr_tmp, FileMESSAGE, aflags); //
    vv_xstr_final.push_back(vxstr_nq2);
  } 
  return vv_xstr_final;
}

// ***************************************************************************
// vector<xstructure> CalculatePrimitiveCell(vector<xstructure> &vec_xstr)
// ***************************************************************************
vector<xstructure> CalculatePrimitiveCell(vector<xstructure> &vec_xstr) {
  cerr << "Calculating Pritimive cells" << endl;
  vector<xstructure> vec_xstr_sp;
  vec_xstr_sp.clear();
  xstructure xstr_tmp_sp, a;
  for (uint i=0; i<vec_xstr.size();i++) {
    a = vec_xstr.at(i);
    xstr_tmp_sp = GetStandardPrimitive(a);
    vec_xstr_sp.push_back(xstr_tmp_sp);
    cerr << i+1 << " is finished!" << endl;
  }
  return vec_xstr_sp;
}
// ***************************************************************************
// bool comparison_atom_fpos(_atom atom1, _atom atom2)
// ***************************************************************************
bool comparison_atom_fpos(_atom atom1, _atom atom2) {
  double _EQUAL_DOUBLE = 1E-6;
  if( abs(atom1.fpos[1] - atom2.fpos[1]) > _EQUAL_DOUBLE ) {
    return (atom1.fpos[1] < atom2.fpos[1]);
  } else if( abs(atom1.fpos[2] - atom2.fpos[2]) > _EQUAL_DOUBLE ) {
    return (atom1.fpos[2] < atom2.fpos[2]);
  } else if( abs(atom1.fpos[3] - atom2.fpos[3]) > _EQUAL_DOUBLE ) {
    return (atom1.fpos[3] < atom2.fpos[3]);
  } else {
    return true;
  }
}

// ***************************************************************************
// pflow::Sort_atom_fpos(xstructure &xstr)
// ***************************************************************************
namespace pflow {
  void Sort_atom_fpos(xstructure &xstr) {
    xstr.BringInCell();
    xstr.SetCoordinates(_COORDS_FRACTIONAL_);
    int begin = 0;
    for (uint i=0; i <xstr.num_each_type.size(); i++) {
      int j= xstr.num_each_type.at(i);
      sort(xstr.atoms.begin()+begin, xstr.atoms.begin()+begin+j, comparison_atom_fpos);
      begin += j;
    }
  }
}

// ***************************************************************************
// bool comparison_atom_cpos(_atom atom1, _atom atom2)
// ***************************************************************************
bool comparison_atom_cpos(_atom atom1, _atom atom2) {
  double _EQUAL_DOUBLE = 1E-6;
  if( abs(atom1.cpos[1] - atom2.cpos[1]) > _EQUAL_DOUBLE ) {
    return (atom1.cpos[1] < atom2.cpos[1]);
  } else if( abs(atom1.cpos[2] - atom2.cpos[2]) > _EQUAL_DOUBLE ) {
    return (atom1.cpos[2] < atom2.cpos[2]);
  } else if( abs(atom1.cpos[3] - atom2.cpos[3]) > _EQUAL_DOUBLE ) {
    return (atom1.cpos[3] < atom2.cpos[3]);
  } else {
    return true;
  }
}

// ***************************************************************************
// pflow::Sort_atom_cpos(xstructure &xstr)
// ***************************************************************************
namespace pflow {
  void Sort_atom_cpos(xstructure &xstr) {
    xstr.BringInCell();
    xstr.SetCoordinates(_COORDS_CARTESIAN_);
    int begin = 0;
    for (uint i=0; i <xstr.num_each_type.size(); i++) {
      int j= xstr.num_each_type.at(i);
      sort(xstr.atoms.begin()+begin, xstr.atoms.begin()+begin+j, comparison_atom_cpos);
      begin += j;
    }
  }
}

// ***************************************************************************
// bool LatticeCompare(xstructure xstr1, xstructure xstr2)
// ***************************************************************************
bool LatticeCompare(xstructure xstr1, xstructure xstr2) {
  bool RUN_FLAG = false;
  double tmp1=0, tmp2=0, sum=0, epsilon=1E-4;
  tmp1 = abs(xstr1.a-xstr2.a) + abs(xstr1.b-xstr2.b) + abs(xstr1.c-xstr2.c);
  tmp2 = abs(xstr1.alpha-xstr2.alpha) + abs(xstr1.beta-xstr2.beta) + abs(xstr1.gamma-xstr2.gamma);
  sum = tmp1 +tmp2;  //Make sure sum is absolute value
  if(sum <epsilon) {RUN_FLAG = true;}
  return RUN_FLAG;
}

// ***************************************************************************
// bool CoordCompare(xstructure xstr1, xstructure xstr2)
// ***************************************************************************
bool CoordCompare(xstructure xstr1, xstructure xstr2) {
  bool RUN_FLAG = false;
  double sum=0, epsilon=1E-4;
  if(!LatticeCompare(xstr1, xstr2)) {return RUN_FLAG;}
  else  {
    if(xstr1.atoms.size()==xstr2.atoms.size()) {
      for (uint i=0;i<xstr1.atoms.size();i++) {
        double b1=0, b2=0, b3=0;
        b1= xstr1.atoms.at(i).fpos[1] - xstr2.atoms.at(i).fpos[1];
        b2= xstr1.atoms.at(i).fpos[2] - xstr2.atoms.at(i).fpos[2];
        b3= xstr1.atoms.at(i).fpos[3] - xstr2.atoms.at(i).fpos[3];
        sum += (b1*b1+b2*b2+b3*b3);
      }
      if(sum <epsilon) {RUN_FLAG = true;}
    }
  }
  return RUN_FLAG;
}

// ***************************************************************************
// vector<xstr_atom_number> CalculateXstrNumEachType(xstructure xstr)
// ***************************************************************************
vector<xstr_atom_number> CalculateXstrNumEachType(xstructure xstr) {
  vector<xstr_atom_number> vec_xstr_number;
  int begin=0;
  for (uint i=0; i<xstr.num_each_type.size();i++) {
    int k=xstr.num_each_type.at(i);
    xstr_atom_number atom_number_tmp;
    atom_number_tmp.number = k;
    for (int j=0; j<k; j++) {
      atom_number_tmp.vec_atom_number.push_back(begin);
      begin++;
    }
    vec_xstr_number.push_back(atom_number_tmp);
  }
  return vec_xstr_number;
}

bool sort_atom_number(xstr_atom_number str1, xstr_atom_number str2) {
  return(str1.number<str2.number);
}

// ***************************************************************************
// vector<strno_energy> xstructure2strno_energy(vector<xstructure> vec_xstr)
// ***************************************************************************
vector<xstr_energy> xstructure2xstr_energy(vector<xstructure> vec_xstr) {
  vector<xstr_energy> vxstr_energy;
  xstr_energy xstr_energy_tmp;
  for (uint i=0; i<vec_xstr.size();i++) {
    //xstructure xstr_tmp = vec_xstr.at(i);
    //xstr_energy_tmp.xstr = xstr_tmp;
    xstr_energy_tmp.xstr = vec_xstr.at(i);
    double TotalEnergyTmp;
    if(CALCULATE_ENERGY_UFF) {  
      //TotalEnergyTmp = pocc::CalculateUFFEnergy(xstr_tmp);
      TotalEnergyTmp = pocc::CalculateUFFEnergy(vec_xstr.at(i));
    }
    else {
      //TotalEnergyTmp = pocc::CalculateEnergyUsingGulp(xstr_tmp);
      TotalEnergyTmp = pocc::CalculateEnergyUsingGulp(vec_xstr.at(i));
    }
    xstr_energy_tmp.energy = TotalEnergyTmp;
    vxstr_energy.push_back(xstr_energy_tmp);
  }
  return vxstr_energy;
}

// ***************************************************************************
// vector<xstructure> RemoveEquivalentXstr(vector<xstructure> vec_xstr, ofstream &FileMESSAGE, _aflags &aflags)
// ***************************************************************************
vector<xstructure> RemoveEquivalentXstr(vector<xstructure> vec_xstr, ofstream &FileMESSAGE, _aflags &aflags) {
  vector<xstr_energy> vec_xstr_energy = xstructure2xstr_energy(vec_xstr);
  const double epsilon_etot = 1E-6;
  vector<xstr_energy> vec_xstr_energy_final;
  vec_xstr_energy_final.push_back(vec_xstr_energy.at(0));
  for (uint i=1; i<vec_xstr_energy.size();i++) {
    uint j;
    for (j=0; j<vec_xstr_energy_final.size();j++) {
      if(abs(vec_xstr_energy.at(i).energy-vec_xstr_energy_final.at(j).energy)<epsilon_etot) { //if they have same energy
        break;
      }
    }
    if(j==vec_xstr_energy_final.size()) {
      vec_xstr_energy_final.push_back(vec_xstr_energy.at(i));
    }
  }

  //cerr << "KY TEST" << endl;
  vector<int> vecDG; vecDG.clear(); //Degenracy
  for (uint i=0;i<vec_xstr_energy_final.size();i++) {
    int DGi =0;
    for (uint j=0; j<vec_xstr_energy.size();j++) {
      if(abs(vec_xstr_energy_final.at(i).energy- vec_xstr_energy.at(j).energy)<epsilon_etot) {DGi++;}
    }
    vecDG.push_back(DGi);
  }

  int number = vec_xstr_energy.size() - vec_xstr_energy_final.size();
  ostringstream aus;
  aus << "0000 MESSAGE    " << number << " equivalent structures are removed!" << Message(__AFLOW_FILE__,aflags) << endl;
  aurostd::PrintMessageStream(FileMESSAGE, aus,XHOST.QUIET);
  aus.str("");
  vector<xstructure> vec_xstr_final;
  for (uint i=0;i<vec_xstr_energy_final.size();i++) {
    xstructure xstr_tmp = vec_xstr_energy_final.at(i).xstr;
    string str_title = " DG=" + aurostd::utype2string(vecDG.at(i));
    xstr_tmp.title += str_title;
    vec_xstr_final.push_back(xstr_tmp);  //xstr_energy, structure, which contains xstr, and energy
  }
  return vec_xstr_final;
}

// ***************************************************************************
// pocc::DIFF(xstructure xstr1, xstructure xstr2)
// ***************************************************************************
namespace pocc {
  bool DIFF_UFFENERGY(xstructure xstr1, xstructure xstr2) {
    const double  energy_eps_tol_ =  1E-10;
    double e1 = pocc::CalculateUFFEnergy(xstr1);
    double e2 = pocc::CalculateUFFEnergy(xstr2);
    double e_delta = abs(e1-e2);
    if(e_delta < energy_eps_tol_) {return true;}
    else {return false;}
  }
} // namespace pocc

// ***************************************************************************
// pocc::DIFF(xstructure xstr1, xstructure xstr2)
// ***************************************************************************
namespace pocc {
  bool DIFF(xstructure xstr1, xstructure xstr2) {
    bool RUN_FLAG = false;

    if(pocc::DIFF_LEVEL1(xstr1, xstr2)) { RUN_FLAG = true; return RUN_FLAG;}
    //Highest lelvel
    if(pocc::DIFF_LEVEL4(xstr1, xstr2)) { RUN_FLAG = true; return RUN_FLAG;}
    if(pocc::DIFF_LEVEL4(xstr2, xstr1)) { RUN_FLAG = true; return RUN_FLAG;}
    return RUN_FLAG;
  }
} // namespace pocc

// ***************************************************************************
// pocc::DIFF_LEVEL1(xstructure xstr1, xstructure xstr2)
// ***************************************************************************
namespace pocc {
  bool DIFF_LEVEL1(xstructure xstr1, xstructure xstr2) {
    //pocc::DIFF_Level: 
    //Only compare coordinates, assume names_is_given
    bool RUN_FLAG = false;
    xstr1.SpeciesPutAlphabetic();
    xstr2.SpeciesPutAlphabetic();
    xstr1.ShiftOriginToAtom(0);
    pflow::Sort_atom_cpos(xstr1);
    for (int i=0; i<xstr2.num_each_type.at(0);i++) {
      xstr2.ShiftOriginToAtom(i);
      xstr2.BringInCell();
      pflow::Sort_atom_cpos(xstr2);
      if(CoordCompare(xstr1, xstr2)) {
        RUN_FLAG = true;
        break;
      }
    }
    return RUN_FLAG;
  }
} // namespace pocc

// ***************************************************************************
// pocc::DIFF_LEVEL4(xstructure xstr1, xstructure xstr2)
// ***************************************************************************
namespace pocc {
  bool DIFF_LEVEL4(xstructure xstr1, xstructure xstr2) {
    //pocc::DIFF_Level: 
    //This is the highest level to compare two POSCARs
    bool RUN_FLAG = false;
    xstructure xstr1_sp, xstr2_sp;
    xstr1_sp = GetStandardPrimitive(xstr1);
    xstr2_sp = GetStandardPrimitive(xstr2);
    xstr1_sp.ShiftOriginToAtom(0);
    xstr1_sp.BringInCell();
    pflow::Sort_atom_cpos(xstr1_sp);

    vector<xstructure> vec_rot = pocc::GenerateRotatedXstr(xstr2_sp);
    for (uint i=0; i<vec_rot.size();i++) {
      xstructure xstr2_sp_rot_tmp = vec_rot.at(i);
      for (uint j=0; j<xstr2_sp_rot_tmp.atoms.size();j++) {
        xstr2_sp_rot_tmp.ShiftOriginToAtom(j);
        xstr2_sp.BringInCell();
        pflow::Sort_atom_cpos(xstr2_sp_rot_tmp);
        if(CoordCompare(xstr1_sp, xstr2_sp_rot_tmp)) {
          RUN_FLAG = true;
          break;
        }
      }
    }
    return RUN_FLAG;
  }
} // namespace pocc

// ***************************************************************************
// vector<xstructure> pocc::GenerateRotatedXstr(xstructure xstr)
// ***************************************************************************
namespace pocc {
  vector<xstructure> GenerateRotatedXstr(xstructure xstr) {
    //only including rotations, because origin shift is alreay included in pocc::DIFF
    vector<xstructure> vec_xstr_rotated;
    xstructure xstr_tmp=xstr;

    xstr.CalculateSymmetryPointGroup();

    for(uint i=0; i<xstr.pgroup.size(); i++) {
      for (uint j=0; j<xstr.atoms.size();j++) {
        xstr_tmp.atoms.at(j).fpos = xstr.pgroup.at(i).Uf*xstr.atoms.at(j).fpos;
      }
      vec_xstr_rotated.push_back(xstr_tmp); 
    }
    return vec_xstr_rotated;
  }
} // namespace pocc

// ***************************************************************************
// pocc::DIFF(string options)
// ***************************************************************************
namespace pocc {
  void DIFF(string options) {
    bool LDEBUG=(FALSE || XHOST.DEBUG);
    if(LDEBUG) {cerr << __AFLOW_FUNC__ << " BEGIN" << endl;}
    vector<string> tokens;
    aurostd::string2tokens(options,tokens,",");

    if(LDEBUG) {cerr << __AFLOW_FUNC__ << " options=[" << options << "]" << endl;}
    if(LDEBUG) {cerr << __AFLOW_FUNC__ << " tokens.size()=" << tokens.size() << endl;}
    if(LDEBUG) {for(uint i=0;i<tokens.size();i++) cerr << __AFLOW_FUNC__ << " tokens.at(i)=" << tokens.at(i) << endl;}

    if(tokens.size()<2) {
      init::ErrorOption(options,__AFLOW_FUNC__,"aflow --diff=POSCAR1,POSCAR2");
    }
<<<<<<< HEAD
    if(!aurostd::FileExist(tokens.at(0))) {throw aurostd::xerror(_AFLOW_FILE_NAME_,__AFLOW_FUNC__,"file not found: "+tokens.at(0),_FILE_CORRUPT_);} //CO20200624
    if(!aurostd::FileExist(tokens.at(1))) {throw aurostd::xerror(_AFLOW_FILE_NAME_,__AFLOW_FUNC__,"file not found: "+tokens.at(1),_FILE_CORRUPT_);} //CO20200624
=======
    if(!aurostd::FileExist(tokens.at(0))) {throw aurostd::xerror(__AFLOW_FILE__,__AFLOW_FUNC__,"file not found: "+tokens.at(0),_FILE_CORRUPT_);} //CO20200624
    if(!aurostd::FileExist(tokens.at(1))) {throw aurostd::xerror(__AFLOW_FILE__,__AFLOW_FUNC__,"file not found: "+tokens.at(1),_FILE_CORRUPT_);} //CO20200624
>>>>>>> 78dcc840
    xstructure xstr1, xstr2;
    xstr1 = xstructure(tokens.at(0), IOAFLOW_AUTO);
    xstr2 = xstructure(tokens.at(1), IOAFLOW_AUTO);
    if(tokens.at(0)==tokens.at(1)) {
      cerr << "Do not try to fool me" << endl;
      cerr << "But I will still continue for test!" << endl;
    }
    cerr << "Now running void pocc::DIFF(string options) " << endl;

    if(!pocc::DIFF_UFFENERGY(xstr1, xstr2)) {
      cerr << "Not equivalent!" << endl;
    }
    else if(pocc::DIFF(xstr1, xstr2)) {
      cerr << "Equivalent!" << endl;
    }
    else {
      cerr << "Not equivalent!" << endl;
    }
  }
} // namespace pocc

// **************************************************************************
// xstructure::AddAtom_POCC
// **************************************************************************
// This adds an atom to the structure.
// When this code was written, AddAtom added atoms to the end of the structure, 
// majority of the code intact, this variant of AddAtom was added. 

void xstructure::AddAtom_POCC(const _atom& atom) {
  bool LDEBUG=(FALSE || XHOST.DEBUG); 
  _atom btom;btom=atom;

  // check that this atom is not already present
  xvector<double> a1(3),a2(3),a3(3),aijk(3);
  a1=lattice(1);a2=lattice(2);a3=lattice(3);

  bool FOUND_POSITION=FALSE;
  for(uint iat=0;iat<atoms.size()&&FOUND_POSITION==FALSE;iat++) {
    if(atoms.at(iat).type==atom.type && atoms.at(iat).name==atom.name) {
      for(int i=-1;i<=1&&FOUND_POSITION==FALSE;i++) {
        for(int j=-1;j<=1&&FOUND_POSITION==FALSE;j++) {
          for(int k=-1;k<=1&&FOUND_POSITION==FALSE;k++) {
            aijk[1]=i;aijk[2]=j;aijk[3]=k;
            //	if(aurostd::modulus(atoms.at(iat).cpos-(((double)i)*a1+((double)j)*a2+((double)k)*a3+atom.cpos))<0.1) FOUND_POSITION=TRUE;
            if(aurostd::modulus(atoms.at(iat).fpos-(aijk+atom.fpos))<0.01) {FOUND_POSITION=TRUE;}
          }
        }
      }
    }
  }
  if(FOUND_POSITION==TRUE) {return;} // found no need to add it further

  // now found that it does not exist check type
  //  cerr << "AddAtom new atom" << endl;
  bool FOUND_SPECIES=FALSE;
  uint species_position=0;
  for(uint isp=0;isp<species.size()&&FOUND_SPECIES==FALSE;isp++) {
    if(atom.name==species.at(isp)) {FOUND_SPECIES=TRUE;species_position=isp;}
  }

  if(FOUND_SPECIES==FALSE) {
    if(LDEBUG) {cerr << "AddAtom new_specie=" << atom.name << endl;}
    num_each_type.push_back(1);
    comp_each_type.push_back(atom.partial_occupation_value);
    species.push_back(atom.name); // cerr << "AddAtom=" << atom.name << endl;
    species_pp.push_back(atom.name); // cerr << "AddAtom=" << atom.name << endl;
    species_pp_type.push_back(""); // cerr << "AddAtom=" << atom.name << endl;
    species_pp_version.push_back(""); // cerr << "AddAtom=" << atom.name << endl;
    species_pp_ZVAL.push_back(0.0); // cerr << "AddAtom=" << atom.name << endl;
    species_pp_vLDAU.push_back(deque<double>()); // cerr << "AddAtom=" << atom.name << endl;
    species_volume.push_back(GetAtomVolume(atom.name)); // cerr << "AddAtom=" << atom.name << endl;
    species_mass.push_back(GetAtomMass(atom.name)); // cerr << "AddAtom=" << atom.name << endl;
  } else {
    // cerr << num_each_type.size() << " " <<  btom.type << endl;
    // cerr << comp_each_type.size() << " " <<  btom.type << endl;
    if(LDEBUG) {cerr << "AddAtom increasing species_position " << species_position << endl;}
    num_each_type.at(species_position)++;
    comp_each_type.at(species_position)+=atom.partial_occupation_value;
  }
  if(btom.name_is_given) {
    btom.CleanName();
    btom.CleanSpin();
  }

  // OLD STYLE
  atoms.push_back(btom);  MakeBasis(); return;

  //// NEW STYLE
  //bool found=FALSE;
  //if(0)  for(uint iat=0;iat<atoms.size()&&!found;iat++) {
  //if(iat<atoms.size()-1) {
  //if(atoms.at(iat).type==btom.type && atoms.at(iat+1).type!=btom.type) {
  ////	if(LDEBUG)
  //cerr << "HERE1 iat=" << iat << "  atoms.at(iat).type=" << atoms.at(iat).type << "  btom.type=" << btom.type << endl;//" atoms.begin()=" <<  long(atoms.begin()) << endl;
  //atoms.insert(iat+atoms.begin()+1,btom); // potential problem  with CAST
  //found=TRUE;
  //}
  //}
  //}
  //if(1) {
  //std::deque<_atom>::iterator it=atoms.begin();
  //for(uint iat=0;iat<atoms.size()&&!found;iat++,it++) {
  //if(iat<atoms.size()-1) {
  ////	cerr << "HERE0 iat=" << iat << "  atoms.at(iat).type=" << atoms.at(iat).type << "  btom.type=" << btom.type << endl;
  //if(atoms.at(iat).type==btom.type && atoms.at(iat+1).type!=btom.type) {
  ////	if(LDEBUG)
  ////	  cerr << "HERE1 iat=" << iat << "  atoms.at(iat).type=" << atoms.at(iat).type << "  btom.type=" << btom.type << endl;//" atoms.begin()=" <<  long(atoms.begin()) << endl;
  //atoms.insert(it+1,btom);  // it is iterator, fine for insert.
  //found=TRUE;
  //}
  //}
  //}
  //}
  //// if never found add at the end
  //if(!found) atoms.push_back(btom);
  //// 
  ////  atoms.push_back(btom);
  //// done
  //MakeBasis(); // need to update NUMBER and BASIS
}

// ***************************************************************************
// pocc::POSCAR2ENUM(istream& input)
// ***************************************************************************
namespace pocc {
  void POSCAR2ENUM(istream& input) {

    xstructure xstr_in; //, xstr_out;
    xstr_in.clear(); //DX20191220 - uppercase to lowercase clear
    xstr_in=xstructure(input, IOVASP_POSCAR);
    xstr_in.ReScale(1.00000);

    stringstream oss;
    oss.str("");
    ofstream FileMESSAGE;
    FileMESSAGE.open("LOG.ENUM.INPUT");
    _aflags aflags;

    ostringstream aus;
    aus <<"0000 MESSAGE    Printing input POSCAR " << Message(__AFLOW_FILE__,aflags);
    aus <<AFLOWIN_SEPARATION_LINE << endl;
    aurostd::PrintMessageStream(FileMESSAGE, aus,XHOST.QUIET);
    aus << xstr_in;
    aus <<AFLOWIN_SEPARATION_LINE << endl;
    aurostd::PrintMessageStream(FileMESSAGE, aus,XHOST.QUIET);

    pocc::POSCAR2ENUM(xstr_in, oss, FileMESSAGE, aflags);
    aurostd::stringstream2file(oss,"struct_enum.in");
    FileMESSAGE.close();
  }
}

// ***************************************************************************
// pocc::POSCAR2ENUM(xstructure &a, stringstream &oss, ofstream &FileMESSAGE, _aflags &aflags)
// ***************************************************************************
namespace pocc {
  void POSCAR2ENUM(xstructure &a, stringstream &oss, ofstream &FileMESSAGE, _aflags &aflags) {
    xstructure xstr_in=a;

    string str_species_ori = xstr_in.SpeciesString();
    vector<string> vxstr_species_ori;
    aurostd::string2tokens(str_species_ori, vxstr_species_ori, " ");

    int nHNF = InitializeXstr(xstr_in, vxstr_species_ori, FileMESSAGE, aflags);
    int nMin = nHNF;
    int nMax = nHNF;

    //OptimizeXstr(xstr_in, FileMESSAGE, aflags);

    oss.precision(6);
    oss.setf(ios_base::fixed,ios_base::floatfield);
    oss << xstr_in.title << endl;
    oss << "bulk" << endl;
    oss <<xstr_in.lattice(1,1)<<"  "<<xstr_in.lattice(1,2) <<"  "<<xstr_in.lattice(1,3)<<endl;
    oss <<xstr_in.lattice(2,1)<<"  "<<xstr_in.lattice(2,2) <<"  "<<xstr_in.lattice(2,3)<<endl;
    oss <<xstr_in.lattice(3,1)<<"  "<<xstr_in.lattice(3,2) <<"  "<<xstr_in.lattice(3,3)<<endl;

    vector<vector<int> > NormalisedNumber=NormalisedNumberXstructure(xstr_in);
    int nDFull=NormalisedNumber.size();
    int Ntype;
    if(CheckVacancy(xstr_in)) {Ntype=xstr_in.num_each_type.size()+1;}
    else {Ntype=xstr_in.num_each_type.size();}

    oss << Ntype << " -nary case" << endl;
    oss << nDFull << "  #Number of points in the multilattice" << endl;

    vector<vector<int> > LabelXstr=CalculateLableXstructure(xstr_in);
    for (unsigned int i=0; i<NormalisedNumber.size();i++) {
      int j=NormalisedNumber.at(i).at(0);
      oss << xstr_in.atoms.at(j).cpos[1] << "   " << xstr_in.atoms.at(j).cpos[2] << "   " << xstr_in.atoms.at(j).cpos[3] << "   ";
      for (unsigned int k=0; k<LabelXstr.at(i).size();k++) { 
        oss << LabelXstr.at(i).at(k);
        if(LabelXstr.at(i).size()-k-1) {
          oss << "/";
        }
      }
      oss << endl;
    }

    vector<vector<int> > cRangeFrac=CalculatecRange(xstr_in);
    int NumCell=cRangeFrac.at(0).at(2)/nDFull;
    if(NumCell>nMax) {nMax=NumCell;}
    if(!CheckPartialOccupation(xstr_in)) {nMax=1;}
    oss << nMin << "  " << nMax << "  # Starting and ending cell sizes for search" << endl;
    oss << "1E-6   # Epsilon (finite precision parameter)" << endl;
    oss << "full list of labelings" << endl;
    oss << "# Concentration ranges" << endl;
    for (int i=0; i<Ntype;i++) {
      oss << cRangeFrac.at(i).at(0) << " " << cRangeFrac.at(i).at(1) << " " << cRangeFrac.at(i).at(2) << endl;
    }

    ostringstream aus;
    aus.str("");
    aus <<"0000 MESSAGE    Printing \'struct_enum.in\' file " << Message(__AFLOW_FILE__,aflags);
    aus <<AFLOWIN_SEPARATION_LINE << endl;
    aurostd::PrintMessageStream(FileMESSAGE, aus,XHOST.QUIET);
    aus << oss.str();
    aus <<AFLOWIN_SEPARATION_LINE << endl;
    aurostd::PrintMessageStream(FileMESSAGE, aus,XHOST.QUIET);
  }
}

// ***************************************************************************
// pocc::POSCAR2ENUM(xstructure &a)
// ***************************************************************************
namespace pocc {
  string POSCAR2ENUM(xstructure &a) {
    stringstream oss;
    oss.str("");
    xstructure xstr_in=a;
    string str_species_ori = xstr_in.SpeciesString();
    vector<string> vxstr_species_ori;
    aurostd::string2tokens(str_species_ori, vxstr_species_ori, " ");

    ofstream FileMESSAGE;
    _aflags aflags;
    int nHNF = InitializeXstr(xstr_in, vxstr_species_ori, FileMESSAGE, aflags);
    int nMin = nHNF;
    int nMax = nHNF;

    //OptimizeXstr(xstr_in, FileMESSAGE, aflags);

    oss.precision(6);
    oss.setf(ios_base::fixed,ios_base::floatfield);
    oss << xstr_in.title << endl;
    oss << "bulk" << endl;
    oss <<xstr_in.lattice(1,1)<<"  "<<xstr_in.lattice(1,2) <<"  "<<xstr_in.lattice(1,3)<<endl;
    oss <<xstr_in.lattice(2,1)<<"  "<<xstr_in.lattice(2,2) <<"  "<<xstr_in.lattice(2,3)<<endl;
    oss <<xstr_in.lattice(3,1)<<"  "<<xstr_in.lattice(3,2) <<"  "<<xstr_in.lattice(3,3)<<endl;

    vector<vector<int> > NormalisedNumber=NormalisedNumberXstructure(xstr_in);
    int nDFull=NormalisedNumber.size();
    int Ntype;
    if(CheckVacancy(xstr_in)) {Ntype=xstr_in.num_each_type.size()+1;}
    else {Ntype=xstr_in.num_each_type.size();}

    oss << Ntype << " -nary case" << endl;
    oss << nDFull << "  #Number of points in the multilattice" << endl;

    vector<vector<int> > LabelXstr=CalculateLableXstructure(xstr_in);
    for (unsigned int i=0; i<NormalisedNumber.size();i++) {
      int j=NormalisedNumber.at(i).at(0);
      oss << xstr_in.atoms.at(j).cpos[1] << "   " << xstr_in.atoms.at(j).cpos[2] << "   " << xstr_in.atoms.at(j).cpos[3] << "   ";
      for (unsigned int k=0; k<LabelXstr.at(i).size();k++) { 
        oss << LabelXstr.at(i).at(k);
        if(LabelXstr.at(i).size()-k-1) {
          oss << "/";
        }
      }
      oss << endl;
    }

    vector<vector<int> > cRangeFrac=CalculatecRange(xstr_in);
    int NumCell=cRangeFrac.at(0).at(2)/nDFull;
    if(NumCell>nMax) {nMax=NumCell;}
    if(!CheckPartialOccupation(xstr_in)) {nMax=1;}
    oss << nMin << "  " << nMax << "  # Starting and ending cell sizes for search" << endl;
    oss << "1E-6   # Epsilon (finite precision parameter)" << endl;
    oss << "full list of labelings" << endl;
    oss << "# Concentration ranges" << endl;
    for (int i=0; i<Ntype;i++) {
      oss << cRangeFrac.at(i).at(0) << " " << cRangeFrac.at(i).at(1) << " " << cRangeFrac.at(i).at(2) << endl;
    }
    return oss.str();
  }
}


// ***************************************************************************
// pocc::MultienumPrintAllXstr(istream& input)
// ***************************************************************************
namespace pocc {
  bool MultienumPrintAllXstr(istream& input) {
    xstructure xstr(input,IOVASP_AUTO);
    xstr.ReScale(1.00000);

    ofstream FileMESSAGE;
    FileMESSAGE.open("LOG.ENUM");
    _aflags aflags;
    ostringstream aus;
    aus << "0000 MESSAGE    Printing input POSCAR " << Message(__AFLOW_FILE__,aflags);
    aus << AFLOWIN_SEPARATION_LINE<< endl;
    aus << xstr;
    aus << AFLOWIN_SEPARATION_LINE<< endl;
    aurostd::PrintMessageStream(FileMESSAGE, aus,XHOST.QUIET);

    //OptimizeXstr(xstr, FileMESSAGE, aflags);

    stringstream ss;
    stringstream oss;
    vector<xstructure> groupxstr;
#ifdef _AFLOW_GUS_POCC_
    groupxstr=pocc::MultienumGenerateXstr(xstr, FileMESSAGE, aflags);
#endif
    for (uint i=0; i<groupxstr.size();i++) {
      ss.str("");
      ss << setfill('0') << setw(6) <<(i+1);
      oss << AFLOWIN_SEPARATION_LINE<< endl;
      oss << _VASP_POSCAR_MODE_EXPLICIT_START_ << ss.str() << endl;  //CO20200624
      oss << groupxstr.at(i);
      oss << _VASP_POSCAR_MODE_EXPLICIT_STOP_ << ss.str() << endl; //CO20200624
      oss << AFLOWIN_SEPARATION_LINE<< endl;
    }
    aus << "0000 MESSAGE    Printing derivate POSCARs " << Message(__AFLOW_FILE__,aflags);
    aus << oss.str();
    aurostd::PrintMessageStream(FileMESSAGE, aus,XHOST.QUIET);
    FileMESSAGE.close();
    return TRUE;
  }
}

// ***************************************************************************
// vector<xstructure> pocc::MultienumGenerateXstr(xstructure& xstr, ofstream &FileMESSAGE, _aflags &aflags)
// ***************************************************************************
extern "C" {
#ifdef _AFLOW_GUS_POCC_
  void __aflow_call_enum_MOD_aflow_pass_parameter(double *parLV, int *nDFull,double *dFull,int *rdFull,int *cdFull,int *k, int *nMin, int *nMax, char *pLatTyp, const double *eps, bool *full, int *labelFull, int *rlabelFull, int *clabelFull, int *digitFull, int *ndigitFull, int *equivalencies, int *nequivalencies,bool *conc_check,int *cRange, int *rcRange, int *ccRange);
  void __aflow_call_makestr_MOD_makestr(int *strNi, int *strNf);
#endif
}

#ifdef _AFLOW_GUS_POCC_
namespace pocc {
  vector<xstructure> MultienumGenerateXstr(xstructure& xstr, ofstream &FileMESSAGE, _aflags &aflags) {
    const double eps=1E-6;
    vector<string> vectitle;
    string title;
    aurostd::string2tokens(xstr.title, vectitle, " ");
    title=vectitle.at(0);

    string str_species_ori = xstr.SpeciesString();
    vector<string> vxstr_species_ori;
    aurostd::string2tokens(str_species_ori, vxstr_species_ori, " ");

    int nHNF = InitializeXstr(xstr, vxstr_species_ori,FileMESSAGE, aflags);
    int nMin = nHNF;
    int nMax = nHNF;


    ostringstream aus;
    aus << "0000 MESSAGE    Print multienum input file " << Message(__AFLOW_FILE__,aflags);
    aus <<AFLOWIN_SEPARATION_LINE << endl;
    aus << pocc::POSCAR2ENUM(xstr);
    aus <<AFLOWIN_SEPARATION_LINE << endl;
    aurostd::PrintMessageStream(FileMESSAGE,aus,XHOST.QUIET);

    double parLV[3*3];
    parLV[0]=xstr.lattice(1,1); parLV[1]=xstr.lattice(1,2); parLV[2]=xstr.lattice(1,3);
    parLV[3]=xstr.lattice(2,1); parLV[4]=xstr.lattice(2,2); parLV[5]=xstr.lattice(2,3);
    parLV[6]=xstr.lattice(3,1); parLV[7]=xstr.lattice(3,2); parLV[8]=xstr.lattice(3,3);

    vector<vector<int> > NormalisedNumber=NormalisedNumberXstructure(xstr);
    int nDFull=NormalisedNumber.size();

    int Ntype;
    bool VacancyFLAG=CheckVacancy(xstr);
    if(VacancyFLAG) {Ntype=xstr.num_each_type.size()+1;} //Ntype means the number of types of atoms
    else {Ntype=xstr.num_each_type.size();}
    int k=Ntype;

    char pLatTyp[1];
    pLatTyp[0]='B';

    bool full=TRUE;
    bool conc_check=TRUE;

    int nequivalencies=nDFull;
    int equivalencies[nDFull];
    for (int i=0; i<nDFull; i++) {
      equivalencies[i]=i+1;
    }

    int rdFull=3;                  //rdFull means the row number of dFull
    int cdFull=nDFull;             //cdFull means the column number of dFull
    double dFull[rdFull*cdFull];   //dFull is the data array storing the atom sites
    for (unsigned int i=0; i<NormalisedNumber.size();i++) {
      int j=NormalisedNumber.at(i).at(0);
      dFull[3*i+0]=xstr.atoms.at(j).cpos[1];
      dFull[3*i+1]=xstr.atoms.at(j).cpos[2];
      dFull[3*i+2]=xstr.atoms.at(j).cpos[3];
    }

    unsigned int MaxNum=Ntype;
    vector<vector<int> > LabelXstr=CalculateLableXstructure(xstr);
    vector<vector<int> > NewLabelXstr; //This label fills the data array
    vector<int> LabelTmp;
    for (unsigned int i=0; i<LabelXstr.size();i++) {
      LabelTmp.clear();
      for (unsigned int j=0; j<LabelXstr.at(i).size();j++) {
        LabelTmp.push_back(LabelXstr.at(i).at(j));
      }
      if(LabelXstr.at(i).size()<MaxNum) {
        for (unsigned int k=0; k<(MaxNum-LabelXstr.at(i).size());k++) {
          LabelTmp.push_back(-1);
        }
      }
      NewLabelXstr.push_back(LabelTmp);
    }
    //-----------------------------------------------------------------------
    //Convert the multi dimensional array into one dimensional
    vector<int> OneDimensionLabelXstr;
    for (unsigned int i=0; i<NewLabelXstr.size();i++) {
      for (unsigned int j=0; j<NewLabelXstr.at(i).size();j++) {
        OneDimensionLabelXstr.push_back(NewLabelXstr.at(i).at(j));
      }
    }
    //-----------------------------------------------------------------------
    int clabelFull=nDFull;    
    int rlabelFull=MaxNum;         //rlabelFull means number of columns, different from c++
    int LabelSize=clabelFull*rlabelFull;
    int labelFull[LabelSize];
    for (int i=0;i<LabelSize;i++) {
      labelFull[i]=OneDimensionLabelXstr.at(i);
    }

    int ndigitFull=nDFull;
    int digitFull[nDFull];
    for(int i=0; i<nDFull; i++) {
      digitFull[i]=LabelXstr.at(i).size();
    }

    //Note the format of cRange is different from that of dFull, if you take a look at its fortran code
    vector<vector<int> > cRangeFrac=CalculatecRange(xstr);
    int ccRange=3;
    int rcRange=Ntype;
    int cRange[rcRange*ccRange];
    int cRange2[rcRange*ccRange];
    for (int i=0; i<Ntype;i++) {
      cRange2[i*3+0]=cRangeFrac.at(i).at(0);
      cRange2[i*3+1]=cRangeFrac.at(i).at(1);
      cRange2[i*3+2]=cRangeFrac.at(i).at(2);
    }
    for( int i=0; i<3; i++) {
      for (int j=0; j<Ntype; j++) {
        cRange[i*Ntype+j]=cRange2[j*3+i];
      }
    }
    int NumCell=cRangeFrac.at(0).at(2)/nDFull;
    if(NumCell>nMax) {nMax=NumCell;}
    if(!CheckPartialOccupation(xstr)) {nMax=1;}
    //[CO20191112 - OBSOLETE]char *cur_dir_name = getcwd(NULL, 0);
    string cur_dir_name=aurostd::getPWD();
    string tmpdir=aurostd::TmpDirectoryCreate("PartialOccupation");
    //[CO20191112 - OBSOLETE]char new_dir_name[1024];
    //[CO20191112 - OBSOLETE]strcpy(new_dir_name, tmpdir.c_str());
    //[CO20191112 - OBSOLETE]chdir(new_dir_name);
    chdir(tmpdir.c_str());  //CO20191112

    __aflow_call_enum_MOD_aflow_pass_parameter(parLV, &nDFull,dFull,&rdFull,&cdFull,&k, &nMin, &nMax, pLatTyp,&eps, &full, labelFull,&rlabelFull,&clabelFull,digitFull,&ndigitFull,equivalencies,&nequivalencies,&conc_check,cRange,&rcRange,&ccRange);

    //debug
    //--------------------------------------------------------------------------------
    //Call makestr
    stringstream str_out;
    string filename_str_out="struct_enum.out";
    if(!aurostd::FileExist(filename_str_out)) {
<<<<<<< HEAD
      throw aurostd::xerror(_AFLOW_FILE_NAME_,__AFLOW_FUNC__,"file not found: struct_enum.out",_FILE_CORRUPT_); //CO20200624
=======
      throw aurostd::xerror(__AFLOW_FILE__,__AFLOW_FUNC__,"file not found: struct_enum.out",_FILE_CORRUPT_); //CO20200624
>>>>>>> 78dcc840
    }
    string line,lastline;
    file2stringstream(filename_str_out, str_out);
    while(!str_out.eof()) {
      line.clear();
      getline(str_out,line);
      if(line.size()>0) {
        lastline=line;
      }
    }
    int strNi;
    int strNf;
    vector<string> vec_str_out;
    aurostd::string2tokens(lastline, vec_str_out, " ");
    if(is_number(vec_str_out.at(0))) {
      strNi=1;
      strNf=aurostd::string2utype<int>(vec_str_out.at(0));
    }
    else {
<<<<<<< HEAD
      throw aurostd::xerror(_AFLOW_FILE_NAME_,__AFLOW_FUNC__,"multienum did not generate a valid struct_enum.out file",_FILE_CORRUPT_); //CO20200624
=======
      throw aurostd::xerror(__AFLOW_FILE__,__AFLOW_FUNC__,"multienum did not generate a valid struct_enum.out file",_FILE_CORRUPT_); //CO20200624
>>>>>>> 78dcc840
    }

    ////output
    aus << "0000 MESSAGE    Print multienum output file " << Message(__AFLOW_FILE__,aflags);
    aus <<AFLOWIN_SEPARATION_LINE << endl;
    aurostd::PrintMessageStream(FileMESSAGE,aus,XHOST.QUIET);
    aus << str_out.str();
    aus <<AFLOWIN_SEPARATION_LINE << endl;
    aurostd::PrintMessageStream(FileMESSAGE,aus,XHOST.QUIET);
    //output

    __aflow_call_makestr_MOD_makestr(&strNi, &strNf);

    stringstream ss;
    xstructure xstr_cleaned;
    vector<xstructure> groupxstr, groupxstr_names;
    for (int i=1; i<=strNf;i++) {
      ss.str("");
      ss << setfill('0') << setw(6) << i;
      string strnumber=ss.str();

      xstructure xstr_partocc="xstr"+strnumber;
      string vaspname="vasp."+strnumber;
      xstr_partocc=xstructure(vaspname, IOVASP_POSCAR);
      string_replaceAll(xstr_partocc.title,"MULTIENUM", title); //Replace the name of POSCAR using the actual title
      //if xstr has vacancy, then we need to clean them
      if(VacancyFLAG) {
        xstr_cleaned=CleanVacancy(xstr_partocc);
        groupxstr.push_back(xstr_cleaned);
      }
      else {
        groupxstr.push_back(xstr_partocc);
      }
    }
    //To make sure safely remove the directory, we divide it into two steps
    //Clean all the files in the temporary directory
    stringstream ss_cmd;
    ss_cmd << "rm -rf " << tmpdir << endl;
    aurostd::execute(ss_cmd);

    chdir(cur_dir_name.c_str());  //CO20191112
    return groupxstr;
  }
}
#endif

// ***************************************************************************
// pocc::MULTIENUM(vector<string> argv,istream& input)
// ***************************************************************************
// pocc::MultienumFilterXstr(vector<xstructure> groupxstr, vector<string> AtomSpecies) 
namespace pocc {
  bool MultienumPrintSortedXstr(istream& input) {
    xstructure xstr; 
    xstr.clear(); //DX20191220 - uppercase to lowercase clear
    xstr=xstructure(input, IOVASP_POSCAR);

    vector<string> AtomSpecies;
    aurostd::string2tokens(xstr.SpeciesString(), AtomSpecies, " ");

    if(!xstr.atoms.at(0).name_is_given) {
      throw aurostd::xerror(__AFLOW_FILE__,"pocc::MultienumPrintSortedXstr():","atom species are not assigned",_INPUT_ILLEGAL_); //CO20200624
    }

    ofstream FileMESSAGE;
    FileMESSAGE.open("LOG.ENUM.SORTED");
    _aflags aflags;
    ostringstream aus;
    OptimizeXstr(xstr, FileMESSAGE, aflags);

    vector<xstructure> groupxstr;
#ifdef _AFLOW_GUS_POCC_
    groupxstr=pocc::MultienumGenerateXstr(xstr, FileMESSAGE, aflags);
#endif

    vector<xstructure> sortedgroupxstr;
    //sortedgroupxstr=pocc::SortGroupXstr(groupxstr, AtomSpecies);

    vector<xstructure> groupxstr_names = AssignNameXstr(groupxstr, AtomSpecies);
    sortedgroupxstr=pocc::SortGroupXstrUFFEnergy(groupxstr_names);

    //vector<xstructure> vxstr_final = sortedgroupxstr;
    vector<xstructure> vxstr_final = RemoveEquivalentXstr(sortedgroupxstr, FileMESSAGE, aflags);
    //Format xstructure
    vector<xstructure> vxstr_final_alphabetic;
    for (uint i=0; i<vxstr_final.size();i++) {
      xstructure xstr_tmp = vxstr_final.at(i);
      vector<string> vxstr_tmp;
      aurostd::string2tokens(xstr_tmp.SpeciesString(), vxstr_tmp, " ");
      xstructure xstr2 = AssignNameXstr(xstr_tmp, vxstr_tmp);
      xstr2.SpeciesPutAlphabetic();
      vxstr_final_alphabetic.push_back(xstr2);
    }

    stringstream ss;
    stringstream oss;
    for (uint i=0; i<vxstr_final_alphabetic.size();i++) {
      ss.str("");
      ss << setfill('0') << setw(6) <<(i+1);
      oss << AFLOWIN_SEPARATION_LINE<< endl;
      oss << _VASP_POSCAR_MODE_EXPLICIT_START_ << ss.str() << endl;  //CO20200624
      oss << vxstr_final_alphabetic.at(i);
      oss << _VASP_POSCAR_MODE_EXPLICIT_STOP_ << ss.str() << endl; //CO20200624
      oss << AFLOWIN_SEPARATION_LINE<< endl;
    }
    aus << "0000 MESSAGE    Printing sorted derivate POSCARs " << Message(__AFLOW_FILE__,aflags);
    aus << oss.str();
    aurostd::PrintMessageStream(FileMESSAGE, aus,XHOST.QUIET);
    /*
    //This test proves that hfncell program can exactly give same number supercells with multienum
    //if they are different, this is due to the energy tollerance in gulp.
    cout << "total number " << vxstr_final.size() << endl;
    */
    FileMESSAGE.close();

    return TRUE;
  }
}
// ***************************************************************************

// ***************************************************************************
// void pocc::POCC_SetOptions(string options, string& directory, double& T, double& DOS_Emin, double& DOS_Emax, double& DOSSCALE)
// ***************************************************************************
namespace pocc {
  void POCC_SetOptions(string options, string& directory, double& T, double& DOS_Emin, double& DOS_Emax, double& DOSSCALE) {
    bool LDEBUG=(FALSE || XHOST.DEBUG);
    if(LDEBUG) {
      cerr << "pocc::POCC_SetOptions: BEGIN" << endl;
    }
    directory="./"; DOS_Emin=DEFAULT_DOS_EMIN/2.0; DOS_Emax=DEFAULT_DOS_EMAX/2.0; DOSSCALE=DEFAULT_DOS_SCALE; // some defaults  
    T = 300.0;  //300K room temperature default
    vector<string> tokens;
    aurostd::string2tokens(options,tokens,",");

    if(LDEBUG) {
      cerr << "pocc::POCC_SetOptions: options=[" << options << "]" << endl;
    }
    if(LDEBUG) {
      cerr << "pocc::POCC_SetOptions: tokens.size()=" << tokens.size() << endl;
    }
    if(LDEBUG) {
      for(uint i=0;i<tokens.size();i++) cerr << "pocc::POCC_SetOptions: tokens.at(i)=" << tokens.at(i) << endl;
    }

    //Usage: program 0; --pocc_dos 1; directory 2; temperature 3, DOS_Emin 4; DOS_Emax 5; DOSSCALE 6

    if(tokens.size()>=1) {
      directory = tokens.at(0); 
    }
    if(tokens.size()>=2) {
      T = aurostd::string2utype<double>(tokens.at(1)); 
    }
    if(tokens.size()>=3) {
      DOS_Emin = aurostd::string2utype<double>(tokens.at(2)); 
    }
    if(tokens.size()>=4) {
      DOS_Emax = aurostd::string2utype<double>(tokens.at(3));
    }
    if(tokens.size()>=5) {
      DOSSCALE = aurostd::string2utype<double>(tokens.at(4));
    }

    // [OBSOLETE] if(directory=="") directory="./";
    // [OBSOLETE] if(T<0.01) T=0.01;
    // [OBSOLETE] if(DOS_Emin<=-999.9) DOS_Emin=DEFAULT_DOS_EMIN;
    // [OBSOLETE] if(DOS_Emax<=-999.9) DOS_Emax=DEFAULT_DOS_EMAX;
    // [OBSOLETE] if(DOSSCALE<=-999.9) DOSSCALE=DEFAULT_DOS_SCALE;

    if(LDEBUG) {
      cerr << "pocc::POCC_SetOptions: directory=[" << directory << "]" << endl;
    }
    if(LDEBUG) {
      cerr << "pocc::POCC_SetOptions: T=" << T << endl;
    }
    if(LDEBUG) {
      cerr << "pocc::POCC_SetOptions: DOS_Emin=" << DOS_Emin << endl;
    }
    if(LDEBUG) {
      cerr << "pocc::POCC_SetOptions: DOS_Emax=" << DOS_Emax << endl;
    }
    if(LDEBUG) {
      cerr << "pocc::POCC_SetOptions: DOSSCALE=" << DOSSCALE << endl;
    }

    if(LDEBUG) {
      cerr << "pocc::POCC_SetOptions: END" << endl;
    }
  }
} // namespace pocc

// ***************************************************************************
// pocc::POCC_DOS
// ***************************************************************************
namespace pocc {
  void POCC_DOS(ostream &oss,string options) {
    string directory;
    double T, DOS_Emin, DOS_Emax, DOSSCALE; 
    pocc::POCC_SetOptions(options,directory,T,DOS_Emin,DOS_Emax,DOSSCALE);
    oss << "pocc::POCC_DOS is working on " << directory  << endl;
    oss << "Temperature is " << T << "K" << endl;
    pocc::POCC_GENERATE_OUTPUT(directory,T,DOS_Emin,DOS_Emax,DOSSCALE);
  }
} // namespace pocc

// ***************************************************************************
// pocc::POCC_Already_Calculated_Input(const string& str_AflowIn)
// ***************************************************************************
namespace pocc {
  bool POCC_Already_Calculated_Input(const string& str_AflowIn,const string& dir) {
    return aurostd::substring2bool(str_AflowIn,"[VASP_POSCAR_MODE_EXPLICIT]START.POCC") || aurostd::EFileExist(dir+"/"+POCC_FILE_PREFIX+POCC_ALL_SUPERCELLS_FILE);
  }
} // namespace pocc

// ***************************************************************************
// void pocc::POCC_CalculateDistribution(vector<double>& vdelta_toten, vector<double>& vprob, const double& T, const string& NameDist, const vector<int>& vDE)
// ***************************************************************************
namespace pocc {
  void POCC_CalculateDistribution(vector<double>& vdelta_toten, vector<double>& vprob, const double& T, const string& NameDist, const vector<int>& vDE) {
    //Check 
    if(vdelta_toten.size()!=vDE.size()) {
      cerr << "Error!!! Check the number of POSCARs, Degeneracy!" << endl;
    }
    vector<double> vFi; vprob.clear();
    double Fi, DEi;
    for (uint i=0; i<vdelta_toten.size();i++) {
      double delta_toten = vdelta_toten.at(i);
      DEi = vDE.at(i);
      if(NameDist=="B")  {
        Fi = DEi*exp((-1.0)*delta_toten/(KBOLTZEV*T));    // Boltzmann distribution
      }
      if(NameDist=="FD") {
        Fi = DEi*1.0/(exp(delta_toten/(KBOLTZEV*T))+1.0); // Fermi-Dirac distribution
      }
      if(NameDist=="BE") {
        Fi = DEi*1.0/(exp(delta_toten/(KBOLTZEV*T))-1.0); // Bose-Einstein distribution
      }
      vFi.push_back(Fi);
    }
    double sum_vFi = aurostd::sum<double> (vFi);
    for (uint i=0; i<vFi.size();i++) {
      double probi = vFi.at(i)/sum_vFi;
      vprob.push_back(probi);
    }
  }
} // namespace pocc

// ***************************************************************************
// vector<vector<double> > pocc::SpinSplitDOS(const vector<vector<double> >& vva)
// ***************************************************************************
namespace pocc {
  vector<vector<double> > SpinFlipDOS(const vector<vector<double> >& vva) {
    vector<vector<double> > vvb; vvb.clear();
    if(vva.at(0).size()%2==0) {throw aurostd::xerror(__AFLOW_FILE__,"pocc::SpinFlipDOS():","input not spin-polarized",_INPUT_ILLEGAL_);} //CO20200624
    for (uint i=0; i<vva.size();i++) {
      vector<double> vtmp; vtmp.clear();
      vtmp.push_back(vva.at(i).at(0));
      for (uint j=1; j<vva.at(0).size();j=j+2) {
        vtmp.push_back(vva.at(i).at(j+1)*(-1));   //exchange columns 1 and 2 spin_dn becomes spin_up
        vtmp.push_back(vva.at(i).at(j)*(-1));   //spin_up becomes spin_dn
      }
      vvb.push_back(vtmp);
    }
    return vvb;
  }
} // namespace pocc

// ***************************************************************************
// vector<vector<double> > pocc::SpinSplitDOS(const vector<vector<double> >& vva)
// ***************************************************************************
namespace pocc {
  vector<vector<double> > SpinSplitDOS(const vector<vector<double> >& vva) {
    vector<vector<double> > vvb;
    for (uint i=0; i<vva.size();i++) {
      vector<double> vtmp; vtmp.clear();
      vtmp.push_back(vva.at(i).at(0));
      for (uint j=1; j<vva.at(i).size();j++) {
        double tmp = 0.5*vva.at(i).at(j);  
        vtmp.push_back(tmp); vtmp.push_back((-1)*tmp);
      }
      vvb.push_back(vtmp);
    }
    return vvb;
  }
} // namespace pocc


// ***************************************************************************
// vector<vector<double> > pocc::POCC_Formalise(SPIN_FLAG, vweight, TOTALPDOS)
// ***************************************************************************
namespace pocc {
  vector<vector<double> > POCC_Formalise(const bool& SPIN_FLAG, const double& weight, const double& mag, const vector<vector<double> >& TDOS) {
    vector<vector<double> > vva = TDOS;
    vector<vector<double> > vvb;
    //weight
    for (uint i=0; i<vva.size();i++) {
      for (uint j=1; j<vva.at(i).size();j++) {
        vva.at(i).at(j) *= weight;
      }
    }
    //spin
    if(SPIN_FLAG) {
      if(TDOS.at(0).size()==3 || TDOS.at(0).size()==4) { //TDOS or TOTALPDOS, E, s, p, d
        vvb = pocc::SpinSplitDOS(vva);
      } else if(TDOS.at(0).size()==5 && abs(mag) < 1E-6) { //must be TOTALPDOS: E, s, p, d, f, no-spin-polarized
        vvb = pocc::SpinSplitDOS(vva);
      } else if((TDOS.at(0).size()==5) && ((-1)*mag > 1E-3 )) { //if magnetic moment is smaller than -0.001 and size is 5,  must be TDOS, 
        vvb = SpinFlipDOS(vva);
      } else if((TDOS.at(0).size()==7) && ((-1)*mag > 1E-3 )) { //if magnetic moment is smaller than -0.001, size is 7, must be PDOS
        vvb = SpinFlipDOS(vva);
      } else if((TDOS.at(0).size()==9) && ((-1)*mag > 1E-3 )) { //if magnetic moment is smaller than -0.001, size is 7, must be PDOS
        vvb = SpinFlipDOS(vva);
      } else {
        vvb = vva;
      }
    } else {
      vvb = vva;
    }
    return vvb;
  }
} // namespace pocc

// ***************************************************************************
//void ExtracAllPOSCARSFromAflowin(vector<xstructure>& vxstr, const string& str_aflowin)
// ***************************************************************************
void ExtracAllPOSCARSFromAflowin(vector<xstructure>& vxstr, const string& str_aflowin) {
  bool LDEBUG=(FALSE || XHOST.DEBUG);
  vxstr.clear();
  string POSCAR_START_DELIMITER=_VASP_POSCAR_MODE_EXPLICIT_START_; //CO20200624
  string POSCAR_STOP_DELIMITER=_VASP_POSCAR_MODE_EXPLICIT_STOP_; //CO20200624
  vector<string> vKBIN_VASP_POSCAR_MODE_EXPLICIT_VSTRING;
  aurostd::substring2strings(str_aflowin,vKBIN_VASP_POSCAR_MODE_EXPLICIT_VSTRING,POSCAR_START_DELIMITER);
  // load up the structures
  for(uint i=0;i<vKBIN_VASP_POSCAR_MODE_EXPLICIT_VSTRING.size();i++) {
    if(LDEBUG){cerr << __AFLOW_FUNC__ << " vKBIN_VASP_POSCAR_MODE_EXPLICIT_VSTRING[i]=" << endl;cerr << vKBIN_VASP_POSCAR_MODE_EXPLICIT_VSTRING[i] << endl;}
    string START="[VASP_POSCAR_MODE_EXPLICIT]START";
    string STOP="[VASP_POSCAR_MODE_EXPLICIT]STOP";
    START=POSCAR_START_DELIMITER+vKBIN_VASP_POSCAR_MODE_EXPLICIT_VSTRING[i];
    STOP=POSCAR_STOP_DELIMITER+vKBIN_VASP_POSCAR_MODE_EXPLICIT_VSTRING[i];
    stringstream POSCAR;
    POSCAR.str(aurostd::substring2string(str_aflowin,START,STOP,-1));
    //[SD20220520 - OBSOLETE]if(aurostd::substring2bool(str_aflowin,START) && aurostd::substring2bool(str_aflowin,STOP)) {
    //[SD20220520 - OBSOLETE]  aurostd::ExtractToStringstreamEXPLICIT(str_aflowin,POSCAR,START,STOP);
    //[SD20220520 - OBSOLETE]}
    if(!POSCAR.str().empty()) {vxstr.push_back(xstructure(POSCAR,IOVASP_AUTO));}
  }
}

// ***************************************************************************
// void GetDegeneracyFromVPOSCAR(const vector<xstructure>& vxstr, vector<int>& vDE)
// ***************************************************************************
void GetDegeneracyFromVPOSCAR(const vector<xstructure>& vxstr, vector<int>& vDE) {
  bool LDEBUG=(FALSE || XHOST.DEBUG);
  string title="";
  vector<string> vtitle,vtitle2;
  int DEI=1;
  for (uint i=0; i<vxstr.size();i++) {
    title = vxstr.at(i).title;
    if(LDEBUG){cerr << __AFLOW_FUNC__ << " title=\"" << title << "\"" << endl;}
    if(!aurostd::substring2bool(title, "DG=")) {
<<<<<<< HEAD
      throw aurostd::xerror(_AFLOW_FILE_NAME_,__AFLOW_FUNC__,"degeneracy data not found: "+_AFLOWIN_,_FILE_CORRUPT_); //CO20200624
=======
      throw aurostd::xerror(__AFLOW_FILE__,__AFLOW_FUNC__,"degeneracy data not found: "+_AFLOWIN_,_FILE_CORRUPT_); //CO20200624
>>>>>>> 78dcc840
    }
    //CO20180220 - multiply occupied sites will yield titles with more than one DG= value
    vtitle.clear();
    aurostd::string2tokensAdd(title,vtitle," ");
    DEI=1;
    for(uint j=0;j<vtitle.size();j++){
      if(!aurostd::substring2bool(vtitle[j],"DG=")){continue;}
      if(LDEBUG){cerr << __AFLOW_FUNC__ << " found DG tag: \"" << vtitle[j] << "\"" << endl;}
      vtitle2.clear();
      aurostd::string2tokens(vtitle[j],vtitle2,"=");
      if(vtitle2.size()!=2){
<<<<<<< HEAD
        throw aurostd::xerror(_AFLOW_FILE_NAME_,__AFLOW_FUNC__,"cannot read degeneracy value: "+_AFLOWIN_,_FILE_CORRUPT_); //CO20200624
=======
        throw aurostd::xerror(__AFLOW_FILE__,__AFLOW_FUNC__,"cannot read degeneracy value: "+_AFLOWIN_,_FILE_CORRUPT_); //CO20200624
>>>>>>> 78dcc840
      }
      DEI*=aurostd::string2utype<int>(vtitle2[1]);
    }
    if(LDEBUG){cerr << " DEI[i=" << i << "]=" << DEI << endl;}
    //[OBSOLETE CO20180220]string last_part_title = vtitle.at(vtitle.size()-1);
    //[OBSOLETE CO20180220]vector<string> vtitle2;
    //[OBSOLETE CO20180220]aurostd::string2tokensAdd(last_part_title,vtitle2,"=");
    //[OBSOLETE CO20180220]int DEI;
    //[OBSOLETE CO20180220]DEI=aurostd::string2utype<int>(vtitle2.at(vtitle2.size()-1));
    vDE.push_back(DEI);
  }
}

// ***************************************************************************
// void pocc::POCC_GENERATE_DOSDATA(const string& directory, const double& T, vector<vector<double> >& DOS, vector<double>& POCC_Efermi, double& POCC_vmag, vector<double>& vprob)
// ***************************************************************************
namespace pocc {
  void POCC_GENERATE_DOSDATA(const string& directory, const double& T, vector<vector<double> >& TDOS_ONLY, vector<vector<double> >& PDOS_ONLY, vector<double>& POCC_Efermi, double& POCC_mag, double& Egap_net, vector<double>& Egap, vector<double>& vprob) {
    //Warnning: DOS is absolute value, no shift, and the output DOS, it is format is Energy, s, p, d, f, TDOS, TDOS_sum

    bool LDEBUG=(FALSE || XHOST.DEBUG);
    if(LDEBUG) {cerr << __AFLOW_FUNC__ << " BEGIN" << endl;}
    if(LDEBUG) {cerr << __AFLOW_FUNC__ << " directory=[" << directory << "]" << endl;}

    string aflowin,MESSAGE="pocc::POCC_DOS ERROR";
    aflowin=string(directory +"/"+_AFLOWIN_);
<<<<<<< HEAD
    if(!aurostd::FileExist(aflowin)) {throw aurostd::xerror(_AFLOW_FILE_NAME_,__AFLOW_FUNC__,"file not found: "+aflowin,_FILE_CORRUPT_);} //CO20200624
=======
    if(!aurostd::FileExist(aflowin)) {throw aurostd::xerror(__AFLOW_FILE__,__AFLOW_FUNC__,"file not found: "+aflowin,_FILE_CORRUPT_);} //CO20200624
>>>>>>> 78dcc840
    string str_AflowIn; aurostd::file2string(aflowin, str_AflowIn);
    bool pocc_already_calculated_input=pocc::POCC_Already_Calculated_Input(str_AflowIn,directory);
    if(LDEBUG) {cerr << __AFLOW_FUNC__ << " pocc_already_calculated_input=" << pocc_already_calculated_input << endl;}
    if(pocc_already_calculated_input) {
      //Fix Degeneracy, Reading all POSCARs from aflowin
      vector<xstructure> vxstr;
      if(aurostd::EFileExist(directory+"/"+POCC_FILE_PREFIX+POCC_UNIQUE_SUPERCELLS_FILE)){ //read from unique structures file
        string unique_structures_file_contents="";
        aurostd::efile2string(directory+"/"+POCC_FILE_PREFIX+POCC_UNIQUE_SUPERCELLS_FILE,unique_structures_file_contents);
        if(LDEBUG){cerr << __AFLOW_FUNC__ << " unique_structures_file_contents=" << endl;cerr << unique_structures_file_contents << endl;}
        ExtracAllPOSCARSFromAflowin(vxstr,unique_structures_file_contents);
      }else{
        ExtracAllPOSCARSFromAflowin(vxstr,str_AflowIn);
      }
      if(LDEBUG){cerr << __AFLOW_FUNC__ << " vxstr.size()=" << vxstr.size() << endl;}
      vector<int> vDE; vDE.clear();
      GetDegeneracyFromVPOSCAR(vxstr, vDE);

      //Fixing Degeneracy can be very easy if we begin from below, but I do not want to repeat calculations, so I fixt it above
      vector<string> vrun, vdoscar_files, voutcar_files;
      string command, aflow_pocc_out;
      command = "grep \"\\[VASP_POSCAR_MODE_EXPLICIT\\]START\\.\" " + aflowin;
      aflow_pocc_out = aurostd::execute2string(command);
      aurostd::StringSubst(aflow_pocc_out,_VASP_POSCAR_MODE_EXPLICIT_START_,""); //replace string  //CO20200624
      aurostd::string2vectorstring(aflow_pocc_out,vrun);

      //Check files
      bool FLAG_ALLFILES_EXIST = true;
      ostringstream aus;
      ofstream FileMESSAGE;
      //double kpt_tol;

      bool found_ext=false;
      string outcar_file,doscar_file;

      for(uint i=0;i<vrun.size();i++) {
        found_ext=false;
        for(uint iext=0;iext<XHOST.vext.size();iext++){
          outcar_file = aurostd::CleanFileName(directory + "/ARUN."+vrun.at(i)+"/OUTCAR.static"+XHOST.vext.at(iext));
          if(aurostd::FileExist(outcar_file)) {
            if(LDEBUG) {
              aus << "00000  MESSAGE POCC OUTCAR file OK: " << outcar_file << " " << endl;
            }
            if(LDEBUG) {
              aurostd::PrintMessageStream(FileMESSAGE,aus,XHOST.QUIET);
            }
            voutcar_files.push_back(outcar_file);  // worse
            found_ext=true;
            break;
          }
        }
        if(!found_ext){
          aus << "ERROR" << ": file not found " << aurostd::CleanFileName(directory + "/ARUN."+vrun.at(i)+"/OUTCAR.static") << endl;
          aurostd::PrintMessageStream(FileMESSAGE,aus,XHOST.QUIET);
          FLAG_ALLFILES_EXIST = false;
        }
      }
      for(uint i=0;i<vrun.size();i++) {
        found_ext=false;
        for(uint iext=0;iext<XHOST.vext.size();iext++){
          doscar_file = aurostd::CleanFileName(directory + "/ARUN."+vrun.at(i)+"/DOSCAR.static"+XHOST.vext.at(iext));
          if(aurostd::FileExist(doscar_file)) {
            if(LDEBUG) {
              aus << "00000  MESSAGE POCC DOSCAR file OK: " << doscar_file << " " << endl;
            }
            if(LDEBUG) {
              aurostd::PrintMessageStream(FileMESSAGE,aus,XHOST.QUIET);
            }
            vdoscar_files.push_back(doscar_file);
            found_ext=true;
            break;
          }
        }
        if(!found_ext){
          aus << "ERROR" << ": file not found " << aurostd::CleanFileName(directory + "/ARUN."+vrun.at(i)+"/DOSCAR.static") << endl;
          aurostd::PrintMessageStream(FileMESSAGE,aus,XHOST.QUIET);
          FLAG_ALLFILES_EXIST = false;
        }
      }
      if(!FLAG_ALLFILES_EXIST) {
<<<<<<< HEAD
        throw aurostd::xerror(_AFLOW_FILE_NAME_,__AFLOW_FUNC__,"input files not found",_FILE_CORRUPT_); //CO20200624
=======
        throw aurostd::xerror(__AFLOW_FILE__,__AFLOW_FUNC__,"input files not found",_FILE_CORRUPT_); //CO20200624
>>>>>>> 78dcc840
      }

      //ions, total energy, spin flag, magnetic moment
      vector<int> vions; vector<double> vtoten_per_atom; vector<double> vmag; vector<double> vEgap_net;
      vector<vector<double> > vEgap;
      bool POCC_SPIN_FLAG = false;  //default non-spin-polarized
      for (uint i=0; i<vrun.size();i++) {
        if(LDEBUG) {
          cerr << "pocc::POCC_GENERATE_DOSDATA: vrun.at(" << i << ")=" << vrun.at(i) << endl;
        }
        //xstructure xstr=vxstr[i]; //CO20171002 - grab xstr's too
        //CO20171002 - using tolerance from symmetry calc - START
        //if(xstr.CalculateSymmetry()){kpt_tol=xstr.sym_eps;}
        //else {kpt_tol=SYM::defaultTolerance(xstr);}
        //CO20171002 - using tolerance from symmetry calc - STOP

        xOUTCAR outcar_aus;
        if(!outcar_aus.GetPropertiesFile(voutcar_files.at(i))){
<<<<<<< HEAD
          throw aurostd::xerror(_AFLOW_FILE_NAME_,__AFLOW_FUNC__, "xOUTCAR::GetPropertiesFile() failed", _RUNTIME_ERROR_); //CO20200404
=======
          throw aurostd::xerror(__AFLOW_FILE__,__AFLOW_FUNC__, "xOUTCAR::GetPropertiesFile() failed", _RUNTIME_ERROR_); //CO20200404
>>>>>>> 78dcc840
        }
        double EFERMI=outcar_aus.Efermi;
        outcar_aus.GetBandGap();
        vions.push_back(outcar_aus.NIONS);
        vtoten_per_atom.push_back(outcar_aus.enthalpy_atom);
        vmag.push_back(outcar_aus.mag_cell);
        string outcar_bands=voutcar_files.at(i);aurostd::StringSubst(outcar_bands,"static","bands");
        if(aurostd::FileExist(outcar_bands)) {
          if(LDEBUG) {
            cerr << "pocc::POCC_GENERATE_DOSDATA: loading outcar=" << outcar_bands << endl;
          }
          outcar_aus.GetPropertiesFile(outcar_bands);
          outcar_aus.GetBandGap(EFERMI);
        } 
        vEgap_net.push_back(outcar_aus.Egap_net);
        //	cerr << "CAMILO ??? outcar_aus.Egap.size()=" << outcar_aus.Egap.size() << endl;
        vEgap.push_back(outcar_aus.Egap);

        if(LDEBUG||1) {
          cerr << "pocc::POCC_GENERATE_DOSDATA: vrun.at(" << i << ")=" << vrun.at(i) << "; DE=" << vDE[i] << "; NIONS=" << vions.at(i) << "; enthalpy_atom=" << vtoten_per_atom.at(i) << "; mag_cell=" << vmag.at(i) << "; Egap_net=" << vEgap_net.at(i) << endl;    //CO - should read out enthalpy/atom from STATIC, not BANDS
        }

        //	if(LDEBUG||1) {
        //	cerr << "pocc::POCC_GENERATE_DOSDATA: vrun.at(" << i << ")=" << vrun.at(i) << "; NIONS=" << outcar_aus.NIONS << "; enthalpy_atom=" << outcar_aus.enthalpy_atom << "; mag_cell=" << outcar_aus.mag_cell << "; Egap_net=" << outcar_aus.Egap_net << endl;   //CO
        //	}
      }

      int min_IONS = min(vions); 
      vector<double> vweight; //different ions in each structure
      for (uint i=0; i<vrun.size();i++) {   // will use this for DOS as it is extensive
        vweight.push_back(double(1.0*min_IONS/vions.at(i))); //1.0 make int to double, otherwise it is zero!
      }

      double min_toten = min(vtoten_per_atom);
      vector<double> vdelta_toten;
      for (uint i=0; i<vtoten_per_atom.size();i++) {
        vdelta_toten.push_back(vtoten_per_atom.at(i) - min_toten);
      }

      // Calculate the probability boltzmann distribution
      vprob.clear(); 
      pocc::POCC_CalculateDistribution(vdelta_toten, vprob, T, "B", vDE); //Boltzmann

      if(0) { 
        cerr << "check vprob: ";
        for (uint i=0; i<vprob.size();i++) {
          cerr << vprob.at(i) << " ";
        }
        cerr << " = " << aurostd::sum(vprob) << endl;
      }

      // vector<double> vmag_abs; 
      //  for (uint i=0; i<vmag.size();i++) {
      //  vmag_abs.push_back(abs(vmag.at(i))); //ferromagnetic alignment
      //  }

      POCC_mag=0.0;
      for (uint i=0;i<vmag.size();i++) {
        POCC_mag+=abs(vmag.at(i))*vprob.at(i); //Calculate average absolute magnetic moment
      }

      Egap_net=0.0;
      for (uint i=0;i<vEgap_net.size();i++) {
        Egap_net+=vEgap_net.at(i)*vprob.at(i); //Calculate average Egap_net
      }

      Egap.clear();
      for(uint j=0;j<vEgap.at(0).size();j++) {
        Egap.push_back(0);
        for (uint i=0;i<vEgap.size();i++) {
          //Calculate average Egap
          Egap.at(j)+=vEgap.at(0).at(j)*vprob.at(i);    //CO - otherwise, it crashes if you have Egap up AND Egap down (magnetized system)
          //Egap.at(j)+=vEgap.at(i).at(j)*vprob.at(i);  //CO
        }
      }

      // Get TDOS & TOTALPDOS DATA
      vector<vector<vector<double> > > POCC_TDOS, POCC_TOTALPDOS;
      for (uint i=0; i<vdoscar_files.size();i++) {
        string doscar_file = vdoscar_files.at(i); stringstream ss_doscar; aurostd::efile2stringstream(doscar_file, ss_doscar); 
        string outcar_file = voutcar_files.at(i); stringstream ss_outcar; aurostd::efile2stringstream(outcar_file, ss_outcar);
        double Efermi; vector<vector<double> > TDOS, TOTALPDOS;
        //CO20180218 - let's not mess around with KY's functions too much
        //for now, assume POCC runs have standard DOSCAR.static (PDOS in it)
        //if no PDOS, exit
        //I will fix later
        if(!(estructure::GET_DOS_DATA(ss_doscar, ss_outcar, Efermi, TDOS, TOTALPDOS) && TOTALPDOS.size()>0)){
<<<<<<< HEAD
          throw aurostd::xerror(_AFLOW_FILE_NAME_,__AFLOW_FUNC__,"no PDOS found in DOSCAR",_FILE_CORRUPT_); //CO20200624
=======
          throw aurostd::xerror(__AFLOW_FILE__,__AFLOW_FUNC__,"no PDOS found in DOSCAR",_FILE_CORRUPT_); //CO20200624
>>>>>>> 78dcc840
        }
        if(LDEBUG){
          cerr << __AFLOW_FUNC__ << " TDOS.size()=" << TDOS.size() << endl;
          for(uint i=0;i<TDOS.size();i++){
            cerr << __AFLOW_FUNC__ << " TDOS[i=" << i << "].size()=" << TDOS[i].size() << endl;
          }
        }
        //format TDOS, if spin and non-spin coexist, then format them into spin
        vector<vector<double> > TDOSf, TOTALPDOSf;
        TDOSf = pocc::POCC_Formalise(POCC_SPIN_FLAG, vweight.at(i), vmag.at(i), TDOS); 
        TOTALPDOSf = pocc::POCC_Formalise(POCC_SPIN_FLAG, vweight.at(i), vmag.at(i), TOTALPDOS);
        POCC_Efermi.push_back(Efermi);
        POCC_TDOS.push_back(aurostd::ShiftFirstColumn(TDOSf, -1*Efermi)); //conver it into absolute value
        POCC_TOTALPDOS.push_back(aurostd::ShiftFirstColumn(TOTALPDOSf, -1*Efermi));
      }

      vector<vector<double> > POCC_TDOS_normalized = aurostd::NormalizeAndSum3DVector(POCC_TDOS, vprob);  //normalize TDOS
      vector<vector<double> > POCC_TOTALPDOS_normalized = aurostd::NormalizeAndSum3DVector(POCC_TOTALPDOS, vprob); //normalize pdos
      TDOS_ONLY = POCC_TDOS_normalized;
      PDOS_ONLY = POCC_TOTALPDOS_normalized;
      if(LDEBUG){
        cerr << __AFLOW_FUNC__ << " POCC_TDOS_normalized.size()=" << POCC_TDOS_normalized.size() << endl;
        for(uint i=0;i<POCC_TDOS_normalized.size();i++){
          cerr << __AFLOW_FUNC__ << " POCC_TDOS_normalized[i=" << i << "].size()=" << POCC_TDOS_normalized[i].size() << endl;
        }
      }
    }
  }
} // namespace pocc

// ***************************************************************************
// void pocc::POCC_COMBINE_TDOS_PDOS_ONEDOS(const vector<vector<double> >& TDOS, const vector<vector<double> >& PDOS, vector<vector<double> >& DOS)
// ***************************************************************************
namespace pocc {
  void POCC_COMBINE_TDOS_PDOS_ONEDOS(const vector<vector<double> >& TDOS, const vector<vector<double> >& PDOS, vector<vector<double> >& DOS, vector<vector<double> >& DOS_IDOS) {   //CO20190808 - one without IDOS and one with
    if(TDOS.size()!=PDOS.size()) {
<<<<<<< HEAD
      throw aurostd::xerror(_AFLOW_FILE_NAME_,__AFLOW_FUNC__,"TDOS and PDOS have different size",_FILE_CORRUPT_); //CO20200624
=======
      throw aurostd::xerror(__AFLOW_FILE__,__AFLOW_FUNC__,"TDOS and PDOS have different size",_FILE_CORRUPT_); //CO20200624
>>>>>>> 78dcc840
    }
    vector<double> vtmp;
    if(TDOS.at(0).size()==3) { //non-spin
      for (uint i=0; i<TDOS.size();i++) {
        vtmp.clear();
        vtmp.push_back(TDOS.at(i).at(0)); //Energy
        for (uint j=1; j<PDOS.at(i).size();j++) {
          vtmp.push_back(PDOS.at(i).at(j)); //s, p, d
        }
        vtmp.push_back(TDOS.at(i).at(1)); //TDOS
        DOS.push_back(vtmp);
        vtmp.push_back(TDOS.at(i).at(2));   //CO20190808 - IDOS
        DOS_IDOS.push_back(vtmp); //CO20190808 - IDOS
      }
    }
    else if(TDOS.at(0).size()==5) { //spin
      for (uint i=0; i<TDOS.size();i++) {
        vtmp.clear();
        vtmp.push_back(TDOS.at(i).at(0)); //Energy
        for (uint j=1; j<PDOS.at(i).size();j++) {
          vtmp.push_back(PDOS.at(i).at(j)); //s, p ,d, f
        }
        vtmp.push_back(TDOS.at(i).at(1)); //TDOS up
        vtmp.push_back(TDOS.at(i).at(2)); //TDOS dn
        DOS.push_back(vtmp);
        vtmp.push_back(TDOS.at(i).at(3));vtmp.push_back(TDOS.at(i).at(4));   //CO20190808 - IDOS up/down
        DOS_IDOS.push_back(vtmp);  //CO20190808 - IDOS up/down
      }
    }
    else {
      cerr << "ERROR!!!!!!!!" << endl;
    }
  }
} // namespace pocc

// ***************************************************************************
// string pocc::POCC_GENERATE_GNUPLOTSCRIPT(vector<vector<double> >& DOS, const string& SystemName, const string& dosdatafile, const double& T, const double& DOS_Emin, double& DOS_Emax, const double& DOSSCALE, const double& DOSMAX)
// ***************************************************************************
namespace pocc {
  string POCC_GENERATE_GNUPLOTSCRIPT(vector<vector<double> >& DOS, const string& SystemName, const string& dosdatafile, const double& T, const double& DOS_Emin, double& DOS_Emax, const double& DOSSCALE, const double& DOSMAX) {
    stringstream  ss_gnu; ss_gnu.str(std::string());
    ss_gnu << "#Generated by AFLOW (Kesong Yang [kesong.yang@gmail.com], 2011, Duke)" << endl;
    ss_gnu << "set term postscript eps enhanced color font \"Times-Roman, 40\" size 18, 10.125" << endl;
    ss_gnu << "set output " << "\"" << SystemName <<"_DOS.eps" << "\"" << endl;
    ss_gnu << "set title \"" << SystemName << "\""<< endl;
    ss_gnu << endl;

    ss_gnu << "#DOS PLOT" << endl;
    ss_gnu << "set xtics 2" << endl;
    ss_gnu << "set ytics" << endl;
    ss_gnu << "set xrange [" << DOS_Emin << ":" << DOS_Emax << "]" << endl;
    if(DOS.at(0).size()==10||(DOS.at(0).size()==12)) {
      if(DOSMAX*DOSSCALE!=0) {
        ss_gnu << "set yrange [" << DOSMAX*DOSSCALE*(-1) <<":"  << DOSMAX*DOSSCALE << "]" << endl;
      } else {
        ss_gnu << "set yrange [0:2]" << endl;
      }
    }
    if(DOS.at(0).size()==5||(DOS.at(0).size()==6)) {
      if(DOSMAX*DOSSCALE!=0) {
        ss_gnu << "set yrange [0:" << DOSMAX*DOSSCALE << "]" << endl;
      }
    }
    ss_gnu << endl;
    ss_gnu << "set label '" << AFLOWLIB_CONSORTIUM_STRING << "' at screen 0.70, 0.02 font \"Times-Roman, 32\"" << endl;
    ss_gnu << "set xlabel 'Energy (eV)' offset graph 0.00" << endl;
    ss_gnu << "set ylabel 'Density of States (States/eV)' offset graph 0.00" << endl;
    ss_gnu << "set label 'E_F' at 0.05, graph 0.95" << endl;
    ss_gnu << "set label 'T = " << aurostd::utype2string(T) << "K' " << "at 0.3, graph 0.95" << endl;
    ss_gnu << "set arrow from 0, 0 to first 0, graph 1 nohead lt 3 lw 1.5" << endl;
    ss_gnu << "set arrow from 0, 0 to first 0, graph 0 nohead lt 3 lw 1.5" << endl;
    ss_gnu << endl;
    ss_gnu << "plot[][] \\" << endl;
    if(DOS.at(0).size()==5) {
      ss_gnu << "\"" << dosdatafile << "\"" << " u 1:2 w l lt  2 lw 6 title 's', \\" << endl;
      ss_gnu << "\"" << dosdatafile << "\"" << " u 1:3 w l lt  3 lw 6 title 'p', \\" << endl;
      ss_gnu << "\"" << dosdatafile << "\"" << " u 1:4 w l lt  8 lw 6 title 'd', \\" << endl;
      ss_gnu << "\"" << dosdatafile << "\"" << " u 1:5 w l lt -1 lw 2 title 'Total'" << endl;
    }
    if(DOS.at(0).size()==6) {
      ss_gnu << "\"" << dosdatafile << "\"" << " u 1:2 w l lt  2 lw 6 title 's', \\" << endl;
      ss_gnu << "\"" << dosdatafile << "\"" << " u 1:3 w l lt  3 lw 6 title 'p', \\" << endl;
      ss_gnu << "\"" << dosdatafile << "\"" << " u 1:4 w l lt  8 lw 6 title 'd', \\" << endl;
      ss_gnu << "\"" << dosdatafile << "\"" << " u 1:5 w l lt  5 lw 6 title 'f', \\" << endl;
      ss_gnu << "\"" << dosdatafile << "\"" << " u 1:6 w l lt -1 lw 2 title 'Total'" << endl;
    }
    if(DOS.at(0).size()==9) { // Only works for s, p, d and f orbitals; Spin-polarized
      ss_gnu << "\"" << dosdatafile << "\"" << " u 1:2 w l lt  2 lw 6 title 's', \\" << endl;
      ss_gnu << "\"" << dosdatafile << "\"" << " u 1:3 w l lt  2 lw 6 notitle, \\" << endl;
      ss_gnu << "\"" << dosdatafile << "\"" << " u 1:4 w l lt  3 lw 6 title 'p', \\" << endl;
      ss_gnu << "\"" << dosdatafile << "\"" << " u 1:5 w l lt  3 lw 6 notitle, \\" << endl;
      ss_gnu << "\"" << dosdatafile << "\"" << " u 1:6 w l lt  8 lw 6 title 'd', \\" << endl;
      ss_gnu << "\"" << dosdatafile << "\"" << " u 1:7 w l lt  8 lw 6 notitle, \\"  << endl;
      ss_gnu << "\"" << dosdatafile << "\"" << " u 1:8 w l lt -1 lw 2 title 'Total', \\" << endl;
      ss_gnu << "\"" << dosdatafile << "\"" << " u 1:9 w l lt -1 lw 2 notitle" << endl;
    }
    if(DOS.at(0).size()==11) { // Only works for s, p, d and f orbitals; Spin-polarized
      ss_gnu << "\"" << dosdatafile << "\"" << " u 1:2 w l lt  2 lw 6 title 's', \\" << endl;
      ss_gnu << "\"" << dosdatafile << "\"" << " u 1:3 w l lt  2 lw 6 notitle, \\" << endl;
      ss_gnu << "\"" << dosdatafile << "\"" << " u 1:4 w l lt  3 lw 6 title 'p', \\" << endl;
      ss_gnu << "\"" << dosdatafile << "\"" << " u 1:5 w l lt  3 lw 6 notitle, \\" << endl;
      ss_gnu << "\"" << dosdatafile << "\"" << " u 1:6 w l lt  8 lw 6 title 'd', \\" << endl;
      ss_gnu << "\"" << dosdatafile << "\"" << " u 1:7 w l lt  8 lw 6 notitle, \\"  << endl;
      ss_gnu << "\"" << dosdatafile << "\"" << " u 1:8 w l lt  5 lw 6 title 'f', \\" << endl;
      ss_gnu << "\"" << dosdatafile << "\"" << " u 1:9 w l lt  5 lw 6 notitle, \\"  << endl;
      ss_gnu << "\"" << dosdatafile << "\"" << " u 1:10 w l lt -1 lw 2 title 'Total', \\" << endl;
      ss_gnu << "\"" << dosdatafile << "\"" << " u 1:11 w l lt -1 lw 2 notitle"<< endl;
    }
    ss_gnu << endl;
    return ss_gnu.str();
  }
} // namespace pocc


// ***************************************************************************
// void pocc::POCC_GENERATE_OUTPUT(const string& directory, const double& T, const double& DOS_Emax, double& DOS_Emin, const double& DOSSCALE)
// ***************************************************************************
namespace pocc {
  void POCC_GENERATE_OUTPUT(const string& directory, const double& T, const double& DOS_Emin, double& DOS_Emax, const double& DOSSCALE) {
    bool LDEBUG = (FALSE || XHOST.DEBUG);
    //produce DOS data
<<<<<<< HEAD
    if(!XHOST.is_command("gnuplot")) {throw aurostd::xerror(_AFLOW_FILE_NAME_,__AFLOW_FUNC__,"gnuplot is missing",_RUNTIME_INIT_);}  //CO20200624
    if(!XHOST.is_command("convert")) {throw aurostd::xerror(_AFLOW_FILE_NAME_,__AFLOW_FUNC__,"convert is missing",_RUNTIME_INIT_);}  //CO20200624
=======
    if(!XHOST.is_command("gnuplot")) {throw aurostd::xerror(__AFLOW_FILE__,__AFLOW_FUNC__,"gnuplot is missing",_RUNTIME_INIT_);}  //CO20200624
    if(!XHOST.is_command("convert")) {throw aurostd::xerror(__AFLOW_FILE__,__AFLOW_FUNC__,"convert is missing",_RUNTIME_INIT_);}  //CO20200624
>>>>>>> 78dcc840
    vector<vector<double> > TDOS_ONLY, PDOS_ONLY, DOS, DOS_IDOS;  vector<double> vEfermi,Egap,vprob; double mag,Egap_net; //CO20190808 - DOS_IDOS
    if(LDEBUG) {cerr << __AFLOW_FUNC__ << " starting" << endl;}
    POCC_GENERATE_DOSDATA(directory,T,TDOS_ONLY,PDOS_ONLY,vEfermi,mag,Egap_net,Egap,vprob);
    if(LDEBUG) {cerr << __AFLOW_FUNC__ << " POCC_GENERATE_DOSDATA done" << endl;}
    if(LDEBUG) {
      cerr << __AFLOW_FUNC__ << " TDOS_ONLY.size()=" << TDOS_ONLY.size() << endl;
      for(uint i=0;i<TDOS_ONLY.size();i++){
        cerr << __AFLOW_FUNC__ << " TDOS_ONLY[i=" << i << "].size()=" << TDOS_ONLY[i].size() << endl;
      }
      cerr << __AFLOW_FUNC__ << " PDOS_ONLY.size()=" << PDOS_ONLY.size() << endl;
      for(uint i=0;i<PDOS_ONLY.size();i++){
        cerr << __AFLOW_FUNC__ << " PDOS_ONLY[i=" << i << "].size()=" << PDOS_ONLY[i].size() << endl;
      }
      cerr << __AFLOW_FUNC__ << " vEfermi.size()=" << vEfermi.size() << endl;
      cerr << __AFLOW_FUNC__ << " Egap.size()=" << Egap.size() << endl;
      cerr << __AFLOW_FUNC__ << " vprob.size()=" << vprob.size() << endl;
    }
    POCC_COMBINE_TDOS_PDOS_ONEDOS(TDOS_ONLY,PDOS_ONLY,DOS,DOS_IDOS);
    if(LDEBUG) {cerr << __AFLOW_FUNC__ << " POCC_COMBINE_TDOS_PDOS_ONEDOS done" << endl;}
    DOS = aurostd::ShiftFirstColumn(DOS, max(vEfermi)); //shift to Efermi
    DOS_IDOS = aurostd::ShiftFirstColumn(DOS_IDOS, max(vEfermi)); //shift to Efermi
    if(LDEBUG) {cerr << __AFLOW_FUNC__ << " ShiftFirstColumn done" << endl;}
    double DOSMAX = aurostd::FindMaxIn2DvectorExcept1stColumn(DOS, DOS_Emin, DOS_Emax);

    //write 2D vector into files
    vector<vector<double> >* p_DOS2FILE=&DOS;             //CO20190808 - write out DOS_IDOS if desired
    if(PRINT_AVG_IDOS){p_DOS2FILE=&DOS_IDOS;}             //CO20190808 - write out DOS_IDOS if desired
    const vector<vector<double> >& DOS2FILE=*p_DOS2FILE;  //CO20190808 - write out DOS_IDOS if desired
    string str_dos = aurostd::vector2string(DOS2FILE);    //CO20190808 - write out DOS_IDOS if desired
    string dosdatafile = "DOSDATA_" + aurostd::utype2string(T) + "K";
    aurostd::string2file(str_dos, dosdatafile);

    //generate gnuplot script
    string POCC_NAME = "untitled_" + aurostd::utype2string(T) + "K";
    string gnuplotscript = "GNUPLOT_POCC_" + POCC_NAME + "_DOS.gp";
    string str_gnu = POCC_GENERATE_GNUPLOTSCRIPT(DOS, POCC_NAME, dosdatafile, T, DOS_Emin, DOS_Emax, DOSSCALE, DOSMAX);
    aurostd::string2file(str_gnu, gnuplotscript);

    //run system command to plot
    aurostd::execute(XHOST.command("gnuplot")+" " + gnuplotscript);
    aurostd::execute(XHOST.command("convert")+" -background white ./" + POCC_NAME + "_DOS.eps ./" + POCC_NAME + "_DOS.png");

    if(!XHOST.vflag_control.flag("KEEP::GPL")) {
      aurostd::execute("rm  -f " + gnuplotscript);
      //     aurostd::execute("rm  -f " + dosdatafile); // always keep it
    }
    if(!XHOST.vflag_control.flag("KEEP::EPS")) {
      aurostd::execute("rm  -f " + POCC_NAME + "_DOS.eps");
    } 
  }
} // namespace pocc

// ***************************************************************************
// pocc::POCC_BANDGAP(string options) {
// ***************************************************************************
namespace pocc {
  void POCC_BANDGAP(string options) {
    // modified: Camilo Calderon 04 AUG 2014
    string directory;
    double Temperature, DOS_Emin, DOS_Emax, DOSSCALE; 
    pocc::POCC_SetOptions(options, directory, Temperature, DOS_Emin, DOS_Emax, DOSSCALE);
    vector<vector<double> > DOS, PDOS;  
    vector<double> vEfermi,vprob, Egap; double mag = 0.0, Egap_net=0.0;
    POCC_GENERATE_DOSDATA(directory,Temperature,DOS,PDOS,vEfermi,mag,Egap_net,Egap,vprob);
    // [NON_NECESSARY] DOS = aurostd::ShiftFirstColumn(DOS, max(vEfermi)); //shift to Efermi
    //  cout << "Egap.size()=" << Egap.size() << endl;
    if(Egap.size() == 0) {  // CAMILO, can Egap have size = 0 ?? this is the <xOUTCAR.Egap> with vprob
      cout << "Temperature: " << Temperature 
        << "  Egap_net:  " << Egap_net << endl ;
    }
    if(Egap.size() == 1) {
      cout << "Temperature: " << Temperature 
        << "  Egap up:  " << Egap.at(0) 
        << "  Egap_net:  " << Egap_net << endl ;
    }
    if(Egap.size() == 2) {
      cout << "Temperature: " << Temperature 
        << "  Egap up:  " << Egap.at(0) 
        << "  Egap dn:  " << Egap.at(1) 
        << "  Egap net: " << Egap_net << endl ;
    }
  }
}

// ***************************************************************************
// pocc::POCC_MAG(string options)
// ***************************************************************************
namespace pocc {
  void POCC_MAG(string options) {
    string directory;
    double T, DOS_Emin, DOS_Emax, DOSSCALE; 
    pocc::POCC_SetOptions(options, directory, T, DOS_Emin, DOS_Emax, DOSSCALE);
    vector<vector<double> > DOS, PDOS;  vector<double> vEfermi, vprob,Egap; double mag = 0.0,Egap_net=0.0;
    POCC_GENERATE_DOSDATA(directory,T,DOS,PDOS,vEfermi,mag,Egap_net,Egap,vprob);
    cout << "magnetic moment: "  << mag << endl;
  }
}

// ***************************************************************************
// Bond Class function
// ***************************************************************************

namespace pocc {
  Bond::Bond() {}
  Bond::Bond(const Bond& b) {copy(b);}
  Bond::~Bond() {}
  void Bond::free() {}
  void Bond::copy(const Bond& b) {
    bgn = b.bgn;
    end = b.end;
    length = b.length;
  }

  void Bond::Set(xstructure xstr, _atom atomBGN, _atom atomEND) {
    xstr.ReScale(1.0); //safety
    bgn = atomBGN;
    end = atomEND;
    length = AtomDist(bgn, end);
  }

  const Bond& Bond::operator=(const Bond& b) {
    if(this != &b) {copy(b);}
    return *this;
  }

  bool Bond::operator==(const Bond &other) const {
    bool FLAG = false;
    if((SameAtom(bgn, other.end) && SameAtom(end, other.bgn)) ||
        (SameAtom(bgn, other.bgn) && SameAtom(end, other.end))) {
      FLAG=true;
    }
    return FLAG;
  }

  bool Bond::operator!=(const Bond &other) const {
    return !(*this == other);
  }

  ostream& operator<<(ostream& os ,const Bond& bond) {
    cout << bond.bgn << endl;
    cout << bond.end << endl;
    cout << bond.length << endl;
    return os;
  }
}

// ***************************************************************************
// void pocc::RemoveSameBond(vector<Bond>& Bonds_orig, vector<Bond>& Bonds_new)
// ***************************************************************************
namespace pocc {
  void RemoveSameBond(vector<Bond>& Bonds_orig, vector<Bond>& Bonds_new) {
    Bonds_new.push_back(Bonds_orig.at(0));
    for (uint i=1; i<Bonds_orig.size();i++) {
      uint j;
      for (j=0; j<Bonds_new.size();j++) {
        if(Bonds_orig.at(i)==Bonds_new.at(j)) {
          break;
        }
      }
      if(j==Bonds_new.size()) {
        Bonds_new.push_back(Bonds_orig.at(i));
      }
    }
  }
} // namespace pocc

// ***************************************************************************
// void pocc::SetUFFPara(_atom atomi, _atom atomj, double& R0, double& Kij, double& Xij, double& Dij)
// ***************************************************************************
// Set UFF parameters
namespace pocc {
  void SetUFFPara(_atom atomi, _atom atomj, double& R0, double& Kij, double& Xij, double& Dij) {
    bool LDEBUG=(FALSE || XHOST.DEBUG); //CO20180409
    //double bondorder = 1.0; //single bond
    string atomi_name = atomi.name;
    string atomj_name = atomj.name;
    pocc::UFFPara uffparai; uffparai.GetUFFParameters(atomi_name);
    pocc::UFFPara uffparaj; uffparaj.GetUFFParameters(atomj_name);
    double ri = uffparai.r1, rj = uffparaj.r1; //bond length
    double Zi = uffparai.Z1, Zj = uffparaj.Z1; //effective charge
    double chiI = uffparai.Xi, chiJ = uffparaj.Xi; //GMP electronegativity
    double Xi = uffparai.x1, Xj = uffparaj.x1; //nonbond distance
    double Di = uffparai.D1, Dj = uffparaj.D1; //nonbond energy
    //From Equation 3
    //double rbo = -0.1332*(ri+rj)*log(bondorder); //zero for single bond
    //From Equation 4
    double ren = ri*rj*(pow((sqrt(chiI) - sqrt(chiJ)), 2.0)) / (chiI*ri +chiJ*rj);
    //From Equation 2
    //NOTE: See http://towhee.sourceforge.net/forcefields/uff.html
    //There is a typo in the published paper
    //R0 = ri + rj + rbo - ren;
    R0 = ri + rj - ren;
    Kij = 664.12*Zi*Zj/(R0*R0*R0); //From Equation 6
    Xij = sqrt(Xi*Xj); //From Equation 21b
    Dij = sqrt(Di*Dj); //From Equation 22
    if(LDEBUG) { //CO20180409
      cerr << "uffb.ren " << ren << endl;
      cerr << "uffb.R0 " << R0 << endl;
    }
  }   
} // namespace pocc

// ***************************************************************************
// double pocc::CalculateBondEnergy(xstructure xstr, _atom atomi, _atom atomj)
// ***************************************************************************
namespace pocc {
  double CalculateBondEnergy(xstructure xstr, _atom atomi, _atom atomj) {
    bool LDEBUG=(FALSE || XHOST.DEBUG); //CO20180409
    double r0, kij, xij_tmp, dij_tmp;
    pocc::SetUFFPara(atomi, atomj, r0, kij, xij_tmp, dij_tmp);

    xstr.ReScale(1.0); //Safety
    double rij = AtomDist(atomi, atomj); //Notice here rij is r, while r0 is rij in paper
    if(LDEBUG) { //CO20180409
      cerr << "distij " << rij << endl;
    }
    double delta = rij - r0;
    double delta2 = delta*delta;
    if(LDEBUG) { //CO20180409
      cerr << "uffb.Kij " << kij << endl;
      cerr << "uffb.delta " << delta << endl;
    }
    //From Equation 1a
    double energy = 0.5 * kij * delta2;  //unit kcal/mol
    energy = energy*KCAL_TO_EV;
    return energy;
  }
} // namespace pocc

// ***************************************************************************
// double pocc::CalculateNonBondEnergy(xstructure xstr, _atom atomi, _atom atomj)
// ***************************************************************************
namespace pocc {
  double CalculateNonBondEnergy(xstructure xstr, _atom atomi, _atom atomj) {
    bool LDEBUG=(FALSE || XHOST.DEBUG); //CO20180409
    //van der Waals (Nonbonded interaction)
    double r0_tmp, kij_tmp, Xij, Dij;
    pocc::SetUFFPara(atomi, atomj, r0_tmp, kij_tmp, Xij, Dij);

    xstr.ReScale(1.0); //Safety
    double x = AtomDist(atomi, atomj); //x distance
    double X6 = pow((Xij/x), 6); 
    double X12 = pow((Xij/x), 12);

    if(LDEBUG) { //CO20180409
      pocc::UFFPara uffparai; uffparai.GetUFFParameters(atomi.name);
      pocc::UFFPara uffparaj; uffparaj.GetUFFParameters(atomj.name);
      cerr << "Xi " << uffparai.Xi << endl;
      cerr << "Xj " << uffparaj.Xi << endl;
      cerr << "Xij " << Xij << endl;
      cerr << "distij " << x << endl;
      cerr << "Xij/distij " << Xij/x << endl;
      cerr << "Dij " << Dij << endl;
      cerr << "X12 " << X12 << endl;
      cerr << "X6 " << X6 << endl;
    }

    //From Equation 20
    double energy = Dij*(X12-2*X6);
    if(LDEBUG) { //CO20180409
      cerr << "atomi " << atomi << endl;
      cerr << "atomj " << atomj << endl;
      cerr << "distij " << x << endl;
      cerr << "energy " << energy << endl;
    }
    energy = energy*KCAL_TO_EV;
    return energy;
  }
} // namespace pocc

// ***************************************************************************
// double pocc::CalculateUFFEnergy(xstructure xstr)
// ***************************************************************************
namespace pocc {
  double CalculateUFFEnergy(xstructure xstr) {
    bool LDEBUG=(FALSE || XHOST.DEBUG); //CO20180409
    if(LDEBUG) { //CO20180409
      cerr << xstr << endl;
    }
    vector<Bond>  Bonds;
    vector<Bond>  NonBonds;
    pocc::AnalyzeBonds(xstr, Bonds, NonBonds);
    double totalenergy=0.0;

    //bond interaction
    double bondenergy=0.0;
    if(LDEBUG) { //CO20180409
      cerr << "BONDING LENGTH " << Bonds.size() << endl;
    }
    for (uint i=0; i<Bonds.size();i++) {
      Bond bondi = Bonds.at(i);
      _atom atomi = bondi.bgn;
      _atom atomj = bondi.end;
      if(LDEBUG) { //CO20180409
        cerr << "atom1 " << atomi << endl;
        cerr << "atom2 " << atomj << endl;
      }
      bondenergy += pocc::CalculateBondEnergy(xstr, atomi, atomj);
      if(LDEBUG) { //CO20180409
        cerr << "energy " << pocc::CalculateBondEnergy(xstr, atomi, atomj) << endl;
      }
    }

    if(LDEBUG) { //CO20180409
      cerr << "BONDING ENERGY " << bondenergy << endl;
    }

    //nonbond interaction, van der Waals
    double nonbondenergy=0.0;
    for (uint i=0; i<NonBonds.size();i++) {
      Bond bondi = NonBonds.at(i);
      _atom atomi = bondi.bgn;
      _atom atomj = bondi.end;
      nonbondenergy += pocc::CalculateNonBondEnergy(xstr, atomi, atomj);
    }

    totalenergy = bondenergy + nonbondenergy;
    return (totalenergy);
  }
} // namespace pocc

// ***************************************************************************
// void pocc::ExtractBonds(const xstructure& xstr, deque<deque<_atom> >& neigh_mat_bonded, deque<deque<_atom> >& neigh_mat_nonbonded)
// ***************************************************************************
namespace pocc {
  void ExtractBonds(const xstructure& xstr, deque<deque<_atom> >& neigh_mat_bonded, deque<deque<_atom> >& neigh_mat_nonbonded) {
    bool LDEBUG=(FALSE || XHOST.DEBUG); //CO20180409
    //Extract bonded and nonbonded atoms
    const double radius = 10.00; //12;//8.05323*1.5;//10.00; //CO TEST, this number is very important, and not well explained...
    deque<deque<_atom> > neigh_mat;
    xstructure xstr_tmp = xstr;
    xstr_tmp.GetStrNeighData(radius, neigh_mat); // radius 12 angstrom

    deque<_atom>  atom_tmp_bonded;
    deque<_atom>  atom_tmp_nonbonded;

    if(LDEBUG) { //CO20180409
      cerr << "FULL " << endl;
      for(uint i=0;i<neigh_mat.size();i++){
        cerr << "i=" << i << " " << neigh_mat[i].size() << endl;
      }
    }

    for(uint ia=0; ia<neigh_mat.size();ia++) {
      atom_tmp_bonded.clear(); atom_tmp_nonbonded.clear();
      _atom a = neigh_mat.at(ia).at(0);
      _atom a1 = neigh_mat.at(ia).at(1);
      atom_tmp_bonded.push_back(a); atom_tmp_bonded.push_back(a1); //a, a1 must be bonded
      atom_tmp_nonbonded.push_back(a);

      double dr0 = AtomDist(a,a1);
      for(uint in=2; in<neigh_mat.at(ia).size();in++) {
        _atom an = neigh_mat.at(ia).at(in);
        if(abs(AtomDist(a,an)-dr0)<0.5) {  
          atom_tmp_bonded.push_back(an);
        }
        else {
          atom_tmp_nonbonded.push_back(an);
        }
      }
      neigh_mat_bonded.push_back(atom_tmp_bonded);
      neigh_mat_nonbonded.push_back(atom_tmp_nonbonded);
    }

    if(LDEBUG) { //CO20180409
      cerr << "BOND " << endl;
      for(uint i=0;i<neigh_mat_bonded.size();i++){
        cerr << "i=" << i << " " << neigh_mat_bonded[i].size() << endl;
      }
      cerr << "NONBOND " << endl;
      for(uint i=0;i<neigh_mat_nonbonded.size();i++){
        cerr << "i=" << i << " " << neigh_mat_nonbonded[i].size() << endl;
      }
    }
  }
} // namespace pocc


// ***************************************************************************
// void pocc::AnalyzeBonds(const xstructure& xstr, vector<Bond>& Bonds, vector<Bond>& NonBonds)
// ***************************************************************************
namespace pocc {
  void AnalyzeBonds(const xstructure& xstr, vector<Bond>& Bonds, vector<Bond>& NonBonds) {
    deque<deque<_atom> > neigh_mat_bonded;
    deque<deque<_atom> > neigh_mat_nonbonded;
    pocc::ExtractBonds(xstr, neigh_mat_bonded, neigh_mat_nonbonded);

    //Bonds 
    vector<vector<Bond> > vv_xstrBonds;
    vector<Bond>  v_xstrBonds;
    for (uint i=0; i<neigh_mat_bonded.size();i++) {
      _atom atomI=neigh_mat_bonded.at(i).at(0);
      v_xstrBonds.clear();
      for (uint j=1; j<neigh_mat_bonded.at(i).size();j++) {
        _atom atomJ = neigh_mat_bonded.at(i).at(j);
        Bond bondIJ; bondIJ.Set(xstr, atomI, atomJ);
        v_xstrBonds.push_back(bondIJ);
      }
      vv_xstrBonds.push_back(v_xstrBonds);
    }
    for (uint i=0;i<vv_xstrBonds.size();i++) {
      for (uint j=0; j<vv_xstrBonds.at(i).size();j++) {
        Bonds.push_back(vv_xstrBonds.at(i).at(j));
      }
    }

    //NonBonds
    vector<vector<Bond> > vv_xstrNonBonds;
    vector<Bond>  v_xstrNonBonds;
    for (uint i=0; i<neigh_mat_nonbonded.size();i++) {
      _atom atomI=neigh_mat_nonbonded.at(i).at(0);
      v_xstrNonBonds.clear();
      for (uint j=1; j<neigh_mat_nonbonded.at(i).size();j++) {
        _atom atomJ = neigh_mat_nonbonded.at(i).at(j);
        Bond bondIJ; bondIJ.Set(xstr, atomI, atomJ);
        v_xstrNonBonds.push_back(bondIJ);
      }
      vv_xstrNonBonds.push_back(v_xstrNonBonds);
    }
    for (uint i=0;i<vv_xstrNonBonds.size();i++) {
      for (uint j=0; j<vv_xstrNonBonds.at(i).size();j++) {
        NonBonds.push_back(vv_xstrNonBonds.at(i).at(j));
      }
    }
  }
} // namespace pocc

// ***************************************************************************
// pocc::UFFENERGY(istream& input)
// ***************************************************************************
namespace pocc {
  void UFFENERGY(istream& input) {
    xstructure xstr; 
    xstr.clear(); //DX20191220 - uppercase to lowercase clear
    xstr=xstructure(input, IOVASP_POSCAR);
    cout << "total energy: " <<  pocc::CalculateUFFEnergy(xstr) << endl;
  }
} // namespace pocc

//References: 
//"UFF, a full periodic table force field for molecular mechanics and molecular dynamics simulations"
//A. K. Rappe, C. J. Casewit, K. S. Colwell, W. A. Goddard III, W. M. Skiff, JACS, 114, 10024 (1992)

// ***************************************************************************
// string pocc::ReturnAtomSpecies(string& atom)
// ***************************************************************************
// input for GULP program
namespace pocc {
  string ReturnAtomSpecies(string atom) {
    if(atom.compare("H")==0)    {return  "H  core";}
    else if(atom.compare("He")==0)   {return  "He core";}
    else if(atom.compare("Li")==0)   {return  "Li core";}
    else if(atom.compare("Be")==0)   {return  "Be core";}
    else if(atom.compare("B")==0)    {return  "B  core";}
    else if(atom.compare("C")==0)    {return  "C  core";}
    else if(atom.compare("N")==0)    {return  "N  core";}
    else if(atom.compare("O")==0)    {return  "O  core";}
    else if(atom.compare("F")==0)    {return  "F  core";}
    else if(atom.compare("Ne")==0)   {return  "Ne core";}
    else if(atom.compare("Na")==0)   {return  "Na core";}
    else if(atom.compare("Mg")==0)   {return  "Mg core";}
    else if(atom.compare("Al")==0)   {return  "Al core";}
    else if(atom.compare("Si")==0)   {return  "Si core";}
    else if(atom.compare("P")==0)    {return  "P  core";}
    else if(atom.compare("S")==0)    {return  "S  core";}
    else if(atom.compare("Cl")==0)   {return  "Cl core";}
    else if(atom.compare("Ar")==0)   {return  "Ar core";}
    else if(atom.compare("K")==0)    {return  "K  core";}
    else if(atom.compare("Ca")==0)   {return  "Ca core";}
    else if(atom.compare("Sc")==0)   {return  "Sc core";}
    else if(atom.compare("Ti")==0)   {return  "Ti core";}
    else if(atom.compare("V")==0)    {return  "V  core";}
    else if(atom.compare("Cr")==0)   {return  "Cr core";}
    else if(atom.compare("Mn")==0)   {return  "Mn core";}
    else if(atom.compare("Fe")==0)   {return  "Fe core";}
    else if(atom.compare("Co")==0)   {return  "Co core";}
    else if(atom.compare("Ni")==0)   {return  "Ni core";}
    else if(atom.compare("Cu")==0)   {return  "Cu core";}
    else if(atom.compare("Zn")==0)   {return  "Zn core";}
    else if(atom.compare("Ga")==0)   {return  "Ga core";}
    else if(atom.compare("Ge")==0)   {return  "Ge core";}
    else if(atom.compare("As")==0)   {return  "As core";}
    else if(atom.compare("Se")==0)   {return  "Se core";}
    else if(atom.compare("Br")==0)   {return  "Br core";}
    else if(atom.compare("Kr")==0)   {return  "Kr core";}
    else if(atom.compare("Rb")==0)   {return  "Rb core";}
    else if(atom.compare("Sr")==0)   {return  "Sr core";}
    else if(atom.compare("Y")==0)    {return  "Y  core";}
    else if(atom.compare("Zr")==0)   {return  "Zr core";}
    else if(atom.compare("Nb")==0)   {return  "Nb core";}
    else if(atom.compare("Mo")==0)   {return  "Mo core";}
    else if(atom.compare("Tc")==0)   {return  "Tc core";}
    else if(atom.compare("Ru")==0)   {return  "Ru core";}
    else if(atom.compare("Rh")==0)   {return  "Rh core";}
    else if(atom.compare("Pd")==0)   {return  "Pd core";}
    else if(atom.compare("Ag")==0)   {return  "Ag core";}
    else if(atom.compare("Cd")==0)   {return  "Cd core";}
    else if(atom.compare("In")==0)   {return  "In core";}
    else if(atom.compare("Sn")==0)   {return  "Sn core";}
    else if(atom.compare("Sb")==0)   {return  "Sb core";}
    else if(atom.compare("Te")==0)   {return  "Te core";}
    else if(atom.compare("I")==0)    {return  "I  core";}
    else if(atom.compare("Xe")==0)   {return  "Xe core";}
    else if(atom.compare("Cs")==0)   {return  "Cs core";}
    else if(atom.compare("Ba")==0)   {return  "Ba core";}
    else if(atom.compare("La")==0)   {return  "La core";}
    else if(atom.compare("Ce")==0)   {return  "Ce core";}
    else if(atom.compare("Pr")==0)   {return  "Pr core";}
    else if(atom.compare("Nd")==0)   {return  "Nd core";}
    else if(atom.compare("Pm")==0)   {return  "Pm core";}
    else if(atom.compare("Sm")==0)   {return  "Sm core";}
    else if(atom.compare("Eu")==0)   {return  "Eu core";}
    else if(atom.compare("Gd")==0)   {return  "Gd core";}
    else if(atom.compare("Tb")==0)   {return  "Tb core";}
    else if(atom.compare("Dy")==0)   {return  "Dy core";}
    else if(atom.compare("Ho")==0)   {return  "Ho core";}
    else if(atom.compare("Er")==0)   {return  "Er core";}
    else if(atom.compare("Tm")==0)   {return  "Tm core";}
    else if(atom.compare("Yb")==0)   {return  "Yb core";}
    else if(atom.compare("Lu")==0)   {return  "Lu core";}
    else if(atom.compare("Hf")==0)   {return  "Hf core";}
    else if(atom.compare("Ta")==0)   {return  "Ta core";}
    else if(atom.compare("W")==0)    {return  "W  core";}
    else if(atom.compare("Re")==0)   {return  "Re core";}
    else if(atom.compare("Os")==0)   {return  "Os core";}
    else if(atom.compare("Ir")==0)   {return  "Ir core";}
    else if(atom.compare("Pt")==0)   {return  "Pt core";}
    else if(atom.compare("Au")==0)   {return  "Au core";}
    else if(atom.compare("Hg")==0)   {return  "Hg core";}
    else if(atom.compare("Tl")==0)   {return  "Tl core";}
    else if(atom.compare("Pb")==0)   {return  "Pb core";}
    else if(atom.compare("Bi")==0)   {return  "Bi core";}
    else if(atom.compare("Po")==0)   {return  "Po core";}
    else if(atom.compare("At")==0)   {return  "At core";}
    else if(atom.compare("Rn")==0)   {return  "Rn core";}
    else if(atom.compare("Fr")==0)   {return  "Fr core";}
    else if(atom.compare("Ra")==0)   {return  "Ra core";}
    else if(atom.compare("Ac")==0)   {return  "Ac core";}
    else if(atom.compare("Th")==0)   {return  "Th core";}
    else if(atom.compare("Pa")==0)   {return  "Pa core";}
    else if(atom.compare("U")==0)    {return  "U  core";}
    else if(atom.compare("Np")==0)   {return  "Np core";}
    else if(atom.compare("Pu")==0)   {return  "Pu core";}
    else if(atom.compare("Am")==0)   {return  "Am core";}
    else if(atom.compare("Cm")==0)   {return  "Cm core";}
    else if(atom.compare("Bk")==0)   {return  "Bk core";}
    else if(atom.compare("Cf")==0)   {return  "Cf core";}
    else if(atom.compare("Es")==0)   {return  "Es core";}
    else if(atom.compare("Fm")==0)   {return  "Fm core";}
    else if(atom.compare("Md")==0)   {return  "Md core";}
    else if(atom.compare("No")==0)   {return  "No core";}
    else if(atom.compare("Lr")==0)   {return  "Lr core";}
    else {return "Unknown";}
  }
} // namespace pocc 
// ***************************************************************************
// string pocc::ReturnAtomSpecies(string& atom)
// ***************************************************************************
// Potential for GULP, only consider sp1
namespace pocc {
  string ReturnAtomSpeciesPotential(string atom) {
    if(atom.compare("H")==0)        {return  "H    0.354   180.000 2.886   0.044   12.000 0.7120 0 0.000  0.0  0.0000  4.528";}      
    else if(atom.compare("He")==0)  {return  "He   0.849   90.000  2.362   0.056   15.240 0.0972 4 0.000  0.0  0.0000  9.660";}      
    else if(atom.compare("Li")==0)  {return  "Li   1.336   180.000 2.451   0.025   12.000 1.0255 0 0.000  0.0  0.0000  3.006";}      
    else if(atom.compare("Be")==0)  {return  "Be   1.074   109.470 2.745   0.085   12.000 1.5650 3 0.000  0.0  0.0000  4.877";}      
    else if(atom.compare("B")==0)   {return  "B    0.838   109.470 4.083   0.180   12.052 1.7550 3 0.000  0.0  0.0000  4.068";}      
    else if(atom.compare("C")==0)   {return  "C    0.706   180.000 3.851   0.105   12.730 1.9120 3 2.119  0.0  0.0000  5.343";}      
    else if(atom.compare("N")==0)   {return  "N    0.656   180.000 3.660   0.069   13.407 2.5438 3 0.450  0.0 61.2230  6.899";}      
    else if(atom.compare("O")==0)   {return  "O    0.639   180.000 3.500   0.060   14.085 2.2998 3 0.018  0.0  0.0000  8.741";}      
    else if(atom.compare("F")==0)   {return  "F    0.668   180.000 3.364   0.050   14.762 1.7350 0 0.000  0.0  0.0000 10.874";}      
    else if(atom.compare("Ne")==0)  {return  "Ne   0.920   90.000  3.243   0.042   15.440 0.1944 4 0.000  0.0  0.0000 11.040";}      
    else if(atom.compare("Na")==0)  {return  "Na   1.539   180.000 2.983   0.030   12.000 1.0809 0 0.000  0.0  0.0000  2.843";}      
    else if(atom.compare("Mg")==0)  {return  "Mg   1.421   109.470 3.021   0.111   12.000 1.7866 3 0.000  0.0  0.0000  3.951";}      
    else if(atom.compare("Al")==0)  {return  "Al   1.244   109.470 4.499   0.505   11.278 1.7924 3 0.000  0.0  0.0000  3.041";}      
    else if(atom.compare("Si")==0)  {return  "Si   1.117   109.470 4.295   0.402   12.175 2.3232 3 1.225  0.0  0.0000  4.168";}      
    else if(atom.compare("P")==0)   {return  "P    1.101   93.800  4.147   0.305   13.072 2.8627 3 2.400 22.0 84.4339  5.463";}      
    else if(atom.compare("S")==0)   {return  "S    1.064   92.1000 4.035   0.274   13.969 2.7032 3 0.484  0.0  0.0000  6.928";}      
    else if(atom.compare("Cl")==0)  {return  "Cl   1.044   180.000 3.947   0.227   14.866 2.3484 0 0.000  0.0  0.0000  8.564";}      
    else if(atom.compare("Ar")==0)  {return  "Ar   1.032   90.000  3.868   0.185   15.763 0.2994 4 0.000  0.0  0.0000  9.465";}      
    else if(atom.compare("K")==0)   {return  "K    1.953   180.000 3.812   0.035   12.000 1.1645 0 0.000  0.0  0.0000  2.421";}      
    else if(atom.compare("Ca")==0)  {return  "Ca   1.761   90.000  3.399   0.238   12.000 2.1414 6 0.000  0.0  0.0000  3.231";}      
    else if(atom.compare("Sc")==0)  {return  "Sc   1.513   109.470 3.295   0.019   12.000 2.5924 3 0.000  0.0  0.0000  3.395";}      
    else if(atom.compare("Ti")==0)  {return  "Ti   1.412   109.470 3.175   0.017   12.000 2.6595 3 0.000  0.0  0.0000  3.470";}      
    else if(atom.compare("V")==0)   {return  "V    1.402   109.470 3.144   0.016   12.000 2.6789 3 0.000  0.0  0.0000  3.650";}      
    else if(atom.compare("Cr")==0)  {return  "Cr   1.345   90.000  3.023   0.015   12.000 2.4631 6 0.000  0.0  0.0000  3.415";}      
    else if(atom.compare("Mn")==0)  {return  "Mn   1.382   90.000  2.961   0.013   12.000 2.4301 6 0.000  0.0  0.0000  3.325";}      
    else if(atom.compare("Fe")==0)  {return  "Fe   1.270   109.470 2.912   0.013   12.000 2.4301 3 0.000  0.0  0.0000  3.760";}      
    else if(atom.compare("Co")==0)  {return  "Co   1.241   90.000  2.872   0.014   12.000 2.4301 6 0.000  0.0  0.0000  4.105";}      
    else if(atom.compare("Ni")==0)  {return  "Ni   1.164   90.000  2.834   0.015   12.000 2.4301 4 0.000  0.0  0.0000  4.465";}      
    else if(atom.compare("Cu")==0)  {return  "Cu   1.302   109.470 3.495   0.005   12.000 1.7565 3 0.000  0.0  0.0000  3.729";}      
    else if(atom.compare("Zn")==0)  {return  "Zn   1.193   109.470 2.763   0.124   12.000 1.3084 3 0.000  0.0  0.0000  5.106";}      
    else if(atom.compare("Ga")==0)  {return  "Ga   1.260   109.470 4.383   0.415   11.000 1.8206 3 0.000  0.0  0.0000  2.999";}      
    else if(atom.compare("Ge")==0)  {return  "Ge   1.197   109.470 4.280   0.379   12.000 2.7888 3 0.701  0.0  0.0000  4.051";}      
    else if(atom.compare("As")==0)  {return  "As   1.211   92.100  4.230   0.309   13.000 2.8640 3 1.500 22.0 86.9735  5.188";}      
    else if(atom.compare("Se")==0)  {return  "Se   1.190   90.600  4.205   0.291   14.000 2.7645 3 0.335  0.0  0.0000  6.428";}      
    else if(atom.compare("Br")==0)  {return  "Br   1.192   180.000 4.189   0.251   15.000 2.5186 0 0.000  0.0  0.0000  7.790";}      
    else if(atom.compare("Kr")==0)  {return  "Kr   1.147   90.000  4.141   0.220   16.000 0.4520 4 0.000  0.0  0.0000  8.505";}      
    else if(atom.compare("Rb")==0)  {return  "Rb   2.260   180.000 4.114   0.040   12.000 1.5922 0 0.000  0.0  0.0000  2.331";}      
    else if(atom.compare("Sr")==0)  {return  "Sr   2.052   90.000  3.641   0.235   12.000 2.4486 6 0.000  0.0  0.0000  3.024";}      
    else if(atom.compare("Y")==0)   {return  "Y    1.698   109.470 3.345   0.072   12.000 3.2573 3 0.000  0.0  0.0000  3.830";}      
    else if(atom.compare("Zr")==0)  {return  "Zr   1.564   109.470 3.124   0.069   12.000 3.6675 3 0.000  0.0  0.0000  3.400";}      
    else if(atom.compare("Nb")==0)  {return  "Nb   1.473   109.470 3.165   0.059   12.000 3.6179 3 0.000  0.0  0.0000  3.550";}      
    else if(atom.compare("Mo")==0)  {return  "Mo   1.467   90.000  3.052   0.056   12.000 3.4021 6 0.000  0.0  0.0000  3.465";}      
    else if(atom.compare("Tc")==0)  {return  "Mo   1.322   90.000  2.998   0.048   12.000 3.4021 3 0.000  0.0  0.0000  3.465";}      
    else if(atom.compare("Ru")==0)  {return  "Tc   1.478   90.000  2.963   0.056   12.000 3.4021 6 0.000  0.0  0.0000  3.290";}      
    else if(atom.compare("Rh")==0)  {return  "Ru   1.332   90.000  2.929   0.053   12.000 3.4021 6 0.000  0.0  0.0000  3.575";}      
    else if(atom.compare("Pd")==0)  {return  "Pd   1.338   90.000  2.899   0.048   12.000 3.2077 4 0.000  0.0  0.0000  4.320";}      
    else if(atom.compare("Ag")==0)  {return  "Ag   1.386   180.000 3.148   0.036   12.000 1.9557 1 0.200  0.0  0.0000  4.436";}      
    else if(atom.compare("Cd")==0)  {return  "Cd   1.403   109.470 2.848   0.228   12.000 1.6525 3 0.000  0.0  0.0000  5.034";}      
    else if(atom.compare("In")==0)  {return  "In   1.459   109.470 4.463   0.599   11.000 2.0704 3 0.000  0.0  0.0000  2.997";}      
    else if(atom.compare("Sn")==0)  {return  "Sn   1.398   109.470 4.392   0.567   12.000 2.9608 3 0.199  0.0  0.0000  3.987";}      
    else if(atom.compare("Sb")==0)  {return  "Sb   1.407   91.600  4.420   0.449   13.000 2.7042 3 1.100 22.0 87.7047  4.899";}      
    else if(atom.compare("Te")==0)  {return  "Te   1.386   90.250  4.470   0.398   14.000 2.8821 3 0.300  0.0  0.0000  5.816";}     
    else if(atom.compare("I")==0)   {return  "I    1.382   180.000 4.500   0.339   15.000 2.6537 0 0.000  0.0  0.0000  6.822";}     
    else if(atom.compare("Xe")==0)  {return  "Xe   1.267   90.000  4.404   0.332   12.000 0.5560 4 0.000  0.0  0.0000  7.595";}     
    else if(atom.compare("Cs")==0)  {return  "Cs   2.570   180.000 4.517   0.045   12.000 1.5728 0 0.000  0.0  0.0000  2.183";}     
    else if(atom.compare("Ba")==0)  {return  "Ba   2.277   90.000  3.703   0.364   12.000 2.7266 6 0.000  0.0  0.0000  2.814";}     
    else if(atom.compare("La")==0)  {return  "La   1.943   109.470 3.522   0.017   12.000 3.3049 3 0.000  0.0  0.0000  2.8355";}     
    else if(atom.compare("Ce")==0)  {return  "Ce   1.841   90.000  3.556   0.013   12.000 3.3049 6 0.000  0.0  0.0000  2.774";}     
    else if(atom.compare("Pr")==0)  {return  "Pr   1.823   90.000  3.606   0.010   12.000 3.3049 6 0.000  0.0  0.0000  2.858";}     
    else if(atom.compare("Nd")==0)  {return  "Nd   1.816   90.000  3.575   0.010   12.000 3.3049 6 0.000  0.0  0.0000  2.8685";}     
    else if(atom.compare("Pm")==0)  {return  "Pm   1.801   90.000  3.547   0.009   12.000 3.3049 6 0.000  0.0  0.0000  2.881";}     
    else if(atom.compare("Sm")==0)  {return  "Sm   1.780   90.000  3.520   0.008   12.000 3.3049 6 0.000  0.0  0.0000  2.9115";}     
    else if(atom.compare("Eu")==0)  {return  "Eu   1.771   90.000  3.493   0.008   12.000 3.3049 6 0.000  0.0  0.0000  2.8785";}     
    else if(atom.compare("Gd")==0)  {return  "Gd   1.735   90.000  3.368   0.009   12.000 3.3049 6 0.000  0.0  0.0000  3.1665";}     
    else if(atom.compare("Tb")==0)  {return  "Tb   1.732   90.000  3.451   0.007   12.000 3.3049 6 0.000  0.0  0.0000  3.018";}     
    else if(atom.compare("Dy")==0)  {return  "Dy   1.710   90.000  3.428   0.007   12.000 3.3049 6 0.000  0.0  0.0000  3.0555";}     
    else if(atom.compare("Ho")==0)  {return  "Ho   1.696   90.000  3.409   0.007   12.000 3.4157 6 0.000  0.0  0.0000  3.127";}     
    else if(atom.compare("Er")==0)  {return  "Er   1.673   90.000  3.391   0.007   12.000 3.3049 6 0.000  0.0  0.0000  3.1865";}      
    else if(atom.compare("Tm")==0)  {return  "Tm   1.660   90.000  3.374   0.006   12.000 3.3049 6 0.000  0.0  0.0000  3.2514";}      
    else if(atom.compare("Yb")==0)  {return  "Yb   1.637   90.000  3.355   0.228   12.000 2.6177 6 0.000  0.0  0.0000  3.2889";}      
    else if(atom.compare("Lu")==0)  {return  "Lu   1.671   90.000  3.640   0.041   12.000 3.2709 6 0.000  0.0  0.0000  2.9629";}      
    else if(atom.compare("Hf")==0)  {return  "Hf   1.611   109.470 3.141   0.072   12.000 3.9212 3 0.000  0.0  0.0000  3.7000";}      
    else if(atom.compare("Ta")==0)  {return  "Ta   1.511   109.470 3.170   0.081   12.000 4.0748 3 0.000  0.0  0.0000  5.1000";}      
    else if(atom.compare("W")==0)   {return  "W    1.392   90.000  3.069   0.067   12.000 3.6937 6 0.000  0.0  0.0000  4.6300";}      
    else if(atom.compare("Re")==0)  {return  "Re   1.372   90.000  2.954   0.066   12.000 3.6937 6 0.000  0.0  0.0000  3.9600";}      
    else if(atom.compare("Os")==0)  {return  "Os   1.372   90.000  3.120   0.037   12.000 3.6937 6 0.000  0.0  0.0000  5.1400";}      
    else if(atom.compare("Ir")==0)  {return  "Ir   1.371   90.000  2.840   0.073   12.000 3.7307 6 0.000  0.0  0.0000  5.0000";}      
    else if(atom.compare("Pt")==0)  {return  "Pt   1.364   90.000  2.754   0.080   12.000 3.3817 4 0.000  0.0  0.0000  4.7900";}      
    else if(atom.compare("Au")==0)  {return  "Au   1.262   90.000  3.293   0.039   12.000 2.6255 4 0.000  0.0  0.0000  4.8940";}      
    else if(atom.compare("Hg")==0)  {return  "Hg   1.340   180.000 2.705   0.385   12.000 1.7497 1 0.000  0.0  0.0000  6.2700";}      
    else if(atom.compare("Tl")==0)  {return  "Tl   1.518   120.000 4.347   0.680   11.000 2.0685 3 0.000  0.0  0.0000  3.2000";}      
    else if(atom.compare("Pb")==0)  {return  "Pb   1.459   109.470 4.297   0.663   12.000 2.8461 3 0.100  0.0  0.0000  3.9000";}      
    else if(atom.compare("Bi")==0)  {return  "Bi   1.512   90.000  4.370   0.518   13.000 2.4700 3 1.000 22.0 90.0000  4.6900";}      
    else if(atom.compare("Po")==0)  {return  "Po   1.500   90.000  4.709   0.325   14.000 2.3329 3 0.300  0.0  0.0000  4.2100";}      
    else if(atom.compare("At")==0)  {return  "At   1.545   180.000 4.750   0.284   15.000 2.2357 0 0.000  0.0  0.0000  4.7500";}      
    else if(atom.compare("Rn")==0)  {return  "Rn   1.420   90.000  4.765   0.248   16.000 0.5832 4 0.000  0.0  0.0000  5.3700";}      
    else if(atom.compare("Fr")==0)  {return  "Fr   2.880   180.000 4.900   0.050   12.000 1.8469 0 0.000  0.0  0.0000  2.0000";}      
    else if(atom.compare("Ra")==0)  {return  "Ra   2.512   90.000  3.677   0.404   12.000 2.9161 6 0.000  0.0  0.0000  2.8430";}      
    else if(atom.compare("Ac")==0)  {return  "Ac   1.983   90.000  3.478   0.033   12.000 3.8882 6 0.000  0.0  0.0000  2.8350";}      
    else if(atom.compare("Th")==0)  {return  "Th   1.721   90.000  3.396   0.026   12.000 4.2021 6 0.000  0.0  0.0000  3.1750";}      
    else if(atom.compare("Pa")==0)  {return  "Pa   1.711   90.000  3.424   0.022   12.000 3.8882 6 0.000  0.0  0.0000  2.9850";}      
    else if(atom.compare("U")==0)   {return  "U    1.684   90.000  3.395   0.022   12.000 3.8882 6 0.000  0.0  0.0000  3.3410";}      
    else if(atom.compare("Np")==0)  {return  "Np   1.666   90.000  3.424   0.019   12.000 3.8882 6 0.000  0.0  0.0000  3.5490";}      
    else if(atom.compare("Pu")==0)  {return  "Pu   1.657   90.000  3.424   0.016   12.000 3.8882 6 0.000  0.0  0.0000  3.2430";}      
    else if(atom.compare("Am")==0)  {return  "Am   1.660   90.000  3.381   0.014   12.000 3.8882 6 0.000  0.0  0.0000  2.9895";}      
    else if(atom.compare("Cm")==0)  {return  "Cm   1.801   90.000  3.326   0.013   12.000 3.8882 6 0.000  0.0  0.0000  2.8315";}      
    else if(atom.compare("Bk")==0)  {return  "Bk   1.761   90.000  3.339   0.013   12.000 3.8882 6 0.000  0.0  0.0000  3.1935";}      
    else if(atom.compare("Cf")==0)  {return  "Cf   1.750   90.000  3.313   0.013   12.000 3.8882 6 0.000  0.0  0.0000  3.1970";}      
    else if(atom.compare("Es")==0)  {return  "Es   1.724   90.000  3.299   0.012   12.000 3.8882 6 0.000  0.0  0.0000  3.3330";}      
    else if(atom.compare("Fm")==0)  {return  "Fm   1.712   90.000  3.286   0.012   12.000 3.8882 6 0.000  0.0  0.0000  3.4000";}      
    else if(atom.compare("Md")==0)  {return  "Md   1.689   90.000  3.274   0.011   12.000 3.8882 6 0.000  0.0  0.0000  3.4700";}      
    else if(atom.compare("No")==0)  {return  "No   1.679   90.000  3.248   0.011   12.000 3.8882 6 0.000  0.0  0.0000  3.4750";}      
    else if(atom.compare("Lr")==0)  {return  "Lr   1.698   90.000  3.236   0.011   12.000 3.8882 6 0.000  0.0  0.0000  3.5000";}      
    else {return "Unknown";}                                                                                                    
  }                                                                                                                            
} // namespace pocc                                                                                                            

// ***************************************************************************                                                 
// string pocc::ReturnUFFParameters(string atom)                                                                               
// ***************************************************************************                                                 
// UFF parameters                                                                                                              
// Force field parameters for UFF, the Universal Force Field                                                                   
// Atom   r1 theta0  x1  D1  zeta    Z1  Vi  Uj  Xi  Hard    Radius                                                            
namespace pocc {                                                                                                               
  string ReturnUFFParameters(string atom) {                                                                                    
    if(atom=="H")       {return "H   0.354   180.000 2.886   0.044   12.000  0.712   0.000   0.000   4.528   6.945   0.371   ";}   
    else if(atom=="He") {return "He  0.849   90.000  2.362   0.056   15.240  0.098   0.000   0.000   9.660   14.920  1.300   ";}   
    else if(atom=="Li") {return "Li  1.336   180.000 2.451   0.025   12.000  1.026   0.000   2.000   3.006   2.386   1.557   ";}   
    else if(atom=="Be") {return "Be  1.074   109.470 2.745   0.085   12.000  1.565   0.000   2.000   4.877   4.443   1.240   ";}  
    else if(atom=="B")  {return "B   0.838   109.470 4.083   0.180   12.052  1.755   0.000   2.000   5.110   4.750   0.822   ";}  
    else if(atom=="C")  {return "C   0.706   180.000 3.851   0.105   12.730  1.912   0.000   2.000   5.343   5.063   0.759   ";}  
    else if(atom=="N")  {return "N   0.656   180.000 3.660   0.069   13.407  2.544   0.000   2.000   6.899   5.880   0.715   ";}  
    else if(atom=="O")  {return "O   0.639   180.000 3.500   0.060   14.085  2.300   0.000   2.000   8.741   6.682   0.669   ";}  
    else if(atom=="F")  {return "F   0.668   180.000 3.364   0.050   14.762  1.735   0.000   2.000   10.874  7.474   0.706   ";}  
    else if(atom=="Ne") {return "Ne  0.920   90.000  3.243   0.042   15.440  0.194   0.000   2.000   11.040  10.550  1.768   ";}  
    else if(atom=="Na") {return "Na  1.539   180.000 2.983   0.030   12.000  1.081   0.000   1.250   2.843   2.296   2.085   ";}  
    else if(atom=="Mg") {return "Mg  1.421   109.470 3.021   0.111   12.000  1.787   0.000   1.250   3.951   3.693   1.500   ";}  
    else if(atom=="Al") {return "Al  1.244   109.470 4.499   0.505   11.278  1.792   0.000   1.250   4.060   3.590   1.201   ";}  
    else if(atom=="Si") {return "Si  1.117   109.470 4.295   0.402   12.175  2.323   1.225   1.250   4.168   3.487   1.176   ";}  
    else if(atom=="P")  {return "P   1.101   93.800  4.147   0.305   13.072  2.863   2.400   1.250   5.463   4.000   1.102   ";}  
    else if(atom=="S")  {return "S   1.064   92.1000 4.035   0.274   13.969  2.703   0.000   1.250   6.928   4.486   1.047   ";}  
    else if(atom=="Cl") {return "Cl  1.044   180.000 3.947   0.227   14.866  2.348   0.000   1.250   8.564   4.946   0.994   ";}  
    else if(atom=="Ar") {return "Ar  1.032   90.000  3.868   0.185   15.763  0.300   0.000   1.250   9.465   6.355   2.108   ";}  
    else if(atom=="K")  {return "K   1.953   180.000 3.812   0.035   12.000  1.165   0.000   0.700   2.421   1.920   2.586   ";}  
    else if(atom=="Ca") {return "Ca  1.761   90.000  3.399   0.238   12.000  2.141   0.000   0.700   3.231   2.880   2.000   ";}  
    else if(atom=="Sc") {return "Sc  1.513   109.470 3.295   0.019   12.000  2.592   0.000   0.700   3.395   3.080   1.750   ";}  
    else if(atom=="Ti") {return "Ti  1.412   109.470 3.175   0.017   12.000  2.659   0.000   0.700   3.470   3.380   1.607   ";}  
    else if(atom=="V")  {return "V   1.402   109.470 3.144   0.016   12.000  2.679   0.000   0.700   3.650   3.410   1.470   ";}  
    else if(atom=="Cr") {return "Cr  1.345   90.000  3.023   0.015   12.000  2.463   0.000   0.700   3.415   3.865   1.402   ";}  
    else if(atom=="Mn") {return "Mn  1.382   90.000  2.961   0.013   12.000  2.430   0.000   0.700   3.325   4.105   1.533   ";}  
    else if(atom=="Fe") {return "Fe  1.270   109.470 2.912   0.013   12.000  2.430   0.000   0.700   3.760   4.140   1.393   ";}  
    else if(atom=="Co") {return "Co  1.241   90.000  2.872   0.014   12.000  2.430   0.000   0.700   4.105   4.175   1.406   ";}  
    else if(atom=="Ni") {return "Ni  1.164   90.000  2.834   0.015   12.000  2.430   0.000   0.700   4.465   4.205   1.398   ";}  
    else if(atom=="Cu") {return "Cu  1.302   109.470 3.495   0.005   12.000  1.756   0.000   0.700   4.200   4.220   1.434   ";}  
    else if(atom=="Zn") {return "Zn  1.193   109.470 2.763   0.124   12.000  1.308   0.000   0.700   5.106   4.285   1.400   ";}  
    else if(atom=="Ga") {return "Ga  1.260   109.470 4.383   0.415   11.000  1.821   0.000   0.700   3.641   3.160   1.211   ";}  
    else if(atom=="Ge") {return "Ge  1.197   109.470 4.280   0.379   12.000  2.789   0.701   0.700   4.051   3.438   1.189   ";}  
    else if(atom=="As") {return "As  1.211   92.100  4.230   0.309   13.000  2.864   1.500   0.700   5.188   3.809   1.204   ";}  
    else if(atom=="Se") {return "Se  1.190   90.600  4.205   0.291   14.000  2.764   0.335   0.700   6.428   4.131   1.224   ";}  
    else if(atom=="Br") {return "Br  1.192   180.000 4.189   0.251   15.000  2.519   0.000   0.700   7.790   4.425   1.141   ";}  
    else if(atom=="Kr") {return "Kr  1.147   90.000  4.141   0.220   16.000  0.452   0.000   0.700   8.505   5.715   2.270   ";}  
    else if(atom=="Rb") {return "Rb  2.260   180.000 4.114   0.040   12.000  1.592   0.000   0.200   2.331   1.846   2.770   ";}  
    else if(atom=="Sr") {return "Sr  2.052   90.000  3.641   0.235   12.000  2.449   0.000   0.200   3.024   2.440   2.415   ";}  
    else if(atom=="Y")  {return "Y   1.698   109.470 3.345   0.072   12.000  3.257   0.000   0.200   3.830   2.810   1.998   ";}  
    else if(atom=="Zr") {return "Zr  1.564   109.470 3.124   0.069   12.000  3.667   0.000   0.200   3.400   3.550   1.758   ";}  
    else if(atom=="Nb") {return "Nb  1.473   109.470 3.165   0.059   12.000  3.618   0.000   0.200   3.550   3.380   1.603   ";}  
    else if(atom=="Mo") {return "Mo  1.467   90.000  3.052   0.056   12.000  3.400   0.000   0.200   3.465   3.755   1.530   ";}  
    else if(atom=="Tc") {return "Tc  1.322   90.000  2.998   0.048   12.000  3.400   0.000   0.200   3.290   3.990   1.500   ";}  
    else if(atom=="Ru") {return "Ru  1.478   90.000  2.963   0.056   12.000  3.400   0.000   0.200   3.575   4.015   1.500   ";}  
    else if(atom=="Rh") {return "Rh  1.332   90.000  2.929   0.053   12.000  3.500   0.000   0.200   3.975   4.005   1.509   ";}  
    else if(atom=="Pd") {return "Pd  1.338   90.000  2.899   0.048   12.000  3.210   0.000   0.200   4.320   4.000   1.544   ";}  
    else if(atom=="Ag") {return "Ag  1.386   180.000 3.148   0.036   12.000  1.956   0.000   0.200   4.436   3.134   1.622   ";}  
    else if(atom=="Cd") {return "Cd  1.403   109.470 2.848   0.228   12.000  1.650   0.000   0.200   5.034   3.957   1.600   ";}  
    else if(atom=="In") {return "In  1.459   109.470 4.463   0.599   11.000  2.070   0.000   0.200   3.506   2.896   1.404   ";}  
    else if(atom=="Sn") {return "Sn  1.398   109.470 4.392   0.567   12.000  2.961   0.199   0.200   3.987   3.124   1.354   ";}  
    else if(atom=="Sb") {return "Sb  1.407   91.600  4.420   0.449   13.000  2.704   1.100   0.200   4.899   3.342   1.404   ";}  
    else if(atom=="Te") {return "Te  1.386   90.250  4.470   0.398   14.000  2.882   0.300   0.200   5.816   3.526   1.380   ";}  
    else if(atom=="I")  {return "I   1.382   180.000 4.500   0.339   15.000  2.650   0.000   0.200   6.822   3.762   1.333   ";}  
    else if(atom=="Xe") {return "Xe  1.267   90.000  4.404   0.332   12.000  0.556   0.000   0.200   7.595   4.975   2.459   ";}  
    else if(atom=="Cs") {return "Cs  2.570   180.000 4.517   0.045   12.000  1.573   0.000   0.100   2.183   1.711   2.984   ";}  
    else if(atom=="Ba") {return "Ba  2.277   90.000  3.703   0.364   12.000  2.727   0.000   0.100   2.814   2.396   2.442   ";}  
    else if(atom=="La") {return "La  1.943   109.470 3.522   0.017   12.000  3.300   0.000   0.100   2.836   2.742   2.071   ";}  
    else if(atom=="Ce") {return "Ce  1.841   90.000  3.556   0.013   12.000  3.300   0.000   0.100   2.774   2.692   1.925   ";}  
    else if(atom=="Pr") {return "Pr  1.823   90.000  3.606   0.010   12.000  3.300   0.000   0.100   2.858   2.564   2.007   ";}  
    else if(atom=="Nd") {return "Nd  1.816   90.000  3.575   0.010   12.000  3.300   0.000   0.100   2.869   2.621   2.007   ";}  
    else if(atom=="Pm") {return "Pm  1.801   90.000  3.547   0.009   12.000  3.300   0.000   0.100   2.881   2.673   2.000   ";}  
    else if(atom=="Sm") {return "Sm  1.780   90.000  3.520   0.008   12.000  3.300   0.000   0.100   2.912   2.720   1.978   ";}  
    else if(atom=="Eu") {return "Eu  1.771   90.000  3.493   0.008   12.000  3.300   0.000   0.100   2.879   2.788   2.227   ";}  
    else if(atom=="Gd") {return "Gd  1.735   90.000  3.368   0.009   12.000  3.300   0.000   0.100   3.167   2.975   1.968   ";}  
    else if(atom=="Tb") {return "Tb  1.732   90.000  3.451   0.007   12.000  3.300   0.000   0.100   3.018   2.834   1.954   ";}  
    else if(atom=="Dy") {return "Dy  1.710   90.000  3.428   0.007   12.000  3.300   0.000   0.100   3.056   2.872   1.934   ";}  
    else if(atom=="Ho") {return "Ho  1.696   90.000  3.409   0.007   12.000  3.416   0.000   0.100   3.127   2.891   1.925   ";}  
    else if(atom=="Er") {return "Er  1.673   90.000  3.391   0.007   12.000  3.300   0.000   0.100   3.187   2.915   1.915   ";}  
    else if(atom=="Tm") {return "Tm  1.660   90.000  3.374   0.006   12.000  3.300   0.000   0.100   3.251   2.933   2.000   ";}  
    else if(atom=="Yb") {return "Yb  1.637   90.000  3.355   0.228   12.000  2.618   0.000   0.100   3.289   2.965   2.158   ";}  
    else if(atom=="Lu") {return "Lu  1.671   90.000  3.640   0.041   12.000  3.271   0.000   0.100   2.963   2.463   1.896   ";}  
    else if(atom=="Hf") {return "Hf  1.611   109.470 3.141   0.072   12.000  3.921   0.000   0.100   3.700   3.400   1.759   ";}  
    else if(atom=="Ta") {return "Ta  1.511   109.470 3.170   0.081   12.000  4.075   0.000   0.100   5.100   2.850   1.605   ";}  
    else if(atom=="W")  {return "W   1.392   90.000  3.069   0.067   12.000  3.700   0.000   0.100   4.630   3.310   1.538   ";}  
    else if(atom=="Re") {return "Re  1.372   90.000  2.954   0.066   12.000  3.700   0.000   0.100   3.960   3.920   1.600   ";}  
    else if(atom=="Os") {return "Os  1.372   90.000  3.120   0.037   12.000  3.700   0.000   0.100   5.140   3.630   1.700   ";}  
    else if(atom=="Ir") {return "Ir  1.371   90.000  2.840   0.073   12.000  3.731   0.000   0.100   5.000   4.000   1.866   ";}  
    else if(atom=="Pt") {return "Pt  1.364   90.000  2.754   0.080   12.000  3.382   0.000   0.100   4.790   4.430   1.557   ";}  
    else if(atom=="Au") {return "Au  1.262   90.000  3.293   0.039   12.000  2.625   0.000   0.100   4.894   2.586   1.618   ";}  
    else if(atom=="Hg") {return "Hg  1.340   180.000 2.705   0.385   12.000  1.750   0.000   0.100   6.270   4.160   1.600   ";}  
    else if(atom=="Tl") {return "Tl  1.518   120.000 4.347   0.680   11.000  2.068   0.000   0.100   3.200   2.900   1.530   ";}  
    else if(atom=="Pb") {return "Pb  1.459   109.470 4.297   0.663   12.000  2.846   0.100   0.100   3.900   3.530   1.444   ";}  
    else if(atom=="Bi") {return "Bi  1.512   90.000  4.370   0.518   13.000  2.470   1.000   0.100   4.690   3.740   1.514   ";}  
    else if(atom=="Po") {return "Po  1.500   90.000  4.709   0.325   14.000  2.330   0.300   0.100   4.210   4.210   1.480   ";}  
    else if(atom=="At") {return "At  1.545   180.000 4.750   0.284   15.000  2.240   0.000   0.100   4.750   4.750   1.470   ";}  
    else if(atom=="Rn") {return "Rn  1.420   90.000  4.765   0.248   16.000  0.583   0.000   0.100   5.370   5.370   2.200   ";}  
    else if(atom=="Fr") {return "Fr  2.880   180.000 4.900   0.050   12.000  1.847   0.000   0.000   2.000   2.000   2.300   ";}  
    else if(atom=="Ra") {return "Ra  2.512   90.000  3.677   0.404   12.000  2.920   0.000   0.000   2.843   2.434   2.200   ";}  
    else if(atom=="Ac") {return "Ac  1.983   90.000  3.478   0.033   12.000  3.900   0.000   0.000   2.835   2.835   2.108   ";}  
    else if(atom=="Th") {return "Th  1.721   90.000  3.396   0.026   12.000  4.202   0.000   0.000   3.175   2.905   2.018   ";}  
    else if(atom=="Pa") {return "Pa  1.711   90.000  3.424   0.022   12.000  3.900   0.000   0.000   2.985   2.905   1.800   ";}  
    else if(atom=="U")  {return "U   1.684   90.000  3.395   0.022   12.000  3.900   0.000   0.000   3.341   2.853   1.713   ";}  
    else if(atom=="Np") {return "Np  1.666   90.000  3.424   0.019   12.000  3.900   0.000   0.000   3.549   2.717   1.800   ";}  
    else if(atom=="Pu") {return "Pu  1.657   90.000  3.424   0.016   12.000  3.900   0.000   0.000   3.243   2.819   1.840   ";}  
    else if(atom=="Am") {return "Am  1.660   90.000  3.381   0.014   12.000  3.900   0.000   0.000   2.990   3.004   1.942   ";}  
    else if(atom=="Cm") {return "Cm  1.801   90.000  3.326   0.013   12.000  3.900   0.000   0.000   2.832   3.190   1.900   ";}  
    else if(atom=="Bk") {return "Bk  1.761   90.000  3.339   0.013   12.000  3.900   0.000   0.000   3.194   3.036   1.900   ";}  
    else if(atom=="Cf") {return "Cf  1.750   90.000  3.313   0.013   12.000  3.900   0.000   0.000   3.197   3.101   1.900   ";}  
    else if(atom=="Es") {return "Es  1.724   90.000  3.299   0.012   12.000  3.900   0.000   0.000   3.333   3.089   1.900   ";}  
    else if(atom=="Fm") {return "Fm  1.712   90.000  3.286   0.012   12.000  3.900   0.000   0.000   3.400   3.100   1.900   ";}  
    else if(atom=="Md") {return "Md  1.689   90.000  3.274   0.011   12.000  3.900   0.000   0.000   3.470   3.110   1.900   ";}  
    else if(atom=="No") {return "No  1.679   90.000  3.248   0.011   12.000  3.900   0.000   0.000   3.475   3.175   1.900   ";}  
    else if(atom=="Lw") {return "Lw  1.698   90.000  3.236   0.011   12.000  3.900   0.000   0.000   3.500   3.200   1.900   ";}  
    else {return "Unknown";}                                                                                                      
  }                                                                                                                             
} // namespace pocc                                                                                                             

// ***********************************************************************************************************************************************************
// ***********************************************************************************************************************************************************
// constructor for Class UFFPara                                                                                                
namespace pocc {                                                                                                                
  UFFPara::UFFPara() {
    symbol = "";
    r1 = 0;
    theta0 = 0;
    x1 = 0;
    D1 = 0;
    zeta = 0;
    Z1 = 0;
    Vi = 0;
    Uj = 0;
    Xi = 0;
    hard = 0;
    radius = 0;
  }
} // namespace pocc 

// destructor
namespace pocc {
  void UFFPara::free() {}
  UFFPara::~UFFPara() {free();}
} // namespace pocc 

namespace pocc {
  void UFFPara::GetUFFParameters(string atom) {
    //string strData=ReturnUFFParameters(atom);
    string strData=ReturnUFFParameters(KBIN::VASP_PseudoPotential_CleanName(atom));
    vector<string> UFFData;
    aurostd::string2tokens(strData, UFFData, " ");
    symbol = UFFData.at(0); //Symbol
    r1 = aurostd::string2utype<double>(UFFData.at(1)); 
    theta0 = aurostd::string2utype<double>(UFFData.at(2)); 
    x1 = aurostd::string2utype<double>(UFFData.at(3));  //nonbond distance
    D1 = aurostd::string2utype<double>(UFFData.at(4));  //nonbond energy
    zeta = aurostd::string2utype<double>(UFFData.at(5));  //scale
    Z1 = aurostd::string2utype<double>(UFFData.at(6)); 
    Vi = aurostd::string2utype<double>(UFFData.at(7)); 
    Uj = aurostd::string2utype<double>(UFFData.at(8)); 
    Xi = aurostd::string2utype<double>(UFFData.at(9)); //electronegativity
    hard = aurostd::string2utype<double>(UFFData.at(10)); 
    radius = aurostd::string2utype<double>(UFFData.at(11)); 
  }
} // namespace pocc 

// ***********************************************************************************************************************************************************
// ***********************************************************************************************************************************************************

// ***************************************************************************
// string pocc::ReturnAtomProperties(string& atom)
// ***************************************************************************
// http://en.wikipedia.org/wiki/Atomic_radii_of_the_elements_(data_page)                
// name; symbol; atomic number; atomic mass; atomic radius; pauling electronegativity
namespace pocc {
  string ReturnAtomProperties(string atom) {
    if(atom.compare("H")==0)        {return  "Hydrogen         H     1   1.007940    0.53    2.20     ";}  
    else if(atom.compare("He")==0)  {return  "Helium           He    2   4.002602    0.31    4.16     ";}  
    else if(atom.compare("Li")==0)  {return  "Lithium          Li    3   6.941000    1.67    0.98     ";}  
    else if(atom.compare("Be")==0)  {return  "Beryllium        Be    4   9.012182    1.12    1.57     ";}  
    else if(atom.compare("B")==0)   {return  "Boron            B     5   10.811000   0.87    2.04     ";}  
    else if(atom.compare("C")==0)   {return  "Carbon           C     6   12.010700   0.67    2.55     ";}  
    else if(atom.compare("N")==0)   {return  "Nitrogen         N     7   14.006700   0.56    3.04     ";}  
    else if(atom.compare("O")==0)   {return  "Oxygen           O     8   15.999400   0.48    3.44     ";}  
    else if(atom.compare("F")==0)   {return  "Fluorine         F     9   18.998403   0.42    3.98     ";}  
    else if(atom.compare("Ne")==0)  {return  "Neon             Ne    10  20.179700   0.38    4.79     ";}  
    else if(atom.compare("Na")==0)  {return  "Sodium           Na    11  22.989770   1.90    0.93     ";}  
    else if(atom.compare("Mg")==0)  {return  "Magnesium        Mg    12  24.305000   1.45    1.31     ";}  
    else if(atom.compare("Al")==0)  {return  "Aluminium        Al    13  26.981538   1.18    1.61     ";}  
    else if(atom.compare("Si")==0)  {return  "Silicon          Si    14  28.085500   1.11    1.90     ";}  
    else if(atom.compare("P")==0)   {return  "Phosphorus       P     15  30.973761   0.98    2.19     ";}  
    else if(atom.compare("S")==0)   {return  "Sulphur          S     16  32.065000   0.88    2.58     ";}  
    else if(atom.compare("Cl")==0)  {return  "Chlorine         Cl    17  35.453000   0.79    3.16     ";}  
    else if(atom.compare("Ar")==0)  {return  "Argon            Ar    18  39.948000   0.71    3.24     ";}  
    else if(atom.compare("K")==0)   {return  "Potassium        K     19  39.098300   2.43    0.82     ";}  
    else if(atom.compare("Ca")==0)  {return  "Calcium          Ca    20  40.078000   1.94    1.00     ";}  
    else if(atom.compare("Sc")==0)  {return  "Scandium         Sc    21  44.955910   1.84    1.36     ";}  
    else if(atom.compare("Ti")==0)  {return  "Titanium         Ti    22  47.867000   1.76    1.54     ";}  
    else if(atom.compare("V")==0)   {return  "Vanadium         V     23  50.941500   1.71    1.63     ";}  
    else if(atom.compare("Cr")==0)  {return  "Chromium         Cr    24  51.996100   1.66    1.66     ";}  
    else if(atom.compare("Mn")==0)  {return  "Manganese        Mn    25  54.938049   1.61    1.55     ";}  
    else if(atom.compare("Fe")==0)  {return  "Iron             Fe    26  55.845000   1.56    1.83     ";}  
    else if(atom.compare("Co")==0)  {return  "Cobalt           Co    27  58.933200   1.52    1.88     ";}  
    else if(atom.compare("Ni")==0)  {return  "Nickel           Ni    28  58.693400   1.49    1.91     ";}  
    else if(atom.compare("Cu")==0)  {return  "Copper           Cu    29  63.546000   1.45    1.90     ";}  
    else if(atom.compare("Zn")==0)  {return  "Zinc             Zn    30  65.390000   1.42    1.65     ";}  
    else if(atom.compare("Ga")==0)  {return  "Gallium          Ga    31  69.723000   1.36    1.81     ";}  
    else if(atom.compare("Ge")==0)  {return  "Germanium        Ge    32  72.640000   1.25    2.01     ";}  
    else if(atom.compare("As")==0)  {return  "Arsenic          As    33  74.921600   1.14    2.18     ";}  
    else if(atom.compare("Se")==0)  {return  "Selenium         Se    34  78.960000   1.03    2.55     ";}  
    else if(atom.compare("Br")==0)  {return  "Bromine          Br    35  79.904000   0.94    2.96     ";}  
    else if(atom.compare("Kr")==0)  {return  "Krypton          Kr    36  83.800000   0.88    3.00     ";}  
    else if(atom.compare("Rb")==0)  {return  "Rubidium         Rb    37  85.467800   2.65    0.82     ";}  
    else if(atom.compare("Sr")==0)  {return  "Strontium        Sr    38  87.620000   2.19    0.95     ";}  
    else if(atom.compare("Y")==0)   {return  "Yttrium          Y     39  88.905850   2.12    1.22     ";}  
    else if(atom.compare("Zr")==0)  {return  "Zirconium        Zr    40  91.224000   2.06    1.33     ";}  
    else if(atom.compare("Nb")==0)  {return  "Niobium          Nb    41  92.906380   1.98    1.60     ";}  
    else if(atom.compare("Mo")==0)  {return  "Molybdenum       Mo    42  95.940000   1.90    2.16     ";}  
    else if(atom.compare("Tc")==0)  {return  "Technetium       Mo    43  98.000000   1.83    1.90     ";}  
    else if(atom.compare("Ru")==0)  {return  "Ruthenium        Tc    44  101.070000  1.78    2.20     ";}  
    else if(atom.compare("Rh")==0)  {return  "Rhodium          Ru    45  102.905500  1.73    2.28     ";}  
    else if(atom.compare("Pd")==0)  {return  "Palladium        Pd    46  106.420000  1.69    2.20     ";}  
    else if(atom.compare("Ag")==0)  {return  "Silver           Ag    47  107.868200  1.65    1.93     ";}  
    else if(atom.compare("Cd")==0)  {return  "Cadmium          Cd    48  112.411000  1.61    1.69     ";}  
    else if(atom.compare("In")==0)  {return  "Indium           In    49  114.818000  1.56    1.78     ";}  
    else if(atom.compare("Sn")==0)  {return  "Tin              Sn    50  118.710000  1.45    1.96     ";}  
    else if(atom.compare("Sb")==0)  {return  "Antimony         Sb    51  121.760000  1.33    2.05     ";}  
    else if(atom.compare("Te")==0)  {return  "Tellurium        Te    52  127.600000  1.23    2.10     ";}  
    else if(atom.compare("I")==0)   {return  "Iodine           I     53  126.904470  1.15    2.66     ";}  
    else if(atom.compare("Xe")==0)  {return  "Xenon            Xe    54  131.293000  1.08    2.60     ";}  
    else if(atom.compare("Cs")==0)  {return  "Cesium           Cs    55  132.905450  2.98    0.79     ";}  
    else if(atom.compare("Ba")==0)  {return  "Barium           Ba    56  137.327000  2.53    0.89     ";}  
    else if(atom.compare("La")==0)  {return  "Lanthanium       La    57  138.905500  1.95    1.10     ";}   
    else if(atom.compare("Ce")==0)  {return  "Cerium           Ce    58  140.116000  1.85    1.12     ";}  
    else if(atom.compare("Pr")==0)  {return  "Praseodymium     Pr    59  140.907650  2.47    1.13     ";}  
    else if(atom.compare("Nd")==0)  {return  "Neodymium        Nd    60  144.240000  2.06    1.14     ";}   
    else if(atom.compare("Pm")==0)  {return  "Promethium       Pm    61  145.000000  2.05    1.07     ";}  
    else if(atom.compare("Sm")==0)  {return  "Samarium         Sm    62  150.360000  2.38    1.17     ";}   
    else if(atom.compare("Eu")==0)  {return  "Europium         Eu    63  151.964000  2.31    1.01     ";}    
    else if(atom.compare("Gd")==0)  {return  "Gadolinium       Gd    64  157.250000  2.33    1.20     ";}   
    else if(atom.compare("Tb")==0)  {return  "Terbium          Tb    65  158.925340  2.25    1.10     ";}  
    else if(atom.compare("Dy")==0)  {return  "Dysprosium       Dy    66  162.500000  2.28    1.22     ";}   
    else if(atom.compare("Ho")==0)  {return  "Holmium          Ho    67  164.930320  2.26    1.23     ";}  
    else if(atom.compare("Er")==0)  {return  "Erbium           Er    68  167.259000  2.26    1.24     ";}   
    else if(atom.compare("Tm")==0)  {return  "Thulium          Tm    69  168.934210  2.22    1.25     ";}   
    else if(atom.compare("Yb")==0)  {return  "Ytterbium        Yb    70  173.040000  2.22    1.06     ";}   
    else if(atom.compare("Lu")==0)  {return  "Lutetium         Lu    71  174.967000  2.17    1.27     ";}   
    else if(atom.compare("Hf")==0)  {return  "Hafnium          Hf    72  178.490000  2.08    1.30     ";}   
    else if(atom.compare("Ta")==0)  {return  "Tantalum         Ta    73  180.947900  2.00    1.50     ";}   
    else if(atom.compare("W")==0)   {return  "Tungsten         W     74  183.840000  1.93    2.36     ";}   
    else if(atom.compare("Re")==0)  {return  "Rhenium          Re    75  186.207000  1.88    1.90     ";}   
    else if(atom.compare("Os")==0)  {return  "Osmium           Os    76  190.230000  1.85    2.20     ";}   
    else if(atom.compare("Ir")==0)  {return  "Iridium          Ir    77  192.217000  1.80    2.20     ";}   
    else if(atom.compare("Pt")==0)  {return  "Platinum         Pt    78  195.078000  1.77    2.28     ";}   
    else if(atom.compare("Au")==0)  {return  "Gold             Au    79  196.966550  1.74    2.54     ";}   
    else if(atom.compare("Hg")==0)  {return  "Mercury          Hg    80  200.590000  1.71    2.00     ";}   
    else if(atom.compare("Tl")==0)  {return  "Thallium         Tl    81  204.383300  1.56    1.62     ";}   
    else if(atom.compare("Pb")==0)  {return  "Lead             Pb    82  207.200000  1.54    2.33     ";} 
    else if(atom.compare("Bi")==0)  {return  "Bismuth          Bi    83  208.980380  1.43    2.02     ";}   
    else if(atom.compare("Po")==0)  {return  "Polonium         Po    84  209.000000  1.35    2.00     ";}   
    else if(atom.compare("At")==0)  {return  "Astatine         At    85  210.000000  1.27    2.20     ";}   
    else if(atom.compare("Rn")==0)  {return  "Radon            Rn    86  222.000000  1.20    2.59     ";}   
    else if(atom.compare("Fr")==0)  {return  "Francium         Fr    87  223.000000  2.18    0.70     ";}   
    else if(atom.compare("Ra")==0)  {return  "Radium           Ra    88  226.000000  2.40    0.90     ";}   
    else if(atom.compare("Ac")==0)  {return  "Actinium         Ac    89  227.000000  2.20    1.10     ";}   
    else if(atom.compare("Th")==0)  {return  "Thorium          Th    90  232.038100  1.65    1.30     ";}   
    else if(atom.compare("Pa")==0)  {return  "Protoactinium    Pa    91  231.035880  1.65    1.50     ";}   
    else if(atom.compare("U")==0)   {return  "Uranium          U     92  238.028910  1.42    1.38     ";}   
    //else {return "Hydrogen         H     1   1.007940   0.53    2.20     ";}                                        
    else {return "Unknown";}                                        
  }                                 

  // ***********************************************************************************************************************************************************
  // Class for Atom                 
  Atom::Atom() {                     
    name = "";                      
    symbol = "";                    
    number =0;                      
    mass = 0 ;                      
    radius = 0;                     
    Xi = 0;
  }

  void Atom::free() {}
  Atom::~Atom() {free(); }

  void Atom::GetAtomicProperties(string atom) {
    //string strData=pocc::ReturnAtomProperties(atom);
    string strData=pocc::ReturnAtomProperties(KBIN::VASP_PseudoPotential_CleanName(atom));
    vector<string> atomData;
    aurostd::string2tokens(strData, atomData, " ");
    name = atomData.at(0);
    symbol = atomData.at(1);
    number = aurostd::string2utype<int>(atomData.at(2));
    mass = aurostd::string2utype<double>(atomData.at(3));
    radius = aurostd::string2utype<double>(atomData.at(4));
    Xi = aurostd::string2utype<double>(atomData.at(5)); //pauling electronegativity, Greek chi
  }
} // namespace pocc 

// ***********************************************************************************************************************************************************

#endif     
// ***************************************************************************
// *                                                                         *
// *              AFlow KESONG YANG  Duke University 2010-2011               *
// *                                                                         *
// ***************************************************************************<|MERGE_RESOLUTION|>--- conflicted
+++ resolved
@@ -122,11 +122,7 @@
     } else {  //START CO
       pocc::POccCalculator pcalc(xstr_pocc,aflags,FileMESSAGE,cout);
       if(!pcalc.m_initialized){
-<<<<<<< HEAD
-        throw aurostd::xerror(_AFLOW_FILE_NAME_,__AFLOW_FUNC__,"POCC algorithm failed to initialize",_RUNTIME_ERROR_); //CO20200624
-=======
         throw aurostd::xerror(__AFLOW_FILE__,__AFLOW_FUNC__,"POCC algorithm failed to initialize",_RUNTIME_ERROR_); //CO20200624
->>>>>>> 78dcc840
       }
       pcalc.calculate();
 
@@ -146,11 +142,7 @@
       ostream& oss=cout;
       //ofstream FileMESSAGE;
       message << "Creating list of (primitivized) unique derivative supercells. Please be patient as primitivization can be slow";
-<<<<<<< HEAD
-      pflow::logger(_AFLOW_FILE_NAME_,__AFLOW_FUNC__,message,FileMESSAGE,oss,_LOGGER_MESSAGE_);
-=======
       pflow::logger(__AFLOW_FILE__,__AFLOW_FUNC__,message,FileMESSAGE,oss,_LOGGER_MESSAGE_);
->>>>>>> 78dcc840
 
       for(unsigned long long int i=0;i<Num_calculated;i++) {
         ss.str("");
@@ -2550,13 +2542,8 @@
     if(tokens.size()<2) {
       init::ErrorOption(options,__AFLOW_FUNC__,"aflow --diff=POSCAR1,POSCAR2");
     }
-<<<<<<< HEAD
-    if(!aurostd::FileExist(tokens.at(0))) {throw aurostd::xerror(_AFLOW_FILE_NAME_,__AFLOW_FUNC__,"file not found: "+tokens.at(0),_FILE_CORRUPT_);} //CO20200624
-    if(!aurostd::FileExist(tokens.at(1))) {throw aurostd::xerror(_AFLOW_FILE_NAME_,__AFLOW_FUNC__,"file not found: "+tokens.at(1),_FILE_CORRUPT_);} //CO20200624
-=======
     if(!aurostd::FileExist(tokens.at(0))) {throw aurostd::xerror(__AFLOW_FILE__,__AFLOW_FUNC__,"file not found: "+tokens.at(0),_FILE_CORRUPT_);} //CO20200624
     if(!aurostd::FileExist(tokens.at(1))) {throw aurostd::xerror(__AFLOW_FILE__,__AFLOW_FUNC__,"file not found: "+tokens.at(1),_FILE_CORRUPT_);} //CO20200624
->>>>>>> 78dcc840
     xstructure xstr1, xstr2;
     xstr1 = xstructure(tokens.at(0), IOAFLOW_AUTO);
     xstr2 = xstructure(tokens.at(1), IOAFLOW_AUTO);
@@ -3033,11 +3020,7 @@
     stringstream str_out;
     string filename_str_out="struct_enum.out";
     if(!aurostd::FileExist(filename_str_out)) {
-<<<<<<< HEAD
-      throw aurostd::xerror(_AFLOW_FILE_NAME_,__AFLOW_FUNC__,"file not found: struct_enum.out",_FILE_CORRUPT_); //CO20200624
-=======
       throw aurostd::xerror(__AFLOW_FILE__,__AFLOW_FUNC__,"file not found: struct_enum.out",_FILE_CORRUPT_); //CO20200624
->>>>>>> 78dcc840
     }
     string line,lastline;
     file2stringstream(filename_str_out, str_out);
@@ -3057,11 +3040,7 @@
       strNf=aurostd::string2utype<int>(vec_str_out.at(0));
     }
     else {
-<<<<<<< HEAD
-      throw aurostd::xerror(_AFLOW_FILE_NAME_,__AFLOW_FUNC__,"multienum did not generate a valid struct_enum.out file",_FILE_CORRUPT_); //CO20200624
-=======
       throw aurostd::xerror(__AFLOW_FILE__,__AFLOW_FUNC__,"multienum did not generate a valid struct_enum.out file",_FILE_CORRUPT_); //CO20200624
->>>>>>> 78dcc840
     }
 
     ////output
@@ -3420,11 +3399,7 @@
     title = vxstr.at(i).title;
     if(LDEBUG){cerr << __AFLOW_FUNC__ << " title=\"" << title << "\"" << endl;}
     if(!aurostd::substring2bool(title, "DG=")) {
-<<<<<<< HEAD
-      throw aurostd::xerror(_AFLOW_FILE_NAME_,__AFLOW_FUNC__,"degeneracy data not found: "+_AFLOWIN_,_FILE_CORRUPT_); //CO20200624
-=======
       throw aurostd::xerror(__AFLOW_FILE__,__AFLOW_FUNC__,"degeneracy data not found: "+_AFLOWIN_,_FILE_CORRUPT_); //CO20200624
->>>>>>> 78dcc840
     }
     //CO20180220 - multiply occupied sites will yield titles with more than one DG= value
     vtitle.clear();
@@ -3436,11 +3411,7 @@
       vtitle2.clear();
       aurostd::string2tokens(vtitle[j],vtitle2,"=");
       if(vtitle2.size()!=2){
-<<<<<<< HEAD
-        throw aurostd::xerror(_AFLOW_FILE_NAME_,__AFLOW_FUNC__,"cannot read degeneracy value: "+_AFLOWIN_,_FILE_CORRUPT_); //CO20200624
-=======
         throw aurostd::xerror(__AFLOW_FILE__,__AFLOW_FUNC__,"cannot read degeneracy value: "+_AFLOWIN_,_FILE_CORRUPT_); //CO20200624
->>>>>>> 78dcc840
       }
       DEI*=aurostd::string2utype<int>(vtitle2[1]);
     }
@@ -3467,11 +3438,7 @@
 
     string aflowin,MESSAGE="pocc::POCC_DOS ERROR";
     aflowin=string(directory +"/"+_AFLOWIN_);
-<<<<<<< HEAD
-    if(!aurostd::FileExist(aflowin)) {throw aurostd::xerror(_AFLOW_FILE_NAME_,__AFLOW_FUNC__,"file not found: "+aflowin,_FILE_CORRUPT_);} //CO20200624
-=======
     if(!aurostd::FileExist(aflowin)) {throw aurostd::xerror(__AFLOW_FILE__,__AFLOW_FUNC__,"file not found: "+aflowin,_FILE_CORRUPT_);} //CO20200624
->>>>>>> 78dcc840
     string str_AflowIn; aurostd::file2string(aflowin, str_AflowIn);
     bool pocc_already_calculated_input=pocc::POCC_Already_Calculated_Input(str_AflowIn,directory);
     if(LDEBUG) {cerr << __AFLOW_FUNC__ << " pocc_already_calculated_input=" << pocc_already_calculated_input << endl;}
@@ -3552,11 +3519,7 @@
         }
       }
       if(!FLAG_ALLFILES_EXIST) {
-<<<<<<< HEAD
-        throw aurostd::xerror(_AFLOW_FILE_NAME_,__AFLOW_FUNC__,"input files not found",_FILE_CORRUPT_); //CO20200624
-=======
         throw aurostd::xerror(__AFLOW_FILE__,__AFLOW_FUNC__,"input files not found",_FILE_CORRUPT_); //CO20200624
->>>>>>> 78dcc840
       }
 
       //ions, total energy, spin flag, magnetic moment
@@ -3575,11 +3538,7 @@
 
         xOUTCAR outcar_aus;
         if(!outcar_aus.GetPropertiesFile(voutcar_files.at(i))){
-<<<<<<< HEAD
-          throw aurostd::xerror(_AFLOW_FILE_NAME_,__AFLOW_FUNC__, "xOUTCAR::GetPropertiesFile() failed", _RUNTIME_ERROR_); //CO20200404
-=======
           throw aurostd::xerror(__AFLOW_FILE__,__AFLOW_FUNC__, "xOUTCAR::GetPropertiesFile() failed", _RUNTIME_ERROR_); //CO20200404
->>>>>>> 78dcc840
         }
         double EFERMI=outcar_aus.Efermi;
         outcar_aus.GetBandGap();
@@ -3667,11 +3626,7 @@
         //if no PDOS, exit
         //I will fix later
         if(!(estructure::GET_DOS_DATA(ss_doscar, ss_outcar, Efermi, TDOS, TOTALPDOS) && TOTALPDOS.size()>0)){
-<<<<<<< HEAD
-          throw aurostd::xerror(_AFLOW_FILE_NAME_,__AFLOW_FUNC__,"no PDOS found in DOSCAR",_FILE_CORRUPT_); //CO20200624
-=======
           throw aurostd::xerror(__AFLOW_FILE__,__AFLOW_FUNC__,"no PDOS found in DOSCAR",_FILE_CORRUPT_); //CO20200624
->>>>>>> 78dcc840
         }
         if(LDEBUG){
           cerr << __AFLOW_FUNC__ << " TDOS.size()=" << TDOS.size() << endl;
@@ -3708,11 +3663,7 @@
 namespace pocc {
   void POCC_COMBINE_TDOS_PDOS_ONEDOS(const vector<vector<double> >& TDOS, const vector<vector<double> >& PDOS, vector<vector<double> >& DOS, vector<vector<double> >& DOS_IDOS) {   //CO20190808 - one without IDOS and one with
     if(TDOS.size()!=PDOS.size()) {
-<<<<<<< HEAD
-      throw aurostd::xerror(_AFLOW_FILE_NAME_,__AFLOW_FUNC__,"TDOS and PDOS have different size",_FILE_CORRUPT_); //CO20200624
-=======
       throw aurostd::xerror(__AFLOW_FILE__,__AFLOW_FUNC__,"TDOS and PDOS have different size",_FILE_CORRUPT_); //CO20200624
->>>>>>> 78dcc840
     }
     vector<double> vtmp;
     if(TDOS.at(0).size()==3) { //non-spin
@@ -3834,13 +3785,8 @@
   void POCC_GENERATE_OUTPUT(const string& directory, const double& T, const double& DOS_Emin, double& DOS_Emax, const double& DOSSCALE) {
     bool LDEBUG = (FALSE || XHOST.DEBUG);
     //produce DOS data
-<<<<<<< HEAD
-    if(!XHOST.is_command("gnuplot")) {throw aurostd::xerror(_AFLOW_FILE_NAME_,__AFLOW_FUNC__,"gnuplot is missing",_RUNTIME_INIT_);}  //CO20200624
-    if(!XHOST.is_command("convert")) {throw aurostd::xerror(_AFLOW_FILE_NAME_,__AFLOW_FUNC__,"convert is missing",_RUNTIME_INIT_);}  //CO20200624
-=======
     if(!XHOST.is_command("gnuplot")) {throw aurostd::xerror(__AFLOW_FILE__,__AFLOW_FUNC__,"gnuplot is missing",_RUNTIME_INIT_);}  //CO20200624
     if(!XHOST.is_command("convert")) {throw aurostd::xerror(__AFLOW_FILE__,__AFLOW_FUNC__,"convert is missing",_RUNTIME_INIT_);}  //CO20200624
->>>>>>> 78dcc840
     vector<vector<double> > TDOS_ONLY, PDOS_ONLY, DOS, DOS_IDOS;  vector<double> vEfermi,Egap,vprob; double mag,Egap_net; //CO20190808 - DOS_IDOS
     if(LDEBUG) {cerr << __AFLOW_FUNC__ << " starting" << endl;}
     POCC_GENERATE_DOSDATA(directory,T,TDOS_ONLY,PDOS_ONLY,vEfermi,mag,Egap_net,Egap,vprob);
