// ***************************************************************************
// *                                                                         *
// *           Aflow STEFANO CURTAROLO - Duke University 2003-2021           *
// *                                                                         *
// ***************************************************************************
// Written by Richard H. Taylor
// UPDATED by David Hicks
// d.hicks@duke.edu

#ifndef _AFLOW_SYMMETRY_SPACEGROUP_FUNCTIONS_CPP_
#define _AFLOW_SYMMETRY_SPACEGROUP_FUNCTIONS_CPP_
#include <string>
#include <vector>
#include <stdio.h>
#include <limits.h>  //Contains ULLONG_MAX value for precision check
#include <iostream>
#include <sstream>
#include "aflow.h"
#include "aflow_symmetry_spacegroup.h"
#include "aflow_compare_structure.h"
#include "aflow_pflow.h"
#include "aflow_contrib_shidong_cluster_expansion.h"

using namespace std;
using aurostd::FileExist;

//DX20190215 [OBSOLETE] #ifdef AFLOW_SYMMETRY_MULTITHREADS_ENABLE
//DX20190215 [OBSOLETE] extern thread_local double _SYM_TOL_;
//DX20190215 [OBSOLETE] extern thread_local vector<xmatrix<double> > sym_mats;
//DX20190215 [OBSOLETE] extern thread_local vector<string> symbol;
//DX20190215 [OBSOLETE] #else
//DX20190215 [OBSOLETE] extern double _SYM_TOL_;
//DX20190215 [OBSOLETE] extern vector<xmatrix<double> > sym_mats;
//DX20190215 [OBSOLETE] extern vector<string> symbol;
//DX20190215 [OBSOLETE] #endif

//DX20190215 - added new class - START
// SymmetryInformationITC
// constructor
SymmetryInformationITC::SymmetryInformationITC(){
  //glides
  glideplanes.clear();
  glideplanes_hex.clear();
  glidetrans.clear();
  glidetrans_hex.clear();
  glidesymbols.clear();
  glidesymbols_hex.clear();
  //symmetry matrices
  index_cubic.clear();
  index_hex.clear();
  index_rhom.clear();
  index_tetr.clear();
  index_ortho.clear();
  index_mono_b.clear();
  index_mono_c.clear();
  index_tric.clear();
  sym_mats.clear();
  symbol.clear();
  dirparam.clear();
  sym_mats_direction.clear();
  sym_mats_hex.clear();
  symbol_hex.clear();
  dirparam_hex.clear();
  sym_mats_direction_hex.clear();
  //sym_ops
  sym_ops.clear();
  //generators
  generators.clear();
  sgindex.clear();
  gl_sgs.clear();
}

// free
void SymmetryInformationITC::free(){
}

// destructor
SymmetryInformationITC::~SymmetryInformationITC(){
  //glides
  glideplanes.clear();
  glideplanes_hex.clear();
  glidetrans.clear();
  glidetrans_hex.clear();
  glidesymbols.clear();
  glidesymbols_hex.clear();
  //symmetry matrices
  index_cubic.clear();
  index_hex.clear();
  index_rhom.clear();
  index_tetr.clear();
  index_ortho.clear();
  index_mono_b.clear();
  index_mono_c.clear();
  index_tric.clear();
  sym_mats.clear();
  symbol.clear();
  dirparam.clear();
  sym_mats_direction.clear();
  sym_mats_hex.clear();
  symbol_hex.clear();
  dirparam_hex.clear();
  sym_mats_direction_hex.clear();
  //sym_ops
  sym_ops.clear();
  //generators
  generators.clear();
  sgindex.clear();
  gl_sgs.clear();
  free();
}

// copy constructor
SymmetryInformationITC::SymmetryInformationITC(const SymmetryInformationITC& b){
  copy(b);
}

// copy constructor
void SymmetryInformationITC::copy(const SymmetryInformationITC& b){
  if(this != &b){
    glideplanes=b.glideplanes;
    glideplanes_hex=b.glideplanes_hex;
    glidetrans=b.glidetrans;
    glidetrans_hex=b.glidetrans_hex;
    glidesymbols=b.glidesymbols;
    glidesymbols_hex=b.glidesymbols_hex;
    //symmetry matrices
    index_cubic=b.index_cubic;
    index_hex=b.index_hex;
    index_rhom=b.index_rhom;
    index_tetr=b.index_tetr;
    index_ortho=b.index_ortho;
    index_mono_b=b.index_mono_b;
    index_mono_c=b.index_mono_c;
    index_tric=b.index_tric;
    sym_mats=b.sym_mats;
    symbol=b.symbol;
    dirparam=b.dirparam;
    sym_mats_direction=b.sym_mats_direction;
    sym_mats_hex=b.sym_mats_hex;
    symbol_hex=b.symbol_hex;
    dirparam_hex=b.dirparam_hex;
    sym_mats_direction_hex=b.sym_mats_direction_hex;
    //sym_ops
    sym_ops=b.sym_ops;
    //generators
    generators=b.generators;
    sgindex=b.sgindex;
    gl_sgs=b.gl_sgs;
  }
}

// ===== Assignment Operator (operator=) ===== //
const SymmetryInformationITC& SymmetryInformationITC::operator=(const SymmetryInformationITC& b){
  if(this!=&b){
    free();
    copy(b);
  }
  return *this;
}

// output
ostream& operator<<(ostream& oss, const SymmetryInformationITC& SymmetryInformationITC){

  oss << "SymmetryInformationITC: " << "Number of potential sym_mats: " << SymmetryInformationITC.sym_mats.size() << endl;
  oss << "SymmetryInformationITC: Cannot print all attributes; too much to print. Call attributes separately." << endl;
  //DX20190215 [TOO MUCH TO PRINT]oss << "glideplanes: " << aurostd::joinWDelimiter(glideplanes,",") << endl;
  //DX20190215 [TOO MUCH TO PRINT]oss << "glideplanes_hex: " << aurostd::joinWDelimiter(glideplanes_hex,",") << endl;
  //DX20190215 [TOO MUCH TO PRINT]oss << "glidetrans: " << aurostd::joinWDelimiter(glidetrans,",") << endl;
  //DX20190215 [TOO MUCH TO PRINT]oss << "glidetrans_hex: " << aurostd::joinWDelimiter(glidetrans_hex,",") << endl;
  //DX20190215 [TOO MUCH TO PRINT]oss << "glidesymbols: " << aurostd::joinWDelimiter(glidesymbols,",") << endl;
  //DX20190215 [TOO MUCH TO PRINT]oss << "glidesymbols_hex: " << aurostd::joinWDelimiter(glidesymbols_hex,",") << endl;
  //DX20190215 [TOO MUCH TO PRINT]oss << "index_cubic: " << aurostd::joinWDelimiter(index_cubic,",") << endl;
  //DX20190215 [TOO MUCH TO PRINT]oss << "index_hex: " << aurostd::joinWDelimiter(index_hex,",") << endl;
  //DX20190215 [TOO MUCH TO PRINT]oss << "index_rhom: " << aurostd::joinWDelimiter(index_rhom,",") << endl;
  //DX20190215 [TOO MUCH TO PRINT]oss << "index_tetr: " << aurostd::joinWDelimiter(index_tetr,",") << endl;
  //DX20190215 [TOO MUCH TO PRINT]oss << "index_ortho: " << aurostd::joinWDelimiter(index_ortho,",") << endl;
  //DX20190215 [TOO MUCH TO PRINT]oss << "index_mono_b: " << aurostd::joinWDelimiter(index_mono_b,",") << endl;
  //DX20190215 [TOO MUCH TO PRINT]oss << "index_mono_c: " << aurostd::joinWDelimiter(index_mono_c,",") << endl;
  //DX20190215 [TOO MUCH TO PRINT]oss << "index_tric: " << aurostd::joinWDelimiter(index_tric,",") << endl;
  //DX20190215 [TOO MUCH TO PRINT]oss << "sym_mats: " << aurostd::joinWDelimiter(sym_mats,",") << endl;
  //DX20190215 [TOO MUCH TO PRINT]oss << "symbol: " << aurostd::joinWDelimiter(symbol,",") << endl;
  //DX20190215 [TOO MUCH TO PRINT]oss << "dirparam: " << aurostd::joinWDelimiter(dirparam,",") << endl;
  //DX20190215 [TOO MUCH TO PRINT]oss << "sym_mats_direction: " << aurostd::joinWDelimiter(sym_mats_direction,",") << endl;
  //DX20190215 [TOO MUCH TO PRINT]oss << "sym_mats_hex: " << aurostd::joinWDelimiter(sym_mats_hex,",") << endl;
  //DX20190215 [TOO MUCH TO PRINT]oss << "symbol_hex: " << aurostd::joinWDelimiter(symbol_hex,",") << endl;
  //DX20190215 [TOO MUCH TO PRINT]oss << "dirparam_hex: " << aurostd::joinWDelimiter(dirparam_hex,",") << endl;
  //DX20190215 [TOO MUCH TO PRINT]oss << "sym_mats_direction_hex: " << aurostd::joinWDelimiter(sym_mats_direction_hex,",") << endl;
  //DX20190215 [TOO MUCH TO PRINT]oss << "sym_ops: " << aurostd::joinWDelimiter(sym_ops,",") << endl;
  //DX20190215 [TOO MUCH TO PRINT]oss << "generators: " << aurostd::joinWDelimiter(generators,",") << endl;
  //DX20190215 [TOO MUCH TO PRINT]oss << "sgindex: " << aurostd::joinWDelimiter(sgindex,",") << endl;
  //DX20190215 [TOO MUCH TO PRINT]oss << "gl_sgs: " << aurostd::joinWDelimiter(gl_sgs,",") << endl;
  //DX20190215 [TOO MUCH TO PRINT]
  return oss;
}
//DX20190215 - added new class - END


// ******************************************************************************
// getPearsonSymbol
// ******************************************************************************
// Determine the Pearson symbol of the newly found conventional cell
namespace SYM {
  string getPearsonSymbol(char& centering, char& lattice_char, deque<_atom> atoms) {
    ostringstream psymb;
    char pearson_lattice_char = lattice_char;
    // === Change lattice_char if monoclinic unique axis b was used to 'm' === //
    if(lattice_char == 'b') {
      pearson_lattice_char = 'm';
    }
    // === Pearson symbol centering uses 'S' for "side face centered" (i.e. S=A,B,or C) === //
    char pearson_centering = centering;
    if(centering == 'A' || centering == 'B' || centering == 'C') {
      pearson_centering = 'S';
    }
    psymb << pearson_lattice_char << pearson_centering << atoms.size();
    return psymb.str();
  }
} //namespace SYM

//DX20190418 - START
// ******************************************************************************
// spacegroup2latticeAndCentering
// ******************************************************************************
// Categorize space group into the corresponding lattice and centering (1 of 14)
namespace SYM {
  string spacegroup2latticeAndCentering(uint sg_number){

    // ---------------------------------------------------------------------------
    // triclinic
    if(sg_number >= 1 && sg_number <= 2){
      return "aP";
    }

    // ---------------------------------------------------------------------------
    // monoclinic
    if(sg_number >= 3 && sg_number <= 15){
      // simple monoclinic
      if(sg_number == 3 || sg_number == 4 || sg_number == 6 || sg_number == 7 ||
          sg_number == 10 || sg_number == 11 || sg_number == 13 || sg_number == 14){
        return "mP";
      }
      // base-centered monoclinic
      else if(sg_number == 5 || sg_number == 8 || sg_number == 9 || sg_number == 12 || sg_number == 15){
        return "mC";
      }
    }

    // ---------------------------------------------------------------------------
    // orthrohombic
    if(sg_number >= 16 && sg_number <= 74){
      // simple orthorhombic
      if ((sg_number >= 16 && sg_number <= 19) || (sg_number >= 25 && sg_number <= 34) || (sg_number >= 47 && sg_number <= 62)){
        return "oP";
      }
      // base-centered orthorhombic
      else if((sg_number >= 20 && sg_number <= 21) || (sg_number >= 35 && sg_number <= 41) || (sg_number >= 63 && sg_number <= 68)){
        return "oC";
      }
      // face-centered orthorhombic
      else if((sg_number == 22) || (sg_number >= 42 && sg_number <= 43) || (sg_number >= 69 && sg_number <= 70)){
        return "oF";
      }
      // body-centered orthorhombic
      else if((sg_number >= 23 && sg_number <= 24) || (sg_number >= 44 && sg_number <= 46) || (sg_number >= 71 && sg_number <= 74)){
        return "oI";
      }
    }

    // ---------------------------------------------------------------------------
    // tetragonal
    if(sg_number >= 75 && sg_number <= 142){
      // simple tetragonal
      if((sg_number >= 75 && sg_number <= 78) || (sg_number == 81) || (sg_number >= 83 && sg_number <= 86) ||
          (sg_number >= 89 && sg_number <= 96) || (sg_number >= 99 && sg_number <= 106) || (sg_number >= 111 && sg_number <= 118) ||
          (sg_number >= 123 && sg_number <= 138)){
        return "tP";
      }
      // body-centered tetragonal
      else if((sg_number >= 79 && sg_number <= 80) || (sg_number == 82) || (sg_number >= 87 && sg_number <= 88) ||
          (sg_number >= 97 && sg_number <= 98) || (sg_number >= 107 && sg_number <= 110) || (sg_number >= 119 && sg_number <= 122) ||
          (sg_number >= 139 && sg_number <= 142)){
        return "tI";
      }
    }

    // ---------------------------------------------------------------------------
    // trigonal
    if(sg_number >= 143 && sg_number <= 167){
      // trigonal
      if((sg_number >= 143 && sg_number <= 145) || (sg_number == 147) || (sg_number >= 149 && sg_number <= 154) ||
          (sg_number >= 156 && sg_number <= 159) || (sg_number >= 162 && sg_number <= 165)){
        return "hP";
      }
      // rhombohedral
      else if((sg_number == 146) || (sg_number == 148) || (sg_number == 155) ||
          (sg_number >= 160 && sg_number <= 161) || (sg_number >= 166 && sg_number <= 167)){
        return "hR";
      }
    }

    // ---------------------------------------------------------------------------
    // hexagonal
    if(sg_number >= 168 && sg_number <= 194){
      return "hP";
    }

    // ---------------------------------------------------------------------------
    // cubic
    if(sg_number >= 195 && sg_number <= 230){
      // simple cubic
      if(sg_number == 195 || sg_number == 198 || sg_number == 200 || sg_number == 201 || sg_number == 205 || sg_number == 207 ||
          sg_number == 208 || sg_number == 212 || sg_number == 213 || sg_number == 215 || sg_number == 218 || sg_number == 221 ||
          sg_number == 222 || sg_number == 223 || sg_number == 224){
        return "cP";
      }
      // face-centered cubic
      else if(sg_number == 196 || sg_number == 202 || sg_number == 203 || sg_number == 209 || sg_number == 210 || sg_number == 216 ||
          sg_number == 219 || sg_number == 225 || sg_number == 226 || sg_number == 227 || sg_number == 228){
        return "cF";
      }
      // body-centered cubic
      else if(sg_number == 197 || sg_number == 199 || sg_number == 204 || sg_number == 206 || sg_number == 211 || sg_number == 214 ||
          sg_number == 217 || sg_number == 220 || sg_number == 229 || sg_number == 230){
        return "cI";
      }
    }

    // ---------------------------------------------------------------------------
    // error
    stringstream message;
    message << "Could not classify space group into a Bravais lattice (most likely ranges are incorrect).";
    throw aurostd::xerror(__AFLOW_FILE__,__AFLOW_FUNC__,message,_RUNTIME_ERROR_);

  }
}
//DX20190418 - END

// ******************************************************************************
// isEnantimorphicPair
// ******************************************************************************
// Return enantiomorph of space group.
// If none, exists, return original space group
namespace SYM {
  uint getEnantiomorphSpaceGroupNumber(uint space_group_number){
    if(space_group_number==76){return 78;}
    if(space_group_number==78){return 76;}
    if(space_group_number==91){return 95;}
    if(space_group_number==95){return 91;}
    if(space_group_number==92){return 96;}
    if(space_group_number==96){return 92;}
    if(space_group_number==144){return 145;}
    if(space_group_number==145){return 144;}
    if(space_group_number==151){return 153;}
    if(space_group_number==153){return 151;}
    if(space_group_number==152){return 154;}
    if(space_group_number==154){return 152;}
    if(space_group_number==169){return 170;}
    if(space_group_number==170){return 169;}
    if(space_group_number==178){return 179;}
    if(space_group_number==179){return 178;}
    if(space_group_number==180){return 181;}
    if(space_group_number==181){return 180;}
    if(space_group_number==212){return 213;}
    if(space_group_number==213){return 212;}
    return space_group_number;
  }
}

// ******************************************************************************
// getAtomGCD
// ******************************************************************************
// Determine the greatest common denominator (GCD) between the number of atoms in
// the primitive atomic basis. This is used to check the consistency between the
// ratio of atoms when we find a conventional cell
namespace SYM {
  bool getAtomGCD(deque<_atom>& atomic_basis, deque<deque<_atom> >& split_atom_types, int& gcd_num) {
    split_atom_types = SYM::break_up_by_type(atomic_basis);
    if(split_atom_types.size()==0){throw aurostd::xerror(__AFLOW_FILE__,"SYM::getAtomGCD():","split_atom_types.size()==0",_INPUT_ERROR_);}
    gcd_num=1;  //CO+DX20191201
    if(split_atom_types.size() > 1) { // If only one type of atom, set to 1
      gcd_num=(int)split_atom_types[0].size();  //CO+DX20191201
      for (uint p = 0; p < split_atom_types.size() - 1; p++) {
        aurostd::GCD(gcd_num, (int)split_atom_types[p + 1].size(),gcd_num);  //CO20191201
      }
    }
    return true;
  }
}

// ******************************************************************************
// latticeVectorsSame
// ******************************************************************************
// Check if the lattice vectors are the same
namespace SYM{
  bool latticeVectorsSame(xvector<double>& a, xvector<double>& b, xvector<double>& c, double& tol) {
    return ((aurostd::abs(a(1) - b(1)) <= tol && aurostd::abs(a(2) - b(2)) <= tol && aurostd::abs(a(3) - b(3)) <= tol) ||
        (aurostd::abs(a(1) - c(1)) <= tol && aurostd::abs(a(2) - c(2)) <= tol && aurostd::abs(a(3) - c(3)) <= tol) ||
        (aurostd::abs(b(1) - c(1)) <= tol && aurostd::abs(b(2) - c(2)) <= tol && aurostd::abs(b(3) - c(3)) <= tol));
  }
} //namespace SYM

// ******************************************************************************
// orientVectorsPositiveQuadrant
// ******************************************************************************
// Orient vectors in the positive quadrant
namespace SYM {
  bool orientVectorsPositiveQuadrant(vector<xvector<double> > lattice_vectors, double& tol) {
    for (uint i = 0; i < lattice_vectors.size(); i++) {
      orientVectorsPositiveQuadrant(lattice_vectors[i], tol);
    }
    return true;
  }
} //namespace SYM

namespace SYM {
  bool orientVectorsPositiveQuadrant(xvector<double>& vec, double& tol) {
    if(vec(1) < -tol || vec(2) < -tol || vec(3) < -tol) {
      vec = -1.0 * vec;
    }
    return true;
  }
} //namespace SYM

// ******************************************************************************
// alignLatticeWithXYZ
// ******************************************************************************
// Align lattice with XYZ coordinates
namespace SYM {
  bool alignLatticeWithXYZ(xvector<double>& a, xvector<double>& b, xvector<double>& c, double& tol) {
    if(b(1) > tol && b(2) < tol && b(3) < tol) {
      xvector<double> tmp = a;
      a = b;
      b = tmp;
    } else if(c(1) > tol && c(2) < tol && c(3) < tol) {
      xvector<double> tmp = a;
      a = c;
      c = tmp;
    }
    if(a(1) < tol && a(2) > tol && a(3) < tol) {
      xvector<double> tmp = b;
      b = a;
      a = tmp;
    } else if(c(1) < tol && c(2) > tol && c(3) < tol) {
      xvector<double> tmp = b;
      b = c;
      c = tmp;
    }
    return true;
  }
} //namespace SYM

// ******************************************************************************
// anyNullVectors
// ******************************************************************************
// Check for any null vectors
namespace SYM {
  bool anyNullVectors(vector<xvector<double> >& vecs, double& tol) {
    for (uint v = 0; v < vecs.size(); v++) {
      if(nullVector(vecs[v], tol)) {
        return true;
      }
    }
    return false;
  }
} //namespace SYM

namespace SYM {
  bool nullVector(xvector<double>& vec, double& tol) {
    return (aurostd::abs(vec[1]) < tol && aurostd::abs(vec[2]) < tol && aurostd::abs(vec[3]) < tol);
  }
} //namespace SYM

// ******************************************************************************
// updateAtomPositions
// ******************************************************************************
// Update atom positions after screw operation
namespace SYM {
  void updateAtomPositions(deque<_atom>& atoms, Screw& S, xmatrix<double>& lattice) { //DX20190905 - return to void 
    for (uint a = 0; a < atoms.size(); a++) {
      atoms[a].cpos = S * atoms[a].cpos;
      //DX20190905 [OBSOLETE-no more mod_one_xvec] atoms[a].fpos = SYM::mod_one_xvec(C2F(lattice, atoms[a].cpos));
      atoms[a].fpos = C2F(lattice, atoms[a].cpos); //DX20190905
      BringInCellInPlace(atoms[a].fpos); //DX20190905
    }
    //DX20190905 [OBSOLETE] return atoms;
  }
} //namespace SYM

// ******************************************************************************
// Dir
// ******************************************************************************
namespace SYM {
  xvector<double> dir(double a, double b, double c) {
    xvector<double> out;
    out(1) = a;
    out(2) = b;
    out(3) = c;
    return out;
  }
}

//DX20190128 START
// ******************************************************************************
// ExtractLatticeParametersFromWyccar
// ******************************************************************************
namespace SYM {
  vector<double> ExtractLatticeParametersFromWyccar(const vector<string>& wyccar_ITC){ //DX20191030 - added const
    vector<double> lattice_parameters;
    if(wyccar_ITC.size()>3){
      vector<string> tokens;
      aurostd::string2tokens(wyccar_ITC[2],tokens," ");
      for(uint i=0;i<tokens.size();i++){
        if(i<6){ lattice_parameters.push_back(aurostd::string2utype<double>(tokens[i])); }
      }
    }
    else {
      throw aurostd::xerror(__AFLOW_FILE__,__AFLOW_FUNC__,"Invalid WYCCAR",_FILE_WRONG_FORMAT_);
    }
    return lattice_parameters;
  }
}
//DX20190128 END

// ******************************************************************************
// ExtractWyckoffAttributeString 
// ******************************************************************************
namespace SYM {
  string ExtractWyckoffAttributeString(const vector<string>& wyccar_ITC, uint attribute_index){ //DX20191030 - added const
    vector<string> all_wyckoff_sets;
    vector<string> wyckoff_set;
    string atom_name = ""; string prev_atom_name = ""; string wyckoff_letter = "";
    for(uint i=0;i<wyccar_ITC.size();i++){
      if(i>4 && i!=wyccar_ITC.size()-1){ //Skip title, scale, lattice parameters, number of atoms, and coordinate type, and last newline
        vector<string> tokens;
        aurostd::string2tokens(wyccar_ITC[i],tokens," ");
        string atom_name = tokens[3];
        wyckoff_letter = tokens[attribute_index];
        if(atom_name != prev_atom_name){
          if(wyckoff_set.size()>0){
            all_wyckoff_sets.push_back(aurostd::joinWDelimiter(wyckoff_set,","));
            wyckoff_set.clear(); 
          }
          prev_atom_name = atom_name;  
        }
        wyckoff_set.push_back(wyckoff_letter);
      }
    }
    all_wyckoff_sets.push_back(aurostd::joinWDelimiter(wyckoff_set,","));
    wyckoff_set.clear(); 
    return aurostd::joinWDelimiter(all_wyckoff_sets,";");    
  }
}

// ******************************************************************************
// ExtractWyckoffLettersString 
// ******************************************************************************
namespace SYM {
  string ExtractWyckoffLettersString(const vector<string>& wyccar_ITC){ //DX20191030 - added const
    return ExtractWyckoffAttributeString(wyccar_ITC, 5); //Wyckoff letter sits at 5th column of wyccar
  }
}

// ******************************************************************************
// ExtractWyckoffMultiplicitiesString 
// ******************************************************************************
namespace SYM {
  string ExtractWyckoffMultiplicitiesString(const vector<string>& wyccar_ITC){ //DX20191030 - added const
    return ExtractWyckoffAttributeString(wyccar_ITC, 4); //Wyckoff multiplicity sits at 4th column of wyccar
  }
}

// ******************************************************************************
// ExtractWyckoffSiteSymmetriesString 
// ******************************************************************************
namespace SYM {
  string ExtractWyckoffSiteSymmetriesString(const vector<string>& wyccar_ITC){ //DX20191030 - added const
    return ExtractWyckoffAttributeString(wyccar_ITC, 6); //Wyckoff site symmetry sits at 6th column of wyccar
  }
}

//DX20190128 START
// ******************************************************************************
// getWyckoffLettersWithSameMultiplcityAndSiteSymmetry 
// ******************************************************************************
namespace SYM {
  vector<vector<vector<string> > > getWyckoffLettersWithSameMultiplcityAndSiteSymmetry(uint& space_group_number, 
      vector<GroupedWyckoffPosition>& grouped_Wyckoff_positions, uint& cell_choice){ 
    // Get the set of Wyckoff letters with the same multiplicity and site symmetry
    bool LDEBUG=(false || XHOST.DEBUG);

    stringstream axis_cell;
    axis_cell.str(std::string());
    axis_cell << cell_choice; 
    if(LDEBUG) { cerr << "SYM::getWyckoffLettersWithSameMultiplcityAndSiteSymmetry(): Lattice type (unique axis if specified) and cell choice  : " << axis_cell.str() << endl; }
    SymmetryInformationITC ITC_sym_info; //DX20190215
    ITC_sym_info.initsgs(axis_cell.str()); //DX20190215

    //DX20190215 [OBSOLETE] using SYM::gl_sgs;
    string spacegroupstring = ITC_sym_info.gl_sgs[space_group_number - 1];
    vector<vector<vector<string> > > grouped_possible_Wyckoff_letters;
    for(uint i=0;i<grouped_Wyckoff_positions.size();i++){
      vector<vector<string> > possible_Wyckoff_letters, grouped_possible_Wyckoff_site_symmetries;
      for(uint j=0;j<grouped_Wyckoff_positions[i].site_symmetries.size();j++){
        vector<string> site_syms, letters, positions;
        SYM::get_certain_wyckoff_pos(spacegroupstring, grouped_Wyckoff_positions[i].multiplicities[j], grouped_Wyckoff_positions[i].site_symmetries[j], site_syms, letters, positions);
        possible_Wyckoff_letters.push_back(letters);
      }
      grouped_possible_Wyckoff_letters.push_back(possible_Wyckoff_letters);
    }

    // print
    if(LDEBUG) {
      for(uint i=0;i<grouped_possible_Wyckoff_letters.size();i++){
        cerr << "species " << i << ": " << endl;;
        for(uint j=0;j<grouped_possible_Wyckoff_letters[i].size();j++){
          cerr << "  possible Wyckoff letters for group " << i << ": " << aurostd::joinWDelimiter(grouped_possible_Wyckoff_letters[i][j],",") << endl;;
        }
      }
    }

    return grouped_possible_Wyckoff_letters;
  }
}
//DX20190128 END

//DX20190219 START
// ******************************************************************************
// splitSiteSymmetry 
// ******************************************************************************
namespace SYM {
  vector<string> splitSiteSymmetry(const string& site_symmetry){ //DX20190730 - added const

    // Split the site symmetry symbol into its primary, secondary, and teriary
    // directions (see ITC-A pgs. 28-29 for site symmetry info).


    vector<string> split_site_symmetry; 
    stringstream ss_primary, ss_secondary, ss_tertiary;

    // if only primary direction has symmetry
    if(site_symmetry.size()==1){
      split_site_symmetry.push_back(site_symmetry);
      return split_site_symmetry;
    }

    // if only primary direction (-1) or primary and secondary only (happens for rhl)
    if(site_symmetry.size()==2){
      // if inversion (-1)
      if(site_symmetry[0]=='-'){
        split_site_symmetry.push_back(site_symmetry);
        return split_site_symmetry;
      }
      else {
        ss_primary << site_symmetry[0]; ss_secondary << site_symmetry[1];
        split_site_symmetry.push_back(ss_primary.str());
        split_site_symmetry.push_back(ss_secondary.str());
        ss_primary.str(""); ss_secondary.str(""); ss_tertiary.str("");
        return split_site_symmetry;
      }
    }

    // if only primary direction with n-fold with perpendicular mirror
    if(site_symmetry.size()==3 && aurostd::substring2bool(site_symmetry,"/m")){
      split_site_symmetry.push_back(site_symmetry);
      return split_site_symmetry;
    }

    // if only primary and secondary direction with inversion 
    if(site_symmetry.size()==3 && aurostd::substring2bool(site_symmetry,"-")){
      if(site_symmetry[0]=='-'){
        ss_primary << site_symmetry[0] << site_symmetry[1]; ss_secondary << site_symmetry[2];
        split_site_symmetry.push_back(ss_primary.str());
        split_site_symmetry.push_back(ss_secondary.str());
        ss_primary.str(""); ss_secondary.str(""); ss_tertiary.str("");
        return split_site_symmetry;
      }
      else {
        ss_primary << site_symmetry[0]; ss_secondary << site_symmetry[1] << site_symmetry[2];
        split_site_symmetry.push_back(ss_primary.str());
        split_site_symmetry.push_back(ss_secondary.str());
        ss_primary.str(""); ss_secondary.str(""); ss_tertiary.str("");
        return split_site_symmetry;
      }
    }

    // check non-symmetry directions
    vector<uint> dot_index;
    vector<string> dot_direction; // primary, secondary, tertiary
    if(aurostd::substring2bool(site_symmetry,".")){
      for(uint i=0;i<site_symmetry.size();i++){
        if(site_symmetry[i] == '.'){
          dot_index.push_back(i);
          if(i==0){ dot_direction.push_back("primary"); }
          else if(i<site_symmetry.size()-1){ 
            dot_direction.push_back("secondary");
          }
          else if(i==site_symmetry.size()-1){
            dot_direction.push_back("tertiary");
          }
        }
      }

      // if two non-symmetry directions
      if(dot_index.size()==2){
        if(dot_direction[0]=="primary"){ 
          ss_primary << site_symmetry[dot_index[0]];
          split_site_symmetry.push_back(ss_primary.str());
          ss_primary.str("");
          if(dot_direction[1]=="secondary"){
            // form: ..<sym>
            ss_secondary << site_symmetry[dot_index[1]];
            ss_tertiary << site_symmetry.substr(dot_index[1]+1,site_symmetry.size());
            split_site_symmetry.push_back(ss_secondary.str());
            split_site_symmetry.push_back(ss_tertiary.str());
            ss_primary.str(""); ss_secondary.str(""); ss_tertiary.str("");
          }
          else if(dot_direction[1]=="tertiary"){
            // form: .<sym>.
            ss_secondary << site_symmetry.substr(dot_index[0]+1,dot_index[1]-1);
            ss_tertiary << site_symmetry[dot_index[1]];
            split_site_symmetry.push_back(ss_secondary.str());
            split_site_symmetry.push_back(ss_tertiary.str());
            ss_primary.str(""); ss_secondary.str(""); ss_tertiary.str("");
          }
        }
        else {
          // form: <sym>..
          ss_primary << site_symmetry.substr(0,dot_index[0]);
          ss_secondary << site_symmetry[dot_index[0]];
          ss_tertiary << site_symmetry[dot_index[1]];
          split_site_symmetry.push_back(ss_primary.str());
          split_site_symmetry.push_back(ss_secondary.str());
          split_site_symmetry.push_back(ss_tertiary.str());
          ss_primary.str(""); ss_secondary.str(""); ss_tertiary.str("");
        }
      }

      // if one non-symmetry direction
      if(dot_index.size()==1){
        if(dot_direction[0]=="primary"){ 
          ss_primary << site_symmetry[dot_index[0]];
          split_site_symmetry.push_back(ss_primary.str());
          ss_primary.str("");
          string tmp = site_symmetry.substr(dot_index[0]+1,site_symmetry.size());
          if(tmp.size()==2){
            ss_secondary << tmp[0];
            ss_tertiary << tmp[1];
            split_site_symmetry.push_back(ss_secondary.str());
            split_site_symmetry.push_back(ss_tertiary.str());
            ss_primary.str(""); ss_secondary.str(""); ss_tertiary.str("");
          }
          else if(tmp.size()==3){
            if(isdigit(tmp[0])){ //ex .2mm
              ss_secondary << tmp[0] << tmp[1];
              ss_tertiary << tmp[2];
              split_site_symmetry.push_back(ss_secondary.str());
              split_site_symmetry.push_back(ss_tertiary.str());
              ss_primary.str(""); ss_secondary.str(""); ss_tertiary.str("");
            }
            else if(!isdigit(tmp[0])){ //ex .m2m
              ss_secondary << tmp[0];
              ss_tertiary << tmp[1] << tmp[2];
              split_site_symmetry.push_back(ss_secondary.str());
              split_site_symmetry.push_back(ss_tertiary.str());
              ss_primary.str(""); ss_secondary.str(""); ss_tertiary.str("");
            }
            else { // not sure, but by default, higher sym goes to secondary direction
              ss_secondary << tmp[0] << tmp[1];
              ss_tertiary << tmp[2];
              split_site_symmetry.push_back(ss_secondary.str());
              split_site_symmetry.push_back(ss_tertiary.str());
              ss_primary.str(""); ss_secondary.str(""); ss_tertiary.str("");
            }
          }
          else if(tmp.size()==4){
<<<<<<< HEAD
            cerr << tmp << endl;
            throw aurostd::xerror(_AFLOW_FILE_NAME_,function_name,"More site symmetry characters than anticipated.",_INPUT_ILLEGAL_);
=======
            throw aurostd::xerror(__AFLOW_FILE__,__AFLOW_FUNC__,"More site symmetry characters than anticipated.",_INPUT_ILLEGAL_);
>>>>>>> 3f3415b7
          }
        }
        if(dot_direction[0]=="secondary"){ 
          ss_primary << site_symmetry.substr(0,dot_index[0]);
          ss_secondary << site_symmetry[dot_index[0]];
          ss_tertiary << site_symmetry.substr(dot_index[0]+1,site_symmetry.size());
          split_site_symmetry.push_back(ss_primary.str());
          split_site_symmetry.push_back(ss_secondary.str());
          split_site_symmetry.push_back(ss_tertiary.str());
          ss_primary.str(""); ss_secondary.str(""); ss_tertiary.str("");
        }
        if(dot_direction[0]=="tertiary"){ 
          string tmp = site_symmetry.substr(0,dot_index[0]);
          if(tmp.size()==2){
            ss_primary << tmp[0];
            ss_secondary << tmp[1];
            split_site_symmetry.push_back(ss_primary.str());
            split_site_symmetry.push_back(ss_secondary.str());
            ss_primary.str(""); ss_secondary.str(""); ss_tertiary.str("");
          }
          else if(tmp.size()==3){
            if(isdigit(tmp[0])){ //ex 2mm.
              ss_primary << tmp[0];
              ss_secondary << tmp[1] << tmp[2];
              split_site_symmetry.push_back(ss_primary.str());
              split_site_symmetry.push_back(ss_secondary.str());
              ss_primary.str(""); ss_secondary.str(""); ss_tertiary.str("");
            }
            else if(!isdigit(tmp[0])){ //ex m2m.
              ss_primary << tmp[0];
              ss_secondary << tmp[1] << tmp[2];
              split_site_symmetry.push_back(ss_primary.str());
              split_site_symmetry.push_back(ss_secondary.str());
              ss_primary.str(""); ss_secondary.str(""); ss_tertiary.str("");
            }
            else { 
              ss_primary << tmp[0];
              ss_secondary << tmp[1] << tmp[2];
              split_site_symmetry.push_back(ss_primary.str());
              split_site_symmetry.push_back(ss_secondary.str());
              ss_primary.str(""); ss_secondary.str(""); ss_tertiary.str("");
            }
          }
          else if(tmp.size()==4){
<<<<<<< HEAD
            cerr << tmp << endl;
            throw aurostd::xerror(_AFLOW_FILE_NAME_,function_name,"More site symmetry characters than anticipated.",_INPUT_ILLEGAL_);
=======
            throw aurostd::xerror(__AFLOW_FILE__,__AFLOW_FUNC__,"More site symmetry characters than anticipated.",_INPUT_ILLEGAL_);
>>>>>>> 3f3415b7
          }
          ss_tertiary << site_symmetry[dot_index[0]];
          split_site_symmetry.push_back(ss_tertiary.str());
          ss_tertiary.str("");
        }
      }
    }
    else {
      bool is_inversion = false;
      bool perp_mirror = false;
      stringstream ss_tmp;
      for(uint i=0;i<site_symmetry.size();i++){
        if(site_symmetry[i]=='-'){
          ss_tmp << site_symmetry[i];
          is_inversion=true;
        }
        else if(is_inversion){
          ss_tmp << site_symmetry[i];
          is_inversion=false;
          split_site_symmetry.push_back(ss_tmp.str());
          ss_tmp.str("");
        }
        else if(site_symmetry[i]=='/'){
          ss_tmp << site_symmetry[i];
          perp_mirror=true;
        }
        else if(perp_mirror){
          ss_tmp << site_symmetry[i];
          perp_mirror=false;
          split_site_symmetry.push_back(ss_tmp.str());
          ss_tmp.str("");
        }
        else {
          ss_tmp << site_symmetry[i];
          if(i<site_symmetry.size()-1){
            if(site_symmetry[i+1]=='/'){
              continue;
            }
          }
          split_site_symmetry.push_back(ss_tmp.str());
          ss_tmp.str("");
        }
      }
    }

    if(split_site_symmetry.size()!=3){
<<<<<<< HEAD
      cerr << aurostd::joinWDelimiter(split_site_symmetry,",") << endl;
      throw aurostd::xerror(_AFLOW_FILE_NAME_,function_name,"More site symmetry characters than anticipated.",_INPUT_ILLEGAL_);
=======
      throw aurostd::xerror(__AFLOW_FILE__,__AFLOW_FUNC__,"More site symmetry characters than anticipated.",_INPUT_ILLEGAL_);
>>>>>>> 3f3415b7
    }

    return split_site_symmetry;
  }
}


//// ******************************************************************************
//// Atomic Envirionment
//// ******************************************************************************
//void AtomicEnvironment(istream & cin, vector<string> av ){
//
//  if(av.size() != 3) {throw aurostd::xerror(__AFLOW_FILE__,XPID+"AtomicEnvironment():","Please enter a radius.",_INPUT_NUMBER_);}
//  double radius = atof(av[2].c_str());
//  //double tol = 1e-6;
//  CrystalStructure C(cin);//Gives primitive lattice
//  xmatrix<double> L = C.return_prim_lattice();
//  xmatrix<double> Linv = aurostd::inverse(L);
//
//  vector<xvector<double> > expanded_lattice;
//  vector<_atom> expanded_basis;
//  //Scale the expansion to include all the points up to the radius given by user
//  int b=0;
//  //double scale;
////DX  double lp = C.return_lattice_parameter();
//  double lp = C.return_scale();
//  double min;
//  //If volume:
////DX HERE  if(lp < 0){
////DX HERE   min = modulus(extract_row(L,1));
////DX HERE   if(modulus(extract_row(L,2)) < min){
////DX HERE     min = modulus(extract_row(L,2));
////DX HERE   }
////DX HERE   if(modulus(extract_row(L,3)) < min) {
////DX HERE     min = modulus(extract_row(L,3));
////DX HERE   }
////DX HERE    b = (int) (radius/min+1.0);
////DX HERE  }
//  //If lattice parameter:
////DX HERE  if(lp > 0){
//    min = modulus(lp*extract_row(L,1));
//    if(modulus(lp*extract_row(L,2)) < min){
//      min = modulus(lp*extract_row(L,2));
//    }
//    if(modulus(lp*extract_row(L,3)) < min) {
//      min = modulus(lp*extract_row(L,3));
//    }
//    b = (int) (radius/min+1.0);
////DX HERE  }
//  //EXPAND BASIS:
//  expanded_lattice = C.expand_lattice(b,b,b,L);
//  expanded_basis = C.add_basis(expanded_lattice);
//
////FIND DIFERENCES BETWEEN EXPANSION AND ATOMS IN PRIMITIVE
//  vector<_atom> atomic_basis_ = C.return_atomic_basis_();
//  //CALCULATE DISTANCES
//  vector<vector<stringdouble> > all_dist_vec;
//  vector<stringdouble> one_dist_vec;
//  stringdouble one_dist;
//  for(uint i=0;i<atomic_basis_.size();i++){
//    for(uint j=0;j<expanded_basis.size();j++){
//      one_dist.distance = distance_between_points(expanded_basis[j].cpos, atomic_basis_[i].fpos*L);
//      one_dist.type = expanded_basis[j].type;
//      one_dist.coord = expanded_basis[j].coord;
//      one_dist_vec.push_back(one_dist);
//    }
//    all_dist_vec.push_back(one_dist_vec);
//    one_dist_vec.clear();
//  }
//
//
//////////////////////////////////////////////////////////////////////
//  //bubble sort
//
//  for(uint i=0;i<all_dist_vec.size();i++){
//    for(uint j=0;j<all_dist_vec[i].size();j++){
//      for(uint k=0;k<all_dist_vec[i].size();k++){
//	//If the kth atom is closer than the ith atom switch them:
//      	if(all_dist_vec[i][j].distance - all_dist_vec[i][k].distance < 0){
//	  stringdouble tmp;
//	  tmp = all_dist_vec[i][k];
//	  all_dist_vec[i][k] = all_dist_vec[i][j];
//	  all_dist_vec[i][j] = tmp;
//	}
//      }
//    }
//  }
//  for(uint i=0;i<all_dist_vec.size();i++){
//    cerr << "*******************" << endl;
//    cerr << "ATOM " << i << endl;
//    cerr << "*******************" << endl;
//    for(uint j=0;j<all_dist_vec[i].size();j++){
//      if(all_dist_vec[i][j].distance < radius){
//	cerr << all_dist_vec[i][j].distance << endl;
//      }
//      //      cout <<"relative distance (wrt nn): " <<  all_dist_vec[i][j].distance/all_dist_vec[i][1].distance << " " << all_dist_vec[i][j].type << endl;
//    }
//  }
//}

// ******************************************************************************
// Orthogonality Defect
// ******************************************************************************
// Calculate the orthogonality defect
namespace SYM {
  double orthogonality_defect(xmatrix<double> lattice) {
    double a = sqrt(lattice(1, 1) * lattice(1, 1) + lattice(1, 2) * lattice(1, 2) + lattice(1, 3) * lattice(1, 3));
    double b = sqrt(lattice(2, 1) * lattice(2, 1) + lattice(2, 2) * lattice(2, 2) + lattice(2, 3) * lattice(2, 3));
    double c = sqrt(lattice(3, 1) * lattice(3, 1) + lattice(3, 2) * lattice(3, 2) + lattice(3, 3) * lattice(3, 3));
    double det = aurostd::abs(aurostd::determinant(lattice));
    return a * b * c / det;
  }
} //namespace SYM

// ******************************************************************************
// Length Lattice Vectors
// ******************************************************************************
// Sum of lattice vectors lengths
namespace SYM {
  double length_lattice_vectors(xmatrix<double> lattice) {
    double a = sqrt(lattice(1, 1) * lattice(1, 1) + lattice(1, 2) * lattice(1, 2) + lattice(1, 3) * lattice(1, 3));
    double b = sqrt(lattice(2, 1) * lattice(2, 1) + lattice(2, 2) * lattice(2, 2) + lattice(2, 3) * lattice(2, 3));
    double c = sqrt(lattice(3, 1) * lattice(3, 1) + lattice(3, 2) * lattice(3, 2) + lattice(3, 3) * lattice(3, 3));
    return a + b + c;
  }
} //namespace SYM

// ******************************************************************************
// Smallest, Greater than Minimum
// ******************************************************************************
// Smallest number in vec that is greater than min
namespace SYM {
  double smallest_gt_min(double min, vector<double> vec) {
    double eps = 1e-6;
    double out = aurostd::max(vec); //DX20210422 - use sym::infnorm -> aurostd::max
    for (uint i = 0; i < vec.size(); i++) {
      if((vec[i] - min) > eps && vec[i] <= out) {
        out = vec[i];
      }
    }
    return out;
  }
} //namespace SYM

// ******************************************************************************
// Smallest, Greater than Minimum Indicies
// ******************************************************************************
// Smallest number in vec that is greater than min
namespace SYM {
  int smallest_gt_min_index(double min, int not_index1, int not_index2, vector<double> vec) {
    double eps = 1e-6;
    double out = aurostd::max(vec); //DX20210422 - use sym::infnorm -> aurostd::max
    int index = 0; //DX20180514 - added initialization 
    for (int i = 0; (uint)i < vec.size(); i++) {
      if((vec[i] - min) > eps && i != not_index1 && i != not_index2 && vec[i] <= out) {
        out = vec[i];
        index = i;
      } else if(aurostd::abs(vec[i] - min) <= eps && i != not_index1 && i != not_index2) {
        out = vec[i];
        index = i;
      }
    }
    return index;
  }
} //namespace SYM

// ******************************************************************************
// Cleanup String
// ******************************************************************************
namespace SYM {
  void cleanupstring(string& str) {
    if(str.size() > 0) {
      uint i = str.size() - 1;
      while (str[i] == ' ') {
        i--;
      }
      str.erase(i + 1, str.size() - 1);
      i = 0;
      while (str[i] == ' ') {
        i++;
      }
      str.erase(0, i);
    }
  }
} //namespace SYM

// ******************************************************************************
// Split String By Spaces
// ******************************************************************************
namespace SYM {
  vector<string> splitstringbyspaces(string str) {
    str.append(" ");
    vector<string> out;
    ostringstream oss;
    for (uint i = 0; i < str.size(); i += 0) {
      if(str[i] != ' ') {
        oss << str[i];
      }
      if(i > 0 && str[i] == ' ') {
        out.push_back(oss.str());
        oss.str("");
        while (str[i] == ' ') {
          i++;
        }
      } else {
        i++;
      }
    }
    return out;
  }
} //namespace SYM

// ******************************************************************************
// Split String
// ******************************************************************************
//Split a string with elements separated by delimeter 'c.' Antiquates vector<string> splitstringbyspaces.
namespace SYM {
  vector<string> splitstring(string str, char c) {
    str += c;
    vector<string> out;
    ostringstream oss;
    for (uint i = 0; i < str.size(); i += 0) {
      if(str[i] != c) {
        oss << str[i];
      }
      if(i > 0 && str[i] == c) {
        out.push_back(oss.str());
        oss.str("");
        while (str[i] == c) {
          i++;
        }
      } else {
        i++;
      }
    }
    return out;
  }
} //namespace SYM

// ******************************************************************************
// ReducedRowEchelonForm
// ******************************************************************************
namespace SYM {
  void ReducedRowEchelonForm(xmatrix<double>& M, double& tol) { //DX20190215 -added tol
    //DX20190215 [OBSOLETE] double tol = _SYM_TOL_;
    uint lead = 1;
    uint rowCount = M.urows;
    uint columnCount = M.ucols;
    xmatrix<double> tmp(rowCount, columnCount);
    for (uint r = 0; r < rowCount; r++) {
      if(columnCount <= lead) {
        break;
      }
      uint i = r;
      while (aurostd::abs(M(i + 1, lead)) < tol) {
        i = i + 1;
        if(rowCount == i) {
          i = r;
          lead = lead + 1;
          if(columnCount == lead) {
            break;
          }
        }
      }
      //Problem with lead +1 here
      if(lead != columnCount) {
        swap_rows(M, i + 1, r + 1);
        //bool consider_half = false;
        double divisor = M(r + 1, lead);
        if(aurostd::abs(M(r + 1, lead)) > tol) {
          for (uint ii = 1; ii <= columnCount; ii++) {
            M(r + 1, ii) = double(M(r + 1, ii) / divisor);
          }
        } else {
          for (uint row = r + 1; row < rowCount; row++) {
            if(aurostd::abs(M(row, lead)) > tol) {
              swap_rows(M, r + 1, row);
              break;
            }
          }
          double divisor = M(r + 1, lead);
          for (uint ii = 1; ii <= columnCount; ii++) {
            M(r + 1, ii) = double(M(r + 1, ii) / divisor);
          }
        }
        for (uint i = 0; i < rowCount; i++) {
          if(i != r) {
            for (uint c = 1; c <= columnCount; c++) {
              tmp(i + 1, c) = M(i + 1, c) - M(i + 1, lead) * M(r + 1, c);
            }
            for (uint c = 1; c <= columnCount; c++) {
              M(i + 1, c) = tmp(i + 1, c);
            }
          }
        }
        lead = lead + 1;
      }
    }
  }
} //namespace SYM

// ******************************************************************************
// find_solution_UD (Find Solution for Underdetermined System)
// ******************************************************************************
namespace SYM {
  bool find_solution_UD(xmatrix<double> M, xvector<double>& SOL, double& tol) { //DX20190215 -added tol
    //M should be in row reduced form, simply check that there are no rows with zero entries and nonzero end value
    //DX20190215 [OBSOLETE] double tol = _SYM_TOL_;
    uint numCols = M.ucols;
    uint numRows = M.urows;
    xvector<double> tmp;
    bool allzero = false;
    for (uint i = 1; i <= numRows; i++) {
      allzero = true;
      for (uint j = 1; j <= numCols - 1; j++) {
        if(aurostd::abs(M(i, j)) > tol) {
          allzero = false;
        }
      }
      if(allzero == true) {
        if(aurostd::abs(M(i, numCols)) > tol && aurostd::abs(M(i, numCols)) < 1 - tol) {
          return false;
        }
      }
    }
    for (uint i = 1; i <= numRows; i++) {
      for (uint j = 1; j <= numCols - 1; j++) {
        if(aurostd::abs(M(i, j) - 1) < tol) {
          tmp(j) = M(i, numCols);
          break;
        }
      }
    }

    SOL = tmp;
    return true;
  }
} //namespace SYM

// ******************************************************************************
// Check Linear System
// ******************************************************************************
// Check for any rows which contain null vectors and a nonzero augmented part
namespace SYM {
  bool checkLinearSystem(vector<xvector<double> >& LHS, vector<double>& RHS, xmatrix<double>& lattice, double& tol) { //DX20190215 -added tol
    //double tol = 5e-3;
    //DX20190215 [OBSOLETE] double tol = _SYM_TOL_;
    bool allzero = true;
    uint numRows = LHS.size();
    uint numCols = 3;

    for (uint i = 0; i < numRows; i++) {
      allzero = true;
      int xyz = 0;
      for (uint j = 1; j <= numCols; j++) {
        if(aurostd::abs(LHS[i][j]) > tol) {
          allzero = false;
          break;
        }
      }
      if(allzero == true) {
        xyz = i % 3 + 1;
        if(aurostd::abs(RHS[i]) > tol) {
          // Check if adding lattice vector components makes the RHS zero.
          if(aurostd::abs(aurostd::abs(RHS[i]) - aurostd::abs(lattice(1)[xyz])) < tol ||
              aurostd::abs(aurostd::abs(RHS[i]) - aurostd::abs(lattice(2)[xyz])) < tol ||
              aurostd::abs(aurostd::abs(RHS[i]) - aurostd::abs(lattice(3)[xyz])) < tol) {
            continue;
          }
          return false;
        }
      }
    }

    // Check if two rows are same, but corresponding shifts (RHS) are different
    for (uint v = 0; v < LHS.size(); v++) {
      int xyz_v = v % 3 + 1;
      for (uint u = v + 1; u < LHS.size(); u++) {
        int xyz_u = u % 3 + 1;
        if(aurostd::abs(LHS[v][1] - LHS[u][1]) < tol && aurostd::abs(LHS[v][2] - LHS[u][2]) < tol && aurostd::abs(LHS[v][3] - LHS[u][3]) < tol) {
          if(aurostd::abs(RHS[v] - RHS[u]) > tol) {
            if(aurostd::abs(aurostd::abs(RHS[v] - RHS[u]) - aurostd::abs(lattice(1)[xyz_v])) < tol ||
                aurostd::abs(aurostd::abs(RHS[v] - RHS[u]) - aurostd::abs(lattice(2)[xyz_v])) < tol ||
                aurostd::abs(aurostd::abs(RHS[v] - RHS[u]) - aurostd::abs(lattice(3)[xyz_v])) < tol ||
                aurostd::abs(aurostd::abs(RHS[v] - RHS[u]) - aurostd::abs(lattice(1)[xyz_u])) < tol ||
                aurostd::abs(aurostd::abs(RHS[v] - RHS[u]) - aurostd::abs(lattice(2)[xyz_u])) < tol ||
                aurostd::abs(aurostd::abs(RHS[v] - RHS[u]) - aurostd::abs(lattice(3)[xyz_u])) < tol) {
              continue;
            }
            return false;
          }
        }
      }
    }
    return true;
  }
} //namespace SYM

// ******************************************************************************
// solve_overdetermined_system (Solve Overdetermined System)
// ******************************************************************************
namespace SYM {
  bool solve_overdetermined_system(vector<xvector<double> >& LHS, vector<double>& RHS, xvector<double>& SOL, xmatrix<double>& lattice, double& min_dist, double& tol) { //DX20190215 - added tol
    //cerr << "SOLVING SYSTEM" << endl;
    //xb();
    //print(LHS);
    //cerr << "-------------------------" << endl;
    //print(RHS);
    //xb();
    //xmatrix<double> coeff_xmat = xvec2xmat(LHS,RHS);
    //xmatrix<double> LHS_xmat = xvec2xmat(LHS);
    //ReducedRowEchelonForm(coeff_xmat,tol);
    //xb();
    //aurostd::cematrix cemat(LHS_xmat);
    //cerr << cemat.InverseMatrix() << endl;;

    xmatrix<double> f2c = trasp(lattice);
    xmatrix<double> c2f = inverse(trasp(lattice));
    bool skew = SYM::isLatticeSkewed(lattice, min_dist, tol); //DX20190215 

    vector<xvector<double> > LHS_cart;
    vector<double> RHS_cart;
    for (uint i = 0; i < LHS.size(); i += 3) {
      // Determine Cartesian representation of rotation matrix
      xvector<double> a;
      xvector<double> b;
      xvector<double> c;
      a = LHS[i];
      b = LHS[i + 1];
      c = LHS[i + 2];
      xmatrix<double> lhs_tmp = xvec2xmat(a, b, c);
      xmatrix<double> lhs_cart_mat = f2c * lhs_tmp * inverse(f2c);
      LHS_cart.push_back(lhs_cart_mat(1));
      LHS_cart.push_back(lhs_cart_mat(2));
      LHS_cart.push_back(lhs_cart_mat(3));

      // Determine Cartesian representation of shift
      xvector<double> rhs_tmp;
      rhs_tmp(1) = RHS[i];
      rhs_tmp(2) = RHS[i + 1];
      rhs_tmp(3) = RHS[i + 2];
      xvector<double> rhs_cart_xvec = f2c * rhs_tmp;
      if(skew) {
        xvector<double> origin;
        rhs_cart_xvec = SYM::minimizeDistanceCartesianMethod(origin, rhs_cart_xvec, lattice); //DX20190613
        //DX20190613 [OBSOLETE] SYM::minimizeCartesianDistance(origin, rhs_cart_xvec, rhs_tmp, c2f, f2c, tol); //DX20190215
      } else {
        xvector<double> rhs_frac_xvec = SYM::minimizeDistanceFractionalMethod(rhs_tmp); //DX20190613
        rhs_cart_xvec = f2c * rhs_frac_xvec; //DX20190718 - rhs_frac_xvec not rhs_tmp //DX20190613
        //DX20190613 [OBSOLETE] SYM::PBC(rhs_tmp);
      }
      //DX20190613 [OBSOLETE] rhs_cart_xvec = f2c * rhs_tmp;
      RHS_cart.push_back(rhs_cart_xvec(1));
      RHS_cart.push_back(rhs_cart_xvec(2));
      RHS_cart.push_back(rhs_cart_xvec(3));
    }

    //DX20190215 [OBSOLETE] double tol = _SYM_TOL_;
    xmatrix<double> firstLI;
    int f1, f2, f3;
    bool underdetermined = true;
    //extract three linearly independent vectors
    for (uint i = 0; i < LHS.size(); i++) {
      for (uint j = 1; j < LHS.size(); j++) {
        for (uint k = 2; k < LHS.size(); k++) {
          firstLI = xvec2xmat(LHS[i], LHS[j], LHS[k]);
          if(aurostd::abs(aurostd::determinant(firstLI)) > 1e-10) {
            underdetermined = false;
            f1 = i;
            f2 = j;
            f3 = k;
            i = LHS_cart.size();
            j = LHS_cart.size();
            k = LHS_cart.size();
          }
        }
      }
    }
    if(underdetermined == true) {
      //cerr << "underdetermined" << endl;
      //exists some freedom in selection of origin
      if(!checkLinearSystem(LHS_cart, RHS_cart, lattice,tol)) { //DX20190215
        //cerr << "NULL VECTORS GIVE NONZERO AUGMENTED PART!!!" << endl;
        return false;
      }
      // Need to check different cells (add integers to RHS) since this is a periodic linear system
      for (uint i = 0; i < 3; i++) {
        for (uint j = 0; j < 3; j++) {
          for (uint k = 0; k < 3; k++) {
            vector<double> dS_mod = RHS;
            dS_mod[0] = RHS[0] + double(i);
            dS_mod[1] = RHS[1] + double(j);
            dS_mod[2] = RHS[2] + double(k);
            xmatrix<double> coeff_xmat = xvec2xmat(LHS, dS_mod);
            //cerr << "coeff (before): " << endl;
            //cerr << coeff_xmat << endl;
            ReducedRowEchelonForm(coeff_xmat,tol);
            //cerr << "coeff (after): " << endl;
            //cerr << coeff_xmat << endl;
            if(find_solution_UD(coeff_xmat, SOL, tol)) { //DX20190215
              //cerr << "found sol: " << SOL << endl;
              return true;
            }
          }
        }
      }
      return false;
    }

    xvector<double> dS;
    dS(1) = RHS[f1];
    dS(2) = RHS[f2];
    dS(3) = RHS[f3];

    // Need to check different cells (add integers to RHS) since this is a periodic linear system
    for (uint i = 0; i < 3; i++) {
      for (uint j = 0; j < 3; j++) {
        for (uint k = 0; k < 3; k++) {
          xvector<double> dS_mod;
          dS_mod(1) = dS(1) + double(i);
          dS_mod(2) = dS(2) + double(j);
          dS_mod(3) = dS(3) + double(k);
          //Do you need to put a pseudoinverse here (use SVD)
          xvector<double> origin_shift = aurostd::inverse(firstLI) * dS_mod;
          bool found = true;
          for (uint ii = 0; ii < LHS_cart.size(); ii += 3) {
            xvector<double> coord;
            coord(1) = aurostd::scalar_product(LHS[ii], origin_shift) - RHS[ii]; //DX20200724 - SYM::DotPro to aurostd::scalar_product
            coord(2) = aurostd::scalar_product(LHS[ii + 1], origin_shift) - RHS[ii + 1]; //DX20200724 - SYM::DotPro to aurostd::scalar_product
            coord(3) = aurostd::scalar_product(LHS[ii + 2], origin_shift) - RHS[ii + 2]; //DX20200724 - SYM::DotPro to aurostd::scalar_product
            double min_dist = 1e9; //DX20190613
            if(skew) {
              xvector<double> origin;
              xvector<double> coord_cart = f2c * coord;
              xvector<double> min_coord_cart = SYM::minimizeDistanceCartesianMethod(origin, coord_cart, lattice); //DX20190613
              min_dist = aurostd::modulus(min_coord_cart); //DX20190613
              //DX20190613 [OBSOLETE] if(!SYM::minimizeCartesianDistance(origin, coord_cart, coord, c2f, f2c, tol)) { //DX20190215
              //DX20190613 [OBSOLETE]   found = false;
              //DX20190613 [OBSOLETE]   break;
              //DX20190613 [OBSOLETE] }
            } else {
              xvector<double> min_frac_coord = SYM::minimizeDistanceFractionalMethod(coord); //DX20190613
              min_dist = aurostd::modulus(f2c * min_frac_coord); //DX20190613
              //DX20190613 [OBSOLETE] SYM::PBC(coord);
              //DX20190613 [OBSOLETE] if(aurostd::modulus(f2c * coord) > tol) {
              //DX20190613 [OBSOLETE]   found = false;
              //DX20190613 [OBSOLETE]   break;
              //DX20190613 [OBSOLETE] }
            }
            //DX20190613 - move loop outside if-statements - START
            if(min_dist > tol){
              found = false;
              break;
            }
            //DX20190613 - move loop outside if-statements - END
          }
          if(found == true) {
            //cerr << "FOUND CART" << endl;
            SOL = origin_shift;
            return true;
          }
        }
      }
    }
    return false;
  }
} //namespace SYM

// ******************************************************************************
// get_symmetry_symbols
// ******************************************************************************
//Need effective way to gather all permutations of appropriate combinations (e.g., 2,1,1)
//Function to extract symmetry symbols from wyckoff data (vector<string>)
namespace SYM {
  vector<string> get_symmetry_symbols(string sg) {
    vector<string> out;
    int line = 0;
    //bool add;
    ostringstream tmp;
    tmp.str("");

    for (uint i = 0; i < sg.length(); i++) {
      if(sg[i] == 0x0a) {
        i++;
        line++;
        //add = true;
        //tmp.clear();
      }
      if(line > 1)  // && add == true)
      { //CO20200106 - patching for auto-indenting
        if(sg[i] != '(') {
          tmp << sg[i];
          //cerr << sg[i] << " ";
        } else {
          out.push_back(tmp.str());
          tmp.str("");
          //add = false;
          while (sg[i + 1] != 0x0a) {
            i++;
          }
        }
      }
    }
    return out;
  }
} //namespace SYM

// ******************************************************************************
// get_multiplicities (Obtain Wyckoff Multiplicities from ITC)
// ******************************************************************************
//Function to extract multiplicites from wyckoff data (vector<int>)
namespace SYM {
  vector<int> get_multiplicities(string sg) {
    vector<int> wyckoff_multiplicities;
    int line = 0;
    int mult_factor = 0;
    for (uint i = 0; i < sg.length(); i++) {
      if(sg[i] == 0x0a)
        line++;
      if(line == 2)
        break;
      if(sg[i] == '(')
        mult_factor++;
    }
    line = 0;
    ostringstream temp;
    for (uint i = 0; i < sg.length(); i++) {
      if(sg[i] == 0x0a)
        line++;
      if(line > 1) {
        ostringstream mult;
        temp << sg[i];
        if(sg[i] == 0x0a) {
          temp << temp.str() << endl;
          if(temp.str()[3] != ' ') {
            mult << temp.str()[1] << temp.str()[2] << temp.str()[3] << endl;
            wyckoff_multiplicities.push_back(atoi(mult.str().c_str()));
          } else if(temp.str()[2] != ' ') {
            mult << temp.str()[1] << temp.str()[2] << endl;
            wyckoff_multiplicities.push_back(atoi(mult.str().c_str()));
          } else {
            mult << temp.str()[1] << endl;
            //	  cerr << atoi(mult.str().c_str()) << endl;
            wyckoff_multiplicities.push_back(atoi(mult.str().c_str()));
          }
          temp.str("");
        }
      }
    }
    return wyckoff_multiplicities;
  }
} //namespace SYM

// ******************************************************************************
// get_centering (Obtain Centerings from ITC)
// ******************************************************************************
namespace SYM {
  vector<vector<string> > get_centering(string spaceg) {
    vector<vector<string> > centering;
    vector<string> triplet;
    int i = 0;
    //cerr << spaceg << endl;

    while (spaceg[i] != '(') {  //Get past Space Group #
      //cerr << spaceg[i];
      i++;
    }
    ostringstream os;
    while (spaceg[i] != '\n') {
      //    if(spaceg[i]==' '){
      //      cerr << os.str();
      //      triplet.push_back(os.str());
      //      os.str("");
      //    }
      //cerr << spaceg[i+1] << endl;
      if(spaceg[i] != ',' && spaceg[i] != ')' && spaceg[i] != '(' && spaceg[i] != ' ') {
        if(spaceg[i] == '.') {
          os << spaceg[i];
          i++;
          os << spaceg[i];
          triplet.push_back(os.str());
        } else if(spaceg[i + 1] == '/') {
          os << spaceg[i];
          os << spaceg[i + 1];
          os << spaceg[i + 2];
          i += 2;
          triplet.push_back(os.str());
        } else {
          os << spaceg[i];
          triplet.push_back(os.str());
        }
      }
      os.str("");
      if(triplet.size() == 3) {  //3 Dimensions
        centering.push_back(triplet);
        triplet.clear();
      }
      i++;
    }
    // for(int i=0;i<centering.size();i++){ //OUTPUT
    //   cerr << " " << endl;                       //OUTPUT
    //   for(int j=0;j<3;j++){              //OUTPUT
    //     cerr << centering[i][j];         //OUTPUT
    //   }                                  //OUTPUT
    // }                                     //OUTPUT
    return centering;
  }
} //namespace SYM

// ******************************************************************************
// minimum_enumerated_Wyckoff_letters (Identify minimum enumerated Wyckoff letters) 
// ******************************************************************************
// Given a set of Wyckoff positions, determine the minimum enumerated Wyckoff 
// letter representation that preserves the Wyckoff multiplicity and site 
// symmetry
namespace SYM{
  vector<string> get_minimum_enumerated_Wyckoff_letters(string spacegroupstring, vector<int>& multiplicities, vector<string> site_symmetries){
    vector<string> minimum_enumerated_Wyckoff_letters;
    for (uint i = 0; i < multiplicities.size(); i++) {
      vector<string> site_syms;
      vector<string> letters;
      vector<vector<string> > all_positions;
      // get all Wyckoff positions associated with a given multiplicity and site symmetry 
      //SYM::get_certain_wyckoff_pos(spacegroupstring, multiplicities[i], site_symmetries[i], site_syms, letters, positions);
      SYM::getWyckoffAutomorphismSets(spacegroupstring, multiplicities[i], site_symmetries[i], site_syms, letters, all_positions, false); // false = need to explore lattice axes swaps as well

      vector<int> enumerated_letters;
      int min_enumerated_letter = 1e9;
      string min_letter = "";
      for(uint j=0;j<letters.size();j++){
        int enumerated_letter = SYM::enumerate_wyckoff_letter(letters[j]);
        if(enumerated_letter<min_enumerated_letter){
          bool contains_variable = false;
          if(aurostd::substring2bool(all_positions[j][0], "x") || 
              aurostd::substring2bool(all_positions[j][0], "y") || 
              aurostd::substring2bool(all_positions[j][0], "z")){
            contains_variable = true;
          }
          bool found_minimum_letter = false;
          // check if Wyckoff letter is already used and if it can be used again (i.e., variable coordinate)
          for(uint k=0;k<minimum_enumerated_Wyckoff_letters.size();k++){
            if(letters[j]==minimum_enumerated_Wyckoff_letters[k] && contains_variable){
              min_enumerated_letter=enumerated_letter;
              min_letter=letters[j];
              found_minimum_letter = true;
              break;
            }
            else if(letters[j]==minimum_enumerated_Wyckoff_letters[k] && !contains_variable){
              found_minimum_letter = true;
              break;
            }
          }
          // if letter is not already used, then it is a candidate Wyckoff letter
          if(!found_minimum_letter){
            min_enumerated_letter=enumerated_letter;
            min_letter=letters[j];
          }
        }
      }
      minimum_enumerated_Wyckoff_letters.push_back(min_letter);
    }
    return minimum_enumerated_Wyckoff_letters;
  }
}

//int minimum_enumerated_Wyckoff_sum = SYM::get_minimum_enumerated_Wyckoff_sum(spacegroupstring, wyckoff_mult[w], wyckoff_site_sym[w]); 


// ******************************************************************************
// enumerate_wyckoff_letter (Enumerate the Wyckoff Position Letters)
// ******************************************************************************
namespace SYM {
  int enumerate_wyckoff_letter(string& wyckoff_letter) {
    //First enumerate alphabet
    vector<enum_alpha> alpha_numeric;
    string alphabet = "abcdefghijklmnopqrstuvwxyz";

    //Store alphabet
    for (uint a = 0; a < 26; a++) {
      enum_alpha tmp;
      tmp.letter = alphabet[a];
      tmp.number = a + 1;
      alpha_numeric.push_back(tmp);
    }

    //Store first three greek alphabet
    enum_alpha tmp;
    tmp.letter = "alpha";
    tmp.number = 27;
    alpha_numeric.push_back(tmp);
    tmp.letter = "beta";
    tmp.number = 28;
    alpha_numeric.push_back(tmp);
    tmp.letter = "gamma";
    tmp.number = 29;
    alpha_numeric.push_back(tmp);

    // Determine the corresponding enumeration for the Wyckoff letter input
    int wyckoff_number = 0;
    for (uint a = 0; a < 28; a++) {
      if(wyckoff_letter == alpha_numeric[a].letter) {
        wyckoff_number = alpha_numeric[a].number;
      }
    }
    return wyckoff_number;
  }
} //namespace SYM

// ******************************************************************************
// enumerate_wyckoff_letters (vector) 
// ******************************************************************************
namespace SYM{
  vector<int> enumerate_wyckoff_letters(vector<string>& wyckoff_letters){
    vector<int> wyckoff_numbers;
    for(uint i=0;i<wyckoff_letters.size();i++){
      wyckoff_numbers.push_back(SYM::enumerate_wyckoff_letter(wyckoff_letters[i])); 
    }
    return wyckoff_numbers;
  }
}

// ******************************************************************************
// get_certain_wyckoff_pos (Get certain Wyckoff position based on mult and site sym)
// ******************************************************************************
namespace SYM {
  void get_all_wyckoff_for_site_symmetry(string spaceg, int mult, string site_symmetry, vector<vector<string> >& all_positions) {
    vector<string> sg_lines;
    vector<string> positions;
    stringstream temp;
    int line = 0;
    for (uint i = 0; i < spaceg.length(); i++) {
      if(spaceg[i] == 0x0a)
        line++;
      if(line > 1) {
        temp << spaceg[i];
        if(spaceg[i] == 0x0a) {
          string multiplicity, letter, site_symm, pos;
          temp >> multiplicity;
          temp >> letter;
          temp >> site_symm;
          int tmp_mult = atoi(multiplicity.c_str());
          for(int m=0;m<tmp_mult;m++){
            temp >> pos;
            positions.push_back(pos);
          }
          if(atoi(multiplicity.c_str()) == mult && site_symm == site_symmetry) {
            all_positions.push_back(positions);
          }
          positions.clear();
          temp.str(std::string());
          temp.clear();
        }
      }
    }
  }
} //namespace SYM

// ******************************************************************************
// get_Wyckoff_from_letter
// ******************************************************************************
//DX20191029 END
namespace SYM {
  void get_Wyckoff_from_letter(uint space_group_number, string& space_group_setting, 
      string& Wyckoff_letter, uint& Wyckoff_multiplicity, string& site_symmetry, vector<string>& positions){

    SymmetryInformationITC ITC_sym_info;
    ITC_sym_info.initsgs(space_group_setting);
    string spacegroupstring = ITC_sym_info.gl_sgs[space_group_number - 1];

    get_Wyckoff_from_letter(spacegroupstring, Wyckoff_letter, Wyckoff_multiplicity, site_symmetry, positions);
  }
}
//DX20191029 END

// ---------------------------------------------------------------------------
//DX20190128 START
namespace SYM {
  void get_Wyckoff_from_letter(string& spaceg, string& Wyckoff_letter, 
      uint& Wyckoff_multiplicity, string& site_symmetry, vector<string>& positions) { //DX20190128 - int to uint
    stringstream temp;
    int line = 0;
    for (uint i = 0; i < spaceg.length(); i++) {
      if(spaceg[i] == 0x0a){
        line++;
      }
      if(line > 1) {
        temp << spaceg[i];
        if(spaceg[i] == 0x0a) {
          string multiplicity, letter, site_symm, pos;
          temp >> multiplicity;
          temp >> letter;
          temp >> site_symmetry;
          //DX20190128 [OBSOLETE] - use aurostd - Wyckoff_multiplicity = atoi(multiplicity.c_str());
          Wyckoff_multiplicity = aurostd::string2utype<uint>(multiplicity.c_str());
          if(letter == Wyckoff_letter){
            for(uint m=0;m<Wyckoff_multiplicity;m++){ //DX20190128 - int to uint
              temp >> pos;
              positions.push_back(pos);
            }
            break;
          }
          else {
            temp.str(std::string());
            temp.clear();
            continue;
          }
        }
      }
    }
  }
} //namespace SYM
//DX20190128 END

// ******************************************************************************
// Wyckoff_position_string2vector(string& string_position) 
// ******************************************************************************
// Convert Wyckoff string (from aflow_symmetry_spacegroup_ITC_library) into 
// 
namespace SYM {
  xvector<double> Wyckoff_position_string2xvector(string& string_position){
    xvector<double> vector_position;
    string tmp_string = string_position;
    // clean up string
    aurostd::StringSubst(tmp_string,"(",""); 
    aurostd::StringSubst(tmp_string,")","");
    tmp_string = aurostd::RemoveWhiteSpaces(tmp_string);

    // split string into vector
    vector<string> tokens;
    aurostd::string2tokens(tmp_string,tokens,",");

    // convert vector<string> to xvector<double>
    int coord = 1;
    for(uint i=0;i<tokens.size();i++){
      // check for fraction
      if(aurostd::substring2bool(tokens[i],"/")){
        vector<string> frac_tokens;
        aurostd::string2tokens(tokens[i],frac_tokens,"/");
        if(frac_tokens.size()==2){
          double numerator = aurostd::string2utype<double>(frac_tokens[0]);
          double denominator = aurostd::string2utype<double>(frac_tokens[1]);
          vector_position[coord] = numerator/denominator;
        }
      }
      else {
        vector_position[coord] = aurostd::string2utype<double>(tokens[i]);
      }
      coord++; 
    }

    //stringstream ss_double;
    //string tmp_num;
    //int coord = 1;
    //for (uint i=0; i<string_postition.size(); i++) {
    //if(string_postition[i] != '(' && 
    //string_postition[i] != ',' && 
    //string_postition[i] != ')'){
    //ss_double << string_postition[i];
    //}
    //if(string_postition[i] == ',' || 
    //string_postition[i] == ')'){
    //ss_double >> tmp_num;
    //ss_double.str(std::string());
    //ss_double.clear();
    //// account for Wyckoff position as a fraction
    //if(tmp_num.find("/") != std::string::npos){
    //vector<string> tokens;
    //aurostd::string2tokens(tmp_num,tokens,"/");
    //if(tokens.size()==2){
    //double numerator = aurostd::string2utype<double>(tokens[0]);
    //double denominator = aurostd::string2utype<double>(tokens[1]);
    //vector_position[coord] = numerator/denominator;
    //}
    //}
    //else {
    //vector_position[coord] = aurostd::string2utype<double>(tmp_num);
    //}
    //coord++;
    //}
    //}

    return vector_position;
  }
}

// ******************************************************************************
// get_possible_origin_shifts 
// ******************************************************************************
namespace SYM {
  vector<xvector<double> > get_possible_origin_shifts(string spacegroupstring, int multiplicity, string site_symmetry){
    bool LDEBUG = (FALSE || XHOST.DEBUG);
    vector<xvector<double> > possible_shifts;
    // === Determine possible shifts; get all positions corresponding to the Wyckoff position with the smallest multiplicity in the set and same site symmetry === //
    vector<vector<string> > same_site_symmetry_positions;
    //SYM::get_all_wyckoff_for_site_symmetry(spacegroupstring, multiplicity, site_symmetry, same_site_symmetry_positions);
    vector<string> site_symmetries, letters, positions;
    SYM::getWyckoffAutomorphismSets(spacegroupstring, multiplicity, site_symmetry, site_symmetries, letters, same_site_symmetry_positions, true); // true = check origin shifts only, not axes swaps
    if(LDEBUG) {
      cerr << "SYM::get_possible_origin_shifts: All Wyckoff positions with multiplicty " << multiplicity << " and same site symmetry " << site_symmetry << "." << endl;
      for(uint s=0;s<same_site_symmetry_positions.size();s++){
        print(same_site_symmetry_positions[s]);   
        xb();  
      }
    }
    for (uint s = 0; s < same_site_symmetry_positions.size(); s++) {  //DX20170911 - Check all shifts not just minimum (minimum may not work) 
      for (uint t = 0; t < same_site_symmetry_positions[s].size(); t++) {  //DX20170911 - Check all shifts not just minimum (minimum may not work)
        xvector<double> candidate_shift = SYM::Wyckoff_position_string2xvector(same_site_symmetry_positions[s][t]); 
        bool stored_shift=false; 
        for(uint p=0;p<possible_shifts.size();p++){
          if(aurostd::abs(aurostd::modulus(candidate_shift-possible_shifts[p]))<_ZERO_TOL_){
            stored_shift=true;
            break;
          }
        }
        if(!stored_shift){
          //DX20190905 [OBSOLETE-no more mod_one_xvec] possible_shifts.push_back(SYM::mod_one_xvec(candidate_shift));
          possible_shifts.push_back(BringInCell(candidate_shift)); //DX20190905
          //DX20180228 - Consider difference of two shifts - START
          bool stored_other_shift =false;
          for(uint p=0;p<possible_shifts.size();p++){
            for(uint q=0;q<possible_shifts.size();q++){
              //DX20190905 [OBSOLETE-no more mod_one_xvec] if(aurostd::abs(aurostd::modulus(SYM::mod_one_xvec(candidate_shift-possible_shifts[p]-possible_shifts[q])))<_ZERO_TOL_)
              if(aurostd::abs(aurostd::modulus(BringInCell(candidate_shift-possible_shifts[p]-possible_shifts[q])))<_ZERO_TOL_) //DX20190905
              { //CO20200106 - patching for auto-indenting
                stored_other_shift=true;
                break;
              }
            }
            if(!stored_other_shift){
              //DX20190905 [OBSOLETE-no more mod_one_xvec] possible_shifts.push_back(SYM::mod_one_xvec(candidate_shift-possible_shifts[p]));
              possible_shifts.push_back(BringInCell(candidate_shift-possible_shifts[p])); //DX20190905
            }
          }
          //DX20180228 - Consider difference of two shifts - END
        }
      }
    }
    return possible_shifts;
  }
}

// ******************************************************************************
// get_certain_wyckoff_pos (Get certain Wyckoff position based on mult and site sym)
// ******************************************************************************
namespace SYM {
  void get_certain_wyckoff_pos(string spaceg, int mult, string site_symmetry, vector<string>& site_symmetries, vector<string>& letters, vector<string>& positions) {
    vector<string> sg_lines;
    stringstream temp;
    int line = 0;
    for (uint i = 0; i < spaceg.length(); i++) {
      if(spaceg[i] == 0x0a)
        line++;
      if(line > 1) {
        temp << spaceg[i];
        if(spaceg[i] == 0x0a) {
          string multiplicity, letter, site_symm, first_pos;
          temp >> multiplicity;
          temp >> letter;
          temp >> site_symm;
          temp >> first_pos;
          if(atoi(multiplicity.c_str()) == mult && site_symm == site_symmetry) {
            site_symmetries.push_back(site_symm);
            letters.push_back(letter);
            positions.push_back(first_pos);
          }
          temp.str(std::string());
          temp.clear();
        }
      }
    }
  }
} //namespace SYM

// ******************************************************************************
// getWyckoffAutomorphismSets() //DX20220901
// ******************************************************************************
// Grabs the set of Wyckoff positions that are related by automorphisms of the
// space group. Note: This function uses a trick of arbitrarily ordering the
// Wyckoff site symmetry (the ordering may not be physical). The extracted
// Wyckoff positions may also not be TRULY related by an automorphism; this
// is a greedy algorithm to find the sets that "may" be related by an
// automorphism. Generally, the functions that use this routine should check
// if the sites can actually be mapped onto one another
// The optional boolean "origin_shifts_only" will not consider automorphisms
// related by swapping the lattice labelings
namespace SYM {
  void getWyckoffAutomorphismSets(const string& spaceg, int mult, string site_symmetry, vector<string>& site_symmetries, vector<string>& letters, vector<vector<string> >& all_positions, bool origin_shifts_only) {
   
    vector<string> split_site_symmetry_tmp;
    // store the site symmetry string to match against
    string site_symmetry_base = site_symmetry, site_symmetry_ITC_base = "";
    
    // if exploring all possible automorphisms, including different axes choices,
    // then we need to sort the site symmetry string
    if(!origin_shifts_only) {
      // get sorted Wyckoff site symmetry (note: not necessarily physical, just a speed up trick)
      split_site_symmetry_tmp = SYM::splitSiteSymmetry(site_symmetry);
      std::sort(split_site_symmetry_tmp.begin(),split_site_symmetry_tmp.end());
      site_symmetry_base = aurostd::joinWDelimiter(split_site_symmetry_tmp,"");
    }

    vector<string> all_Wyckoff_strings, Wyckoff_tokens;
    int multiplicity = 0;
    string letter = "", site_symm = "";

    // split up Wyckoff positions
    aurostd::string2tokens(spaceg, all_Wyckoff_strings, "\n");
  
    for(uint i=2; i<all_Wyckoff_strings.size();i++){ //DX 20191107 starting at 2 since the first two lines are header and centering, repectively
      aurostd::string2tokens(all_Wyckoff_strings[i], Wyckoff_tokens, " ");

      // expected sequence: "24 h ..2 (x, y, z) (x, 0, z) ..."
      if(Wyckoff_tokens.size()>3){
        letter = Wyckoff_tokens[1];
        multiplicity = aurostd::string2utype<uint>(Wyckoff_tokens[0]);
        if(multiplicity == mult) {
          site_symm = Wyckoff_tokens[2];
          site_symmetry_ITC_base=site_symm; 

          // if exploring all possible automorphisms, including different axes choices,
          // then we need to sort the site symmetry string
          if(!origin_shifts_only) {
            // sort ITC position
            split_site_symmetry_tmp = SYM::splitSiteSymmetry(site_symm);
            std::sort(split_site_symmetry_tmp.begin(),split_site_symmetry_tmp.end());
            site_symmetry_ITC_base = aurostd::joinWDelimiter(split_site_symmetry_tmp,"");
          }

          if(site_symmetry_ITC_base == site_symmetry_base) {
            site_symmetries.push_back(site_symm);
            letters.push_back(letter);
            vector<string> positions;
            for(uint p=3;p<Wyckoff_tokens.size();p++) {
              positions.push_back(Wyckoff_tokens[p]);
            }
            all_positions.push_back(positions);
          }
        }
      }
    }
  }
} //namespace SYM

// ******************************************************************************
// get_wyckoff_equations (Obtain Wyckoff Equationss from ITC) //DX20170831
// ******************************************************************************
//Function to get wyckoff data in individual lines (vector<string>). The string input is the space group data contained in the wyckoff library. Mult specifies the degeneracy of interest. For example, if you are looking for all wyckoff data with multiplicity 2 in a certain space group.
namespace SYM {
  vector<string> get_wyckoff_equation(string spaceg, int mult) {
    bool LDEBUG = (FALSE || XHOST.DEBUG);
    vector<int> mult_vec = get_multiplicities(spaceg);
    //Error if mult is not contained in mult_vec (i.e., a wyckoff position with multiplicity mult does not exist for the space group spaceg)
    if(!aurostd::WithinList(mult_vec, mult)) { //DX20210422 - SYM::invec() -> aurostd::WithinList()
      if(LDEBUG) { cerr << "SYM::get_wyckoff_equation: WARNING: no wyckoff position with multiplicity " << mult << "." << endl; }
      vector<string> none;
      return none;
    }
    vector<int> index;
    for (uint i = 0; i < mult_vec.size(); i++) {
      //if(mult_vec[i]*get_centering(spaceg).size()==mult)
      if(mult_vec[i] == mult)
      { //CO20200106 - patching for auto-indenting
        //cerr <<"match: " << i << endl;
        index.push_back(i);
      }
    }

    vector<string> sg_lines;
    ostringstream temp;
    int line = 0;
    for (uint i = 0; i < spaceg.length(); i++) {
      if(spaceg[i] == 0x0a)
        line++;
      if(line > 1) {
        temp << spaceg[i];
        if(spaceg[i] == 0x0a) {
          sg_lines.push_back(temp.str());
          temp.str("");
        }
      }
    }
    vector<string> equations;

    uint start = 0; //DX20180514 - added initialization

    //for(int l=0;l<sg_lines.size();l++)
    for (uint l = index[0]; l < index[0] + index.size(); l++)
    { //CO20200106 - patching for auto-indenting
      for (uint i = 0; i < sg_lines[l].length(); i++) {
        //cerr << sg_lines[l][i] << " ";
        if(sg_lines[l][i] == '(') {
          start = i;
          break;
        }
      }
      ostringstream temp_eqn;
      for (uint i = start; i < sg_lines[l].length(); i++) {
        if(sg_lines[l][i] != '(' && sg_lines[l][i] != ')' && sg_lines[l][i] != ' ') {
          temp_eqn << sg_lines[l][i];
        }
        if(sg_lines[l][i] == ')') {
          equations.push_back(temp_eqn.str());
          temp_eqn.str("");
        }
      }
    }
    return equations;
  }
} //namespace SYM

//DX20190128 START
// ******************************************************************************
// get_wyckoff_pos (Obtain Wyckoff Positions from ITC) (Overloaded)
// ******************************************************************************
//Function to get wyckoff data in individual lines (vector<string>). The string input is the space group data contained in the wyckoff library. Mult specifies the degeneracy of interest. For example, if you are looking for all wyckoff data with multiplicity 2 in a certain space group.
namespace SYM {
  vector<vector<string> > get_wyckoff_pos(string spaceg, int Wyckoff_multiplicity, string Wyckoff_letter) {
    bool LDEBUG = (FALSE || XHOST.DEBUG);
    vector<int> mult_vec = get_multiplicities(spaceg);
    //Error if mult is not contained in mult_vec (i.e., a wyckoff position with multiplicity mult does not exist for the space group spaceg)
    if(!aurostd::WithinList(mult_vec, Wyckoff_multiplicity)) { //DX20210422 - SYM::invec() -> aurostd::WithinList()
      if(LDEBUG) { cerr << __AFLOW_FUNC__ << ": WARNING: no wyckoff position with multiplicity " << Wyckoff_multiplicity << "." << endl; }
      vector<vector<string> > none;
      return none;
    }

    //DX20191030 - use tokens instead of stringstream assignment - START
    vector<string> all_positions;
    vector<string> all_Wyckoff_strings, Wyckoff_tokens; 
    string multiplicity, letter, site_symmetry, position;

    // split up Wyckoff positions
    aurostd::string2tokens(spaceg, all_Wyckoff_strings, "\n");

    for(uint i=2; i<all_Wyckoff_strings.size();i++){ //DX20191107 starting at 2 since the first two lines are header and centering, repectively
      aurostd::string2tokens(all_Wyckoff_strings[i], Wyckoff_tokens, " ");

      // expected sequence: "24 h ..2 (x, y, z) (x, 0, z) ..."
      if(Wyckoff_tokens.size()>3){
        letter = Wyckoff_tokens[1];
        if(letter == Wyckoff_letter){
          multiplicity = Wyckoff_tokens[0]; site_symmetry = Wyckoff_tokens[2];
          for(uint t=3;t<Wyckoff_tokens.size();t++){ //DX20191030 - need loop to get all positions
            string position = aurostd::RemoveWhiteSpaces(Wyckoff_tokens[t]); position = aurostd::RemoveCharacter(position,'\n');
            if(position.size()!=0){
              all_positions.push_back(position);
            }
          }
          break; //DX20200423 - moved break outside of loop
        }
      }
    }
    //DX20191030 - remove stringstream assignment (used to be here)
    //DX20191030 - use tokens instead of stringstream assignment - END

    if(LDEBUG) {cerr << __AFLOW_FUNC__ << ": Wyckoff positions without centering(s): " << aurostd::joinWDelimiter(all_positions," ") << endl;}

    vector<vector<string> > non_shifted_Wyckoff_positions;
    vector<string> tokens;
    //format positions
    for(uint i=0;i<all_positions.size();i++){
      aurostd::string2tokens(all_positions[i],tokens,",");
      vector<string> vec_pos;
      for(uint t=0;t<tokens.size();t++){
        string pos = aurostd::StringSubst(tokens[t],"(",""); pos = aurostd::StringSubst(pos,")","");
        vec_pos.push_back(pos);
      }
      non_shifted_Wyckoff_positions.push_back(vec_pos);
    }

    vector<vector<string> > all_Wyckoff_positions;

    stringstream tmp_Wyckoff_equation;
    for(uint i=0;i<get_centering(spaceg).size();i++) {
      for(uint j=0;j<non_shifted_Wyckoff_positions.size();j++){
        vector<string> vec_pos;
        for(uint k=0;k<non_shifted_Wyckoff_positions[j].size();k++){
          tmp_Wyckoff_equation << non_shifted_Wyckoff_positions[j][k];
          tmp_Wyckoff_equation << "+" << get_centering(spaceg)[i][k];
          vec_pos.push_back(tmp_Wyckoff_equation.str());
          tmp_Wyckoff_equation.str(std::string());
          tmp_Wyckoff_equation.clear();
        }
        all_Wyckoff_positions.push_back(vec_pos);
      }
    }

    if(LDEBUG) {
      vector<string> tmp; 
      for(uint i=0;i<all_Wyckoff_positions.size();i++){tmp.push_back("("+aurostd::joinWDelimiter(all_Wyckoff_positions[i],",")+")");}
      cerr << __AFLOW_FUNC__ << ": All Wyckoff positions: " << aurostd::joinWDelimiter(tmp," ") << endl;
    }

    return all_Wyckoff_positions;
  }
}
//DX20190128 END

/////////////////////////////////////////////////////////////////////////////////
// FUNCTIONS: get Wyckoff position information (DX20191030)
//
// The following inputs are required to get the Wyckoff position information (minimum)
//   1) space group number
//   2) space group setting
//   3) Wyckoff letter designation
// Other information - Wyckoff multiplicity and site symmetry - are not unique 
// to a given position
//
// Functions below get the equation, multiplicity, site symmetry, or all information

// ******************************************************************************
// getWyckoffEquations 
// ******************************************************************************
namespace SYM {
  // ---------------------------------------------------------------------------
  // input: space group number + setting
  vector<vector<string> > getWyckoffEquations(const uint space_group_number, const string& space_group_setting, const string& Wyckoff_letter){

    // get Wyckoff information based on space group and setting
    SymmetryInformationITC ITC_sym_info;
    ITC_sym_info.initsgs(space_group_setting);
    string Wyckoff_string = ITC_sym_info.gl_sgs[space_group_number - 1];

    return getWyckoffEquations(Wyckoff_string, Wyckoff_letter);
  }

  // ---------------------------------------------------------------------------
  // input: Wyckoff string 
  vector<vector<string> > getWyckoffEquations(const string& Wyckoff_string, const string& Wyckoff_letter){

    uint Wyckoff_multiplicity = 0;
    string site_symmetry = "";
    vector<vector<string> > positions;

    getWyckoffInformation(Wyckoff_string, Wyckoff_letter, Wyckoff_multiplicity, site_symmetry, positions);

    return positions;
  }
}

// ******************************************************************************
// getWyckoffMultiplicity 
// ******************************************************************************
namespace SYM {
  // ---------------------------------------------------------------------------
  // input: space group number + setting
  uint getWyckoffMultiplicity(const uint space_group_number, const string& space_group_setting, const string& Wyckoff_letter){

    // get Wyckoff information based on space group and setting
    SymmetryInformationITC ITC_sym_info;
    ITC_sym_info.initsgs(space_group_setting);
    string Wyckoff_string = ITC_sym_info.gl_sgs[space_group_number - 1];

    return getWyckoffMultiplicity(Wyckoff_string, Wyckoff_letter);
  }

  // ---------------------------------------------------------------------------
  // input: Wyckoff string 
  uint getWyckoffMultiplicity(const string& Wyckoff_string, const string& Wyckoff_letter){

    uint Wyckoff_multiplicity = 0;
    string site_symmetry = "";
    vector<vector<string> > positions;

    getWyckoffInformation(Wyckoff_string, Wyckoff_letter, Wyckoff_multiplicity, site_symmetry, positions);

    return Wyckoff_multiplicity;
  }
}

// ******************************************************************************
// getWyckoffSiteSymmetry
// ******************************************************************************
namespace SYM {
  // ---------------------------------------------------------------------------
  // input: space group number + setting
  string getWyckoffSiteSymmetry(const uint space_group_number, const string& space_group_setting, const string& Wyckoff_letter){

    // get Wyckoff information based on space group and setting
    SymmetryInformationITC ITC_sym_info;
    ITC_sym_info.initsgs(space_group_setting);
    string Wyckoff_string = ITC_sym_info.gl_sgs[space_group_number - 1];

    return getWyckoffSiteSymmetry(Wyckoff_string, Wyckoff_letter);
  }

  // ---------------------------------------------------------------------------
  // input: Wyckoff string 
  string getWyckoffSiteSymmetry(const string& Wyckoff_string, const string& Wyckoff_letter){

    uint Wyckoff_multiplicity = 0;
    string site_symmetry = "";
    vector<vector<string> > positions;

    getWyckoffInformation(Wyckoff_string, Wyckoff_letter, Wyckoff_multiplicity, site_symmetry, positions);

    return site_symmetry;
  }
}

// ******************************************************************************
// getWyckoffInformation 
// ******************************************************************************
namespace SYM {
  // ---------------------------------------------------------------------------
  // input: space group number + setting
  void getWyckoffInformation(const uint space_group_number, const string& space_group_setting, const string& Wyckoff_letter,
      uint& Wyckoff_multiplicity, string& site_symmetry, vector<vector<string> >& all_positions){

    // get Wyckoff information based on space group and setting
    SymmetryInformationITC ITC_sym_info;
    ITC_sym_info.initsgs(space_group_setting);
    string Wyckoff_string = ITC_sym_info.gl_sgs[space_group_number - 1];

    return getWyckoffInformation(Wyckoff_string, Wyckoff_letter, Wyckoff_multiplicity, site_symmetry, all_positions);
  }

  // ---------------------------------------------------------------------------
  // input: space group number + setting
  void getWyckoffInformation(const string& Wyckoff_string, const string& Wyckoff_letter,
      uint& Wyckoff_multiplicity, string& site_symmetry, vector<vector<string> >& all_positions){

    bool LDEBUG = (FALSE || XHOST.DEBUG);
    bool reduce = true; // DEBUGGING variable: simplify/reduce Wyckoff coordinates (e.g., 0.25+0.5 -> 0.75)
    vector<string> split_Wyckoff_strings, Wyckoff_tokens, positions;

    // split up Wyckoff positions
    aurostd::string2tokens(Wyckoff_string, split_Wyckoff_strings, "\n");

    for(uint i=2; i<split_Wyckoff_strings.size();i++){ //DX20191107 starting at 2 since the first two lines are header and centering, repectively
      aurostd::string2tokens(split_Wyckoff_strings[i], Wyckoff_tokens, " ");

      // expected sequence: "24 h ..2 (x, y, z) (x, 0, z) ..."
      if(Wyckoff_tokens.size()>3){
        string letter = Wyckoff_tokens[1];
        if(letter == Wyckoff_letter){
          Wyckoff_multiplicity = aurostd::string2utype<uint>(Wyckoff_tokens[0]); site_symmetry = Wyckoff_tokens[2];
          for(uint t=3;t<Wyckoff_tokens.size();t++){ //DX20191030 - need loop to get all positions
            string position = aurostd::RemoveWhiteSpaces(Wyckoff_tokens[t]); position = aurostd::RemoveCharacter(position,'\n');
            if(position.size()!=0){
              positions.push_back(position);
            }
          }
          break; //DX20200423 - moved break outside of loop
        }
      }
    }


    if(LDEBUG) {cerr << __AFLOW_FUNC__ << ": Wyckoff positions without centering(s): " << aurostd::joinWDelimiter(positions," ") << endl;}

    vector<vector<string> > non_shifted_Wyckoff_positions;
    vector<string> tokens;
    //format positions
    for(uint i=0;i<positions.size();i++){
      aurostd::string2tokens(positions[i],tokens,",");
      vector<string> vec_pos;
      for(uint t=0;t<tokens.size();t++){
        string pos = aurostd::StringSubst(tokens[t],"(",""); pos = aurostd::StringSubst(pos,")","");
        // ---------------------------------------------------------------------------
        // split into equation entities (number, variable)
        if(reduce){
          vector<sdouble> sd_coordinate = simplify(pos);
          vec_pos.push_back(SYM::formatWyckoffPosition(sd_coordinate));
        }
        else{
          vec_pos.push_back(pos);
        }
      }
      non_shifted_Wyckoff_positions.push_back(vec_pos);
    }

    stringstream tmp_Wyckoff_equation;
    tmp_Wyckoff_equation.str(std::string());
    tmp_Wyckoff_equation.clear();
    for(uint i=0;i<get_centering(Wyckoff_string).size();i++) {
      for(uint j=0;j<non_shifted_Wyckoff_positions.size();j++){
        vector<string> vec_pos;
        for(uint k=0;k<non_shifted_Wyckoff_positions[j].size();k++){
          tmp_Wyckoff_equation << non_shifted_Wyckoff_positions[j][k];
          tmp_Wyckoff_equation << "+" << get_centering(Wyckoff_string)[i][k];
          // ---------------------------------------------------------------------------
          // split into equation entities (number, variable) 
          if(reduce){
            vector<sdouble> sd_coordinate = simplify(tmp_Wyckoff_equation.str());
            vec_pos.push_back(SYM::formatWyckoffPosition(sd_coordinate));
          }
          else{
            vec_pos.push_back(tmp_Wyckoff_equation.str());
          }
          tmp_Wyckoff_equation.str(std::string());
          tmp_Wyckoff_equation.clear();
        }
        all_positions.push_back(vec_pos);
      }
    }

    if(LDEBUG) {
      vector<string> tmp_vposition; 
      for(uint i=0;i<all_positions.size();i++){tmp_vposition.push_back("("+aurostd::joinWDelimiter(all_positions[i],",")+")");}
      cerr << __AFLOW_FUNC__ << ": All Wyckoff positions: " << aurostd::joinWDelimiter(tmp_vposition," ") << endl;
    }

  }
}
//DX20190128 END

// ******************************************************************************
// get_wyckoff_pos (Obtain Wyckoff Positions from ITC) (Overloaded)
// ******************************************************************************
//Function to get wyckoff data in individual lines (vector<string>). The string input is the space group data contained in the wyckoff library. Mult specifies the degeneracy of interest. For example, if you are looking for all wyckoff data with multiplicity 2 in a certain space group.
namespace SYM {
  vector<vector<vector<string> > > get_wyckoff_pos(string spaceg, int mult) {
    bool LDEBUG = (FALSE || XHOST.DEBUG);
    vector<int> mult_vec = get_multiplicities(spaceg);
    //Error if mult is not contained in mult_vec (i.e., a wyckoff position with multiplicity mult does not exist for the space group spaceg)
    if(!aurostd::WithinList(mult_vec, mult)) { //DX20210422 - SYM::invec() -> aurostd::WithinList()
      if(LDEBUG) { cerr << "SYM::get_wyckoff_pos: WARNING: no wyckoff position with multiplicity " << mult << "." << endl; }
      vector<vector<vector<string> > > none;
      return none;
    }
    vector<int> index;
    for (uint i = 0; i < mult_vec.size(); i++) {
      //if(mult_vec[i]*get_centering(spaceg).size()==mult)
      if(mult_vec[i] == mult)
      { //CO20200106 - patching for auto-indenting
        //cerr <<"match: " << i << endl;
        index.push_back(i);
      }
    }

    vector<string> sg_lines;
    ostringstream temp;
    int line = 0;
    for (uint i = 0; i < spaceg.length(); i++) {
      if(spaceg[i] == 0x0a)
        line++;
      if(line > 1) {
        temp << spaceg[i];
        if(spaceg[i] == 0x0a) {
          sg_lines.push_back(temp.str());
          temp.str("");
        }
      }
    }
    vector<string> singlets;
    vector<vector<string> > tuplets;
    //vector<vector<vector<string> > > wyckoff_positions; //DX20170831
    vector<vector<vector<string> > > wyckoff_set; //DX20170831
    vector<vector<vector<vector<string> > > > all_wyckoff_sets; //DX20170831

    uint start = 0; //DX20180514 - added initialization

    //for(int l=0;l<sg_lines.size();l++)
    for (uint l = index[0]; l < index[0] + index.size(); l++)
    { //CO20200106 - patching for auto-indenting
      for (uint i = 0; i < sg_lines[l].length(); i++) {
        //cerr << sg_lines[l][i] << " ";
        if(sg_lines[l][i] == '(') {
          start = i;
          break;
        }
      }
      ostringstream temp1;
      for (uint i = start; i < sg_lines[l].length(); i++) {
        //if(sg_lines[1][i]=='('){
        //temp1;
        //}
        if(sg_lines[l][i] != '(' && sg_lines[l][i] != ')' && sg_lines[l][i] != ',' && sg_lines[l][i] != ' ') {
          temp1 << sg_lines[l][i];
          singlets.push_back(temp1.str());
          temp1.str("");
        }
        if(sg_lines[l][i] == ',' || sg_lines[l][i] == ')') {
          //cerr << temp1.str() << endl;
          temp1.str("");
          tuplets.push_back(singlets);
          singlets.clear();
        }
        if(sg_lines[l][i] == ')') {
          temp1.str("");
          wyckoff_set.push_back(tuplets); //DX20170831 - wyckoff_positions to wyckoff_set
          tuplets.clear();
        }
      }
      all_wyckoff_sets.push_back(wyckoff_set); //DX20170831
      wyckoff_set.clear(); //DX20170831
    }

    //DISPLAY CENTRING
    //for(uint ii=0;ii<get_centering(spaceg).size();ii++){
    //  for(uint j=0;j<get_centering(spaceg)[ii].size();j++){
    //    cerr << get_centering(spaceg)[ii][j] << " ";
    //  }
    //  cerr << endl;
    //}

    //Wyckoff_positions[tuplets][singlets][singlet characters]
    //First loop is to account for centering operations.

    //Something going on here /db
    //OUTPUT
    vector<string> singletvec;
    vector<vector<string> > tupletvec;
    vector<vector<vector<string> > > outvec;
    ostringstream oss;
    int reg = 0;   //Counter for tuplets
    int breg = 0;  //Counter for multiplicity blocks

    //DX20170831 - Altered scheme to store unshifted positions first, then the shifted positions -START
    for (uint w = 0; w < all_wyckoff_sets.size(); w++){
      for (uint ii = 0; ii < get_centering(spaceg).size(); ii++) {
        for (uint k = 0; k < all_wyckoff_sets[w].size(); k++) {
          for (uint j = 0; j < all_wyckoff_sets[w][k].size(); j++)  //for(int j=0;j<3;j++)
          { //CO20200106 - patching for auto-indenting
            for (uint i = 0; i < all_wyckoff_sets[w][k][j].size(); i++) {
              if(all_wyckoff_sets[w][k][j][i] != "\n")
                oss << all_wyckoff_sets[w][k][j][i];
            }
            oss << "+" << get_centering(spaceg)[ii][j];
            singletvec.push_back(oss.str());
            oss.str("");
            reg++;
            if(reg % 3 == 0) {  //New line every tuplet
              //oss << endl;
              tupletvec.push_back(singletvec);
              //cerr << singletvec.size() << endl;
              singletvec.clear();
              breg++;
            }
          }
          if(breg % mult == 0) {  //New block for every wyckoff position
            outvec.push_back(tupletvec);
            tupletvec.clear();
            //oss << endl;
          }
        }
      }
    }
    //DX20170831 - Altered scheme to store unshifted positions first, then the shifted positions -END
    //cerr << "outvec.size(): " << outvec.size() << endl;
    //for (uint l=0;l<outvec.size(); l++){
    //	cerr << "outvec[l].size(): " << outvec[l].size() << endl;
    //  for (uint m=0;m<outvec[l].size(); m++){
    //    cerr << "outvec[l][m].size(): " << outvec[l][m].size() << endl;
    //    for (uint n=0;n<outvec[l][m].size(); n++){
    //      cerr << "outvec: (l,m,n)" << l << m << n << " " << outvec[l][m][n] << endl;
    //    }
    //  }
    //}
    //cerr << oss.str() << endl;
    //cerr << outvec[0][1][0] << endl;
    //cerr << outvec[0][1][1] << endl;
    //cerr << outvec[0][1][2] << endl;
    return outvec;
    //return wyckoff_positions;
  }
} //namespace SYM

// ******************************************************************************
// get_wyckoff_pos (Obtain Wyckoff Positions from ITC) (Overloaded)
// ******************************************************************************
namespace SYM {
  vector<vector<vector<string> > > get_wyckoff_pos(string spaceg, int mult, bool getcentering) {
    //THE MULT SHOULD BE THE FULL MULTIPLICITY (INCLUDING THE CENTERING OPERATIONS). THIS WILL BE MODIFIED AUTOMATICALLY IF GETCENTERING == FALSE.
    vector<int> mult_vec = get_multiplicities(spaceg);
    //Error if mult is not contained in mult_vec (i.e., a wyckoff position with multiplicity mult does not exist for the space group spaceg)
    if(!aurostd::WithinList(mult_vec, mult)) { //DX20210422 - SYM::invec() -> aurostd::WithinList()
      cerr << "SYM::get_wyckoff_pos: WARNING: no wyckoff position with multiplicity " << mult << "." << endl;
      vector<vector<vector<string> > > none;
      return none;
      ;
    }
    //modify mult and mult_vec if getcentering == false.
    if(getcentering == false) {
      for (uint i = 0; i < mult_vec.size(); i++) {
        mult_vec[i] = mult_vec[i] / get_centering(spaceg).size();
      }
      mult = mult / get_centering(spaceg).size();
    }

    vector<int> index;
    for (uint i = 0; i < mult_vec.size(); i++) {
      if(mult_vec[i] == mult) {
        //cerr <<"match: " << i << endl;
        index.push_back(i);
      }
    }

    vector<string> sg_lines;
    ostringstream temp;
    int line = 0;
    for (uint i = 0; i < spaceg.length(); i++) {
      if(spaceg[i] == 0x0a)
        line++;
      if(line > 1) {
        temp << spaceg[i];
        if(spaceg[i] == 0x0a) {
          sg_lines.push_back(temp.str());
          temp.str("");
        }
      }
    }
    vector<string> singlets;
    vector<vector<string> > tuplets;
    vector<vector<vector<string> > > wyckoff_positions;

    uint start = 0; //DX20180514 - added initialization

    //for(int l=0;l<sg_lines.size();l++){ //[CO20200106 - close bracket for indenting]}
    for (uint l = index[0]; l < index[0] + index.size(); l++) {
      for (uint i = 0; i < sg_lines[l].length(); i++) {
        if(sg_lines[l][i] == '(') {
          start = i;
          break;
        }
      }
      ostringstream temp1;
      for (uint i = start; i < sg_lines[l].length(); i++) {
        //if(sg_lines[1][i]=='('){
        //temp1;
        //}
        if(sg_lines[l][i] != '(' && sg_lines[l][i] != ')' && sg_lines[l][i] != ',' && sg_lines[l][i] != ' ') {
          temp1 << sg_lines[l][i];
          singlets.push_back(temp1.str());
          temp1.str("");
        }
        if(sg_lines[l][i] == ',' || sg_lines[l][i] == ')') {
          //cerr << temp1.str() << endl;
          temp1.str("");
          tuplets.push_back(singlets);
          singlets.clear();
        }
        if(sg_lines[l][i] == ')') {
          temp1.str("");
          wyckoff_positions.push_back(tuplets);
          tuplets.clear();
        }
      }
    }

    //DISPLAY CENTRING
    //  for(uint ii=0;ii<get_centering(spaceg).size();ii++){
    //    for(uint j=0;j<get_centering(spaceg)[ii].size();j++){
    //      cerr << get_centering(spaceg)[ii][j] << " ";
    //    }
    //    cerr << endl;
    //  }

    //Wyckoff_positions[tuplets][singlets][singlet characters]
    //First loop is to account for centering operations.

    //OUTPUT

    //  uint C=1;
    //  if(getcentering == true){
    //    C = get_centering(spaceg).size();
    //  }

    vector<string> singletvec;
    vector<vector<string> > tupletvec;
    vector<vector<vector<string> > > outvec;
    ostringstream oss;
    int reg = 0;   //Counter for tuplets
    int breg = 0;  //Counter for multiplicity blocks
    for (uint k = 0; k < wyckoff_positions.size(); k++) {
      //for(uint ii=0;ii<get_centering(nocent).size();ii++)
      //for(uint ii=0;ii<C;ii++)
      //{ //CO20200106 - patching for auto-indenting
      for (uint j = 0; j < wyckoff_positions[k].size(); j++)  //for(int j=0;j<3;j++)
      { //CO20200106 - patching for auto-indenting
        for (uint i = 0; i < wyckoff_positions[k][j].size(); i++) {
          if(wyckoff_positions[k][j][i] != "\n")
            oss << wyckoff_positions[k][j][i];
        }
        //oss << "+" << get_centering(spaceg)[ii][j];
        singletvec.push_back(oss.str());
        oss.str("");
        reg++;

        if(reg % 3 == 0) {  //New line every tuplet
          //oss << endl;
          tupletvec.push_back(singletvec);
          //cerr << singletvec.size() << endl;
          singletvec.clear();
          breg++;
        }
      }
      if(breg % mult == 0) {  //New block for every wyckoff position
        //cerr << "breg: " << breg << endl;
        outvec.push_back(tupletvec);
        tupletvec.clear();
        //oss << endl;
      }
      //}
    }
    //cerr << oss.str() << endl;
    //cerr << outvec[0][1][0] << endl;
    //cerr << outvec[0][1][1] << endl;
    //cerr << outvec[0][1][2] << endl;
    return outvec;
    //return wyckoff_positions;
  }
} //namespace SYM

// ******************************************************************************
// retunrGeneralWyckoffPosition //DX20170831
// ******************************************************************************
namespace SYM {
  void getGeneralWyckoffMultiplicityAndPosition(uint space_group_number, string& space_group_setting, int& general_wyckoff_multiplicity, vector<string>& general_wyckoff_position){
    bool LDEBUG = (FALSE || XHOST.DEBUG);
    SymmetryInformationITC ITC_sym_info; //DX20190215
    ITC_sym_info.initsgs(space_group_setting); //DX20190215

    //DX20190215 [OBSOLETE] using SYM::gl_sgs;
    string spacegroupstring = ITC_sym_info.gl_sgs[space_group_number - 1];
    vector<int> wyckoff_multiplicities = SYM::get_multiplicities(spacegroupstring);
    general_wyckoff_multiplicity = wyckoff_multiplicities[1];
    general_wyckoff_position = findGeneralWyckoffPosition(spacegroupstring, wyckoff_multiplicities[1]);
    if(LDEBUG) {
      cerr << "SYM::getGeneralWyckoffMultiplicityAndPosition: General Wyckoff position" << endl;
      print(general_wyckoff_position);
    }
  }
}

// ******************************************************************************
// findGeneralWyckoffPosition //DX20170831
// ******************************************************************************
namespace SYM {
  vector<string> findGeneralWyckoffPosition(string& spacegroupstring, int& general_wyckoff_multiplicity){
    vector<string> general_positions;
    vector<vector<vector<string> > > testvvvstring = get_wyckoff_pos(spacegroupstring, general_wyckoff_multiplicity);

    // DEBUG for(uint i=0;i<testvvvstring.size();i++){
    // DEBUG  for(uint j=0;j<testvvvstring[i].size();j++){
    // DEBUG   ::print(testvvvstring[i][j]);
    // DEBUG  }
    //}
    vector<vector<string> > centering = get_centering(spacegroupstring);
    vector<vector<vector<vector<sdouble> > > > testvvvsd = convert_wyckoff_pos_sd(testvvvstring);
    for (uint j = 0; j < testvvvsd.size(); j++) {
      for (uint m = 0; m < testvvvsd[j].size(); m++) {
        string equation = "";
        vector<string> eqn;
        for (uint k = 0; k < 3; k++) { 
          eqn.push_back(SYM::formatWyckoffPosition(testvvvsd[j][m][k])); //DX20190723 - condensed lines below (in previous version) into function
        }
        equation = aurostd::joinWDelimiter(eqn,",");
        general_positions.push_back(equation);
      }
    }
    return general_positions;
  }
} //namespace SYM

//DX20191029 - START
// ******************************************************************************
// wyckoffsite_ITC::getWyckoffFromLetter()
// ******************************************************************************
void wyckoffsite_ITC::getWyckoffFromLetter(uint space_group_number, const string& Wyckoff_letter, int setting){

  SymmetryInformationITC ITC_sym_info;
  string space_group_setting=aurostd::utype2string<int>(setting);
  ITC_sym_info.initsgs(space_group_setting);
  string space_group_string = ITC_sym_info.gl_sgs[space_group_number - 1];

  getWyckoffFromLetter(space_group_string, Wyckoff_letter);
}

void wyckoffsite_ITC::getWyckoffFromLetter(const string& space_group_string, const string& Wyckoff_letter){

  bool LDEBUG = (FALSE || XHOST.DEBUG);
  stringstream message;

  //DX 20191030 - use tokens instead of stringstream assignment - START
  vector<string> all_positions;
  vector<string> all_Wyckoff_strings, Wyckoff_tokens;
  vector<string> components;
  vector<vector<string> > equations_no_centering;
  //string multiplicity, letter, site_symmetry, position;

  // split up Wyckoff positions
  aurostd::string2tokens(space_group_string, all_Wyckoff_strings, "\n");

  for(uint i=2; i<all_Wyckoff_strings.size();i++){ //DX 20191107 starting at 2 since the first two lines are header and centering, repectively
    aurostd::string2tokens(all_Wyckoff_strings[i], Wyckoff_tokens, " ");

    // expected sequence: "24 h ..2 (x, y, z) (x, 0, z) ..."
    if(Wyckoff_tokens.size()>3){
      letter = Wyckoff_tokens[1];
      if(letter == Wyckoff_letter){
        //if(isdigit(Wyckoff_tokens[0])){
        multiplicity = aurostd::string2utype<uint>(Wyckoff_tokens[0]);
        //}
        //else{
        //  message << "The first position of the Wyckoff string is not a number (multiplicity): " << all_Wyckoff_strings[i];
        //  throw aurostd::xerror(__AFLOW_FILE__,__AFLOW_FUNC__,message,_RUNTIME_ERROR_);
        //}
        site_symmetry = Wyckoff_tokens[2];
        for(uint t=3;t<Wyckoff_tokens.size();t++){ //DX 20191030 - need loop to get all positions
          string position = aurostd::RemoveWhiteSpaces(Wyckoff_tokens[t]); position = aurostd::RemoveCharacter(position,'\n');
          if(position.size()!=0){
            components.clear();
            aurostd::string2tokens(position,components,",");
            vector<string> vec_pos;
            for(uint t=0;t<components.size();t++){
              string component = aurostd::StringSubst(components[t],"(",""); component = aurostd::StringSubst(component,")","");
              vec_pos.push_back(component);
            }
            equations_no_centering.push_back(vec_pos);
          }
        }
        break; //DX20200423 - moved break outside of loop
      }
    }
  }
  //DX 20191030 - remove stringstream assignment (used to be here)
  //DX 20191030 - use tokens instead of stringstream assignment - END

  if(LDEBUG) {cerr << __AFLOW_FUNC__ << ": Wyckoff positions without centering(s): ";
    for(uint i=0;i<equations_no_centering.size();i++){
      cerr << aurostd::joinWDelimiter(equations_no_centering[i],",") << endl;
    }
  }

  stringstream tmp_Wyckoff_equation;
  for(uint i=0;i<SYM::get_centering(space_group_string).size();i++) {
    for(uint j=0;j<equations_no_centering.size();j++){
      vector<string> vec_pos;
      for(uint k=0;k<equations_no_centering[j].size();k++){
        tmp_Wyckoff_equation << equations_no_centering[j][k];
        tmp_Wyckoff_equation << "+" << SYM::get_centering(space_group_string)[i][k];
        vec_pos.push_back(tmp_Wyckoff_equation.str());
        tmp_Wyckoff_equation.str(std::string());
        tmp_Wyckoff_equation.clear();
      }
      equations.push_back(vec_pos);
    }
  }

  if(LDEBUG) {cerr << __AFLOW_FUNC__ << ": Wyckoff positions with centering(s): ";
    for(uint i=0;i<equations.size();i++){
      cerr << aurostd::joinWDelimiter(equations[i],",") << endl;
    }
  }

}
//DX20191029 - END

// ******************************************************************************
// numberOccupiedSitesInConventionalCell() //DX20200601
// ******************************************************************************
namespace SYM {
  uint numberOccupiedSitesInConventionalCell(const vector<wyckoffsite_ITC>& Wyckoff_sites){

    // get the number of occupied sites from the Wyckoff positions
    // i.e., number occupied sites in the conventional cell

    uint natoms = 0;
    for(uint i=0;i<Wyckoff_sites.size();i++){ natoms+=Wyckoff_sites[i].multiplicity; }
    return natoms;

  }
}

// ******************************************************************************
// numberEachTypeFromWyckoff() //DX20200601
// ******************************************************************************
namespace SYM {
  vector<uint> numberEachTypeFromWyckoff(const vector<wyckoffsite_ITC>& Wyckoff_sites){

    // get the number of each atom type from the Wyckoff positions

    vector<GroupedWyckoffPosition> grouped_Wyckoff_positions;
    compare::groupWyckoffPositions(Wyckoff_sites, grouped_Wyckoff_positions);

    vector<uint> number_of_each_type;
    for(uint i=0;i<grouped_Wyckoff_positions.size();i++){
      uint number_of_type =0;
      for(uint j=0;j<grouped_Wyckoff_positions[i].multiplicities.size();j++){
        number_of_type += grouped_Wyckoff_positions[i].multiplicities[j];
      }
      number_of_each_type.push_back(number_of_type);
    }
    return number_of_each_type;
  }
}

//DX 20191029 - START
// ******************************************************************************
// findWyckoffEquations
// ******************************************************************************
namespace SYM {
  vector<string> findWyckoffEquations(uint space_group_number, string& space_group_setting,
      string& Wyckoff_letter, uint Wyckoff_multiplicity, bool convert2frac){ //DX20200423 - add convert2frac

    SymmetryInformationITC ITC_sym_info;
    ITC_sym_info.initsgs(space_group_setting);
    string spacegroupstring = ITC_sym_info.gl_sgs[space_group_number - 1];
    return findWyckoffEquations(spacegroupstring, Wyckoff_letter, Wyckoff_multiplicity, convert2frac);
  }
}
//DX20191029 END

// ---------------------------------------------------------------------------
namespace SYM {
  vector<string> findWyckoffEquations(string& spacegroupstring, string& Wyckoff_letter, uint Wyckoff_multiplicity, bool convert2frac, bool keep_multiplication_symbol){ //DX20200423 - add convert2frac
    vector<string> positions;
    vector<vector<string> > testvvstring = get_wyckoff_pos(spacegroupstring, Wyckoff_multiplicity, Wyckoff_letter);
    vector<vector<vector<string> > > testvvvstring; testvvvstring.push_back(testvvstring); // quick fix, should probably fix (DX)
    vector<vector<vector<vector<sdouble> > > > testvvvsd = convert_wyckoff_pos_sd(testvvvstring);
    for (uint j = 0; j < testvvvsd.size(); j++) {
      for (uint m = 0; m < testvvvsd[j].size(); m++) {
        string equation = "";
        vector<string> eqn;
        for (uint k = 0; k < 3; k++) { 
          eqn.push_back(SYM::formatWyckoffPosition(testvvvsd[j][m][k], convert2frac, keep_multiplication_symbol)); //DX 20190723 - condensed lines below (in previous version) into function //DX20200423 - add convert2frac, keep_mulitiplication_symbol
        }
        equation = aurostd::joinWDelimiter(eqn,",");
        positions.push_back(equation);
      }
    }
    return positions;
  }
} //namespace SYM
//DX20190128 END

//DX20190723 START
// ******************************************************************************
// formatWyckoffPosition
// ******************************************************************************
namespace SYM {
  string formatWyckoffPosition(const vector<sdouble>& sd_coordinate, bool convert2frac, bool keep_multiplication_symbol,int precision){ //CO20220607 - added precision

    // put variables first (e.g., 1/2+x -> x+1/2)
    // reduce non-variables (e.g., 0.5+0.25 -> 0.75)
    // convert doubles to fractions, if possible (e.g., 0.5 -> 1/2)
    // this function will be circumvented when symbolic math is integrated
    //DX20190723


    stringstream ss_eqn;ss_eqn.precision(precision);  //CO20220607 - added precision
    string coordinate = "";
    vector<string> vec_coord;
    double running_double = 0.0;
    bool double_only = true; //DX20200609 - set default to true and toggle for any variable in j

    for(uint j=0;j<sd_coordinate.size();j++){
      sdouble sd_num = sd_coordinate[j];
      // ---------------------------------------------------------------------------
      // if a variable with positive unit factor (1x -> x) 
      if(sd_num.chr != '\0' && aurostd::abs(sd_num.dbl-1)<_ZERO_TOL_){
        ss_eqn << sd_num.chr;
        vec_coord.push_back(ss_eqn.str());
        double_only = false; //DX20200609
      }
      // ---------------------------------------------------------------------------
      // if a variable with negative unit factor (-1x -> -x)
      else if(sd_num.chr != '\0' && aurostd::abs(sd_num.dbl+1)<_ZERO_TOL_){
        ss_eqn << "-" << sd_num.chr;
        vec_coord.push_back(ss_eqn.str());
        double_only = false; //DX20200609
      }
      // ---------------------------------------------------------------------------
      // if a number (no variable)
      else if(sd_num.chr == '\0'){
        running_double+=sd_num.dbl;
        //DX20200609 [OBSOLETE - doesn't account for other j's] double_only = true;
      }
      // ---------------------------------------------------------------------------
      // if a variable with a scale (2x -> 2x or -0.5x -> -0.5x) 
      else {
        if(keep_multiplication_symbol){ //DX20200428
          ss_eqn << sd_num.dbl << "*" << sd_num.chr;
        }
        else{
          ss_eqn << sd_num.dbl << sd_num.chr;
        }
        vec_coord.push_back(ss_eqn.str());
        double_only = false; //DX20200609
      }
      ss_eqn.str("");
    }

    // ---------------------------------------------------------------------------
    // reduce double, i.e., bring-in-cell; consider positive numbers only, negative numbers are not possible
    // (constants in Wyckoff position are always positive)
    while(running_double>1.0 || aurostd::isequal(running_double,1.0,_ZERO_TOL_)){
      running_double-=1.0;
    }
    //DX20191030 - added case for double only AND not double only - START
    if(double_only){
      if(convert2frac){ //DX20190419
        string running_frac = aurostd::dbl2frac(running_double,false);
        ss_eqn << running_frac;
      } //DX20190419
      //DX20190419 - START
      else{
        ss_eqn << running_double;
      }
      //DX20190419 - END
      //DX20190419 [OBSOLETE] string running_frac = aurostd::dbl2frac(running_double,false); //DX20190724 - now namespace aurostd
      //DX20190419 [OBSOLETE] ss_eqn << running_frac;
      vec_coord.push_back(ss_eqn.str());
      ss_eqn.str("");
    }
    else{
      if(!aurostd::isequal(running_double,0.0,_ZERO_TOL_)){ //DX20190718 - don't add +0 to the end
        string running_frac = aurostd::dbl2frac(running_double,false); //DX20190724 - now namespace aurostd
        ss_eqn << running_frac;
        vec_coord.push_back(ss_eqn.str());
        ss_eqn.str("");
      }
    }
    //DX20191030 - added case for double only AND not double only - END

    coordinate = aurostd::joinWDelimiter(vec_coord,"+");
    // ---------------------------------------------------------------------------
    // clean up cases of -+ or +-
    coordinate = aurostd::StringSubst(coordinate,"-+","-"); 
    coordinate = aurostd::StringSubst(coordinate,"+-","-"); 

    return coordinate;
  }
}

//DX20190708 START
// ******************************************************************************
// reorderWyckoffPosition
// ******************************************************************************
namespace SYM {
  string reorderWyckoffPosition(const string& orig_position){

    // reorder Wyckoff position to a standard format (necessary for string comparisons) 
    // put variables first (e.g., 1/2+x -> x+1/2)
    // reduce non-variables (e.g., 0.5+0.25 -> 0.75)
    // convert doubles to fractions, if possible (e.g., 0.5 -> 1/2)
    // this function will be circumvented when symbolic math is integrated
    //DX20190708

    stringstream message;

    // ---------------------------------------------------------------------------
    // split position via commas 
    vector<string> tokens;
    aurostd::string2tokens(orig_position,tokens,",");

    if(tokens.size()!=3){ 
      message << "Wyckoff position must have 3 fields (e.g., \"x, y, z\"), input: " << orig_position;
      throw aurostd::xerror(__AFLOW_FILE__,__AFLOW_FUNC__,message,_INPUT_ERROR_);
    }

    // ---------------------------------------------------------------------------
    // split position into x,y,z components (via commas)
    string reordered_position = "";
    vector<string> eqn;
    for(uint i=0;i<tokens.size();i++){
      // ---------------------------------------------------------------------------
      // split into equation entities (number, variable) 
      vector<sdouble> sd_coordinate = simplify(tokens[i]);
      eqn.push_back(SYM::formatWyckoffPosition(sd_coordinate)); //DX20190723 - condensed lines below (in previous version) into function
    }
    reordered_position = aurostd::joinWDelimiter(eqn,",");

    return reordered_position;
  }
}
//DX20190708 END

// ******************************************************************************
// shiftWyckoffPositions 
// ******************************************************************************
namespace SYM {
  bool shiftWyckoffPositions(deque<deque<_atom> >& equivalent_atoms_shifted, xvector<double>& previous_shift, 
      xvector<double>& new_shift){
    bool LDEBUG = (FALSE || XHOST.DEBUG);
    // == Subtract shift from previous iterations == //
    for (uint i = 0; i < equivalent_atoms_shifted.size(); i++) {
      for (uint j = 0; j < equivalent_atoms_shifted[i].size(); j++) {
        //DX20190905 [OBSOLETE-no more mod_one_xvec] equivalent_atoms_shifted[i][j].fpos = SYM::mod_one_xvec(equivalent_atoms_shifted[i][j].fpos + previous_shift);
        equivalent_atoms_shifted[i][j].fpos = equivalent_atoms_shifted[i][j].fpos + previous_shift; //DX20190905
        BringInCellInPlace(equivalent_atoms_shifted[i][j].fpos); //DX20190905
      }
    }
    // == Apply new origin shift == //
    for (uint i = 0; i < equivalent_atoms_shifted.size(); i++) {
      for (uint j = 0; j < equivalent_atoms_shifted[i].size(); j++) {
        //DX20190905 [OBSOLETE-no more mod_one_xvec] equivalent_atoms_shifted[i][j].fpos = SYM::mod_one_xvec(equivalent_atoms_shifted[i][j].fpos - new_shift);
        equivalent_atoms_shifted[i][j].fpos = equivalent_atoms_shifted[i][j].fpos - new_shift; //DX20190905
        BringInCellInPlace(equivalent_atoms_shifted[i][j].fpos); //DX20190905
      }
    }
    if(LDEBUG) {
      cerr << "SYM::shiftWyckoffPositions: Shifted atoms: " << endl;
      for(uint i=0;i<equivalent_atoms_shifted.size();i++){
        xb();
        print(equivalent_atoms_shifted[i]);
      }
      cerr << endl;
    } 
    //origin_shift_index++;
    return true;
  }
}

// ******************************************************************************
// findWyckoffPositions 
// ******************************************************************************
// Map equivalent atoms in the xstructure to the ITC Wyckoff positions
namespace SYM {
  bool findWyckoffPositions(xstructure& CCell, deque<_atom>& atomicbasis, vector<vector<vector<string> > >& tmpvvvstring, 
      deque<deque<_atom> >& equivalent_atoms, deque<deque<_atom> >& equivalent_atoms_shifted, 
      bool& foundspacegroup, string& spacegroupstring, bool& orig_origin_shift, xvector<double>& OriginShift, 
      vector<int>& wyckoffmult, vector<string>& wyckoffsymbols, vector<wyckoffsite_ITC>& wyckoffVariables, 
      deque<_atom>& wyckoffPositionsVector, vector<string>& wyckoffSymbols, ostringstream& woss, 
      bool& obverse_force_transformed){

    bool LDEBUG = (FALSE || XHOST.DEBUG);

    bool found_wyckoff = true;
    bool first_wyckoff = true;
    uint found_position = 0;

    // Loop through equivalent atom sets
    for (uint i = 0; i < equivalent_atoms_shifted.size(); i++) {
      int mtmp = equivalent_atoms_shifted[i].size();

      // Find set of Wyckoff positions in the ITC with the same multiplicity 
      vector<int> wyckoffsymbols_mult_index;  //wyckoff symbols with specified multiplicity index
      for (uint ixx = 0; ixx < wyckoffmult.size(); ixx++) {
        if(wyckoffmult[ixx] == mtmp) {
          wyckoffsymbols_mult_index.push_back(ixx);
        }
      }
      first_wyckoff = true;
      uint found_count = 0;
      wyckoffsite_ITC tmp_Wyckoff_site;
      _atom wyckoff_atom;
      found_wyckoff = true;
      tmpvvvstring.clear();

      // Get string of Wyckoff positions
      tmpvvvstring = get_wyckoff_pos(spacegroupstring, mtmp);
      if(tmpvvvstring.size() == 0) {
        if(LDEBUG) { cerr << "SYM::findWyckoffPositions: Could not find wyckoff position based on multiplicity provided [1]. Return string = " << tmpvvvstring.size() << endl; }
        foundspacegroup = false;
        found_wyckoff = false;
        wyckoffVariables.clear();
        wyckoffPositionsVector.clear();
        woss.str("");
        wyckoffSymbols.clear();
        break;
      }
      //xb();
      //print_wyckoff_pos(tmpvvvstring);
      //xb();

      // Convert string to string and doubles to perform math operations on them
      vector<vector<vector<vector<sdouble> > > > tmpvvvsd = convert_wyckoff_pos_sd(tmpvvvstring);
      xvector<double> xyz_params;

      // Loop over the ITC Wyckoff sites with a give multiplicity
      for (uint j = 0; j < tmpvvvsd.size(); j++) {  //LOOP OF WYCKOFF POSITIONS WITH MULTIPLICITY EQUAL TO EQUIVALENT ATOM SET:
        deque<_atom> tmp_equivalent_atoms_shifted = equivalent_atoms_shifted[i];
        vector<vector<vector<sdouble> > > wyckoff_set = tmpvvvsd[j];
        uint variable_changes = 0;
        bool x_variable_set = false;
        bool y_variable_set = false;
        bool z_variable_set = false;

        // Loop over the coordinates for a given ITC Wyckoff set
        for (int m = 0; m < (int)wyckoff_set.size(); m++) {
          bool contains_variable = false;
          bool contains_x_variable = false;
          bool contains_y_variable = false;
          bool contains_z_variable = false;

          // Loop over the equivalent atoms in the structure
          for (uint ix = 0; ix < tmp_equivalent_atoms_shifted.size(); ix++) {  //PERMUTE THROUGH ATOMS IN SET (first may not work)
            xmatrix<double> W(3, 4);
            for (int k = 0; k < 3; k++) {  //TAKE FIRST SYMMETRY-RELATED SITE TO ASSIGN VARIABLES (HENCE: [j][0])
              W(k + 1, 4) = tmp_equivalent_atoms_shifted[ix].fpos(k + 1);
              for (uint l = 0; l < wyckoff_set[m][k].size(); l++) {
                //cerr <<"is " << wyckoff_set[m][k][l].dbl << " " << wyckoff_set[m][k][l].chr << " equal to: " << tmp_equivalent_atoms_shifted[ix].fpos(k+1) << endl;//DEBUG MODE
                // === Compare constent components in Wyckoff positions first === //
                if(wyckoff_set[m][k][l].chr == '\0') {
                  W(k + 1, 4) -= wyckoff_set[m][k][l].dbl;
                } 
                else {
                  int neg_pos = 1;
                  //If the coefficient is negative then multiply both sides by negative one and take RHS modulo 1
                  //cerr << "wyckoff_set[m][k][l].chr: " << wyckoff_set[m][k][l].chr << endl;
                  if(wyckoff_set[m][k][l].chr == 'x') {
                    contains_variable = true;
                    contains_x_variable = true;
                    W(k + 1, 1) = neg_pos * wyckoff_set[m][k][l].dbl;
                  }
                  if(wyckoff_set[m][k][l].chr == 'y') {
                    contains_variable = true;
                    contains_y_variable = true;
                    W(k + 1, 2) = neg_pos * wyckoff_set[m][k][l].dbl;
                  }
                  if(wyckoff_set[m][k][l].chr == 'z') {
                    contains_variable = true;
                    contains_z_variable = true;
                    W(k + 1, 3) = neg_pos * wyckoff_set[m][k][l].dbl;
                  }
                  //DX20190905 [OBSOLETE-no more mod_one_xvec] W(k + 1, 4) = SYM::mod_one(neg_pos * tmp_equivalent_atoms_shifted[ix].fpos(k + 1));
                  W(k + 1, 4) = neg_pos * tmp_equivalent_atoms_shifted[ix].fpos(k + 1); //DX20190905
                  BringInCellInPlace(W(k + 1, 4)); //DX20190905
                }
              }
            }
            // ===== Linear algebra problem: Solve for Wyckoff position (if positions are not constant) ===== //
            vector<xvector<double> > LHS;
            xvector<double> tmp1; tmp1(1) = W(1, 1); tmp1(2) = W(1, 2); tmp1(3) = W(1, 3);
            xvector<double> tmp2; tmp2(1) = W(2, 1); tmp2(2) = W(2, 2); tmp2(3) = W(2, 3);
            xvector<double> tmp3; tmp3(1) = W(3, 1); tmp3(2) = W(3, 2); tmp3(3) = W(3, 3);
            LHS.push_back(tmp1);
            LHS.push_back(tmp2);
            LHS.push_back(tmp3);
            for (uint i = 0; i < 3; i++) {
              for (uint j = 0; j < 3; j++) {
                for (uint k = 0; k < 3; k++) {
                  vector<double> dS_mod;
                  dS_mod.push_back(W(1, 4));
                  dS_mod.push_back(W(2, 4));
                  dS_mod.push_back(W(3, 4));
                  dS_mod[0] = dS_mod[0] + double(i);
                  dS_mod[1] = dS_mod[1] + double(j);
                  dS_mod[2] = dS_mod[2] + double(k);
                  xmatrix<double> W_tmp = xvec2xmat(LHS, dS_mod);
                  //cerr <<"W_tmp: " <<  endl; //DEBUG MODE
                  //cerr << W_tmp << endl; //DEBUG MODE
                  //xb(); //DEBUG MODE
                  ReducedRowEchelonForm(W_tmp,CCell.sym_eps); //DX20190215
                  //cerr << "RR FORM: " << endl; //DEBUG MODE
                  //cerr << W_tmp << endl; //DEBUG MODE
                  xvector<double> solution; solution(1) = (W_tmp(1, 4)); solution(2) = (W_tmp(2, 4)); solution(3) = (W_tmp(3, 4));
                  solution = SYM::minimizeDistanceFractionalMethod(solution); //DX20190613
                  //DX20190613 [OBSOLETE] SYM::PBC(solution); 
                  xvector<double> cart_solution = trasp(CCell.lattice)*solution;

                  xvector<double> ideal_wyckoff = solution;
                  found_wyckoff = true;
                  if((aurostd::abs(W_tmp(1, 1)) < _ZERO_TOL_ && aurostd::abs(W_tmp(1, 2)) < _ZERO_TOL_ && aurostd::abs(W_tmp(1, 3)) < _ZERO_TOL_)){
                    ideal_wyckoff(1) = 0.0;
                  }
                  if((aurostd::abs(W_tmp(2, 1)) < _ZERO_TOL_ && aurostd::abs(W_tmp(2, 2)) < _ZERO_TOL_ && aurostd::abs(W_tmp(2, 3)) < _ZERO_TOL_)){
                    ideal_wyckoff(2) = 0.0;
                  }
                  if((aurostd::abs(W_tmp(3, 1)) < _ZERO_TOL_ && aurostd::abs(W_tmp(3, 2)) < _ZERO_TOL_ && aurostd::abs(W_tmp(3, 3)) < _ZERO_TOL_)){
                    ideal_wyckoff(3) = 0.0;
                  }
                  ideal_wyckoff = SYM::minimizeDistanceFractionalMethod(ideal_wyckoff); //DX20190613
                  //DX20190613 [OBSOLETE] SYM::PBC(ideal_wyckoff);
                  xvector<double> ideal_cart_position = trasp(CCell.lattice)*ideal_wyckoff;
                  if(aurostd::modulus(cart_solution-ideal_cart_position)>CCell.sym_eps){ //DX20190215
                    found_wyckoff = false;
                  }
                  if(found_wyckoff) {
                    //cerr << "FOUND: " << W_tmp << endl;
                    W = W_tmp;
                    break;
                  }
                }
                if(found_wyckoff) {
                  break;
                }
              }
              if(found_wyckoff) {
                break;
              }
            }
            //cerr << "FOUND WYCKOFF: " << found_wyckoff << endl;
            if(found_wyckoff == true) {
              for (int ixx = 1; ixx < 4; ixx++) {
                for (int jx = 1; jx < 4; jx++) {
                  if(aurostd::abs(W(ixx, jx) - 1.0) < _ZERO_TOL_) {
                    if(jx == 1) {
                      if(contains_x_variable && !x_variable_set){
                        xyz_params(1) = W(ixx,4);
                        x_variable_set = true;
                      }
                      if(first_wyckoff == true){
                        tmp_Wyckoff_site.coord(1) = W(ixx, 4);
                      }
                    }
                    if(jx == 2) {
                      //cerr << "y = " << W(ix,4) << " ";
                      if(contains_y_variable && !y_variable_set){
                        xyz_params(2) = W(ixx,4);
                        y_variable_set = true;
                      }
                      if(first_wyckoff == true){
                        tmp_Wyckoff_site.coord(2) = W(ixx, 4);
                      }
                    }
                    if(jx == 3) {
                      if(contains_z_variable && !z_variable_set){
                        xyz_params(3) = W(ixx,4);
                        z_variable_set = true;
                      }
                      if(first_wyckoff == true){
                        tmp_Wyckoff_site.coord(3) = W(ixx, 4);
                      }
                    }
                  }
                }
                if(first_wyckoff == true){
                  //cerr << "FOUND LINEAR SOLUTION: " << endl;
                  //cerr << endl << W << endl;
                  //cerr << endl;
                  first_wyckoff = false;
                  // ========== Store Wyckoff Position ========== //
                  tmp_Wyckoff_site.coord = tmp_equivalent_atoms_shifted[ix].fpos; //DX20171212 - need to updated coord to include non-parametrized Wyckoff positions
                  tmp_Wyckoff_site.index = tmp_equivalent_atoms_shifted[ix].type; //DX20200427
                  tmp_Wyckoff_site.type = tmp_equivalent_atoms_shifted[ix].name;
                  //DX20191010 - update partial occupation value - START
                  if(CCell.partial_occupation_flag){
                    tmp_Wyckoff_site.site_occupation=tmp_equivalent_atoms_shifted[ix].partial_occupation_value;
                  }
                  else{ tmp_Wyckoff_site.site_occupation=1.0; }
                  //DX20191010 - update partial occupation value - END
                  tmp_Wyckoff_site.wyckoffSymbol = wyckoffsymbols[wyckoffsymbols_mult_index[j] - 1];
                  tmp_Wyckoff_site.equations.clear(); //DX20190130 - clear for safety
                  //DX20190128 - add multiplicity, letter, and site symmetry - START 
                  vector<string> tokens,pos_tokens;
                  if(aurostd::string2tokens(tmp_Wyckoff_site.wyckoffSymbol,tokens," ") == 3){
                    tmp_Wyckoff_site.multiplicity = aurostd::string2utype<int>(tokens[0]);
                    tmp_Wyckoff_site.letter = tokens[1];
                    tmp_Wyckoff_site.site_symmetry = tokens[2];
                    vector<string> positions = SYM::findWyckoffEquations(spacegroupstring, tmp_Wyckoff_site.letter, 
                        tmp_Wyckoff_site.multiplicity);
                    for(uint p=0;p<positions.size();p++){
                      aurostd::string2tokens(positions[p],pos_tokens,",");
                      tmp_Wyckoff_site.equations.push_back(pos_tokens);
                    }
                  }
                  //DX20190128 - add multiplicity, letter, and site symmetry - END
                  wyckoff_atom = tmp_equivalent_atoms_shifted[ix];
                }
              }
              if(contains_variable){
                xvector<double> diff;
                //cerr << "contains variable" << endl;
                for (int ixx = 1; ixx < 4; ixx++) {
                  for (int jx = 1; jx < 4; jx++) {
                    if(aurostd::abs(W(ixx, jx) - 1.0) < CCell.sym_eps) { //DX20190215
                      if(contains_x_variable && x_variable_set && jx ==1){
                        diff(1) = xyz_params(1)-W(ixx,4);
                      }
                      if(contains_y_variable && y_variable_set && jx == 2){
                        diff(2) = xyz_params(2)-W(ixx,4);
                      }
                      if(contains_z_variable && z_variable_set && jx == 3){
                        diff(3) = xyz_params(3)-W(ixx,4);
                      }
                    }
                    if(!found_wyckoff){
                      break;
                    }
                  }
                }
                diff = SYM::minimizeDistanceFractionalMethod(diff); //DX20190613
                //DX20190613 [OBSOLETE] SYM::PBC(diff);
                if(aurostd::modulus(trasp(CCell.lattice)*diff)>CCell.sym_eps){ //DX20190215
                  found_wyckoff = false;
                }
              }
              if(!found_wyckoff){
                continue;
              }
              found_count++;
              tmp_equivalent_atoms_shifted.erase(tmp_equivalent_atoms_shifted.begin() + ix);
              wyckoff_set.erase(wyckoff_set.begin() + m);
              m--;
              break;
            }
          }  //for ix: loop through equivalent atoms
          if(found_wyckoff == false) {
            //cerr << "COULDN'T FIND MATCH: equivalent atoms : " << i << " with " << m << endl;
            first_wyckoff = true;
            found_count = 0;
            //found_position = 0;
            // Perhaps we found the wrong parameter for a variable, rearrange equivalent atom order to find new parameter
            if(contains_variable && variable_changes < equivalent_atoms_shifted[i].size() - 1) {
              variable_changes += 1;
              x_variable_set = false;
              y_variable_set = false;
              z_variable_set = false;
              contains_x_variable = false;
              contains_y_variable = false;
              contains_z_variable = false;
              xyz_params.clear();
              tmp_equivalent_atoms_shifted = equivalent_atoms_shifted[i];
              wyckoff_set = tmpvvvsd[j];
              for (uint s = 0; s < variable_changes; s++) {
                tmp_equivalent_atoms_shifted.push_back(tmp_equivalent_atoms_shifted[0]);
                tmp_equivalent_atoms_shifted.erase(tmp_equivalent_atoms_shifted.begin() + 0);
              }
              m = -1;
            }
            else {
              break;
            }
          }
        }  // for m: loop through positions in a given Wyckoff set
        if(found_count == equivalent_atoms_shifted[i].size()) {
          wyckoffVariables.push_back(tmp_Wyckoff_site);
          if(LDEBUG) {
            cerr << "SYM::findWyckoffPosition: Found a Wyckoff position: " << endl << tmp_Wyckoff_site << endl;
          } 
          //cerr << "wyckoff site: ";
          //woss << equivalent_atoms_shifted[i][ix].coord <<"   Atom" <<  equivalent_atoms_shifted[i][ix].type << wyckoffsymbols[wyckoffsymbols_mult_index[j]-1] << endl; //GET WYCKOFF SITE SYMBOL FOR APPROPRIATE MULT

          //woss << equivalent_atoms_shifted[i][ix].coord <<" " <<  CCell.chemical_labels[atoi(equivalent_atoms_shifted[i][ix].name.c_str())] << wyckoffsymbols[wyckoffsymbols_mult_index[j]-1] << endl; //GET WYCKOFF SITE SYMBOL FOR APPROPRIATE MULT
          wyckoffPositionsVector.push_back(wyckoff_atom);                                                                                                                                                   //Modified (RHT)
          woss << setprecision(14) << fixed << "   " << wyckoff_atom.fpos(1) << "   " << wyckoff_atom.fpos(2) << "   " << wyckoff_atom.fpos(3) << "   " << wyckoff_atom.name << tmp_Wyckoff_site.wyckoffSymbol << endl;  //GET WYCKOFF SITE SYMBOL FOR APPROPRIATE MULT
          wyckoffSymbols.push_back(tmp_Wyckoff_site.wyckoffSymbol);
          found_position++;
        }
        if(found_count == equivalent_atoms_shifted[i].size()) {
          break;
        }
      }  //for j : loop through Wyckoff sets with multiplicity
      if(found_count != equivalent_atoms_shifted[i].size() && orig_origin_shift == true) {
        //if(LDEBUG) { cerr << "SYM::findWyckoffPositions WARNING: Equivalent atoms were not matched with ITC Wyckoff positions." << endl; }
        if(LDEBUG) {
          cerr << "SYM::findWyckoffPositions WARNING: Could not match the " << equivalent_atoms_shifted[i][0].name << " atom(s) with multiplicity " << equivalent_atoms_shifted[i].size() << "." << endl;
        }
        first_wyckoff = true;
        wyckoffVariables.clear();
        wyckoffPositionsVector.clear();
        woss.str("");
        wyckoffSymbols.clear();
        if(CCell.lattice_label_ITC == 'R' && obverse_force_transformed == false) {
          transformToObverse(CCell.lattice, equivalent_atoms_shifted);
          obverse_force_transformed = true;
          xvector<double> ReverseOriginShift = -OriginShift;
          equivalent_atoms = shiftSymmetryEquivalentAtoms(equivalent_atoms_shifted, CCell.lattice, ReverseOriginShift, CCell.dist_nn_min, CCell.sym_eps); //DX20190215 - added CCell.sym_eps
          deque<_atom> atoms_tmp;
          for (uint k = 0; k < equivalent_atoms.size(); k++) {
            for (uint l = 0; l < equivalent_atoms[k].size(); l++) {
              atoms_tmp.push_back(equivalent_atoms[k][l]);
            }
          }
          atomicbasis = atoms_tmp;
          CCell.atoms = atoms_tmp;
          i = -1;
          found_position=0; //DX20170912
        } 
        else {
          break;
        }
      } 
      else if(found_count != equivalent_atoms_shifted[i].size() && orig_origin_shift == false) {
        first_wyckoff = true;
        wyckoffVariables.clear();
        wyckoffPositionsVector.clear();
        woss.str("");
        wyckoffSymbols.clear();
        //sum_wyckoff_letters.push_back(100);
        break;
      }
      if(tmpvvvstring.size() == 0) {
        if(LDEBUG) { cerr << "SYM::findWyckoffPositions: Could not find wyckoff position based on multiplicity provided [2]. Return string = " << tmpvvvstring.size() << endl; }
        break;
      }
    }
    return (found_position == equivalent_atoms_shifted.size());
  }
} //namespace SYM

// ******************************************************************************
// GetSameSymmetryWyckoffLetters
// ******************************************************************************
namespace SYM {
  vector<vector<vector<string> > > GetSameSymmetryWyckoffLetters(uint space_group_number, vector<GroupedWyckoffPosition>& grouped_Wyckoff_positions, uint setting){;
    // get possible Wyckoff letters
    stringstream axis_cell;
    axis_cell.str(std::string());
    //DX20180806 [OBSOLETE] axis_cell << CCell.lattice_label_ITC << cell_choice;
    axis_cell << setting; //DX20180806 - use setting
    SymmetryInformationITC ITC_sym_info; //DX20190215
    ITC_sym_info.initsgs(axis_cell.str()); //DX20190215

    //DX20190215 [OBSOLETE] using SYM::gl_sgs;
    string spacegroupstring = ITC_sym_info.gl_sgs[space_group_number - 1];
    vector<vector<vector<string> > > grouped_possible_Wyckoff_letters;
    for(uint i=0;i<grouped_Wyckoff_positions.size();i++){
      vector<vector<string> > possible_Wyckoff_letters;
      vector<vector<string> > grouped_possible_Wyckoff_site_symmetries;
      for(uint j=0;j<grouped_Wyckoff_positions[i].site_symmetries.size();j++){
        vector<string> site_syms;
        vector<string> letters;
        vector<string> positions;
        SYM::get_certain_wyckoff_pos(spacegroupstring, grouped_Wyckoff_positions[i].multiplicities[j], grouped_Wyckoff_positions[i].site_symmetries[j], site_syms, letters, positions);
        possible_Wyckoff_letters.push_back(letters);
      }
      grouped_possible_Wyckoff_letters.push_back(possible_Wyckoff_letters);
    }
    for(uint i=0;i<grouped_possible_Wyckoff_letters.size();i++){
      for(uint j=0;j<grouped_possible_Wyckoff_letters[i].size();j++){
        ::print(grouped_possible_Wyckoff_letters[i][j]);
      }
    }
    return grouped_possible_Wyckoff_letters; 
  }
}

//// ******************************************************************************
//// GetSameSymmetryWyckoffLetters
//// ******************************************************************************
//namespace SYM {
//vector<vector<vector<string> > > GetSameSymmetryWyckoffLetters(uint space_group_number, string Wyckoff_letter_string, uint setting){;
//vector<vector<string> > all_Wyckoff_sets;
//vector<string> tokens, per_atom_tokens;
//aurostd::string2tokens(Wyckoff_letter_string, tokens, ";");
//
//for(uint i=0;i<tokens.size();i++){
//vector<string> Wyckoff_set;
//aurostd::string2tokens(tokens[i],per_atom_tokens,",");
//for(uint j=0;j<per_atom_tokens.size();j++){
//Wyckoff_set.push_back(per_atom_tokens[j]);
//}
//all_Wyckoff_sets.push_back(Wyckoff_set);
//}
//
//// get possible Wyckoff letters
//stringstream axis_cell;
//axis_cell.str(std::string());
////DX20180806 [OBSOLETE] axis_cell << CCell.lattice_label_ITC << cell_choice;
//axis_cell << setting; //DX20180806 - use setting
//SYM::initsgs(axis_cell.str());
////extern vector<string> gl_sgs;
//using SYM::gl_sgs;
//string spacegroupstring = gl_sgs[space_group_number - 1];
//vector<vector<vector<string> > > grouped_possible_Wyckoff_letters;
//for(uint i=0;i<grouped_Wyckoff_positions.size();i++){
//vector<vector<string> > possible_Wyckoff_letters;
//vector<vector<string> > grouped_possible_Wyckoff_site_symmetries;
//for(uint j=0;j<grouped_Wyckoff_positions[i].site_symmetries.size();j++){
//vector<string> site_syms;
//vector<string> letters;
//vector<string> positions;
//SYM::get_certain_wyckoff_pos(spacegroupstring, grouped_Wyckoff_positions[i].multiplicities[j], grouped_Wyckoff_positions[i].site_symmetries[j], site_syms, letters, positions);
//possible_Wyckoff_letters.push_back(letters);
//}
//grouped_possible_Wyckoff_letters.push_back(possible_Wyckoff_letters);
//}
//for(uint i=0;i<grouped_possible_Wyckoff_letters.size();i++){
//for(uint j=0;j<grouped_possible_Wyckoff_letters[i].size();j++){
//::print(grouped_possible_Wyckoff_letters[i][j]);
//}
//}
//return grouped_possible_Wyckoff_letters; 
//}
//}

// ******************************************************************************
// blank
// ******************************************************************************
namespace SYM {
  bool blank(string str_in) {
    bool out = true;
    for (uint i = 0; i < str_in.size(); i++) {
      if(str_in[i] != ' ')
        out = false;
    }
    return out;
  }
} //namespace SYM

// ******************************************************************************
// containschar
// ******************************************************************************
//If string contains alphabetic character
namespace SYM {
  bool containschar(string str_in) {
    bool contains = false;
    for (uint i = 0; i < str_in.length(); i++) {
      if(isalpha(str_in[i]))
        contains = true;
    }
    return contains;
  }
} //namespace SYM

//DX20210421 [OBSOLETE]// ******************************************************************************
//DX20210421 [OBSOLETE]// intinvec
//DX20210421 [OBSOLETE]// ******************************************************************************
//DX20210421 [OBSOLETE]namespace SYM {
//DX20210421 [OBSOLETE]  bool intinvec(vector<int> vint, int n) {
//DX20210421 [OBSOLETE]    bool contains = false;
//DX20210421 [OBSOLETE]    for (uint i = 0; i < vint.size(); i++) {
//DX20210421 [OBSOLETE]      if(vint[i] == n)
//DX20210421 [OBSOLETE]        contains = true;
//DX20210421 [OBSOLETE]    }
//DX20210421 [OBSOLETE]    return contains;
//DX20210421 [OBSOLETE]  }
//DX20210421 [OBSOLETE]} //namespace SYM

// ******************************************************************************
// whichchar
// ******************************************************************************
namespace SYM {
  char whichchar(const string& str_in) {
    char c = '\0';
    for (uint i = 0; i < str_in.length(); i++) {
      if(isalpha(str_in[i]))
        c = str_in[i];
    }
    return c;
  }
} //namespace SYM

// ******************************************************************************
// isop
// ******************************************************************************
namespace SYM {
  bool isop(char c) {
    bool isanoperator = false;

    //char plus='+';

    if(c == '+' || c == '-' || c == '*' || c == '/')
      isanoperator = true;

    return isanoperator;
  }
} //namespace SYM

// ******************************************************************************
// whichnum
// ******************************************************************************
namespace SYM {
  double whichnum(string str_in) {  //returns the double that is contained in string. e.g., .25x returns .25
    bool neg = false;
    if(str_in[0] == '-') {
      neg = true;
    }
    double num = 0;
    ostringstream oss;
    int numcount = 0;
    for (uint i = 0; i < str_in.length(); i++) {
      if(!isalpha(str_in[i]) && !isop(str_in[i])) {
        oss << str_in[i];
        numcount++;
      }
    }
    num = atof(oss.str().c_str());
    if(numcount == 0)
      num = 1;
    if(neg == true)
      num = -num;
    return num;
  }
} //namespace SYM

// ******************************************************************************
// havechar
// ******************************************************************************
//if the character c is contained in the string
namespace SYM {
  bool havechar(string str_in, char c) {
    bool contains = false;
    for (uint i = 0; i < str_in.length(); i++) {
      if(str_in[i] == c)
        contains = true;
    }
    return contains;
  }
} //namespace SYM

// ******************************************************************************
// convert_wyckoff_pos
// ******************************************************************************
//For now is void, but will be matrix
namespace SYM {
  void convert_wyckoff_pos(vector<vector<vector<string> > > wyckoff_positions) {
    cerr << "*********************************" << endl;
    ostringstream oss;
    //  atof(tmpstr.c_str())
    for (uint k = 0; k < wyckoff_positions.size(); k++) {
      for (uint j = 0; j < wyckoff_positions[k].size(); j++) {
        for (uint i = 0; i < wyckoff_positions[k][j].size(); i++) {
          oss << wyckoff_positions[k][j][i];
        }
        string temp = oss.str();
        if(!containschar(temp))
          cerr << atof(temp.c_str());
        else {
          vector<string> tempvec = splitstring(temp);
          for (uint i = 0; i < tempvec.size(); i++) {
            if(!isalpha(tempvec[i][0]))
              cerr << atof(tempvec[i].c_str());
            else
              cerr << tempvec[i];
          }
        }
        oss.str("");
        cerr << " ";
      }
      cerr << endl;
    }
  }
} //namespace SYM

// ******************************************************************************
// splitstring
// ******************************************************************************
namespace SYM {
  vector<string> splitstring(string str) {
    ostringstream oss;
    vector<string> temp;
    for (uint i = 0; i < str.length(); i++) {
      oss << str[i];
      //if(str[i+1]=='-' || str[i+1]=='+' || str[i+1]=='\0' || str[i+1]==' ')
      if(!blank(oss.str()))
      { //CO20200106 - patching for auto-indenting
        //DX20200924 [OBSOLETE] if(str[i + 1] == '\0' || str[i + 1] == ' ' || str[i + 1] == '+' || str[i + 1] == '-')
        //DX20200924 - START
        // distinguish between empty lines and spaces
        if(str[i + 1] == '\0' || str[i + 1] == ' '){
          temp.push_back(oss.str());
          oss.str("");
        }
        // check for + or -
        else if(str[i + 1] == '+' || str[i + 1] == '-') {
          // ensure their isn't a multiplication/division prior to the + or -
          // (otherwise this indicates the sign of the value)
          if(str[i] != '*' && str[i] != '/'){
            temp.push_back(oss.str());
            oss.str("");
          }
        }
        //DX20200924 - END
      }
    }

    //if(str.length()==1 && str[0]=='0')
    //temp.push_back("0");

    return temp;
  }
} //namespace SYM

// ******************************************************************************
// splitstring_2
// ******************************************************************************
namespace SYM {
  vector<string> splitstring_2(string str) {
    ostringstream oss;
    vector<string> temp;
    for (uint i = 0; i < str.length(); i++) {
      oss << str[i];
      //if(str[i+1]=='-' || str[i+1]=='+' || str[i+1]=='\0' || str[i+1]==' ')
      if(str[i + 1] == '\0' || str[i + 1] == ' ')
      { //CO20200106 - patching for auto-indenting
        temp.push_back(oss.str());
        //cerr << oss.str();// << endl;
        oss.str("");
      }
    }

    //if(str.length()==1 && str[0]=='0')
    //temp.push_back("0");

    return temp;
  }
} //namespace SYM

//DX20190724 [MOVED TO AUROSTD] - dbl2frac() Double to Fraction (Overloaded)

//DX20200313 [reformatted and moved to AUROSTD]// ******************************************************************************
//DX20200313 [reformatted and moved to AUROSTD]// dbl2frac Double to Fraction (Overloaded)
//DX20200313 [reformatted and moved to AUROSTD]// ******************************************************************************
//DX20200313 [reformatted and moved to AUROSTD]//NEED TO REWRITE/check FRAC2DBL
//DX20200313 [reformatted and moved to AUROSTD]namespace SYM {
//DX20200313 [reformatted and moved to AUROSTD]  double frac2dbl(string str) {  //string in the form "a/b" with minus if negative
//DX20200313 [reformatted and moved to AUROSTD]    //  if(str[0]==' '){
//DX20200313 [reformatted and moved to AUROSTD]    //str.erase(str.begin(),str.begin()+1);
//DX20200313 [reformatted and moved to AUROSTD]    //}
//DX20200313 [reformatted and moved to AUROSTD]
//DX20200313 [reformatted and moved to AUROSTD]    double out = 0;
//DX20200313 [reformatted and moved to AUROSTD]    bool neg = false;
//DX20200313 [reformatted and moved to AUROSTD]    stringstream ss_num, ss_den;
//DX20200313 [reformatted and moved to AUROSTD]    cleanupstring(str);
//DX20200313 [reformatted and moved to AUROSTD]    if(str[0] == '-') {
//DX20200313 [reformatted and moved to AUROSTD]      neg = true;
//DX20200313 [reformatted and moved to AUROSTD]      str.erase(str.begin(), str.begin() + 1);
//DX20200313 [reformatted and moved to AUROSTD]    }
//DX20200313 [reformatted and moved to AUROSTD]    if(str[0] == '+') {
//DX20200313 [reformatted and moved to AUROSTD]      str.erase(str.begin(), str.begin() + 1);
//DX20200313 [reformatted and moved to AUROSTD]    }
//DX20200313 [reformatted and moved to AUROSTD]    if(havechar(str, '/')) {
//DX20200313 [reformatted and moved to AUROSTD]      double numerator = 0;
//DX20200313 [reformatted and moved to AUROSTD]      double denominator = 0;
//DX20200313 [reformatted and moved to AUROSTD]      uint slash = whereischar(str, '/');
//DX20200313 [reformatted and moved to AUROSTD]      for (uint i = 0; i < slash; i++)
//DX20200313 [reformatted and moved to AUROSTD]        ss_num << str[i];
//DX20200313 [reformatted and moved to AUROSTD]      for (uint i = 0; i < (str.size() - slash); i++)
//DX20200313 [reformatted and moved to AUROSTD]        ss_den << str[i + slash + 1];
//DX20200313 [reformatted and moved to AUROSTD]      string num_string = ss_num.str();
//DX20200313 [reformatted and moved to AUROSTD]      const char* num = num_string.c_str();
//DX20200313 [reformatted and moved to AUROSTD]      numerator = atof(num);
//DX20200313 [reformatted and moved to AUROSTD]      string den_string = ss_den.str();
//DX20200313 [reformatted and moved to AUROSTD]      const char* den = den_string.c_str();
//DX20200313 [reformatted and moved to AUROSTD]      denominator = atof(den);
//DX20200313 [reformatted and moved to AUROSTD]      if(neg == true) {
//DX20200313 [reformatted and moved to AUROSTD]        out = -numerator / denominator;
//DX20200313 [reformatted and moved to AUROSTD]      } else {
//DX20200313 [reformatted and moved to AUROSTD]        out = numerator / denominator;
//DX20200313 [reformatted and moved to AUROSTD]      }
//DX20200313 [reformatted and moved to AUROSTD]    } else {
//DX20200313 [reformatted and moved to AUROSTD]      char dbl[256];
//DX20200313 [reformatted and moved to AUROSTD]      for (uint i = 0; i < str.size(); i++)
//DX20200313 [reformatted and moved to AUROSTD]        dbl[i] = str[i];
//DX20200313 [reformatted and moved to AUROSTD]      out = atof(dbl);
//DX20200313 [reformatted and moved to AUROSTD]    }
//DX20200313 [reformatted and moved to AUROSTD]    return out;
//DX20200313 [reformatted and moved to AUROSTD]  }
//DX20200313 [reformatted and moved to AUROSTD]}

//DX20210422 [OBSOLETE]// ******************************************************************************
//DX20210422 [OBSOLETE]// distance_between_points
//DX20210422 [OBSOLETE]// ******************************************************************************
//DX20210422 [OBSOLETE]namespace SYM {
//DX20210422 [OBSOLETE]  double distance_between_points(const xvector<double>& a, const xvector<double>& b) {
//DX20210422 [OBSOLETE]    double dist = 0;
//DX20210422 [OBSOLETE]    if(a.urows != b.urows) {
//DX20210422 [OBSOLETE]      throw aurostd::xerror(__AFLOW_FILE__,XPID+"SYM::distance_between_points():","Vectors are not equal length.",_VALUE_RANGE_);
//DX20210422 [OBSOLETE]    }
//DX20210422 [OBSOLETE]    for (uint i = 1; i <= (uint)a.urows; i++) {
//DX20210422 [OBSOLETE]      dist += (a(i) - b(i)) * (a(i) - b(i));
//DX20210422 [OBSOLETE]    }
//DX20210422 [OBSOLETE]    dist = sqrt(dist);
//DX20210422 [OBSOLETE]    return dist;
//DX20210422 [OBSOLETE]  }
//DX20210422 [OBSOLETE]} //namespace SYM

//DX20210422 [OBSOLETE]// ******************************************************************************
//DX20210422 [OBSOLETE]// xstring (Overloaded)
//DX20210422 [OBSOLETE]// ******************************************************************************
//DX20210422 [OBSOLETE]namespace SYM {
//DX20210422 [OBSOLETE]  void xstring(ostream& output, xmatrix<double> a) {
//DX20210422 [OBSOLETE]    for (uint i = 1; i <= (uint)a.urows; i++) {
//DX20210422 [OBSOLETE]      for (uint j = 1; j <= (uint)a.lrows; j++) {
//DX20210422 [OBSOLETE]        if(aurostd::abs(a(i, j)) < 1e-8) { a(i, j) = 0; }
//DX20210422 [OBSOLETE]        output << std::showpoint << setprecision(14) << a(i, j) << " ";
//DX20210422 [OBSOLETE]      }
//DX20210422 [OBSOLETE]      cerr << endl;
//DX20210422 [OBSOLETE]    }
//DX20210422 [OBSOLETE]  }
//DX20210422 [OBSOLETE]} //namespace SYM

// ******************************************************************************
// minus_one
// ******************************************************************************
namespace SYM {
  void minus_one(deque<_atom>& atomicBasis, int lvec) {
    //DX double tol = 1e-6;
    double tol = 1e-10;
    for (uint i = 0; i < atomicBasis.size(); i++) {
      if(atomicBasis[i].fpos(lvec) > tol) {
        atomicBasis[i].fpos(lvec) = 1 - atomicBasis[i].fpos(lvec);
      }
    }
  }
} //namespace SYM

// ******************************************************************************
// swap_columns
// ******************************************************************************
namespace SYM {
  void swap_columns(deque<_atom>& atomicBasis, int col1, int col2) {
    double tmp = 0;
    for (uint i = 0; i < atomicBasis.size(); i++) {
      tmp = atomicBasis[i].fpos(col1);
      atomicBasis[i].fpos(col1) = atomicBasis[i].fpos(col2);
      atomicBasis[i].fpos(col2) = tmp;
    }
  }
} //namespace SYM

// ******************************************************************************
// rearrange_columns
// ******************************************************************************
namespace SYM {
  void rearrange_columns(deque<_atom>& atomicBasis, int c1, int c2, int c3) {
    double tmp1 = 0;
    double tmp2 = 0;
    double tmp3 = 0;
    for (uint i = 0; i < atomicBasis.size(); i++) {
      tmp1 = atomicBasis[i].fpos(c1 + 1);
      tmp2 = atomicBasis[i].fpos(c2 + 1);
      tmp3 = atomicBasis[i].fpos(c3 + 1);
      atomicBasis[i].fpos(1) = tmp1;
      atomicBasis[i].fpos(2) = tmp2;
      atomicBasis[i].fpos(3) = tmp3;
    }
  }
} //namespace SYM

// ******************************************************************************
// simplify
// ******************************************************************************
namespace SYM{
  vector<sdouble> simplify(const string& _str) {
    string str=_str;
    if(str[0] == ' ') {
      str.erase(str.begin(), str.begin() + 1);
    }
    // if contains double negative, make positive //DX20200622
    if(aurostd::substring2bool(str,"--")){
      aurostd::StringSubst(str,"--","+");
    }
    sdouble out;
    vector<sdouble> out_vec;
    double num = 0;
    vector<string> splitstr = splitstring(str);
    for (uint S = 0; S < splitstr.size(); S++) {
      num = 0;  //creates some problem for unreduced strings (e.g, .5+.3)
      out.chr = '\0';
      bool skip = false;
      ostringstream oss;
      for (uint i = 0; i < splitstr[S].length(); i++) {
        oss << splitstr[S][i];
      }
      if(!containschar(oss.str())) {
        if(havechar(oss.str(), '/')) {
          //DX20200313 [OBSOLETE] num += frac2dbl(oss.str());
          num += aurostd::frac2dbl(oss.str()); // DX20200313
        } else if(havechar(oss.str(), '*')) {
          vector<string> tokens; aurostd::string2tokens(oss.str(),tokens,"*");
          if(tokens.size()==2){ num += atof(tokens[0].c_str())*atof(tokens[1].c_str()); }
          else { throw aurostd::xerror(__AFLOW_FILE__,"SYM::simplify","Expected two fields surrounding '*': "+oss.str(),_RUNTIME_ERROR_); }
        } else {
          num += atof(oss.str().c_str());
        }
        oss.str("");
      } else {
        skip = true;
        if(havechar(oss.str(), '/')) {
          //DX20200313 [OBSOLETE] out.dbl = frac2dbl(oss.str());
          out.dbl = aurostd::frac2dbl(oss.str()); //DX20200313
        } else {
          out.dbl = whichnum(oss.str());
        }
        out.chr = whichchar(oss.str());
        oss.str("");
      }
      if(skip == false) {
        out.dbl = num;
      }
      if(aurostd::abs(out.dbl) > .00001) {
        out_vec.push_back(out);
      }
    }
    if(out_vec.size() == 0) {
      out.dbl = 0;
      out_vec.push_back(out);
    }
    return out_vec;
  }
} //namespace SYM

// ******************************************************************************
// print_wyckoff_pos
// ******************************************************************************
namespace SYM {
  void print_wyckoff_pos(vector<vector<vector<string> > > wyckoff_positions) {
    //Wyckoff_positions[tuplets][singlets][singlet characters]
    for (uint k = 0; k < wyckoff_positions.size(); k++) {
      for (uint j = 0; j < wyckoff_positions[k].size(); j++) {
        for (uint i = 0; i < wyckoff_positions[k][j].size(); i++) {
          for (uint l = 0; l < simplify(wyckoff_positions[k][j][i]).size(); l++) {
            cerr << simplify(wyckoff_positions[k][j][i]).size();
            cerr << simplify(wyckoff_positions[k][j][i])[l].dbl << simplify(wyckoff_positions[k][j][i])[l].chr << " " << endl;
          }
          cerr << wyckoff_positions[k][j][i] << " ";
        }
        cerr << endl;
      }
      cerr << endl;
    }
  }
} //namespace SYM

// ******************************************************************************
// convert_wyckoff_pos_sd
// ******************************************************************************
//Convert the wyckoff positions into sdoubles for algebraic work.
namespace SYM {
  vector<vector<vector<vector<sdouble> > > > convert_wyckoff_pos_sd(vector<vector<vector<string> > > wyckoff_positions) {
    vector<vector<vector<vector<sdouble> > > > sdw;
    //Wyckoff_positions[tuplets][singlets][singlet characters]
    for (uint k = 0; k < wyckoff_positions.size(); k++) {
      vector<vector<vector<sdouble> > > temp2;
      //cerr <<"site sizes: " <<  wyckoff_positions[k].size() << endl;
      for (uint j = 0; j < wyckoff_positions[k].size(); j++) {
        vector<vector<sdouble> > temp1;
        for (uint i = 0; i < wyckoff_positions[k][j].size(); i++) {
          //cerr << wyckoff_positions[k][j][i] << endl;
          vector<sdouble> tmpsd = simplify(wyckoff_positions[k][j][i]);
          //xb();
          //for(uint ix=0;ix<tmpsd.size();ix++){
          //  cerr <<"?: " <<  tmpsd[ix].dbl << " " << tmpsd[ix].chr << endl;
          //}
          temp1.push_back(simplify(wyckoff_positions[k][j][i]));
        }
        temp2.push_back(temp1);
      }
      //cerr << temp2.size() << endl;
      sdw.push_back(temp2);
    }
    return sdw;
  }
} //namespace SYM

// ******************************************************************************
// PointGroup_SpaceGroup (Overloaded)
// ******************************************************************************
namespace SYM {
  int* PointGroup_SpaceGroup(string pgroup) {
    int* sgrange = new int[2];
    sgrange[0] = 0;
    sgrange[1] = 0;

    if(pgroup == "1") {
      sgrange[0] = 1;
      sgrange[1] = 1;
    }
    if(pgroup == "-1") {
      sgrange[0] = 2;
      sgrange[1] = 2;
    }
    if(pgroup == "2") {
      sgrange[0] = 3;
      sgrange[1] = 5;
    }
    if(pgroup == "m") {
      sgrange[0] = 6;
      sgrange[1] = 9;
    }
    if(pgroup == "2/m") {
      sgrange[0] = 10;
      sgrange[1] = 15;
    }
    if(pgroup == "222") {
      sgrange[0] = 16;
      sgrange[1] = 24;
    }
    if(pgroup == "mm2") {
      sgrange[0] = 25;
      sgrange[1] = 46;
    }
    if(pgroup == "mmm") {
      sgrange[0] = 47;
      sgrange[1] = 74;
    }
    if(pgroup == "4") {
      sgrange[0] = 75;
      sgrange[1] = 80;
    }
    if(pgroup == "-4") {
      sgrange[0] = 81;
      sgrange[1] = 82;
    }
    if(pgroup == "4/m") {
      sgrange[0] = 83;
      sgrange[1] = 88;
    }
    if(pgroup == "422") {
      sgrange[0] = 89;
      sgrange[1] = 98;
    }
    if(pgroup == "4mm") {
      sgrange[0] = 99;
      sgrange[1] = 110;
    }
    if(pgroup == "-42m") {
      sgrange[0] = 111;
      sgrange[1] = 122;
    }
    if(pgroup == "4/mmm") {
      sgrange[0] = 123;
      sgrange[1] = 142;
    }
    if(pgroup == "3") {
      sgrange[0] = 143;
      sgrange[1] = 146;
    }
    if(pgroup == "-3") {
      sgrange[0] = 147;
      sgrange[1] = 148;
    }
    if(pgroup == "32") {
      sgrange[0] = 149;
      sgrange[1] = 155;
    }
    if(pgroup == "3m") {
      sgrange[0] = 156;
      sgrange[1] = 161;
    }
    if(pgroup == "-3m") {
      sgrange[0] = 162;
      sgrange[1] = 167;
    }
    if(pgroup == "6") {
      sgrange[0] = 168;
      sgrange[1] = 173;
    }
    if(pgroup == "-6") {
      sgrange[0] = 174;
      sgrange[1] = 174;
    }
    if(pgroup == "6/m") {
      sgrange[0] = 175;
      sgrange[1] = 176;
    }
    if(pgroup == "622") {
      sgrange[0] = 177;
      sgrange[1] = 182;
    }
    if(pgroup == "6mm") {
      sgrange[0] = 183;
      sgrange[1] = 186;
    }
    if(pgroup == "-62m" || pgroup == "-6m2") {
      sgrange[0] = 187;
      sgrange[1] = 190;
    }
    if(pgroup == "6/mmm") {
      sgrange[0] = 191;
      sgrange[1] = 194;
    }
    if(pgroup == "23") {
      sgrange[0] = 195;
      sgrange[1] = 199;
    }
    if(pgroup == "m-3") {
      sgrange[0] = 200;
      sgrange[1] = 206;
    }
    if(pgroup == "432") {
      sgrange[0] = 207;
      sgrange[1] = 214;
    }
    if(pgroup == "-43m") {
      sgrange[0] = 215;
      sgrange[1] = 220;
    }
    if(pgroup == "m-3m") {
      sgrange[0] = 221;
      sgrange[1] = 230;
    }

    return sgrange;
  }
} //namespace SYM

// ******************************************************************************
// PointGroup_SpaceGroup (Overloaded)
// ******************************************************************************
namespace SYM {
  vector<int> PointGroup_SpaceGroup(string pgroup, char c) {  //cl = centering label
    vector<int> sgs;
    int* sgrange = new int[2];
    sgrange[0] = 0;
    sgrange[1] = 0;
    //TRICLINIC
    if(pgroup == "1") {
      sgs.push_back(1);
    }
    if(pgroup == "-1") {
      sgs.push_back(2);
    }
    //MONOCLINIC
    if(pgroup == "2") {
      if(c == 'P') {
        sgs.push_back(3);
        sgs.push_back(4);
      }
      if(c == 'C') {
        sgs.push_back(5);
      }
    }
    if(pgroup == "m") {
      if(c == 'P') {
        sgs.push_back(6);
        sgs.push_back(7);
      }
      if(c == 'C') {
        sgs.push_back(8);
        sgs.push_back(9);
      }
    }
    if(pgroup == "2/m") {
      if(c == 'P') {
        sgs.push_back(10);
        sgs.push_back(11);
        sgs.push_back(13);
        sgs.push_back(14);
      }
      if(c == 'C') {
        sgs.push_back(12);
        sgs.push_back(15);
      }
    }
    //ORTHORHOMBIC
    if(pgroup == "222") {
      if(c == 'P') {
        sgs.push_back(16);
        sgs.push_back(17);
        sgs.push_back(18);
        sgs.push_back(19);
      }
      if(c == 'C') {
        sgs.push_back(20);
        sgs.push_back(21);
        sgs.push_back(21);
      }
      if(c == 'F') {
        sgs.push_back(22);
      }
      if(c == 'I') {
        sgs.push_back(23);
        sgs.push_back(24);
      }
    }
    if(pgroup == "mm2") {  //sgrange[0]=25;sgrange[1]=46;
      if(c == 'P') {
        sgs.push_back(25);
        sgs.push_back(26);
        sgs.push_back(27);
        sgs.push_back(28);
        sgs.push_back(29);
        sgs.push_back(30);
        sgs.push_back(31);
        sgs.push_back(32);
        sgs.push_back(33);
        sgs.push_back(34);
      }
      if(c == 'C') {
        sgs.push_back(35);
        sgs.push_back(36);
        sgs.push_back(37);
        sgs.push_back(38);
        sgs.push_back(39);
        sgs.push_back(40);
        sgs.push_back(41);
      }
      if(c == 'F') {
        sgs.push_back(42);
        sgs.push_back(43);
      }
      if(c == 'I') {
        sgs.push_back(44);
        sgs.push_back(45);
        sgs.push_back(46);
      }
    }

    if(pgroup == "mmm") {  //sgrange[0]=47;sgrange[1]=74;
      if(c == 'P') {
        sgs.push_back(47);
        sgs.push_back(48);
        sgs.push_back(49);
        sgs.push_back(50);
        sgs.push_back(51);
        sgs.push_back(52);
        sgs.push_back(53);
        sgs.push_back(54);
        sgs.push_back(55);
        sgs.push_back(56);
        sgs.push_back(57);
        sgs.push_back(58);
        sgs.push_back(59);
        sgs.push_back(60);
        sgs.push_back(61);
        sgs.push_back(62);
      }
      if(c == 'C') {
        sgs.push_back(63);
        sgs.push_back(64);
        sgs.push_back(65);
        sgs.push_back(66);
        sgs.push_back(67);
        sgs.push_back(68);
      }
      if(c == 'F') {
        sgs.push_back(69);
        sgs.push_back(70);
      }
      if(c == 'I') {
        sgs.push_back(71);
        sgs.push_back(72);
        sgs.push_back(73);
        sgs.push_back(74);
      }
    }
    //TETRAGONAL
    if(pgroup == "4") {  //sgrange[0]=75;sgrange[1]=80;
      if(c == 'P') {
        sgs.push_back(75);
        sgs.push_back(76);
        sgs.push_back(77);
        sgs.push_back(78);
      }
      if(c == 'I') {
        sgs.push_back(79);
        sgs.push_back(80);
      }
    }
    if(pgroup == "-4") {  //sgrange[0]=81;sgrange[1]=82;
      if(c == 'P') {
        sgs.push_back(81);
      }
      if(c == 'I') {
        sgs.push_back(82);
      }
    }
    if(pgroup == "4/m") {  //sgrange[0]=83;sgrange[1]=88;
      if(c == 'P') {
        sgs.push_back(83);
        sgs.push_back(84);
        sgs.push_back(85);
        sgs.push_back(86);
      }
      if(c == 'I') {
        sgs.push_back(87);
        sgs.push_back(88);
      }
    }
    if(pgroup == "422") {  //sgrange[0]=89;sgrange[1]=98;
      if(c == 'P') {
        sgs.push_back(89);
        sgs.push_back(90);
        sgs.push_back(91);
        sgs.push_back(92);
        sgs.push_back(93);
        sgs.push_back(94);
        sgs.push_back(95);
        sgs.push_back(96);
      }
      if(c == 'I') {
        sgs.push_back(97);
        sgs.push_back(98);
      }
    }
    if(pgroup == "4mm") {  //sgrange[0]=99;sgrange[1]=110;
      if(c == 'P') {
        sgs.push_back(99);
        sgs.push_back(100);
        sgs.push_back(101);
        sgs.push_back(102);
        sgs.push_back(103);
        sgs.push_back(104);
        sgs.push_back(105);
        sgs.push_back(106);
      }
      if(c == 'I') {
        sgs.push_back(107);
        sgs.push_back(108);
        sgs.push_back(109);
        sgs.push_back(110);
      }
    }
    if(pgroup == "-42m") {  //sgrange[0]=111;sgrange[1]=122;
      if(c == 'P') {
        sgs.push_back(111);
        sgs.push_back(112);
        sgs.push_back(113);
        sgs.push_back(114);
        sgs.push_back(115);
        sgs.push_back(116);
        sgs.push_back(117);
        sgs.push_back(118);
      }
      if(c == 'I') {
        sgs.push_back(119);
        sgs.push_back(120);
        sgs.push_back(121);
        sgs.push_back(122);
      }
    }
    if(pgroup == "4/mmm") {  //sgrange[0]=123;sgrange[1]=142;
      if(c == 'P') {
        sgs.push_back(123);
        sgs.push_back(124);
        sgs.push_back(125);
        sgs.push_back(126);
        sgs.push_back(127);
        sgs.push_back(128);
        sgs.push_back(129);
        sgs.push_back(130);
        sgs.push_back(131);
        sgs.push_back(132);
        sgs.push_back(133);
        sgs.push_back(134);
        sgs.push_back(135);
        sgs.push_back(136);
        sgs.push_back(137);
        sgs.push_back(138);
      }
      if(c == 'I') {
        sgs.push_back(139);
        sgs.push_back(140);
        sgs.push_back(141);
        sgs.push_back(142);
      }
    }
    //TRIGONAL
    if(pgroup == "3") {  //sgrange[0]=143;sgrange[1]=146;
      if(c == 'P') {
        sgs.push_back(143);
        sgs.push_back(144);
        sgs.push_back(145);
      }
      if(c == 'R') {
        sgs.push_back(146);
      }
    }
    if(pgroup == "-3") {  //sgrange[0]=147;sgrange[1]=148;
      if(c == 'P') {
        sgs.push_back(147);
      }
      if(c == 'R') {
        sgs.push_back(148);
      }
    }
    if(pgroup == "32") {  //sgrange[0]=149;sgrange[1]=155;
      if(c == 'P') {
        sgs.push_back(149);
        sgs.push_back(150);
        sgs.push_back(151);
        sgs.push_back(152);
        sgs.push_back(153);
        sgs.push_back(154);
      }
      if(c == 'R') {
        sgs.push_back(155);
      }
    }
    if(pgroup == "3m") {  //sgrange[0]=156;sgrange[1]=161;
      if(c == 'P') {
        sgs.push_back(156);
        sgs.push_back(157);
        sgs.push_back(158);
        sgs.push_back(159);
      }
      if(c == 'R') {
        sgs.push_back(160);
        sgs.push_back(161);
      }
    }
    if(pgroup == "-3m") {  //sgrange[0]=162;sgrange[1]=167;
      if(c == 'P') {
        sgs.push_back(162);
        sgs.push_back(163);
        sgs.push_back(164);
        sgs.push_back(165);
      }
      if(c == 'R') {
        sgs.push_back(166);
        sgs.push_back(167);
      }
    }
    //HEXAGONAL
    if(pgroup == "6") {  //sgrange[0]=168;sgrange[1]=173;
      sgs.push_back(168);
      sgs.push_back(169);
      sgs.push_back(170);
      sgs.push_back(171);
      sgs.push_back(172);
      sgs.push_back(173);
    }
    if(pgroup == "-6") {  //sgrange[0]=174;sgrange[1]=174;
      sgs.push_back(174);
    }
    if(pgroup == "6/m") {  //sgrange[0]=175;sgrange[1]=176;
      sgs.push_back(175);
      sgs.push_back(176);
    }
    if(pgroup == "622") {  //sgrange[0]=177;sgrange[1]=182;
      sgs.push_back(177);
      sgs.push_back(178);
      sgs.push_back(179);
      sgs.push_back(180);
      sgs.push_back(181);
      sgs.push_back(182);
    }
    if(pgroup == "6mm") {  //sgrange[0]=183;sgrange[1]=186;
      sgs.push_back(183);
      sgs.push_back(184);
      sgs.push_back(185);
      sgs.push_back(186);
    }
    if(pgroup == "-62m" || pgroup == "-6m2") {  //sgrange[0]=187;sgrange[1]=190;
      sgs.push_back(187);
      sgs.push_back(188);
      sgs.push_back(189);
      sgs.push_back(190);
    }
    if(pgroup == "6/mmm") {  //sgrange[0]=191;sgrange[1]=194;
      sgs.push_back(191);
      sgs.push_back(192);
      sgs.push_back(193);
      sgs.push_back(194);
    }
    //CUBIC
    if(pgroup == "23") {  //sgrange[0]=195;sgrange[1]=199;
      if(c == 'P') {
        sgs.push_back(195);
        sgs.push_back(198);
      }
      if(c == 'F') {
        sgs.push_back(196);
      }
      if(c == 'I') {
        sgs.push_back(197);
        sgs.push_back(199);
      }
    }
    if(pgroup == "m-3") {  //sgrange[0]=200;sgrange[1]=206;
      if(c == 'P') {
        sgs.push_back(200);
        sgs.push_back(201);
        sgs.push_back(205);
      }
      if(c == 'F') {
        sgs.push_back(202);
        sgs.push_back(203);
      }
      if(c == 'I') {
        sgs.push_back(204);
        sgs.push_back(206);
      }
    }
    if(pgroup == "432") {  //sgrange[0]=207;sgrange[1]=214;
      if(c == 'P') {
        sgs.push_back(207);
        sgs.push_back(208);
        sgs.push_back(212);
        sgs.push_back(213);
      }
      if(c == 'F') {
        sgs.push_back(209);
        sgs.push_back(210);
      }
      if(c == 'I') {
        sgs.push_back(211);
        sgs.push_back(214);
      }
    }
    if(pgroup == "-43m") {  //sgrange[0]=215;sgrange[1]=220;
      if(c == 'P') {
        sgs.push_back(215);
        sgs.push_back(218);
      }
      if(c == 'F') {
        sgs.push_back(216);
        sgs.push_back(219);
      }
      if(c == 'I') {
        sgs.push_back(217);
        sgs.push_back(220);
      }
    }
    if(pgroup == "m-3m") {  //sgrange[0]=221;sgrange[1]=230;
      if(c == 'P') {
        sgs.push_back(221);
        sgs.push_back(222);
        sgs.push_back(223);
        sgs.push_back(224);
      }
      if(c == 'F') {
        sgs.push_back(225);
        sgs.push_back(226);
        sgs.push_back(227);
        sgs.push_back(228);
      }
      if(c == 'I') {
        sgs.push_back(229);
        sgs.push_back(230);
      }
    }

    return sgs;
  }
} //namespace SYM

// **********************************************************************************************************************
// getLatticeVectorsFromOriginalMirrorOperations
// **********************************************************************************************************************
// Obtain new lattice vectors corresponding to mirrors
namespace SYM {
  vector<xvector<double> > getLatticeVectorsFromOriginalMirrorOperations(vector<Glide>& old_mirrors, vector<Glide>& new_mirrors,
      vector<xvector<double> >& lattice_vectors,
      bool& all_matched) {
    xvector<double> null_tol;
    null_tol(1) = _ZERO_TOL_;
    null_tol(2) = _ZERO_TOL_;
    null_tol(3) = _ZERO_TOL_;
    vector<xvector<double> > new_lattice_vectors;
    for (uint i = 0; i < new_mirrors.size(); i++) {
      bool found = false;
      for (uint j = 0; j < old_mirrors.size(); j++) {
        xvector<double> dir_diff = new_mirrors[i].return_direction() - old_mirrors[j].return_direction();
        xvector<double> dir_add = new_mirrors[i].return_direction() + old_mirrors[j].return_direction();
        xvector<double> point_diff = new_mirrors[i].return_point() - old_mirrors[j].return_point();
        bool diff = (aurostd::abs(dir_diff(1)) < _ZERO_TOL_ && aurostd::abs(dir_diff(2)) < _ZERO_TOL_ && aurostd::abs(dir_diff(3)) < _ZERO_TOL_);
        bool add = (aurostd::abs(dir_add(1)) < _ZERO_TOL_ && aurostd::abs(dir_add(2)) < _ZERO_TOL_ && aurostd::abs(dir_add(3)) < _ZERO_TOL_);
        bool point = (aurostd::abs(point_diff(1)) < _ZERO_TOL_ && aurostd::abs(point_diff(2)) < _ZERO_TOL_ && aurostd::abs(point_diff(3)) < _ZERO_TOL_);
        if((diff || add) && point) {
          if(add) {
            new_lattice_vectors.push_back(-lattice_vectors[j]);
          } else {
            new_lattice_vectors.push_back(lattice_vectors[j]);
          }
          found = true;
          break;
        }
      }
      if(found == false) {
        all_matched = false;
      }
    }
    return new_lattice_vectors;
  }
} //namespace SYM 

// **********************************************************************************************************************
// getLatticeVectorsFromOriginalRotationOperations
// **********************************************************************************************************************
// Obtain new lattice vectors corresponding to rotations
namespace SYM {
  vector<xvector<double> > getLatticeVectorsFromOriginalRotationOperations(vector<Screw>& old_rotations_twofold,
      vector<Screw>& old_rotations_rot, vector<Screw>& new_rotations,
      vector<xvector<double> >& twofold_lattice_vectors,
      vector<xvector<double> >& rot_lattice_vectors,
      bool& all_matched) {
    vector<xvector<double> > new_lattice_vectors;
    for (uint i = 0; i < new_rotations.size(); i++) {
      bool found = false;
      for (uint j = 0; j < old_rotations_twofold.size(); j++) {
        xvector<double> dir_diff = new_rotations[i].return_direction() - old_rotations_twofold[j].return_direction();
        xvector<double> dir_add = new_rotations[i].return_direction() + old_rotations_twofold[j].return_direction();
        xvector<double> point_diff = new_rotations[i].return_point() - old_rotations_twofold[j].return_point();
        bool diff = (aurostd::abs(dir_diff(1)) < _ZERO_TOL_ && aurostd::abs(dir_diff(2)) < _ZERO_TOL_ && aurostd::abs(dir_diff(3)) < _ZERO_TOL_);
        bool add = (aurostd::abs(dir_add(1)) < _ZERO_TOL_ && aurostd::abs(dir_add(2)) < _ZERO_TOL_ && aurostd::abs(dir_add(3)) < _ZERO_TOL_);
        bool point = (aurostd::abs(point_diff(1)) < _ZERO_TOL_ && aurostd::abs(point_diff(2)) < _ZERO_TOL_ && aurostd::abs(point_diff(3)) < _ZERO_TOL_);
        if((diff || add) && point) {
          if(add) {
            new_lattice_vectors.push_back(-twofold_lattice_vectors[j]);
          } else {
            new_lattice_vectors.push_back(twofold_lattice_vectors[j]);
          }
          found = true;
          break;
        }
      }
      if(found == false) {
        for (uint j = 0; j < old_rotations_rot.size(); j++) {
          xvector<double> dir_diff = new_rotations[i].return_direction() - old_rotations_rot[j].return_direction();
          xvector<double> dir_add = new_rotations[i].return_direction() + old_rotations_rot[j].return_direction();
          xvector<double> point_diff = new_rotations[i].return_point() - old_rotations_rot[j].return_point();
          bool diff = (aurostd::abs(dir_diff(1)) < _ZERO_TOL_ && aurostd::abs(dir_diff(2)) < _ZERO_TOL_ && aurostd::abs(dir_diff(3)) < _ZERO_TOL_);
          bool add = (aurostd::abs(dir_add(1)) < _ZERO_TOL_ && aurostd::abs(dir_add(2)) < _ZERO_TOL_ && aurostd::abs(dir_add(3)) < _ZERO_TOL_);
          bool point = (aurostd::abs(point_diff(1)) < _ZERO_TOL_ && aurostd::abs(point_diff(2)) < _ZERO_TOL_ && aurostd::abs(point_diff(3)) < _ZERO_TOL_);
          if((diff || add) && point) {
            if(add) {
              new_lattice_vectors.push_back(-rot_lattice_vectors[j]);
            } else {
              new_lattice_vectors.push_back(rot_lattice_vectors[j]);
            }
            found = true;
            break;
          }
        }
      }
      if(found == false) {
        all_matched = false;
      }
    }
    return new_lattice_vectors;
  }
} //namespace SYM

// ******************************************************************************
// Fold atoms into cell
// ******************************************************************************
// Folds atoms into the cell
//CO20180409 - moved to xatom
//[CO20180409 - moved to xatom]namespace SYM {
//[CO20180409 - moved to xatom]  deque<_atom> foldAtomsInCell(deque<_atom>& atoms, xmatrix<double>& c2f_new, xmatrix<double>& f2c_new, bool& skew) {
//[CO20180409 - moved to xatom]    double tol = _SYM_TOL_;
//[CO20180409 - moved to xatom]    return foldAtomsInCell(atoms, c2f_new, f2c_new, skew, tol);
//[CO20180409 - moved to xatom]  }
//[CO20180409 - moved to xatom]} //namespace SYM

//[CO20180409 - moved to xatom]namespace SYM {
//[CO20180409 - moved to xatom]  deque<_atom> foldAtomsInCell(deque<_atom>& atoms, xmatrix<double>& c2f_new, xmatrix<double>& f2c_new, bool& skew, double& tol) {
//[CO20180409 - moved to xatom]    deque<_atom> atoms_in_cell;
//[CO20180409 - moved to xatom]    _atom tmp;
//[CO20180409 - moved to xatom]    for (uint j = 0; j < atoms.size(); j++) {
//[CO20180409 - moved to xatom]      if(atoms_in_cell.size() == 0) {
//[CO20180409 - moved to xatom]	//[OBSOLETE]atoms[j].fpos = c2f_new * atoms[j].cpos;
//[CO20180409 - moved to xatom]	//[OBSOLETE]atoms[j].fpos = BringInCell(atoms[j].fpos);
//[CO20180409 - moved to xatom]	//[OBSOLETE]atoms[j].cpos = f2c_new * atoms[j].fpos;
//[CO20180409 - moved to xatom]	atoms_in_cell.push_back(atoms[j]);
//[CO20180409 - moved to xatom]	atoms_in_cell.back().fpos = BringInCell(c2f_new * atoms[j].cpos);
//[CO20180409 - moved to xatom]  atoms_in_cell.back().cpos = f2c_new * atoms_in_cell.back().fpos;
//[CO20180409 - moved to xatom]  atoms_in_cell.back().ijk(1)=0; atoms_in_cell.back().ijk(2)=0; atoms_in_cell.back().ijk(3)=0;
//[CO20180409 - moved to xatom]      } else {
//[CO20180409 - moved to xatom]  //bool duplicate_atom = false;
//[CO20180409 - moved to xatom]  tmp.fpos = BringInCell(c2f_new * atoms[j].cpos);
//[CO20180409 - moved to xatom]  tmp.cpos = f2c_new * tmp.fpos;
//[CO20180409 - moved to xatom]  //[OBSOLETE]for (uint a = 0; a < atoms_in_cell.size(); a++) {
//[CO20180409 - moved to xatom]  //[OBSOLETE]  if(MapAtomsInNewCell(atoms_in_cell[a], tmp, c2f_orig, f2c_new, skew, tol)) {
//[CO20180409 - moved to xatom]  //[OBSOLETE]  if(MapAtoms(atoms_in_cell[a], tmp, c2f_orig, f2c_new, skew, tol)) {
//[CO20180409 - moved to xatom]  //[OBSOLETE]    duplicate_atom = true;
//[CO20180409 - moved to xatom]  //[OBSOLETE]    break;
//[CO20180409 - moved to xatom]  //[OBSOLETE]  }
//[CO20180409 - moved to xatom]  //[OBSOLETE]}
//[CO20180409 - moved to xatom]  //[OBSOLETE]if(duplicate_atom == false) {
//[CO20180409 - moved to xatom]  if(!SYM::MapAtom(atoms_in_cell,tmp,false,c2f_new,f2c_new,skew,tol)){
//[CO20180409 - moved to xatom]    //[OBSOLETE]atoms[j].fpos = tmp.fpos; //BringInCell(tmp.fpos);
//[CO20180409 - moved to xatom]    //[OBSOLETE]atoms[j].cpos = tmp.cpos; //f2c_new * atoms[j].fpos;
//[CO20180409 - moved to xatom]    atoms_in_cell.push_back(atoms[j]);
//[CO20180409 - moved to xatom]    atoms_in_cell.back().fpos = tmp.fpos;
//[CO20180409 - moved to xatom]    atoms_in_cell.back().cpos = tmp.cpos;
//[CO20180409 - moved to xatom]    atoms_in_cell.back().ijk(1)=0; atoms_in_cell.back().ijk(2)=0; atoms_in_cell.back().ijk(3)=0;
//[CO20180409 - moved to xatom]  }
//[CO20180409 - moved to xatom]      }
//[CO20180409 - moved to xatom]    }
//[CO20180409 - moved to xatom]    return atoms_in_cell;
//[CO20180409 - moved to xatom]  }
//[CO20180409 - moved to xatom]} //namespace SYM

// ******************************************************************************
// Map Atoms into a New Cell
// ******************************************************************************
// This differs from MapAtom since we need information about the original and new lattice
namespace SYM {
  bool MapAtomsInNewCell(_atom& a, _atom& b, xmatrix<double>& lattice_new, bool& skew, double& tol) { //DX20190619 - changed c2f_orig and f2c_new to lattice_new
    //DX20190613 [OBSOLETE-moved down] xvector<double> fdiff = a.fpos - b.fpos;
    double min_dist = 1e9;
    if(skew) {
      xvector<double> min_cdiff = SYM::minimizeDistanceCartesianMethod(a.cpos, b.cpos, lattice_new); //DX20190613
      min_dist = aurostd::modulus(min_cdiff); //DX20190613
      //DX20190613 [OBSOLETE] return SYM::minimizeCartesianDistance(a.cpos, b.cpos, fdiff, c2f_orig, f2c_new, tol);
    } else {
      xmatrix<double> f2c_new = trasp(lattice_new); //DX20190613
      xvector<double> fdiff = a.fpos - b.fpos; //DX20190613
      xvector<double> min_fdiff = SYM::minimizeDistanceFractionalMethod(fdiff); //DX20190613 
      min_dist = aurostd::modulus(f2c_new * min_fdiff); //DX20190613
      //DX20190613 [OBSOLETE] SYM::PBC(fdiff);
    }
    return (min_dist < tol); //DX20190613
    //DX20190613 [OBSOLETE] return (aurostd::modulus(f2c_new * fdiff) < tol);
  }
} //namespace SYM

// ******************************************************************************
// Map Atoms into a New Cell
// ******************************************************************************
// This differs from MapAtom since we need information about the original and new lattice
namespace SYM {
  bool MapAtomsInNewCell(xvector<double>& a, xvector<double>& b, xmatrix<double>& lattice_new, bool& skew, double& tol) { //DX20190619 - changed c2f_orig and f2c_new to lattice_new
    //DX20190613 [OBSOLETE-moved down] xvector<double> fdiff = a - b;
    double min_dist = 1e9; //DX20190613
    xmatrix<double> f2c_new = trasp(lattice_new); //DX20190613
    if(skew) {
      xvector<double> cpos1 = f2c_new * a; //DX20190613 - coord1 to cpos1
      xvector<double> cpos2 = f2c_new * b; //DX20190613 - coord2 to cpos2
      xvector<double> min_cdiff = SYM::minimizeDistanceCartesianMethod(cpos1, cpos2, lattice_new); //DX20190613
      min_dist = aurostd::modulus(min_cdiff);
      //DX20190613 [OBSOLETE] return SYM::minimizeCartesianDistance(coord1, coord2, fdiff, c2f_orig, f2c_new, tol);
    } else {
      xvector<double> fdiff = a - b; //DX20190613
      xvector<double> min_fdiff = SYM::minimizeDistanceFractionalMethod(fdiff); //DX20190613
      min_dist = aurostd::modulus(f2c_new * min_fdiff); //DX20190613
      //DX20190613 [OBSOLETE] SYM::PBC(fdiff);
    }
    return (min_dist < tol); //DX20190613
    //DX20190613 [OBSOLETE] return (aurostd::modulus(f2c_new * fdiff) < tol);
  }
} //namespace SYM

// ******************************************************************************
// Group symmetry equivalent atoms
// ******************************************************************************
// Group symmetrically equivalent atoms
namespace SYM {
  deque<deque<_atom> > groupSymmetryEquivalentAtoms(deque<_atom>& atoms, xmatrix<double>& lattice, vector<xmatrix<double> >& sym_ops,
      vector<xvector<double> >& translations, double& min_dist, double& tol) { //DX20190215 - added tol
    bool LDEBUG = (FALSE || XHOST.DEBUG);
    deque<deque<_atom> > equivalent_atoms;
    xmatrix<double> f2c = trasp(lattice);
    //DX20190619 [OBSOLETE] xmatrix<double> c2f = inverse(trasp(lattice));
    bool skew = SYM::isLatticeSkewed(lattice, min_dist, tol); //DX20190215
    for (uint k = 0; k < atoms.size(); k++) {
      deque<_atom> tmpv;
      for (uint i = 0; i < sym_ops.size(); i++) {
        _atom tmp = atoms[k]; //DX20191011 - initialized instead of setting individually below
        //DX20190905 [OBSOLETE-no more mod_one_xvec] tmp.fpos = (SYM::mod_one_xvec((sym_ops[i] * atoms[k].fpos + translations[i])));
        tmp.fpos = sym_ops[i] * atoms[k].fpos + translations[i]; //DX20190905
        BringInCellInPlace(tmp.fpos); //DX20190905
        tmp.cpos = f2c * tmp.fpos;
        //DX20191011 [OBSOLETE] tmp.name = atoms[k].name;
        //DX20191011 [OBSOLETE] tmp.type = atoms[k].type;
        //DX20191011 [OBSOLETE] tmp.spin = atoms[k].spin; //DX20170921 - magnetic sym
        //DX20191011 [OBSOLETE] tmp.spin_is_given = atoms[k].spin_is_given; //DX20170921 - magnetic sym
        //DX20191011 [OBSOLETE] tmp.noncoll_spin = atoms[k].noncoll_spin; //DX20171205 - magnetic sym (non-collinear)
        //DX20191011 [OBSOLETE] tmp.noncoll_spin_is_given = atoms[k].noncoll_spin_is_given; //DX20171205 - magnetic sym (non-collinear)
        bool contained = false;
        for (uint j = 0; j < equivalent_atoms.size(); j++) {
          if(SYM::MapAtom(equivalent_atoms[j], tmp, TRUE, lattice, f2c, skew, tol)) { //DX20190215 //DX20190619 - lattice and f2c as input
            contained = true;
            break;
          }
        }
        if(contained == false) {
          tmpv.push_back(tmp);
        }
      }
      if(tmpv.size() > 0) {
        reduce_atom_deques(tmpv, lattice, min_dist,tol); //DX20190215
        equivalent_atoms.push_back(tmpv);
      }
    }
    // ===== DEBUG::PRINT EQUIVALENT ATOMS ===== //
    if(LDEBUG) {
      cerr << "SYM::shiftSymmetryEquivalentAtoms: Equivalent atoms: " << endl;
      for(uint i=0;i<equivalent_atoms.size();i++){
        xb();
        print(equivalent_atoms[i]);
      }
      cerr << endl;
    }
    return equivalent_atoms;
  }
} //namespace SYM

// ******************************************************************************
// Shift symmetry equivalent atoms
// ******************************************************************************
// Shift symmetrically equivalent atoms by an origin shift
namespace SYM {
  deque<deque<_atom> > shiftSymmetryEquivalentAtoms(deque<deque<_atom> >& equivalent_atoms, xmatrix<double>& lattice, xvector<double>& translation, double& min_dist, double& tol) { //DX20190215
    bool LDEBUG = (FALSE || XHOST.DEBUG);
    deque<deque<_atom> > equivalent_atoms_shifted;
    xmatrix<double> f2c = trasp(lattice);
    //DX20190619 [OBSOLETE] xmatrix<double> c2f = inverse(trasp(lattice));
    bool skew = SYM::isLatticeSkewed(lattice, min_dist, tol); //DX20190215

    deque<_atom> one_shifted_group;
    for (uint i = 0; i < equivalent_atoms.size(); i++) {
      one_shifted_group.clear();
      for (uint j = 0; j < equivalent_atoms[i].size(); j++) {
        _atom tmp = equivalent_atoms[i][j]; //DX20191011 - initialized instead of setting individually below
        //DX20190905 [OBSOLETE-no more mod_one_xvec] xvector<double> tmpxvec = SYM::mod_one_xvec(equivalent_atoms[i][j].fpos + translation);
        xvector<double> tmpxvec = equivalent_atoms[i][j].fpos + translation; //DX20190905
        BringInCellInPlace(tmpxvec); //DX20190905
        // ===== Ensure that multiple equivalent atoms are not occupying the same space ===== //
        tmp.fpos = tmpxvec;
        tmp.cpos = f2c * tmp.fpos;
        //DX20191011 [OBSOLETE] tmp.name = equivalent_atoms[i][j].name;
        //DX20191011 [OBSOLETE] tmp.type = equivalent_atoms[i][j].type;
        //DX20191011 [OBSOLETE] tmp.spin = equivalent_atoms[i][j].spin; //DX20170921 - magnetic sym
        //DX20191011 [OBSOLETE] tmp.spin_is_given = equivalent_atoms[i][j].spin_is_given; //DX20170921 - magnetic sym
        //DX20191011 [OBSOLETE] tmp.noncoll_spin = equivalent_atoms[i][j].noncoll_spin; //DX20171205 - magnetic sym (non-collinear)
        //DX20191011 [OBSOLETE] tmp.noncoll_spin_is_given = equivalent_atoms[i][j].noncoll_spin_is_given; //DX20171205 - magnetic sym (non-collinear)
        if(one_shifted_group.size() == 0) {
          one_shifted_group.push_back(tmp);
        } else {
          bool duplicate_atom = false;
          for (uint b = 0; b < one_shifted_group.size(); b++) {
            if(SYM::MapAtom(one_shifted_group[b].fpos, tmp.fpos, lattice, f2c, skew, tol)) { //DX20190215 //DX20190619 - lattice and f2c as input
              duplicate_atom = true;
              break;
            }
          }
          if(duplicate_atom == false) {
            one_shifted_group.push_back(tmp);
          }
        }
      }
      equivalent_atoms_shifted.push_back(one_shifted_group);
    }
    // ===== DEBUG::PRINT EQUIVALENT ATOMS ===== //
    if(LDEBUG) {
      cerr << "SYM::shiftSymmetryEquivalentAtoms: Equivalent atoms after origin shift (" << translation << "): " << endl;
      for(uint i=0;i<equivalent_atoms_shifted.size();i++){
        xb();
        print(equivalent_atoms_shifted[i]);
      }
      cerr << endl;
    }
    return equivalent_atoms_shifted;
  }
} //namespace SYM

// ******************************************************************************
// GCD_conventional_atomic_basis
// ******************************************************************************
//Determine if the conventional atomic basis ratio is consistent with the primitive atomic basis
namespace SYM {
  bool GCD_conventional_atomic_basis(deque<_atom>& conventional_basis_atoms, deque<deque<_atom> >& prim_split_atom_types, int& prim_GCD) {
    bool LDEBUG = (FALSE || XHOST.DEBUG);
    deque<deque<_atom> > split_atom_types = SYM::break_up_by_type(conventional_basis_atoms);
    if(split_atom_types.size() != prim_split_atom_types.size()) {
      if(LDEBUG) {
        cerr << "SYM::GCD_conventional_atomic_basis::WARNING: Number of atom types is not the same: " << split_atom_types.size() << " != " << prim_split_atom_types.size() << endl;
      }
      return false;
    }
    bool consistent_ratio = true;
    if(split_atom_types.size()==0){throw aurostd::xerror(__AFLOW_FILE__,"SYM::GCD_conventional_atomic_basis():","split_atom_types.size()==0",_INPUT_ERROR_);}
    int GCD_num = 1;  //CO+DX20191201
    if(split_atom_types.size() > 1) { // If only one type of atom, set to 1
      GCD_num=(int)split_atom_types[0].size();  //CO+DX20191201
      for (uint p = 0; p < split_atom_types.size() - 1; p++) {
        aurostd::GCD(GCD_num, (int)split_atom_types[p + 1].size(),GCD_num); //CO20191201
      }
      for (uint p = 0; p < prim_split_atom_types.size(); p++) {
        for (uint s = 0; s < split_atom_types.size(); s++) {
          if(prim_split_atom_types[p][0].name == split_atom_types[s][0].name) {
            if((prim_split_atom_types[p].size() * GCD_num) / prim_GCD != split_atom_types[s].size()) {
              consistent_ratio = false;
            }
          }
        }
      }
    } else if(split_atom_types.size() == 0) {  //Conventional basis atoms == 0
      if(LDEBUG) { cerr << "SYM::GCD_conventional_atomic_basis::WARNING: Conventional Basis atoms = 0" << endl; }
      consistent_ratio = false;
    }
    //cerr << "consistent_ratio: " << consistent_ratio << endl;
    return consistent_ratio;
  }
} //namespace SYM

// ******************************************************************************
// invecindex
// ******************************************************************************
//Vector search functions
namespace SYM {
  int invecindex(vector<_atom> vec, _atom n) {
    int out = 0;
    for (uint i = 0; i < vec.size(); i++) {
      if(vec[i].fpos == n.fpos && vec[i].name == n.name) {
        out = i;
      }
    }
    return out;
  }
} //namespace SYM

//TOPOLOGY FUNCTIONS
// **********************************************************************************************************************
// find_vectors_inplane
// **********************************************************************************************************************
// Finds the vectors perpendicular to a given vector (i.e. in a given plane)
namespace SYM {
  vector<xvector<double> > find_vectors_inplane(const vector<xvector<double> >& big_expanded, const xvector<double>& perp_to_vec, double& tol) { //DX20190215
    //DX20190215 [OBSOLETE] double tol = _SYM_TOL_;
    vector<xvector<double> > vectors_in_plane;
    vector<double> pnorms;
    vector<int> indicies_vecs_in_plane;
    for (uint i = 0; i < big_expanded.size(); i++) {
      if(aurostd::modulus(big_expanded[i]) > _ZERO_TOL_ && aurostd::modulus(perp_to_vec) > _ZERO_TOL_) {
        if(aurostd::abs(((aurostd::modulus(big_expanded[i]) + aurostd::modulus(perp_to_vec)) / (2.0)) * sin(aurostd::angle(big_expanded[i], perp_to_vec) - (Pi_r / 2.0))) < tol) {
          pnorms.push_back(aurostd::modulus(big_expanded[i]));
          indicies_vecs_in_plane.push_back(i);
        }
      }
    }
    vector<int> min_vecs;
    for (uint i = 0; i < indicies_vecs_in_plane.size(); i++) {
      min_vecs.push_back(i);
    }
    for (uint i = 0; i < min_vecs.size(); i++) {
      vectors_in_plane.push_back(big_expanded[indicies_vecs_in_plane[min_vecs[i]]]);
    }
    return vectors_in_plane;
  }
} //namespace SYM

// **********************************************************************************************************************
// count_types
// **********************************************************************************************************************
//counts the types of atoms and outputs vector<int>
namespace SYM {
  vector<int> count_types(deque<_atom>& vatom) {
    vector<int> types_count;
    deque<deque<_atom> > vaa = SYM::break_up_by_type(vatom);
    for (uint i = 0; i < vaa.size(); i++) {
      types_count.push_back(vaa[i].size());
    }
    return types_count;
  }
} //namespace SYM

// **********************************************************************************************************************
// SYM::countWyckoffTypes()
// **********************************************************************************************************************
//counts the types of Wyckoff positions per species
namespace SYM {
  vector<int> countWyckoffTypes(const vector<wyckoffsite_ITC>& Wyckoff_positions){
    vector<int> types, types_count;
    uint nWyckoff_sites = Wyckoff_positions.size();
    int index = 0;
    for(uint i=0;i<nWyckoff_sites;i++){
      if(!aurostd::WithinList(types,Wyckoff_positions[i].index,index)){
        types.push_back(Wyckoff_positions[i].index);
        types_count.push_back(1);
      }
      else{ types_count[index] +=1; }
    }
    return types_count;
  }
} //namespace SYM

// **********************************************************************************************************************
// mirror_operations
// **********************************************************************************************************************
//GET MIRROR OPERATIONS
namespace SYM {
  vector<Glide> mirror_operations(vector<xvector<double> > expanded_lattice, vector<xvector<double> > expanded_cell, xmatrix<double> L, xmatrix<double> Linv, vector<xvector<double> >& lattice_vectors, double& radius, bool& skew, double& tol) { //DX20190215
    //GET MIRROR PLANES
    //*********************************************************************
    // This part is a little tricky because planes that are symmetrically unique are
    // excluded due to the way symmetry_axes_equivalent works: For example, the planes going
    // through 0,0,0 and 0,0,.5 with the same normal will be excluded, even though these
    // are not lattice-translates. However, this doesn't seem to be a problem because of the
    // way the point groups are defined group-theoretically. Keep in mind, though, that when I
    // get the triplet-based operations, these pairs are not eliminated, resulting in more
    // operations than are usually listed
    //*********************************************************************

    vector<Glide> mirror_ops_vec;
    uint tsize = expanded_lattice.size();
    uint doubles_size = CombinationNr(2, tsize);
    vector<int> cmb_dbl = AllCombination41(2, tsize, 1);
    vector<xvector<double> > tmp_dbl;
    xvector<double> mpnorm;
    xvector<double> mpmid;
    xvector<double> nullvec;
    for (uint i = 0; i < doubles_size; i++) {
      tmp_dbl.clear();
      tmp_dbl.push_back(expanded_lattice[cmb_dbl[0]]);
      tmp_dbl.push_back(expanded_lattice[cmb_dbl[1]]);
      Glide candidate_mirror;
      mpnorm = tmp_dbl[1] - tmp_dbl[0];
      mpmid = tmp_dbl[1] + (1.0 / 2.0) * mpnorm;
      mpnorm = (1.0 / aurostd::modulus(mpnorm)) * mpnorm;
      candidate_mirror.get_glide_direct(mpnorm, nullvec);  //mpmid);
      bool cont_dbl = true;
      xvector<double> lattice_vector = tmp_dbl[1] - tmp_dbl[0];
      for (int i = 0; i < 8; i++) {
        //if(!is_lattice_point(Linv,candidate_mirror*expanded_cell[i]))
        if(!is_lattice_point(L, candidate_mirror * expanded_cell[i], lattice_vector, radius, skew, tol)) //DX20190215 - added tol
        { //CO20200106 - patching for auto-indenting
          cont_dbl = false;
        }
      }
      if(cont_dbl == true) {
        is_lattice_point(L, tmp_dbl[1] - tmp_dbl[0], lattice_vector, radius, skew, tol); //DX20190215 - added tol
        bool contained_in_list = false;
        for (uint i = 0; i < mirror_ops_vec.size(); i++) {
          //Use function to compare rotation axes
          if(symmetry_axis_equivalent(L, Linv, nullvec, mpnorm, mirror_ops_vec[i].return_point(), mirror_ops_vec[i].return_direction(), tol)) { //DX20190215 - added tol
            contained_in_list = true;
            if(aurostd::modulus(lattice_vector) < aurostd::modulus(lattice_vectors[i])) {
              lattice_vectors[i] = lattice_vector;
            }
            break;
          }
        }
        //Add to list if not already there
        if(contained_in_list == false) {
          mirror_ops_vec.push_back(candidate_mirror);
          lattice_vectors.push_back(lattice_vector);
        }
      }
      cmb_dbl = AllCombination42(2, tsize, cmb_dbl);
    }
    return mirror_ops_vec;
  }
} //namespace SYM

// **********************************************************************************************************************
// twofold_operations
// **********************************************************************************************************************
namespace SYM {
  vector<Screw> twofold_operations(vector<xvector<double> > expanded_lattice, vector<xvector<double> > expanded_cell, xmatrix<double> L, xmatrix<double> Linv, vector<xvector<double> >& lattice_vectors, double& radius, bool& skew, double& tol) { //DX20190215 - added tol
    xmatrix<double> f2c = trasp(L);
    xmatrix<double> c2f = inverse(trasp(L));

    vector<Screw> twofold_ops_vec;
    uint tsize = expanded_lattice.size();
    const xvector<double> Nullvec;
    int doubles_size = CombinationNr(2, tsize);
    vector<int> cmb_dbl = AllCombination41(2, tsize, 1);
    vector<xvector<double> > tmp_dbl;
    for (int i = 0; i < doubles_size; i++) {
      tmp_dbl.clear();
      tmp_dbl.push_back(expanded_lattice[cmb_dbl[0]]);
      tmp_dbl.push_back(expanded_lattice[cmb_dbl[1]]);
      Screw candidate_rotation;
      xvector<double> axis_direction = tmp_dbl[1] - tmp_dbl[0];
      axis_direction = (1 / aurostd::modulus(axis_direction)) * axis_direction;
      xvector<double> point_on_axis = Nullvec;
      candidate_rotation.get_screw_direct(axis_direction, point_on_axis, 2);
      bool cont = true;
      xvector<double> lattice_vector;
      for (int i = 0; i < 8; i++) {
        if(!points_equivalent(c2f, f2c, Nullvec, candidate_rotation * expanded_cell[i], lattice_vector, radius, skew, tol)) { //DX20190215 - added tol
          cont = false;
        }
      }
      if(cont == true) {
        points_equivalent(c2f, f2c, Nullvec, tmp_dbl[1] - tmp_dbl[0], lattice_vector, radius, skew, tol); //DX20190215
        //MUST ELIMINATE DUPLICATES THAT ARISE BECAUSE OF EXPANDED LATTICE
        //Check if operation is included in list
        bool contained_in_list = false;
        for (uint i = 0; i < twofold_ops_vec.size(); i++) {
          //Use function to compare rotation axes
          if(symmetry_axis_equivalent(L, Linv, point_on_axis, axis_direction, twofold_ops_vec[i].return_point(), twofold_ops_vec[i].return_direction(), tol)) { //DX20190215 - added tol
            if(aurostd::modulus(lattice_vector) < aurostd::modulus(lattice_vectors[i])) {
              lattice_vectors[i] = lattice_vector;
            }
            contained_in_list = true;
            break;
          }
        }
        //Add to list if not already there
        if(contained_in_list == false) {
          twofold_ops_vec.push_back(candidate_rotation);
          lattice_vectors.push_back(lattice_vector);
        }
      }
      cmb_dbl = AllCombination42(2, tsize, cmb_dbl);
    }
    return twofold_ops_vec;
  }
} //namespace SYM

// **********************************************************************************************************************
// triplet_operations
// **********************************************************************************************************************
namespace SYM {
  vector<Screw> triplet_operations(vector<xvector<double> > expanded_lattice, vector<xvector<double> > expanded_cell, xmatrix<double> L, xmatrix<double> Linv, vector<xvector<double> >& lattice_vectors, double& radius, bool& skew, double& tol) { //DX20190215
    int q = 3;
    vector<xvector<double> > big_expanded = expand_lattice_positive_only(q, q, q, L);

    xmatrix<double> f2c = trasp(L);
    xmatrix<double> c2f = inverse(trasp(L));

    vector<Screw> rotation_ops_vec;
    double rotation_order = 1.0; //DX20180514 - added initialization
    uint tsize = expanded_lattice.size();
    xvector<double> Nullvec;

    int triplets_size = CombinationNr(3, tsize);
    vector<int> cmb = AllCombination41(3, tsize, 1);
    vector<xvector<double> > tmp_trip;
    vector<vector<xvector<double> > > point_sets;
    char tmpchar;
    int count = 0;
    int rotation_ops = 0;
    for (int i = 0; i < triplets_size; i++) {
      tmp_trip.clear();
      tmp_trip.push_back(expanded_lattice[cmb[0]]);
      tmp_trip.push_back(expanded_lattice[cmb[1]]);
      tmp_trip.push_back(expanded_lattice[cmb[2]]);
      tmpchar = discern_rot_sym(get_mod_angle_tensor(tmp_trip), tol); //DX20190215 - added tol
      if(tmpchar != 'z') {
        count++;
        Screw candidate_rotation;
        //Get axis direction
        xvector<double> axis_direction = aurostd::vector_product(tmp_trip[1] - tmp_trip[0], tmp_trip[2] - tmp_trip[0]); //DX20190905 - SYM::CrossPro() -> aurostd::vector_product()
        xvector<double> full_direction = axis_direction;
        bool found_point = false;
        for (uint j = 0; j < big_expanded.size(); j++) {
          for (uint k = j + 1; k < big_expanded.size(); k++) {
            if((((aurostd::modulus(axis_direction) + aurostd::modulus(big_expanded[j] - big_expanded[k])) / 2.0) * sin(aurostd::angle(axis_direction, big_expanded[j] - big_expanded[k])) < tol)) { //DX20190215
              full_direction = big_expanded[j] - big_expanded[k];
              axis_direction = big_expanded[j] - big_expanded[k];
              found_point = true;
              break;
            }
          }
          if(found_point == true) {
            break;
          }
        }
        if(found_point == false) {
          cmb = AllCombination42(3, tsize, cmb);
          continue;
        }
        axis_direction = (1 / aurostd::modulus(axis_direction)) * axis_direction;
        //The point on axis can always be 0,0,0 for lattice (equivalent points and group theory)
        xvector<double> point_on_axis = Nullvec;
        //double zero_one = aurostd::modulus(tmp_trip[0]-tmp_trip[1]);
        //double zero_two = aurostd::modulus(tmp_trip[0]-tmp_trip[2]);
        if(tmpchar == 'a') {  //3-fold
          //point_on_axis = (1.0/3.0)*(tmp_trip[0]+tmp_trip[1]+tmp_trip[2]);
          candidate_rotation.get_screw_direct(axis_direction, point_on_axis, 3);
          rotation_order = 3.0;
        }
        if(tmpchar == 'b') {  //4-fold
          //if((zero_one-zero_two)>tol){
          //point_on_axis = (.5)*(tmp_trip[0]+tmp_trip[1]);
          //}
          //if((zero_two-zero_one)>tol){
          //point_on_axis = (.5)*(tmp_trip[0]+tmp_trip[2]);
          //}
          //if(aurostd::abs(zero_one-zero_two)<tol){
          //point_on_axis = (.5)*(tmp_trip[1]+tmp_trip[2]);
          //}
          candidate_rotation.get_screw_direct(axis_direction, point_on_axis, 4);
          rotation_order = 4.0;
        }
        if(tmpchar == 'c') {  //6-fold
          //if((zero_one-zero_two)>tol){
          //point_on_axis = (tmp_trip[0]+tmp_trip[1])-tmp_trip[2];
          //}
          //if((zero_two-zero_one)>tol){
          //point_on_axis = (tmp_trip[0]+tmp_trip[2])-tmp_trip[1];
          //}
          //if(aurostd::abs(zero_one-zero_two)<tol){
          //point_on_axis = (tmp_trip[1]+tmp_trip[2])-tmp_trip[0];
          //}
          candidate_rotation.get_screw_direct(axis_direction, point_on_axis, 6);
          rotation_order = 6.0;
        }
        bool cont = true;
        xvector<double> lattice_vector;
        //cerr << "candidate_rotation: " << candidate_rotation << endl;
        //cerr << "+++++++++++++++++++++++++++++++++++++++" << endl;
        for (int i = 0; i < 8; i++) {
          if(!points_equivalent(c2f, f2c, Nullvec, candidate_rotation * expanded_cell[i], lattice_vector, radius, skew, tol)) { //DX20190215 - added tol
            cont = false;
          }
        }
        if(cont == true) {
          points_equivalent(c2f, f2c, Nullvec, full_direction, lattice_vector, radius, skew, tol); //DX20190215 - added tol
          //MUST ELIMINATE DUPLICATES THAT ARISE BECAUSE OF EXPANDED LATTICE
          //Check if operation is included in list
          bool contained_in_list = false;
          for (uint i = 0; i < rotation_ops_vec.size(); i++) {
            //Only compare rotations with the same order
            if(aurostd::abs(rotation_ops_vec[i].return_order() - rotation_order) < _ZERO_TOL_) {
              //Use function to compare rotation axes
              if(symmetry_axis_equivalent(L, Linv, point_on_axis, axis_direction, rotation_ops_vec[i].return_point(), rotation_ops_vec[i].return_direction(), tol)) { //DX20190215 - added tol
                if(aurostd::modulus(lattice_vector) < aurostd::modulus(lattice_vectors[i])) {
                  lattice_vectors[i] = lattice_vector;
                }
                contained_in_list = true;
                break;
              }
            }
          }
          //Add to list if not already there
          if(contained_in_list == false) {
            rotation_ops_vec.push_back(candidate_rotation);
            lattice_vectors.push_back(lattice_vector);
            //cerr << tmpchar << endl;
            //cerr << candidate_rotation << endl;
            //cerr << "********************" << endl;
            rotation_ops++;
          }
        }
      }
      cmb = AllCombination42(3, tsize, cmb);
    }
    return rotation_ops_vec;
  }
} //namespace SYM

//[OBSOLETE] // **********************************************************************************************************************
//[OBSOLETE] // closest_point
//[OBSOLETE] // **********************************************************************************************************************
//[OBSOLETE] //Return closest point in cartesian
//[OBSOLETE] xvector<double> closest_point(xvector<double> norm, xmatrix<double> Linv,xmatrix<double> L){
//[OBSOLETE] //Remember that all the symmetry operations of the lattice go through a lattice point. Thus, the representation of any line in the lattice is simple.
//[OBSOLETE] //We do things with reference to "the" origin.
//[OBSOLETE] //Norm is the direction vector of a line (or parametric representation of a line passing through origin) IN CARTESIAN COORDINATES. Linv is the lattice inverse
//[OBSOLETE]   bool LDEBUG=(FALSE || XHOST.DEBUG);
//[OBSOLETE]   xmatrix<double> f2c = trasp(L); //DX
//[OBSOLETE]   xmatrix<double> c2f = inverse(trasp(L)); //DX
//[OBSOLETE]   //DX long long int prec = 1e7;
//[OBSOLETE]   long long int prec = 1e10;
//[OBSOLETE]   //DX double tol = _TOLERANCE_CLOSEST_POINT_;
//[OBSOLETE]   xvector<double> close_point;
//[OBSOLETE]   vector<int> nonzeros;//vector of index where nonzeros are located
//[OBSOLETE]   vector<double> sgns;
//[OBSOLETE]   xvector<double> norm_lattice = f2c*norm;
//[OBSOLETE]   //cerr << "f2c*norm: " << f2c*norm << endl;
//[OBSOLETE]   //xvector<double> norm_lattice = norm*Linv; //(alpha,beta,gamma)
//[OBSOLETE]   int zs=0; //number of zeros
//[OBSOLETE]   //cerr << "norm_lattice: " << norm_lattice << endl;
//[OBSOLETE]   for(int i=1;i<4;i++){
//[OBSOLETE]     if(aurostd::abs(norm_lattice[i])>_SYM_TOL_){
//[OBSOLETE]       nonzeros.push_back(i);
//[OBSOLETE]       sgns.push_back(norm_lattice[i]/aurostd::abs(norm_lattice[i]));
//[OBSOLETE]     }
//[OBSOLETE]     else
//[OBSOLETE]       zs++;
//[OBSOLETE]   }
//[OBSOLETE]   bool cont = true;
//[OBSOLETE]   while(cont == true){
//[OBSOLETE]     if(zs == 3){if(LDEBUG) {cerr << "norm cannot be null: closest_point() in wyckoff_topology_functions" << endl;} xvector<double> null; null[1]=null[2]=null[3]=0.0; return null;}
//[OBSOLETE]     if(zs == 2){
//[OBSOLETE]       close_point(nonzeros[0]) = sgns[0] * 1;
//[OBSOLETE]       //cerr << "2zs" << endl;
//[OBSOLETE]     }
//[OBSOLETE]     if(zs == 1){
//[OBSOLETE]       //cerr << "1zs" << endl;
//[OBSOLETE]       unsigned long long int d1 = cast2int(norm_lattice(nonzeros[0]),prec); //integer*prec
//[OBSOLETE]       unsigned long long int d2 = cast2int(norm_lattice(nonzeros[1]),prec);
//[OBSOLETE]       unsigned long long int GCD = gcd((unsigned long long int) (d1),(unsigned long long int) (d2));
//[OBSOLETE]       //cerr << "d1: " << d1 << endl;
//[OBSOLETE]       //cerr << "d2: " << d2 << endl;
//[OBSOLETE]       //cerr << "GCD: " << GCD << endl;
//[OBSOLETE]       long long int precision_check= GCD % ULLONG_MAX;
//[OBSOLETE]       // === Check if GCD variable has enough memory (if it doesn't precision_check will be negative) === //
//[OBSOLETE]       if(precision_check <0){if(LDEBUG) {cerr << "GCD negative (precision not large enough): closest_point() in wyckoff_topology_functions" << endl;} xvector<double> null; null[1]=null[2]=null[3]=0.0; return null;}
//[OBSOLETE]       close_point(nonzeros[0]) = sgns[0] * double (d1) / double (GCD);
//[OBSOLETE]       close_point(nonzeros[1]) = sgns[1] * double (d2) / double (GCD);
//[OBSOLETE]     }
//[OBSOLETE]     if(zs == 0){
//[OBSOLETE]       //cerr << "0zs" << endl;
//[OBSOLETE]       unsigned long long int d1 = cast2int(norm_lattice(nonzeros[0]),prec);
//[OBSOLETE]       unsigned long long int d2 = cast2int(norm_lattice(nonzeros[1]),prec);
//[OBSOLETE]       unsigned long long int d3 = cast2int(norm_lattice(nonzeros[2]),prec);
//[OBSOLETE]       unsigned long long int GCD = gcd(gcd((unsigned long long int) (d1),(unsigned long long int) (d2)),(unsigned long long int) (d3));
//[OBSOLETE]       long long int precision_check= GCD % ULLONG_MAX;
//[OBSOLETE]       // === Check if GCD variable has enough memory (if it doesn't precision_check will be negative) === //
//[OBSOLETE]       if(precision_check <0){if(LDEBUG) {cerr << "GCD negative (precision not large enough): closest_point() in wyckoff_topology_functions" << endl;} xvector<double> null; null[1]=null[2]=null[3]=0.0; return null;}
//[OBSOLETE]       close_point(nonzeros[0]) = sgns[0] * double (d1) / double (GCD);
//[OBSOLETE]       close_point(nonzeros[1]) = sgns[1] * double (d2) / double (GCD);
//[OBSOLETE]       close_point(nonzeros[2]) = sgns[2] * double (d3) / double (GCD);
//[OBSOLETE]     }
//[OBSOLETE]     //Now have closest point in terms of lattice.
//[OBSOLETE]    double largest_val =  infnorm<double>(close_point);
//[OBSOLETE]     if(largest_val/prec > _SYM_TOL_){
//[OBSOLETE]       prec *= 10;
//[OBSOLETE]     }
//[OBSOLETE]     else {
//[OBSOLETE]       cont = false;
//[OBSOLETE]     }
//[OBSOLETE]   }
//[OBSOLETE]   //Transform into cartesian coordinates for output:
//[OBSOLETE]   close_point = close_point*L;
//[OBSOLETE]   for(int i=1;i<4;i++){
//[OBSOLETE]     if(aurostd::abs(close_point[i]) < 1/double(prec)){
//[OBSOLETE]       close_point[i] = 0.0;
//[OBSOLETE]     }
//[OBSOLETE]   }
//[OBSOLETE]   return close_point;
//[OBSOLETE] }

//Number Theory functions:
//[OBSOLETE]// **********************************************************************************************************************
//[OBSOLETE]// cast2int
//[OBSOLETE]// **********************************************************************************************************************
//[OBSOLETE]long long int cast2int(double d, long long int prec) {
//[OBSOLETE]  //double tol = 1e-10;
//[OBSOLETE]  double tol = _SYM_TOL_;
//[OBSOLETE]  long long int a = 0;
//[OBSOLETE]  if(aurostd::abs(ceil(aurostd::abs(d)) - aurostd::abs(d)) < tol) {
//[OBSOLETE]    a = (long long int)ceil(aurostd::abs(d)) * prec;
//[OBSOLETE]  } else if(aurostd::abs(aurostd::abs(d) - floor(aurostd::abs(d))) < tol) {
//[OBSOLETE]    a = (long long int)floor(aurostd::abs(d)) * prec;
//[OBSOLETE]  } else {
//[OBSOLETE]    a = (long long int)(aurostd::abs(d) * prec);
//[OBSOLETE]  }
//[OBSOLETE]  return a;
//[OBSOLETE]}

// **********************************************************************************************************************
// gcdD (Dijkstra's Algorithm)
// **********************************************************************************************************************
//Dijkstra's Algorithm
//DX20191202 [OBSOLETE]namespace SYM {
//DX20191202 [OBSOLETE]  int gcdD(int m, int n) {
//DX20191202 [OBSOLETE]    if(m == 1 || n == 1)
//DX20191202 [OBSOLETE]      return 1;
//DX20191202 [OBSOLETE]    if(m == n)
//DX20191202 [OBSOLETE]      return m;
//DX20191202 [OBSOLETE]    else if(m > n)
//DX20191202 [OBSOLETE]      return gcdD(m - n, n);
//DX20191202 [OBSOLETE]    else
//DX20191202 [OBSOLETE]      return gcdD(m, n - m);
//DX20191202 [OBSOLETE]  }
//DX20191202 [OBSOLETE]} //namespace SYM

//ASSUME POSITIVE INPUTS

// **********************************************************************************************************************
// gcd
// **********************************************************************************************************************
//DX20191202 [OBSOLETE]namespace SYM {
//DX20191202 [OBSOLETE]  unsigned long long int gcd(unsigned long long int m, unsigned long long int n) {
//DX20191202 [OBSOLETE]    //cerr << "GCD algorithm " << m << " " << n <<  endl;
//DX20191202 [OBSOLETE]    //double tol = 1e-6;
//DX20191202 [OBSOLETE]    double tol = _ZERO_TOL_;
//DX20191202 [OBSOLETE]    //make largest input 'm'
//DX20191202 [OBSOLETE]    if(n > m) {
//DX20191202 [OBSOLETE]      unsigned long long int tmp = n;
//DX20191202 [OBSOLETE]      n = m;
//DX20191202 [OBSOLETE]      m = tmp;
//DX20191202 [OBSOLETE]    }
//DX20191202 [OBSOLETE]    //cast to INT
//DX20191202 [OBSOLETE]    unsigned long long int a1 = (unsigned long long int)m;
//DX20191202 [OBSOLETE]    unsigned long long int a2 = (unsigned long long int)n;
//DX20191202 [OBSOLETE]    unsigned long long int b;
//DX20191202 [OBSOLETE]
//DX20191202 [OBSOLETE]    //Check if one of the inputs is unity:
//DX20191202 [OBSOLETE]    if(aurostd::abs(m - 1) < tol || aurostd::abs(n - 1) < tol) {
//DX20191202 [OBSOLETE]      return 1.0;
//DX20191202 [OBSOLETE]    }
//DX20191202 [OBSOLETE]    //Check if the inputs are equal:
//DX20191202 [OBSOLETE]    long double dividend = aurostd::abs(m / n);
//DX20191202 [OBSOLETE]    if(aurostd::abs(dividend - floor(dividend)) < tol || aurostd::abs(dividend - ceil(dividend)) < tol)
//DX20191202 [OBSOLETE]      return n;
//DX20191202 [OBSOLETE]    //Procede with algorithm:
//DX20191202 [OBSOLETE]    /////////////////////
//DX20191202 [OBSOLETE]    //NON RECURSIVE FUNCTION:
//DX20191202 [OBSOLETE]    else {
//DX20191202 [OBSOLETE]      while ((b = a1 % a2) != 0) {
//DX20191202 [OBSOLETE]	a1 = a2;
//DX20191202 [OBSOLETE]	a2 = b;
//DX20191202 [OBSOLETE]      }
//DX20191202 [OBSOLETE]    }
//DX20191202 [OBSOLETE]    return (unsigned long long int)a2;
//DX20191202 [OBSOLETE]    ////////////////////
//DX20191202 [OBSOLETE]
//DX20191202 [OBSOLETE]    //else if(aurostd::abs(m/n-1) > tol)
//DX20191202 [OBSOLETE]    //  return gcd(m-n, n);
//DX20191202 [OBSOLETE]    //else
//DX20191202 [OBSOLETE]    //  return gcd(m, n-m);
//DX20191202 [OBSOLETE]  }
//DX20191202 [OBSOLETE]} //namespace SYM
//DX20191202 [OBSOLETE]
//DX20191202 [OBSOLETE]// **********************************************************************************************************************
//DX20191202 [OBSOLETE]// gcd (Euclid's Algorithm)
//DX20191202 [OBSOLETE]// **********************************************************************************************************************
//DX20191202 [OBSOLETE]//Euclid's algorithm
//DX20191202 [OBSOLETE]namespace SYM {
//DX20191202 [OBSOLETE]  long long int gcd(long long int x, long long int y) {
//DX20191202 [OBSOLETE]    if(y > x) {
//DX20191202 [OBSOLETE]      int tmp = x;
//DX20191202 [OBSOLETE]      x = y;
//DX20191202 [OBSOLETE]      y = tmp;
//DX20191202 [OBSOLETE]    }
//DX20191202 [OBSOLETE]    //  cerr << x << " " << y << endl;
//DX20191202 [OBSOLETE]    if(y == 0)
//DX20191202 [OBSOLETE]      return x;
//DX20191202 [OBSOLETE]    else if(x >= y && y > 0)
//DX20191202 [OBSOLETE]      return gcd(y, x % y);
//DX20191202 [OBSOLETE]    else
//DX20191202 [OBSOLETE]      return -1;
//DX20191202 [OBSOLETE]  }
//DX20191202 [OBSOLETE]} //namespace SYM

// **********************************************************************************************************************
// //DX20210422 [OBSOELTE] allsame -> aurostd::identical_entries() //DX20210422
// **********************************************************************************************************************

// **********************************************************************************************************************
// ReturnITCGenShift
// **********************************************************************************************************************
//Returns a vector of pure shifts of generator operations from the ITC tables for a given spacegroup.
namespace SYM {
  vector<xvector<double> > ReturnITCGenShift(int spacegroupnum, string axis_cell) {
    SymmetryInformationITC ITC_sym_info; //DX20190215
    ITC_sym_info.initsgs(axis_cell); //DX20190215
    //DX20190215 [OBSOLETE]#ifdef AFLOW_SYMMETRY_MULTITHREADS_ENABLE
    //DX20190215 [OBSOLETE]    extern thread_local vector<string> gl_sgs;
    //DX20190215 [OBSOLETE]#else
    //DX20190215 [OBSOLETE]    extern vector<string> gl_sgs;
    //DX20190215 [OBSOLETE]#endif
    spacegroupnum = spacegroupnum - 1;
    vector<int> genlocations = generatorindex(spacegroupnum + 1);
    vector<xvector<double> > out;
    int s = 0;
    vector<int> wint = get_multiplicities(ITC_sym_info.gl_sgs[spacegroupnum]); //DX20190215
    vector<vector<vector<string> > > tmpvvvstring = get_wyckoff_pos(ITC_sym_info.gl_sgs[spacegroupnum], wint[1], false);  //false = do not get centered points
    vector<vector<vector<vector<sdouble> > > > tmpvvvsd = convert_wyckoff_pos_sd(tmpvvvstring);

    //cerr << gl_sgs[spacegroupnum] << endl;
    //cerr << "WYCKOFF POSTIONS: " << endl;
    //print_wyckoff_pos(tmpvvvstring);
    //throw aurostd::xerror(__AFLOW_FILE__,XPID+"SYM::ReturnITCGenShift():","Throw for debugging purposes.",_GENERIC_ERROR_);

    //for(int k=0;k<tmpvvvsd[s].size();k++){
    //  for(int j=0;j<tmpvvvsd[s][k].size();j++){
    //    xb();
    //    for(int i=0;i<tmpvvvsd[s][k][j].size();i++){
    //	cerr << tmpvvvsd[s][k][j][i].dbl;
    //	cerr << tmpvvvsd[s][k][j][i].chr << " ";
    //    }
    //  }
    //}

    for (uint k = 0; k < tmpvvvsd[s].size(); k++) {
      //DX20210421 [OBSOLETE] if(intinvec(genlocations, k + 1))
      if(aurostd::WithinList(genlocations, k + 1)) { //DX20210421
        xvector<double> oneshift;
        for (uint j = 0; j < tmpvvvsd[s][k].size(); j++) {
          double filler = 0;
          for (uint i = 1; i < tmpvvvsd[s][k][j].size(); i++) {
            //cerr <<"dbl: " <<  tmpvvvsd[s][k][j][i].dbl << endl;
            //cerr << "chr: " <<  tmpvvvsd[s][k][j][i].chr << endl;
            char tmpchr = tmpvvvsd[s][k][j][i].chr;
            if(tmpchr == '\0') {
              double tmpdbl = tmpvvvsd[s][k][j][i].dbl;
              filler = filler + tmpdbl;
            }
          }
          oneshift(j + 1) = filler;
        }
        out.push_back(oneshift);
        oneshift.clear();
      }
    }
    return out;
  }
} //namespace SYM

// **********************************************************************************************************************
// ReverseSpaceGroup
// **********************************************************************************************************************
namespace SYM {
  string ReverseSpaceGroup(vector<string> num) {
    stringstream oss;
    int spacegroupnum = atoi(num[2].c_str()) - 1;
    int m = atoi(num[3].c_str());  // multiplicity of wyckoff site (eg, 48 j 1 (TWICE))
    int n = 1;
    int l = 1;

    if(num.size() == 6) {
      n = atoi(num[4].c_str());  // which multiplicity group
      l = atoi(num[5].c_str());  // which sub group within multiplicity group (first, second, third, etc)
    }
    if(l < 1) {
      throw aurostd::xerror(__AFLOW_FILE__,XPID+"SYM::ReverseSpaceGroup():","Sub multiplicity groups start at 1.",_INPUT_ILLEGAL_);
    }

    string axis_cell = "";
    SymmetryInformationITC ITC_sym_info; //DX20190215
    ITC_sym_info.initsgs(axis_cell); //DX20190215
    //DX20190215 [OBSOLETE] #ifdef AFLOW_SYMMETRY_MULTITHREADS_ENABLE
    //DX20190215 [OBSOLETE]     extern thread_local vector<string> gl_sgs;
    //DX20190215 [OBSOLETE] #else
    //DX20190215 [OBSOLETE]     extern vector<string> gl_sgs;
    //DX20190215 [OBSOLETE] #endif
    xmatrix<double> L = spacegroup_to_lattice(spacegroupnum + 1);

    get_random_double(.1, .9);
    double r1;
    double r2;
    double r3;
    vector<int> wint_all = get_multiplicities(ITC_sym_info.gl_sgs[spacegroupnum]); //DX20190215
    vector<int> wint; //DX20210422
    for(uint i=0;i<wint_all.size();i++){ //DX20210422
      if(!aurostd::WithinList(wint,wint_all[i])){ wint.push_back(wint_all[i]); } //DX20210422
    } //DX20210422
    //TITLE
    oss << "REVERSE SPACE GROUP: " << spacegroupnum + 1 << " using WYCKOFF multiplicity:" << wint[n] << "-" << l << " " << endl;
    oss << "1" << endl;
    oss << L << endl;
    vector<vector<vector<string> > > tmpvvvstring = get_wyckoff_pos(ITC_sym_info.gl_sgs[spacegroupnum], wint[n]);
    //digest_wyckoff_pos(gl_sgs[spacegroupnum]);
    vector<vector<vector<vector<sdouble> > > > tmpvvvsd = convert_wyckoff_pos_sd(tmpvvvstring);
    int s = l - 1;

    //cerr << gl_sgs[spacegroupnum] << endl;
    //print_wyckoff_pos(tmpvvvstring);

    vector<_atom> atoms;
    int atomlabel = -1;
    int countold = 0;
    int total = 0;
    for (int d = 0; d < m; d++) {
      atomlabel++;
      stringstream ss;
      ss << atomlabel;
      string typestring = ss.str();
      //r1 = get_random_double(.1,.4);
      //r2 = get_random_double(.5,.6);
      //r3 = get_random_double(.7,.8);
      r1 = 1 / ((double)d + 1);
      r2 = 1 / ((double)d + 1.5);
      r3 = 1 / ((double)d + 1.8);
      //r1 = .4;
      //r2 = .2;
      //r3 = .3;
      for (uint k = 0; k < tmpvvvsd[s].size(); k++) {
        _atom tmp;
        tmp.name = typestring;
        for (uint j = 0; j < tmpvvvsd[s][k].size(); j++) {
          //xb();
          for (uint i = 0; i < tmpvvvsd[s][k][j].size(); i++) {
            //cerr <<"dbl: " <<  tmpvvvsd[s][k][j][i].dbl << endl;
            //cerr << "chr: " <<  tmpvvvsd[s][k][j][i].chr << endl;
            char tmpchr = tmpvvvsd[s][k][j][i].chr;
            double tmpdbl = tmpvvvsd[s][k][j][i].dbl;

            if(tmpchr == 'x') {
              tmp.fpos(j + 1) += tmpdbl * r1;
            } else if(tmpchr == 'y') {
              tmp.fpos(j + 1) += tmpdbl * r2;
            } else if(tmpchr == 'z') {
              tmp.fpos(j + 1) += tmpdbl * r3;
            } else {
              tmp.fpos(j + 1) += tmpdbl;
            }
          }
        }
        atoms.push_back(tmp);
      }
      total += atoms.size();
      oss << atoms.size() - countold << " ";
      countold = atoms.size();
    }
    oss << endl;
    oss << "Direct(" << total << ")" << endl;
    ostringstream css;
    for (uint i = 0; i < atoms.size(); i++) {
      oss << fixed << setprecision(15) << atoms[i].fpos(1) << " " << atoms[i].fpos(2) << " " << atoms[i].fpos(3) << " " << atoms[i].name << endl;
    }
    return oss.str();
  }
} //namespace SYM

// **********************************************************************************************************************
// points_equivalent
// **********************************************************************************************************************
//L_inv is the inverse of the lattice under question (makes loops quicker not doing inverse n times).
namespace SYM {
  bool points_equivalent(xmatrix<double>& c2f, xmatrix<double>& f2c, xvector<double> P1, xvector<double> P2, xvector<double>& lattice_vector, double& radius, bool& skew, double& tol) { //DX20190215
    xvector<double> P1_fpos = c2f * P1;
    xvector<double> P2_fpos = c2f * P2;

    xvector<double> fdiff = P1_fpos - P2_fpos;
    double orig_cdiff = aurostd::modulus(f2c * fdiff);
    xvector<int> ijk;
    //DX20190613 [OBSOLETE] bool neighbor_restriction = false;
    double min_dist = 1e9; //DX20190613

    if(skew) {
      xmatrix<double> lattice = trasp(f2c); //DX20190613
      xvector<double> min_cdiff = SYM::minimizeDistanceCartesianMethod(P1, P2, lattice, ijk); //DX20190613
      fdiff = c2f * min_cdiff; //DX20190613
      min_dist = aurostd::modulus(min_cdiff); //DX20190613
      //DX20190613 [OBSOLETE] SYM::minimizeCartesianDistance(P1, P2, fdiff, c2f, f2c, ijk, neighbor_restriction, tol);
    } else {
      fdiff = SYM::minimizeDistanceFractionalMethod(fdiff,ijk); //DX20190613
      min_dist = aurostd::modulus(f2c*fdiff); //DX20190613
      //DX20190613 [OBSOLETE] SYM::PBC(fdiff, ijk, neighbor_restriction);
    }
    for (uint i = 1; i < 4; i++) {
      if(aurostd::abs(ijk(i)) > 3 && (orig_cdiff - radius) > _ZERO_TOL_) {
        return false;
      }
    }
    xvector<double> tmp_fdiff;
    for (uint i = 1; i < 4; i++) {
      tmp_fdiff(i) = fdiff(i) + (double)ijk(i);
    }
    lattice_vector = f2c * tmp_fdiff;
    return (min_dist < tol); //DX20190613
    //DX20190613 [OBSOLETE] return (aurostd::modulus(f2c * fdiff) < tol);
  }
} //namespace SYM

// **********************************************************************************************************************
// is_lattice_point
// **********************************************************************************************************************
namespace SYM {
  bool is_lattice_point(xmatrix<double> L, xvector<double> point, xvector<double>& lattice_vector, double& radius, bool& skew, double& tol) { //DX20190215
    xmatrix<double> f2c = trasp(L);
    xmatrix<double> c2f = inverse(trasp(L));
    xvector<double> tmp = c2f * point;

    xvector<double> origin;
    origin(1) = 0.0;
    origin(2) = 0.0;
    origin(3) = 0.0;
    xvector<double> fdiff = origin - tmp;
    //xvector<double> fdiff = tmp - origin;
    double orig_cdiff = aurostd::modulus(point);
    xvector<int> ijk;
    double min_dist = 1e9; //DX20190613
    //DX20190613 [OBSOLETE] bool neighbor_restriction = false;
    if(skew) {
      xvector<double> min_cdiff = SYM::minimizeDistanceCartesianMethod(origin, point, L, ijk); //DX20190613
      fdiff = c2f * min_cdiff; //DX20190613
      min_dist = aurostd::modulus(min_cdiff); //DX20190613
      //DX20190613 [OBSOLETE] SYM::minimizeCartesianDistance(origin, point, fdiff, c2f, f2c, ijk, neighbor_restriction, tol); //DX20190215
    } else {
      fdiff = SYM::minimizeDistanceFractionalMethod(fdiff, ijk); //DX20190613
      min_dist = aurostd::modulus(f2c * fdiff); //DX20190613
      //DX20190613 [OBSOLETE] SYM::PBC(fdiff, ijk, neighbor_restriction);
    }
    xvector<double> tmp_fdiff;
    for (uint i = 1; i < 4; i++) {
      if(aurostd::abs(ijk(i)) > 3 && (orig_cdiff - radius) > _ZERO_TOL_) {
        return false;
      }
      tmp_fdiff(i) = fdiff(i) + (double)ijk(i);
    }
    lattice_vector = f2c * tmp_fdiff;
    return (min_dist < tol); //DX20190215
    //DX20190613 [OBSOLETE] return (aurostd::modulus(f2c * fdiff) < tol); //DX20190215
  }
} //namespace SYM

// **********************************************************************************************************************
// screw_equivalent
// **********************************************************************************************************************
//Check if two screws are the same (assuming they both exist in the same unit cell)
namespace SYM {
  bool screw_equivalent(Screw S1, Screw S2) {
    bool same = false;
    double tol = 1e-6;
    xvector<double> dir1 = S1.return_direction();
    xvector<double> dir2 = S2.return_direction();
    dir1/=aurostd::modulus(dir1); //DX20190905 - SYM::normalize() -> divide by aurostd::modulus()
    dir2/=aurostd::modulus(dir2); //DX20190905 - SYM::normalize() -> divide by aurostd::modulus()
    if(dir1 == dir2) {
      if(aurostd::modulus(aurostd::vector_product(S1.return_point() - S2.return_point(), S1.return_direction())) < tol) { //DX20190905 - SYM::CrossPro() -> aurostd::vector_product()
        same = true;
      }
    }
    return same;
  }
} //namespace SYM

// **********************************************************************************************************************
// symmetry_axis_equivalent
// **********************************************************************************************************************
namespace SYM {
  bool symmetry_axis_equivalent(xmatrix<double> L, xmatrix<double> Linv, xvector<double> P1, xvector<double> N1, xvector<double> P2, xvector<double> N2, double& tol) { //DX20190215
    //DX20190215 [OBSOLETE] double tol = _SYM_TOL_;
    bool same = true;
    int count = 0;
    //First the axis directions must be parallel
    //Normalize the axis/plane normal directions
    N1 = (1 / aurostd::modulus(N1)) * N1;
    N2 = (1 / aurostd::modulus(N2)) * N2;
    if(aurostd::modulus((N1 - N2) * L) < tol || aurostd::modulus((-N1 - N2) * L) < tol) {
      xvector<double> T;
      xvector<double> tmp;
      //double d1,d2,d3;
      int check;
      vector<double> nonzeros;

      //(p2+a*N)-p1 = (ijk)*L
      //if a=0 this can be solved using L_inv: (p2-p1)*L_inv must be integers
      //otherwise have to prove that an 'a' exists where ((p2+a*N)-p1)*L_inv = integers
      tmp = (P2 - P1) * Linv;
      for (int i = 1; i < 4; i++) {
        if(tmp(i) - floor(tmp(i)) < tol || ceil(tmp(i)) - tmp(i) < tol)
          count++;
      }
      if(count == 3) {
        return same;
      } else {
        for (int i = -2; i <= 2; i++) {
          for (int j = -2; j <= 2; j++) {
            for (int k = -2; k <= 2; k++) {
              nonzeros.clear();
              check = 0;
              T(1) = i;
              T(2) = j;
              T(3) = k;
              //cerr << T << endl;
              tmp = T * L + P1 - P2;
              for (int ii = 1; ii < 4; ii++) {
                if(aurostd::abs(tmp(ii)) < tol && aurostd::abs(N1(ii)) < tol)
                  check++;
                if(aurostd::abs(N1(ii)) > tol) {
                  nonzeros.push_back(tmp(ii) / N1(ii));
                }
              }
              if(aurostd::identical(nonzeros,_ZERO_TOL_) && check + nonzeros.size() == 3) { //DX20210422 - SYM::allsame() -> aurostd::identical_entries()
                same = true;
                return same;
              } else {
                same = false;
                //	      return same;
              }
            }
          }
        }
      }
      return same;
    } else {
      same = false;
      return same;
    }
  }
} //namespace SYM

// **********************************************************************************************************************
// random_point
// **********************************************************************************************************************
namespace SYM {
  xvector<double> random_point() {
    xvector<double> out;
    srand(time(0));
    out(1) = double(rand() % 50 + 100) / 1000;
    out(2) = double(rand() % 50 + 151) / 1000;
    out(3) = double(rand() % 50 + 202) / 1000;
    return out;
  }
} //namespace SYM

// **********************************************************************************************************************
// add_3d_point
// **********************************************************************************************************************
namespace SYM {
  void add_3d_point(vector<xvector<double> >& points, double x, double y, double z) {
    xvector<double> tmp;
    tmp(1) = x;
    tmp(2) = y;
    tmp(3) = z;
    points.push_back(tmp);
  }
} //namespace SYM

// **********************************************************************************************************************
// get_mod_angle_tensor
// **********************************************************************************************************************
namespace SYM {
  xmatrix<double> get_mod_angle_tensor(vector<xvector<double> >& points) {
    //RETURNS A MATRIX WITH VECTOR MAGNITUDES ALONG DIAGONAL AND ANGLES BETWEEN VECTORS ON OFF DIAGONAL PARTS
    //Check that all points are same dimension
    int size = points[0].urows;
    for (uint i = 0; i < points.size(); i++) {
      if(points[i].urows != size) {
        throw aurostd::xerror(__AFLOW_FILE__,XPID+"SYM::get_mod_angle_tensor():","Points must have the same dimension.",_VALUE_RANGE_);
      }
    }
    //Choose first point as origin
    vector<xvector<double> > points_referenced_to_first;
    for (uint i = 1; i < points.size(); i++) {
      points_referenced_to_first.push_back(points[i] - points[0]);
    }
    size = points_referenced_to_first.size();

    xmatrix<double> metric_tensor(size, size);

    for (int i = 0; i < size; i++) {
      for (int j = 0; j < size; j++) {
        metric_tensor(i + 1, j + 1) = aurostd::scalar_product(points_referenced_to_first[i], points_referenced_to_first[j]);
        if(i != j) {
          metric_tensor(i + 1, j + 1) = acos(metric_tensor(i + 1, j + 1) / (aurostd::modulus(points_referenced_to_first[i]) * aurostd::modulus(points_referenced_to_first[j])));
        }
        if(i == j) {
          metric_tensor(i + 1, j + 1) = sqrt(metric_tensor(i + 1, j + 1));
        }
      }
    }
    return metric_tensor;
  }
} //namespace SYM

// **********************************************************************************************************************
// discern_rot_sym
// **********************************************************************************************************************
//returns char for potential rotation types: 'a' = 3fold 'b' = 4fold 'c' = 6fold
namespace SYM {
  char discern_rot_sym(xmatrix<double> m, double& tol) {  //m is metric_tensor //DX20190215
    double two_fold = Pi_r / 2.0;
    double four_fold = Pi_r / 4.0;
    double six_fold_120 = (2.0 * Pi_r) / (3.0);
    double six_fold_60 = (Pi_r) / (6.0);
    char out = 'z';
    //Check 3-fold
    if(aurostd::abs(m(1, 1) - m(2, 2)) < tol && ((m(1, 1) + m(2, 2)) / 2) * sin(aurostd::abs(m(1, 2) - Pi_r / 3)) < tol) { //DX20190215
      out = 'a';
      return out;
    }

    //Check 4-fold
    if(aurostd::abs(m(1, 1) - m(2, 2)) < tol) {
      if(SYM::checkAngle(m(1, 1), m(2, 2), m(1, 2), two_fold, tol)) { //DX20190215
        out = 'b';
        return out;
      }
    }
    if(((m(1, 1) / m(2, 2)) - sqrt(2) < tol || (m(1, 1) / m(2, 2)) - (1 / sqrt(2)) < tol) && SYM::checkAngle(m(1, 1), m(2, 2), m(1, 2), four_fold, tol)) { //DX20190215
      out = 'b';
      return out;
    }
    //Check 6-fold
    if(aurostd::abs(m(1, 1) - m(2, 2)) < tol) {
      if(SYM::checkAngle(m(1, 1), m(2, 2), m(1, 2), six_fold_120, tol)) { //DX20190215
        out = 'c';
        return out;
      }
    }
    if(((m(1, 1) / m(2, 2)) - sqrt(3) < tol || (m(1, 1) / m(2, 2)) - (1 / sqrt(3)) < tol) && SYM::checkAngle(m(1, 1), m(2, 2), m(1, 2), six_fold_60, tol)) { //DX20190215
      out = 'c';
      return out;
    }

    else
      return out;
  }
} //namespace SYM

#endif<|MERGE_RESOLUTION|>--- conflicted
+++ resolved
@@ -773,12 +773,7 @@
             }
           }
           else if(tmp.size()==4){
-<<<<<<< HEAD
-            cerr << tmp << endl;
-            throw aurostd::xerror(_AFLOW_FILE_NAME_,function_name,"More site symmetry characters than anticipated.",_INPUT_ILLEGAL_);
-=======
             throw aurostd::xerror(__AFLOW_FILE__,__AFLOW_FUNC__,"More site symmetry characters than anticipated.",_INPUT_ILLEGAL_);
->>>>>>> 3f3415b7
           }
         }
         if(dot_direction[0]=="secondary"){ 
@@ -823,12 +818,7 @@
             }
           }
           else if(tmp.size()==4){
-<<<<<<< HEAD
-            cerr << tmp << endl;
-            throw aurostd::xerror(_AFLOW_FILE_NAME_,function_name,"More site symmetry characters than anticipated.",_INPUT_ILLEGAL_);
-=======
             throw aurostd::xerror(__AFLOW_FILE__,__AFLOW_FUNC__,"More site symmetry characters than anticipated.",_INPUT_ILLEGAL_);
->>>>>>> 3f3415b7
           }
           ss_tertiary << site_symmetry[dot_index[0]];
           split_site_symmetry.push_back(ss_tertiary.str());
@@ -875,12 +865,7 @@
     }
 
     if(split_site_symmetry.size()!=3){
-<<<<<<< HEAD
-      cerr << aurostd::joinWDelimiter(split_site_symmetry,",") << endl;
-      throw aurostd::xerror(_AFLOW_FILE_NAME_,function_name,"More site symmetry characters than anticipated.",_INPUT_ILLEGAL_);
-=======
       throw aurostd::xerror(__AFLOW_FILE__,__AFLOW_FUNC__,"More site symmetry characters than anticipated.",_INPUT_ILLEGAL_);
->>>>>>> 3f3415b7
     }
 
     return split_site_symmetry;
