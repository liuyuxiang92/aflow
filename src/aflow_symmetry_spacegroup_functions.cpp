--- conflicted
+++ resolved
@@ -381,11 +381,7 @@
   }
 }
 
-<<<<<<< HEAD
 //DX20190128 START
-=======
-//DX20190128 - START
->>>>>>> 10163148
 // ******************************************************************************
 // ExtractLatticeParametersFromWyccar
 // ******************************************************************************
@@ -406,11 +402,7 @@
     return lattice_parameters;
   }
 }
-<<<<<<< HEAD
 //DX20190128 END
-=======
-//DX20190128 - END
->>>>>>> 10163148
 
 // ******************************************************************************
 // ExtractWyckoffAttributeString 
@@ -469,11 +461,7 @@
   }
 }
 
-<<<<<<< HEAD
 //DX20190128 START
-=======
-//DX20190128 - START
->>>>>>> 10163148
 // ******************************************************************************
 // getWyckoffLettersWithSameMultiplcityAndSiteSymmetry 
 // ******************************************************************************
@@ -516,15 +504,9 @@
     return grouped_possible_Wyckoff_letters;
   }
 }
-<<<<<<< HEAD
 //DX20190128 END
 
 //DX20190219 START
-=======
-//DX20190128 - END
-
-//DX20190219 - START
->>>>>>> 10163148
 // ******************************************************************************
 // splitSiteSymmetry 
 // ******************************************************************************
@@ -1459,11 +1441,7 @@
 // ******************************************************************************
 // mod_one (Modify double by 1; to keep in unit cell)
 // ******************************************************************************
-<<<<<<< HEAD
-//DX OBSOLETE? 20170908
-=======
-// [OBSOLETE] DX20170809
->>>>>>> 10163148
+// [OBSOLETE] DX20170908
 //namespace SYM {
 //double mod_one(double d) {
 ////double delta=1e-6;
@@ -1772,11 +1750,7 @@
 // ******************************************************************************
 // get_Wyckoff_from_letter
 // ******************************************************************************
-<<<<<<< HEAD
 //DX20191029 END
-=======
-//DX20191029 - END
->>>>>>> 10163148
 namespace SYM {
   void get_Wyckoff_from_letter(uint space_group_number, string& space_group_setting, 
       string& Wyckoff_letter, uint& Wyckoff_multiplicity, string& site_symmetry, vector<string>& positions){
@@ -1788,17 +1762,10 @@
     get_Wyckoff_from_letter(spacegroupstring, Wyckoff_letter, Wyckoff_multiplicity, site_symmetry, positions);
   }
 }
-<<<<<<< HEAD
 //DX20191029 END
 
 // ---------------------------------------------------------------------------
 //DX20190128 START
-=======
-//DX20191029 - END
-
-// ---------------------------------------------------------------------------
-//DX20190128 - START
->>>>>>> 10163148
 namespace SYM {
   void get_Wyckoff_from_letter(string& spaceg, string& Wyckoff_letter, 
       uint& Wyckoff_multiplicity, string& site_symmetry, vector<string>& positions) { //DX20190128 - int to uint
@@ -1834,11 +1801,7 @@
     }
   }
 } //namespace SYM
-<<<<<<< HEAD
 //DX20190128 END
-=======
-//DX20190128 - END
->>>>>>> 10163148
 
 // ******************************************************************************
 // Wyckoff_position_string2vector(string& string_position) 
@@ -1948,11 +1911,7 @@
             for(uint q=0;q<possible_shifts.size();q++){
               //DX20190905 [OBSOLETE-no more mod_one_xvec] if(aurostd::abs(aurostd::modulus(SYM::mod_one_xvec(candidate_shift-possible_shifts[p]-possible_shifts[q])))<_ZERO_TOL_)
               if(aurostd::abs(aurostd::modulus(BringInCell(candidate_shift-possible_shifts[p]-possible_shifts[q])))<_ZERO_TOL_) //DX20190905
-<<<<<<< HEAD
               { //CO20200106 - patching for auto-indenting
-=======
-              { //CO200106 - patching for auto-indenting
->>>>>>> 10163148
                 stored_other_shift=true;
                 break;
               }
@@ -2070,11 +2029,7 @@
   }
 } //namespace SYM
 
-<<<<<<< HEAD
 //DX20190128 START
-=======
-//DX20190128 - START
->>>>>>> 10163148
 // ******************************************************************************
 // get_wyckoff_pos (Obtain Wyckoff Positions from ITC) (Overloaded)
 // ******************************************************************************
@@ -2162,11 +2117,7 @@
     return all_Wyckoff_positions;
   }
 }
-<<<<<<< HEAD
 //DX20190128 END
-=======
-//DX20190128 - END
->>>>>>> 10163148
 
 /////////////////////////////////////////////////////////////////////////////////
 // FUNCTIONS: get Wyckoff position information (DX20191030)
@@ -2376,11 +2327,7 @@
 
   }
 }
-<<<<<<< HEAD
 //DX20190128 END
-=======
-//DX20190128 - END
->>>>>>> 10163148
 
 // ******************************************************************************
 // get_wyckoff_pos (Obtain Wyckoff Positions from ITC) (Overloaded)
@@ -2732,11 +2679,7 @@
   }
 } //namespace SYM
 
-<<<<<<< HEAD
 //DX20191029 START
-=======
-//DX20191029 - START
->>>>>>> 10163148
 // ******************************************************************************
 // findWyckoffEquations
 // ******************************************************************************
@@ -2750,11 +2693,7 @@
     return findWyckoffEquations(spacegroupstring, Wyckoff_letter, Wyckoff_multiplicity);
   }
 }
-<<<<<<< HEAD
 //DX20191029 END
-=======
-//DX20191029 - END
->>>>>>> 10163148
 
 // ---------------------------------------------------------------------------
 namespace SYM {
@@ -2777,15 +2716,9 @@
     return positions;
   }
 } //namespace SYM
-<<<<<<< HEAD
 //DX20190128 END
 
 //DX20190723 START
-=======
-//DX20190128 -END
-
-//DX20190723 - START
->>>>>>> 10163148
 // ******************************************************************************
 // formatWyckoffPosition
 // ******************************************************************************
@@ -2868,11 +2801,7 @@
   }
 }
 
-<<<<<<< HEAD
 //DX20190708 START
-=======
-//DX20190708 - START
->>>>>>> 10163148
 // ******************************************************************************
 // reorderWyckoffPosition
 // ******************************************************************************
@@ -2914,11 +2843,7 @@
     return reordered_position;
   }
 }
-<<<<<<< HEAD
 //DX20190708 END
-=======
-//DX20190708 - END
->>>>>>> 10163148
 
 // ******************************************************************************
 // shiftWyckoffPositions 
@@ -3166,11 +3091,7 @@
                   //cerr << endl;
                   first_wyckoff = false;
                   // ========== Store Wyckoff Position ========== //
-<<<<<<< HEAD
                   tmp_Wyckoff_site.coord = tmp_equivalent_atoms_shifted[ix].fpos; //DX20171212 - need to updated coord to include non-parametrized Wyckoff positions
-=======
-                  tmp_Wyckoff_site.coord = tmp_equivalent_atoms_shifted[ix].fpos; //DX20171211 - need to updated coord to include non-parametrized Wyckoff positions
->>>>>>> 10163148
                   tmp_Wyckoff_site.type = tmp_equivalent_atoms_shifted[ix].name;
                   //DX20191010 - update partial occupation value - START
                   if(CCell.partial_occupation_flag){
@@ -3304,11 +3225,7 @@
           atomicbasis = atoms_tmp;
           CCell.atoms = atoms_tmp;
           i = -1;
-<<<<<<< HEAD
           found_position=0; //DX20170912
-=======
-          found_position=0; //DX20170911
->>>>>>> 10163148
         } 
         else {
           break;
@@ -4882,11 +4799,7 @@
       for (int i = 0; i < 8; i++) {
         //if(!is_lattice_point(Linv,candidate_mirror*expanded_cell[i]))
         if(!is_lattice_point(L, candidate_mirror * expanded_cell[i], lattice_vector, radius, skew, tol)) //DX20190215 - added tol
-<<<<<<< HEAD
         { //CO20200106 - patching for auto-indenting
-=======
-        { //CO200106 - patching for auto-indenting
->>>>>>> 10163148
           cont_dbl = false;
         }
       }
