--- conflicted
+++ resolved
@@ -2943,11 +2943,7 @@
 
     if(tokens.size()!=3){ 
       message << "Wyckoff position must have 3 fields (e.g., \"x, y, z\"), input: " << orig_position;
-<<<<<<< HEAD
-      throw aurostd::xerror(_AFLOW_FILE_NAME_,__AFLOW_FUNC__,message,_INPUT_ERROR_);
-=======
       throw aurostd::xerror(__AFLOW_FILE__,__AFLOW_FUNC__,message,_INPUT_ERROR_);
->>>>>>> 78dcc840
     }
 
     // ---------------------------------------------------------------------------
@@ -4912,9 +4908,8 @@
 namespace SYM {
   vector<int> countWyckoffTypes(const vector<wyckoffsite_ITC>& Wyckoff_positions){
     vector<int> types, types_count;
-    size_t nWyckoff_sites = Wyckoff_positions.size();
     size_t index = 0;
-    for(size_t i=0;i<nWyckoff_sites;i++){
+    for(size_t i=0;i<Wyckoff_positions.size();i++){
       if(!aurostd::WithinList(types,(int)Wyckoff_positions[i].index,index)){
         types.push_back(Wyckoff_positions[i].index);
         types_count.push_back(1);
