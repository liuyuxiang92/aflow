--- conflicted
+++ resolved
@@ -540,13 +540,9 @@
 #define         DEFAULT_APL_POLAR_FILE                        XHOST.adefault.getattachedscheme("DEFAULT_APL_POLAR_FILE")
 #define AFLOWRC_DEFAULT_APL_HSKPTS_FILE                       string("hskpoints.out")
 #define         DEFAULT_APL_HSKPTS_FILE                       XHOST.adefault.getattachedscheme("DEFAULT_APL_HSKPTS_FILE")
-<<<<<<< HEAD
 #define AFLOWRC_DEFAULT_APL_MSQRDISP_FILE                     string("displacements.out")  // ME20200329
 #define         DEFAULT_APL_MSQRDISP_FILE                     XHOST.adefault.getattachedscheme("DEFAULT_APL_MSQRDISP_FILE")  // ME20200329
-// ME20190614 - START
-=======
-//ME20190614 START
->>>>>>> 68ff6162
+//ME20190614 BEGIN
 #define AFLOWRC_DEFAULT_APL_PHDOSCAR_FILE                     string("PHDOSCAR")
 #define         DEFAULT_APL_PHDOSCAR_FILE                     XHOST.adefault.getattachedscheme("DEFAULT_APL_PHDOSCAR_FILE")
 #define AFLOWRC_DEFAULT_APL_PHPOSCAR_FILE                     string("PHPOSCAR")
@@ -555,12 +551,11 @@
 #define         DEFAULT_APL_PHKPOINTS_FILE                    XHOST.adefault.getattachedscheme("DEFAULT_APL_PHKPOINTS_FILE")
 #define AFLOWRC_DEFAULT_APL_PHEIGENVAL_FILE                   string("PHEIGENVAL")
 #define         DEFAULT_APL_PHEIGENVAL_FILE                   XHOST.adefault.getattachedscheme("DEFAULT_APL_PHEIGENVAL_FILE")
-<<<<<<< HEAD
-// ME20190614 - END
+// ME20190614 END
 #define AFLOWRC_DEFAULT_APL_STATE_FILE                        string("fccalc_state.out")
 #define         DEFAULT_APL_STATE_FILE                        XHOST.adefault.getattachedscheme("DEFAULT_APL_STATE_FILE")  // ME20200224
 
-// ME20200329 - BEGIN
+// ME20200329 BEGIN
 #define AFLOWRC_DEFAULT_APL_ADISP_SCENE_FORMAT                string("XCRYSDEN")
 #define         DEFAULT_APL_ADISP_SCENE_FORMAT                XHOST.adefault.getattachedscheme("DEFAULT_APL_ADISP_SCENE_FORMAT")
 #define AFLOWRC_DEFAULT_APL_ADISP_AMPLITUDE                   0.25
@@ -569,10 +564,7 @@
 #define         DEFAULT_APL_ADISP_NSTEPS                      XHOST.adefault.getattachedutype<int>("DEFAULT_APL_ADISP_NSTEPS")
 #define AFLOWRC_DEFAULT_APL_ADISP_NPERIODS                    1
 #define         DEFAULT_APL_ADISP_NPERIODS                    XHOST.adefault.getattachedutype<int>("DEFAULT_APL_ADISP_NPERIODS")
-// ME20200329 - END
-=======
 //ME20190614 END
->>>>>>> 68ff6162
 
 // DEFAULT AAPL
 //// DEFAULT AAPL VALUES
@@ -586,11 +578,7 @@
 #define         DEFAULT_AAPL_CUT_RAD                          XHOST.adefault.getattachedscheme("DEFAULT_AAPL_CUT_RAD")
 #define AFLOWRC_DEFAULT_AAPL_CUT_SHELL                        string("6")  //ME20190301  //ME20190408  //ME20191029
 #define         DEFAULT_AAPL_CUT_SHELL                        XHOST.adefault.getattachedscheme("DEFAULT_AAPL_CUT_SHELL")
-<<<<<<< HEAD
-#define AFLOWRC_DEFAULT_AAPL_THERMALGRID                      string("21x21x21")  // ME20200110 - 21x21x21 more than enough for tetrahedron method
-=======
 #define AFLOWRC_DEFAULT_AAPL_THERMALGRID                      string("21x21x21")  // ME20200110 - 21x21x21 more than enough for tetrahedron method; odd is preferred (Gamma-centered by construction)
->>>>>>> 68ff6162
 #define         DEFAULT_AAPL_THERMALGRID                      XHOST.adefault.getattachedscheme("DEFAULT_AAPL_THERMALGRID")
 #define AFLOWRC_DEFAULT_AAPL_TCT                              string("50:550:50")
 #define         DEFAULT_AAPL_TCT                              XHOST.adefault.getattachedscheme("DEFAULT_AAPL_TCT")
@@ -1303,28 +1291,20 @@
     aflowrc::load_default("DEFAULT_APL_HARMIFC_FILE",AFLOWRC_DEFAULT_APL_HARMIFC_FILE);
     aflowrc::load_default("DEFAULT_APL_POLAR_FILE",AFLOWRC_DEFAULT_APL_POLAR_FILE);  // ME20200415
     aflowrc::load_default("DEFAULT_APL_HSKPTS_FILE",AFLOWRC_DEFAULT_APL_HSKPTS_FILE);
-<<<<<<< HEAD
     aflowrc::load_default("DEFAULT_APL_MSQRDISP_FILE", AFLOWRC_DEFAULT_APL_MSQRDISP_FILE);  // ME20200329
-    // ME20190614 - START
-=======
-    //ME20190614 START
->>>>>>> 68ff6162
+    //ME20190614 BEGIN
     aflowrc::load_default("DEFAULT_APL_PHDOSCAR_FILE",AFLOWRC_DEFAULT_APL_PHDOSCAR_FILE);
     aflowrc::load_default("DEFAULT_APL_PHPOSCAR_FILE",AFLOWRC_DEFAULT_APL_PHPOSCAR_FILE);
     aflowrc::load_default("DEFAULT_APL_PHKPOINTS_FILE",AFLOWRC_DEFAULT_APL_PHKPOINTS_FILE);
     aflowrc::load_default("DEFAULT_APL_PHEIGENVAL_FILE",AFLOWRC_DEFAULT_APL_PHEIGENVAL_FILE);
-<<<<<<< HEAD
-    // ME20190614 - END
+    //ME20190614 END
     aflowrc::load_default("DEFAULT_APL_STATE_FILE",AFLOWRC_DEFAULT_APL_STATE_FILE);  // ME20200224
-    // ME20200329 - BEGIN
+    //ME20200329 BEGIN
     aflowrc::load_default("DEFAULT_APL_ADISP_SCENE_FORMAT",AFLOWRC_DEFAULT_APL_ADISP_SCENE_FORMAT);
     aflowrc::load_default("DEFAULT_APL_ADISP_AMPLITUDE",AFLOWRC_DEFAULT_APL_ADISP_AMPLITUDE);
     aflowrc::load_default("DEFAULT_APL_ADISP_NSTEPS",AFLOWRC_DEFAULT_APL_ADISP_NSTEPS);
     aflowrc::load_default("DEFAULT_APL_ADISP_NPERIODS",AFLOWRC_DEFAULT_APL_ADISP_NPERIODS);
-    // ME20200329 - END
-=======
-    //ME20190614 END
->>>>>>> 68ff6162
+    //ME20200329 END
     // DEFAULT AAPL
     //// DEFAULT AAPL VALUES
     aflowrc::load_default("DEFAULT_AAPL_BTE",AFLOWRC_DEFAULT_AAPL_BTE);
@@ -1829,28 +1809,20 @@
     aflowrc << "DEFAULT_APL_HARMIFC_FILE=\"" << AFLOWRC_DEFAULT_APL_HARMIFC_FILE << "\"" << endl;
     aflowrc << "DEFAULT_APL_POLAR_FILE=\"" << AFLOWRC_DEFAULT_APL_POLAR_FILE << "\"" << endl;  // ME20200415
     aflowrc << "DEFAULT_APL_HSKPTS_FILE=\"" << AFLOWRC_DEFAULT_APL_HSKPTS_FILE << "\"" << endl;
-<<<<<<< HEAD
     aflowrc << "DEFAULT_APL_MSQRDISP_FILE=\"" << AFLOWRC_DEFAULT_APL_MSQRDISP_FILE << "\"" << endl;  // ME20200329
-    // ME20190614 - START
-=======
-    //ME20190614 START
->>>>>>> 68ff6162
+    //ME20190614 BEGIN
     aflowrc << "DEFAULT_APL_PHDOSCAR_FILE=\"" << AFLOWRC_DEFAULT_APL_PHDOSCAR_FILE << "\"" << endl;
     aflowrc << "DEFAULT_APL_PHPOSCAR_FILE=\"" << AFLOWRC_DEFAULT_APL_PHPOSCAR_FILE << "\"" << endl;
     aflowrc << "DEFAULT_APL_PHKPOINTS_FILE=\"" << AFLOWRC_DEFAULT_APL_PHKPOINTS_FILE << "\"" << endl;
     aflowrc << "DEFAULT_APL_PHEIGENVAL_FILE=\"" << AFLOWRC_DEFAULT_APL_PHEIGENVAL_FILE << "\"" << endl;
-<<<<<<< HEAD
-    // ME20190614 - END
+    //ME20190614 END
     aflowrc << "DEFAULT_APL_STATE_FILE=\"" << AFLOWRC_DEFAULT_APL_STATE_FILE << "\"" << endl;  // ME20200224
-    // ME20200329 - BEGIN
+    //ME20200329 BEGIN
     aflowrc << "DEFAULT_APL_ADISP_SCENE_FORMAT=\"" << AFLOWRC_DEFAULT_APL_ADISP_SCENE_FORMAT << "\"" << endl;
     aflowrc << "DEFAULT_APL_ADISP_AMPLITUDE=" << AFLOWRC_DEFAULT_APL_ADISP_AMPLITUDE << endl;
     aflowrc << "DEFAULT_APL_ADISP_NSTEPS=" << AFLOWRC_DEFAULT_APL_ADISP_NSTEPS << endl;
     aflowrc << "DEFAULT_APL_ADISP_NPERIODS=" << AFLOWRC_DEFAULT_APL_ADISP_NPERIODS << endl;
-    // ME20200329 - END
-=======
-    //ME20190614 END
->>>>>>> 68ff6162
+    //ME20200329 END
 
     aflowrc << " " << endl;
     aflowrc << "// DEFAULTS AAPL" << endl;
@@ -2297,18 +2269,11 @@
     if(LDEBUG) oss << "XHOST.adefault.getattachedscheme(\"DEFAULT_APL_DSYMMETRIZE\")=" << DEFAULT_APL_DSYMMETRIZE << endl;
     if(LDEBUG) oss << "XHOST.adefault.getattachedscheme(\"DEFAULT_APL_DINEQUIV_ONLY\")=" << DEFAULT_APL_DINEQUIV_ONLY << endl;
     if(LDEBUG) oss << "XHOST.adefault.getattachedscheme(\"DEFAULT_APL_DPM\")=\"" << DEFAULT_APL_DPM << "\"" << endl;
-<<<<<<< HEAD
-    if(LDEBUG) oss << "XHOST.adefault.getattachedscheme(\"DEFAULT_APL_RELAX\")=" << DEFAULT_APL_RELAX << endl;  // ME20190112
-    if(LDEBUG) oss << "XHOST.adefault.getattachedscheme(\"DEFAULT_APL_RELAX_COMMENSURATE\")=" << DEFAULT_APL_RELAX_COMMENSURATE << endl;  // ME20200427
-    if(LDEBUG) oss << "XHOST.adefault.getattachedscheme(\"DEFAULT_APL_ZEROSTATE\")=" << DEFAULT_APL_ZEROSTATE << endl;  // ME20190112
-    if(LDEBUG) oss << "XHOST.adefault.getattachedscheme(\"DEFAULT_APL_ZEROSTATE_CHGCAR\")=" << DEFAULT_APL_ZEROSTATE_CHGCAR << endl;  // ME20191029
-    if(LDEBUG) oss << "XHOST.adefault.getattachedscheme(\"DEFAULT_APL_USE_LEPSILON\")=" << DEFAULT_APL_USE_LEPSILON << endl;  // ME20190112
-=======
     if(LDEBUG) oss << "XHOST.adefault.getattachedscheme(\"DEFAULT_APL_RELAX\")=" << DEFAULT_APL_RELAX << endl;  //ME20190112
+    if(LDEBUG) oss << "XHOST.adefault.getattachedscheme(\"DEFAULT_APL_RELAX_COMMENSURATE\")=" << DEFAULT_APL_RELAX_COMMENSURATE << endl;  //ME20200427
     if(LDEBUG) oss << "XHOST.adefault.getattachedscheme(\"DEFAULT_APL_ZEROSTATE\")=" << DEFAULT_APL_ZEROSTATE << endl;  //ME20190112
     if(LDEBUG) oss << "XHOST.adefault.getattachedscheme(\"DEFAULT_APL_ZEROSTATE_CHGCAR\")=" << DEFAULT_APL_ZEROSTATE_CHGCAR << endl;  //ME20191029
     if(LDEBUG) oss << "XHOST.adefault.getattachedscheme(\"DEFAULT_APL_USE_LEPSILON\")=" << DEFAULT_APL_USE_LEPSILON << endl;  //ME20190112
->>>>>>> 68ff6162
     if(LDEBUG) oss << "XHOST.adefault.getattachedscheme(\"DEFAULT_APL_FREQFORMAT\")=\"" << DEFAULT_APL_FREQFORMAT << "\"" << endl;
     if(LDEBUG) oss << "XHOST.adefault.getattachedscheme(\"DEFAULT_APL_DC\")=" << DEFAULT_APL_DC << endl;  //ME20190112
     if(LDEBUG) oss << "XHOST.adefault.getattachedscheme(\"DEFAULT_APL_DCPATH\")=\"" << DEFAULT_APL_DCPATH << "\"" << endl;
@@ -2316,18 +2281,11 @@
     if(LDEBUG) oss << "XHOST.adefault.getattachedscheme(\"DEFAULT_APL_DOS\")=" << DEFAULT_APL_DOS << endl;  //ME20190112
     if(LDEBUG) oss << "XHOST.adefault.getattachedscheme(\"DEFAULT_APL_DOSMETHOD\")=\"" << DEFAULT_APL_DOSMETHOD << "\"" << endl;
     if(LDEBUG) oss << "XHOST.adefault.getattachedscheme(\"DEFAULT_APL_DOSMESH\")=\"" << DEFAULT_APL_DOSMESH << "\"" << endl;
-<<<<<<< HEAD
-    if(LDEBUG) oss << "XHOST.adefault.getattachedscheme(\"DEFAULT_APL_DOSPOINTS\")=" << DEFAULT_APL_DOSPOINTS << endl;  // ME20190112
-    if(LDEBUG) oss << "XHOST.adefault.getattachedscheme(\"DEFAULT_APL_DOSSMEAR\")=" << DEFAULT_APL_DOSSMEAR << endl;  // ME20190112
-    if(LDEBUG) oss << "XHOST.adefault.getattachedscheme(\"DEFAULT_APL_DOS_PROJECT\")=" << DEFAULT_APL_DOS_PROJECT << endl;  // ME20200213
-    if(LDEBUG) oss << "XHOST.adefault.getattachedscheme(\"DEFAULT_APL_TP\")=" << DEFAULT_APL_TP << endl;  // ME20190112
-    if(LDEBUG) oss << "XHOST.adefault.getattachedscheme(\"DEFAULT_APL_DISPLACEMENTS\")=" << DEFAULT_APL_DISPLACEMENTS << endl;  // ME20200421
-=======
     if(LDEBUG) oss << "XHOST.adefault.getattachedscheme(\"DEFAULT_APL_DOSPOINTS\")=" << DEFAULT_APL_DOSPOINTS << endl;  //ME20190112
     if(LDEBUG) oss << "XHOST.adefault.getattachedscheme(\"DEFAULT_APL_DOSSMEAR\")=" << DEFAULT_APL_DOSSMEAR << endl;  //ME20190112
     if(LDEBUG) oss << "XHOST.adefault.getattachedscheme(\"DEFAULT_APL_DOS_PROJECT\")=" << DEFAULT_APL_DOS_PROJECT << endl;  //ME20200213
     if(LDEBUG) oss << "XHOST.adefault.getattachedscheme(\"DEFAULT_APL_TP\")=" << DEFAULT_APL_TP << endl;  //ME20190112
->>>>>>> 68ff6162
+    if(LDEBUG) oss << "XHOST.adefault.getattachedscheme(\"DEFAULT_APL_DISPLACEMENTS\")=" << DEFAULT_APL_DISPLACEMENTS << endl;  //ME20200421
     if(LDEBUG) oss << "XHOST.adefault.getattachedscheme(\"DEFAULT_APL_TPT\")=\"" << DEFAULT_APL_TPT << "\"" << endl;
     if(LDEBUG) oss << "XHOST.adefault.getattachedscheme(\"DEFAULT_APL_FILE_PREFIX\")=\"" << DEFAULT_APL_FILE_PREFIX << "\"" << endl;
     if(LDEBUG) oss << "XHOST.adefault.getattachedscheme(\"DEFAULT_APL_PDIS_FILE\")=\"" << DEFAULT_APL_PDIS_FILE << "\"" << endl;
@@ -2337,28 +2295,20 @@
     if(LDEBUG) oss << "XHOST.adefault.getattachedscheme(\"DEFAULT_APL_HARMIFC_FILE\")=\"" << DEFAULT_APL_HARMIFC_FILE << "\"" << endl;
     if(LDEBUG) oss << "XHOST.adefault.getattachedscheme(\"DEFAULT_APL_POLAR_FILE\")=\"" << DEFAULT_APL_POLAR_FILE << "\"" << endl;  // ME20200415
     if(LDEBUG) oss << "XHOST.adefault.getattachedscheme(\"DEFAULT_APL_HSKPTS_FILE\")=\"" << DEFAULT_APL_HSKPTS_FILE << "\"" << endl;
-<<<<<<< HEAD
     if(LDEBUG) oss << "XHOST.adefault.getattachedscheme(\"DEFAULT_APL_MSQRDISP_FILE\")=\"" << DEFAULT_APL_MSQRDISP_FILE << "\"" << endl;  // ME20200329
-    // ME20190614 - START
-=======
-    //ME20190614 START
->>>>>>> 68ff6162
+    //ME20190614 BEGIN
     if(LDEBUG) oss << "XHOST.adefault.getattachedscheme(\"DEFAULT_APL_PHDOSCAR_FILE\")=\"" << DEFAULT_APL_PHDOSCAR_FILE << "\"" << endl;
     if(LDEBUG) oss << "XHOST.adefault.getattachedscheme(\"DEFAULT_APL_PHPOSCAR_FILE\")=\"" << DEFAULT_APL_PHPOSCAR_FILE << "\"" << endl;
     if(LDEBUG) oss << "XHOST.adefault.getattachedscheme(\"DEFAULT_APL_PHKPOINTS_FILE\")=\"" << DEFAULT_APL_PHKPOINTS_FILE << "\"" << endl;
     if(LDEBUG) oss << "XHOST.adefault.getattachedscheme(\"DEFAULT_APL_PHEIGENVAL_FILE\")=\"" << DEFAULT_APL_PHEIGENVAL_FILE << "\"" << endl;
-<<<<<<< HEAD
-    // ME20190614 - END
-    if(LDEBUG) oss << "XHOST.adefault.getattachedscheme(\"DEFAULT_APL_STATE_FILE\")=\"" << DEFAULT_APL_STATE_FILE << "\"" << endl;  // ME20200224
-    // ME20200329 - BEGIN
+    //ME20190614 END
+    if(LDEBUG) oss << "XHOST.adefault.getattachedscheme(\"DEFAULT_APL_STATE_FILE\")=\"" << DEFAULT_APL_STATE_FILE << "\"" << endl;  //ME20200224
+    //ME20200329 BEGIN
     if(LDEBUG) oss << "XHOST.adefault.getattachedscheme(\"DEFAULT_APL_ADISP_SCENE_FORMAT\")=\"" << DEFAULT_APL_ADISP_SCENE_FORMAT << "\"" << endl;
     if(LDEBUG) oss << "XHOST.adefault.getattachedscheme(\"DEFAULT_APL_ADISP_AMPLITUDE\")=" << DEFAULT_APL_ADISP_AMPLITUDE << endl;
     if(LDEBUG) oss << "XHOST.adefault.getattachedscheme(\"DEFAULT_APL_ADISP_NSTEPS\")=" << DEFAULT_APL_ADISP_NSTEPS << endl;
     if(LDEBUG) oss << "XHOST.adefault.getattachedscheme(\"DEFAULT_APL_ADISP_NPERIODS\")=" << DEFAULT_APL_ADISP_NPERIODS << endl;
-    // ME20200329 - END
-=======
-    //ME20190614 END
->>>>>>> 68ff6162
+    //ME20200329 END
 
     if(LDEBUG) oss << "// DEFAULTS AAPL" << endl;
     if(LDEBUG) oss << "XHOST.adefault.getattachedscheme(\"DEFAULT_AAPL_BTE\")=\"" << DEFAULT_AAPL_BTE << "\"" << endl;
