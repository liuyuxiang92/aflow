// ***************************************************************************
// *                                                                         *
// *           Aflow STEFANO CURTAROLO - Duke University 2003-2020           *
// *                                                                         *
// ***************************************************************************
// Written by SC 2017-2018

#include "aflow.h"

// ***************************************************************************
#ifdef _AFLOW_AFLOWRC_H_

#define AFLOWRC_FILENAME_LOCAL   XHOST.home+"/.aflow.rc"
#define AFLOWRC_FILENAME_GLOBAL  "/etc/aflow.conf"

// DEFAULT DEFINITIONS
#define AFLOWRC_AFLOWRC string(AFLOW_VERSION)

// DEFAULT DEFINITIONS
#define AFLOWRC_DEFAULT_KZIP_BIN                        string("xz")
#define         DEFAULT_KZIP_BIN                        XHOST.adefault.getattachedscheme("DEFAULT_KZIP_BIN")
#define AFLOWRC_DEFAULT_KZIP_EXT                        string(".xz") 
#define         DEFAULT_KZIP_EXT                        XHOST.adefault.getattachedscheme("DEFAULT_KZIP_EXT")

<<<<<<< HEAD
//ME20191001 START
=======
//ME20191001 - START
>>>>>>> 10163148
// DEFAULTS AFLOW DATABASE
#define AFLOWRC_DEFAULT_AFLOW_DB_FILE                   string("/common/AFLOWCACHE/aflowlib.db")
#define         DEFAULT_AFLOW_DB_FILE                   XHOST.adefault.getattachedscheme("DEFAULT_AFLOW_DB_FILE")
#define AFLOWRC_DEFAULT_AFLOW_DB_STATS_FILE             string("/common/AFLOWCACHE/aflowlib.json")
#define         DEFAULT_AFLOW_DB_STATS_FILE             XHOST.adefault.getattachedscheme("DEFAULT_AFLOW_DB_STATS_FILE")
#define AFLOWRC_DEFAULT_AFLOW_DB_DATA_PATH              string("/common/AFLOW/LIBS/")
#define         DEFAULT_AFLOW_DB_DATA_PATH              XHOST.adefault.getattachedscheme("DEFAULT_AFLOW_DB_DATA_PATH")
#define AFLOWRC_DEFAULT_AFLOW_DB_LOCK_FILE              string("/common/AFLOWCACHE/ADB_Idle.lock")
#define         DEFAULT_AFLOW_DB_LOCK_FILE              XHOST.adefault.getattachedscheme("DEFAULT_AFLOW_DB_LOCK_FILE")
#define AFLOWRC_DEFAULT_AFLOW_DB_STALE_THRESHOLD        3*3600
#define         DEFAULT_AFLOW_DB_STALE_THRESHOLD        XHOST.adefault.getattachedutype<long int>("DEFAULT_AFLOW_DB_STALE_THRESHOLD")
<<<<<<< HEAD
//ME20191001 STOP
=======
//ME20191001 - STOP
>>>>>>> 10163148

// FILENAMES FOR AFLOW.ORG ANALYSIS
#define AFLOWRC_DEFAULT_FILE_AFLOWLIB_ENTRY_OUT         string("aflowlib.out")
#define         DEFAULT_FILE_AFLOWLIB_ENTRY_OUT         XHOST.adefault.getattachedscheme("DEFAULT_FILE_AFLOWLIB_ENTRY_OUT")
#define AFLOWRC_DEFAULT_FILE_AFLOWLIB_ENTRY_JSON        string("aflowlib.json")
#define         DEFAULT_FILE_AFLOWLIB_ENTRY_JSON        XHOST.adefault.getattachedscheme("DEFAULT_FILE_AFLOWLIB_ENTRY_JSON")
#define AFLOWRC_DEFAULT_FILE_EDATA_ORIG_OUT             string("edata.orig.out")
#define         DEFAULT_FILE_EDATA_ORIG_OUT             XHOST.adefault.getattachedscheme("DEFAULT_FILE_EDATA_ORIG_OUT")
#define AFLOWRC_DEFAULT_FILE_EDATA_RELAX_OUT            string("edata.relax.out")
#define         DEFAULT_FILE_EDATA_RELAX_OUT            XHOST.adefault.getattachedscheme("DEFAULT_FILE_EDATA_RELAX_OUT")
#define AFLOWRC_DEFAULT_FILE_EDATA_BANDS_OUT            string("edata.bands.out")
#define         DEFAULT_FILE_EDATA_BANDS_OUT            XHOST.adefault.getattachedscheme("DEFAULT_FILE_EDATA_BANDS_OUT")
#define AFLOWRC_DEFAULT_FILE_DATA_ORIG_OUT              string("data.orig.out")
#define         DEFAULT_FILE_DATA_ORIG_OUT              XHOST.adefault.getattachedscheme("DEFAULT_FILE_DATA_ORIG_OUT")
#define AFLOWRC_DEFAULT_FILE_DATA_RELAX_OUT             string("data.relax.out")
#define         DEFAULT_FILE_DATA_RELAX_OUT             XHOST.adefault.getattachedscheme("DEFAULT_FILE_DATA_RELAX_OUT")
#define AFLOWRC_DEFAULT_FILE_DATA_BANDS_OUT             string("data.bands.out")
#define         DEFAULT_FILE_DATA_BANDS_OUT             XHOST.adefault.getattachedscheme("DEFAULT_FILE_DATA_BANDS_OUT")
#define AFLOWRC_DEFAULT_FILE_EDATA_ORIG_JSON            string("edata.orig.json")
#define         DEFAULT_FILE_EDATA_ORIG_JSON            XHOST.adefault.getattachedscheme("DEFAULT_FILE_EDATA_ORIG_JSON")
#define AFLOWRC_DEFAULT_FILE_EDATA_RELAX_JSON           string("edata.relax.json")
#define         DEFAULT_FILE_EDATA_RELAX_JSON           XHOST.adefault.getattachedscheme("DEFAULT_FILE_EDATA_RELAX_JSON")
#define AFLOWRC_DEFAULT_FILE_EDATA_BANDS_JSON           string("edata.bands.json")
#define         DEFAULT_FILE_EDATA_BANDS_JSON           XHOST.adefault.getattachedscheme("DEFAULT_FILE_EDATA_BANDS_JSON")
#define AFLOWRC_DEFAULT_FILE_DATA_ORIG_JSON             string("data.orig.json")
#define         DEFAULT_FILE_DATA_ORIG_JSON             XHOST.adefault.getattachedscheme("DEFAULT_FILE_DATA_ORIG_JSON")
#define AFLOWRC_DEFAULT_FILE_DATA_RELAX_JSON            string("data.relax.json")
#define         DEFAULT_FILE_DATA_RELAX_JSON            XHOST.adefault.getattachedscheme("DEFAULT_FILE_DATA_RELAX_JSON")
#define AFLOWRC_DEFAULT_FILE_DATA_BANDS_JSON            string("data.bands.json")
#define         DEFAULT_FILE_DATA_BANDS_JSON            XHOST.adefault.getattachedscheme("DEFAULT_FILE_DATA_BANDS_JSON")
#define AFLOWRC_DEFAULT_FILE_TIME_OUT                   string("time")
#define         DEFAULT_FILE_TIME_OUT                   XHOST.adefault.getattachedscheme("DEFAULT_FILE_TIME_OUT")
#define AFLOWRC_DEFAULT_FILE_SPACEGROUP1_OUT            string("SpaceGroup")
#define         DEFAULT_FILE_SPACEGROUP1_OUT            XHOST.adefault.getattachedscheme("DEFAULT_FILE_SPACEGROUP1_OUT")
#define AFLOWRC_DEFAULT_FILE_SPACEGROUP2_OUT            string("SpaceGroup2")
#define         DEFAULT_FILE_SPACEGROUP2_OUT            XHOST.adefault.getattachedscheme("DEFAULT_FILE_SPACEGROUP2_OUT")
#define AFLOWRC_DEFAULT_FILE_VOLDISTPARAMS_OUT          string("VOLDISTParams")
#define         DEFAULT_FILE_VOLDISTPARAMS_OUT          XHOST.adefault.getattachedscheme("DEFAULT_FILE_VOLDISTPARAMS_OUT")
#define AFLOWRC_DEFAULT_FILE_VOLDISTEVOLUTION_OUT       string("VOLDISTEvolution")
#define         DEFAULT_FILE_VOLDISTEVOLUTION_OUT       XHOST.adefault.getattachedscheme("DEFAULT_FILE_VOLDISTEVOLUTION_OUT")

// FILENAMES FOR AFLOW OPERATION
#define AFLOWRC_DEFAULT_AFLOW_PSEUDOPOTENTIAL_AUID_OUT  string("aflow.pseudopotential_auid.out") 
#define         DEFAULT_AFLOW_PSEUDOPOTENTIAL_AUID_OUT  XHOST.adefault.getattachedscheme("DEFAULT_AFLOW_PSEUDOPOTENTIAL_AUID_OUT")
#define AFLOWRC_DEFAULT_AFLOW_PRESCRIPT_OUT             string("aflow.prescript.out") 
#define         DEFAULT_AFLOW_PRESCRIPT_OUT             XHOST.adefault.getattachedscheme("DEFAULT_AFLOW_PRESCRIPT_OUT")
#define AFLOWRC_DEFAULT_AFLOW_PRESCRIPT_COMMAND         string("aflow.prescript.command") 
#define         DEFAULT_AFLOW_PRESCRIPT_COMMAND         XHOST.adefault.getattachedscheme("DEFAULT_AFLOW_PRESCRIPT_COMMAND")
#define AFLOWRC_DEFAULT_AFLOW_POSTSCRIPT_OUT            string("aflow.postscript.out") 
#define         DEFAULT_AFLOW_POSTSCRIPT_OUT            XHOST.adefault.getattachedscheme("DEFAULT_AFLOW_POSTSCRIPT_OUT")
#define AFLOWRC_DEFAULT_AFLOW_POSTSCRIPT_COMMAND        string("aflow.postscript.command") 
#define         DEFAULT_AFLOW_POSTSCRIPT_COMMAND        XHOST.adefault.getattachedscheme("DEFAULT_AFLOW_POSTSCRIPT_COMMAND")
#define AFLOWRC_DEFAULT_AFLOW_PGROUP_OUT                string("aflow.pgroup.out")
#define         DEFAULT_AFLOW_PGROUP_OUT                XHOST.adefault.getattachedscheme("DEFAULT_AFLOW_PGROUP_OUT")
<<<<<<< HEAD
#define AFLOWRC_DEFAULT_AFLOW_PGROUP_JSON               string("aflow.pgroup.json")      //DX20170802 - Add JSON
#define         DEFAULT_AFLOW_PGROUP_JSON               XHOST.adefault.getattachedscheme("DEFAULT_AFLOW_PGROUP_JSON")
#define AFLOWRC_DEFAULT_AFLOW_PGROUP_XTAL_OUT           string("aflow.pgroup_xtal.out")
#define         DEFAULT_AFLOW_PGROUP_XTAL_OUT           XHOST.adefault.getattachedscheme("DEFAULT_AFLOW_PGROUP_XTAL_OUT")
#define AFLOWRC_DEFAULT_AFLOW_PGROUP_XTAL_JSON          string("aflow.pgroup_xtal.json") //DX20170802 - Add JSON
=======
#define AFLOWRC_DEFAULT_AFLOW_PGROUP_JSON               string("aflow.pgroup.json")      //DX20170801 - Add JSON
#define         DEFAULT_AFLOW_PGROUP_JSON               XHOST.adefault.getattachedscheme("DEFAULT_AFLOW_PGROUP_JSON")
#define AFLOWRC_DEFAULT_AFLOW_PGROUP_XTAL_OUT           string("aflow.pgroup_xtal.out")
#define         DEFAULT_AFLOW_PGROUP_XTAL_OUT           XHOST.adefault.getattachedscheme("DEFAULT_AFLOW_PGROUP_XTAL_OUT")
#define AFLOWRC_DEFAULT_AFLOW_PGROUP_XTAL_JSON          string("aflow.pgroup_xtal.json") //DX20170801 - Add JSON
>>>>>>> 10163148
#define         DEFAULT_AFLOW_PGROUP_XTAL_JSON          XHOST.adefault.getattachedscheme("DEFAULT_AFLOW_PGROUP_XTAL_JSON")
#define AFLOWRC_DEFAULT_AFLOW_PGROUPK_PATTERSON_OUT     string("aflow.pgroupk_Patterson.out") //DX20200129
#define         DEFAULT_AFLOW_PGROUPK_PATTERSON_OUT     XHOST.adefault.getattachedscheme("DEFAULT_AFLOW_PGROUPK_PATTERSON_OUT") //DX20200129
#define AFLOWRC_DEFAULT_AFLOW_PGROUPK_PATTERSON_JSON    string("aflow.pgroupk_Patterson.json") //DX20200129
#define         DEFAULT_AFLOW_PGROUPK_PATTERSON_JSON    XHOST.adefault.getattachedscheme("DEFAULT_AFLOW_PGROUPK_PATTERSON_JSON") //DX20200129
#define AFLOWRC_DEFAULT_AFLOW_PGROUPK_OUT               string("aflow.pgroupk.out")
#define         DEFAULT_AFLOW_PGROUPK_OUT               XHOST.adefault.getattachedscheme("DEFAULT_AFLOW_PGROUPK_OUT")
<<<<<<< HEAD
#define AFLOWRC_DEFAULT_AFLOW_PGROUPK_JSON              string("aflow.pgroupk.json")     //DX20170802 - Add JSON
#define         DEFAULT_AFLOW_PGROUPK_JSON              XHOST.adefault.getattachedscheme("DEFAULT_AFLOW_PGROUPK_JSON")
#define AFLOWRC_DEFAULT_AFLOW_PGROUPK_XTAL_OUT          string("aflow.pgroupk_xtal.out") //DX20171205 - Added pgroupk_xtal
#define         DEFAULT_AFLOW_PGROUPK_XTAL_OUT          XHOST.adefault.getattachedscheme("DEFAULT_AFLOW_PGROUPK_XTAL_OUT")
#define AFLOWRC_DEFAULT_AFLOW_PGROUPK_XTAL_JSON         string("aflow.pgroupk_xtal.json")//DX20170802 - Add JSON //DX20171205 - Added pgroupk_xtal
#define         DEFAULT_AFLOW_PGROUPK_XTAL_JSON         XHOST.adefault.getattachedscheme("DEFAULT_AFLOW_PGROUPK_XTAL_JSON")
#define AFLOWRC_DEFAULT_AFLOW_FGROUP_OUT                string("aflow.fgroup.out")
#define         DEFAULT_AFLOW_FGROUP_OUT                XHOST.adefault.getattachedscheme("DEFAULT_AFLOW_FGROUP_OUT")
#define AFLOWRC_DEFAULT_AFLOW_FGROUP_JSON               string("aflow.fgroup.json")      //DX20170802 - Add JSON
#define         DEFAULT_AFLOW_FGROUP_JSON               XHOST.adefault.getattachedscheme("DEFAULT_AFLOW_FGROUP_JSON")
#define AFLOWRC_DEFAULT_AFLOW_SGROUP_OUT                string("aflow.sgroup.out")
#define         DEFAULT_AFLOW_SGROUP_OUT                XHOST.adefault.getattachedscheme("DEFAULT_AFLOW_SGROUP_OUT")
#define AFLOWRC_DEFAULT_AFLOW_SGROUP_JSON               string("aflow.sgroup.json")      //DX20170802 - Add JSON
#define         DEFAULT_AFLOW_SGROUP_JSON               XHOST.adefault.getattachedscheme("DEFAULT_AFLOW_SGROUP_JSON")
#define AFLOWRC_DEFAULT_AFLOW_AGROUP_OUT                string("aflow.agroup.out")
#define         DEFAULT_AFLOW_AGROUP_OUT                XHOST.adefault.getattachedscheme("DEFAULT_AFLOW_AGROUP_OUT")
#define AFLOWRC_DEFAULT_AFLOW_AGROUP_JSON               string("aflow.agroup.json")      //DX20170802 - Add JSON
#define         DEFAULT_AFLOW_AGROUP_JSON               XHOST.adefault.getattachedscheme("DEFAULT_AFLOW_AGROUP_JSON")
#define AFLOWRC_DEFAULT_AFLOW_IATOMS_OUT                string("aflow.iatoms.out")
#define         DEFAULT_AFLOW_IATOMS_OUT                XHOST.adefault.getattachedscheme("DEFAULT_AFLOW_IATOMS_OUT")
#define AFLOWRC_DEFAULT_AFLOW_IATOMS_JSON               string("aflow.iatoms.json")      //DX20170802 - Add JSON
=======
#define AFLOWRC_DEFAULT_AFLOW_PGROUPK_JSON              string("aflow.pgroupk.json")     //DX20170801 - Add JSON
#define         DEFAULT_AFLOW_PGROUPK_JSON              XHOST.adefault.getattachedscheme("DEFAULT_AFLOW_PGROUPK_JSON")
#define AFLOWRC_DEFAULT_AFLOW_PGROUPK_XTAL_OUT          string("aflow.pgroupk_xtal.out") //DX20171205 - Added pgroupk_xtal
#define         DEFAULT_AFLOW_PGROUPK_XTAL_OUT          XHOST.adefault.getattachedscheme("DEFAULT_AFLOW_PGROUPK_XTAL_OUT")
#define AFLOWRC_DEFAULT_AFLOW_PGROUPK_XTAL_JSON         string("aflow.pgroupk_xtal.json")//DX20170801 - Add JSON //DX20171205 - Added pgroupk_xtal
#define         DEFAULT_AFLOW_PGROUPK_XTAL_JSON         XHOST.adefault.getattachedscheme("DEFAULT_AFLOW_PGROUPK_XTAL_JSON")
#define AFLOWRC_DEFAULT_AFLOW_FGROUP_OUT                string("aflow.fgroup.out")
#define         DEFAULT_AFLOW_FGROUP_OUT                XHOST.adefault.getattachedscheme("DEFAULT_AFLOW_FGROUP_OUT")
#define AFLOWRC_DEFAULT_AFLOW_FGROUP_JSON               string("aflow.fgroup.json")      //DX20170801 - Add JSON
#define         DEFAULT_AFLOW_FGROUP_JSON               XHOST.adefault.getattachedscheme("DEFAULT_AFLOW_FGROUP_JSON")
#define AFLOWRC_DEFAULT_AFLOW_SGROUP_OUT                string("aflow.sgroup.out")
#define         DEFAULT_AFLOW_SGROUP_OUT                XHOST.adefault.getattachedscheme("DEFAULT_AFLOW_SGROUP_OUT")
#define AFLOWRC_DEFAULT_AFLOW_SGROUP_JSON               string("aflow.sgroup.json")      //DX20170801 - Add JSON
#define         DEFAULT_AFLOW_SGROUP_JSON               XHOST.adefault.getattachedscheme("DEFAULT_AFLOW_SGROUP_JSON")
#define AFLOWRC_DEFAULT_AFLOW_AGROUP_OUT                string("aflow.agroup.out")
#define         DEFAULT_AFLOW_AGROUP_OUT                XHOST.adefault.getattachedscheme("DEFAULT_AFLOW_AGROUP_OUT")
#define AFLOWRC_DEFAULT_AFLOW_AGROUP_JSON               string("aflow.agroup.json")      //DX20170801 - Add JSON
#define         DEFAULT_AFLOW_AGROUP_JSON               XHOST.adefault.getattachedscheme("DEFAULT_AFLOW_AGROUP_JSON")
#define AFLOWRC_DEFAULT_AFLOW_IATOMS_OUT                string("aflow.iatoms.out")
#define         DEFAULT_AFLOW_IATOMS_OUT                XHOST.adefault.getattachedscheme("DEFAULT_AFLOW_IATOMS_OUT")
#define AFLOWRC_DEFAULT_AFLOW_IATOMS_JSON               string("aflow.iatoms.json")      //DX20170801 - Add JSON
>>>>>>> 10163148
#define         DEFAULT_AFLOW_IATOMS_JSON               XHOST.adefault.getattachedscheme("DEFAULT_AFLOW_IATOMS_JSON")
#define AFLOWRC_DEFAULT_AFLOW_ICAGES_OUT                string("aflow.icages.out")
#define         DEFAULT_AFLOW_ICAGES_OUT                XHOST.adefault.getattachedscheme("DEFAULT_AFLOW_ICAGES_OUT")
#define AFLOWRC_DEFAULT_AFLOW_SURFACE_OUT               string("aflow.surface.out")
#define         DEFAULT_AFLOW_SURFACE_OUT               XHOST.adefault.getattachedscheme("DEFAULT_AFLOW_SURFACE_OUT")
#define AFLOWRC_DEFAULT_AFLOW_QMVASP_OUT                string("aflow.qmvasp.out")
#define         DEFAULT_AFLOW_QMVASP_OUT                XHOST.adefault.getattachedscheme("DEFAULT_AFLOW_QMVASP_OUT")
#define AFLOWRC_DEFAULT_AFLOW_ERVASP_OUT                string("aflow.error.out")
#define         DEFAULT_AFLOW_ERVASP_OUT                XHOST.adefault.getattachedscheme("DEFAULT_AFLOW_ERVASP_OUT")
#define AFLOWRC_DEFAULT_AFLOW_IMMISCIBILITY_OUT         string("aflow.immiscibility.out")
#define         DEFAULT_AFLOW_IMMISCIBILITY_OUT         XHOST.adefault.getattachedscheme("DEFAULT_AFLOW_IMMISCIBILITY_OUT")
#define AFLOWRC_DEFAULT_AFLOW_MEMORY_OUT                string("aflow.memory.out")
#define         DEFAULT_AFLOW_MEMORY_OUT                XHOST.adefault.getattachedscheme("DEFAULT_AFLOW_MEMORY_OUT")
#define AFLOWRC_DEFAULT_AFLOW_FROZSL_INPUT_OUT          string("aflow.frozsl_input.out")
#define         DEFAULT_AFLOW_FROZSL_INPUT_OUT          XHOST.adefault.getattachedscheme("DEFAULT_AFLOW_FROZSL_INPUT_OUT")
#define AFLOWRC_DEFAULT_AFLOW_FROZSL_POSCAR_OUT         string("aflow.frozsl_poscar.out")
#define         DEFAULT_AFLOW_FROZSL_POSCAR_OUT         XHOST.adefault.getattachedscheme("DEFAULT_AFLOW_FROZSL_POSCAR_OUT")
#define AFLOWRC_DEFAULT_AFLOW_FROZSL_MODES_OUT          string("aflow.frozsl_energies.out")
#define         DEFAULT_AFLOW_FROZSL_MODES_OUT          XHOST.adefault.getattachedscheme("DEFAULT_AFLOW_FROZSL_MODES_OUT")
#define AFLOWRC_DEFAULT_AFLOW_FROZSL_EIGEN_OUT          string("aflow.frozsl_eigen.out")
#define         DEFAULT_AFLOW_FROZSL_EIGEN_OUT          XHOST.adefault.getattachedscheme("DEFAULT_AFLOW_FROZSL_EIGEN_OUT")
#define AFLOWRC_DEFAULT_AFLOW_END_OUT                   string("aflow.end.out")
#define         DEFAULT_AFLOW_END_OUT                   XHOST.adefault.getattachedscheme("DEFAULT_AFLOW_END_OUT")

// GENERIC MPI   // DONE
#define AFLOWRC_MPI_START_DEFAULT                       string("")
#define         MPI_START_DEFAULT                       XHOST.adefault.getattachedscheme("MPI_START_DEFAULT")
#define AFLOWRC_MPI_STOP_DEFAULT                        string("")
#define         MPI_STOP_DEFAULT                        XHOST.adefault.getattachedscheme("MPI_STOP_DEFAULT")
#define AFLOWRC_MPI_COMMAND_DEFAULT                     string("mpirun -np")
#define         MPI_COMMAND_DEFAULT                     XHOST.adefault.getattachedscheme("MPI_COMMAND_DEFAULT")
#define AFLOWRC_MPI_NCPUS_DEFAULT                       4
#define         MPI_NCPUS_DEFAULT                       XHOST.adefault.getattachedutype<int>("MPI_NCPUS_DEFAULT")
#define AFLOWRC_MPI_NCPUS_MAX                           init::GetCPUCores() //16  //CO20180124
#define         MPI_NCPUS_MAX                           XHOST.adefault.getattachedutype<int>("MPI_NCPUS_MAX")

// BINARY    // DONE
#define AFLOWRC_DEFAULT_VASP_GAMMA_BIN                  string("vasp46s_gamma")
#define         DEFAULT_VASP_GAMMA_BIN                  XHOST.adefault.getattachedscheme("DEFAULT_VASP_GAMMA_BIN")
#define AFLOWRC_DEFAULT_VASP_GAMMA_MPI_BIN              string("mpivasp46s_gamma")
#define         DEFAULT_VASP_GAMMA_MPI_BIN              XHOST.adefault.getattachedscheme("DEFAULT_VASP_GAMMA_MPI_BIN")
#define AFLOWRC_DEFAULT_VASP_BIN                        string("vasp46s")
#define         DEFAULT_VASP_BIN                        XHOST.adefault.getattachedscheme("DEFAULT_VASP_BIN")
#define AFLOWRC_DEFAULT_VASP_MPI_BIN                    string("mpivasp46s")
#define         DEFAULT_VASP_MPI_BIN                    XHOST.adefault.getattachedscheme("DEFAULT_VASP_MPI_BIN")
#define AFLOWRC_DEFAULT_VASP5_BIN                       string("vasp54s")
#define         DEFAULT_VASP5_BIN                       XHOST.adefault.getattachedscheme("DEFAULT_VASP5_BIN")
#define AFLOWRC_DEFAULT_VASP5_MPI_BIN                   string("mpivasp54s")
#define         DEFAULT_VASP5_MPI_BIN                   XHOST.adefault.getattachedscheme("DEFAULT_VASP5_MPI_BIN")
//aims
#define AFLOWRC_DEFAULT_AIMS_BIN                        string("aims")
#define         DEFAULT_AIMS_BIN                        XHOST.adefault.getattachedscheme("DEFAULT_AIMS_BIN")

// POTCARS // DONE
#define AFLOWRC_DEFAULT_VASP_POTCAR_DIRECTORIES               string("/common/VASP,/common/AFLOW/VASP,/home/aflow/common/AFLOW/VASP,/fslhome/fslcollab8/group/VASP,/fslhome/glh43/src/,/share/home/00470/tg457283/common/AFLOW/VASP/,/share/home/00457/tg457357/common/AFLOW/VASP/,/home/mehl/bin/AFLOW/VASP/,~/common/VASP/,~/common/AFLOW/VASP/,/nics/a/proj/aflow/common/AFLOW/VASP/,/home/users/aflow/common/VASP,/share/apps/AFLOW3/VASP,/projects/kyang-group/common/VASP,/home/Tools/src/vasp/,/somewhere/")  // first is default, tokenized with "," //DX20190107 - added CMU path
#define         DEFAULT_VASP_POTCAR_DIRECTORIES               XHOST.adefault.getattachedscheme("DEFAULT_VASP_POTCAR_DIRECTORIES")
#define AFLOWRC_DEFAULT_VASP_POTCAR_DATE                      string("current")
#define         DEFAULT_VASP_POTCAR_DATE                      XHOST.adefault.getattachedscheme("DEFAULT_VASP_POTCAR_DATE")
#define AFLOWRC_DEFAULT_VASP_POTCAR_SUFFIX                    string("/POTCAR")
#define         DEFAULT_VASP_POTCAR_SUFFIX                    XHOST.adefault.getattachedscheme("DEFAULT_VASP_POTCAR_SUFFIX")
#define AFLOWRC_DEFAULT_VASP_POTCAR_DATE_POT_LDA              string("01Apr2000")   // when no date is given for pot_LDA
#define         DEFAULT_VASP_POTCAR_DATE_POT_LDA              XHOST.adefault.getattachedscheme("DEFAULT_VASP_POTCAR_DATE_POT_LDA")
#define AFLOWRC_DEFAULT_VASP_POTCAR_DATE_POT_GGA              string("01Apr2000")   // when no date is given for pot_GGA
#define         DEFAULT_VASP_POTCAR_DATE_POT_GGA              XHOST.adefault.getattachedscheme("DEFAULT_VASP_POTCAR_DATE_POT_GGA")
#define AFLOWRC_DEFAULT_VASP_POTCAR_DIR_POT_LDA               string("pot_LDA")
#define         DEFAULT_VASP_POTCAR_DIR_POT_LDA               XHOST.adefault.getattachedscheme("DEFAULT_VASP_POTCAR_DIR_POT_LDA")
#define AFLOWRC_DEFAULT_VASP_POTCAR_DIR_POT_GGA               string("pot_GGA")
#define         DEFAULT_VASP_POTCAR_DIR_POT_GGA               XHOST.adefault.getattachedscheme("DEFAULT_VASP_POTCAR_DIR_POT_GGA")
#define AFLOWRC_DEFAULT_VASP_POTCAR_DIR_POT_PBE               string("pot_PBE")
#define         DEFAULT_VASP_POTCAR_DIR_POT_PBE               XHOST.adefault.getattachedscheme("DEFAULT_VASP_POTCAR_DIR_POT_PBE")
#define AFLOWRC_DEFAULT_VASP_POTCAR_DIR_POTPAW_LDA            string("potpaw_LDA")
#define         DEFAULT_VASP_POTCAR_DIR_POTPAW_LDA            XHOST.adefault.getattachedscheme("DEFAULT_VASP_POTCAR_DIR_POTPAW_LDA")
#define AFLOWRC_DEFAULT_VASP_POTCAR_DIR_POTPAW_GGA            string("potpaw_GGA")
#define         DEFAULT_VASP_POTCAR_DIR_POTPAW_GGA            XHOST.adefault.getattachedscheme("DEFAULT_VASP_POTCAR_DIR_POTPAW_GGA")
#define AFLOWRC_DEFAULT_VASP_POTCAR_DIR_POTPAW_PBE            string("potpaw_PBE")
#define         DEFAULT_VASP_POTCAR_DIR_POTPAW_PBE            XHOST.adefault.getattachedscheme("DEFAULT_VASP_POTCAR_DIR_POTPAW_PBE")
#define AFLOWRC_DEFAULT_VASP_POTCAR_DIR_POTPAW_LDA_KIN        string("potpaw_LDA.54")
#define         DEFAULT_VASP_POTCAR_DIR_POTPAW_LDA_KIN        XHOST.adefault.getattachedscheme("DEFAULT_VASP_POTCAR_DIR_POTPAW_LDA_KIN")
#define AFLOWRC_DEFAULT_VASP_POTCAR_DIR_POTPAW_PBE_KIN        string("potpaw_PBE.54")
#define         DEFAULT_VASP_POTCAR_DIR_POTPAW_PBE_KIN        XHOST.adefault.getattachedscheme("DEFAULT_VASP_POTCAR_DIR_POTPAW_PBE_KIN")

// KPOINTS/DOS // DONE
#define AFLOWRC_DEFAULT_BANDS_GRID                            20
#define         DEFAULT_BANDS_GRID                            XHOST.adefault.getattachedutype<int>("DEFAULT_BANDS_GRID") 
#define AFLOWRC_DEFAULT_BANDS_LATTICE                         string("AUTO")
#define         DEFAULT_BANDS_LATTICE                         XHOST.adefault.getattachedscheme("DEFAULT_BANDS_LATTICE")
#define AFLOWRC_DEFAULT_KSCHEME                               string("AUTO")  // WAS M but ivasp fixes
#define         DEFAULT_KSCHEME                               XHOST.adefault.getattachedscheme("DEFAULT_KSCHEME")
#define AFLOWRC_DEFAULT_KPPRA                                 6000
#define         DEFAULT_KPPRA                                 XHOST.adefault.getattachedutype<int>("DEFAULT_KPPRA")
#define AFLOWRC_DEFAULT_KPPRA_STATIC                          10000
#define         DEFAULT_KPPRA_STATIC                          XHOST.adefault.getattachedutype<int>("DEFAULT_KPPRA_STATIC")
<<<<<<< HEAD
#define AFLOWRC_DEFAULT_STATIC_KSCHEME                        string("M") //WSETYAWAN DEFAULT
=======
#define AFLOWRC_DEFAULT_STATIC_KSCHEME                        string("AUTO") // WAS M but ivasp fixes
>>>>>>> 10163148
#define         DEFAULT_STATIC_KSCHEME                        XHOST.adefault.getattachedscheme("DEFAULT_STATIC_KSCHEME")
#define AFLOWRC_DEFAULT_KPPRA_ICSD                            8000
#define         DEFAULT_KPPRA_ICSD                            XHOST.adefault.getattachedutype<int>("DEFAULT_KPPRA_ICSD")
#define AFLOWRC_DEFAULT_UNARY_BANDS_GRID                      128
#define         DEFAULT_UNARY_BANDS_GRID                      XHOST.adefault.getattachedutype<int>("DEFAULT_UNARY_BANDS_GRID")
#define AFLOWRC_DEFAULT_UNARY_KPPRA                           8000 // 32768 // 27000
#define         DEFAULT_UNARY_KPPRA                           XHOST.adefault.getattachedutype<int>("DEFAULT_UNARY_KPPRA")
#define AFLOWRC_DEFAULT_UNARY_KPPRA_STATIC                    8000 // 32768 // 27000
#define         DEFAULT_UNARY_KPPRA_STATIC                    XHOST.adefault.getattachedutype<int>("DEFAULT_UNARY_KPPRA_STATIC")
#define AFLOWRC_DEFAULT_PHONONS_KSCHEME                       string("G")
#define         DEFAULT_PHONONS_KSCHEME                       XHOST.adefault.getattachedscheme("DEFAULT_PHONONS_KSCHEME")
#define AFLOWRC_DEFAULT_PHONONS_KPPRA                         2000  //CO20181226  //ME20190205 - 8000 uses too much memory e.g. for NaF - 2000 appears sufficient
#define         DEFAULT_PHONONS_KPPRA                         XHOST.adefault.getattachedutype<int>("DEFAULT_PHONONS_KPPRA") //CO20181226 //ME20190112
#define AFLOWRC_DEFAULT_DOS_EMIN                              -10.0
#define         DEFAULT_DOS_EMIN                              XHOST.adefault.getattachedutype<double>("DEFAULT_DOS_EMIN")
#define AFLOWRC_DEFAULT_DOS_EMAX                              10.0
#define         DEFAULT_DOS_EMAX                              XHOST.adefault.getattachedutype<double>("DEFAULT_DOS_EMAX")
#define AFLOWRC_DEFAULT_DOS_SCALE                             1.2
#define         DEFAULT_DOS_SCALE                             XHOST.adefault.getattachedutype<double>("DEFAULT_DOS_SCALE")

// PRECISION // DONE
#define AFLOWRC_DEFAULT_VASP_PREC_ENMAX_LOW                   1.0
#define         DEFAULT_VASP_PREC_ENMAX_LOW                   XHOST.adefault.getattachedutype<double>("DEFAULT_VASP_PREC_ENMAX_LOW")
#define AFLOWRC_DEFAULT_VASP_PREC_ENMAX_MEDIUM                1.3
#define         DEFAULT_VASP_PREC_ENMAX_MEDIUM                XHOST.adefault.getattachedutype<double>("DEFAULT_VASP_PREC_ENMAX_MEDIUM")
#define AFLOWRC_DEFAULT_VASP_PREC_ENMAX_NORMAL                1.3
#define         DEFAULT_VASP_PREC_ENMAX_NORMAL                XHOST.adefault.getattachedutype<double>("DEFAULT_VASP_PREC_ENMAX_NORMAL")
#define AFLOWRC_DEFAULT_VASP_PREC_ENMAX_HIGH                  1.4
#define         DEFAULT_VASP_PREC_ENMAX_HIGH                  XHOST.adefault.getattachedutype<double>("DEFAULT_VASP_PREC_ENMAX_HIGH")
#define AFLOWRC_DEFAULT_VASP_PREC_ENMAX_ACCURATE              1.4
#define         DEFAULT_VASP_PREC_ENMAX_ACCURATE              XHOST.adefault.getattachedutype<double>("DEFAULT_VASP_PREC_ENMAX_ACCURATE")
#define AFLOWRC_DEFAULT_VASP_SPIN_REMOVE_CUTOFF               0.05
#define         DEFAULT_VASP_SPIN_REMOVE_CUTOFF               XHOST.adefault.getattachedutype<double>("DEFAULT_VASP_SPIN_REMOVE_CUTOFF")
#define AFLOWRC_DEFAULT_VASP_PREC_POTIM                       0.5
#define         DEFAULT_VASP_PREC_POTIM                       XHOST.adefault.getattachedutype<double>("DEFAULT_VASP_PREC_POTIM")
#define AFLOWRC_DEFAULT_VASP_PREC_EDIFFG                      -1E-3
#define         DEFAULT_VASP_PREC_EDIFFG                      XHOST.adefault.getattachedutype<double>("DEFAULT_VASP_PREC_EDIFFG")

// OPTIONS // DONE
#define AFLOWRC_DEFAULT_VASP_EXTERNAL_INCAR                   string("./INCAR")
#define         DEFAULT_VASP_EXTERNAL_INCAR                   XHOST.adefault.getattachedscheme("DEFAULT_VASP_EXTERNAL_INCAR")
#define AFLOWRC_DEFAULT_VASP_EXTERNAL_POSCAR                  string("./POSCAR")
#define         DEFAULT_VASP_EXTERNAL_POSCAR                  XHOST.adefault.getattachedscheme("DEFAULT_VASP_EXTERNAL_POSCAR")
#define AFLOWRC_DEFAULT_VASP_EXTERNAL_POTCAR                  string("./POTCAR")
#define         DEFAULT_VASP_EXTERNAL_POTCAR                  XHOST.adefault.getattachedscheme("DEFAULT_VASP_EXTERNAL_POTCAR")
#define AFLOWRC_DEFAULT_VASP_EXTERNAL_KPOINTS                 string("./KPOINTS")
#define         DEFAULT_VASP_EXTERNAL_KPOINTS                 XHOST.adefault.getattachedscheme("DEFAULT_VASP_EXTERNAL_KPOINTS")
#define AFLOWRC_DEFAULT_AIMS_EXTERNAL_CONTROL                 string("./control.in")
#define         DEFAULT_AIMS_EXTERNAL_CONTROL                 XHOST.adefault.getattachedscheme("DEFAULT_AIMS_EXTERNAL_CONTROL")
#define AFLOWRC_DEFAULT_AIMS_EXTERNAL_GEOM                    string("./geometry.in")
#define         DEFAULT_AIMS_EXTERNAL_GEOM                    XHOST.adefault.getattachedscheme("DEFAULT_AIMS_EXTERNAL_GEOM")
#define AFLOWRC_DEFAULT_VASP_PSEUDOPOTENTIAL_TYPE             string("potpaw_PBE")
#define         DEFAULT_VASP_PSEUDOPOTENTIAL_TYPE             XHOST.adefault.getattachedscheme("DEFAULT_VASP_PSEUDOPOTENTIAL_TYPE")
#define AFLOWRC_DEFAULT_VASP_FORCE_OPTION_RELAX_MODE_SCHEME   string("ENERGY")
#define         DEFAULT_VASP_FORCE_OPTION_RELAX_MODE_SCHEME   XHOST.adefault.getattachedscheme("DEFAULT_VASP_FORCE_OPTION_RELAX_MODE_SCHEME")
#define AFLOWRC_DEFAULT_VASP_FORCE_OPTION_RELAX_COUNT         2 //CO20181226
#define         DEFAULT_VASP_FORCE_OPTION_RELAX_COUNT         XHOST.adefault.getattachedutype<int>("DEFAULT_VASP_FORCE_OPTION_RELAX_COUNT") //CO20181226
#define AFLOWRC_DEFAULT_VASP_FORCE_OPTION_PREC_SCHEME         string("ACCURATE")
#define         DEFAULT_VASP_FORCE_OPTION_PREC_SCHEME         XHOST.adefault.getattachedscheme("DEFAULT_VASP_FORCE_OPTION_PREC_SCHEME")
#define AFLOWRC_DEFAULT_VASP_FORCE_OPTION_ALGO_SCHEME         string("NORMAL")
#define         DEFAULT_VASP_FORCE_OPTION_ALGO_SCHEME         XHOST.adefault.getattachedscheme("DEFAULT_VASP_FORCE_OPTION_ALGO_SCHEME")
#define AFLOWRC_DEFAULT_VASP_FORCE_OPTION_METAGGA_SCHEME      string("NONE")
#define         DEFAULT_VASP_FORCE_OPTION_METAGGA_SCHEME      XHOST.adefault.getattachedscheme("DEFAULT_VASP_FORCE_OPTION_METAGGA_SCHEME")
#define AFLOWRC_DEFAULT_VASP_FORCE_OPTION_IVDW_SCHEME         string("0")  
#define         DEFAULT_VASP_FORCE_OPTION_IVDW_SCHEME         XHOST.adefault.getattachedscheme("DEFAULT_VASP_FORCE_OPTION_IVDW_SCHEME")
#define AFLOWRC_DEFAULT_VASP_FORCE_OPTION_TYPE_SCHEME         string("DEFAULT")
#define         DEFAULT_VASP_FORCE_OPTION_TYPE_SCHEME         XHOST.adefault.getattachedscheme("DEFAULT_VASP_FORCE_OPTION_TYPE_SCHEME")
#define AFLOWRC_DEFAULT_VASP_FORCE_OPTION_ABMIX_SCHEME        string("DEFAULT")
#define         DEFAULT_VASP_FORCE_OPTION_ABMIX_SCHEME        XHOST.adefault.getattachedscheme("DEFAULT_VASP_FORCE_OPTION_ABMIX_SCHEME")
#define AFLOWRC_DEFAULT_VASP_FORCE_OPTION_SYM                 TRUE
#define         DEFAULT_VASP_FORCE_OPTION_SYM                 XHOST.adefault.getattachedutype<bool>("DEFAULT_VASP_FORCE_OPTION_SYM") 
#define AFLOWRC_DEFAULT_VASP_FORCE_OPTION_SPIN                TRUE
#define         DEFAULT_VASP_FORCE_OPTION_SPIN                XHOST.adefault.getattachedutype<bool>("DEFAULT_VASP_FORCE_OPTION_SPIN") 
#define AFLOWRC_DEFAULT_VASP_FORCE_OPTION_SPIN_REMOVE_RELAX_1 FALSE
#define         DEFAULT_VASP_FORCE_OPTION_SPIN_REMOVE_RELAX_1 XHOST.adefault.getattachedutype<bool>("DEFAULT_VASP_FORCE_OPTION_SPIN_REMOVE_RELAX_1") 
#define AFLOWRC_DEFAULT_VASP_FORCE_OPTION_SPIN_REMOVE_RELAX_2 TRUE  //ME20190308 - remove spin after two relaxations if zero
#define         DEFAULT_VASP_FORCE_OPTION_SPIN_REMOVE_RELAX_2 XHOST.adefault.getattachedutype<bool>("DEFAULT_VASP_FORCE_OPTION_SPIN_REMOVE_RELAX_2") 
#define AFLOWRC_DEFAULT_VASP_FORCE_OPTION_BADER               FALSE
#define         DEFAULT_VASP_FORCE_OPTION_BADER               XHOST.adefault.getattachedutype<bool>("DEFAULT_VASP_FORCE_OPTION_BADER") 
#define AFLOWRC_DEFAULT_VASP_FORCE_OPTION_ELF                 FALSE
#define         DEFAULT_VASP_FORCE_OPTION_ELF                 XHOST.adefault.getattachedutype<bool>("DEFAULT_VASP_FORCE_OPTION_ELF") 
#define AFLOWRC_DEFAULT_VASP_FORCE_OPTION_AUTO_MAGMOM         FALSE   // TRUE
#define         DEFAULT_VASP_FORCE_OPTION_AUTO_MAGMOM         XHOST.adefault.getattachedutype<bool>("DEFAULT_VASP_FORCE_OPTION_AUTO_MAGMOM") 
#define AFLOWRC_DEFAULT_VASP_FORCE_OPTION_WAVECAR             FALSE
#define         DEFAULT_VASP_FORCE_OPTION_WAVECAR             XHOST.adefault.getattachedutype<bool>("DEFAULT_VASP_FORCE_OPTION_WAVECAR") 
#define AFLOWRC_DEFAULT_VASP_FORCE_OPTION_CHGCAR              TRUE
#define         DEFAULT_VASP_FORCE_OPTION_CHGCAR              XHOST.adefault.getattachedutype<bool>("DEFAULT_VASP_FORCE_OPTION_CHGCAR") 
#define AFLOWRC_DEFAULT_VASP_FORCE_OPTION_LSCOUPLING          FALSE
#define         DEFAULT_VASP_FORCE_OPTION_LSCOUPLING          XHOST.adefault.getattachedutype<bool>("DEFAULT_VASP_FORCE_OPTION_LSCOUPLING") 

// AFLOW_LIBRARY AFLOW_PROJECT // DONE
#define AFLOWRC_DEFAULT_AFLOW_LIBRARY_DIRECTORIES             string("/common/AFLOW/LIBS/,/home/aflow/common/AFLOW/LIBS/,/fslhome/glh43/src/,/usr/local/bin/,/fslhome/fslcollab8/group/bin/,/home/auro/work/AFLOW3/,~/common/AFLOW/LIBS/,./,/nics/a/proj/aflow/common/AFLOW/LIBS/,/home/users/aflow/common/AFLOW/LIBS,/home/junkai/PROTO_DATABASE/,/projects/kyang-group/common/LIBS,/somewhere/")  // first is default, tokenized with ","
#define         DEFAULT_AFLOW_LIBRARY_DIRECTORIES             XHOST.adefault.getattachedscheme("DEFAULT_AFLOW_LIBRARY_DIRECTORIES")
#define AFLOWRC_DEFAULT_AFLOW_PROJECTS_DIRECTORIES            string("/common/AUID,/common/ICSD,/common/LIB0,/common/LIB1,/common/LIB2,/common/LIB3,/common/LIB4,/common/LIB5,/common/LIB6,/common/LIB7,/common/LIB8,/common/LIB9")  // first is default, tokenized with ","
#define         DEFAULT_AFLOW_PROJECTS_DIRECTORIES            XHOST.adefault.getattachedscheme("DEFAULT_AFLOW_PROJECTS_DIRECTORIES")

// PLATON/FINDSYM // DONE
#define AFLOWRC_DEFAULT_PLATON_P_EQUAL                        FALSE
#define         DEFAULT_PLATON_P_EQUAL                        XHOST.adefault.getattachedutype<bool>("DEFAULT_PLATON_P_EQUAL") 
#define AFLOWRC_DEFAULT_PLATON_P_EXACT                        FALSE
#define         DEFAULT_PLATON_P_EXACT                        XHOST.adefault.getattachedutype<bool>("DEFAULT_PLATON_P_EXACT") 
#define AFLOWRC_DEFAULT_PLATON_P_ANG                          1.0
#define         DEFAULT_PLATON_P_ANG                          XHOST.adefault.getattachedutype<double>("DEFAULT_PLATON_P_ANG") 
#define AFLOWRC_DEFAULT_PLATON_P_D1                           0.25
#define         DEFAULT_PLATON_P_D1                           XHOST.adefault.getattachedutype<double>("DEFAULT_PLATON_P_D1") 
#define AFLOWRC_DEFAULT_PLATON_P_D2                           0.25
#define         DEFAULT_PLATON_P_D2                           XHOST.adefault.getattachedutype<double>("DEFAULT_PLATON_P_D2") 
#define AFLOWRC_DEFAULT_PLATON_P_D3                           0.25
#define         DEFAULT_PLATON_P_D3                           XHOST.adefault.getattachedutype<double>("DEFAULT_PLATON_P_D3") 
#define AFLOWRC_DEFAULT_FINDSYM_TOL                           1.0e-3
#define         DEFAULT_FINDSYM_TOL                           XHOST.adefault.getattachedutype<double>("DEFAULT_FINDSYM_TOL") 

// GNUPLOT // DONE
#define AFLOWRC_DEFAULT_GNUPLOT_EPS_FONT                      string("Helvetica")              // we do not have time to waste with ttf
#define         DEFAULT_GNUPLOT_EPS_FONT                      XHOST.adefault.getattachedscheme("DEFAULT_GNUPLOT_EPS_FONT")
#define AFLOWRC_DEFAULT_GNUPLOT_EPS_FONT_BOLD                 string("Helvetica-Bold")         // we do not have time to waste with ttf
#define         DEFAULT_GNUPLOT_EPS_FONT_BOLD                 XHOST.adefault.getattachedscheme("DEFAULT_GNUPLOT_EPS_FONT_BOLD")
#define AFLOWRC_DEFAULT_GNUPLOT_EPS_FONT_ITALICS              string("Helvetica-Oblique")      // we do not have time to waste with ttf
#define         DEFAULT_GNUPLOT_EPS_FONT_ITALICS              XHOST.adefault.getattachedscheme("DEFAULT_GNUPLOT_EPS_FONT_ITALICS")
#define AFLOWRC_DEFAULT_GNUPLOT_EPS_FONT_BOLD_ITALICS         string("Helvetica-BoldOblique")  // we do not have time to waste with ttf
#define         DEFAULT_GNUPLOT_EPS_FONT_BOLD_ITALICS         XHOST.adefault.getattachedscheme("DEFAULT_GNUPLOT_EPS_FONT_BOLD_ITALICS")
#define AFLOWRC_DEFAULT_GNUPLOT_PNG_FONT                      string("Arial")                  // we do not have time to waste with ttf
#define         DEFAULT_GNUPLOT_PNG_FONT                      XHOST.adefault.getattachedscheme("DEFAULT_GNUPLOT_PNG_FONT")
#define AFLOWRC_DEFAULT_GNUPLOT_PNG_FONT_BOLD                 string("Arial_Bold")             // we do not have time to waste with ttf
#define         DEFAULT_GNUPLOT_PNG_FONT_BOLD                 XHOST.adefault.getattachedscheme("DEFAULT_GNUPLOT_PNG_FONT_BOLD")
#define AFLOWRC_DEFAULT_GNUPLOT_PNG_FONT_ITALICS              string("Arial_Italic")           // we do not have time to waste with ttf
#define         DEFAULT_GNUPLOT_PNG_FONT_ITALICS              XHOST.adefault.getattachedscheme("DEFAULT_GNUPLOT_PNG_FONT_ITALICS")
#define AFLOWRC_DEFAULT_GNUPLOT_PNG_FONT_BOLD_ITALICS         string("Arial_BoldItalic")       // we do not have time to waste with ttf
#define         DEFAULT_GNUPLOT_PNG_FONT_BOLD_ITALICS         XHOST.adefault.getattachedscheme("DEFAULT_GNUPLOT_PNG_FONT_BOLD_ITALICS")
#define AFLOWRC_DEFAULT_GNUPLOT_GREEK_FONT                    string("Symbol") 
#define         DEFAULT_GNUPLOT_GREEK_FONT                    XHOST.adefault.getattachedscheme("DEFAULT_GNUPLOT_GREEK_FONT")
#define AFLOWRC_DEFAULT_GNUPLOT_GREEK_FONT_BOLD               string("Symbol-Bold")
#define         DEFAULT_GNUPLOT_GREEK_FONT_BOLD               XHOST.adefault.getattachedscheme("DEFAULT_GNUPLOT_GREEK_FONT_BOLD")
#define AFLOWRC_DEFAULT_GNUPLOT_GREEK_FONT_ITALICS            string("Symbol-Oblique")
#define         DEFAULT_GNUPLOT_GREEK_FONT_ITALICS            XHOST.adefault.getattachedscheme("DEFAULT_GNUPLOT_GREEK_FONT_ITALICS")
#define AFLOWRC_DEFAULT_GNUPLOT_GREEK_FONT_BOLD_ITALICS       string("Symbol-BoldOblique")
#define         DEFAULT_GNUPLOT_GREEK_FONT_BOLD_ITALICS       XHOST.adefault.getattachedscheme("DEFAULT_GNUPLOT_GREEK_FONT_BOLD_ITALICS")

// DEFAULT CHULL
#define AFLOWRC_DEFAULT_CHULL_ALLOWED_DFT_TYPES                           string("PAW_PBE")
#define         DEFAULT_CHULL_ALLOWED_DFT_TYPES                           XHOST.adefault.getattachedscheme("DEFAULT_CHULL_ALLOWED_DFT_TYPES")
#define AFLOWRC_DEFAULT_CHULL_ALLOW_ALL_FORMATION_ENERGIES                FALSE
#define         DEFAULT_CHULL_ALLOW_ALL_FORMATION_ENERGIES                XHOST.adefault.getattachedutype<bool>("DEFAULT_CHULL_ALLOW_ALL_FORMATION_ENERGIES")
#define AFLOWRC_DEFAULT_CHULL_COUNT_THRESHOLD_BINARIES                    200
#define         DEFAULT_CHULL_COUNT_THRESHOLD_BINARIES                    XHOST.adefault.getattachedutype<int>("DEFAULT_CHULL_COUNT_THRESHOLD_BINARIES")
#define AFLOWRC_DEFAULT_CHULL_PERFORM_OUTLIER_ANALYSIS                    TRUE
#define         DEFAULT_CHULL_PERFORM_OUTLIER_ANALYSIS                    XHOST.adefault.getattachedutype<bool>("DEFAULT_CHULL_PERFORM_OUTLIER_ANALYSIS")
#define AFLOWRC_DEFAULT_CHULL_OUTLIER_ANALYSIS_COUNT_THRESHOLD_BINARIES   50
#define         DEFAULT_CHULL_OUTLIER_ANALYSIS_COUNT_THRESHOLD_BINARIES   XHOST.adefault.getattachedutype<int>("DEFAULT_CHULL_OUTLIER_ANALYSIS_COUNT_THRESHOLD_BINARIES")
#define AFLOWRC_DEFAULT_CHULL_OUTLIER_MULTIPLIER                          3.25
#define         DEFAULT_CHULL_OUTLIER_MULTIPLIER                          XHOST.adefault.getattachedutype<double>("DEFAULT_CHULL_OUTLIER_MULTIPLIER")
#define AFLOWRC_DEFAULT_CHULL_IGNORE_KNOWN_ILL_CONVERGED                  TRUE
#define         DEFAULT_CHULL_IGNORE_KNOWN_ILL_CONVERGED                  XHOST.adefault.getattachedutype<bool>("DEFAULT_CHULL_IGNORE_KNOWN_ILL_CONVERGED")
#define AFLOWRC_DEFAULT_CHULL_LATEX_BANNER                                2 //CO20180827
#define         DEFAULT_CHULL_LATEX_BANNER                                XHOST.adefault.getattachedutype<int>("DEFAULT_CHULL_LATEX_BANNER")
#define AFLOWRC_DEFAULT_CHULL_LATEX_COMPOUNDS_COLUMN                      FALSE
#define         DEFAULT_CHULL_LATEX_COMPOUNDS_COLUMN                      XHOST.adefault.getattachedutype<bool>("DEFAULT_CHULL_LATEX_COMPOUNDS_COLUMN")
#define AFLOWRC_DEFAULT_CHULL_LATEX_STOICH_HEADER                         FALSE
#define         DEFAULT_CHULL_LATEX_STOICH_HEADER                         XHOST.adefault.getattachedutype<bool>("DEFAULT_CHULL_LATEX_STOICH_HEADER")
#define AFLOWRC_DEFAULT_CHULL_LATEX_PLOT_UNARIES                          FALSE
#define         DEFAULT_CHULL_LATEX_PLOT_UNARIES                          XHOST.adefault.getattachedutype<bool>("DEFAULT_CHULL_LATEX_PLOT_UNARIES")
#define AFLOWRC_DEFAULT_CHULL_LATEX_PLOT_OFF_HULL                         -1
#define         DEFAULT_CHULL_LATEX_PLOT_OFF_HULL                         XHOST.adefault.getattachedutype<int>("DEFAULT_CHULL_LATEX_PLOT_OFF_HULL")
#define AFLOWRC_DEFAULT_CHULL_LATEX_PLOT_UNSTABLE                         FALSE
#define         DEFAULT_CHULL_LATEX_PLOT_UNSTABLE                         XHOST.adefault.getattachedutype<bool>("DEFAULT_CHULL_LATEX_PLOT_UNSTABLE")
#define AFLOWRC_DEFAULT_CHULL_LATEX_FILTER_SCHEME                         string("")
#define         DEFAULT_CHULL_LATEX_FILTER_SCHEME                         XHOST.adefault.getattachedscheme("DEFAULT_CHULL_LATEX_FILTER_SCHEME")
#define AFLOWRC_DEFAULT_CHULL_LATEX_FILTER_VALUE                          0.0
#define         DEFAULT_CHULL_LATEX_FILTER_VALUE                          XHOST.adefault.getattachedutype<double>("DEFAULT_CHULL_LATEX_FILTER_VALUE")
#define AFLOWRC_DEFAULT_CHULL_LATEX_COLOR_BAR                             TRUE
#define         DEFAULT_CHULL_LATEX_COLOR_BAR                             XHOST.adefault.getattachedutype<bool>("DEFAULT_CHULL_LATEX_COLOR_BAR")
#define AFLOWRC_DEFAULT_CHULL_LATEX_HEAT_MAP                              TRUE
#define         DEFAULT_CHULL_LATEX_HEAT_MAP                              XHOST.adefault.getattachedutype<bool>("DEFAULT_CHULL_LATEX_HEAT_MAP")
#define AFLOWRC_DEFAULT_CHULL_LATEX_COLOR_GRADIENT                        TRUE
#define         DEFAULT_CHULL_LATEX_COLOR_GRADIENT                        XHOST.adefault.getattachedutype<bool>("DEFAULT_CHULL_LATEX_COLOR_GRADIENT")
#define AFLOWRC_DEFAULT_CHULL_LATEX_COLOR_MAP                             string("")
#define         DEFAULT_CHULL_LATEX_COLOR_MAP                             XHOST.adefault.getattachedscheme("DEFAULT_CHULL_LATEX_COLOR_MAP")
#define AFLOWRC_DEFAULT_CHULL_LATEX_TERNARY_LABEL_COLOR                   string("")
#define         DEFAULT_CHULL_LATEX_TERNARY_LABEL_COLOR                   XHOST.adefault.getattachedscheme("DEFAULT_CHULL_LATEX_TERNARY_LABEL_COLOR")
#define AFLOWRC_DEFAULT_CHULL_LATEX_REVERSE_AXIS                          FALSE
#define         DEFAULT_CHULL_LATEX_REVERSE_AXIS                          XHOST.adefault.getattachedutype<bool>("DEFAULT_CHULL_LATEX_REVERSE_AXIS")
#define AFLOWRC_DEFAULT_CHULL_LATEX_FACET_LINE_DROP_SHADOW                FALSE
#define         DEFAULT_CHULL_LATEX_FACET_LINE_DROP_SHADOW                XHOST.adefault.getattachedutype<bool>("DEFAULT_CHULL_LATEX_FACET_LINE_DROP_SHADOW")
#define AFLOWRC_DEFAULT_CHULL_LATEX_LINKS                                 1
#define         DEFAULT_CHULL_LATEX_LINKS                                 XHOST.adefault.getattachedutype<int>("DEFAULT_CHULL_LATEX_LINKS")
#define AFLOWRC_DEFAULT_CHULL_LATEX_LABEL_NAME                            string("")
#define         DEFAULT_CHULL_LATEX_LABEL_NAME                            XHOST.adefault.getattachedscheme("DEFAULT_CHULL_LATEX_LABEL_NAME")
#define AFLOWRC_DEFAULT_CHULL_LATEX_META_LABELS                           FALSE
#define         DEFAULT_CHULL_LATEX_META_LABELS                           XHOST.adefault.getattachedutype<bool>("DEFAULT_CHULL_LATEX_META_LABELS")
#define AFLOWRC_DEFAULT_CHULL_LATEX_LABELS_OFF_HULL                       FALSE
#define         DEFAULT_CHULL_LATEX_LABELS_OFF_HULL                       XHOST.adefault.getattachedutype<bool>("DEFAULT_CHULL_LATEX_LABELS_OFF_HULL")
#define AFLOWRC_DEFAULT_CHULL_LATEX_PLOT_REDUCED_COMPOSITION              -1
#define         DEFAULT_CHULL_LATEX_PLOT_REDUCED_COMPOSITION              XHOST.adefault.getattachedutype<int>("DEFAULT_CHULL_LATEX_PLOT_REDUCED_COMPOSITION")
#define AFLOWRC_DEFAULT_CHULL_LATEX_HELVETICA_FONT                        FALSE
#define         DEFAULT_CHULL_LATEX_HELVETICA_FONT                        XHOST.adefault.getattachedutype<bool>("DEFAULT_CHULL_LATEX_HELVETICA_FONT")
#define AFLOWRC_DEFAULT_CHULL_LATEX_FONT_SIZE                             string("")
#define         DEFAULT_CHULL_LATEX_FONT_SIZE                             XHOST.adefault.getattachedscheme("DEFAULT_CHULL_LATEX_FONT_SIZE")
#define AFLOWRC_DEFAULT_CHULL_LATEX_ROTATE_LABELS                         TRUE
#define         DEFAULT_CHULL_LATEX_ROTATE_LABELS                         XHOST.adefault.getattachedutype<bool>("DEFAULT_CHULL_LATEX_ROTATE_LABELS")
#define AFLOWRC_DEFAULT_CHULL_LATEX_BOLD_LABELS                           -1
#define         DEFAULT_CHULL_LATEX_BOLD_LABELS                           XHOST.adefault.getattachedutype<int>("DEFAULT_CHULL_LATEX_BOLD_LABELS")
#define AFLOWRC_DEFAULT_CHULL_PNG_RESOLUTION                              300
#define         DEFAULT_CHULL_PNG_RESOLUTION                              XHOST.adefault.getattachedutype<int>("DEFAULT_CHULL_PNG_RESOLUTION")

// DEFAULT GFA
#define AFLOWRC_DEFAULT_GFA_FORMATION_ENTHALPY_CUTOFF                     0.05  //CO20190628
#define         DEFAULT_GFA_FORMATION_ENTHALPY_CUTOFF                     XHOST.adefault.getattachedutype<double>("DEFAULT_GFA_FORMATION_ENTHALPY_CUTOFF")  //CO20190628

// DEFAULT ARUN
#define AFLOWRC_ARUN_DIRECTORY_PREFIX                         string("ARUN.")
#define         ARUN_DIRECTORY_PREFIX                         XHOST.adefault.getattachedscheme("ARUN_DIRECTORY_PREFIX")

//DEFAULT POCC //CO20181226
#define AFLOWRC_DEFAULT_POCC_TEMPERATURE_STRING                   string("0:2400:300")
#define         DEFAULT_POCC_TEMPERATURE_STRING                   XHOST.adefault.getattachedscheme("DEFAULT_POCC_TEMPERATURE_STRING")
#define AFLOWRC_DEFAULT_POCC_SITE_TOL                             0.001
#define         DEFAULT_POCC_SITE_TOL                             XHOST.adefault.getattachedutype<double>("DEFAULT_POCC_SITE_TOL")
#define AFLOWRC_DEFAULT_POCC_STOICH_TOL                           0.001
#define         DEFAULT_POCC_STOICH_TOL                           XHOST.adefault.getattachedutype<double>("DEFAULT_POCC_STOICH_TOL")
#define AFLOWRC_DEFAULT_UFF_BONDING_DISTANCE                      0.5
#define         DEFAULT_UFF_BONDING_DISTANCE                      XHOST.adefault.getattachedutype<double>("DEFAULT_UFF_BONDING_DISTANCE")
#define AFLOWRC_DEFAULT_UFF_ENERGY_TOLERANCE                      1e-6
#define         DEFAULT_UFF_ENERGY_TOLERANCE                      XHOST.adefault.getattachedutype<double>("DEFAULT_UFF_ENERGY_TOLERANCE")
#define AFLOWRC_DEFAULT_UFF_CLUSTER_RADIUS                        10
#define         DEFAULT_UFF_CLUSTER_RADIUS                        XHOST.adefault.getattachedutype<double>("DEFAULT_UFF_CLUSTER_RADIUS")
#define AFLOWRC_DEFAULT_POCC_PERFORM_ROBUST_STRUCTURE_COMPARISON  FALSE
#define         DEFAULT_POCC_PERFORM_ROBUST_STRUCTURE_COMPARISON  XHOST.adefault.getattachedutype<bool>("DEFAULT_POCC_PERFORM_ROBUST_STRUCTURE_COMPARISON")
#define AFLOWRC_DEFAULT_POCC_WRITE_OUT_ALL_SUPERCELLS             TRUE
#define         DEFAULT_POCC_WRITE_OUT_ALL_SUPERCELLS             XHOST.adefault.getattachedutype<bool>("DEFAULT_POCC_WRITE_OUT_ALL_SUPERCELLS")
#define AFLOWRC_POCC_FILE_PREFIX                                  string("aflow.pocc.")
#define         POCC_FILE_PREFIX                                  XHOST.adefault.getattachedscheme("POCC_FILE_PREFIX")
#define AFLOWRC_POCC_ALL_SUPERCELLS_FILE                          string("structures_all.out")
#define         POCC_ALL_SUPERCELLS_FILE                          XHOST.adefault.getattachedscheme("POCC_ALL_SUPERCELLS_FILE")
#define AFLOWRC_POCC_UNIQUE_SUPERCELLS_FILE                       string("structures_unique.out")
#define         POCC_UNIQUE_SUPERCELLS_FILE                       XHOST.adefault.getattachedscheme("POCC_UNIQUE_SUPERCELLS_FILE")
#define AFLOWRC_POCC_ALL_HNF_MATRICES_FILE                        string("hnf_matrices.out")
#define         POCC_ALL_HNF_MATRICES_FILE                        XHOST.adefault.getattachedscheme("POCC_ALL_HNF_MATRICES_FILE")
#define AFLOWRC_POCC_ALL_SITE_CONFIGURATIONS_FILE                 string("site_configurations.out")
#define         POCC_ALL_SITE_CONFIGURATIONS_FILE                 XHOST.adefault.getattachedscheme("POCC_ALL_SITE_CONFIGURATIONS_FILE")
#define AFLOWRC_POCC_OUT_FILE                                     string("out")
#define         POCC_OUT_FILE                                     XHOST.adefault.getattachedscheme("POCC_OUT_FILE")
#define AFLOWRC_POCC_DOSCAR_FILE                                  string("DOSCAR.pocc")
#define         POCC_DOSCAR_FILE                                  XHOST.adefault.getattachedscheme("POCC_DOSCAR_FILE")

// DEFAULT APL
//// DEFAULT APL SUPERCELL
#define AFLOWRC_DEFAULT_APL_PREC                              string("PHONONS")
#define         DEFAULT_APL_PREC                              XHOST.adefault.getattachedscheme("DEFAULT_APL_PREC")
#define AFLOWRC_DEFAULT_APL_ENGINE                            string("DM")
#define         DEFAULT_APL_ENGINE                            XHOST.adefault.getattachedscheme("DEFAULT_APL_ENGINE")
#define AFLOWRC_DEFAULT_APL_HIBERNATE                         TRUE
#define         DEFAULT_APL_HIBERNATE                         XHOST.adefault.getattachedutype<bool>("DEFAULT_APL_HIBERNATE")
#define AFLOWRC_DEFAULT_APL_MINSHELL                          6
#define         DEFAULT_APL_MINSHELL                          XHOST.adefault.getattachedutype<int>("DEFAULT_APL_MINSHELL")
#define AFLOWRC_DEFAULT_APL_MINATOMS                          175  //ME20190301
#define         DEFAULT_APL_MINATOMS                          XHOST.adefault.getattachedutype<int>("DEFAULT_APL_MINATOMS")
#define AFLOWRC_DEFAULT_APL_POLAR                             TRUE  //CO20181226
#define         DEFAULT_APL_POLAR                             XHOST.adefault.getattachedutype<bool>("DEFAULT_APL_POLAR")
#define AFLOWRC_DEFAULT_APL_DMAG                              0.015
#define         DEFAULT_APL_DMAG                              XHOST.adefault.getattachedutype<double>("DEFAULT_APL_DMAG")
#define AFLOWRC_DEFAULT_APL_DXYZONLY                          FALSE
#define         DEFAULT_APL_DXYZONLY                          XHOST.adefault.getattachedutype<bool>("DEFAULT_APL_DXYZONLY")
#define AFLOWRC_DEFAULT_APL_DSYMMETRIZE                       TRUE
#define         DEFAULT_APL_DSYMMETRIZE                       XHOST.adefault.getattachedutype<bool>("DEFAULT_APL_DSYMMETRIZE")
#define AFLOWRC_DEFAULT_APL_DINEQUIV_ONLY                     TRUE
#define         DEFAULT_APL_DINEQUIV_ONLY                     XHOST.adefault.getattachedutype<bool>("DEFAULT_APL_DINEQUIV_ONLY")
#define AFLOWRC_DEFAULT_APL_DPM                               string("ON")
#define         DEFAULT_APL_DPM                               XHOST.adefault.getattachedscheme("DEFAULT_APL_DPM")
#define AFLOWRC_DEFAULT_APL_RELAX                             TRUE
#define         DEFAULT_APL_RELAX                             XHOST.adefault.getattachedutype<bool>("DEFAULT_APL_RELAX")
#define AFLOWRC_DEFAULT_APL_ZEROSTATE                         TRUE  //CO20181216
#define         DEFAULT_APL_ZEROSTATE                         XHOST.adefault.getattachedutype<bool>("DEFAULT_APL_ZEROSTATE")
#define AFLOWRC_DEFAULT_APL_ZEROSTATE_CHGCAR                  FALSE  //ME20191029
#define         DEFAULT_APL_ZEROSTATE_CHGCAR                  XHOST.adefault.getattachedutype<bool>("DEFAULT_APL_ZEROSTATE_CHGCAR")  //ME20191029
#define AFLOWRC_DEFAULT_APL_USE_LEPSILON                      TRUE
#define         DEFAULT_APL_USE_LEPSILON                      XHOST.adefault.getattachedutype<bool>("DEFAULT_APL_USE_LEPSILON")

//// DEFAULT APL PHONON PROPERTIES
#define AFLOWRC_DEFAULT_APL_FREQFORMAT                        string("THZ|ALLOW_NEGATIVE")  //CO20181226 - no spaces!
#define         DEFAULT_APL_FREQFORMAT                        XHOST.adefault.getattachedscheme("DEFAULT_APL_FREQFORMAT")
#define AFLOWRC_DEFAULT_APL_DC                                TRUE
#define         DEFAULT_APL_DC                                XHOST.adefault.getattachedutype<bool>("DEFAULT_APL_DC")
#define AFLOWRC_DEFAULT_APL_DCPATH                            string("LATTICE")
#define         DEFAULT_APL_DCPATH                            XHOST.adefault.getattachedscheme("DEFAULT_APL_DCPATH")
#define AFLOWRC_DEFAULT_APL_DCPOINTS                          100
#define         DEFAULT_APL_DCPOINTS                          XHOST.adefault.getattachedutype<int>("DEFAULT_APL_DCPOINTS")
#define AFLOWRC_DEFAULT_APL_DOS                               TRUE
#define         DEFAULT_APL_DOS                               XHOST.adefault.getattachedutype<bool>("DEFAULT_APL_DOS")
#define AFLOWRC_DEFAULT_APL_DOSMETHOD                         string("LT")
#define         DEFAULT_APL_DOSMETHOD                         XHOST.adefault.getattachedscheme("DEFAULT_APL_DOSMETHOD")
#define AFLOWRC_DEFAULT_APL_DOSMESH                           string("21x21x21")
#define         DEFAULT_APL_DOSMESH                           XHOST.adefault.getattachedscheme("DEFAULT_APL_DOSMESH")
#define AFLOWRC_DEFAULT_APL_DOSPOINTS                         2000
#define         DEFAULT_APL_DOSPOINTS                         XHOST.adefault.getattachedutype<int>("DEFAULT_APL_DOSPOINTS")
#define AFLOWRC_DEFAULT_APL_DOSSMEAR                          0.0
#define         DEFAULT_APL_DOSSMEAR                          XHOST.adefault.getattachedutype<double>("DEFAULT_APL_DOSSMEAR")
#define AFLOWRC_DEFAULT_APL_TP                                TRUE
#define         DEFAULT_APL_TP                                XHOST.adefault.getattachedutype<bool>("DEFAULT_APL_TP")
#define AFLOWRC_DEFAULT_APL_TPT                               string("0:2000:10")
#define         DEFAULT_APL_TPT                               XHOST.adefault.getattachedscheme("DEFAULT_APL_TPT")

//// DEFAULT APL FILES
#define AFLOWRC_DEFAULT_APL_FILE_PREFIX                       string("aflow.apl.")
#define         DEFAULT_APL_FILE_PREFIX                       XHOST.adefault.getattachedscheme("DEFAULT_APL_FILE_PREFIX")
#define AFLOWRC_DEFAULT_APL_PDIS_FILE                         string("phonon_dispersion.out")
#define         DEFAULT_APL_PDIS_FILE                         XHOST.adefault.getattachedscheme("DEFAULT_APL_PDIS_FILE")
#define AFLOWRC_DEFAULT_APL_PDOS_FILE                         string("phonon_dos.out")
#define         DEFAULT_APL_PDOS_FILE                         XHOST.adefault.getattachedscheme("DEFAULT_APL_PDOS_FILE")
#define AFLOWRC_DEFAULT_APL_THERMO_FILE                       string("thermodynamic_properties.out")
#define         DEFAULT_APL_THERMO_FILE                       XHOST.adefault.getattachedscheme("DEFAULT_APL_THERMO_FILE")
#define AFLOWRC_DEFAULT_APL_DYNMAT_FILE                       string("DYNMAT.out")
#define         DEFAULT_APL_DYNMAT_FILE                       XHOST.adefault.getattachedscheme("DEFAULT_APL_DYNMAT_FILE")
#define AFLOWRC_DEFAULT_APL_HARMIFC_FILE                      string("harmonicIFCs.xml")
#define         DEFAULT_APL_HARMIFC_FILE                      XHOST.adefault.getattachedscheme("DEFAULT_APL_HARMIFC_FILE")
#define AFLOWRC_DEFAULT_APL_HSKPTS_FILE                       string("hskpoints.out")
#define         DEFAULT_APL_HSKPTS_FILE                       XHOST.adefault.getattachedscheme("DEFAULT_APL_HSKPTS_FILE")
<<<<<<< HEAD
//ME20190614 START
=======
//ME20190614 - START
>>>>>>> 10163148
#define AFLOWRC_DEFAULT_APL_PHDOSCAR_FILE                     string("PHDOSCAR")
#define         DEFAULT_APL_PHDOSCAR_FILE                     XHOST.adefault.getattachedscheme("DEFAULT_APL_PHDOSCAR_FILE")
#define AFLOWRC_DEFAULT_APL_PHPOSCAR_FILE                     string("PHPOSCAR")
#define         DEFAULT_APL_PHPOSCAR_FILE                     XHOST.adefault.getattachedscheme("DEFAULT_APL_PHPOSCAR_FILE")
#define AFLOWRC_DEFAULT_APL_PHKPOINTS_FILE                    string("PHKPOINTS")
#define         DEFAULT_APL_PHKPOINTS_FILE                    XHOST.adefault.getattachedscheme("DEFAULT_APL_PHKPOINTS_FILE")
#define AFLOWRC_DEFAULT_APL_PHEIGENVAL_FILE                   string("PHEIGENVAL")
#define         DEFAULT_APL_PHEIGENVAL_FILE                   XHOST.adefault.getattachedscheme("DEFAULT_APL_PHEIGENVAL_FILE")
<<<<<<< HEAD
//ME20190614 END
=======
//ME20190614 - END
>>>>>>> 10163148

// DEFAULT AAPL
//// DEFAULT AAPL VALUES
#define AFLOWRC_DEFAULT_AAPL_BTE                              string("FULL")
#define         DEFAULT_AAPL_BTE                              XHOST.adefault.getattachedscheme("DEFAULT_AAPL_BTE")
//[ME20181226]#define AFLOWRC_DEFAULT_AAPL_BZMETHOD                         string("LT")
//[ME20181226]#define         DEFAULT_AAPL_BZMETHOD                         XHOST.adefault.getattachedscheme("DEFAULT_AAPL_BZMETHOD")
#define AFLOWRC_DEFAULT_AAPL_FOURTH_ORDER                     FALSE
#define         DEFAULT_AAPL_FOURTH_ORDER                     XHOST.adefault.getattachedutype<bool>("DEFAULT_AAPL_FOURTH_ORDER")
#define AFLOWRC_DEFAULT_AAPL_CUT_RAD                          string("0.0") //ME20190308 - use CUT_SHELL by default //ME20191029
#define         DEFAULT_AAPL_CUT_RAD                          XHOST.adefault.getattachedscheme("DEFAULT_AAPL_CUT_RAD")
#define AFLOWRC_DEFAULT_AAPL_CUT_SHELL                        string("6")  //ME20190301  //ME20190408  //ME20191029
#define         DEFAULT_AAPL_CUT_SHELL                        XHOST.adefault.getattachedscheme("DEFAULT_AAPL_CUT_SHELL")
#define AFLOWRC_DEFAULT_AAPL_THERMALGRID                      string("26x26x26")
#define         DEFAULT_AAPL_THERMALGRID                      XHOST.adefault.getattachedscheme("DEFAULT_AAPL_THERMALGRID")
#define AFLOWRC_DEFAULT_AAPL_TCT                              string("50:550:50")
#define         DEFAULT_AAPL_TCT                              XHOST.adefault.getattachedscheme("DEFAULT_AAPL_TCT")
#define AFLOWRC_DEFAULT_AAPL_SUMRULE                          1e-7
#define         DEFAULT_AAPL_SUMRULE                          XHOST.adefault.getattachedutype<double>("DEFAULT_AAPL_SUMRULE")
#define AFLOWRC_DEFAULT_AAPL_SUMRULE_MAX_ITER                 2000
#define         DEFAULT_AAPL_SUMRULE_MAX_ITER                 XHOST.adefault.getattachedutype<int>("DEFAULT_AAPL_SUMRULE_MAX_ITER")
#define AFLOWRC_DEFAULT_AAPL_MIXING_COEFFICIENT               0.0
#define         DEFAULT_AAPL_MIXING_COEFFICIENT               XHOST.adefault.getattachedutype<double>("DEFAULT_AAPL_MIXING_COEFFICIENT")
#define AFLOWRC_DEFAULT_AAPL_ISOTOPE                          TRUE
#define         DEFAULT_AAPL_ISOTOPE                          XHOST.adefault.getattachedutype<bool>("DEFAULT_AAPL_ISOTOPE")
#define AFLOWRC_DEFAULT_AAPL_BOUNDARY                         FALSE
#define         DEFAULT_AAPL_BOUNDARY                         XHOST.adefault.getattachedutype<bool>("DEFAULT_AAPL_BOUNDARY")
#define AFLOWRC_DEFAULT_AAPL_CUMULATIVEK                      FALSE
#define         DEFAULT_AAPL_CUMULATIVEK                      XHOST.adefault.getattachedutype<bool>("DEFAULT_AAPL_CUMULATIVEK")
#define AFLOWRC_DEFAULT_AAPL_NANO_SIZE                        100.0
#define         DEFAULT_AAPL_NANO_SIZE                        XHOST.adefault.getattachedutype<double>("DEFAULT_AAPL_NANO_SIZE")

//// DEFAULT AAPL FILES
#define AFLOWRC_DEFAULT_AAPL_FILE_PREFIX                      string("aflow.aapl.")
#define         DEFAULT_AAPL_FILE_PREFIX                      XHOST.adefault.getattachedscheme("DEFAULT_AAPL_FILE_PREFIX")
#define AFLOWRC_DEFAULT_AAPL_QPOINTS_FILE                     string("qpoints.out")
#define         DEFAULT_AAPL_QPOINTS_FILE                     XHOST.adefault.getattachedscheme("DEFAULT_AAPL_QPOINTS_FILE")
#define AFLOWRC_DEFAULT_AAPL_IRRQPTS_FILE                     string("irred_qpoints.out")
#define         DEFAULT_AAPL_IRRQPTS_FILE                     XHOST.adefault.getattachedscheme("DEFAULT_AAPL_IRRQPTS_FILE")
#define AFLOWRC_DEFAULT_AAPL_FREQ_FILE                        string("frequencies.out")
#define         DEFAULT_AAPL_FREQ_FILE                        XHOST.adefault.getattachedscheme("DEFAULT_AAPL_FREQ_FILE")
#define AFLOWRC_DEFAULT_AAPL_GVEL_FILE                        string("group_velocities.out")
#define         DEFAULT_AAPL_GVEL_FILE                        XHOST.adefault.getattachedscheme("DEFAULT_AAPL_GVEL_FILE")
#define AFLOWRC_DEFAULT_AAPL_PS_FILE                          string("phase_space.out")  //ME20191104
#define         DEFAULT_AAPL_PS_FILE                          XHOST.adefault.getattachedscheme("DEFAULT_AAPL_PS_FILE")  //ME20191104
#define AFLOWRC_DEFAULT_AAPL_GRUENEISEN_FILE                  string("grueneisen.out")  //ME20191104
#define         DEFAULT_AAPL_GRUENEISEN_FILE                  XHOST.adefault.getattachedscheme("DEFAULT_AAPL_GRUENEISEN_FILE")  //ME20191104
#define AFLOWRC_DEFAULT_AAPL_RATES_FILE                       string("scattering_rates_total.out")
#define         DEFAULT_AAPL_RATES_FILE                       XHOST.adefault.getattachedscheme("DEFAULT_AAPL_RATES_FILE")
#define AFLOWRC_DEFAULT_AAPL_RATES_3RD_FILE                   string("scattering_rates_anharmonic_3rd.out")
#define         DEFAULT_AAPL_RATES_3RD_FILE                   XHOST.adefault.getattachedscheme("DEFAULT_AAPL_RATES_3RD_FILE")
#define AFLOWRC_DEFAULT_AAPL_RATES_4TH_FILE                   DEFAULT_AAPL_FILE_PREFIX+string("scattering_rates_anharmonic_4th.out")
#define         DEFAULT_AAPL_RATES_4TH_FILE                   XHOST.adefault.getattachedscheme("DEFAULT_AAPL_RATES_4TH_FILE")
#define AFLOWRC_DEFAULT_AAPL_ISOTOPE_FILE                     string("scattering_rates_isotope.out")
#define         DEFAULT_AAPL_ISOTOPE_FILE                     XHOST.adefault.getattachedscheme("DEFAULT_AAPL_ISOTOPE_FILE")
#define AFLOWRC_DEFAULT_AAPL_BOUNDARY_FILE                    string("scattering_rates_boundary.out")
#define         DEFAULT_AAPL_BOUNDARY_FILE                    XHOST.adefault.getattachedscheme("DEFAULT_AAPL_BOUNDARY_FILE")
#define AFLOWRC_DEFAULT_AAPL_TCOND_FILE                       string("thermal_conductivity.out")
#define         DEFAULT_AAPL_TCOND_FILE                       XHOST.adefault.getattachedscheme("DEFAULT_AAPL_TCOND_FILE")
//OBSOLETE ME20191104
//#define AFLOWRC_DEFAULT_AAPL_TCOND_PLOT_FILE                  string("thermal_conductivity.plt")
//#define         DEFAULT_AAPL_TCOND_PLOT_FILE                  XHOST.adefault.getattachedscheme("DEFAULT_AAPL_TCOND_PLOT_FILE")


// DEFAULT AEL
//// DEFAULT AEL STRAIN CALCS
#define AFLOWRC_DEFAULT_AEL_STRAIN_SYMMETRY                   TRUE
#define         DEFAULT_AEL_STRAIN_SYMMETRY                   XHOST.adefault.getattachedutype<bool>("DEFAULT_AEL_STRAIN_SYMMETRY")
#define AFLOWRC_DEFAULT_AEL_NNORMAL_STRAINS                   4
#define         DEFAULT_AEL_NNORMAL_STRAINS                   XHOST.adefault.getattachedutype<int>("DEFAULT_AEL_NNORMAL_STRAINS")
#define AFLOWRC_DEFAULT_AEL_NSHEAR_STRAINS                    4
#define         DEFAULT_AEL_NSHEAR_STRAINS                    XHOST.adefault.getattachedutype<int>("DEFAULT_AEL_NSHEAR_STRAINS")
#define AFLOWRC_DEFAULT_AEL_NORMAL_STRAIN_STEP                0.005
#define         DEFAULT_AEL_NORMAL_STRAIN_STEP                XHOST.adefault.getattachedutype<double>("DEFAULT_AEL_NORMAL_STRAIN_STEP")
#define AFLOWRC_DEFAULT_AEL_SHEAR_STRAIN_STEP                 0.005
#define         DEFAULT_AEL_SHEAR_STRAIN_STEP                 XHOST.adefault.getattachedutype<double>("DEFAULT_AEL_SHEAR_STRAIN_STEP")
#define AFLOWRC_DEFAULT_AEL_ORIGIN_STRAIN_CALC                FALSE
#define         DEFAULT_AEL_ORIGIN_STRAIN_CALC                XHOST.adefault.getattachedutype<bool>("DEFAULT_AEL_ORIGIN_STRAIN_CALC")
#define AFLOWRC_DEFAULT_AEL_ORIGIN_STRAIN_FIT                 FALSE
#define         DEFAULT_AEL_ORIGIN_STRAIN_FIT                 XHOST.adefault.getattachedutype<bool>("DEFAULT_AEL_ORIGIN_STRAIN_FIT")
#define AFLOWRC_DEFAULT_AEL_RELAXED_STRUCT_FIT                FALSE
#define         DEFAULT_AEL_RELAXED_STRUCT_FIT                XHOST.adefault.getattachedutype<bool>("DEFAULT_AEL_RELAXED_STRUCT_FIT")
#define AFLOWRC_DEFAULT_AEL_NEG_STRAINS                       TRUE
#define         DEFAULT_AEL_NEG_STRAINS                       XHOST.adefault.getattachedutype<bool>("DEFAULT_AEL_NEG_STRAINS")
#define AFLOWRC_DEFAULT_AEL_NIND_STRAIN_DIRS                  3
#define         DEFAULT_AEL_NIND_STRAIN_DIRS                  XHOST.adefault.getattachedutype<int>("DEFAULT_AEL_NIND_STRAIN_DIRS")
#define AFLOWRC_DEFAULT_AEL_VASPSYM                           FALSE
#define         DEFAULT_AEL_VASPSYM                           XHOST.adefault.getattachedutype<bool>("DEFAULT_AEL_VASPSYM")
#define AFLOWRC_DEFAULT_AEL_PRECACC_ALGONORM                  FALSE
#define         DEFAULT_AEL_PRECACC_ALGONORM                  XHOST.adefault.getattachedutype<bool>("DEFAULT_AEL_PRECACC_ALGONORM")
#define AFLOWRC_DEFAULT_AEL_VASPRUNXML_STRESS                 FALSE
#define         DEFAULT_AEL_VASPRUNXML_STRESS                 XHOST.adefault.getattachedutype<bool>("DEFAULT_AEL_VASPRUNXML_STRESS")
#define AFLOWRC_DEFAULT_AEL_AUTOSKIP_FAILED_ARUNS             FALSE
#define         DEFAULT_AEL_AUTOSKIP_FAILED_ARUNS             XHOST.adefault.getattachedutype<bool>("DEFAULT_AEL_AUTOSKIP_FAILED_ARUNS")
#define AFLOWRC_DEFAULT_AEL_SKIP_ARUNS_MAX                    1
#define         DEFAULT_AEL_SKIP_ARUNS_MAX                    XHOST.adefault.getattachedutype<int>("DEFAULT_AEL_SKIP_ARUNS_MAX")

//// DEFAULT AEL CHECKS AND PROCESSING
#define AFLOWRC_DEFAULT_AEL_CHECK_ELASTIC_SYMMETRY            TRUE
#define         DEFAULT_AEL_CHECK_ELASTIC_SYMMETRY            XHOST.adefault.getattachedutype<bool>("DEFAULT_AEL_CHECK_ELASTIC_SYMMETRY")
#define AFLOWRC_DEFAULT_AEL_SYMMETRIZE                        FALSE
#define         DEFAULT_AEL_SYMMETRIZE                        XHOST.adefault.getattachedutype<bool>("DEFAULT_AEL_SYMMETRIZE")

//// DEFAULT AEL OUTPUT FILES
#define AFLOWRC_DEFAULT_AEL_FILE_PREFIX                       string("aflow.ael.")
#define         DEFAULT_AEL_FILE_PREFIX                       XHOST.adefault.getattachedscheme("DEFAULT_AEL_FILE_PREFIX")
#define AFLOWRC_DEFAULT_AEL_WRITE_FULL_RESULTS                FALSE
#define         DEFAULT_AEL_WRITE_FULL_RESULTS                XHOST.adefault.getattachedutype<bool>("DEFAULT_AEL_WRITE_FULL_RESULTS")
#define AFLOWRC_DEFAULT_AEL_DIRNAME_ARUN                      TRUE
#define         DEFAULT_AEL_DIRNAME_ARUN                      XHOST.adefault.getattachedutype<bool>("DEFAULT_AEL_DIRNAME_ARUN")

// DEFAULT AGL
//// DEFAULT AGL STRAIN CALCS
#define AFLOWRC_DEFAULT_AGL_AEL_POISSON_RATIO                 TRUE
#define         DEFAULT_AGL_AEL_POISSON_RATIO                 XHOST.adefault.getattachedutype<bool>("DEFAULT_AGL_AEL_POISSON_RATIO")
#define AFLOWRC_DEFAULT_AGL_NSTRUCTURES                       28
#define         DEFAULT_AGL_NSTRUCTURES                       XHOST.adefault.getattachedutype<int>("DEFAULT_AGL_NSTRUCTURES")
#define AFLOWRC_DEFAULT_AGL_STRAIN_STEP                       0.01
#define         DEFAULT_AGL_STRAIN_STEP                       XHOST.adefault.getattachedutype<double>("DEFAULT_AGL_STRAIN_STEP")
#define AFLOWRC_DEFAULT_AGL_AUTOSKIP_FAILED_ARUNS             FALSE
#define         DEFAULT_AGL_AUTOSKIP_FAILED_ARUNS             XHOST.adefault.getattachedutype<bool>("DEFAULT_AGL_AUTOSKIP_FAILED_ARUNS")
#define AFLOWRC_DEFAULT_AGL_SKIP_ARUNS_MAX                    7
#define         DEFAULT_AGL_SKIP_ARUNS_MAX                    XHOST.adefault.getattachedutype<int>("DEFAULT_AGL_SKIP_ARUNS_MAX")

//// DEFAULT AGL CHECKS AND PROCESSING
#define AFLOWRC_DEFAULT_AGL_NTEMPERATURE                      201
#define         DEFAULT_AGL_NTEMPERATURE                      XHOST.adefault.getattachedutype<int>("DEFAULT_AGL_NTEMPERATURE")
#define AFLOWRC_DEFAULT_AGL_STEMPERATURE                      10.0
#define         DEFAULT_AGL_STEMPERATURE                      XHOST.adefault.getattachedutype<double>("DEFAULT_AGL_STEMPERATURE")
#define AFLOWRC_DEFAULT_AGL_NPRESSURE                         101
#define         DEFAULT_AGL_NPRESSURE                         XHOST.adefault.getattachedutype<int>("DEFAULT_AGL_NPRESSURE")
#define AFLOWRC_DEFAULT_AGL_SPRESSURE                         1.0
#define         DEFAULT_AGL_SPRESSURE                         XHOST.adefault.getattachedutype<double>("DEFAULT_AGL_SPRESSURE")
#define AFLOWRC_DEFAULT_AGL_POISSON_RATIO                     0.25
#define         DEFAULT_AGL_POISSON_RATIO                     XHOST.adefault.getattachedutype<double>("DEFAULT_AGL_POISSON_RATIO")
#define AFLOWRC_DEFAULT_AGL_IEOS                              0
#define         DEFAULT_AGL_IEOS                              XHOST.adefault.getattachedutype<int>("DEFAULT_AGL_IEOS")
#define AFLOWRC_DEFAULT_AGL_IDEBYE                            0
#define         DEFAULT_AGL_IDEBYE                            XHOST.adefault.getattachedutype<int>("DEFAULT_AGL_IDEBYE")
#define AFLOWRC_DEFAULT_AGL_FIT_TYPE                          0
#define         DEFAULT_AGL_FIT_TYPE                          XHOST.adefault.getattachedutype<int>("DEFAULT_AGL_FIT_TYPE")
#define AFLOWRC_DEFAULT_AGL_CHECK_EV_CONCAVITY                FALSE
#define         DEFAULT_AGL_CHECK_EV_CONCAVITY                XHOST.adefault.getattachedutype<bool>("DEFAULT_AGL_CHECK_EV_CONCAVITY")
#define AFLOWRC_DEFAULT_AGL_CHECK_EV_MIN                      FALSE
#define         DEFAULT_AGL_CHECK_EV_MIN                      XHOST.adefault.getattachedutype<bool>("DEFAULT_AGL_CHECK_EV_MIN")
#define AFLOWRC_DEFAULT_AGL_HUGONIOT_CALC                     TRUE
#define         DEFAULT_AGL_HUGONIOT_CALC                     XHOST.adefault.getattachedutype<bool>("DEFAULT_AGL_HUGONIOT_CALC")
#define AFLOWRC_DEFAULT_AGL_HUGONIOT_EXTRAPOLATE              FALSE
#define         DEFAULT_AGL_HUGONIOT_EXTRAPOLATE              XHOST.adefault.getattachedutype<bool>("DEFAULT_AGL_HUGONIOT_EXTRAPOLATE")
#define AFLOWRC_DEFAULT_AGL_RUN_ALL_PRESSURE_TEMPERATURE      FALSE
#define         DEFAULT_AGL_RUN_ALL_PRESSURE_TEMPERATURE      XHOST.adefault.getattachedutype<bool>("DEFAULT_AGL_RUN_ALL_PRESSURE_TEMPERATURE")

//// DEFAULT AGL OUTPUT FILES
#define AFLOWRC_DEFAULT_AGL_FILE_PREFIX                       string("aflow.agl.")
#define         DEFAULT_AGL_FILE_PREFIX                       XHOST.adefault.getattachedscheme("DEFAULT_AGL_FILE_PREFIX")
#define AFLOWRC_DEFAULT_AGL_WRITE_FULL_RESULTS                FALSE
#define         DEFAULT_AGL_WRITE_FULL_RESULTS                XHOST.adefault.getattachedutype<bool>("DEFAULT_AGL_WRITE_FULL_RESULTS")
#define AFLOWRC_DEFAULT_AGL_DIRNAME_ARUN                      TRUE
#define         DEFAULT_AGL_DIRNAME_ARUN                      XHOST.adefault.getattachedutype<bool>("DEFAULT_AGL_DIRNAME_ARUN")
#define AFLOWRC_DEFAULT_AGL_WRITE_GIBBS_INPUT                 FALSE
#define         DEFAULT_AGL_WRITE_GIBBS_INPUT                 XHOST.adefault.getattachedutype<bool>("DEFAULT_AGL_WRITE_GIBBS_INPUT")
#define AFLOWRC_DEFAULT_AGL_PLOT_RESULTS                      FALSE
#define         DEFAULT_AGL_PLOT_RESULTS                      XHOST.adefault.getattachedutype<bool>("DEFAULT_AGL_PLOT_RESULTS")

// CORES // DONE
#define AFLOWRC_AFLOW_CORE_TEMPERATURE_BEEP                   56.0    // Celsius
#define         AFLOW_CORE_TEMPERATURE_BEEP                   XHOST.adefault.getattachedutype<double>("AFLOW_CORE_TEMPERATURE_BEEP") 
#define AFLOWRC_AFLOW_CORE_TEMPERATURE_HALT                   65.0    // Celsius, you need to run aflow as root to shutdown
#define         AFLOW_CORE_TEMPERATURE_HALT                   XHOST.adefault.getattachedutype<double>("AFLOW_CORE_TEMPERATURE_HALT") 
#define AFLOWRC_AFLOW_CORE_TEMPERATURE_REFRESH                5.0    // seconds
#define         AFLOW_CORE_TEMPERATURE_REFRESH                XHOST.adefault.getattachedutype<double>("AFLOW_CORE_TEMPERATURE_REFRESH") 

// MACHINE DEPENDENT MPI
#define AFLOWRC_MPI_OPTIONS_DUKE_BETA_MPICH                   string("ulimit -s unlimited ") // DUKE_BETA_MPICH
#define         MPI_OPTIONS_DUKE_BETA_MPICH                   XHOST.adefault.getattachedscheme("MPI_OPTIONS_DUKE_BETA_MPICH")
#define AFLOWRC_MPI_COMMAND_DUKE_BETA_MPICH                   string("/usr/bin/mpiexec -np") // DUKE_BETA_MPICH
#define         MPI_COMMAND_DUKE_BETA_MPICH                   XHOST.adefault.getattachedscheme("MPI_COMMAND_DUKE_BETA_MPICH")
#define AFLOWRC_MPI_BINARY_DIR_DUKE_BETA_MPICH                string("/usr/local/bin/") // DUKE_BETA_MPICH
#define         MPI_BINARY_DIR_DUKE_BETA_MPICH                XHOST.adefault.getattachedscheme("MPI_BINARY_DIR_DUKE_BETA_MPICH")

#define AFLOWRC_MPI_OPTIONS_DUKE_BETA_OPENMPI                 string("ulimit -s unlimited ") // DUKE_BETA_OPENMPI
#define         MPI_OPTIONS_DUKE_BETA_OPENMPI                 XHOST.adefault.getattachedscheme("MPI_OPTIONS_DUKE_BETA_OPENMPI")
#define AFLOWRC_MPI_COMMAND_DUKE_BETA_OPENMPI                 string("/usr/bin/mpirun.openmpi -np") // DUKE_BETA_OPENMPI
#define         MPI_COMMAND_DUKE_BETA_OPENMPI                 XHOST.adefault.getattachedscheme("MPI_COMMAND_DUKE_BETA_OPENMPI")
#define AFLOWRC_MPI_BINARY_DIR_DUKE_BETA_OPENMPI              string("/usr/local/bin/") // DUKE_BETA_OPENMPI
#define         MPI_BINARY_DIR_DUKE_BETA_OPENMPI              XHOST.adefault.getattachedscheme("MPI_BINARY_DIR_DUKE_BETA_OPENMPI")

#define AFLOWRC_MPI_OPTIONS_DUKE_MATERIALS                    string("ulimit -s unlimited ") // DUKE_MATERIALS
#define         MPI_OPTIONS_DUKE_MATERIALS                    XHOST.adefault.getattachedscheme("MPI_OPTIONS_DUKE_MATERIALS")
#define AFLOWRC_MPI_COMMAND_DUKE_MATERIALS                    string("/usr/bin/mpiexec -np") // DUKE_MATERIALS
#define         MPI_COMMAND_DUKE_MATERIALS                    XHOST.adefault.getattachedscheme("MPI_COMMAND_DUKE_MATERIALS")
#define AFLOWRC_MPI_BINARY_DIR_DUKE_MATERIALS                 string("/usr/local/bin/")  // DUKE_MATERIALS
#define         MPI_BINARY_DIR_DUKE_MATERIALS                 XHOST.adefault.getattachedscheme("MPI_BINARY_DIR_DUKE_MATERIALS")

#define AFLOWRC_MPI_OPTIONS_DUKE_AFLOWLIB                     string("ulimit -s unlimited ") // DUKE_AFLOWLIB
#define         MPI_OPTIONS_DUKE_AFLOWLIB                     XHOST.adefault.getattachedscheme("MPI_OPTIONS_DUKE_AFLOWLIB")
#define AFLOWRC_MPI_COMMAND_DUKE_AFLOWLIB                     string("/usr/bin/mpiexec -np") // DUKE_AFLOWLIB
#define         MPI_COMMAND_DUKE_AFLOWLIB                     XHOST.adefault.getattachedscheme("MPI_COMMAND_DUKE_AFLOWLIB")
#define AFLOWRC_MPI_BINARY_DIR_DUKE_AFLOWLIB                  string("/usr/local/bin/") // DUKE_AFLOWLIB
#define         MPI_BINARY_DIR_DUKE_AFLOWLIB                  XHOST.adefault.getattachedscheme("MPI_BINARY_DIR_DUKE_AFLOWLIB")

#define AFLOWRC_MPI_OPTIONS_DUKE_HABANA                       string("ulimit -s unlimited ") // DUKE_HABANA
#define         MPI_OPTIONS_DUKE_HABANA                       XHOST.adefault.getattachedscheme("MPI_OPTIONS_DUKE_HABANA")
#define AFLOWRC_MPI_COMMAND_DUKE_HABANA                       string("/usr/bin/mpiexec -np") // DUKE_HABANA
#define         MPI_COMMAND_DUKE_HABANA                       XHOST.adefault.getattachedscheme("MPI_COMMAND_DUKE_HABANA")
#define AFLOWRC_MPI_BINARY_DIR_DUKE_HABANA                    string("/usr/local/bin/") // DUKE_HABANA
#define         MPI_BINARY_DIR_DUKE_HABANA                    XHOST.adefault.getattachedscheme("MPI_BINARY_DIR_DUKE_HABANA")

#define AFLOWRC_MPI_OPTIONS_DUKE_QRATS_MPICH                  string("ulimit -s unlimited ") // DUKE_QRATS_MPICH
#define         MPI_OPTIONS_DUKE_QRATS_MPICH                  XHOST.adefault.getattachedscheme("MPI_OPTIONS_DUKE_QRATS_MPICH")
#define AFLOWRC_MPI_COMMAND_DUKE_QRATS_MPICH                  string("/MAIN/bin/MPICH/bin/mpirun -np") // DUKE_QRATS_MPICH
#define         MPI_COMMAND_DUKE_QRATS_MPICH                  XHOST.adefault.getattachedscheme("MPI_COMMAND_DUKE_QRATS_MPICH")
#define AFLOWRC_MPI_BINARY_DIR_DUKE_QRATS_MPICH               string("/usr/local/bin/") // DUKE_QRATS_MPICH
#define         MPI_BINARY_DIR_DUKE_QRATS_MPICH               XHOST.adefault.getattachedscheme("MPI_BINARY_DIR_DUKE_QRATS_MPICH")

#define AFLOWRC_MPI_OPTIONS_DUKE_QFLOW_OPENMPI                string("ulimit -s unlimited ") // DUKE_QFLOW_MPICH
#define         MPI_OPTIONS_DUKE_QFLOW_OPENMPI                XHOST.adefault.getattachedscheme("MPI_OPTIONS_DUKE_QFLOW_OPENMPI")
#define AFLOWRC_MPI_COMMAND_DUKE_QFLOW_OPENMPI                string("/usr/bin/mpirun -n") // DUKE_QFLOW_MPICH
#define         MPI_COMMAND_DUKE_QFLOW_OPENMPI                XHOST.adefault.getattachedscheme("MPI_COMMAND_DUKE_QFLOW_OPENMPI")
#define AFLOWRC_MPI_BINARY_DIR_DUKE_QFLOW_OPENMPI             string("/home/bin/") // DUKE_QFLOW_MPICH
#define         MPI_BINARY_DIR_DUKE_QFLOW_OPENMPI             XHOST.adefault.getattachedscheme("MPI_BINARY_DIR_DUKE_QFLOW_OPENMPI")

//DX20190509 - MACHINE001 - START
#define AFLOWRC_MPI_OPTIONS_MACHINE001                        string("") // MACHINE001
#define         MPI_OPTIONS_MACHINE001                        XHOST.adefault.getattachedscheme("MPI_OPTIONS_MACHINE001")
#define AFLOWRC_MPI_COMMAND_MACHINE001                        string("aprun -n") // MACHINE001
#define         MPI_COMMAND_MACHINE001                        XHOST.adefault.getattachedscheme("MPI_COMMAND_MACHINE001")
#define AFLOWRC_MPI_BINARY_DIR_MACHINE001                     string("~/bin/") // MACHINE001
#define         MPI_BINARY_DIR_MACHINE001                     XHOST.adefault.getattachedscheme("MPI_BINARY_DIR_MACHINE001")
//DX20190509 - MACHINE001 - END

//DX20190509 - MACHINE002 - START
#define AFLOWRC_MPI_OPTIONS_MACHINE002                       string("") // MACHINE002
#define         MPI_OPTIONS_MACHINE002                       XHOST.adefault.getattachedscheme("MPI_OPTIONS_MACHINE002")
#define AFLOWRC_MPI_COMMAND_MACHINE002                       string("/p/app/intel/parallel_studio_xe_2017_update4/impi/2017.3.196/intel64/bin/mpirun -np") // MACHINE002
#define         MPI_COMMAND_MACHINE002                       XHOST.adefault.getattachedscheme("MPI_COMMAND_MACHINE002")
#define AFLOWRC_MPI_BINARY_DIR_MACHINE002                    string("~/bin/") // MACHINE002
#define         MPI_BINARY_DIR_MACHINE002                    XHOST.adefault.getattachedscheme("MPI_BINARY_DIR_MACHINE002")
//DX20190509 - MACHINE002 - END

#define AFLOWRC_MPI_OPTIONS_MPCDF_EOS                         string("ulimit -s unlimited ") // MPCDF_EOS_MPICH
#define         MPI_OPTIONS_MPCDF_EOS                         XHOST.adefault.getattachedscheme("MPI_OPTIONS_MPCDF_EOS")
#define AFLOWRC_MPI_COMMAND_MPCDF_EOS                         string("/usr/bin/srun -n") // MPCDF_EOS_MPICH
#define         MPI_COMMAND_MPCDF_EOS                         XHOST.adefault.getattachedscheme("MPI_COMMAND_MPCDF_EOS")
#define AFLOWRC_MPI_NCPUS_MPCDF_EOS                           32 // 32 // MPCDF_EOS_MPICH
#define         MPI_NCPUS_MPCDF_EOS                           XHOST.adefault.getattachedutype<int>("MPI_NCPUS_MPCDF_EOS")
#define AFLOWRC_MPI_HYPERTHREADING_MPCDF_EOS                  string("NEGLECT")  // FALSE/OFF, IGNORE/NEGLECT, TRUE/ON
#define         MPI_HYPERTHREADING_MPCDF_EOS                  XHOST.adefault.getattachedscheme("MPI_HYPERTHREADING_MPCDF_EOS") 
#define AFLOWRC_MPI_BINARY_DIR_MPCDF_EOS                      string("~/bin/") // MPCDF_EOS_MPICH
#define         MPI_BINARY_DIR_MPCDF_EOS                      XHOST.adefault.getattachedscheme("MPI_BINARY_DIR_MPCDF_EOS")

#define AFLOWRC_MPI_OPTIONS_MPCDF_DRACO                       string("ulimit -s unlimited ") // MPCDF_DRACO_MPICH  // FIX_DRACO
#define         MPI_OPTIONS_MPCDF_DRACO                       XHOST.adefault.getattachedscheme("MPI_OPTIONS_MPCDF_DRACO")  // FIX_DRACO
#define AFLOWRC_MPI_COMMAND_MPCDF_DRACO                       string("/usr/bin/srun -n") // MPCDF_DRACO_MPICH // FIX_DRACO
#define         MPI_COMMAND_MPCDF_DRACO                       XHOST.adefault.getattachedscheme("MPI_COMMAND_MPCDF_DRACO") // FIX_DRACO
#define AFLOWRC_MPI_NCPUS_MPCDF_DRACO                         0 // 32 // MPCDF_DRACO_MPICH
#define         MPI_NCPUS_MPCDF_DRACO                         XHOST.adefault.getattachedutype<int>("MPI_NCPUS_MPCDF_DRACO")
#define AFLOWRC_MPI_HYPERTHREADING_MPCDF_DRACO                string("OFF")  // FALSE/OFF, IGNORE/NEGLECT, TRUE/ON
#define         MPI_HYPERTHREADING_MPCDF_DRACO                XHOST.adefault.getattachedscheme("MPI_HYPERTHREADING_MPCDF_DRACO") 
#define AFLOWRC_MPI_BINARY_DIR_MPCDF_DRACO                    string("~/bin/") // MPCDF_DRACO_MPICH // FIX_DRACO
#define         MPI_BINARY_DIR_MPCDF_DRACO                    XHOST.adefault.getattachedscheme("MPI_BINARY_DIR_MPCDF_DRACO") // FIX_DRACO

#define AFLOWRC_MPI_OPTIONS_MPCDF_COBRA                       string("ulimit -s unlimited ") // MPCDF_COBRA_MPICH  // FIX_COBRA
#define         MPI_OPTIONS_MPCDF_COBRA                       XHOST.adefault.getattachedscheme("MPI_OPTIONS_MPCDF_COBRA")  // FIX_COBRA
#define AFLOWRC_MPI_COMMAND_MPCDF_COBRA                       string("/usr/bin/srun -n") // MPCDF_COBRA_MPICH // FIX_COBRA
#define         MPI_COMMAND_MPCDF_COBRA                       XHOST.adefault.getattachedscheme("MPI_COMMAND_MPCDF_COBRA") // FIX_COBRA
#define AFLOWRC_MPI_NCPUS_MPCDF_COBRA                         0 // 40 // MPCDF_COBRA_MPICH
#define         MPI_NCPUS_MPCDF_COBRA                         XHOST.adefault.getattachedutype<int>("MPI_NCPUS_MPCDF_COBRA")
#define AFLOWRC_MPI_HYPERTHREADING_MPCDF_COBRA                string("OFF")  // FALSE/OFF, IGNORE/NEGLECT, TRUE/ON
#define         MPI_HYPERTHREADING_MPCDF_COBRA                XHOST.adefault.getattachedscheme("MPI_HYPERTHREADING_MPCDF_COBRA") 
#define AFLOWRC_MPI_BINARY_DIR_MPCDF_COBRA                    string("~/bin/") // MPCDF_COBRA_MPICH // FIX_COBRA
#define         MPI_BINARY_DIR_MPCDF_COBRA                    XHOST.adefault.getattachedscheme("MPI_BINARY_DIR_MPCDF_COBRA") // FIX_COBRA

#define AFLOWRC_MPI_OPTIONS_MPCDF_HYDRA                       string("ulimit -s unlimited ") // MPCDF_HYDRA_MPICH
#define         MPI_OPTIONS_MPCDF_HYDRA                       XHOST.adefault.getattachedscheme("MPI_OPTIONS_MPCDF_HYDRA")
#define AFLOWRC_MPI_COMMAND_MPCDF_HYDRA                       string("poe ") // MPCDF_HYDRA_MPICH
#define         MPI_COMMAND_MPCDF_HYDRA                       XHOST.adefault.getattachedscheme("MPI_COMMAND_MPCDF_HYDRA")
#define AFLOWRC_MPI_NCPUS_MPCDF_HYDRA                         0 // 24 // MPCDF_HYDRA_MPICH
#define         MPI_NCPUS_MPCDF_HYDRA                         XHOST.adefault.getattachedutype<int>("MPI_NCPUS_MPCDF_HYDRA")
#define AFLOWRC_MPI_HYPERTHREADING_MPCDF_HYDRA                string("OFF")  // FALSE/OFF, IGNORE/NEGLECT, TRUE/ON
#define         MPI_HYPERTHREADING_MPCDF_HYDRA                XHOST.adefault.getattachedscheme("MPI_HYPERTHREADING_MPCDF_HYDRA") 
#define AFLOWRC_MPI_BINARY_DIR_MPCDF_HYDRA                    string("~/bin/") // MPCDF_HYDRA_MPICH
#define         MPI_BINARY_DIR_MPCDF_HYDRA                    XHOST.adefault.getattachedscheme("MPI_BINARY_DIR_MPCDF_HYDRA")

//define AFLOWRC_MPI_OPTIONS_FULTON_MARYLOU                    string("module purge") // FULTON_MARYLOU
#define AFLOWRC_MPI_OPTIONS_FULTON_MARYLOU                    string("export OMP_NUM_THREADS=$SLURM_CPUS_ON_NODE") // FULTON_MARYLOU
//#define AFLOWRC_MPI_OPTIONS_FULTON_MARYLOU                    string("export OMP_NUM_THREADS=$SLURM_NTASKS") // FULTON_MARYLOU
#define         MPI_OPTIONS_FULTON_MARYLOU                    XHOST.adefault.getattachedscheme("MPI_OPTIONS_FULTON_MARYLOU")
#define AFLOWRC_MPI_COMMAND_FULTON_MARYLOU                    string("srun ") // FULTON_MARYLOU  
//#define AFLOWRC_MPI_COMMAND_FULTON_MARYLOU                    string("mpiexec") // FULTON_MARYLOU  
//#define AFLOWRC_MPI_COMMAND_FULTON_MARYLOU                    string("mpiexec -np") // FULTON_MARYLOU WITH NP
#define         MPI_COMMAND_FULTON_MARYLOU                    XHOST.adefault.getattachedscheme("MPI_COMMAND_FULTON_MARYLOU")
#define AFLOWRC_MPI_BINARY_DIR_FULTON_MARYLOU                 string("/fslgroup/fslg_datamining/bin/") // FULTON_MARYLOU
#define         MPI_BINARY_DIR_FULTON_MARYLOU                 XHOST.adefault.getattachedscheme("MPI_BINARY_DIR_FULTON_MARYLOU")

//DX CMU EULER - START
#define AFLOWRC_MPI_OPTIONS_CMU_EULER                         string("") // CMU EULER
#define         MPI_OPTIONS_CMU_EULER                         XHOST.adefault.getattachedscheme("MPI_OPTIONS_CMU_EULER")
#define AFLOWRC_MPI_COMMAND_CMU_EULER                         string("mpirun -np") // CMU_EULER
#define         MPI_COMMAND_CMU_EULER                         XHOST.adefault.getattachedscheme("MPI_COMMAND_CMU_EULER")
#define AFLOWRC_MPI_BINARY_DIR_CMU_EULER                      string("/home/Tools/bin/") // CMU_EULER
#define         MPI_BINARY_DIR_CMU_EULER                      XHOST.adefault.getattachedscheme("MPI_BINARY_DIR_CMU_EULER")
//DX CMU EULEr - END

#define AFLOWRC_MPI_OPTIONS_MACHINE1                          string("") // future expansions
#define         MPI_OPTIONS_MACHINE1                          XHOST.adefault.getattachedscheme("MPI_OPTIONS_MACHINE1")
#define AFLOWRC_MPI_COMMAND_MACHINE1                          string("...something ...")  // future expansions
#define         MPI_COMMAND_MACHINE1                          XHOST.adefault.getattachedscheme("MPI_COMMAND_MACHINE1")
#define AFLOWRC_MPI_BINARY_DIR_MACHINE1                       string("/somewhere/")  // future expansions
#define         MPI_BINARY_DIR_MACHINE1                       XHOST.adefault.getattachedscheme("MPI_BINARY_DIR_MACHINE1")

#define AFLOWRC_MPI_OPTIONS_MACHINE2                          string("") // future expansions
#define         MPI_OPTIONS_MACHINE2                          XHOST.adefault.getattachedscheme("MPI_OPTIONS_MACHINE2")
#define AFLOWRC_MPI_COMMAND_MACHINE2                          string("stub not used")  // future expansions
#define         MPI_COMMAND_MACHINE2                          XHOST.adefault.getattachedscheme("MPI_COMMAND_MACHINE2")
#define AFLOWRC_MPI_BINARY_DIR_MACHINE2                       string("/home/aflow/bin/")  // future expansions
#define         MPI_BINARY_DIR_MACHINE2                       XHOST.adefault.getattachedscheme("MPI_BINARY_DIR_MACHINE2")

#endif // _AFLOW_AFLOWRC_H_

// POCC STUFF
// defaults go in 4 positions; Here with #define AFLOWRC_DEFAULT, in read(), in write_default(), and in print_aflowrc()...
// I coded strings (without spaces), <int>.. you can do <doubles> just like the <int>
// for strings with spaces I need to fix the code. Dont add them now. Then you need to go around the whole code and fix the use of DEFAULTS, possibly also in the READMEs if they are specified.
// STRING     string blablabla=DEFAULT_STRING =>  string blablabla=XHOST.adefault.getattachedscheme("DEFAULT_STRING")
// INT        int blablabla=DEFAULT_INT       =>  int blablabla=XHOST.adefault.getattachedscheme<int>("DEFAULT_INT")
// DOUBLE     double blablabla=DEFAULT_DOUBLE =>  double blablabla=XHOST.adefault.getattachedscheme<double>("DEFAULT_DOUBLE")
// ./aflow --machine to check them out


#ifndef _AFLOW_AFLOWRC_CPP_
#define _AFLOW_AFLOWRC_CPP_

// ***************************************************************************
// aflowrc::load_default
// ***************************************************************************
namespace aflowrc {
  bool load_default(string schema,string schema_default) {
    bool found=FALSE;
    string aus,string_to_add=schema_default;
    vector<string> tokens;
    for(uint i=0;i<XHOST.vaflowrc.size()&&!found;i++) {
      aurostd::string2tokens(XHOST.vaflowrc.at(i),tokens,"=");
      if(tokens.size()>0&&!found) {
        if(aurostd::RemoveWhiteSpaces(tokens.at(0))==schema&&!found) {
          //CO20181226 - it is possible to have '=' inside value: MPI_START_DEFAULT="export OMP_NUM_THREADS=1"
          //treat tokens[0] as special
          tokens.erase(tokens.begin()); //remove key
          found=TRUE; aus=aurostd::RemoveWhiteSpacesFromTheBack(aurostd::joinWDelimiter(tokens,"="));  //CO20180705 - if there are spaces between ="" and //, then the value is set to the spaces (not an empty string!)  //CO20181226 - join again by '='
          aurostd::string2tokens(aus,tokens,"\""); //	    if(tokens.size()>0) cerr << tokens.at(0) << endl;
          if(tokens.size()>0) string_to_add=tokens.at(0);
        }
      }
    }
    // fix ~/ with XHOST.user
    if(aurostd::substring2bool(string_to_add,"~/")) aurostd::StringSubst(string_to_add,"~/",XHOST.home+"/");
    XHOST.adefault.push_attached(schema,string_to_add); // add what is present or the default if not present
    return found;
  }
  template<class utype> 
    bool load_default(string schema,utype schema_default) {
      bool found=XHOST.adefault.args2addattachedscheme(XHOST.vaflowrc,schema,string(schema+"="),""); // add what is present
      if(!found) XHOST.adefault.push_attached(schema,aurostd::utype2string<utype>(schema_default));  // add default if not present
      return found;
    }
}

// ***************************************************************************
// aflowrc::is_available
// ***************************************************************************
namespace aflowrc {
  bool is_available(std::ostream& oss,bool AFLOWRC_VERBOSE) {
    bool LDEBUG=(FALSE || XHOST.DEBUG || AFLOWRC_VERBOSE);   
    bool aflowrc_local=FALSE;
    bool aflowrc_global=FALSE;
    if(LDEBUG) oss << "aflowrc::is_available: BEGIN" << endl;
    if(LDEBUG) oss << "aflowrc::is_available: XHOST.home=" << XHOST.home << endl;
    // TESTING LOCAL OR USER BASED
    if(XHOST.aflowrc_filename.empty()) XHOST.aflowrc_filename=AFLOWRC_FILENAME_LOCAL;
    aflowrc_local=aurostd::FileExist(AFLOWRC_FILENAME_LOCAL);
    aflowrc_global=aurostd::FileExist(AFLOWRC_FILENAME_GLOBAL);

    // LOCAL=TRUE && GLOBAL=TRUE => take LOCAL
    if(aflowrc_local && aflowrc_global) {
      if(LDEBUG) oss << "aflowrc::is_available: LOCAL=TRUE && GLOBAL=TRUE => LOCAL " << endl;
      XHOST.aflowrc_filename=AFLOWRC_FILENAME_LOCAL;
      if(LDEBUG) oss << "aflowrc::is_available: XHOST.aflowrc_filename=" << XHOST.aflowrc_filename << endl;
      if(LDEBUG) oss << "aflowrc::is_available: END" << endl;
      return TRUE;
    }
    // LOCAL=TRUE && GLOBAL=FALSE => take LOCAL
    if(aflowrc_local && !aflowrc_global) {
      if(LDEBUG) oss << "aflowrc::is_available: LOCAL=TRUE && GLOBAL=FALSE => LOCAL " << endl;
      XHOST.aflowrc_filename=AFLOWRC_FILENAME_LOCAL; 
      if(LDEBUG) oss << "aflowrc::is_available: XHOST.aflowrc_filename=" << XHOST.aflowrc_filename << endl;
      if(LDEBUG) oss << "aflowrc::is_available: END" << endl;
      return TRUE;
    }
    // LOCAL=FALSE && GLOBAL=TRUE => take GLOBAL
    if(!aflowrc_local && aflowrc_global) {
      if(LDEBUG) oss << "aflowrc::is_available: LOCAL=FALSE && GLOBAL=TRUE => GLOBAL " << endl;
      XHOST.aflowrc_filename=AFLOWRC_FILENAME_GLOBAL;
      if(LDEBUG) oss << "aflowrc::is_available: XHOST.aflowrc_filename=" << XHOST.aflowrc_filename << endl;
      if(LDEBUG) oss << "aflowrc::is_available: END" << endl;
      return TRUE;
    }
    // LOCAL=FALSE && GLOBAL=FALSE => take NOTHING AND REWRITE
    if(!aflowrc_local && !aflowrc_global) {
      if(LDEBUG) oss << "aflowrc::is_available: LOCAL=FALSE && GLOBAL=FALSE => NOTHING " << endl;
      XHOST.aflowrc_filename=AFLOWRC_FILENAME_LOCAL; // because it is going to write it
      if(LDEBUG) oss << "aflowrc::is_available: XHOST.aflowrc_filename=" << XHOST.aflowrc_filename << endl;
      if(LDEBUG) oss << "aflowrc::is_available: END" << endl;
      return FALSE;
    }

    if(LDEBUG) oss << "aflowrc::is_available: END" << endl;
    return FALSE;
  }
} // namespace aflowrc


// ***************************************************************************
// aflowrc::read
// ***************************************************************************
namespace aflowrc {
  bool read(std::ostream& oss,bool AFLOWRC_VERBOSE) {
    bool LDEBUG=(FALSE || XHOST.DEBUG || AFLOWRC_VERBOSE);   
    if(LDEBUG) oss << "aflowrc::read: BEGIN" << endl;
    if(LDEBUG) oss << "aflowrc::read: XHOST.home=" << XHOST.home << endl;
    if(XHOST.aflowrc_filename.empty()) XHOST.aflowrc_filename=AFLOWRC_FILENAME_LOCAL;
    if(LDEBUG) oss << "aflowrc::read: XHOST.aflowrc_filename=" << XHOST.aflowrc_filename << endl;

    if(!aflowrc::is_available(oss,AFLOWRC_VERBOSE)) 
      if(!aurostd::substring2bool(XHOST.aflowrc_filename,"/mnt/MAIN"))
        cout << "WARNING: aflowrc::read: " << XHOST.aflowrc_filename << " not found, loading DEFAULT values" << endl;

    aurostd::file2string(XHOST.aflowrc_filename,XHOST.aflowrc_content);
    // oss << "BEGIN" << endl << XHOST.aflowrc_content << "END" << endl;
    // XHOST.aflowrc_content=aurostd::RemoveComments(XHOST.aflowrc_content); // NOW Clean XHOST.aflowrc_content
    //   XHOST.aflowrc_content=aurostd::RemoveWhiteSpaces(XHOST.aflowrc_content); // NOW Clean XHOST.aflowrc_content
    XHOST.aflowrc_content=aurostd::RemoveComments(XHOST.aflowrc_content); // NOW Clean XHOST.aflowrc_content
    // oss << "BEGIN" << endl << XHOST.aflowrc_content << "END" << endl;
    aurostd::string2vectorstring(XHOST.aflowrc_content,XHOST.vaflowrc); // vectorize

    // DEFAULT DEFINITIONS
    aflowrc::load_default("DEFAULT_KZIP_BIN",AFLOWRC_DEFAULT_KZIP_BIN);
    aflowrc::load_default("DEFAULT_KZIP_EXT",AFLOWRC_DEFAULT_KZIP_EXT);

<<<<<<< HEAD
    //ME20191001 START
=======
    //ME20191001 - START
>>>>>>> 10163148
    // AFLOW database files
    aflowrc::load_default("DEFAULT_AFLOW_DB_FILE", AFLOWRC_DEFAULT_AFLOW_DB_FILE);
    aflowrc::load_default("DEFAULT_AFLOW_DB_STATS_FILE", AFLOWRC_DEFAULT_AFLOW_DB_STATS_FILE);
    aflowrc::load_default("DEFAULT_AFLOW_DB_DATA_PATH", AFLOWRC_DEFAULT_AFLOW_DB_DATA_PATH);
    aflowrc::load_default("DEFAULT_AFLOW_DB_LOCK_FILE", AFLOWRC_DEFAULT_AFLOW_DB_LOCK_FILE);
    aflowrc::load_default("DEFAULT_AFLOW_DB_STALE_THRESHOLD", AFLOWRC_DEFAULT_AFLOW_DB_STALE_THRESHOLD);
<<<<<<< HEAD
    //ME20191001 END
=======
    //ME20191001 - END
>>>>>>> 10163148
    // FILENAMES FOR AFLOW.ORG ANALYSIS
    aflowrc::load_default("DEFAULT_FILE_AFLOWLIB_ENTRY_OUT",AFLOWRC_DEFAULT_FILE_AFLOWLIB_ENTRY_OUT);
    aflowrc::load_default("DEFAULT_FILE_AFLOWLIB_ENTRY_JSON",AFLOWRC_DEFAULT_FILE_AFLOWLIB_ENTRY_JSON);
    aflowrc::load_default("DEFAULT_FILE_EDATA_ORIG_OUT",AFLOWRC_DEFAULT_FILE_EDATA_ORIG_OUT);
    aflowrc::load_default("DEFAULT_FILE_EDATA_RELAX_OUT",AFLOWRC_DEFAULT_FILE_EDATA_RELAX_OUT);
    aflowrc::load_default("DEFAULT_FILE_EDATA_BANDS_OUT",AFLOWRC_DEFAULT_FILE_EDATA_BANDS_OUT);
    aflowrc::load_default("DEFAULT_FILE_DATA_ORIG_OUT",AFLOWRC_DEFAULT_FILE_DATA_ORIG_OUT);
    aflowrc::load_default("DEFAULT_FILE_DATA_RELAX_OUT",AFLOWRC_DEFAULT_FILE_DATA_RELAX_OUT);
    aflowrc::load_default("DEFAULT_FILE_DATA_BANDS_OUT",AFLOWRC_DEFAULT_FILE_DATA_BANDS_OUT);
    aflowrc::load_default("DEFAULT_FILE_EDATA_ORIG_JSON",AFLOWRC_DEFAULT_FILE_EDATA_ORIG_JSON);
    aflowrc::load_default("DEFAULT_FILE_EDATA_RELAX_JSON",AFLOWRC_DEFAULT_FILE_EDATA_RELAX_JSON);
    aflowrc::load_default("DEFAULT_FILE_EDATA_BANDS_JSON",AFLOWRC_DEFAULT_FILE_EDATA_BANDS_JSON);
    aflowrc::load_default("DEFAULT_FILE_DATA_ORIG_JSON",AFLOWRC_DEFAULT_FILE_DATA_ORIG_JSON);
    aflowrc::load_default("DEFAULT_FILE_DATA_RELAX_JSON",AFLOWRC_DEFAULT_FILE_DATA_RELAX_JSON);
    aflowrc::load_default("DEFAULT_FILE_DATA_BANDS_JSON",AFLOWRC_DEFAULT_FILE_DATA_BANDS_JSON);
    aflowrc::load_default("DEFAULT_FILE_TIME_OUT",AFLOWRC_DEFAULT_FILE_TIME_OUT);
    aflowrc::load_default("DEFAULT_FILE_SPACEGROUP1_OUT",AFLOWRC_DEFAULT_FILE_SPACEGROUP1_OUT);
    aflowrc::load_default("DEFAULT_FILE_SPACEGROUP2_OUT",AFLOWRC_DEFAULT_FILE_SPACEGROUP2_OUT);
    aflowrc::load_default("DEFAULT_FILE_VOLDISTPARAMS_OUT",AFLOWRC_DEFAULT_FILE_VOLDISTPARAMS_OUT);
    aflowrc::load_default("DEFAULT_FILE_VOLDISTEVOLUTION_OUT",AFLOWRC_DEFAULT_FILE_VOLDISTEVOLUTION_OUT);

    // FILENAMES FOR AFLOW OPERATION
    aflowrc::load_default("DEFAULT_AFLOW_PSEUDOPOTENTIAL_AUID_OUT",AFLOWRC_DEFAULT_AFLOW_PSEUDOPOTENTIAL_AUID_OUT);
    aflowrc::load_default("DEFAULT_AFLOW_PRESCRIPT_OUT",AFLOWRC_DEFAULT_AFLOW_PRESCRIPT_OUT);
    aflowrc::load_default("DEFAULT_AFLOW_PRESCRIPT_COMMAND",AFLOWRC_DEFAULT_AFLOW_PRESCRIPT_COMMAND);
    aflowrc::load_default("DEFAULT_AFLOW_POSTSCRIPT_OUT",AFLOWRC_DEFAULT_AFLOW_POSTSCRIPT_OUT);
    aflowrc::load_default("DEFAULT_AFLOW_POSTSCRIPT_COMMAND",AFLOWRC_DEFAULT_AFLOW_POSTSCRIPT_COMMAND);
    aflowrc::load_default("DEFAULT_AFLOW_PGROUP_OUT",AFLOWRC_DEFAULT_AFLOW_PGROUP_OUT);
    aflowrc::load_default("DEFAULT_AFLOW_PGROUP_JSON",AFLOWRC_DEFAULT_AFLOW_PGROUP_JSON);
    aflowrc::load_default("DEFAULT_AFLOW_PGROUP_XTAL_OUT",AFLOWRC_DEFAULT_AFLOW_PGROUP_XTAL_OUT);
    aflowrc::load_default("DEFAULT_AFLOW_PGROUP_XTAL_JSON",AFLOWRC_DEFAULT_AFLOW_PGROUP_XTAL_JSON);
    aflowrc::load_default("DEFAULT_AFLOW_PGROUPK_PATTERSON_OUT",AFLOWRC_DEFAULT_AFLOW_PGROUPK_PATTERSON_OUT); //DX20200129
    aflowrc::load_default("DEFAULT_AFLOW_PGROUPK_PATTERSON_JSON",AFLOWRC_DEFAULT_AFLOW_PGROUPK_PATTERSON_JSON); //DX20200129
    aflowrc::load_default("DEFAULT_AFLOW_PGROUPK_OUT",AFLOWRC_DEFAULT_AFLOW_PGROUPK_OUT);
    aflowrc::load_default("DEFAULT_AFLOW_PGROUPK_JSON",AFLOWRC_DEFAULT_AFLOW_PGROUPK_JSON);
    aflowrc::load_default("DEFAULT_AFLOW_PGROUPK_XTAL_OUT",AFLOWRC_DEFAULT_AFLOW_PGROUPK_XTAL_OUT);
    aflowrc::load_default("DEFAULT_AFLOW_PGROUPK_XTAL_JSON",AFLOWRC_DEFAULT_AFLOW_PGROUPK_XTAL_JSON);  
    aflowrc::load_default("DEFAULT_AFLOW_FGROUP_OUT",AFLOWRC_DEFAULT_AFLOW_FGROUP_OUT);
    aflowrc::load_default("DEFAULT_AFLOW_FGROUP_JSON",AFLOWRC_DEFAULT_AFLOW_FGROUP_JSON);
    aflowrc::load_default("DEFAULT_AFLOW_SGROUP_OUT",AFLOWRC_DEFAULT_AFLOW_SGROUP_OUT);
    aflowrc::load_default("DEFAULT_AFLOW_SGROUP_JSON",AFLOWRC_DEFAULT_AFLOW_SGROUP_JSON);
    aflowrc::load_default("DEFAULT_AFLOW_AGROUP_OUT",AFLOWRC_DEFAULT_AFLOW_AGROUP_OUT);
    aflowrc::load_default("DEFAULT_AFLOW_AGROUP_JSON",AFLOWRC_DEFAULT_AFLOW_AGROUP_JSON);
    aflowrc::load_default("DEFAULT_AFLOW_IATOMS_OUT",AFLOWRC_DEFAULT_AFLOW_IATOMS_OUT);
    aflowrc::load_default("DEFAULT_AFLOW_IATOMS_JSON",AFLOWRC_DEFAULT_AFLOW_IATOMS_JSON);  
    aflowrc::load_default("DEFAULT_AFLOW_ICAGES_OUT",AFLOWRC_DEFAULT_AFLOW_ICAGES_OUT);
    aflowrc::load_default("DEFAULT_AFLOW_SURFACE_OUT",AFLOWRC_DEFAULT_AFLOW_SURFACE_OUT);
    aflowrc::load_default("DEFAULT_AFLOW_QMVASP_OUT",AFLOWRC_DEFAULT_AFLOW_QMVASP_OUT);
    aflowrc::load_default("DEFAULT_AFLOW_ERVASP_OUT",AFLOWRC_DEFAULT_AFLOW_ERVASP_OUT);
    aflowrc::load_default("DEFAULT_AFLOW_IMMISCIBILITY_OUT",AFLOWRC_DEFAULT_AFLOW_IMMISCIBILITY_OUT);
    aflowrc::load_default("DEFAULT_AFLOW_MEMORY_OUT",AFLOWRC_DEFAULT_AFLOW_MEMORY_OUT);
    aflowrc::load_default("DEFAULT_AFLOW_FROZSL_INPUT_OUT",AFLOWRC_DEFAULT_AFLOW_FROZSL_INPUT_OUT);
    aflowrc::load_default("DEFAULT_AFLOW_FROZSL_POSCAR_OUT",AFLOWRC_DEFAULT_AFLOW_FROZSL_POSCAR_OUT);
    aflowrc::load_default("DEFAULT_AFLOW_FROZSL_MODES_OUT",AFLOWRC_DEFAULT_AFLOW_FROZSL_MODES_OUT);
    aflowrc::load_default("DEFAULT_AFLOW_FROZSL_EIGEN_OUT",AFLOWRC_DEFAULT_AFLOW_FROZSL_EIGEN_OUT);
    aflowrc::load_default("DEFAULT_AFLOW_END_OUT",AFLOWRC_DEFAULT_AFLOW_END_OUT);

    // DEFAULT GENERIC MPI
    aflowrc::load_default("MPI_START_DEFAULT",AFLOWRC_MPI_START_DEFAULT); 
    aflowrc::load_default("MPI_STOP_DEFAULT",AFLOWRC_MPI_STOP_DEFAULT); 
    aflowrc::load_default("MPI_COMMAND_DEFAULT",AFLOWRC_MPI_COMMAND_DEFAULT); 
    aflowrc::load_default("MPI_NCPUS_DEFAULT",AFLOWRC_MPI_NCPUS_DEFAULT); 
    aflowrc::load_default("MPI_NCPUS_MAX",AFLOWRC_MPI_NCPUS_MAX); 

    // BINARY VASP
    aflowrc::load_default("DEFAULT_VASP_GAMMA_BIN",AFLOWRC_DEFAULT_VASP_GAMMA_BIN); 
    aflowrc::load_default("DEFAULT_VASP_GAMMA_MPI_BIN",AFLOWRC_DEFAULT_VASP_GAMMA_MPI_BIN); 
    aflowrc::load_default("DEFAULT_VASP_BIN",AFLOWRC_DEFAULT_VASP_BIN); 
    aflowrc::load_default("DEFAULT_VASP_MPI_BIN",AFLOWRC_DEFAULT_VASP_MPI_BIN); 
    aflowrc::load_default("DEFAULT_VASP5_BIN",AFLOWRC_DEFAULT_VASP5_BIN); 
    aflowrc::load_default("DEFAULT_VASP5_MPI_BIN",AFLOWRC_DEFAULT_VASP5_MPI_BIN); 
    // BINARY AIMS
    aflowrc::load_default("DEFAULT_AIMS_BIN",AFLOWRC_DEFAULT_AIMS_BIN); 

    // POTCARS
    aflowrc::load_default("DEFAULT_VASP_POTCAR_DIRECTORIES",AFLOWRC_DEFAULT_VASP_POTCAR_DIRECTORIES); 
    aflowrc::load_default("DEFAULT_VASP_POTCAR_DATE",AFLOWRC_DEFAULT_VASP_POTCAR_DATE); 
    aflowrc::load_default("DEFAULT_VASP_POTCAR_SUFFIX",AFLOWRC_DEFAULT_VASP_POTCAR_SUFFIX); 
    aflowrc::load_default("DEFAULT_VASP_POTCAR_DATE_POT_LDA",AFLOWRC_DEFAULT_VASP_POTCAR_DATE_POT_LDA); 
    aflowrc::load_default("DEFAULT_VASP_POTCAR_DATE_POT_GGA",AFLOWRC_DEFAULT_VASP_POTCAR_DATE_POT_GGA); 
    aflowrc::load_default("DEFAULT_VASP_POTCAR_DIR_POT_LDA",AFLOWRC_DEFAULT_VASP_POTCAR_DIR_POT_LDA);
    aflowrc::load_default("DEFAULT_VASP_POTCAR_DIR_POT_GGA",AFLOWRC_DEFAULT_VASP_POTCAR_DIR_POT_GGA);
    aflowrc::load_default("DEFAULT_VASP_POTCAR_DIR_POT_PBE",AFLOWRC_DEFAULT_VASP_POTCAR_DIR_POT_PBE);
    aflowrc::load_default("DEFAULT_VASP_POTCAR_DIR_POTPAW_LDA",AFLOWRC_DEFAULT_VASP_POTCAR_DIR_POTPAW_LDA);
    aflowrc::load_default("DEFAULT_VASP_POTCAR_DIR_POTPAW_GGA",AFLOWRC_DEFAULT_VASP_POTCAR_DIR_POTPAW_GGA);
    aflowrc::load_default("DEFAULT_VASP_POTCAR_DIR_POTPAW_PBE",AFLOWRC_DEFAULT_VASP_POTCAR_DIR_POTPAW_PBE);
    aflowrc::load_default("DEFAULT_VASP_POTCAR_DIR_POTPAW_LDA_KIN",AFLOWRC_DEFAULT_VASP_POTCAR_DIR_POTPAW_LDA_KIN);
    aflowrc::load_default("DEFAULT_VASP_POTCAR_DIR_POTPAW_PBE_KIN",AFLOWRC_DEFAULT_VASP_POTCAR_DIR_POTPAW_PBE_KIN);

    // DEFAULT KPOINTS/DOS
    aflowrc::load_default("DEFAULT_BANDS_GRID",AFLOWRC_DEFAULT_BANDS_GRID); 
    aflowrc::load_default("DEFAULT_BANDS_LATTICE",AFLOWRC_DEFAULT_BANDS_LATTICE); 
    aflowrc::load_default("DEFAULT_KSCHEME",AFLOWRC_DEFAULT_KSCHEME); 
    aflowrc::load_default("DEFAULT_KPPRA",AFLOWRC_DEFAULT_KPPRA); 
    aflowrc::load_default("DEFAULT_STATIC_KSCHEME",AFLOWRC_DEFAULT_STATIC_KSCHEME); 
    aflowrc::load_default("DEFAULT_KPPRA_STATIC",AFLOWRC_DEFAULT_KPPRA_STATIC); 
    aflowrc::load_default("DEFAULT_KPPRA_ICSD",AFLOWRC_DEFAULT_KPPRA_ICSD); 
    aflowrc::load_default("DEFAULT_UNARY_BANDS_GRID",AFLOWRC_DEFAULT_UNARY_BANDS_GRID); 
    aflowrc::load_default("DEFAULT_UNARY_KPPRA",AFLOWRC_DEFAULT_UNARY_KPPRA); 
    aflowrc::load_default("DEFAULT_UNARY_KPPRA_STATIC",AFLOWRC_DEFAULT_UNARY_KPPRA_STATIC); 
    aflowrc::load_default("DEFAULT_PHONONS_KSCHEME",AFLOWRC_DEFAULT_PHONONS_KSCHEME); 
    aflowrc::load_default("DEFAULT_PHONONS_KPPRA",AFLOWRC_DEFAULT_PHONONS_KPPRA); 
    aflowrc::load_default("DEFAULT_DOS_EMIN",AFLOWRC_DEFAULT_DOS_EMIN); 
    aflowrc::load_default("DEFAULT_DOS_EMAX",AFLOWRC_DEFAULT_DOS_EMAX); 
    aflowrc::load_default("DEFAULT_DOS_SCALE",AFLOWRC_DEFAULT_DOS_SCALE); 

    // PRECISION
    aflowrc::load_default("DEFAULT_VASP_PREC_ENMAX_LOW",AFLOWRC_DEFAULT_VASP_PREC_ENMAX_LOW);
    aflowrc::load_default("DEFAULT_VASP_PREC_ENMAX_MEDIUM",AFLOWRC_DEFAULT_VASP_PREC_ENMAX_MEDIUM);
    aflowrc::load_default("DEFAULT_VASP_PREC_ENMAX_NORMAL",AFLOWRC_DEFAULT_VASP_PREC_ENMAX_NORMAL);
    aflowrc::load_default("DEFAULT_VASP_PREC_ENMAX_HIGH",AFLOWRC_DEFAULT_VASP_PREC_ENMAX_HIGH);
    aflowrc::load_default("DEFAULT_VASP_PREC_ENMAX_ACCURATE",AFLOWRC_DEFAULT_VASP_PREC_ENMAX_ACCURATE);
    aflowrc::load_default("DEFAULT_VASP_SPIN_REMOVE_CUTOFF",AFLOWRC_DEFAULT_VASP_SPIN_REMOVE_CUTOFF);
    aflowrc::load_default("DEFAULT_VASP_PREC_POTIM",AFLOWRC_DEFAULT_VASP_PREC_POTIM);
    aflowrc::load_default("DEFAULT_VASP_PREC_EDIFFG",AFLOWRC_DEFAULT_VASP_PREC_EDIFFG);

    // OPTIONS
    aflowrc::load_default("DEFAULT_VASP_EXTERNAL_INCAR",AFLOWRC_DEFAULT_VASP_EXTERNAL_INCAR);
    aflowrc::load_default("DEFAULT_VASP_EXTERNAL_POSCAR",AFLOWRC_DEFAULT_VASP_EXTERNAL_POSCAR);
    aflowrc::load_default("DEFAULT_VASP_EXTERNAL_POTCAR",AFLOWRC_DEFAULT_VASP_EXTERNAL_POTCAR);
    aflowrc::load_default("DEFAULT_VASP_EXTERNAL_KPOINTS",AFLOWRC_DEFAULT_VASP_EXTERNAL_KPOINTS);
    aflowrc::load_default("DEFAULT_AIMS_EXTERNAL_CONTROL",AFLOWRC_DEFAULT_AIMS_EXTERNAL_CONTROL);
    aflowrc::load_default("DEFAULT_AIMS_EXTERNAL_GEOM",AFLOWRC_DEFAULT_AIMS_EXTERNAL_GEOM);
    aflowrc::load_default("DEFAULT_VASP_PSEUDOPOTENTIAL_TYPE",AFLOWRC_DEFAULT_VASP_PSEUDOPOTENTIAL_TYPE);
    aflowrc::load_default("DEFAULT_VASP_FORCE_OPTION_RELAX_MODE_SCHEME",AFLOWRC_DEFAULT_VASP_FORCE_OPTION_RELAX_MODE_SCHEME);
    aflowrc::load_default("DEFAULT_VASP_FORCE_OPTION_RELAX_COUNT",AFLOWRC_DEFAULT_VASP_FORCE_OPTION_RELAX_COUNT);
    aflowrc::load_default("DEFAULT_VASP_FORCE_OPTION_PREC_SCHEME",AFLOWRC_DEFAULT_VASP_FORCE_OPTION_PREC_SCHEME);
    aflowrc::load_default("DEFAULT_VASP_FORCE_OPTION_ALGO_SCHEME",AFLOWRC_DEFAULT_VASP_FORCE_OPTION_ALGO_SCHEME);
    aflowrc::load_default("DEFAULT_VASP_FORCE_OPTION_METAGGA_SCHEME",AFLOWRC_DEFAULT_VASP_FORCE_OPTION_METAGGA_SCHEME);
    aflowrc::load_default("DEFAULT_VASP_FORCE_OPTION_IVDW_SCHEME",AFLOWRC_DEFAULT_VASP_FORCE_OPTION_IVDW_SCHEME);
    aflowrc::load_default("DEFAULT_VASP_FORCE_OPTION_TYPE_SCHEME",AFLOWRC_DEFAULT_VASP_FORCE_OPTION_TYPE_SCHEME);
    aflowrc::load_default("DEFAULT_VASP_FORCE_OPTION_ABMIX_SCHEME",AFLOWRC_DEFAULT_VASP_FORCE_OPTION_ABMIX_SCHEME);
    aflowrc::load_default("DEFAULT_VASP_FORCE_OPTION_SYM",AFLOWRC_DEFAULT_VASP_FORCE_OPTION_SYM);
    aflowrc::load_default("DEFAULT_VASP_FORCE_OPTION_SPIN",AFLOWRC_DEFAULT_VASP_FORCE_OPTION_SPIN);
    aflowrc::load_default("DEFAULT_VASP_FORCE_OPTION_SPIN_REMOVE_RELAX_1",AFLOWRC_DEFAULT_VASP_FORCE_OPTION_SPIN_REMOVE_RELAX_1);
    aflowrc::load_default("DEFAULT_VASP_FORCE_OPTION_SPIN_REMOVE_RELAX_2",AFLOWRC_DEFAULT_VASP_FORCE_OPTION_SPIN_REMOVE_RELAX_2);
    aflowrc::load_default("DEFAULT_VASP_FORCE_OPTION_BADER",AFLOWRC_DEFAULT_VASP_FORCE_OPTION_BADER);
    aflowrc::load_default("DEFAULT_VASP_FORCE_OPTION_ELF",AFLOWRC_DEFAULT_VASP_FORCE_OPTION_ELF);
    aflowrc::load_default("DEFAULT_VASP_FORCE_OPTION_AUTO_MAGMOM",AFLOWRC_DEFAULT_VASP_FORCE_OPTION_AUTO_MAGMOM);
    aflowrc::load_default("DEFAULT_VASP_FORCE_OPTION_WAVECAR",AFLOWRC_DEFAULT_VASP_FORCE_OPTION_WAVECAR);
    aflowrc::load_default("DEFAULT_VASP_FORCE_OPTION_CHGCAR",AFLOWRC_DEFAULT_VASP_FORCE_OPTION_CHGCAR);
    aflowrc::load_default("DEFAULT_VASP_FORCE_OPTION_LSCOUPLING",AFLOWRC_DEFAULT_VASP_FORCE_OPTION_LSCOUPLING);

    // AFLOW_LIBRARY AFLOW_PROJECT
    aflowrc::load_default("DEFAULT_AFLOW_LIBRARY_DIRECTORIES",AFLOWRC_DEFAULT_AFLOW_LIBRARY_DIRECTORIES);
    aflowrc::load_default("DEFAULT_AFLOW_PROJECTS_DIRECTORIES",AFLOWRC_DEFAULT_AFLOW_PROJECTS_DIRECTORIES);

    // DEFAULT PLATON/FINDSYM
    aflowrc::load_default("DEFAULT_PLATON_P_EQUAL",AFLOWRC_DEFAULT_PLATON_P_EQUAL);
    aflowrc::load_default("DEFAULT_PLATON_P_EXACT",AFLOWRC_DEFAULT_PLATON_P_EXACT);
    aflowrc::load_default("DEFAULT_PLATON_P_ANG",AFLOWRC_DEFAULT_PLATON_P_ANG);
    aflowrc::load_default("DEFAULT_PLATON_P_D1",AFLOWRC_DEFAULT_PLATON_P_D1);
    aflowrc::load_default("DEFAULT_PLATON_P_D2",AFLOWRC_DEFAULT_PLATON_P_D2);
    aflowrc::load_default("DEFAULT_PLATON_P_D3",AFLOWRC_DEFAULT_PLATON_P_D3);
    aflowrc::load_default("DEFAULT_FINDSYM_TOL",AFLOWRC_DEFAULT_FINDSYM_TOL);

    // DEFAULT GNUPLOT
    aflowrc::load_default("DEFAULT_GNUPLOT_EPS_FONT",AFLOWRC_DEFAULT_GNUPLOT_EPS_FONT);
    aflowrc::load_default("DEFAULT_GNUPLOT_EPS_FONT_BOLD",AFLOWRC_DEFAULT_GNUPLOT_EPS_FONT_BOLD); 
    aflowrc::load_default("DEFAULT_GNUPLOT_EPS_FONT_ITALICS",AFLOWRC_DEFAULT_GNUPLOT_EPS_FONT_ITALICS); 
    aflowrc::load_default("DEFAULT_GNUPLOT_EPS_FONT_BOLD_ITALICS",AFLOWRC_DEFAULT_GNUPLOT_EPS_FONT_BOLD_ITALICS); 
    aflowrc::load_default("DEFAULT_GNUPLOT_PNG_FONT",AFLOWRC_DEFAULT_GNUPLOT_PNG_FONT); 
    aflowrc::load_default("DEFAULT_GNUPLOT_PNG_FONT_BOLD",AFLOWRC_DEFAULT_GNUPLOT_PNG_FONT_BOLD); 
    aflowrc::load_default("DEFAULT_GNUPLOT_PNG_FONT_ITALICS",AFLOWRC_DEFAULT_GNUPLOT_PNG_FONT_ITALICS); 
    aflowrc::load_default("DEFAULT_GNUPLOT_PNG_FONT_BOLD_ITALICS",AFLOWRC_DEFAULT_GNUPLOT_PNG_FONT_BOLD_ITALICS); 
    aflowrc::load_default("DEFAULT_GNUPLOT_GREEK_FONT",AFLOWRC_DEFAULT_GNUPLOT_GREEK_FONT); 
    aflowrc::load_default("DEFAULT_GNUPLOT_GREEK_FONT_BOLD",AFLOWRC_DEFAULT_GNUPLOT_GREEK_FONT_BOLD); 
    aflowrc::load_default("DEFAULT_GNUPLOT_GREEK_FONT_ITALICS",AFLOWRC_DEFAULT_GNUPLOT_GREEK_FONT_ITALICS); 
    aflowrc::load_default("DEFAULT_GNUPLOT_GREEK_FONT_BOLD_ITALICS",AFLOWRC_DEFAULT_GNUPLOT_GREEK_FONT_BOLD_ITALICS); 

    // DEFAULT CHULL
    aflowrc::load_default("DEFAULT_CHULL_ALLOWED_DFT_TYPES",AFLOWRC_DEFAULT_CHULL_ALLOWED_DFT_TYPES); 
    aflowrc::load_default("DEFAULT_CHULL_ALLOW_ALL_FORMATION_ENERGIES",AFLOWRC_DEFAULT_CHULL_ALLOW_ALL_FORMATION_ENERGIES); 
    aflowrc::load_default("DEFAULT_CHULL_COUNT_THRESHOLD_BINARIES",AFLOWRC_DEFAULT_CHULL_COUNT_THRESHOLD_BINARIES); 
    aflowrc::load_default("DEFAULT_CHULL_PERFORM_OUTLIER_ANALYSIS",AFLOWRC_DEFAULT_CHULL_PERFORM_OUTLIER_ANALYSIS); 
    aflowrc::load_default("DEFAULT_CHULL_OUTLIER_ANALYSIS_COUNT_THRESHOLD_BINARIES",AFLOWRC_DEFAULT_CHULL_OUTLIER_ANALYSIS_COUNT_THRESHOLD_BINARIES); 
    aflowrc::load_default("DEFAULT_CHULL_OUTLIER_MULTIPLIER",AFLOWRC_DEFAULT_CHULL_OUTLIER_MULTIPLIER); 
    aflowrc::load_default("DEFAULT_CHULL_IGNORE_KNOWN_ILL_CONVERGED",AFLOWRC_DEFAULT_CHULL_IGNORE_KNOWN_ILL_CONVERGED); 
    aflowrc::load_default("DEFAULT_CHULL_LATEX_BANNER",AFLOWRC_DEFAULT_CHULL_LATEX_BANNER); 
    aflowrc::load_default("DEFAULT_CHULL_LATEX_COMPOUNDS_COLUMN",AFLOWRC_DEFAULT_CHULL_LATEX_COMPOUNDS_COLUMN); 
    aflowrc::load_default("DEFAULT_CHULL_LATEX_STOICH_HEADER",AFLOWRC_DEFAULT_CHULL_LATEX_STOICH_HEADER); 
    aflowrc::load_default("DEFAULT_CHULL_LATEX_PLOT_UNARIES",AFLOWRC_DEFAULT_CHULL_LATEX_PLOT_UNARIES); 
    aflowrc::load_default("DEFAULT_CHULL_LATEX_PLOT_OFF_HULL",AFLOWRC_DEFAULT_CHULL_LATEX_PLOT_OFF_HULL); 
    aflowrc::load_default("DEFAULT_CHULL_LATEX_PLOT_UNSTABLE",AFLOWRC_DEFAULT_CHULL_LATEX_PLOT_UNSTABLE); 
    aflowrc::load_default("DEFAULT_CHULL_LATEX_FILTER_SCHEME",AFLOWRC_DEFAULT_CHULL_LATEX_FILTER_SCHEME); 
    aflowrc::load_default("DEFAULT_CHULL_LATEX_FILTER_VALUE",AFLOWRC_DEFAULT_CHULL_LATEX_FILTER_VALUE); 
    aflowrc::load_default("DEFAULT_CHULL_LATEX_COLOR_BAR",AFLOWRC_DEFAULT_CHULL_LATEX_COLOR_BAR); 
    aflowrc::load_default("DEFAULT_CHULL_LATEX_HEAT_MAP",AFLOWRC_DEFAULT_CHULL_LATEX_HEAT_MAP); 
    aflowrc::load_default("DEFAULT_CHULL_LATEX_COLOR_GRADIENT",AFLOWRC_DEFAULT_CHULL_LATEX_COLOR_GRADIENT); 
    aflowrc::load_default("DEFAULT_CHULL_LATEX_COLOR_MAP",AFLOWRC_DEFAULT_CHULL_LATEX_COLOR_MAP); 
    aflowrc::load_default("DEFAULT_CHULL_LATEX_TERNARY_LABEL_COLOR",AFLOWRC_DEFAULT_CHULL_LATEX_TERNARY_LABEL_COLOR); 
    aflowrc::load_default("DEFAULT_CHULL_LATEX_REVERSE_AXIS",AFLOWRC_DEFAULT_CHULL_LATEX_REVERSE_AXIS); 
    aflowrc::load_default("DEFAULT_CHULL_LATEX_FACET_LINE_DROP_SHADOW",AFLOWRC_DEFAULT_CHULL_LATEX_FACET_LINE_DROP_SHADOW); 
    aflowrc::load_default("DEFAULT_CHULL_LATEX_LINKS",AFLOWRC_DEFAULT_CHULL_LATEX_LINKS); 
    aflowrc::load_default("DEFAULT_CHULL_LATEX_LABEL_NAME",AFLOWRC_DEFAULT_CHULL_LATEX_LABEL_NAME); 
    aflowrc::load_default("DEFAULT_CHULL_LATEX_META_LABELS",AFLOWRC_DEFAULT_CHULL_LATEX_META_LABELS); 
    aflowrc::load_default("DEFAULT_CHULL_LATEX_LABELS_OFF_HULL",AFLOWRC_DEFAULT_CHULL_LATEX_LABELS_OFF_HULL); 
    aflowrc::load_default("DEFAULT_CHULL_LATEX_PLOT_REDUCED_COMPOSITION",AFLOWRC_DEFAULT_CHULL_LATEX_PLOT_REDUCED_COMPOSITION); 
    aflowrc::load_default("DEFAULT_CHULL_LATEX_HELVETICA_FONT",AFLOWRC_DEFAULT_CHULL_LATEX_HELVETICA_FONT); 
    aflowrc::load_default("DEFAULT_CHULL_LATEX_FONT_SIZE",AFLOWRC_DEFAULT_CHULL_LATEX_FONT_SIZE); 
    aflowrc::load_default("DEFAULT_CHULL_LATEX_ROTATE_LABELS",AFLOWRC_DEFAULT_CHULL_LATEX_ROTATE_LABELS); 
    aflowrc::load_default("DEFAULT_CHULL_LATEX_BOLD_LABELS",AFLOWRC_DEFAULT_CHULL_LATEX_BOLD_LABELS); 
    aflowrc::load_default("DEFAULT_CHULL_PNG_RESOLUTION",AFLOWRC_DEFAULT_CHULL_PNG_RESOLUTION); 

    // DEFAULT GFA  //CO20190628
    aflowrc::load_default("DEFAULT_GFA_FORMATION_ENTHALPY_CUTOFF",AFLOWRC_DEFAULT_GFA_FORMATION_ENTHALPY_CUTOFF); //CO20190628

    // DEFAULT ARUN
    aflowrc::load_default("ARUN_DIRECTORY_PREFIX",AFLOWRC_ARUN_DIRECTORY_PREFIX);

    // DEFAULT POCC
    aflowrc::load_default("DEFAULT_POCC_TEMPERATURE_STRING",AFLOWRC_DEFAULT_POCC_TEMPERATURE_STRING);
    aflowrc::load_default("DEFAULT_POCC_SITE_TOL",AFLOWRC_DEFAULT_POCC_SITE_TOL);
    aflowrc::load_default("DEFAULT_POCC_STOICH_TOL",AFLOWRC_DEFAULT_POCC_STOICH_TOL);
    aflowrc::load_default("DEFAULT_UFF_BONDING_DISTANCE",AFLOWRC_DEFAULT_UFF_BONDING_DISTANCE);
    aflowrc::load_default("DEFAULT_UFF_ENERGY_TOLERANCE",AFLOWRC_DEFAULT_UFF_ENERGY_TOLERANCE);
    aflowrc::load_default("DEFAULT_UFF_CLUSTER_RADIUS",AFLOWRC_DEFAULT_UFF_CLUSTER_RADIUS);
    aflowrc::load_default("DEFAULT_POCC_PERFORM_ROBUST_STRUCTURE_COMPARISON",AFLOWRC_DEFAULT_POCC_PERFORM_ROBUST_STRUCTURE_COMPARISON);
    aflowrc::load_default("DEFAULT_POCC_WRITE_OUT_ALL_SUPERCELLS",AFLOWRC_DEFAULT_POCC_WRITE_OUT_ALL_SUPERCELLS);
    aflowrc::load_default("POCC_FILE_PREFIX",AFLOWRC_POCC_FILE_PREFIX);
    aflowrc::load_default("POCC_ALL_SUPERCELLS_FILE",AFLOWRC_POCC_ALL_SUPERCELLS_FILE);
    aflowrc::load_default("POCC_UNIQUE_SUPERCELLS_FILE",AFLOWRC_POCC_UNIQUE_SUPERCELLS_FILE);
    aflowrc::load_default("POCC_ALL_HNF_MATRICES_FILE",AFLOWRC_POCC_ALL_HNF_MATRICES_FILE);
    aflowrc::load_default("POCC_ALL_SITE_CONFIGURATIONS_FILE",AFLOWRC_POCC_ALL_SITE_CONFIGURATIONS_FILE);
    aflowrc::load_default("POCC_OUT_FILE",AFLOWRC_POCC_OUT_FILE);
    aflowrc::load_default("POCC_DOSCAR_FILE",AFLOWRC_POCC_DOSCAR_FILE);

    // DEFAULT APL
    //// DEFAULT APL SUPERCELL
    aflowrc::load_default("DEFAULT_APL_PREC",AFLOWRC_DEFAULT_APL_PREC);
    aflowrc::load_default("DEFAULT_APL_ENGINE",AFLOWRC_DEFAULT_APL_ENGINE);
    aflowrc::load_default("DEFAULT_APL_HIBERNATE",AFLOWRC_DEFAULT_APL_HIBERNATE);
    aflowrc::load_default("DEFAULT_APL_MINSHELL",AFLOWRC_DEFAULT_APL_MINSHELL);
    aflowrc::load_default("DEFAULT_APL_MINATOMS",AFLOWRC_DEFAULT_APL_MINATOMS);
    aflowrc::load_default("DEFAULT_APL_POLAR",AFLOWRC_DEFAULT_APL_POLAR);
    aflowrc::load_default("DEFAULT_APL_DMAG",AFLOWRC_DEFAULT_APL_DMAG);
    aflowrc::load_default("DEFAULT_APL_DXYZONLY",AFLOWRC_DEFAULT_APL_DXYZONLY);
    aflowrc::load_default("DEFAULT_APL_DSYMMETRIZE",AFLOWRC_DEFAULT_APL_DSYMMETRIZE); //CO20181226
    aflowrc::load_default("DEFAULT_APL_DINEQUIV_ONLY",AFLOWRC_DEFAULT_APL_DINEQUIV_ONLY); //CO20181226
    aflowrc::load_default("DEFAULT_APL_DPM",AFLOWRC_DEFAULT_APL_DPM);
    aflowrc::load_default("DEFAULT_APL_RELAX",AFLOWRC_DEFAULT_APL_RELAX);
    aflowrc::load_default("DEFAULT_APL_ZEROSTATE",AFLOWRC_DEFAULT_APL_ZEROSTATE);
    aflowrc::load_default("DEFAULT_APL_ZEROSTATE_CHGCAR",AFLOWRC_DEFAULT_APL_ZEROSTATE_CHGCAR);  //ME20191029
    aflowrc::load_default("DEFAULT_APL_USE_LEPSILON",AFLOWRC_DEFAULT_APL_USE_LEPSILON);

    //// DEFAULT APL PHONON PROPERTIES
    aflowrc::load_default("DEFAULT_APL_FREQFORMAT",AFLOWRC_DEFAULT_APL_FREQFORMAT);
    aflowrc::load_default("DEFAULT_APL_DC",AFLOWRC_DEFAULT_APL_DC);
    aflowrc::load_default("DEFAULT_APL_DCPATH",AFLOWRC_DEFAULT_APL_DCPATH);
    aflowrc::load_default("DEFAULT_APL_DCPOINTS",AFLOWRC_DEFAULT_APL_DCPOINTS);
    aflowrc::load_default("DEFAULT_APL_DOS",AFLOWRC_DEFAULT_APL_DOS);
    aflowrc::load_default("DEFAULT_APL_DOSMETHOD",AFLOWRC_DEFAULT_APL_DOSMETHOD);
    aflowrc::load_default("DEFAULT_APL_DOSMESH",AFLOWRC_DEFAULT_APL_DOSMESH);
    aflowrc::load_default("DEFAULT_APL_DOSPOINTS",AFLOWRC_DEFAULT_APL_DOSPOINTS);
    aflowrc::load_default("DEFAULT_APL_DOSSMEAR",AFLOWRC_DEFAULT_APL_DOSSMEAR);
    aflowrc::load_default("DEFAULT_APL_TP",AFLOWRC_DEFAULT_APL_TP);
    aflowrc::load_default("DEFAULT_APL_TPT",AFLOWRC_DEFAULT_APL_TPT);

    //// DEFAULT APL FILES
    aflowrc::load_default("DEFAULT_APL_FILE_PREFIX",AFLOWRC_DEFAULT_APL_FILE_PREFIX);
    aflowrc::load_default("DEFAULT_APL_PDIS_FILE",AFLOWRC_DEFAULT_APL_PDIS_FILE);
    aflowrc::load_default("DEFAULT_APL_PDOS_FILE",AFLOWRC_DEFAULT_APL_PDOS_FILE);
    aflowrc::load_default("DEFAULT_APL_THERMO_FILE",AFLOWRC_DEFAULT_APL_THERMO_FILE);
    aflowrc::load_default("DEFAULT_APL_DYNMAT_FILE",AFLOWRC_DEFAULT_APL_DYNMAT_FILE);
    aflowrc::load_default("DEFAULT_APL_HARMIFC_FILE",AFLOWRC_DEFAULT_APL_HARMIFC_FILE);
    aflowrc::load_default("DEFAULT_APL_HSKPTS_FILE",AFLOWRC_DEFAULT_APL_HSKPTS_FILE);
<<<<<<< HEAD
    //ME20190614 START
=======
    //ME20190614 - START
>>>>>>> 10163148
    aflowrc::load_default("DEFAULT_APL_PHDOSCAR_FILE",AFLOWRC_DEFAULT_APL_PHDOSCAR_FILE);
    aflowrc::load_default("DEFAULT_APL_PHPOSCAR_FILE",AFLOWRC_DEFAULT_APL_PHPOSCAR_FILE);
    aflowrc::load_default("DEFAULT_APL_PHKPOINTS_FILE",AFLOWRC_DEFAULT_APL_PHKPOINTS_FILE);
    aflowrc::load_default("DEFAULT_APL_PHEIGENVAL_FILE",AFLOWRC_DEFAULT_APL_PHEIGENVAL_FILE);
<<<<<<< HEAD
    //ME20190614 END
=======
    //ME20190614 - END
>>>>>>> 10163148
    // DEFAULT AAPL
    //// DEFAULT AAPL VALUES
    aflowrc::load_default("DEFAULT_AAPL_BTE",AFLOWRC_DEFAULT_AAPL_BTE);
    //[ME20181226]aflowrc::load_default("DEFAULT_AAPL_BZMETHOD",AFLOWRC_DEFAULT_AAPL_BZMETHOD);
    aflowrc::load_default("DEFAULT_AAPL_FOURTH_ORDER",AFLOWRC_DEFAULT_AAPL_FOURTH_ORDER);
    aflowrc::load_default("DEFAULT_AAPL_CUT_RAD",AFLOWRC_DEFAULT_AAPL_CUT_RAD);
    aflowrc::load_default("DEFAULT_AAPL_CUT_SHELL",AFLOWRC_DEFAULT_AAPL_CUT_SHELL);
    aflowrc::load_default("DEFAULT_AAPL_THERMALGRID",AFLOWRC_DEFAULT_AAPL_THERMALGRID);
    aflowrc::load_default("DEFAULT_AAPL_TCT",AFLOWRC_DEFAULT_AAPL_TCT);
    aflowrc::load_default("DEFAULT_AAPL_SUMRULE",AFLOWRC_DEFAULT_AAPL_SUMRULE);
    aflowrc::load_default("DEFAULT_AAPL_SUMRULE_MAX_ITER",AFLOWRC_DEFAULT_AAPL_SUMRULE_MAX_ITER);
    aflowrc::load_default("DEFAULT_AAPL_MIXING_COEFFICIENT",AFLOWRC_DEFAULT_AAPL_MIXING_COEFFICIENT);
    aflowrc::load_default("DEFAULT_AAPL_ISOTOPE",AFLOWRC_DEFAULT_AAPL_ISOTOPE);
    aflowrc::load_default("DEFAULT_AAPL_BOUNDARY",AFLOWRC_DEFAULT_AAPL_BOUNDARY);
    aflowrc::load_default("DEFAULT_AAPL_CUMULATIVEK",AFLOWRC_DEFAULT_AAPL_CUMULATIVEK);
    aflowrc::load_default("DEFAULT_AAPL_NANO_SIZE",AFLOWRC_DEFAULT_AAPL_NANO_SIZE);
    //// DEFAULT AAPL FILES
    aflowrc::load_default("DEFAULT_AAPL_FILE_PREFIX",AFLOWRC_DEFAULT_AAPL_FILE_PREFIX);
    aflowrc::load_default("DEFAULT_AAPL_QPOINTS_FILE",AFLOWRC_DEFAULT_AAPL_QPOINTS_FILE);
    aflowrc::load_default("DEFAULT_AAPL_IRRQPTS_FILE",AFLOWRC_DEFAULT_AAPL_IRRQPTS_FILE);
    aflowrc::load_default("DEFAULT_AAPL_FREQ_FILE",AFLOWRC_DEFAULT_AAPL_FREQ_FILE);
    aflowrc::load_default("DEFAULT_AAPL_GVEL_FILE",AFLOWRC_DEFAULT_AAPL_GVEL_FILE);
    aflowrc::load_default("DEFAULT_AAPL_PS_FILE",AFLOWRC_DEFAULT_AAPL_PS_FILE);  //ME20191104
    aflowrc::load_default("DEFAULT_AAPL_GRUENEISEN_FILE",AFLOWRC_DEFAULT_AAPL_GRUENEISEN_FILE);  //ME20191104
    aflowrc::load_default("DEFAULT_AAPL_RATES_FILE",AFLOWRC_DEFAULT_AAPL_RATES_FILE);
    aflowrc::load_default("DEFAULT_AAPL_RATES_3RD_FILE",AFLOWRC_DEFAULT_AAPL_RATES_3RD_FILE);
    aflowrc::load_default("DEFAULT_AAPL_RATES_4TH_FILE",AFLOWRC_DEFAULT_AAPL_RATES_4TH_FILE);
    aflowrc::load_default("DEFAULT_AAPL_ISOTOPE_FILE",AFLOWRC_DEFAULT_AAPL_ISOTOPE_FILE);
    aflowrc::load_default("DEFAULT_AAPL_BOUNDARY_FILE",AFLOWRC_DEFAULT_AAPL_BOUNDARY_FILE);
    aflowrc::load_default("DEFAULT_AAPL_TCOND_FILE",AFLOWRC_DEFAULT_AAPL_TCOND_FILE);
    //aflowrc::load_default("DEFAULT_AAPL_TCOND_PLOT_FILE",AFLOWRC_DEFAULT_AAPL_TCOND_PLOT_FILE);  OBSOLETE ME20191104

    // DEFAULT AEL
    //// DEFAULT AEL STRAIN CALCS
    aflowrc::load_default("DEFAULT_AEL_STRAIN_SYMMETRY",AFLOWRC_DEFAULT_AEL_STRAIN_SYMMETRY);
    aflowrc::load_default("DEFAULT_AEL_NNORMAL_STRAINS",AFLOWRC_DEFAULT_AEL_NNORMAL_STRAINS);
    aflowrc::load_default("DEFAULT_AEL_NSHEAR_STRAINS",AFLOWRC_DEFAULT_AEL_NSHEAR_STRAINS);
    aflowrc::load_default("DEFAULT_AEL_NORMAL_STRAIN_STEP",AFLOWRC_DEFAULT_AEL_NORMAL_STRAIN_STEP);
    aflowrc::load_default("DEFAULT_AEL_SHEAR_STRAIN_STEP",AFLOWRC_DEFAULT_AEL_SHEAR_STRAIN_STEP);
    aflowrc::load_default("DEFAULT_AEL_ORIGIN_STRAIN_CALC",AFLOWRC_DEFAULT_AEL_ORIGIN_STRAIN_CALC);
    aflowrc::load_default("DEFAULT_AEL_ORIGIN_STRAIN_FIT",AFLOWRC_DEFAULT_AEL_ORIGIN_STRAIN_FIT);
    aflowrc::load_default("DEFAULT_AEL_RELAXED_STRUCT_FIT",AFLOWRC_DEFAULT_AEL_RELAXED_STRUCT_FIT);
    aflowrc::load_default("DEFAULT_AEL_NEG_STRAINS",AFLOWRC_DEFAULT_AEL_NEG_STRAINS); 
    aflowrc::load_default("DEFAULT_AEL_NIND_STRAIN_DIRS",AFLOWRC_DEFAULT_AEL_VASPSYM); 
    aflowrc::load_default("DEFAULT_AEL_VASPSYM",AFLOWRC_DEFAULT_AEL_VASPSYM);
    aflowrc::load_default("DEFAULT_AEL_PRECACC_ALGONORM",AFLOWRC_DEFAULT_AEL_PRECACC_ALGONORM);
    aflowrc::load_default("DEFAULT_AEL_VASPRUNXML_STRESS",AFLOWRC_DEFAULT_AEL_VASPRUNXML_STRESS);
    aflowrc::load_default("DEFAULT_AEL_AUTOSKIP_FAILED_ARUNS",AFLOWRC_DEFAULT_AEL_AUTOSKIP_FAILED_ARUNS);
    aflowrc::load_default("DEFAULT_AEL_SKIP_ARUNS_MAX",AFLOWRC_DEFAULT_AEL_SKIP_ARUNS_MAX);

    //// DEFAULT AEL CHECKS AND PROCESSING
    aflowrc::load_default("DEFAULT_AEL_CHECK_ELASTIC_SYMMETRY",AFLOWRC_DEFAULT_AEL_CHECK_ELASTIC_SYMMETRY);
    aflowrc::load_default("DEFAULT_AEL_SYMMETRIZE",AFLOWRC_DEFAULT_AEL_SYMMETRIZE);

    //// DEFAULT AEL OUTPUT FILES
    aflowrc::load_default("DEFAULT_AEL_FILE_PREFIX",AFLOWRC_DEFAULT_AEL_FILE_PREFIX);
    aflowrc::load_default("DEFAULT_AEL_WRITE_FULL_RESULTS",AFLOWRC_DEFAULT_AEL_WRITE_FULL_RESULTS);
    aflowrc::load_default("DEFAULT_AEL_DIRNAME_ARUN",AFLOWRC_DEFAULT_AEL_DIRNAME_ARUN);

    // DEFAULT AGL
    //// DEFAULT AGL STRAIN CALCS
    aflowrc::load_default("DEFAULT_AGL_AEL_POISSON_RATIO",AFLOWRC_DEFAULT_AGL_AEL_POISSON_RATIO);
    aflowrc::load_default("DEFAULT_AGL_NSTRUCTURES",AFLOWRC_DEFAULT_AGL_NSTRUCTURES);
    aflowrc::load_default("DEFAULT_AGL_STRAIN_STEP",AFLOWRC_DEFAULT_AGL_STRAIN_STEP);
    aflowrc::load_default("DEFAULT_AGL_AUTOSKIP_FAILED_ARUNS",AFLOWRC_DEFAULT_AGL_AUTOSKIP_FAILED_ARUNS);
    aflowrc::load_default("DEFAULT_AGL_SKIP_ARUNS_MAX",AFLOWRC_DEFAULT_AGL_SKIP_ARUNS_MAX);

    //// DEFAULT AGL CHECKS AND PROCESSING
    aflowrc::load_default("DEFAULT_AGL_NTEMPERATURE",AFLOWRC_DEFAULT_AGL_NTEMPERATURE);
    aflowrc::load_default("DEFAULT_AGL_STEMPERATURE",AFLOWRC_DEFAULT_AGL_STEMPERATURE);
    aflowrc::load_default("DEFAULT_AGL_NPRESSURE",AFLOWRC_DEFAULT_AGL_NPRESSURE);
    aflowrc::load_default("DEFAULT_AGL_SPRESSURE",AFLOWRC_DEFAULT_AGL_SPRESSURE);    
    aflowrc::load_default("DEFAULT_AGL_POISSON_RATIO",AFLOWRC_DEFAULT_AGL_POISSON_RATIO);
    aflowrc::load_default("DEFAULT_AGL_IEOS",AFLOWRC_DEFAULT_AGL_IEOS);
    aflowrc::load_default("DEFAULT_AGL_IDEBYE",AFLOWRC_DEFAULT_AGL_IDEBYE);
    aflowrc::load_default("DEFAULT_AGL_FIT_TYPE",AFLOWRC_DEFAULT_AGL_FIT_TYPE);
    aflowrc::load_default("DEFAULT_AGL_CHECK_EV_CONCAVITY",AFLOWRC_DEFAULT_AGL_CHECK_EV_CONCAVITY);
    aflowrc::load_default("DEFAULT_AGL_CHECK_EV_MIN",AFLOWRC_DEFAULT_AGL_CHECK_EV_MIN);    
    aflowrc::load_default("DEFAULT_AGL_HUGONIOT_CALC",AFLOWRC_DEFAULT_AGL_HUGONIOT_CALC);
    aflowrc::load_default("DEFAULT_AGL_HUGONIOT_EXTRAPOLATE",AFLOWRC_DEFAULT_AGL_HUGONIOT_EXTRAPOLATE);
    aflowrc::load_default("DEFAULT_AGL_RUN_ALL_PRESSURE_TEMPERATURE",AFLOWRC_DEFAULT_AGL_RUN_ALL_PRESSURE_TEMPERATURE);

    //// DEFAULT AGL OUTPUT FILES
    aflowrc::load_default("DEFAULT_AGL_FILE_PREFIX",AFLOWRC_DEFAULT_AGL_FILE_PREFIX);
    aflowrc::load_default("DEFAULT_AGL_WRITE_FULL_RESULTS",AFLOWRC_DEFAULT_AGL_WRITE_FULL_RESULTS);
    aflowrc::load_default("DEFAULT_AGL_DIRNAME_ARUN",AFLOWRC_DEFAULT_AGL_DIRNAME_ARUN);
    aflowrc::load_default("DEFAULT_AGL_WRITE_GIBBS_INPUT",AFLOWRC_DEFAULT_AGL_WRITE_GIBBS_INPUT);
    aflowrc::load_default("DEFAULT_AGL_PLOT_RESULTS",AFLOWRC_DEFAULT_AGL_PLOT_RESULTS);    

    // DEFAULT CORE
    aflowrc::load_default("AFLOW_CORE_TEMPERATURE_BEEP",AFLOWRC_AFLOW_CORE_TEMPERATURE_BEEP);
    aflowrc::load_default("AFLOW_CORE_TEMPERATURE_HALT",AFLOWRC_AFLOW_CORE_TEMPERATURE_HALT);
    aflowrc::load_default("AFLOW_CORE_TEMPERATURE_REFRESH",AFLOWRC_AFLOW_CORE_TEMPERATURE_REFRESH);

    // DEFAULT MACHINE DEPENDENT MPI
    aflowrc::load_default("MPI_OPTIONS_DUKE_BETA_MPICH",AFLOWRC_MPI_OPTIONS_DUKE_BETA_MPICH); 
    aflowrc::load_default("MPI_COMMAND_DUKE_BETA_MPICH",AFLOWRC_MPI_COMMAND_DUKE_BETA_MPICH); 
    aflowrc::load_default("MPI_BINARY_DIR_DUKE_BETA_MPICH",AFLOWRC_MPI_BINARY_DIR_DUKE_BETA_MPICH); 

    aflowrc::load_default("MPI_OPTIONS_DUKE_BETA_OPENMPI",AFLOWRC_MPI_OPTIONS_DUKE_BETA_OPENMPI); 
    aflowrc::load_default("MPI_COMMAND_DUKE_BETA_OPENMPI",AFLOWRC_MPI_COMMAND_DUKE_BETA_OPENMPI); 
    aflowrc::load_default("MPI_BINARY_DIR_DUKE_BETA_OPENMPI",AFLOWRC_MPI_BINARY_DIR_DUKE_BETA_OPENMPI); 

    aflowrc::load_default("MPI_OPTIONS_DUKE_MATERIALS",AFLOWRC_MPI_OPTIONS_DUKE_MATERIALS); 
    aflowrc::load_default("MPI_COMMAND_DUKE_MATERIALS",AFLOWRC_MPI_COMMAND_DUKE_MATERIALS); 
    aflowrc::load_default("MPI_BINARY_DIR_DUKE_MATERIALS",AFLOWRC_MPI_BINARY_DIR_DUKE_MATERIALS); 

    aflowrc::load_default("MPI_OPTIONS_DUKE_AFLOWLIB",AFLOWRC_MPI_OPTIONS_DUKE_AFLOWLIB); 
    aflowrc::load_default("MPI_COMMAND_DUKE_AFLOWLIB",AFLOWRC_MPI_COMMAND_DUKE_AFLOWLIB); 
    aflowrc::load_default("MPI_BINARY_DIR_DUKE_AFLOWLIB",AFLOWRC_MPI_BINARY_DIR_DUKE_AFLOWLIB); 

    aflowrc::load_default("MPI_OPTIONS_DUKE_HABANA",AFLOWRC_MPI_OPTIONS_DUKE_HABANA); 
    aflowrc::load_default("MPI_COMMAND_DUKE_HABANA",AFLOWRC_MPI_COMMAND_DUKE_HABANA); 
    aflowrc::load_default("MPI_BINARY_DIR_DUKE_HABANA",AFLOWRC_MPI_BINARY_DIR_DUKE_HABANA); 

    aflowrc::load_default("MPI_OPTIONS_DUKE_QRATS_MPICH",AFLOWRC_MPI_OPTIONS_DUKE_QRATS_MPICH); 
    aflowrc::load_default("MPI_COMMAND_DUKE_QRATS_MPICH",AFLOWRC_MPI_COMMAND_DUKE_QRATS_MPICH); 
    aflowrc::load_default("MPI_BINARY_DIR_DUKE_QRATS_MPICH",AFLOWRC_MPI_BINARY_DIR_DUKE_QRATS_MPICH); 

    aflowrc::load_default("MPI_OPTIONS_DUKE_QFLOW_OPENMPI",AFLOWRC_MPI_OPTIONS_DUKE_QFLOW_OPENMPI); 
    aflowrc::load_default("MPI_COMMAND_DUKE_QFLOW_OPENMPI",AFLOWRC_MPI_COMMAND_DUKE_QFLOW_OPENMPI); 
    aflowrc::load_default("MPI_BINARY_DIR_DUKE_QFLOW_OPENMPI",AFLOWRC_MPI_BINARY_DIR_DUKE_QFLOW_OPENMPI); 

    //DX20190509 - MACHINE001 - START
    aflowrc::load_default("MPI_OPTIONS_MACHINE001",AFLOWRC_MPI_OPTIONS_MACHINE001); 
    aflowrc::load_default("MPI_COMMAND_MACHINE001",AFLOWRC_MPI_COMMAND_MACHINE001); 
    aflowrc::load_default("MPI_BINARY_DIR_MACHINE001",AFLOWRC_MPI_BINARY_DIR_MACHINE001); 
    //DX20190509 - MACHINE001 - END

    //DX20190509 - MACHINE002 - START
    aflowrc::load_default("MPI_OPTIONS_MACHINE002",AFLOWRC_MPI_OPTIONS_MACHINE002);
    aflowrc::load_default("MPI_COMMAND_MACHINE002",AFLOWRC_MPI_COMMAND_MACHINE002);
    aflowrc::load_default("MPI_BINARY_DIR_MACHINE002",AFLOWRC_MPI_BINARY_DIR_MACHINE002);
    //DX20190509 - MACHINE002 - END

    //DX20190107 - CMU EULER - START
    aflowrc::load_default("MPI_OPTIONS_CMU_EULER",AFLOWRC_MPI_OPTIONS_CMU_EULER); 
    aflowrc::load_default("MPI_COMMAND_CMU_EULER",AFLOWRC_MPI_COMMAND_CMU_EULER); 
    aflowrc::load_default("MPI_BINARY_DIR_CMU_EULER",AFLOWRC_MPI_BINARY_DIR_CMU_EULER); 
    //DX20190107 - CMU EULER - END

    aflowrc::load_default("MPI_OPTIONS_MPCDF_EOS",AFLOWRC_MPI_OPTIONS_MPCDF_EOS); 
    aflowrc::load_default("MPI_COMMAND_MPCDF_EOS",AFLOWRC_MPI_COMMAND_MPCDF_EOS); 
    aflowrc::load_default("MPI_NCPUS_MPCDF_EOS",AFLOWRC_MPI_NCPUS_MPCDF_EOS); 
    aflowrc::load_default("MPI_HYPERTHREADING_MPCDF_EOS",AFLOWRC_MPI_HYPERTHREADING_MPCDF_EOS); 
    aflowrc::load_default("MPI_BINARY_DIR_MPCDF_EOS",AFLOWRC_MPI_BINARY_DIR_MPCDF_EOS); 

    aflowrc::load_default("MPI_OPTIONS_MPCDF_DRACO",AFLOWRC_MPI_OPTIONS_MPCDF_DRACO); 
    aflowrc::load_default("MPI_COMMAND_MPCDF_DRACO",AFLOWRC_MPI_COMMAND_MPCDF_DRACO); 
    aflowrc::load_default("MPI_NCPUS_MPCDF_DRACO",AFLOWRC_MPI_NCPUS_MPCDF_DRACO); 
    aflowrc::load_default("MPI_HYPERTHREADING_MPCDF_DRACO",AFLOWRC_MPI_HYPERTHREADING_MPCDF_DRACO); 
    aflowrc::load_default("MPI_BINARY_DIR_MPCDF_DRACO",AFLOWRC_MPI_BINARY_DIR_MPCDF_DRACO); 

    aflowrc::load_default("MPI_OPTIONS_MPCDF_COBRA",AFLOWRC_MPI_OPTIONS_MPCDF_COBRA); 
    aflowrc::load_default("MPI_COMMAND_MPCDF_COBRA",AFLOWRC_MPI_COMMAND_MPCDF_COBRA); 
    aflowrc::load_default("MPI_NCPUS_MPCDF_COBRA",AFLOWRC_MPI_NCPUS_MPCDF_COBRA); 
    aflowrc::load_default("MPI_HYPERTHREADING_MPCDF_COBRA",AFLOWRC_MPI_HYPERTHREADING_MPCDF_COBRA); 
    aflowrc::load_default("MPI_BINARY_DIR_MPCDF_COBRA",AFLOWRC_MPI_BINARY_DIR_MPCDF_COBRA); 

    aflowrc::load_default("MPI_OPTIONS_MPCDF_HYDRA",AFLOWRC_MPI_OPTIONS_MPCDF_HYDRA); 
    aflowrc::load_default("MPI_COMMAND_MPCDF_HYDRA",AFLOWRC_MPI_COMMAND_MPCDF_HYDRA); 
    aflowrc::load_default("MPI_NCPUS_MPCDF_HYDRA",AFLOWRC_MPI_NCPUS_MPCDF_HYDRA); 
    aflowrc::load_default("MPI_HYPERTHREADING_MPCDF_HYDRA",AFLOWRC_MPI_HYPERTHREADING_MPCDF_HYDRA); 
    aflowrc::load_default("MPI_BINARY_DIR_MPCDF_HYDRA",AFLOWRC_MPI_BINARY_DIR_MPCDF_HYDRA); 

    aflowrc::load_default("MPI_OPTIONS_FULTON_MARYLOU",AFLOWRC_MPI_OPTIONS_FULTON_MARYLOU); 
    aflowrc::load_default("MPI_COMMAND_FULTON_MARYLOU",AFLOWRC_MPI_COMMAND_FULTON_MARYLOU); 
    aflowrc::load_default("MPI_BINARY_DIR_FULTON_MARYLOU",AFLOWRC_MPI_BINARY_DIR_FULTON_MARYLOU); 

    aflowrc::load_default("MPI_OPTIONS_MACHINE1",AFLOWRC_MPI_OPTIONS_MACHINE1); 
    aflowrc::load_default("MPI_COMMAND_MACHINE1",AFLOWRC_MPI_COMMAND_MACHINE1); 
    aflowrc::load_default("MPI_BINARY_DIR_MACHINE1",AFLOWRC_MPI_BINARY_DIR_MACHINE1); 

    aflowrc::load_default("MPI_OPTIONS_MACHINE2",AFLOWRC_MPI_OPTIONS_MACHINE2); 
    aflowrc::load_default("MPI_COMMAND_MACHINE2",AFLOWRC_MPI_COMMAND_MACHINE2); 
    aflowrc::load_default("MPI_BINARY_DIR_MACHINE2",AFLOWRC_MPI_BINARY_DIR_MACHINE2); 

    if(LDEBUG) oss << "aflowrc::read: END" << endl;

    return TRUE;
  }
} // namespace aflowrc


// ***************************************************************************
// aflowrc::write_default
// ***************************************************************************
namespace aflowrc {
  bool write_default(std::ostream& oss,bool AFLOWRC_VERBOSE) {
    bool LDEBUG=(FALSE || XHOST.DEBUG || AFLOWRC_VERBOSE);   
    if(LDEBUG) oss << "aflowrc::write_default: BEGIN" << endl;
    if(LDEBUG) oss << "aflowrc::write_default: XHOST.home=" << XHOST.home << endl;
    if(XHOST.aflowrc_filename.empty()) XHOST.aflowrc_filename=AFLOWRC_FILENAME_LOCAL;
    if(LDEBUG) oss << "aflowrc::write_default: XHOST.aflowrc_filename=" << XHOST.aflowrc_filename << endl;

    stringstream aflowrc("");
    aflowrc << "// ****************************************************************************************************" << endl;
    aflowrc << "// *                                                                                                  *" << endl;
    aflowrc << "// *                          aflow - Automatic-FLOW for materials discovery                          *" << endl;
    aflowrc << "// *                aflow.org consortium - High-Throughput ab-initio Computing Project                *" << endl;
    aflowrc << "// *                                                                                                  *" << endl;
    aflowrc << "// ****************************************************************************************************" << endl;
    aflowrc << "// DEFAULT .aflow.rc generated by AFLOW V" << string(AFLOW_VERSION) << endl;
    aflowrc << "// comments with // ignored... " << endl;
    aflowrc << "// strings are with=\"...\" " << endl;

    aflowrc << " " << endl;
    aflowrc << "AFLOWRC=\"" << AFLOWRC_AFLOWRC << "\"" << endl;

    aflowrc << " " << endl;
    aflowrc << "// DEFAULT DEFINITIONS" << endl;
    aflowrc << "DEFAULT_KZIP_BIN=\"" << AFLOWRC_DEFAULT_KZIP_BIN << "\"" << endl;
    aflowrc << "DEFAULT_KZIP_EXT=\"" << AFLOWRC_DEFAULT_KZIP_EXT << "\"" << endl;

    aflowrc << " " << endl;
<<<<<<< HEAD
    //ME20191001 START
=======
    //ME20191001 - START
>>>>>>> 10163148
    aflowrc << "// DEFAULT AFLOW DATABASE" << endl;
    aflowrc << "DEFAULT_AFLOW_DB_FILE=\"" << AFLOWRC_DEFAULT_AFLOW_DB_FILE << "\"" << endl;
    aflowrc << "DEFAULT_AFLOW_DB_STATS_FILE=\"" << AFLOWRC_DEFAULT_AFLOW_DB_STATS_FILE << "\"" << endl;
    aflowrc << "DEFAULT_AFLOW_DB_DATA_PATH=\"" << AFLOWRC_DEFAULT_AFLOW_DB_DATA_PATH << "\"" << endl;
    aflowrc << "DEFAULT_AFLOW_DB_LOCK_FILE=\"" << AFLOWRC_DEFAULT_AFLOW_DB_LOCK_FILE << "\"" << endl;
    aflowrc << "DEFAULT_AFLOW_DB_STALE_THRESHOLD=" << AFLOWRC_DEFAULT_AFLOW_DB_STALE_THRESHOLD << endl;
    aflowrc << " " << endl;
<<<<<<< HEAD
    //ME20191001 STOP
=======
    //ME20191001 - STOP
>>>>>>> 10163148
    aflowrc << "// FILENAMES FOR AFLOW.ORG ANALYSIS" << endl;
    aflowrc << "DEFAULT_FILE_AFLOWLIB_ENTRY_OUT=\"" << AFLOWRC_DEFAULT_FILE_AFLOWLIB_ENTRY_OUT << "\"" << endl;
    aflowrc << "DEFAULT_FILE_AFLOWLIB_ENTRY_JSON=\"" << AFLOWRC_DEFAULT_FILE_AFLOWLIB_ENTRY_JSON << "\"" << endl;
    aflowrc << "DEFAULT_FILE_EDATA_ORIG_OUT=\"" << AFLOWRC_DEFAULT_FILE_EDATA_ORIG_OUT << "\"" << endl;
    aflowrc << "DEFAULT_FILE_EDATA_RELAX_OUT=\"" << AFLOWRC_DEFAULT_FILE_EDATA_RELAX_OUT << "\"" << endl;
    aflowrc << "DEFAULT_FILE_EDATA_BANDS_OUT=\"" << AFLOWRC_DEFAULT_FILE_EDATA_BANDS_OUT << "\"" << endl;
    aflowrc << "DEFAULT_FILE_DATA_ORIG_OUT=\"" << AFLOWRC_DEFAULT_FILE_DATA_ORIG_OUT << "\"" << endl;
    aflowrc << "DEFAULT_FILE_DATA_RELAX_OUT=\"" << AFLOWRC_DEFAULT_FILE_DATA_RELAX_OUT << "\"" << endl;
    aflowrc << "DEFAULT_FILE_DATA_BANDS_OUT=\"" << AFLOWRC_DEFAULT_FILE_DATA_BANDS_OUT << "\"" << endl;
    aflowrc << "DEFAULT_FILE_EDATA_ORIG_JSON=\"" << AFLOWRC_DEFAULT_FILE_EDATA_ORIG_JSON << "\"" << endl;
    aflowrc << "DEFAULT_FILE_EDATA_RELAX_JSON=\"" << AFLOWRC_DEFAULT_FILE_EDATA_RELAX_JSON << "\"" << endl;
    aflowrc << "DEFAULT_FILE_EDATA_BANDS_JSON=\"" << AFLOWRC_DEFAULT_FILE_EDATA_BANDS_JSON << "\"" << endl;
    aflowrc << "DEFAULT_FILE_DATA_ORIG_JSON=\"" << AFLOWRC_DEFAULT_FILE_DATA_ORIG_JSON << "\"" << endl;
    aflowrc << "DEFAULT_FILE_DATA_RELAX_JSON=\"" << AFLOWRC_DEFAULT_FILE_DATA_RELAX_JSON << "\"" << endl;
    aflowrc << "DEFAULT_FILE_DATA_BANDS_JSON=\"" << AFLOWRC_DEFAULT_FILE_DATA_BANDS_JSON << "\"" << endl;
    aflowrc << "DEFAULT_FILE_TIME_OUT=\"" << AFLOWRC_DEFAULT_FILE_TIME_OUT << "\"" << endl;
    aflowrc << "DEFAULT_FILE_SPACEGROUP1_OUT=\"" << AFLOWRC_DEFAULT_FILE_SPACEGROUP1_OUT << "\"" << endl;
    aflowrc << "DEFAULT_FILE_SPACEGROUP2_OUT=\"" << AFLOWRC_DEFAULT_FILE_SPACEGROUP2_OUT << "\"" << endl;
    aflowrc << "DEFAULT_FILE_VOLDISTPARAMS_OUT=\"" << AFLOWRC_DEFAULT_FILE_VOLDISTPARAMS_OUT << "\"" << endl;
    aflowrc << "DEFAULT_FILE_VOLDISTEVOLUTION_OUT=\"" << AFLOWRC_DEFAULT_FILE_VOLDISTEVOLUTION_OUT << "\"" << endl;

    aflowrc << " " << endl;
    aflowrc << "// FILENAMES FOR AFLOW OPERATION" << endl;
    aflowrc << "DEFAULT_AFLOW_PSEUDOPOTENTIAL_AUID_OUT=\"" << AFLOWRC_DEFAULT_AFLOW_PSEUDOPOTENTIAL_AUID_OUT << "\"" << endl;
    aflowrc << "DEFAULT_AFLOW_PRESCRIPT_OUT=\"" << AFLOWRC_DEFAULT_AFLOW_PRESCRIPT_OUT << "\"" << endl;
    aflowrc << "DEFAULT_AFLOW_PRESCRIPT_COMMAND=\"" << AFLOWRC_DEFAULT_AFLOW_PRESCRIPT_COMMAND << "\"" << endl;
    aflowrc << "DEFAULT_AFLOW_POSTSCRIPT_OUT=\"" << AFLOWRC_DEFAULT_AFLOW_POSTSCRIPT_OUT << "\"" << endl;
    aflowrc << "DEFAULT_AFLOW_POSTSCRIPT_COMMAND=\"" << AFLOWRC_DEFAULT_AFLOW_POSTSCRIPT_COMMAND << "\"" << endl;
    aflowrc << "DEFAULT_AFLOW_PGROUP_OUT=\"" << AFLOWRC_DEFAULT_AFLOW_PGROUP_OUT << "\"" << endl;
    aflowrc << "DEFAULT_AFLOW_PGROUP_JSON=\"" << AFLOWRC_DEFAULT_AFLOW_PGROUP_JSON << "\"" << endl;
    aflowrc << "DEFAULT_AFLOW_PGROUP_XTAL_OUT=\"" << AFLOWRC_DEFAULT_AFLOW_PGROUP_XTAL_OUT << "\"" << endl;
    aflowrc << "DEFAULT_AFLOW_PGROUP_XTAL_JSON=\"" << AFLOWRC_DEFAULT_AFLOW_PGROUP_XTAL_JSON << "\"" << endl;
    aflowrc << "DEFAULT_AFLOW_PGROUPK_PATTERSON_OUT=\"" << AFLOWRC_DEFAULT_AFLOW_PGROUPK_PATTERSON_OUT << "\"" << endl; //DX20200129
    aflowrc << "DEFAULT_AFLOW_PGROUPK_PATTERSON_JSON=\"" << AFLOWRC_DEFAULT_AFLOW_PGROUPK_PATTERSON_JSON << "\"" << endl; //DX20200129
    aflowrc << "DEFAULT_AFLOW_PGROUPK_OUT=\"" << AFLOWRC_DEFAULT_AFLOW_PGROUPK_OUT << "\"" << endl;
    aflowrc << "DEFAULT_AFLOW_PGROUPK_JSON=\"" << AFLOWRC_DEFAULT_AFLOW_PGROUPK_JSON << "\"" << endl;
    aflowrc << "DEFAULT_AFLOW_PGROUPK_XTAL_OUT=\"" << AFLOWRC_DEFAULT_AFLOW_PGROUPK_XTAL_OUT << "\"" << endl;
    aflowrc << "DEFAULT_AFLOW_PGROUPK_XTAL_JSON=\"" << AFLOWRC_DEFAULT_AFLOW_PGROUPK_XTAL_JSON << "\"" << endl;
    aflowrc << "DEFAULT_AFLOW_FGROUP_OUT=\"" << AFLOWRC_DEFAULT_AFLOW_FGROUP_OUT << "\"" << endl;
    aflowrc << "DEFAULT_AFLOW_FGROUP_JSON=\"" << AFLOWRC_DEFAULT_AFLOW_FGROUP_JSON << "\"" << endl;
    aflowrc << "DEFAULT_AFLOW_SGROUP_OUT=\"" << AFLOWRC_DEFAULT_AFLOW_SGROUP_OUT << "\"" << endl;
    aflowrc << "DEFAULT_AFLOW_SGROUP_JSON=\"" << AFLOWRC_DEFAULT_AFLOW_SGROUP_JSON << "\"" << endl;
    aflowrc << "DEFAULT_AFLOW_AGROUP_OUT=\"" << AFLOWRC_DEFAULT_AFLOW_AGROUP_OUT << "\"" << endl;
    aflowrc << "DEFAULT_AFLOW_AGROUP_JSON=\"" << AFLOWRC_DEFAULT_AFLOW_AGROUP_JSON << "\"" << endl;
    aflowrc << "DEFAULT_AFLOW_IATOMS_OUT=\"" << AFLOWRC_DEFAULT_AFLOW_IATOMS_OUT << "\"" << endl;
    aflowrc << "DEFAULT_AFLOW_IATOMS_JSON=\"" << AFLOWRC_DEFAULT_AFLOW_IATOMS_JSON << "\"" << endl;
    aflowrc << "DEFAULT_AFLOW_ICAGES_OUT=\"" << AFLOWRC_DEFAULT_AFLOW_ICAGES_OUT << "\"" << endl;
    aflowrc << "DEFAULT_AFLOW_SURFACE_OUT=\"" << AFLOWRC_DEFAULT_AFLOW_SURFACE_OUT << "\"" << endl;
    aflowrc << "DEFAULT_AFLOW_QMVASP_OUT=\"" << AFLOWRC_DEFAULT_AFLOW_QMVASP_OUT << "\"" << endl;
    aflowrc << "DEFAULT_AFLOW_ERVASP_OUT=\"" << AFLOWRC_DEFAULT_AFLOW_ERVASP_OUT << "\"" << endl;
    aflowrc << "DEFAULT_AFLOW_IMMISCIBILITY_OUT=\"" << AFLOWRC_DEFAULT_AFLOW_IMMISCIBILITY_OUT << "\"" << endl;
    aflowrc << "DEFAULT_AFLOW_MEMORY_OUT=\"" << AFLOWRC_DEFAULT_AFLOW_MEMORY_OUT << "\"" << endl;
    aflowrc << "DEFAULT_AFLOW_FROZSL_INPUT_OUT=\"" << AFLOWRC_DEFAULT_AFLOW_FROZSL_INPUT_OUT << "\"" << endl;
    aflowrc << "DEFAULT_AFLOW_FROZSL_POSCAR_OUT=\"" << AFLOWRC_DEFAULT_AFLOW_FROZSL_POSCAR_OUT << "\"" << endl;
    aflowrc << "DEFAULT_AFLOW_FROZSL_MODES_OUT=\"" << AFLOWRC_DEFAULT_AFLOW_FROZSL_MODES_OUT << "\"" << endl;
    aflowrc << "DEFAULT_AFLOW_FROZSL_EIGEN_OUT=\"" << AFLOWRC_DEFAULT_AFLOW_FROZSL_EIGEN_OUT << "\"" << endl;
    aflowrc << "DEFAULT_AFLOW_END_OUT=\"" << AFLOWRC_DEFAULT_AFLOW_END_OUT << "\"" << endl;

    aflowrc << " " << endl;
    aflowrc << "// DEFAULT GENERIC MPI " << endl;
    aflowrc << "MPI_START_DEFAULT=\"" << AFLOWRC_MPI_START_DEFAULT << "\"" << endl;
    aflowrc << "MPI_STOP_DEFAULT=\"" << AFLOWRC_MPI_STOP_DEFAULT << "\"" << endl; 
    aflowrc << "MPI_COMMAND_DEFAULT=\"" << AFLOWRC_MPI_COMMAND_DEFAULT << "\"" << endl;
    aflowrc << "MPI_NCPUS_DEFAULT=" << AFLOWRC_MPI_NCPUS_DEFAULT << endl;
    aflowrc << "MPI_NCPUS_MAX=" << AFLOWRC_MPI_NCPUS_MAX << endl;

    aflowrc << " " << endl;
    aflowrc << "// DEFAULTS BINARY" << endl;
    aflowrc << "DEFAULT_VASP_GAMMA_BIN=\"" << AFLOWRC_DEFAULT_VASP_GAMMA_BIN << "\"" << endl;
    aflowrc << "DEFAULT_VASP_GAMMA_MPI_BIN=\"" << AFLOWRC_DEFAULT_VASP_GAMMA_MPI_BIN << "\"" << endl;
    aflowrc << "DEFAULT_VASP_BIN=\"" << AFLOWRC_DEFAULT_VASP_BIN << "\"" << endl;
    aflowrc << "DEFAULT_VASP_MPI_BIN=\"" << AFLOWRC_DEFAULT_VASP_MPI_BIN << "\"" << endl;
    aflowrc << "DEFAULT_VASP5_BIN=\"" << AFLOWRC_DEFAULT_VASP5_BIN << "\"" << endl;
    aflowrc << "DEFAULT_VASP5_MPI_BIN=\"" << AFLOWRC_DEFAULT_VASP5_MPI_BIN << "\"" << endl;
    aflowrc << "DEFAULT_AIMS_BIN=\"" << AFLOWRC_DEFAULT_AIMS_BIN << "\"" << endl;

    aflowrc << " " << endl;
    aflowrc << "// DEFAULTS POTCARS" << endl;
    aflowrc << "DEFAULT_VASP_POTCAR_DIRECTORIES=\"" << AFLOWRC_DEFAULT_VASP_POTCAR_DIRECTORIES << "\"" << endl;
    aflowrc << "DEFAULT_VASP_POTCAR_DATE=\"" << AFLOWRC_DEFAULT_VASP_POTCAR_DATE << "\"" << endl;
    aflowrc << "DEFAULT_VASP_POTCAR_SUFFIX=\"" << AFLOWRC_DEFAULT_VASP_POTCAR_SUFFIX << "\"" << endl;
    aflowrc << "DEFAULT_VASP_POTCAR_DATE_POT_LDA=\"" << AFLOWRC_DEFAULT_VASP_POTCAR_DATE_POT_LDA << "\"" << endl;
    aflowrc << "DEFAULT_VASP_POTCAR_DATE_POT_GGA=\"" << AFLOWRC_DEFAULT_VASP_POTCAR_DATE_POT_GGA << "\"" << endl;

    aflowrc << "DEFAULT_VASP_POTCAR_DIR_POT_LDA=\"" << AFLOWRC_DEFAULT_VASP_POTCAR_DIR_POT_LDA << "\"" << endl;
    aflowrc << "DEFAULT_VASP_POTCAR_DIR_POT_GGA=\"" << AFLOWRC_DEFAULT_VASP_POTCAR_DIR_POT_GGA << "\"" << endl;
    aflowrc << "DEFAULT_VASP_POTCAR_DIR_POT_PBE=\"" << AFLOWRC_DEFAULT_VASP_POTCAR_DIR_POT_PBE << "\"" << endl;
    aflowrc << "DEFAULT_VASP_POTCAR_DIR_POTPAW_LDA=\"" << AFLOWRC_DEFAULT_VASP_POTCAR_DIR_POTPAW_LDA << "\"" << endl;
    aflowrc << "DEFAULT_VASP_POTCAR_DIR_POTPAW_GGA=\"" << AFLOWRC_DEFAULT_VASP_POTCAR_DIR_POTPAW_GGA << "\"" << endl;
    aflowrc << "DEFAULT_VASP_POTCAR_DIR_POTPAW_PBE=\"" << AFLOWRC_DEFAULT_VASP_POTCAR_DIR_POTPAW_PBE << "\"" << endl;
    aflowrc << "DEFAULT_VASP_POTCAR_DIR_POTPAW_LDA_KIN=\"" << AFLOWRC_DEFAULT_VASP_POTCAR_DIR_POTPAW_LDA_KIN << "\"" << endl;
    aflowrc << "DEFAULT_VASP_POTCAR_DIR_POTPAW_PBE_KIN=\"" << AFLOWRC_DEFAULT_VASP_POTCAR_DIR_POTPAW_PBE_KIN << "\"" << endl;

    aflowrc << " " << endl;
    aflowrc << "// DEFAULTS KPOINTS/DOS" << endl;
    aflowrc << "DEFAULT_BANDS_GRID=" << AFLOWRC_DEFAULT_BANDS_GRID << endl;
    aflowrc << "DEFAULT_BANDS_LATTICE=\"" << AFLOWRC_DEFAULT_BANDS_LATTICE << "\"" << endl;
    aflowrc << "DEFAULT_KSCHEME=\"" << AFLOWRC_DEFAULT_KSCHEME << "\"" << endl;
    aflowrc << "DEFAULT_KPPRA=" << AFLOWRC_DEFAULT_KPPRA << endl;
    aflowrc << "DEFAULT_STATIC_KSCHEME=\"" << AFLOWRC_DEFAULT_STATIC_KSCHEME << "\"" << endl;
    aflowrc << "DEFAULT_KPPRA_STATIC=" << AFLOWRC_DEFAULT_KPPRA_STATIC << endl;
    aflowrc << "DEFAULT_KPPRA_ICSD=" << AFLOWRC_DEFAULT_KPPRA_ICSD << endl;
    aflowrc << "DEFAULT_UNARY_BANDS_GRID=" << AFLOWRC_DEFAULT_UNARY_BANDS_GRID << endl;
    aflowrc << "DEFAULT_UNARY_KPPRA=" << AFLOWRC_DEFAULT_UNARY_KPPRA << " // 32768 // 27000" << endl;
    aflowrc << "DEFAULT_UNARY_KPPRA_STATIC=" << AFLOWRC_DEFAULT_UNARY_KPPRA_STATIC << "// 32768 // 27000" << endl;
    aflowrc << "DEFAULT_PHONONS_KSCHEME=\"" << AFLOWRC_DEFAULT_PHONONS_KSCHEME << "\"" << endl;
    aflowrc << "DEFAULT_PHONONS_KPPRA=" << AFLOWRC_DEFAULT_PHONONS_KPPRA << endl;
    aflowrc << "DEFAULT_DOS_EMIN=" << AFLOWRC_DEFAULT_DOS_EMIN << endl;
    aflowrc << "DEFAULT_DOS_EMAX=" << AFLOWRC_DEFAULT_DOS_EMAX << endl;
    aflowrc << "DEFAULT_DOS_SCALE=" << AFLOWRC_DEFAULT_DOS_SCALE << endl;

    aflowrc << " " << endl;
    aflowrc << "// DEFAULTS PRECISION" << endl;
    aflowrc << "DEFAULT_VASP_PREC_ENMAX_LOW=" << AFLOWRC_DEFAULT_VASP_PREC_ENMAX_LOW << endl;
    aflowrc << "DEFAULT_VASP_PREC_ENMAX_MEDIUM=" << AFLOWRC_DEFAULT_VASP_PREC_ENMAX_MEDIUM << endl;
    aflowrc << "DEFAULT_VASP_PREC_ENMAX_NORMAL=" << AFLOWRC_DEFAULT_VASP_PREC_ENMAX_NORMAL << endl;
    aflowrc << "DEFAULT_VASP_PREC_ENMAX_HIGH=" << AFLOWRC_DEFAULT_VASP_PREC_ENMAX_HIGH << endl;
    aflowrc << "DEFAULT_VASP_PREC_ENMAX_ACCURATE=" << AFLOWRC_DEFAULT_VASP_PREC_ENMAX_ACCURATE << endl;
    aflowrc << "DEFAULT_VASP_SPIN_REMOVE_CUTOFF=" << AFLOWRC_DEFAULT_VASP_SPIN_REMOVE_CUTOFF << endl;
    aflowrc << "DEFAULT_VASP_PREC_POTIM=" << AFLOWRC_DEFAULT_VASP_PREC_POTIM << endl;
    aflowrc << "DEFAULT_VASP_PREC_EDIFFG=" << AFLOWRC_DEFAULT_VASP_PREC_EDIFFG << endl;

    aflowrc << " " << endl;
    aflowrc << "// DEFAULTS OPTIONS " << endl;
    aflowrc << "DEFAULT_VASP_EXTERNAL_INCAR=" << AFLOWRC_DEFAULT_VASP_EXTERNAL_INCAR << endl;
    aflowrc << "DEFAULT_VASP_EXTERNAL_POSCAR=" << AFLOWRC_DEFAULT_VASP_EXTERNAL_POSCAR << endl;
    aflowrc << "DEFAULT_VASP_EXTERNAL_POTCAR=" << AFLOWRC_DEFAULT_VASP_EXTERNAL_POTCAR << endl;
    aflowrc << "DEFAULT_VASP_EXTERNAL_KPOINTS=" << AFLOWRC_DEFAULT_VASP_EXTERNAL_KPOINTS << endl;
    aflowrc << "DEFAULT_AIMS_EXTERNAL_CONTROL=" << AFLOWRC_DEFAULT_AIMS_EXTERNAL_CONTROL << endl;
    aflowrc << "DEFAULT_AIMS_EXTERNAL_GEOM=" << AFLOWRC_DEFAULT_AIMS_EXTERNAL_GEOM << endl;
    aflowrc << "DEFAULT_VASP_PSEUDOPOTENTIAL_TYPE=" << AFLOWRC_DEFAULT_VASP_PSEUDOPOTENTIAL_TYPE << endl;
    aflowrc << "DEFAULT_VASP_FORCE_OPTION_RELAX_MODE_SCHEME=" << AFLOWRC_DEFAULT_VASP_FORCE_OPTION_RELAX_MODE_SCHEME << endl;
    aflowrc << "DEFAULT_VASP_FORCE_OPTION_RELAX_COUNT=" << AFLOWRC_DEFAULT_VASP_FORCE_OPTION_RELAX_COUNT << endl;
    aflowrc << "DEFAULT_VASP_FORCE_OPTION_PREC_SCHEME=" << AFLOWRC_DEFAULT_VASP_FORCE_OPTION_PREC_SCHEME << endl;
    aflowrc << "DEFAULT_VASP_FORCE_OPTION_ALGO_SCHEME=" << AFLOWRC_DEFAULT_VASP_FORCE_OPTION_ALGO_SCHEME << endl;
    aflowrc << "DEFAULT_VASP_FORCE_OPTION_METAGGA_SCHEME=" << AFLOWRC_DEFAULT_VASP_FORCE_OPTION_METAGGA_SCHEME << endl;
    aflowrc << "DEFAULT_VASP_FORCE_OPTION_IVDW_SCHEME=" << AFLOWRC_DEFAULT_VASP_FORCE_OPTION_IVDW_SCHEME << endl;
    aflowrc << "DEFAULT_VASP_FORCE_OPTION_TYPE_SCHEME=" << AFLOWRC_DEFAULT_VASP_FORCE_OPTION_TYPE_SCHEME << endl;
    aflowrc << "DEFAULT_VASP_FORCE_OPTION_ABMIX_SCHEME=" << AFLOWRC_DEFAULT_VASP_FORCE_OPTION_ABMIX_SCHEME << endl;
    aflowrc << "DEFAULT_VASP_FORCE_OPTION_SYM=" << AFLOWRC_DEFAULT_VASP_FORCE_OPTION_SYM << endl;
    aflowrc << "DEFAULT_VASP_FORCE_OPTION_SPIN=" << AFLOWRC_DEFAULT_VASP_FORCE_OPTION_SPIN << endl;
    aflowrc << "DEFAULT_VASP_FORCE_OPTION_SPIN_REMOVE_RELAX_1=" << AFLOWRC_DEFAULT_VASP_FORCE_OPTION_SPIN_REMOVE_RELAX_1 << endl;
    aflowrc << "DEFAULT_VASP_FORCE_OPTION_SPIN_REMOVE_RELAX_2=" << AFLOWRC_DEFAULT_VASP_FORCE_OPTION_SPIN_REMOVE_RELAX_2 << endl;
    aflowrc << "DEFAULT_VASP_FORCE_OPTION_BADER=" << AFLOWRC_DEFAULT_VASP_FORCE_OPTION_BADER << endl;
    aflowrc << "DEFAULT_VASP_FORCE_OPTION_ELF=" << AFLOWRC_DEFAULT_VASP_FORCE_OPTION_ELF << endl;
    aflowrc << "DEFAULT_VASP_FORCE_OPTION_AUTO_MAGMOM=" << AFLOWRC_DEFAULT_VASP_FORCE_OPTION_AUTO_MAGMOM << endl;
    aflowrc << "DEFAULT_VASP_FORCE_OPTION_WAVECAR=" << AFLOWRC_DEFAULT_VASP_FORCE_OPTION_WAVECAR << endl;
    aflowrc << "DEFAULT_VASP_FORCE_OPTION_CHGCAR=" << AFLOWRC_DEFAULT_VASP_FORCE_OPTION_CHGCAR << endl;
    aflowrc << "DEFAULT_VASP_FORCE_OPTION_LSCOUPLING=" << AFLOWRC_DEFAULT_VASP_FORCE_OPTION_LSCOUPLING << endl;

    aflowrc << " " << endl;
    aflowrc << "// AFLOW_LIBRARY AFLOW_PROJECT" << endl;
    aflowrc << "DEFAULT_AFLOW_LIBRARY_DIRECTORIES=\"" << AFLOWRC_DEFAULT_AFLOW_LIBRARY_DIRECTORIES << "\"" << endl;
    aflowrc << "DEFAULT_AFLOW_PROJECTS_DIRECTORIES=\"" << AFLOWRC_DEFAULT_AFLOW_PROJECTS_DIRECTORIES << "\"" << endl;

    aflowrc << " " << endl;
    aflowrc << "// DEFAULT PLATON/FINDSYM" << endl;
    aflowrc << "DEFAULT_PLATON_P_EQUAL=" << AFLOWRC_DEFAULT_PLATON_P_EQUAL << endl;
    aflowrc << "DEFAULT_PLATON_P_EXACT=" << AFLOWRC_DEFAULT_PLATON_P_EXACT << endl;
    aflowrc << "DEFAULT_PLATON_P_ANG=" << AFLOWRC_DEFAULT_PLATON_P_ANG << endl;
    aflowrc << "DEFAULT_PLATON_P_D1=" << AFLOWRC_DEFAULT_PLATON_P_D1 << endl;
    aflowrc << "DEFAULT_PLATON_P_D2=" << AFLOWRC_DEFAULT_PLATON_P_D2 << endl;
    aflowrc << "DEFAULT_PLATON_P_D3=" << AFLOWRC_DEFAULT_PLATON_P_D3 << endl;
    aflowrc << "DEFAULT_FINDSYM_TOL=" << AFLOWRC_DEFAULT_FINDSYM_TOL << endl;

    aflowrc << " " << endl;
    aflowrc << "// DEFAULTS GNUPLOT" << endl;
    aflowrc << "DEFAULT_GNUPLOT_EPS_FONT=\"" << AFLOWRC_DEFAULT_GNUPLOT_EPS_FONT << "\"" << endl;
    aflowrc << "DEFAULT_GNUPLOT_EPS_FONT_BOLD=\"" << AFLOWRC_DEFAULT_GNUPLOT_EPS_FONT_BOLD << "\"" << endl;
    aflowrc << "DEFAULT_GNUPLOT_EPS_FONT_ITALICS=\"" << AFLOWRC_DEFAULT_GNUPLOT_EPS_FONT_ITALICS << "\"" << endl;
    aflowrc << "DEFAULT_GNUPLOT_EPS_FONT_BOLD_ITALICS=\"" << AFLOWRC_DEFAULT_GNUPLOT_EPS_FONT_BOLD_ITALICS << "\"" << endl;
    aflowrc << "DEFAULT_GNUPLOT_PNG_FONT=\"" << AFLOWRC_DEFAULT_GNUPLOT_PNG_FONT << "\"" << endl;
    aflowrc << "DEFAULT_GNUPLOT_PNG_FONT_BOLD=\"" << AFLOWRC_DEFAULT_GNUPLOT_PNG_FONT_BOLD << "\"" << endl;
    aflowrc << "DEFAULT_GNUPLOT_PNG_FONT_ITALICS=\"" << AFLOWRC_DEFAULT_GNUPLOT_PNG_FONT_ITALICS << "\"" << endl;
    aflowrc << "DEFAULT_GNUPLOT_PNG_FONT_BOLD_ITALICS=\"" << AFLOWRC_DEFAULT_GNUPLOT_PNG_FONT_BOLD_ITALICS << "\"" << endl;
    aflowrc << "DEFAULT_GNUPLOT_GREEK_FONT=\"" << AFLOWRC_DEFAULT_GNUPLOT_GREEK_FONT << "\"" << endl;
    aflowrc << "DEFAULT_GNUPLOT_GREEK_FONT_BOLD=\"" << AFLOWRC_DEFAULT_GNUPLOT_GREEK_FONT_BOLD << "\"" << endl;
    aflowrc << "DEFAULT_GNUPLOT_GREEK_FONT_ITALICS=\"" << AFLOWRC_DEFAULT_GNUPLOT_GREEK_FONT_ITALICS << "\"" << endl;
    aflowrc << "DEFAULT_GNUPLOT_GREEK_FONT_BOLD_ITALICS=\"" << AFLOWRC_DEFAULT_GNUPLOT_GREEK_FONT_BOLD_ITALICS << "\"" << endl;

    aflowrc << " " << endl;
    aflowrc << "// DEFAULTS CHULL" << endl;
    aflowrc << "DEFAULT_CHULL_ALLOWED_DFT_TYPES=\"" << AFLOWRC_DEFAULT_CHULL_ALLOWED_DFT_TYPES << "\"  // comma-separated list of dft_types to include (string match)" << endl;
    aflowrc << "DEFAULT_CHULL_ALLOW_ALL_FORMATION_ENERGIES=" << AFLOWRC_DEFAULT_CHULL_ALLOW_ALL_FORMATION_ENERGIES << " // 0 - FALSE, 1 - TRUE" << endl;
    aflowrc << "DEFAULT_CHULL_COUNT_THRESHOLD_BINARIES=" << AFLOWRC_DEFAULT_CHULL_COUNT_THRESHOLD_BINARIES << " // INT" << endl;
    aflowrc << "DEFAULT_CHULL_PERFORM_OUTLIER_ANALYSIS=" << AFLOWRC_DEFAULT_CHULL_PERFORM_OUTLIER_ANALYSIS << " // 0 - FALSE, 1 - TRUE" << endl;
    aflowrc << "DEFAULT_CHULL_OUTLIER_ANALYSIS_COUNT_THRESHOLD_BINARIES=" << AFLOWRC_DEFAULT_CHULL_OUTLIER_ANALYSIS_COUNT_THRESHOLD_BINARIES << " // INT" << endl;
    aflowrc << "DEFAULT_CHULL_OUTLIER_MULTIPLIER=" << AFLOWRC_DEFAULT_CHULL_OUTLIER_MULTIPLIER << " // DOUBLE" << endl;
    aflowrc << "DEFAULT_CHULL_IGNORE_KNOWN_ILL_CONVERGED=" << AFLOWRC_DEFAULT_CHULL_IGNORE_KNOWN_ILL_CONVERGED << " // 0 - FALSE (NOT recommended), 1 - TRUE" << endl;
    aflowrc << "DEFAULT_CHULL_LATEX_BANNER=" << AFLOWRC_DEFAULT_CHULL_LATEX_BANNER << " // 0 - no banner, 1 - full banner, 2 - small banner" << endl;
    aflowrc << "DEFAULT_CHULL_LATEX_COMPOUNDS_COLUMN=" << AFLOWRC_DEFAULT_CHULL_LATEX_COMPOUNDS_COLUMN << " // 0 - FALSE, 1 - TRUE" << endl;
    aflowrc << "DEFAULT_CHULL_LATEX_STOICH_HEADER=" << AFLOWRC_DEFAULT_CHULL_LATEX_STOICH_HEADER << " // 0 - FALSE, 1 - TRUE" << endl;
    aflowrc << "DEFAULT_CHULL_LATEX_PLOT_UNARIES=" << AFLOWRC_DEFAULT_CHULL_LATEX_PLOT_UNARIES << " // 0 - FALSE, 1 - TRUE" << endl;
    aflowrc << "DEFAULT_CHULL_LATEX_PLOT_OFF_HULL=" << AFLOWRC_DEFAULT_CHULL_LATEX_PLOT_OFF_HULL << " // -1 - default based on dimension/filter_by settings, 0 - FALSE, 1 - TRUE" << endl;
    aflowrc << "DEFAULT_CHULL_LATEX_PLOT_UNSTABLE=" << AFLOWRC_DEFAULT_CHULL_LATEX_PLOT_UNSTABLE << " // 0 - FALSE, 1 - TRUE" << endl;
    aflowrc << "DEFAULT_CHULL_LATEX_FILTER_SCHEME=\"" << AFLOWRC_DEFAULT_CHULL_LATEX_FILTER_SCHEME << "\"" << "  // Z-axis (also Energy-axis) or Distance; only reads first letter (case-insensitive)" << endl;
    aflowrc << "DEFAULT_CHULL_LATEX_FILTER_VALUE=" << AFLOWRC_DEFAULT_CHULL_LATEX_FILTER_VALUE << " // DOUBLE (filter scheme must be set)" << endl;
    aflowrc << "DEFAULT_CHULL_LATEX_COLOR_BAR=" << AFLOWRC_DEFAULT_CHULL_LATEX_COLOR_BAR << " // 0 - FALSE, 1 - TRUE" << endl;
    aflowrc << "DEFAULT_CHULL_LATEX_HEAT_MAP=" << AFLOWRC_DEFAULT_CHULL_LATEX_HEAT_MAP << " // 0 - FALSE, 1 - TRUE" << endl;
    aflowrc << "DEFAULT_CHULL_LATEX_COLOR_GRADIENT=" << AFLOWRC_DEFAULT_CHULL_LATEX_COLOR_GRADIENT << " // 0 - FALSE, 1 - TRUE" << endl;
    aflowrc << "DEFAULT_CHULL_LATEX_COLOR_MAP=\"" << AFLOWRC_DEFAULT_CHULL_LATEX_COLOR_MAP << "\"" << "  // default - rgb(0pt)=(0,0,1); rgb(63pt)=(1,0.644,0) (latex pgfplots color maps)" << endl; //: http://www.phy.ntnu.edu.tw/demolab/doc/texlive-pictures-doc/latex/pgfplots/pgfplots.pdf page 58)" << endl;  //the url confuses RemoveComment(), perhaps we recursive remove comments? (might be dangerous)
    aflowrc << "DEFAULT_CHULL_LATEX_TERNARY_LABEL_COLOR=\"" << AFLOWRC_DEFAULT_CHULL_LATEX_TERNARY_LABEL_COLOR << "\"" << "  // white, black, red, green, blue, cyan, magenta, or yellow" << endl;
    aflowrc << "DEFAULT_CHULL_LATEX_REVERSE_AXIS=" << AFLOWRC_DEFAULT_CHULL_LATEX_REVERSE_AXIS << " // 0 - FALSE, 1 - TRUE" << endl;
    aflowrc << "DEFAULT_CHULL_LATEX_FACET_LINE_DROP_SHADOW=" << AFLOWRC_DEFAULT_CHULL_LATEX_FACET_LINE_DROP_SHADOW << " // 0 - FALSE, 1 - TRUE" << endl;
    aflowrc << "DEFAULT_CHULL_LATEX_LINKS=" << AFLOWRC_DEFAULT_CHULL_LATEX_LINKS << " // 0 - no links whatsoever, 1 - internal and external links, 2 - external links only, 3 - internal links only" << endl;
    aflowrc << "DEFAULT_CHULL_LATEX_LABEL_NAME=\"" << AFLOWRC_DEFAULT_CHULL_LATEX_LABEL_NAME << "\"" << "  // Compound, Prototype, Both (Compound and Prototype), ICSD, or None; only reads first letter (case-insensitive)" << endl;
    aflowrc << "DEFAULT_CHULL_LATEX_META_LABELS=" << AFLOWRC_DEFAULT_CHULL_LATEX_META_LABELS << " // 0 - FALSE, 1 - TRUE" << endl;
    aflowrc << "DEFAULT_CHULL_LATEX_LABELS_OFF_HULL=" << AFLOWRC_DEFAULT_CHULL_LATEX_LABELS_OFF_HULL << " // 0 - FALSE, 1 - TRUE" << endl;
    aflowrc << "DEFAULT_CHULL_LATEX_PLOT_REDUCED_COMPOSITION=" << AFLOWRC_DEFAULT_CHULL_LATEX_PLOT_REDUCED_COMPOSITION << " // -1 - default based on dimension/label settings, 0 - FALSE, 1 - TRUE" << endl;
    aflowrc << "DEFAULT_CHULL_LATEX_HELVETICA_FONT=" << AFLOWRC_DEFAULT_CHULL_LATEX_HELVETICA_FONT << " // 0 - FALSE, 1 - TRUE" << endl;
    aflowrc << "DEFAULT_CHULL_LATEX_FONT_SIZE=\"" << AFLOWRC_DEFAULT_CHULL_LATEX_FONT_SIZE << "\"" << "// tiny, scriptsize, footnotesize, small, normalsize, large (default), Large (default large), LARGE, huge (default large Helvetica), or Huge; fontsize{5}{7}\\\\selectfont also works" << endl;
    aflowrc << "DEFAULT_CHULL_LATEX_ROTATE_LABELS=" << AFLOWRC_DEFAULT_CHULL_LATEX_ROTATE_LABELS << " // 0 - FALSE, 1 - TRUE" << endl;
    aflowrc << "DEFAULT_CHULL_LATEX_BOLD_LABELS=" << AFLOWRC_DEFAULT_CHULL_LATEX_BOLD_LABELS << " // -1 - default: no bold unless the compound is a ternary, 0 - FALSE, 1 - TRUE" << endl;
    aflowrc << "DEFAULT_CHULL_PNG_RESOLUTION=" << AFLOWRC_DEFAULT_CHULL_PNG_RESOLUTION << " // INT" << endl;

    aflowrc << " " << endl; //CO20190628
    aflowrc << "// DEFAULTS GFA" << endl; //CO20190628
    aflowrc << "DEFAULT_GFA_FORMATION_ENTHALPY_CUTOFF=" << AFLOWRC_DEFAULT_GFA_FORMATION_ENTHALPY_CUTOFF << " // DOUBLE in eV" << endl; //CO20190628

    aflowrc << " " << endl;
    aflowrc << "// DEFAULTS ARUN" << endl;
    aflowrc << "ARUN_DIRECTORY_PREFIX=\"" << AFLOWRC_ARUN_DIRECTORY_PREFIX << "\"" << endl;

    aflowrc << " " << endl;
    aflowrc << "// DEFAULTS POCC" << endl;
    aflowrc << "DEFAULT_POCC_TEMPERATURE_STRING=\"" << AFLOWRC_DEFAULT_POCC_TEMPERATURE_STRING << "\"" << endl;
    aflowrc << "DEFAULT_POCC_SITE_TOL=" << AFLOWRC_DEFAULT_POCC_SITE_TOL << endl;
    aflowrc << "DEFAULT_POCC_STOICH_TOL=" << AFLOWRC_DEFAULT_POCC_STOICH_TOL << endl;
    aflowrc << "DEFAULT_UFF_BONDING_DISTANCE=" << AFLOWRC_DEFAULT_UFF_BONDING_DISTANCE << endl;
    aflowrc << "DEFAULT_UFF_ENERGY_TOLERANCE=" << AFLOWRC_DEFAULT_UFF_ENERGY_TOLERANCE << endl;
    aflowrc << "DEFAULT_UFF_CLUSTER_RADIUS=" << AFLOWRC_DEFAULT_UFF_CLUSTER_RADIUS << endl;
    aflowrc << "DEFAULT_POCC_PERFORM_ROBUST_STRUCTURE_COMPARISON=" << AFLOWRC_DEFAULT_POCC_PERFORM_ROBUST_STRUCTURE_COMPARISON << endl;
    aflowrc << "DEFAULT_POCC_WRITE_OUT_ALL_SUPERCELLS=" << AFLOWRC_DEFAULT_POCC_WRITE_OUT_ALL_SUPERCELLS << endl;
    aflowrc << "POCC_FILE_PREFIX=\"" << AFLOWRC_POCC_FILE_PREFIX << "\"" << endl;
    aflowrc << "POCC_ALL_SUPERCELLS_FILE=\"" << AFLOWRC_POCC_ALL_SUPERCELLS_FILE << "\"" << endl;
    aflowrc << "POCC_UNIQUE_SUPERCELLS_FILE=\"" << AFLOWRC_POCC_UNIQUE_SUPERCELLS_FILE << "\"" << endl;
    aflowrc << "POCC_ALL_HNF_MATRICES_FILE=\"" << AFLOWRC_POCC_ALL_HNF_MATRICES_FILE << "\"" << endl;
    aflowrc << "POCC_ALL_SITE_CONFIGURATIONS_FILE=\"" << AFLOWRC_POCC_ALL_SITE_CONFIGURATIONS_FILE << "\"" << endl;
    aflowrc << "POCC_OUT_FILE=\"" << AFLOWRC_POCC_OUT_FILE << "\"" << endl;
    aflowrc << "POCC_DOSCAR_FILE=\"" << AFLOWRC_POCC_DOSCAR_FILE << "\"" << endl;

    aflowrc << " " << endl;
    aflowrc << "// DEFAULTS APL" << endl;
    aflowrc << "DEFAULT_APL_PREC=\"" << AFLOWRC_DEFAULT_APL_PREC << "\"" << endl;
    aflowrc << "DEFAULT_APL_ENGINE=\"" << AFLOWRC_DEFAULT_APL_ENGINE << "\"" << endl;
    aflowrc << "DEFAULT_APL_HIBERNATE=" << AFLOWRC_DEFAULT_APL_HIBERNATE << endl;
    aflowrc << "DEFAULT_APL_MINSHELL=" << AFLOWRC_DEFAULT_APL_MINSHELL << endl;
    aflowrc << "DEFAULT_APL_MINATOMS=" << AFLOWRC_DEFAULT_APL_MINATOMS << endl;
    aflowrc << "DEFAULT_APL_POLAR=" << AFLOWRC_DEFAULT_APL_POLAR << endl;
    aflowrc << "DEFAULT_APL_DMAG=" << AFLOWRC_DEFAULT_APL_DMAG << endl;
    aflowrc << "DEFAULT_APL_DXYZONLY=" << AFLOWRC_DEFAULT_APL_DXYZONLY << endl;
    aflowrc << "DEFAULT_APL_DSYMMETRIZE=" << AFLOWRC_DEFAULT_APL_DSYMMETRIZE << endl;
    aflowrc << "DEFAULT_APL_DINEQUIV_ONLY=" << AFLOWRC_DEFAULT_APL_DINEQUIV_ONLY << endl;
    aflowrc << "DEFAULT_APL_DPM=\"" << AFLOWRC_DEFAULT_APL_DPM << "\"" << endl;
    aflowrc << "DEFAULT_APL_RELAX=" << AFLOWRC_DEFAULT_APL_RELAX << endl;
    aflowrc << "DEFAULT_APL_ZEROSTATE=" << AFLOWRC_DEFAULT_APL_ZEROSTATE << endl;
    aflowrc << "DEFAULT_APL_ZEROSTATE_CHGCAR=" << AFLOWRC_DEFAULT_APL_ZEROSTATE_CHGCAR << endl;  //ME20191029
    aflowrc << "DEFAULT_APL_USE_LEPSILON=" << AFLOWRC_DEFAULT_APL_USE_LEPSILON << endl;
    aflowrc << "DEFAULT_APL_FREQFORMAT=\"" << AFLOWRC_DEFAULT_APL_FREQFORMAT << "\"" << endl;
    aflowrc << "DEFAULT_APL_DC=" << AFLOWRC_DEFAULT_APL_DC << endl;
    aflowrc << "DEFAULT_APL_DCPATH=\"" << AFLOWRC_DEFAULT_APL_DCPATH << "\"" << endl;
    aflowrc << "DEFAULT_APL_DCPOINTS=" << AFLOWRC_DEFAULT_APL_DCPOINTS << endl; //CO20181226
    aflowrc << "DEFAULT_APL_DOS=" << AFLOWRC_DEFAULT_APL_DOS << endl;
    aflowrc << "DEFAULT_APL_DOSMETHOD=\"" << AFLOWRC_DEFAULT_APL_DOSMETHOD << "\"" << endl;
    aflowrc << "DEFAULT_APL_DOSMESH=\"" << AFLOWRC_DEFAULT_APL_DOSMESH << "\"" << endl;
    aflowrc << "DEFAULT_APL_DOSPOINTS=" << AFLOWRC_DEFAULT_APL_DOSPOINTS << endl;
    aflowrc << "DEFAULT_APL_DOSSMEAR=" << AFLOWRC_DEFAULT_APL_DOSSMEAR << endl;
    aflowrc << "DEFAULT_APL_TP=" << AFLOWRC_DEFAULT_APL_TP << endl;
    aflowrc << "DEFAULT_APL_TPT=\"" << AFLOWRC_DEFAULT_APL_TPT << "\"" << endl;
    aflowrc << "DEFAULT_APL_FILE_PREFIX=\"" << AFLOWRC_DEFAULT_APL_FILE_PREFIX << "\"" << endl;
    aflowrc << "DEFAULT_APL_PDIS_FILE=\"" << AFLOWRC_DEFAULT_APL_PDIS_FILE << "\"" << endl;
    aflowrc << "DEFAULT_APL_PDOS_FILE=\"" << AFLOWRC_DEFAULT_APL_PDOS_FILE << "\"" << endl;
    aflowrc << "DEFAULT_APL_THERMO_FILE=\"" << AFLOWRC_DEFAULT_APL_THERMO_FILE << "\"" << endl;
    aflowrc << "DEFAULT_APL_DYNMAT_FILE=\"" << AFLOWRC_DEFAULT_APL_DYNMAT_FILE << "\"" << endl;
    aflowrc << "DEFAULT_APL_HARMIFC_FILE=\"" << AFLOWRC_DEFAULT_APL_HARMIFC_FILE << "\"" << endl;
    aflowrc << "DEFAULT_APL_HSKPTS_FILE=\"" << AFLOWRC_DEFAULT_APL_HSKPTS_FILE << "\"" << endl;
<<<<<<< HEAD
    //ME20190614 START
=======
    //ME20190614 - START
>>>>>>> 10163148
    aflowrc << "DEFAULT_APL_PHDOSCAR_FILE=\"" << AFLOWRC_DEFAULT_APL_PHDOSCAR_FILE << "\"" << endl;
    aflowrc << "DEFAULT_APL_PHPOSCAR_FILE=\"" << AFLOWRC_DEFAULT_APL_PHPOSCAR_FILE << "\"" << endl;
    aflowrc << "DEFAULT_APL_PHKPOINTS_FILE=\"" << AFLOWRC_DEFAULT_APL_PHKPOINTS_FILE << "\"" << endl;
    aflowrc << "DEFAULT_APL_PHEIGENVAL_FILE=\"" << AFLOWRC_DEFAULT_APL_PHEIGENVAL_FILE << "\"" << endl;
<<<<<<< HEAD
    //ME20190614 END
=======
    //ME20190614 - END
>>>>>>> 10163148

    aflowrc << " " << endl;
    aflowrc << "// DEFAULTS AAPL" << endl;
    aflowrc << "DEFAULT_AAPL_BTE=\"" << AFLOWRC_DEFAULT_AAPL_BTE << "\"" << endl;
    //[ME20181226]aflowrc << "DEFAULT_AAPL_BZMETHOD=\"" << AFLOWRC_DEFAULT_AAPL_BZMETHOD << "\"" << endl;
    aflowrc << "DEFAULT_AAPL_FOURTH_ORDER=" << AFLOWRC_DEFAULT_AAPL_FOURTH_ORDER << endl;
    aflowrc << "DEFAULT_AAPL_CUT_RAD=\"" << AFLOWRC_DEFAULT_AAPL_CUT_RAD << "\"" << endl;
    aflowrc << "DEFAULT_AAPL_CUT_SHELL=\"" << AFLOWRC_DEFAULT_AAPL_CUT_SHELL << "\"" << endl;
    aflowrc << "DEFAULT_AAPL_THERMALGRID=\"" << AFLOWRC_DEFAULT_AAPL_THERMALGRID << "\"" << endl;
    aflowrc << "DEFAULT_AAPL_TCT=\"" << AFLOWRC_DEFAULT_AAPL_TCT << "\"" << endl;
    aflowrc << "DEFAULT_AAPL_SUMRULE=" << AFLOWRC_DEFAULT_AAPL_SUMRULE << endl;
    aflowrc << "DEFAULT_AAPL_SUMRULE_MAX_ITER=" << AFLOWRC_DEFAULT_AAPL_SUMRULE_MAX_ITER << endl;
    aflowrc << "DEFAULT_AAPL_MIXING_COEFFICIENT=" << AFLOWRC_DEFAULT_AAPL_MIXING_COEFFICIENT << endl;
    aflowrc << "DEFAULT_AAPL_ISOTOPE=" << AFLOWRC_DEFAULT_AAPL_ISOTOPE << endl;
    aflowrc << "DEFAULT_AAPL_BOUNDARY=" << AFLOWRC_DEFAULT_AAPL_BOUNDARY << endl;
    aflowrc << "DEFAULT_AAPL_CUMULATIVE=" << AFLOWRC_DEFAULT_AAPL_CUMULATIVEK << endl;
    aflowrc << "DEFAULT_AAPL_NANO_SIZE=" << AFLOWRC_DEFAULT_AAPL_NANO_SIZE << endl;
    aflowrc << "DEFAULT_AAPL_FILE_PREFIX=\"" << AFLOWRC_DEFAULT_AAPL_FILE_PREFIX << "\"" << endl;
    aflowrc << "DEFAULT_AAPL_QPOINTS_FILE=\"" << AFLOWRC_DEFAULT_AAPL_QPOINTS_FILE << "\"" << endl;
    aflowrc << "DEFAULT_AAPL_IRRQPTS_FILE=\"" << AFLOWRC_DEFAULT_AAPL_IRRQPTS_FILE << "\"" << endl;
    aflowrc << "DEFAULT_AAPL_FREQ_FILE=\"" << AFLOWRC_DEFAULT_AAPL_FREQ_FILE << "\"" << endl;
    aflowrc << "DEFAULT_AAPL_GVEL_FILE=\"" << AFLOWRC_DEFAULT_AAPL_GVEL_FILE << "\"" << endl;
    aflowrc << "DEFAULT_AAPL_PS_FILE=\"" << AFLOWRC_DEFAULT_AAPL_PS_FILE << "\"" << endl;  //ME20191104
    aflowrc << "DEFAULT_AAPL_GRUENEISEN_FILE=\"" << AFLOWRC_DEFAULT_AAPL_GRUENEISEN_FILE << "\"" << endl;  //ME20191104
    aflowrc << "DEFAULT_AAPL_RATES_FILE=\"" << AFLOWRC_DEFAULT_AAPL_RATES_FILE << "\"" << endl;
    aflowrc << "DEFAULT_AAPL_RATES_3RD_FILE=\"" << AFLOWRC_DEFAULT_AAPL_RATES_3RD_FILE << "\"" << endl;
    aflowrc << "DEFAULT_AAPL_RATES_4TH_FILE=\"" << AFLOWRC_DEFAULT_AAPL_RATES_4TH_FILE << "\"" << endl;
    aflowrc << "DEFAULT_AAPL_ISOTOPE_FILE=\"" << AFLOWRC_DEFAULT_AAPL_ISOTOPE_FILE << "\"" << endl;
    aflowrc << "DEFAULT_AAPL_BOUNDARY_FILE=\"" << AFLOWRC_DEFAULT_AAPL_BOUNDARY_FILE << "\"" << endl;
    aflowrc << "DEFAULT_AAPL_TCOND_FILE=\"" << AFLOWRC_DEFAULT_AAPL_TCOND_FILE << "\"" << endl;
    //aflowrc << "DEFAULT_AAPL_TCOND_PLOT_FILE=\"" << AFLOWRC_DEFAULT_AAPL_TCOND_PLOT_FILE << "\"" << endl;  OBSOLETE ME20191104

    aflowrc << " " << endl;
    aflowrc << "// DEFAULTS AEL" << endl;
    aflowrc << "DEFAULT_AEL_STRAIN_SYMMETRY=" << AFLOWRC_DEFAULT_AEL_STRAIN_SYMMETRY << endl;
    aflowrc << "DEFAULT_AEL_NNORMAL_STRAINS=" << AFLOWRC_DEFAULT_AEL_NNORMAL_STRAINS << endl;
    aflowrc << "DEFAULT_AEL_NSHEAR_STRAINS=" << AFLOWRC_DEFAULT_AEL_NSHEAR_STRAINS << endl;
    aflowrc << "DEFAULT_AEL_NORMAL_STRAIN_STEP=" << AFLOWRC_DEFAULT_AEL_NORMAL_STRAIN_STEP << endl;
    aflowrc << "DEFAULT_AEL_SHEAR_STRAIN_STEP=" << AFLOWRC_DEFAULT_AEL_SHEAR_STRAIN_STEP << endl;
    aflowrc << "DEFAULT_AEL_ORIGIN_STRAIN_CALC=" << AFLOWRC_DEFAULT_AEL_ORIGIN_STRAIN_CALC << endl;
    aflowrc << "DEFAULT_AEL_ORIGIN_STRAIN_FIT=" << AFLOWRC_DEFAULT_AEL_ORIGIN_STRAIN_FIT << endl;
    aflowrc << "DEFAULT_AEL_RELAXED_STRUCT_FIT=" << AFLOWRC_DEFAULT_AEL_RELAXED_STRUCT_FIT << endl;
    aflowrc << "DEFAULT_AEL_NEG_STRAINS=" << AFLOWRC_DEFAULT_AEL_NEG_STRAINS << endl;
    aflowrc << "DEFAULT_AEL_NIND_STRAIN_DIRS=" << AFLOWRC_DEFAULT_AEL_NIND_STRAIN_DIRS << endl;
    aflowrc << "DEFAULT_AEL_VASPSYM=" << AFLOWRC_DEFAULT_AEL_VASPSYM << endl;
    aflowrc << "DEFAULT_AEL_PRECACC_ALGONORM=" << AFLOWRC_DEFAULT_AEL_PRECACC_ALGONORM << endl;
    aflowrc << "DEFAULT_AEL_VASPRUNXML_STRESS=" << AFLOWRC_DEFAULT_AEL_VASPRUNXML_STRESS << endl;
    aflowrc << "DEFAULT_AEL_AUTOSKIP_FAILED_ARUNS=" << AFLOWRC_DEFAULT_AEL_AUTOSKIP_FAILED_ARUNS << endl;
    aflowrc << "DEFAULT_AEL_SKIP_ARUNS_MAX=" << AFLOWRC_DEFAULT_AEL_SKIP_ARUNS_MAX << endl;
    aflowrc << "DEFAULT_AEL_CHECK_ELASTIC_SYMMETRY=" << AFLOWRC_DEFAULT_AEL_CHECK_ELASTIC_SYMMETRY << endl;
    aflowrc << "DEFAULT_AEL_SYMMETRIZE=" << AFLOWRC_DEFAULT_AEL_SYMMETRIZE << endl;
    aflowrc << "DEFAULT_AEL_FILE_PREFIX=\"" << AFLOWRC_DEFAULT_AEL_FILE_PREFIX << "\"" << endl;
    aflowrc << "DEFAULT_AEL_WRITE_FULL_RESULTS=" << AFLOWRC_DEFAULT_AEL_WRITE_FULL_RESULTS << endl;
    aflowrc << "DEFAULT_AEL_DIRNAME_ARUN=" << AFLOWRC_DEFAULT_AEL_DIRNAME_ARUN << endl;

    aflowrc << " " << endl;
    aflowrc << "// DEFAULTS AGL" << endl;
    aflowrc << "DEFAULT_AGL_AEL_POISSON_RATIO=" << AFLOWRC_DEFAULT_AGL_AEL_POISSON_RATIO << endl;
    aflowrc << "DEFAULT_AGL_NSTRUCTURES=" << AFLOWRC_DEFAULT_AGL_NSTRUCTURES << endl;
    aflowrc << "DEFAULT_AGL_STRAIN_STEP=" << AFLOWRC_DEFAULT_AGL_STRAIN_STEP << endl;
    aflowrc << "DEFAULT_AGL_AUTOSKIP_FAILED_ARUNS=" << AFLOWRC_DEFAULT_AGL_AUTOSKIP_FAILED_ARUNS << endl;
    aflowrc << "DEFAULT_AGL_SKIP_ARUNS_MAX=" << AFLOWRC_DEFAULT_AEL_SKIP_ARUNS_MAX << endl;    
    aflowrc << "DEFAULT_AGL_NTEMPERATURE=" << AFLOWRC_DEFAULT_AGL_NTEMPERATURE << endl;
    aflowrc << "DEFAULT_AGL_STEMPERATURE=" << AFLOWRC_DEFAULT_AGL_STEMPERATURE << endl;
    aflowrc << "DEFAULT_AGL_NPRESSURE=" << AFLOWRC_DEFAULT_AGL_NPRESSURE << endl;
    aflowrc << "DEFAULT_AGL_SPRESSURE=" << AFLOWRC_DEFAULT_AGL_SPRESSURE << endl;
    aflowrc << "DEFAULT_AGL_POISSON_RATIO=" << AFLOWRC_DEFAULT_AGL_POISSON_RATIO << endl;
    aflowrc << "DEFAULT_AGL_IEOS=" << AFLOWRC_DEFAULT_AGL_IEOS << endl;
    aflowrc << "DEFAULT_AGL_IDEBYE=" << AFLOWRC_DEFAULT_AGL_IDEBYE << endl;
    aflowrc << "DEFAULT_AGL_FIT_TYPE=" << AFLOWRC_DEFAULT_AGL_FIT_TYPE << endl;
    aflowrc << "DEFAULT_AGL_CHECK_EV_CONCAVITY=" << AFLOWRC_DEFAULT_AGL_CHECK_EV_CONCAVITY << endl;
    aflowrc << "DEFAULT_AGL_CHECK_EV_MIN=" << AFLOWRC_DEFAULT_AGL_CHECK_EV_MIN << endl;
    aflowrc << "DEFAULT_AGL_HUGONIOT_CALC=" << AFLOWRC_DEFAULT_AGL_HUGONIOT_CALC << endl;
    aflowrc << "DEFAULT_AGL_HUGONIOT_EXTRAPOLATE=" << AFLOWRC_DEFAULT_AGL_HUGONIOT_EXTRAPOLATE << endl;
    aflowrc << "DEFAULT_AGL_RUN_ALL_PRESSURE_TEMPERATURE=" << AFLOWRC_DEFAULT_AGL_RUN_ALL_PRESSURE_TEMPERATURE << endl;    
    aflowrc << "DEFAULT_AGL_FILE_PREFIX=\"" << AFLOWRC_DEFAULT_AGL_FILE_PREFIX << "\"" << endl;
    aflowrc << "DEFAULT_AGL_WRITE_FULL_RESULTS=" << AFLOWRC_DEFAULT_AGL_WRITE_FULL_RESULTS << endl;
    aflowrc << "DEFAULT_AGL_DIRNAME_ARUN=" << AFLOWRC_DEFAULT_AGL_DIRNAME_ARUN << endl;
    aflowrc << "DEFAULT_AGL_WRITE_GIBBS_INPUT=" << AFLOWRC_DEFAULT_AGL_WRITE_GIBBS_INPUT << endl;
    aflowrc << "DEFAULT_AGL_PLOT_RESULTS=" << AFLOWRC_DEFAULT_AGL_PLOT_RESULTS << endl;    

    aflowrc << " " << endl;
    aflowrc << "// DEFAULTS CORE" << endl;
    aflowrc << "AFLOW_CORE_TEMPERATURE_BEEP=" << AFLOWRC_AFLOW_CORE_TEMPERATURE_BEEP << " // Celsius" << endl;
    aflowrc << "AFLOW_CORE_TEMPERATURE_HALT=" << AFLOWRC_AFLOW_CORE_TEMPERATURE_HALT << " // Celsius" << endl;
    aflowrc << "AFLOW_CORE_TEMPERATURE_REFRESH=" << AFLOWRC_AFLOW_CORE_TEMPERATURE_REFRESH << " // seconds"   << endl;

    aflowrc << " " << endl;
    aflowrc << "// DEFAULTS MACHINE DEPENDENT MPI" << endl;
    aflowrc << "MPI_OPTIONS_DUKE_BETA_MPICH=\"" << AFLOWRC_MPI_OPTIONS_DUKE_BETA_MPICH << "\"" << "  // DUKE_BETA_MPICH" << endl;
    aflowrc << "MPI_COMMAND_DUKE_BETA_MPICH=\"" << AFLOWRC_MPI_COMMAND_DUKE_BETA_MPICH << "\"" << "  // DUKE_BETA_MPICH" << endl;
    aflowrc << "MPI_BINARY_DIR_DUKE_BETA_MPICH=\"" << AFLOWRC_MPI_BINARY_DIR_DUKE_BETA_MPICH << "\"" << "  // DUKE_BETA_MPICH" << endl; 

    aflowrc << "MPI_OPTIONS_DUKE_BETA_OPENMPI=\"" << AFLOWRC_MPI_OPTIONS_DUKE_BETA_OPENMPI << "\"" << "  // DUKE_BETA_OPENMPI" << endl;
    aflowrc << "MPI_COMMAND_DUKE_BETA_OPENMPI=\"" << AFLOWRC_MPI_COMMAND_DUKE_BETA_OPENMPI << "\"" << "  // DUKE_BETA_OPENMPI" << endl;
    aflowrc << "MPI_BINARY_DIR_DUKE_BETA_OPENMPI=\"" << AFLOWRC_MPI_BINARY_DIR_DUKE_BETA_OPENMPI << "\"" << "  // DUKE_BETA_OPENMPI" << endl; 

    aflowrc << "MPI_OPTIONS_DUKE_MATERIALS=\"" << AFLOWRC_MPI_OPTIONS_DUKE_MATERIALS << "\"" << "  // DUKE_MATERIALS" << endl;
    aflowrc << "MPI_COMMAND_DUKE_MATERIALS=\"" << AFLOWRC_MPI_COMMAND_DUKE_MATERIALS << "\"" << "  // DUKE_MATERIALS" << endl;
    aflowrc << "MPI_BINARY_DIR_DUKE_MATERIALS=\"" << AFLOWRC_MPI_BINARY_DIR_DUKE_MATERIALS << "\"" << "  // DUKE_MATERIALS" << endl; 

    aflowrc << "MPI_OPTIONS_DUKE_AFLOWLIB=\"" << AFLOWRC_MPI_OPTIONS_DUKE_AFLOWLIB << "\"" << "  // DUKE_AFLOWLIB" << endl;
    aflowrc << "MPI_COMMAND_DUKE_AFLOWLIB=\"" << AFLOWRC_MPI_COMMAND_DUKE_AFLOWLIB << "\"" << "  // DUKE_AFLOWLIB" << endl;
    aflowrc << "MPI_BINARY_DIR_DUKE_AFLOWLIB=\"" << AFLOWRC_MPI_BINARY_DIR_DUKE_AFLOWLIB << "\"" << "  // DUKE_AFLOWLIB" << endl; 

    aflowrc << "MPI_OPTIONS_DUKE_HABANA=\"" << AFLOWRC_MPI_OPTIONS_DUKE_HABANA << "\"" << "  // DUKE_HABANA" << endl;
    aflowrc << "MPI_COMMAND_DUKE_HABANA=\"" << AFLOWRC_MPI_COMMAND_DUKE_HABANA << "\"" << "  // DUKE_HABANA" << endl;
    aflowrc << "MPI_BINARY_DIR_DUKE_HABANA=\"" << AFLOWRC_MPI_BINARY_DIR_DUKE_HABANA << "\"" << "  // DUKE_HABANA" << endl; 

    aflowrc << "MPI_OPTIONS_DUKE_QRATS_MPICH=\"" << AFLOWRC_MPI_OPTIONS_DUKE_QRATS_MPICH << "\"" << "  // DUKE_QRATS_MPICH" << endl;
    aflowrc << "MPI_COMMAND_DUKE_QRATS_MPICH=\"" << AFLOWRC_MPI_COMMAND_DUKE_QRATS_MPICH << "\"" << "  // DUKE_QRATS_MPICH" << endl;
    aflowrc << "MPI_BINARY_DIR_DUKE_QRATS_MPICH=\"" << AFLOWRC_MPI_BINARY_DIR_DUKE_QRATS_MPICH << "\"" << "  // DUKE_QRATS_MPICH" << endl; 

    aflowrc << "MPI_OPTIONS_DUKE_QFLOW_OPENMPI=\"" << AFLOWRC_MPI_OPTIONS_DUKE_QFLOW_OPENMPI << "\"" << "  // DUKE_QFLOW_OPENMPI" << endl;
    aflowrc << "MPI_COMMAND_DUKE_QFLOW_OPENMPI=\"" << AFLOWRC_MPI_COMMAND_DUKE_QFLOW_OPENMPI << "\"" << "  // DUKE_QFLOW_OPENMPI" << endl;
    aflowrc << "MPI_BINARY_DIR_DUKE_QFLOW_OPENMPI=\"" << AFLOWRC_MPI_BINARY_DIR_DUKE_QFLOW_OPENMPI << "\"" << "  // DUKE_QFLOW_OPENMPI" << endl; 

    //DX20190509 - MACHINE001 - START
    aflowrc << "MPI_OPTIONS_MACHINE001=\"" << AFLOWRC_MPI_OPTIONS_MACHINE001 << "\"" << "// MACHINE001" << endl;
    aflowrc << "MPI_COMMAND_MACHINE001=\"" << AFLOWRC_MPI_COMMAND_MACHINE001 << "\"" << "// MACHINE001" << endl;
    aflowrc << "MPI_BINARY_DIR_MACHINE001=\"" << AFLOWRC_MPI_BINARY_DIR_MACHINE001 << "\"" << "// MACHINE001" << endl; 
    //DX20190509 - MACHINE001 - END

    //DX20190509 - MACHINE002 - START
    aflowrc << "MPI_OPTIONS_MACHINE002=\"" << AFLOWRC_MPI_OPTIONS_MACHINE002 << "\"" << "// MACHINE002" << endl;
    aflowrc << "MPI_COMMAND_MACHINE002=\"" << AFLOWRC_MPI_COMMAND_MACHINE002 << "\"" << "// MACHINE002" << endl;
    aflowrc << "MPI_BINARY_DIR_MACHINE002=\"" << AFLOWRC_MPI_BINARY_DIR_MACHINE002 << "\"" << "// MACHINE002" << endl;
    //DX20190509 - MACHINE002 - START

    //DX20190107 - CMU EULER - START
    aflowrc << "MPI_OPTIONS_CMU_EULER=\"" << AFLOWRC_MPI_OPTIONS_CMU_EULER << "\"" << "// CMU_EULER" << endl;
    aflowrc << "MPI_COMMAND_CMU_EULER=\"" << AFLOWRC_MPI_COMMAND_CMU_EULER << "\"" << "// CMU_EULER" << endl;
    aflowrc << "MPI_BINARY_DIR_CMU_EULER=\"" << AFLOWRC_MPI_BINARY_DIR_CMU_EULER << "\"" << "// CMU_EULER" << endl; 
    //DX20190107 - CMU EULER - END

    aflowrc << "MPI_OPTIONS_MPCDF_EOS=\"" << AFLOWRC_MPI_OPTIONS_MPCDF_EOS << "\"" << "  // MPCDF_EOS_MPI" << endl;
    aflowrc << "MPI_COMMAND_MPCDF_EOS=\"" << AFLOWRC_MPI_COMMAND_MPCDF_EOS << "\"" << "  // MPCDF_EOS_MPI" << endl;
    aflowrc << "MPI_NCPUS_MPCDF_EOS=\"" << AFLOWRC_MPI_NCPUS_MPCDF_EOS << "\"" << "  // MPCDF_EOS_MPI" << endl;
    aflowrc << "MPI_HYPERTHREADING_MPCDF_EOS=\"" << AFLOWRC_MPI_HYPERTHREADING_MPCDF_EOS << "\"" << "  // MPCDF_EOS_MPI        // FALSE/OFF, IGNORE/NEGLECT, TRUE/ON " << endl;
    aflowrc << "MPI_BINARY_DIR_MPCDF_EOS=\"" << AFLOWRC_MPI_BINARY_DIR_MPCDF_EOS << "\"" << "  // MPCDF_EOS_MPI" << endl; 

    aflowrc << "MPI_OPTIONS_MPCDF_DRACO=\"" << AFLOWRC_MPI_OPTIONS_MPCDF_DRACO << "\"" << "  // MPCDF_DRACO_MPI" << endl;
    aflowrc << "MPI_COMMAND_MPCDF_DRACO=\"" << AFLOWRC_MPI_COMMAND_MPCDF_DRACO << "\"" << "  // MPCDF_DRACO_MPI" << endl;
    aflowrc << "MPI_NCPUS_MPCDF_DRACO=\"" << AFLOWRC_MPI_NCPUS_MPCDF_DRACO << "\"" << "  // MPCDF_DRACO_MPI" << endl;
    aflowrc << "MPI_HYPERTHREADING_MPCDF_DRACO=\"" << AFLOWRC_MPI_HYPERTHREADING_MPCDF_DRACO << "\"" << "  // MPCDF_DRACO_MPI        // FALSE/OFF, IGNORE/NEGLECT, TRUE/ON " << endl;
    aflowrc << "MPI_BINARY_DIR_MPCDF_DRACO=\"" << AFLOWRC_MPI_BINARY_DIR_MPCDF_DRACO << "\"" << "  // MPCDF_DRACO_MPI" << endl; 

    aflowrc << "MPI_OPTIONS_MPCDF_COBRA=\"" << AFLOWRC_MPI_OPTIONS_MPCDF_COBRA << "\"" << "  // MPCDF_COBRA_MPI" << endl;
    aflowrc << "MPI_COMMAND_MPCDF_COBRA=\"" << AFLOWRC_MPI_COMMAND_MPCDF_COBRA << "\"" << "  // MPCDF_COBRA_MPI" << endl;
    aflowrc << "MPI_NCPUS_MPCDF_COBRA=\"" << AFLOWRC_MPI_NCPUS_MPCDF_COBRA << "\"" << "  // MPCDF_COBRA_MPI" << endl;
    aflowrc << "MPI_HYPERTHREADING_MPCDF_COBRA=\"" << AFLOWRC_MPI_HYPERTHREADING_MPCDF_COBRA << "\"" << "  // MPCDF_COBRA_MPI        // FALSE/OFF, IGNORE/NEGLECT, TRUE/ON " << endl;
    aflowrc << "MPI_BINARY_DIR_MPCDF_COBRA=\"" << AFLOWRC_MPI_BINARY_DIR_MPCDF_COBRA << "\"" << "  // MPCDF_COBRA_MPI" << endl; 

    aflowrc << "MPI_OPTIONS_MPCDF_HYDRA=\"" << AFLOWRC_MPI_OPTIONS_MPCDF_HYDRA << "\"" << "  // MPCDF_HYDRA_MPI" << endl;
    aflowrc << "MPI_COMMAND_MPCDF_HYDRA=\"" << AFLOWRC_MPI_COMMAND_MPCDF_HYDRA << "\"" << "  // MPCDF_HYDRA_MPI" << endl;
    aflowrc << "MPI_NCPUS_MPCDF_HYDRA=\"" << AFLOWRC_MPI_NCPUS_MPCDF_HYDRA << "\"" << "  // MPCDF_HYDRA_MPI" << endl;
    aflowrc << "MPI_HYPERTHREADING_MPCDF_HYDRA=\"" << AFLOWRC_MPI_HYPERTHREADING_MPCDF_HYDRA << "\"" << "  // MPCDF_HYDRA_MPI        // FALSE/OFF, IGNORE/NEGLECT, TRUE/ON " << endl;
    aflowrc << "MPI_BINARY_DIR_MPCDF_HYDRA=\"" << AFLOWRC_MPI_BINARY_DIR_MPCDF_HYDRA << "\"" << "  // MPCDF_HYDRA_MPI" << endl; 

    aflowrc << "MPI_OPTIONS_FULTON_MARYLOU=\"" << AFLOWRC_MPI_OPTIONS_FULTON_MARYLOU << "\"" << "  // FULTON_MARYLOU" << endl;
    aflowrc << "MPI_COMMAND_FULTON_MARYLOU=\"" << AFLOWRC_MPI_COMMAND_FULTON_MARYLOU << "\"" << "  // FULTON_MARYLOU" << endl;
    aflowrc << "MPI_BINARY_DIR_FULTON_MARYLOU=\"" << AFLOWRC_MPI_BINARY_DIR_FULTON_MARYLOU << "\"" << "  // FULTON_MARYLOU" << endl; 

    aflowrc << "MPI_OPTIONS_MACHINE1=\"" << AFLOWRC_MPI_OPTIONS_MACHINE1 << "\"" << "  // MACHINE1" << endl;
    aflowrc << "MPI_COMMAND_MACHINE1=\"" << AFLOWRC_MPI_COMMAND_MACHINE1 << "\"" << "  // MACHINE1" << endl;
    aflowrc << "MPI_BINARY_DIR_MACHINE1=\"" << AFLOWRC_MPI_BINARY_DIR_MACHINE1 << "\"" << "  // MACHINE1" << endl; 

    aflowrc << "MPI_OPTIONS_MACHINE2=\"" << AFLOWRC_MPI_OPTIONS_MACHINE2 << "\"" << "  // MACHINE2" << endl;
    aflowrc << "MPI_COMMAND_MACHINE2=\"" << AFLOWRC_MPI_COMMAND_MACHINE2 << "\"" << "  // MACHINE2" << endl;
    aflowrc << "MPI_BINARY_DIR_MACHINE2=\"" << AFLOWRC_MPI_BINARY_DIR_MACHINE2 << "\"" << "  // MACHINE2" << endl; 


    aflowrc << " " << endl;
    aflowrc << "// ****************************************************************************************************" << endl;

    //   XHOST.DEBUG=TRUE;
    //[CO20190808 - issue this ONLY if it was written, should fix www-data]cerr << "WARNING: aflowrc::write_default: WRITING default " << XHOST.aflowrc_filename << endl;
    if(aurostd::stringstream2file(aflowrc,XHOST.aflowrc_filename) && aurostd::FileExist(XHOST.aflowrc_filename)){
      cerr << "WARNING: aflowrc::write_default: WRITING default " << XHOST.aflowrc_filename << endl;  //CO20190808 - issue this ONLY if it was written, should fix www-data
    }
    if(LDEBUG) oss << "aflowrc::write_default: END" << endl;
    //    exit(0);
    return TRUE;
  }
} // namespace aflowrc

// ***************************************************************************
// aflowrc::print_aflowrc
// ***************************************************************************
namespace aflowrc {
  bool print_aflowrc(std::ostream& oss,bool AFLOWRC_VERBOSE) {
    bool LDEBUG=(FALSE || XHOST.DEBUG || AFLOWRC_VERBOSE);   
    if(LDEBUG) oss << "aflowrc::print_aflowrc: BEGIN" << endl;
    if(LDEBUG) oss << "aflowrc::print_aflowrc: XHOST.home=" << XHOST.home << endl;
    if(LDEBUG) oss << "aflowrc::print_aflowrc: XHOST.aflowrc_filename=" << XHOST.aflowrc_filename << endl;

<<<<<<< HEAD
    //ME20191001 START
=======
    //ME20191001 - START
>>>>>>> 10163148
    if(LDEBUG) oss << "// DEFAULT AFLOW DATABASE" << endl;
    if(LDEBUG) oss << "DEFAULT_AFLOW_DB_FILE=\"" << AFLOWRC_DEFAULT_AFLOW_DB_FILE << "\"" << endl;
    if(LDEBUG) oss << "DEFAULT_AFLOW_DB_STATS_FILE=\"" << AFLOWRC_DEFAULT_AFLOW_DB_STATS_FILE << "\"" << endl;
    if(LDEBUG) oss << "DEFAULT_AFLOW_DB_DATA_PATH=\"" << AFLOWRC_DEFAULT_AFLOW_DB_DATA_PATH << "\"" << endl;
    if(LDEBUG) oss << "DEFAULT_AFLOW_DB_LOCK_FILE=\"" << AFLOWRC_DEFAULT_AFLOW_DB_LOCK_FILE << "\"" << endl;
    if(LDEBUG) oss << "DEFAULT_AFLOW_DB_STALE_THRESHOLD=" << AFLOWRC_DEFAULT_AFLOW_DB_STALE_THRESHOLD << endl;
<<<<<<< HEAD
    //ME20191001 STOP
=======
    //ME20191001 - STOP
>>>>>>> 10163148
    if(LDEBUG) oss << "// DEFAULT DEFINITIONS" << endl;
    if(LDEBUG) oss << "XHOST.adefault.getattachedscheme(\"DEFAULT_KZIP_BIN\")=\"" << DEFAULT_KZIP_BIN << "\"" << endl;
    if(LDEBUG) oss << "XHOST.adefault.getattachedscheme(\"DEFAULT_KZIP_EXT\")=\"" << DEFAULT_KZIP_EXT << "\"" << endl;

    if(LDEBUG) oss << "// FILENAMES FOR AFLOW.ORG ANALYSIS" << endl;
    if(LDEBUG) oss << "XHOST.adefault.getattachedscheme(\"DEFAULT_FILE_AFLOWLIB_ENTRY_OUT\")=\"" << DEFAULT_FILE_AFLOWLIB_ENTRY_OUT << "\"" << endl;
    if(LDEBUG) oss << "XHOST.adefault.getattachedscheme(\"DEFAULT_FILE_AFLOWLIB_ENTRY_JSON\")=\"" << DEFAULT_FILE_AFLOWLIB_ENTRY_JSON << "\"" << endl;
    if(LDEBUG) oss << "XHOST.adefault.getattachedscheme(\"DEFAULT_FILE_EDATA_ORIG_OUT\")=\"" << DEFAULT_FILE_EDATA_ORIG_OUT << "\"" << endl;
    if(LDEBUG) oss << "XHOST.adefault.getattachedscheme(\"DEFAULT_FILE_EDATA_RELAX_OUT\")=\"" << DEFAULT_FILE_EDATA_RELAX_OUT << "\"" << endl;
    if(LDEBUG) oss << "XHOST.adefault.getattachedscheme(\"DEFAULT_FILE_EDATA_BANDS_OUT\")=\"" << DEFAULT_FILE_EDATA_BANDS_OUT << "\"" << endl;
    if(LDEBUG) oss << "XHOST.adefault.getattachedscheme(\"DEFAULT_FILE_DATA_ORIG_OUT\")=\"" << DEFAULT_FILE_DATA_ORIG_OUT << "\"" << endl;
    if(LDEBUG) oss << "XHOST.adefault.getattachedscheme(\"DEFAULT_FILE_DATA_RELAX_OUT\")=\"" << DEFAULT_FILE_DATA_RELAX_OUT << "\"" << endl;
    if(LDEBUG) oss << "XHOST.adefault.getattachedscheme(\"DEFAULT_FILE_DATA_BANDS_OUT\")=\"" << DEFAULT_FILE_DATA_BANDS_OUT << "\"" << endl;
    if(LDEBUG) oss << "XHOST.adefault.getattachedscheme(\"DEFAULT_FILE_EDATA_ORIG_JSON\")=\"" << DEFAULT_FILE_EDATA_ORIG_JSON << "\"" << endl;
    if(LDEBUG) oss << "XHOST.adefault.getattachedscheme(\"DEFAULT_FILE_EDATA_RELAX_JSON\")=\"" << DEFAULT_FILE_EDATA_RELAX_JSON << "\"" << endl;
    if(LDEBUG) oss << "XHOST.adefault.getattachedscheme(\"DEFAULT_FILE_EDATA_BANDS_JSON\")=\"" << DEFAULT_FILE_EDATA_BANDS_JSON << "\"" << endl;
    if(LDEBUG) oss << "XHOST.adefault.getattachedscheme(\"DEFAULT_FILE_DATA_ORIG_JSON\")=\"" << DEFAULT_FILE_DATA_ORIG_JSON << "\"" << endl;
    if(LDEBUG) oss << "XHOST.adefault.getattachedscheme(\"DEFAULT_FILE_DATA_RELAX_JSON\")=\"" << DEFAULT_FILE_DATA_RELAX_JSON << "\"" << endl;
    if(LDEBUG) oss << "XHOST.adefault.getattachedscheme(\"DEFAULT_FILE_DATA_BANDS_JSON\")=\"" << DEFAULT_FILE_DATA_BANDS_JSON << "\"" << endl;
    if(LDEBUG) oss << "XHOST.adefault.getattachedscheme(\"DEFAULT_FILE_TIME_OUT\")=\"" << DEFAULT_FILE_TIME_OUT << "\"" << endl;
    if(LDEBUG) oss << "XHOST.adefault.getattachedscheme(\"DEFAULT_FILE_SPACEGROUP1_OUT\")=\"" << DEFAULT_FILE_SPACEGROUP1_OUT << "\"" << endl;
    if(LDEBUG) oss << "XHOST.adefault.getattachedscheme(\"DEFAULT_FILE_SPACEGROUP2_OUT\")=\"" << DEFAULT_FILE_SPACEGROUP2_OUT << "\"" << endl;
    if(LDEBUG) oss << "XHOST.adefault.getattachedscheme(\"DEFAULT_FILE_VOLDISTPARAMS_OUT\")=\"" << DEFAULT_FILE_VOLDISTPARAMS_OUT << "\"" << endl;
    if(LDEBUG) oss << "XHOST.adefault.getattachedscheme(\"DEFAULT_FILE_VOLDISTEVOLUTION_OUT\")=\"" << DEFAULT_FILE_VOLDISTEVOLUTION_OUT << "\"" << endl;

    if(LDEBUG) oss << "// FILENAMES FOR AFLOW OPERATION" << endl;
    if(LDEBUG) oss << "XHOST.adefault.getattachedscheme(\"DEFAULT_AFLOW_PSEUDOPOTENTIAL_AUID_OUT\")=\"" << DEFAULT_AFLOW_PSEUDOPOTENTIAL_AUID_OUT << "\"" << endl;
    if(LDEBUG) oss << "XHOST.adefault.getattachedscheme(\"DEFAULT_AFLOW_PRESCRIPT_OUT\")=\"" << DEFAULT_AFLOW_PRESCRIPT_OUT << "\"" << endl;
    if(LDEBUG) oss << "XHOST.adefault.getattachedscheme(\"DEFAULT_AFLOW_PRESCRIPT_COMMAND\")=\"" << DEFAULT_AFLOW_PRESCRIPT_COMMAND << "\"" << endl;
    if(LDEBUG) oss << "XHOST.adefault.getattachedscheme(\"DEFAULT_AFLOW_POSTSCRIPT_OUT\")=\"" << DEFAULT_AFLOW_POSTSCRIPT_OUT << "\"" << endl;
    if(LDEBUG) oss << "XHOST.adefault.getattachedscheme(\"DEFAULT_AFLOW_POSTSCRIPT_COMMAND\")=\"" << DEFAULT_AFLOW_POSTSCRIPT_COMMAND << "\"" << endl;
    if(LDEBUG) oss << "XHOST.adefault.getattachedscheme(\"DEFAULT_AFLOW_PGROUP_OUT\")=\"" << DEFAULT_AFLOW_PGROUP_OUT << "\"" << endl;
    if(LDEBUG) oss << "XHOST.adefault.getattachedscheme(\"DEFAULT_AFLOW_PGROUP_JSON\")=\"" << DEFAULT_AFLOW_PGROUP_JSON << "\"" << endl;
    if(LDEBUG) oss << "XHOST.adefault.getattachedscheme(\"DEFAULT_AFLOW_PGROUP_XTAL_OUT\")=\"" << DEFAULT_AFLOW_PGROUP_XTAL_OUT << "\"" << endl;
    if(LDEBUG) oss << "XHOST.adefault.getattachedscheme(\"DEFAULT_AFLOW_PGROUP_XTAL_JSON\")=\"" << DEFAULT_AFLOW_PGROUP_XTAL_JSON << "\"" << endl;
    if(LDEBUG) oss << "XHOST.adefault.getattachedscheme(\"DEFAULT_AFLOW_PGROUPK_PATTERSON_OUT\")=\"" << DEFAULT_AFLOW_PGROUPK_PATTERSON_OUT << "\"" << endl; //DX20200129
    if(LDEBUG) oss << "XHOST.adefault.getattachedscheme(\"DEFAULT_AFLOW_PGROUPK_PATTERSON_JSON\")=\"" << DEFAULT_AFLOW_PGROUPK_PATTERSON_JSON << "\"" << endl; //DX20200129
    if(LDEBUG) oss << "XHOST.adefault.getattachedscheme(\"DEFAULT_AFLOW_PGROUPK_OUT\")=\"" << DEFAULT_AFLOW_PGROUPK_OUT << "\"" << endl;
    if(LDEBUG) oss << "XHOST.adefault.getattachedscheme(\"DEFAULT_AFLOW_PGROUPK_JSON\")=\"" << DEFAULT_AFLOW_PGROUPK_JSON << "\"" << endl;
    if(LDEBUG) oss << "XHOST.adefault.getattachedscheme(\"DEFAULT_AFLOW_PGROUPK_XTAL_OUT\")=\"" << DEFAULT_AFLOW_PGROUPK_XTAL_OUT << "\"" << endl;
    if(LDEBUG) oss << "XHOST.adefault.getattachedscheme(\"DEFAULT_AFLOW_PGROUPK_XTAL_JSON\")=\"" << DEFAULT_AFLOW_PGROUPK_XTAL_JSON << "\"" << endl;
    if(LDEBUG) oss << "XHOST.adefault.getattachedscheme(\"DEFAULT_AFLOW_FGROUP_OUT\")=\"" << DEFAULT_AFLOW_FGROUP_OUT << "\"" << endl;
    if(LDEBUG) oss << "XHOST.adefault.getattachedscheme(\"DEFAULT_AFLOW_FGROUP_JSON\")=\"" << DEFAULT_AFLOW_FGROUP_JSON << "\"" << endl;
    if(LDEBUG) oss << "XHOST.adefault.getattachedscheme(\"DEFAULT_AFLOW_SGROUP_OUT\")=\"" << DEFAULT_AFLOW_SGROUP_OUT << "\"" << endl;
    if(LDEBUG) oss << "XHOST.adefault.getattachedscheme(\"DEFAULT_AFLOW_SGROUP_JSON\")=\"" << DEFAULT_AFLOW_SGROUP_JSON << "\"" << endl;
    if(LDEBUG) oss << "XHOST.adefault.getattachedscheme(\"DEFAULT_AFLOW_AGROUP_OUT\")=\"" << DEFAULT_AFLOW_AGROUP_OUT << "\"" << endl;
    if(LDEBUG) oss << "XHOST.adefault.getattachedscheme(\"DEFAULT_AFLOW_AGROUP_JSON\")=\"" << DEFAULT_AFLOW_AGROUP_JSON << "\"" << endl;
    if(LDEBUG) oss << "XHOST.adefault.getattachedscheme(\"DEFAULT_AFLOW_IATOMS_OUT\")=\"" << DEFAULT_AFLOW_IATOMS_OUT << "\"" << endl;
    if(LDEBUG) oss << "XHOST.adefault.getattachedscheme(\"DEFAULT_AFLOW_IATOMS_JSON\")=\"" << DEFAULT_AFLOW_IATOMS_JSON << "\"" << endl;
    if(LDEBUG) oss << "XHOST.adefault.getattachedscheme(\"DEFAULT_AFLOW_ICAGES_OUT\")=\"" << DEFAULT_AFLOW_ICAGES_OUT << "\"" << endl;
    if(LDEBUG) oss << "XHOST.adefault.getattachedscheme(\"DEFAULT_AFLOW_SURFACE_OUT\")=\"" << DEFAULT_AFLOW_SURFACE_OUT << "\"" << endl;
    if(LDEBUG) oss << "XHOST.adefault.getattachedscheme(\"DEFAULT_AFLOW_QMVASP_OUT\")=\"" << DEFAULT_AFLOW_QMVASP_OUT << "\"" << endl;
    if(LDEBUG) oss << "XHOST.adefault.getattachedscheme(\"DEFAULT_AFLOW_ERVASP_OUT\")=\"" << DEFAULT_AFLOW_ERVASP_OUT << "\"" << endl;
    if(LDEBUG) oss << "XHOST.adefault.getattachedscheme(\"DEFAULT_AFLOW_IMMISCIBILITY_OUT\")=\"" << DEFAULT_AFLOW_IMMISCIBILITY_OUT << "\"" << endl;
    if(LDEBUG) oss << "XHOST.adefault.getattachedscheme(\"DEFAULT_AFLOW_MEMORY_OUT\")=\"" << DEFAULT_AFLOW_MEMORY_OUT << "\"" << endl;
    if(LDEBUG) oss << "XHOST.adefault.getattachedscheme(\"DEFAULT_AFLOW_FROZSL_INPUT_OUT\")=\"" << DEFAULT_AFLOW_FROZSL_INPUT_OUT << "\"" << endl;
    if(LDEBUG) oss << "XHOST.adefault.getattachedscheme(\"DEFAULT_AFLOW_FROZSL_POSCAR_OUT\")=\"" << DEFAULT_AFLOW_FROZSL_POSCAR_OUT << "\"" << endl;
    if(LDEBUG) oss << "XHOST.adefault.getattachedscheme(\"DEFAULT_AFLOW_FROZSL_MODES_OUT\")=\"" << DEFAULT_AFLOW_FROZSL_MODES_OUT << "\"" << endl;
    if(LDEBUG) oss << "XHOST.adefault.getattachedscheme(\"DEFAULT_AFLOW_FROZSL_EIGEN_OUT\")=\"" << DEFAULT_AFLOW_FROZSL_EIGEN_OUT << "\"" << endl;
    if(LDEBUG) oss << "XHOST.adefault.getattachedscheme(\"DEFAULT_AFLOW_END_OUT\")=\"" << DEFAULT_AFLOW_END_OUT << "\"" << endl;

    if(LDEBUG) oss << "// DEFAULT GENERIC MPI" << endl;
    if(LDEBUG) oss << "XHOST.adefault.getattachedscheme(\"MPI_START_DEFAULT\")=\"" << MPI_START_DEFAULT << "\"" << endl;
    if(LDEBUG) oss << "XHOST.adefault.getattachedscheme(\"MPI_STOP_DEFAULT\")=\"" << MPI_STOP_DEFAULT << "\"" << endl;
    if(LDEBUG) oss << "XHOST.adefault.getattachedscheme(\"MPI_COMMAND_DEFAULT\")=\"" << MPI_COMMAND_DEFAULT << "\"" << endl;
    if(LDEBUG) oss << "XHOST.adefault.getattachedutype<int>(\"MPI_NCPUS_DEFAULT\")=" << MPI_NCPUS_DEFAULT << endl;
    if(LDEBUG) oss << "XHOST.adefault.getattachedutype<int>(\"MPI_NCPUS_MAX\")=" << MPI_NCPUS_MAX << endl;

    if(LDEBUG) oss << "// DEFAULTS BINARY" << endl;
    if(LDEBUG) oss << "XHOST.adefault.getattachedscheme(\"DEFAULT_VASP_GAMMA_BIN\")=\"" << DEFAULT_VASP_GAMMA_BIN << "\""   << endl;
    if(LDEBUG) oss << "XHOST.adefault.getattachedscheme(\"DEFAULT_VASP_GAMMA_MPI_BIN\")=\"" << DEFAULT_VASP_GAMMA_MPI_BIN << "\""   << endl;
    if(LDEBUG) oss << "XHOST.adefault.getattachedscheme(\"DEFAULT_VASP_BIN\")=\"" << DEFAULT_VASP_BIN << "\""   << endl;
    if(LDEBUG) oss << "XHOST.adefault.getattachedscheme(\"DEFAULT_VASP_MPI_BIN\")=\"" << DEFAULT_VASP_MPI_BIN << "\""   << endl;
    if(LDEBUG) oss << "XHOST.adefault.getattachedscheme(\"DEFAULT_VASP5_BIN\")=\"" << DEFAULT_VASP5_BIN << "\""   << endl;
    if(LDEBUG) oss << "XHOST.adefault.getattachedscheme(\"DEFAULT_VASP5_MPI_BIN\")=\"" << DEFAULT_VASP5_MPI_BIN << "\""   << endl;
    if(LDEBUG) oss << "XHOST.adefault.getattachedscheme(\"DEFAULT_AIMS_BIN\")=\"" << DEFAULT_AIMS_BIN << "\""   << endl;

    if(LDEBUG) oss << "// DEFAULTS POTCARS" << endl;
    if(LDEBUG) oss << "XHOST.adefault.getattachedscheme(\"DEFAULT_VASP_POTCAR_DIRECTORIES\")=\"" << DEFAULT_VASP_POTCAR_DIRECTORIES << "\""   << endl;
    if(LDEBUG) oss << "XHOST.adefault.getattachedscheme(\"DEFAULT_VASP_POTCAR_DATE\")=\"" << DEFAULT_VASP_POTCAR_DATE << "\""   << endl;
    if(LDEBUG) oss << "XHOST.adefault.getattachedscheme(\"DEFAULT_VASP_POTCAR_SUFFIX\")=\"" << DEFAULT_VASP_POTCAR_SUFFIX << "\""   << endl;
    if(LDEBUG) oss << "XHOST.adefault.getattachedscheme(\"DEFAULT_VASP_POTCAR_DATE_POT_LDA\")=\"" << DEFAULT_VASP_POTCAR_DATE_POT_LDA << "\""   << endl;
    if(LDEBUG) oss << "XHOST.adefault.getattachedscheme(\"DEFAULT_VASP_POTCAR_DATE_POT_GGA\")=\"" << DEFAULT_VASP_POTCAR_DATE_POT_GGA << "\""   << endl;
    if(LDEBUG) oss << "XHOST.adefault.getattachedscheme(\"DEFAULT_VASP_POTCAR_DIR_POT_LDA\")=\"" << DEFAULT_VASP_POTCAR_DIR_POT_LDA << "\""   << endl;
    if(LDEBUG) oss << "XHOST.adefault.getattachedscheme(\"DEFAULT_VASP_POTCAR_DIR_POT_GGA\")=\"" << DEFAULT_VASP_POTCAR_DIR_POT_GGA << "\""   << endl;
    if(LDEBUG) oss << "XHOST.adefault.getattachedscheme(\"DEFAULT_VASP_POTCAR_DIR_POT_PBE\")=\"" << DEFAULT_VASP_POTCAR_DIR_POT_PBE << "\""   << endl;
    if(LDEBUG) oss << "XHOST.adefault.getattachedscheme(\"DEFAULT_VASP_POTCAR_DIR_POTPAW_LDA\")=\"" << DEFAULT_VASP_POTCAR_DIR_POTPAW_LDA << "\""   << endl;
    if(LDEBUG) oss << "XHOST.adefault.getattachedscheme(\"DEFAULT_VASP_POTCAR_DIR_POTPAW_GGA\")=\"" << DEFAULT_VASP_POTCAR_DIR_POTPAW_GGA << "\""   << endl;
    if(LDEBUG) oss << "XHOST.adefault.getattachedscheme(\"DEFAULT_VASP_POTCAR_DIR_POTPAW_PBE\")=\"" << DEFAULT_VASP_POTCAR_DIR_POTPAW_PBE << "\""   << endl;
    if(LDEBUG) oss << "XHOST.adefault.getattachedscheme(\"DEFAULT_VASP_POTCAR_DIR_POTPAW_LDA_KIN\")=\"" << DEFAULT_VASP_POTCAR_DIR_POTPAW_LDA_KIN << "\"" << endl;
    if(LDEBUG) oss << "XHOST.adefault.getattachedscheme(\"VASP_PSEUDOPOTENTIAL_DIRECTORY_POTPAW_PBE_KIN_\")=\"" << DEFAULT_VASP_POTCAR_DIR_POTPAW_PBE_KIN << "\"" << endl;

    if(LDEBUG) oss << "// DEFAULT KPOINTS/DOS" << endl;
    if(LDEBUG) oss << "XHOST.adefault.getattachedutype<int>(\"DEFAULT_BANDS_GRID\")=" << DEFAULT_BANDS_GRID << endl;
    if(LDEBUG) oss << "XHOST.adefault.getattachedscheme(\"DEFAULT_BANDS_LATTICE\")=\"" << DEFAULT_BANDS_LATTICE << "\""   << endl;
    if(LDEBUG) oss << "XHOST.adefault.getattachedscheme(\"DEFAULT_KSCHEME\")=\"" << DEFAULT_KSCHEME << "\""   << endl;
    if(LDEBUG) oss << "XHOST.adefault.getattachedutype<int>(\"DEFAULT_KPPRA\")=" << DEFAULT_KPPRA << endl;
    if(LDEBUG) oss << "XHOST.adefault.getattachedscheme(\"DEFAULT_STATIC_KSCHEME\")=\"" << DEFAULT_STATIC_KSCHEME << "\""   << endl;
    if(LDEBUG) oss << "XHOST.adefault.getattachedutype<int>(\"DEFAULT_KPPRA_STATIC\")=" << DEFAULT_KPPRA_STATIC << endl;
    if(LDEBUG) oss << "XHOST.adefault.getattachedutype<int>(\"DEFAULT_KPPRA_ICSD\")=" << DEFAULT_KPPRA_ICSD << endl;
    if(LDEBUG) oss << "XHOST.adefault.getattachedutype<int>(\"DEFAULT_UNARY_BANDS_GRID\")=" << DEFAULT_UNARY_BANDS_GRID << endl;
    if(LDEBUG) oss << "XHOST.adefault.getattachedutype<int>(\"DEFAULT_UNARY_KPPRA\")=" << DEFAULT_UNARY_KPPRA << endl;
    if(LDEBUG) oss << "XHOST.adefault.getattachedutype<int>(\"DEFAULT_UNARY_KPPRA_STATIC\")=" << DEFAULT_UNARY_KPPRA_STATIC << endl;
    if(LDEBUG) oss << "XHOST.adefault.getattachedscheme(\"DEFAULT_PHONONS_KSCHEME\")=\"" << DEFAULT_PHONONS_KSCHEME << "\"" << endl;
    if(LDEBUG) oss << "XHOST.adefault.getattachedscheme(\"DEFAULT_PHONONS_KPPRA\")=" << DEFAULT_PHONONS_KPPRA << endl;
    if(LDEBUG) oss << "XHOST.adefault.getattachedutype<double>(\"DEFAULT_DOS_EMIN\")=" << DEFAULT_DOS_EMIN << endl;
    if(LDEBUG) oss << "XHOST.adefault.getattachedutype<double>(\"DEFAULT_DOS_EMAX\")=" << DEFAULT_DOS_EMAX << endl;
    if(LDEBUG) oss << "XHOST.adefault.getattachedutype<double>(\"DEFAULT_DOS_SCALE\")=" << DEFAULT_DOS_SCALE << endl;

    if(LDEBUG) oss << "// DEFAULT PRECISION" << endl;
    if(LDEBUG) oss << "XHOST.adefault.getattachedutype<double>(\"DEFAULT_VASP_PREC_ENMAX_LOW\")=" << DEFAULT_VASP_PREC_ENMAX_LOW << endl;
    if(LDEBUG) oss << "XHOST.adefault.getattachedutype<double>(\"DEFAULT_VASP_PREC_ENMAX_MEDIUM\")=" << DEFAULT_VASP_PREC_ENMAX_MEDIUM << endl;
    if(LDEBUG) oss << "XHOST.adefault.getattachedutype<double>(\"DEFAULT_VASP_PREC_ENMAX_NORMAL\")=" << DEFAULT_VASP_PREC_ENMAX_NORMAL << endl;
    if(LDEBUG) oss << "XHOST.adefault.getattachedutype<double>(\"DEFAULT_VASP_PREC_ENMAX_HIGH\")=" << DEFAULT_VASP_PREC_ENMAX_HIGH << endl;
    if(LDEBUG) oss << "XHOST.adefault.getattachedutype<double>(\"DEFAULT_VASP_PREC_ENMAX_ACCURATE\")=" << DEFAULT_VASP_PREC_ENMAX_ACCURATE << endl;
    if(LDEBUG) oss << "XHOST.adefault.getattachedutype<double>(\"DEFAULT_VASP_SPIN_REMOVE_CUTOFF\")=" << DEFAULT_VASP_SPIN_REMOVE_CUTOFF << endl;
    if(LDEBUG) oss << "XHOST.adefault.getattachedutype<double>(\"DEFAULT_VASP_PREC_POTIM\")=" << DEFAULT_VASP_PREC_POTIM << endl;
    if(LDEBUG) oss << "XHOST.adefault.getattachedutype<double>(\"DEFAULT_VASP_PREC_EDIFFG\")=" << DEFAULT_VASP_PREC_EDIFFG << endl;

    if(LDEBUG) oss << "// DEFAULTS OPTIONS " << endl;
    if(LDEBUG) oss << "XHOST.adefault.getattachedscheme(\"DEFAULT_VASP_EXTERNAL_INCAR\")=\"" << DEFAULT_VASP_EXTERNAL_INCAR << "\"" << endl;
    if(LDEBUG) oss << "XHOST.adefault.getattachedscheme(\"DEFAULT_VASP_EXTERNAL_POSCAR\")=\"" << DEFAULT_VASP_EXTERNAL_POSCAR << "\"" << endl;
    if(LDEBUG) oss << "XHOST.adefault.getattachedscheme(\"DEFAULT_VASP_EXTERNAL_POTCAR\")=\"" << DEFAULT_VASP_EXTERNAL_POTCAR << "\"" << endl;
    if(LDEBUG) oss << "XHOST.adefault.getattachedscheme(\"DEFAULT_VASP_EXTERNAL_KPOINT\")=\"" << DEFAULT_VASP_EXTERNAL_KPOINTS << "\"" << endl;
    if(LDEBUG) oss << "XHOST.adefault.getattachedscheme(\"DEFAULT_AIMS_EXTERNAL_CONTROL\")=\"" << DEFAULT_AIMS_EXTERNAL_CONTROL << "\"" << endl;
    if(LDEBUG) oss << "XHOST.adefault.getattachedscheme(\"DEFAULT_AIMS_EXTERNAL_GEOM\")=\"" << DEFAULT_AIMS_EXTERNAL_GEOM << "\"" << endl;
    if(LDEBUG) oss << "XHOST.adefault.getattachedscheme(\"DEFAULT_VASP_PSEUDOPOTENTIAL_TYPE\")=\"" << DEFAULT_VASP_PSEUDOPOTENTIAL_TYPE << "\"" << endl;
    if(LDEBUG) oss << "XHOST.adefault.getattachedscheme(\"DEFAULT_VASP_FORCE_OPTION_RELAX_MODE_SCHEME\")=\"" << DEFAULT_VASP_FORCE_OPTION_RELAX_MODE_SCHEME << "\"" << endl;
    if(LDEBUG) oss << "XHOST.adefault.getattachedscheme(\"DEFAULT_VASP_FORCE_OPTION_RELAX_COUNT\")=" << DEFAULT_VASP_FORCE_OPTION_RELAX_COUNT << endl;
    if(LDEBUG) oss << "XHOST.adefault.getattachedscheme(\"DEFAULT_VASP_FORCE_OPTION_PREC_SCHEME\")=\"" << DEFAULT_VASP_FORCE_OPTION_PREC_SCHEME << "\"" << endl;
    if(LDEBUG) oss << "XHOST.adefault.getattachedscheme(\"DEFAULT_VASP_FORCE_OPTION_ALGO_SCHEME\")=\"" << DEFAULT_VASP_FORCE_OPTION_ALGO_SCHEME << "\"" << endl;
    if(LDEBUG) oss << "XHOST.adefault.getattachedscheme(\"DEFAULT_VASP_FORCE_OPTION_METAGGA_SCHEME\")=\"" << DEFAULT_VASP_FORCE_OPTION_METAGGA_SCHEME << "\"" << endl;
    if(LDEBUG) oss << "XHOST.adefault.getattachedscheme(\"DEFAULT_VASP_FORCE_OPTION_IVDW_SCHEME\")=\"" << DEFAULT_VASP_FORCE_OPTION_IVDW_SCHEME << "\"" << endl;
    if(LDEBUG) oss << "XHOST.adefault.getattachedscheme(\"DEFAULT_VASP_FORCE_OPTION_TYPE_SCHEME\")=\"" << DEFAULT_VASP_FORCE_OPTION_TYPE_SCHEME << "\"" << endl;
    if(LDEBUG) oss << "XHOST.adefault.getattachedscheme(\"DEFAULT_VASP_FORCE_OPTION_ABMIX_SCHEME\")=\"" << DEFAULT_VASP_FORCE_OPTION_ABMIX_SCHEME << "\"" << endl;
    if(LDEBUG) oss << "XHOST.adefault.getattachedutype<bool>(\"DEFAULT_VASP_FORCE_OPTION_SYM\")=" << DEFAULT_VASP_FORCE_OPTION_SYM << endl;
    if(LDEBUG) oss << "XHOST.adefault.getattachedutype<bool>(\"DEFAULT_VASP_FORCE_OPTION_SPIN\")=" << DEFAULT_VASP_FORCE_OPTION_SPIN << endl;
    if(LDEBUG) oss << "XHOST.adefault.getattachedutype<bool>(\"DEFAULT_VASP_FORCE_OPTION_SPIN_REMOVE_RELAX_1\")=" << DEFAULT_VASP_FORCE_OPTION_SPIN_REMOVE_RELAX_1 << endl;
    if(LDEBUG) oss << "XHOST.adefault.getattachedutype<bool>(\"DEFAULT_VASP_FORCE_OPTION_SPIN_REMOVE_RELAX_2\")=" << DEFAULT_VASP_FORCE_OPTION_SPIN_REMOVE_RELAX_2 << endl;
    if(LDEBUG) oss << "XHOST.adefault.getattachedutype<bool>(\"DEFAULT_VASP_FORCE_OPTION_BADER\")=" << DEFAULT_VASP_FORCE_OPTION_BADER << endl;
    if(LDEBUG) oss << "XHOST.adefault.getattachedutype<bool>(\"DEFAULT_VASP_FORCE_OPTION_ELF\")=" << DEFAULT_VASP_FORCE_OPTION_ELF << endl;
    if(LDEBUG) oss << "XHOST.adefault.getattachedutype<bool>(\"DEFAULT_VASP_FORCE_OPTION_AUTO_MAGMOM\")=" << DEFAULT_VASP_FORCE_OPTION_AUTO_MAGMOM << endl;
    if(LDEBUG) oss << "XHOST.adefault.getattachedutype<bool>(\"DEFAULT_VASP_FORCE_OPTION_WAVECAR\")=" << DEFAULT_VASP_FORCE_OPTION_WAVECAR << endl;
    if(LDEBUG) oss << "XHOST.adefault.getattachedutype<bool>(\"DEFAULT_VASP_FORCE_OPTION_CHGCAR\")=" << DEFAULT_VASP_FORCE_OPTION_CHGCAR << endl;
    if(LDEBUG) oss << "XHOST.adefault.getattachedutype<bool>(\"DEFAULT_VASP_FORCE_OPTION_LSCOUPLING\")=" << DEFAULT_VASP_FORCE_OPTION_LSCOUPLING << endl;

    if(LDEBUG) oss << "// AFLOW_LIBRARY AFLOW_PROJECT" << endl;
    if(LDEBUG) oss << "XHOST.adefault.getattachedscheme(\"DEFAULT_AFLOW_LIBRARY_DIRECTORIES\")=\"" << DEFAULT_AFLOW_LIBRARY_DIRECTORIES << "\"" << endl;
    if(LDEBUG) oss << "XHOST.adefault.getattachedscheme(\"DEFAULT_AFLOW_PROJECTS_DIRECTORIES\")=\"" << DEFAULT_AFLOW_PROJECTS_DIRECTORIES << "\"" << endl;

    if(LDEBUG) oss << "// DEFAULT PLATON/FINDSYM" << endl;
    if(LDEBUG) oss << "XHOST.adefault.getattachedutype<bool>(\"DEFAULT_PLATON_P_EQUAL\")=" << DEFAULT_PLATON_P_EQUAL << endl;
    if(LDEBUG) oss << "XHOST.adefault.getattachedutype<bool>(\"DEFAULT_PLATON_P_EXACT\")=" << DEFAULT_PLATON_P_EXACT << endl;
    if(LDEBUG) oss << "XHOST.adefault.getattachedutype<double>(\"DEFAULT_PLATON_P_ANG\")=" << DEFAULT_PLATON_P_ANG << endl;
    if(LDEBUG) oss << "XHOST.adefault.getattachedutype<double>(\"DEFAULT_PLATON_P_D1\")=" << DEFAULT_PLATON_P_D1 << endl;
    if(LDEBUG) oss << "XHOST.adefault.getattachedutype<double>(\"DEFAULT_PLATON_P_D2\")=" << DEFAULT_PLATON_P_D2 << endl;
    if(LDEBUG) oss << "XHOST.adefault.getattachedutype<double>(\"DEFAULT_PLATON_P_D3\")=" << DEFAULT_PLATON_P_D3 << endl;
    if(LDEBUG) oss << "XHOST.adefault.getattachedutype<double>(\"DEFAULT_FINDSYM_TOL\")=" << DEFAULT_FINDSYM_TOL << endl;

    if(LDEBUG) oss << "// DEFAULT GNUPLOT" << endl;
    if(LDEBUG) oss << "XHOST.adefault.getattachedscheme(\"DEFAULT_GNUPLOT_EPS_FONT\")=\"" << DEFAULT_GNUPLOT_EPS_FONT << "\""   << endl;
    if(LDEBUG) oss << "XHOST.adefault.getattachedscheme(\"DEFAULT_GNUPLOT_EPS_FONT_BOLD\")=\"" << DEFAULT_GNUPLOT_EPS_FONT_BOLD << "\""   << endl;
    if(LDEBUG) oss << "XHOST.adefault.getattachedscheme(\"DEFAULT_GNUPLOT_EPS_FONT_ITALICS\")=\"" << DEFAULT_GNUPLOT_EPS_FONT_ITALICS << "\""   << endl;
    if(LDEBUG) oss << "XHOST.adefault.getattachedscheme(\"DEFAULT_GNUPLOT_EPS_FONT_BOLD_ITALICS\")=\"" << DEFAULT_GNUPLOT_EPS_FONT_BOLD_ITALICS << "\""   << endl;
    if(LDEBUG) oss << "XHOST.adefault.getattachedscheme(\"DEFAULT_GNUPLOT_PNG_FONT\")=\"" << DEFAULT_GNUPLOT_PNG_FONT << "\""   << endl;
    if(LDEBUG) oss << "XHOST.adefault.getattachedscheme(\"DEFAULT_GNUPLOT_PNG_FONT_BOLD\")=\"" << DEFAULT_GNUPLOT_PNG_FONT_BOLD << "\""   << endl;
    if(LDEBUG) oss << "XHOST.adefault.getattachedscheme(\"DEFAULT_GNUPLOT_PNG_FONT_ITALICS\")=\"" << DEFAULT_GNUPLOT_PNG_FONT_ITALICS << "\""   << endl;
    if(LDEBUG) oss << "XHOST.adefault.getattachedscheme(\"DEFAULT_GNUPLOT_PNG_FONT_BOLD_ITALICS\")=\"" << DEFAULT_GNUPLOT_PNG_FONT_BOLD_ITALICS << "\""   << endl;
    if(LDEBUG) oss << "XHOST.adefault.getattachedscheme(\"DEFAULT_GNUPLOT_GREEK_FONT\")=\"" << DEFAULT_GNUPLOT_GREEK_FONT << "\""   << endl;
    if(LDEBUG) oss << "XHOST.adefault.getattachedscheme(\"DEFAULT_GNUPLOT_GREEK_FONT_BOLD\")=\"" << DEFAULT_GNUPLOT_GREEK_FONT_BOLD << "\""   << endl;
    if(LDEBUG) oss << "XHOST.adefault.getattachedscheme(\"DEFAULT_GNUPLOT_PNG_FONT_ITALICS\")=\"" << DEFAULT_GNUPLOT_GREEK_FONT_ITALICS << "\""   << endl;
    if(LDEBUG) oss << "XHOST.adefault.getattachedscheme(\"DEFAULT_GNUPLOT_PNG_FONT_BOLD_ITALICS\")=\"" << DEFAULT_GNUPLOT_GREEK_FONT_BOLD_ITALICS << "\""   << endl;

    if(LDEBUG) oss << "// DEFAULT CHULL" << endl;
    if(LDEBUG) oss << "XHOST.adefault.getattachedscheme(\"DEFAULT_CHULL_ALLOWED_DFT_TYPES\")=" << DEFAULT_CHULL_ALLOWED_DFT_TYPES << endl;
    if(LDEBUG) oss << "XHOST.adefault.getattachedutype<bool>(\"DEFAULT_CHULL_ALLOW_ALL_FORMATION_ENERGIES\")=" << DEFAULT_CHULL_ALLOW_ALL_FORMATION_ENERGIES << endl;
    if(LDEBUG) oss << "XHOST.adefault.getattachedutype<int>(\"DEFAULT_CHULL_COUNT_THRESHOLD_BINARIES\")=" << DEFAULT_CHULL_COUNT_THRESHOLD_BINARIES << endl;
    if(LDEBUG) oss << "XHOST.adefault.getattachedutype<bool>(\"DEFAULT_CHULL_PERFORM_OUTLIER_ANALYSIS\")=" << DEFAULT_CHULL_PERFORM_OUTLIER_ANALYSIS << endl;
    if(LDEBUG) oss << "XHOST.adefault.getattachedutype<int>(\"DEFAULT_CHULL_OUTLIER_ANALYSIS_COUNT_THRESHOLD_BINARIES\")=" << DEFAULT_CHULL_OUTLIER_ANALYSIS_COUNT_THRESHOLD_BINARIES << endl;
    if(LDEBUG) oss << "XHOST.adefault.getattachedutype<double>(\"DEFAULT_CHULL_OUTLIER_MULTIPLIER\")=" << DEFAULT_CHULL_OUTLIER_MULTIPLIER << endl;
    if(LDEBUG) oss << "XHOST.adefault.getattachedutype<double>(\"DEFAULT_CHULL_IGNORE_KNOWN_ILL_CONVERGED\")=" << DEFAULT_CHULL_IGNORE_KNOWN_ILL_CONVERGED << endl;
    if(LDEBUG) oss << "XHOST.adefault.getattachedutype<int>(\"DEFAULT_CHULL_LATEX_BANNER\")=" << DEFAULT_CHULL_LATEX_BANNER << endl;
    if(LDEBUG) oss << "XHOST.adefault.getattachedutype<bool>(\"DEFAULT_CHULL_LATEX_COMPOUNDS_COLUMN\")=" << DEFAULT_CHULL_LATEX_COMPOUNDS_COLUMN << endl;
    if(LDEBUG) oss << "XHOST.adefault.getattachedutype<bool>(\"DEFAULT_CHULL_LATEX_STOICH_HEADER\")=" << DEFAULT_CHULL_LATEX_STOICH_HEADER << endl;
    if(LDEBUG) oss << "XHOST.adefault.getattachedutype<bool>(\"DEFAULT_CHULL_LATEX_PLOT_UNARIES\")=" << DEFAULT_CHULL_LATEX_PLOT_UNARIES << endl;
    if(LDEBUG) oss << "XHOST.adefault.getattachedutype<int>(\"DEFAULT_CHULL_LATEX_PLOT_OFF_HULL\")=" << DEFAULT_CHULL_LATEX_PLOT_OFF_HULL << endl;
    if(LDEBUG) oss << "XHOST.adefault.getattachedutype<bool>(\"DEFAULT_CHULL_LATEX_PLOT_UNSTABLE\")=" << DEFAULT_CHULL_LATEX_PLOT_UNSTABLE << endl;
    if(LDEBUG) oss << "XHOST.adefault.getattachedscheme(\"DEFAULT_CHULL_LATEX_FILTER_SCHEME\")=\"" << DEFAULT_CHULL_LATEX_FILTER_SCHEME << "\"" << endl;
    if(LDEBUG) oss << "XHOST.adefault.getattachedutype<double>(\"DEFAULT_CHULL_LATEX_FILTER_VALUE\")=" << DEFAULT_CHULL_LATEX_FILTER_VALUE << endl;
    if(LDEBUG) oss << "XHOST.adefault.getattachedutype<bool>(\"DEFAULT_CHULL_LATEX_COLOR_BAR\")=" << DEFAULT_CHULL_LATEX_COLOR_BAR << endl;
    if(LDEBUG) oss << "XHOST.adefault.getattachedutype<bool>(\"DEFAULT_CHULL_LATEX_HEAT_MAP\")=" << DEFAULT_CHULL_LATEX_HEAT_MAP << endl;
    if(LDEBUG) oss << "XHOST.adefault.getattachedutype<bool>(\"DEFAULT_CHULL_LATEX_COLOR_GRADIENT\")=" << DEFAULT_CHULL_LATEX_COLOR_GRADIENT << endl;
    if(LDEBUG) oss << "XHOST.adefault.getattachedscheme(\"DEFAULT_CHULL_LATEX_COLOR_MAP\")=\"" << DEFAULT_CHULL_LATEX_COLOR_MAP << "\"" << endl;
    if(LDEBUG) oss << "XHOST.adefault.getattachedscheme(\"DEFAULT_CHULL_LATEX_TERNARY_LABEL_COLOR\")=\"" << DEFAULT_CHULL_LATEX_TERNARY_LABEL_COLOR << "\"" << endl;
    if(LDEBUG) oss << "XHOST.adefault.getattachedutype<bool>(\"DEFAULT_CHULL_LATEX_REVERSE_AXIS\")=" << DEFAULT_CHULL_LATEX_REVERSE_AXIS << endl;
    if(LDEBUG) oss << "XHOST.adefault.getattachedutype<bool>(\"DEFAULT_CHULL_LATEX_FACET_LINE_DROP_SHADOW\")=" << DEFAULT_CHULL_LATEX_FACET_LINE_DROP_SHADOW << endl;
    if(LDEBUG) oss << "XHOST.adefault.getattachedutype<int>(\"DEFAULT_CHULL_LATEX_LINKS\")=" << DEFAULT_CHULL_LATEX_LINKS << endl;
    if(LDEBUG) oss << "XHOST.adefault.getattachedscheme(\"DEFAULT_CHULL_LATEX_LABEL_NAME\")=\"" << DEFAULT_CHULL_LATEX_LABEL_NAME << "\"" << endl;
    if(LDEBUG) oss << "XHOST.adefault.getattachedutype<bool>(\"DEFAULT_CHULL_LATEX_META_LABELS\")=" << DEFAULT_CHULL_LATEX_META_LABELS << endl;
    if(LDEBUG) oss << "XHOST.adefault.getattachedutype<bool>(\"DEFAULT_CHULL_LATEX_LABELS_OFF_HULL\")=" << DEFAULT_CHULL_LATEX_LABELS_OFF_HULL << endl;
    if(LDEBUG) oss << "XHOST.adefault.getattachedutype<int>(\"DEFAULT_CHULL_LATEX_PLOT_REDUCED_COMPOSITION\")=" << DEFAULT_CHULL_LATEX_PLOT_REDUCED_COMPOSITION << endl;
    if(LDEBUG) oss << "XHOST.adefault.getattachedutype<bool>(\"DEFAULT_CHULL_LATEX_HELVETICA_FONT\")=" << DEFAULT_CHULL_LATEX_HELVETICA_FONT << endl;
    if(LDEBUG) oss << "XHOST.adefault.getattachedscheme(\"DEFAULT_CHULL_LATEX_FONT_SIZE\")=\"" << DEFAULT_CHULL_LATEX_FONT_SIZE << "\"" << endl;
    if(LDEBUG) oss << "XHOST.adefault.getattachedutype<bool>(\"DEFAULT_CHULL_LATEX_ROTATE_LABELS\")=" << DEFAULT_CHULL_LATEX_ROTATE_LABELS << endl;
    if(LDEBUG) oss << "XHOST.adefault.getattachedutype<int>(\"DEFAULT_CHULL_LATEX_BOLD_LABELS\")=" << DEFAULT_CHULL_LATEX_BOLD_LABELS << endl;
    if(LDEBUG) oss << "XHOST.adefault.getattachedutype<int>(\"DEFAULT_CHULL_PNG_RESOLUTION\")=" << DEFAULT_CHULL_PNG_RESOLUTION << endl;

    if(LDEBUG) oss << "// DEFAULTS GFA" << endl;  //CO20190628
    if(LDEBUG) oss << "XHOST.adefault.getattachedscheme(\"DEFAULT_GFA_FORMATION_ENTHALPY_CUTOFF\")=" << DEFAULT_GFA_FORMATION_ENTHALPY_CUTOFF << endl;  //CO20190628

    if(LDEBUG) oss << "// DEFAULTS ARUN" << endl;
    if(LDEBUG) oss << "XHOST.adefault.getattachedscheme(\"ARUN_DIRECTORY_PREFIX\")=\"" << ARUN_DIRECTORY_PREFIX << "\"" << endl;

    if(LDEBUG) oss << "// DEFAULTS POCC" << endl;
    if(LDEBUG) oss << "XHOST.adefault.getattachedscheme(\"DEFAULT_POCC_TEMPERATURE_STRING\")=\"" << DEFAULT_POCC_TEMPERATURE_STRING << "\"" << endl;
    if(LDEBUG) oss << "XHOST.adefault.getattachedscheme(\"DEFAULT_POCC_SITE_TOL\")=" << DEFAULT_POCC_SITE_TOL << endl;
    if(LDEBUG) oss << "XHOST.adefault.getattachedscheme(\"DEFAULT_POCC_STOICH_TOL\")=" << DEFAULT_POCC_STOICH_TOL << endl;
    if(LDEBUG) oss << "XHOST.adefault.getattachedscheme(\"DEFAULT_UFF_BONDING_DISTANCE\")=" << DEFAULT_UFF_BONDING_DISTANCE << endl;
    if(LDEBUG) oss << "XHOST.adefault.getattachedscheme(\"DEFAULT_UFF_ENERGY_TOLERANCE\")=" << DEFAULT_UFF_ENERGY_TOLERANCE << endl;
    if(LDEBUG) oss << "XHOST.adefault.getattachedscheme(\"DEFAULT_UFF_CLUSTER_RADIUS\")=" << DEFAULT_UFF_CLUSTER_RADIUS << endl;
    if(LDEBUG) oss << "XHOST.adefault.getattachedscheme(\"DEFAULT_POCC_PERFORM_ROBUST_STRUCTURE_COMPARISON\")=" << DEFAULT_POCC_PERFORM_ROBUST_STRUCTURE_COMPARISON << endl;
    if(LDEBUG) oss << "XHOST.adefault.getattachedscheme(\"DEFAULT_POCC_WRITE_OUT_ALL_SUPERCELLS\")=" << DEFAULT_POCC_WRITE_OUT_ALL_SUPERCELLS << endl;
    if(LDEBUG) oss << "XHOST.adefault.getattachedscheme(\"POCC_FILE_PREFIX\")=\"" << POCC_FILE_PREFIX << "\"" << endl;
    if(LDEBUG) oss << "XHOST.adefault.getattachedscheme(\"POCC_ALL_SUPERCELLS_FILE\")=\"" << POCC_ALL_SUPERCELLS_FILE << "\"" << endl;
    if(LDEBUG) oss << "XHOST.adefault.getattachedscheme(\"POCC_UNIQUE_SUPERCELLS_FILE\")=\"" << POCC_UNIQUE_SUPERCELLS_FILE << "\"" << endl;
    if(LDEBUG) oss << "XHOST.adefault.getattachedscheme(\"POCC_ALL_HNF_MATRICES_FILE\")=\"" << POCC_ALL_HNF_MATRICES_FILE << "\"" << endl;
    if(LDEBUG) oss << "XHOST.adefault.getattachedscheme(\"POCC_ALL_SITE_CONFIGURATIONS_FILE\")=\"" << POCC_ALL_SITE_CONFIGURATIONS_FILE << "\"" << endl;
    if(LDEBUG) oss << "XHOST.adefault.getattachedscheme(\"POCC_OUT_FILE\")=\"" << POCC_OUT_FILE << "\"" << endl;
    if(LDEBUG) oss << "XHOST.adefault.getattachedscheme(\"POCC_DOSCAR_FILE\")=\"" << POCC_DOSCAR_FILE << "\"" << endl;

    if(LDEBUG) oss << "// DEFAULTS APL" << endl;
    if(LDEBUG) oss << "XHOST.adefault.getattachedscheme(\"DEFAULT_APL_PREC\")=\"" << DEFAULT_APL_PREC << "\"" << endl;
    if(LDEBUG) oss << "XHOST.adefault.getattachedscheme(\"DEFAULT_APL_ENGINE\")=\"" << DEFAULT_APL_ENGINE << "\"" << endl;
    if(LDEBUG) oss << "XHOST.adefault.getattachedscheme(\"DEFAULT_APL_HIBERNATE\")=" << DEFAULT_APL_HIBERNATE << endl;  //ME20190112
    if(LDEBUG) oss << "XHOST.adefault.getattachedscheme(\"DEFAULT_APL_MINSHELL\")=" << DEFAULT_APL_MINSHELL << endl;  //ME20190112
    if(LDEBUG) oss << "XHOST.adefault.getattachedscheme(\"DEFAULT_APL_MINATOMS\")=" << DEFAULT_APL_MINATOMS << endl;  //ME20190112
    if(LDEBUG) oss << "XHOST.adefault.getattachedscheme(\"DEFAULT_APL_POLAR\")=" << DEFAULT_APL_POLAR << endl;  //ME20190112
    if(LDEBUG) oss << "XHOST.adefault.getattachedscheme(\"DEFAULT_APL_DMAG\")=" << DEFAULT_APL_DMAG << endl;  //ME20190112
    if(LDEBUG) oss << "XHOST.adefault.getattachedscheme(\"DEFAULT_APL_DXYZONLY\")=" << DEFAULT_APL_DXYZONLY << endl;  //ME20190112
    if(LDEBUG) oss << "XHOST.adefault.getattachedscheme(\"DEFAULT_APL_DSYMMETRIZE\")=" << DEFAULT_APL_DSYMMETRIZE << endl;
    if(LDEBUG) oss << "XHOST.adefault.getattachedscheme(\"DEFAULT_APL_DINEQUIV_ONLY\")=" << DEFAULT_APL_DINEQUIV_ONLY << endl;
    if(LDEBUG) oss << "XHOST.adefault.getattachedscheme(\"DEFAULT_APL_DPM\")=\"" << DEFAULT_APL_DPM << "\"" << endl;
    if(LDEBUG) oss << "XHOST.adefault.getattachedscheme(\"DEFAULT_APL_RELAX\")=" << DEFAULT_APL_RELAX << endl;  //ME20190112
    if(LDEBUG) oss << "XHOST.adefault.getattachedscheme(\"DEFAULT_APL_ZEROSTATE\")=" << DEFAULT_APL_ZEROSTATE << endl;  //ME20190112
    if(LDEBUG) oss << "XHOST.adefault.getattachedscheme(\"DEFAULT_APL_ZEROSTATE_CHGCAR\")=" << DEFAULT_APL_ZEROSTATE_CHGCAR << endl;  //ME20191029
    if(LDEBUG) oss << "XHOST.adefault.getattachedscheme(\"DEFAULT_APL_USE_LEPSILON\")=" << DEFAULT_APL_USE_LEPSILON << endl;  //ME20190112
    if(LDEBUG) oss << "XHOST.adefault.getattachedscheme(\"DEFAULT_APL_FREQFORMAT\")=\"" << DEFAULT_APL_FREQFORMAT << "\"" << endl;
    if(LDEBUG) oss << "XHOST.adefault.getattachedscheme(\"DEFAULT_APL_DC\")=" << DEFAULT_APL_DC << endl;  //ME20190112
    if(LDEBUG) oss << "XHOST.adefault.getattachedscheme(\"DEFAULT_APL_DCPATH\")=\"" << DEFAULT_APL_DCPATH << "\"" << endl;
    if(LDEBUG) oss << "XHOST.adefault.getattachedscheme(\"DEFAULT_APL_DCPOINTS\")=" << DEFAULT_APL_DCPOINTS << endl;  //ME20190112
    if(LDEBUG) oss << "XHOST.adefault.getattachedscheme(\"DEFAULT_APL_DOS\")=" << DEFAULT_APL_DOS << endl;  //ME20190112
    if(LDEBUG) oss << "XHOST.adefault.getattachedscheme(\"DEFAULT_APL_DOSMETHOD\")=\"" << DEFAULT_APL_DOSMETHOD << "\"" << endl;
    if(LDEBUG) oss << "XHOST.adefault.getattachedscheme(\"DEFAULT_APL_DOSMESH\")=\"" << DEFAULT_APL_DOSMESH << "\"" << endl;
    if(LDEBUG) oss << "XHOST.adefault.getattachedscheme(\"DEFAULT_APL_DOSPOINTS\")=" << DEFAULT_APL_DOSPOINTS << endl;  //ME20190112
    if(LDEBUG) oss << "XHOST.adefault.getattachedscheme(\"DEFAULT_APL_DOSSMEAR\")=" << DEFAULT_APL_DOSSMEAR << endl;  //ME20190112
    if(LDEBUG) oss << "XHOST.adefault.getattachedscheme(\"DEFAULT_APL_TP\")=" << DEFAULT_APL_TP << endl;  //ME20190112
    if(LDEBUG) oss << "XHOST.adefault.getattachedscheme(\"DEFAULT_APL_TPT\")=\"" << DEFAULT_APL_TPT << "\"" << endl;
    if(LDEBUG) oss << "XHOST.adefault.getattachedscheme(\"DEFAULT_APL_FILE_PREFIX\")=\"" << DEFAULT_APL_FILE_PREFIX << "\"" << endl;
    if(LDEBUG) oss << "XHOST.adefault.getattachedscheme(\"DEFAULT_APL_PDIS_FILE\")=\"" << DEFAULT_APL_PDIS_FILE << "\"" << endl;
    if(LDEBUG) oss << "XHOST.adefault.getattachedscheme(\"DEFAULT_APL_PDOS_FILE\")=\"" << DEFAULT_APL_PDOS_FILE << "\"" << endl;
    if(LDEBUG) oss << "XHOST.adefault.getattachedscheme(\"DEFAULT_APL_THERMO_FILE\")=\"" << DEFAULT_APL_THERMO_FILE << "\"" << endl;
    if(LDEBUG) oss << "XHOST.adefault.getattachedscheme(\"DEFAULT_APL_DYNMAT_FILE\")=\"" << DEFAULT_APL_DYNMAT_FILE << "\"" << endl;
    if(LDEBUG) oss << "XHOST.adefault.getattachedscheme(\"DEFAULT_APL_HARMIFC_FILE\")=\"" << DEFAULT_APL_HARMIFC_FILE << "\"" << endl;
    if(LDEBUG) oss << "XHOST.adefault.getattachedscheme(\"DEFAULT_APL_HSKPTS_FILE\")=\"" << DEFAULT_APL_HSKPTS_FILE << "\"" << endl;
<<<<<<< HEAD
    //ME20190614 START
=======
    //ME20190614 - START
>>>>>>> 10163148
    if(LDEBUG) oss << "XHOST.adefault.getattachedscheme(\"DEFAULT_APL_PHDOSCAR_FILE\")=\"" << DEFAULT_APL_PHDOSCAR_FILE << "\"" << endl;
    if(LDEBUG) oss << "XHOST.adefault.getattachedscheme(\"DEFAULT_APL_PHPOSCAR_FILE\")=\"" << DEFAULT_APL_PHPOSCAR_FILE << "\"" << endl;
    if(LDEBUG) oss << "XHOST.adefault.getattachedscheme(\"DEFAULT_APL_PHKPOINTS_FILE\")=\"" << DEFAULT_APL_PHKPOINTS_FILE << "\"" << endl;
    if(LDEBUG) oss << "XHOST.adefault.getattachedscheme(\"DEFAULT_APL_PHEIGENVAL_FILE\")=\"" << DEFAULT_APL_PHEIGENVAL_FILE << "\"" << endl;
<<<<<<< HEAD
    //ME20190614 END
=======
    //ME20190614 - END
>>>>>>> 10163148

    if(LDEBUG) oss << "// DEFAULTS AAPL" << endl;
    if(LDEBUG) oss << "XHOST.adefault.getattachedscheme(\"DEFAULT_AAPL_BTE\")=\"" << DEFAULT_AAPL_BTE << "\"" << endl;
    //[ME20181226]if(LDEBUG) oss << "XHOST.adefault.getattachedscheme(\"DEFAULT_AAPL_BZMETHOD\")=\"" << DEFAULT_AAPL_BZMETHOD << "\"" << endl;
    if(LDEBUG) oss << "XHOST.adefault.getattachedscheme(\"DEFAULT_AAPL_FOURTH_ORDER\")=" << DEFAULT_AAPL_FOURTH_ORDER << endl;
    if(LDEBUG) oss << "XHOST.adefault.getattachedscheme(\"DEFAULT_AAPL_CUT_RAD\")=\"" << DEFAULT_AAPL_CUT_RAD << "\"" << endl;
    if(LDEBUG) oss << "XHOST.adefault.getattachedscheme(\"DEFAULT_AAPL_CUT_SHELL\")=\"" << DEFAULT_AAPL_CUT_SHELL << "\"" << endl;
    if(LDEBUG) oss << "XHOST.adefault.getattachedscheme(\"DEFAULT_AAPL_THERMALGRID\")=\"" << DEFAULT_AAPL_THERMALGRID << "\"" << endl;
    if(LDEBUG) oss << "XHOST.adefault.getattachedscheme(\"DEFAULT_AAPL_TCT\")=\"" << DEFAULT_AAPL_TCT << "\"" << endl;
    if(LDEBUG) oss << "XHOST.adefault.getattachedscheme(\"DEFAULT_AAPL_SUMRULE\")=" << DEFAULT_AAPL_SUMRULE << endl;  //ME20190112
    if(LDEBUG) oss << "XHOST.adefault.getattachedscheme(\"DEFAULT_AAPL_SUMRULE_MAX_ITER\")=" << DEFAULT_AAPL_SUMRULE_MAX_ITER << endl;  //ME20190112
    if(LDEBUG) oss << "XHOST.adefault.getattachedscheme(\"DEFAULT_AAPL_MIXING_COEFFICIENT\")=" << DEFAULT_AAPL_MIXING_COEFFICIENT << endl;  //ME20190112
    if(LDEBUG) oss << "XHOST.adefault.getattachedscheme(\"DEFAULT_AAPL_ISOTOPE\")=" << DEFAULT_AAPL_ISOTOPE << endl;  //ME20190112
    if(LDEBUG) oss << "XHOST.adefault.getattachedscheme(\"DEFAULT_AAPL_BOUNDARY\")=" << DEFAULT_AAPL_BOUNDARY << endl;  //ME20190112
    if(LDEBUG) oss << "XHOST.adefault.getattachedscheme(\"DEFAULT_AAPL_CUMULATIVEK\")=" << DEFAULT_AAPL_CUMULATIVEK << endl;  //ME20190112
    if(LDEBUG) oss << "XHOST.adefault.getattachedscheme(\"DEFAULT_AAPL_NANO_SIZE\")=" << DEFAULT_AAPL_NANO_SIZE << endl;  //ME20190112
    if(LDEBUG) oss << "XHOST.adefault.getattachedscheme(\"DEFAULT_AAPL_FILE_PREFIX\")=\"" << DEFAULT_AAPL_FILE_PREFIX << "\"" << endl;
    if(LDEBUG) oss << "XHOST.adefault.getattachedscheme(\"DEFAULT_AAPL_QPOINTS_FILE\")=\"" << DEFAULT_AAPL_QPOINTS_FILE << "\"" << endl;
    if(LDEBUG) oss << "XHOST.adefault.getattachedscheme(\"DEFAULT_AAPL_IRRQPTS_FILE\")=\"" << DEFAULT_AAPL_IRRQPTS_FILE << "\"" << endl;
    if(LDEBUG) oss << "XHOST.adefault.getattachedscheme(\"DEFAULT_AAPL_FREQ_FILE\")=\"" << DEFAULT_AAPL_FREQ_FILE << "\"" << endl;
    if(LDEBUG) oss << "XHOST.adefault.getattachedscheme(\"DEFAULT_AAPL_GVEL_FILE\")=\"" << DEFAULT_AAPL_GVEL_FILE << "\"" << endl;
    if(LDEBUG) oss << "XHOST.adefault.getattachedscheme(\"DEFAULT_AAPL_PS_FILE\")=\"" << DEFAULT_AAPL_PS_FILE << "\"" << endl;  //ME20191104
    if(LDEBUG) oss << "XHOST.adefault.getattachedscheme(\"DEFAULT_AAPL_GRUENEISEN_FILE\")=\"" << DEFAULT_AAPL_GRUENEISEN_FILE << "\"" << endl;  //ME20191104
    if(LDEBUG) oss << "XHOST.adefault.getattachedscheme(\"DEFAULT_AAPL_RATES_FILE\")=\"" << DEFAULT_AAPL_RATES_FILE << "\"" << endl;
    if(LDEBUG) oss << "XHOST.adefault.getattachedscheme(\"DEFAULT_AAPL_RATES_3RD_FILE\")=\"" << DEFAULT_AAPL_RATES_3RD_FILE << "\"" << endl;
    if(LDEBUG) oss << "XHOST.adefault.getattachedscheme(\"DEFAULT_AAPL_RATES_4TH_FILE\")=\"" << DEFAULT_AAPL_RATES_4TH_FILE << "\"" << endl;
    if(LDEBUG) oss << "XHOST.adefault.getattachedscheme(\"DEFAULT_AAPL_ISOTOPE_FILE\")=\"" << DEFAULT_AAPL_ISOTOPE_FILE << "\"" << endl;
    if(LDEBUG) oss << "XHOST.adefault.getattachedscheme(\"DEFAULT_AAPL_BOUNDARY_FILE\")=\"" << DEFAULT_AAPL_BOUNDARY_FILE << "\"" << endl;
    if(LDEBUG) oss << "XHOST.adefault.getattachedscheme(\"DEFAULT_AAPL_TCOND_FILE\")=\"" << DEFAULT_AAPL_TCOND_FILE << "\"" << endl;
    //if(LDEBUG) oss << "XHOST.adefault.getattachedscheme(\"DEFAULT_AAPL_TCOND_PLOT_FILE\")=\"" << DEFAULT_AAPL_TCOND_PLOT_FILE << "\"" << endl;  OBSOLETE ME20190411

    if(LDEBUG) oss << "// DEFAULTS AEL" << endl;
    if(LDEBUG) oss << "XHOST.adefault.getattachedscheme(\"DEFAULT_AEL_STRAIN_SYMMETRY\")=" << AFLOWRC_DEFAULT_AEL_STRAIN_SYMMETRY << endl;
    if(LDEBUG) oss << "XHOST.adefault.getattachedscheme(\"DEFAULT_AEL_NNORMAL_STRAINS\")=" << AFLOWRC_DEFAULT_AEL_NNORMAL_STRAINS << endl;
    if(LDEBUG) oss << "XHOST.adefault.getattachedscheme(\"DEFAULT_AEL_NSHEAR_STRAINS\")=" << AFLOWRC_DEFAULT_AEL_NSHEAR_STRAINS << endl;
    if(LDEBUG) oss << "XHOST.adefault.getattachedscheme(\"DEFAULT_AEL_NORMAL_STRAIN_STEP\")=" << AFLOWRC_DEFAULT_AEL_NORMAL_STRAIN_STEP << endl;
    if(LDEBUG) oss << "XHOST.adefault.getattachedscheme(\"DEFAULT_AEL_SHEAR_STRAIN_STEP\")=" << AFLOWRC_DEFAULT_AEL_SHEAR_STRAIN_STEP << endl;
    if(LDEBUG) oss << "XHOST.adefault.getattachedscheme(\"DEFAULT_AEL_ORIGIN_STRAIN_CALC\")=" << AFLOWRC_DEFAULT_AEL_ORIGIN_STRAIN_CALC << endl;
    if(LDEBUG) oss << "XHOST.adefault.getattachedscheme(\"DEFAULT_AEL_ORIGIN_STRAIN_FIT\")=" << AFLOWRC_DEFAULT_AEL_ORIGIN_STRAIN_FIT << endl;
    if(LDEBUG) oss << "XHOST.adefault.getattachedscheme(\"DEFAULT_AEL_RELAXED_STRUCT_FIT\")=" << AFLOWRC_DEFAULT_AEL_RELAXED_STRUCT_FIT << endl;
    if(LDEBUG) oss << "XHOST.adefault.getattachedscheme(\"DEFAULT_AEL_NEG_STRAINS\")=" << AFLOWRC_DEFAULT_AEL_NEG_STRAINS << endl;
    if(LDEBUG) oss << "XHOST.adefault.getattachedscheme(\"DEFAULT_AEL_NIND_STRAIN_DIRS\")=" << AFLOWRC_DEFAULT_AEL_NIND_STRAIN_DIRS << endl;
    if(LDEBUG) oss << "XHOST.adefault.getattachedscheme(\"DEFAULT_AEL_VASPSYM\")=" << AFLOWRC_DEFAULT_AEL_VASPSYM << endl;
    if(LDEBUG) oss << "XHOST.adefault.getattachedscheme(\"DEFAULT_AEL_PRECACC_ALGONORM\")=" << AFLOWRC_DEFAULT_AEL_PRECACC_ALGONORM << endl;
    if(LDEBUG) oss << "XHOST.adefault.getattachedscheme(\"DEFAULT_AEL_VASPRUNXML_STRESS\")=" << AFLOWRC_DEFAULT_AEL_VASPRUNXML_STRESS << endl;
    if(LDEBUG) oss << "XHOST.adefault.getattachedscheme(\"DEFAULT_AEL_AUTOSKIP_FAILED_ARUNS\")=" << AFLOWRC_DEFAULT_AEL_AUTOSKIP_FAILED_ARUNS << endl;
    if(LDEBUG) oss << "XHOST.adefault.getattachedscheme(\"DEFAULT_AEL_SKIP_ARUNS_MAX\")=" << AFLOWRC_DEFAULT_AEL_SKIP_ARUNS_MAX << endl;
    if(LDEBUG) oss << "XHOST.adefault.getattachedscheme(\"DEFAULT_AEL_CHECK_ELASTIC_SYMMETRY\")=" << AFLOWRC_DEFAULT_AEL_CHECK_ELASTIC_SYMMETRY << endl;
    if(LDEBUG) oss << "XHOST.adefault.getattachedscheme(\"DEFAULT_AEL_SYMMETRIZE\")=" << AFLOWRC_DEFAULT_AEL_SYMMETRIZE << endl;
    if(LDEBUG) oss << "XHOST.adefault.getattachedscheme(\"DEFAULT_AEL_FILE_PREFIX\")=\"" << AFLOWRC_DEFAULT_AEL_FILE_PREFIX << "\"" << endl;
    if(LDEBUG) oss << "XHOST.adefault.getattachedscheme(\"DEFAULT_AEL_WRITE_FULL_RESULTS\")=" << AFLOWRC_DEFAULT_AEL_WRITE_FULL_RESULTS << endl;
    if(LDEBUG) oss << "XHOST.adefault.getattachedscheme(\"DEFAULT_AEL_DIRNAME_ARUN\")=" << AFLOWRC_DEFAULT_AEL_DIRNAME_ARUN << endl;

    if(LDEBUG) oss << "// DEFAULTS AGL" << endl;
    if(LDEBUG) oss << "XHOST.adefault.getattachedscheme(\"DEFAULT_AGL_AEL_POISSON_RATIO\")=" << AFLOWRC_DEFAULT_AGL_AEL_POISSON_RATIO << endl;
    if(LDEBUG) oss << "XHOST.adefault.getattachedscheme(\"DEFAULT_AGL_NSTRUCTURES\")=" << AFLOWRC_DEFAULT_AGL_NSTRUCTURES << endl;
    if(LDEBUG) oss << "XHOST.adefault.getattachedscheme(\"DEFAULT_AGL_STRAIN_STEP\")=" << AFLOWRC_DEFAULT_AGL_STRAIN_STEP << endl;
    if(LDEBUG) oss << "XHOST.adefault.getattachedscheme(\"DEFAULT_AGL_AUTOSKIP_FAILED_ARUNS\")=" << AFLOWRC_DEFAULT_AGL_AUTOSKIP_FAILED_ARUNS << endl;
    if(LDEBUG) oss << "XHOST.adefault.getattachedscheme(\"DEFAULT_AGL_SKIP_ARUNS_MAX\")=" << AFLOWRC_DEFAULT_AEL_SKIP_ARUNS_MAX << endl;    
    if(LDEBUG) oss << "XHOST.adefault.getattachedscheme(\"DEFAULT_AGL_NTEMPERATURE\")=" << AFLOWRC_DEFAULT_AGL_NTEMPERATURE << endl;
    if(LDEBUG) oss << "XHOST.adefault.getattachedscheme(\"DEFAULT_AGL_STEMPERATURE\")=" << AFLOWRC_DEFAULT_AGL_STEMPERATURE << endl;
    if(LDEBUG) oss << "XHOST.adefault.getattachedscheme(\"DEFAULT_AGL_NPRESSURE\")=" << AFLOWRC_DEFAULT_AGL_NPRESSURE << endl;
    if(LDEBUG) oss << "XHOST.adefault.getattachedscheme(\"DEFAULT_AGL_SPRESSURE\")=" << AFLOWRC_DEFAULT_AGL_SPRESSURE << endl;
    if(LDEBUG) oss << "XHOST.adefault.getattachedscheme(\"DEFAULT_AGL_POISSON_RATIO\")=" << AFLOWRC_DEFAULT_AGL_POISSON_RATIO << endl;
    if(LDEBUG) oss << "XHOST.adefault.getattachedscheme(\"DEFAULT_AGL_IEOS\")=" << AFLOWRC_DEFAULT_AGL_IEOS << endl;
    if(LDEBUG) oss << "XHOST.adefault.getattachedscheme(\"DEFAULT_AGL_IDEBYE\")=" << AFLOWRC_DEFAULT_AGL_IDEBYE << endl;
    if(LDEBUG) oss << "XHOST.adefault.getattachedscheme(\"DEFAULT_AGL_FIT_TYPE\")=" << AFLOWRC_DEFAULT_AGL_FIT_TYPE << endl;
    if(LDEBUG) oss << "XHOST.adefault.getattachedscheme(\"DEFAULT_AGL_CHECK_EV_CONCAVITY\")=" << AFLOWRC_DEFAULT_AGL_CHECK_EV_CONCAVITY << endl;
    if(LDEBUG) oss << "XHOST.adefault.getattachedscheme(\"DEFAULT_AGL_CHECK_EV_MIN\")=" << AFLOWRC_DEFAULT_AGL_CHECK_EV_MIN << endl;
    if(LDEBUG) oss << "XHOST.adefault.getattachedscheme(\"DEFAULT_AGL_HUGONIOT_CALC\")=" << AFLOWRC_DEFAULT_AGL_HUGONIOT_CALC << endl;
    if(LDEBUG) oss << "XHOST.adefault.getattachedscheme(\"DEFAULT_AGL_HUGONIOT_EXTRAPOLATE\")=" << AFLOWRC_DEFAULT_AGL_HUGONIOT_EXTRAPOLATE << endl;
    if(LDEBUG) oss << "XHOST.adefault.getattachedscheme(\"DEFAULT_AGL_RUN_ALL_PRESSURE_TEMPERATURE\")=" << AFLOWRC_DEFAULT_AGL_RUN_ALL_PRESSURE_TEMPERATURE << endl;    
    if(LDEBUG) oss << "XHOST.adefault.getattachedscheme(\"DEFAULT_AGL_FILE_PREFIX\")=\"" << AFLOWRC_DEFAULT_AGL_FILE_PREFIX << "\"" << endl;
    if(LDEBUG) oss << "XHOST.adefault.getattachedscheme(\"DEFAULT_AGL_WRITE_FULL_RESULTS\")=" << AFLOWRC_DEFAULT_AGL_WRITE_FULL_RESULTS << endl;
    if(LDEBUG) oss << "XHOST.adefault.getattachedscheme(\"DEFAULT_AGL_DIRNAME_ARUN\")=" << AFLOWRC_DEFAULT_AGL_DIRNAME_ARUN << endl;
    if(LDEBUG) oss << "XHOST.adefault.getattachedscheme(\"DEFAULT_AGL_WRITE_GIBBS_INPUT\")=" << AFLOWRC_DEFAULT_AGL_WRITE_GIBBS_INPUT << endl;
    if(LDEBUG) oss << "XHOST.adefault.getattachedscheme(\"DEFAULT_AGL_PLOT_RESULTS\")=" << AFLOWRC_DEFAULT_AGL_PLOT_RESULTS << endl;    

    if(LDEBUG) oss << "// DEFAULT CORE" << endl;
    if(LDEBUG) oss << "XHOST.adefault.getattachedutype<double>(\"AFLOW_CORE_TEMPERATURE_BEEP\")=" << AFLOW_CORE_TEMPERATURE_BEEP << endl;
    if(LDEBUG) oss << "XHOST.adefault.getattachedutype<double>(\"AFLOW_CORE_TEMPERATURE_HALT\")=" << AFLOW_CORE_TEMPERATURE_HALT << endl;
    if(LDEBUG) oss << "XHOST.adefault.getattachedutype<double>(\"AFLOW_CORE_TEMPERATURE_REFRESH\")=" << AFLOW_CORE_TEMPERATURE_REFRESH << endl;

    if(LDEBUG) oss << "// DEFAULT MACHINE DEPENDENT MPI" << endl;
    if(LDEBUG) oss << "XHOST.adefault.getattachedscheme(\"MPI_OPTIONS_DUKE_BETA_MPICH\")=\"" << MPI_OPTIONS_DUKE_BETA_MPICH << "\"" << endl;
    if(LDEBUG) oss << "XHOST.adefault.getattachedscheme(\"MPI_COMMAND_DUKE_BETA_MPICH\")=\"" << MPI_COMMAND_DUKE_BETA_MPICH << "\"" << endl;
    if(LDEBUG) oss << "XHOST.adefault.getattachedscheme(\"MPI_BINARY_DIR_DUKE_BETA_MPICH\")=\"" << MPI_BINARY_DIR_DUKE_BETA_MPICH << "\"" << endl;

    if(LDEBUG) oss << "XHOST.adefault.getattachedscheme(\"MPI_OPTIONS_DUKE_BETA_OPENMPI\")=\"" << MPI_OPTIONS_DUKE_BETA_OPENMPI << "\"" << endl;
    if(LDEBUG) oss << "XHOST.adefault.getattachedscheme(\"MPI_COMMAND_DUKE_BETA_OPENMPI\")=\"" << MPI_COMMAND_DUKE_BETA_OPENMPI << "\"" << endl;
    if(LDEBUG) oss << "XHOST.adefault.getattachedscheme(\"MPI_BINARY_DIR_DUKE_BETA_OPENMPI\")=\"" << MPI_BINARY_DIR_DUKE_BETA_OPENMPI << "\"" << endl;

    if(LDEBUG) oss << "XHOST.adefault.getattachedscheme(\"MPI_OPTIONS_DUKE_MATERIALS\")=\"" << MPI_OPTIONS_DUKE_MATERIALS << "\"" << endl;
    if(LDEBUG) oss << "XHOST.adefault.getattachedscheme(\"MPI_COMMAND_DUKE_MATERIALS\")=\"" << MPI_COMMAND_DUKE_MATERIALS << "\"" << endl;
    if(LDEBUG) oss << "XHOST.adefault.getattachedscheme(\"MPI_BINARY_DIR_DUKE_MATERIALS\")=\"" << MPI_BINARY_DIR_DUKE_MATERIALS << "\"" << endl;

    if(LDEBUG) oss << "XHOST.adefault.getattachedscheme(\"MPI_OPTIONS_DUKE_AFLOWLIB\")=\"" << MPI_OPTIONS_DUKE_AFLOWLIB << "\"" << endl;
    if(LDEBUG) oss << "XHOST.adefault.getattachedscheme(\"MPI_COMMAND_DUKE_AFLOWLIB\")=\"" << MPI_COMMAND_DUKE_AFLOWLIB << "\"" << endl;
    if(LDEBUG) oss << "XHOST.adefault.getattachedscheme(\"MPI_BINARY_DIR_DUKE_AFLOWLIB\")=\"" << MPI_BINARY_DIR_DUKE_AFLOWLIB << "\"" << endl;

    if(LDEBUG) oss << "XHOST.adefault.getattachedscheme(\"MPI_OPTIONS_DUKE_HABANA\")=\"" << MPI_OPTIONS_DUKE_HABANA << "\"" << endl;
    if(LDEBUG) oss << "XHOST.adefault.getattachedscheme(\"MPI_COMMAND_DUKE_HABANA\")=\"" << MPI_COMMAND_DUKE_HABANA << "\"" << endl;
    if(LDEBUG) oss << "XHOST.adefault.getattachedscheme(\"MPI_BINARY_DIR_DUKE_HABANA\")=\"" << MPI_BINARY_DIR_DUKE_HABANA << "\"" << endl;

    if(LDEBUG) oss << "XHOST.adefault.getattachedscheme(\"MPI_OPTIONS_DUKE_QRATS_MPICH\")=\"" << MPI_OPTIONS_DUKE_QRATS_MPICH << "\"" << endl;
    if(LDEBUG) oss << "XHOST.adefault.getattachedscheme(\"MPI_COMMAND_DUKE_QRATS_MPICH\")=\"" << MPI_COMMAND_DUKE_QRATS_MPICH << "\"" << endl;
    if(LDEBUG) oss << "XHOST.adefault.getattachedscheme(\"MPI_BINARY_DIR_DUKE_QRATS_MPICH\")=\"" << MPI_BINARY_DIR_DUKE_QRATS_MPICH << "\"" << endl;

    if(LDEBUG) oss << "XHOST.adefault.getattachedscheme(\"MPI_OPTIONS_DUKE_QFLOW_OPENMPI\")=\"" << MPI_OPTIONS_DUKE_QFLOW_OPENMPI << "\"" << endl;
    if(LDEBUG) oss << "XHOST.adefault.getattachedscheme(\"MPI_COMMAND_DUKE_QFLOW_OPENMPI\")=\"" << MPI_COMMAND_DUKE_QFLOW_OPENMPI << "\"" << endl;
    if(LDEBUG) oss << "XHOST.adefault.getattachedscheme(\"MPI_BINARY_DIR_DUKE_QFLOW_OPENMPI\")=\"" << MPI_BINARY_DIR_DUKE_QFLOW_OPENMPI << "\"" << endl;

    //DX20190509 - MACHINE001 - START
    if(LDEBUG) oss << "XHOST.adefault.getattachedscheme(\"MPI_OPTIONS_MACHINE001\")=\"" << MPI_OPTIONS_MACHINE001 << "\"" << endl;
    if(LDEBUG) oss << "XHOST.adefault.getattachedscheme(\"MPI_COMMAND_MACHINE001\")=\"" << MPI_COMMAND_MACHINE001 << "\"" << endl;
    if(LDEBUG) oss << "XHOST.adefault.getattachedscheme(\"MPI_BINARY_DIR_MACHINE001\")=\"" << MPI_BINARY_DIR_MACHINE001 << "\"" << endl;
    //DX20190509 - MACHINE001 - END

    //DX20190509 - MACHINE002 - START
    if(LDEBUG) oss << "XHOST.adefault.getattachedscheme(\"MPI_OPTIONS_MACHINE002\")=\"" << MPI_OPTIONS_MACHINE002 << "\"" << endl;
    if(LDEBUG) oss << "XHOST.adefault.getattachedscheme(\"MPI_COMMAND_MACHINE002\")=\"" << MPI_COMMAND_MACHINE002 << "\"" << endl;
    if(LDEBUG) oss << "XHOST.adefault.getattachedscheme(\"MPI_BINARY_DIR_MACHINE002\")=\"" << MPI_BINARY_DIR_MACHINE002 << "\"" << endl;
    //DX20190509 - MACHINE002 - END

    //DX20190107 - CMU EULER - START
    if(LDEBUG) oss << "XHOST.adefault.getattachedscheme(\"MPI_OPTIONS_CMU_EULER\")=\"" << MPI_OPTIONS_CMU_EULER << "\"" << endl;
    if(LDEBUG) oss << "XHOST.adefault.getattachedscheme(\"MPI_COMMAND_CMU_EULER\")=\"" << MPI_COMMAND_CMU_EULER << "\"" << endl;
    if(LDEBUG) oss << "XHOST.adefault.getattachedscheme(\"MPI_BINARY_DIR_CMU_EULER\")=\"" << MPI_BINARY_DIR_CMU_EULER << "\"" << endl;
    //DX20190107 - CMU EULER - END

    if(LDEBUG) oss << "XHOST.adefault.getattachedscheme(\"MPI_OPTIONS_MPCDF_EOS\")=\"" << MPI_OPTIONS_MPCDF_EOS << "\"" << endl;
    if(LDEBUG) oss << "XHOST.adefault.getattachedscheme(\"MPI_COMMAND_MPCDF_EOS\")=\"" << MPI_COMMAND_MPCDF_EOS << "\"" << endl;
    if(LDEBUG) oss << "XHOST.adefault.getattachedutype<int>(\"MPI_NCPUS_MPCDF_EOS\")=\"" << MPI_NCPUS_MPCDF_EOS << "\"" << endl;
    if(LDEBUG) oss << "XHOST.adefault.getattachedutype(\"MPI_HYPERTHREADING_MPCDF_EOS\")=\"" << MPI_HYPERTHREADING_MPCDF_EOS << "\"" << "            // FALSE/OFF, IGNORE/NEGLECT, TRUE/ON " << endl;
    if(LDEBUG) oss << "XHOST.adefault.getattachedscheme(\"MPI_BINARY_DIR_MPCDF_EOS\")=\"" << MPI_BINARY_DIR_MPCDF_EOS << "\"" << endl;

    if(LDEBUG) oss << "XHOST.adefault.getattachedscheme(\"MPI_OPTIONS_MPCDF_DRACO\")=\"" << MPI_OPTIONS_MPCDF_DRACO << "\"" << endl;
    if(LDEBUG) oss << "XHOST.adefault.getattachedscheme(\"MPI_COMMAND_MPCDF_DRACO\")=\"" << MPI_COMMAND_MPCDF_DRACO << "\"" << endl;
    if(LDEBUG) oss << "XHOST.adefault.getattachedutype<int>(\"MPI_NCPUS_MPCDF_DRACO\")=\"" << MPI_NCPUS_MPCDF_DRACO << "\"" << endl;
    if(LDEBUG) oss << "XHOST.adefault.getattachedutype(\"MPI_HYPERTHREADING_MPCDF_DRACO\")=\"" << MPI_HYPERTHREADING_MPCDF_DRACO << "\"" << "            // FALSE/OFF, IGNORE/NEGLECT, TRUE/ON " << endl;
    if(LDEBUG) oss << "XHOST.adefault.getattachedscheme(\"MPI_BINARY_DIR_MPCDF_DRACO\")=\"" << MPI_BINARY_DIR_MPCDF_DRACO << "\"" << endl;

    if(LDEBUG) oss << "XHOST.adefault.getattachedscheme(\"MPI_OPTIONS_MPCDF_COBRA\")=\"" << MPI_OPTIONS_MPCDF_COBRA << "\"" << endl;
    if(LDEBUG) oss << "XHOST.adefault.getattachedscheme(\"MPI_COMMAND_MPCDF_COBRA\")=\"" << MPI_COMMAND_MPCDF_COBRA << "\"" << endl;
    if(LDEBUG) oss << "XHOST.adefault.getattachedutype<int>(\"MPI_NCPUS_MPCDF_COBRA\")=\"" << MPI_NCPUS_MPCDF_COBRA << "\"" << endl;
    if(LDEBUG) oss << "XHOST.adefault.getattachedutype(\"MPI_HYPERTHREADING_MPCDF_COBRA\")=\"" << MPI_HYPERTHREADING_MPCDF_COBRA << "\"" << "            // FALSE/OFF, IGNORE/NEGLECT, TRUE/ON " << endl;
    if(LDEBUG) oss << "XHOST.adefault.getattachedscheme(\"MPI_BINARY_DIR_MPCDF_COBRA\")=\"" << MPI_BINARY_DIR_MPCDF_COBRA << "\"" << endl;

    if(LDEBUG) oss << "XHOST.adefault.getattachedscheme(\"MPI_OPTIONS_MPCDF_HYDRA\")=\"" << MPI_OPTIONS_MPCDF_HYDRA << "\"" << endl;
    if(LDEBUG) oss << "XHOST.adefault.getattachedscheme(\"MPI_COMMAND_MPCDF_HYDRA\")=\"" << MPI_COMMAND_MPCDF_HYDRA << "\"" << endl;
    if(LDEBUG) oss << "XHOST.adefault.getattachedutype<int>(\"MPI_NCPUS_MPCDF_HYDRA\")=\"" << MPI_NCPUS_MPCDF_HYDRA << "\"" << endl;
    if(LDEBUG) oss << "XHOST.adefault.getattachedutype(\"MPI_HYPERTHREADING_MPCDF_HYDRA\")=\"" << MPI_HYPERTHREADING_MPCDF_HYDRA << "\"" << "            // FALSE/OFF, IGNORE/NEGLECT, TRUE/ON " << endl;
    if(LDEBUG) oss << "XHOST.adefault.getattachedscheme(\"MPI_BINARY_DIR_MPCDF_HYDRA\")=\"" << MPI_BINARY_DIR_MPCDF_HYDRA << "\"" << endl;

    if(LDEBUG) oss << "XHOST.adefault.getattachedscheme(\"MPI_OPTIONS_FULTON_MARYLOU\")=\"" << MPI_OPTIONS_FULTON_MARYLOU << "\"" << endl;
    if(LDEBUG) oss << "XHOST.adefault.getattachedscheme(\"MPI_COMMAND_FULTON_MARYLOU\")=\"" << MPI_COMMAND_FULTON_MARYLOU << "\"" << endl;
    if(LDEBUG) oss << "XHOST.adefault.getattachedscheme(\"MPI_BINARY_DIR_FULTON_MARYLOU\")=\"" << MPI_BINARY_DIR_FULTON_MARYLOU << "\"" << endl;

    if(LDEBUG) oss << "XHOST.adefault.getattachedscheme(\"MPI_OPTIONS_MACHINE1\")=\"" << MPI_OPTIONS_MACHINE1 << "\"" << endl;
    if(LDEBUG) oss << "XHOST.adefault.getattachedscheme(\"MPI_COMMAND_MACHINE1\")=\"" << MPI_COMMAND_MACHINE1 << "\"" << endl;
    if(LDEBUG) oss << "XHOST.adefault.getattachedscheme(\"MPI_BINARY_DIR_MACHINE1\")=\"" << MPI_BINARY_DIR_MACHINE1 << "\"" << endl;

    if(LDEBUG) oss << "XHOST.adefault.getattachedscheme(\"MPI_OPTIONS_MACHINE2\")=\"" << MPI_OPTIONS_MACHINE2 << "\"" << endl;
    if(LDEBUG) oss << "XHOST.adefault.getattachedscheme(\"MPI_COMMAND_MACHINE2\")=\"" << MPI_COMMAND_MACHINE2 << "\"" << endl;
    if(LDEBUG) oss << "XHOST.adefault.getattachedscheme(\"MPI_BINARY_DIR_MACHINE2\")=\"" << MPI_BINARY_DIR_MACHINE2 << "\"" << endl;

    //   if(LDEBUG) oss << "XHOST.adefault.content=" << XHOST.adefault.content_string << endl;

    if(LDEBUG) oss << "aflowrc::print_aflowrc: END" << endl;

    oss.flush();
    //    exit(0);
    return FALSE;
  }
} // namespace aflowrc

// **************************************************************************
// **************************************************************************

#endif // _AFLOW_AFLOWRC_CPP_

// **************************************************************************
// *                                                                        *
// *             STEFANO CURTAROLO - Duke University 2003-2020              *
// *                                                                        *
// **************************************************************************<|MERGE_RESOLUTION|>--- conflicted
+++ resolved
@@ -22,11 +22,7 @@
 #define AFLOWRC_DEFAULT_KZIP_EXT                        string(".xz") 
 #define         DEFAULT_KZIP_EXT                        XHOST.adefault.getattachedscheme("DEFAULT_KZIP_EXT")
 
-<<<<<<< HEAD
 //ME20191001 START
-=======
-//ME20191001 - START
->>>>>>> 10163148
 // DEFAULTS AFLOW DATABASE
 #define AFLOWRC_DEFAULT_AFLOW_DB_FILE                   string("/common/AFLOWCACHE/aflowlib.db")
 #define         DEFAULT_AFLOW_DB_FILE                   XHOST.adefault.getattachedscheme("DEFAULT_AFLOW_DB_FILE")
@@ -38,11 +34,7 @@
 #define         DEFAULT_AFLOW_DB_LOCK_FILE              XHOST.adefault.getattachedscheme("DEFAULT_AFLOW_DB_LOCK_FILE")
 #define AFLOWRC_DEFAULT_AFLOW_DB_STALE_THRESHOLD        3*3600
 #define         DEFAULT_AFLOW_DB_STALE_THRESHOLD        XHOST.adefault.getattachedutype<long int>("DEFAULT_AFLOW_DB_STALE_THRESHOLD")
-<<<<<<< HEAD
 //ME20191001 STOP
-=======
-//ME20191001 - STOP
->>>>>>> 10163148
 
 // FILENAMES FOR AFLOW.ORG ANALYSIS
 #define AFLOWRC_DEFAULT_FILE_AFLOWLIB_ENTRY_OUT         string("aflowlib.out")
@@ -97,19 +89,11 @@
 #define         DEFAULT_AFLOW_POSTSCRIPT_COMMAND        XHOST.adefault.getattachedscheme("DEFAULT_AFLOW_POSTSCRIPT_COMMAND")
 #define AFLOWRC_DEFAULT_AFLOW_PGROUP_OUT                string("aflow.pgroup.out")
 #define         DEFAULT_AFLOW_PGROUP_OUT                XHOST.adefault.getattachedscheme("DEFAULT_AFLOW_PGROUP_OUT")
-<<<<<<< HEAD
 #define AFLOWRC_DEFAULT_AFLOW_PGROUP_JSON               string("aflow.pgroup.json")      //DX20170802 - Add JSON
 #define         DEFAULT_AFLOW_PGROUP_JSON               XHOST.adefault.getattachedscheme("DEFAULT_AFLOW_PGROUP_JSON")
 #define AFLOWRC_DEFAULT_AFLOW_PGROUP_XTAL_OUT           string("aflow.pgroup_xtal.out")
 #define         DEFAULT_AFLOW_PGROUP_XTAL_OUT           XHOST.adefault.getattachedscheme("DEFAULT_AFLOW_PGROUP_XTAL_OUT")
 #define AFLOWRC_DEFAULT_AFLOW_PGROUP_XTAL_JSON          string("aflow.pgroup_xtal.json") //DX20170802 - Add JSON
-=======
-#define AFLOWRC_DEFAULT_AFLOW_PGROUP_JSON               string("aflow.pgroup.json")      //DX20170801 - Add JSON
-#define         DEFAULT_AFLOW_PGROUP_JSON               XHOST.adefault.getattachedscheme("DEFAULT_AFLOW_PGROUP_JSON")
-#define AFLOWRC_DEFAULT_AFLOW_PGROUP_XTAL_OUT           string("aflow.pgroup_xtal.out")
-#define         DEFAULT_AFLOW_PGROUP_XTAL_OUT           XHOST.adefault.getattachedscheme("DEFAULT_AFLOW_PGROUP_XTAL_OUT")
-#define AFLOWRC_DEFAULT_AFLOW_PGROUP_XTAL_JSON          string("aflow.pgroup_xtal.json") //DX20170801 - Add JSON
->>>>>>> 10163148
 #define         DEFAULT_AFLOW_PGROUP_XTAL_JSON          XHOST.adefault.getattachedscheme("DEFAULT_AFLOW_PGROUP_XTAL_JSON")
 #define AFLOWRC_DEFAULT_AFLOW_PGROUPK_PATTERSON_OUT     string("aflow.pgroupk_Patterson.out") //DX20200129
 #define         DEFAULT_AFLOW_PGROUPK_PATTERSON_OUT     XHOST.adefault.getattachedscheme("DEFAULT_AFLOW_PGROUPK_PATTERSON_OUT") //DX20200129
@@ -117,7 +101,6 @@
 #define         DEFAULT_AFLOW_PGROUPK_PATTERSON_JSON    XHOST.adefault.getattachedscheme("DEFAULT_AFLOW_PGROUPK_PATTERSON_JSON") //DX20200129
 #define AFLOWRC_DEFAULT_AFLOW_PGROUPK_OUT               string("aflow.pgroupk.out")
 #define         DEFAULT_AFLOW_PGROUPK_OUT               XHOST.adefault.getattachedscheme("DEFAULT_AFLOW_PGROUPK_OUT")
-<<<<<<< HEAD
 #define AFLOWRC_DEFAULT_AFLOW_PGROUPK_JSON              string("aflow.pgroupk.json")     //DX20170802 - Add JSON
 #define         DEFAULT_AFLOW_PGROUPK_JSON              XHOST.adefault.getattachedscheme("DEFAULT_AFLOW_PGROUPK_JSON")
 #define AFLOWRC_DEFAULT_AFLOW_PGROUPK_XTAL_OUT          string("aflow.pgroupk_xtal.out") //DX20171205 - Added pgroupk_xtal
@@ -139,29 +122,6 @@
 #define AFLOWRC_DEFAULT_AFLOW_IATOMS_OUT                string("aflow.iatoms.out")
 #define         DEFAULT_AFLOW_IATOMS_OUT                XHOST.adefault.getattachedscheme("DEFAULT_AFLOW_IATOMS_OUT")
 #define AFLOWRC_DEFAULT_AFLOW_IATOMS_JSON               string("aflow.iatoms.json")      //DX20170802 - Add JSON
-=======
-#define AFLOWRC_DEFAULT_AFLOW_PGROUPK_JSON              string("aflow.pgroupk.json")     //DX20170801 - Add JSON
-#define         DEFAULT_AFLOW_PGROUPK_JSON              XHOST.adefault.getattachedscheme("DEFAULT_AFLOW_PGROUPK_JSON")
-#define AFLOWRC_DEFAULT_AFLOW_PGROUPK_XTAL_OUT          string("aflow.pgroupk_xtal.out") //DX20171205 - Added pgroupk_xtal
-#define         DEFAULT_AFLOW_PGROUPK_XTAL_OUT          XHOST.adefault.getattachedscheme("DEFAULT_AFLOW_PGROUPK_XTAL_OUT")
-#define AFLOWRC_DEFAULT_AFLOW_PGROUPK_XTAL_JSON         string("aflow.pgroupk_xtal.json")//DX20170801 - Add JSON //DX20171205 - Added pgroupk_xtal
-#define         DEFAULT_AFLOW_PGROUPK_XTAL_JSON         XHOST.adefault.getattachedscheme("DEFAULT_AFLOW_PGROUPK_XTAL_JSON")
-#define AFLOWRC_DEFAULT_AFLOW_FGROUP_OUT                string("aflow.fgroup.out")
-#define         DEFAULT_AFLOW_FGROUP_OUT                XHOST.adefault.getattachedscheme("DEFAULT_AFLOW_FGROUP_OUT")
-#define AFLOWRC_DEFAULT_AFLOW_FGROUP_JSON               string("aflow.fgroup.json")      //DX20170801 - Add JSON
-#define         DEFAULT_AFLOW_FGROUP_JSON               XHOST.adefault.getattachedscheme("DEFAULT_AFLOW_FGROUP_JSON")
-#define AFLOWRC_DEFAULT_AFLOW_SGROUP_OUT                string("aflow.sgroup.out")
-#define         DEFAULT_AFLOW_SGROUP_OUT                XHOST.adefault.getattachedscheme("DEFAULT_AFLOW_SGROUP_OUT")
-#define AFLOWRC_DEFAULT_AFLOW_SGROUP_JSON               string("aflow.sgroup.json")      //DX20170801 - Add JSON
-#define         DEFAULT_AFLOW_SGROUP_JSON               XHOST.adefault.getattachedscheme("DEFAULT_AFLOW_SGROUP_JSON")
-#define AFLOWRC_DEFAULT_AFLOW_AGROUP_OUT                string("aflow.agroup.out")
-#define         DEFAULT_AFLOW_AGROUP_OUT                XHOST.adefault.getattachedscheme("DEFAULT_AFLOW_AGROUP_OUT")
-#define AFLOWRC_DEFAULT_AFLOW_AGROUP_JSON               string("aflow.agroup.json")      //DX20170801 - Add JSON
-#define         DEFAULT_AFLOW_AGROUP_JSON               XHOST.adefault.getattachedscheme("DEFAULT_AFLOW_AGROUP_JSON")
-#define AFLOWRC_DEFAULT_AFLOW_IATOMS_OUT                string("aflow.iatoms.out")
-#define         DEFAULT_AFLOW_IATOMS_OUT                XHOST.adefault.getattachedscheme("DEFAULT_AFLOW_IATOMS_OUT")
-#define AFLOWRC_DEFAULT_AFLOW_IATOMS_JSON               string("aflow.iatoms.json")      //DX20170801 - Add JSON
->>>>>>> 10163148
 #define         DEFAULT_AFLOW_IATOMS_JSON               XHOST.adefault.getattachedscheme("DEFAULT_AFLOW_IATOMS_JSON")
 #define AFLOWRC_DEFAULT_AFLOW_ICAGES_OUT                string("aflow.icages.out")
 #define         DEFAULT_AFLOW_ICAGES_OUT                XHOST.adefault.getattachedscheme("DEFAULT_AFLOW_ICAGES_OUT")
@@ -254,11 +214,7 @@
 #define         DEFAULT_KPPRA                                 XHOST.adefault.getattachedutype<int>("DEFAULT_KPPRA")
 #define AFLOWRC_DEFAULT_KPPRA_STATIC                          10000
 #define         DEFAULT_KPPRA_STATIC                          XHOST.adefault.getattachedutype<int>("DEFAULT_KPPRA_STATIC")
-<<<<<<< HEAD
-#define AFLOWRC_DEFAULT_STATIC_KSCHEME                        string("M") //WSETYAWAN DEFAULT
-=======
-#define AFLOWRC_DEFAULT_STATIC_KSCHEME                        string("AUTO") // WAS M but ivasp fixes
->>>>>>> 10163148
+#define AFLOWRC_DEFAULT_STATIC_KSCHEME                        string("M") //WSETYAWAN DEFAULT // WAS M but ivasp fixes
 #define         DEFAULT_STATIC_KSCHEME                        XHOST.adefault.getattachedscheme("DEFAULT_STATIC_KSCHEME")
 #define AFLOWRC_DEFAULT_KPPRA_ICSD                            8000
 #define         DEFAULT_KPPRA_ICSD                            XHOST.adefault.getattachedutype<int>("DEFAULT_KPPRA_ICSD")
@@ -575,11 +531,7 @@
 #define         DEFAULT_APL_HARMIFC_FILE                      XHOST.adefault.getattachedscheme("DEFAULT_APL_HARMIFC_FILE")
 #define AFLOWRC_DEFAULT_APL_HSKPTS_FILE                       string("hskpoints.out")
 #define         DEFAULT_APL_HSKPTS_FILE                       XHOST.adefault.getattachedscheme("DEFAULT_APL_HSKPTS_FILE")
-<<<<<<< HEAD
 //ME20190614 START
-=======
-//ME20190614 - START
->>>>>>> 10163148
 #define AFLOWRC_DEFAULT_APL_PHDOSCAR_FILE                     string("PHDOSCAR")
 #define         DEFAULT_APL_PHDOSCAR_FILE                     XHOST.adefault.getattachedscheme("DEFAULT_APL_PHDOSCAR_FILE")
 #define AFLOWRC_DEFAULT_APL_PHPOSCAR_FILE                     string("PHPOSCAR")
@@ -588,11 +540,7 @@
 #define         DEFAULT_APL_PHKPOINTS_FILE                    XHOST.adefault.getattachedscheme("DEFAULT_APL_PHKPOINTS_FILE")
 #define AFLOWRC_DEFAULT_APL_PHEIGENVAL_FILE                   string("PHEIGENVAL")
 #define         DEFAULT_APL_PHEIGENVAL_FILE                   XHOST.adefault.getattachedscheme("DEFAULT_APL_PHEIGENVAL_FILE")
-<<<<<<< HEAD
 //ME20190614 END
-=======
-//ME20190614 - END
->>>>>>> 10163148
 
 // DEFAULT AAPL
 //// DEFAULT AAPL VALUES
@@ -1041,22 +989,14 @@
     aflowrc::load_default("DEFAULT_KZIP_BIN",AFLOWRC_DEFAULT_KZIP_BIN);
     aflowrc::load_default("DEFAULT_KZIP_EXT",AFLOWRC_DEFAULT_KZIP_EXT);
 
-<<<<<<< HEAD
     //ME20191001 START
-=======
-    //ME20191001 - START
->>>>>>> 10163148
     // AFLOW database files
     aflowrc::load_default("DEFAULT_AFLOW_DB_FILE", AFLOWRC_DEFAULT_AFLOW_DB_FILE);
     aflowrc::load_default("DEFAULT_AFLOW_DB_STATS_FILE", AFLOWRC_DEFAULT_AFLOW_DB_STATS_FILE);
     aflowrc::load_default("DEFAULT_AFLOW_DB_DATA_PATH", AFLOWRC_DEFAULT_AFLOW_DB_DATA_PATH);
     aflowrc::load_default("DEFAULT_AFLOW_DB_LOCK_FILE", AFLOWRC_DEFAULT_AFLOW_DB_LOCK_FILE);
     aflowrc::load_default("DEFAULT_AFLOW_DB_STALE_THRESHOLD", AFLOWRC_DEFAULT_AFLOW_DB_STALE_THRESHOLD);
-<<<<<<< HEAD
     //ME20191001 END
-=======
-    //ME20191001 - END
->>>>>>> 10163148
     // FILENAMES FOR AFLOW.ORG ANALYSIS
     aflowrc::load_default("DEFAULT_FILE_AFLOWLIB_ENTRY_OUT",AFLOWRC_DEFAULT_FILE_AFLOWLIB_ENTRY_OUT);
     aflowrc::load_default("DEFAULT_FILE_AFLOWLIB_ENTRY_JSON",AFLOWRC_DEFAULT_FILE_AFLOWLIB_ENTRY_JSON);
@@ -1323,20 +1263,12 @@
     aflowrc::load_default("DEFAULT_APL_DYNMAT_FILE",AFLOWRC_DEFAULT_APL_DYNMAT_FILE);
     aflowrc::load_default("DEFAULT_APL_HARMIFC_FILE",AFLOWRC_DEFAULT_APL_HARMIFC_FILE);
     aflowrc::load_default("DEFAULT_APL_HSKPTS_FILE",AFLOWRC_DEFAULT_APL_HSKPTS_FILE);
-<<<<<<< HEAD
     //ME20190614 START
-=======
-    //ME20190614 - START
->>>>>>> 10163148
     aflowrc::load_default("DEFAULT_APL_PHDOSCAR_FILE",AFLOWRC_DEFAULT_APL_PHDOSCAR_FILE);
     aflowrc::load_default("DEFAULT_APL_PHPOSCAR_FILE",AFLOWRC_DEFAULT_APL_PHPOSCAR_FILE);
     aflowrc::load_default("DEFAULT_APL_PHKPOINTS_FILE",AFLOWRC_DEFAULT_APL_PHKPOINTS_FILE);
     aflowrc::load_default("DEFAULT_APL_PHEIGENVAL_FILE",AFLOWRC_DEFAULT_APL_PHEIGENVAL_FILE);
-<<<<<<< HEAD
     //ME20190614 END
-=======
-    //ME20190614 - END
->>>>>>> 10163148
     // DEFAULT AAPL
     //// DEFAULT AAPL VALUES
     aflowrc::load_default("DEFAULT_AAPL_BTE",AFLOWRC_DEFAULT_AAPL_BTE);
@@ -1552,11 +1484,7 @@
     aflowrc << "DEFAULT_KZIP_EXT=\"" << AFLOWRC_DEFAULT_KZIP_EXT << "\"" << endl;
 
     aflowrc << " " << endl;
-<<<<<<< HEAD
     //ME20191001 START
-=======
-    //ME20191001 - START
->>>>>>> 10163148
     aflowrc << "// DEFAULT AFLOW DATABASE" << endl;
     aflowrc << "DEFAULT_AFLOW_DB_FILE=\"" << AFLOWRC_DEFAULT_AFLOW_DB_FILE << "\"" << endl;
     aflowrc << "DEFAULT_AFLOW_DB_STATS_FILE=\"" << AFLOWRC_DEFAULT_AFLOW_DB_STATS_FILE << "\"" << endl;
@@ -1564,11 +1492,7 @@
     aflowrc << "DEFAULT_AFLOW_DB_LOCK_FILE=\"" << AFLOWRC_DEFAULT_AFLOW_DB_LOCK_FILE << "\"" << endl;
     aflowrc << "DEFAULT_AFLOW_DB_STALE_THRESHOLD=" << AFLOWRC_DEFAULT_AFLOW_DB_STALE_THRESHOLD << endl;
     aflowrc << " " << endl;
-<<<<<<< HEAD
     //ME20191001 STOP
-=======
-    //ME20191001 - STOP
->>>>>>> 10163148
     aflowrc << "// FILENAMES FOR AFLOW.ORG ANALYSIS" << endl;
     aflowrc << "DEFAULT_FILE_AFLOWLIB_ENTRY_OUT=\"" << AFLOWRC_DEFAULT_FILE_AFLOWLIB_ENTRY_OUT << "\"" << endl;
     aflowrc << "DEFAULT_FILE_AFLOWLIB_ENTRY_JSON=\"" << AFLOWRC_DEFAULT_FILE_AFLOWLIB_ENTRY_JSON << "\"" << endl;
@@ -1845,20 +1769,12 @@
     aflowrc << "DEFAULT_APL_DYNMAT_FILE=\"" << AFLOWRC_DEFAULT_APL_DYNMAT_FILE << "\"" << endl;
     aflowrc << "DEFAULT_APL_HARMIFC_FILE=\"" << AFLOWRC_DEFAULT_APL_HARMIFC_FILE << "\"" << endl;
     aflowrc << "DEFAULT_APL_HSKPTS_FILE=\"" << AFLOWRC_DEFAULT_APL_HSKPTS_FILE << "\"" << endl;
-<<<<<<< HEAD
     //ME20190614 START
-=======
-    //ME20190614 - START
->>>>>>> 10163148
     aflowrc << "DEFAULT_APL_PHDOSCAR_FILE=\"" << AFLOWRC_DEFAULT_APL_PHDOSCAR_FILE << "\"" << endl;
     aflowrc << "DEFAULT_APL_PHPOSCAR_FILE=\"" << AFLOWRC_DEFAULT_APL_PHPOSCAR_FILE << "\"" << endl;
     aflowrc << "DEFAULT_APL_PHKPOINTS_FILE=\"" << AFLOWRC_DEFAULT_APL_PHKPOINTS_FILE << "\"" << endl;
     aflowrc << "DEFAULT_APL_PHEIGENVAL_FILE=\"" << AFLOWRC_DEFAULT_APL_PHEIGENVAL_FILE << "\"" << endl;
-<<<<<<< HEAD
     //ME20190614 END
-=======
-    //ME20190614 - END
->>>>>>> 10163148
 
     aflowrc << " " << endl;
     aflowrc << "// DEFAULTS AAPL" << endl;
@@ -2055,22 +1971,14 @@
     if(LDEBUG) oss << "aflowrc::print_aflowrc: XHOST.home=" << XHOST.home << endl;
     if(LDEBUG) oss << "aflowrc::print_aflowrc: XHOST.aflowrc_filename=" << XHOST.aflowrc_filename << endl;
 
-<<<<<<< HEAD
     //ME20191001 START
-=======
-    //ME20191001 - START
->>>>>>> 10163148
     if(LDEBUG) oss << "// DEFAULT AFLOW DATABASE" << endl;
     if(LDEBUG) oss << "DEFAULT_AFLOW_DB_FILE=\"" << AFLOWRC_DEFAULT_AFLOW_DB_FILE << "\"" << endl;
     if(LDEBUG) oss << "DEFAULT_AFLOW_DB_STATS_FILE=\"" << AFLOWRC_DEFAULT_AFLOW_DB_STATS_FILE << "\"" << endl;
     if(LDEBUG) oss << "DEFAULT_AFLOW_DB_DATA_PATH=\"" << AFLOWRC_DEFAULT_AFLOW_DB_DATA_PATH << "\"" << endl;
     if(LDEBUG) oss << "DEFAULT_AFLOW_DB_LOCK_FILE=\"" << AFLOWRC_DEFAULT_AFLOW_DB_LOCK_FILE << "\"" << endl;
     if(LDEBUG) oss << "DEFAULT_AFLOW_DB_STALE_THRESHOLD=" << AFLOWRC_DEFAULT_AFLOW_DB_STALE_THRESHOLD << endl;
-<<<<<<< HEAD
     //ME20191001 STOP
-=======
-    //ME20191001 - STOP
->>>>>>> 10163148
     if(LDEBUG) oss << "// DEFAULT DEFINITIONS" << endl;
     if(LDEBUG) oss << "XHOST.adefault.getattachedscheme(\"DEFAULT_KZIP_BIN\")=\"" << DEFAULT_KZIP_BIN << "\"" << endl;
     if(LDEBUG) oss << "XHOST.adefault.getattachedscheme(\"DEFAULT_KZIP_EXT\")=\"" << DEFAULT_KZIP_EXT << "\"" << endl;
@@ -2335,20 +2243,12 @@
     if(LDEBUG) oss << "XHOST.adefault.getattachedscheme(\"DEFAULT_APL_DYNMAT_FILE\")=\"" << DEFAULT_APL_DYNMAT_FILE << "\"" << endl;
     if(LDEBUG) oss << "XHOST.adefault.getattachedscheme(\"DEFAULT_APL_HARMIFC_FILE\")=\"" << DEFAULT_APL_HARMIFC_FILE << "\"" << endl;
     if(LDEBUG) oss << "XHOST.adefault.getattachedscheme(\"DEFAULT_APL_HSKPTS_FILE\")=\"" << DEFAULT_APL_HSKPTS_FILE << "\"" << endl;
-<<<<<<< HEAD
     //ME20190614 START
-=======
-    //ME20190614 - START
->>>>>>> 10163148
     if(LDEBUG) oss << "XHOST.adefault.getattachedscheme(\"DEFAULT_APL_PHDOSCAR_FILE\")=\"" << DEFAULT_APL_PHDOSCAR_FILE << "\"" << endl;
     if(LDEBUG) oss << "XHOST.adefault.getattachedscheme(\"DEFAULT_APL_PHPOSCAR_FILE\")=\"" << DEFAULT_APL_PHPOSCAR_FILE << "\"" << endl;
     if(LDEBUG) oss << "XHOST.adefault.getattachedscheme(\"DEFAULT_APL_PHKPOINTS_FILE\")=\"" << DEFAULT_APL_PHKPOINTS_FILE << "\"" << endl;
     if(LDEBUG) oss << "XHOST.adefault.getattachedscheme(\"DEFAULT_APL_PHEIGENVAL_FILE\")=\"" << DEFAULT_APL_PHEIGENVAL_FILE << "\"" << endl;
-<<<<<<< HEAD
     //ME20190614 END
-=======
-    //ME20190614 - END
->>>>>>> 10163148
 
     if(LDEBUG) oss << "// DEFAULTS AAPL" << endl;
     if(LDEBUG) oss << "XHOST.adefault.getattachedscheme(\"DEFAULT_AAPL_BTE\")=\"" << DEFAULT_AAPL_BTE << "\"" << endl;
