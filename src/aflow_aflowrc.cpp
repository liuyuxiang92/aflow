--- conflicted
+++ resolved
@@ -427,13 +427,9 @@
 #define AFLOWRC_ARUN_DIRECTORY_PREFIX                         string("ARUN.")
 #define         ARUN_DIRECTORY_PREFIX                         XHOST.adefault.getattachedscheme("ARUN_DIRECTORY_PREFIX")
 
-<<<<<<< HEAD
-//DEFAULT POCC //CO181226
-#define AFLOWRC_DEFAULT_POCC_STRUCTURE_GENERATION_ALGO            string("ENUM")
+//DEFAULT POCC //CO20181226
+#define AFLOWRC_DEFAULT_POCC_STRUCTURE_GENERATION_ALGO            string("UFF")
 #define         DEFAULT_POCC_STRUCTURE_GENERATION_ALGO            XHOST.adefault.getattachedscheme("DEFAULT_POCC_STRUCTURE_GENERATION_ALGO")
-=======
-//DEFAULT POCC //CO20181226
->>>>>>> b8ae5940
 #define AFLOWRC_DEFAULT_POCC_TEMPERATURE_STRING                   string("0:2400:300")
 #define         DEFAULT_POCC_TEMPERATURE_STRING                   XHOST.adefault.getattachedscheme("DEFAULT_POCC_TEMPERATURE_STRING")
 #define AFLOWRC_DEFAULT_POCC_SITE_TOL                             0.001
@@ -987,7 +983,7 @@
 namespace aflowrc {
   bool is_available(std::ostream& oss,bool AFLOWRC_VERBOSE) {
     bool LDEBUG=(FALSE || XHOST.DEBUG || AFLOWRC_VERBOSE);   
-    string soliloquy="aflowrc::is_available():";  //CO200122
+    string soliloquy="aflowrc::is_available():";  //CO20200122
     bool aflowrc_local=FALSE;
     bool aflowrc_global=FALSE;
     if(LDEBUG) oss << soliloquy << " BEGIN" << endl;
@@ -1580,12 +1576,8 @@
 namespace aflowrc {
   bool write_default(std::ostream& oss,bool AFLOWRC_VERBOSE) {
     bool LDEBUG=(FALSE || XHOST.DEBUG || AFLOWRC_VERBOSE);   
-<<<<<<< HEAD
-    string soliloquy="aflowrc::write_default():"; //CO200122
-=======
     string soliloquy="aflowrc::write_default():"; //CO20200404
     stringstream message;
->>>>>>> b8ae5940
     if(LDEBUG) oss << soliloquy << " BEGIN" << endl;
     if(LDEBUG) oss << soliloquy << " XHOST.home=" << XHOST.home << endl;
     if(XHOST.aflowrc_filename.empty()) XHOST.aflowrc_filename=AFLOWRC_FILENAME_LOCAL;
@@ -1845,7 +1837,7 @@
 
     aflowrc << " " << endl;
     aflowrc << "// DEFAULTS POCC" << endl;
-    aflowrc << "DEFAULT_POCC_STRUCTURE_GENERATION_ALGO=\"" << AFLOWRC_DEFAULT_POCC_STRUCTURE_GENERATION_ALGO << "\"" << "// ENUM or UFF" << endl;
+    aflowrc << "DEFAULT_POCC_STRUCTURE_GENERATION_ALGO=\"" << AFLOWRC_DEFAULT_POCC_STRUCTURE_GENERATION_ALGO << "\"" << " // UFF" << endl;
     aflowrc << "DEFAULT_POCC_TEMPERATURE_STRING=\"" << AFLOWRC_DEFAULT_POCC_TEMPERATURE_STRING << "\"" << endl;
     aflowrc << "DEFAULT_POCC_SITE_TOL=" << AFLOWRC_DEFAULT_POCC_SITE_TOL << endl;
     aflowrc << "DEFAULT_POCC_STOICH_TOL=" << AFLOWRC_DEFAULT_POCC_STOICH_TOL << endl;
@@ -2118,14 +2110,10 @@
     //   XHOST.DEBUG=TRUE;
     //[CO20190808 - issue this ONLY if it was written, should fix www-data]cerr << "WARNING: aflowrc::write_default: WRITING default " << XHOST.aflowrc_filename << endl;
     if(aurostd::stringstream2file(aflowrc,XHOST.aflowrc_filename) && aurostd::FileExist(XHOST.aflowrc_filename)){
-<<<<<<< HEAD
-      cerr << "WARNING: " << soliloquy << " WRITING default " << XHOST.aflowrc_filename << endl;  //CO190808 - issue this ONLY if it was written, should fix www-data
-=======
       if(!XHOST.vflag_control.flag("WWW")){ //CO20200404 - new web flag
         //[CO20200404 - OBSOLETE]cerr << "WARNING: aflowrc::write_default: WRITING default " << XHOST.aflowrc_filename << endl;  //CO20190808 - issue this ONLY if it was written, should fix www-data
         message << "WRITING default " << XHOST.aflowrc_filename;pflow::logger(_AFLOW_FILE_NAME_,soliloquy,message,std::cerr,_LOGGER_MESSAGE_);  //CO20200404 - LEAVE std::cerr here, FR needs this for web
       }
->>>>>>> b8ae5940
     }
     if(LDEBUG) oss << soliloquy << " END" << endl;
     //    exit(0);
