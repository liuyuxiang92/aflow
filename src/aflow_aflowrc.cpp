--- conflicted
+++ resolved
@@ -779,13 +779,8 @@
 
 //RF20200413 START
 // DEFAULT CCE
-<<<<<<< HEAD
 #define AFLOWRC_DEFAULT_CCE_OX_METHOD                         1
 #define         DEFAULT_CCE_OX_METHOD                         XHOST.adefault.getattachedutype<int>("DEFAULT_CCE_OX_METHOD")
-// RF20200413 - END
-=======
-#define AFLOWRC_DEFAULT_CCE_OX_METHOD                         string("ELECTRONEGATIVITY_ALLEN")
-#define         DEFAULT_CCE_OX_METHOD                         XHOST.adefault.getattachedscheme("DEFAULT_CCE_OX_METHOD")
 //RF20200413 END
 
 //DX20200709 - START
@@ -793,7 +788,6 @@
 #define AFLOWRC_DEFAULT_XTALFINDER_SAFE_ATOM_MATCH_SCALING    4.0 // factor that divides minimum interatomic distance
 #define         DEFAULT_XTALFINDER_SAFE_ATOM_MATCH_SCALING    XHOST.adefault.getattachedutype<double>("DEFAULT_XTALFINDER_SAFE_ATOM_MATCH_SCALING")
 //DX20200709 - END
->>>>>>> 815d87da
 
 // CORES // DONE
 #define AFLOWRC_AFLOW_CORE_TEMPERATURE_BEEP                   56.0    // Celsius
@@ -2048,11 +2042,7 @@
     //RF20200413 START
     aflowrc << " " << endl;
     aflowrc << "// DEFAULTS CCE" << endl;
-<<<<<<< HEAD
     aflowrc << "DEFAULT_CCE_OX_METHOD=" << AFLOWRC_DEFAULT_CCE_OX_METHOD << "" << "  // 1 - ELECTRONEGATIVITY_ALLEN, 2 - BADER" << endl;
-    // RF20200413 - END
-=======
-    aflowrc << "DEFAULT_CCE_OX_METHOD=\"" << AFLOWRC_DEFAULT_CCE_OX_METHOD << "\"" << "  // ELECTRONEGATIVITY_ALLEN, BADER" << endl;
     //RF20200413 END
 
     //DX20200708 - START
@@ -2060,7 +2050,6 @@
     aflowrc << "// DEFAULTS XTALFINDER" << endl;
     aflowrc << "DEFAULT_XTALFINDER_SAFE_ATOM_MATCH_SCALING=" << AFLOWRC_DEFAULT_XTALFINDER_SAFE_ATOM_MATCH_SCALING << " // factor that divides minimum interatomic distance" << endl;
     //DX20200708 - END
->>>>>>> 815d87da
 
     aflowrc << " " << endl;
     aflowrc << "// DEFAULTS CORE" << endl;
@@ -2574,18 +2563,13 @@
 
     //RF20200413 START
     if(LDEBUG) oss << "// DEFAULTS CCE" << endl;
-<<<<<<< HEAD
     if(LDEBUG) oss << "XHOST.adefault.getattachedscheme(\"DEFAULT_CCE_OX_METHOD\")=\"" << DEFAULT_CCE_OX_METHOD << "\"" << "               // 1 - ELECTRONEGATIVITY_ALLEN, 2 - BADER" << endl;
-    // RF20200413 - END
-=======
-    if(LDEBUG) oss << "XHOST.adefault.getattachedscheme(\"DEFAULT_CCE_OX_METHOD\")=\"" << DEFAULT_CCE_OX_METHOD << "\"" << "               // ELECTRONEGATIVITY_ALLEN, BADER" << endl;
     //RF20200413 END
 
     //DX20200708 - START
     if(LDEBUG) oss << "// DEFAULTS XTALFINDER" << endl;
     if(LDEBUG) oss << "XHOST.adefault.getattachedscheme(\"DEFAULT_XTALFINDER_SAFE_ATOM_MATCH_SCALING\")=\"" << DEFAULT_XTALFINDER_SAFE_ATOM_MATCH_SCALING << "\"" << endl;
     //DX20200708 - END
->>>>>>> 815d87da
 
     if(LDEBUG) oss << "// DEFAULT CORE" << endl;
     if(LDEBUG) oss << "XHOST.adefault.getattachedutype<double>(\"AFLOW_CORE_TEMPERATURE_BEEP\")=" << AFLOW_CORE_TEMPERATURE_BEEP << endl;
