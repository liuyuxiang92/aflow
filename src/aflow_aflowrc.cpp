// ***************************************************************************
// *                                                                         *
// *           Aflow STEFANO CURTAROLO - Duke University 2003-2020           *
// *                                                                         *
// ***************************************************************************
// Written by SC 2017-2018

#include "aflow.h"

// ***************************************************************************
#ifdef _AFLOW_AFLOWRC_H_

#define AFLOWRC_FILENAME_LOCAL   XHOST.home+"/.aflow.rc"
#define AFLOWRC_FILENAME_GLOBAL  "/etc/aflow.conf"

// DEFAULT DEFINITIONS
#define AFLOWRC_AFLOWRC string(AFLOW_VERSION)

// DEFAULT DEFINITIONS
#define AFLOWRC_DEFAULT_KZIP_BIN                        string("xz")
#define         DEFAULT_KZIP_BIN                        XHOST.adefault.getattachedscheme("DEFAULT_KZIP_BIN")
#define AFLOWRC_DEFAULT_KZIP_EXT                        string(".xz") 
#define         DEFAULT_KZIP_EXT                        XHOST.adefault.getattachedscheme("DEFAULT_KZIP_EXT")

//ME20191001 START
// DEFAULTS AFLOW DATABASE
#define AFLOWRC_DEFAULT_AFLOW_DB_FILE                   string("/common/AFLOWCACHE/aflowlib.db")
#define         DEFAULT_AFLOW_DB_FILE                   XHOST.adefault.getattachedscheme("DEFAULT_AFLOW_DB_FILE")
#define AFLOWRC_DEFAULT_AFLOW_DB_STATS_FILE             string("/common/AFLOWCACHE/aflowlib.json")
#define         DEFAULT_AFLOW_DB_STATS_FILE             XHOST.adefault.getattachedscheme("DEFAULT_AFLOW_DB_STATS_FILE")
#define AFLOWRC_DEFAULT_AFLOW_DB_DATA_PATH              string("/common/AFLOW/LIBS/")
#define         DEFAULT_AFLOW_DB_DATA_PATH              XHOST.adefault.getattachedscheme("DEFAULT_AFLOW_DB_DATA_PATH")
#define AFLOWRC_DEFAULT_AFLOW_DB_LOCK_FILE              string("/common/AFLOWCACHE/ADB_Idle.lock")
#define         DEFAULT_AFLOW_DB_LOCK_FILE              XHOST.adefault.getattachedscheme("DEFAULT_AFLOW_DB_LOCK_FILE")
#define AFLOWRC_DEFAULT_AFLOW_DB_STALE_THRESHOLD        3*3600
#define         DEFAULT_AFLOW_DB_STALE_THRESHOLD        XHOST.adefault.getattachedutype<long int>("DEFAULT_AFLOW_DB_STALE_THRESHOLD")
//ME20191001 STOP

// FILENAMES FOR AFLOW.ORG ANALYSIS
#define AFLOWRC_DEFAULT_FILE_AFLOWLIB_ENTRY_OUT         string("aflowlib.out")
#define         DEFAULT_FILE_AFLOWLIB_ENTRY_OUT         XHOST.adefault.getattachedscheme("DEFAULT_FILE_AFLOWLIB_ENTRY_OUT")
#define AFLOWRC_DEFAULT_FILE_AFLOWLIB_ENTRY_JSON        string("aflowlib.json")
#define         DEFAULT_FILE_AFLOWLIB_ENTRY_JSON        XHOST.adefault.getattachedscheme("DEFAULT_FILE_AFLOWLIB_ENTRY_JSON")
#define AFLOWRC_DEFAULT_FILE_EDATA_ORIG_OUT             string("edata.orig.out")
#define         DEFAULT_FILE_EDATA_ORIG_OUT             XHOST.adefault.getattachedscheme("DEFAULT_FILE_EDATA_ORIG_OUT")
#define AFLOWRC_DEFAULT_FILE_EDATA_RELAX_OUT            string("edata.relax.out")
#define         DEFAULT_FILE_EDATA_RELAX_OUT            XHOST.adefault.getattachedscheme("DEFAULT_FILE_EDATA_RELAX_OUT")
#define AFLOWRC_DEFAULT_FILE_EDATA_BANDS_OUT            string("edata.bands.out")
#define         DEFAULT_FILE_EDATA_BANDS_OUT            XHOST.adefault.getattachedscheme("DEFAULT_FILE_EDATA_BANDS_OUT")
#define AFLOWRC_DEFAULT_FILE_DATA_ORIG_OUT              string("data.orig.out")
#define         DEFAULT_FILE_DATA_ORIG_OUT              XHOST.adefault.getattachedscheme("DEFAULT_FILE_DATA_ORIG_OUT")
#define AFLOWRC_DEFAULT_FILE_DATA_RELAX_OUT             string("data.relax.out")
#define         DEFAULT_FILE_DATA_RELAX_OUT             XHOST.adefault.getattachedscheme("DEFAULT_FILE_DATA_RELAX_OUT")
#define AFLOWRC_DEFAULT_FILE_DATA_BANDS_OUT             string("data.bands.out")
#define         DEFAULT_FILE_DATA_BANDS_OUT             XHOST.adefault.getattachedscheme("DEFAULT_FILE_DATA_BANDS_OUT")
#define AFLOWRC_DEFAULT_FILE_EDATA_ORIG_JSON            string("edata.orig.json")
#define         DEFAULT_FILE_EDATA_ORIG_JSON            XHOST.adefault.getattachedscheme("DEFAULT_FILE_EDATA_ORIG_JSON")
#define AFLOWRC_DEFAULT_FILE_EDATA_RELAX_JSON           string("edata.relax.json")
#define         DEFAULT_FILE_EDATA_RELAX_JSON           XHOST.adefault.getattachedscheme("DEFAULT_FILE_EDATA_RELAX_JSON")
#define AFLOWRC_DEFAULT_FILE_EDATA_BANDS_JSON           string("edata.bands.json")
#define         DEFAULT_FILE_EDATA_BANDS_JSON           XHOST.adefault.getattachedscheme("DEFAULT_FILE_EDATA_BANDS_JSON")
#define AFLOWRC_DEFAULT_FILE_DATA_ORIG_JSON             string("data.orig.json")
#define         DEFAULT_FILE_DATA_ORIG_JSON             XHOST.adefault.getattachedscheme("DEFAULT_FILE_DATA_ORIG_JSON")
#define AFLOWRC_DEFAULT_FILE_DATA_RELAX_JSON            string("data.relax.json")
#define         DEFAULT_FILE_DATA_RELAX_JSON            XHOST.adefault.getattachedscheme("DEFAULT_FILE_DATA_RELAX_JSON")
#define AFLOWRC_DEFAULT_FILE_DATA_BANDS_JSON            string("data.bands.json")
#define         DEFAULT_FILE_DATA_BANDS_JSON            XHOST.adefault.getattachedscheme("DEFAULT_FILE_DATA_BANDS_JSON")
#define AFLOWRC_DEFAULT_FILE_TIME_OUT                   string("time")
#define         DEFAULT_FILE_TIME_OUT                   XHOST.adefault.getattachedscheme("DEFAULT_FILE_TIME_OUT")
#define AFLOWRC_DEFAULT_FILE_SPACEGROUP1_OUT            string("SpaceGroup")
#define         DEFAULT_FILE_SPACEGROUP1_OUT            XHOST.adefault.getattachedscheme("DEFAULT_FILE_SPACEGROUP1_OUT")
#define AFLOWRC_DEFAULT_FILE_SPACEGROUP2_OUT            string("SpaceGroup2")
#define         DEFAULT_FILE_SPACEGROUP2_OUT            XHOST.adefault.getattachedscheme("DEFAULT_FILE_SPACEGROUP2_OUT")
#define AFLOWRC_DEFAULT_FILE_VOLDISTPARAMS_OUT          string("VOLDISTParams")
#define         DEFAULT_FILE_VOLDISTPARAMS_OUT          XHOST.adefault.getattachedscheme("DEFAULT_FILE_VOLDISTPARAMS_OUT")
#define AFLOWRC_DEFAULT_FILE_VOLDISTEVOLUTION_OUT       string("VOLDISTEvolution")
#define         DEFAULT_FILE_VOLDISTEVOLUTION_OUT       XHOST.adefault.getattachedscheme("DEFAULT_FILE_VOLDISTEVOLUTION_OUT")

// FILENAMES FOR AFLOW OPERATION
#define AFLOWRC_DEFAULT_AFLOW_PSEUDOPOTENTIAL_AUID_OUT  string("aflow.pseudopotential_auid.out") 
#define         DEFAULT_AFLOW_PSEUDOPOTENTIAL_AUID_OUT  XHOST.adefault.getattachedscheme("DEFAULT_AFLOW_PSEUDOPOTENTIAL_AUID_OUT")
#define AFLOWRC_DEFAULT_AFLOW_PRESCRIPT_OUT             string("aflow.prescript.out") 
#define         DEFAULT_AFLOW_PRESCRIPT_OUT             XHOST.adefault.getattachedscheme("DEFAULT_AFLOW_PRESCRIPT_OUT")
#define AFLOWRC_DEFAULT_AFLOW_PRESCRIPT_COMMAND         string("aflow.prescript.command") 
#define         DEFAULT_AFLOW_PRESCRIPT_COMMAND         XHOST.adefault.getattachedscheme("DEFAULT_AFLOW_PRESCRIPT_COMMAND")
#define AFLOWRC_DEFAULT_AFLOW_POSTSCRIPT_OUT            string("aflow.postscript.out") 
#define         DEFAULT_AFLOW_POSTSCRIPT_OUT            XHOST.adefault.getattachedscheme("DEFAULT_AFLOW_POSTSCRIPT_OUT")
#define AFLOWRC_DEFAULT_AFLOW_POSTSCRIPT_COMMAND        string("aflow.postscript.command") 
#define         DEFAULT_AFLOW_POSTSCRIPT_COMMAND        XHOST.adefault.getattachedscheme("DEFAULT_AFLOW_POSTSCRIPT_COMMAND")
#define AFLOWRC_DEFAULT_AFLOW_PGROUP_OUT                string("aflow.pgroup.out")
#define         DEFAULT_AFLOW_PGROUP_OUT                XHOST.adefault.getattachedscheme("DEFAULT_AFLOW_PGROUP_OUT")
#define AFLOWRC_DEFAULT_AFLOW_PGROUP_JSON               string("aflow.pgroup.json")      //DX20170802 - Add JSON
#define         DEFAULT_AFLOW_PGROUP_JSON               XHOST.adefault.getattachedscheme("DEFAULT_AFLOW_PGROUP_JSON")
#define AFLOWRC_DEFAULT_AFLOW_PGROUP_XTAL_OUT           string("aflow.pgroup_xtal.out")
#define         DEFAULT_AFLOW_PGROUP_XTAL_OUT           XHOST.adefault.getattachedscheme("DEFAULT_AFLOW_PGROUP_XTAL_OUT")
#define AFLOWRC_DEFAULT_AFLOW_PGROUP_XTAL_JSON          string("aflow.pgroup_xtal.json") //DX20170802 - Add JSON
#define         DEFAULT_AFLOW_PGROUP_XTAL_JSON          XHOST.adefault.getattachedscheme("DEFAULT_AFLOW_PGROUP_XTAL_JSON")
#define AFLOWRC_DEFAULT_AFLOW_PGROUPK_PATTERSON_OUT     string("aflow.pgroupk_Patterson.out") //DX20200129
#define         DEFAULT_AFLOW_PGROUPK_PATTERSON_OUT     XHOST.adefault.getattachedscheme("DEFAULT_AFLOW_PGROUPK_PATTERSON_OUT") //DX20200129
#define AFLOWRC_DEFAULT_AFLOW_PGROUPK_PATTERSON_JSON    string("aflow.pgroupk_Patterson.json") //DX20200129
#define         DEFAULT_AFLOW_PGROUPK_PATTERSON_JSON    XHOST.adefault.getattachedscheme("DEFAULT_AFLOW_PGROUPK_PATTERSON_JSON") //DX20200129
#define AFLOWRC_DEFAULT_AFLOW_PGROUPK_OUT               string("aflow.pgroupk.out")
#define         DEFAULT_AFLOW_PGROUPK_OUT               XHOST.adefault.getattachedscheme("DEFAULT_AFLOW_PGROUPK_OUT")
#define AFLOWRC_DEFAULT_AFLOW_PGROUPK_JSON              string("aflow.pgroupk.json")     //DX20170802 - Add JSON
#define         DEFAULT_AFLOW_PGROUPK_JSON              XHOST.adefault.getattachedscheme("DEFAULT_AFLOW_PGROUPK_JSON")
#define AFLOWRC_DEFAULT_AFLOW_PGROUPK_XTAL_OUT          string("aflow.pgroupk_xtal.out") //DX20171205 - Added pgroupk_xtal
#define         DEFAULT_AFLOW_PGROUPK_XTAL_OUT          XHOST.adefault.getattachedscheme("DEFAULT_AFLOW_PGROUPK_XTAL_OUT")
#define AFLOWRC_DEFAULT_AFLOW_PGROUPK_XTAL_JSON         string("aflow.pgroupk_xtal.json")//DX20170802 - Add JSON //DX20171205 - Added pgroupk_xtal
#define         DEFAULT_AFLOW_PGROUPK_XTAL_JSON         XHOST.adefault.getattachedscheme("DEFAULT_AFLOW_PGROUPK_XTAL_JSON")
#define AFLOWRC_DEFAULT_AFLOW_FGROUP_OUT                string("aflow.fgroup.out")
#define         DEFAULT_AFLOW_FGROUP_OUT                XHOST.adefault.getattachedscheme("DEFAULT_AFLOW_FGROUP_OUT")
#define AFLOWRC_DEFAULT_AFLOW_FGROUP_JSON               string("aflow.fgroup.json")      //DX20170802 - Add JSON
#define         DEFAULT_AFLOW_FGROUP_JSON               XHOST.adefault.getattachedscheme("DEFAULT_AFLOW_FGROUP_JSON")
#define AFLOWRC_DEFAULT_AFLOW_SGROUP_OUT                string("aflow.sgroup.out")
#define         DEFAULT_AFLOW_SGROUP_OUT                XHOST.adefault.getattachedscheme("DEFAULT_AFLOW_SGROUP_OUT")
#define AFLOWRC_DEFAULT_AFLOW_SGROUP_JSON               string("aflow.sgroup.json")      //DX20170802 - Add JSON
#define         DEFAULT_AFLOW_SGROUP_JSON               XHOST.adefault.getattachedscheme("DEFAULT_AFLOW_SGROUP_JSON")
#define AFLOWRC_DEFAULT_AFLOW_AGROUP_OUT                string("aflow.agroup.out")
#define         DEFAULT_AFLOW_AGROUP_OUT                XHOST.adefault.getattachedscheme("DEFAULT_AFLOW_AGROUP_OUT")
#define AFLOWRC_DEFAULT_AFLOW_AGROUP_JSON               string("aflow.agroup.json")      //DX20170802 - Add JSON
#define         DEFAULT_AFLOW_AGROUP_JSON               XHOST.adefault.getattachedscheme("DEFAULT_AFLOW_AGROUP_JSON")
#define AFLOWRC_DEFAULT_AFLOW_IATOMS_OUT                string("aflow.iatoms.out")
#define         DEFAULT_AFLOW_IATOMS_OUT                XHOST.adefault.getattachedscheme("DEFAULT_AFLOW_IATOMS_OUT")
#define AFLOWRC_DEFAULT_AFLOW_IATOMS_JSON               string("aflow.iatoms.json")      //DX20170802 - Add JSON
#define         DEFAULT_AFLOW_IATOMS_JSON               XHOST.adefault.getattachedscheme("DEFAULT_AFLOW_IATOMS_JSON")
#define AFLOWRC_DEFAULT_AFLOW_ICAGES_OUT                string("aflow.icages.out")
#define         DEFAULT_AFLOW_ICAGES_OUT                XHOST.adefault.getattachedscheme("DEFAULT_AFLOW_ICAGES_OUT")
#define AFLOWRC_DEFAULT_AFLOW_SURFACE_OUT               string("aflow.surface.out")
#define         DEFAULT_AFLOW_SURFACE_OUT               XHOST.adefault.getattachedscheme("DEFAULT_AFLOW_SURFACE_OUT")
#define AFLOWRC_DEFAULT_AFLOW_QMVASP_OUT                string("aflow.qmvasp.out")
#define         DEFAULT_AFLOW_QMVASP_OUT                XHOST.adefault.getattachedscheme("DEFAULT_AFLOW_QMVASP_OUT")
#define AFLOWRC_DEFAULT_AFLOW_ERVASP_OUT                string("aflow.error.out")
#define         DEFAULT_AFLOW_ERVASP_OUT                XHOST.adefault.getattachedscheme("DEFAULT_AFLOW_ERVASP_OUT")
#define AFLOWRC_DEFAULT_AFLOW_IMMISCIBILITY_OUT         string("aflow.immiscibility.out")
#define         DEFAULT_AFLOW_IMMISCIBILITY_OUT         XHOST.adefault.getattachedscheme("DEFAULT_AFLOW_IMMISCIBILITY_OUT")
#define AFLOWRC_DEFAULT_AFLOW_MEMORY_OUT                string("aflow.memory.out")
#define         DEFAULT_AFLOW_MEMORY_OUT                XHOST.adefault.getattachedscheme("DEFAULT_AFLOW_MEMORY_OUT")
#define AFLOWRC_DEFAULT_AFLOW_FROZSL_INPUT_OUT          string("aflow.frozsl_input.out")
#define         DEFAULT_AFLOW_FROZSL_INPUT_OUT          XHOST.adefault.getattachedscheme("DEFAULT_AFLOW_FROZSL_INPUT_OUT")
#define AFLOWRC_DEFAULT_AFLOW_FROZSL_POSCAR_OUT         string("aflow.frozsl_poscar.out")
#define         DEFAULT_AFLOW_FROZSL_POSCAR_OUT         XHOST.adefault.getattachedscheme("DEFAULT_AFLOW_FROZSL_POSCAR_OUT")
#define AFLOWRC_DEFAULT_AFLOW_FROZSL_MODES_OUT          string("aflow.frozsl_energies.out")
#define         DEFAULT_AFLOW_FROZSL_MODES_OUT          XHOST.adefault.getattachedscheme("DEFAULT_AFLOW_FROZSL_MODES_OUT")
#define AFLOWRC_DEFAULT_AFLOW_FROZSL_EIGEN_OUT          string("aflow.frozsl_eigen.out")
#define         DEFAULT_AFLOW_FROZSL_EIGEN_OUT          XHOST.adefault.getattachedscheme("DEFAULT_AFLOW_FROZSL_EIGEN_OUT")
#define AFLOWRC_DEFAULT_AFLOW_END_OUT                   string("aflow.end.out")
#define         DEFAULT_AFLOW_END_OUT                   XHOST.adefault.getattachedscheme("DEFAULT_AFLOW_END_OUT")

// GENERIC MPI   // DONE
#define AFLOWRC_MPI_START_DEFAULT                       string("")
#define         MPI_START_DEFAULT                       XHOST.adefault.getattachedscheme("MPI_START_DEFAULT")
#define AFLOWRC_MPI_STOP_DEFAULT                        string("")
#define         MPI_STOP_DEFAULT                        XHOST.adefault.getattachedscheme("MPI_STOP_DEFAULT")
#define AFLOWRC_MPI_COMMAND_DEFAULT                     string("mpirun -np")
#define         MPI_COMMAND_DEFAULT                     XHOST.adefault.getattachedscheme("MPI_COMMAND_DEFAULT")
#define AFLOWRC_MPI_NCPUS_DEFAULT                       4
#define         MPI_NCPUS_DEFAULT                       XHOST.adefault.getattachedutype<int>("MPI_NCPUS_DEFAULT")
#define AFLOWRC_MPI_NCPUS_MAX                           init::GetCPUCores() //16  //CO20180124
#define         MPI_NCPUS_MAX                           XHOST.adefault.getattachedutype<int>("MPI_NCPUS_MAX")

// BINARY    // DONE
#define AFLOWRC_DEFAULT_VASP_GAMMA_BIN                  string("vasp46s_gamma")
#define         DEFAULT_VASP_GAMMA_BIN                  XHOST.adefault.getattachedscheme("DEFAULT_VASP_GAMMA_BIN")
#define AFLOWRC_DEFAULT_VASP_GAMMA_MPI_BIN              string("mpivasp46s_gamma")
#define         DEFAULT_VASP_GAMMA_MPI_BIN              XHOST.adefault.getattachedscheme("DEFAULT_VASP_GAMMA_MPI_BIN")
#define AFLOWRC_DEFAULT_VASP_BIN                        string("vasp46s")
#define         DEFAULT_VASP_BIN                        XHOST.adefault.getattachedscheme("DEFAULT_VASP_BIN")
#define AFLOWRC_DEFAULT_VASP_MPI_BIN                    string("mpivasp46s")
#define         DEFAULT_VASP_MPI_BIN                    XHOST.adefault.getattachedscheme("DEFAULT_VASP_MPI_BIN")
#define AFLOWRC_DEFAULT_VASP5_BIN                       string("vasp54s")
#define         DEFAULT_VASP5_BIN                       XHOST.adefault.getattachedscheme("DEFAULT_VASP5_BIN")
#define AFLOWRC_DEFAULT_VASP5_MPI_BIN                   string("mpivasp54s")
#define         DEFAULT_VASP5_MPI_BIN                   XHOST.adefault.getattachedscheme("DEFAULT_VASP5_MPI_BIN")
//aims
#define AFLOWRC_DEFAULT_AIMS_BIN                        string("aims")
#define         DEFAULT_AIMS_BIN                        XHOST.adefault.getattachedscheme("DEFAULT_AIMS_BIN")

// POTCARS // DONE
#define AFLOWRC_DEFAULT_VASP_POTCAR_DIRECTORIES               string("/common/VASP,/common/AFLOW/VASP,/home/aflow/common/AFLOW/VASP,/fslhome/fslcollab8/group/VASP,/fslhome/glh43/src/,/share/home/00470/tg457283/common/AFLOW/VASP/,/share/home/00457/tg457357/common/AFLOW/VASP/,/home/mehl/bin/AFLOW/VASP/,~/common/VASP/,~/common/AFLOW/VASP/,/nics/a/proj/aflow/common/AFLOW/VASP/,/home/users/aflow/common/VASP,/share/apps/AFLOW3/VASP,/projects/kyang-group/common/VASP,/home/Tools/src/vasp/,/somewhere/")  // first is default, tokenized with "," //DX20190107 - added CMU path
#define         DEFAULT_VASP_POTCAR_DIRECTORIES               XHOST.adefault.getattachedscheme("DEFAULT_VASP_POTCAR_DIRECTORIES")
#define AFLOWRC_DEFAULT_VASP_POTCAR_DATE                      string("current")
#define         DEFAULT_VASP_POTCAR_DATE                      XHOST.adefault.getattachedscheme("DEFAULT_VASP_POTCAR_DATE")
#define AFLOWRC_DEFAULT_VASP_POTCAR_SUFFIX                    string("/POTCAR")
#define         DEFAULT_VASP_POTCAR_SUFFIX                    XHOST.adefault.getattachedscheme("DEFAULT_VASP_POTCAR_SUFFIX")
#define AFLOWRC_DEFAULT_VASP_POTCAR_DATE_POT_LDA              string("01Apr2000")   // when no date is given for pot_LDA
#define         DEFAULT_VASP_POTCAR_DATE_POT_LDA              XHOST.adefault.getattachedscheme("DEFAULT_VASP_POTCAR_DATE_POT_LDA")
#define AFLOWRC_DEFAULT_VASP_POTCAR_DATE_POT_GGA              string("01Apr2000")   // when no date is given for pot_GGA
#define         DEFAULT_VASP_POTCAR_DATE_POT_GGA              XHOST.adefault.getattachedscheme("DEFAULT_VASP_POTCAR_DATE_POT_GGA")
#define AFLOWRC_DEFAULT_VASP_POTCAR_DIR_POT_LDA               string("pot_LDA")
#define         DEFAULT_VASP_POTCAR_DIR_POT_LDA               XHOST.adefault.getattachedscheme("DEFAULT_VASP_POTCAR_DIR_POT_LDA")
#define AFLOWRC_DEFAULT_VASP_POTCAR_DIR_POT_GGA               string("pot_GGA")
#define         DEFAULT_VASP_POTCAR_DIR_POT_GGA               XHOST.adefault.getattachedscheme("DEFAULT_VASP_POTCAR_DIR_POT_GGA")
#define AFLOWRC_DEFAULT_VASP_POTCAR_DIR_POT_PBE               string("pot_PBE")
#define         DEFAULT_VASP_POTCAR_DIR_POT_PBE               XHOST.adefault.getattachedscheme("DEFAULT_VASP_POTCAR_DIR_POT_PBE")
#define AFLOWRC_DEFAULT_VASP_POTCAR_DIR_POTPAW_LDA            string("potpaw_LDA")
#define         DEFAULT_VASP_POTCAR_DIR_POTPAW_LDA            XHOST.adefault.getattachedscheme("DEFAULT_VASP_POTCAR_DIR_POTPAW_LDA")
#define AFLOWRC_DEFAULT_VASP_POTCAR_DIR_POTPAW_GGA            string("potpaw_GGA")
#define         DEFAULT_VASP_POTCAR_DIR_POTPAW_GGA            XHOST.adefault.getattachedscheme("DEFAULT_VASP_POTCAR_DIR_POTPAW_GGA")
#define AFLOWRC_DEFAULT_VASP_POTCAR_DIR_POTPAW_PBE            string("potpaw_PBE")
#define         DEFAULT_VASP_POTCAR_DIR_POTPAW_PBE            XHOST.adefault.getattachedscheme("DEFAULT_VASP_POTCAR_DIR_POTPAW_PBE")
#define AFLOWRC_DEFAULT_VASP_POTCAR_DIR_POTPAW_LDA_KIN        string("potpaw_LDA.54")
#define         DEFAULT_VASP_POTCAR_DIR_POTPAW_LDA_KIN        XHOST.adefault.getattachedscheme("DEFAULT_VASP_POTCAR_DIR_POTPAW_LDA_KIN")
#define AFLOWRC_DEFAULT_VASP_POTCAR_DIR_POTPAW_PBE_KIN        string("potpaw_PBE.54")
#define         DEFAULT_VASP_POTCAR_DIR_POTPAW_PBE_KIN        XHOST.adefault.getattachedscheme("DEFAULT_VASP_POTCAR_DIR_POTPAW_PBE_KIN")

// KPOINTS/DOS // DONE
#define AFLOWRC_DEFAULT_BANDS_GRID                            20
#define         DEFAULT_BANDS_GRID                            XHOST.adefault.getattachedutype<int>("DEFAULT_BANDS_GRID") 
#define AFLOWRC_DEFAULT_BANDS_LATTICE                         string("AUTO")
#define         DEFAULT_BANDS_LATTICE                         XHOST.adefault.getattachedscheme("DEFAULT_BANDS_LATTICE")
#define AFLOWRC_DEFAULT_KSCHEME                               string("AUTO")  // WAS M but ivasp fixes
#define         DEFAULT_KSCHEME                               XHOST.adefault.getattachedscheme("DEFAULT_KSCHEME")
#define AFLOWRC_DEFAULT_KPPRA                                 6000
#define         DEFAULT_KPPRA                                 XHOST.adefault.getattachedutype<int>("DEFAULT_KPPRA")
#define AFLOWRC_DEFAULT_KPPRA_STATIC                          10000
#define         DEFAULT_KPPRA_STATIC                          XHOST.adefault.getattachedutype<int>("DEFAULT_KPPRA_STATIC")
#define AFLOWRC_DEFAULT_STATIC_KSCHEME                        string("AUTO") //WSETYAWAN DEFAULT // WAS M but ivasp fixes
#define         DEFAULT_STATIC_KSCHEME                        XHOST.adefault.getattachedscheme("DEFAULT_STATIC_KSCHEME")
#define AFLOWRC_DEFAULT_KPPRA_ICSD                            8000
#define         DEFAULT_KPPRA_ICSD                            XHOST.adefault.getattachedutype<int>("DEFAULT_KPPRA_ICSD")
#define AFLOWRC_DEFAULT_UNARY_BANDS_GRID                      128
#define         DEFAULT_UNARY_BANDS_GRID                      XHOST.adefault.getattachedutype<int>("DEFAULT_UNARY_BANDS_GRID")
#define AFLOWRC_DEFAULT_UNARY_KPPRA                           8000 // 32768 // 27000
#define         DEFAULT_UNARY_KPPRA                           XHOST.adefault.getattachedutype<int>("DEFAULT_UNARY_KPPRA")
#define AFLOWRC_DEFAULT_UNARY_KPPRA_STATIC                    8000 // 32768 // 27000
#define         DEFAULT_UNARY_KPPRA_STATIC                    XHOST.adefault.getattachedutype<int>("DEFAULT_UNARY_KPPRA_STATIC")
#define AFLOWRC_DEFAULT_PHONONS_KSCHEME                       string("G")
#define         DEFAULT_PHONONS_KSCHEME                       XHOST.adefault.getattachedscheme("DEFAULT_PHONONS_KSCHEME")
#define AFLOWRC_DEFAULT_PHONONS_KPPRA                         2000  //CO20181226  //ME20190205 - 8000 uses too much memory e.g. for NaF - 2000 appears sufficient
#define         DEFAULT_PHONONS_KPPRA                         XHOST.adefault.getattachedutype<int>("DEFAULT_PHONONS_KPPRA") //CO20181226 //ME20190112
#define AFLOWRC_DEFAULT_DOS_EMIN                              -10.0
#define         DEFAULT_DOS_EMIN                              XHOST.adefault.getattachedutype<double>("DEFAULT_DOS_EMIN")
#define AFLOWRC_DEFAULT_DOS_EMAX                              10.0
#define         DEFAULT_DOS_EMAX                              XHOST.adefault.getattachedutype<double>("DEFAULT_DOS_EMAX")
#define AFLOWRC_DEFAULT_DOS_SCALE                             1.2
#define         DEFAULT_DOS_SCALE                             XHOST.adefault.getattachedutype<double>("DEFAULT_DOS_SCALE")

// PRECISION // DONE
#define AFLOWRC_DEFAULT_VASP_PREC_ENMAX_LOW                   1.0
#define         DEFAULT_VASP_PREC_ENMAX_LOW                   XHOST.adefault.getattachedutype<double>("DEFAULT_VASP_PREC_ENMAX_LOW")
#define AFLOWRC_DEFAULT_VASP_PREC_ENMAX_MEDIUM                1.3
#define         DEFAULT_VASP_PREC_ENMAX_MEDIUM                XHOST.adefault.getattachedutype<double>("DEFAULT_VASP_PREC_ENMAX_MEDIUM")
#define AFLOWRC_DEFAULT_VASP_PREC_ENMAX_NORMAL                1.3
#define         DEFAULT_VASP_PREC_ENMAX_NORMAL                XHOST.adefault.getattachedutype<double>("DEFAULT_VASP_PREC_ENMAX_NORMAL")
#define AFLOWRC_DEFAULT_VASP_PREC_ENMAX_HIGH                  1.4
#define         DEFAULT_VASP_PREC_ENMAX_HIGH                  XHOST.adefault.getattachedutype<double>("DEFAULT_VASP_PREC_ENMAX_HIGH")
#define AFLOWRC_DEFAULT_VASP_PREC_ENMAX_ACCURATE              1.4
#define         DEFAULT_VASP_PREC_ENMAX_ACCURATE              XHOST.adefault.getattachedutype<double>("DEFAULT_VASP_PREC_ENMAX_ACCURATE")
#define AFLOWRC_DEFAULT_VASP_SPIN_REMOVE_CUTOFF               0.05
#define         DEFAULT_VASP_SPIN_REMOVE_CUTOFF               XHOST.adefault.getattachedutype<double>("DEFAULT_VASP_SPIN_REMOVE_CUTOFF")
#define AFLOWRC_DEFAULT_VASP_PREC_POTIM                       0.5
#define         DEFAULT_VASP_PREC_POTIM                       XHOST.adefault.getattachedutype<double>("DEFAULT_VASP_PREC_POTIM")
#define AFLOWRC_DEFAULT_VASP_PREC_EDIFFG                      -1E-3
#define         DEFAULT_VASP_PREC_EDIFFG                      XHOST.adefault.getattachedutype<double>("DEFAULT_VASP_PREC_EDIFFG")

// OPTIONS // DONE
#define AFLOWRC_DEFAULT_VASP_EXTERNAL_INCAR                   string("./INCAR")
#define         DEFAULT_VASP_EXTERNAL_INCAR                   XHOST.adefault.getattachedscheme("DEFAULT_VASP_EXTERNAL_INCAR")
#define AFLOWRC_DEFAULT_VASP_EXTERNAL_POSCAR                  string("./POSCAR")
#define         DEFAULT_VASP_EXTERNAL_POSCAR                  XHOST.adefault.getattachedscheme("DEFAULT_VASP_EXTERNAL_POSCAR")
#define AFLOWRC_DEFAULT_VASP_EXTERNAL_POTCAR                  string("./POTCAR")
#define         DEFAULT_VASP_EXTERNAL_POTCAR                  XHOST.adefault.getattachedscheme("DEFAULT_VASP_EXTERNAL_POTCAR")
#define AFLOWRC_DEFAULT_VASP_EXTERNAL_KPOINTS                 string("./KPOINTS")
#define         DEFAULT_VASP_EXTERNAL_KPOINTS                 XHOST.adefault.getattachedscheme("DEFAULT_VASP_EXTERNAL_KPOINTS")
#define AFLOWRC_DEFAULT_AIMS_EXTERNAL_CONTROL                 string("./control.in")
#define         DEFAULT_AIMS_EXTERNAL_CONTROL                 XHOST.adefault.getattachedscheme("DEFAULT_AIMS_EXTERNAL_CONTROL")
#define AFLOWRC_DEFAULT_AIMS_EXTERNAL_GEOM                    string("./geometry.in")
#define         DEFAULT_AIMS_EXTERNAL_GEOM                    XHOST.adefault.getattachedscheme("DEFAULT_AIMS_EXTERNAL_GEOM")
#define AFLOWRC_DEFAULT_VASP_PSEUDOPOTENTIAL_TYPE             string("potpaw_PBE")
#define         DEFAULT_VASP_PSEUDOPOTENTIAL_TYPE             XHOST.adefault.getattachedscheme("DEFAULT_VASP_PSEUDOPOTENTIAL_TYPE")
#define AFLOWRC_DEFAULT_VASP_FORCE_OPTION_RELAX_MODE_SCHEME   string("ENERGY")
#define         DEFAULT_VASP_FORCE_OPTION_RELAX_MODE_SCHEME   XHOST.adefault.getattachedscheme("DEFAULT_VASP_FORCE_OPTION_RELAX_MODE_SCHEME")
#define AFLOWRC_DEFAULT_VASP_FORCE_OPTION_RELAX_COUNT         2 //CO20181226
#define         DEFAULT_VASP_FORCE_OPTION_RELAX_COUNT         XHOST.adefault.getattachedutype<int>("DEFAULT_VASP_FORCE_OPTION_RELAX_COUNT") //CO20181226
#define AFLOWRC_DEFAULT_VASP_FORCE_OPTION_PREC_SCHEME         string("ACCURATE")
#define         DEFAULT_VASP_FORCE_OPTION_PREC_SCHEME         XHOST.adefault.getattachedscheme("DEFAULT_VASP_FORCE_OPTION_PREC_SCHEME")
#define AFLOWRC_DEFAULT_VASP_FORCE_OPTION_ALGO_SCHEME         string("NORMAL")
#define         DEFAULT_VASP_FORCE_OPTION_ALGO_SCHEME         XHOST.adefault.getattachedscheme("DEFAULT_VASP_FORCE_OPTION_ALGO_SCHEME")
#define AFLOWRC_DEFAULT_VASP_FORCE_OPTION_METAGGA_SCHEME      string("NONE")
#define         DEFAULT_VASP_FORCE_OPTION_METAGGA_SCHEME      XHOST.adefault.getattachedscheme("DEFAULT_VASP_FORCE_OPTION_METAGGA_SCHEME")
#define AFLOWRC_DEFAULT_VASP_FORCE_OPTION_IVDW_SCHEME         string("0")  
#define         DEFAULT_VASP_FORCE_OPTION_IVDW_SCHEME         XHOST.adefault.getattachedscheme("DEFAULT_VASP_FORCE_OPTION_IVDW_SCHEME")
#define AFLOWRC_DEFAULT_VASP_FORCE_OPTION_TYPE_SCHEME         string("DEFAULT")
#define         DEFAULT_VASP_FORCE_OPTION_TYPE_SCHEME         XHOST.adefault.getattachedscheme("DEFAULT_VASP_FORCE_OPTION_TYPE_SCHEME")
#define AFLOWRC_DEFAULT_VASP_FORCE_OPTION_ABMIX_SCHEME        string("DEFAULT")
#define         DEFAULT_VASP_FORCE_OPTION_ABMIX_SCHEME        XHOST.adefault.getattachedscheme("DEFAULT_VASP_FORCE_OPTION_ABMIX_SCHEME")
#define AFLOWRC_DEFAULT_VASP_FORCE_OPTION_SYM                 TRUE
#define         DEFAULT_VASP_FORCE_OPTION_SYM                 XHOST.adefault.getattachedutype<bool>("DEFAULT_VASP_FORCE_OPTION_SYM") 
#define AFLOWRC_DEFAULT_VASP_FORCE_OPTION_SPIN                TRUE
#define         DEFAULT_VASP_FORCE_OPTION_SPIN                XHOST.adefault.getattachedutype<bool>("DEFAULT_VASP_FORCE_OPTION_SPIN") 
#define AFLOWRC_DEFAULT_VASP_FORCE_OPTION_SPIN_REMOVE_RELAX_1 FALSE
#define         DEFAULT_VASP_FORCE_OPTION_SPIN_REMOVE_RELAX_1 XHOST.adefault.getattachedutype<bool>("DEFAULT_VASP_FORCE_OPTION_SPIN_REMOVE_RELAX_1") 
#define AFLOWRC_DEFAULT_VASP_FORCE_OPTION_SPIN_REMOVE_RELAX_2 TRUE  //ME20190308 - remove spin after two relaxations if zero
#define         DEFAULT_VASP_FORCE_OPTION_SPIN_REMOVE_RELAX_2 XHOST.adefault.getattachedutype<bool>("DEFAULT_VASP_FORCE_OPTION_SPIN_REMOVE_RELAX_2") 
#define AFLOWRC_DEFAULT_VASP_FORCE_OPTION_BADER               FALSE
#define         DEFAULT_VASP_FORCE_OPTION_BADER               XHOST.adefault.getattachedutype<bool>("DEFAULT_VASP_FORCE_OPTION_BADER") 
#define AFLOWRC_DEFAULT_VASP_FORCE_OPTION_ELF                 FALSE
#define         DEFAULT_VASP_FORCE_OPTION_ELF                 XHOST.adefault.getattachedutype<bool>("DEFAULT_VASP_FORCE_OPTION_ELF") 
#define AFLOWRC_DEFAULT_VASP_FORCE_OPTION_AUTO_MAGMOM         FALSE   // TRUE
#define         DEFAULT_VASP_FORCE_OPTION_AUTO_MAGMOM         XHOST.adefault.getattachedutype<bool>("DEFAULT_VASP_FORCE_OPTION_AUTO_MAGMOM") 
#define AFLOWRC_DEFAULT_VASP_FORCE_OPTION_WAVECAR             FALSE
#define         DEFAULT_VASP_FORCE_OPTION_WAVECAR             XHOST.adefault.getattachedutype<bool>("DEFAULT_VASP_FORCE_OPTION_WAVECAR") 
#define AFLOWRC_DEFAULT_VASP_FORCE_OPTION_CHGCAR              TRUE
#define         DEFAULT_VASP_FORCE_OPTION_CHGCAR              XHOST.adefault.getattachedutype<bool>("DEFAULT_VASP_FORCE_OPTION_CHGCAR") 
#define AFLOWRC_DEFAULT_VASP_FORCE_OPTION_LSCOUPLING          FALSE
#define         DEFAULT_VASP_FORCE_OPTION_LSCOUPLING          XHOST.adefault.getattachedutype<bool>("DEFAULT_VASP_FORCE_OPTION_LSCOUPLING") 

// AFLOW_LIBRARY AFLOW_PROJECT // DONE
#define AFLOWRC_DEFAULT_AFLOW_LIBRARY_DIRECTORIES             string("/common/AFLOW/LIBS/,/home/aflow/common/AFLOW/LIBS/,/fslhome/glh43/src/,/usr/local/bin/,/fslhome/fslcollab8/group/bin/,/home/auro/work/AFLOW3/,~/common/AFLOW/LIBS/,./,/nics/a/proj/aflow/common/AFLOW/LIBS/,/home/users/aflow/common/AFLOW/LIBS,/home/junkai/PROTO_DATABASE/,/projects/kyang-group/common/LIBS,/somewhere/")  // first is default, tokenized with ","
#define         DEFAULT_AFLOW_LIBRARY_DIRECTORIES             XHOST.adefault.getattachedscheme("DEFAULT_AFLOW_LIBRARY_DIRECTORIES")
#define AFLOWRC_DEFAULT_AFLOW_PROJECTS_DIRECTORIES            string("/common/AUID,/common/ICSD,/common/LIB0,/common/LIB1,/common/LIB2,/common/LIB3,/common/LIB4,/common/LIB5,/common/LIB6,/common/LIB7,/common/LIB8,/common/LIB9")  // first is default, tokenized with ","
#define         DEFAULT_AFLOW_PROJECTS_DIRECTORIES            XHOST.adefault.getattachedscheme("DEFAULT_AFLOW_PROJECTS_DIRECTORIES")

// PLATON/FINDSYM // DONE
#define AFLOWRC_DEFAULT_PLATON_P_EQUAL                        FALSE
#define         DEFAULT_PLATON_P_EQUAL                        XHOST.adefault.getattachedutype<bool>("DEFAULT_PLATON_P_EQUAL") 
#define AFLOWRC_DEFAULT_PLATON_P_EXACT                        FALSE
#define         DEFAULT_PLATON_P_EXACT                        XHOST.adefault.getattachedutype<bool>("DEFAULT_PLATON_P_EXACT") 
#define AFLOWRC_DEFAULT_PLATON_P_ANG                          1.0
#define         DEFAULT_PLATON_P_ANG                          XHOST.adefault.getattachedutype<double>("DEFAULT_PLATON_P_ANG") 
#define AFLOWRC_DEFAULT_PLATON_P_D1                           0.25
#define         DEFAULT_PLATON_P_D1                           XHOST.adefault.getattachedutype<double>("DEFAULT_PLATON_P_D1") 
#define AFLOWRC_DEFAULT_PLATON_P_D2                           0.25
#define         DEFAULT_PLATON_P_D2                           XHOST.adefault.getattachedutype<double>("DEFAULT_PLATON_P_D2") 
#define AFLOWRC_DEFAULT_PLATON_P_D3                           0.25
#define         DEFAULT_PLATON_P_D3                           XHOST.adefault.getattachedutype<double>("DEFAULT_PLATON_P_D3") 
#define AFLOWRC_DEFAULT_FINDSYM_TOL                           1.0e-3
#define         DEFAULT_FINDSYM_TOL                           XHOST.adefault.getattachedutype<double>("DEFAULT_FINDSYM_TOL") 

// GNUPLOT // DONE
#define AFLOWRC_DEFAULT_GNUPLOT_EPS_FONT                      string("Helvetica")              // we do not have time to waste with ttf
#define         DEFAULT_GNUPLOT_EPS_FONT                      XHOST.adefault.getattachedscheme("DEFAULT_GNUPLOT_EPS_FONT")
#define AFLOWRC_DEFAULT_GNUPLOT_EPS_FONT_BOLD                 string("Helvetica-Bold")         // we do not have time to waste with ttf
#define         DEFAULT_GNUPLOT_EPS_FONT_BOLD                 XHOST.adefault.getattachedscheme("DEFAULT_GNUPLOT_EPS_FONT_BOLD")
#define AFLOWRC_DEFAULT_GNUPLOT_EPS_FONT_ITALICS              string("Helvetica-Oblique")      // we do not have time to waste with ttf
#define         DEFAULT_GNUPLOT_EPS_FONT_ITALICS              XHOST.adefault.getattachedscheme("DEFAULT_GNUPLOT_EPS_FONT_ITALICS")
#define AFLOWRC_DEFAULT_GNUPLOT_EPS_FONT_BOLD_ITALICS         string("Helvetica-BoldOblique")  // we do not have time to waste with ttf
#define         DEFAULT_GNUPLOT_EPS_FONT_BOLD_ITALICS         XHOST.adefault.getattachedscheme("DEFAULT_GNUPLOT_EPS_FONT_BOLD_ITALICS")
#define AFLOWRC_DEFAULT_GNUPLOT_PNG_FONT                      string("Arial")                  // we do not have time to waste with ttf
#define         DEFAULT_GNUPLOT_PNG_FONT                      XHOST.adefault.getattachedscheme("DEFAULT_GNUPLOT_PNG_FONT")
#define AFLOWRC_DEFAULT_GNUPLOT_PNG_FONT_BOLD                 string("Arial_Bold")             // we do not have time to waste with ttf
#define         DEFAULT_GNUPLOT_PNG_FONT_BOLD                 XHOST.adefault.getattachedscheme("DEFAULT_GNUPLOT_PNG_FONT_BOLD")
#define AFLOWRC_DEFAULT_GNUPLOT_PNG_FONT_ITALICS              string("Arial_Italic")           // we do not have time to waste with ttf
#define         DEFAULT_GNUPLOT_PNG_FONT_ITALICS              XHOST.adefault.getattachedscheme("DEFAULT_GNUPLOT_PNG_FONT_ITALICS")
#define AFLOWRC_DEFAULT_GNUPLOT_PNG_FONT_BOLD_ITALICS         string("Arial_BoldItalic")       // we do not have time to waste with ttf
#define         DEFAULT_GNUPLOT_PNG_FONT_BOLD_ITALICS         XHOST.adefault.getattachedscheme("DEFAULT_GNUPLOT_PNG_FONT_BOLD_ITALICS")
#define AFLOWRC_DEFAULT_GNUPLOT_GREEK_FONT                    string("Symbol") 
#define         DEFAULT_GNUPLOT_GREEK_FONT                    XHOST.adefault.getattachedscheme("DEFAULT_GNUPLOT_GREEK_FONT")
#define AFLOWRC_DEFAULT_GNUPLOT_GREEK_FONT_BOLD               string("Symbol-Bold")
#define         DEFAULT_GNUPLOT_GREEK_FONT_BOLD               XHOST.adefault.getattachedscheme("DEFAULT_GNUPLOT_GREEK_FONT_BOLD")
#define AFLOWRC_DEFAULT_GNUPLOT_GREEK_FONT_ITALICS            string("Symbol-Oblique")
#define         DEFAULT_GNUPLOT_GREEK_FONT_ITALICS            XHOST.adefault.getattachedscheme("DEFAULT_GNUPLOT_GREEK_FONT_ITALICS")
#define AFLOWRC_DEFAULT_GNUPLOT_GREEK_FONT_BOLD_ITALICS       string("Symbol-BoldOblique")
#define         DEFAULT_GNUPLOT_GREEK_FONT_BOLD_ITALICS       XHOST.adefault.getattachedscheme("DEFAULT_GNUPLOT_GREEK_FONT_BOLD_ITALICS")

// DEFAULT CHULL
#define AFLOWRC_DEFAULT_CHULL_ALLOWED_DFT_TYPES                           string("PAW_PBE")
#define         DEFAULT_CHULL_ALLOWED_DFT_TYPES                           XHOST.adefault.getattachedscheme("DEFAULT_CHULL_ALLOWED_DFT_TYPES")
#define AFLOWRC_DEFAULT_CHULL_ALLOW_ALL_FORMATION_ENERGIES                FALSE
#define         DEFAULT_CHULL_ALLOW_ALL_FORMATION_ENERGIES                XHOST.adefault.getattachedutype<bool>("DEFAULT_CHULL_ALLOW_ALL_FORMATION_ENERGIES")
#define AFLOWRC_DEFAULT_CHULL_COUNT_THRESHOLD_BINARIES                    200
#define         DEFAULT_CHULL_COUNT_THRESHOLD_BINARIES                    XHOST.adefault.getattachedutype<int>("DEFAULT_CHULL_COUNT_THRESHOLD_BINARIES")
#define AFLOWRC_DEFAULT_CHULL_PERFORM_OUTLIER_ANALYSIS                    TRUE
#define         DEFAULT_CHULL_PERFORM_OUTLIER_ANALYSIS                    XHOST.adefault.getattachedutype<bool>("DEFAULT_CHULL_PERFORM_OUTLIER_ANALYSIS")
#define AFLOWRC_DEFAULT_CHULL_OUTLIER_ANALYSIS_COUNT_THRESHOLD_BINARIES   50
#define         DEFAULT_CHULL_OUTLIER_ANALYSIS_COUNT_THRESHOLD_BINARIES   XHOST.adefault.getattachedutype<int>("DEFAULT_CHULL_OUTLIER_ANALYSIS_COUNT_THRESHOLD_BINARIES")
#define AFLOWRC_DEFAULT_CHULL_OUTLIER_MULTIPLIER                          3.25
#define         DEFAULT_CHULL_OUTLIER_MULTIPLIER                          XHOST.adefault.getattachedutype<double>("DEFAULT_CHULL_OUTLIER_MULTIPLIER")
#define AFLOWRC_DEFAULT_CHULL_IGNORE_KNOWN_ILL_CONVERGED                  TRUE
#define         DEFAULT_CHULL_IGNORE_KNOWN_ILL_CONVERGED                  XHOST.adefault.getattachedutype<bool>("DEFAULT_CHULL_IGNORE_KNOWN_ILL_CONVERGED")
#define AFLOWRC_DEFAULT_CHULL_LATEX_BANNER                                2 //CO20180827
#define         DEFAULT_CHULL_LATEX_BANNER                                XHOST.adefault.getattachedutype<int>("DEFAULT_CHULL_LATEX_BANNER")
#define AFLOWRC_DEFAULT_CHULL_LATEX_COMPOUNDS_COLUMN                      FALSE
#define         DEFAULT_CHULL_LATEX_COMPOUNDS_COLUMN                      XHOST.adefault.getattachedutype<bool>("DEFAULT_CHULL_LATEX_COMPOUNDS_COLUMN")
#define AFLOWRC_DEFAULT_CHULL_LATEX_STOICH_HEADER                         FALSE
#define         DEFAULT_CHULL_LATEX_STOICH_HEADER                         XHOST.adefault.getattachedutype<bool>("DEFAULT_CHULL_LATEX_STOICH_HEADER")
#define AFLOWRC_DEFAULT_CHULL_LATEX_PLOT_UNARIES                          FALSE
#define         DEFAULT_CHULL_LATEX_PLOT_UNARIES                          XHOST.adefault.getattachedutype<bool>("DEFAULT_CHULL_LATEX_PLOT_UNARIES")
#define AFLOWRC_DEFAULT_CHULL_LATEX_PLOT_OFF_HULL                         -1
#define         DEFAULT_CHULL_LATEX_PLOT_OFF_HULL                         XHOST.adefault.getattachedutype<int>("DEFAULT_CHULL_LATEX_PLOT_OFF_HULL")
#define AFLOWRC_DEFAULT_CHULL_LATEX_PLOT_UNSTABLE                         FALSE
#define         DEFAULT_CHULL_LATEX_PLOT_UNSTABLE                         XHOST.adefault.getattachedutype<bool>("DEFAULT_CHULL_LATEX_PLOT_UNSTABLE")
#define AFLOWRC_DEFAULT_CHULL_LATEX_FILTER_SCHEME                         string("")
#define         DEFAULT_CHULL_LATEX_FILTER_SCHEME                         XHOST.adefault.getattachedscheme("DEFAULT_CHULL_LATEX_FILTER_SCHEME")
#define AFLOWRC_DEFAULT_CHULL_LATEX_FILTER_VALUE                          0.0
#define         DEFAULT_CHULL_LATEX_FILTER_VALUE                          XHOST.adefault.getattachedutype<double>("DEFAULT_CHULL_LATEX_FILTER_VALUE")
#define AFLOWRC_DEFAULT_CHULL_LATEX_COLOR_BAR                             TRUE
#define         DEFAULT_CHULL_LATEX_COLOR_BAR                             XHOST.adefault.getattachedutype<bool>("DEFAULT_CHULL_LATEX_COLOR_BAR")
#define AFLOWRC_DEFAULT_CHULL_LATEX_HEAT_MAP                              TRUE
#define         DEFAULT_CHULL_LATEX_HEAT_MAP                              XHOST.adefault.getattachedutype<bool>("DEFAULT_CHULL_LATEX_HEAT_MAP")
#define AFLOWRC_DEFAULT_CHULL_LATEX_COLOR_GRADIENT                        TRUE
#define         DEFAULT_CHULL_LATEX_COLOR_GRADIENT                        XHOST.adefault.getattachedutype<bool>("DEFAULT_CHULL_LATEX_COLOR_GRADIENT")
#define AFLOWRC_DEFAULT_CHULL_LATEX_COLOR_MAP                             string("")
#define         DEFAULT_CHULL_LATEX_COLOR_MAP                             XHOST.adefault.getattachedscheme("DEFAULT_CHULL_LATEX_COLOR_MAP")
#define AFLOWRC_DEFAULT_CHULL_LATEX_TERNARY_LABEL_COLOR                   string("")
#define         DEFAULT_CHULL_LATEX_TERNARY_LABEL_COLOR                   XHOST.adefault.getattachedscheme("DEFAULT_CHULL_LATEX_TERNARY_LABEL_COLOR")
#define AFLOWRC_DEFAULT_CHULL_LATEX_REVERSE_AXIS                          FALSE
#define         DEFAULT_CHULL_LATEX_REVERSE_AXIS                          XHOST.adefault.getattachedutype<bool>("DEFAULT_CHULL_LATEX_REVERSE_AXIS")
#define AFLOWRC_DEFAULT_CHULL_LATEX_FACET_LINE_DROP_SHADOW                FALSE
#define         DEFAULT_CHULL_LATEX_FACET_LINE_DROP_SHADOW                XHOST.adefault.getattachedutype<bool>("DEFAULT_CHULL_LATEX_FACET_LINE_DROP_SHADOW")
#define AFLOWRC_DEFAULT_CHULL_LATEX_LINKS                                 1
#define         DEFAULT_CHULL_LATEX_LINKS                                 XHOST.adefault.getattachedutype<int>("DEFAULT_CHULL_LATEX_LINKS")
#define AFLOWRC_DEFAULT_CHULL_LATEX_LABEL_NAME                            string("")
#define         DEFAULT_CHULL_LATEX_LABEL_NAME                            XHOST.adefault.getattachedscheme("DEFAULT_CHULL_LATEX_LABEL_NAME")
#define AFLOWRC_DEFAULT_CHULL_LATEX_META_LABELS                           FALSE
#define         DEFAULT_CHULL_LATEX_META_LABELS                           XHOST.adefault.getattachedutype<bool>("DEFAULT_CHULL_LATEX_META_LABELS")
#define AFLOWRC_DEFAULT_CHULL_LATEX_LABELS_OFF_HULL                       FALSE
#define         DEFAULT_CHULL_LATEX_LABELS_OFF_HULL                       XHOST.adefault.getattachedutype<bool>("DEFAULT_CHULL_LATEX_LABELS_OFF_HULL")
#define AFLOWRC_DEFAULT_CHULL_LATEX_PLOT_REDUCED_COMPOSITION              -1
#define         DEFAULT_CHULL_LATEX_PLOT_REDUCED_COMPOSITION              XHOST.adefault.getattachedutype<int>("DEFAULT_CHULL_LATEX_PLOT_REDUCED_COMPOSITION")
#define AFLOWRC_DEFAULT_CHULL_LATEX_HELVETICA_FONT                        FALSE
#define         DEFAULT_CHULL_LATEX_HELVETICA_FONT                        XHOST.adefault.getattachedutype<bool>("DEFAULT_CHULL_LATEX_HELVETICA_FONT")
#define AFLOWRC_DEFAULT_CHULL_LATEX_FONT_SIZE                             string("")
#define         DEFAULT_CHULL_LATEX_FONT_SIZE                             XHOST.adefault.getattachedscheme("DEFAULT_CHULL_LATEX_FONT_SIZE")
#define AFLOWRC_DEFAULT_CHULL_LATEX_ROTATE_LABELS                         TRUE
#define         DEFAULT_CHULL_LATEX_ROTATE_LABELS                         XHOST.adefault.getattachedutype<bool>("DEFAULT_CHULL_LATEX_ROTATE_LABELS")
#define AFLOWRC_DEFAULT_CHULL_LATEX_BOLD_LABELS                           -1
#define         DEFAULT_CHULL_LATEX_BOLD_LABELS                           XHOST.adefault.getattachedutype<int>("DEFAULT_CHULL_LATEX_BOLD_LABELS")
#define AFLOWRC_DEFAULT_CHULL_PNG_RESOLUTION                              300
#define         DEFAULT_CHULL_PNG_RESOLUTION                              XHOST.adefault.getattachedutype<int>("DEFAULT_CHULL_PNG_RESOLUTION")

// DEFAULT GFA
#define AFLOWRC_DEFAULT_GFA_FORMATION_ENTHALPY_CUTOFF                     0.05  //CO20190628
#define         DEFAULT_GFA_FORMATION_ENTHALPY_CUTOFF                     XHOST.adefault.getattachedutype<double>("DEFAULT_GFA_FORMATION_ENTHALPY_CUTOFF")  //CO20190628

// DEFAULT ARUN
#define AFLOWRC_ARUN_DIRECTORY_PREFIX                         string("ARUN.")
#define         ARUN_DIRECTORY_PREFIX                         XHOST.adefault.getattachedscheme("ARUN_DIRECTORY_PREFIX")

//DEFAULT POCC //CO20181226
#define AFLOWRC_DEFAULT_POCC_TEMPERATURE_STRING                   string("0:2400:300")
#define         DEFAULT_POCC_TEMPERATURE_STRING                   XHOST.adefault.getattachedscheme("DEFAULT_POCC_TEMPERATURE_STRING")
#define AFLOWRC_DEFAULT_POCC_SITE_TOL                             0.001
#define         DEFAULT_POCC_SITE_TOL                             XHOST.adefault.getattachedutype<double>("DEFAULT_POCC_SITE_TOL")
#define AFLOWRC_DEFAULT_POCC_STOICH_TOL                           0.001
#define         DEFAULT_POCC_STOICH_TOL                           XHOST.adefault.getattachedutype<double>("DEFAULT_POCC_STOICH_TOL")
#define AFLOWRC_DEFAULT_UFF_BONDING_DISTANCE                      0.5
#define         DEFAULT_UFF_BONDING_DISTANCE                      XHOST.adefault.getattachedutype<double>("DEFAULT_UFF_BONDING_DISTANCE")
#define AFLOWRC_DEFAULT_UFF_ENERGY_TOLERANCE                      1e-6
#define         DEFAULT_UFF_ENERGY_TOLERANCE                      XHOST.adefault.getattachedutype<double>("DEFAULT_UFF_ENERGY_TOLERANCE")
#define AFLOWRC_DEFAULT_UFF_CLUSTER_RADIUS                        10
#define         DEFAULT_UFF_CLUSTER_RADIUS                        XHOST.adefault.getattachedutype<double>("DEFAULT_UFF_CLUSTER_RADIUS")
#define AFLOWRC_DEFAULT_POCC_PERFORM_ROBUST_STRUCTURE_COMPARISON  FALSE
#define         DEFAULT_POCC_PERFORM_ROBUST_STRUCTURE_COMPARISON  XHOST.adefault.getattachedutype<bool>("DEFAULT_POCC_PERFORM_ROBUST_STRUCTURE_COMPARISON")
#define AFLOWRC_DEFAULT_POCC_WRITE_OUT_ALL_SUPERCELLS             TRUE
#define         DEFAULT_POCC_WRITE_OUT_ALL_SUPERCELLS             XHOST.adefault.getattachedutype<bool>("DEFAULT_POCC_WRITE_OUT_ALL_SUPERCELLS")
#define AFLOWRC_POCC_FILE_PREFIX                                  string("aflow.pocc.")
#define         POCC_FILE_PREFIX                                  XHOST.adefault.getattachedscheme("POCC_FILE_PREFIX")
#define AFLOWRC_POCC_ALL_SUPERCELLS_FILE                          string("structures_all.out")
#define         POCC_ALL_SUPERCELLS_FILE                          XHOST.adefault.getattachedscheme("POCC_ALL_SUPERCELLS_FILE")
#define AFLOWRC_POCC_UNIQUE_SUPERCELLS_FILE                       string("structures_unique.out")
#define         POCC_UNIQUE_SUPERCELLS_FILE                       XHOST.adefault.getattachedscheme("POCC_UNIQUE_SUPERCELLS_FILE")
#define AFLOWRC_POCC_ALL_HNF_MATRICES_FILE                        string("hnf_matrices.out")
#define         POCC_ALL_HNF_MATRICES_FILE                        XHOST.adefault.getattachedscheme("POCC_ALL_HNF_MATRICES_FILE")
#define AFLOWRC_POCC_ALL_SITE_CONFIGURATIONS_FILE                 string("site_configurations.out")
#define         POCC_ALL_SITE_CONFIGURATIONS_FILE                 XHOST.adefault.getattachedscheme("POCC_ALL_SITE_CONFIGURATIONS_FILE")
#define AFLOWRC_POCC_OUT_FILE                                     string("out")
#define         POCC_OUT_FILE                                     XHOST.adefault.getattachedscheme("POCC_OUT_FILE")
#define AFLOWRC_POCC_DOSCAR_FILE                                  string("DOSCAR.pocc")
#define         POCC_DOSCAR_FILE                                  XHOST.adefault.getattachedscheme("POCC_DOSCAR_FILE")

// DEFAULT APL
//// DEFAULT APL SUPERCELL
#define AFLOWRC_DEFAULT_APL_PREC                              string("PHONONS")
#define         DEFAULT_APL_PREC                              XHOST.adefault.getattachedscheme("DEFAULT_APL_PREC")
#define AFLOWRC_DEFAULT_APL_ENGINE                            string("DM")
#define         DEFAULT_APL_ENGINE                            XHOST.adefault.getattachedscheme("DEFAULT_APL_ENGINE")
#define AFLOWRC_DEFAULT_APL_HIBERNATE                         TRUE
#define         DEFAULT_APL_HIBERNATE                         XHOST.adefault.getattachedutype<bool>("DEFAULT_APL_HIBERNATE")
#define AFLOWRC_DEFAULT_APL_MINSHELL                          6
#define         DEFAULT_APL_MINSHELL                          XHOST.adefault.getattachedutype<int>("DEFAULT_APL_MINSHELL")
#define AFLOWRC_DEFAULT_APL_MINATOMS                          175  //ME20190301
#define         DEFAULT_APL_MINATOMS                          XHOST.adefault.getattachedutype<int>("DEFAULT_APL_MINATOMS")
#define AFLOWRC_DEFAULT_APL_POLAR                             TRUE  //CO20181226
#define         DEFAULT_APL_POLAR                             XHOST.adefault.getattachedutype<bool>("DEFAULT_APL_POLAR")
#define AFLOWRC_DEFAULT_APL_DMAG                              0.015
#define         DEFAULT_APL_DMAG                              XHOST.adefault.getattachedutype<double>("DEFAULT_APL_DMAG")
#define AFLOWRC_DEFAULT_APL_DXYZONLY                          FALSE
#define         DEFAULT_APL_DXYZONLY                          XHOST.adefault.getattachedutype<bool>("DEFAULT_APL_DXYZONLY")
#define AFLOWRC_DEFAULT_APL_DSYMMETRIZE                       TRUE
#define         DEFAULT_APL_DSYMMETRIZE                       XHOST.adefault.getattachedutype<bool>("DEFAULT_APL_DSYMMETRIZE")
#define AFLOWRC_DEFAULT_APL_DINEQUIV_ONLY                     TRUE
#define         DEFAULT_APL_DINEQUIV_ONLY                     XHOST.adefault.getattachedutype<bool>("DEFAULT_APL_DINEQUIV_ONLY")
#define AFLOWRC_DEFAULT_APL_DPM                               string("ON")
#define         DEFAULT_APL_DPM                               XHOST.adefault.getattachedscheme("DEFAULT_APL_DPM")
#define AFLOWRC_DEFAULT_APL_RELAX                             TRUE
#define         DEFAULT_APL_RELAX                             XHOST.adefault.getattachedutype<bool>("DEFAULT_APL_RELAX")
#define AFLOWRC_DEFAULT_APL_ZEROSTATE                         TRUE  //CO20181216
#define         DEFAULT_APL_ZEROSTATE                         XHOST.adefault.getattachedutype<bool>("DEFAULT_APL_ZEROSTATE")
#define AFLOWRC_DEFAULT_APL_ZEROSTATE_CHGCAR                  FALSE  //ME20191029
#define         DEFAULT_APL_ZEROSTATE_CHGCAR                  XHOST.adefault.getattachedutype<bool>("DEFAULT_APL_ZEROSTATE_CHGCAR")  //ME20191029
#define AFLOWRC_DEFAULT_APL_USE_LEPSILON                      TRUE
#define         DEFAULT_APL_USE_LEPSILON                      XHOST.adefault.getattachedutype<bool>("DEFAULT_APL_USE_LEPSILON")

//// DEFAULT APL PHONON PROPERTIES
#define AFLOWRC_DEFAULT_APL_FREQFORMAT                        string("THZ|ALLOW_NEGATIVE")  //CO20181226 - no spaces!
#define         DEFAULT_APL_FREQFORMAT                        XHOST.adefault.getattachedscheme("DEFAULT_APL_FREQFORMAT")
#define AFLOWRC_DEFAULT_APL_DC                                TRUE
#define         DEFAULT_APL_DC                                XHOST.adefault.getattachedutype<bool>("DEFAULT_APL_DC")
#define AFLOWRC_DEFAULT_APL_DCPATH                            string("LATTICE")
#define         DEFAULT_APL_DCPATH                            XHOST.adefault.getattachedscheme("DEFAULT_APL_DCPATH")
#define AFLOWRC_DEFAULT_APL_DCPOINTS                          100
#define         DEFAULT_APL_DCPOINTS                          XHOST.adefault.getattachedutype<int>("DEFAULT_APL_DCPOINTS")
#define AFLOWRC_DEFAULT_APL_DOS                               TRUE
#define         DEFAULT_APL_DOS                               XHOST.adefault.getattachedutype<bool>("DEFAULT_APL_DOS")
#define AFLOWRC_DEFAULT_APL_DOSMETHOD                         string("LT")
#define         DEFAULT_APL_DOSMETHOD                         XHOST.adefault.getattachedscheme("DEFAULT_APL_DOSMETHOD")
#define AFLOWRC_DEFAULT_APL_DOSMESH                           string("21x21x21")
#define         DEFAULT_APL_DOSMESH                           XHOST.adefault.getattachedscheme("DEFAULT_APL_DOSMESH")
#define AFLOWRC_DEFAULT_APL_DOSPOINTS                         2000
#define         DEFAULT_APL_DOSPOINTS                         XHOST.adefault.getattachedutype<int>("DEFAULT_APL_DOSPOINTS")
#define AFLOWRC_DEFAULT_APL_DOSSMEAR                          0.0
#define         DEFAULT_APL_DOSSMEAR                          XHOST.adefault.getattachedutype<double>("DEFAULT_APL_DOSSMEAR")
#define AFLOWRC_DEFAULT_APL_TP                                TRUE
#define         DEFAULT_APL_TP                                XHOST.adefault.getattachedutype<bool>("DEFAULT_APL_TP")
#define AFLOWRC_DEFAULT_APL_TPT                               string("0:2000:10")
#define         DEFAULT_APL_TPT                               XHOST.adefault.getattachedscheme("DEFAULT_APL_TPT")

//// DEFAULT APL FILES
#define AFLOWRC_DEFAULT_APL_FILE_PREFIX                       string("aflow.apl.")
#define         DEFAULT_APL_FILE_PREFIX                       XHOST.adefault.getattachedscheme("DEFAULT_APL_FILE_PREFIX")
#define AFLOWRC_DEFAULT_APL_PDIS_FILE                         string("phonon_dispersion.out")
#define         DEFAULT_APL_PDIS_FILE                         XHOST.adefault.getattachedscheme("DEFAULT_APL_PDIS_FILE")
#define AFLOWRC_DEFAULT_APL_PDOS_FILE                         string("phonon_dos.out")
#define         DEFAULT_APL_PDOS_FILE                         XHOST.adefault.getattachedscheme("DEFAULT_APL_PDOS_FILE")
#define AFLOWRC_DEFAULT_APL_THERMO_FILE                       string("thermodynamic_properties.out")
#define         DEFAULT_APL_THERMO_FILE                       XHOST.adefault.getattachedscheme("DEFAULT_APL_THERMO_FILE")
#define AFLOWRC_DEFAULT_APL_DYNMAT_FILE                       string("DYNMAT.out")
#define         DEFAULT_APL_DYNMAT_FILE                       XHOST.adefault.getattachedscheme("DEFAULT_APL_DYNMAT_FILE")
#define AFLOWRC_DEFAULT_APL_HARMIFC_FILE                      string("harmonicIFCs.xml")
#define         DEFAULT_APL_HARMIFC_FILE                      XHOST.adefault.getattachedscheme("DEFAULT_APL_HARMIFC_FILE")
#define AFLOWRC_DEFAULT_APL_HSKPTS_FILE                       string("hskpoints.out")
#define         DEFAULT_APL_HSKPTS_FILE                       XHOST.adefault.getattachedscheme("DEFAULT_APL_HSKPTS_FILE")
//ME20190614 START
#define AFLOWRC_DEFAULT_APL_PHDOSCAR_FILE                     string("PHDOSCAR")
#define         DEFAULT_APL_PHDOSCAR_FILE                     XHOST.adefault.getattachedscheme("DEFAULT_APL_PHDOSCAR_FILE")
#define AFLOWRC_DEFAULT_APL_PHPOSCAR_FILE                     string("PHPOSCAR")
#define         DEFAULT_APL_PHPOSCAR_FILE                     XHOST.adefault.getattachedscheme("DEFAULT_APL_PHPOSCAR_FILE")
#define AFLOWRC_DEFAULT_APL_PHKPOINTS_FILE                    string("PHKPOINTS")
#define         DEFAULT_APL_PHKPOINTS_FILE                    XHOST.adefault.getattachedscheme("DEFAULT_APL_PHKPOINTS_FILE")
#define AFLOWRC_DEFAULT_APL_PHEIGENVAL_FILE                   string("PHEIGENVAL")
#define         DEFAULT_APL_PHEIGENVAL_FILE                   XHOST.adefault.getattachedscheme("DEFAULT_APL_PHEIGENVAL_FILE")
//ME20190614 END

// DEFAULT QHA
//// DEFAULT QHA VALUES
#define AFLOWRC_DEFAULT_QHA_MODE                              string("QHA")
#define         DEFAULT_QHA_MODE                              XHOST.adefault.getattachedscheme("DEFAULT_QHA_MODE")
#define AFLOWRC_DEFAULT_QHA_EOS                               TRUE
#define         DEFAULT_QHA_EOS                               XHOST.adefault.getattachedutype<bool>("DEFAULT_QHA_EOS")
#define AFLOWRC_DEFAULT_QHA_EOS_DISTORTION_RANGE              string("-12:16:3")
#define         DEFAULT_QHA_EOS_DISTORTION_RANGE              XHOST.adefault.getattachedscheme("DEFAULT_QHA_EOS_DISTORTION_RANGE")
#define AFLOWRC_DEFAULT_QHA_GP_DISTORTION                     1.0
#define         DEFAULT_QHA_GP_DISTORTION                     XHOST.adefault.getattachedutype<double>("DEFAULT_QHA_GP_DISTORTION")
#define AFLOWRC_DEFAULT_QHA_INCLUDE_ELE                       FALSE
#define         DEFAULT_QHA_INCLUDE_ELE                       XHOST.adefault.getattachedutype<bool>("DEFAULT_QHA_INCLUDE_ELE")
#define AFLOWRC_DEFAULT_QHA_SCQHA_PDIS_T                      string("50,100,600")
#define         DEFAULT_QHA_SCQHA_PDIS_T                      XHOST.adefault.getattachedscheme("DEFAULT_QHA_SCQHA_PDIS_T")

// DEFAULT AAPL
//// DEFAULT AAPL VALUES
#define AFLOWRC_DEFAULT_AAPL_BTE                              string("FULL")
#define         DEFAULT_AAPL_BTE                              XHOST.adefault.getattachedscheme("DEFAULT_AAPL_BTE")
//[ME20181226]#define AFLOWRC_DEFAULT_AAPL_BZMETHOD                         string("LT")
//[ME20181226]#define         DEFAULT_AAPL_BZMETHOD                         XHOST.adefault.getattachedscheme("DEFAULT_AAPL_BZMETHOD")
#define AFLOWRC_DEFAULT_AAPL_FOURTH_ORDER                     FALSE
#define         DEFAULT_AAPL_FOURTH_ORDER                     XHOST.adefault.getattachedutype<bool>("DEFAULT_AAPL_FOURTH_ORDER")
#define AFLOWRC_DEFAULT_AAPL_CUT_RAD                          string("0.0") //ME20190308 - use CUT_SHELL by default //ME20191029
#define         DEFAULT_AAPL_CUT_RAD                          XHOST.adefault.getattachedscheme("DEFAULT_AAPL_CUT_RAD")
#define AFLOWRC_DEFAULT_AAPL_CUT_SHELL                        string("6")  //ME20190301  //ME20190408  //ME20191029
#define         DEFAULT_AAPL_CUT_SHELL                        XHOST.adefault.getattachedscheme("DEFAULT_AAPL_CUT_SHELL")
#define AFLOWRC_DEFAULT_AAPL_THERMALGRID                      string("26x26x26")
#define         DEFAULT_AAPL_THERMALGRID                      XHOST.adefault.getattachedscheme("DEFAULT_AAPL_THERMALGRID")
#define AFLOWRC_DEFAULT_AAPL_TCT                              string("50:550:50")
#define         DEFAULT_AAPL_TCT                              XHOST.adefault.getattachedscheme("DEFAULT_AAPL_TCT")
#define AFLOWRC_DEFAULT_AAPL_SUMRULE                          1e-7
#define         DEFAULT_AAPL_SUMRULE                          XHOST.adefault.getattachedutype<double>("DEFAULT_AAPL_SUMRULE")
#define AFLOWRC_DEFAULT_AAPL_SUMRULE_MAX_ITER                 2000
#define         DEFAULT_AAPL_SUMRULE_MAX_ITER                 XHOST.adefault.getattachedutype<int>("DEFAULT_AAPL_SUMRULE_MAX_ITER")
#define AFLOWRC_DEFAULT_AAPL_MIXING_COEFFICIENT               0.0
#define         DEFAULT_AAPL_MIXING_COEFFICIENT               XHOST.adefault.getattachedutype<double>("DEFAULT_AAPL_MIXING_COEFFICIENT")
#define AFLOWRC_DEFAULT_AAPL_ISOTOPE                          TRUE
#define         DEFAULT_AAPL_ISOTOPE                          XHOST.adefault.getattachedutype<bool>("DEFAULT_AAPL_ISOTOPE")
#define AFLOWRC_DEFAULT_AAPL_BOUNDARY                         FALSE
#define         DEFAULT_AAPL_BOUNDARY                         XHOST.adefault.getattachedutype<bool>("DEFAULT_AAPL_BOUNDARY")
#define AFLOWRC_DEFAULT_AAPL_CUMULATIVEK                      FALSE
#define         DEFAULT_AAPL_CUMULATIVEK                      XHOST.adefault.getattachedutype<bool>("DEFAULT_AAPL_CUMULATIVEK")
#define AFLOWRC_DEFAULT_AAPL_NANO_SIZE                        100.0
#define         DEFAULT_AAPL_NANO_SIZE                        XHOST.adefault.getattachedutype<double>("DEFAULT_AAPL_NANO_SIZE")

//// DEFAULT AAPL FILES
#define AFLOWRC_DEFAULT_AAPL_FILE_PREFIX                      string("aflow.aapl.")
#define         DEFAULT_AAPL_FILE_PREFIX                      XHOST.adefault.getattachedscheme("DEFAULT_AAPL_FILE_PREFIX")
#define AFLOWRC_DEFAULT_AAPL_QPOINTS_FILE                     string("qpoints.out")
#define         DEFAULT_AAPL_QPOINTS_FILE                     XHOST.adefault.getattachedscheme("DEFAULT_AAPL_QPOINTS_FILE")
#define AFLOWRC_DEFAULT_AAPL_IRRQPTS_FILE                     string("irred_qpoints.out")
#define         DEFAULT_AAPL_IRRQPTS_FILE                     XHOST.adefault.getattachedscheme("DEFAULT_AAPL_IRRQPTS_FILE")
#define AFLOWRC_DEFAULT_AAPL_FREQ_FILE                        string("frequencies.out")
#define         DEFAULT_AAPL_FREQ_FILE                        XHOST.adefault.getattachedscheme("DEFAULT_AAPL_FREQ_FILE")
#define AFLOWRC_DEFAULT_AAPL_GVEL_FILE                        string("group_velocities.out")
#define         DEFAULT_AAPL_GVEL_FILE                        XHOST.adefault.getattachedscheme("DEFAULT_AAPL_GVEL_FILE")
#define AFLOWRC_DEFAULT_AAPL_PS_FILE                          string("phase_space.out")  //ME20191104
#define         DEFAULT_AAPL_PS_FILE                          XHOST.adefault.getattachedscheme("DEFAULT_AAPL_PS_FILE")  //ME20191104
#define AFLOWRC_DEFAULT_AAPL_GRUENEISEN_FILE                  string("grueneisen.out")  //ME20191104
#define         DEFAULT_AAPL_GRUENEISEN_FILE                  XHOST.adefault.getattachedscheme("DEFAULT_AAPL_GRUENEISEN_FILE")  //ME20191104
#define AFLOWRC_DEFAULT_AAPL_RATES_FILE                       string("scattering_rates_total.out")
#define         DEFAULT_AAPL_RATES_FILE                       XHOST.adefault.getattachedscheme("DEFAULT_AAPL_RATES_FILE")
#define AFLOWRC_DEFAULT_AAPL_RATES_3RD_FILE                   string("scattering_rates_anharmonic_3rd.out")
#define         DEFAULT_AAPL_RATES_3RD_FILE                   XHOST.adefault.getattachedscheme("DEFAULT_AAPL_RATES_3RD_FILE")
#define AFLOWRC_DEFAULT_AAPL_RATES_4TH_FILE                   DEFAULT_AAPL_FILE_PREFIX+string("scattering_rates_anharmonic_4th.out")
#define         DEFAULT_AAPL_RATES_4TH_FILE                   XHOST.adefault.getattachedscheme("DEFAULT_AAPL_RATES_4TH_FILE")
#define AFLOWRC_DEFAULT_AAPL_ISOTOPE_FILE                     string("scattering_rates_isotope.out")
#define         DEFAULT_AAPL_ISOTOPE_FILE                     XHOST.adefault.getattachedscheme("DEFAULT_AAPL_ISOTOPE_FILE")
#define AFLOWRC_DEFAULT_AAPL_BOUNDARY_FILE                    string("scattering_rates_boundary.out")
#define         DEFAULT_AAPL_BOUNDARY_FILE                    XHOST.adefault.getattachedscheme("DEFAULT_AAPL_BOUNDARY_FILE")
#define AFLOWRC_DEFAULT_AAPL_TCOND_FILE                       string("thermal_conductivity.out")
#define         DEFAULT_AAPL_TCOND_FILE                       XHOST.adefault.getattachedscheme("DEFAULT_AAPL_TCOND_FILE")
//OBSOLETE ME20191104
//#define AFLOWRC_DEFAULT_AAPL_TCOND_PLOT_FILE                  string("thermal_conductivity.plt")
//#define         DEFAULT_AAPL_TCOND_PLOT_FILE                  XHOST.adefault.getattachedscheme("DEFAULT_AAPL_TCOND_PLOT_FILE")


// DEFAULT AEL
//// DEFAULT AEL STRAIN CALCS
#define AFLOWRC_DEFAULT_AEL_STRAIN_SYMMETRY                   TRUE
#define         DEFAULT_AEL_STRAIN_SYMMETRY                   XHOST.adefault.getattachedutype<bool>("DEFAULT_AEL_STRAIN_SYMMETRY")
#define AFLOWRC_DEFAULT_AEL_NNORMAL_STRAINS                   4
#define         DEFAULT_AEL_NNORMAL_STRAINS                   XHOST.adefault.getattachedutype<int>("DEFAULT_AEL_NNORMAL_STRAINS")
#define AFLOWRC_DEFAULT_AEL_NSHEAR_STRAINS                    4
#define         DEFAULT_AEL_NSHEAR_STRAINS                    XHOST.adefault.getattachedutype<int>("DEFAULT_AEL_NSHEAR_STRAINS")
#define AFLOWRC_DEFAULT_AEL_NORMAL_STRAIN_STEP                0.005
#define         DEFAULT_AEL_NORMAL_STRAIN_STEP                XHOST.adefault.getattachedutype<double>("DEFAULT_AEL_NORMAL_STRAIN_STEP")
#define AFLOWRC_DEFAULT_AEL_SHEAR_STRAIN_STEP                 0.005
#define         DEFAULT_AEL_SHEAR_STRAIN_STEP                 XHOST.adefault.getattachedutype<double>("DEFAULT_AEL_SHEAR_STRAIN_STEP")
#define AFLOWRC_DEFAULT_AEL_ORIGIN_STRAIN_CALC                FALSE
#define         DEFAULT_AEL_ORIGIN_STRAIN_CALC                XHOST.adefault.getattachedutype<bool>("DEFAULT_AEL_ORIGIN_STRAIN_CALC")
#define AFLOWRC_DEFAULT_AEL_ORIGIN_STRAIN_FIT                 FALSE
#define         DEFAULT_AEL_ORIGIN_STRAIN_FIT                 XHOST.adefault.getattachedutype<bool>("DEFAULT_AEL_ORIGIN_STRAIN_FIT")
#define AFLOWRC_DEFAULT_AEL_RELAXED_STRUCT_FIT                FALSE
#define         DEFAULT_AEL_RELAXED_STRUCT_FIT                XHOST.adefault.getattachedutype<bool>("DEFAULT_AEL_RELAXED_STRUCT_FIT")
#define AFLOWRC_DEFAULT_AEL_NEG_STRAINS                       TRUE
#define         DEFAULT_AEL_NEG_STRAINS                       XHOST.adefault.getattachedutype<bool>("DEFAULT_AEL_NEG_STRAINS")
#define AFLOWRC_DEFAULT_AEL_NIND_STRAIN_DIRS                  3
#define         DEFAULT_AEL_NIND_STRAIN_DIRS                  XHOST.adefault.getattachedutype<int>("DEFAULT_AEL_NIND_STRAIN_DIRS")
#define AFLOWRC_DEFAULT_AEL_VASPSYM                           FALSE
#define         DEFAULT_AEL_VASPSYM                           XHOST.adefault.getattachedutype<bool>("DEFAULT_AEL_VASPSYM")
#define AFLOWRC_DEFAULT_AEL_PRECACC_ALGONORM                  FALSE
#define         DEFAULT_AEL_PRECACC_ALGONORM                  XHOST.adefault.getattachedutype<bool>("DEFAULT_AEL_PRECACC_ALGONORM")
#define AFLOWRC_DEFAULT_AEL_VASPRUNXML_STRESS                 FALSE
#define         DEFAULT_AEL_VASPRUNXML_STRESS                 XHOST.adefault.getattachedutype<bool>("DEFAULT_AEL_VASPRUNXML_STRESS")
#define AFLOWRC_DEFAULT_AEL_AUTOSKIP_FAILED_ARUNS             FALSE
#define         DEFAULT_AEL_AUTOSKIP_FAILED_ARUNS             XHOST.adefault.getattachedutype<bool>("DEFAULT_AEL_AUTOSKIP_FAILED_ARUNS")
#define AFLOWRC_DEFAULT_AEL_SKIP_ARUNS_MAX                    1
#define         DEFAULT_AEL_SKIP_ARUNS_MAX                    XHOST.adefault.getattachedutype<int>("DEFAULT_AEL_SKIP_ARUNS_MAX")

//// DEFAULT AEL CHECKS AND PROCESSING
#define AFLOWRC_DEFAULT_AEL_CHECK_ELASTIC_SYMMETRY            TRUE
#define         DEFAULT_AEL_CHECK_ELASTIC_SYMMETRY            XHOST.adefault.getattachedutype<bool>("DEFAULT_AEL_CHECK_ELASTIC_SYMMETRY")
#define AFLOWRC_DEFAULT_AEL_SYMMETRIZE                        FALSE
#define         DEFAULT_AEL_SYMMETRIZE                        XHOST.adefault.getattachedutype<bool>("DEFAULT_AEL_SYMMETRIZE")

//// DEFAULT AEL OUTPUT FILES
#define AFLOWRC_DEFAULT_AEL_FILE_PREFIX                       string("aflow.ael.")
#define         DEFAULT_AEL_FILE_PREFIX                       XHOST.adefault.getattachedscheme("DEFAULT_AEL_FILE_PREFIX")
#define AFLOWRC_DEFAULT_AEL_WRITE_FULL_RESULTS                FALSE
#define         DEFAULT_AEL_WRITE_FULL_RESULTS                XHOST.adefault.getattachedutype<bool>("DEFAULT_AEL_WRITE_FULL_RESULTS")
#define AFLOWRC_DEFAULT_AEL_DIRNAME_ARUN                      TRUE
#define         DEFAULT_AEL_DIRNAME_ARUN                      XHOST.adefault.getattachedutype<bool>("DEFAULT_AEL_DIRNAME_ARUN")

// DEFAULT AGL
//// DEFAULT AGL STRAIN CALCS
#define AFLOWRC_DEFAULT_AGL_AEL_POISSON_RATIO                 TRUE
#define         DEFAULT_AGL_AEL_POISSON_RATIO                 XHOST.adefault.getattachedutype<bool>("DEFAULT_AGL_AEL_POISSON_RATIO")
#define AFLOWRC_DEFAULT_AGL_NSTRUCTURES                       28
#define         DEFAULT_AGL_NSTRUCTURES                       XHOST.adefault.getattachedutype<int>("DEFAULT_AGL_NSTRUCTURES")
#define AFLOWRC_DEFAULT_AGL_STRAIN_STEP                       0.01
#define         DEFAULT_AGL_STRAIN_STEP                       XHOST.adefault.getattachedutype<double>("DEFAULT_AGL_STRAIN_STEP")
#define AFLOWRC_DEFAULT_AGL_AUTOSKIP_FAILED_ARUNS             FALSE
#define         DEFAULT_AGL_AUTOSKIP_FAILED_ARUNS             XHOST.adefault.getattachedutype<bool>("DEFAULT_AGL_AUTOSKIP_FAILED_ARUNS")
#define AFLOWRC_DEFAULT_AGL_SKIP_ARUNS_MAX                    7
#define         DEFAULT_AGL_SKIP_ARUNS_MAX                    XHOST.adefault.getattachedutype<int>("DEFAULT_AGL_SKIP_ARUNS_MAX")

//// DEFAULT AGL CHECKS AND PROCESSING
#define AFLOWRC_DEFAULT_AGL_NTEMPERATURE                      201
#define         DEFAULT_AGL_NTEMPERATURE                      XHOST.adefault.getattachedutype<int>("DEFAULT_AGL_NTEMPERATURE")
#define AFLOWRC_DEFAULT_AGL_STEMPERATURE                      10.0
#define         DEFAULT_AGL_STEMPERATURE                      XHOST.adefault.getattachedutype<double>("DEFAULT_AGL_STEMPERATURE")
#define AFLOWRC_DEFAULT_AGL_NPRESSURE                         101
#define         DEFAULT_AGL_NPRESSURE                         XHOST.adefault.getattachedutype<int>("DEFAULT_AGL_NPRESSURE")
#define AFLOWRC_DEFAULT_AGL_SPRESSURE                         1.0
#define         DEFAULT_AGL_SPRESSURE                         XHOST.adefault.getattachedutype<double>("DEFAULT_AGL_SPRESSURE")
#define AFLOWRC_DEFAULT_AGL_POISSON_RATIO                     0.25
#define         DEFAULT_AGL_POISSON_RATIO                     XHOST.adefault.getattachedutype<double>("DEFAULT_AGL_POISSON_RATIO")
#define AFLOWRC_DEFAULT_AGL_IEOS                              0
#define         DEFAULT_AGL_IEOS                              XHOST.adefault.getattachedutype<int>("DEFAULT_AGL_IEOS")
#define AFLOWRC_DEFAULT_AGL_IDEBYE                            0
#define         DEFAULT_AGL_IDEBYE                            XHOST.adefault.getattachedutype<int>("DEFAULT_AGL_IDEBYE")
#define AFLOWRC_DEFAULT_AGL_FIT_TYPE                          0
#define         DEFAULT_AGL_FIT_TYPE                          XHOST.adefault.getattachedutype<int>("DEFAULT_AGL_FIT_TYPE")
#define AFLOWRC_DEFAULT_AGL_CHECK_EV_CONCAVITY                FALSE
#define         DEFAULT_AGL_CHECK_EV_CONCAVITY                XHOST.adefault.getattachedutype<bool>("DEFAULT_AGL_CHECK_EV_CONCAVITY")
#define AFLOWRC_DEFAULT_AGL_CHECK_EV_MIN                      FALSE
#define         DEFAULT_AGL_CHECK_EV_MIN                      XHOST.adefault.getattachedutype<bool>("DEFAULT_AGL_CHECK_EV_MIN")
#define AFLOWRC_DEFAULT_AGL_HUGONIOT_CALC                     TRUE
#define         DEFAULT_AGL_HUGONIOT_CALC                     XHOST.adefault.getattachedutype<bool>("DEFAULT_AGL_HUGONIOT_CALC")
#define AFLOWRC_DEFAULT_AGL_HUGONIOT_EXTRAPOLATE              FALSE
#define         DEFAULT_AGL_HUGONIOT_EXTRAPOLATE              XHOST.adefault.getattachedutype<bool>("DEFAULT_AGL_HUGONIOT_EXTRAPOLATE")
#define AFLOWRC_DEFAULT_AGL_RUN_ALL_PRESSURE_TEMPERATURE      FALSE
#define         DEFAULT_AGL_RUN_ALL_PRESSURE_TEMPERATURE      XHOST.adefault.getattachedutype<bool>("DEFAULT_AGL_RUN_ALL_PRESSURE_TEMPERATURE")

//// DEFAULT AGL OUTPUT FILES
#define AFLOWRC_DEFAULT_AGL_FILE_PREFIX                       string("aflow.agl.")
#define         DEFAULT_AGL_FILE_PREFIX                       XHOST.adefault.getattachedscheme("DEFAULT_AGL_FILE_PREFIX")
#define AFLOWRC_DEFAULT_AGL_WRITE_FULL_RESULTS                FALSE
#define         DEFAULT_AGL_WRITE_FULL_RESULTS                XHOST.adefault.getattachedutype<bool>("DEFAULT_AGL_WRITE_FULL_RESULTS")
#define AFLOWRC_DEFAULT_AGL_DIRNAME_ARUN                      TRUE
#define         DEFAULT_AGL_DIRNAME_ARUN                      XHOST.adefault.getattachedutype<bool>("DEFAULT_AGL_DIRNAME_ARUN")
#define AFLOWRC_DEFAULT_AGL_WRITE_GIBBS_INPUT                 FALSE
#define         DEFAULT_AGL_WRITE_GIBBS_INPUT                 XHOST.adefault.getattachedutype<bool>("DEFAULT_AGL_WRITE_GIBBS_INPUT")
#define AFLOWRC_DEFAULT_AGL_PLOT_RESULTS                      FALSE
#define         DEFAULT_AGL_PLOT_RESULTS                      XHOST.adefault.getattachedutype<bool>("DEFAULT_AGL_PLOT_RESULTS")

// CORES // DONE
#define AFLOWRC_AFLOW_CORE_TEMPERATURE_BEEP                   56.0    // Celsius
#define         AFLOW_CORE_TEMPERATURE_BEEP                   XHOST.adefault.getattachedutype<double>("AFLOW_CORE_TEMPERATURE_BEEP") 
#define AFLOWRC_AFLOW_CORE_TEMPERATURE_HALT                   65.0    // Celsius, you need to run aflow as root to shutdown
#define         AFLOW_CORE_TEMPERATURE_HALT                   XHOST.adefault.getattachedutype<double>("AFLOW_CORE_TEMPERATURE_HALT") 
#define AFLOWRC_AFLOW_CORE_TEMPERATURE_REFRESH                5.0    // seconds
#define         AFLOW_CORE_TEMPERATURE_REFRESH                XHOST.adefault.getattachedutype<double>("AFLOW_CORE_TEMPERATURE_REFRESH") 

// MACHINE DEPENDENT MPI
#define AFLOWRC_MPI_OPTIONS_DUKE_BETA_MPICH                   string("ulimit -s unlimited ") // DUKE_BETA_MPICH
#define         MPI_OPTIONS_DUKE_BETA_MPICH                   XHOST.adefault.getattachedscheme("MPI_OPTIONS_DUKE_BETA_MPICH")
#define AFLOWRC_MPI_COMMAND_DUKE_BETA_MPICH                   string("/usr/bin/mpiexec -np") // DUKE_BETA_MPICH
#define         MPI_COMMAND_DUKE_BETA_MPICH                   XHOST.adefault.getattachedscheme("MPI_COMMAND_DUKE_BETA_MPICH")
#define AFLOWRC_MPI_BINARY_DIR_DUKE_BETA_MPICH                string("/usr/local/bin/") // DUKE_BETA_MPICH
#define         MPI_BINARY_DIR_DUKE_BETA_MPICH                XHOST.adefault.getattachedscheme("MPI_BINARY_DIR_DUKE_BETA_MPICH")

#define AFLOWRC_MPI_OPTIONS_DUKE_BETA_OPENMPI                 string("ulimit -s unlimited ") // DUKE_BETA_OPENMPI
#define         MPI_OPTIONS_DUKE_BETA_OPENMPI                 XHOST.adefault.getattachedscheme("MPI_OPTIONS_DUKE_BETA_OPENMPI")
#define AFLOWRC_MPI_COMMAND_DUKE_BETA_OPENMPI                 string("/usr/bin/mpirun.openmpi -np") // DUKE_BETA_OPENMPI
#define         MPI_COMMAND_DUKE_BETA_OPENMPI                 XHOST.adefault.getattachedscheme("MPI_COMMAND_DUKE_BETA_OPENMPI")
#define AFLOWRC_MPI_BINARY_DIR_DUKE_BETA_OPENMPI              string("/usr/local/bin/") // DUKE_BETA_OPENMPI
#define         MPI_BINARY_DIR_DUKE_BETA_OPENMPI              XHOST.adefault.getattachedscheme("MPI_BINARY_DIR_DUKE_BETA_OPENMPI")

#define AFLOWRC_MPI_OPTIONS_DUKE_MATERIALS                    string("ulimit -s unlimited ") // DUKE_MATERIALS
#define         MPI_OPTIONS_DUKE_MATERIALS                    XHOST.adefault.getattachedscheme("MPI_OPTIONS_DUKE_MATERIALS")
#define AFLOWRC_MPI_COMMAND_DUKE_MATERIALS                    string("/usr/bin/mpiexec -np") // DUKE_MATERIALS
#define         MPI_COMMAND_DUKE_MATERIALS                    XHOST.adefault.getattachedscheme("MPI_COMMAND_DUKE_MATERIALS")
#define AFLOWRC_MPI_BINARY_DIR_DUKE_MATERIALS                 string("/usr/local/bin/")  // DUKE_MATERIALS
#define         MPI_BINARY_DIR_DUKE_MATERIALS                 XHOST.adefault.getattachedscheme("MPI_BINARY_DIR_DUKE_MATERIALS")

#define AFLOWRC_MPI_OPTIONS_DUKE_AFLOWLIB                     string("ulimit -s unlimited ") // DUKE_AFLOWLIB
#define         MPI_OPTIONS_DUKE_AFLOWLIB                     XHOST.adefault.getattachedscheme("MPI_OPTIONS_DUKE_AFLOWLIB")
#define AFLOWRC_MPI_COMMAND_DUKE_AFLOWLIB                     string("/usr/bin/mpiexec -np") // DUKE_AFLOWLIB
#define         MPI_COMMAND_DUKE_AFLOWLIB                     XHOST.adefault.getattachedscheme("MPI_COMMAND_DUKE_AFLOWLIB")
#define AFLOWRC_MPI_BINARY_DIR_DUKE_AFLOWLIB                  string("/usr/local/bin/") // DUKE_AFLOWLIB
#define         MPI_BINARY_DIR_DUKE_AFLOWLIB                  XHOST.adefault.getattachedscheme("MPI_BINARY_DIR_DUKE_AFLOWLIB")

#define AFLOWRC_MPI_OPTIONS_DUKE_HABANA                       string("ulimit -s unlimited ") // DUKE_HABANA
#define         MPI_OPTIONS_DUKE_HABANA                       XHOST.adefault.getattachedscheme("MPI_OPTIONS_DUKE_HABANA")
#define AFLOWRC_MPI_COMMAND_DUKE_HABANA                       string("/usr/bin/mpiexec -np") // DUKE_HABANA
#define         MPI_COMMAND_DUKE_HABANA                       XHOST.adefault.getattachedscheme("MPI_COMMAND_DUKE_HABANA")
#define AFLOWRC_MPI_BINARY_DIR_DUKE_HABANA                    string("/usr/local/bin/") // DUKE_HABANA
#define         MPI_BINARY_DIR_DUKE_HABANA                    XHOST.adefault.getattachedscheme("MPI_BINARY_DIR_DUKE_HABANA")

#define AFLOWRC_MPI_OPTIONS_DUKE_QRATS_MPICH                  string("ulimit -s unlimited ") // DUKE_QRATS_MPICH
#define         MPI_OPTIONS_DUKE_QRATS_MPICH                  XHOST.adefault.getattachedscheme("MPI_OPTIONS_DUKE_QRATS_MPICH")
#define AFLOWRC_MPI_COMMAND_DUKE_QRATS_MPICH                  string("/MAIN/bin/MPICH/bin/mpirun -np") // DUKE_QRATS_MPICH
#define         MPI_COMMAND_DUKE_QRATS_MPICH                  XHOST.adefault.getattachedscheme("MPI_COMMAND_DUKE_QRATS_MPICH")
#define AFLOWRC_MPI_BINARY_DIR_DUKE_QRATS_MPICH               string("/usr/local/bin/") // DUKE_QRATS_MPICH
#define         MPI_BINARY_DIR_DUKE_QRATS_MPICH               XHOST.adefault.getattachedscheme("MPI_BINARY_DIR_DUKE_QRATS_MPICH")

#define AFLOWRC_MPI_OPTIONS_DUKE_QFLOW_OPENMPI                string("ulimit -s unlimited ") // DUKE_QFLOW_MPICH
#define         MPI_OPTIONS_DUKE_QFLOW_OPENMPI                XHOST.adefault.getattachedscheme("MPI_OPTIONS_DUKE_QFLOW_OPENMPI")
#define AFLOWRC_MPI_COMMAND_DUKE_QFLOW_OPENMPI                string("/usr/bin/mpirun -n") // DUKE_QFLOW_MPICH
#define         MPI_COMMAND_DUKE_QFLOW_OPENMPI                XHOST.adefault.getattachedscheme("MPI_COMMAND_DUKE_QFLOW_OPENMPI")
#define AFLOWRC_MPI_BINARY_DIR_DUKE_QFLOW_OPENMPI             string("/home/bin/") // DUKE_QFLOW_MPICH
#define         MPI_BINARY_DIR_DUKE_QFLOW_OPENMPI             XHOST.adefault.getattachedscheme("MPI_BINARY_DIR_DUKE_QFLOW_OPENMPI")

//DX20190509 - MACHINE001 - START
#define AFLOWRC_MPI_OPTIONS_MACHINE001                        string("") // MACHINE001
#define         MPI_OPTIONS_MACHINE001                        XHOST.adefault.getattachedscheme("MPI_OPTIONS_MACHINE001")
#define AFLOWRC_MPI_COMMAND_MACHINE001                        string("aprun -n") // MACHINE001
#define         MPI_COMMAND_MACHINE001                        XHOST.adefault.getattachedscheme("MPI_COMMAND_MACHINE001")
#define AFLOWRC_MPI_BINARY_DIR_MACHINE001                     string("~/bin/") // MACHINE001
#define         MPI_BINARY_DIR_MACHINE001                     XHOST.adefault.getattachedscheme("MPI_BINARY_DIR_MACHINE001")
//DX20190509 - MACHINE001 - END

//DX20190509 - MACHINE002 - START
#define AFLOWRC_MPI_OPTIONS_MACHINE002                       string("") // MACHINE002
#define         MPI_OPTIONS_MACHINE002                       XHOST.adefault.getattachedscheme("MPI_OPTIONS_MACHINE002")
#define AFLOWRC_MPI_COMMAND_MACHINE002                       string("/p/app/intel/parallel_studio_xe_2017_update4/impi/2017.3.196/intel64/bin/mpirun -np") // MACHINE002
#define         MPI_COMMAND_MACHINE002                       XHOST.adefault.getattachedscheme("MPI_COMMAND_MACHINE002")
#define AFLOWRC_MPI_BINARY_DIR_MACHINE002                    string("~/bin/") // MACHINE002
#define         MPI_BINARY_DIR_MACHINE002                    XHOST.adefault.getattachedscheme("MPI_BINARY_DIR_MACHINE002")
//DX20190509 - MACHINE002 - END

#define AFLOWRC_MPI_OPTIONS_MPCDF_EOS                         string("ulimit -s unlimited ") // MPCDF_EOS_MPICH
#define         MPI_OPTIONS_MPCDF_EOS                         XHOST.adefault.getattachedscheme("MPI_OPTIONS_MPCDF_EOS")
#define AFLOWRC_MPI_COMMAND_MPCDF_EOS                         string("/usr/bin/srun -n") // MPCDF_EOS_MPICH
#define         MPI_COMMAND_MPCDF_EOS                         XHOST.adefault.getattachedscheme("MPI_COMMAND_MPCDF_EOS")
#define AFLOWRC_MPI_NCPUS_MPCDF_EOS                           32 // 32 // MPCDF_EOS_MPICH
#define         MPI_NCPUS_MPCDF_EOS                           XHOST.adefault.getattachedutype<int>("MPI_NCPUS_MPCDF_EOS")
#define AFLOWRC_MPI_HYPERTHREADING_MPCDF_EOS                  string("NEGLECT")  // FALSE/OFF, IGNORE/NEGLECT, TRUE/ON
#define         MPI_HYPERTHREADING_MPCDF_EOS                  XHOST.adefault.getattachedscheme("MPI_HYPERTHREADING_MPCDF_EOS") 
#define AFLOWRC_MPI_BINARY_DIR_MPCDF_EOS                      string("~/bin/") // MPCDF_EOS_MPICH
#define         MPI_BINARY_DIR_MPCDF_EOS                      XHOST.adefault.getattachedscheme("MPI_BINARY_DIR_MPCDF_EOS")

#define AFLOWRC_MPI_OPTIONS_MPCDF_DRACO                       string("ulimit -s unlimited ") // MPCDF_DRACO_MPICH  // FIX_DRACO
#define         MPI_OPTIONS_MPCDF_DRACO                       XHOST.adefault.getattachedscheme("MPI_OPTIONS_MPCDF_DRACO")  // FIX_DRACO
#define AFLOWRC_MPI_COMMAND_MPCDF_DRACO                       string("/usr/bin/srun -n") // MPCDF_DRACO_MPICH // FIX_DRACO
#define         MPI_COMMAND_MPCDF_DRACO                       XHOST.adefault.getattachedscheme("MPI_COMMAND_MPCDF_DRACO") // FIX_DRACO
#define AFLOWRC_MPI_NCPUS_MPCDF_DRACO                         0 // 32 // MPCDF_DRACO_MPICH
#define         MPI_NCPUS_MPCDF_DRACO                         XHOST.adefault.getattachedutype<int>("MPI_NCPUS_MPCDF_DRACO")
#define AFLOWRC_MPI_HYPERTHREADING_MPCDF_DRACO                string("OFF")  // FALSE/OFF, IGNORE/NEGLECT, TRUE/ON
#define         MPI_HYPERTHREADING_MPCDF_DRACO                XHOST.adefault.getattachedscheme("MPI_HYPERTHREADING_MPCDF_DRACO") 
#define AFLOWRC_MPI_BINARY_DIR_MPCDF_DRACO                    string("~/bin/") // MPCDF_DRACO_MPICH // FIX_DRACO
#define         MPI_BINARY_DIR_MPCDF_DRACO                    XHOST.adefault.getattachedscheme("MPI_BINARY_DIR_MPCDF_DRACO") // FIX_DRACO

#define AFLOWRC_MPI_OPTIONS_MPCDF_COBRA                       string("ulimit -s unlimited ") // MPCDF_COBRA_MPICH  // FIX_COBRA
#define         MPI_OPTIONS_MPCDF_COBRA                       XHOST.adefault.getattachedscheme("MPI_OPTIONS_MPCDF_COBRA")  // FIX_COBRA
#define AFLOWRC_MPI_COMMAND_MPCDF_COBRA                       string("/usr/bin/srun -n") // MPCDF_COBRA_MPICH // FIX_COBRA
#define         MPI_COMMAND_MPCDF_COBRA                       XHOST.adefault.getattachedscheme("MPI_COMMAND_MPCDF_COBRA") // FIX_COBRA
#define AFLOWRC_MPI_NCPUS_MPCDF_COBRA                         0 // 40 // MPCDF_COBRA_MPICH
#define         MPI_NCPUS_MPCDF_COBRA                         XHOST.adefault.getattachedutype<int>("MPI_NCPUS_MPCDF_COBRA")
#define AFLOWRC_MPI_HYPERTHREADING_MPCDF_COBRA                string("OFF")  // FALSE/OFF, IGNORE/NEGLECT, TRUE/ON
#define         MPI_HYPERTHREADING_MPCDF_COBRA                XHOST.adefault.getattachedscheme("MPI_HYPERTHREADING_MPCDF_COBRA") 
#define AFLOWRC_MPI_BINARY_DIR_MPCDF_COBRA                    string("~/bin/") // MPCDF_COBRA_MPICH // FIX_COBRA
#define         MPI_BINARY_DIR_MPCDF_COBRA                    XHOST.adefault.getattachedscheme("MPI_BINARY_DIR_MPCDF_COBRA") // FIX_COBRA

#define AFLOWRC_MPI_OPTIONS_MPCDF_HYDRA                       string("ulimit -s unlimited ") // MPCDF_HYDRA_MPICH
#define         MPI_OPTIONS_MPCDF_HYDRA                       XHOST.adefault.getattachedscheme("MPI_OPTIONS_MPCDF_HYDRA")
#define AFLOWRC_MPI_COMMAND_MPCDF_HYDRA                       string("poe ") // MPCDF_HYDRA_MPICH
#define         MPI_COMMAND_MPCDF_HYDRA                       XHOST.adefault.getattachedscheme("MPI_COMMAND_MPCDF_HYDRA")
#define AFLOWRC_MPI_NCPUS_MPCDF_HYDRA                         0 // 24 // MPCDF_HYDRA_MPICH
#define         MPI_NCPUS_MPCDF_HYDRA                         XHOST.adefault.getattachedutype<int>("MPI_NCPUS_MPCDF_HYDRA")
#define AFLOWRC_MPI_HYPERTHREADING_MPCDF_HYDRA                string("OFF")  // FALSE/OFF, IGNORE/NEGLECT, TRUE/ON
#define         MPI_HYPERTHREADING_MPCDF_HYDRA                XHOST.adefault.getattachedscheme("MPI_HYPERTHREADING_MPCDF_HYDRA") 
#define AFLOWRC_MPI_BINARY_DIR_MPCDF_HYDRA                    string("~/bin/") // MPCDF_HYDRA_MPICH
#define         MPI_BINARY_DIR_MPCDF_HYDRA                    XHOST.adefault.getattachedscheme("MPI_BINARY_DIR_MPCDF_HYDRA")

//define AFLOWRC_MPI_OPTIONS_FULTON_MARYLOU                    string("module purge") // FULTON_MARYLOU
#define AFLOWRC_MPI_OPTIONS_FULTON_MARYLOU                    string("export OMP_NUM_THREADS=$SLURM_CPUS_ON_NODE") // FULTON_MARYLOU
//#define AFLOWRC_MPI_OPTIONS_FULTON_MARYLOU                    string("export OMP_NUM_THREADS=$SLURM_NTASKS") // FULTON_MARYLOU
#define         MPI_OPTIONS_FULTON_MARYLOU                    XHOST.adefault.getattachedscheme("MPI_OPTIONS_FULTON_MARYLOU")
#define AFLOWRC_MPI_COMMAND_FULTON_MARYLOU                    string("srun ") // FULTON_MARYLOU  
//#define AFLOWRC_MPI_COMMAND_FULTON_MARYLOU                    string("mpiexec") // FULTON_MARYLOU  
//#define AFLOWRC_MPI_COMMAND_FULTON_MARYLOU                    string("mpiexec -np") // FULTON_MARYLOU WITH NP
#define         MPI_COMMAND_FULTON_MARYLOU                    XHOST.adefault.getattachedscheme("MPI_COMMAND_FULTON_MARYLOU")
#define AFLOWRC_MPI_BINARY_DIR_FULTON_MARYLOU                 string("/fslgroup/fslg_datamining/bin/") // FULTON_MARYLOU
#define         MPI_BINARY_DIR_FULTON_MARYLOU                 XHOST.adefault.getattachedscheme("MPI_BINARY_DIR_FULTON_MARYLOU")

//DX - CMU EULER - START
#define AFLOWRC_MPI_OPTIONS_CMU_EULER                         string("") // CMU EULER
#define         MPI_OPTIONS_CMU_EULER                         XHOST.adefault.getattachedscheme("MPI_OPTIONS_CMU_EULER")
#define AFLOWRC_MPI_COMMAND_CMU_EULER                         string("mpirun -np") // CMU_EULER
#define         MPI_COMMAND_CMU_EULER                         XHOST.adefault.getattachedscheme("MPI_COMMAND_CMU_EULER")
#define AFLOWRC_MPI_BINARY_DIR_CMU_EULER                      string("/home/Tools/bin/") // CMU_EULER
#define         MPI_BINARY_DIR_CMU_EULER                      XHOST.adefault.getattachedscheme("MPI_BINARY_DIR_CMU_EULER")
//DX - CMU EULER - END

#define AFLOWRC_MPI_OPTIONS_MACHINE1                          string("") // future expansions
#define         MPI_OPTIONS_MACHINE1                          XHOST.adefault.getattachedscheme("MPI_OPTIONS_MACHINE1")
#define AFLOWRC_MPI_COMMAND_MACHINE1                          string("...something ...")  // future expansions
#define         MPI_COMMAND_MACHINE1                          XHOST.adefault.getattachedscheme("MPI_COMMAND_MACHINE1")
#define AFLOWRC_MPI_BINARY_DIR_MACHINE1                       string("/somewhere/")  // future expansions
#define         MPI_BINARY_DIR_MACHINE1                       XHOST.adefault.getattachedscheme("MPI_BINARY_DIR_MACHINE1")

#define AFLOWRC_MPI_OPTIONS_MACHINE2                          string("") // future expansions
#define         MPI_OPTIONS_MACHINE2                          XHOST.adefault.getattachedscheme("MPI_OPTIONS_MACHINE2")
#define AFLOWRC_MPI_COMMAND_MACHINE2                          string("stub not used")  // future expansions
#define         MPI_COMMAND_MACHINE2                          XHOST.adefault.getattachedscheme("MPI_COMMAND_MACHINE2")
#define AFLOWRC_MPI_BINARY_DIR_MACHINE2                       string("/home/aflow/bin/")  // future expansions
#define         MPI_BINARY_DIR_MACHINE2                       XHOST.adefault.getattachedscheme("MPI_BINARY_DIR_MACHINE2")

#endif // _AFLOW_AFLOWRC_H_

// POCC STUFF
// defaults go in 4 positions; Here with #define AFLOWRC_DEFAULT, in read(), in write_default(), and in print_aflowrc()...
// I coded strings (without spaces), <int>.. you can do <doubles> just like the <int>
// for strings with spaces I need to fix the code. Dont add them now. Then you need to go around the whole code and fix the use of DEFAULTS, possibly also in the READMEs if they are specified.
// STRING     string blablabla=DEFAULT_STRING =>  string blablabla=XHOST.adefault.getattachedscheme("DEFAULT_STRING")
// INT        int blablabla=DEFAULT_INT       =>  int blablabla=XHOST.adefault.getattachedscheme<int>("DEFAULT_INT")
// DOUBLE     double blablabla=DEFAULT_DOUBLE =>  double blablabla=XHOST.adefault.getattachedscheme<double>("DEFAULT_DOUBLE")
// ./aflow --machine to check them out


#ifndef _AFLOW_AFLOWRC_CPP_
#define _AFLOW_AFLOWRC_CPP_

// ***************************************************************************
// aflowrc::load_default
// ***************************************************************************
namespace aflowrc {
  bool load_default(string schema,string schema_default) {
    bool found=FALSE;
    string aus,string_to_add=schema_default;
    vector<string> tokens;
    for(uint i=0;i<XHOST.vaflowrc.size()&&!found;i++) {
      aurostd::string2tokens(XHOST.vaflowrc.at(i),tokens,"=");
      if(tokens.size()>0&&!found) {
        if(aurostd::RemoveWhiteSpaces(tokens.at(0))==schema&&!found) {
          //CO20181226 - it is possible to have '=' inside value: MPI_START_DEFAULT="export OMP_NUM_THREADS=1"
          //treat tokens[0] as special
          tokens.erase(tokens.begin()); //remove key
          found=TRUE; aus=aurostd::RemoveWhiteSpacesFromTheBack(aurostd::joinWDelimiter(tokens,"="));  //CO20180705 - if there are spaces between ="" and //, then the value is set to the spaces (not an empty string!)  //CO20181226 - join again by '='
          aurostd::string2tokens(aus,tokens,"\""); //	    if(tokens.size()>0) cerr << tokens.at(0) << endl;
          if(tokens.size()>0) string_to_add=tokens.at(0);
        }
      }
    }
    // fix ~/ with XHOST.user
    if(aurostd::substring2bool(string_to_add,"~/")) aurostd::StringSubst(string_to_add,"~/",XHOST.home+"/");
    XHOST.adefault.push_attached(schema,string_to_add); // add what is present or the default if not present
    return found;
  }
  template<class utype> 
    bool load_default(string schema,utype schema_default) {
      bool found=XHOST.adefault.args2addattachedscheme(XHOST.vaflowrc,schema,string(schema+"="),""); // add what is present
      if(!found) XHOST.adefault.push_attached(schema,aurostd::utype2string<utype>(schema_default));  // add default if not present
      return found;
    }
}

// ***************************************************************************
// aflowrc::is_available
// ***************************************************************************
namespace aflowrc {
  bool is_available(std::ostream& oss,bool AFLOWRC_VERBOSE) {
    bool LDEBUG=(FALSE || XHOST.DEBUG || AFLOWRC_VERBOSE);   
    bool aflowrc_local=FALSE;
    bool aflowrc_global=FALSE;
    if(LDEBUG) oss << "aflowrc::is_available: BEGIN" << endl;
    if(LDEBUG) oss << "aflowrc::is_available: XHOST.home=" << XHOST.home << endl;
    // TESTING LOCAL OR USER BASED
    if(XHOST.aflowrc_filename.empty()) XHOST.aflowrc_filename=AFLOWRC_FILENAME_LOCAL;
    aflowrc_local=aurostd::FileExist(AFLOWRC_FILENAME_LOCAL);
    aflowrc_global=aurostd::FileExist(AFLOWRC_FILENAME_GLOBAL);

    // LOCAL=TRUE && GLOBAL=TRUE => take LOCAL
    if(aflowrc_local && aflowrc_global) {
      if(LDEBUG) oss << "aflowrc::is_available: LOCAL=TRUE && GLOBAL=TRUE => LOCAL " << endl;
      XHOST.aflowrc_filename=AFLOWRC_FILENAME_LOCAL;
      if(LDEBUG) oss << "aflowrc::is_available: XHOST.aflowrc_filename=" << XHOST.aflowrc_filename << endl;
      if(LDEBUG) oss << "aflowrc::is_available: END" << endl;
      return TRUE;
    }
    // LOCAL=TRUE && GLOBAL=FALSE => take LOCAL
    if(aflowrc_local && !aflowrc_global) {
      if(LDEBUG) oss << "aflowrc::is_available: LOCAL=TRUE && GLOBAL=FALSE => LOCAL " << endl;
      XHOST.aflowrc_filename=AFLOWRC_FILENAME_LOCAL; 
      if(LDEBUG) oss << "aflowrc::is_available: XHOST.aflowrc_filename=" << XHOST.aflowrc_filename << endl;
      if(LDEBUG) oss << "aflowrc::is_available: END" << endl;
      return TRUE;
    }
    // LOCAL=FALSE && GLOBAL=TRUE => take GLOBAL
    if(!aflowrc_local && aflowrc_global) {
      if(LDEBUG) oss << "aflowrc::is_available: LOCAL=FALSE && GLOBAL=TRUE => GLOBAL " << endl;
      XHOST.aflowrc_filename=AFLOWRC_FILENAME_GLOBAL;
      if(LDEBUG) oss << "aflowrc::is_available: XHOST.aflowrc_filename=" << XHOST.aflowrc_filename << endl;
      if(LDEBUG) oss << "aflowrc::is_available: END" << endl;
      return TRUE;
    }
    // LOCAL=FALSE && GLOBAL=FALSE => take NOTHING AND REWRITE
    if(!aflowrc_local && !aflowrc_global) {
      if(LDEBUG) oss << "aflowrc::is_available: LOCAL=FALSE && GLOBAL=FALSE => NOTHING " << endl;
      XHOST.aflowrc_filename=AFLOWRC_FILENAME_LOCAL; // because it is going to write it
      if(LDEBUG) oss << "aflowrc::is_available: XHOST.aflowrc_filename=" << XHOST.aflowrc_filename << endl;
      if(LDEBUG) oss << "aflowrc::is_available: END" << endl;
      return FALSE;
    }

    if(LDEBUG) oss << "aflowrc::is_available: END" << endl;
    return FALSE;
  }
} // namespace aflowrc


// ***************************************************************************
// aflowrc::read
// ***************************************************************************
namespace aflowrc {
  bool read(std::ostream& oss,bool AFLOWRC_VERBOSE) {
    bool LDEBUG=(FALSE || XHOST.DEBUG || AFLOWRC_VERBOSE);   
    if(LDEBUG) oss << "aflowrc::read: BEGIN" << endl;
    if(LDEBUG) oss << "aflowrc::read: XHOST.home=" << XHOST.home << endl;
    if(XHOST.aflowrc_filename.empty()) XHOST.aflowrc_filename=AFLOWRC_FILENAME_LOCAL;
    if(LDEBUG) oss << "aflowrc::read: XHOST.aflowrc_filename=" << XHOST.aflowrc_filename << endl;

    if(!aflowrc::is_available(oss,AFLOWRC_VERBOSE)) 
      if(!aurostd::substring2bool(XHOST.aflowrc_filename,"/mnt/MAIN"))
        cout << "WARNING: aflowrc::read: " << XHOST.aflowrc_filename << " not found, loading DEFAULT values" << endl;

    aurostd::file2string(XHOST.aflowrc_filename,XHOST.aflowrc_content);
    // oss << "BEGIN" << endl << XHOST.aflowrc_content << "END" << endl;
    // XHOST.aflowrc_content=aurostd::RemoveComments(XHOST.aflowrc_content); // NOW Clean XHOST.aflowrc_content
    //   XHOST.aflowrc_content=aurostd::RemoveWhiteSpaces(XHOST.aflowrc_content); // NOW Clean XHOST.aflowrc_content
    XHOST.aflowrc_content=aurostd::RemoveComments(XHOST.aflowrc_content); // NOW Clean XHOST.aflowrc_content
    // oss << "BEGIN" << endl << XHOST.aflowrc_content << "END" << endl;
    aurostd::string2vectorstring(XHOST.aflowrc_content,XHOST.vaflowrc); // vectorize

    // DEFAULT DEFINITIONS
    aflowrc::load_default("DEFAULT_KZIP_BIN",AFLOWRC_DEFAULT_KZIP_BIN);
    aflowrc::load_default("DEFAULT_KZIP_EXT",AFLOWRC_DEFAULT_KZIP_EXT);

    //ME20191001 START
    // AFLOW database files
    aflowrc::load_default("DEFAULT_AFLOW_DB_FILE", AFLOWRC_DEFAULT_AFLOW_DB_FILE);
    aflowrc::load_default("DEFAULT_AFLOW_DB_STATS_FILE", AFLOWRC_DEFAULT_AFLOW_DB_STATS_FILE);
    aflowrc::load_default("DEFAULT_AFLOW_DB_DATA_PATH", AFLOWRC_DEFAULT_AFLOW_DB_DATA_PATH);
    aflowrc::load_default("DEFAULT_AFLOW_DB_LOCK_FILE", AFLOWRC_DEFAULT_AFLOW_DB_LOCK_FILE);
    aflowrc::load_default("DEFAULT_AFLOW_DB_STALE_THRESHOLD", AFLOWRC_DEFAULT_AFLOW_DB_STALE_THRESHOLD);
    //ME20191001 END
    // FILENAMES FOR AFLOW.ORG ANALYSIS
    aflowrc::load_default("DEFAULT_FILE_AFLOWLIB_ENTRY_OUT",AFLOWRC_DEFAULT_FILE_AFLOWLIB_ENTRY_OUT);
    aflowrc::load_default("DEFAULT_FILE_AFLOWLIB_ENTRY_JSON",AFLOWRC_DEFAULT_FILE_AFLOWLIB_ENTRY_JSON);
    aflowrc::load_default("DEFAULT_FILE_EDATA_ORIG_OUT",AFLOWRC_DEFAULT_FILE_EDATA_ORIG_OUT);
    aflowrc::load_default("DEFAULT_FILE_EDATA_RELAX_OUT",AFLOWRC_DEFAULT_FILE_EDATA_RELAX_OUT);
    aflowrc::load_default("DEFAULT_FILE_EDATA_BANDS_OUT",AFLOWRC_DEFAULT_FILE_EDATA_BANDS_OUT);
    aflowrc::load_default("DEFAULT_FILE_DATA_ORIG_OUT",AFLOWRC_DEFAULT_FILE_DATA_ORIG_OUT);
    aflowrc::load_default("DEFAULT_FILE_DATA_RELAX_OUT",AFLOWRC_DEFAULT_FILE_DATA_RELAX_OUT);
    aflowrc::load_default("DEFAULT_FILE_DATA_BANDS_OUT",AFLOWRC_DEFAULT_FILE_DATA_BANDS_OUT);
    aflowrc::load_default("DEFAULT_FILE_EDATA_ORIG_JSON",AFLOWRC_DEFAULT_FILE_EDATA_ORIG_JSON);
    aflowrc::load_default("DEFAULT_FILE_EDATA_RELAX_JSON",AFLOWRC_DEFAULT_FILE_EDATA_RELAX_JSON);
    aflowrc::load_default("DEFAULT_FILE_EDATA_BANDS_JSON",AFLOWRC_DEFAULT_FILE_EDATA_BANDS_JSON);
    aflowrc::load_default("DEFAULT_FILE_DATA_ORIG_JSON",AFLOWRC_DEFAULT_FILE_DATA_ORIG_JSON);
    aflowrc::load_default("DEFAULT_FILE_DATA_RELAX_JSON",AFLOWRC_DEFAULT_FILE_DATA_RELAX_JSON);
    aflowrc::load_default("DEFAULT_FILE_DATA_BANDS_JSON",AFLOWRC_DEFAULT_FILE_DATA_BANDS_JSON);
    aflowrc::load_default("DEFAULT_FILE_TIME_OUT",AFLOWRC_DEFAULT_FILE_TIME_OUT);
    aflowrc::load_default("DEFAULT_FILE_SPACEGROUP1_OUT",AFLOWRC_DEFAULT_FILE_SPACEGROUP1_OUT);
    aflowrc::load_default("DEFAULT_FILE_SPACEGROUP2_OUT",AFLOWRC_DEFAULT_FILE_SPACEGROUP2_OUT);
    aflowrc::load_default("DEFAULT_FILE_VOLDISTPARAMS_OUT",AFLOWRC_DEFAULT_FILE_VOLDISTPARAMS_OUT);
    aflowrc::load_default("DEFAULT_FILE_VOLDISTEVOLUTION_OUT",AFLOWRC_DEFAULT_FILE_VOLDISTEVOLUTION_OUT);

    // FILENAMES FOR AFLOW OPERATION
    aflowrc::load_default("DEFAULT_AFLOW_PSEUDOPOTENTIAL_AUID_OUT",AFLOWRC_DEFAULT_AFLOW_PSEUDOPOTENTIAL_AUID_OUT);
    aflowrc::load_default("DEFAULT_AFLOW_PRESCRIPT_OUT",AFLOWRC_DEFAULT_AFLOW_PRESCRIPT_OUT);
    aflowrc::load_default("DEFAULT_AFLOW_PRESCRIPT_COMMAND",AFLOWRC_DEFAULT_AFLOW_PRESCRIPT_COMMAND);
    aflowrc::load_default("DEFAULT_AFLOW_POSTSCRIPT_OUT",AFLOWRC_DEFAULT_AFLOW_POSTSCRIPT_OUT);
    aflowrc::load_default("DEFAULT_AFLOW_POSTSCRIPT_COMMAND",AFLOWRC_DEFAULT_AFLOW_POSTSCRIPT_COMMAND);
    aflowrc::load_default("DEFAULT_AFLOW_PGROUP_OUT",AFLOWRC_DEFAULT_AFLOW_PGROUP_OUT);
    aflowrc::load_default("DEFAULT_AFLOW_PGROUP_JSON",AFLOWRC_DEFAULT_AFLOW_PGROUP_JSON);
    aflowrc::load_default("DEFAULT_AFLOW_PGROUP_XTAL_OUT",AFLOWRC_DEFAULT_AFLOW_PGROUP_XTAL_OUT);
    aflowrc::load_default("DEFAULT_AFLOW_PGROUP_XTAL_JSON",AFLOWRC_DEFAULT_AFLOW_PGROUP_XTAL_JSON);
    aflowrc::load_default("DEFAULT_AFLOW_PGROUPK_PATTERSON_OUT",AFLOWRC_DEFAULT_AFLOW_PGROUPK_PATTERSON_OUT); //DX20200129
    aflowrc::load_default("DEFAULT_AFLOW_PGROUPK_PATTERSON_JSON",AFLOWRC_DEFAULT_AFLOW_PGROUPK_PATTERSON_JSON); //DX20200129
    aflowrc::load_default("DEFAULT_AFLOW_PGROUPK_OUT",AFLOWRC_DEFAULT_AFLOW_PGROUPK_OUT);
    aflowrc::load_default("DEFAULT_AFLOW_PGROUPK_JSON",AFLOWRC_DEFAULT_AFLOW_PGROUPK_JSON);
    aflowrc::load_default("DEFAULT_AFLOW_PGROUPK_XTAL_OUT",AFLOWRC_DEFAULT_AFLOW_PGROUPK_XTAL_OUT);
    aflowrc::load_default("DEFAULT_AFLOW_PGROUPK_XTAL_JSON",AFLOWRC_DEFAULT_AFLOW_PGROUPK_XTAL_JSON);  
    aflowrc::load_default("DEFAULT_AFLOW_FGROUP_OUT",AFLOWRC_DEFAULT_AFLOW_FGROUP_OUT);
    aflowrc::load_default("DEFAULT_AFLOW_FGROUP_JSON",AFLOWRC_DEFAULT_AFLOW_FGROUP_JSON);
    aflowrc::load_default("DEFAULT_AFLOW_SGROUP_OUT",AFLOWRC_DEFAULT_AFLOW_SGROUP_OUT);
    aflowrc::load_default("DEFAULT_AFLOW_SGROUP_JSON",AFLOWRC_DEFAULT_AFLOW_SGROUP_JSON);
    aflowrc::load_default("DEFAULT_AFLOW_AGROUP_OUT",AFLOWRC_DEFAULT_AFLOW_AGROUP_OUT);
    aflowrc::load_default("DEFAULT_AFLOW_AGROUP_JSON",AFLOWRC_DEFAULT_AFLOW_AGROUP_JSON);
    aflowrc::load_default("DEFAULT_AFLOW_IATOMS_OUT",AFLOWRC_DEFAULT_AFLOW_IATOMS_OUT);
    aflowrc::load_default("DEFAULT_AFLOW_IATOMS_JSON",AFLOWRC_DEFAULT_AFLOW_IATOMS_JSON);  
    aflowrc::load_default("DEFAULT_AFLOW_ICAGES_OUT",AFLOWRC_DEFAULT_AFLOW_ICAGES_OUT);
    aflowrc::load_default("DEFAULT_AFLOW_SURFACE_OUT",AFLOWRC_DEFAULT_AFLOW_SURFACE_OUT);
    aflowrc::load_default("DEFAULT_AFLOW_QMVASP_OUT",AFLOWRC_DEFAULT_AFLOW_QMVASP_OUT);
    aflowrc::load_default("DEFAULT_AFLOW_ERVASP_OUT",AFLOWRC_DEFAULT_AFLOW_ERVASP_OUT);
    aflowrc::load_default("DEFAULT_AFLOW_IMMISCIBILITY_OUT",AFLOWRC_DEFAULT_AFLOW_IMMISCIBILITY_OUT);
    aflowrc::load_default("DEFAULT_AFLOW_MEMORY_OUT",AFLOWRC_DEFAULT_AFLOW_MEMORY_OUT);
    aflowrc::load_default("DEFAULT_AFLOW_FROZSL_INPUT_OUT",AFLOWRC_DEFAULT_AFLOW_FROZSL_INPUT_OUT);
    aflowrc::load_default("DEFAULT_AFLOW_FROZSL_POSCAR_OUT",AFLOWRC_DEFAULT_AFLOW_FROZSL_POSCAR_OUT);
    aflowrc::load_default("DEFAULT_AFLOW_FROZSL_MODES_OUT",AFLOWRC_DEFAULT_AFLOW_FROZSL_MODES_OUT);
    aflowrc::load_default("DEFAULT_AFLOW_FROZSL_EIGEN_OUT",AFLOWRC_DEFAULT_AFLOW_FROZSL_EIGEN_OUT);
    aflowrc::load_default("DEFAULT_AFLOW_END_OUT",AFLOWRC_DEFAULT_AFLOW_END_OUT);

    // DEFAULT GENERIC MPI
    aflowrc::load_default("MPI_START_DEFAULT",AFLOWRC_MPI_START_DEFAULT); 
    aflowrc::load_default("MPI_STOP_DEFAULT",AFLOWRC_MPI_STOP_DEFAULT); 
    aflowrc::load_default("MPI_COMMAND_DEFAULT",AFLOWRC_MPI_COMMAND_DEFAULT); 
    aflowrc::load_default("MPI_NCPUS_DEFAULT",AFLOWRC_MPI_NCPUS_DEFAULT); 
    aflowrc::load_default("MPI_NCPUS_MAX",AFLOWRC_MPI_NCPUS_MAX); 

    // BINARY VASP
    aflowrc::load_default("DEFAULT_VASP_GAMMA_BIN",AFLOWRC_DEFAULT_VASP_GAMMA_BIN); 
    aflowrc::load_default("DEFAULT_VASP_GAMMA_MPI_BIN",AFLOWRC_DEFAULT_VASP_GAMMA_MPI_BIN); 
    aflowrc::load_default("DEFAULT_VASP_BIN",AFLOWRC_DEFAULT_VASP_BIN); 
    aflowrc::load_default("DEFAULT_VASP_MPI_BIN",AFLOWRC_DEFAULT_VASP_MPI_BIN); 
    aflowrc::load_default("DEFAULT_VASP5_BIN",AFLOWRC_DEFAULT_VASP5_BIN); 
    aflowrc::load_default("DEFAULT_VASP5_MPI_BIN",AFLOWRC_DEFAULT_VASP5_MPI_BIN); 
    // BINARY AIMS
    aflowrc::load_default("DEFAULT_AIMS_BIN",AFLOWRC_DEFAULT_AIMS_BIN); 

    // POTCARS
    aflowrc::load_default("DEFAULT_VASP_POTCAR_DIRECTORIES",AFLOWRC_DEFAULT_VASP_POTCAR_DIRECTORIES); 
    aflowrc::load_default("DEFAULT_VASP_POTCAR_DATE",AFLOWRC_DEFAULT_VASP_POTCAR_DATE); 
    aflowrc::load_default("DEFAULT_VASP_POTCAR_SUFFIX",AFLOWRC_DEFAULT_VASP_POTCAR_SUFFIX); 
    aflowrc::load_default("DEFAULT_VASP_POTCAR_DATE_POT_LDA",AFLOWRC_DEFAULT_VASP_POTCAR_DATE_POT_LDA); 
    aflowrc::load_default("DEFAULT_VASP_POTCAR_DATE_POT_GGA",AFLOWRC_DEFAULT_VASP_POTCAR_DATE_POT_GGA); 
    aflowrc::load_default("DEFAULT_VASP_POTCAR_DIR_POT_LDA",AFLOWRC_DEFAULT_VASP_POTCAR_DIR_POT_LDA);
    aflowrc::load_default("DEFAULT_VASP_POTCAR_DIR_POT_GGA",AFLOWRC_DEFAULT_VASP_POTCAR_DIR_POT_GGA);
    aflowrc::load_default("DEFAULT_VASP_POTCAR_DIR_POT_PBE",AFLOWRC_DEFAULT_VASP_POTCAR_DIR_POT_PBE);
    aflowrc::load_default("DEFAULT_VASP_POTCAR_DIR_POTPAW_LDA",AFLOWRC_DEFAULT_VASP_POTCAR_DIR_POTPAW_LDA);
    aflowrc::load_default("DEFAULT_VASP_POTCAR_DIR_POTPAW_GGA",AFLOWRC_DEFAULT_VASP_POTCAR_DIR_POTPAW_GGA);
    aflowrc::load_default("DEFAULT_VASP_POTCAR_DIR_POTPAW_PBE",AFLOWRC_DEFAULT_VASP_POTCAR_DIR_POTPAW_PBE);
    aflowrc::load_default("DEFAULT_VASP_POTCAR_DIR_POTPAW_LDA_KIN",AFLOWRC_DEFAULT_VASP_POTCAR_DIR_POTPAW_LDA_KIN);
    aflowrc::load_default("DEFAULT_VASP_POTCAR_DIR_POTPAW_PBE_KIN",AFLOWRC_DEFAULT_VASP_POTCAR_DIR_POTPAW_PBE_KIN);

    // DEFAULT KPOINTS/DOS
    aflowrc::load_default("DEFAULT_BANDS_GRID",AFLOWRC_DEFAULT_BANDS_GRID); 
    aflowrc::load_default("DEFAULT_BANDS_LATTICE",AFLOWRC_DEFAULT_BANDS_LATTICE); 
    aflowrc::load_default("DEFAULT_KSCHEME",AFLOWRC_DEFAULT_KSCHEME); 
    aflowrc::load_default("DEFAULT_KPPRA",AFLOWRC_DEFAULT_KPPRA); 
    aflowrc::load_default("DEFAULT_STATIC_KSCHEME",AFLOWRC_DEFAULT_STATIC_KSCHEME); 
    aflowrc::load_default("DEFAULT_KPPRA_STATIC",AFLOWRC_DEFAULT_KPPRA_STATIC); 
    aflowrc::load_default("DEFAULT_KPPRA_ICSD",AFLOWRC_DEFAULT_KPPRA_ICSD); 
    aflowrc::load_default("DEFAULT_UNARY_BANDS_GRID",AFLOWRC_DEFAULT_UNARY_BANDS_GRID); 
    aflowrc::load_default("DEFAULT_UNARY_KPPRA",AFLOWRC_DEFAULT_UNARY_KPPRA); 
    aflowrc::load_default("DEFAULT_UNARY_KPPRA_STATIC",AFLOWRC_DEFAULT_UNARY_KPPRA_STATIC); 
    aflowrc::load_default("DEFAULT_PHONONS_KSCHEME",AFLOWRC_DEFAULT_PHONONS_KSCHEME); 
    aflowrc::load_default("DEFAULT_PHONONS_KPPRA",AFLOWRC_DEFAULT_PHONONS_KPPRA); 
    aflowrc::load_default("DEFAULT_DOS_EMIN",AFLOWRC_DEFAULT_DOS_EMIN); 
    aflowrc::load_default("DEFAULT_DOS_EMAX",AFLOWRC_DEFAULT_DOS_EMAX); 
    aflowrc::load_default("DEFAULT_DOS_SCALE",AFLOWRC_DEFAULT_DOS_SCALE); 

    // PRECISION
    aflowrc::load_default("DEFAULT_VASP_PREC_ENMAX_LOW",AFLOWRC_DEFAULT_VASP_PREC_ENMAX_LOW);
    aflowrc::load_default("DEFAULT_VASP_PREC_ENMAX_MEDIUM",AFLOWRC_DEFAULT_VASP_PREC_ENMAX_MEDIUM);
    aflowrc::load_default("DEFAULT_VASP_PREC_ENMAX_NORMAL",AFLOWRC_DEFAULT_VASP_PREC_ENMAX_NORMAL);
    aflowrc::load_default("DEFAULT_VASP_PREC_ENMAX_HIGH",AFLOWRC_DEFAULT_VASP_PREC_ENMAX_HIGH);
    aflowrc::load_default("DEFAULT_VASP_PREC_ENMAX_ACCURATE",AFLOWRC_DEFAULT_VASP_PREC_ENMAX_ACCURATE);
    aflowrc::load_default("DEFAULT_VASP_SPIN_REMOVE_CUTOFF",AFLOWRC_DEFAULT_VASP_SPIN_REMOVE_CUTOFF);
    aflowrc::load_default("DEFAULT_VASP_PREC_POTIM",AFLOWRC_DEFAULT_VASP_PREC_POTIM);
    aflowrc::load_default("DEFAULT_VASP_PREC_EDIFFG",AFLOWRC_DEFAULT_VASP_PREC_EDIFFG);

    // OPTIONS
    aflowrc::load_default("DEFAULT_VASP_EXTERNAL_INCAR",AFLOWRC_DEFAULT_VASP_EXTERNAL_INCAR);
    aflowrc::load_default("DEFAULT_VASP_EXTERNAL_POSCAR",AFLOWRC_DEFAULT_VASP_EXTERNAL_POSCAR);
    aflowrc::load_default("DEFAULT_VASP_EXTERNAL_POTCAR",AFLOWRC_DEFAULT_VASP_EXTERNAL_POTCAR);
    aflowrc::load_default("DEFAULT_VASP_EXTERNAL_KPOINTS",AFLOWRC_DEFAULT_VASP_EXTERNAL_KPOINTS);
    aflowrc::load_default("DEFAULT_AIMS_EXTERNAL_CONTROL",AFLOWRC_DEFAULT_AIMS_EXTERNAL_CONTROL);
    aflowrc::load_default("DEFAULT_AIMS_EXTERNAL_GEOM",AFLOWRC_DEFAULT_AIMS_EXTERNAL_GEOM);
    aflowrc::load_default("DEFAULT_VASP_PSEUDOPOTENTIAL_TYPE",AFLOWRC_DEFAULT_VASP_PSEUDOPOTENTIAL_TYPE);
    aflowrc::load_default("DEFAULT_VASP_FORCE_OPTION_RELAX_MODE_SCHEME",AFLOWRC_DEFAULT_VASP_FORCE_OPTION_RELAX_MODE_SCHEME);
    aflowrc::load_default("DEFAULT_VASP_FORCE_OPTION_RELAX_COUNT",AFLOWRC_DEFAULT_VASP_FORCE_OPTION_RELAX_COUNT);
    aflowrc::load_default("DEFAULT_VASP_FORCE_OPTION_PREC_SCHEME",AFLOWRC_DEFAULT_VASP_FORCE_OPTION_PREC_SCHEME);
    aflowrc::load_default("DEFAULT_VASP_FORCE_OPTION_ALGO_SCHEME",AFLOWRC_DEFAULT_VASP_FORCE_OPTION_ALGO_SCHEME);
    aflowrc::load_default("DEFAULT_VASP_FORCE_OPTION_METAGGA_SCHEME",AFLOWRC_DEFAULT_VASP_FORCE_OPTION_METAGGA_SCHEME);
    aflowrc::load_default("DEFAULT_VASP_FORCE_OPTION_IVDW_SCHEME",AFLOWRC_DEFAULT_VASP_FORCE_OPTION_IVDW_SCHEME);
    aflowrc::load_default("DEFAULT_VASP_FORCE_OPTION_TYPE_SCHEME",AFLOWRC_DEFAULT_VASP_FORCE_OPTION_TYPE_SCHEME);
    aflowrc::load_default("DEFAULT_VASP_FORCE_OPTION_ABMIX_SCHEME",AFLOWRC_DEFAULT_VASP_FORCE_OPTION_ABMIX_SCHEME);
    aflowrc::load_default("DEFAULT_VASP_FORCE_OPTION_SYM",AFLOWRC_DEFAULT_VASP_FORCE_OPTION_SYM);
    aflowrc::load_default("DEFAULT_VASP_FORCE_OPTION_SPIN",AFLOWRC_DEFAULT_VASP_FORCE_OPTION_SPIN);
    aflowrc::load_default("DEFAULT_VASP_FORCE_OPTION_SPIN_REMOVE_RELAX_1",AFLOWRC_DEFAULT_VASP_FORCE_OPTION_SPIN_REMOVE_RELAX_1);
    aflowrc::load_default("DEFAULT_VASP_FORCE_OPTION_SPIN_REMOVE_RELAX_2",AFLOWRC_DEFAULT_VASP_FORCE_OPTION_SPIN_REMOVE_RELAX_2);
    aflowrc::load_default("DEFAULT_VASP_FORCE_OPTION_BADER",AFLOWRC_DEFAULT_VASP_FORCE_OPTION_BADER);
    aflowrc::load_default("DEFAULT_VASP_FORCE_OPTION_ELF",AFLOWRC_DEFAULT_VASP_FORCE_OPTION_ELF);
    aflowrc::load_default("DEFAULT_VASP_FORCE_OPTION_AUTO_MAGMOM",AFLOWRC_DEFAULT_VASP_FORCE_OPTION_AUTO_MAGMOM);
    aflowrc::load_default("DEFAULT_VASP_FORCE_OPTION_WAVECAR",AFLOWRC_DEFAULT_VASP_FORCE_OPTION_WAVECAR);
    aflowrc::load_default("DEFAULT_VASP_FORCE_OPTION_CHGCAR",AFLOWRC_DEFAULT_VASP_FORCE_OPTION_CHGCAR);
    aflowrc::load_default("DEFAULT_VASP_FORCE_OPTION_LSCOUPLING",AFLOWRC_DEFAULT_VASP_FORCE_OPTION_LSCOUPLING);

    // AFLOW_LIBRARY AFLOW_PROJECT
    aflowrc::load_default("DEFAULT_AFLOW_LIBRARY_DIRECTORIES",AFLOWRC_DEFAULT_AFLOW_LIBRARY_DIRECTORIES);
    aflowrc::load_default("DEFAULT_AFLOW_PROJECTS_DIRECTORIES",AFLOWRC_DEFAULT_AFLOW_PROJECTS_DIRECTORIES);

    // DEFAULT PLATON/FINDSYM
    aflowrc::load_default("DEFAULT_PLATON_P_EQUAL",AFLOWRC_DEFAULT_PLATON_P_EQUAL);
    aflowrc::load_default("DEFAULT_PLATON_P_EXACT",AFLOWRC_DEFAULT_PLATON_P_EXACT);
    aflowrc::load_default("DEFAULT_PLATON_P_ANG",AFLOWRC_DEFAULT_PLATON_P_ANG);
    aflowrc::load_default("DEFAULT_PLATON_P_D1",AFLOWRC_DEFAULT_PLATON_P_D1);
    aflowrc::load_default("DEFAULT_PLATON_P_D2",AFLOWRC_DEFAULT_PLATON_P_D2);
    aflowrc::load_default("DEFAULT_PLATON_P_D3",AFLOWRC_DEFAULT_PLATON_P_D3);
    aflowrc::load_default("DEFAULT_FINDSYM_TOL",AFLOWRC_DEFAULT_FINDSYM_TOL);

    // DEFAULT GNUPLOT
    aflowrc::load_default("DEFAULT_GNUPLOT_EPS_FONT",AFLOWRC_DEFAULT_GNUPLOT_EPS_FONT);
    aflowrc::load_default("DEFAULT_GNUPLOT_EPS_FONT_BOLD",AFLOWRC_DEFAULT_GNUPLOT_EPS_FONT_BOLD); 
    aflowrc::load_default("DEFAULT_GNUPLOT_EPS_FONT_ITALICS",AFLOWRC_DEFAULT_GNUPLOT_EPS_FONT_ITALICS); 
    aflowrc::load_default("DEFAULT_GNUPLOT_EPS_FONT_BOLD_ITALICS",AFLOWRC_DEFAULT_GNUPLOT_EPS_FONT_BOLD_ITALICS); 
    aflowrc::load_default("DEFAULT_GNUPLOT_PNG_FONT",AFLOWRC_DEFAULT_GNUPLOT_PNG_FONT); 
    aflowrc::load_default("DEFAULT_GNUPLOT_PNG_FONT_BOLD",AFLOWRC_DEFAULT_GNUPLOT_PNG_FONT_BOLD); 
    aflowrc::load_default("DEFAULT_GNUPLOT_PNG_FONT_ITALICS",AFLOWRC_DEFAULT_GNUPLOT_PNG_FONT_ITALICS); 
    aflowrc::load_default("DEFAULT_GNUPLOT_PNG_FONT_BOLD_ITALICS",AFLOWRC_DEFAULT_GNUPLOT_PNG_FONT_BOLD_ITALICS); 
    aflowrc::load_default("DEFAULT_GNUPLOT_GREEK_FONT",AFLOWRC_DEFAULT_GNUPLOT_GREEK_FONT); 
    aflowrc::load_default("DEFAULT_GNUPLOT_GREEK_FONT_BOLD",AFLOWRC_DEFAULT_GNUPLOT_GREEK_FONT_BOLD); 
    aflowrc::load_default("DEFAULT_GNUPLOT_GREEK_FONT_ITALICS",AFLOWRC_DEFAULT_GNUPLOT_GREEK_FONT_ITALICS); 
    aflowrc::load_default("DEFAULT_GNUPLOT_GREEK_FONT_BOLD_ITALICS",AFLOWRC_DEFAULT_GNUPLOT_GREEK_FONT_BOLD_ITALICS); 

    // DEFAULT CHULL
    aflowrc::load_default("DEFAULT_CHULL_ALLOWED_DFT_TYPES",AFLOWRC_DEFAULT_CHULL_ALLOWED_DFT_TYPES); 
    aflowrc::load_default("DEFAULT_CHULL_ALLOW_ALL_FORMATION_ENERGIES",AFLOWRC_DEFAULT_CHULL_ALLOW_ALL_FORMATION_ENERGIES); 
    aflowrc::load_default("DEFAULT_CHULL_COUNT_THRESHOLD_BINARIES",AFLOWRC_DEFAULT_CHULL_COUNT_THRESHOLD_BINARIES); 
    aflowrc::load_default("DEFAULT_CHULL_PERFORM_OUTLIER_ANALYSIS",AFLOWRC_DEFAULT_CHULL_PERFORM_OUTLIER_ANALYSIS); 
    aflowrc::load_default("DEFAULT_CHULL_OUTLIER_ANALYSIS_COUNT_THRESHOLD_BINARIES",AFLOWRC_DEFAULT_CHULL_OUTLIER_ANALYSIS_COUNT_THRESHOLD_BINARIES); 
    aflowrc::load_default("DEFAULT_CHULL_OUTLIER_MULTIPLIER",AFLOWRC_DEFAULT_CHULL_OUTLIER_MULTIPLIER); 
    aflowrc::load_default("DEFAULT_CHULL_IGNORE_KNOWN_ILL_CONVERGED",AFLOWRC_DEFAULT_CHULL_IGNORE_KNOWN_ILL_CONVERGED); 
    aflowrc::load_default("DEFAULT_CHULL_LATEX_BANNER",AFLOWRC_DEFAULT_CHULL_LATEX_BANNER); 
    aflowrc::load_default("DEFAULT_CHULL_LATEX_COMPOUNDS_COLUMN",AFLOWRC_DEFAULT_CHULL_LATEX_COMPOUNDS_COLUMN); 
    aflowrc::load_default("DEFAULT_CHULL_LATEX_STOICH_HEADER",AFLOWRC_DEFAULT_CHULL_LATEX_STOICH_HEADER); 
    aflowrc::load_default("DEFAULT_CHULL_LATEX_PLOT_UNARIES",AFLOWRC_DEFAULT_CHULL_LATEX_PLOT_UNARIES); 
    aflowrc::load_default("DEFAULT_CHULL_LATEX_PLOT_OFF_HULL",AFLOWRC_DEFAULT_CHULL_LATEX_PLOT_OFF_HULL); 
    aflowrc::load_default("DEFAULT_CHULL_LATEX_PLOT_UNSTABLE",AFLOWRC_DEFAULT_CHULL_LATEX_PLOT_UNSTABLE); 
    aflowrc::load_default("DEFAULT_CHULL_LATEX_FILTER_SCHEME",AFLOWRC_DEFAULT_CHULL_LATEX_FILTER_SCHEME); 
    aflowrc::load_default("DEFAULT_CHULL_LATEX_FILTER_VALUE",AFLOWRC_DEFAULT_CHULL_LATEX_FILTER_VALUE); 
    aflowrc::load_default("DEFAULT_CHULL_LATEX_COLOR_BAR",AFLOWRC_DEFAULT_CHULL_LATEX_COLOR_BAR); 
    aflowrc::load_default("DEFAULT_CHULL_LATEX_HEAT_MAP",AFLOWRC_DEFAULT_CHULL_LATEX_HEAT_MAP); 
    aflowrc::load_default("DEFAULT_CHULL_LATEX_COLOR_GRADIENT",AFLOWRC_DEFAULT_CHULL_LATEX_COLOR_GRADIENT); 
    aflowrc::load_default("DEFAULT_CHULL_LATEX_COLOR_MAP",AFLOWRC_DEFAULT_CHULL_LATEX_COLOR_MAP); 
    aflowrc::load_default("DEFAULT_CHULL_LATEX_TERNARY_LABEL_COLOR",AFLOWRC_DEFAULT_CHULL_LATEX_TERNARY_LABEL_COLOR); 
    aflowrc::load_default("DEFAULT_CHULL_LATEX_REVERSE_AXIS",AFLOWRC_DEFAULT_CHULL_LATEX_REVERSE_AXIS); 
    aflowrc::load_default("DEFAULT_CHULL_LATEX_FACET_LINE_DROP_SHADOW",AFLOWRC_DEFAULT_CHULL_LATEX_FACET_LINE_DROP_SHADOW); 
    aflowrc::load_default("DEFAULT_CHULL_LATEX_LINKS",AFLOWRC_DEFAULT_CHULL_LATEX_LINKS); 
    aflowrc::load_default("DEFAULT_CHULL_LATEX_LABEL_NAME",AFLOWRC_DEFAULT_CHULL_LATEX_LABEL_NAME); 
    aflowrc::load_default("DEFAULT_CHULL_LATEX_META_LABELS",AFLOWRC_DEFAULT_CHULL_LATEX_META_LABELS); 
    aflowrc::load_default("DEFAULT_CHULL_LATEX_LABELS_OFF_HULL",AFLOWRC_DEFAULT_CHULL_LATEX_LABELS_OFF_HULL); 
    aflowrc::load_default("DEFAULT_CHULL_LATEX_PLOT_REDUCED_COMPOSITION",AFLOWRC_DEFAULT_CHULL_LATEX_PLOT_REDUCED_COMPOSITION); 
    aflowrc::load_default("DEFAULT_CHULL_LATEX_HELVETICA_FONT",AFLOWRC_DEFAULT_CHULL_LATEX_HELVETICA_FONT); 
    aflowrc::load_default("DEFAULT_CHULL_LATEX_FONT_SIZE",AFLOWRC_DEFAULT_CHULL_LATEX_FONT_SIZE); 
    aflowrc::load_default("DEFAULT_CHULL_LATEX_ROTATE_LABELS",AFLOWRC_DEFAULT_CHULL_LATEX_ROTATE_LABELS); 
    aflowrc::load_default("DEFAULT_CHULL_LATEX_BOLD_LABELS",AFLOWRC_DEFAULT_CHULL_LATEX_BOLD_LABELS); 
    aflowrc::load_default("DEFAULT_CHULL_PNG_RESOLUTION",AFLOWRC_DEFAULT_CHULL_PNG_RESOLUTION); 

    // DEFAULT GFA  //CO20190628
    aflowrc::load_default("DEFAULT_GFA_FORMATION_ENTHALPY_CUTOFF",AFLOWRC_DEFAULT_GFA_FORMATION_ENTHALPY_CUTOFF); //CO20190628

    // DEFAULT ARUN
    aflowrc::load_default("ARUN_DIRECTORY_PREFIX",AFLOWRC_ARUN_DIRECTORY_PREFIX);

    // DEFAULT POCC
    aflowrc::load_default("DEFAULT_POCC_TEMPERATURE_STRING",AFLOWRC_DEFAULT_POCC_TEMPERATURE_STRING);
    aflowrc::load_default("DEFAULT_POCC_SITE_TOL",AFLOWRC_DEFAULT_POCC_SITE_TOL);
    aflowrc::load_default("DEFAULT_POCC_STOICH_TOL",AFLOWRC_DEFAULT_POCC_STOICH_TOL);
    aflowrc::load_default("DEFAULT_UFF_BONDING_DISTANCE",AFLOWRC_DEFAULT_UFF_BONDING_DISTANCE);
    aflowrc::load_default("DEFAULT_UFF_ENERGY_TOLERANCE",AFLOWRC_DEFAULT_UFF_ENERGY_TOLERANCE);
    aflowrc::load_default("DEFAULT_UFF_CLUSTER_RADIUS",AFLOWRC_DEFAULT_UFF_CLUSTER_RADIUS);
    aflowrc::load_default("DEFAULT_POCC_PERFORM_ROBUST_STRUCTURE_COMPARISON",AFLOWRC_DEFAULT_POCC_PERFORM_ROBUST_STRUCTURE_COMPARISON);
    aflowrc::load_default("DEFAULT_POCC_WRITE_OUT_ALL_SUPERCELLS",AFLOWRC_DEFAULT_POCC_WRITE_OUT_ALL_SUPERCELLS);
    aflowrc::load_default("POCC_FILE_PREFIX",AFLOWRC_POCC_FILE_PREFIX);
    aflowrc::load_default("POCC_ALL_SUPERCELLS_FILE",AFLOWRC_POCC_ALL_SUPERCELLS_FILE);
    aflowrc::load_default("POCC_UNIQUE_SUPERCELLS_FILE",AFLOWRC_POCC_UNIQUE_SUPERCELLS_FILE);
    aflowrc::load_default("POCC_ALL_HNF_MATRICES_FILE",AFLOWRC_POCC_ALL_HNF_MATRICES_FILE);
    aflowrc::load_default("POCC_ALL_SITE_CONFIGURATIONS_FILE",AFLOWRC_POCC_ALL_SITE_CONFIGURATIONS_FILE);
    aflowrc::load_default("POCC_OUT_FILE",AFLOWRC_POCC_OUT_FILE);
    aflowrc::load_default("POCC_DOSCAR_FILE",AFLOWRC_POCC_DOSCAR_FILE);

    // DEFAULT APL
    //// DEFAULT APL SUPERCELL
    aflowrc::load_default("DEFAULT_APL_PREC",AFLOWRC_DEFAULT_APL_PREC);
    aflowrc::load_default("DEFAULT_APL_ENGINE",AFLOWRC_DEFAULT_APL_ENGINE);
    aflowrc::load_default("DEFAULT_APL_HIBERNATE",AFLOWRC_DEFAULT_APL_HIBERNATE);
    aflowrc::load_default("DEFAULT_APL_MINSHELL",AFLOWRC_DEFAULT_APL_MINSHELL);
    aflowrc::load_default("DEFAULT_APL_MINATOMS",AFLOWRC_DEFAULT_APL_MINATOMS);
    aflowrc::load_default("DEFAULT_APL_POLAR",AFLOWRC_DEFAULT_APL_POLAR);
    aflowrc::load_default("DEFAULT_APL_DMAG",AFLOWRC_DEFAULT_APL_DMAG);
    aflowrc::load_default("DEFAULT_APL_DXYZONLY",AFLOWRC_DEFAULT_APL_DXYZONLY);
    aflowrc::load_default("DEFAULT_APL_DSYMMETRIZE",AFLOWRC_DEFAULT_APL_DSYMMETRIZE); //CO20181226
    aflowrc::load_default("DEFAULT_APL_DINEQUIV_ONLY",AFLOWRC_DEFAULT_APL_DINEQUIV_ONLY); //CO20181226
    aflowrc::load_default("DEFAULT_APL_DPM",AFLOWRC_DEFAULT_APL_DPM);
    aflowrc::load_default("DEFAULT_APL_RELAX",AFLOWRC_DEFAULT_APL_RELAX);
    aflowrc::load_default("DEFAULT_APL_ZEROSTATE",AFLOWRC_DEFAULT_APL_ZEROSTATE);
    aflowrc::load_default("DEFAULT_APL_ZEROSTATE_CHGCAR",AFLOWRC_DEFAULT_APL_ZEROSTATE_CHGCAR);  //ME20191029
    aflowrc::load_default("DEFAULT_APL_USE_LEPSILON",AFLOWRC_DEFAULT_APL_USE_LEPSILON);

    //// DEFAULT APL PHONON PROPERTIES
    aflowrc::load_default("DEFAULT_APL_FREQFORMAT",AFLOWRC_DEFAULT_APL_FREQFORMAT);
    aflowrc::load_default("DEFAULT_APL_DC",AFLOWRC_DEFAULT_APL_DC);
    aflowrc::load_default("DEFAULT_APL_DCPATH",AFLOWRC_DEFAULT_APL_DCPATH);
    aflowrc::load_default("DEFAULT_APL_DCPOINTS",AFLOWRC_DEFAULT_APL_DCPOINTS);
    aflowrc::load_default("DEFAULT_APL_DOS",AFLOWRC_DEFAULT_APL_DOS);
    aflowrc::load_default("DEFAULT_APL_DOSMETHOD",AFLOWRC_DEFAULT_APL_DOSMETHOD);
    aflowrc::load_default("DEFAULT_APL_DOSMESH",AFLOWRC_DEFAULT_APL_DOSMESH);
    aflowrc::load_default("DEFAULT_APL_DOSPOINTS",AFLOWRC_DEFAULT_APL_DOSPOINTS);
    aflowrc::load_default("DEFAULT_APL_DOSSMEAR",AFLOWRC_DEFAULT_APL_DOSSMEAR);
    aflowrc::load_default("DEFAULT_APL_TP",AFLOWRC_DEFAULT_APL_TP);
    aflowrc::load_default("DEFAULT_APL_TPT",AFLOWRC_DEFAULT_APL_TPT);

    //// DEFAULT APL FILES
    aflowrc::load_default("DEFAULT_APL_FILE_PREFIX",AFLOWRC_DEFAULT_APL_FILE_PREFIX);
    aflowrc::load_default("DEFAULT_APL_PDIS_FILE",AFLOWRC_DEFAULT_APL_PDIS_FILE);
    aflowrc::load_default("DEFAULT_APL_PDOS_FILE",AFLOWRC_DEFAULT_APL_PDOS_FILE);
    aflowrc::load_default("DEFAULT_APL_THERMO_FILE",AFLOWRC_DEFAULT_APL_THERMO_FILE);
    aflowrc::load_default("DEFAULT_APL_DYNMAT_FILE",AFLOWRC_DEFAULT_APL_DYNMAT_FILE);
    aflowrc::load_default("DEFAULT_APL_HARMIFC_FILE",AFLOWRC_DEFAULT_APL_HARMIFC_FILE);
    aflowrc::load_default("DEFAULT_APL_HSKPTS_FILE",AFLOWRC_DEFAULT_APL_HSKPTS_FILE);
    //ME20190614 START
    aflowrc::load_default("DEFAULT_APL_PHDOSCAR_FILE",AFLOWRC_DEFAULT_APL_PHDOSCAR_FILE);
    aflowrc::load_default("DEFAULT_APL_PHPOSCAR_FILE",AFLOWRC_DEFAULT_APL_PHPOSCAR_FILE);
    aflowrc::load_default("DEFAULT_APL_PHKPOINTS_FILE",AFLOWRC_DEFAULT_APL_PHKPOINTS_FILE);
    aflowrc::load_default("DEFAULT_APL_PHEIGENVAL_FILE",AFLOWRC_DEFAULT_APL_PHEIGENVAL_FILE);
<<<<<<< HEAD
    // ME20190614 - END

    // DEFAULT QHA
    //// DEFAULT QHA VALUES
    aflowrc::load_default("DEFAULT_QHA_MODE", AFLOWRC_DEFAULT_QHA_MODE);
    aflowrc::load_default("DEFAULT_QHA_EOS", AFLOWRC_DEFAULT_QHA_EOS);
    aflowrc::load_default("DEFAULT_QHA_EOS_DISTORTION_RANGE", AFLOWRC_DEFAULT_QHA_EOS_DISTORTION_RANGE);
    aflowrc::load_default("DEFAULT_QHA_GP_DISTORTION", AFLOWRC_DEFAULT_QHA_GP_DISTORTION);
    aflowrc::load_default("DEFAULT_QHA_INCLUDE_ELE", AFLOWRC_DEFAULT_QHA_INCLUDE_ELE);
    aflowrc::load_default("DEFAULT_QHA_SCQHA_PDIS_T", AFLOWRC_DEFAULT_QHA_SCQHA_PDIS_T);

=======
    //ME20190614 END
>>>>>>> 5166ff1a
    // DEFAULT AAPL
    //// DEFAULT AAPL VALUES
    aflowrc::load_default("DEFAULT_AAPL_BTE",AFLOWRC_DEFAULT_AAPL_BTE);
    //[ME20181226]aflowrc::load_default("DEFAULT_AAPL_BZMETHOD",AFLOWRC_DEFAULT_AAPL_BZMETHOD);
    aflowrc::load_default("DEFAULT_AAPL_FOURTH_ORDER",AFLOWRC_DEFAULT_AAPL_FOURTH_ORDER);
    aflowrc::load_default("DEFAULT_AAPL_CUT_RAD",AFLOWRC_DEFAULT_AAPL_CUT_RAD);
    aflowrc::load_default("DEFAULT_AAPL_CUT_SHELL",AFLOWRC_DEFAULT_AAPL_CUT_SHELL);
    aflowrc::load_default("DEFAULT_AAPL_THERMALGRID",AFLOWRC_DEFAULT_AAPL_THERMALGRID);
    aflowrc::load_default("DEFAULT_AAPL_TCT",AFLOWRC_DEFAULT_AAPL_TCT);
    aflowrc::load_default("DEFAULT_AAPL_SUMRULE",AFLOWRC_DEFAULT_AAPL_SUMRULE);
    aflowrc::load_default("DEFAULT_AAPL_SUMRULE_MAX_ITER",AFLOWRC_DEFAULT_AAPL_SUMRULE_MAX_ITER);
    aflowrc::load_default("DEFAULT_AAPL_MIXING_COEFFICIENT",AFLOWRC_DEFAULT_AAPL_MIXING_COEFFICIENT);
    aflowrc::load_default("DEFAULT_AAPL_ISOTOPE",AFLOWRC_DEFAULT_AAPL_ISOTOPE);
    aflowrc::load_default("DEFAULT_AAPL_BOUNDARY",AFLOWRC_DEFAULT_AAPL_BOUNDARY);
    aflowrc::load_default("DEFAULT_AAPL_CUMULATIVEK",AFLOWRC_DEFAULT_AAPL_CUMULATIVEK);
    aflowrc::load_default("DEFAULT_AAPL_NANO_SIZE",AFLOWRC_DEFAULT_AAPL_NANO_SIZE);
    //// DEFAULT AAPL FILES
    aflowrc::load_default("DEFAULT_AAPL_FILE_PREFIX",AFLOWRC_DEFAULT_AAPL_FILE_PREFIX);
    aflowrc::load_default("DEFAULT_AAPL_QPOINTS_FILE",AFLOWRC_DEFAULT_AAPL_QPOINTS_FILE);
    aflowrc::load_default("DEFAULT_AAPL_IRRQPTS_FILE",AFLOWRC_DEFAULT_AAPL_IRRQPTS_FILE);
    aflowrc::load_default("DEFAULT_AAPL_FREQ_FILE",AFLOWRC_DEFAULT_AAPL_FREQ_FILE);
    aflowrc::load_default("DEFAULT_AAPL_GVEL_FILE",AFLOWRC_DEFAULT_AAPL_GVEL_FILE);
    aflowrc::load_default("DEFAULT_AAPL_PS_FILE",AFLOWRC_DEFAULT_AAPL_PS_FILE);  //ME20191104
    aflowrc::load_default("DEFAULT_AAPL_GRUENEISEN_FILE",AFLOWRC_DEFAULT_AAPL_GRUENEISEN_FILE);  //ME20191104
    aflowrc::load_default("DEFAULT_AAPL_RATES_FILE",AFLOWRC_DEFAULT_AAPL_RATES_FILE);
    aflowrc::load_default("DEFAULT_AAPL_RATES_3RD_FILE",AFLOWRC_DEFAULT_AAPL_RATES_3RD_FILE);
    aflowrc::load_default("DEFAULT_AAPL_RATES_4TH_FILE",AFLOWRC_DEFAULT_AAPL_RATES_4TH_FILE);
    aflowrc::load_default("DEFAULT_AAPL_ISOTOPE_FILE",AFLOWRC_DEFAULT_AAPL_ISOTOPE_FILE);
    aflowrc::load_default("DEFAULT_AAPL_BOUNDARY_FILE",AFLOWRC_DEFAULT_AAPL_BOUNDARY_FILE);
    aflowrc::load_default("DEFAULT_AAPL_TCOND_FILE",AFLOWRC_DEFAULT_AAPL_TCOND_FILE);
    //aflowrc::load_default("DEFAULT_AAPL_TCOND_PLOT_FILE",AFLOWRC_DEFAULT_AAPL_TCOND_PLOT_FILE);  OBSOLETE ME20191104

    // DEFAULT AEL
    //// DEFAULT AEL STRAIN CALCS
    aflowrc::load_default("DEFAULT_AEL_STRAIN_SYMMETRY",AFLOWRC_DEFAULT_AEL_STRAIN_SYMMETRY);
    aflowrc::load_default("DEFAULT_AEL_NNORMAL_STRAINS",AFLOWRC_DEFAULT_AEL_NNORMAL_STRAINS);
    aflowrc::load_default("DEFAULT_AEL_NSHEAR_STRAINS",AFLOWRC_DEFAULT_AEL_NSHEAR_STRAINS);
    aflowrc::load_default("DEFAULT_AEL_NORMAL_STRAIN_STEP",AFLOWRC_DEFAULT_AEL_NORMAL_STRAIN_STEP);
    aflowrc::load_default("DEFAULT_AEL_SHEAR_STRAIN_STEP",AFLOWRC_DEFAULT_AEL_SHEAR_STRAIN_STEP);
    aflowrc::load_default("DEFAULT_AEL_ORIGIN_STRAIN_CALC",AFLOWRC_DEFAULT_AEL_ORIGIN_STRAIN_CALC);
    aflowrc::load_default("DEFAULT_AEL_ORIGIN_STRAIN_FIT",AFLOWRC_DEFAULT_AEL_ORIGIN_STRAIN_FIT);
    aflowrc::load_default("DEFAULT_AEL_RELAXED_STRUCT_FIT",AFLOWRC_DEFAULT_AEL_RELAXED_STRUCT_FIT);
    aflowrc::load_default("DEFAULT_AEL_NEG_STRAINS",AFLOWRC_DEFAULT_AEL_NEG_STRAINS); 
    aflowrc::load_default("DEFAULT_AEL_NIND_STRAIN_DIRS",AFLOWRC_DEFAULT_AEL_VASPSYM); 
    aflowrc::load_default("DEFAULT_AEL_VASPSYM",AFLOWRC_DEFAULT_AEL_VASPSYM);
    aflowrc::load_default("DEFAULT_AEL_PRECACC_ALGONORM",AFLOWRC_DEFAULT_AEL_PRECACC_ALGONORM);
    aflowrc::load_default("DEFAULT_AEL_VASPRUNXML_STRESS",AFLOWRC_DEFAULT_AEL_VASPRUNXML_STRESS);
    aflowrc::load_default("DEFAULT_AEL_AUTOSKIP_FAILED_ARUNS",AFLOWRC_DEFAULT_AEL_AUTOSKIP_FAILED_ARUNS);
    aflowrc::load_default("DEFAULT_AEL_SKIP_ARUNS_MAX",AFLOWRC_DEFAULT_AEL_SKIP_ARUNS_MAX);

    //// DEFAULT AEL CHECKS AND PROCESSING
    aflowrc::load_default("DEFAULT_AEL_CHECK_ELASTIC_SYMMETRY",AFLOWRC_DEFAULT_AEL_CHECK_ELASTIC_SYMMETRY);
    aflowrc::load_default("DEFAULT_AEL_SYMMETRIZE",AFLOWRC_DEFAULT_AEL_SYMMETRIZE);

    //// DEFAULT AEL OUTPUT FILES
    aflowrc::load_default("DEFAULT_AEL_FILE_PREFIX",AFLOWRC_DEFAULT_AEL_FILE_PREFIX);
    aflowrc::load_default("DEFAULT_AEL_WRITE_FULL_RESULTS",AFLOWRC_DEFAULT_AEL_WRITE_FULL_RESULTS);
    aflowrc::load_default("DEFAULT_AEL_DIRNAME_ARUN",AFLOWRC_DEFAULT_AEL_DIRNAME_ARUN);

    // DEFAULT AGL
    //// DEFAULT AGL STRAIN CALCS
    aflowrc::load_default("DEFAULT_AGL_AEL_POISSON_RATIO",AFLOWRC_DEFAULT_AGL_AEL_POISSON_RATIO);
    aflowrc::load_default("DEFAULT_AGL_NSTRUCTURES",AFLOWRC_DEFAULT_AGL_NSTRUCTURES);
    aflowrc::load_default("DEFAULT_AGL_STRAIN_STEP",AFLOWRC_DEFAULT_AGL_STRAIN_STEP);
    aflowrc::load_default("DEFAULT_AGL_AUTOSKIP_FAILED_ARUNS",AFLOWRC_DEFAULT_AGL_AUTOSKIP_FAILED_ARUNS);
    aflowrc::load_default("DEFAULT_AGL_SKIP_ARUNS_MAX",AFLOWRC_DEFAULT_AGL_SKIP_ARUNS_MAX);

    //// DEFAULT AGL CHECKS AND PROCESSING
    aflowrc::load_default("DEFAULT_AGL_NTEMPERATURE",AFLOWRC_DEFAULT_AGL_NTEMPERATURE);
    aflowrc::load_default("DEFAULT_AGL_STEMPERATURE",AFLOWRC_DEFAULT_AGL_STEMPERATURE);
    aflowrc::load_default("DEFAULT_AGL_NPRESSURE",AFLOWRC_DEFAULT_AGL_NPRESSURE);
    aflowrc::load_default("DEFAULT_AGL_SPRESSURE",AFLOWRC_DEFAULT_AGL_SPRESSURE);    
    aflowrc::load_default("DEFAULT_AGL_POISSON_RATIO",AFLOWRC_DEFAULT_AGL_POISSON_RATIO);
    aflowrc::load_default("DEFAULT_AGL_IEOS",AFLOWRC_DEFAULT_AGL_IEOS);
    aflowrc::load_default("DEFAULT_AGL_IDEBYE",AFLOWRC_DEFAULT_AGL_IDEBYE);
    aflowrc::load_default("DEFAULT_AGL_FIT_TYPE",AFLOWRC_DEFAULT_AGL_FIT_TYPE);
    aflowrc::load_default("DEFAULT_AGL_CHECK_EV_CONCAVITY",AFLOWRC_DEFAULT_AGL_CHECK_EV_CONCAVITY);
    aflowrc::load_default("DEFAULT_AGL_CHECK_EV_MIN",AFLOWRC_DEFAULT_AGL_CHECK_EV_MIN);    
    aflowrc::load_default("DEFAULT_AGL_HUGONIOT_CALC",AFLOWRC_DEFAULT_AGL_HUGONIOT_CALC);
    aflowrc::load_default("DEFAULT_AGL_HUGONIOT_EXTRAPOLATE",AFLOWRC_DEFAULT_AGL_HUGONIOT_EXTRAPOLATE);
    aflowrc::load_default("DEFAULT_AGL_RUN_ALL_PRESSURE_TEMPERATURE",AFLOWRC_DEFAULT_AGL_RUN_ALL_PRESSURE_TEMPERATURE);

    //// DEFAULT AGL OUTPUT FILES
    aflowrc::load_default("DEFAULT_AGL_FILE_PREFIX",AFLOWRC_DEFAULT_AGL_FILE_PREFIX);
    aflowrc::load_default("DEFAULT_AGL_WRITE_FULL_RESULTS",AFLOWRC_DEFAULT_AGL_WRITE_FULL_RESULTS);
    aflowrc::load_default("DEFAULT_AGL_DIRNAME_ARUN",AFLOWRC_DEFAULT_AGL_DIRNAME_ARUN);
    aflowrc::load_default("DEFAULT_AGL_WRITE_GIBBS_INPUT",AFLOWRC_DEFAULT_AGL_WRITE_GIBBS_INPUT);
    aflowrc::load_default("DEFAULT_AGL_PLOT_RESULTS",AFLOWRC_DEFAULT_AGL_PLOT_RESULTS);    

    // DEFAULT CORE
    aflowrc::load_default("AFLOW_CORE_TEMPERATURE_BEEP",AFLOWRC_AFLOW_CORE_TEMPERATURE_BEEP);
    aflowrc::load_default("AFLOW_CORE_TEMPERATURE_HALT",AFLOWRC_AFLOW_CORE_TEMPERATURE_HALT);
    aflowrc::load_default("AFLOW_CORE_TEMPERATURE_REFRESH",AFLOWRC_AFLOW_CORE_TEMPERATURE_REFRESH);

    // DEFAULT MACHINE DEPENDENT MPI
    aflowrc::load_default("MPI_OPTIONS_DUKE_BETA_MPICH",AFLOWRC_MPI_OPTIONS_DUKE_BETA_MPICH); 
    aflowrc::load_default("MPI_COMMAND_DUKE_BETA_MPICH",AFLOWRC_MPI_COMMAND_DUKE_BETA_MPICH); 
    aflowrc::load_default("MPI_BINARY_DIR_DUKE_BETA_MPICH",AFLOWRC_MPI_BINARY_DIR_DUKE_BETA_MPICH); 

    aflowrc::load_default("MPI_OPTIONS_DUKE_BETA_OPENMPI",AFLOWRC_MPI_OPTIONS_DUKE_BETA_OPENMPI); 
    aflowrc::load_default("MPI_COMMAND_DUKE_BETA_OPENMPI",AFLOWRC_MPI_COMMAND_DUKE_BETA_OPENMPI); 
    aflowrc::load_default("MPI_BINARY_DIR_DUKE_BETA_OPENMPI",AFLOWRC_MPI_BINARY_DIR_DUKE_BETA_OPENMPI); 

    aflowrc::load_default("MPI_OPTIONS_DUKE_MATERIALS",AFLOWRC_MPI_OPTIONS_DUKE_MATERIALS); 
    aflowrc::load_default("MPI_COMMAND_DUKE_MATERIALS",AFLOWRC_MPI_COMMAND_DUKE_MATERIALS); 
    aflowrc::load_default("MPI_BINARY_DIR_DUKE_MATERIALS",AFLOWRC_MPI_BINARY_DIR_DUKE_MATERIALS); 

    aflowrc::load_default("MPI_OPTIONS_DUKE_AFLOWLIB",AFLOWRC_MPI_OPTIONS_DUKE_AFLOWLIB); 
    aflowrc::load_default("MPI_COMMAND_DUKE_AFLOWLIB",AFLOWRC_MPI_COMMAND_DUKE_AFLOWLIB); 
    aflowrc::load_default("MPI_BINARY_DIR_DUKE_AFLOWLIB",AFLOWRC_MPI_BINARY_DIR_DUKE_AFLOWLIB); 

    aflowrc::load_default("MPI_OPTIONS_DUKE_HABANA",AFLOWRC_MPI_OPTIONS_DUKE_HABANA); 
    aflowrc::load_default("MPI_COMMAND_DUKE_HABANA",AFLOWRC_MPI_COMMAND_DUKE_HABANA); 
    aflowrc::load_default("MPI_BINARY_DIR_DUKE_HABANA",AFLOWRC_MPI_BINARY_DIR_DUKE_HABANA); 

    aflowrc::load_default("MPI_OPTIONS_DUKE_QRATS_MPICH",AFLOWRC_MPI_OPTIONS_DUKE_QRATS_MPICH); 
    aflowrc::load_default("MPI_COMMAND_DUKE_QRATS_MPICH",AFLOWRC_MPI_COMMAND_DUKE_QRATS_MPICH); 
    aflowrc::load_default("MPI_BINARY_DIR_DUKE_QRATS_MPICH",AFLOWRC_MPI_BINARY_DIR_DUKE_QRATS_MPICH); 

    aflowrc::load_default("MPI_OPTIONS_DUKE_QFLOW_OPENMPI",AFLOWRC_MPI_OPTIONS_DUKE_QFLOW_OPENMPI); 
    aflowrc::load_default("MPI_COMMAND_DUKE_QFLOW_OPENMPI",AFLOWRC_MPI_COMMAND_DUKE_QFLOW_OPENMPI); 
    aflowrc::load_default("MPI_BINARY_DIR_DUKE_QFLOW_OPENMPI",AFLOWRC_MPI_BINARY_DIR_DUKE_QFLOW_OPENMPI); 

    //DX20190509 - MACHINE001 - START
    aflowrc::load_default("MPI_OPTIONS_MACHINE001",AFLOWRC_MPI_OPTIONS_MACHINE001); 
    aflowrc::load_default("MPI_COMMAND_MACHINE001",AFLOWRC_MPI_COMMAND_MACHINE001); 
    aflowrc::load_default("MPI_BINARY_DIR_MACHINE001",AFLOWRC_MPI_BINARY_DIR_MACHINE001); 
    //DX20190509 - MACHINE001 - END

    //DX20190509 - MACHINE002 - START
    aflowrc::load_default("MPI_OPTIONS_MACHINE002",AFLOWRC_MPI_OPTIONS_MACHINE002);
    aflowrc::load_default("MPI_COMMAND_MACHINE002",AFLOWRC_MPI_COMMAND_MACHINE002);
    aflowrc::load_default("MPI_BINARY_DIR_MACHINE002",AFLOWRC_MPI_BINARY_DIR_MACHINE002);
    //DX20190509 - MACHINE002 - END

    //DX20190107 - CMU EULER - START
    aflowrc::load_default("MPI_OPTIONS_CMU_EULER",AFLOWRC_MPI_OPTIONS_CMU_EULER); 
    aflowrc::load_default("MPI_COMMAND_CMU_EULER",AFLOWRC_MPI_COMMAND_CMU_EULER); 
    aflowrc::load_default("MPI_BINARY_DIR_CMU_EULER",AFLOWRC_MPI_BINARY_DIR_CMU_EULER); 
    //DX20190107 - CMU EULER - END

    aflowrc::load_default("MPI_OPTIONS_MPCDF_EOS",AFLOWRC_MPI_OPTIONS_MPCDF_EOS); 
    aflowrc::load_default("MPI_COMMAND_MPCDF_EOS",AFLOWRC_MPI_COMMAND_MPCDF_EOS); 
    aflowrc::load_default("MPI_NCPUS_MPCDF_EOS",AFLOWRC_MPI_NCPUS_MPCDF_EOS); 
    aflowrc::load_default("MPI_HYPERTHREADING_MPCDF_EOS",AFLOWRC_MPI_HYPERTHREADING_MPCDF_EOS); 
    aflowrc::load_default("MPI_BINARY_DIR_MPCDF_EOS",AFLOWRC_MPI_BINARY_DIR_MPCDF_EOS); 

    aflowrc::load_default("MPI_OPTIONS_MPCDF_DRACO",AFLOWRC_MPI_OPTIONS_MPCDF_DRACO); 
    aflowrc::load_default("MPI_COMMAND_MPCDF_DRACO",AFLOWRC_MPI_COMMAND_MPCDF_DRACO); 
    aflowrc::load_default("MPI_NCPUS_MPCDF_DRACO",AFLOWRC_MPI_NCPUS_MPCDF_DRACO); 
    aflowrc::load_default("MPI_HYPERTHREADING_MPCDF_DRACO",AFLOWRC_MPI_HYPERTHREADING_MPCDF_DRACO); 
    aflowrc::load_default("MPI_BINARY_DIR_MPCDF_DRACO",AFLOWRC_MPI_BINARY_DIR_MPCDF_DRACO); 

    aflowrc::load_default("MPI_OPTIONS_MPCDF_COBRA",AFLOWRC_MPI_OPTIONS_MPCDF_COBRA); 
    aflowrc::load_default("MPI_COMMAND_MPCDF_COBRA",AFLOWRC_MPI_COMMAND_MPCDF_COBRA); 
    aflowrc::load_default("MPI_NCPUS_MPCDF_COBRA",AFLOWRC_MPI_NCPUS_MPCDF_COBRA); 
    aflowrc::load_default("MPI_HYPERTHREADING_MPCDF_COBRA",AFLOWRC_MPI_HYPERTHREADING_MPCDF_COBRA); 
    aflowrc::load_default("MPI_BINARY_DIR_MPCDF_COBRA",AFLOWRC_MPI_BINARY_DIR_MPCDF_COBRA); 

    aflowrc::load_default("MPI_OPTIONS_MPCDF_HYDRA",AFLOWRC_MPI_OPTIONS_MPCDF_HYDRA); 
    aflowrc::load_default("MPI_COMMAND_MPCDF_HYDRA",AFLOWRC_MPI_COMMAND_MPCDF_HYDRA); 
    aflowrc::load_default("MPI_NCPUS_MPCDF_HYDRA",AFLOWRC_MPI_NCPUS_MPCDF_HYDRA); 
    aflowrc::load_default("MPI_HYPERTHREADING_MPCDF_HYDRA",AFLOWRC_MPI_HYPERTHREADING_MPCDF_HYDRA); 
    aflowrc::load_default("MPI_BINARY_DIR_MPCDF_HYDRA",AFLOWRC_MPI_BINARY_DIR_MPCDF_HYDRA); 

    aflowrc::load_default("MPI_OPTIONS_FULTON_MARYLOU",AFLOWRC_MPI_OPTIONS_FULTON_MARYLOU); 
    aflowrc::load_default("MPI_COMMAND_FULTON_MARYLOU",AFLOWRC_MPI_COMMAND_FULTON_MARYLOU); 
    aflowrc::load_default("MPI_BINARY_DIR_FULTON_MARYLOU",AFLOWRC_MPI_BINARY_DIR_FULTON_MARYLOU); 

    aflowrc::load_default("MPI_OPTIONS_MACHINE1",AFLOWRC_MPI_OPTIONS_MACHINE1); 
    aflowrc::load_default("MPI_COMMAND_MACHINE1",AFLOWRC_MPI_COMMAND_MACHINE1); 
    aflowrc::load_default("MPI_BINARY_DIR_MACHINE1",AFLOWRC_MPI_BINARY_DIR_MACHINE1); 

    aflowrc::load_default("MPI_OPTIONS_MACHINE2",AFLOWRC_MPI_OPTIONS_MACHINE2); 
    aflowrc::load_default("MPI_COMMAND_MACHINE2",AFLOWRC_MPI_COMMAND_MACHINE2); 
    aflowrc::load_default("MPI_BINARY_DIR_MACHINE2",AFLOWRC_MPI_BINARY_DIR_MACHINE2); 

    if(LDEBUG) oss << "aflowrc::read: END" << endl;

    return TRUE;
  }
} // namespace aflowrc


// ***************************************************************************
// aflowrc::write_default
// ***************************************************************************
namespace aflowrc {
  bool write_default(std::ostream& oss,bool AFLOWRC_VERBOSE) {
    bool LDEBUG=(FALSE || XHOST.DEBUG || AFLOWRC_VERBOSE);   
    if(LDEBUG) oss << "aflowrc::write_default: BEGIN" << endl;
    if(LDEBUG) oss << "aflowrc::write_default: XHOST.home=" << XHOST.home << endl;
    if(XHOST.aflowrc_filename.empty()) XHOST.aflowrc_filename=AFLOWRC_FILENAME_LOCAL;
    if(LDEBUG) oss << "aflowrc::write_default: XHOST.aflowrc_filename=" << XHOST.aflowrc_filename << endl;

    stringstream aflowrc("");
    aflowrc << "// ****************************************************************************************************" << endl;
    aflowrc << "// *                                                                                                  *" << endl;
    aflowrc << "// *                          aflow - Automatic-FLOW for materials discovery                          *" << endl;
    aflowrc << "// *                aflow.org consortium - High-Throughput ab-initio Computing Project                *" << endl;
    aflowrc << "// *                                                                                                  *" << endl;
    aflowrc << "// ****************************************************************************************************" << endl;
    aflowrc << "// DEFAULT .aflow.rc generated by AFLOW V" << string(AFLOW_VERSION) << endl;
    aflowrc << "// comments with // ignored... " << endl;
    aflowrc << "// strings are with=\"...\" " << endl;

    aflowrc << " " << endl;
    aflowrc << "AFLOWRC=\"" << AFLOWRC_AFLOWRC << "\"" << endl;

    aflowrc << " " << endl;
    aflowrc << "// DEFAULT DEFINITIONS" << endl;
    aflowrc << "DEFAULT_KZIP_BIN=\"" << AFLOWRC_DEFAULT_KZIP_BIN << "\"" << endl;
    aflowrc << "DEFAULT_KZIP_EXT=\"" << AFLOWRC_DEFAULT_KZIP_EXT << "\"" << endl;

    aflowrc << " " << endl;
    //ME20191001 START
    aflowrc << "// DEFAULT AFLOW DATABASE" << endl;
    aflowrc << "DEFAULT_AFLOW_DB_FILE=\"" << AFLOWRC_DEFAULT_AFLOW_DB_FILE << "\"" << endl;
    aflowrc << "DEFAULT_AFLOW_DB_STATS_FILE=\"" << AFLOWRC_DEFAULT_AFLOW_DB_STATS_FILE << "\"" << endl;
    aflowrc << "DEFAULT_AFLOW_DB_DATA_PATH=\"" << AFLOWRC_DEFAULT_AFLOW_DB_DATA_PATH << "\"" << endl;
    aflowrc << "DEFAULT_AFLOW_DB_LOCK_FILE=\"" << AFLOWRC_DEFAULT_AFLOW_DB_LOCK_FILE << "\"" << endl;
    aflowrc << "DEFAULT_AFLOW_DB_STALE_THRESHOLD=" << AFLOWRC_DEFAULT_AFLOW_DB_STALE_THRESHOLD << endl;
    aflowrc << " " << endl;
    //ME20191001 STOP
    aflowrc << "// FILENAMES FOR AFLOW.ORG ANALYSIS" << endl;
    aflowrc << "DEFAULT_FILE_AFLOWLIB_ENTRY_OUT=\"" << AFLOWRC_DEFAULT_FILE_AFLOWLIB_ENTRY_OUT << "\"" << endl;
    aflowrc << "DEFAULT_FILE_AFLOWLIB_ENTRY_JSON=\"" << AFLOWRC_DEFAULT_FILE_AFLOWLIB_ENTRY_JSON << "\"" << endl;
    aflowrc << "DEFAULT_FILE_EDATA_ORIG_OUT=\"" << AFLOWRC_DEFAULT_FILE_EDATA_ORIG_OUT << "\"" << endl;
    aflowrc << "DEFAULT_FILE_EDATA_RELAX_OUT=\"" << AFLOWRC_DEFAULT_FILE_EDATA_RELAX_OUT << "\"" << endl;
    aflowrc << "DEFAULT_FILE_EDATA_BANDS_OUT=\"" << AFLOWRC_DEFAULT_FILE_EDATA_BANDS_OUT << "\"" << endl;
    aflowrc << "DEFAULT_FILE_DATA_ORIG_OUT=\"" << AFLOWRC_DEFAULT_FILE_DATA_ORIG_OUT << "\"" << endl;
    aflowrc << "DEFAULT_FILE_DATA_RELAX_OUT=\"" << AFLOWRC_DEFAULT_FILE_DATA_RELAX_OUT << "\"" << endl;
    aflowrc << "DEFAULT_FILE_DATA_BANDS_OUT=\"" << AFLOWRC_DEFAULT_FILE_DATA_BANDS_OUT << "\"" << endl;
    aflowrc << "DEFAULT_FILE_EDATA_ORIG_JSON=\"" << AFLOWRC_DEFAULT_FILE_EDATA_ORIG_JSON << "\"" << endl;
    aflowrc << "DEFAULT_FILE_EDATA_RELAX_JSON=\"" << AFLOWRC_DEFAULT_FILE_EDATA_RELAX_JSON << "\"" << endl;
    aflowrc << "DEFAULT_FILE_EDATA_BANDS_JSON=\"" << AFLOWRC_DEFAULT_FILE_EDATA_BANDS_JSON << "\"" << endl;
    aflowrc << "DEFAULT_FILE_DATA_ORIG_JSON=\"" << AFLOWRC_DEFAULT_FILE_DATA_ORIG_JSON << "\"" << endl;
    aflowrc << "DEFAULT_FILE_DATA_RELAX_JSON=\"" << AFLOWRC_DEFAULT_FILE_DATA_RELAX_JSON << "\"" << endl;
    aflowrc << "DEFAULT_FILE_DATA_BANDS_JSON=\"" << AFLOWRC_DEFAULT_FILE_DATA_BANDS_JSON << "\"" << endl;
    aflowrc << "DEFAULT_FILE_TIME_OUT=\"" << AFLOWRC_DEFAULT_FILE_TIME_OUT << "\"" << endl;
    aflowrc << "DEFAULT_FILE_SPACEGROUP1_OUT=\"" << AFLOWRC_DEFAULT_FILE_SPACEGROUP1_OUT << "\"" << endl;
    aflowrc << "DEFAULT_FILE_SPACEGROUP2_OUT=\"" << AFLOWRC_DEFAULT_FILE_SPACEGROUP2_OUT << "\"" << endl;
    aflowrc << "DEFAULT_FILE_VOLDISTPARAMS_OUT=\"" << AFLOWRC_DEFAULT_FILE_VOLDISTPARAMS_OUT << "\"" << endl;
    aflowrc << "DEFAULT_FILE_VOLDISTEVOLUTION_OUT=\"" << AFLOWRC_DEFAULT_FILE_VOLDISTEVOLUTION_OUT << "\"" << endl;

    aflowrc << " " << endl;
    aflowrc << "// FILENAMES FOR AFLOW OPERATION" << endl;
    aflowrc << "DEFAULT_AFLOW_PSEUDOPOTENTIAL_AUID_OUT=\"" << AFLOWRC_DEFAULT_AFLOW_PSEUDOPOTENTIAL_AUID_OUT << "\"" << endl;
    aflowrc << "DEFAULT_AFLOW_PRESCRIPT_OUT=\"" << AFLOWRC_DEFAULT_AFLOW_PRESCRIPT_OUT << "\"" << endl;
    aflowrc << "DEFAULT_AFLOW_PRESCRIPT_COMMAND=\"" << AFLOWRC_DEFAULT_AFLOW_PRESCRIPT_COMMAND << "\"" << endl;
    aflowrc << "DEFAULT_AFLOW_POSTSCRIPT_OUT=\"" << AFLOWRC_DEFAULT_AFLOW_POSTSCRIPT_OUT << "\"" << endl;
    aflowrc << "DEFAULT_AFLOW_POSTSCRIPT_COMMAND=\"" << AFLOWRC_DEFAULT_AFLOW_POSTSCRIPT_COMMAND << "\"" << endl;
    aflowrc << "DEFAULT_AFLOW_PGROUP_OUT=\"" << AFLOWRC_DEFAULT_AFLOW_PGROUP_OUT << "\"" << endl;
    aflowrc << "DEFAULT_AFLOW_PGROUP_JSON=\"" << AFLOWRC_DEFAULT_AFLOW_PGROUP_JSON << "\"" << endl;
    aflowrc << "DEFAULT_AFLOW_PGROUP_XTAL_OUT=\"" << AFLOWRC_DEFAULT_AFLOW_PGROUP_XTAL_OUT << "\"" << endl;
    aflowrc << "DEFAULT_AFLOW_PGROUP_XTAL_JSON=\"" << AFLOWRC_DEFAULT_AFLOW_PGROUP_XTAL_JSON << "\"" << endl;
    aflowrc << "DEFAULT_AFLOW_PGROUPK_PATTERSON_OUT=\"" << AFLOWRC_DEFAULT_AFLOW_PGROUPK_PATTERSON_OUT << "\"" << endl; //DX20200129
    aflowrc << "DEFAULT_AFLOW_PGROUPK_PATTERSON_JSON=\"" << AFLOWRC_DEFAULT_AFLOW_PGROUPK_PATTERSON_JSON << "\"" << endl; //DX20200129
    aflowrc << "DEFAULT_AFLOW_PGROUPK_OUT=\"" << AFLOWRC_DEFAULT_AFLOW_PGROUPK_OUT << "\"" << endl;
    aflowrc << "DEFAULT_AFLOW_PGROUPK_JSON=\"" << AFLOWRC_DEFAULT_AFLOW_PGROUPK_JSON << "\"" << endl;
    aflowrc << "DEFAULT_AFLOW_PGROUPK_XTAL_OUT=\"" << AFLOWRC_DEFAULT_AFLOW_PGROUPK_XTAL_OUT << "\"" << endl;
    aflowrc << "DEFAULT_AFLOW_PGROUPK_XTAL_JSON=\"" << AFLOWRC_DEFAULT_AFLOW_PGROUPK_XTAL_JSON << "\"" << endl;
    aflowrc << "DEFAULT_AFLOW_FGROUP_OUT=\"" << AFLOWRC_DEFAULT_AFLOW_FGROUP_OUT << "\"" << endl;
    aflowrc << "DEFAULT_AFLOW_FGROUP_JSON=\"" << AFLOWRC_DEFAULT_AFLOW_FGROUP_JSON << "\"" << endl;
    aflowrc << "DEFAULT_AFLOW_SGROUP_OUT=\"" << AFLOWRC_DEFAULT_AFLOW_SGROUP_OUT << "\"" << endl;
    aflowrc << "DEFAULT_AFLOW_SGROUP_JSON=\"" << AFLOWRC_DEFAULT_AFLOW_SGROUP_JSON << "\"" << endl;
    aflowrc << "DEFAULT_AFLOW_AGROUP_OUT=\"" << AFLOWRC_DEFAULT_AFLOW_AGROUP_OUT << "\"" << endl;
    aflowrc << "DEFAULT_AFLOW_AGROUP_JSON=\"" << AFLOWRC_DEFAULT_AFLOW_AGROUP_JSON << "\"" << endl;
    aflowrc << "DEFAULT_AFLOW_IATOMS_OUT=\"" << AFLOWRC_DEFAULT_AFLOW_IATOMS_OUT << "\"" << endl;
    aflowrc << "DEFAULT_AFLOW_IATOMS_JSON=\"" << AFLOWRC_DEFAULT_AFLOW_IATOMS_JSON << "\"" << endl;
    aflowrc << "DEFAULT_AFLOW_ICAGES_OUT=\"" << AFLOWRC_DEFAULT_AFLOW_ICAGES_OUT << "\"" << endl;
    aflowrc << "DEFAULT_AFLOW_SURFACE_OUT=\"" << AFLOWRC_DEFAULT_AFLOW_SURFACE_OUT << "\"" << endl;
    aflowrc << "DEFAULT_AFLOW_QMVASP_OUT=\"" << AFLOWRC_DEFAULT_AFLOW_QMVASP_OUT << "\"" << endl;
    aflowrc << "DEFAULT_AFLOW_ERVASP_OUT=\"" << AFLOWRC_DEFAULT_AFLOW_ERVASP_OUT << "\"" << endl;
    aflowrc << "DEFAULT_AFLOW_IMMISCIBILITY_OUT=\"" << AFLOWRC_DEFAULT_AFLOW_IMMISCIBILITY_OUT << "\"" << endl;
    aflowrc << "DEFAULT_AFLOW_MEMORY_OUT=\"" << AFLOWRC_DEFAULT_AFLOW_MEMORY_OUT << "\"" << endl;
    aflowrc << "DEFAULT_AFLOW_FROZSL_INPUT_OUT=\"" << AFLOWRC_DEFAULT_AFLOW_FROZSL_INPUT_OUT << "\"" << endl;
    aflowrc << "DEFAULT_AFLOW_FROZSL_POSCAR_OUT=\"" << AFLOWRC_DEFAULT_AFLOW_FROZSL_POSCAR_OUT << "\"" << endl;
    aflowrc << "DEFAULT_AFLOW_FROZSL_MODES_OUT=\"" << AFLOWRC_DEFAULT_AFLOW_FROZSL_MODES_OUT << "\"" << endl;
    aflowrc << "DEFAULT_AFLOW_FROZSL_EIGEN_OUT=\"" << AFLOWRC_DEFAULT_AFLOW_FROZSL_EIGEN_OUT << "\"" << endl;
    aflowrc << "DEFAULT_AFLOW_END_OUT=\"" << AFLOWRC_DEFAULT_AFLOW_END_OUT << "\"" << endl;

    aflowrc << " " << endl;
    aflowrc << "// DEFAULT GENERIC MPI " << endl;
    aflowrc << "MPI_START_DEFAULT=\"" << AFLOWRC_MPI_START_DEFAULT << "\"" << endl;
    aflowrc << "MPI_STOP_DEFAULT=\"" << AFLOWRC_MPI_STOP_DEFAULT << "\"" << endl; 
    aflowrc << "MPI_COMMAND_DEFAULT=\"" << AFLOWRC_MPI_COMMAND_DEFAULT << "\"" << endl;
    aflowrc << "MPI_NCPUS_DEFAULT=" << AFLOWRC_MPI_NCPUS_DEFAULT << endl;
    aflowrc << "MPI_NCPUS_MAX=" << AFLOWRC_MPI_NCPUS_MAX << endl;

    aflowrc << " " << endl;
    aflowrc << "// DEFAULTS BINARY" << endl;
    aflowrc << "DEFAULT_VASP_GAMMA_BIN=\"" << AFLOWRC_DEFAULT_VASP_GAMMA_BIN << "\"" << endl;
    aflowrc << "DEFAULT_VASP_GAMMA_MPI_BIN=\"" << AFLOWRC_DEFAULT_VASP_GAMMA_MPI_BIN << "\"" << endl;
    aflowrc << "DEFAULT_VASP_BIN=\"" << AFLOWRC_DEFAULT_VASP_BIN << "\"" << endl;
    aflowrc << "DEFAULT_VASP_MPI_BIN=\"" << AFLOWRC_DEFAULT_VASP_MPI_BIN << "\"" << endl;
    aflowrc << "DEFAULT_VASP5_BIN=\"" << AFLOWRC_DEFAULT_VASP5_BIN << "\"" << endl;
    aflowrc << "DEFAULT_VASP5_MPI_BIN=\"" << AFLOWRC_DEFAULT_VASP5_MPI_BIN << "\"" << endl;
    aflowrc << "DEFAULT_AIMS_BIN=\"" << AFLOWRC_DEFAULT_AIMS_BIN << "\"" << endl;

    aflowrc << " " << endl;
    aflowrc << "// DEFAULTS POTCARS" << endl;
    aflowrc << "DEFAULT_VASP_POTCAR_DIRECTORIES=\"" << AFLOWRC_DEFAULT_VASP_POTCAR_DIRECTORIES << "\"" << endl;
    aflowrc << "DEFAULT_VASP_POTCAR_DATE=\"" << AFLOWRC_DEFAULT_VASP_POTCAR_DATE << "\"" << endl;
    aflowrc << "DEFAULT_VASP_POTCAR_SUFFIX=\"" << AFLOWRC_DEFAULT_VASP_POTCAR_SUFFIX << "\"" << endl;
    aflowrc << "DEFAULT_VASP_POTCAR_DATE_POT_LDA=\"" << AFLOWRC_DEFAULT_VASP_POTCAR_DATE_POT_LDA << "\"" << endl;
    aflowrc << "DEFAULT_VASP_POTCAR_DATE_POT_GGA=\"" << AFLOWRC_DEFAULT_VASP_POTCAR_DATE_POT_GGA << "\"" << endl;

    aflowrc << "DEFAULT_VASP_POTCAR_DIR_POT_LDA=\"" << AFLOWRC_DEFAULT_VASP_POTCAR_DIR_POT_LDA << "\"" << endl;
    aflowrc << "DEFAULT_VASP_POTCAR_DIR_POT_GGA=\"" << AFLOWRC_DEFAULT_VASP_POTCAR_DIR_POT_GGA << "\"" << endl;
    aflowrc << "DEFAULT_VASP_POTCAR_DIR_POT_PBE=\"" << AFLOWRC_DEFAULT_VASP_POTCAR_DIR_POT_PBE << "\"" << endl;
    aflowrc << "DEFAULT_VASP_POTCAR_DIR_POTPAW_LDA=\"" << AFLOWRC_DEFAULT_VASP_POTCAR_DIR_POTPAW_LDA << "\"" << endl;
    aflowrc << "DEFAULT_VASP_POTCAR_DIR_POTPAW_GGA=\"" << AFLOWRC_DEFAULT_VASP_POTCAR_DIR_POTPAW_GGA << "\"" << endl;
    aflowrc << "DEFAULT_VASP_POTCAR_DIR_POTPAW_PBE=\"" << AFLOWRC_DEFAULT_VASP_POTCAR_DIR_POTPAW_PBE << "\"" << endl;
    aflowrc << "DEFAULT_VASP_POTCAR_DIR_POTPAW_LDA_KIN=\"" << AFLOWRC_DEFAULT_VASP_POTCAR_DIR_POTPAW_LDA_KIN << "\"" << endl;
    aflowrc << "DEFAULT_VASP_POTCAR_DIR_POTPAW_PBE_KIN=\"" << AFLOWRC_DEFAULT_VASP_POTCAR_DIR_POTPAW_PBE_KIN << "\"" << endl;

    aflowrc << " " << endl;
    aflowrc << "// DEFAULTS KPOINTS/DOS" << endl;
    aflowrc << "DEFAULT_BANDS_GRID=" << AFLOWRC_DEFAULT_BANDS_GRID << endl;
    aflowrc << "DEFAULT_BANDS_LATTICE=\"" << AFLOWRC_DEFAULT_BANDS_LATTICE << "\"" << endl;
    aflowrc << "DEFAULT_KSCHEME=\"" << AFLOWRC_DEFAULT_KSCHEME << "\"" << endl;
    aflowrc << "DEFAULT_KPPRA=" << AFLOWRC_DEFAULT_KPPRA << endl;
    aflowrc << "DEFAULT_STATIC_KSCHEME=\"" << AFLOWRC_DEFAULT_STATIC_KSCHEME << "\"" << endl;
    aflowrc << "DEFAULT_KPPRA_STATIC=" << AFLOWRC_DEFAULT_KPPRA_STATIC << endl;
    aflowrc << "DEFAULT_KPPRA_ICSD=" << AFLOWRC_DEFAULT_KPPRA_ICSD << endl;
    aflowrc << "DEFAULT_UNARY_BANDS_GRID=" << AFLOWRC_DEFAULT_UNARY_BANDS_GRID << endl;
    aflowrc << "DEFAULT_UNARY_KPPRA=" << AFLOWRC_DEFAULT_UNARY_KPPRA << " // 32768 // 27000" << endl;
    aflowrc << "DEFAULT_UNARY_KPPRA_STATIC=" << AFLOWRC_DEFAULT_UNARY_KPPRA_STATIC << "// 32768 // 27000" << endl;
    aflowrc << "DEFAULT_PHONONS_KSCHEME=\"" << AFLOWRC_DEFAULT_PHONONS_KSCHEME << "\"" << endl;
    aflowrc << "DEFAULT_PHONONS_KPPRA=" << AFLOWRC_DEFAULT_PHONONS_KPPRA << endl;
    aflowrc << "DEFAULT_DOS_EMIN=" << AFLOWRC_DEFAULT_DOS_EMIN << endl;
    aflowrc << "DEFAULT_DOS_EMAX=" << AFLOWRC_DEFAULT_DOS_EMAX << endl;
    aflowrc << "DEFAULT_DOS_SCALE=" << AFLOWRC_DEFAULT_DOS_SCALE << endl;

    aflowrc << " " << endl;
    aflowrc << "// DEFAULTS PRECISION" << endl;
    aflowrc << "DEFAULT_VASP_PREC_ENMAX_LOW=" << AFLOWRC_DEFAULT_VASP_PREC_ENMAX_LOW << endl;
    aflowrc << "DEFAULT_VASP_PREC_ENMAX_MEDIUM=" << AFLOWRC_DEFAULT_VASP_PREC_ENMAX_MEDIUM << endl;
    aflowrc << "DEFAULT_VASP_PREC_ENMAX_NORMAL=" << AFLOWRC_DEFAULT_VASP_PREC_ENMAX_NORMAL << endl;
    aflowrc << "DEFAULT_VASP_PREC_ENMAX_HIGH=" << AFLOWRC_DEFAULT_VASP_PREC_ENMAX_HIGH << endl;
    aflowrc << "DEFAULT_VASP_PREC_ENMAX_ACCURATE=" << AFLOWRC_DEFAULT_VASP_PREC_ENMAX_ACCURATE << endl;
    aflowrc << "DEFAULT_VASP_SPIN_REMOVE_CUTOFF=" << AFLOWRC_DEFAULT_VASP_SPIN_REMOVE_CUTOFF << endl;
    aflowrc << "DEFAULT_VASP_PREC_POTIM=" << AFLOWRC_DEFAULT_VASP_PREC_POTIM << endl;
    aflowrc << "DEFAULT_VASP_PREC_EDIFFG=" << AFLOWRC_DEFAULT_VASP_PREC_EDIFFG << endl;

    aflowrc << " " << endl;
    aflowrc << "// DEFAULTS OPTIONS " << endl;
    aflowrc << "DEFAULT_VASP_EXTERNAL_INCAR=" << AFLOWRC_DEFAULT_VASP_EXTERNAL_INCAR << endl;
    aflowrc << "DEFAULT_VASP_EXTERNAL_POSCAR=" << AFLOWRC_DEFAULT_VASP_EXTERNAL_POSCAR << endl;
    aflowrc << "DEFAULT_VASP_EXTERNAL_POTCAR=" << AFLOWRC_DEFAULT_VASP_EXTERNAL_POTCAR << endl;
    aflowrc << "DEFAULT_VASP_EXTERNAL_KPOINTS=" << AFLOWRC_DEFAULT_VASP_EXTERNAL_KPOINTS << endl;
    aflowrc << "DEFAULT_AIMS_EXTERNAL_CONTROL=" << AFLOWRC_DEFAULT_AIMS_EXTERNAL_CONTROL << endl;
    aflowrc << "DEFAULT_AIMS_EXTERNAL_GEOM=" << AFLOWRC_DEFAULT_AIMS_EXTERNAL_GEOM << endl;
    aflowrc << "DEFAULT_VASP_PSEUDOPOTENTIAL_TYPE=" << AFLOWRC_DEFAULT_VASP_PSEUDOPOTENTIAL_TYPE << endl;
    aflowrc << "DEFAULT_VASP_FORCE_OPTION_RELAX_MODE_SCHEME=" << AFLOWRC_DEFAULT_VASP_FORCE_OPTION_RELAX_MODE_SCHEME << endl;
    aflowrc << "DEFAULT_VASP_FORCE_OPTION_RELAX_COUNT=" << AFLOWRC_DEFAULT_VASP_FORCE_OPTION_RELAX_COUNT << endl;
    aflowrc << "DEFAULT_VASP_FORCE_OPTION_PREC_SCHEME=" << AFLOWRC_DEFAULT_VASP_FORCE_OPTION_PREC_SCHEME << endl;
    aflowrc << "DEFAULT_VASP_FORCE_OPTION_ALGO_SCHEME=" << AFLOWRC_DEFAULT_VASP_FORCE_OPTION_ALGO_SCHEME << endl;
    aflowrc << "DEFAULT_VASP_FORCE_OPTION_METAGGA_SCHEME=" << AFLOWRC_DEFAULT_VASP_FORCE_OPTION_METAGGA_SCHEME << endl;
    aflowrc << "DEFAULT_VASP_FORCE_OPTION_IVDW_SCHEME=" << AFLOWRC_DEFAULT_VASP_FORCE_OPTION_IVDW_SCHEME << endl;
    aflowrc << "DEFAULT_VASP_FORCE_OPTION_TYPE_SCHEME=" << AFLOWRC_DEFAULT_VASP_FORCE_OPTION_TYPE_SCHEME << endl;
    aflowrc << "DEFAULT_VASP_FORCE_OPTION_ABMIX_SCHEME=" << AFLOWRC_DEFAULT_VASP_FORCE_OPTION_ABMIX_SCHEME << endl;
    aflowrc << "DEFAULT_VASP_FORCE_OPTION_SYM=" << AFLOWRC_DEFAULT_VASP_FORCE_OPTION_SYM << endl;
    aflowrc << "DEFAULT_VASP_FORCE_OPTION_SPIN=" << AFLOWRC_DEFAULT_VASP_FORCE_OPTION_SPIN << endl;
    aflowrc << "DEFAULT_VASP_FORCE_OPTION_SPIN_REMOVE_RELAX_1=" << AFLOWRC_DEFAULT_VASP_FORCE_OPTION_SPIN_REMOVE_RELAX_1 << endl;
    aflowrc << "DEFAULT_VASP_FORCE_OPTION_SPIN_REMOVE_RELAX_2=" << AFLOWRC_DEFAULT_VASP_FORCE_OPTION_SPIN_REMOVE_RELAX_2 << endl;
    aflowrc << "DEFAULT_VASP_FORCE_OPTION_BADER=" << AFLOWRC_DEFAULT_VASP_FORCE_OPTION_BADER << endl;
    aflowrc << "DEFAULT_VASP_FORCE_OPTION_ELF=" << AFLOWRC_DEFAULT_VASP_FORCE_OPTION_ELF << endl;
    aflowrc << "DEFAULT_VASP_FORCE_OPTION_AUTO_MAGMOM=" << AFLOWRC_DEFAULT_VASP_FORCE_OPTION_AUTO_MAGMOM << endl;
    aflowrc << "DEFAULT_VASP_FORCE_OPTION_WAVECAR=" << AFLOWRC_DEFAULT_VASP_FORCE_OPTION_WAVECAR << endl;
    aflowrc << "DEFAULT_VASP_FORCE_OPTION_CHGCAR=" << AFLOWRC_DEFAULT_VASP_FORCE_OPTION_CHGCAR << endl;
    aflowrc << "DEFAULT_VASP_FORCE_OPTION_LSCOUPLING=" << AFLOWRC_DEFAULT_VASP_FORCE_OPTION_LSCOUPLING << endl;

    aflowrc << " " << endl;
    aflowrc << "// AFLOW_LIBRARY AFLOW_PROJECT" << endl;
    aflowrc << "DEFAULT_AFLOW_LIBRARY_DIRECTORIES=\"" << AFLOWRC_DEFAULT_AFLOW_LIBRARY_DIRECTORIES << "\"" << endl;
    aflowrc << "DEFAULT_AFLOW_PROJECTS_DIRECTORIES=\"" << AFLOWRC_DEFAULT_AFLOW_PROJECTS_DIRECTORIES << "\"" << endl;

    aflowrc << " " << endl;
    aflowrc << "// DEFAULT PLATON/FINDSYM" << endl;
    aflowrc << "DEFAULT_PLATON_P_EQUAL=" << AFLOWRC_DEFAULT_PLATON_P_EQUAL << endl;
    aflowrc << "DEFAULT_PLATON_P_EXACT=" << AFLOWRC_DEFAULT_PLATON_P_EXACT << endl;
    aflowrc << "DEFAULT_PLATON_P_ANG=" << AFLOWRC_DEFAULT_PLATON_P_ANG << endl;
    aflowrc << "DEFAULT_PLATON_P_D1=" << AFLOWRC_DEFAULT_PLATON_P_D1 << endl;
    aflowrc << "DEFAULT_PLATON_P_D2=" << AFLOWRC_DEFAULT_PLATON_P_D2 << endl;
    aflowrc << "DEFAULT_PLATON_P_D3=" << AFLOWRC_DEFAULT_PLATON_P_D3 << endl;
    aflowrc << "DEFAULT_FINDSYM_TOL=" << AFLOWRC_DEFAULT_FINDSYM_TOL << endl;

    aflowrc << " " << endl;
    aflowrc << "// DEFAULTS GNUPLOT" << endl;
    aflowrc << "DEFAULT_GNUPLOT_EPS_FONT=\"" << AFLOWRC_DEFAULT_GNUPLOT_EPS_FONT << "\"" << endl;
    aflowrc << "DEFAULT_GNUPLOT_EPS_FONT_BOLD=\"" << AFLOWRC_DEFAULT_GNUPLOT_EPS_FONT_BOLD << "\"" << endl;
    aflowrc << "DEFAULT_GNUPLOT_EPS_FONT_ITALICS=\"" << AFLOWRC_DEFAULT_GNUPLOT_EPS_FONT_ITALICS << "\"" << endl;
    aflowrc << "DEFAULT_GNUPLOT_EPS_FONT_BOLD_ITALICS=\"" << AFLOWRC_DEFAULT_GNUPLOT_EPS_FONT_BOLD_ITALICS << "\"" << endl;
    aflowrc << "DEFAULT_GNUPLOT_PNG_FONT=\"" << AFLOWRC_DEFAULT_GNUPLOT_PNG_FONT << "\"" << endl;
    aflowrc << "DEFAULT_GNUPLOT_PNG_FONT_BOLD=\"" << AFLOWRC_DEFAULT_GNUPLOT_PNG_FONT_BOLD << "\"" << endl;
    aflowrc << "DEFAULT_GNUPLOT_PNG_FONT_ITALICS=\"" << AFLOWRC_DEFAULT_GNUPLOT_PNG_FONT_ITALICS << "\"" << endl;
    aflowrc << "DEFAULT_GNUPLOT_PNG_FONT_BOLD_ITALICS=\"" << AFLOWRC_DEFAULT_GNUPLOT_PNG_FONT_BOLD_ITALICS << "\"" << endl;
    aflowrc << "DEFAULT_GNUPLOT_GREEK_FONT=\"" << AFLOWRC_DEFAULT_GNUPLOT_GREEK_FONT << "\"" << endl;
    aflowrc << "DEFAULT_GNUPLOT_GREEK_FONT_BOLD=\"" << AFLOWRC_DEFAULT_GNUPLOT_GREEK_FONT_BOLD << "\"" << endl;
    aflowrc << "DEFAULT_GNUPLOT_GREEK_FONT_ITALICS=\"" << AFLOWRC_DEFAULT_GNUPLOT_GREEK_FONT_ITALICS << "\"" << endl;
    aflowrc << "DEFAULT_GNUPLOT_GREEK_FONT_BOLD_ITALICS=\"" << AFLOWRC_DEFAULT_GNUPLOT_GREEK_FONT_BOLD_ITALICS << "\"" << endl;

    aflowrc << " " << endl;
    aflowrc << "// DEFAULTS CHULL" << endl;
    aflowrc << "DEFAULT_CHULL_ALLOWED_DFT_TYPES=\"" << AFLOWRC_DEFAULT_CHULL_ALLOWED_DFT_TYPES << "\"  // comma-separated list of dft_types to include (string match)" << endl;
    aflowrc << "DEFAULT_CHULL_ALLOW_ALL_FORMATION_ENERGIES=" << AFLOWRC_DEFAULT_CHULL_ALLOW_ALL_FORMATION_ENERGIES << " // 0 - FALSE, 1 - TRUE" << endl;
    aflowrc << "DEFAULT_CHULL_COUNT_THRESHOLD_BINARIES=" << AFLOWRC_DEFAULT_CHULL_COUNT_THRESHOLD_BINARIES << " // INT" << endl;
    aflowrc << "DEFAULT_CHULL_PERFORM_OUTLIER_ANALYSIS=" << AFLOWRC_DEFAULT_CHULL_PERFORM_OUTLIER_ANALYSIS << " // 0 - FALSE, 1 - TRUE" << endl;
    aflowrc << "DEFAULT_CHULL_OUTLIER_ANALYSIS_COUNT_THRESHOLD_BINARIES=" << AFLOWRC_DEFAULT_CHULL_OUTLIER_ANALYSIS_COUNT_THRESHOLD_BINARIES << " // INT" << endl;
    aflowrc << "DEFAULT_CHULL_OUTLIER_MULTIPLIER=" << AFLOWRC_DEFAULT_CHULL_OUTLIER_MULTIPLIER << " // DOUBLE" << endl;
    aflowrc << "DEFAULT_CHULL_IGNORE_KNOWN_ILL_CONVERGED=" << AFLOWRC_DEFAULT_CHULL_IGNORE_KNOWN_ILL_CONVERGED << " // 0 - FALSE (NOT recommended), 1 - TRUE" << endl;
    aflowrc << "DEFAULT_CHULL_LATEX_BANNER=" << AFLOWRC_DEFAULT_CHULL_LATEX_BANNER << " // 0 - no banner, 1 - full banner, 2 - small banner" << endl;
    aflowrc << "DEFAULT_CHULL_LATEX_COMPOUNDS_COLUMN=" << AFLOWRC_DEFAULT_CHULL_LATEX_COMPOUNDS_COLUMN << " // 0 - FALSE, 1 - TRUE" << endl;
    aflowrc << "DEFAULT_CHULL_LATEX_STOICH_HEADER=" << AFLOWRC_DEFAULT_CHULL_LATEX_STOICH_HEADER << " // 0 - FALSE, 1 - TRUE" << endl;
    aflowrc << "DEFAULT_CHULL_LATEX_PLOT_UNARIES=" << AFLOWRC_DEFAULT_CHULL_LATEX_PLOT_UNARIES << " // 0 - FALSE, 1 - TRUE" << endl;
    aflowrc << "DEFAULT_CHULL_LATEX_PLOT_OFF_HULL=" << AFLOWRC_DEFAULT_CHULL_LATEX_PLOT_OFF_HULL << " // -1 - default based on dimension/filter_by settings, 0 - FALSE, 1 - TRUE" << endl;
    aflowrc << "DEFAULT_CHULL_LATEX_PLOT_UNSTABLE=" << AFLOWRC_DEFAULT_CHULL_LATEX_PLOT_UNSTABLE << " // 0 - FALSE, 1 - TRUE" << endl;
    aflowrc << "DEFAULT_CHULL_LATEX_FILTER_SCHEME=\"" << AFLOWRC_DEFAULT_CHULL_LATEX_FILTER_SCHEME << "\"" << "  // Z-axis (also Energy-axis) or Distance; only reads first letter (case-insensitive)" << endl;
    aflowrc << "DEFAULT_CHULL_LATEX_FILTER_VALUE=" << AFLOWRC_DEFAULT_CHULL_LATEX_FILTER_VALUE << " // DOUBLE (filter scheme must be set)" << endl;
    aflowrc << "DEFAULT_CHULL_LATEX_COLOR_BAR=" << AFLOWRC_DEFAULT_CHULL_LATEX_COLOR_BAR << " // 0 - FALSE, 1 - TRUE" << endl;
    aflowrc << "DEFAULT_CHULL_LATEX_HEAT_MAP=" << AFLOWRC_DEFAULT_CHULL_LATEX_HEAT_MAP << " // 0 - FALSE, 1 - TRUE" << endl;
    aflowrc << "DEFAULT_CHULL_LATEX_COLOR_GRADIENT=" << AFLOWRC_DEFAULT_CHULL_LATEX_COLOR_GRADIENT << " // 0 - FALSE, 1 - TRUE" << endl;
    aflowrc << "DEFAULT_CHULL_LATEX_COLOR_MAP=\"" << AFLOWRC_DEFAULT_CHULL_LATEX_COLOR_MAP << "\"" << "  // default - rgb(0pt)=(0,0,1); rgb(63pt)=(1,0.644,0) (latex pgfplots color maps)" << endl; //: http://www.phy.ntnu.edu.tw/demolab/doc/texlive-pictures-doc/latex/pgfplots/pgfplots.pdf page 58)" << endl;  //the url confuses RemoveComment(), perhaps we recursive remove comments? (might be dangerous)
    aflowrc << "DEFAULT_CHULL_LATEX_TERNARY_LABEL_COLOR=\"" << AFLOWRC_DEFAULT_CHULL_LATEX_TERNARY_LABEL_COLOR << "\"" << "  // white, black, red, green, blue, cyan, magenta, or yellow" << endl;
    aflowrc << "DEFAULT_CHULL_LATEX_REVERSE_AXIS=" << AFLOWRC_DEFAULT_CHULL_LATEX_REVERSE_AXIS << " // 0 - FALSE, 1 - TRUE" << endl;
    aflowrc << "DEFAULT_CHULL_LATEX_FACET_LINE_DROP_SHADOW=" << AFLOWRC_DEFAULT_CHULL_LATEX_FACET_LINE_DROP_SHADOW << " // 0 - FALSE, 1 - TRUE" << endl;
    aflowrc << "DEFAULT_CHULL_LATEX_LINKS=" << AFLOWRC_DEFAULT_CHULL_LATEX_LINKS << " // 0 - no links whatsoever, 1 - internal and external links, 2 - external links only, 3 - internal links only" << endl;
    aflowrc << "DEFAULT_CHULL_LATEX_LABEL_NAME=\"" << AFLOWRC_DEFAULT_CHULL_LATEX_LABEL_NAME << "\"" << "  // Compound, Prototype, Both (Compound and Prototype), ICSD, or None; only reads first letter (case-insensitive)" << endl;
    aflowrc << "DEFAULT_CHULL_LATEX_META_LABELS=" << AFLOWRC_DEFAULT_CHULL_LATEX_META_LABELS << " // 0 - FALSE, 1 - TRUE" << endl;
    aflowrc << "DEFAULT_CHULL_LATEX_LABELS_OFF_HULL=" << AFLOWRC_DEFAULT_CHULL_LATEX_LABELS_OFF_HULL << " // 0 - FALSE, 1 - TRUE" << endl;
    aflowrc << "DEFAULT_CHULL_LATEX_PLOT_REDUCED_COMPOSITION=" << AFLOWRC_DEFAULT_CHULL_LATEX_PLOT_REDUCED_COMPOSITION << " // -1 - default based on dimension/label settings, 0 - FALSE, 1 - TRUE" << endl;
    aflowrc << "DEFAULT_CHULL_LATEX_HELVETICA_FONT=" << AFLOWRC_DEFAULT_CHULL_LATEX_HELVETICA_FONT << " // 0 - FALSE, 1 - TRUE" << endl;
    aflowrc << "DEFAULT_CHULL_LATEX_FONT_SIZE=\"" << AFLOWRC_DEFAULT_CHULL_LATEX_FONT_SIZE << "\"" << "// tiny, scriptsize, footnotesize, small, normalsize, large (default), Large (default large), LARGE, huge (default large Helvetica), or Huge; fontsize{5}{7}\\\\selectfont also works" << endl;
    aflowrc << "DEFAULT_CHULL_LATEX_ROTATE_LABELS=" << AFLOWRC_DEFAULT_CHULL_LATEX_ROTATE_LABELS << " // 0 - FALSE, 1 - TRUE" << endl;
    aflowrc << "DEFAULT_CHULL_LATEX_BOLD_LABELS=" << AFLOWRC_DEFAULT_CHULL_LATEX_BOLD_LABELS << " // -1 - default: no bold unless the compound is a ternary, 0 - FALSE, 1 - TRUE" << endl;
    aflowrc << "DEFAULT_CHULL_PNG_RESOLUTION=" << AFLOWRC_DEFAULT_CHULL_PNG_RESOLUTION << " // INT" << endl;

    aflowrc << " " << endl; //CO20190628
    aflowrc << "// DEFAULTS GFA" << endl; //CO20190628
    aflowrc << "DEFAULT_GFA_FORMATION_ENTHALPY_CUTOFF=" << AFLOWRC_DEFAULT_GFA_FORMATION_ENTHALPY_CUTOFF << " // DOUBLE in eV" << endl; //CO20190628

    aflowrc << " " << endl;
    aflowrc << "// DEFAULTS ARUN" << endl;
    aflowrc << "ARUN_DIRECTORY_PREFIX=\"" << AFLOWRC_ARUN_DIRECTORY_PREFIX << "\"" << endl;

    aflowrc << " " << endl;
    aflowrc << "// DEFAULTS POCC" << endl;
    aflowrc << "DEFAULT_POCC_TEMPERATURE_STRING=\"" << AFLOWRC_DEFAULT_POCC_TEMPERATURE_STRING << "\"" << endl;
    aflowrc << "DEFAULT_POCC_SITE_TOL=" << AFLOWRC_DEFAULT_POCC_SITE_TOL << endl;
    aflowrc << "DEFAULT_POCC_STOICH_TOL=" << AFLOWRC_DEFAULT_POCC_STOICH_TOL << endl;
    aflowrc << "DEFAULT_UFF_BONDING_DISTANCE=" << AFLOWRC_DEFAULT_UFF_BONDING_DISTANCE << endl;
    aflowrc << "DEFAULT_UFF_ENERGY_TOLERANCE=" << AFLOWRC_DEFAULT_UFF_ENERGY_TOLERANCE << endl;
    aflowrc << "DEFAULT_UFF_CLUSTER_RADIUS=" << AFLOWRC_DEFAULT_UFF_CLUSTER_RADIUS << endl;
    aflowrc << "DEFAULT_POCC_PERFORM_ROBUST_STRUCTURE_COMPARISON=" << AFLOWRC_DEFAULT_POCC_PERFORM_ROBUST_STRUCTURE_COMPARISON << endl;
    aflowrc << "DEFAULT_POCC_WRITE_OUT_ALL_SUPERCELLS=" << AFLOWRC_DEFAULT_POCC_WRITE_OUT_ALL_SUPERCELLS << endl;
    aflowrc << "POCC_FILE_PREFIX=\"" << AFLOWRC_POCC_FILE_PREFIX << "\"" << endl;
    aflowrc << "POCC_ALL_SUPERCELLS_FILE=\"" << AFLOWRC_POCC_ALL_SUPERCELLS_FILE << "\"" << endl;
    aflowrc << "POCC_UNIQUE_SUPERCELLS_FILE=\"" << AFLOWRC_POCC_UNIQUE_SUPERCELLS_FILE << "\"" << endl;
    aflowrc << "POCC_ALL_HNF_MATRICES_FILE=\"" << AFLOWRC_POCC_ALL_HNF_MATRICES_FILE << "\"" << endl;
    aflowrc << "POCC_ALL_SITE_CONFIGURATIONS_FILE=\"" << AFLOWRC_POCC_ALL_SITE_CONFIGURATIONS_FILE << "\"" << endl;
    aflowrc << "POCC_OUT_FILE=\"" << AFLOWRC_POCC_OUT_FILE << "\"" << endl;
    aflowrc << "POCC_DOSCAR_FILE=\"" << AFLOWRC_POCC_DOSCAR_FILE << "\"" << endl;

    aflowrc << " " << endl;
    aflowrc << "// DEFAULTS APL" << endl;
    aflowrc << "DEFAULT_APL_PREC=\"" << AFLOWRC_DEFAULT_APL_PREC << "\"" << endl;
    aflowrc << "DEFAULT_APL_ENGINE=\"" << AFLOWRC_DEFAULT_APL_ENGINE << "\"" << endl;
    aflowrc << "DEFAULT_APL_HIBERNATE=" << AFLOWRC_DEFAULT_APL_HIBERNATE << endl;
    aflowrc << "DEFAULT_APL_MINSHELL=" << AFLOWRC_DEFAULT_APL_MINSHELL << endl;
    aflowrc << "DEFAULT_APL_MINATOMS=" << AFLOWRC_DEFAULT_APL_MINATOMS << endl;
    aflowrc << "DEFAULT_APL_POLAR=" << AFLOWRC_DEFAULT_APL_POLAR << endl;
    aflowrc << "DEFAULT_APL_DMAG=" << AFLOWRC_DEFAULT_APL_DMAG << endl;
    aflowrc << "DEFAULT_APL_DXYZONLY=" << AFLOWRC_DEFAULT_APL_DXYZONLY << endl;
    aflowrc << "DEFAULT_APL_DSYMMETRIZE=" << AFLOWRC_DEFAULT_APL_DSYMMETRIZE << endl;
    aflowrc << "DEFAULT_APL_DINEQUIV_ONLY=" << AFLOWRC_DEFAULT_APL_DINEQUIV_ONLY << endl;
    aflowrc << "DEFAULT_APL_DPM=\"" << AFLOWRC_DEFAULT_APL_DPM << "\"" << endl;
    aflowrc << "DEFAULT_APL_RELAX=" << AFLOWRC_DEFAULT_APL_RELAX << endl;
    aflowrc << "DEFAULT_APL_ZEROSTATE=" << AFLOWRC_DEFAULT_APL_ZEROSTATE << endl;
    aflowrc << "DEFAULT_APL_ZEROSTATE_CHGCAR=" << AFLOWRC_DEFAULT_APL_ZEROSTATE_CHGCAR << endl;  //ME20191029
    aflowrc << "DEFAULT_APL_USE_LEPSILON=" << AFLOWRC_DEFAULT_APL_USE_LEPSILON << endl;
    aflowrc << "DEFAULT_APL_FREQFORMAT=\"" << AFLOWRC_DEFAULT_APL_FREQFORMAT << "\"" << endl;
    aflowrc << "DEFAULT_APL_DC=" << AFLOWRC_DEFAULT_APL_DC << endl;
    aflowrc << "DEFAULT_APL_DCPATH=\"" << AFLOWRC_DEFAULT_APL_DCPATH << "\"" << endl;
    aflowrc << "DEFAULT_APL_DCPOINTS=" << AFLOWRC_DEFAULT_APL_DCPOINTS << endl; //CO20181226
    aflowrc << "DEFAULT_APL_DOS=" << AFLOWRC_DEFAULT_APL_DOS << endl;
    aflowrc << "DEFAULT_APL_DOSMETHOD=\"" << AFLOWRC_DEFAULT_APL_DOSMETHOD << "\"" << endl;
    aflowrc << "DEFAULT_APL_DOSMESH=\"" << AFLOWRC_DEFAULT_APL_DOSMESH << "\"" << endl;
    aflowrc << "DEFAULT_APL_DOSPOINTS=" << AFLOWRC_DEFAULT_APL_DOSPOINTS << endl;
    aflowrc << "DEFAULT_APL_DOSSMEAR=" << AFLOWRC_DEFAULT_APL_DOSSMEAR << endl;
    aflowrc << "DEFAULT_APL_TP=" << AFLOWRC_DEFAULT_APL_TP << endl;
    aflowrc << "DEFAULT_APL_TPT=\"" << AFLOWRC_DEFAULT_APL_TPT << "\"" << endl;
    aflowrc << "DEFAULT_APL_FILE_PREFIX=\"" << AFLOWRC_DEFAULT_APL_FILE_PREFIX << "\"" << endl;
    aflowrc << "DEFAULT_APL_PDIS_FILE=\"" << AFLOWRC_DEFAULT_APL_PDIS_FILE << "\"" << endl;
    aflowrc << "DEFAULT_APL_PDOS_FILE=\"" << AFLOWRC_DEFAULT_APL_PDOS_FILE << "\"" << endl;
    aflowrc << "DEFAULT_APL_THERMO_FILE=\"" << AFLOWRC_DEFAULT_APL_THERMO_FILE << "\"" << endl;
    aflowrc << "DEFAULT_APL_DYNMAT_FILE=\"" << AFLOWRC_DEFAULT_APL_DYNMAT_FILE << "\"" << endl;
    aflowrc << "DEFAULT_APL_HARMIFC_FILE=\"" << AFLOWRC_DEFAULT_APL_HARMIFC_FILE << "\"" << endl;
    aflowrc << "DEFAULT_APL_HSKPTS_FILE=\"" << AFLOWRC_DEFAULT_APL_HSKPTS_FILE << "\"" << endl;
    //ME20190614 START
    aflowrc << "DEFAULT_APL_PHDOSCAR_FILE=\"" << AFLOWRC_DEFAULT_APL_PHDOSCAR_FILE << "\"" << endl;
    aflowrc << "DEFAULT_APL_PHPOSCAR_FILE=\"" << AFLOWRC_DEFAULT_APL_PHPOSCAR_FILE << "\"" << endl;
    aflowrc << "DEFAULT_APL_PHKPOINTS_FILE=\"" << AFLOWRC_DEFAULT_APL_PHKPOINTS_FILE << "\"" << endl;
    aflowrc << "DEFAULT_APL_PHEIGENVAL_FILE=\"" << AFLOWRC_DEFAULT_APL_PHEIGENVAL_FILE << "\"" << endl;
    //ME20190614 END

    aflowrc << " " << endl;
    aflowrc << "// DEFAULTS QHA" << endl;
    aflowrc << "DEFAULT_QHA_MODE=\"" << AFLOWRC_DEFAULT_QHA_MODE << "\"" << endl;
    aflowrc << "DEFAULT_QHA_EOS=" << AFLOWRC_DEFAULT_QHA_EOS  << endl;
    aflowrc << "DEFAULT_QHA_EOS_DISTORTION_RANGE=\"" << AFLOWRC_DEFAULT_QHA_EOS_DISTORTION_RANGE << "\"" << endl;
    aflowrc << "DEFAULT_QHA_GP_DISTORTION=" << AFLOWRC_DEFAULT_QHA_GP_DISTORTION  << endl;
    aflowrc << "DEFAULT_QHA_INCLUDE_ELE=" << AFLOWRC_DEFAULT_QHA_INCLUDE_ELE  << endl;
    aflowrc << "DEFAULT_QHA_SCQHA_PDIS_T=\"" << AFLOWRC_DEFAULT_QHA_SCQHA_PDIS_T << "\"" << endl;

    aflowrc << " " << endl;
    aflowrc << "// DEFAULTS AAPL" << endl;
    aflowrc << "DEFAULT_AAPL_BTE=\"" << AFLOWRC_DEFAULT_AAPL_BTE << "\"" << endl;
    //[ME20181226]aflowrc << "DEFAULT_AAPL_BZMETHOD=\"" << AFLOWRC_DEFAULT_AAPL_BZMETHOD << "\"" << endl;
    aflowrc << "DEFAULT_AAPL_FOURTH_ORDER=" << AFLOWRC_DEFAULT_AAPL_FOURTH_ORDER << endl;
    aflowrc << "DEFAULT_AAPL_CUT_RAD=\"" << AFLOWRC_DEFAULT_AAPL_CUT_RAD << "\"" << endl;
    aflowrc << "DEFAULT_AAPL_CUT_SHELL=\"" << AFLOWRC_DEFAULT_AAPL_CUT_SHELL << "\"" << endl;
    aflowrc << "DEFAULT_AAPL_THERMALGRID=\"" << AFLOWRC_DEFAULT_AAPL_THERMALGRID << "\"" << endl;
    aflowrc << "DEFAULT_AAPL_TCT=\"" << AFLOWRC_DEFAULT_AAPL_TCT << "\"" << endl;
    aflowrc << "DEFAULT_AAPL_SUMRULE=" << AFLOWRC_DEFAULT_AAPL_SUMRULE << endl;
    aflowrc << "DEFAULT_AAPL_SUMRULE_MAX_ITER=" << AFLOWRC_DEFAULT_AAPL_SUMRULE_MAX_ITER << endl;
    aflowrc << "DEFAULT_AAPL_MIXING_COEFFICIENT=" << AFLOWRC_DEFAULT_AAPL_MIXING_COEFFICIENT << endl;
    aflowrc << "DEFAULT_AAPL_ISOTOPE=" << AFLOWRC_DEFAULT_AAPL_ISOTOPE << endl;
    aflowrc << "DEFAULT_AAPL_BOUNDARY=" << AFLOWRC_DEFAULT_AAPL_BOUNDARY << endl;
    aflowrc << "DEFAULT_AAPL_CUMULATIVE=" << AFLOWRC_DEFAULT_AAPL_CUMULATIVEK << endl;
    aflowrc << "DEFAULT_AAPL_NANO_SIZE=" << AFLOWRC_DEFAULT_AAPL_NANO_SIZE << endl;
    aflowrc << "DEFAULT_AAPL_FILE_PREFIX=\"" << AFLOWRC_DEFAULT_AAPL_FILE_PREFIX << "\"" << endl;
    aflowrc << "DEFAULT_AAPL_QPOINTS_FILE=\"" << AFLOWRC_DEFAULT_AAPL_QPOINTS_FILE << "\"" << endl;
    aflowrc << "DEFAULT_AAPL_IRRQPTS_FILE=\"" << AFLOWRC_DEFAULT_AAPL_IRRQPTS_FILE << "\"" << endl;
    aflowrc << "DEFAULT_AAPL_FREQ_FILE=\"" << AFLOWRC_DEFAULT_AAPL_FREQ_FILE << "\"" << endl;
    aflowrc << "DEFAULT_AAPL_GVEL_FILE=\"" << AFLOWRC_DEFAULT_AAPL_GVEL_FILE << "\"" << endl;
    aflowrc << "DEFAULT_AAPL_PS_FILE=\"" << AFLOWRC_DEFAULT_AAPL_PS_FILE << "\"" << endl;  //ME20191104
    aflowrc << "DEFAULT_AAPL_GRUENEISEN_FILE=\"" << AFLOWRC_DEFAULT_AAPL_GRUENEISEN_FILE << "\"" << endl;  //ME20191104
    aflowrc << "DEFAULT_AAPL_RATES_FILE=\"" << AFLOWRC_DEFAULT_AAPL_RATES_FILE << "\"" << endl;
    aflowrc << "DEFAULT_AAPL_RATES_3RD_FILE=\"" << AFLOWRC_DEFAULT_AAPL_RATES_3RD_FILE << "\"" << endl;
    aflowrc << "DEFAULT_AAPL_RATES_4TH_FILE=\"" << AFLOWRC_DEFAULT_AAPL_RATES_4TH_FILE << "\"" << endl;
    aflowrc << "DEFAULT_AAPL_ISOTOPE_FILE=\"" << AFLOWRC_DEFAULT_AAPL_ISOTOPE_FILE << "\"" << endl;
    aflowrc << "DEFAULT_AAPL_BOUNDARY_FILE=\"" << AFLOWRC_DEFAULT_AAPL_BOUNDARY_FILE << "\"" << endl;
    aflowrc << "DEFAULT_AAPL_TCOND_FILE=\"" << AFLOWRC_DEFAULT_AAPL_TCOND_FILE << "\"" << endl;
    //aflowrc << "DEFAULT_AAPL_TCOND_PLOT_FILE=\"" << AFLOWRC_DEFAULT_AAPL_TCOND_PLOT_FILE << "\"" << endl;  OBSOLETE ME20191104

    aflowrc << " " << endl;
    aflowrc << "// DEFAULTS AEL" << endl;
    aflowrc << "DEFAULT_AEL_STRAIN_SYMMETRY=" << AFLOWRC_DEFAULT_AEL_STRAIN_SYMMETRY << endl;
    aflowrc << "DEFAULT_AEL_NNORMAL_STRAINS=" << AFLOWRC_DEFAULT_AEL_NNORMAL_STRAINS << endl;
    aflowrc << "DEFAULT_AEL_NSHEAR_STRAINS=" << AFLOWRC_DEFAULT_AEL_NSHEAR_STRAINS << endl;
    aflowrc << "DEFAULT_AEL_NORMAL_STRAIN_STEP=" << AFLOWRC_DEFAULT_AEL_NORMAL_STRAIN_STEP << endl;
    aflowrc << "DEFAULT_AEL_SHEAR_STRAIN_STEP=" << AFLOWRC_DEFAULT_AEL_SHEAR_STRAIN_STEP << endl;
    aflowrc << "DEFAULT_AEL_ORIGIN_STRAIN_CALC=" << AFLOWRC_DEFAULT_AEL_ORIGIN_STRAIN_CALC << endl;
    aflowrc << "DEFAULT_AEL_ORIGIN_STRAIN_FIT=" << AFLOWRC_DEFAULT_AEL_ORIGIN_STRAIN_FIT << endl;
    aflowrc << "DEFAULT_AEL_RELAXED_STRUCT_FIT=" << AFLOWRC_DEFAULT_AEL_RELAXED_STRUCT_FIT << endl;
    aflowrc << "DEFAULT_AEL_NEG_STRAINS=" << AFLOWRC_DEFAULT_AEL_NEG_STRAINS << endl;
    aflowrc << "DEFAULT_AEL_NIND_STRAIN_DIRS=" << AFLOWRC_DEFAULT_AEL_NIND_STRAIN_DIRS << endl;
    aflowrc << "DEFAULT_AEL_VASPSYM=" << AFLOWRC_DEFAULT_AEL_VASPSYM << endl;
    aflowrc << "DEFAULT_AEL_PRECACC_ALGONORM=" << AFLOWRC_DEFAULT_AEL_PRECACC_ALGONORM << endl;
    aflowrc << "DEFAULT_AEL_VASPRUNXML_STRESS=" << AFLOWRC_DEFAULT_AEL_VASPRUNXML_STRESS << endl;
    aflowrc << "DEFAULT_AEL_AUTOSKIP_FAILED_ARUNS=" << AFLOWRC_DEFAULT_AEL_AUTOSKIP_FAILED_ARUNS << endl;
    aflowrc << "DEFAULT_AEL_SKIP_ARUNS_MAX=" << AFLOWRC_DEFAULT_AEL_SKIP_ARUNS_MAX << endl;
    aflowrc << "DEFAULT_AEL_CHECK_ELASTIC_SYMMETRY=" << AFLOWRC_DEFAULT_AEL_CHECK_ELASTIC_SYMMETRY << endl;
    aflowrc << "DEFAULT_AEL_SYMMETRIZE=" << AFLOWRC_DEFAULT_AEL_SYMMETRIZE << endl;
    aflowrc << "DEFAULT_AEL_FILE_PREFIX=\"" << AFLOWRC_DEFAULT_AEL_FILE_PREFIX << "\"" << endl;
    aflowrc << "DEFAULT_AEL_WRITE_FULL_RESULTS=" << AFLOWRC_DEFAULT_AEL_WRITE_FULL_RESULTS << endl;
    aflowrc << "DEFAULT_AEL_DIRNAME_ARUN=" << AFLOWRC_DEFAULT_AEL_DIRNAME_ARUN << endl;

    aflowrc << " " << endl;
    aflowrc << "// DEFAULTS AGL" << endl;
    aflowrc << "DEFAULT_AGL_AEL_POISSON_RATIO=" << AFLOWRC_DEFAULT_AGL_AEL_POISSON_RATIO << endl;
    aflowrc << "DEFAULT_AGL_NSTRUCTURES=" << AFLOWRC_DEFAULT_AGL_NSTRUCTURES << endl;
    aflowrc << "DEFAULT_AGL_STRAIN_STEP=" << AFLOWRC_DEFAULT_AGL_STRAIN_STEP << endl;
    aflowrc << "DEFAULT_AGL_AUTOSKIP_FAILED_ARUNS=" << AFLOWRC_DEFAULT_AGL_AUTOSKIP_FAILED_ARUNS << endl;
    aflowrc << "DEFAULT_AGL_SKIP_ARUNS_MAX=" << AFLOWRC_DEFAULT_AEL_SKIP_ARUNS_MAX << endl;    
    aflowrc << "DEFAULT_AGL_NTEMPERATURE=" << AFLOWRC_DEFAULT_AGL_NTEMPERATURE << endl;
    aflowrc << "DEFAULT_AGL_STEMPERATURE=" << AFLOWRC_DEFAULT_AGL_STEMPERATURE << endl;
    aflowrc << "DEFAULT_AGL_NPRESSURE=" << AFLOWRC_DEFAULT_AGL_NPRESSURE << endl;
    aflowrc << "DEFAULT_AGL_SPRESSURE=" << AFLOWRC_DEFAULT_AGL_SPRESSURE << endl;
    aflowrc << "DEFAULT_AGL_POISSON_RATIO=" << AFLOWRC_DEFAULT_AGL_POISSON_RATIO << endl;
    aflowrc << "DEFAULT_AGL_IEOS=" << AFLOWRC_DEFAULT_AGL_IEOS << endl;
    aflowrc << "DEFAULT_AGL_IDEBYE=" << AFLOWRC_DEFAULT_AGL_IDEBYE << endl;
    aflowrc << "DEFAULT_AGL_FIT_TYPE=" << AFLOWRC_DEFAULT_AGL_FIT_TYPE << endl;
    aflowrc << "DEFAULT_AGL_CHECK_EV_CONCAVITY=" << AFLOWRC_DEFAULT_AGL_CHECK_EV_CONCAVITY << endl;
    aflowrc << "DEFAULT_AGL_CHECK_EV_MIN=" << AFLOWRC_DEFAULT_AGL_CHECK_EV_MIN << endl;
    aflowrc << "DEFAULT_AGL_HUGONIOT_CALC=" << AFLOWRC_DEFAULT_AGL_HUGONIOT_CALC << endl;
    aflowrc << "DEFAULT_AGL_HUGONIOT_EXTRAPOLATE=" << AFLOWRC_DEFAULT_AGL_HUGONIOT_EXTRAPOLATE << endl;
    aflowrc << "DEFAULT_AGL_RUN_ALL_PRESSURE_TEMPERATURE=" << AFLOWRC_DEFAULT_AGL_RUN_ALL_PRESSURE_TEMPERATURE << endl;    
    aflowrc << "DEFAULT_AGL_FILE_PREFIX=\"" << AFLOWRC_DEFAULT_AGL_FILE_PREFIX << "\"" << endl;
    aflowrc << "DEFAULT_AGL_WRITE_FULL_RESULTS=" << AFLOWRC_DEFAULT_AGL_WRITE_FULL_RESULTS << endl;
    aflowrc << "DEFAULT_AGL_DIRNAME_ARUN=" << AFLOWRC_DEFAULT_AGL_DIRNAME_ARUN << endl;
    aflowrc << "DEFAULT_AGL_WRITE_GIBBS_INPUT=" << AFLOWRC_DEFAULT_AGL_WRITE_GIBBS_INPUT << endl;
    aflowrc << "DEFAULT_AGL_PLOT_RESULTS=" << AFLOWRC_DEFAULT_AGL_PLOT_RESULTS << endl;    

    aflowrc << " " << endl;
    aflowrc << "// DEFAULTS CORE" << endl;
    aflowrc << "AFLOW_CORE_TEMPERATURE_BEEP=" << AFLOWRC_AFLOW_CORE_TEMPERATURE_BEEP << " // Celsius" << endl;
    aflowrc << "AFLOW_CORE_TEMPERATURE_HALT=" << AFLOWRC_AFLOW_CORE_TEMPERATURE_HALT << " // Celsius" << endl;
    aflowrc << "AFLOW_CORE_TEMPERATURE_REFRESH=" << AFLOWRC_AFLOW_CORE_TEMPERATURE_REFRESH << " // seconds"   << endl;

    aflowrc << " " << endl;
    aflowrc << "// DEFAULTS MACHINE DEPENDENT MPI" << endl;
    aflowrc << "MPI_OPTIONS_DUKE_BETA_MPICH=\"" << AFLOWRC_MPI_OPTIONS_DUKE_BETA_MPICH << "\"" << "  // DUKE_BETA_MPICH" << endl;
    aflowrc << "MPI_COMMAND_DUKE_BETA_MPICH=\"" << AFLOWRC_MPI_COMMAND_DUKE_BETA_MPICH << "\"" << "  // DUKE_BETA_MPICH" << endl;
    aflowrc << "MPI_BINARY_DIR_DUKE_BETA_MPICH=\"" << AFLOWRC_MPI_BINARY_DIR_DUKE_BETA_MPICH << "\"" << "  // DUKE_BETA_MPICH" << endl; 

    aflowrc << "MPI_OPTIONS_DUKE_BETA_OPENMPI=\"" << AFLOWRC_MPI_OPTIONS_DUKE_BETA_OPENMPI << "\"" << "  // DUKE_BETA_OPENMPI" << endl;
    aflowrc << "MPI_COMMAND_DUKE_BETA_OPENMPI=\"" << AFLOWRC_MPI_COMMAND_DUKE_BETA_OPENMPI << "\"" << "  // DUKE_BETA_OPENMPI" << endl;
    aflowrc << "MPI_BINARY_DIR_DUKE_BETA_OPENMPI=\"" << AFLOWRC_MPI_BINARY_DIR_DUKE_BETA_OPENMPI << "\"" << "  // DUKE_BETA_OPENMPI" << endl; 

    aflowrc << "MPI_OPTIONS_DUKE_MATERIALS=\"" << AFLOWRC_MPI_OPTIONS_DUKE_MATERIALS << "\"" << "  // DUKE_MATERIALS" << endl;
    aflowrc << "MPI_COMMAND_DUKE_MATERIALS=\"" << AFLOWRC_MPI_COMMAND_DUKE_MATERIALS << "\"" << "  // DUKE_MATERIALS" << endl;
    aflowrc << "MPI_BINARY_DIR_DUKE_MATERIALS=\"" << AFLOWRC_MPI_BINARY_DIR_DUKE_MATERIALS << "\"" << "  // DUKE_MATERIALS" << endl; 

    aflowrc << "MPI_OPTIONS_DUKE_AFLOWLIB=\"" << AFLOWRC_MPI_OPTIONS_DUKE_AFLOWLIB << "\"" << "  // DUKE_AFLOWLIB" << endl;
    aflowrc << "MPI_COMMAND_DUKE_AFLOWLIB=\"" << AFLOWRC_MPI_COMMAND_DUKE_AFLOWLIB << "\"" << "  // DUKE_AFLOWLIB" << endl;
    aflowrc << "MPI_BINARY_DIR_DUKE_AFLOWLIB=\"" << AFLOWRC_MPI_BINARY_DIR_DUKE_AFLOWLIB << "\"" << "  // DUKE_AFLOWLIB" << endl; 

    aflowrc << "MPI_OPTIONS_DUKE_HABANA=\"" << AFLOWRC_MPI_OPTIONS_DUKE_HABANA << "\"" << "  // DUKE_HABANA" << endl;
    aflowrc << "MPI_COMMAND_DUKE_HABANA=\"" << AFLOWRC_MPI_COMMAND_DUKE_HABANA << "\"" << "  // DUKE_HABANA" << endl;
    aflowrc << "MPI_BINARY_DIR_DUKE_HABANA=\"" << AFLOWRC_MPI_BINARY_DIR_DUKE_HABANA << "\"" << "  // DUKE_HABANA" << endl; 

    aflowrc << "MPI_OPTIONS_DUKE_QRATS_MPICH=\"" << AFLOWRC_MPI_OPTIONS_DUKE_QRATS_MPICH << "\"" << "  // DUKE_QRATS_MPICH" << endl;
    aflowrc << "MPI_COMMAND_DUKE_QRATS_MPICH=\"" << AFLOWRC_MPI_COMMAND_DUKE_QRATS_MPICH << "\"" << "  // DUKE_QRATS_MPICH" << endl;
    aflowrc << "MPI_BINARY_DIR_DUKE_QRATS_MPICH=\"" << AFLOWRC_MPI_BINARY_DIR_DUKE_QRATS_MPICH << "\"" << "  // DUKE_QRATS_MPICH" << endl; 

    aflowrc << "MPI_OPTIONS_DUKE_QFLOW_OPENMPI=\"" << AFLOWRC_MPI_OPTIONS_DUKE_QFLOW_OPENMPI << "\"" << "  // DUKE_QFLOW_OPENMPI" << endl;
    aflowrc << "MPI_COMMAND_DUKE_QFLOW_OPENMPI=\"" << AFLOWRC_MPI_COMMAND_DUKE_QFLOW_OPENMPI << "\"" << "  // DUKE_QFLOW_OPENMPI" << endl;
    aflowrc << "MPI_BINARY_DIR_DUKE_QFLOW_OPENMPI=\"" << AFLOWRC_MPI_BINARY_DIR_DUKE_QFLOW_OPENMPI << "\"" << "  // DUKE_QFLOW_OPENMPI" << endl; 

    //DX20190509 - MACHINE001 - START
    aflowrc << "MPI_OPTIONS_MACHINE001=\"" << AFLOWRC_MPI_OPTIONS_MACHINE001 << "\"" << "// MACHINE001" << endl;
    aflowrc << "MPI_COMMAND_MACHINE001=\"" << AFLOWRC_MPI_COMMAND_MACHINE001 << "\"" << "// MACHINE001" << endl;
    aflowrc << "MPI_BINARY_DIR_MACHINE001=\"" << AFLOWRC_MPI_BINARY_DIR_MACHINE001 << "\"" << "// MACHINE001" << endl; 
    //DX20190509 - MACHINE001 - END

    //DX20190509 - MACHINE002 - START
    aflowrc << "MPI_OPTIONS_MACHINE002=\"" << AFLOWRC_MPI_OPTIONS_MACHINE002 << "\"" << "// MACHINE002" << endl;
    aflowrc << "MPI_COMMAND_MACHINE002=\"" << AFLOWRC_MPI_COMMAND_MACHINE002 << "\"" << "// MACHINE002" << endl;
    aflowrc << "MPI_BINARY_DIR_MACHINE002=\"" << AFLOWRC_MPI_BINARY_DIR_MACHINE002 << "\"" << "// MACHINE002" << endl;
    //DX20190509 - MACHINE002 - START

    //DX20190107 - CMU EULER - START
    aflowrc << "MPI_OPTIONS_CMU_EULER=\"" << AFLOWRC_MPI_OPTIONS_CMU_EULER << "\"" << "// CMU_EULER" << endl;
    aflowrc << "MPI_COMMAND_CMU_EULER=\"" << AFLOWRC_MPI_COMMAND_CMU_EULER << "\"" << "// CMU_EULER" << endl;
    aflowrc << "MPI_BINARY_DIR_CMU_EULER=\"" << AFLOWRC_MPI_BINARY_DIR_CMU_EULER << "\"" << "// CMU_EULER" << endl; 
    //DX20190107 - CMU EULER - END

    aflowrc << "MPI_OPTIONS_MPCDF_EOS=\"" << AFLOWRC_MPI_OPTIONS_MPCDF_EOS << "\"" << "  // MPCDF_EOS_MPI" << endl;
    aflowrc << "MPI_COMMAND_MPCDF_EOS=\"" << AFLOWRC_MPI_COMMAND_MPCDF_EOS << "\"" << "  // MPCDF_EOS_MPI" << endl;
    aflowrc << "MPI_NCPUS_MPCDF_EOS=\"" << AFLOWRC_MPI_NCPUS_MPCDF_EOS << "\"" << "  // MPCDF_EOS_MPI" << endl;
    aflowrc << "MPI_HYPERTHREADING_MPCDF_EOS=\"" << AFLOWRC_MPI_HYPERTHREADING_MPCDF_EOS << "\"" << "  // MPCDF_EOS_MPI        // FALSE/OFF, IGNORE/NEGLECT, TRUE/ON " << endl;
    aflowrc << "MPI_BINARY_DIR_MPCDF_EOS=\"" << AFLOWRC_MPI_BINARY_DIR_MPCDF_EOS << "\"" << "  // MPCDF_EOS_MPI" << endl; 

    aflowrc << "MPI_OPTIONS_MPCDF_DRACO=\"" << AFLOWRC_MPI_OPTIONS_MPCDF_DRACO << "\"" << "  // MPCDF_DRACO_MPI" << endl;
    aflowrc << "MPI_COMMAND_MPCDF_DRACO=\"" << AFLOWRC_MPI_COMMAND_MPCDF_DRACO << "\"" << "  // MPCDF_DRACO_MPI" << endl;
    aflowrc << "MPI_NCPUS_MPCDF_DRACO=\"" << AFLOWRC_MPI_NCPUS_MPCDF_DRACO << "\"" << "  // MPCDF_DRACO_MPI" << endl;
    aflowrc << "MPI_HYPERTHREADING_MPCDF_DRACO=\"" << AFLOWRC_MPI_HYPERTHREADING_MPCDF_DRACO << "\"" << "  // MPCDF_DRACO_MPI        // FALSE/OFF, IGNORE/NEGLECT, TRUE/ON " << endl;
    aflowrc << "MPI_BINARY_DIR_MPCDF_DRACO=\"" << AFLOWRC_MPI_BINARY_DIR_MPCDF_DRACO << "\"" << "  // MPCDF_DRACO_MPI" << endl; 

    aflowrc << "MPI_OPTIONS_MPCDF_COBRA=\"" << AFLOWRC_MPI_OPTIONS_MPCDF_COBRA << "\"" << "  // MPCDF_COBRA_MPI" << endl;
    aflowrc << "MPI_COMMAND_MPCDF_COBRA=\"" << AFLOWRC_MPI_COMMAND_MPCDF_COBRA << "\"" << "  // MPCDF_COBRA_MPI" << endl;
    aflowrc << "MPI_NCPUS_MPCDF_COBRA=\"" << AFLOWRC_MPI_NCPUS_MPCDF_COBRA << "\"" << "  // MPCDF_COBRA_MPI" << endl;
    aflowrc << "MPI_HYPERTHREADING_MPCDF_COBRA=\"" << AFLOWRC_MPI_HYPERTHREADING_MPCDF_COBRA << "\"" << "  // MPCDF_COBRA_MPI        // FALSE/OFF, IGNORE/NEGLECT, TRUE/ON " << endl;
    aflowrc << "MPI_BINARY_DIR_MPCDF_COBRA=\"" << AFLOWRC_MPI_BINARY_DIR_MPCDF_COBRA << "\"" << "  // MPCDF_COBRA_MPI" << endl; 

    aflowrc << "MPI_OPTIONS_MPCDF_HYDRA=\"" << AFLOWRC_MPI_OPTIONS_MPCDF_HYDRA << "\"" << "  // MPCDF_HYDRA_MPI" << endl;
    aflowrc << "MPI_COMMAND_MPCDF_HYDRA=\"" << AFLOWRC_MPI_COMMAND_MPCDF_HYDRA << "\"" << "  // MPCDF_HYDRA_MPI" << endl;
    aflowrc << "MPI_NCPUS_MPCDF_HYDRA=\"" << AFLOWRC_MPI_NCPUS_MPCDF_HYDRA << "\"" << "  // MPCDF_HYDRA_MPI" << endl;
    aflowrc << "MPI_HYPERTHREADING_MPCDF_HYDRA=\"" << AFLOWRC_MPI_HYPERTHREADING_MPCDF_HYDRA << "\"" << "  // MPCDF_HYDRA_MPI        // FALSE/OFF, IGNORE/NEGLECT, TRUE/ON " << endl;
    aflowrc << "MPI_BINARY_DIR_MPCDF_HYDRA=\"" << AFLOWRC_MPI_BINARY_DIR_MPCDF_HYDRA << "\"" << "  // MPCDF_HYDRA_MPI" << endl; 

    aflowrc << "MPI_OPTIONS_FULTON_MARYLOU=\"" << AFLOWRC_MPI_OPTIONS_FULTON_MARYLOU << "\"" << "  // FULTON_MARYLOU" << endl;
    aflowrc << "MPI_COMMAND_FULTON_MARYLOU=\"" << AFLOWRC_MPI_COMMAND_FULTON_MARYLOU << "\"" << "  // FULTON_MARYLOU" << endl;
    aflowrc << "MPI_BINARY_DIR_FULTON_MARYLOU=\"" << AFLOWRC_MPI_BINARY_DIR_FULTON_MARYLOU << "\"" << "  // FULTON_MARYLOU" << endl; 

    aflowrc << "MPI_OPTIONS_MACHINE1=\"" << AFLOWRC_MPI_OPTIONS_MACHINE1 << "\"" << "  // MACHINE1" << endl;
    aflowrc << "MPI_COMMAND_MACHINE1=\"" << AFLOWRC_MPI_COMMAND_MACHINE1 << "\"" << "  // MACHINE1" << endl;
    aflowrc << "MPI_BINARY_DIR_MACHINE1=\"" << AFLOWRC_MPI_BINARY_DIR_MACHINE1 << "\"" << "  // MACHINE1" << endl; 

    aflowrc << "MPI_OPTIONS_MACHINE2=\"" << AFLOWRC_MPI_OPTIONS_MACHINE2 << "\"" << "  // MACHINE2" << endl;
    aflowrc << "MPI_COMMAND_MACHINE2=\"" << AFLOWRC_MPI_COMMAND_MACHINE2 << "\"" << "  // MACHINE2" << endl;
    aflowrc << "MPI_BINARY_DIR_MACHINE2=\"" << AFLOWRC_MPI_BINARY_DIR_MACHINE2 << "\"" << "  // MACHINE2" << endl; 


    aflowrc << " " << endl;
    aflowrc << "// ****************************************************************************************************" << endl;

    //   XHOST.DEBUG=TRUE;
    //[CO20190808 - issue this ONLY if it was written, should fix www-data]cerr << "WARNING: aflowrc::write_default: WRITING default " << XHOST.aflowrc_filename << endl;
    if(aurostd::stringstream2file(aflowrc,XHOST.aflowrc_filename) && aurostd::FileExist(XHOST.aflowrc_filename)){
      cerr << "WARNING: aflowrc::write_default: WRITING default " << XHOST.aflowrc_filename << endl;  //CO20190808 - issue this ONLY if it was written, should fix www-data
    }
    if(LDEBUG) oss << "aflowrc::write_default: END" << endl;
    //    exit(0);
    return TRUE;
  }
} // namespace aflowrc

// ***************************************************************************
// aflowrc::print_aflowrc
// ***************************************************************************
namespace aflowrc {
  bool print_aflowrc(std::ostream& oss,bool AFLOWRC_VERBOSE) {
    bool LDEBUG=(FALSE || XHOST.DEBUG || AFLOWRC_VERBOSE);   
    if(LDEBUG) oss << "aflowrc::print_aflowrc: BEGIN" << endl;
    if(LDEBUG) oss << "aflowrc::print_aflowrc: XHOST.home=" << XHOST.home << endl;
    if(LDEBUG) oss << "aflowrc::print_aflowrc: XHOST.aflowrc_filename=" << XHOST.aflowrc_filename << endl;

    //ME20191001 START
    if(LDEBUG) oss << "// DEFAULT AFLOW DATABASE" << endl;
    if(LDEBUG) oss << "DEFAULT_AFLOW_DB_FILE=\"" << AFLOWRC_DEFAULT_AFLOW_DB_FILE << "\"" << endl;
    if(LDEBUG) oss << "DEFAULT_AFLOW_DB_STATS_FILE=\"" << AFLOWRC_DEFAULT_AFLOW_DB_STATS_FILE << "\"" << endl;
    if(LDEBUG) oss << "DEFAULT_AFLOW_DB_DATA_PATH=\"" << AFLOWRC_DEFAULT_AFLOW_DB_DATA_PATH << "\"" << endl;
    if(LDEBUG) oss << "DEFAULT_AFLOW_DB_LOCK_FILE=\"" << AFLOWRC_DEFAULT_AFLOW_DB_LOCK_FILE << "\"" << endl;
    if(LDEBUG) oss << "DEFAULT_AFLOW_DB_STALE_THRESHOLD=" << AFLOWRC_DEFAULT_AFLOW_DB_STALE_THRESHOLD << endl;
    //ME20191001 STOP
    if(LDEBUG) oss << "// DEFAULT DEFINITIONS" << endl;
    if(LDEBUG) oss << "XHOST.adefault.getattachedscheme(\"DEFAULT_KZIP_BIN\")=\"" << DEFAULT_KZIP_BIN << "\"" << endl;
    if(LDEBUG) oss << "XHOST.adefault.getattachedscheme(\"DEFAULT_KZIP_EXT\")=\"" << DEFAULT_KZIP_EXT << "\"" << endl;

    if(LDEBUG) oss << "// FILENAMES FOR AFLOW.ORG ANALYSIS" << endl;
    if(LDEBUG) oss << "XHOST.adefault.getattachedscheme(\"DEFAULT_FILE_AFLOWLIB_ENTRY_OUT\")=\"" << DEFAULT_FILE_AFLOWLIB_ENTRY_OUT << "\"" << endl;
    if(LDEBUG) oss << "XHOST.adefault.getattachedscheme(\"DEFAULT_FILE_AFLOWLIB_ENTRY_JSON\")=\"" << DEFAULT_FILE_AFLOWLIB_ENTRY_JSON << "\"" << endl;
    if(LDEBUG) oss << "XHOST.adefault.getattachedscheme(\"DEFAULT_FILE_EDATA_ORIG_OUT\")=\"" << DEFAULT_FILE_EDATA_ORIG_OUT << "\"" << endl;
    if(LDEBUG) oss << "XHOST.adefault.getattachedscheme(\"DEFAULT_FILE_EDATA_RELAX_OUT\")=\"" << DEFAULT_FILE_EDATA_RELAX_OUT << "\"" << endl;
    if(LDEBUG) oss << "XHOST.adefault.getattachedscheme(\"DEFAULT_FILE_EDATA_BANDS_OUT\")=\"" << DEFAULT_FILE_EDATA_BANDS_OUT << "\"" << endl;
    if(LDEBUG) oss << "XHOST.adefault.getattachedscheme(\"DEFAULT_FILE_DATA_ORIG_OUT\")=\"" << DEFAULT_FILE_DATA_ORIG_OUT << "\"" << endl;
    if(LDEBUG) oss << "XHOST.adefault.getattachedscheme(\"DEFAULT_FILE_DATA_RELAX_OUT\")=\"" << DEFAULT_FILE_DATA_RELAX_OUT << "\"" << endl;
    if(LDEBUG) oss << "XHOST.adefault.getattachedscheme(\"DEFAULT_FILE_DATA_BANDS_OUT\")=\"" << DEFAULT_FILE_DATA_BANDS_OUT << "\"" << endl;
    if(LDEBUG) oss << "XHOST.adefault.getattachedscheme(\"DEFAULT_FILE_EDATA_ORIG_JSON\")=\"" << DEFAULT_FILE_EDATA_ORIG_JSON << "\"" << endl;
    if(LDEBUG) oss << "XHOST.adefault.getattachedscheme(\"DEFAULT_FILE_EDATA_RELAX_JSON\")=\"" << DEFAULT_FILE_EDATA_RELAX_JSON << "\"" << endl;
    if(LDEBUG) oss << "XHOST.adefault.getattachedscheme(\"DEFAULT_FILE_EDATA_BANDS_JSON\")=\"" << DEFAULT_FILE_EDATA_BANDS_JSON << "\"" << endl;
    if(LDEBUG) oss << "XHOST.adefault.getattachedscheme(\"DEFAULT_FILE_DATA_ORIG_JSON\")=\"" << DEFAULT_FILE_DATA_ORIG_JSON << "\"" << endl;
    if(LDEBUG) oss << "XHOST.adefault.getattachedscheme(\"DEFAULT_FILE_DATA_RELAX_JSON\")=\"" << DEFAULT_FILE_DATA_RELAX_JSON << "\"" << endl;
    if(LDEBUG) oss << "XHOST.adefault.getattachedscheme(\"DEFAULT_FILE_DATA_BANDS_JSON\")=\"" << DEFAULT_FILE_DATA_BANDS_JSON << "\"" << endl;
    if(LDEBUG) oss << "XHOST.adefault.getattachedscheme(\"DEFAULT_FILE_TIME_OUT\")=\"" << DEFAULT_FILE_TIME_OUT << "\"" << endl;
    if(LDEBUG) oss << "XHOST.adefault.getattachedscheme(\"DEFAULT_FILE_SPACEGROUP1_OUT\")=\"" << DEFAULT_FILE_SPACEGROUP1_OUT << "\"" << endl;
    if(LDEBUG) oss << "XHOST.adefault.getattachedscheme(\"DEFAULT_FILE_SPACEGROUP2_OUT\")=\"" << DEFAULT_FILE_SPACEGROUP2_OUT << "\"" << endl;
    if(LDEBUG) oss << "XHOST.adefault.getattachedscheme(\"DEFAULT_FILE_VOLDISTPARAMS_OUT\")=\"" << DEFAULT_FILE_VOLDISTPARAMS_OUT << "\"" << endl;
    if(LDEBUG) oss << "XHOST.adefault.getattachedscheme(\"DEFAULT_FILE_VOLDISTEVOLUTION_OUT\")=\"" << DEFAULT_FILE_VOLDISTEVOLUTION_OUT << "\"" << endl;

    if(LDEBUG) oss << "// FILENAMES FOR AFLOW OPERATION" << endl;
    if(LDEBUG) oss << "XHOST.adefault.getattachedscheme(\"DEFAULT_AFLOW_PSEUDOPOTENTIAL_AUID_OUT\")=\"" << DEFAULT_AFLOW_PSEUDOPOTENTIAL_AUID_OUT << "\"" << endl;
    if(LDEBUG) oss << "XHOST.adefault.getattachedscheme(\"DEFAULT_AFLOW_PRESCRIPT_OUT\")=\"" << DEFAULT_AFLOW_PRESCRIPT_OUT << "\"" << endl;
    if(LDEBUG) oss << "XHOST.adefault.getattachedscheme(\"DEFAULT_AFLOW_PRESCRIPT_COMMAND\")=\"" << DEFAULT_AFLOW_PRESCRIPT_COMMAND << "\"" << endl;
    if(LDEBUG) oss << "XHOST.adefault.getattachedscheme(\"DEFAULT_AFLOW_POSTSCRIPT_OUT\")=\"" << DEFAULT_AFLOW_POSTSCRIPT_OUT << "\"" << endl;
    if(LDEBUG) oss << "XHOST.adefault.getattachedscheme(\"DEFAULT_AFLOW_POSTSCRIPT_COMMAND\")=\"" << DEFAULT_AFLOW_POSTSCRIPT_COMMAND << "\"" << endl;
    if(LDEBUG) oss << "XHOST.adefault.getattachedscheme(\"DEFAULT_AFLOW_PGROUP_OUT\")=\"" << DEFAULT_AFLOW_PGROUP_OUT << "\"" << endl;
    if(LDEBUG) oss << "XHOST.adefault.getattachedscheme(\"DEFAULT_AFLOW_PGROUP_JSON\")=\"" << DEFAULT_AFLOW_PGROUP_JSON << "\"" << endl;
    if(LDEBUG) oss << "XHOST.adefault.getattachedscheme(\"DEFAULT_AFLOW_PGROUP_XTAL_OUT\")=\"" << DEFAULT_AFLOW_PGROUP_XTAL_OUT << "\"" << endl;
    if(LDEBUG) oss << "XHOST.adefault.getattachedscheme(\"DEFAULT_AFLOW_PGROUP_XTAL_JSON\")=\"" << DEFAULT_AFLOW_PGROUP_XTAL_JSON << "\"" << endl;
    if(LDEBUG) oss << "XHOST.adefault.getattachedscheme(\"DEFAULT_AFLOW_PGROUPK_PATTERSON_OUT\")=\"" << DEFAULT_AFLOW_PGROUPK_PATTERSON_OUT << "\"" << endl; //DX20200129
    if(LDEBUG) oss << "XHOST.adefault.getattachedscheme(\"DEFAULT_AFLOW_PGROUPK_PATTERSON_JSON\")=\"" << DEFAULT_AFLOW_PGROUPK_PATTERSON_JSON << "\"" << endl; //DX20200129
    if(LDEBUG) oss << "XHOST.adefault.getattachedscheme(\"DEFAULT_AFLOW_PGROUPK_OUT\")=\"" << DEFAULT_AFLOW_PGROUPK_OUT << "\"" << endl;
    if(LDEBUG) oss << "XHOST.adefault.getattachedscheme(\"DEFAULT_AFLOW_PGROUPK_JSON\")=\"" << DEFAULT_AFLOW_PGROUPK_JSON << "\"" << endl;
    if(LDEBUG) oss << "XHOST.adefault.getattachedscheme(\"DEFAULT_AFLOW_PGROUPK_XTAL_OUT\")=\"" << DEFAULT_AFLOW_PGROUPK_XTAL_OUT << "\"" << endl;
    if(LDEBUG) oss << "XHOST.adefault.getattachedscheme(\"DEFAULT_AFLOW_PGROUPK_XTAL_JSON\")=\"" << DEFAULT_AFLOW_PGROUPK_XTAL_JSON << "\"" << endl;
    if(LDEBUG) oss << "XHOST.adefault.getattachedscheme(\"DEFAULT_AFLOW_FGROUP_OUT\")=\"" << DEFAULT_AFLOW_FGROUP_OUT << "\"" << endl;
    if(LDEBUG) oss << "XHOST.adefault.getattachedscheme(\"DEFAULT_AFLOW_FGROUP_JSON\")=\"" << DEFAULT_AFLOW_FGROUP_JSON << "\"" << endl;
    if(LDEBUG) oss << "XHOST.adefault.getattachedscheme(\"DEFAULT_AFLOW_SGROUP_OUT\")=\"" << DEFAULT_AFLOW_SGROUP_OUT << "\"" << endl;
    if(LDEBUG) oss << "XHOST.adefault.getattachedscheme(\"DEFAULT_AFLOW_SGROUP_JSON\")=\"" << DEFAULT_AFLOW_SGROUP_JSON << "\"" << endl;
    if(LDEBUG) oss << "XHOST.adefault.getattachedscheme(\"DEFAULT_AFLOW_AGROUP_OUT\")=\"" << DEFAULT_AFLOW_AGROUP_OUT << "\"" << endl;
    if(LDEBUG) oss << "XHOST.adefault.getattachedscheme(\"DEFAULT_AFLOW_AGROUP_JSON\")=\"" << DEFAULT_AFLOW_AGROUP_JSON << "\"" << endl;
    if(LDEBUG) oss << "XHOST.adefault.getattachedscheme(\"DEFAULT_AFLOW_IATOMS_OUT\")=\"" << DEFAULT_AFLOW_IATOMS_OUT << "\"" << endl;
    if(LDEBUG) oss << "XHOST.adefault.getattachedscheme(\"DEFAULT_AFLOW_IATOMS_JSON\")=\"" << DEFAULT_AFLOW_IATOMS_JSON << "\"" << endl;
    if(LDEBUG) oss << "XHOST.adefault.getattachedscheme(\"DEFAULT_AFLOW_ICAGES_OUT\")=\"" << DEFAULT_AFLOW_ICAGES_OUT << "\"" << endl;
    if(LDEBUG) oss << "XHOST.adefault.getattachedscheme(\"DEFAULT_AFLOW_SURFACE_OUT\")=\"" << DEFAULT_AFLOW_SURFACE_OUT << "\"" << endl;
    if(LDEBUG) oss << "XHOST.adefault.getattachedscheme(\"DEFAULT_AFLOW_QMVASP_OUT\")=\"" << DEFAULT_AFLOW_QMVASP_OUT << "\"" << endl;
    if(LDEBUG) oss << "XHOST.adefault.getattachedscheme(\"DEFAULT_AFLOW_ERVASP_OUT\")=\"" << DEFAULT_AFLOW_ERVASP_OUT << "\"" << endl;
    if(LDEBUG) oss << "XHOST.adefault.getattachedscheme(\"DEFAULT_AFLOW_IMMISCIBILITY_OUT\")=\"" << DEFAULT_AFLOW_IMMISCIBILITY_OUT << "\"" << endl;
    if(LDEBUG) oss << "XHOST.adefault.getattachedscheme(\"DEFAULT_AFLOW_MEMORY_OUT\")=\"" << DEFAULT_AFLOW_MEMORY_OUT << "\"" << endl;
    if(LDEBUG) oss << "XHOST.adefault.getattachedscheme(\"DEFAULT_AFLOW_FROZSL_INPUT_OUT\")=\"" << DEFAULT_AFLOW_FROZSL_INPUT_OUT << "\"" << endl;
    if(LDEBUG) oss << "XHOST.adefault.getattachedscheme(\"DEFAULT_AFLOW_FROZSL_POSCAR_OUT\")=\"" << DEFAULT_AFLOW_FROZSL_POSCAR_OUT << "\"" << endl;
    if(LDEBUG) oss << "XHOST.adefault.getattachedscheme(\"DEFAULT_AFLOW_FROZSL_MODES_OUT\")=\"" << DEFAULT_AFLOW_FROZSL_MODES_OUT << "\"" << endl;
    if(LDEBUG) oss << "XHOST.adefault.getattachedscheme(\"DEFAULT_AFLOW_FROZSL_EIGEN_OUT\")=\"" << DEFAULT_AFLOW_FROZSL_EIGEN_OUT << "\"" << endl;
    if(LDEBUG) oss << "XHOST.adefault.getattachedscheme(\"DEFAULT_AFLOW_END_OUT\")=\"" << DEFAULT_AFLOW_END_OUT << "\"" << endl;

    if(LDEBUG) oss << "// DEFAULT GENERIC MPI" << endl;
    if(LDEBUG) oss << "XHOST.adefault.getattachedscheme(\"MPI_START_DEFAULT\")=\"" << MPI_START_DEFAULT << "\"" << endl;
    if(LDEBUG) oss << "XHOST.adefault.getattachedscheme(\"MPI_STOP_DEFAULT\")=\"" << MPI_STOP_DEFAULT << "\"" << endl;
    if(LDEBUG) oss << "XHOST.adefault.getattachedscheme(\"MPI_COMMAND_DEFAULT\")=\"" << MPI_COMMAND_DEFAULT << "\"" << endl;
    if(LDEBUG) oss << "XHOST.adefault.getattachedutype<int>(\"MPI_NCPUS_DEFAULT\")=" << MPI_NCPUS_DEFAULT << endl;
    if(LDEBUG) oss << "XHOST.adefault.getattachedutype<int>(\"MPI_NCPUS_MAX\")=" << MPI_NCPUS_MAX << endl;

    if(LDEBUG) oss << "// DEFAULTS BINARY" << endl;
    if(LDEBUG) oss << "XHOST.adefault.getattachedscheme(\"DEFAULT_VASP_GAMMA_BIN\")=\"" << DEFAULT_VASP_GAMMA_BIN << "\""   << endl;
    if(LDEBUG) oss << "XHOST.adefault.getattachedscheme(\"DEFAULT_VASP_GAMMA_MPI_BIN\")=\"" << DEFAULT_VASP_GAMMA_MPI_BIN << "\""   << endl;
    if(LDEBUG) oss << "XHOST.adefault.getattachedscheme(\"DEFAULT_VASP_BIN\")=\"" << DEFAULT_VASP_BIN << "\""   << endl;
    if(LDEBUG) oss << "XHOST.adefault.getattachedscheme(\"DEFAULT_VASP_MPI_BIN\")=\"" << DEFAULT_VASP_MPI_BIN << "\""   << endl;
    if(LDEBUG) oss << "XHOST.adefault.getattachedscheme(\"DEFAULT_VASP5_BIN\")=\"" << DEFAULT_VASP5_BIN << "\""   << endl;
    if(LDEBUG) oss << "XHOST.adefault.getattachedscheme(\"DEFAULT_VASP5_MPI_BIN\")=\"" << DEFAULT_VASP5_MPI_BIN << "\""   << endl;
    if(LDEBUG) oss << "XHOST.adefault.getattachedscheme(\"DEFAULT_AIMS_BIN\")=\"" << DEFAULT_AIMS_BIN << "\""   << endl;

    if(LDEBUG) oss << "// DEFAULTS POTCARS" << endl;
    if(LDEBUG) oss << "XHOST.adefault.getattachedscheme(\"DEFAULT_VASP_POTCAR_DIRECTORIES\")=\"" << DEFAULT_VASP_POTCAR_DIRECTORIES << "\""   << endl;
    if(LDEBUG) oss << "XHOST.adefault.getattachedscheme(\"DEFAULT_VASP_POTCAR_DATE\")=\"" << DEFAULT_VASP_POTCAR_DATE << "\""   << endl;
    if(LDEBUG) oss << "XHOST.adefault.getattachedscheme(\"DEFAULT_VASP_POTCAR_SUFFIX\")=\"" << DEFAULT_VASP_POTCAR_SUFFIX << "\""   << endl;
    if(LDEBUG) oss << "XHOST.adefault.getattachedscheme(\"DEFAULT_VASP_POTCAR_DATE_POT_LDA\")=\"" << DEFAULT_VASP_POTCAR_DATE_POT_LDA << "\""   << endl;
    if(LDEBUG) oss << "XHOST.adefault.getattachedscheme(\"DEFAULT_VASP_POTCAR_DATE_POT_GGA\")=\"" << DEFAULT_VASP_POTCAR_DATE_POT_GGA << "\""   << endl;
    if(LDEBUG) oss << "XHOST.adefault.getattachedscheme(\"DEFAULT_VASP_POTCAR_DIR_POT_LDA\")=\"" << DEFAULT_VASP_POTCAR_DIR_POT_LDA << "\""   << endl;
    if(LDEBUG) oss << "XHOST.adefault.getattachedscheme(\"DEFAULT_VASP_POTCAR_DIR_POT_GGA\")=\"" << DEFAULT_VASP_POTCAR_DIR_POT_GGA << "\""   << endl;
    if(LDEBUG) oss << "XHOST.adefault.getattachedscheme(\"DEFAULT_VASP_POTCAR_DIR_POT_PBE\")=\"" << DEFAULT_VASP_POTCAR_DIR_POT_PBE << "\""   << endl;
    if(LDEBUG) oss << "XHOST.adefault.getattachedscheme(\"DEFAULT_VASP_POTCAR_DIR_POTPAW_LDA\")=\"" << DEFAULT_VASP_POTCAR_DIR_POTPAW_LDA << "\""   << endl;
    if(LDEBUG) oss << "XHOST.adefault.getattachedscheme(\"DEFAULT_VASP_POTCAR_DIR_POTPAW_GGA\")=\"" << DEFAULT_VASP_POTCAR_DIR_POTPAW_GGA << "\""   << endl;
    if(LDEBUG) oss << "XHOST.adefault.getattachedscheme(\"DEFAULT_VASP_POTCAR_DIR_POTPAW_PBE\")=\"" << DEFAULT_VASP_POTCAR_DIR_POTPAW_PBE << "\""   << endl;
    if(LDEBUG) oss << "XHOST.adefault.getattachedscheme(\"DEFAULT_VASP_POTCAR_DIR_POTPAW_LDA_KIN\")=\"" << DEFAULT_VASP_POTCAR_DIR_POTPAW_LDA_KIN << "\"" << endl;
    if(LDEBUG) oss << "XHOST.adefault.getattachedscheme(\"VASP_PSEUDOPOTENTIAL_DIRECTORY_POTPAW_PBE_KIN_\")=\"" << DEFAULT_VASP_POTCAR_DIR_POTPAW_PBE_KIN << "\"" << endl;

    if(LDEBUG) oss << "// DEFAULT KPOINTS/DOS" << endl;
    if(LDEBUG) oss << "XHOST.adefault.getattachedutype<int>(\"DEFAULT_BANDS_GRID\")=" << DEFAULT_BANDS_GRID << endl;
    if(LDEBUG) oss << "XHOST.adefault.getattachedscheme(\"DEFAULT_BANDS_LATTICE\")=\"" << DEFAULT_BANDS_LATTICE << "\""   << endl;
    if(LDEBUG) oss << "XHOST.adefault.getattachedscheme(\"DEFAULT_KSCHEME\")=\"" << DEFAULT_KSCHEME << "\""   << endl;
    if(LDEBUG) oss << "XHOST.adefault.getattachedutype<int>(\"DEFAULT_KPPRA\")=" << DEFAULT_KPPRA << endl;
    if(LDEBUG) oss << "XHOST.adefault.getattachedscheme(\"DEFAULT_STATIC_KSCHEME\")=\"" << DEFAULT_STATIC_KSCHEME << "\""   << endl;
    if(LDEBUG) oss << "XHOST.adefault.getattachedutype<int>(\"DEFAULT_KPPRA_STATIC\")=" << DEFAULT_KPPRA_STATIC << endl;
    if(LDEBUG) oss << "XHOST.adefault.getattachedutype<int>(\"DEFAULT_KPPRA_ICSD\")=" << DEFAULT_KPPRA_ICSD << endl;
    if(LDEBUG) oss << "XHOST.adefault.getattachedutype<int>(\"DEFAULT_UNARY_BANDS_GRID\")=" << DEFAULT_UNARY_BANDS_GRID << endl;
    if(LDEBUG) oss << "XHOST.adefault.getattachedutype<int>(\"DEFAULT_UNARY_KPPRA\")=" << DEFAULT_UNARY_KPPRA << endl;
    if(LDEBUG) oss << "XHOST.adefault.getattachedutype<int>(\"DEFAULT_UNARY_KPPRA_STATIC\")=" << DEFAULT_UNARY_KPPRA_STATIC << endl;
    if(LDEBUG) oss << "XHOST.adefault.getattachedscheme(\"DEFAULT_PHONONS_KSCHEME\")=\"" << DEFAULT_PHONONS_KSCHEME << "\"" << endl;
    if(LDEBUG) oss << "XHOST.adefault.getattachedscheme(\"DEFAULT_PHONONS_KPPRA\")=" << DEFAULT_PHONONS_KPPRA << endl;
    if(LDEBUG) oss << "XHOST.adefault.getattachedutype<double>(\"DEFAULT_DOS_EMIN\")=" << DEFAULT_DOS_EMIN << endl;
    if(LDEBUG) oss << "XHOST.adefault.getattachedutype<double>(\"DEFAULT_DOS_EMAX\")=" << DEFAULT_DOS_EMAX << endl;
    if(LDEBUG) oss << "XHOST.adefault.getattachedutype<double>(\"DEFAULT_DOS_SCALE\")=" << DEFAULT_DOS_SCALE << endl;

    if(LDEBUG) oss << "// DEFAULT PRECISION" << endl;
    if(LDEBUG) oss << "XHOST.adefault.getattachedutype<double>(\"DEFAULT_VASP_PREC_ENMAX_LOW\")=" << DEFAULT_VASP_PREC_ENMAX_LOW << endl;
    if(LDEBUG) oss << "XHOST.adefault.getattachedutype<double>(\"DEFAULT_VASP_PREC_ENMAX_MEDIUM\")=" << DEFAULT_VASP_PREC_ENMAX_MEDIUM << endl;
    if(LDEBUG) oss << "XHOST.adefault.getattachedutype<double>(\"DEFAULT_VASP_PREC_ENMAX_NORMAL\")=" << DEFAULT_VASP_PREC_ENMAX_NORMAL << endl;
    if(LDEBUG) oss << "XHOST.adefault.getattachedutype<double>(\"DEFAULT_VASP_PREC_ENMAX_HIGH\")=" << DEFAULT_VASP_PREC_ENMAX_HIGH << endl;
    if(LDEBUG) oss << "XHOST.adefault.getattachedutype<double>(\"DEFAULT_VASP_PREC_ENMAX_ACCURATE\")=" << DEFAULT_VASP_PREC_ENMAX_ACCURATE << endl;
    if(LDEBUG) oss << "XHOST.adefault.getattachedutype<double>(\"DEFAULT_VASP_SPIN_REMOVE_CUTOFF\")=" << DEFAULT_VASP_SPIN_REMOVE_CUTOFF << endl;
    if(LDEBUG) oss << "XHOST.adefault.getattachedutype<double>(\"DEFAULT_VASP_PREC_POTIM\")=" << DEFAULT_VASP_PREC_POTIM << endl;
    if(LDEBUG) oss << "XHOST.adefault.getattachedutype<double>(\"DEFAULT_VASP_PREC_EDIFFG\")=" << DEFAULT_VASP_PREC_EDIFFG << endl;

    if(LDEBUG) oss << "// DEFAULTS OPTIONS " << endl;
    if(LDEBUG) oss << "XHOST.adefault.getattachedscheme(\"DEFAULT_VASP_EXTERNAL_INCAR\")=\"" << DEFAULT_VASP_EXTERNAL_INCAR << "\"" << endl;
    if(LDEBUG) oss << "XHOST.adefault.getattachedscheme(\"DEFAULT_VASP_EXTERNAL_POSCAR\")=\"" << DEFAULT_VASP_EXTERNAL_POSCAR << "\"" << endl;
    if(LDEBUG) oss << "XHOST.adefault.getattachedscheme(\"DEFAULT_VASP_EXTERNAL_POTCAR\")=\"" << DEFAULT_VASP_EXTERNAL_POTCAR << "\"" << endl;
    if(LDEBUG) oss << "XHOST.adefault.getattachedscheme(\"DEFAULT_VASP_EXTERNAL_KPOINT\")=\"" << DEFAULT_VASP_EXTERNAL_KPOINTS << "\"" << endl;
    if(LDEBUG) oss << "XHOST.adefault.getattachedscheme(\"DEFAULT_AIMS_EXTERNAL_CONTROL\")=\"" << DEFAULT_AIMS_EXTERNAL_CONTROL << "\"" << endl;
    if(LDEBUG) oss << "XHOST.adefault.getattachedscheme(\"DEFAULT_AIMS_EXTERNAL_GEOM\")=\"" << DEFAULT_AIMS_EXTERNAL_GEOM << "\"" << endl;
    if(LDEBUG) oss << "XHOST.adefault.getattachedscheme(\"DEFAULT_VASP_PSEUDOPOTENTIAL_TYPE\")=\"" << DEFAULT_VASP_PSEUDOPOTENTIAL_TYPE << "\"" << endl;
    if(LDEBUG) oss << "XHOST.adefault.getattachedscheme(\"DEFAULT_VASP_FORCE_OPTION_RELAX_MODE_SCHEME\")=\"" << DEFAULT_VASP_FORCE_OPTION_RELAX_MODE_SCHEME << "\"" << endl;
    if(LDEBUG) oss << "XHOST.adefault.getattachedscheme(\"DEFAULT_VASP_FORCE_OPTION_RELAX_COUNT\")=" << DEFAULT_VASP_FORCE_OPTION_RELAX_COUNT << endl;
    if(LDEBUG) oss << "XHOST.adefault.getattachedscheme(\"DEFAULT_VASP_FORCE_OPTION_PREC_SCHEME\")=\"" << DEFAULT_VASP_FORCE_OPTION_PREC_SCHEME << "\"" << endl;
    if(LDEBUG) oss << "XHOST.adefault.getattachedscheme(\"DEFAULT_VASP_FORCE_OPTION_ALGO_SCHEME\")=\"" << DEFAULT_VASP_FORCE_OPTION_ALGO_SCHEME << "\"" << endl;
    if(LDEBUG) oss << "XHOST.adefault.getattachedscheme(\"DEFAULT_VASP_FORCE_OPTION_METAGGA_SCHEME\")=\"" << DEFAULT_VASP_FORCE_OPTION_METAGGA_SCHEME << "\"" << endl;
    if(LDEBUG) oss << "XHOST.adefault.getattachedscheme(\"DEFAULT_VASP_FORCE_OPTION_IVDW_SCHEME\")=\"" << DEFAULT_VASP_FORCE_OPTION_IVDW_SCHEME << "\"" << endl;
    if(LDEBUG) oss << "XHOST.adefault.getattachedscheme(\"DEFAULT_VASP_FORCE_OPTION_TYPE_SCHEME\")=\"" << DEFAULT_VASP_FORCE_OPTION_TYPE_SCHEME << "\"" << endl;
    if(LDEBUG) oss << "XHOST.adefault.getattachedscheme(\"DEFAULT_VASP_FORCE_OPTION_ABMIX_SCHEME\")=\"" << DEFAULT_VASP_FORCE_OPTION_ABMIX_SCHEME << "\"" << endl;
    if(LDEBUG) oss << "XHOST.adefault.getattachedutype<bool>(\"DEFAULT_VASP_FORCE_OPTION_SYM\")=" << DEFAULT_VASP_FORCE_OPTION_SYM << endl;
    if(LDEBUG) oss << "XHOST.adefault.getattachedutype<bool>(\"DEFAULT_VASP_FORCE_OPTION_SPIN\")=" << DEFAULT_VASP_FORCE_OPTION_SPIN << endl;
    if(LDEBUG) oss << "XHOST.adefault.getattachedutype<bool>(\"DEFAULT_VASP_FORCE_OPTION_SPIN_REMOVE_RELAX_1\")=" << DEFAULT_VASP_FORCE_OPTION_SPIN_REMOVE_RELAX_1 << endl;
    if(LDEBUG) oss << "XHOST.adefault.getattachedutype<bool>(\"DEFAULT_VASP_FORCE_OPTION_SPIN_REMOVE_RELAX_2\")=" << DEFAULT_VASP_FORCE_OPTION_SPIN_REMOVE_RELAX_2 << endl;
    if(LDEBUG) oss << "XHOST.adefault.getattachedutype<bool>(\"DEFAULT_VASP_FORCE_OPTION_BADER\")=" << DEFAULT_VASP_FORCE_OPTION_BADER << endl;
    if(LDEBUG) oss << "XHOST.adefault.getattachedutype<bool>(\"DEFAULT_VASP_FORCE_OPTION_ELF\")=" << DEFAULT_VASP_FORCE_OPTION_ELF << endl;
    if(LDEBUG) oss << "XHOST.adefault.getattachedutype<bool>(\"DEFAULT_VASP_FORCE_OPTION_AUTO_MAGMOM\")=" << DEFAULT_VASP_FORCE_OPTION_AUTO_MAGMOM << endl;
    if(LDEBUG) oss << "XHOST.adefault.getattachedutype<bool>(\"DEFAULT_VASP_FORCE_OPTION_WAVECAR\")=" << DEFAULT_VASP_FORCE_OPTION_WAVECAR << endl;
    if(LDEBUG) oss << "XHOST.adefault.getattachedutype<bool>(\"DEFAULT_VASP_FORCE_OPTION_CHGCAR\")=" << DEFAULT_VASP_FORCE_OPTION_CHGCAR << endl;
    if(LDEBUG) oss << "XHOST.adefault.getattachedutype<bool>(\"DEFAULT_VASP_FORCE_OPTION_LSCOUPLING\")=" << DEFAULT_VASP_FORCE_OPTION_LSCOUPLING << endl;

    if(LDEBUG) oss << "// AFLOW_LIBRARY AFLOW_PROJECT" << endl;
    if(LDEBUG) oss << "XHOST.adefault.getattachedscheme(\"DEFAULT_AFLOW_LIBRARY_DIRECTORIES\")=\"" << DEFAULT_AFLOW_LIBRARY_DIRECTORIES << "\"" << endl;
    if(LDEBUG) oss << "XHOST.adefault.getattachedscheme(\"DEFAULT_AFLOW_PROJECTS_DIRECTORIES\")=\"" << DEFAULT_AFLOW_PROJECTS_DIRECTORIES << "\"" << endl;

    if(LDEBUG) oss << "// DEFAULT PLATON/FINDSYM" << endl;
    if(LDEBUG) oss << "XHOST.adefault.getattachedutype<bool>(\"DEFAULT_PLATON_P_EQUAL\")=" << DEFAULT_PLATON_P_EQUAL << endl;
    if(LDEBUG) oss << "XHOST.adefault.getattachedutype<bool>(\"DEFAULT_PLATON_P_EXACT\")=" << DEFAULT_PLATON_P_EXACT << endl;
    if(LDEBUG) oss << "XHOST.adefault.getattachedutype<double>(\"DEFAULT_PLATON_P_ANG\")=" << DEFAULT_PLATON_P_ANG << endl;
    if(LDEBUG) oss << "XHOST.adefault.getattachedutype<double>(\"DEFAULT_PLATON_P_D1\")=" << DEFAULT_PLATON_P_D1 << endl;
    if(LDEBUG) oss << "XHOST.adefault.getattachedutype<double>(\"DEFAULT_PLATON_P_D2\")=" << DEFAULT_PLATON_P_D2 << endl;
    if(LDEBUG) oss << "XHOST.adefault.getattachedutype<double>(\"DEFAULT_PLATON_P_D3\")=" << DEFAULT_PLATON_P_D3 << endl;
    if(LDEBUG) oss << "XHOST.adefault.getattachedutype<double>(\"DEFAULT_FINDSYM_TOL\")=" << DEFAULT_FINDSYM_TOL << endl;

    if(LDEBUG) oss << "// DEFAULT GNUPLOT" << endl;
    if(LDEBUG) oss << "XHOST.adefault.getattachedscheme(\"DEFAULT_GNUPLOT_EPS_FONT\")=\"" << DEFAULT_GNUPLOT_EPS_FONT << "\""   << endl;
    if(LDEBUG) oss << "XHOST.adefault.getattachedscheme(\"DEFAULT_GNUPLOT_EPS_FONT_BOLD\")=\"" << DEFAULT_GNUPLOT_EPS_FONT_BOLD << "\""   << endl;
    if(LDEBUG) oss << "XHOST.adefault.getattachedscheme(\"DEFAULT_GNUPLOT_EPS_FONT_ITALICS\")=\"" << DEFAULT_GNUPLOT_EPS_FONT_ITALICS << "\""   << endl;
    if(LDEBUG) oss << "XHOST.adefault.getattachedscheme(\"DEFAULT_GNUPLOT_EPS_FONT_BOLD_ITALICS\")=\"" << DEFAULT_GNUPLOT_EPS_FONT_BOLD_ITALICS << "\""   << endl;
    if(LDEBUG) oss << "XHOST.adefault.getattachedscheme(\"DEFAULT_GNUPLOT_PNG_FONT\")=\"" << DEFAULT_GNUPLOT_PNG_FONT << "\""   << endl;
    if(LDEBUG) oss << "XHOST.adefault.getattachedscheme(\"DEFAULT_GNUPLOT_PNG_FONT_BOLD\")=\"" << DEFAULT_GNUPLOT_PNG_FONT_BOLD << "\""   << endl;
    if(LDEBUG) oss << "XHOST.adefault.getattachedscheme(\"DEFAULT_GNUPLOT_PNG_FONT_ITALICS\")=\"" << DEFAULT_GNUPLOT_PNG_FONT_ITALICS << "\""   << endl;
    if(LDEBUG) oss << "XHOST.adefault.getattachedscheme(\"DEFAULT_GNUPLOT_PNG_FONT_BOLD_ITALICS\")=\"" << DEFAULT_GNUPLOT_PNG_FONT_BOLD_ITALICS << "\""   << endl;
    if(LDEBUG) oss << "XHOST.adefault.getattachedscheme(\"DEFAULT_GNUPLOT_GREEK_FONT\")=\"" << DEFAULT_GNUPLOT_GREEK_FONT << "\""   << endl;
    if(LDEBUG) oss << "XHOST.adefault.getattachedscheme(\"DEFAULT_GNUPLOT_GREEK_FONT_BOLD\")=\"" << DEFAULT_GNUPLOT_GREEK_FONT_BOLD << "\""   << endl;
    if(LDEBUG) oss << "XHOST.adefault.getattachedscheme(\"DEFAULT_GNUPLOT_PNG_FONT_ITALICS\")=\"" << DEFAULT_GNUPLOT_GREEK_FONT_ITALICS << "\""   << endl;
    if(LDEBUG) oss << "XHOST.adefault.getattachedscheme(\"DEFAULT_GNUPLOT_PNG_FONT_BOLD_ITALICS\")=\"" << DEFAULT_GNUPLOT_GREEK_FONT_BOLD_ITALICS << "\""   << endl;

    if(LDEBUG) oss << "// DEFAULT CHULL" << endl;
    if(LDEBUG) oss << "XHOST.adefault.getattachedscheme(\"DEFAULT_CHULL_ALLOWED_DFT_TYPES\")=" << DEFAULT_CHULL_ALLOWED_DFT_TYPES << endl;
    if(LDEBUG) oss << "XHOST.adefault.getattachedutype<bool>(\"DEFAULT_CHULL_ALLOW_ALL_FORMATION_ENERGIES\")=" << DEFAULT_CHULL_ALLOW_ALL_FORMATION_ENERGIES << endl;
    if(LDEBUG) oss << "XHOST.adefault.getattachedutype<int>(\"DEFAULT_CHULL_COUNT_THRESHOLD_BINARIES\")=" << DEFAULT_CHULL_COUNT_THRESHOLD_BINARIES << endl;
    if(LDEBUG) oss << "XHOST.adefault.getattachedutype<bool>(\"DEFAULT_CHULL_PERFORM_OUTLIER_ANALYSIS\")=" << DEFAULT_CHULL_PERFORM_OUTLIER_ANALYSIS << endl;
    if(LDEBUG) oss << "XHOST.adefault.getattachedutype<int>(\"DEFAULT_CHULL_OUTLIER_ANALYSIS_COUNT_THRESHOLD_BINARIES\")=" << DEFAULT_CHULL_OUTLIER_ANALYSIS_COUNT_THRESHOLD_BINARIES << endl;
    if(LDEBUG) oss << "XHOST.adefault.getattachedutype<double>(\"DEFAULT_CHULL_OUTLIER_MULTIPLIER\")=" << DEFAULT_CHULL_OUTLIER_MULTIPLIER << endl;
    if(LDEBUG) oss << "XHOST.adefault.getattachedutype<double>(\"DEFAULT_CHULL_IGNORE_KNOWN_ILL_CONVERGED\")=" << DEFAULT_CHULL_IGNORE_KNOWN_ILL_CONVERGED << endl;
    if(LDEBUG) oss << "XHOST.adefault.getattachedutype<int>(\"DEFAULT_CHULL_LATEX_BANNER\")=" << DEFAULT_CHULL_LATEX_BANNER << endl;
    if(LDEBUG) oss << "XHOST.adefault.getattachedutype<bool>(\"DEFAULT_CHULL_LATEX_COMPOUNDS_COLUMN\")=" << DEFAULT_CHULL_LATEX_COMPOUNDS_COLUMN << endl;
    if(LDEBUG) oss << "XHOST.adefault.getattachedutype<bool>(\"DEFAULT_CHULL_LATEX_STOICH_HEADER\")=" << DEFAULT_CHULL_LATEX_STOICH_HEADER << endl;
    if(LDEBUG) oss << "XHOST.adefault.getattachedutype<bool>(\"DEFAULT_CHULL_LATEX_PLOT_UNARIES\")=" << DEFAULT_CHULL_LATEX_PLOT_UNARIES << endl;
    if(LDEBUG) oss << "XHOST.adefault.getattachedutype<int>(\"DEFAULT_CHULL_LATEX_PLOT_OFF_HULL\")=" << DEFAULT_CHULL_LATEX_PLOT_OFF_HULL << endl;
    if(LDEBUG) oss << "XHOST.adefault.getattachedutype<bool>(\"DEFAULT_CHULL_LATEX_PLOT_UNSTABLE\")=" << DEFAULT_CHULL_LATEX_PLOT_UNSTABLE << endl;
    if(LDEBUG) oss << "XHOST.adefault.getattachedscheme(\"DEFAULT_CHULL_LATEX_FILTER_SCHEME\")=\"" << DEFAULT_CHULL_LATEX_FILTER_SCHEME << "\"" << endl;
    if(LDEBUG) oss << "XHOST.adefault.getattachedutype<double>(\"DEFAULT_CHULL_LATEX_FILTER_VALUE\")=" << DEFAULT_CHULL_LATEX_FILTER_VALUE << endl;
    if(LDEBUG) oss << "XHOST.adefault.getattachedutype<bool>(\"DEFAULT_CHULL_LATEX_COLOR_BAR\")=" << DEFAULT_CHULL_LATEX_COLOR_BAR << endl;
    if(LDEBUG) oss << "XHOST.adefault.getattachedutype<bool>(\"DEFAULT_CHULL_LATEX_HEAT_MAP\")=" << DEFAULT_CHULL_LATEX_HEAT_MAP << endl;
    if(LDEBUG) oss << "XHOST.adefault.getattachedutype<bool>(\"DEFAULT_CHULL_LATEX_COLOR_GRADIENT\")=" << DEFAULT_CHULL_LATEX_COLOR_GRADIENT << endl;
    if(LDEBUG) oss << "XHOST.adefault.getattachedscheme(\"DEFAULT_CHULL_LATEX_COLOR_MAP\")=\"" << DEFAULT_CHULL_LATEX_COLOR_MAP << "\"" << endl;
    if(LDEBUG) oss << "XHOST.adefault.getattachedscheme(\"DEFAULT_CHULL_LATEX_TERNARY_LABEL_COLOR\")=\"" << DEFAULT_CHULL_LATEX_TERNARY_LABEL_COLOR << "\"" << endl;
    if(LDEBUG) oss << "XHOST.adefault.getattachedutype<bool>(\"DEFAULT_CHULL_LATEX_REVERSE_AXIS\")=" << DEFAULT_CHULL_LATEX_REVERSE_AXIS << endl;
    if(LDEBUG) oss << "XHOST.adefault.getattachedutype<bool>(\"DEFAULT_CHULL_LATEX_FACET_LINE_DROP_SHADOW\")=" << DEFAULT_CHULL_LATEX_FACET_LINE_DROP_SHADOW << endl;
    if(LDEBUG) oss << "XHOST.adefault.getattachedutype<int>(\"DEFAULT_CHULL_LATEX_LINKS\")=" << DEFAULT_CHULL_LATEX_LINKS << endl;
    if(LDEBUG) oss << "XHOST.adefault.getattachedscheme(\"DEFAULT_CHULL_LATEX_LABEL_NAME\")=\"" << DEFAULT_CHULL_LATEX_LABEL_NAME << "\"" << endl;
    if(LDEBUG) oss << "XHOST.adefault.getattachedutype<bool>(\"DEFAULT_CHULL_LATEX_META_LABELS\")=" << DEFAULT_CHULL_LATEX_META_LABELS << endl;
    if(LDEBUG) oss << "XHOST.adefault.getattachedutype<bool>(\"DEFAULT_CHULL_LATEX_LABELS_OFF_HULL\")=" << DEFAULT_CHULL_LATEX_LABELS_OFF_HULL << endl;
    if(LDEBUG) oss << "XHOST.adefault.getattachedutype<int>(\"DEFAULT_CHULL_LATEX_PLOT_REDUCED_COMPOSITION\")=" << DEFAULT_CHULL_LATEX_PLOT_REDUCED_COMPOSITION << endl;
    if(LDEBUG) oss << "XHOST.adefault.getattachedutype<bool>(\"DEFAULT_CHULL_LATEX_HELVETICA_FONT\")=" << DEFAULT_CHULL_LATEX_HELVETICA_FONT << endl;
    if(LDEBUG) oss << "XHOST.adefault.getattachedscheme(\"DEFAULT_CHULL_LATEX_FONT_SIZE\")=\"" << DEFAULT_CHULL_LATEX_FONT_SIZE << "\"" << endl;
    if(LDEBUG) oss << "XHOST.adefault.getattachedutype<bool>(\"DEFAULT_CHULL_LATEX_ROTATE_LABELS\")=" << DEFAULT_CHULL_LATEX_ROTATE_LABELS << endl;
    if(LDEBUG) oss << "XHOST.adefault.getattachedutype<int>(\"DEFAULT_CHULL_LATEX_BOLD_LABELS\")=" << DEFAULT_CHULL_LATEX_BOLD_LABELS << endl;
    if(LDEBUG) oss << "XHOST.adefault.getattachedutype<int>(\"DEFAULT_CHULL_PNG_RESOLUTION\")=" << DEFAULT_CHULL_PNG_RESOLUTION << endl;

    if(LDEBUG) oss << "// DEFAULTS GFA" << endl;  //CO20190628
    if(LDEBUG) oss << "XHOST.adefault.getattachedscheme(\"DEFAULT_GFA_FORMATION_ENTHALPY_CUTOFF\")=" << DEFAULT_GFA_FORMATION_ENTHALPY_CUTOFF << endl;  //CO20190628

    if(LDEBUG) oss << "// DEFAULTS ARUN" << endl;
    if(LDEBUG) oss << "XHOST.adefault.getattachedscheme(\"ARUN_DIRECTORY_PREFIX\")=\"" << ARUN_DIRECTORY_PREFIX << "\"" << endl;

    if(LDEBUG) oss << "// DEFAULTS POCC" << endl;
    if(LDEBUG) oss << "XHOST.adefault.getattachedscheme(\"DEFAULT_POCC_TEMPERATURE_STRING\")=\"" << DEFAULT_POCC_TEMPERATURE_STRING << "\"" << endl;
    if(LDEBUG) oss << "XHOST.adefault.getattachedscheme(\"DEFAULT_POCC_SITE_TOL\")=" << DEFAULT_POCC_SITE_TOL << endl;
    if(LDEBUG) oss << "XHOST.adefault.getattachedscheme(\"DEFAULT_POCC_STOICH_TOL\")=" << DEFAULT_POCC_STOICH_TOL << endl;
    if(LDEBUG) oss << "XHOST.adefault.getattachedscheme(\"DEFAULT_UFF_BONDING_DISTANCE\")=" << DEFAULT_UFF_BONDING_DISTANCE << endl;
    if(LDEBUG) oss << "XHOST.adefault.getattachedscheme(\"DEFAULT_UFF_ENERGY_TOLERANCE\")=" << DEFAULT_UFF_ENERGY_TOLERANCE << endl;
    if(LDEBUG) oss << "XHOST.adefault.getattachedscheme(\"DEFAULT_UFF_CLUSTER_RADIUS\")=" << DEFAULT_UFF_CLUSTER_RADIUS << endl;
    if(LDEBUG) oss << "XHOST.adefault.getattachedscheme(\"DEFAULT_POCC_PERFORM_ROBUST_STRUCTURE_COMPARISON\")=" << DEFAULT_POCC_PERFORM_ROBUST_STRUCTURE_COMPARISON << endl;
    if(LDEBUG) oss << "XHOST.adefault.getattachedscheme(\"DEFAULT_POCC_WRITE_OUT_ALL_SUPERCELLS\")=" << DEFAULT_POCC_WRITE_OUT_ALL_SUPERCELLS << endl;
    if(LDEBUG) oss << "XHOST.adefault.getattachedscheme(\"POCC_FILE_PREFIX\")=\"" << POCC_FILE_PREFIX << "\"" << endl;
    if(LDEBUG) oss << "XHOST.adefault.getattachedscheme(\"POCC_ALL_SUPERCELLS_FILE\")=\"" << POCC_ALL_SUPERCELLS_FILE << "\"" << endl;
    if(LDEBUG) oss << "XHOST.adefault.getattachedscheme(\"POCC_UNIQUE_SUPERCELLS_FILE\")=\"" << POCC_UNIQUE_SUPERCELLS_FILE << "\"" << endl;
    if(LDEBUG) oss << "XHOST.adefault.getattachedscheme(\"POCC_ALL_HNF_MATRICES_FILE\")=\"" << POCC_ALL_HNF_MATRICES_FILE << "\"" << endl;
    if(LDEBUG) oss << "XHOST.adefault.getattachedscheme(\"POCC_ALL_SITE_CONFIGURATIONS_FILE\")=\"" << POCC_ALL_SITE_CONFIGURATIONS_FILE << "\"" << endl;
    if(LDEBUG) oss << "XHOST.adefault.getattachedscheme(\"POCC_OUT_FILE\")=\"" << POCC_OUT_FILE << "\"" << endl;
    if(LDEBUG) oss << "XHOST.adefault.getattachedscheme(\"POCC_DOSCAR_FILE\")=\"" << POCC_DOSCAR_FILE << "\"" << endl;

    if(LDEBUG) oss << "// DEFAULTS APL" << endl;
    if(LDEBUG) oss << "XHOST.adefault.getattachedscheme(\"DEFAULT_APL_PREC\")=\"" << DEFAULT_APL_PREC << "\"" << endl;
    if(LDEBUG) oss << "XHOST.adefault.getattachedscheme(\"DEFAULT_APL_ENGINE\")=\"" << DEFAULT_APL_ENGINE << "\"" << endl;
    if(LDEBUG) oss << "XHOST.adefault.getattachedscheme(\"DEFAULT_APL_HIBERNATE\")=" << DEFAULT_APL_HIBERNATE << endl;  //ME20190112
    if(LDEBUG) oss << "XHOST.adefault.getattachedscheme(\"DEFAULT_APL_MINSHELL\")=" << DEFAULT_APL_MINSHELL << endl;  //ME20190112
    if(LDEBUG) oss << "XHOST.adefault.getattachedscheme(\"DEFAULT_APL_MINATOMS\")=" << DEFAULT_APL_MINATOMS << endl;  //ME20190112
    if(LDEBUG) oss << "XHOST.adefault.getattachedscheme(\"DEFAULT_APL_POLAR\")=" << DEFAULT_APL_POLAR << endl;  //ME20190112
    if(LDEBUG) oss << "XHOST.adefault.getattachedscheme(\"DEFAULT_APL_DMAG\")=" << DEFAULT_APL_DMAG << endl;  //ME20190112
    if(LDEBUG) oss << "XHOST.adefault.getattachedscheme(\"DEFAULT_APL_DXYZONLY\")=" << DEFAULT_APL_DXYZONLY << endl;  //ME20190112
    if(LDEBUG) oss << "XHOST.adefault.getattachedscheme(\"DEFAULT_APL_DSYMMETRIZE\")=" << DEFAULT_APL_DSYMMETRIZE << endl;
    if(LDEBUG) oss << "XHOST.adefault.getattachedscheme(\"DEFAULT_APL_DINEQUIV_ONLY\")=" << DEFAULT_APL_DINEQUIV_ONLY << endl;
    if(LDEBUG) oss << "XHOST.adefault.getattachedscheme(\"DEFAULT_APL_DPM\")=\"" << DEFAULT_APL_DPM << "\"" << endl;
    if(LDEBUG) oss << "XHOST.adefault.getattachedscheme(\"DEFAULT_APL_RELAX\")=" << DEFAULT_APL_RELAX << endl;  //ME20190112
    if(LDEBUG) oss << "XHOST.adefault.getattachedscheme(\"DEFAULT_APL_ZEROSTATE\")=" << DEFAULT_APL_ZEROSTATE << endl;  //ME20190112
    if(LDEBUG) oss << "XHOST.adefault.getattachedscheme(\"DEFAULT_APL_ZEROSTATE_CHGCAR\")=" << DEFAULT_APL_ZEROSTATE_CHGCAR << endl;  //ME20191029
    if(LDEBUG) oss << "XHOST.adefault.getattachedscheme(\"DEFAULT_APL_USE_LEPSILON\")=" << DEFAULT_APL_USE_LEPSILON << endl;  //ME20190112
    if(LDEBUG) oss << "XHOST.adefault.getattachedscheme(\"DEFAULT_APL_FREQFORMAT\")=\"" << DEFAULT_APL_FREQFORMAT << "\"" << endl;
    if(LDEBUG) oss << "XHOST.adefault.getattachedscheme(\"DEFAULT_APL_DC\")=" << DEFAULT_APL_DC << endl;  //ME20190112
    if(LDEBUG) oss << "XHOST.adefault.getattachedscheme(\"DEFAULT_APL_DCPATH\")=\"" << DEFAULT_APL_DCPATH << "\"" << endl;
    if(LDEBUG) oss << "XHOST.adefault.getattachedscheme(\"DEFAULT_APL_DCPOINTS\")=" << DEFAULT_APL_DCPOINTS << endl;  //ME20190112
    if(LDEBUG) oss << "XHOST.adefault.getattachedscheme(\"DEFAULT_APL_DOS\")=" << DEFAULT_APL_DOS << endl;  //ME20190112
    if(LDEBUG) oss << "XHOST.adefault.getattachedscheme(\"DEFAULT_APL_DOSMETHOD\")=\"" << DEFAULT_APL_DOSMETHOD << "\"" << endl;
    if(LDEBUG) oss << "XHOST.adefault.getattachedscheme(\"DEFAULT_APL_DOSMESH\")=\"" << DEFAULT_APL_DOSMESH << "\"" << endl;
    if(LDEBUG) oss << "XHOST.adefault.getattachedscheme(\"DEFAULT_APL_DOSPOINTS\")=" << DEFAULT_APL_DOSPOINTS << endl;  //ME20190112
    if(LDEBUG) oss << "XHOST.adefault.getattachedscheme(\"DEFAULT_APL_DOSSMEAR\")=" << DEFAULT_APL_DOSSMEAR << endl;  //ME20190112
    if(LDEBUG) oss << "XHOST.adefault.getattachedscheme(\"DEFAULT_APL_TP\")=" << DEFAULT_APL_TP << endl;  //ME20190112
    if(LDEBUG) oss << "XHOST.adefault.getattachedscheme(\"DEFAULT_APL_TPT\")=\"" << DEFAULT_APL_TPT << "\"" << endl;
    if(LDEBUG) oss << "XHOST.adefault.getattachedscheme(\"DEFAULT_APL_FILE_PREFIX\")=\"" << DEFAULT_APL_FILE_PREFIX << "\"" << endl;
    if(LDEBUG) oss << "XHOST.adefault.getattachedscheme(\"DEFAULT_APL_PDIS_FILE\")=\"" << DEFAULT_APL_PDIS_FILE << "\"" << endl;
    if(LDEBUG) oss << "XHOST.adefault.getattachedscheme(\"DEFAULT_APL_PDOS_FILE\")=\"" << DEFAULT_APL_PDOS_FILE << "\"" << endl;
    if(LDEBUG) oss << "XHOST.adefault.getattachedscheme(\"DEFAULT_APL_THERMO_FILE\")=\"" << DEFAULT_APL_THERMO_FILE << "\"" << endl;
    if(LDEBUG) oss << "XHOST.adefault.getattachedscheme(\"DEFAULT_APL_DYNMAT_FILE\")=\"" << DEFAULT_APL_DYNMAT_FILE << "\"" << endl;
    if(LDEBUG) oss << "XHOST.adefault.getattachedscheme(\"DEFAULT_APL_HARMIFC_FILE\")=\"" << DEFAULT_APL_HARMIFC_FILE << "\"" << endl;
    if(LDEBUG) oss << "XHOST.adefault.getattachedscheme(\"DEFAULT_APL_HSKPTS_FILE\")=\"" << DEFAULT_APL_HSKPTS_FILE << "\"" << endl;
    //ME20190614 START
    if(LDEBUG) oss << "XHOST.adefault.getattachedscheme(\"DEFAULT_APL_PHDOSCAR_FILE\")=\"" << DEFAULT_APL_PHDOSCAR_FILE << "\"" << endl;
    if(LDEBUG) oss << "XHOST.adefault.getattachedscheme(\"DEFAULT_APL_PHPOSCAR_FILE\")=\"" << DEFAULT_APL_PHPOSCAR_FILE << "\"" << endl;
    if(LDEBUG) oss << "XHOST.adefault.getattachedscheme(\"DEFAULT_APL_PHKPOINTS_FILE\")=\"" << DEFAULT_APL_PHKPOINTS_FILE << "\"" << endl;
    if(LDEBUG) oss << "XHOST.adefault.getattachedscheme(\"DEFAULT_APL_PHEIGENVAL_FILE\")=\"" << DEFAULT_APL_PHEIGENVAL_FILE << "\"" << endl;
<<<<<<< HEAD
    // ME20190614 - END
    //

    if(LDEBUG) oss << "// DEFAULTS QHA" << endl;
    if(LDEBUG) oss << "XHOST.adefault.getattachedscheme(\"DEFAULT_QHA_MODE\")=\"" << DEFAULT_QHA_MODE << "\"" << endl;
    if(LDEBUG) oss << "XHOST.adefault.getattachedscheme(\"DEFAULT_QHA_EOS\")=" << DEFAULT_QHA_EOS << endl;
    if(LDEBUG) oss << "XHOST.adefault.getattachedscheme(\"DEFAULT_QHA_EOS_DISTORTION_RANGE\")=\"" << DEFAULT_QHA_EOS_DISTORTION_RANGE << "\"" << endl;
    if(LDEBUG) oss << "XHOST.adefault.getattachedscheme(\"DEFAULT_QHA_GP_DISTORTION\")=" << DEFAULT_QHA_GP_DISTORTION << endl;
    if(LDEBUG) oss << "XHOST.adefault.getattachedscheme(\"DEFAULT_QHA_INCLUDE_ELE\")=" << DEFAULT_QHA_INCLUDE_ELE << endl;
    if(LDEBUG) oss << "XHOST.adefault.getattachedscheme(\"DEFAULT_QHA_SCQHA_PDIS_T\")=\"" << DEFAULT_QHA_SCQHA_PDIS_T << "\"" << endl;
=======
    //ME20190614 END
>>>>>>> 5166ff1a

    if(LDEBUG) oss << "// DEFAULTS AAPL" << endl;
    if(LDEBUG) oss << "XHOST.adefault.getattachedscheme(\"DEFAULT_AAPL_BTE\")=\"" << DEFAULT_AAPL_BTE << "\"" << endl;
    //[ME20181226]if(LDEBUG) oss << "XHOST.adefault.getattachedscheme(\"DEFAULT_AAPL_BZMETHOD\")=\"" << DEFAULT_AAPL_BZMETHOD << "\"" << endl;
    if(LDEBUG) oss << "XHOST.adefault.getattachedscheme(\"DEFAULT_AAPL_FOURTH_ORDER\")=" << DEFAULT_AAPL_FOURTH_ORDER << endl;
    if(LDEBUG) oss << "XHOST.adefault.getattachedscheme(\"DEFAULT_AAPL_CUT_RAD\")=\"" << DEFAULT_AAPL_CUT_RAD << "\"" << endl;
    if(LDEBUG) oss << "XHOST.adefault.getattachedscheme(\"DEFAULT_AAPL_CUT_SHELL\")=\"" << DEFAULT_AAPL_CUT_SHELL << "\"" << endl;
    if(LDEBUG) oss << "XHOST.adefault.getattachedscheme(\"DEFAULT_AAPL_THERMALGRID\")=\"" << DEFAULT_AAPL_THERMALGRID << "\"" << endl;
    if(LDEBUG) oss << "XHOST.adefault.getattachedscheme(\"DEFAULT_AAPL_TCT\")=\"" << DEFAULT_AAPL_TCT << "\"" << endl;
    if(LDEBUG) oss << "XHOST.adefault.getattachedscheme(\"DEFAULT_AAPL_SUMRULE\")=" << DEFAULT_AAPL_SUMRULE << endl;  //ME20190112
    if(LDEBUG) oss << "XHOST.adefault.getattachedscheme(\"DEFAULT_AAPL_SUMRULE_MAX_ITER\")=" << DEFAULT_AAPL_SUMRULE_MAX_ITER << endl;  //ME20190112
    if(LDEBUG) oss << "XHOST.adefault.getattachedscheme(\"DEFAULT_AAPL_MIXING_COEFFICIENT\")=" << DEFAULT_AAPL_MIXING_COEFFICIENT << endl;  //ME20190112
    if(LDEBUG) oss << "XHOST.adefault.getattachedscheme(\"DEFAULT_AAPL_ISOTOPE\")=" << DEFAULT_AAPL_ISOTOPE << endl;  //ME20190112
    if(LDEBUG) oss << "XHOST.adefault.getattachedscheme(\"DEFAULT_AAPL_BOUNDARY\")=" << DEFAULT_AAPL_BOUNDARY << endl;  //ME20190112
    if(LDEBUG) oss << "XHOST.adefault.getattachedscheme(\"DEFAULT_AAPL_CUMULATIVEK\")=" << DEFAULT_AAPL_CUMULATIVEK << endl;  //ME20190112
    if(LDEBUG) oss << "XHOST.adefault.getattachedscheme(\"DEFAULT_AAPL_NANO_SIZE\")=" << DEFAULT_AAPL_NANO_SIZE << endl;  //ME20190112
    if(LDEBUG) oss << "XHOST.adefault.getattachedscheme(\"DEFAULT_AAPL_FILE_PREFIX\")=\"" << DEFAULT_AAPL_FILE_PREFIX << "\"" << endl;
    if(LDEBUG) oss << "XHOST.adefault.getattachedscheme(\"DEFAULT_AAPL_QPOINTS_FILE\")=\"" << DEFAULT_AAPL_QPOINTS_FILE << "\"" << endl;
    if(LDEBUG) oss << "XHOST.adefault.getattachedscheme(\"DEFAULT_AAPL_IRRQPTS_FILE\")=\"" << DEFAULT_AAPL_IRRQPTS_FILE << "\"" << endl;
    if(LDEBUG) oss << "XHOST.adefault.getattachedscheme(\"DEFAULT_AAPL_FREQ_FILE\")=\"" << DEFAULT_AAPL_FREQ_FILE << "\"" << endl;
    if(LDEBUG) oss << "XHOST.adefault.getattachedscheme(\"DEFAULT_AAPL_GVEL_FILE\")=\"" << DEFAULT_AAPL_GVEL_FILE << "\"" << endl;
    if(LDEBUG) oss << "XHOST.adefault.getattachedscheme(\"DEFAULT_AAPL_PS_FILE\")=\"" << DEFAULT_AAPL_PS_FILE << "\"" << endl;  //ME20191104
    if(LDEBUG) oss << "XHOST.adefault.getattachedscheme(\"DEFAULT_AAPL_GRUENEISEN_FILE\")=\"" << DEFAULT_AAPL_GRUENEISEN_FILE << "\"" << endl;  //ME20191104
    if(LDEBUG) oss << "XHOST.adefault.getattachedscheme(\"DEFAULT_AAPL_RATES_FILE\")=\"" << DEFAULT_AAPL_RATES_FILE << "\"" << endl;
    if(LDEBUG) oss << "XHOST.adefault.getattachedscheme(\"DEFAULT_AAPL_RATES_3RD_FILE\")=\"" << DEFAULT_AAPL_RATES_3RD_FILE << "\"" << endl;
    if(LDEBUG) oss << "XHOST.adefault.getattachedscheme(\"DEFAULT_AAPL_RATES_4TH_FILE\")=\"" << DEFAULT_AAPL_RATES_4TH_FILE << "\"" << endl;
    if(LDEBUG) oss << "XHOST.adefault.getattachedscheme(\"DEFAULT_AAPL_ISOTOPE_FILE\")=\"" << DEFAULT_AAPL_ISOTOPE_FILE << "\"" << endl;
    if(LDEBUG) oss << "XHOST.adefault.getattachedscheme(\"DEFAULT_AAPL_BOUNDARY_FILE\")=\"" << DEFAULT_AAPL_BOUNDARY_FILE << "\"" << endl;
    if(LDEBUG) oss << "XHOST.adefault.getattachedscheme(\"DEFAULT_AAPL_TCOND_FILE\")=\"" << DEFAULT_AAPL_TCOND_FILE << "\"" << endl;
    //if(LDEBUG) oss << "XHOST.adefault.getattachedscheme(\"DEFAULT_AAPL_TCOND_PLOT_FILE\")=\"" << DEFAULT_AAPL_TCOND_PLOT_FILE << "\"" << endl;  OBSOLETE ME20190411

    if(LDEBUG) oss << "// DEFAULTS AEL" << endl;
    if(LDEBUG) oss << "XHOST.adefault.getattachedscheme(\"DEFAULT_AEL_STRAIN_SYMMETRY\")=" << AFLOWRC_DEFAULT_AEL_STRAIN_SYMMETRY << endl;
    if(LDEBUG) oss << "XHOST.adefault.getattachedscheme(\"DEFAULT_AEL_NNORMAL_STRAINS\")=" << AFLOWRC_DEFAULT_AEL_NNORMAL_STRAINS << endl;
    if(LDEBUG) oss << "XHOST.adefault.getattachedscheme(\"DEFAULT_AEL_NSHEAR_STRAINS\")=" << AFLOWRC_DEFAULT_AEL_NSHEAR_STRAINS << endl;
    if(LDEBUG) oss << "XHOST.adefault.getattachedscheme(\"DEFAULT_AEL_NORMAL_STRAIN_STEP\")=" << AFLOWRC_DEFAULT_AEL_NORMAL_STRAIN_STEP << endl;
    if(LDEBUG) oss << "XHOST.adefault.getattachedscheme(\"DEFAULT_AEL_SHEAR_STRAIN_STEP\")=" << AFLOWRC_DEFAULT_AEL_SHEAR_STRAIN_STEP << endl;
    if(LDEBUG) oss << "XHOST.adefault.getattachedscheme(\"DEFAULT_AEL_ORIGIN_STRAIN_CALC\")=" << AFLOWRC_DEFAULT_AEL_ORIGIN_STRAIN_CALC << endl;
    if(LDEBUG) oss << "XHOST.adefault.getattachedscheme(\"DEFAULT_AEL_ORIGIN_STRAIN_FIT\")=" << AFLOWRC_DEFAULT_AEL_ORIGIN_STRAIN_FIT << endl;
    if(LDEBUG) oss << "XHOST.adefault.getattachedscheme(\"DEFAULT_AEL_RELAXED_STRUCT_FIT\")=" << AFLOWRC_DEFAULT_AEL_RELAXED_STRUCT_FIT << endl;
    if(LDEBUG) oss << "XHOST.adefault.getattachedscheme(\"DEFAULT_AEL_NEG_STRAINS\")=" << AFLOWRC_DEFAULT_AEL_NEG_STRAINS << endl;
    if(LDEBUG) oss << "XHOST.adefault.getattachedscheme(\"DEFAULT_AEL_NIND_STRAIN_DIRS\")=" << AFLOWRC_DEFAULT_AEL_NIND_STRAIN_DIRS << endl;
    if(LDEBUG) oss << "XHOST.adefault.getattachedscheme(\"DEFAULT_AEL_VASPSYM\")=" << AFLOWRC_DEFAULT_AEL_VASPSYM << endl;
    if(LDEBUG) oss << "XHOST.adefault.getattachedscheme(\"DEFAULT_AEL_PRECACC_ALGONORM\")=" << AFLOWRC_DEFAULT_AEL_PRECACC_ALGONORM << endl;
    if(LDEBUG) oss << "XHOST.adefault.getattachedscheme(\"DEFAULT_AEL_VASPRUNXML_STRESS\")=" << AFLOWRC_DEFAULT_AEL_VASPRUNXML_STRESS << endl;
    if(LDEBUG) oss << "XHOST.adefault.getattachedscheme(\"DEFAULT_AEL_AUTOSKIP_FAILED_ARUNS\")=" << AFLOWRC_DEFAULT_AEL_AUTOSKIP_FAILED_ARUNS << endl;
    if(LDEBUG) oss << "XHOST.adefault.getattachedscheme(\"DEFAULT_AEL_SKIP_ARUNS_MAX\")=" << AFLOWRC_DEFAULT_AEL_SKIP_ARUNS_MAX << endl;
    if(LDEBUG) oss << "XHOST.adefault.getattachedscheme(\"DEFAULT_AEL_CHECK_ELASTIC_SYMMETRY\")=" << AFLOWRC_DEFAULT_AEL_CHECK_ELASTIC_SYMMETRY << endl;
    if(LDEBUG) oss << "XHOST.adefault.getattachedscheme(\"DEFAULT_AEL_SYMMETRIZE\")=" << AFLOWRC_DEFAULT_AEL_SYMMETRIZE << endl;
    if(LDEBUG) oss << "XHOST.adefault.getattachedscheme(\"DEFAULT_AEL_FILE_PREFIX\")=\"" << AFLOWRC_DEFAULT_AEL_FILE_PREFIX << "\"" << endl;
    if(LDEBUG) oss << "XHOST.adefault.getattachedscheme(\"DEFAULT_AEL_WRITE_FULL_RESULTS\")=" << AFLOWRC_DEFAULT_AEL_WRITE_FULL_RESULTS << endl;
    if(LDEBUG) oss << "XHOST.adefault.getattachedscheme(\"DEFAULT_AEL_DIRNAME_ARUN\")=" << AFLOWRC_DEFAULT_AEL_DIRNAME_ARUN << endl;

    if(LDEBUG) oss << "// DEFAULTS AGL" << endl;
    if(LDEBUG) oss << "XHOST.adefault.getattachedscheme(\"DEFAULT_AGL_AEL_POISSON_RATIO\")=" << AFLOWRC_DEFAULT_AGL_AEL_POISSON_RATIO << endl;
    if(LDEBUG) oss << "XHOST.adefault.getattachedscheme(\"DEFAULT_AGL_NSTRUCTURES\")=" << AFLOWRC_DEFAULT_AGL_NSTRUCTURES << endl;
    if(LDEBUG) oss << "XHOST.adefault.getattachedscheme(\"DEFAULT_AGL_STRAIN_STEP\")=" << AFLOWRC_DEFAULT_AGL_STRAIN_STEP << endl;
    if(LDEBUG) oss << "XHOST.adefault.getattachedscheme(\"DEFAULT_AGL_AUTOSKIP_FAILED_ARUNS\")=" << AFLOWRC_DEFAULT_AGL_AUTOSKIP_FAILED_ARUNS << endl;
    if(LDEBUG) oss << "XHOST.adefault.getattachedscheme(\"DEFAULT_AGL_SKIP_ARUNS_MAX\")=" << AFLOWRC_DEFAULT_AEL_SKIP_ARUNS_MAX << endl;    
    if(LDEBUG) oss << "XHOST.adefault.getattachedscheme(\"DEFAULT_AGL_NTEMPERATURE\")=" << AFLOWRC_DEFAULT_AGL_NTEMPERATURE << endl;
    if(LDEBUG) oss << "XHOST.adefault.getattachedscheme(\"DEFAULT_AGL_STEMPERATURE\")=" << AFLOWRC_DEFAULT_AGL_STEMPERATURE << endl;
    if(LDEBUG) oss << "XHOST.adefault.getattachedscheme(\"DEFAULT_AGL_NPRESSURE\")=" << AFLOWRC_DEFAULT_AGL_NPRESSURE << endl;
    if(LDEBUG) oss << "XHOST.adefault.getattachedscheme(\"DEFAULT_AGL_SPRESSURE\")=" << AFLOWRC_DEFAULT_AGL_SPRESSURE << endl;
    if(LDEBUG) oss << "XHOST.adefault.getattachedscheme(\"DEFAULT_AGL_POISSON_RATIO\")=" << AFLOWRC_DEFAULT_AGL_POISSON_RATIO << endl;
    if(LDEBUG) oss << "XHOST.adefault.getattachedscheme(\"DEFAULT_AGL_IEOS\")=" << AFLOWRC_DEFAULT_AGL_IEOS << endl;
    if(LDEBUG) oss << "XHOST.adefault.getattachedscheme(\"DEFAULT_AGL_IDEBYE\")=" << AFLOWRC_DEFAULT_AGL_IDEBYE << endl;
    if(LDEBUG) oss << "XHOST.adefault.getattachedscheme(\"DEFAULT_AGL_FIT_TYPE\")=" << AFLOWRC_DEFAULT_AGL_FIT_TYPE << endl;
    if(LDEBUG) oss << "XHOST.adefault.getattachedscheme(\"DEFAULT_AGL_CHECK_EV_CONCAVITY\")=" << AFLOWRC_DEFAULT_AGL_CHECK_EV_CONCAVITY << endl;
    if(LDEBUG) oss << "XHOST.adefault.getattachedscheme(\"DEFAULT_AGL_CHECK_EV_MIN\")=" << AFLOWRC_DEFAULT_AGL_CHECK_EV_MIN << endl;
    if(LDEBUG) oss << "XHOST.adefault.getattachedscheme(\"DEFAULT_AGL_HUGONIOT_CALC\")=" << AFLOWRC_DEFAULT_AGL_HUGONIOT_CALC << endl;
    if(LDEBUG) oss << "XHOST.adefault.getattachedscheme(\"DEFAULT_AGL_HUGONIOT_EXTRAPOLATE\")=" << AFLOWRC_DEFAULT_AGL_HUGONIOT_EXTRAPOLATE << endl;
    if(LDEBUG) oss << "XHOST.adefault.getattachedscheme(\"DEFAULT_AGL_RUN_ALL_PRESSURE_TEMPERATURE\")=" << AFLOWRC_DEFAULT_AGL_RUN_ALL_PRESSURE_TEMPERATURE << endl;    
    if(LDEBUG) oss << "XHOST.adefault.getattachedscheme(\"DEFAULT_AGL_FILE_PREFIX\")=\"" << AFLOWRC_DEFAULT_AGL_FILE_PREFIX << "\"" << endl;
    if(LDEBUG) oss << "XHOST.adefault.getattachedscheme(\"DEFAULT_AGL_WRITE_FULL_RESULTS\")=" << AFLOWRC_DEFAULT_AGL_WRITE_FULL_RESULTS << endl;
    if(LDEBUG) oss << "XHOST.adefault.getattachedscheme(\"DEFAULT_AGL_DIRNAME_ARUN\")=" << AFLOWRC_DEFAULT_AGL_DIRNAME_ARUN << endl;
    if(LDEBUG) oss << "XHOST.adefault.getattachedscheme(\"DEFAULT_AGL_WRITE_GIBBS_INPUT\")=" << AFLOWRC_DEFAULT_AGL_WRITE_GIBBS_INPUT << endl;
    if(LDEBUG) oss << "XHOST.adefault.getattachedscheme(\"DEFAULT_AGL_PLOT_RESULTS\")=" << AFLOWRC_DEFAULT_AGL_PLOT_RESULTS << endl;    

    if(LDEBUG) oss << "// DEFAULT CORE" << endl;
    if(LDEBUG) oss << "XHOST.adefault.getattachedutype<double>(\"AFLOW_CORE_TEMPERATURE_BEEP\")=" << AFLOW_CORE_TEMPERATURE_BEEP << endl;
    if(LDEBUG) oss << "XHOST.adefault.getattachedutype<double>(\"AFLOW_CORE_TEMPERATURE_HALT\")=" << AFLOW_CORE_TEMPERATURE_HALT << endl;
    if(LDEBUG) oss << "XHOST.adefault.getattachedutype<double>(\"AFLOW_CORE_TEMPERATURE_REFRESH\")=" << AFLOW_CORE_TEMPERATURE_REFRESH << endl;

    if(LDEBUG) oss << "// DEFAULT MACHINE DEPENDENT MPI" << endl;
    if(LDEBUG) oss << "XHOST.adefault.getattachedscheme(\"MPI_OPTIONS_DUKE_BETA_MPICH\")=\"" << MPI_OPTIONS_DUKE_BETA_MPICH << "\"" << endl;
    if(LDEBUG) oss << "XHOST.adefault.getattachedscheme(\"MPI_COMMAND_DUKE_BETA_MPICH\")=\"" << MPI_COMMAND_DUKE_BETA_MPICH << "\"" << endl;
    if(LDEBUG) oss << "XHOST.adefault.getattachedscheme(\"MPI_BINARY_DIR_DUKE_BETA_MPICH\")=\"" << MPI_BINARY_DIR_DUKE_BETA_MPICH << "\"" << endl;

    if(LDEBUG) oss << "XHOST.adefault.getattachedscheme(\"MPI_OPTIONS_DUKE_BETA_OPENMPI\")=\"" << MPI_OPTIONS_DUKE_BETA_OPENMPI << "\"" << endl;
    if(LDEBUG) oss << "XHOST.adefault.getattachedscheme(\"MPI_COMMAND_DUKE_BETA_OPENMPI\")=\"" << MPI_COMMAND_DUKE_BETA_OPENMPI << "\"" << endl;
    if(LDEBUG) oss << "XHOST.adefault.getattachedscheme(\"MPI_BINARY_DIR_DUKE_BETA_OPENMPI\")=\"" << MPI_BINARY_DIR_DUKE_BETA_OPENMPI << "\"" << endl;

    if(LDEBUG) oss << "XHOST.adefault.getattachedscheme(\"MPI_OPTIONS_DUKE_MATERIALS\")=\"" << MPI_OPTIONS_DUKE_MATERIALS << "\"" << endl;
    if(LDEBUG) oss << "XHOST.adefault.getattachedscheme(\"MPI_COMMAND_DUKE_MATERIALS\")=\"" << MPI_COMMAND_DUKE_MATERIALS << "\"" << endl;
    if(LDEBUG) oss << "XHOST.adefault.getattachedscheme(\"MPI_BINARY_DIR_DUKE_MATERIALS\")=\"" << MPI_BINARY_DIR_DUKE_MATERIALS << "\"" << endl;

    if(LDEBUG) oss << "XHOST.adefault.getattachedscheme(\"MPI_OPTIONS_DUKE_AFLOWLIB\")=\"" << MPI_OPTIONS_DUKE_AFLOWLIB << "\"" << endl;
    if(LDEBUG) oss << "XHOST.adefault.getattachedscheme(\"MPI_COMMAND_DUKE_AFLOWLIB\")=\"" << MPI_COMMAND_DUKE_AFLOWLIB << "\"" << endl;
    if(LDEBUG) oss << "XHOST.adefault.getattachedscheme(\"MPI_BINARY_DIR_DUKE_AFLOWLIB\")=\"" << MPI_BINARY_DIR_DUKE_AFLOWLIB << "\"" << endl;

    if(LDEBUG) oss << "XHOST.adefault.getattachedscheme(\"MPI_OPTIONS_DUKE_HABANA\")=\"" << MPI_OPTIONS_DUKE_HABANA << "\"" << endl;
    if(LDEBUG) oss << "XHOST.adefault.getattachedscheme(\"MPI_COMMAND_DUKE_HABANA\")=\"" << MPI_COMMAND_DUKE_HABANA << "\"" << endl;
    if(LDEBUG) oss << "XHOST.adefault.getattachedscheme(\"MPI_BINARY_DIR_DUKE_HABANA\")=\"" << MPI_BINARY_DIR_DUKE_HABANA << "\"" << endl;

    if(LDEBUG) oss << "XHOST.adefault.getattachedscheme(\"MPI_OPTIONS_DUKE_QRATS_MPICH\")=\"" << MPI_OPTIONS_DUKE_QRATS_MPICH << "\"" << endl;
    if(LDEBUG) oss << "XHOST.adefault.getattachedscheme(\"MPI_COMMAND_DUKE_QRATS_MPICH\")=\"" << MPI_COMMAND_DUKE_QRATS_MPICH << "\"" << endl;
    if(LDEBUG) oss << "XHOST.adefault.getattachedscheme(\"MPI_BINARY_DIR_DUKE_QRATS_MPICH\")=\"" << MPI_BINARY_DIR_DUKE_QRATS_MPICH << "\"" << endl;

    if(LDEBUG) oss << "XHOST.adefault.getattachedscheme(\"MPI_OPTIONS_DUKE_QFLOW_OPENMPI\")=\"" << MPI_OPTIONS_DUKE_QFLOW_OPENMPI << "\"" << endl;
    if(LDEBUG) oss << "XHOST.adefault.getattachedscheme(\"MPI_COMMAND_DUKE_QFLOW_OPENMPI\")=\"" << MPI_COMMAND_DUKE_QFLOW_OPENMPI << "\"" << endl;
    if(LDEBUG) oss << "XHOST.adefault.getattachedscheme(\"MPI_BINARY_DIR_DUKE_QFLOW_OPENMPI\")=\"" << MPI_BINARY_DIR_DUKE_QFLOW_OPENMPI << "\"" << endl;

    //DX20190509 - MACHINE001 - START
    if(LDEBUG) oss << "XHOST.adefault.getattachedscheme(\"MPI_OPTIONS_MACHINE001\")=\"" << MPI_OPTIONS_MACHINE001 << "\"" << endl;
    if(LDEBUG) oss << "XHOST.adefault.getattachedscheme(\"MPI_COMMAND_MACHINE001\")=\"" << MPI_COMMAND_MACHINE001 << "\"" << endl;
    if(LDEBUG) oss << "XHOST.adefault.getattachedscheme(\"MPI_BINARY_DIR_MACHINE001\")=\"" << MPI_BINARY_DIR_MACHINE001 << "\"" << endl;
    //DX20190509 - MACHINE001 - END

    //DX20190509 - MACHINE002 - START
    if(LDEBUG) oss << "XHOST.adefault.getattachedscheme(\"MPI_OPTIONS_MACHINE002\")=\"" << MPI_OPTIONS_MACHINE002 << "\"" << endl;
    if(LDEBUG) oss << "XHOST.adefault.getattachedscheme(\"MPI_COMMAND_MACHINE002\")=\"" << MPI_COMMAND_MACHINE002 << "\"" << endl;
    if(LDEBUG) oss << "XHOST.adefault.getattachedscheme(\"MPI_BINARY_DIR_MACHINE002\")=\"" << MPI_BINARY_DIR_MACHINE002 << "\"" << endl;
    //DX20190509 - MACHINE002 - END

    //DX20190107 - CMU EULER - START
    if(LDEBUG) oss << "XHOST.adefault.getattachedscheme(\"MPI_OPTIONS_CMU_EULER\")=\"" << MPI_OPTIONS_CMU_EULER << "\"" << endl;
    if(LDEBUG) oss << "XHOST.adefault.getattachedscheme(\"MPI_COMMAND_CMU_EULER\")=\"" << MPI_COMMAND_CMU_EULER << "\"" << endl;
    if(LDEBUG) oss << "XHOST.adefault.getattachedscheme(\"MPI_BINARY_DIR_CMU_EULER\")=\"" << MPI_BINARY_DIR_CMU_EULER << "\"" << endl;
    //DX20190107 - CMU EULER - END

    if(LDEBUG) oss << "XHOST.adefault.getattachedscheme(\"MPI_OPTIONS_MPCDF_EOS\")=\"" << MPI_OPTIONS_MPCDF_EOS << "\"" << endl;
    if(LDEBUG) oss << "XHOST.adefault.getattachedscheme(\"MPI_COMMAND_MPCDF_EOS\")=\"" << MPI_COMMAND_MPCDF_EOS << "\"" << endl;
    if(LDEBUG) oss << "XHOST.adefault.getattachedutype<int>(\"MPI_NCPUS_MPCDF_EOS\")=\"" << MPI_NCPUS_MPCDF_EOS << "\"" << endl;
    if(LDEBUG) oss << "XHOST.adefault.getattachedutype(\"MPI_HYPERTHREADING_MPCDF_EOS\")=\"" << MPI_HYPERTHREADING_MPCDF_EOS << "\"" << "            // FALSE/OFF, IGNORE/NEGLECT, TRUE/ON " << endl;
    if(LDEBUG) oss << "XHOST.adefault.getattachedscheme(\"MPI_BINARY_DIR_MPCDF_EOS\")=\"" << MPI_BINARY_DIR_MPCDF_EOS << "\"" << endl;

    if(LDEBUG) oss << "XHOST.adefault.getattachedscheme(\"MPI_OPTIONS_MPCDF_DRACO\")=\"" << MPI_OPTIONS_MPCDF_DRACO << "\"" << endl;
    if(LDEBUG) oss << "XHOST.adefault.getattachedscheme(\"MPI_COMMAND_MPCDF_DRACO\")=\"" << MPI_COMMAND_MPCDF_DRACO << "\"" << endl;
    if(LDEBUG) oss << "XHOST.adefault.getattachedutype<int>(\"MPI_NCPUS_MPCDF_DRACO\")=\"" << MPI_NCPUS_MPCDF_DRACO << "\"" << endl;
    if(LDEBUG) oss << "XHOST.adefault.getattachedutype(\"MPI_HYPERTHREADING_MPCDF_DRACO\")=\"" << MPI_HYPERTHREADING_MPCDF_DRACO << "\"" << "            // FALSE/OFF, IGNORE/NEGLECT, TRUE/ON " << endl;
    if(LDEBUG) oss << "XHOST.adefault.getattachedscheme(\"MPI_BINARY_DIR_MPCDF_DRACO\")=\"" << MPI_BINARY_DIR_MPCDF_DRACO << "\"" << endl;

    if(LDEBUG) oss << "XHOST.adefault.getattachedscheme(\"MPI_OPTIONS_MPCDF_COBRA\")=\"" << MPI_OPTIONS_MPCDF_COBRA << "\"" << endl;
    if(LDEBUG) oss << "XHOST.adefault.getattachedscheme(\"MPI_COMMAND_MPCDF_COBRA\")=\"" << MPI_COMMAND_MPCDF_COBRA << "\"" << endl;
    if(LDEBUG) oss << "XHOST.adefault.getattachedutype<int>(\"MPI_NCPUS_MPCDF_COBRA\")=\"" << MPI_NCPUS_MPCDF_COBRA << "\"" << endl;
    if(LDEBUG) oss << "XHOST.adefault.getattachedutype(\"MPI_HYPERTHREADING_MPCDF_COBRA\")=\"" << MPI_HYPERTHREADING_MPCDF_COBRA << "\"" << "            // FALSE/OFF, IGNORE/NEGLECT, TRUE/ON " << endl;
    if(LDEBUG) oss << "XHOST.adefault.getattachedscheme(\"MPI_BINARY_DIR_MPCDF_COBRA\")=\"" << MPI_BINARY_DIR_MPCDF_COBRA << "\"" << endl;

    if(LDEBUG) oss << "XHOST.adefault.getattachedscheme(\"MPI_OPTIONS_MPCDF_HYDRA\")=\"" << MPI_OPTIONS_MPCDF_HYDRA << "\"" << endl;
    if(LDEBUG) oss << "XHOST.adefault.getattachedscheme(\"MPI_COMMAND_MPCDF_HYDRA\")=\"" << MPI_COMMAND_MPCDF_HYDRA << "\"" << endl;
    if(LDEBUG) oss << "XHOST.adefault.getattachedutype<int>(\"MPI_NCPUS_MPCDF_HYDRA\")=\"" << MPI_NCPUS_MPCDF_HYDRA << "\"" << endl;
    if(LDEBUG) oss << "XHOST.adefault.getattachedutype(\"MPI_HYPERTHREADING_MPCDF_HYDRA\")=\"" << MPI_HYPERTHREADING_MPCDF_HYDRA << "\"" << "            // FALSE/OFF, IGNORE/NEGLECT, TRUE/ON " << endl;
    if(LDEBUG) oss << "XHOST.adefault.getattachedscheme(\"MPI_BINARY_DIR_MPCDF_HYDRA\")=\"" << MPI_BINARY_DIR_MPCDF_HYDRA << "\"" << endl;

    if(LDEBUG) oss << "XHOST.adefault.getattachedscheme(\"MPI_OPTIONS_FULTON_MARYLOU\")=\"" << MPI_OPTIONS_FULTON_MARYLOU << "\"" << endl;
    if(LDEBUG) oss << "XHOST.adefault.getattachedscheme(\"MPI_COMMAND_FULTON_MARYLOU\")=\"" << MPI_COMMAND_FULTON_MARYLOU << "\"" << endl;
    if(LDEBUG) oss << "XHOST.adefault.getattachedscheme(\"MPI_BINARY_DIR_FULTON_MARYLOU\")=\"" << MPI_BINARY_DIR_FULTON_MARYLOU << "\"" << endl;

    if(LDEBUG) oss << "XHOST.adefault.getattachedscheme(\"MPI_OPTIONS_MACHINE1\")=\"" << MPI_OPTIONS_MACHINE1 << "\"" << endl;
    if(LDEBUG) oss << "XHOST.adefault.getattachedscheme(\"MPI_COMMAND_MACHINE1\")=\"" << MPI_COMMAND_MACHINE1 << "\"" << endl;
    if(LDEBUG) oss << "XHOST.adefault.getattachedscheme(\"MPI_BINARY_DIR_MACHINE1\")=\"" << MPI_BINARY_DIR_MACHINE1 << "\"" << endl;

    if(LDEBUG) oss << "XHOST.adefault.getattachedscheme(\"MPI_OPTIONS_MACHINE2\")=\"" << MPI_OPTIONS_MACHINE2 << "\"" << endl;
    if(LDEBUG) oss << "XHOST.adefault.getattachedscheme(\"MPI_COMMAND_MACHINE2\")=\"" << MPI_COMMAND_MACHINE2 << "\"" << endl;
    if(LDEBUG) oss << "XHOST.adefault.getattachedscheme(\"MPI_BINARY_DIR_MACHINE2\")=\"" << MPI_BINARY_DIR_MACHINE2 << "\"" << endl;

    //   if(LDEBUG) oss << "XHOST.adefault.content=" << XHOST.adefault.content_string << endl;

    if(LDEBUG) oss << "aflowrc::print_aflowrc: END" << endl;

    oss.flush();
    //    exit(0);
    return FALSE;
  }
} // namespace aflowrc

// **************************************************************************
// **************************************************************************

#endif // _AFLOW_AFLOWRC_CPP_

// **************************************************************************
// *                                                                        *
// *             STEFANO CURTAROLO - Duke University 2003-2020              *
// *                                                                        *
// **************************************************************************<|MERGE_RESOLUTION|>--- conflicted
+++ resolved
@@ -1283,8 +1283,7 @@
     aflowrc::load_default("DEFAULT_APL_PHPOSCAR_FILE",AFLOWRC_DEFAULT_APL_PHPOSCAR_FILE);
     aflowrc::load_default("DEFAULT_APL_PHKPOINTS_FILE",AFLOWRC_DEFAULT_APL_PHKPOINTS_FILE);
     aflowrc::load_default("DEFAULT_APL_PHEIGENVAL_FILE",AFLOWRC_DEFAULT_APL_PHEIGENVAL_FILE);
-<<<<<<< HEAD
-    // ME20190614 - END
+    //ME20190614 - END
 
     // DEFAULT QHA
     //// DEFAULT QHA VALUES
@@ -1295,9 +1294,6 @@
     aflowrc::load_default("DEFAULT_QHA_INCLUDE_ELE", AFLOWRC_DEFAULT_QHA_INCLUDE_ELE);
     aflowrc::load_default("DEFAULT_QHA_SCQHA_PDIS_T", AFLOWRC_DEFAULT_QHA_SCQHA_PDIS_T);
 
-=======
-    //ME20190614 END
->>>>>>> 5166ff1a
     // DEFAULT AAPL
     //// DEFAULT AAPL VALUES
     aflowrc::load_default("DEFAULT_AAPL_BTE",AFLOWRC_DEFAULT_AAPL_BTE);
@@ -2286,8 +2282,7 @@
     if(LDEBUG) oss << "XHOST.adefault.getattachedscheme(\"DEFAULT_APL_PHPOSCAR_FILE\")=\"" << DEFAULT_APL_PHPOSCAR_FILE << "\"" << endl;
     if(LDEBUG) oss << "XHOST.adefault.getattachedscheme(\"DEFAULT_APL_PHKPOINTS_FILE\")=\"" << DEFAULT_APL_PHKPOINTS_FILE << "\"" << endl;
     if(LDEBUG) oss << "XHOST.adefault.getattachedscheme(\"DEFAULT_APL_PHEIGENVAL_FILE\")=\"" << DEFAULT_APL_PHEIGENVAL_FILE << "\"" << endl;
-<<<<<<< HEAD
-    // ME20190614 - END
+    //ME20190614 - END
     //
 
     if(LDEBUG) oss << "// DEFAULTS QHA" << endl;
@@ -2297,9 +2292,6 @@
     if(LDEBUG) oss << "XHOST.adefault.getattachedscheme(\"DEFAULT_QHA_GP_DISTORTION\")=" << DEFAULT_QHA_GP_DISTORTION << endl;
     if(LDEBUG) oss << "XHOST.adefault.getattachedscheme(\"DEFAULT_QHA_INCLUDE_ELE\")=" << DEFAULT_QHA_INCLUDE_ELE << endl;
     if(LDEBUG) oss << "XHOST.adefault.getattachedscheme(\"DEFAULT_QHA_SCQHA_PDIS_T\")=\"" << DEFAULT_QHA_SCQHA_PDIS_T << "\"" << endl;
-=======
-    //ME20190614 END
->>>>>>> 5166ff1a
 
     if(LDEBUG) oss << "// DEFAULTS AAPL" << endl;
     if(LDEBUG) oss << "XHOST.adefault.getattachedscheme(\"DEFAULT_AAPL_BTE\")=\"" << DEFAULT_AAPL_BTE << "\"" << endl;
