// ***************************************************************************
// *                                                                         *
// *           Aflow STEFANO CURTAROLO - Duke University 2003-2020           *
// *                                                                         *
// ***************************************************************************
// Written by SC 2017-2018

#include "aflow.h"

// ***************************************************************************
#ifdef _AFLOW_AFLOWRC_H_

#define AFLOWRC_FILENAME_LOCAL   XHOST.home+"/.aflow.rc"
#define AFLOWRC_FILENAME_GLOBAL  "/etc/aflow.conf"

// DEFAULT DEFINITIONS
#define AFLOWRC_AFLOWRC string(AFLOW_VERSION)

// DEFAULT DEFINITIONS
#define AFLOWRC_DEFAULT_KZIP_BIN                        string("xz")
#define         DEFAULT_KZIP_BIN                        XHOST.adefault.getattachedscheme("DEFAULT_KZIP_BIN")
#define AFLOWRC_DEFAULT_KZIP_EXT                        string(".xz") 
#define         DEFAULT_KZIP_EXT                        XHOST.adefault.getattachedscheme("DEFAULT_KZIP_EXT")

//ME20191001 START
// DEFAULTS AFLOW DATABASE
#define AFLOWRC_DEFAULT_AFLOW_DB_FILE                   string("/common/AFLOWCACHE/aflowlib.db")
#define         DEFAULT_AFLOW_DB_FILE                   XHOST.adefault.getattachedscheme("DEFAULT_AFLOW_DB_FILE")
#define AFLOWRC_DEFAULT_AFLOW_DB_STATS_FILE             string("/common/AFLOWCACHE/aflowlib.json")
#define         DEFAULT_AFLOW_DB_STATS_FILE             XHOST.adefault.getattachedscheme("DEFAULT_AFLOW_DB_STATS_FILE")
#define AFLOWRC_DEFAULT_AFLOW_DB_DATA_PATH              string("/common/AFLOW/LIBS/")
#define         DEFAULT_AFLOW_DB_DATA_PATH              XHOST.adefault.getattachedscheme("DEFAULT_AFLOW_DB_DATA_PATH")
#define AFLOWRC_DEFAULT_AFLOW_DB_LOCK_FILE              string("/common/AFLOWCACHE/ADB_Idle.lock")
#define         DEFAULT_AFLOW_DB_LOCK_FILE              XHOST.adefault.getattachedscheme("DEFAULT_AFLOW_DB_LOCK_FILE")
#define AFLOWRC_DEFAULT_AFLOW_DB_STALE_THRESHOLD        3*3600
#define         DEFAULT_AFLOW_DB_STALE_THRESHOLD        XHOST.adefault.getattachedutype<long int>("DEFAULT_AFLOW_DB_STALE_THRESHOLD")
//ME20191001 STOP

// FILENAMES FOR AFLOW.ORG ANALYSIS
#define AFLOWRC_DEFAULT_FILE_AFLOWLIB_ENTRY_OUT         string("aflowlib.out")
#define         DEFAULT_FILE_AFLOWLIB_ENTRY_OUT         XHOST.adefault.getattachedscheme("DEFAULT_FILE_AFLOWLIB_ENTRY_OUT")
#define AFLOWRC_DEFAULT_FILE_AFLOWLIB_ENTRY_JSON        string("aflowlib.json")
#define         DEFAULT_FILE_AFLOWLIB_ENTRY_JSON        XHOST.adefault.getattachedscheme("DEFAULT_FILE_AFLOWLIB_ENTRY_JSON")
#define AFLOWRC_DEFAULT_FILE_EDATA_ORIG_OUT             string("edata.orig.out")
#define         DEFAULT_FILE_EDATA_ORIG_OUT             XHOST.adefault.getattachedscheme("DEFAULT_FILE_EDATA_ORIG_OUT")
#define AFLOWRC_DEFAULT_FILE_EDATA_RELAX_OUT            string("edata.relax.out")
#define         DEFAULT_FILE_EDATA_RELAX_OUT            XHOST.adefault.getattachedscheme("DEFAULT_FILE_EDATA_RELAX_OUT")
#define AFLOWRC_DEFAULT_FILE_EDATA_BANDS_OUT            string("edata.bands.out")
#define         DEFAULT_FILE_EDATA_BANDS_OUT            XHOST.adefault.getattachedscheme("DEFAULT_FILE_EDATA_BANDS_OUT")
#define AFLOWRC_DEFAULT_FILE_DATA_ORIG_OUT              string("data.orig.out")
#define         DEFAULT_FILE_DATA_ORIG_OUT              XHOST.adefault.getattachedscheme("DEFAULT_FILE_DATA_ORIG_OUT")
#define AFLOWRC_DEFAULT_FILE_DATA_RELAX_OUT             string("data.relax.out")
#define         DEFAULT_FILE_DATA_RELAX_OUT             XHOST.adefault.getattachedscheme("DEFAULT_FILE_DATA_RELAX_OUT")
#define AFLOWRC_DEFAULT_FILE_DATA_BANDS_OUT             string("data.bands.out")
#define         DEFAULT_FILE_DATA_BANDS_OUT             XHOST.adefault.getattachedscheme("DEFAULT_FILE_DATA_BANDS_OUT")
#define AFLOWRC_DEFAULT_FILE_EDATA_ORIG_JSON            string("edata.orig.json")
#define         DEFAULT_FILE_EDATA_ORIG_JSON            XHOST.adefault.getattachedscheme("DEFAULT_FILE_EDATA_ORIG_JSON")
#define AFLOWRC_DEFAULT_FILE_EDATA_RELAX_JSON           string("edata.relax.json")
#define         DEFAULT_FILE_EDATA_RELAX_JSON           XHOST.adefault.getattachedscheme("DEFAULT_FILE_EDATA_RELAX_JSON")
#define AFLOWRC_DEFAULT_FILE_EDATA_BANDS_JSON           string("edata.bands.json")
#define         DEFAULT_FILE_EDATA_BANDS_JSON           XHOST.adefault.getattachedscheme("DEFAULT_FILE_EDATA_BANDS_JSON")
#define AFLOWRC_DEFAULT_FILE_DATA_ORIG_JSON             string("data.orig.json")
#define         DEFAULT_FILE_DATA_ORIG_JSON             XHOST.adefault.getattachedscheme("DEFAULT_FILE_DATA_ORIG_JSON")
#define AFLOWRC_DEFAULT_FILE_DATA_RELAX_JSON            string("data.relax.json")
#define         DEFAULT_FILE_DATA_RELAX_JSON            XHOST.adefault.getattachedscheme("DEFAULT_FILE_DATA_RELAX_JSON")
#define AFLOWRC_DEFAULT_FILE_DATA_BANDS_JSON            string("data.bands.json")
#define         DEFAULT_FILE_DATA_BANDS_JSON            XHOST.adefault.getattachedscheme("DEFAULT_FILE_DATA_BANDS_JSON")
#define AFLOWRC_DEFAULT_FILE_TIME_OUT                   string("time")
#define         DEFAULT_FILE_TIME_OUT                   XHOST.adefault.getattachedscheme("DEFAULT_FILE_TIME_OUT")
#define AFLOWRC_DEFAULT_FILE_SPACEGROUP1_OUT            string("SpaceGroup")
#define         DEFAULT_FILE_SPACEGROUP1_OUT            XHOST.adefault.getattachedscheme("DEFAULT_FILE_SPACEGROUP1_OUT")
#define AFLOWRC_DEFAULT_FILE_SPACEGROUP2_OUT            string("SpaceGroup2")
#define         DEFAULT_FILE_SPACEGROUP2_OUT            XHOST.adefault.getattachedscheme("DEFAULT_FILE_SPACEGROUP2_OUT")
#define AFLOWRC_DEFAULT_FILE_VOLDISTPARAMS_OUT          string("VOLDISTParams")
#define         DEFAULT_FILE_VOLDISTPARAMS_OUT          XHOST.adefault.getattachedscheme("DEFAULT_FILE_VOLDISTPARAMS_OUT")
#define AFLOWRC_DEFAULT_FILE_VOLDISTEVOLUTION_OUT       string("VOLDISTEvolution")
#define         DEFAULT_FILE_VOLDISTEVOLUTION_OUT       XHOST.adefault.getattachedscheme("DEFAULT_FILE_VOLDISTEVOLUTION_OUT")

// FILENAMES FOR AFLOW OPERATION
#define AFLOWRC_DEFAULT_AFLOW_PSEUDOPOTENTIAL_AUID_OUT  string("aflow.pseudopotential_auid.out") 
#define         DEFAULT_AFLOW_PSEUDOPOTENTIAL_AUID_OUT  XHOST.adefault.getattachedscheme("DEFAULT_AFLOW_PSEUDOPOTENTIAL_AUID_OUT")
#define AFLOWRC_DEFAULT_AFLOW_PRESCRIPT_OUT             string("aflow.prescript.out") 
#define         DEFAULT_AFLOW_PRESCRIPT_OUT             XHOST.adefault.getattachedscheme("DEFAULT_AFLOW_PRESCRIPT_OUT")
#define AFLOWRC_DEFAULT_AFLOW_PRESCRIPT_COMMAND         string("aflow.prescript.command") 
#define         DEFAULT_AFLOW_PRESCRIPT_COMMAND         XHOST.adefault.getattachedscheme("DEFAULT_AFLOW_PRESCRIPT_COMMAND")
#define AFLOWRC_DEFAULT_AFLOW_POSTSCRIPT_OUT            string("aflow.postscript.out") 
#define         DEFAULT_AFLOW_POSTSCRIPT_OUT            XHOST.adefault.getattachedscheme("DEFAULT_AFLOW_POSTSCRIPT_OUT")
#define AFLOWRC_DEFAULT_AFLOW_POSTSCRIPT_COMMAND        string("aflow.postscript.command") 
#define         DEFAULT_AFLOW_POSTSCRIPT_COMMAND        XHOST.adefault.getattachedscheme("DEFAULT_AFLOW_POSTSCRIPT_COMMAND")
#define AFLOWRC_DEFAULT_AFLOW_PGROUP_OUT                string("aflow.pgroup.out")
#define         DEFAULT_AFLOW_PGROUP_OUT                XHOST.adefault.getattachedscheme("DEFAULT_AFLOW_PGROUP_OUT")
#define AFLOWRC_DEFAULT_AFLOW_PGROUP_JSON               string("aflow.pgroup.json")      //DX20170802 - Add JSON
#define         DEFAULT_AFLOW_PGROUP_JSON               XHOST.adefault.getattachedscheme("DEFAULT_AFLOW_PGROUP_JSON")
#define AFLOWRC_DEFAULT_AFLOW_PGROUP_XTAL_OUT           string("aflow.pgroup_xtal.out")
#define         DEFAULT_AFLOW_PGROUP_XTAL_OUT           XHOST.adefault.getattachedscheme("DEFAULT_AFLOW_PGROUP_XTAL_OUT")
#define AFLOWRC_DEFAULT_AFLOW_PGROUP_XTAL_JSON          string("aflow.pgroup_xtal.json") //DX20170802 - Add JSON
#define         DEFAULT_AFLOW_PGROUP_XTAL_JSON          XHOST.adefault.getattachedscheme("DEFAULT_AFLOW_PGROUP_XTAL_JSON")
#define AFLOWRC_DEFAULT_AFLOW_PGROUPK_PATTERSON_OUT     string("aflow.pgroupk_Patterson.out") //DX20200129
#define         DEFAULT_AFLOW_PGROUPK_PATTERSON_OUT     XHOST.adefault.getattachedscheme("DEFAULT_AFLOW_PGROUPK_PATTERSON_OUT") //DX20200129
#define AFLOWRC_DEFAULT_AFLOW_PGROUPK_PATTERSON_JSON    string("aflow.pgroupk_Patterson.json") //DX20200129
#define         DEFAULT_AFLOW_PGROUPK_PATTERSON_JSON    XHOST.adefault.getattachedscheme("DEFAULT_AFLOW_PGROUPK_PATTERSON_JSON") //DX20200129
#define AFLOWRC_DEFAULT_AFLOW_PGROUPK_OUT               string("aflow.pgroupk.out")
#define         DEFAULT_AFLOW_PGROUPK_OUT               XHOST.adefault.getattachedscheme("DEFAULT_AFLOW_PGROUPK_OUT")
#define AFLOWRC_DEFAULT_AFLOW_PGROUPK_JSON              string("aflow.pgroupk.json")     //DX20170802 - Add JSON
#define         DEFAULT_AFLOW_PGROUPK_JSON              XHOST.adefault.getattachedscheme("DEFAULT_AFLOW_PGROUPK_JSON")
#define AFLOWRC_DEFAULT_AFLOW_PGROUPK_XTAL_OUT          string("aflow.pgroupk_xtal.out") //DX20171205 - Added pgroupk_xtal
#define         DEFAULT_AFLOW_PGROUPK_XTAL_OUT          XHOST.adefault.getattachedscheme("DEFAULT_AFLOW_PGROUPK_XTAL_OUT")
#define AFLOWRC_DEFAULT_AFLOW_PGROUPK_XTAL_JSON         string("aflow.pgroupk_xtal.json")//DX20170802 - Add JSON //DX20171205 - Added pgroupk_xtal
#define         DEFAULT_AFLOW_PGROUPK_XTAL_JSON         XHOST.adefault.getattachedscheme("DEFAULT_AFLOW_PGROUPK_XTAL_JSON")
#define AFLOWRC_DEFAULT_AFLOW_FGROUP_OUT                string("aflow.fgroup.out")
#define         DEFAULT_AFLOW_FGROUP_OUT                XHOST.adefault.getattachedscheme("DEFAULT_AFLOW_FGROUP_OUT")
#define AFLOWRC_DEFAULT_AFLOW_FGROUP_JSON               string("aflow.fgroup.json")      //DX20170802 - Add JSON
#define         DEFAULT_AFLOW_FGROUP_JSON               XHOST.adefault.getattachedscheme("DEFAULT_AFLOW_FGROUP_JSON")
#define AFLOWRC_DEFAULT_AFLOW_SGROUP_OUT                string("aflow.sgroup.out")
#define         DEFAULT_AFLOW_SGROUP_OUT                XHOST.adefault.getattachedscheme("DEFAULT_AFLOW_SGROUP_OUT")
#define AFLOWRC_DEFAULT_AFLOW_SGROUP_JSON               string("aflow.sgroup.json")      //DX20170802 - Add JSON
#define         DEFAULT_AFLOW_SGROUP_JSON               XHOST.adefault.getattachedscheme("DEFAULT_AFLOW_SGROUP_JSON")
#define AFLOWRC_DEFAULT_AFLOW_AGROUP_OUT                string("aflow.agroup.out")
#define         DEFAULT_AFLOW_AGROUP_OUT                XHOST.adefault.getattachedscheme("DEFAULT_AFLOW_AGROUP_OUT")
#define AFLOWRC_DEFAULT_AFLOW_AGROUP_JSON               string("aflow.agroup.json")      //DX20170802 - Add JSON
#define         DEFAULT_AFLOW_AGROUP_JSON               XHOST.adefault.getattachedscheme("DEFAULT_AFLOW_AGROUP_JSON")
#define AFLOWRC_DEFAULT_AFLOW_IATOMS_OUT                string("aflow.iatoms.out")
#define         DEFAULT_AFLOW_IATOMS_OUT                XHOST.adefault.getattachedscheme("DEFAULT_AFLOW_IATOMS_OUT")
#define AFLOWRC_DEFAULT_AFLOW_IATOMS_JSON               string("aflow.iatoms.json")      //DX20170802 - Add JSON
#define         DEFAULT_AFLOW_IATOMS_JSON               XHOST.adefault.getattachedscheme("DEFAULT_AFLOW_IATOMS_JSON")
#define AFLOWRC_DEFAULT_AFLOW_ICAGES_OUT                string("aflow.icages.out")
#define         DEFAULT_AFLOW_ICAGES_OUT                XHOST.adefault.getattachedscheme("DEFAULT_AFLOW_ICAGES_OUT")
#define AFLOWRC_DEFAULT_AFLOW_SURFACE_OUT               string("aflow.surface.out")
#define         DEFAULT_AFLOW_SURFACE_OUT               XHOST.adefault.getattachedscheme("DEFAULT_AFLOW_SURFACE_OUT")
#define AFLOWRC_DEFAULT_AFLOW_QMVASP_OUT                string("aflow.qmvasp.out")
#define         DEFAULT_AFLOW_QMVASP_OUT                XHOST.adefault.getattachedscheme("DEFAULT_AFLOW_QMVASP_OUT")
#define AFLOWRC_DEFAULT_AFLOW_ERVASP_OUT                string("aflow.error.out")
#define         DEFAULT_AFLOW_ERVASP_OUT                XHOST.adefault.getattachedscheme("DEFAULT_AFLOW_ERVASP_OUT")
#define AFLOWRC_DEFAULT_AFLOW_IMMISCIBILITY_OUT         string("aflow.immiscibility.out")
#define         DEFAULT_AFLOW_IMMISCIBILITY_OUT         XHOST.adefault.getattachedscheme("DEFAULT_AFLOW_IMMISCIBILITY_OUT")
#define AFLOWRC_DEFAULT_AFLOW_MEMORY_OUT                string("aflow.memory.out")
#define         DEFAULT_AFLOW_MEMORY_OUT                XHOST.adefault.getattachedscheme("DEFAULT_AFLOW_MEMORY_OUT")
#define AFLOWRC_DEFAULT_AFLOW_FROZSL_INPUT_OUT          string("aflow.frozsl_input.out")
#define         DEFAULT_AFLOW_FROZSL_INPUT_OUT          XHOST.adefault.getattachedscheme("DEFAULT_AFLOW_FROZSL_INPUT_OUT")
#define AFLOWRC_DEFAULT_AFLOW_FROZSL_POSCAR_OUT         string("aflow.frozsl_poscar.out")
#define         DEFAULT_AFLOW_FROZSL_POSCAR_OUT         XHOST.adefault.getattachedscheme("DEFAULT_AFLOW_FROZSL_POSCAR_OUT")
#define AFLOWRC_DEFAULT_AFLOW_FROZSL_MODES_OUT          string("aflow.frozsl_energies.out")
#define         DEFAULT_AFLOW_FROZSL_MODES_OUT          XHOST.adefault.getattachedscheme("DEFAULT_AFLOW_FROZSL_MODES_OUT")
#define AFLOWRC_DEFAULT_AFLOW_FROZSL_EIGEN_OUT          string("aflow.frozsl_eigen.out")
#define         DEFAULT_AFLOW_FROZSL_EIGEN_OUT          XHOST.adefault.getattachedscheme("DEFAULT_AFLOW_FROZSL_EIGEN_OUT")
#define AFLOWRC_DEFAULT_AFLOW_END_OUT                   string("aflow.end.out")
#define         DEFAULT_AFLOW_END_OUT                   XHOST.adefault.getattachedscheme("DEFAULT_AFLOW_END_OUT")

// GENERIC MPI   // DONE
#define AFLOWRC_MPI_START_DEFAULT                       string("")
#define         MPI_START_DEFAULT                       XHOST.adefault.getattachedscheme("MPI_START_DEFAULT")
#define AFLOWRC_MPI_STOP_DEFAULT                        string("")
#define         MPI_STOP_DEFAULT                        XHOST.adefault.getattachedscheme("MPI_STOP_DEFAULT")
#define AFLOWRC_MPI_COMMAND_DEFAULT                     string("mpirun -np")
#define         MPI_COMMAND_DEFAULT                     XHOST.adefault.getattachedscheme("MPI_COMMAND_DEFAULT")
#define AFLOWRC_MPI_NCPUS_DEFAULT                       4
#define         MPI_NCPUS_DEFAULT                       XHOST.adefault.getattachedutype<int>("MPI_NCPUS_DEFAULT")
#define AFLOWRC_MPI_NCPUS_MAX                           init::GetCPUCores() //16  //CO20180124
#define         MPI_NCPUS_MAX                           XHOST.adefault.getattachedutype<int>("MPI_NCPUS_MAX")

// BINARY    // DONE
#define AFLOWRC_DEFAULT_VASP_GAMMA_BIN                  string("vasp46s_gamma")
#define         DEFAULT_VASP_GAMMA_BIN                  XHOST.adefault.getattachedscheme("DEFAULT_VASP_GAMMA_BIN")
#define AFLOWRC_DEFAULT_VASP_GAMMA_MPI_BIN              string("mpivasp46s_gamma")
#define         DEFAULT_VASP_GAMMA_MPI_BIN              XHOST.adefault.getattachedscheme("DEFAULT_VASP_GAMMA_MPI_BIN")
#define AFLOWRC_DEFAULT_VASP_BIN                        string("vasp46s")
#define         DEFAULT_VASP_BIN                        XHOST.adefault.getattachedscheme("DEFAULT_VASP_BIN")
#define AFLOWRC_DEFAULT_VASP_MPI_BIN                    string("mpivasp46s")
#define         DEFAULT_VASP_MPI_BIN                    XHOST.adefault.getattachedscheme("DEFAULT_VASP_MPI_BIN")
#define AFLOWRC_DEFAULT_VASP5_BIN                       string("vasp54s")
#define         DEFAULT_VASP5_BIN                       XHOST.adefault.getattachedscheme("DEFAULT_VASP5_BIN")
#define AFLOWRC_DEFAULT_VASP5_MPI_BIN                   string("mpivasp54s")
#define         DEFAULT_VASP5_MPI_BIN                   XHOST.adefault.getattachedscheme("DEFAULT_VASP5_MPI_BIN")
//aims
#define AFLOWRC_DEFAULT_AIMS_BIN                        string("aims")
#define         DEFAULT_AIMS_BIN                        XHOST.adefault.getattachedscheme("DEFAULT_AIMS_BIN")

// POTCARS // DONE
#define AFLOWRC_DEFAULT_VASP_POTCAR_DIRECTORIES               string("/common/VASP,/common/AFLOW/VASP,/home/aflow/common/AFLOW/VASP,/fslhome/fslcollab8/group/VASP,/fslhome/glh43/src/,/share/home/00470/tg457283/common/AFLOW/VASP/,/share/home/00457/tg457357/common/AFLOW/VASP/,/home/mehl/bin/AFLOW/VASP/,~/common/VASP/,~/common/AFLOW/VASP/,/nics/a/proj/aflow/common/AFLOW/VASP/,/home/users/aflow/common/VASP,/share/apps/AFLOW3/VASP,/projects/kyang-group/common/VASP,/home/Tools/src/vasp/,/somewhere/")  // first is default, tokenized with "," //DX20190107 - added CMU path
#define         DEFAULT_VASP_POTCAR_DIRECTORIES               XHOST.adefault.getattachedscheme("DEFAULT_VASP_POTCAR_DIRECTORIES")
#define AFLOWRC_DEFAULT_VASP_POTCAR_DATE                      string("current")
#define         DEFAULT_VASP_POTCAR_DATE                      XHOST.adefault.getattachedscheme("DEFAULT_VASP_POTCAR_DATE")
#define AFLOWRC_DEFAULT_VASP_POTCAR_SUFFIX                    string("/POTCAR")
#define         DEFAULT_VASP_POTCAR_SUFFIX                    XHOST.adefault.getattachedscheme("DEFAULT_VASP_POTCAR_SUFFIX")
#define AFLOWRC_DEFAULT_VASP_POTCAR_DATE_POT_LDA              string("01Apr2000")   // when no date is given for pot_LDA
#define         DEFAULT_VASP_POTCAR_DATE_POT_LDA              XHOST.adefault.getattachedscheme("DEFAULT_VASP_POTCAR_DATE_POT_LDA")
#define AFLOWRC_DEFAULT_VASP_POTCAR_DATE_POT_GGA              string("01Apr2000")   // when no date is given for pot_GGA
#define         DEFAULT_VASP_POTCAR_DATE_POT_GGA              XHOST.adefault.getattachedscheme("DEFAULT_VASP_POTCAR_DATE_POT_GGA")
#define AFLOWRC_DEFAULT_VASP_POTCAR_DIR_POT_LDA               string("pot_LDA")
#define         DEFAULT_VASP_POTCAR_DIR_POT_LDA               XHOST.adefault.getattachedscheme("DEFAULT_VASP_POTCAR_DIR_POT_LDA")
#define AFLOWRC_DEFAULT_VASP_POTCAR_DIR_POT_GGA               string("pot_GGA")
#define         DEFAULT_VASP_POTCAR_DIR_POT_GGA               XHOST.adefault.getattachedscheme("DEFAULT_VASP_POTCAR_DIR_POT_GGA")
#define AFLOWRC_DEFAULT_VASP_POTCAR_DIR_POT_PBE               string("pot_PBE")
#define         DEFAULT_VASP_POTCAR_DIR_POT_PBE               XHOST.adefault.getattachedscheme("DEFAULT_VASP_POTCAR_DIR_POT_PBE")
#define AFLOWRC_DEFAULT_VASP_POTCAR_DIR_POTPAW_LDA            string("potpaw_LDA")
#define         DEFAULT_VASP_POTCAR_DIR_POTPAW_LDA            XHOST.adefault.getattachedscheme("DEFAULT_VASP_POTCAR_DIR_POTPAW_LDA")
#define AFLOWRC_DEFAULT_VASP_POTCAR_DIR_POTPAW_GGA            string("potpaw_GGA")
#define         DEFAULT_VASP_POTCAR_DIR_POTPAW_GGA            XHOST.adefault.getattachedscheme("DEFAULT_VASP_POTCAR_DIR_POTPAW_GGA")
#define AFLOWRC_DEFAULT_VASP_POTCAR_DIR_POTPAW_PBE            string("potpaw_PBE")
#define         DEFAULT_VASP_POTCAR_DIR_POTPAW_PBE            XHOST.adefault.getattachedscheme("DEFAULT_VASP_POTCAR_DIR_POTPAW_PBE")
#define AFLOWRC_DEFAULT_VASP_POTCAR_DIR_POTPAW_LDA_KIN        string("potpaw_LDA.54")
#define         DEFAULT_VASP_POTCAR_DIR_POTPAW_LDA_KIN        XHOST.adefault.getattachedscheme("DEFAULT_VASP_POTCAR_DIR_POTPAW_LDA_KIN")
#define AFLOWRC_DEFAULT_VASP_POTCAR_DIR_POTPAW_PBE_KIN        string("potpaw_PBE.54")
#define         DEFAULT_VASP_POTCAR_DIR_POTPAW_PBE_KIN        XHOST.adefault.getattachedscheme("DEFAULT_VASP_POTCAR_DIR_POTPAW_PBE_KIN")

// KPOINTS/DOS // DONE
#define AFLOWRC_DEFAULT_BANDS_GRID                            20
#define         DEFAULT_BANDS_GRID                            XHOST.adefault.getattachedutype<int>("DEFAULT_BANDS_GRID") 
#define AFLOWRC_DEFAULT_BANDS_LATTICE                         string("AUTO")
#define         DEFAULT_BANDS_LATTICE                         XHOST.adefault.getattachedscheme("DEFAULT_BANDS_LATTICE")
#define AFLOWRC_DEFAULT_KSCHEME                               string("AUTO")  //WSETYAWAN DEFAULT  //CO20200329  // WAS M but ivasp fixes
#define         DEFAULT_KSCHEME                               XHOST.adefault.getattachedscheme("DEFAULT_KSCHEME")
#define AFLOWRC_DEFAULT_KPPRA                                 6000
#define         DEFAULT_KPPRA                                 XHOST.adefault.getattachedutype<int>("DEFAULT_KPPRA")
#define AFLOWRC_DEFAULT_KPPRA_STATIC                          10000
#define         DEFAULT_KPPRA_STATIC                          XHOST.adefault.getattachedutype<int>("DEFAULT_KPPRA_STATIC")
#define AFLOWRC_DEFAULT_STATIC_KSCHEME                        string("AUTO")  //WSETYAWAN DEFAULT  //CO20200329  // WAS M but ivasp fixes
#define         DEFAULT_STATIC_KSCHEME                        XHOST.adefault.getattachedscheme("DEFAULT_STATIC_KSCHEME")
#define AFLOWRC_DEFAULT_KPPRA_ICSD                            8000
#define         DEFAULT_KPPRA_ICSD                            XHOST.adefault.getattachedutype<int>("DEFAULT_KPPRA_ICSD")
#define AFLOWRC_DEFAULT_UNARY_BANDS_GRID                      128
#define         DEFAULT_UNARY_BANDS_GRID                      XHOST.adefault.getattachedutype<int>("DEFAULT_UNARY_BANDS_GRID")
#define AFLOWRC_DEFAULT_UNARY_KPPRA                           8000 // 32768 // 27000
#define         DEFAULT_UNARY_KPPRA                           XHOST.adefault.getattachedutype<int>("DEFAULT_UNARY_KPPRA")
#define AFLOWRC_DEFAULT_UNARY_KPPRA_STATIC                    8000 // 32768 // 27000
#define         DEFAULT_UNARY_KPPRA_STATIC                    XHOST.adefault.getattachedutype<int>("DEFAULT_UNARY_KPPRA_STATIC")
#define AFLOWRC_DEFAULT_PHONONS_KSCHEME                       string("G")
#define         DEFAULT_PHONONS_KSCHEME                       XHOST.adefault.getattachedscheme("DEFAULT_PHONONS_KSCHEME")
#define AFLOWRC_DEFAULT_PHONONS_KPPRA                         3000  //CO20181226  //ME20190205 - 8000 uses too much memory e.g. for NaF - 2000 appears sufficient; ME20200108 - 3000 minimum for metals
#define         DEFAULT_PHONONS_KPPRA                         XHOST.adefault.getattachedutype<int>("DEFAULT_PHONONS_KPPRA") //CO20181226 //ME20190112
#define AFLOWRC_DEFAULT_DOS_EMIN                              -10.0
#define         DEFAULT_DOS_EMIN                              XHOST.adefault.getattachedutype<double>("DEFAULT_DOS_EMIN")
#define AFLOWRC_DEFAULT_DOS_EMAX                              10.0
#define         DEFAULT_DOS_EMAX                              XHOST.adefault.getattachedutype<double>("DEFAULT_DOS_EMAX")
#define AFLOWRC_DEFAULT_DOS_SCALE                             1.2
#define         DEFAULT_DOS_SCALE                             XHOST.adefault.getattachedutype<double>("DEFAULT_DOS_SCALE")

// PRECISION // DONE
#define AFLOWRC_DEFAULT_VASP_PREC_ENMAX_LOW                   1.0
#define         DEFAULT_VASP_PREC_ENMAX_LOW                   XHOST.adefault.getattachedutype<double>("DEFAULT_VASP_PREC_ENMAX_LOW")
#define AFLOWRC_DEFAULT_VASP_PREC_ENMAX_MEDIUM                1.3
#define         DEFAULT_VASP_PREC_ENMAX_MEDIUM                XHOST.adefault.getattachedutype<double>("DEFAULT_VASP_PREC_ENMAX_MEDIUM")
#define AFLOWRC_DEFAULT_VASP_PREC_ENMAX_NORMAL                1.3
#define         DEFAULT_VASP_PREC_ENMAX_NORMAL                XHOST.adefault.getattachedutype<double>("DEFAULT_VASP_PREC_ENMAX_NORMAL")
#define AFLOWRC_DEFAULT_VASP_PREC_ENMAX_HIGH                  1.4
#define         DEFAULT_VASP_PREC_ENMAX_HIGH                  XHOST.adefault.getattachedutype<double>("DEFAULT_VASP_PREC_ENMAX_HIGH")
#define AFLOWRC_DEFAULT_VASP_PREC_ENMAX_ACCURATE              1.4
#define         DEFAULT_VASP_PREC_ENMAX_ACCURATE              XHOST.adefault.getattachedutype<double>("DEFAULT_VASP_PREC_ENMAX_ACCURATE")
#define AFLOWRC_DEFAULT_VASP_SPIN_REMOVE_CUTOFF               0.05
#define         DEFAULT_VASP_SPIN_REMOVE_CUTOFF               XHOST.adefault.getattachedutype<double>("DEFAULT_VASP_SPIN_REMOVE_CUTOFF")
#define AFLOWRC_DEFAULT_VASP_PREC_POTIM                       0.5
#define         DEFAULT_VASP_PREC_POTIM                       XHOST.adefault.getattachedutype<double>("DEFAULT_VASP_PREC_POTIM")
#define AFLOWRC_DEFAULT_VASP_PREC_EDIFFG                      -1E-3
#define         DEFAULT_VASP_PREC_EDIFFG                      XHOST.adefault.getattachedutype<double>("DEFAULT_VASP_PREC_EDIFFG")

// OPTIONS // DONE
#define AFLOWRC_DEFAULT_VASP_EXTERNAL_INCAR                   string("./INCAR")
#define         DEFAULT_VASP_EXTERNAL_INCAR                   XHOST.adefault.getattachedscheme("DEFAULT_VASP_EXTERNAL_INCAR")
#define AFLOWRC_DEFAULT_VASP_EXTERNAL_POSCAR                  string("./POSCAR")
#define         DEFAULT_VASP_EXTERNAL_POSCAR                  XHOST.adefault.getattachedscheme("DEFAULT_VASP_EXTERNAL_POSCAR")
#define AFLOWRC_DEFAULT_VASP_EXTERNAL_POTCAR                  string("./POTCAR")
#define         DEFAULT_VASP_EXTERNAL_POTCAR                  XHOST.adefault.getattachedscheme("DEFAULT_VASP_EXTERNAL_POTCAR")
#define AFLOWRC_DEFAULT_VASP_EXTERNAL_KPOINTS                 string("./KPOINTS")
#define         DEFAULT_VASP_EXTERNAL_KPOINTS                 XHOST.adefault.getattachedscheme("DEFAULT_VASP_EXTERNAL_KPOINTS")
#define AFLOWRC_DEFAULT_AIMS_EXTERNAL_CONTROL                 string("./control.in")
#define         DEFAULT_AIMS_EXTERNAL_CONTROL                 XHOST.adefault.getattachedscheme("DEFAULT_AIMS_EXTERNAL_CONTROL")
#define AFLOWRC_DEFAULT_AIMS_EXTERNAL_GEOM                    string("./geometry.in")
#define         DEFAULT_AIMS_EXTERNAL_GEOM                    XHOST.adefault.getattachedscheme("DEFAULT_AIMS_EXTERNAL_GEOM")
#define AFLOWRC_DEFAULT_VASP_PSEUDOPOTENTIAL_TYPE             string("potpaw_PBE")
#define         DEFAULT_VASP_PSEUDOPOTENTIAL_TYPE             XHOST.adefault.getattachedscheme("DEFAULT_VASP_PSEUDOPOTENTIAL_TYPE")
#define AFLOWRC_DEFAULT_VASP_FORCE_OPTION_RELAX_MODE_SCHEME   string("ENERGY")
#define         DEFAULT_VASP_FORCE_OPTION_RELAX_MODE_SCHEME   XHOST.adefault.getattachedscheme("DEFAULT_VASP_FORCE_OPTION_RELAX_MODE_SCHEME")
#define AFLOWRC_DEFAULT_VASP_FORCE_OPTION_RELAX_COUNT         2 //CO20181226
#define         DEFAULT_VASP_FORCE_OPTION_RELAX_COUNT         XHOST.adefault.getattachedutype<int>("DEFAULT_VASP_FORCE_OPTION_RELAX_COUNT") //CO20181226
#define AFLOWRC_DEFAULT_VASP_FORCE_OPTION_PREC_SCHEME         string("ACCURATE")
#define         DEFAULT_VASP_FORCE_OPTION_PREC_SCHEME         XHOST.adefault.getattachedscheme("DEFAULT_VASP_FORCE_OPTION_PREC_SCHEME")
#define AFLOWRC_DEFAULT_VASP_FORCE_OPTION_ALGO_SCHEME         string("NORMAL")
#define         DEFAULT_VASP_FORCE_OPTION_ALGO_SCHEME         XHOST.adefault.getattachedscheme("DEFAULT_VASP_FORCE_OPTION_ALGO_SCHEME")
#define AFLOWRC_DEFAULT_VASP_FORCE_OPTION_METAGGA_SCHEME      string("NONE")
#define         DEFAULT_VASP_FORCE_OPTION_METAGGA_SCHEME      XHOST.adefault.getattachedscheme("DEFAULT_VASP_FORCE_OPTION_METAGGA_SCHEME")
#define AFLOWRC_DEFAULT_VASP_FORCE_OPTION_IVDW_SCHEME         string("0")  
#define         DEFAULT_VASP_FORCE_OPTION_IVDW_SCHEME         XHOST.adefault.getattachedscheme("DEFAULT_VASP_FORCE_OPTION_IVDW_SCHEME")
#define AFLOWRC_DEFAULT_VASP_FORCE_OPTION_TYPE_SCHEME         string("DEFAULT")
#define         DEFAULT_VASP_FORCE_OPTION_TYPE_SCHEME         XHOST.adefault.getattachedscheme("DEFAULT_VASP_FORCE_OPTION_TYPE_SCHEME")
#define AFLOWRC_DEFAULT_VASP_FORCE_OPTION_ABMIX_SCHEME        string("DEFAULT")
#define         DEFAULT_VASP_FORCE_OPTION_ABMIX_SCHEME        XHOST.adefault.getattachedscheme("DEFAULT_VASP_FORCE_OPTION_ABMIX_SCHEME")
#define AFLOWRC_DEFAULT_VASP_FORCE_OPTION_SYM                 TRUE
#define         DEFAULT_VASP_FORCE_OPTION_SYM                 XHOST.adefault.getattachedutype<bool>("DEFAULT_VASP_FORCE_OPTION_SYM") 
#define AFLOWRC_DEFAULT_VASP_FORCE_OPTION_SPIN                TRUE
#define         DEFAULT_VASP_FORCE_OPTION_SPIN                XHOST.adefault.getattachedutype<bool>("DEFAULT_VASP_FORCE_OPTION_SPIN") 
#define AFLOWRC_DEFAULT_VASP_FORCE_OPTION_SPIN_REMOVE_RELAX_1 FALSE
#define         DEFAULT_VASP_FORCE_OPTION_SPIN_REMOVE_RELAX_1 XHOST.adefault.getattachedutype<bool>("DEFAULT_VASP_FORCE_OPTION_SPIN_REMOVE_RELAX_1") 
#define AFLOWRC_DEFAULT_VASP_FORCE_OPTION_SPIN_REMOVE_RELAX_2 TRUE  //ME20190308 - remove spin after two relaxations if zero
#define         DEFAULT_VASP_FORCE_OPTION_SPIN_REMOVE_RELAX_2 XHOST.adefault.getattachedutype<bool>("DEFAULT_VASP_FORCE_OPTION_SPIN_REMOVE_RELAX_2") 
#define AFLOWRC_DEFAULT_VASP_FORCE_OPTION_BADER               FALSE
#define         DEFAULT_VASP_FORCE_OPTION_BADER               XHOST.adefault.getattachedutype<bool>("DEFAULT_VASP_FORCE_OPTION_BADER") 
#define AFLOWRC_DEFAULT_VASP_FORCE_OPTION_ELF                 FALSE
#define         DEFAULT_VASP_FORCE_OPTION_ELF                 XHOST.adefault.getattachedutype<bool>("DEFAULT_VASP_FORCE_OPTION_ELF") 
#define AFLOWRC_DEFAULT_VASP_FORCE_OPTION_AUTO_MAGMOM         FALSE   // TRUE
#define         DEFAULT_VASP_FORCE_OPTION_AUTO_MAGMOM         XHOST.adefault.getattachedutype<bool>("DEFAULT_VASP_FORCE_OPTION_AUTO_MAGMOM") 
#define AFLOWRC_DEFAULT_VASP_FORCE_OPTION_WAVECAR             FALSE
#define         DEFAULT_VASP_FORCE_OPTION_WAVECAR             XHOST.adefault.getattachedutype<bool>("DEFAULT_VASP_FORCE_OPTION_WAVECAR") 
#define AFLOWRC_DEFAULT_VASP_FORCE_OPTION_CHGCAR              TRUE
#define         DEFAULT_VASP_FORCE_OPTION_CHGCAR              XHOST.adefault.getattachedutype<bool>("DEFAULT_VASP_FORCE_OPTION_CHGCAR") 
#define AFLOWRC_DEFAULT_VASP_FORCE_OPTION_LSCOUPLING          FALSE
#define         DEFAULT_VASP_FORCE_OPTION_LSCOUPLING          XHOST.adefault.getattachedutype<bool>("DEFAULT_VASP_FORCE_OPTION_LSCOUPLING") 

// AFLOW_LIBRARY AFLOW_PROJECT // DONE
#define AFLOWRC_DEFAULT_AFLOW_LIBRARY_DIRECTORIES             string("/common/AFLOW/LIBS/,/home/aflow/common/AFLOW/LIBS/,/fslhome/glh43/src/,/usr/local/bin/,/fslhome/fslcollab8/group/bin/,/home/auro/work/AFLOW3/,~/common/AFLOW/LIBS/,./,/nics/a/proj/aflow/common/AFLOW/LIBS/,/home/users/aflow/common/AFLOW/LIBS,/home/junkai/PROTO_DATABASE/,/projects/kyang-group/common/LIBS,/somewhere/")  // first is default, tokenized with ","
#define         DEFAULT_AFLOW_LIBRARY_DIRECTORIES             XHOST.adefault.getattachedscheme("DEFAULT_AFLOW_LIBRARY_DIRECTORIES")
#define AFLOWRC_DEFAULT_AFLOW_PROJECTS_DIRECTORIES            string("/common/AUID,/common/ICSD,/common/LIB0,/common/LIB1,/common/LIB2,/common/LIB3,/common/LIB4,/common/LIB5,/common/LIB6,/common/LIB7,/common/LIB8,/common/LIB9")  // first is default, tokenized with ","
#define         DEFAULT_AFLOW_PROJECTS_DIRECTORIES            XHOST.adefault.getattachedscheme("DEFAULT_AFLOW_PROJECTS_DIRECTORIES")

// PLATON/FINDSYM // DONE
#define AFLOWRC_DEFAULT_PLATON_P_EQUAL                        FALSE
#define         DEFAULT_PLATON_P_EQUAL                        XHOST.adefault.getattachedutype<bool>("DEFAULT_PLATON_P_EQUAL") 
#define AFLOWRC_DEFAULT_PLATON_P_EXACT                        FALSE
#define         DEFAULT_PLATON_P_EXACT                        XHOST.adefault.getattachedutype<bool>("DEFAULT_PLATON_P_EXACT") 
#define AFLOWRC_DEFAULT_PLATON_P_ANG                          1.0
#define         DEFAULT_PLATON_P_ANG                          XHOST.adefault.getattachedutype<double>("DEFAULT_PLATON_P_ANG") 
#define AFLOWRC_DEFAULT_PLATON_P_D1                           0.25
#define         DEFAULT_PLATON_P_D1                           XHOST.adefault.getattachedutype<double>("DEFAULT_PLATON_P_D1") 
#define AFLOWRC_DEFAULT_PLATON_P_D2                           0.25
#define         DEFAULT_PLATON_P_D2                           XHOST.adefault.getattachedutype<double>("DEFAULT_PLATON_P_D2") 
#define AFLOWRC_DEFAULT_PLATON_P_D3                           0.25
#define         DEFAULT_PLATON_P_D3                           XHOST.adefault.getattachedutype<double>("DEFAULT_PLATON_P_D3") 
#define AFLOWRC_DEFAULT_FINDSYM_TOL                           1.0e-3
#define         DEFAULT_FINDSYM_TOL                           XHOST.adefault.getattachedutype<double>("DEFAULT_FINDSYM_TOL") 

// GNUPLOT // DONE
#define AFLOWRC_DEFAULT_GNUPLOT_EPS_FONT                      string("Helvetica")              // we do not have time to waste with ttf
#define         DEFAULT_GNUPLOT_EPS_FONT                      XHOST.adefault.getattachedscheme("DEFAULT_GNUPLOT_EPS_FONT")
#define AFLOWRC_DEFAULT_GNUPLOT_EPS_FONT_BOLD                 string("Helvetica-Bold")         // we do not have time to waste with ttf
#define         DEFAULT_GNUPLOT_EPS_FONT_BOLD                 XHOST.adefault.getattachedscheme("DEFAULT_GNUPLOT_EPS_FONT_BOLD")
#define AFLOWRC_DEFAULT_GNUPLOT_EPS_FONT_ITALICS              string("Helvetica-Oblique")      // we do not have time to waste with ttf
#define         DEFAULT_GNUPLOT_EPS_FONT_ITALICS              XHOST.adefault.getattachedscheme("DEFAULT_GNUPLOT_EPS_FONT_ITALICS")
#define AFLOWRC_DEFAULT_GNUPLOT_EPS_FONT_BOLD_ITALICS         string("Helvetica-BoldOblique")  // we do not have time to waste with ttf
#define         DEFAULT_GNUPLOT_EPS_FONT_BOLD_ITALICS         XHOST.adefault.getattachedscheme("DEFAULT_GNUPLOT_EPS_FONT_BOLD_ITALICS")
#define AFLOWRC_DEFAULT_GNUPLOT_PNG_FONT                      string("Arial")                  // we do not have time to waste with ttf
#define         DEFAULT_GNUPLOT_PNG_FONT                      XHOST.adefault.getattachedscheme("DEFAULT_GNUPLOT_PNG_FONT")
#define AFLOWRC_DEFAULT_GNUPLOT_PNG_FONT_BOLD                 string("Arial_Bold")             // we do not have time to waste with ttf
#define         DEFAULT_GNUPLOT_PNG_FONT_BOLD                 XHOST.adefault.getattachedscheme("DEFAULT_GNUPLOT_PNG_FONT_BOLD")
#define AFLOWRC_DEFAULT_GNUPLOT_PNG_FONT_ITALICS              string("Arial_Italic")           // we do not have time to waste with ttf
#define         DEFAULT_GNUPLOT_PNG_FONT_ITALICS              XHOST.adefault.getattachedscheme("DEFAULT_GNUPLOT_PNG_FONT_ITALICS")
#define AFLOWRC_DEFAULT_GNUPLOT_PNG_FONT_BOLD_ITALICS         string("Arial_BoldItalic")       // we do not have time to waste with ttf
#define         DEFAULT_GNUPLOT_PNG_FONT_BOLD_ITALICS         XHOST.adefault.getattachedscheme("DEFAULT_GNUPLOT_PNG_FONT_BOLD_ITALICS")
#define AFLOWRC_DEFAULT_GNUPLOT_GREEK_FONT                    string("Symbol") 
#define         DEFAULT_GNUPLOT_GREEK_FONT                    XHOST.adefault.getattachedscheme("DEFAULT_GNUPLOT_GREEK_FONT")
#define AFLOWRC_DEFAULT_GNUPLOT_GREEK_FONT_BOLD               string("Symbol-Bold")
#define         DEFAULT_GNUPLOT_GREEK_FONT_BOLD               XHOST.adefault.getattachedscheme("DEFAULT_GNUPLOT_GREEK_FONT_BOLD")
#define AFLOWRC_DEFAULT_GNUPLOT_GREEK_FONT_ITALICS            string("Symbol-Oblique")
#define         DEFAULT_GNUPLOT_GREEK_FONT_ITALICS            XHOST.adefault.getattachedscheme("DEFAULT_GNUPLOT_GREEK_FONT_ITALICS")
#define AFLOWRC_DEFAULT_GNUPLOT_GREEK_FONT_BOLD_ITALICS       string("Symbol-BoldOblique")
#define         DEFAULT_GNUPLOT_GREEK_FONT_BOLD_ITALICS       XHOST.adefault.getattachedscheme("DEFAULT_GNUPLOT_GREEK_FONT_BOLD_ITALICS")

// DEFAULT CHULL
#define AFLOWRC_DEFAULT_CHULL_ALLOWED_DFT_TYPES                           string("PAW_PBE")
#define         DEFAULT_CHULL_ALLOWED_DFT_TYPES                           XHOST.adefault.getattachedscheme("DEFAULT_CHULL_ALLOWED_DFT_TYPES")
#define AFLOWRC_DEFAULT_CHULL_ALLOW_ALL_FORMATION_ENERGIES                FALSE
#define         DEFAULT_CHULL_ALLOW_ALL_FORMATION_ENERGIES                XHOST.adefault.getattachedutype<bool>("DEFAULT_CHULL_ALLOW_ALL_FORMATION_ENERGIES")
#define AFLOWRC_DEFAULT_CHULL_COUNT_THRESHOLD_BINARIES                    200
#define         DEFAULT_CHULL_COUNT_THRESHOLD_BINARIES                    XHOST.adefault.getattachedutype<int>("DEFAULT_CHULL_COUNT_THRESHOLD_BINARIES")
#define AFLOWRC_DEFAULT_CHULL_PERFORM_OUTLIER_ANALYSIS                    TRUE
#define         DEFAULT_CHULL_PERFORM_OUTLIER_ANALYSIS                    XHOST.adefault.getattachedutype<bool>("DEFAULT_CHULL_PERFORM_OUTLIER_ANALYSIS")
#define AFLOWRC_DEFAULT_CHULL_OUTLIER_ANALYSIS_COUNT_THRESHOLD_BINARIES   50
#define         DEFAULT_CHULL_OUTLIER_ANALYSIS_COUNT_THRESHOLD_BINARIES   XHOST.adefault.getattachedutype<int>("DEFAULT_CHULL_OUTLIER_ANALYSIS_COUNT_THRESHOLD_BINARIES")
#define AFLOWRC_DEFAULT_CHULL_OUTLIER_MULTIPLIER                          3.25
#define         DEFAULT_CHULL_OUTLIER_MULTIPLIER                          XHOST.adefault.getattachedutype<double>("DEFAULT_CHULL_OUTLIER_MULTIPLIER")
#define AFLOWRC_DEFAULT_CHULL_IGNORE_KNOWN_ILL_CONVERGED                  TRUE
#define         DEFAULT_CHULL_IGNORE_KNOWN_ILL_CONVERGED                  XHOST.adefault.getattachedutype<bool>("DEFAULT_CHULL_IGNORE_KNOWN_ILL_CONVERGED")
#define AFLOWRC_DEFAULT_CHULL_LATEX_BANNER                                2 //CO20180827
#define         DEFAULT_CHULL_LATEX_BANNER                                XHOST.adefault.getattachedutype<int>("DEFAULT_CHULL_LATEX_BANNER")
#define AFLOWRC_DEFAULT_CHULL_LATEX_COMPOUNDS_COLUMN                      FALSE
#define         DEFAULT_CHULL_LATEX_COMPOUNDS_COLUMN                      XHOST.adefault.getattachedutype<bool>("DEFAULT_CHULL_LATEX_COMPOUNDS_COLUMN")
#define AFLOWRC_DEFAULT_CHULL_LATEX_STOICH_HEADER                         FALSE
#define         DEFAULT_CHULL_LATEX_STOICH_HEADER                         XHOST.adefault.getattachedutype<bool>("DEFAULT_CHULL_LATEX_STOICH_HEADER")
#define AFLOWRC_DEFAULT_CHULL_LATEX_PLOT_UNARIES                          FALSE
#define         DEFAULT_CHULL_LATEX_PLOT_UNARIES                          XHOST.adefault.getattachedutype<bool>("DEFAULT_CHULL_LATEX_PLOT_UNARIES")
#define AFLOWRC_DEFAULT_CHULL_LATEX_PLOT_OFF_HULL                         -1
#define         DEFAULT_CHULL_LATEX_PLOT_OFF_HULL                         XHOST.adefault.getattachedutype<int>("DEFAULT_CHULL_LATEX_PLOT_OFF_HULL")
#define AFLOWRC_DEFAULT_CHULL_LATEX_PLOT_UNSTABLE                         FALSE
#define         DEFAULT_CHULL_LATEX_PLOT_UNSTABLE                         XHOST.adefault.getattachedutype<bool>("DEFAULT_CHULL_LATEX_PLOT_UNSTABLE")
#define AFLOWRC_DEFAULT_CHULL_LATEX_FILTER_SCHEME                         string("")
#define         DEFAULT_CHULL_LATEX_FILTER_SCHEME                         XHOST.adefault.getattachedscheme("DEFAULT_CHULL_LATEX_FILTER_SCHEME")
#define AFLOWRC_DEFAULT_CHULL_LATEX_FILTER_VALUE                          0.0
#define         DEFAULT_CHULL_LATEX_FILTER_VALUE                          XHOST.adefault.getattachedutype<double>("DEFAULT_CHULL_LATEX_FILTER_VALUE")
#define AFLOWRC_DEFAULT_CHULL_LATEX_COLOR_BAR                             TRUE
#define         DEFAULT_CHULL_LATEX_COLOR_BAR                             XHOST.adefault.getattachedutype<bool>("DEFAULT_CHULL_LATEX_COLOR_BAR")
#define AFLOWRC_DEFAULT_CHULL_LATEX_HEAT_MAP                              TRUE
#define         DEFAULT_CHULL_LATEX_HEAT_MAP                              XHOST.adefault.getattachedutype<bool>("DEFAULT_CHULL_LATEX_HEAT_MAP")
#define AFLOWRC_DEFAULT_CHULL_LATEX_COLOR_GRADIENT                        TRUE
#define         DEFAULT_CHULL_LATEX_COLOR_GRADIENT                        XHOST.adefault.getattachedutype<bool>("DEFAULT_CHULL_LATEX_COLOR_GRADIENT")
#define AFLOWRC_DEFAULT_CHULL_LATEX_COLOR_MAP                             string("")
#define         DEFAULT_CHULL_LATEX_COLOR_MAP                             XHOST.adefault.getattachedscheme("DEFAULT_CHULL_LATEX_COLOR_MAP")
#define AFLOWRC_DEFAULT_CHULL_LATEX_TERNARY_LABEL_COLOR                   string("")
#define         DEFAULT_CHULL_LATEX_TERNARY_LABEL_COLOR                   XHOST.adefault.getattachedscheme("DEFAULT_CHULL_LATEX_TERNARY_LABEL_COLOR")
#define AFLOWRC_DEFAULT_CHULL_LATEX_REVERSE_AXIS                          FALSE
#define         DEFAULT_CHULL_LATEX_REVERSE_AXIS                          XHOST.adefault.getattachedutype<bool>("DEFAULT_CHULL_LATEX_REVERSE_AXIS")
#define AFLOWRC_DEFAULT_CHULL_LATEX_FACET_LINE_DROP_SHADOW                FALSE
#define         DEFAULT_CHULL_LATEX_FACET_LINE_DROP_SHADOW                XHOST.adefault.getattachedutype<bool>("DEFAULT_CHULL_LATEX_FACET_LINE_DROP_SHADOW")
#define AFLOWRC_DEFAULT_CHULL_LATEX_LINKS                                 1
#define         DEFAULT_CHULL_LATEX_LINKS                                 XHOST.adefault.getattachedutype<int>("DEFAULT_CHULL_LATEX_LINKS")
#define AFLOWRC_DEFAULT_CHULL_LATEX_LABEL_NAME                            string("")
#define         DEFAULT_CHULL_LATEX_LABEL_NAME                            XHOST.adefault.getattachedscheme("DEFAULT_CHULL_LATEX_LABEL_NAME")
#define AFLOWRC_DEFAULT_CHULL_LATEX_META_LABELS                           FALSE
#define         DEFAULT_CHULL_LATEX_META_LABELS                           XHOST.adefault.getattachedutype<bool>("DEFAULT_CHULL_LATEX_META_LABELS")
#define AFLOWRC_DEFAULT_CHULL_LATEX_LABELS_OFF_HULL                       FALSE
#define         DEFAULT_CHULL_LATEX_LABELS_OFF_HULL                       XHOST.adefault.getattachedutype<bool>("DEFAULT_CHULL_LATEX_LABELS_OFF_HULL")
#define AFLOWRC_DEFAULT_CHULL_LATEX_PLOT_REDUCED_COMPOSITION              -1
#define         DEFAULT_CHULL_LATEX_PLOT_REDUCED_COMPOSITION              XHOST.adefault.getattachedutype<int>("DEFAULT_CHULL_LATEX_PLOT_REDUCED_COMPOSITION")
#define AFLOWRC_DEFAULT_CHULL_LATEX_HELVETICA_FONT                        FALSE
#define         DEFAULT_CHULL_LATEX_HELVETICA_FONT                        XHOST.adefault.getattachedutype<bool>("DEFAULT_CHULL_LATEX_HELVETICA_FONT")
#define AFLOWRC_DEFAULT_CHULL_LATEX_FONT_SIZE                             string("")
#define         DEFAULT_CHULL_LATEX_FONT_SIZE                             XHOST.adefault.getattachedscheme("DEFAULT_CHULL_LATEX_FONT_SIZE")
#define AFLOWRC_DEFAULT_CHULL_LATEX_ROTATE_LABELS                         TRUE
#define         DEFAULT_CHULL_LATEX_ROTATE_LABELS                         XHOST.adefault.getattachedutype<bool>("DEFAULT_CHULL_LATEX_ROTATE_LABELS")
#define AFLOWRC_DEFAULT_CHULL_LATEX_BOLD_LABELS                           -1
#define         DEFAULT_CHULL_LATEX_BOLD_LABELS                           XHOST.adefault.getattachedutype<int>("DEFAULT_CHULL_LATEX_BOLD_LABELS")
#define AFLOWRC_DEFAULT_CHULL_PNG_RESOLUTION                              300
#define         DEFAULT_CHULL_PNG_RESOLUTION                              XHOST.adefault.getattachedutype<int>("DEFAULT_CHULL_PNG_RESOLUTION")

// DEFAULT GFA
#define AFLOWRC_DEFAULT_GFA_FORMATION_ENTHALPY_CUTOFF                     0.05  //CO20190628
#define         DEFAULT_GFA_FORMATION_ENTHALPY_CUTOFF                     XHOST.adefault.getattachedutype<double>("DEFAULT_GFA_FORMATION_ENTHALPY_CUTOFF")  //CO20190628

// DEFAULT ARUN
#define AFLOWRC_ARUN_DIRECTORY_PREFIX                         string("ARUN.")
#define         ARUN_DIRECTORY_PREFIX                         XHOST.adefault.getattachedscheme("ARUN_DIRECTORY_PREFIX")

//DEFAULT POCC //CO20181226
#define AFLOWRC_DEFAULT_POCC_TEMPERATURE_STRING                   string("0:2400:300")
#define         DEFAULT_POCC_TEMPERATURE_STRING                   XHOST.adefault.getattachedscheme("DEFAULT_POCC_TEMPERATURE_STRING")
#define AFLOWRC_DEFAULT_POCC_SITE_TOL                             0.001
#define         DEFAULT_POCC_SITE_TOL                             XHOST.adefault.getattachedutype<double>("DEFAULT_POCC_SITE_TOL")
#define AFLOWRC_DEFAULT_POCC_STOICH_TOL                           0.001
#define         DEFAULT_POCC_STOICH_TOL                           XHOST.adefault.getattachedutype<double>("DEFAULT_POCC_STOICH_TOL")
#define AFLOWRC_DEFAULT_UFF_BONDING_DISTANCE                      0.5
#define         DEFAULT_UFF_BONDING_DISTANCE                      XHOST.adefault.getattachedutype<double>("DEFAULT_UFF_BONDING_DISTANCE")
#define AFLOWRC_DEFAULT_UFF_ENERGY_TOLERANCE                      1e-6
#define         DEFAULT_UFF_ENERGY_TOLERANCE                      XHOST.adefault.getattachedutype<double>("DEFAULT_UFF_ENERGY_TOLERANCE")
#define AFLOWRC_DEFAULT_UFF_CLUSTER_RADIUS                        10
#define         DEFAULT_UFF_CLUSTER_RADIUS                        XHOST.adefault.getattachedutype<double>("DEFAULT_UFF_CLUSTER_RADIUS")
#define AFLOWRC_DEFAULT_POCC_PERFORM_ROBUST_STRUCTURE_COMPARISON  FALSE
#define         DEFAULT_POCC_PERFORM_ROBUST_STRUCTURE_COMPARISON  XHOST.adefault.getattachedutype<bool>("DEFAULT_POCC_PERFORM_ROBUST_STRUCTURE_COMPARISON")
#define AFLOWRC_DEFAULT_POCC_WRITE_OUT_ALL_SUPERCELLS             TRUE
#define         DEFAULT_POCC_WRITE_OUT_ALL_SUPERCELLS             XHOST.adefault.getattachedutype<bool>("DEFAULT_POCC_WRITE_OUT_ALL_SUPERCELLS")
#define AFLOWRC_POCC_FILE_PREFIX                                  string("aflow.pocc.")
#define         POCC_FILE_PREFIX                                  XHOST.adefault.getattachedscheme("POCC_FILE_PREFIX")
#define AFLOWRC_POCC_OUT_FILE                                     string("out")
#define         POCC_OUT_FILE                                     XHOST.adefault.getattachedscheme("POCC_OUT_FILE")
#define AFLOWRC_POCC_ALL_SUPERCELLS_FILE                          string("structures_all.out")
#define         POCC_ALL_SUPERCELLS_FILE                          XHOST.adefault.getattachedscheme("POCC_ALL_SUPERCELLS_FILE")
#define AFLOWRC_POCC_UNIQUE_SUPERCELLS_FILE                       string("structures_unique.out")
#define         POCC_UNIQUE_SUPERCELLS_FILE                       XHOST.adefault.getattachedscheme("POCC_UNIQUE_SUPERCELLS_FILE")
#define AFLOWRC_POCC_ALL_HNF_MATRICES_FILE                        string("hnf_matrices.out")
#define         POCC_ALL_HNF_MATRICES_FILE                        XHOST.adefault.getattachedscheme("POCC_ALL_HNF_MATRICES_FILE")
#define AFLOWRC_POCC_ALL_SITE_CONFIGURATIONS_FILE                 string("site_configurations.out")
#define         POCC_ALL_SITE_CONFIGURATIONS_FILE                 XHOST.adefault.getattachedscheme("POCC_ALL_SITE_CONFIGURATIONS_FILE")
#define AFLOWRC_POCC_DOSCAR_FILE                                  string("DOSCAR.pocc")
#define         POCC_DOSCAR_FILE                                  XHOST.adefault.getattachedscheme("POCC_DOSCAR_FILE")

// DEFAULT APL
//// DEFAULT APL SUPERCELL
#define AFLOWRC_DEFAULT_APL_PREC                              string("PHONONS")
#define         DEFAULT_APL_PREC                              XHOST.adefault.getattachedscheme("DEFAULT_APL_PREC")
#define AFLOWRC_DEFAULT_APL_ENGINE                            string("DM")
#define         DEFAULT_APL_ENGINE                            XHOST.adefault.getattachedscheme("DEFAULT_APL_ENGINE")
#define AFLOWRC_DEFAULT_APL_HIBERNATE                         TRUE
#define         DEFAULT_APL_HIBERNATE                         XHOST.adefault.getattachedutype<bool>("DEFAULT_APL_HIBERNATE")
#define AFLOWRC_DEFAULT_APL_MINSHELL                          6
#define         DEFAULT_APL_MINSHELL                          XHOST.adefault.getattachedutype<int>("DEFAULT_APL_MINSHELL")
#define AFLOWRC_DEFAULT_APL_MINATOMS                          175  //ME20190301
#define         DEFAULT_APL_MINATOMS                          XHOST.adefault.getattachedutype<int>("DEFAULT_APL_MINATOMS")
#define AFLOWRC_DEFAULT_APL_POLAR                             TRUE  //CO20181226
#define         DEFAULT_APL_POLAR                             XHOST.adefault.getattachedutype<bool>("DEFAULT_APL_POLAR")
#define AFLOWRC_DEFAULT_APL_DMAG                              0.015
#define         DEFAULT_APL_DMAG                              XHOST.adefault.getattachedutype<double>("DEFAULT_APL_DMAG")
#define AFLOWRC_DEFAULT_APL_DXYZONLY                          FALSE
#define         DEFAULT_APL_DXYZONLY                          XHOST.adefault.getattachedutype<bool>("DEFAULT_APL_DXYZONLY")
#define AFLOWRC_DEFAULT_APL_DSYMMETRIZE                       TRUE
#define         DEFAULT_APL_DSYMMETRIZE                       XHOST.adefault.getattachedutype<bool>("DEFAULT_APL_DSYMMETRIZE")
#define AFLOWRC_DEFAULT_APL_DINEQUIV_ONLY                     TRUE
#define         DEFAULT_APL_DINEQUIV_ONLY                     XHOST.adefault.getattachedutype<bool>("DEFAULT_APL_DINEQUIV_ONLY")
#define AFLOWRC_DEFAULT_APL_DPM                               string("ON")
#define         DEFAULT_APL_DPM                               XHOST.adefault.getattachedscheme("DEFAULT_APL_DPM")
#define AFLOWRC_DEFAULT_APL_RELAX                             TRUE
#define         DEFAULT_APL_RELAX                             XHOST.adefault.getattachedutype<bool>("DEFAULT_APL_RELAX")
#define AFLOWRC_DEFAULT_APL_RELAX_COMMENSURATE                TRUE  // ME20200427
#define         DEFAULT_APL_RELAX_COMMENSURATE                XHOST.adefault.getattachedutype<bool>("DEFAULT_APL_RELAX_COMMENSURATE")  // ME20200427
#define AFLOWRC_DEFAULT_APL_ZEROSTATE                         TRUE  //CO20181216
#define         DEFAULT_APL_ZEROSTATE                         XHOST.adefault.getattachedutype<bool>("DEFAULT_APL_ZEROSTATE")
#define AFLOWRC_DEFAULT_APL_ZEROSTATE_CHGCAR                  FALSE  //ME20191029
#define         DEFAULT_APL_ZEROSTATE_CHGCAR                  XHOST.adefault.getattachedutype<bool>("DEFAULT_APL_ZEROSTATE_CHGCAR")  //ME20191029
#define AFLOWRC_DEFAULT_APL_USE_LEPSILON                      TRUE
#define         DEFAULT_APL_USE_LEPSILON                      XHOST.adefault.getattachedutype<bool>("DEFAULT_APL_USE_LEPSILON")

//// DEFAULT APL PHONON PROPERTIES
#define AFLOWRC_DEFAULT_APL_FREQFORMAT                        string("THZ|ALLOW_NEGATIVE")  //CO20181226 - no spaces!
#define         DEFAULT_APL_FREQFORMAT                        XHOST.adefault.getattachedscheme("DEFAULT_APL_FREQFORMAT")
#define AFLOWRC_DEFAULT_APL_DC                                TRUE
#define         DEFAULT_APL_DC                                XHOST.adefault.getattachedutype<bool>("DEFAULT_APL_DC")
#define AFLOWRC_DEFAULT_APL_DCPATH                            string("LATTICE")
#define         DEFAULT_APL_DCPATH                            XHOST.adefault.getattachedscheme("DEFAULT_APL_DCPATH")
#define AFLOWRC_DEFAULT_APL_DCPOINTS                          100
#define         DEFAULT_APL_DCPOINTS                          XHOST.adefault.getattachedutype<int>("DEFAULT_APL_DCPOINTS")
#define AFLOWRC_DEFAULT_APL_DOS                               TRUE
#define         DEFAULT_APL_DOS                               XHOST.adefault.getattachedutype<bool>("DEFAULT_APL_DOS")
#define AFLOWRC_DEFAULT_APL_DOSMETHOD                         string("LT")
#define         DEFAULT_APL_DOSMETHOD                         XHOST.adefault.getattachedscheme("DEFAULT_APL_DOSMETHOD")
#define AFLOWRC_DEFAULT_APL_DOSMESH                           string("21x21x21")
#define         DEFAULT_APL_DOSMESH                           XHOST.adefault.getattachedscheme("DEFAULT_APL_DOSMESH")
#define AFLOWRC_DEFAULT_APL_DOSPOINTS                         2000
#define         DEFAULT_APL_DOSPOINTS                         XHOST.adefault.getattachedutype<int>("DEFAULT_APL_DOSPOINTS")
#define AFLOWRC_DEFAULT_APL_DOSSMEAR                          0.0
#define         DEFAULT_APL_DOSSMEAR                          XHOST.adefault.getattachedutype<double>("DEFAULT_APL_DOSSMEAR")
#define AFLOWRC_DEFAULT_APL_DOS_PROJECT                       FALSE  // ME20200213
#define         DEFAULT_APL_DOS_PROJECT                       XHOST.adefault.getattachedutype<bool>("DEFAULT_APL_DOS_PROJECT")  // ME20200213
#define AFLOWRC_DEFAULT_APL_TP                                TRUE
#define         DEFAULT_APL_TP                                XHOST.adefault.getattachedutype<bool>("DEFAULT_APL_TP")
#define AFLOWRC_DEFAULT_APL_DISPLACEMENTS                     TRUE  // ME20200421
#define         DEFAULT_APL_DISPLACEMENTS                     XHOST.adefault.getattachedutype<bool>("DEFAULT_APL_DISPLACEMENTS")  // ME20200421
#define AFLOWRC_DEFAULT_APL_TPT                               string("0:2000:10")
#define         DEFAULT_APL_TPT                               XHOST.adefault.getattachedscheme("DEFAULT_APL_TPT")

//// DEFAULT APL FILES
#define AFLOWRC_DEFAULT_APL_FILE_PREFIX                       string("aflow.apl.")
#define         DEFAULT_APL_FILE_PREFIX                       XHOST.adefault.getattachedscheme("DEFAULT_APL_FILE_PREFIX")
#define AFLOWRC_DEFAULT_APL_PDIS_FILE                         string("phonon_dispersion.out")
#define         DEFAULT_APL_PDIS_FILE                         XHOST.adefault.getattachedscheme("DEFAULT_APL_PDIS_FILE")
#define AFLOWRC_DEFAULT_APL_PDOS_FILE                         string("phonon_dos.out")
#define         DEFAULT_APL_PDOS_FILE                         XHOST.adefault.getattachedscheme("DEFAULT_APL_PDOS_FILE")
#define AFLOWRC_DEFAULT_APL_THERMO_FILE                       string("thermodynamic_properties.out")
#define         DEFAULT_APL_THERMO_FILE                       XHOST.adefault.getattachedscheme("DEFAULT_APL_THERMO_FILE")
#define AFLOWRC_DEFAULT_APL_DYNMAT_FILE                       string("DYNMAT.out")
#define         DEFAULT_APL_DYNMAT_FILE                       XHOST.adefault.getattachedscheme("DEFAULT_APL_DYNMAT_FILE")
#define AFLOWRC_DEFAULT_APL_HARMIFC_FILE                      string("harmonicIFCs.xml")
#define         DEFAULT_APL_HARMIFC_FILE                      XHOST.adefault.getattachedscheme("DEFAULT_APL_HARMIFC_FILE")
// ME20200415
#define AFLOWRC_DEFAULT_APL_POLAR_FILE                        string("polar.xml")
#define         DEFAULT_APL_POLAR_FILE                        XHOST.adefault.getattachedscheme("DEFAULT_APL_POLAR_FILE")
#define AFLOWRC_DEFAULT_APL_HSKPTS_FILE                       string("hskpoints.out")
#define         DEFAULT_APL_HSKPTS_FILE                       XHOST.adefault.getattachedscheme("DEFAULT_APL_HSKPTS_FILE")
#define AFLOWRC_DEFAULT_APL_MSQRDISP_FILE                     string("displacements.out")  // ME20200329
#define         DEFAULT_APL_MSQRDISP_FILE                     XHOST.adefault.getattachedscheme("DEFAULT_APL_MSQRDISP_FILE")  // ME20200329
//ME20190614 BEGIN
#define AFLOWRC_DEFAULT_APL_PHDOSCAR_FILE                     string("PHDOSCAR")
#define         DEFAULT_APL_PHDOSCAR_FILE                     XHOST.adefault.getattachedscheme("DEFAULT_APL_PHDOSCAR_FILE")
#define AFLOWRC_DEFAULT_APL_PHPOSCAR_FILE                     string("PHPOSCAR")
#define         DEFAULT_APL_PHPOSCAR_FILE                     XHOST.adefault.getattachedscheme("DEFAULT_APL_PHPOSCAR_FILE")
#define AFLOWRC_DEFAULT_APL_PHKPOINTS_FILE                    string("PHKPOINTS")
#define         DEFAULT_APL_PHKPOINTS_FILE                    XHOST.adefault.getattachedscheme("DEFAULT_APL_PHKPOINTS_FILE")
#define AFLOWRC_DEFAULT_APL_PHEIGENVAL_FILE                   string("PHEIGENVAL")
#define         DEFAULT_APL_PHEIGENVAL_FILE                   XHOST.adefault.getattachedscheme("DEFAULT_APL_PHEIGENVAL_FILE")
// ME20190614 END
#define AFLOWRC_DEFAULT_APL_STATE_FILE                        string("fccalc_state.out")
#define         DEFAULT_APL_STATE_FILE                        XHOST.adefault.getattachedscheme("DEFAULT_APL_STATE_FILE")  // ME20200224

// ME20200329 BEGIN
#define AFLOWRC_DEFAULT_APL_ADISP_SCENE_FORMAT                string("XCRYSDEN")
#define         DEFAULT_APL_ADISP_SCENE_FORMAT                XHOST.adefault.getattachedscheme("DEFAULT_APL_ADISP_SCENE_FORMAT")
#define AFLOWRC_DEFAULT_APL_ADISP_AMPLITUDE                   0.25
#define         DEFAULT_APL_ADISP_AMPLITUDE                   XHOST.adefault.getattachedutype<double>("DEFAULT_APL_ADISP_AMPLITUDE")
#define AFLOWRC_DEFAULT_APL_ADISP_NSTEPS                      20
#define         DEFAULT_APL_ADISP_NSTEPS                      XHOST.adefault.getattachedutype<int>("DEFAULT_APL_ADISP_NSTEPS")
#define AFLOWRC_DEFAULT_APL_ADISP_NPERIODS                    1
#define         DEFAULT_APL_ADISP_NPERIODS                    XHOST.adefault.getattachedutype<int>("DEFAULT_APL_ADISP_NPERIODS")
//ME20190614 END

// DEFAULT QHA
//// DEFAULT QHA VALUES
#define AFLOWRC_DEFAULT_QHA_MODE                              string("QHA")
#define         DEFAULT_QHA_MODE                              XHOST.adefault.getattachedscheme("DEFAULT_QHA_MODE")
#define AFLOWRC_DEFAULT_QHA_EOS                               TRUE
#define         DEFAULT_QHA_EOS                               XHOST.adefault.getattachedutype<bool>("DEFAULT_QHA_EOS")
#define AFLOWRC_DEFAULT_QHA_EOS_DISTORTION_RANGE              string("-12:16:3")
#define         DEFAULT_QHA_EOS_DISTORTION_RANGE              XHOST.adefault.getattachedscheme("DEFAULT_QHA_EOS_DISTORTION_RANGE")
#define AFLOWRC_DEFAULT_QHA_GP_DISTORTION                     1.0
#define         DEFAULT_QHA_GP_DISTORTION                     XHOST.adefault.getattachedutype<double>("DEFAULT_QHA_GP_DISTORTION")
#define AFLOWRC_DEFAULT_QHA_INCLUDE_ELEC_CONTRIB              FALSE
#define         DEFAULT_QHA_INCLUDE_ELEC_CONTRIB              XHOST.adefault.getattachedutype<bool>("DEFAULT_QHA_INCLUDE_ELEC_CONTRIB")
#define AFLOWRC_DEFAULT_QHA_SCQHA_PDIS_T                      string("50,100,600")
#define         DEFAULT_QHA_SCQHA_PDIS_T                      XHOST.adefault.getattachedscheme("DEFAULT_QHA_SCQHA_PDIS_T")
//AS20200508 BEGIN
#define AFLOWRC_DEFAULT_QHA_GP_FINITE_DIFF                    FALSE
#define         DEFAULT_QHA_GP_FINITE_DIFF                    XHOST.adefault.getattachedutype<bool>("DEFAULT_QHA_GP_FINITE_DIFF")
#define AFLOWRC_DEFAULT_QHA_IGNORE_IMAGINARY                  FALSE
#define         DEFAULT_QHA_IGNORE_IMAGINARY                  XHOST.adefault.getattachedutype<bool>("DEFAULT_QHA_IGNORE_IMAGINARY")

//// DEFAULT QHA FILES
#define AFLOWRC_DEFAULT_QHA_FILE_PREFIX                       string("aflow.qha.")
#define         DEFAULT_QHA_FILE_PREFIX                       XHOST.adefault.getattachedscheme("DEFAULT_QHA_FILE_PREFIX")
#define AFLOWRC_DEFAULT_QHA_GP_PATH_FILE                      string("gp.disp.out")
#define         DEFAULT_QHA_GP_PATH_FILE                      XHOST.adefault.getattachedscheme("DEFAULT_QHA_GP_PATH_FILE")
#define AFLOWRC_DEFAULT_QHA_GP_MESH_FILE                      string("gp.mesh.out")
#define         DEFAULT_QHA_GP_MESH_FILE                      XHOST.adefault.getattachedscheme("DEFAULT_QHA_GP_MESH_FILE")
#define AFLOWRC_DEFAULT_QHA_GP_AVG_FILE                       string("gp.avg.out")
#define         DEFAULT_QHA_GP_AVG_FILE                       XHOST.adefault.getattachedscheme("DEFAULT_QHA_GP_AVG_FILE")
#define AFLOWRC_DEFAULT_QHA_THERMO_FILE                       string("thermo.out")
#define         DEFAULT_QHA_THERMO_FILE                       XHOST.adefault.getattachedscheme("DEFAULT_QHA_THERMO_FILE")
#define AFLOWRC_DEFAULT_QHA_FREQS_FILE                        string("frequencies.out")
#define         DEFAULT_QHA_FREQS_FILE                        XHOST.adefault.getattachedscheme("DEFAULT_QHA_FREQS_FILE")
#define AFLOWRC_DEFAULT_QHA_FVT_FILE                          string("FVT.out")
#define         DEFAULT_QHA_FVT_FILE                          XHOST.adefault.getattachedscheme("DEFAULT_QHA_FVT_FILE")
//AS20200508 END

// DEFAULT AAPL
//// DEFAULT AAPL VALUES
#define AFLOWRC_DEFAULT_AAPL_BTE                              string("FULL")
#define         DEFAULT_AAPL_BTE                              XHOST.adefault.getattachedscheme("DEFAULT_AAPL_BTE")
//[ME20181226]#define AFLOWRC_DEFAULT_AAPL_BZMETHOD                         string("LT")
//[ME20181226]#define         DEFAULT_AAPL_BZMETHOD                         XHOST.adefault.getattachedscheme("DEFAULT_AAPL_BZMETHOD")
#define AFLOWRC_DEFAULT_AAPL_FOURTH_ORDER                     FALSE
#define         DEFAULT_AAPL_FOURTH_ORDER                     XHOST.adefault.getattachedutype<bool>("DEFAULT_AAPL_FOURTH_ORDER")
#define AFLOWRC_DEFAULT_AAPL_CUT_RAD                          string("0.0") //ME20190308 - use CUT_SHELL by default //ME20191029
#define         DEFAULT_AAPL_CUT_RAD                          XHOST.adefault.getattachedscheme("DEFAULT_AAPL_CUT_RAD")
#define AFLOWRC_DEFAULT_AAPL_CUT_SHELL                        string("6")  //ME20190301  //ME20190408  //ME20191029
#define         DEFAULT_AAPL_CUT_SHELL                        XHOST.adefault.getattachedscheme("DEFAULT_AAPL_CUT_SHELL")
#define AFLOWRC_DEFAULT_AAPL_THERMALGRID                      string("21x21x21")  // ME20200110 - 21x21x21 more than enough for tetrahedron method; odd is preferred (Gamma-centered by construction)
#define         DEFAULT_AAPL_THERMALGRID                      XHOST.adefault.getattachedscheme("DEFAULT_AAPL_THERMALGRID")
#define AFLOWRC_DEFAULT_AAPL_TCT                              string("50:550:50")
#define         DEFAULT_AAPL_TCT                              XHOST.adefault.getattachedscheme("DEFAULT_AAPL_TCT")
#define AFLOWRC_DEFAULT_AAPL_SUMRULE                          1e-7
#define         DEFAULT_AAPL_SUMRULE                          XHOST.adefault.getattachedutype<double>("DEFAULT_AAPL_SUMRULE")
#define AFLOWRC_DEFAULT_AAPL_SUMRULE_MAX_ITER                 2000
#define         DEFAULT_AAPL_SUMRULE_MAX_ITER                 XHOST.adefault.getattachedutype<int>("DEFAULT_AAPL_SUMRULE_MAX_ITER")
#define AFLOWRC_DEFAULT_AAPL_MIXING_COEFFICIENT               0.0
#define         DEFAULT_AAPL_MIXING_COEFFICIENT               XHOST.adefault.getattachedutype<double>("DEFAULT_AAPL_MIXING_COEFFICIENT")
#define AFLOWRC_DEFAULT_AAPL_ISOTOPE                          TRUE
#define         DEFAULT_AAPL_ISOTOPE                          XHOST.adefault.getattachedutype<bool>("DEFAULT_AAPL_ISOTOPE")
#define AFLOWRC_DEFAULT_AAPL_BOUNDARY                         FALSE
#define         DEFAULT_AAPL_BOUNDARY                         XHOST.adefault.getattachedutype<bool>("DEFAULT_AAPL_BOUNDARY")
#define AFLOWRC_DEFAULT_AAPL_CUMULATIVEK                      FALSE
#define         DEFAULT_AAPL_CUMULATIVEK                      XHOST.adefault.getattachedutype<bool>("DEFAULT_AAPL_CUMULATIVEK")
#define AFLOWRC_DEFAULT_AAPL_NANO_SIZE                        100.0
#define         DEFAULT_AAPL_NANO_SIZE                        XHOST.adefault.getattachedutype<double>("DEFAULT_AAPL_NANO_SIZE")

//// DEFAULT AAPL FILES
#define AFLOWRC_DEFAULT_AAPL_FILE_PREFIX                      string("aflow.aapl.")
#define         DEFAULT_AAPL_FILE_PREFIX                      XHOST.adefault.getattachedscheme("DEFAULT_AAPL_FILE_PREFIX")
#define AFLOWRC_DEFAULT_AAPL_QPOINTS_FILE                     string("qpoints.out")
#define         DEFAULT_AAPL_QPOINTS_FILE                     XHOST.adefault.getattachedscheme("DEFAULT_AAPL_QPOINTS_FILE")
#define AFLOWRC_DEFAULT_AAPL_IRRQPTS_FILE                     string("irred_qpoints.out")
#define         DEFAULT_AAPL_IRRQPTS_FILE                     XHOST.adefault.getattachedscheme("DEFAULT_AAPL_IRRQPTS_FILE")
#define AFLOWRC_DEFAULT_AAPL_FREQ_FILE                        string("frequencies.out")
#define         DEFAULT_AAPL_FREQ_FILE                        XHOST.adefault.getattachedscheme("DEFAULT_AAPL_FREQ_FILE")
#define AFLOWRC_DEFAULT_AAPL_GVEL_FILE                        string("group_velocities.out")
#define         DEFAULT_AAPL_GVEL_FILE                        XHOST.adefault.getattachedscheme("DEFAULT_AAPL_GVEL_FILE")
#define AFLOWRC_DEFAULT_AAPL_PS_FILE                          string("phase_space.out")  //ME20191104
#define         DEFAULT_AAPL_PS_FILE                          XHOST.adefault.getattachedscheme("DEFAULT_AAPL_PS_FILE")  //ME20191104
#define AFLOWRC_DEFAULT_AAPL_GRUENEISEN_FILE                  string("grueneisen.out")  //ME20191104
#define         DEFAULT_AAPL_GRUENEISEN_FILE                  XHOST.adefault.getattachedscheme("DEFAULT_AAPL_GRUENEISEN_FILE")  //ME20191104
#define AFLOWRC_DEFAULT_AAPL_RATES_FILE                       string("scattering_rates_total.out")
#define         DEFAULT_AAPL_RATES_FILE                       XHOST.adefault.getattachedscheme("DEFAULT_AAPL_RATES_FILE")
#define AFLOWRC_DEFAULT_AAPL_RATES_3RD_FILE                   string("scattering_rates_anharmonic_3rd.out")
#define         DEFAULT_AAPL_RATES_3RD_FILE                   XHOST.adefault.getattachedscheme("DEFAULT_AAPL_RATES_3RD_FILE")
#define AFLOWRC_DEFAULT_AAPL_RATES_4TH_FILE                   DEFAULT_AAPL_FILE_PREFIX+string("scattering_rates_anharmonic_4th.out")
#define         DEFAULT_AAPL_RATES_4TH_FILE                   XHOST.adefault.getattachedscheme("DEFAULT_AAPL_RATES_4TH_FILE")
#define AFLOWRC_DEFAULT_AAPL_ISOTOPE_FILE                     string("scattering_rates_isotope.out")
#define         DEFAULT_AAPL_ISOTOPE_FILE                     XHOST.adefault.getattachedscheme("DEFAULT_AAPL_ISOTOPE_FILE")
#define AFLOWRC_DEFAULT_AAPL_BOUNDARY_FILE                    string("scattering_rates_boundary.out")
#define         DEFAULT_AAPL_BOUNDARY_FILE                    XHOST.adefault.getattachedscheme("DEFAULT_AAPL_BOUNDARY_FILE")
#define AFLOWRC_DEFAULT_AAPL_TCOND_FILE                       string("thermal_conductivity.out")
#define         DEFAULT_AAPL_TCOND_FILE                       XHOST.adefault.getattachedscheme("DEFAULT_AAPL_TCOND_FILE")
//OBSOLETE ME20191104
//#define AFLOWRC_DEFAULT_AAPL_TCOND_PLOT_FILE                  string("thermal_conductivity.plt")
//#define         DEFAULT_AAPL_TCOND_PLOT_FILE                  XHOST.adefault.getattachedscheme("DEFAULT_AAPL_TCOND_PLOT_FILE")


// DEFAULT AEL
//// DEFAULT AEL STRAIN CALCS
#define AFLOWRC_DEFAULT_AEL_STRAIN_SYMMETRY                   TRUE
#define         DEFAULT_AEL_STRAIN_SYMMETRY                   XHOST.adefault.getattachedutype<bool>("DEFAULT_AEL_STRAIN_SYMMETRY")
#define AFLOWRC_DEFAULT_AEL_NNORMAL_STRAINS                   4
#define         DEFAULT_AEL_NNORMAL_STRAINS                   XHOST.adefault.getattachedutype<int>("DEFAULT_AEL_NNORMAL_STRAINS")
#define AFLOWRC_DEFAULT_AEL_NSHEAR_STRAINS                    4
#define         DEFAULT_AEL_NSHEAR_STRAINS                    XHOST.adefault.getattachedutype<int>("DEFAULT_AEL_NSHEAR_STRAINS")
#define AFLOWRC_DEFAULT_AEL_NORMAL_STRAIN_STEP                0.005
#define         DEFAULT_AEL_NORMAL_STRAIN_STEP                XHOST.adefault.getattachedutype<double>("DEFAULT_AEL_NORMAL_STRAIN_STEP")
#define AFLOWRC_DEFAULT_AEL_SHEAR_STRAIN_STEP                 0.005
#define         DEFAULT_AEL_SHEAR_STRAIN_STEP                 XHOST.adefault.getattachedutype<double>("DEFAULT_AEL_SHEAR_STRAIN_STEP")
#define AFLOWRC_DEFAULT_AEL_ORIGIN_STRAIN_CALC                FALSE
#define         DEFAULT_AEL_ORIGIN_STRAIN_CALC                XHOST.adefault.getattachedutype<bool>("DEFAULT_AEL_ORIGIN_STRAIN_CALC")
#define AFLOWRC_DEFAULT_AEL_ORIGIN_STRAIN_FIT                 FALSE
#define         DEFAULT_AEL_ORIGIN_STRAIN_FIT                 XHOST.adefault.getattachedutype<bool>("DEFAULT_AEL_ORIGIN_STRAIN_FIT")
#define AFLOWRC_DEFAULT_AEL_RELAXED_STRUCT_FIT                FALSE
#define         DEFAULT_AEL_RELAXED_STRUCT_FIT                XHOST.adefault.getattachedutype<bool>("DEFAULT_AEL_RELAXED_STRUCT_FIT")
#define AFLOWRC_DEFAULT_AEL_NEG_STRAINS                       TRUE
#define         DEFAULT_AEL_NEG_STRAINS                       XHOST.adefault.getattachedutype<bool>("DEFAULT_AEL_NEG_STRAINS")
#define AFLOWRC_DEFAULT_AEL_NIND_STRAIN_DIRS                  3
#define         DEFAULT_AEL_NIND_STRAIN_DIRS                  XHOST.adefault.getattachedutype<int>("DEFAULT_AEL_NIND_STRAIN_DIRS")
#define AFLOWRC_DEFAULT_AEL_VASPSYM                           FALSE
#define         DEFAULT_AEL_VASPSYM                           XHOST.adefault.getattachedutype<bool>("DEFAULT_AEL_VASPSYM")
#define AFLOWRC_DEFAULT_AEL_PRECACC_ALGONORM                  FALSE
#define         DEFAULT_AEL_PRECACC_ALGONORM                  XHOST.adefault.getattachedutype<bool>("DEFAULT_AEL_PRECACC_ALGONORM")
#define AFLOWRC_DEFAULT_AEL_VASPRUNXML_STRESS                 FALSE
#define         DEFAULT_AEL_VASPRUNXML_STRESS                 XHOST.adefault.getattachedutype<bool>("DEFAULT_AEL_VASPRUNXML_STRESS")
#define AFLOWRC_DEFAULT_AEL_AUTOSKIP_FAILED_ARUNS             FALSE
#define         DEFAULT_AEL_AUTOSKIP_FAILED_ARUNS             XHOST.adefault.getattachedutype<bool>("DEFAULT_AEL_AUTOSKIP_FAILED_ARUNS")
#define AFLOWRC_DEFAULT_AEL_SKIP_ARUNS_MAX                    1
#define         DEFAULT_AEL_SKIP_ARUNS_MAX                    XHOST.adefault.getattachedutype<int>("DEFAULT_AEL_SKIP_ARUNS_MAX")

//// DEFAULT AEL CHECKS AND PROCESSING
#define AFLOWRC_DEFAULT_AEL_CHECK_ELASTIC_SYMMETRY            TRUE
#define         DEFAULT_AEL_CHECK_ELASTIC_SYMMETRY            XHOST.adefault.getattachedutype<bool>("DEFAULT_AEL_CHECK_ELASTIC_SYMMETRY")
#define AFLOWRC_DEFAULT_AEL_SYMMETRIZE                        FALSE
#define         DEFAULT_AEL_SYMMETRIZE                        XHOST.adefault.getattachedutype<bool>("DEFAULT_AEL_SYMMETRIZE")

//// DEFAULT AEL OUTPUT FILES
#define AFLOWRC_DEFAULT_AEL_FILE_PREFIX                       string("aflow.ael.")
#define         DEFAULT_AEL_FILE_PREFIX                       XHOST.adefault.getattachedscheme("DEFAULT_AEL_FILE_PREFIX")
#define AFLOWRC_DEFAULT_AEL_WRITE_FULL_RESULTS                FALSE
#define         DEFAULT_AEL_WRITE_FULL_RESULTS                XHOST.adefault.getattachedutype<bool>("DEFAULT_AEL_WRITE_FULL_RESULTS")
#define AFLOWRC_DEFAULT_AEL_DIRNAME_ARUN                      TRUE
#define         DEFAULT_AEL_DIRNAME_ARUN                      XHOST.adefault.getattachedutype<bool>("DEFAULT_AEL_DIRNAME_ARUN")

// DEFAULT AGL
//// DEFAULT AGL STRAIN CALCS
#define AFLOWRC_DEFAULT_AGL_AEL_POISSON_RATIO                 TRUE
#define         DEFAULT_AGL_AEL_POISSON_RATIO                 XHOST.adefault.getattachedutype<bool>("DEFAULT_AGL_AEL_POISSON_RATIO")
#define AFLOWRC_DEFAULT_AGL_NSTRUCTURES                       28
#define         DEFAULT_AGL_NSTRUCTURES                       XHOST.adefault.getattachedutype<int>("DEFAULT_AGL_NSTRUCTURES")
#define AFLOWRC_DEFAULT_AGL_STRAIN_STEP                       0.01
#define         DEFAULT_AGL_STRAIN_STEP                       XHOST.adefault.getattachedutype<double>("DEFAULT_AGL_STRAIN_STEP")
#define AFLOWRC_DEFAULT_AGL_AUTOSKIP_FAILED_ARUNS             FALSE
#define         DEFAULT_AGL_AUTOSKIP_FAILED_ARUNS             XHOST.adefault.getattachedutype<bool>("DEFAULT_AGL_AUTOSKIP_FAILED_ARUNS")
#define AFLOWRC_DEFAULT_AGL_SKIP_ARUNS_MAX                    7
#define         DEFAULT_AGL_SKIP_ARUNS_MAX                    XHOST.adefault.getattachedutype<int>("DEFAULT_AGL_SKIP_ARUNS_MAX")

//// DEFAULT AGL CHECKS AND PROCESSING
#define AFLOWRC_DEFAULT_AGL_NTEMPERATURE                      201
#define         DEFAULT_AGL_NTEMPERATURE                      XHOST.adefault.getattachedutype<int>("DEFAULT_AGL_NTEMPERATURE")
#define AFLOWRC_DEFAULT_AGL_STEMPERATURE                      10.0
#define         DEFAULT_AGL_STEMPERATURE                      XHOST.adefault.getattachedutype<double>("DEFAULT_AGL_STEMPERATURE")
#define AFLOWRC_DEFAULT_AGL_NPRESSURE                         101
#define         DEFAULT_AGL_NPRESSURE                         XHOST.adefault.getattachedutype<int>("DEFAULT_AGL_NPRESSURE")
#define AFLOWRC_DEFAULT_AGL_SPRESSURE                         1.0
#define         DEFAULT_AGL_SPRESSURE                         XHOST.adefault.getattachedutype<double>("DEFAULT_AGL_SPRESSURE")
#define AFLOWRC_DEFAULT_AGL_POISSON_RATIO                     0.25
#define         DEFAULT_AGL_POISSON_RATIO                     XHOST.adefault.getattachedutype<double>("DEFAULT_AGL_POISSON_RATIO")
#define AFLOWRC_DEFAULT_AGL_IEOS                              0
#define         DEFAULT_AGL_IEOS                              XHOST.adefault.getattachedutype<int>("DEFAULT_AGL_IEOS")
#define AFLOWRC_DEFAULT_AGL_IDEBYE                            0
#define         DEFAULT_AGL_IDEBYE                            XHOST.adefault.getattachedutype<int>("DEFAULT_AGL_IDEBYE")
#define AFLOWRC_DEFAULT_AGL_FIT_TYPE                          0
#define         DEFAULT_AGL_FIT_TYPE                          XHOST.adefault.getattachedutype<int>("DEFAULT_AGL_FIT_TYPE")
#define AFLOWRC_DEFAULT_AGL_CHECK_EV_CONCAVITY                FALSE
#define         DEFAULT_AGL_CHECK_EV_CONCAVITY                XHOST.adefault.getattachedutype<bool>("DEFAULT_AGL_CHECK_EV_CONCAVITY")
#define AFLOWRC_DEFAULT_AGL_CHECK_EV_MIN                      FALSE
#define         DEFAULT_AGL_CHECK_EV_MIN                      XHOST.adefault.getattachedutype<bool>("DEFAULT_AGL_CHECK_EV_MIN")
#define AFLOWRC_DEFAULT_AGL_HUGONIOT_CALC                     TRUE
#define         DEFAULT_AGL_HUGONIOT_CALC                     XHOST.adefault.getattachedutype<bool>("DEFAULT_AGL_HUGONIOT_CALC")
#define AFLOWRC_DEFAULT_AGL_HUGONIOT_EXTRAPOLATE              FALSE
#define         DEFAULT_AGL_HUGONIOT_EXTRAPOLATE              XHOST.adefault.getattachedutype<bool>("DEFAULT_AGL_HUGONIOT_EXTRAPOLATE")
#define AFLOWRC_DEFAULT_AGL_RUN_ALL_PRESSURE_TEMPERATURE      FALSE
#define         DEFAULT_AGL_RUN_ALL_PRESSURE_TEMPERATURE      XHOST.adefault.getattachedutype<bool>("DEFAULT_AGL_RUN_ALL_PRESSURE_TEMPERATURE")

//// DEFAULT AGL OUTPUT FILES
#define AFLOWRC_DEFAULT_AGL_FILE_PREFIX                       string("aflow.agl.")
#define         DEFAULT_AGL_FILE_PREFIX                       XHOST.adefault.getattachedscheme("DEFAULT_AGL_FILE_PREFIX")
#define AFLOWRC_DEFAULT_AGL_WRITE_FULL_RESULTS                FALSE
#define         DEFAULT_AGL_WRITE_FULL_RESULTS                XHOST.adefault.getattachedutype<bool>("DEFAULT_AGL_WRITE_FULL_RESULTS")
#define AFLOWRC_DEFAULT_AGL_DIRNAME_ARUN                      TRUE
#define         DEFAULT_AGL_DIRNAME_ARUN                      XHOST.adefault.getattachedutype<bool>("DEFAULT_AGL_DIRNAME_ARUN")
#define AFLOWRC_DEFAULT_AGL_WRITE_GIBBS_INPUT                 FALSE
#define         DEFAULT_AGL_WRITE_GIBBS_INPUT                 XHOST.adefault.getattachedutype<bool>("DEFAULT_AGL_WRITE_GIBBS_INPUT")
#define AFLOWRC_DEFAULT_AGL_PLOT_RESULTS                      FALSE
#define         DEFAULT_AGL_PLOT_RESULTS                      XHOST.adefault.getattachedutype<bool>("DEFAULT_AGL_PLOT_RESULTS")

// RF20200413 - START
// DEFAULT CCE
#define AFLOWRC_DEFAULT_CCE_OX_METHOD                         string("ELECTRONEGATIVITY_ALLEN")
#define         DEFAULT_CCE_OX_METHOD                         XHOST.adefault.getattachedscheme("DEFAULT_CCE_OX_METHOD")
// RF20200413 - END

// CORES // DONE
#define AFLOWRC_AFLOW_CORE_TEMPERATURE_BEEP                   56.0    // Celsius
#define         AFLOW_CORE_TEMPERATURE_BEEP                   XHOST.adefault.getattachedutype<double>("AFLOW_CORE_TEMPERATURE_BEEP") 
#define AFLOWRC_AFLOW_CORE_TEMPERATURE_HALT                   65.0    // Celsius, you need to run aflow as root to shutdown
#define         AFLOW_CORE_TEMPERATURE_HALT                   XHOST.adefault.getattachedutype<double>("AFLOW_CORE_TEMPERATURE_HALT") 
#define AFLOWRC_AFLOW_CORE_TEMPERATURE_REFRESH                5.0    // seconds
#define         AFLOW_CORE_TEMPERATURE_REFRESH                XHOST.adefault.getattachedutype<double>("AFLOW_CORE_TEMPERATURE_REFRESH") 

// MACHINE DEPENDENT MPI
#define AFLOWRC_MPI_OPTIONS_DUKE_BETA_MPICH                   string("ulimit -s unlimited ") // DUKE_BETA_MPICH
#define         MPI_OPTIONS_DUKE_BETA_MPICH                   XHOST.adefault.getattachedscheme("MPI_OPTIONS_DUKE_BETA_MPICH")
#define AFLOWRC_MPI_COMMAND_DUKE_BETA_MPICH                   string("/usr/bin/mpiexec -np") // DUKE_BETA_MPICH
#define         MPI_COMMAND_DUKE_BETA_MPICH                   XHOST.adefault.getattachedscheme("MPI_COMMAND_DUKE_BETA_MPICH")
#define AFLOWRC_MPI_BINARY_DIR_DUKE_BETA_MPICH                string("/usr/local/bin/") // DUKE_BETA_MPICH
#define         MPI_BINARY_DIR_DUKE_BETA_MPICH                XHOST.adefault.getattachedscheme("MPI_BINARY_DIR_DUKE_BETA_MPICH")

#define AFLOWRC_MPI_OPTIONS_DUKE_BETA_OPENMPI                 string("ulimit -s unlimited ") // DUKE_BETA_OPENMPI
#define         MPI_OPTIONS_DUKE_BETA_OPENMPI                 XHOST.adefault.getattachedscheme("MPI_OPTIONS_DUKE_BETA_OPENMPI")
#define AFLOWRC_MPI_COMMAND_DUKE_BETA_OPENMPI                 string("/usr/bin/mpirun.openmpi -np") // DUKE_BETA_OPENMPI
#define         MPI_COMMAND_DUKE_BETA_OPENMPI                 XHOST.adefault.getattachedscheme("MPI_COMMAND_DUKE_BETA_OPENMPI")
#define AFLOWRC_MPI_BINARY_DIR_DUKE_BETA_OPENMPI              string("/usr/local/bin/") // DUKE_BETA_OPENMPI
#define         MPI_BINARY_DIR_DUKE_BETA_OPENMPI              XHOST.adefault.getattachedscheme("MPI_BINARY_DIR_DUKE_BETA_OPENMPI")

#define AFLOWRC_MPI_OPTIONS_DUKE_MATERIALS                    string("ulimit -s unlimited ") // DUKE_MATERIALS
#define         MPI_OPTIONS_DUKE_MATERIALS                    XHOST.adefault.getattachedscheme("MPI_OPTIONS_DUKE_MATERIALS")
#define AFLOWRC_MPI_COMMAND_DUKE_MATERIALS                    string("/usr/bin/mpiexec -np") // DUKE_MATERIALS
#define         MPI_COMMAND_DUKE_MATERIALS                    XHOST.adefault.getattachedscheme("MPI_COMMAND_DUKE_MATERIALS")
#define AFLOWRC_MPI_BINARY_DIR_DUKE_MATERIALS                 string("/usr/local/bin/")  // DUKE_MATERIALS
#define         MPI_BINARY_DIR_DUKE_MATERIALS                 XHOST.adefault.getattachedscheme("MPI_BINARY_DIR_DUKE_MATERIALS")

#define AFLOWRC_MPI_OPTIONS_DUKE_AFLOWLIB                     string("ulimit -s unlimited ") // DUKE_AFLOWLIB
#define         MPI_OPTIONS_DUKE_AFLOWLIB                     XHOST.adefault.getattachedscheme("MPI_OPTIONS_DUKE_AFLOWLIB")
#define AFLOWRC_MPI_COMMAND_DUKE_AFLOWLIB                     string("/usr/bin/mpiexec -np") // DUKE_AFLOWLIB
#define         MPI_COMMAND_DUKE_AFLOWLIB                     XHOST.adefault.getattachedscheme("MPI_COMMAND_DUKE_AFLOWLIB")
#define AFLOWRC_MPI_BINARY_DIR_DUKE_AFLOWLIB                  string("/usr/local/bin/") // DUKE_AFLOWLIB
#define         MPI_BINARY_DIR_DUKE_AFLOWLIB                  XHOST.adefault.getattachedscheme("MPI_BINARY_DIR_DUKE_AFLOWLIB")

#define AFLOWRC_MPI_OPTIONS_DUKE_HABANA                       string("ulimit -s unlimited ") // DUKE_HABANA
#define         MPI_OPTIONS_DUKE_HABANA                       XHOST.adefault.getattachedscheme("MPI_OPTIONS_DUKE_HABANA")
#define AFLOWRC_MPI_COMMAND_DUKE_HABANA                       string("/usr/bin/mpiexec -np") // DUKE_HABANA
#define         MPI_COMMAND_DUKE_HABANA                       XHOST.adefault.getattachedscheme("MPI_COMMAND_DUKE_HABANA")
#define AFLOWRC_MPI_BINARY_DIR_DUKE_HABANA                    string("/usr/local/bin/") // DUKE_HABANA
#define         MPI_BINARY_DIR_DUKE_HABANA                    XHOST.adefault.getattachedscheme("MPI_BINARY_DIR_DUKE_HABANA")

#define AFLOWRC_MPI_OPTIONS_DUKE_QRATS_MPICH                  string("ulimit -s unlimited ") // DUKE_QRATS_MPICH
#define         MPI_OPTIONS_DUKE_QRATS_MPICH                  XHOST.adefault.getattachedscheme("MPI_OPTIONS_DUKE_QRATS_MPICH")
#define AFLOWRC_MPI_COMMAND_DUKE_QRATS_MPICH                  string("/MAIN/bin/MPICH/bin/mpirun -np") // DUKE_QRATS_MPICH
#define         MPI_COMMAND_DUKE_QRATS_MPICH                  XHOST.adefault.getattachedscheme("MPI_COMMAND_DUKE_QRATS_MPICH")
#define AFLOWRC_MPI_BINARY_DIR_DUKE_QRATS_MPICH               string("/usr/local/bin/") // DUKE_QRATS_MPICH
#define         MPI_BINARY_DIR_DUKE_QRATS_MPICH               XHOST.adefault.getattachedscheme("MPI_BINARY_DIR_DUKE_QRATS_MPICH")

#define AFLOWRC_MPI_OPTIONS_DUKE_QFLOW_OPENMPI                string("ulimit -s unlimited ") // DUKE_QFLOW_MPICH
#define         MPI_OPTIONS_DUKE_QFLOW_OPENMPI                XHOST.adefault.getattachedscheme("MPI_OPTIONS_DUKE_QFLOW_OPENMPI")
#define AFLOWRC_MPI_COMMAND_DUKE_QFLOW_OPENMPI                string("/usr/bin/mpirun -n") // DUKE_QFLOW_MPICH
#define         MPI_COMMAND_DUKE_QFLOW_OPENMPI                XHOST.adefault.getattachedscheme("MPI_COMMAND_DUKE_QFLOW_OPENMPI")
#define AFLOWRC_MPI_BINARY_DIR_DUKE_QFLOW_OPENMPI             string("/home/bin/") // DUKE_QFLOW_MPICH
#define         MPI_BINARY_DIR_DUKE_QFLOW_OPENMPI             XHOST.adefault.getattachedscheme("MPI_BINARY_DIR_DUKE_QFLOW_OPENMPI")

//DX20190509 - MACHINE001 - START
#define AFLOWRC_MPI_OPTIONS_MACHINE001                        string("") // MACHINE001
#define         MPI_OPTIONS_MACHINE001                        XHOST.adefault.getattachedscheme("MPI_OPTIONS_MACHINE001")
#define AFLOWRC_MPI_COMMAND_MACHINE001                        string("aprun -n") // MACHINE001
#define         MPI_COMMAND_MACHINE001                        XHOST.adefault.getattachedscheme("MPI_COMMAND_MACHINE001")
#define AFLOWRC_MPI_BINARY_DIR_MACHINE001                     string("~/bin/") // MACHINE001
#define         MPI_BINARY_DIR_MACHINE001                     XHOST.adefault.getattachedscheme("MPI_BINARY_DIR_MACHINE001")
//DX20190509 - MACHINE001 - END

//DX20190509 - MACHINE002 - START
#define AFLOWRC_MPI_OPTIONS_MACHINE002                       string("") // MACHINE002
#define         MPI_OPTIONS_MACHINE002                       XHOST.adefault.getattachedscheme("MPI_OPTIONS_MACHINE002")
#define AFLOWRC_MPI_COMMAND_MACHINE002                       string("/p/app/intel/parallel_studio_xe_2017_update4/impi/2017.3.196/intel64/bin/mpirun -np") // MACHINE002
#define         MPI_COMMAND_MACHINE002                       XHOST.adefault.getattachedscheme("MPI_COMMAND_MACHINE002")
#define AFLOWRC_MPI_BINARY_DIR_MACHINE002                    string("~/bin/") // MACHINE002
#define         MPI_BINARY_DIR_MACHINE002                    XHOST.adefault.getattachedscheme("MPI_BINARY_DIR_MACHINE002")
//DX20190509 - MACHINE002 - END

#define AFLOWRC_MPI_OPTIONS_MPCDF_EOS                         string("ulimit -s unlimited ") // MPCDF_EOS_MPICH
#define         MPI_OPTIONS_MPCDF_EOS                         XHOST.adefault.getattachedscheme("MPI_OPTIONS_MPCDF_EOS")
#define AFLOWRC_MPI_COMMAND_MPCDF_EOS                         string("/usr/bin/srun -n") // MPCDF_EOS_MPICH
#define         MPI_COMMAND_MPCDF_EOS                         XHOST.adefault.getattachedscheme("MPI_COMMAND_MPCDF_EOS")
#define AFLOWRC_MPI_NCPUS_MPCDF_EOS                           32 // 32 // MPCDF_EOS_MPICH
#define         MPI_NCPUS_MPCDF_EOS                           XHOST.adefault.getattachedutype<int>("MPI_NCPUS_MPCDF_EOS")
#define AFLOWRC_MPI_HYPERTHREADING_MPCDF_EOS                  string("NEGLECT")  // FALSE/OFF, IGNORE/NEGLECT, TRUE/ON
#define         MPI_HYPERTHREADING_MPCDF_EOS                  XHOST.adefault.getattachedscheme("MPI_HYPERTHREADING_MPCDF_EOS") 
#define AFLOWRC_MPI_BINARY_DIR_MPCDF_EOS                      string("~/bin/") // MPCDF_EOS_MPICH
#define         MPI_BINARY_DIR_MPCDF_EOS                      XHOST.adefault.getattachedscheme("MPI_BINARY_DIR_MPCDF_EOS")

#define AFLOWRC_MPI_OPTIONS_MPCDF_DRACO                       string("ulimit -s unlimited ") // MPCDF_DRACO_MPICH  // FIX_DRACO
#define         MPI_OPTIONS_MPCDF_DRACO                       XHOST.adefault.getattachedscheme("MPI_OPTIONS_MPCDF_DRACO")  // FIX_DRACO
#define AFLOWRC_MPI_COMMAND_MPCDF_DRACO                       string("/usr/bin/srun -n") // MPCDF_DRACO_MPICH // FIX_DRACO
#define         MPI_COMMAND_MPCDF_DRACO                       XHOST.adefault.getattachedscheme("MPI_COMMAND_MPCDF_DRACO") // FIX_DRACO
#define AFLOWRC_MPI_NCPUS_MPCDF_DRACO                         0 // 32 // MPCDF_DRACO_MPICH
#define         MPI_NCPUS_MPCDF_DRACO                         XHOST.adefault.getattachedutype<int>("MPI_NCPUS_MPCDF_DRACO")
#define AFLOWRC_MPI_HYPERTHREADING_MPCDF_DRACO                string("OFF")  // FALSE/OFF, IGNORE/NEGLECT, TRUE/ON
#define         MPI_HYPERTHREADING_MPCDF_DRACO                XHOST.adefault.getattachedscheme("MPI_HYPERTHREADING_MPCDF_DRACO") 
#define AFLOWRC_MPI_BINARY_DIR_MPCDF_DRACO                    string("~/bin/") // MPCDF_DRACO_MPICH // FIX_DRACO
#define         MPI_BINARY_DIR_MPCDF_DRACO                    XHOST.adefault.getattachedscheme("MPI_BINARY_DIR_MPCDF_DRACO") // FIX_DRACO

#define AFLOWRC_MPI_OPTIONS_MPCDF_COBRA                       string("ulimit -s unlimited ") // MPCDF_COBRA_MPICH  // FIX_COBRA
#define         MPI_OPTIONS_MPCDF_COBRA                       XHOST.adefault.getattachedscheme("MPI_OPTIONS_MPCDF_COBRA")  // FIX_COBRA
#define AFLOWRC_MPI_COMMAND_MPCDF_COBRA                       string("/usr/bin/srun -n") // MPCDF_COBRA_MPICH // FIX_COBRA
#define         MPI_COMMAND_MPCDF_COBRA                       XHOST.adefault.getattachedscheme("MPI_COMMAND_MPCDF_COBRA") // FIX_COBRA
#define AFLOWRC_MPI_NCPUS_MPCDF_COBRA                         0 // 40 // MPCDF_COBRA_MPICH
#define         MPI_NCPUS_MPCDF_COBRA                         XHOST.adefault.getattachedutype<int>("MPI_NCPUS_MPCDF_COBRA")
#define AFLOWRC_MPI_HYPERTHREADING_MPCDF_COBRA                string("OFF")  // FALSE/OFF, IGNORE/NEGLECT, TRUE/ON
#define         MPI_HYPERTHREADING_MPCDF_COBRA                XHOST.adefault.getattachedscheme("MPI_HYPERTHREADING_MPCDF_COBRA") 
#define AFLOWRC_MPI_BINARY_DIR_MPCDF_COBRA                    string("~/bin/") // MPCDF_COBRA_MPICH // FIX_COBRA
#define         MPI_BINARY_DIR_MPCDF_COBRA                    XHOST.adefault.getattachedscheme("MPI_BINARY_DIR_MPCDF_COBRA") // FIX_COBRA

#define AFLOWRC_MPI_OPTIONS_MPCDF_HYDRA                       string("ulimit -s unlimited ") // MPCDF_HYDRA_MPICH
#define         MPI_OPTIONS_MPCDF_HYDRA                       XHOST.adefault.getattachedscheme("MPI_OPTIONS_MPCDF_HYDRA")
#define AFLOWRC_MPI_COMMAND_MPCDF_HYDRA                       string("poe ") // MPCDF_HYDRA_MPICH
#define         MPI_COMMAND_MPCDF_HYDRA                       XHOST.adefault.getattachedscheme("MPI_COMMAND_MPCDF_HYDRA")
#define AFLOWRC_MPI_NCPUS_MPCDF_HYDRA                         0 // 24 // MPCDF_HYDRA_MPICH
#define         MPI_NCPUS_MPCDF_HYDRA                         XHOST.adefault.getattachedutype<int>("MPI_NCPUS_MPCDF_HYDRA")
#define AFLOWRC_MPI_HYPERTHREADING_MPCDF_HYDRA                string("OFF")  // FALSE/OFF, IGNORE/NEGLECT, TRUE/ON
#define         MPI_HYPERTHREADING_MPCDF_HYDRA                XHOST.adefault.getattachedscheme("MPI_HYPERTHREADING_MPCDF_HYDRA") 
#define AFLOWRC_MPI_BINARY_DIR_MPCDF_HYDRA                    string("~/bin/") // MPCDF_HYDRA_MPICH
#define         MPI_BINARY_DIR_MPCDF_HYDRA                    XHOST.adefault.getattachedscheme("MPI_BINARY_DIR_MPCDF_HYDRA")

//define AFLOWRC_MPI_OPTIONS_FULTON_MARYLOU                    string("module purge") // FULTON_MARYLOU
#define AFLOWRC_MPI_OPTIONS_FULTON_MARYLOU                    string("export OMP_NUM_THREADS=$SLURM_CPUS_ON_NODE") // FULTON_MARYLOU
//#define AFLOWRC_MPI_OPTIONS_FULTON_MARYLOU                    string("export OMP_NUM_THREADS=$SLURM_NTASKS") // FULTON_MARYLOU
#define         MPI_OPTIONS_FULTON_MARYLOU                    XHOST.adefault.getattachedscheme("MPI_OPTIONS_FULTON_MARYLOU")
#define AFLOWRC_MPI_COMMAND_FULTON_MARYLOU                    string("srun ") // FULTON_MARYLOU  
//#define AFLOWRC_MPI_COMMAND_FULTON_MARYLOU                    string("mpiexec") // FULTON_MARYLOU  
//#define AFLOWRC_MPI_COMMAND_FULTON_MARYLOU                    string("mpiexec -np") // FULTON_MARYLOU WITH NP
#define         MPI_COMMAND_FULTON_MARYLOU                    XHOST.adefault.getattachedscheme("MPI_COMMAND_FULTON_MARYLOU")
#define AFLOWRC_MPI_BINARY_DIR_FULTON_MARYLOU                 string("/fslgroup/fslg_datamining/bin/") // FULTON_MARYLOU
#define         MPI_BINARY_DIR_FULTON_MARYLOU                 XHOST.adefault.getattachedscheme("MPI_BINARY_DIR_FULTON_MARYLOU")

//DX - CMU EULER - START
#define AFLOWRC_MPI_OPTIONS_CMU_EULER                         string("") // CMU EULER
#define         MPI_OPTIONS_CMU_EULER                         XHOST.adefault.getattachedscheme("MPI_OPTIONS_CMU_EULER")
#define AFLOWRC_MPI_COMMAND_CMU_EULER                         string("mpirun -np") // CMU_EULER
#define         MPI_COMMAND_CMU_EULER                         XHOST.adefault.getattachedscheme("MPI_COMMAND_CMU_EULER")
#define AFLOWRC_MPI_BINARY_DIR_CMU_EULER                      string("/home/Tools/bin/") // CMU_EULER
#define         MPI_BINARY_DIR_CMU_EULER                      XHOST.adefault.getattachedscheme("MPI_BINARY_DIR_CMU_EULER")
//DX - CMU EULER - END

#define AFLOWRC_MPI_OPTIONS_MACHINE1                          string("") // future expansions
#define         MPI_OPTIONS_MACHINE1                          XHOST.adefault.getattachedscheme("MPI_OPTIONS_MACHINE1")
#define AFLOWRC_MPI_COMMAND_MACHINE1                          string("...something ...")  // future expansions
#define         MPI_COMMAND_MACHINE1                          XHOST.adefault.getattachedscheme("MPI_COMMAND_MACHINE1")
#define AFLOWRC_MPI_BINARY_DIR_MACHINE1                       string("/somewhere/")  // future expansions
#define         MPI_BINARY_DIR_MACHINE1                       XHOST.adefault.getattachedscheme("MPI_BINARY_DIR_MACHINE1")

#define AFLOWRC_MPI_OPTIONS_MACHINE2                          string("") // future expansions
#define         MPI_OPTIONS_MACHINE2                          XHOST.adefault.getattachedscheme("MPI_OPTIONS_MACHINE2")
#define AFLOWRC_MPI_COMMAND_MACHINE2                          string("stub not used")  // future expansions
#define         MPI_COMMAND_MACHINE2                          XHOST.adefault.getattachedscheme("MPI_COMMAND_MACHINE2")
#define AFLOWRC_MPI_BINARY_DIR_MACHINE2                       string("/home/aflow/bin/")  // future expansions
#define         MPI_BINARY_DIR_MACHINE2                       XHOST.adefault.getattachedscheme("MPI_BINARY_DIR_MACHINE2")

#endif // _AFLOW_AFLOWRC_H_

// POCC STUFF
// defaults go in 4 positions; Here with #define AFLOWRC_DEFAULT, in read(), in write_default(), and in print_aflowrc()...
// I coded strings (without spaces), <int>.. you can do <doubles> just like the <int>
// for strings with spaces I need to fix the code. Dont add them now. Then you need to go around the whole code and fix the use of DEFAULTS, possibly also in the READMEs if they are specified.
// STRING     string blablabla=DEFAULT_STRING =>  string blablabla=XHOST.adefault.getattachedscheme("DEFAULT_STRING")
// INT        int blablabla=DEFAULT_INT       =>  int blablabla=XHOST.adefault.getattachedscheme<int>("DEFAULT_INT")
// DOUBLE     double blablabla=DEFAULT_DOUBLE =>  double blablabla=XHOST.adefault.getattachedscheme<double>("DEFAULT_DOUBLE")
// ./aflow --machine to check them out


#ifndef _AFLOW_AFLOWRC_CPP_
#define _AFLOW_AFLOWRC_CPP_

// ***************************************************************************
// aflowrc::load_default
// ***************************************************************************
namespace aflowrc {
  bool load_default(string schema,string schema_default) {
    bool found=FALSE;
    string aus,string_to_add=schema_default;
    vector<string> tokens;
    for(uint i=0;i<XHOST.vaflowrc.size()&&!found;i++) {
      aurostd::string2tokens(XHOST.vaflowrc.at(i),tokens,"=");
      if(tokens.size()>0&&!found) {
        if(aurostd::RemoveWhiteSpaces(tokens.at(0))==schema&&!found) {
          //CO20181226 - it is possible to have '=' inside value: MPI_START_DEFAULT="export OMP_NUM_THREADS=1"
          //treat tokens[0] as special
          tokens.erase(tokens.begin()); //remove key
          found=TRUE; aus=aurostd::RemoveWhiteSpacesFromTheBack(aurostd::joinWDelimiter(tokens,"="));  //CO20180705 - if there are spaces between ="" and //, then the value is set to the spaces (not an empty string!)  //CO20181226 - join again by '='
          aurostd::string2tokens(aus,tokens,"\""); //	    if(tokens.size()>0) cerr << tokens.at(0) << endl;
          if(tokens.size()>0) string_to_add=tokens.at(0);
        }
      }
    }
    // fix ~/ with XHOST.user
    if(aurostd::substring2bool(string_to_add,"~/")) aurostd::StringSubst(string_to_add,"~/",XHOST.home+"/");
    XHOST.adefault.push_attached(schema,string_to_add); // add what is present or the default if not present
    return found;
  }
  template<class utype> 
    bool load_default(string schema,utype schema_default) {
      bool found=XHOST.adefault.args2addattachedscheme(XHOST.vaflowrc,schema,string(schema+"="),""); // add what is present
      if(!found) XHOST.adefault.push_attached(schema,aurostd::utype2string<utype>(schema_default));  // add default if not present
      return found;
    }
}

// ***************************************************************************
// aflowrc::is_available
// ***************************************************************************
namespace aflowrc {
  bool is_available(std::ostream& oss,bool AFLOWRC_VERBOSE) {
    bool LDEBUG=(FALSE || XHOST.DEBUG || AFLOWRC_VERBOSE);   
    bool aflowrc_local=FALSE;
    bool aflowrc_global=FALSE;
    if(LDEBUG) oss << "aflowrc::is_available: BEGIN" << endl;
    if(LDEBUG) oss << "aflowrc::is_available: XHOST.home=" << XHOST.home << endl;
    // TESTING LOCAL OR USER BASED
    if(XHOST.aflowrc_filename.empty()) XHOST.aflowrc_filename=AFLOWRC_FILENAME_LOCAL;
    aflowrc_local=aurostd::FileExist(AFLOWRC_FILENAME_LOCAL);
    aflowrc_global=aurostd::FileExist(AFLOWRC_FILENAME_GLOBAL);

    // LOCAL=TRUE && GLOBAL=TRUE => take LOCAL
    if(aflowrc_local && aflowrc_global) {
      if(LDEBUG) oss << "aflowrc::is_available: LOCAL=TRUE && GLOBAL=TRUE => LOCAL " << endl;
      XHOST.aflowrc_filename=AFLOWRC_FILENAME_LOCAL;
      if(LDEBUG) oss << "aflowrc::is_available: XHOST.aflowrc_filename=" << XHOST.aflowrc_filename << endl;
      if(LDEBUG) oss << "aflowrc::is_available: END" << endl;
      return TRUE;
    }
    // LOCAL=TRUE && GLOBAL=FALSE => take LOCAL
    if(aflowrc_local && !aflowrc_global) {
      if(LDEBUG) oss << "aflowrc::is_available: LOCAL=TRUE && GLOBAL=FALSE => LOCAL " << endl;
      XHOST.aflowrc_filename=AFLOWRC_FILENAME_LOCAL; 
      if(LDEBUG) oss << "aflowrc::is_available: XHOST.aflowrc_filename=" << XHOST.aflowrc_filename << endl;
      if(LDEBUG) oss << "aflowrc::is_available: END" << endl;
      return TRUE;
    }
    // LOCAL=FALSE && GLOBAL=TRUE => take GLOBAL
    if(!aflowrc_local && aflowrc_global) {
      if(LDEBUG) oss << "aflowrc::is_available: LOCAL=FALSE && GLOBAL=TRUE => GLOBAL " << endl;
      XHOST.aflowrc_filename=AFLOWRC_FILENAME_GLOBAL;
      if(LDEBUG) oss << "aflowrc::is_available: XHOST.aflowrc_filename=" << XHOST.aflowrc_filename << endl;
      if(LDEBUG) oss << "aflowrc::is_available: END" << endl;
      return TRUE;
    }
    // LOCAL=FALSE && GLOBAL=FALSE => take NOTHING AND REWRITE
    if(!aflowrc_local && !aflowrc_global) {
      if(LDEBUG) oss << "aflowrc::is_available: LOCAL=FALSE && GLOBAL=FALSE => NOTHING " << endl;
      XHOST.aflowrc_filename=AFLOWRC_FILENAME_LOCAL; // because it is going to write it
      if(LDEBUG) oss << "aflowrc::is_available: XHOST.aflowrc_filename=" << XHOST.aflowrc_filename << endl;
      if(LDEBUG) oss << "aflowrc::is_available: END" << endl;
      return FALSE;
    }

    if(LDEBUG) oss << "aflowrc::is_available: END" << endl;
    return FALSE;
  }
} // namespace aflowrc


// ***************************************************************************
// aflowrc::read
// ***************************************************************************
namespace aflowrc {
  bool read(std::ostream& oss,bool AFLOWRC_VERBOSE) {
    bool LDEBUG=(FALSE || XHOST.DEBUG || AFLOWRC_VERBOSE);   
    string soliloquy="aflowrc::read():";  //CO20200404
    stringstream message; //CO20200404
    if(LDEBUG) oss << soliloquy << " BEGIN" << endl;
    if(LDEBUG) oss << soliloquy << " XHOST.home=" << XHOST.home << endl;
    if(XHOST.aflowrc_filename.empty()) XHOST.aflowrc_filename=AFLOWRC_FILENAME_LOCAL;
    if(LDEBUG) oss << soliloquy << " XHOST.aflowrc_filename=" << XHOST.aflowrc_filename << endl;

    if(!aflowrc::is_available(oss,AFLOWRC_VERBOSE)){
      if(!XHOST.vflag_control.flag("WWW")){ //CO20200404 - new web flag
        if(!(aurostd::substring2bool(XHOST.aflowrc_filename,"/mnt/MAIN") || aurostd::substring2bool(XHOST.aflowrc_filename,"/mnt/uMAIN"))){ //CO20200404 - patching for new disk
          //[CO20200404 - OBSOLETE]cout << "WARNING: aflowrc::read: " << XHOST.aflowrc_filename << " not found, loading DEFAULT values" << endl;
          message << XHOST.aflowrc_filename << " not found, loading DEFAULT values";pflow::logger(_AFLOW_FILE_NAME_,soliloquy,message,std::cerr,_LOGGER_MESSAGE_);  //CO20200404 - LEAVE std::cerr here, FR needs this for web
        }
      }
    }

    aurostd::file2string(XHOST.aflowrc_filename,XHOST.aflowrc_content);
    // oss << "BEGIN" << endl << XHOST.aflowrc_content << "END" << endl;
    // XHOST.aflowrc_content=aurostd::RemoveComments(XHOST.aflowrc_content); // NOW Clean XHOST.aflowrc_content
    //   XHOST.aflowrc_content=aurostd::RemoveWhiteSpaces(XHOST.aflowrc_content); // NOW Clean XHOST.aflowrc_content
    XHOST.aflowrc_content=aurostd::RemoveComments(XHOST.aflowrc_content); // NOW Clean XHOST.aflowrc_content
    // oss << "BEGIN" << endl << XHOST.aflowrc_content << "END" << endl;
    aurostd::string2vectorstring(XHOST.aflowrc_content,XHOST.vaflowrc); // vectorize

    // DEFAULT DEFINITIONS
    aflowrc::load_default("DEFAULT_KZIP_BIN",AFLOWRC_DEFAULT_KZIP_BIN);
    aflowrc::load_default("DEFAULT_KZIP_EXT",AFLOWRC_DEFAULT_KZIP_EXT);

    //ME20191001 START
    // AFLOW database files
    aflowrc::load_default("DEFAULT_AFLOW_DB_FILE", AFLOWRC_DEFAULT_AFLOW_DB_FILE);
    aflowrc::load_default("DEFAULT_AFLOW_DB_STATS_FILE", AFLOWRC_DEFAULT_AFLOW_DB_STATS_FILE);
    aflowrc::load_default("DEFAULT_AFLOW_DB_DATA_PATH", AFLOWRC_DEFAULT_AFLOW_DB_DATA_PATH);
    aflowrc::load_default("DEFAULT_AFLOW_DB_LOCK_FILE", AFLOWRC_DEFAULT_AFLOW_DB_LOCK_FILE);
    aflowrc::load_default("DEFAULT_AFLOW_DB_STALE_THRESHOLD", AFLOWRC_DEFAULT_AFLOW_DB_STALE_THRESHOLD);
    //ME20191001 END
    // FILENAMES FOR AFLOW.ORG ANALYSIS
    aflowrc::load_default("DEFAULT_FILE_AFLOWLIB_ENTRY_OUT",AFLOWRC_DEFAULT_FILE_AFLOWLIB_ENTRY_OUT);
    aflowrc::load_default("DEFAULT_FILE_AFLOWLIB_ENTRY_JSON",AFLOWRC_DEFAULT_FILE_AFLOWLIB_ENTRY_JSON);
    aflowrc::load_default("DEFAULT_FILE_EDATA_ORIG_OUT",AFLOWRC_DEFAULT_FILE_EDATA_ORIG_OUT);
    aflowrc::load_default("DEFAULT_FILE_EDATA_RELAX_OUT",AFLOWRC_DEFAULT_FILE_EDATA_RELAX_OUT);
    aflowrc::load_default("DEFAULT_FILE_EDATA_BANDS_OUT",AFLOWRC_DEFAULT_FILE_EDATA_BANDS_OUT);
    aflowrc::load_default("DEFAULT_FILE_DATA_ORIG_OUT",AFLOWRC_DEFAULT_FILE_DATA_ORIG_OUT);
    aflowrc::load_default("DEFAULT_FILE_DATA_RELAX_OUT",AFLOWRC_DEFAULT_FILE_DATA_RELAX_OUT);
    aflowrc::load_default("DEFAULT_FILE_DATA_BANDS_OUT",AFLOWRC_DEFAULT_FILE_DATA_BANDS_OUT);
    aflowrc::load_default("DEFAULT_FILE_EDATA_ORIG_JSON",AFLOWRC_DEFAULT_FILE_EDATA_ORIG_JSON);
    aflowrc::load_default("DEFAULT_FILE_EDATA_RELAX_JSON",AFLOWRC_DEFAULT_FILE_EDATA_RELAX_JSON);
    aflowrc::load_default("DEFAULT_FILE_EDATA_BANDS_JSON",AFLOWRC_DEFAULT_FILE_EDATA_BANDS_JSON);
    aflowrc::load_default("DEFAULT_FILE_DATA_ORIG_JSON",AFLOWRC_DEFAULT_FILE_DATA_ORIG_JSON);
    aflowrc::load_default("DEFAULT_FILE_DATA_RELAX_JSON",AFLOWRC_DEFAULT_FILE_DATA_RELAX_JSON);
    aflowrc::load_default("DEFAULT_FILE_DATA_BANDS_JSON",AFLOWRC_DEFAULT_FILE_DATA_BANDS_JSON);
    aflowrc::load_default("DEFAULT_FILE_TIME_OUT",AFLOWRC_DEFAULT_FILE_TIME_OUT);
    aflowrc::load_default("DEFAULT_FILE_SPACEGROUP1_OUT",AFLOWRC_DEFAULT_FILE_SPACEGROUP1_OUT);
    aflowrc::load_default("DEFAULT_FILE_SPACEGROUP2_OUT",AFLOWRC_DEFAULT_FILE_SPACEGROUP2_OUT);
    aflowrc::load_default("DEFAULT_FILE_VOLDISTPARAMS_OUT",AFLOWRC_DEFAULT_FILE_VOLDISTPARAMS_OUT);
    aflowrc::load_default("DEFAULT_FILE_VOLDISTEVOLUTION_OUT",AFLOWRC_DEFAULT_FILE_VOLDISTEVOLUTION_OUT);

    // FILENAMES FOR AFLOW OPERATION
    aflowrc::load_default("DEFAULT_AFLOW_PSEUDOPOTENTIAL_AUID_OUT",AFLOWRC_DEFAULT_AFLOW_PSEUDOPOTENTIAL_AUID_OUT);
    aflowrc::load_default("DEFAULT_AFLOW_PRESCRIPT_OUT",AFLOWRC_DEFAULT_AFLOW_PRESCRIPT_OUT);
    aflowrc::load_default("DEFAULT_AFLOW_PRESCRIPT_COMMAND",AFLOWRC_DEFAULT_AFLOW_PRESCRIPT_COMMAND);
    aflowrc::load_default("DEFAULT_AFLOW_POSTSCRIPT_OUT",AFLOWRC_DEFAULT_AFLOW_POSTSCRIPT_OUT);
    aflowrc::load_default("DEFAULT_AFLOW_POSTSCRIPT_COMMAND",AFLOWRC_DEFAULT_AFLOW_POSTSCRIPT_COMMAND);
    aflowrc::load_default("DEFAULT_AFLOW_PGROUP_OUT",AFLOWRC_DEFAULT_AFLOW_PGROUP_OUT);
    aflowrc::load_default("DEFAULT_AFLOW_PGROUP_JSON",AFLOWRC_DEFAULT_AFLOW_PGROUP_JSON);
    aflowrc::load_default("DEFAULT_AFLOW_PGROUP_XTAL_OUT",AFLOWRC_DEFAULT_AFLOW_PGROUP_XTAL_OUT);
    aflowrc::load_default("DEFAULT_AFLOW_PGROUP_XTAL_JSON",AFLOWRC_DEFAULT_AFLOW_PGROUP_XTAL_JSON);
    aflowrc::load_default("DEFAULT_AFLOW_PGROUPK_PATTERSON_OUT",AFLOWRC_DEFAULT_AFLOW_PGROUPK_PATTERSON_OUT); //DX20200129
    aflowrc::load_default("DEFAULT_AFLOW_PGROUPK_PATTERSON_JSON",AFLOWRC_DEFAULT_AFLOW_PGROUPK_PATTERSON_JSON); //DX20200129
    aflowrc::load_default("DEFAULT_AFLOW_PGROUPK_OUT",AFLOWRC_DEFAULT_AFLOW_PGROUPK_OUT);
    aflowrc::load_default("DEFAULT_AFLOW_PGROUPK_JSON",AFLOWRC_DEFAULT_AFLOW_PGROUPK_JSON);
    aflowrc::load_default("DEFAULT_AFLOW_PGROUPK_XTAL_OUT",AFLOWRC_DEFAULT_AFLOW_PGROUPK_XTAL_OUT);
    aflowrc::load_default("DEFAULT_AFLOW_PGROUPK_XTAL_JSON",AFLOWRC_DEFAULT_AFLOW_PGROUPK_XTAL_JSON);  
    aflowrc::load_default("DEFAULT_AFLOW_FGROUP_OUT",AFLOWRC_DEFAULT_AFLOW_FGROUP_OUT);
    aflowrc::load_default("DEFAULT_AFLOW_FGROUP_JSON",AFLOWRC_DEFAULT_AFLOW_FGROUP_JSON);
    aflowrc::load_default("DEFAULT_AFLOW_SGROUP_OUT",AFLOWRC_DEFAULT_AFLOW_SGROUP_OUT);
    aflowrc::load_default("DEFAULT_AFLOW_SGROUP_JSON",AFLOWRC_DEFAULT_AFLOW_SGROUP_JSON);
    aflowrc::load_default("DEFAULT_AFLOW_AGROUP_OUT",AFLOWRC_DEFAULT_AFLOW_AGROUP_OUT);
    aflowrc::load_default("DEFAULT_AFLOW_AGROUP_JSON",AFLOWRC_DEFAULT_AFLOW_AGROUP_JSON);
    aflowrc::load_default("DEFAULT_AFLOW_IATOMS_OUT",AFLOWRC_DEFAULT_AFLOW_IATOMS_OUT);
    aflowrc::load_default("DEFAULT_AFLOW_IATOMS_JSON",AFLOWRC_DEFAULT_AFLOW_IATOMS_JSON);  
    aflowrc::load_default("DEFAULT_AFLOW_ICAGES_OUT",AFLOWRC_DEFAULT_AFLOW_ICAGES_OUT);
    aflowrc::load_default("DEFAULT_AFLOW_SURFACE_OUT",AFLOWRC_DEFAULT_AFLOW_SURFACE_OUT);
    aflowrc::load_default("DEFAULT_AFLOW_QMVASP_OUT",AFLOWRC_DEFAULT_AFLOW_QMVASP_OUT);
    aflowrc::load_default("DEFAULT_AFLOW_ERVASP_OUT",AFLOWRC_DEFAULT_AFLOW_ERVASP_OUT);
    aflowrc::load_default("DEFAULT_AFLOW_IMMISCIBILITY_OUT",AFLOWRC_DEFAULT_AFLOW_IMMISCIBILITY_OUT);
    aflowrc::load_default("DEFAULT_AFLOW_MEMORY_OUT",AFLOWRC_DEFAULT_AFLOW_MEMORY_OUT);
    aflowrc::load_default("DEFAULT_AFLOW_FROZSL_INPUT_OUT",AFLOWRC_DEFAULT_AFLOW_FROZSL_INPUT_OUT);
    aflowrc::load_default("DEFAULT_AFLOW_FROZSL_POSCAR_OUT",AFLOWRC_DEFAULT_AFLOW_FROZSL_POSCAR_OUT);
    aflowrc::load_default("DEFAULT_AFLOW_FROZSL_MODES_OUT",AFLOWRC_DEFAULT_AFLOW_FROZSL_MODES_OUT);
    aflowrc::load_default("DEFAULT_AFLOW_FROZSL_EIGEN_OUT",AFLOWRC_DEFAULT_AFLOW_FROZSL_EIGEN_OUT);
    aflowrc::load_default("DEFAULT_AFLOW_END_OUT",AFLOWRC_DEFAULT_AFLOW_END_OUT);

    // DEFAULT GENERIC MPI
    aflowrc::load_default("MPI_START_DEFAULT",AFLOWRC_MPI_START_DEFAULT); 
    aflowrc::load_default("MPI_STOP_DEFAULT",AFLOWRC_MPI_STOP_DEFAULT); 
    aflowrc::load_default("MPI_COMMAND_DEFAULT",AFLOWRC_MPI_COMMAND_DEFAULT); 
    aflowrc::load_default("MPI_NCPUS_DEFAULT",AFLOWRC_MPI_NCPUS_DEFAULT); 
    aflowrc::load_default("MPI_NCPUS_MAX",AFLOWRC_MPI_NCPUS_MAX); 

    // BINARY VASP
    aflowrc::load_default("DEFAULT_VASP_GAMMA_BIN",AFLOWRC_DEFAULT_VASP_GAMMA_BIN); 
    aflowrc::load_default("DEFAULT_VASP_GAMMA_MPI_BIN",AFLOWRC_DEFAULT_VASP_GAMMA_MPI_BIN); 
    aflowrc::load_default("DEFAULT_VASP_BIN",AFLOWRC_DEFAULT_VASP_BIN); 
    aflowrc::load_default("DEFAULT_VASP_MPI_BIN",AFLOWRC_DEFAULT_VASP_MPI_BIN); 
    aflowrc::load_default("DEFAULT_VASP5_BIN",AFLOWRC_DEFAULT_VASP5_BIN); 
    aflowrc::load_default("DEFAULT_VASP5_MPI_BIN",AFLOWRC_DEFAULT_VASP5_MPI_BIN); 
    // BINARY AIMS
    aflowrc::load_default("DEFAULT_AIMS_BIN",AFLOWRC_DEFAULT_AIMS_BIN); 

    // POTCARS
    aflowrc::load_default("DEFAULT_VASP_POTCAR_DIRECTORIES",AFLOWRC_DEFAULT_VASP_POTCAR_DIRECTORIES); 
    aflowrc::load_default("DEFAULT_VASP_POTCAR_DATE",AFLOWRC_DEFAULT_VASP_POTCAR_DATE); 
    aflowrc::load_default("DEFAULT_VASP_POTCAR_SUFFIX",AFLOWRC_DEFAULT_VASP_POTCAR_SUFFIX); 
    aflowrc::load_default("DEFAULT_VASP_POTCAR_DATE_POT_LDA",AFLOWRC_DEFAULT_VASP_POTCAR_DATE_POT_LDA); 
    aflowrc::load_default("DEFAULT_VASP_POTCAR_DATE_POT_GGA",AFLOWRC_DEFAULT_VASP_POTCAR_DATE_POT_GGA); 
    aflowrc::load_default("DEFAULT_VASP_POTCAR_DIR_POT_LDA",AFLOWRC_DEFAULT_VASP_POTCAR_DIR_POT_LDA);
    aflowrc::load_default("DEFAULT_VASP_POTCAR_DIR_POT_GGA",AFLOWRC_DEFAULT_VASP_POTCAR_DIR_POT_GGA);
    aflowrc::load_default("DEFAULT_VASP_POTCAR_DIR_POT_PBE",AFLOWRC_DEFAULT_VASP_POTCAR_DIR_POT_PBE);
    aflowrc::load_default("DEFAULT_VASP_POTCAR_DIR_POTPAW_LDA",AFLOWRC_DEFAULT_VASP_POTCAR_DIR_POTPAW_LDA);
    aflowrc::load_default("DEFAULT_VASP_POTCAR_DIR_POTPAW_GGA",AFLOWRC_DEFAULT_VASP_POTCAR_DIR_POTPAW_GGA);
    aflowrc::load_default("DEFAULT_VASP_POTCAR_DIR_POTPAW_PBE",AFLOWRC_DEFAULT_VASP_POTCAR_DIR_POTPAW_PBE);
    aflowrc::load_default("DEFAULT_VASP_POTCAR_DIR_POTPAW_LDA_KIN",AFLOWRC_DEFAULT_VASP_POTCAR_DIR_POTPAW_LDA_KIN);
    aflowrc::load_default("DEFAULT_VASP_POTCAR_DIR_POTPAW_PBE_KIN",AFLOWRC_DEFAULT_VASP_POTCAR_DIR_POTPAW_PBE_KIN);

    // DEFAULT KPOINTS/DOS
    aflowrc::load_default("DEFAULT_BANDS_GRID",AFLOWRC_DEFAULT_BANDS_GRID); 
    aflowrc::load_default("DEFAULT_BANDS_LATTICE",AFLOWRC_DEFAULT_BANDS_LATTICE); 
    aflowrc::load_default("DEFAULT_KSCHEME",AFLOWRC_DEFAULT_KSCHEME); 
    aflowrc::load_default("DEFAULT_KPPRA",AFLOWRC_DEFAULT_KPPRA); 
    aflowrc::load_default("DEFAULT_STATIC_KSCHEME",AFLOWRC_DEFAULT_STATIC_KSCHEME); 
    aflowrc::load_default("DEFAULT_KPPRA_STATIC",AFLOWRC_DEFAULT_KPPRA_STATIC); 
    aflowrc::load_default("DEFAULT_KPPRA_ICSD",AFLOWRC_DEFAULT_KPPRA_ICSD); 
    aflowrc::load_default("DEFAULT_UNARY_BANDS_GRID",AFLOWRC_DEFAULT_UNARY_BANDS_GRID); 
    aflowrc::load_default("DEFAULT_UNARY_KPPRA",AFLOWRC_DEFAULT_UNARY_KPPRA); 
    aflowrc::load_default("DEFAULT_UNARY_KPPRA_STATIC",AFLOWRC_DEFAULT_UNARY_KPPRA_STATIC); 
    aflowrc::load_default("DEFAULT_PHONONS_KSCHEME",AFLOWRC_DEFAULT_PHONONS_KSCHEME); 
    aflowrc::load_default("DEFAULT_PHONONS_KPPRA",AFLOWRC_DEFAULT_PHONONS_KPPRA); 
    aflowrc::load_default("DEFAULT_DOS_EMIN",AFLOWRC_DEFAULT_DOS_EMIN); 
    aflowrc::load_default("DEFAULT_DOS_EMAX",AFLOWRC_DEFAULT_DOS_EMAX); 
    aflowrc::load_default("DEFAULT_DOS_SCALE",AFLOWRC_DEFAULT_DOS_SCALE); 

    // PRECISION
    aflowrc::load_default("DEFAULT_VASP_PREC_ENMAX_LOW",AFLOWRC_DEFAULT_VASP_PREC_ENMAX_LOW);
    aflowrc::load_default("DEFAULT_VASP_PREC_ENMAX_MEDIUM",AFLOWRC_DEFAULT_VASP_PREC_ENMAX_MEDIUM);
    aflowrc::load_default("DEFAULT_VASP_PREC_ENMAX_NORMAL",AFLOWRC_DEFAULT_VASP_PREC_ENMAX_NORMAL);
    aflowrc::load_default("DEFAULT_VASP_PREC_ENMAX_HIGH",AFLOWRC_DEFAULT_VASP_PREC_ENMAX_HIGH);
    aflowrc::load_default("DEFAULT_VASP_PREC_ENMAX_ACCURATE",AFLOWRC_DEFAULT_VASP_PREC_ENMAX_ACCURATE);
    aflowrc::load_default("DEFAULT_VASP_SPIN_REMOVE_CUTOFF",AFLOWRC_DEFAULT_VASP_SPIN_REMOVE_CUTOFF);
    aflowrc::load_default("DEFAULT_VASP_PREC_POTIM",AFLOWRC_DEFAULT_VASP_PREC_POTIM);
    aflowrc::load_default("DEFAULT_VASP_PREC_EDIFFG",AFLOWRC_DEFAULT_VASP_PREC_EDIFFG);

    // OPTIONS
    aflowrc::load_default("DEFAULT_VASP_EXTERNAL_INCAR",AFLOWRC_DEFAULT_VASP_EXTERNAL_INCAR);
    aflowrc::load_default("DEFAULT_VASP_EXTERNAL_POSCAR",AFLOWRC_DEFAULT_VASP_EXTERNAL_POSCAR);
    aflowrc::load_default("DEFAULT_VASP_EXTERNAL_POTCAR",AFLOWRC_DEFAULT_VASP_EXTERNAL_POTCAR);
    aflowrc::load_default("DEFAULT_VASP_EXTERNAL_KPOINTS",AFLOWRC_DEFAULT_VASP_EXTERNAL_KPOINTS);
    aflowrc::load_default("DEFAULT_AIMS_EXTERNAL_CONTROL",AFLOWRC_DEFAULT_AIMS_EXTERNAL_CONTROL);
    aflowrc::load_default("DEFAULT_AIMS_EXTERNAL_GEOM",AFLOWRC_DEFAULT_AIMS_EXTERNAL_GEOM);
    aflowrc::load_default("DEFAULT_VASP_PSEUDOPOTENTIAL_TYPE",AFLOWRC_DEFAULT_VASP_PSEUDOPOTENTIAL_TYPE);
    aflowrc::load_default("DEFAULT_VASP_FORCE_OPTION_RELAX_MODE_SCHEME",AFLOWRC_DEFAULT_VASP_FORCE_OPTION_RELAX_MODE_SCHEME);
    aflowrc::load_default("DEFAULT_VASP_FORCE_OPTION_RELAX_COUNT",AFLOWRC_DEFAULT_VASP_FORCE_OPTION_RELAX_COUNT);
    aflowrc::load_default("DEFAULT_VASP_FORCE_OPTION_PREC_SCHEME",AFLOWRC_DEFAULT_VASP_FORCE_OPTION_PREC_SCHEME);
    aflowrc::load_default("DEFAULT_VASP_FORCE_OPTION_ALGO_SCHEME",AFLOWRC_DEFAULT_VASP_FORCE_OPTION_ALGO_SCHEME);
    aflowrc::load_default("DEFAULT_VASP_FORCE_OPTION_METAGGA_SCHEME",AFLOWRC_DEFAULT_VASP_FORCE_OPTION_METAGGA_SCHEME);
    aflowrc::load_default("DEFAULT_VASP_FORCE_OPTION_IVDW_SCHEME",AFLOWRC_DEFAULT_VASP_FORCE_OPTION_IVDW_SCHEME);
    aflowrc::load_default("DEFAULT_VASP_FORCE_OPTION_TYPE_SCHEME",AFLOWRC_DEFAULT_VASP_FORCE_OPTION_TYPE_SCHEME);
    aflowrc::load_default("DEFAULT_VASP_FORCE_OPTION_ABMIX_SCHEME",AFLOWRC_DEFAULT_VASP_FORCE_OPTION_ABMIX_SCHEME);
    aflowrc::load_default("DEFAULT_VASP_FORCE_OPTION_SYM",AFLOWRC_DEFAULT_VASP_FORCE_OPTION_SYM);
    aflowrc::load_default("DEFAULT_VASP_FORCE_OPTION_SPIN",AFLOWRC_DEFAULT_VASP_FORCE_OPTION_SPIN);
    aflowrc::load_default("DEFAULT_VASP_FORCE_OPTION_SPIN_REMOVE_RELAX_1",AFLOWRC_DEFAULT_VASP_FORCE_OPTION_SPIN_REMOVE_RELAX_1);
    aflowrc::load_default("DEFAULT_VASP_FORCE_OPTION_SPIN_REMOVE_RELAX_2",AFLOWRC_DEFAULT_VASP_FORCE_OPTION_SPIN_REMOVE_RELAX_2);
    aflowrc::load_default("DEFAULT_VASP_FORCE_OPTION_BADER",AFLOWRC_DEFAULT_VASP_FORCE_OPTION_BADER);
    aflowrc::load_default("DEFAULT_VASP_FORCE_OPTION_ELF",AFLOWRC_DEFAULT_VASP_FORCE_OPTION_ELF);
    aflowrc::load_default("DEFAULT_VASP_FORCE_OPTION_AUTO_MAGMOM",AFLOWRC_DEFAULT_VASP_FORCE_OPTION_AUTO_MAGMOM);
    aflowrc::load_default("DEFAULT_VASP_FORCE_OPTION_WAVECAR",AFLOWRC_DEFAULT_VASP_FORCE_OPTION_WAVECAR);
    aflowrc::load_default("DEFAULT_VASP_FORCE_OPTION_CHGCAR",AFLOWRC_DEFAULT_VASP_FORCE_OPTION_CHGCAR);
    aflowrc::load_default("DEFAULT_VASP_FORCE_OPTION_LSCOUPLING",AFLOWRC_DEFAULT_VASP_FORCE_OPTION_LSCOUPLING);

    // AFLOW_LIBRARY AFLOW_PROJECT
    aflowrc::load_default("DEFAULT_AFLOW_LIBRARY_DIRECTORIES",AFLOWRC_DEFAULT_AFLOW_LIBRARY_DIRECTORIES);
    aflowrc::load_default("DEFAULT_AFLOW_PROJECTS_DIRECTORIES",AFLOWRC_DEFAULT_AFLOW_PROJECTS_DIRECTORIES);

    // DEFAULT PLATON/FINDSYM
    aflowrc::load_default("DEFAULT_PLATON_P_EQUAL",AFLOWRC_DEFAULT_PLATON_P_EQUAL);
    aflowrc::load_default("DEFAULT_PLATON_P_EXACT",AFLOWRC_DEFAULT_PLATON_P_EXACT);
    aflowrc::load_default("DEFAULT_PLATON_P_ANG",AFLOWRC_DEFAULT_PLATON_P_ANG);
    aflowrc::load_default("DEFAULT_PLATON_P_D1",AFLOWRC_DEFAULT_PLATON_P_D1);
    aflowrc::load_default("DEFAULT_PLATON_P_D2",AFLOWRC_DEFAULT_PLATON_P_D2);
    aflowrc::load_default("DEFAULT_PLATON_P_D3",AFLOWRC_DEFAULT_PLATON_P_D3);
    aflowrc::load_default("DEFAULT_FINDSYM_TOL",AFLOWRC_DEFAULT_FINDSYM_TOL);

    // DEFAULT GNUPLOT
    aflowrc::load_default("DEFAULT_GNUPLOT_EPS_FONT",AFLOWRC_DEFAULT_GNUPLOT_EPS_FONT);
    aflowrc::load_default("DEFAULT_GNUPLOT_EPS_FONT_BOLD",AFLOWRC_DEFAULT_GNUPLOT_EPS_FONT_BOLD); 
    aflowrc::load_default("DEFAULT_GNUPLOT_EPS_FONT_ITALICS",AFLOWRC_DEFAULT_GNUPLOT_EPS_FONT_ITALICS); 
    aflowrc::load_default("DEFAULT_GNUPLOT_EPS_FONT_BOLD_ITALICS",AFLOWRC_DEFAULT_GNUPLOT_EPS_FONT_BOLD_ITALICS); 
    aflowrc::load_default("DEFAULT_GNUPLOT_PNG_FONT",AFLOWRC_DEFAULT_GNUPLOT_PNG_FONT); 
    aflowrc::load_default("DEFAULT_GNUPLOT_PNG_FONT_BOLD",AFLOWRC_DEFAULT_GNUPLOT_PNG_FONT_BOLD); 
    aflowrc::load_default("DEFAULT_GNUPLOT_PNG_FONT_ITALICS",AFLOWRC_DEFAULT_GNUPLOT_PNG_FONT_ITALICS); 
    aflowrc::load_default("DEFAULT_GNUPLOT_PNG_FONT_BOLD_ITALICS",AFLOWRC_DEFAULT_GNUPLOT_PNG_FONT_BOLD_ITALICS); 
    aflowrc::load_default("DEFAULT_GNUPLOT_GREEK_FONT",AFLOWRC_DEFAULT_GNUPLOT_GREEK_FONT); 
    aflowrc::load_default("DEFAULT_GNUPLOT_GREEK_FONT_BOLD",AFLOWRC_DEFAULT_GNUPLOT_GREEK_FONT_BOLD); 
    aflowrc::load_default("DEFAULT_GNUPLOT_GREEK_FONT_ITALICS",AFLOWRC_DEFAULT_GNUPLOT_GREEK_FONT_ITALICS); 
    aflowrc::load_default("DEFAULT_GNUPLOT_GREEK_FONT_BOLD_ITALICS",AFLOWRC_DEFAULT_GNUPLOT_GREEK_FONT_BOLD_ITALICS); 

    // DEFAULT CHULL
    aflowrc::load_default("DEFAULT_CHULL_ALLOWED_DFT_TYPES",AFLOWRC_DEFAULT_CHULL_ALLOWED_DFT_TYPES); 
    aflowrc::load_default("DEFAULT_CHULL_ALLOW_ALL_FORMATION_ENERGIES",AFLOWRC_DEFAULT_CHULL_ALLOW_ALL_FORMATION_ENERGIES); 
    aflowrc::load_default("DEFAULT_CHULL_COUNT_THRESHOLD_BINARIES",AFLOWRC_DEFAULT_CHULL_COUNT_THRESHOLD_BINARIES); 
    aflowrc::load_default("DEFAULT_CHULL_PERFORM_OUTLIER_ANALYSIS",AFLOWRC_DEFAULT_CHULL_PERFORM_OUTLIER_ANALYSIS); 
    aflowrc::load_default("DEFAULT_CHULL_OUTLIER_ANALYSIS_COUNT_THRESHOLD_BINARIES",AFLOWRC_DEFAULT_CHULL_OUTLIER_ANALYSIS_COUNT_THRESHOLD_BINARIES); 
    aflowrc::load_default("DEFAULT_CHULL_OUTLIER_MULTIPLIER",AFLOWRC_DEFAULT_CHULL_OUTLIER_MULTIPLIER); 
    aflowrc::load_default("DEFAULT_CHULL_IGNORE_KNOWN_ILL_CONVERGED",AFLOWRC_DEFAULT_CHULL_IGNORE_KNOWN_ILL_CONVERGED); 
    aflowrc::load_default("DEFAULT_CHULL_LATEX_BANNER",AFLOWRC_DEFAULT_CHULL_LATEX_BANNER); 
    aflowrc::load_default("DEFAULT_CHULL_LATEX_COMPOUNDS_COLUMN",AFLOWRC_DEFAULT_CHULL_LATEX_COMPOUNDS_COLUMN); 
    aflowrc::load_default("DEFAULT_CHULL_LATEX_STOICH_HEADER",AFLOWRC_DEFAULT_CHULL_LATEX_STOICH_HEADER); 
    aflowrc::load_default("DEFAULT_CHULL_LATEX_PLOT_UNARIES",AFLOWRC_DEFAULT_CHULL_LATEX_PLOT_UNARIES); 
    aflowrc::load_default("DEFAULT_CHULL_LATEX_PLOT_OFF_HULL",AFLOWRC_DEFAULT_CHULL_LATEX_PLOT_OFF_HULL); 
    aflowrc::load_default("DEFAULT_CHULL_LATEX_PLOT_UNSTABLE",AFLOWRC_DEFAULT_CHULL_LATEX_PLOT_UNSTABLE); 
    aflowrc::load_default("DEFAULT_CHULL_LATEX_FILTER_SCHEME",AFLOWRC_DEFAULT_CHULL_LATEX_FILTER_SCHEME); 
    aflowrc::load_default("DEFAULT_CHULL_LATEX_FILTER_VALUE",AFLOWRC_DEFAULT_CHULL_LATEX_FILTER_VALUE); 
    aflowrc::load_default("DEFAULT_CHULL_LATEX_COLOR_BAR",AFLOWRC_DEFAULT_CHULL_LATEX_COLOR_BAR); 
    aflowrc::load_default("DEFAULT_CHULL_LATEX_HEAT_MAP",AFLOWRC_DEFAULT_CHULL_LATEX_HEAT_MAP); 
    aflowrc::load_default("DEFAULT_CHULL_LATEX_COLOR_GRADIENT",AFLOWRC_DEFAULT_CHULL_LATEX_COLOR_GRADIENT); 
    aflowrc::load_default("DEFAULT_CHULL_LATEX_COLOR_MAP",AFLOWRC_DEFAULT_CHULL_LATEX_COLOR_MAP); 
    aflowrc::load_default("DEFAULT_CHULL_LATEX_TERNARY_LABEL_COLOR",AFLOWRC_DEFAULT_CHULL_LATEX_TERNARY_LABEL_COLOR); 
    aflowrc::load_default("DEFAULT_CHULL_LATEX_REVERSE_AXIS",AFLOWRC_DEFAULT_CHULL_LATEX_REVERSE_AXIS); 
    aflowrc::load_default("DEFAULT_CHULL_LATEX_FACET_LINE_DROP_SHADOW",AFLOWRC_DEFAULT_CHULL_LATEX_FACET_LINE_DROP_SHADOW); 
    aflowrc::load_default("DEFAULT_CHULL_LATEX_LINKS",AFLOWRC_DEFAULT_CHULL_LATEX_LINKS); 
    aflowrc::load_default("DEFAULT_CHULL_LATEX_LABEL_NAME",AFLOWRC_DEFAULT_CHULL_LATEX_LABEL_NAME); 
    aflowrc::load_default("DEFAULT_CHULL_LATEX_META_LABELS",AFLOWRC_DEFAULT_CHULL_LATEX_META_LABELS); 
    aflowrc::load_default("DEFAULT_CHULL_LATEX_LABELS_OFF_HULL",AFLOWRC_DEFAULT_CHULL_LATEX_LABELS_OFF_HULL); 
    aflowrc::load_default("DEFAULT_CHULL_LATEX_PLOT_REDUCED_COMPOSITION",AFLOWRC_DEFAULT_CHULL_LATEX_PLOT_REDUCED_COMPOSITION); 
    aflowrc::load_default("DEFAULT_CHULL_LATEX_HELVETICA_FONT",AFLOWRC_DEFAULT_CHULL_LATEX_HELVETICA_FONT); 
    aflowrc::load_default("DEFAULT_CHULL_LATEX_FONT_SIZE",AFLOWRC_DEFAULT_CHULL_LATEX_FONT_SIZE); 
    aflowrc::load_default("DEFAULT_CHULL_LATEX_ROTATE_LABELS",AFLOWRC_DEFAULT_CHULL_LATEX_ROTATE_LABELS); 
    aflowrc::load_default("DEFAULT_CHULL_LATEX_BOLD_LABELS",AFLOWRC_DEFAULT_CHULL_LATEX_BOLD_LABELS); 
    aflowrc::load_default("DEFAULT_CHULL_PNG_RESOLUTION",AFLOWRC_DEFAULT_CHULL_PNG_RESOLUTION); 

    // DEFAULT GFA  //CO20190628
    aflowrc::load_default("DEFAULT_GFA_FORMATION_ENTHALPY_CUTOFF",AFLOWRC_DEFAULT_GFA_FORMATION_ENTHALPY_CUTOFF); //CO20190628

    // DEFAULT ARUN
    aflowrc::load_default("ARUN_DIRECTORY_PREFIX",AFLOWRC_ARUN_DIRECTORY_PREFIX);

    // DEFAULT POCC
    aflowrc::load_default("DEFAULT_POCC_TEMPERATURE_STRING",AFLOWRC_DEFAULT_POCC_TEMPERATURE_STRING);
    aflowrc::load_default("DEFAULT_POCC_SITE_TOL",AFLOWRC_DEFAULT_POCC_SITE_TOL);
    aflowrc::load_default("DEFAULT_POCC_STOICH_TOL",AFLOWRC_DEFAULT_POCC_STOICH_TOL);
    aflowrc::load_default("DEFAULT_UFF_BONDING_DISTANCE",AFLOWRC_DEFAULT_UFF_BONDING_DISTANCE);
    aflowrc::load_default("DEFAULT_UFF_ENERGY_TOLERANCE",AFLOWRC_DEFAULT_UFF_ENERGY_TOLERANCE);
    aflowrc::load_default("DEFAULT_UFF_CLUSTER_RADIUS",AFLOWRC_DEFAULT_UFF_CLUSTER_RADIUS);
    aflowrc::load_default("DEFAULT_POCC_PERFORM_ROBUST_STRUCTURE_COMPARISON",AFLOWRC_DEFAULT_POCC_PERFORM_ROBUST_STRUCTURE_COMPARISON);
    aflowrc::load_default("DEFAULT_POCC_WRITE_OUT_ALL_SUPERCELLS",AFLOWRC_DEFAULT_POCC_WRITE_OUT_ALL_SUPERCELLS);
    aflowrc::load_default("POCC_FILE_PREFIX",AFLOWRC_POCC_FILE_PREFIX);
    aflowrc::load_default("POCC_OUT_FILE",AFLOWRC_POCC_OUT_FILE);
    aflowrc::load_default("POCC_ALL_SUPERCELLS_FILE",AFLOWRC_POCC_ALL_SUPERCELLS_FILE);
    aflowrc::load_default("POCC_UNIQUE_SUPERCELLS_FILE",AFLOWRC_POCC_UNIQUE_SUPERCELLS_FILE);
    aflowrc::load_default("POCC_ALL_HNF_MATRICES_FILE",AFLOWRC_POCC_ALL_HNF_MATRICES_FILE);
    aflowrc::load_default("POCC_ALL_SITE_CONFIGURATIONS_FILE",AFLOWRC_POCC_ALL_SITE_CONFIGURATIONS_FILE);
    aflowrc::load_default("POCC_DOSCAR_FILE",AFLOWRC_POCC_DOSCAR_FILE);

    // DEFAULT APL
    //// DEFAULT APL SUPERCELL
    aflowrc::load_default("DEFAULT_APL_PREC",AFLOWRC_DEFAULT_APL_PREC);
    aflowrc::load_default("DEFAULT_APL_ENGINE",AFLOWRC_DEFAULT_APL_ENGINE);
    aflowrc::load_default("DEFAULT_APL_HIBERNATE",AFLOWRC_DEFAULT_APL_HIBERNATE);
    aflowrc::load_default("DEFAULT_APL_MINSHELL",AFLOWRC_DEFAULT_APL_MINSHELL);
    aflowrc::load_default("DEFAULT_APL_MINATOMS",AFLOWRC_DEFAULT_APL_MINATOMS);
    aflowrc::load_default("DEFAULT_APL_POLAR",AFLOWRC_DEFAULT_APL_POLAR);
    aflowrc::load_default("DEFAULT_APL_DMAG",AFLOWRC_DEFAULT_APL_DMAG);
    aflowrc::load_default("DEFAULT_APL_DXYZONLY",AFLOWRC_DEFAULT_APL_DXYZONLY);
    aflowrc::load_default("DEFAULT_APL_DSYMMETRIZE",AFLOWRC_DEFAULT_APL_DSYMMETRIZE); //CO20181226
    aflowrc::load_default("DEFAULT_APL_DINEQUIV_ONLY",AFLOWRC_DEFAULT_APL_DINEQUIV_ONLY); //CO20181226
    aflowrc::load_default("DEFAULT_APL_DPM",AFLOWRC_DEFAULT_APL_DPM);
    aflowrc::load_default("DEFAULT_APL_RELAX",AFLOWRC_DEFAULT_APL_RELAX);
    aflowrc::load_default("DEFAULT_APL_RELAX_COMMENSURATE",AFLOWRC_DEFAULT_APL_RELAX_COMMENSURATE);  // ME20200427
    aflowrc::load_default("DEFAULT_APL_ZEROSTATE",AFLOWRC_DEFAULT_APL_ZEROSTATE);
    aflowrc::load_default("DEFAULT_APL_ZEROSTATE_CHGCAR",AFLOWRC_DEFAULT_APL_ZEROSTATE_CHGCAR);  //ME20191029
    aflowrc::load_default("DEFAULT_APL_USE_LEPSILON",AFLOWRC_DEFAULT_APL_USE_LEPSILON);

    //// DEFAULT APL PHONON PROPERTIES
    aflowrc::load_default("DEFAULT_APL_FREQFORMAT",AFLOWRC_DEFAULT_APL_FREQFORMAT);
    aflowrc::load_default("DEFAULT_APL_DC",AFLOWRC_DEFAULT_APL_DC);
    aflowrc::load_default("DEFAULT_APL_DCPATH",AFLOWRC_DEFAULT_APL_DCPATH);
    aflowrc::load_default("DEFAULT_APL_DCPOINTS",AFLOWRC_DEFAULT_APL_DCPOINTS);
    aflowrc::load_default("DEFAULT_APL_DOS",AFLOWRC_DEFAULT_APL_DOS);
    aflowrc::load_default("DEFAULT_APL_DOSMETHOD",AFLOWRC_DEFAULT_APL_DOSMETHOD);
    aflowrc::load_default("DEFAULT_APL_DOSMESH",AFLOWRC_DEFAULT_APL_DOSMESH);
    aflowrc::load_default("DEFAULT_APL_DOSPOINTS",AFLOWRC_DEFAULT_APL_DOSPOINTS);
    aflowrc::load_default("DEFAULT_APL_DOSSMEAR",AFLOWRC_DEFAULT_APL_DOSSMEAR);
    aflowrc::load_default("DEFAULT_APL_DOS_PROJECT",AFLOWRC_DEFAULT_APL_DOS_PROJECT);  // ME20200213
    aflowrc::load_default("DEFAULT_APL_TP",AFLOWRC_DEFAULT_APL_TP);
    aflowrc::load_default("DEFAULT_APL_DISPLACEMENTS",AFLOWRC_DEFAULT_APL_DISPLACEMENTS);  // ME20200421
    aflowrc::load_default("DEFAULT_APL_TPT",AFLOWRC_DEFAULT_APL_TPT);

    //// DEFAULT APL FILES
    aflowrc::load_default("DEFAULT_APL_FILE_PREFIX",AFLOWRC_DEFAULT_APL_FILE_PREFIX);
    aflowrc::load_default("DEFAULT_APL_PDIS_FILE",AFLOWRC_DEFAULT_APL_PDIS_FILE);
    aflowrc::load_default("DEFAULT_APL_PDOS_FILE",AFLOWRC_DEFAULT_APL_PDOS_FILE);
    aflowrc::load_default("DEFAULT_APL_THERMO_FILE",AFLOWRC_DEFAULT_APL_THERMO_FILE);
    aflowrc::load_default("DEFAULT_APL_DYNMAT_FILE",AFLOWRC_DEFAULT_APL_DYNMAT_FILE);
    aflowrc::load_default("DEFAULT_APL_HARMIFC_FILE",AFLOWRC_DEFAULT_APL_HARMIFC_FILE);
    aflowrc::load_default("DEFAULT_APL_POLAR_FILE",AFLOWRC_DEFAULT_APL_POLAR_FILE);  // ME20200415
    aflowrc::load_default("DEFAULT_APL_HSKPTS_FILE",AFLOWRC_DEFAULT_APL_HSKPTS_FILE);
    aflowrc::load_default("DEFAULT_APL_MSQRDISP_FILE", AFLOWRC_DEFAULT_APL_MSQRDISP_FILE);  // ME20200329
    //ME20190614 BEGIN
    aflowrc::load_default("DEFAULT_APL_PHDOSCAR_FILE",AFLOWRC_DEFAULT_APL_PHDOSCAR_FILE);
    aflowrc::load_default("DEFAULT_APL_PHPOSCAR_FILE",AFLOWRC_DEFAULT_APL_PHPOSCAR_FILE);
    aflowrc::load_default("DEFAULT_APL_PHKPOINTS_FILE",AFLOWRC_DEFAULT_APL_PHKPOINTS_FILE);
    aflowrc::load_default("DEFAULT_APL_PHEIGENVAL_FILE",AFLOWRC_DEFAULT_APL_PHEIGENVAL_FILE);
    //ME20190614 END
    aflowrc::load_default("DEFAULT_APL_STATE_FILE",AFLOWRC_DEFAULT_APL_STATE_FILE);  // ME20200224
    //ME20200329 BEGIN
    aflowrc::load_default("DEFAULT_APL_ADISP_SCENE_FORMAT",AFLOWRC_DEFAULT_APL_ADISP_SCENE_FORMAT);
    aflowrc::load_default("DEFAULT_APL_ADISP_AMPLITUDE",AFLOWRC_DEFAULT_APL_ADISP_AMPLITUDE);
    aflowrc::load_default("DEFAULT_APL_ADISP_NSTEPS",AFLOWRC_DEFAULT_APL_ADISP_NSTEPS);
    aflowrc::load_default("DEFAULT_APL_ADISP_NPERIODS",AFLOWRC_DEFAULT_APL_ADISP_NPERIODS);
    //ME20200329 END

    // DEFAULT QHA
    //// DEFAULT QHA VALUES
    aflowrc::load_default("DEFAULT_QHA_MODE", AFLOWRC_DEFAULT_QHA_MODE);
    aflowrc::load_default("DEFAULT_QHA_EOS", AFLOWRC_DEFAULT_QHA_EOS);
    aflowrc::load_default("DEFAULT_QHA_EOS_DISTORTION_RANGE", AFLOWRC_DEFAULT_QHA_EOS_DISTORTION_RANGE);
    aflowrc::load_default("DEFAULT_QHA_GP_DISTORTION", AFLOWRC_DEFAULT_QHA_GP_DISTORTION);
    aflowrc::load_default("DEFAULT_QHA_INCLUDE_ELEC_CONTRIB", AFLOWRC_DEFAULT_QHA_INCLUDE_ELEC_CONTRIB);
    aflowrc::load_default("DEFAULT_QHA_SCQHA_PDIS_T", AFLOWRC_DEFAULT_QHA_SCQHA_PDIS_T);
    //AS20200508 BEGIN
    aflowrc::load_default("DEFAULT_QHA_GP_FINITE_DIFF", AFLOWRC_DEFAULT_QHA_GP_FINITE_DIFF);
    aflowrc::load_default("DEFAULT_QHA_IGNORE_IMAGINARY", AFLOWRC_DEFAULT_QHA_IGNORE_IMAGINARY);
    //// DEFAULT QHA FILES
    aflowrc::load_default("DEFAULT_QHA_FILE_PREFIX", AFLOWRC_DEFAULT_QHA_FILE_PREFIX);
    aflowrc::load_default("DEFAULT_QHA_GP_PATH_FILE", AFLOWRC_DEFAULT_QHA_GP_PATH_FILE);
    aflowrc::load_default("DEFAULT_QHA_GP_MESH_FILE", AFLOWRC_DEFAULT_QHA_GP_MESH_FILE);
    aflowrc::load_default("DEFAULT_QHA_GP_AVG_FILE", AFLOWRC_DEFAULT_QHA_GP_AVG_FILE);
    aflowrc::load_default("DEFAULT_QHA_THERMO_FILE", AFLOWRC_DEFAULT_QHA_THERMO_FILE);
    aflowrc::load_default("DEFAULT_QHA_FREQS_FILE", AFLOWRC_DEFAULT_QHA_FREQS_FILE);
    aflowrc::load_default("DEFAULT_QHA_FVT_FILE", AFLOWRC_DEFAULT_QHA_FVT_FILE);
    //AS20200508 END

    // DEFAULT AAPL
    //// DEFAULT AAPL VALUES
    aflowrc::load_default("DEFAULT_AAPL_BTE",AFLOWRC_DEFAULT_AAPL_BTE);
    //[ME20181226]aflowrc::load_default("DEFAULT_AAPL_BZMETHOD",AFLOWRC_DEFAULT_AAPL_BZMETHOD);
    aflowrc::load_default("DEFAULT_AAPL_FOURTH_ORDER",AFLOWRC_DEFAULT_AAPL_FOURTH_ORDER);
    aflowrc::load_default("DEFAULT_AAPL_CUT_RAD",AFLOWRC_DEFAULT_AAPL_CUT_RAD);
    aflowrc::load_default("DEFAULT_AAPL_CUT_SHELL",AFLOWRC_DEFAULT_AAPL_CUT_SHELL);
    aflowrc::load_default("DEFAULT_AAPL_THERMALGRID",AFLOWRC_DEFAULT_AAPL_THERMALGRID);
    aflowrc::load_default("DEFAULT_AAPL_TCT",AFLOWRC_DEFAULT_AAPL_TCT);
    aflowrc::load_default("DEFAULT_AAPL_SUMRULE",AFLOWRC_DEFAULT_AAPL_SUMRULE);
    aflowrc::load_default("DEFAULT_AAPL_SUMRULE_MAX_ITER",AFLOWRC_DEFAULT_AAPL_SUMRULE_MAX_ITER);
    aflowrc::load_default("DEFAULT_AAPL_MIXING_COEFFICIENT",AFLOWRC_DEFAULT_AAPL_MIXING_COEFFICIENT);
    aflowrc::load_default("DEFAULT_AAPL_ISOTOPE",AFLOWRC_DEFAULT_AAPL_ISOTOPE);
    aflowrc::load_default("DEFAULT_AAPL_BOUNDARY",AFLOWRC_DEFAULT_AAPL_BOUNDARY);
    aflowrc::load_default("DEFAULT_AAPL_CUMULATIVEK",AFLOWRC_DEFAULT_AAPL_CUMULATIVEK);
    aflowrc::load_default("DEFAULT_AAPL_NANO_SIZE",AFLOWRC_DEFAULT_AAPL_NANO_SIZE);
    //// DEFAULT AAPL FILES
    aflowrc::load_default("DEFAULT_AAPL_FILE_PREFIX",AFLOWRC_DEFAULT_AAPL_FILE_PREFIX);
    aflowrc::load_default("DEFAULT_AAPL_QPOINTS_FILE",AFLOWRC_DEFAULT_AAPL_QPOINTS_FILE);
    aflowrc::load_default("DEFAULT_AAPL_IRRQPTS_FILE",AFLOWRC_DEFAULT_AAPL_IRRQPTS_FILE);
    aflowrc::load_default("DEFAULT_AAPL_FREQ_FILE",AFLOWRC_DEFAULT_AAPL_FREQ_FILE);
    aflowrc::load_default("DEFAULT_AAPL_GVEL_FILE",AFLOWRC_DEFAULT_AAPL_GVEL_FILE);
    aflowrc::load_default("DEFAULT_AAPL_PS_FILE",AFLOWRC_DEFAULT_AAPL_PS_FILE);  //ME20191104
    aflowrc::load_default("DEFAULT_AAPL_GRUENEISEN_FILE",AFLOWRC_DEFAULT_AAPL_GRUENEISEN_FILE);  //ME20191104
    aflowrc::load_default("DEFAULT_AAPL_RATES_FILE",AFLOWRC_DEFAULT_AAPL_RATES_FILE);
    aflowrc::load_default("DEFAULT_AAPL_RATES_3RD_FILE",AFLOWRC_DEFAULT_AAPL_RATES_3RD_FILE);
    aflowrc::load_default("DEFAULT_AAPL_RATES_4TH_FILE",AFLOWRC_DEFAULT_AAPL_RATES_4TH_FILE);
    aflowrc::load_default("DEFAULT_AAPL_ISOTOPE_FILE",AFLOWRC_DEFAULT_AAPL_ISOTOPE_FILE);
    aflowrc::load_default("DEFAULT_AAPL_BOUNDARY_FILE",AFLOWRC_DEFAULT_AAPL_BOUNDARY_FILE);
    aflowrc::load_default("DEFAULT_AAPL_TCOND_FILE",AFLOWRC_DEFAULT_AAPL_TCOND_FILE);
    //aflowrc::load_default("DEFAULT_AAPL_TCOND_PLOT_FILE",AFLOWRC_DEFAULT_AAPL_TCOND_PLOT_FILE);  OBSOLETE ME20191104

    // DEFAULT AEL
    //// DEFAULT AEL STRAIN CALCS
    aflowrc::load_default("DEFAULT_AEL_STRAIN_SYMMETRY",AFLOWRC_DEFAULT_AEL_STRAIN_SYMMETRY);
    aflowrc::load_default("DEFAULT_AEL_NNORMAL_STRAINS",AFLOWRC_DEFAULT_AEL_NNORMAL_STRAINS);
    aflowrc::load_default("DEFAULT_AEL_NSHEAR_STRAINS",AFLOWRC_DEFAULT_AEL_NSHEAR_STRAINS);
    aflowrc::load_default("DEFAULT_AEL_NORMAL_STRAIN_STEP",AFLOWRC_DEFAULT_AEL_NORMAL_STRAIN_STEP);
    aflowrc::load_default("DEFAULT_AEL_SHEAR_STRAIN_STEP",AFLOWRC_DEFAULT_AEL_SHEAR_STRAIN_STEP);
    aflowrc::load_default("DEFAULT_AEL_ORIGIN_STRAIN_CALC",AFLOWRC_DEFAULT_AEL_ORIGIN_STRAIN_CALC);
    aflowrc::load_default("DEFAULT_AEL_ORIGIN_STRAIN_FIT",AFLOWRC_DEFAULT_AEL_ORIGIN_STRAIN_FIT);
    aflowrc::load_default("DEFAULT_AEL_RELAXED_STRUCT_FIT",AFLOWRC_DEFAULT_AEL_RELAXED_STRUCT_FIT);
    aflowrc::load_default("DEFAULT_AEL_NEG_STRAINS",AFLOWRC_DEFAULT_AEL_NEG_STRAINS); 
    aflowrc::load_default("DEFAULT_AEL_NIND_STRAIN_DIRS",AFLOWRC_DEFAULT_AEL_VASPSYM); 
    aflowrc::load_default("DEFAULT_AEL_VASPSYM",AFLOWRC_DEFAULT_AEL_VASPSYM);
    aflowrc::load_default("DEFAULT_AEL_PRECACC_ALGONORM",AFLOWRC_DEFAULT_AEL_PRECACC_ALGONORM);
    aflowrc::load_default("DEFAULT_AEL_VASPRUNXML_STRESS",AFLOWRC_DEFAULT_AEL_VASPRUNXML_STRESS);
    aflowrc::load_default("DEFAULT_AEL_AUTOSKIP_FAILED_ARUNS",AFLOWRC_DEFAULT_AEL_AUTOSKIP_FAILED_ARUNS);
    aflowrc::load_default("DEFAULT_AEL_SKIP_ARUNS_MAX",AFLOWRC_DEFAULT_AEL_SKIP_ARUNS_MAX);

    //// DEFAULT AEL CHECKS AND PROCESSING
    aflowrc::load_default("DEFAULT_AEL_CHECK_ELASTIC_SYMMETRY",AFLOWRC_DEFAULT_AEL_CHECK_ELASTIC_SYMMETRY);
    aflowrc::load_default("DEFAULT_AEL_SYMMETRIZE",AFLOWRC_DEFAULT_AEL_SYMMETRIZE);

    //// DEFAULT AEL OUTPUT FILES
    aflowrc::load_default("DEFAULT_AEL_FILE_PREFIX",AFLOWRC_DEFAULT_AEL_FILE_PREFIX);
    aflowrc::load_default("DEFAULT_AEL_WRITE_FULL_RESULTS",AFLOWRC_DEFAULT_AEL_WRITE_FULL_RESULTS);
    aflowrc::load_default("DEFAULT_AEL_DIRNAME_ARUN",AFLOWRC_DEFAULT_AEL_DIRNAME_ARUN);

    // DEFAULT AGL
    //// DEFAULT AGL STRAIN CALCS
    aflowrc::load_default("DEFAULT_AGL_AEL_POISSON_RATIO",AFLOWRC_DEFAULT_AGL_AEL_POISSON_RATIO);
    aflowrc::load_default("DEFAULT_AGL_NSTRUCTURES",AFLOWRC_DEFAULT_AGL_NSTRUCTURES);
    aflowrc::load_default("DEFAULT_AGL_STRAIN_STEP",AFLOWRC_DEFAULT_AGL_STRAIN_STEP);
    aflowrc::load_default("DEFAULT_AGL_AUTOSKIP_FAILED_ARUNS",AFLOWRC_DEFAULT_AGL_AUTOSKIP_FAILED_ARUNS);
    aflowrc::load_default("DEFAULT_AGL_SKIP_ARUNS_MAX",AFLOWRC_DEFAULT_AGL_SKIP_ARUNS_MAX);

    //// DEFAULT AGL CHECKS AND PROCESSING
    aflowrc::load_default("DEFAULT_AGL_NTEMPERATURE",AFLOWRC_DEFAULT_AGL_NTEMPERATURE);
    aflowrc::load_default("DEFAULT_AGL_STEMPERATURE",AFLOWRC_DEFAULT_AGL_STEMPERATURE);
    aflowrc::load_default("DEFAULT_AGL_NPRESSURE",AFLOWRC_DEFAULT_AGL_NPRESSURE);
    aflowrc::load_default("DEFAULT_AGL_SPRESSURE",AFLOWRC_DEFAULT_AGL_SPRESSURE);    
    aflowrc::load_default("DEFAULT_AGL_POISSON_RATIO",AFLOWRC_DEFAULT_AGL_POISSON_RATIO);
    aflowrc::load_default("DEFAULT_AGL_IEOS",AFLOWRC_DEFAULT_AGL_IEOS);
    aflowrc::load_default("DEFAULT_AGL_IDEBYE",AFLOWRC_DEFAULT_AGL_IDEBYE);
    aflowrc::load_default("DEFAULT_AGL_FIT_TYPE",AFLOWRC_DEFAULT_AGL_FIT_TYPE);
    aflowrc::load_default("DEFAULT_AGL_CHECK_EV_CONCAVITY",AFLOWRC_DEFAULT_AGL_CHECK_EV_CONCAVITY);
    aflowrc::load_default("DEFAULT_AGL_CHECK_EV_MIN",AFLOWRC_DEFAULT_AGL_CHECK_EV_MIN);    
    aflowrc::load_default("DEFAULT_AGL_HUGONIOT_CALC",AFLOWRC_DEFAULT_AGL_HUGONIOT_CALC);
    aflowrc::load_default("DEFAULT_AGL_HUGONIOT_EXTRAPOLATE",AFLOWRC_DEFAULT_AGL_HUGONIOT_EXTRAPOLATE);
    aflowrc::load_default("DEFAULT_AGL_RUN_ALL_PRESSURE_TEMPERATURE",AFLOWRC_DEFAULT_AGL_RUN_ALL_PRESSURE_TEMPERATURE);

    //// DEFAULT AGL OUTPUT FILES
    aflowrc::load_default("DEFAULT_AGL_FILE_PREFIX",AFLOWRC_DEFAULT_AGL_FILE_PREFIX);
    aflowrc::load_default("DEFAULT_AGL_WRITE_FULL_RESULTS",AFLOWRC_DEFAULT_AGL_WRITE_FULL_RESULTS);
    aflowrc::load_default("DEFAULT_AGL_DIRNAME_ARUN",AFLOWRC_DEFAULT_AGL_DIRNAME_ARUN);
    aflowrc::load_default("DEFAULT_AGL_WRITE_GIBBS_INPUT",AFLOWRC_DEFAULT_AGL_WRITE_GIBBS_INPUT);
    aflowrc::load_default("DEFAULT_AGL_PLOT_RESULTS",AFLOWRC_DEFAULT_AGL_PLOT_RESULTS);    

    // RF20200413 - START
    // DEFAULT CCE
    aflowrc::load_default("DEFAULT_CCE_OX_METHOD",AFLOWRC_DEFAULT_CCE_OX_METHOD);
    // RF20200413 - END

    // DEFAULT CORE
    aflowrc::load_default("AFLOW_CORE_TEMPERATURE_BEEP",AFLOWRC_AFLOW_CORE_TEMPERATURE_BEEP);
    aflowrc::load_default("AFLOW_CORE_TEMPERATURE_HALT",AFLOWRC_AFLOW_CORE_TEMPERATURE_HALT);
    aflowrc::load_default("AFLOW_CORE_TEMPERATURE_REFRESH",AFLOWRC_AFLOW_CORE_TEMPERATURE_REFRESH);

    // DEFAULT MACHINE DEPENDENT MPI
    aflowrc::load_default("MPI_OPTIONS_DUKE_BETA_MPICH",AFLOWRC_MPI_OPTIONS_DUKE_BETA_MPICH); 
    aflowrc::load_default("MPI_COMMAND_DUKE_BETA_MPICH",AFLOWRC_MPI_COMMAND_DUKE_BETA_MPICH); 
    aflowrc::load_default("MPI_BINARY_DIR_DUKE_BETA_MPICH",AFLOWRC_MPI_BINARY_DIR_DUKE_BETA_MPICH); 

    aflowrc::load_default("MPI_OPTIONS_DUKE_BETA_OPENMPI",AFLOWRC_MPI_OPTIONS_DUKE_BETA_OPENMPI); 
    aflowrc::load_default("MPI_COMMAND_DUKE_BETA_OPENMPI",AFLOWRC_MPI_COMMAND_DUKE_BETA_OPENMPI); 
    aflowrc::load_default("MPI_BINARY_DIR_DUKE_BETA_OPENMPI",AFLOWRC_MPI_BINARY_DIR_DUKE_BETA_OPENMPI); 

    aflowrc::load_default("MPI_OPTIONS_DUKE_MATERIALS",AFLOWRC_MPI_OPTIONS_DUKE_MATERIALS); 
    aflowrc::load_default("MPI_COMMAND_DUKE_MATERIALS",AFLOWRC_MPI_COMMAND_DUKE_MATERIALS); 
    aflowrc::load_default("MPI_BINARY_DIR_DUKE_MATERIALS",AFLOWRC_MPI_BINARY_DIR_DUKE_MATERIALS); 

    aflowrc::load_default("MPI_OPTIONS_DUKE_AFLOWLIB",AFLOWRC_MPI_OPTIONS_DUKE_AFLOWLIB); 
    aflowrc::load_default("MPI_COMMAND_DUKE_AFLOWLIB",AFLOWRC_MPI_COMMAND_DUKE_AFLOWLIB); 
    aflowrc::load_default("MPI_BINARY_DIR_DUKE_AFLOWLIB",AFLOWRC_MPI_BINARY_DIR_DUKE_AFLOWLIB); 

    aflowrc::load_default("MPI_OPTIONS_DUKE_HABANA",AFLOWRC_MPI_OPTIONS_DUKE_HABANA); 
    aflowrc::load_default("MPI_COMMAND_DUKE_HABANA",AFLOWRC_MPI_COMMAND_DUKE_HABANA); 
    aflowrc::load_default("MPI_BINARY_DIR_DUKE_HABANA",AFLOWRC_MPI_BINARY_DIR_DUKE_HABANA); 

    aflowrc::load_default("MPI_OPTIONS_DUKE_QRATS_MPICH",AFLOWRC_MPI_OPTIONS_DUKE_QRATS_MPICH); 
    aflowrc::load_default("MPI_COMMAND_DUKE_QRATS_MPICH",AFLOWRC_MPI_COMMAND_DUKE_QRATS_MPICH); 
    aflowrc::load_default("MPI_BINARY_DIR_DUKE_QRATS_MPICH",AFLOWRC_MPI_BINARY_DIR_DUKE_QRATS_MPICH); 

    aflowrc::load_default("MPI_OPTIONS_DUKE_QFLOW_OPENMPI",AFLOWRC_MPI_OPTIONS_DUKE_QFLOW_OPENMPI); 
    aflowrc::load_default("MPI_COMMAND_DUKE_QFLOW_OPENMPI",AFLOWRC_MPI_COMMAND_DUKE_QFLOW_OPENMPI); 
    aflowrc::load_default("MPI_BINARY_DIR_DUKE_QFLOW_OPENMPI",AFLOWRC_MPI_BINARY_DIR_DUKE_QFLOW_OPENMPI); 

    //DX20190509 - MACHINE001 - START
    aflowrc::load_default("MPI_OPTIONS_MACHINE001",AFLOWRC_MPI_OPTIONS_MACHINE001); 
    aflowrc::load_default("MPI_COMMAND_MACHINE001",AFLOWRC_MPI_COMMAND_MACHINE001); 
    aflowrc::load_default("MPI_BINARY_DIR_MACHINE001",AFLOWRC_MPI_BINARY_DIR_MACHINE001); 
    //DX20190509 - MACHINE001 - END

    //DX20190509 - MACHINE002 - START
    aflowrc::load_default("MPI_OPTIONS_MACHINE002",AFLOWRC_MPI_OPTIONS_MACHINE002);
    aflowrc::load_default("MPI_COMMAND_MACHINE002",AFLOWRC_MPI_COMMAND_MACHINE002);
    aflowrc::load_default("MPI_BINARY_DIR_MACHINE002",AFLOWRC_MPI_BINARY_DIR_MACHINE002);
    //DX20190509 - MACHINE002 - END

    //DX20190107 - CMU EULER - START
    aflowrc::load_default("MPI_OPTIONS_CMU_EULER",AFLOWRC_MPI_OPTIONS_CMU_EULER); 
    aflowrc::load_default("MPI_COMMAND_CMU_EULER",AFLOWRC_MPI_COMMAND_CMU_EULER); 
    aflowrc::load_default("MPI_BINARY_DIR_CMU_EULER",AFLOWRC_MPI_BINARY_DIR_CMU_EULER); 
    //DX20190107 - CMU EULER - END

    aflowrc::load_default("MPI_OPTIONS_MPCDF_EOS",AFLOWRC_MPI_OPTIONS_MPCDF_EOS); 
    aflowrc::load_default("MPI_COMMAND_MPCDF_EOS",AFLOWRC_MPI_COMMAND_MPCDF_EOS); 
    aflowrc::load_default("MPI_NCPUS_MPCDF_EOS",AFLOWRC_MPI_NCPUS_MPCDF_EOS); 
    aflowrc::load_default("MPI_HYPERTHREADING_MPCDF_EOS",AFLOWRC_MPI_HYPERTHREADING_MPCDF_EOS); 
    aflowrc::load_default("MPI_BINARY_DIR_MPCDF_EOS",AFLOWRC_MPI_BINARY_DIR_MPCDF_EOS); 

    aflowrc::load_default("MPI_OPTIONS_MPCDF_DRACO",AFLOWRC_MPI_OPTIONS_MPCDF_DRACO); 
    aflowrc::load_default("MPI_COMMAND_MPCDF_DRACO",AFLOWRC_MPI_COMMAND_MPCDF_DRACO); 
    aflowrc::load_default("MPI_NCPUS_MPCDF_DRACO",AFLOWRC_MPI_NCPUS_MPCDF_DRACO); 
    aflowrc::load_default("MPI_HYPERTHREADING_MPCDF_DRACO",AFLOWRC_MPI_HYPERTHREADING_MPCDF_DRACO); 
    aflowrc::load_default("MPI_BINARY_DIR_MPCDF_DRACO",AFLOWRC_MPI_BINARY_DIR_MPCDF_DRACO); 

    aflowrc::load_default("MPI_OPTIONS_MPCDF_COBRA",AFLOWRC_MPI_OPTIONS_MPCDF_COBRA); 
    aflowrc::load_default("MPI_COMMAND_MPCDF_COBRA",AFLOWRC_MPI_COMMAND_MPCDF_COBRA); 
    aflowrc::load_default("MPI_NCPUS_MPCDF_COBRA",AFLOWRC_MPI_NCPUS_MPCDF_COBRA); 
    aflowrc::load_default("MPI_HYPERTHREADING_MPCDF_COBRA",AFLOWRC_MPI_HYPERTHREADING_MPCDF_COBRA); 
    aflowrc::load_default("MPI_BINARY_DIR_MPCDF_COBRA",AFLOWRC_MPI_BINARY_DIR_MPCDF_COBRA); 

    aflowrc::load_default("MPI_OPTIONS_MPCDF_HYDRA",AFLOWRC_MPI_OPTIONS_MPCDF_HYDRA); 
    aflowrc::load_default("MPI_COMMAND_MPCDF_HYDRA",AFLOWRC_MPI_COMMAND_MPCDF_HYDRA); 
    aflowrc::load_default("MPI_NCPUS_MPCDF_HYDRA",AFLOWRC_MPI_NCPUS_MPCDF_HYDRA); 
    aflowrc::load_default("MPI_HYPERTHREADING_MPCDF_HYDRA",AFLOWRC_MPI_HYPERTHREADING_MPCDF_HYDRA); 
    aflowrc::load_default("MPI_BINARY_DIR_MPCDF_HYDRA",AFLOWRC_MPI_BINARY_DIR_MPCDF_HYDRA); 

    aflowrc::load_default("MPI_OPTIONS_FULTON_MARYLOU",AFLOWRC_MPI_OPTIONS_FULTON_MARYLOU); 
    aflowrc::load_default("MPI_COMMAND_FULTON_MARYLOU",AFLOWRC_MPI_COMMAND_FULTON_MARYLOU); 
    aflowrc::load_default("MPI_BINARY_DIR_FULTON_MARYLOU",AFLOWRC_MPI_BINARY_DIR_FULTON_MARYLOU); 

    aflowrc::load_default("MPI_OPTIONS_MACHINE1",AFLOWRC_MPI_OPTIONS_MACHINE1); 
    aflowrc::load_default("MPI_COMMAND_MACHINE1",AFLOWRC_MPI_COMMAND_MACHINE1); 
    aflowrc::load_default("MPI_BINARY_DIR_MACHINE1",AFLOWRC_MPI_BINARY_DIR_MACHINE1); 

    aflowrc::load_default("MPI_OPTIONS_MACHINE2",AFLOWRC_MPI_OPTIONS_MACHINE2); 
    aflowrc::load_default("MPI_COMMAND_MACHINE2",AFLOWRC_MPI_COMMAND_MACHINE2); 
    aflowrc::load_default("MPI_BINARY_DIR_MACHINE2",AFLOWRC_MPI_BINARY_DIR_MACHINE2); 
<<<<<<< HEAD

    if(LDEBUG) oss << soliloquy << " END" << endl;
=======
    if(LDEBUG) oss << "aflowrc::read: END" << endl;
>>>>>>> 91815c70

    return TRUE;
  }
} // namespace aflowrc


// ***************************************************************************
// aflowrc::write_default
// ***************************************************************************
namespace aflowrc {
  bool write_default(std::ostream& oss,bool AFLOWRC_VERBOSE) {
    bool LDEBUG=(FALSE || XHOST.DEBUG || AFLOWRC_VERBOSE);   
    string soliloquy="aflowrc::write_default():"; //CO20200404
    stringstream message;
    if(LDEBUG) oss << soliloquy << " BEGIN" << endl;
    if(LDEBUG) oss << soliloquy << " XHOST.home=" << XHOST.home << endl;
    if(XHOST.aflowrc_filename.empty()) XHOST.aflowrc_filename=AFLOWRC_FILENAME_LOCAL;
    if(LDEBUG) oss << soliloquy << " XHOST.aflowrc_filename=" << XHOST.aflowrc_filename << endl;

    stringstream aflowrc("");
    aflowrc << "// ****************************************************************************************************" << endl;
    aflowrc << "// *                                                                                                  *" << endl;
    aflowrc << "// *                          aflow - Automatic-FLOW for materials discovery                          *" << endl;
    aflowrc << "// *                aflow.org consortium - High-Throughput ab-initio Computing Project                *" << endl;
    aflowrc << "// *                                                                                                  *" << endl;
    aflowrc << "// ****************************************************************************************************" << endl;
    aflowrc << "// DEFAULT .aflow.rc generated by AFLOW V" << string(AFLOW_VERSION) << endl;
    aflowrc << "// comments with // ignored... " << endl;
    aflowrc << "// strings are with=\"...\" " << endl;

    aflowrc << " " << endl;
    aflowrc << "AFLOWRC=\"" << AFLOWRC_AFLOWRC << "\"" << endl;

    aflowrc << " " << endl;
    aflowrc << "// DEFAULT DEFINITIONS" << endl;
    aflowrc << "DEFAULT_KZIP_BIN=\"" << AFLOWRC_DEFAULT_KZIP_BIN << "\"" << endl;
    aflowrc << "DEFAULT_KZIP_EXT=\"" << AFLOWRC_DEFAULT_KZIP_EXT << "\"" << endl;

    aflowrc << " " << endl;
    //ME20191001 START
    aflowrc << "// DEFAULT AFLOW DATABASE" << endl;
    aflowrc << "DEFAULT_AFLOW_DB_FILE=\"" << AFLOWRC_DEFAULT_AFLOW_DB_FILE << "\"" << endl;
    aflowrc << "DEFAULT_AFLOW_DB_STATS_FILE=\"" << AFLOWRC_DEFAULT_AFLOW_DB_STATS_FILE << "\"" << endl;
    aflowrc << "DEFAULT_AFLOW_DB_DATA_PATH=\"" << AFLOWRC_DEFAULT_AFLOW_DB_DATA_PATH << "\"" << endl;
    aflowrc << "DEFAULT_AFLOW_DB_LOCK_FILE=\"" << AFLOWRC_DEFAULT_AFLOW_DB_LOCK_FILE << "\"" << endl;
    aflowrc << "DEFAULT_AFLOW_DB_STALE_THRESHOLD=" << AFLOWRC_DEFAULT_AFLOW_DB_STALE_THRESHOLD << endl;
    aflowrc << " " << endl;
    //ME20191001 STOP
    aflowrc << "// FILENAMES FOR AFLOW.ORG ANALYSIS" << endl;
    aflowrc << "DEFAULT_FILE_AFLOWLIB_ENTRY_OUT=\"" << AFLOWRC_DEFAULT_FILE_AFLOWLIB_ENTRY_OUT << "\"" << endl;
    aflowrc << "DEFAULT_FILE_AFLOWLIB_ENTRY_JSON=\"" << AFLOWRC_DEFAULT_FILE_AFLOWLIB_ENTRY_JSON << "\"" << endl;
    aflowrc << "DEFAULT_FILE_EDATA_ORIG_OUT=\"" << AFLOWRC_DEFAULT_FILE_EDATA_ORIG_OUT << "\"" << endl;
    aflowrc << "DEFAULT_FILE_EDATA_RELAX_OUT=\"" << AFLOWRC_DEFAULT_FILE_EDATA_RELAX_OUT << "\"" << endl;
    aflowrc << "DEFAULT_FILE_EDATA_BANDS_OUT=\"" << AFLOWRC_DEFAULT_FILE_EDATA_BANDS_OUT << "\"" << endl;
    aflowrc << "DEFAULT_FILE_DATA_ORIG_OUT=\"" << AFLOWRC_DEFAULT_FILE_DATA_ORIG_OUT << "\"" << endl;
    aflowrc << "DEFAULT_FILE_DATA_RELAX_OUT=\"" << AFLOWRC_DEFAULT_FILE_DATA_RELAX_OUT << "\"" << endl;
    aflowrc << "DEFAULT_FILE_DATA_BANDS_OUT=\"" << AFLOWRC_DEFAULT_FILE_DATA_BANDS_OUT << "\"" << endl;
    aflowrc << "DEFAULT_FILE_EDATA_ORIG_JSON=\"" << AFLOWRC_DEFAULT_FILE_EDATA_ORIG_JSON << "\"" << endl;
    aflowrc << "DEFAULT_FILE_EDATA_RELAX_JSON=\"" << AFLOWRC_DEFAULT_FILE_EDATA_RELAX_JSON << "\"" << endl;
    aflowrc << "DEFAULT_FILE_EDATA_BANDS_JSON=\"" << AFLOWRC_DEFAULT_FILE_EDATA_BANDS_JSON << "\"" << endl;
    aflowrc << "DEFAULT_FILE_DATA_ORIG_JSON=\"" << AFLOWRC_DEFAULT_FILE_DATA_ORIG_JSON << "\"" << endl;
    aflowrc << "DEFAULT_FILE_DATA_RELAX_JSON=\"" << AFLOWRC_DEFAULT_FILE_DATA_RELAX_JSON << "\"" << endl;
    aflowrc << "DEFAULT_FILE_DATA_BANDS_JSON=\"" << AFLOWRC_DEFAULT_FILE_DATA_BANDS_JSON << "\"" << endl;
    aflowrc << "DEFAULT_FILE_TIME_OUT=\"" << AFLOWRC_DEFAULT_FILE_TIME_OUT << "\"" << endl;
    aflowrc << "DEFAULT_FILE_SPACEGROUP1_OUT=\"" << AFLOWRC_DEFAULT_FILE_SPACEGROUP1_OUT << "\"" << endl;
    aflowrc << "DEFAULT_FILE_SPACEGROUP2_OUT=\"" << AFLOWRC_DEFAULT_FILE_SPACEGROUP2_OUT << "\"" << endl;
    aflowrc << "DEFAULT_FILE_VOLDISTPARAMS_OUT=\"" << AFLOWRC_DEFAULT_FILE_VOLDISTPARAMS_OUT << "\"" << endl;
    aflowrc << "DEFAULT_FILE_VOLDISTEVOLUTION_OUT=\"" << AFLOWRC_DEFAULT_FILE_VOLDISTEVOLUTION_OUT << "\"" << endl;

    aflowrc << " " << endl;
    aflowrc << "// FILENAMES FOR AFLOW OPERATION" << endl;
    aflowrc << "DEFAULT_AFLOW_PSEUDOPOTENTIAL_AUID_OUT=\"" << AFLOWRC_DEFAULT_AFLOW_PSEUDOPOTENTIAL_AUID_OUT << "\"" << endl;
    aflowrc << "DEFAULT_AFLOW_PRESCRIPT_OUT=\"" << AFLOWRC_DEFAULT_AFLOW_PRESCRIPT_OUT << "\"" << endl;
    aflowrc << "DEFAULT_AFLOW_PRESCRIPT_COMMAND=\"" << AFLOWRC_DEFAULT_AFLOW_PRESCRIPT_COMMAND << "\"" << endl;
    aflowrc << "DEFAULT_AFLOW_POSTSCRIPT_OUT=\"" << AFLOWRC_DEFAULT_AFLOW_POSTSCRIPT_OUT << "\"" << endl;
    aflowrc << "DEFAULT_AFLOW_POSTSCRIPT_COMMAND=\"" << AFLOWRC_DEFAULT_AFLOW_POSTSCRIPT_COMMAND << "\"" << endl;
    aflowrc << "DEFAULT_AFLOW_PGROUP_OUT=\"" << AFLOWRC_DEFAULT_AFLOW_PGROUP_OUT << "\"" << endl;
    aflowrc << "DEFAULT_AFLOW_PGROUP_JSON=\"" << AFLOWRC_DEFAULT_AFLOW_PGROUP_JSON << "\"" << endl;
    aflowrc << "DEFAULT_AFLOW_PGROUP_XTAL_OUT=\"" << AFLOWRC_DEFAULT_AFLOW_PGROUP_XTAL_OUT << "\"" << endl;
    aflowrc << "DEFAULT_AFLOW_PGROUP_XTAL_JSON=\"" << AFLOWRC_DEFAULT_AFLOW_PGROUP_XTAL_JSON << "\"" << endl;
    aflowrc << "DEFAULT_AFLOW_PGROUPK_PATTERSON_OUT=\"" << AFLOWRC_DEFAULT_AFLOW_PGROUPK_PATTERSON_OUT << "\"" << endl; //DX20200129
    aflowrc << "DEFAULT_AFLOW_PGROUPK_PATTERSON_JSON=\"" << AFLOWRC_DEFAULT_AFLOW_PGROUPK_PATTERSON_JSON << "\"" << endl; //DX20200129
    aflowrc << "DEFAULT_AFLOW_PGROUPK_OUT=\"" << AFLOWRC_DEFAULT_AFLOW_PGROUPK_OUT << "\"" << endl;
    aflowrc << "DEFAULT_AFLOW_PGROUPK_JSON=\"" << AFLOWRC_DEFAULT_AFLOW_PGROUPK_JSON << "\"" << endl;
    aflowrc << "DEFAULT_AFLOW_PGROUPK_XTAL_OUT=\"" << AFLOWRC_DEFAULT_AFLOW_PGROUPK_XTAL_OUT << "\"" << endl;
    aflowrc << "DEFAULT_AFLOW_PGROUPK_XTAL_JSON=\"" << AFLOWRC_DEFAULT_AFLOW_PGROUPK_XTAL_JSON << "\"" << endl;
    aflowrc << "DEFAULT_AFLOW_FGROUP_OUT=\"" << AFLOWRC_DEFAULT_AFLOW_FGROUP_OUT << "\"" << endl;
    aflowrc << "DEFAULT_AFLOW_FGROUP_JSON=\"" << AFLOWRC_DEFAULT_AFLOW_FGROUP_JSON << "\"" << endl;
    aflowrc << "DEFAULT_AFLOW_SGROUP_OUT=\"" << AFLOWRC_DEFAULT_AFLOW_SGROUP_OUT << "\"" << endl;
    aflowrc << "DEFAULT_AFLOW_SGROUP_JSON=\"" << AFLOWRC_DEFAULT_AFLOW_SGROUP_JSON << "\"" << endl;
    aflowrc << "DEFAULT_AFLOW_AGROUP_OUT=\"" << AFLOWRC_DEFAULT_AFLOW_AGROUP_OUT << "\"" << endl;
    aflowrc << "DEFAULT_AFLOW_AGROUP_JSON=\"" << AFLOWRC_DEFAULT_AFLOW_AGROUP_JSON << "\"" << endl;
    aflowrc << "DEFAULT_AFLOW_IATOMS_OUT=\"" << AFLOWRC_DEFAULT_AFLOW_IATOMS_OUT << "\"" << endl;
    aflowrc << "DEFAULT_AFLOW_IATOMS_JSON=\"" << AFLOWRC_DEFAULT_AFLOW_IATOMS_JSON << "\"" << endl;
    aflowrc << "DEFAULT_AFLOW_ICAGES_OUT=\"" << AFLOWRC_DEFAULT_AFLOW_ICAGES_OUT << "\"" << endl;
    aflowrc << "DEFAULT_AFLOW_SURFACE_OUT=\"" << AFLOWRC_DEFAULT_AFLOW_SURFACE_OUT << "\"" << endl;
    aflowrc << "DEFAULT_AFLOW_QMVASP_OUT=\"" << AFLOWRC_DEFAULT_AFLOW_QMVASP_OUT << "\"" << endl;
    aflowrc << "DEFAULT_AFLOW_ERVASP_OUT=\"" << AFLOWRC_DEFAULT_AFLOW_ERVASP_OUT << "\"" << endl;
    aflowrc << "DEFAULT_AFLOW_IMMISCIBILITY_OUT=\"" << AFLOWRC_DEFAULT_AFLOW_IMMISCIBILITY_OUT << "\"" << endl;
    aflowrc << "DEFAULT_AFLOW_MEMORY_OUT=\"" << AFLOWRC_DEFAULT_AFLOW_MEMORY_OUT << "\"" << endl;
    aflowrc << "DEFAULT_AFLOW_FROZSL_INPUT_OUT=\"" << AFLOWRC_DEFAULT_AFLOW_FROZSL_INPUT_OUT << "\"" << endl;
    aflowrc << "DEFAULT_AFLOW_FROZSL_POSCAR_OUT=\"" << AFLOWRC_DEFAULT_AFLOW_FROZSL_POSCAR_OUT << "\"" << endl;
    aflowrc << "DEFAULT_AFLOW_FROZSL_MODES_OUT=\"" << AFLOWRC_DEFAULT_AFLOW_FROZSL_MODES_OUT << "\"" << endl;
    aflowrc << "DEFAULT_AFLOW_FROZSL_EIGEN_OUT=\"" << AFLOWRC_DEFAULT_AFLOW_FROZSL_EIGEN_OUT << "\"" << endl;
    aflowrc << "DEFAULT_AFLOW_END_OUT=\"" << AFLOWRC_DEFAULT_AFLOW_END_OUT << "\"" << endl;

    aflowrc << " " << endl;
    aflowrc << "// DEFAULT GENERIC MPI " << endl;
    aflowrc << "MPI_START_DEFAULT=\"" << AFLOWRC_MPI_START_DEFAULT << "\"" << endl;
    aflowrc << "MPI_STOP_DEFAULT=\"" << AFLOWRC_MPI_STOP_DEFAULT << "\"" << endl; 
    aflowrc << "MPI_COMMAND_DEFAULT=\"" << AFLOWRC_MPI_COMMAND_DEFAULT << "\"" << endl;
    aflowrc << "MPI_NCPUS_DEFAULT=" << AFLOWRC_MPI_NCPUS_DEFAULT << endl;
    aflowrc << "MPI_NCPUS_MAX=" << AFLOWRC_MPI_NCPUS_MAX << endl;

    aflowrc << " " << endl;
    aflowrc << "// DEFAULTS BINARY" << endl;
    aflowrc << "DEFAULT_VASP_GAMMA_BIN=\"" << AFLOWRC_DEFAULT_VASP_GAMMA_BIN << "\"" << endl;
    aflowrc << "DEFAULT_VASP_GAMMA_MPI_BIN=\"" << AFLOWRC_DEFAULT_VASP_GAMMA_MPI_BIN << "\"" << endl;
    aflowrc << "DEFAULT_VASP_BIN=\"" << AFLOWRC_DEFAULT_VASP_BIN << "\"" << endl;
    aflowrc << "DEFAULT_VASP_MPI_BIN=\"" << AFLOWRC_DEFAULT_VASP_MPI_BIN << "\"" << endl;
    aflowrc << "DEFAULT_VASP5_BIN=\"" << AFLOWRC_DEFAULT_VASP5_BIN << "\"" << endl;
    aflowrc << "DEFAULT_VASP5_MPI_BIN=\"" << AFLOWRC_DEFAULT_VASP5_MPI_BIN << "\"" << endl;
    aflowrc << "DEFAULT_AIMS_BIN=\"" << AFLOWRC_DEFAULT_AIMS_BIN << "\"" << endl;

    aflowrc << " " << endl;
    aflowrc << "// DEFAULTS POTCARS" << endl;
    aflowrc << "DEFAULT_VASP_POTCAR_DIRECTORIES=\"" << AFLOWRC_DEFAULT_VASP_POTCAR_DIRECTORIES << "\"" << endl;
    aflowrc << "DEFAULT_VASP_POTCAR_DATE=\"" << AFLOWRC_DEFAULT_VASP_POTCAR_DATE << "\"" << endl;
    aflowrc << "DEFAULT_VASP_POTCAR_SUFFIX=\"" << AFLOWRC_DEFAULT_VASP_POTCAR_SUFFIX << "\"" << endl;
    aflowrc << "DEFAULT_VASP_POTCAR_DATE_POT_LDA=\"" << AFLOWRC_DEFAULT_VASP_POTCAR_DATE_POT_LDA << "\"" << endl;
    aflowrc << "DEFAULT_VASP_POTCAR_DATE_POT_GGA=\"" << AFLOWRC_DEFAULT_VASP_POTCAR_DATE_POT_GGA << "\"" << endl;

    aflowrc << "DEFAULT_VASP_POTCAR_DIR_POT_LDA=\"" << AFLOWRC_DEFAULT_VASP_POTCAR_DIR_POT_LDA << "\"" << endl;
    aflowrc << "DEFAULT_VASP_POTCAR_DIR_POT_GGA=\"" << AFLOWRC_DEFAULT_VASP_POTCAR_DIR_POT_GGA << "\"" << endl;
    aflowrc << "DEFAULT_VASP_POTCAR_DIR_POT_PBE=\"" << AFLOWRC_DEFAULT_VASP_POTCAR_DIR_POT_PBE << "\"" << endl;
    aflowrc << "DEFAULT_VASP_POTCAR_DIR_POTPAW_LDA=\"" << AFLOWRC_DEFAULT_VASP_POTCAR_DIR_POTPAW_LDA << "\"" << endl;
    aflowrc << "DEFAULT_VASP_POTCAR_DIR_POTPAW_GGA=\"" << AFLOWRC_DEFAULT_VASP_POTCAR_DIR_POTPAW_GGA << "\"" << endl;
    aflowrc << "DEFAULT_VASP_POTCAR_DIR_POTPAW_PBE=\"" << AFLOWRC_DEFAULT_VASP_POTCAR_DIR_POTPAW_PBE << "\"" << endl;
    aflowrc << "DEFAULT_VASP_POTCAR_DIR_POTPAW_LDA_KIN=\"" << AFLOWRC_DEFAULT_VASP_POTCAR_DIR_POTPAW_LDA_KIN << "\"" << endl;
    aflowrc << "DEFAULT_VASP_POTCAR_DIR_POTPAW_PBE_KIN=\"" << AFLOWRC_DEFAULT_VASP_POTCAR_DIR_POTPAW_PBE_KIN << "\"" << endl;

    aflowrc << " " << endl;
    aflowrc << "// DEFAULTS KPOINTS/DOS" << endl;
    aflowrc << "DEFAULT_BANDS_GRID=" << AFLOWRC_DEFAULT_BANDS_GRID << endl;
    aflowrc << "DEFAULT_BANDS_LATTICE=\"" << AFLOWRC_DEFAULT_BANDS_LATTICE << "\"" << endl;
    aflowrc << "DEFAULT_KSCHEME=\"" << AFLOWRC_DEFAULT_KSCHEME << "\"" << endl;
    aflowrc << "DEFAULT_KPPRA=" << AFLOWRC_DEFAULT_KPPRA << endl;
    aflowrc << "DEFAULT_STATIC_KSCHEME=\"" << AFLOWRC_DEFAULT_STATIC_KSCHEME << "\"" << endl;
    aflowrc << "DEFAULT_KPPRA_STATIC=" << AFLOWRC_DEFAULT_KPPRA_STATIC << endl;
    aflowrc << "DEFAULT_KPPRA_ICSD=" << AFLOWRC_DEFAULT_KPPRA_ICSD << endl;
    aflowrc << "DEFAULT_UNARY_BANDS_GRID=" << AFLOWRC_DEFAULT_UNARY_BANDS_GRID << endl;
    aflowrc << "DEFAULT_UNARY_KPPRA=" << AFLOWRC_DEFAULT_UNARY_KPPRA << " // 32768 // 27000" << endl;
    aflowrc << "DEFAULT_UNARY_KPPRA_STATIC=" << AFLOWRC_DEFAULT_UNARY_KPPRA_STATIC << "// 32768 // 27000" << endl;
    aflowrc << "DEFAULT_PHONONS_KSCHEME=\"" << AFLOWRC_DEFAULT_PHONONS_KSCHEME << "\"" << endl;
    aflowrc << "DEFAULT_PHONONS_KPPRA=" << AFLOWRC_DEFAULT_PHONONS_KPPRA << endl;
    aflowrc << "DEFAULT_DOS_EMIN=" << AFLOWRC_DEFAULT_DOS_EMIN << endl;
    aflowrc << "DEFAULT_DOS_EMAX=" << AFLOWRC_DEFAULT_DOS_EMAX << endl;
    aflowrc << "DEFAULT_DOS_SCALE=" << AFLOWRC_DEFAULT_DOS_SCALE << endl;

    aflowrc << " " << endl;
    aflowrc << "// DEFAULTS PRECISION" << endl;
    aflowrc << "DEFAULT_VASP_PREC_ENMAX_LOW=" << AFLOWRC_DEFAULT_VASP_PREC_ENMAX_LOW << endl;
    aflowrc << "DEFAULT_VASP_PREC_ENMAX_MEDIUM=" << AFLOWRC_DEFAULT_VASP_PREC_ENMAX_MEDIUM << endl;
    aflowrc << "DEFAULT_VASP_PREC_ENMAX_NORMAL=" << AFLOWRC_DEFAULT_VASP_PREC_ENMAX_NORMAL << endl;
    aflowrc << "DEFAULT_VASP_PREC_ENMAX_HIGH=" << AFLOWRC_DEFAULT_VASP_PREC_ENMAX_HIGH << endl;
    aflowrc << "DEFAULT_VASP_PREC_ENMAX_ACCURATE=" << AFLOWRC_DEFAULT_VASP_PREC_ENMAX_ACCURATE << endl;
    aflowrc << "DEFAULT_VASP_SPIN_REMOVE_CUTOFF=" << AFLOWRC_DEFAULT_VASP_SPIN_REMOVE_CUTOFF << endl;
    aflowrc << "DEFAULT_VASP_PREC_POTIM=" << AFLOWRC_DEFAULT_VASP_PREC_POTIM << endl;
    aflowrc << "DEFAULT_VASP_PREC_EDIFFG=" << AFLOWRC_DEFAULT_VASP_PREC_EDIFFG << endl;

    aflowrc << " " << endl;
    aflowrc << "// DEFAULTS OPTIONS " << endl;
    aflowrc << "DEFAULT_VASP_EXTERNAL_INCAR=" << AFLOWRC_DEFAULT_VASP_EXTERNAL_INCAR << endl;
    aflowrc << "DEFAULT_VASP_EXTERNAL_POSCAR=" << AFLOWRC_DEFAULT_VASP_EXTERNAL_POSCAR << endl;
    aflowrc << "DEFAULT_VASP_EXTERNAL_POTCAR=" << AFLOWRC_DEFAULT_VASP_EXTERNAL_POTCAR << endl;
    aflowrc << "DEFAULT_VASP_EXTERNAL_KPOINTS=" << AFLOWRC_DEFAULT_VASP_EXTERNAL_KPOINTS << endl;
    aflowrc << "DEFAULT_AIMS_EXTERNAL_CONTROL=" << AFLOWRC_DEFAULT_AIMS_EXTERNAL_CONTROL << endl;
    aflowrc << "DEFAULT_AIMS_EXTERNAL_GEOM=" << AFLOWRC_DEFAULT_AIMS_EXTERNAL_GEOM << endl;
    aflowrc << "DEFAULT_VASP_PSEUDOPOTENTIAL_TYPE=" << AFLOWRC_DEFAULT_VASP_PSEUDOPOTENTIAL_TYPE << endl;
    aflowrc << "DEFAULT_VASP_FORCE_OPTION_RELAX_MODE_SCHEME=" << AFLOWRC_DEFAULT_VASP_FORCE_OPTION_RELAX_MODE_SCHEME << endl;
    aflowrc << "DEFAULT_VASP_FORCE_OPTION_RELAX_COUNT=" << AFLOWRC_DEFAULT_VASP_FORCE_OPTION_RELAX_COUNT << endl;
    aflowrc << "DEFAULT_VASP_FORCE_OPTION_PREC_SCHEME=" << AFLOWRC_DEFAULT_VASP_FORCE_OPTION_PREC_SCHEME << endl;
    aflowrc << "DEFAULT_VASP_FORCE_OPTION_ALGO_SCHEME=" << AFLOWRC_DEFAULT_VASP_FORCE_OPTION_ALGO_SCHEME << endl;
    aflowrc << "DEFAULT_VASP_FORCE_OPTION_METAGGA_SCHEME=" << AFLOWRC_DEFAULT_VASP_FORCE_OPTION_METAGGA_SCHEME << endl;
    aflowrc << "DEFAULT_VASP_FORCE_OPTION_IVDW_SCHEME=" << AFLOWRC_DEFAULT_VASP_FORCE_OPTION_IVDW_SCHEME << endl;
    aflowrc << "DEFAULT_VASP_FORCE_OPTION_TYPE_SCHEME=" << AFLOWRC_DEFAULT_VASP_FORCE_OPTION_TYPE_SCHEME << endl;
    aflowrc << "DEFAULT_VASP_FORCE_OPTION_ABMIX_SCHEME=" << AFLOWRC_DEFAULT_VASP_FORCE_OPTION_ABMIX_SCHEME << endl;
    aflowrc << "DEFAULT_VASP_FORCE_OPTION_SYM=" << AFLOWRC_DEFAULT_VASP_FORCE_OPTION_SYM << endl;
    aflowrc << "DEFAULT_VASP_FORCE_OPTION_SPIN=" << AFLOWRC_DEFAULT_VASP_FORCE_OPTION_SPIN << endl;
    aflowrc << "DEFAULT_VASP_FORCE_OPTION_SPIN_REMOVE_RELAX_1=" << AFLOWRC_DEFAULT_VASP_FORCE_OPTION_SPIN_REMOVE_RELAX_1 << endl;
    aflowrc << "DEFAULT_VASP_FORCE_OPTION_SPIN_REMOVE_RELAX_2=" << AFLOWRC_DEFAULT_VASP_FORCE_OPTION_SPIN_REMOVE_RELAX_2 << endl;
    aflowrc << "DEFAULT_VASP_FORCE_OPTION_BADER=" << AFLOWRC_DEFAULT_VASP_FORCE_OPTION_BADER << endl;
    aflowrc << "DEFAULT_VASP_FORCE_OPTION_ELF=" << AFLOWRC_DEFAULT_VASP_FORCE_OPTION_ELF << endl;
    aflowrc << "DEFAULT_VASP_FORCE_OPTION_AUTO_MAGMOM=" << AFLOWRC_DEFAULT_VASP_FORCE_OPTION_AUTO_MAGMOM << endl;
    aflowrc << "DEFAULT_VASP_FORCE_OPTION_WAVECAR=" << AFLOWRC_DEFAULT_VASP_FORCE_OPTION_WAVECAR << endl;
    aflowrc << "DEFAULT_VASP_FORCE_OPTION_CHGCAR=" << AFLOWRC_DEFAULT_VASP_FORCE_OPTION_CHGCAR << endl;
    aflowrc << "DEFAULT_VASP_FORCE_OPTION_LSCOUPLING=" << AFLOWRC_DEFAULT_VASP_FORCE_OPTION_LSCOUPLING << endl;

    aflowrc << " " << endl;
    aflowrc << "// AFLOW_LIBRARY AFLOW_PROJECT" << endl;
    aflowrc << "DEFAULT_AFLOW_LIBRARY_DIRECTORIES=\"" << AFLOWRC_DEFAULT_AFLOW_LIBRARY_DIRECTORIES << "\"" << endl;
    aflowrc << "DEFAULT_AFLOW_PROJECTS_DIRECTORIES=\"" << AFLOWRC_DEFAULT_AFLOW_PROJECTS_DIRECTORIES << "\"" << endl;

    aflowrc << " " << endl;
    aflowrc << "// DEFAULT PLATON/FINDSYM" << endl;
    aflowrc << "DEFAULT_PLATON_P_EQUAL=" << AFLOWRC_DEFAULT_PLATON_P_EQUAL << endl;
    aflowrc << "DEFAULT_PLATON_P_EXACT=" << AFLOWRC_DEFAULT_PLATON_P_EXACT << endl;
    aflowrc << "DEFAULT_PLATON_P_ANG=" << AFLOWRC_DEFAULT_PLATON_P_ANG << endl;
    aflowrc << "DEFAULT_PLATON_P_D1=" << AFLOWRC_DEFAULT_PLATON_P_D1 << endl;
    aflowrc << "DEFAULT_PLATON_P_D2=" << AFLOWRC_DEFAULT_PLATON_P_D2 << endl;
    aflowrc << "DEFAULT_PLATON_P_D3=" << AFLOWRC_DEFAULT_PLATON_P_D3 << endl;
    aflowrc << "DEFAULT_FINDSYM_TOL=" << AFLOWRC_DEFAULT_FINDSYM_TOL << endl;

    aflowrc << " " << endl;
    aflowrc << "// DEFAULTS GNUPLOT" << endl;
    aflowrc << "DEFAULT_GNUPLOT_EPS_FONT=\"" << AFLOWRC_DEFAULT_GNUPLOT_EPS_FONT << "\"" << endl;
    aflowrc << "DEFAULT_GNUPLOT_EPS_FONT_BOLD=\"" << AFLOWRC_DEFAULT_GNUPLOT_EPS_FONT_BOLD << "\"" << endl;
    aflowrc << "DEFAULT_GNUPLOT_EPS_FONT_ITALICS=\"" << AFLOWRC_DEFAULT_GNUPLOT_EPS_FONT_ITALICS << "\"" << endl;
    aflowrc << "DEFAULT_GNUPLOT_EPS_FONT_BOLD_ITALICS=\"" << AFLOWRC_DEFAULT_GNUPLOT_EPS_FONT_BOLD_ITALICS << "\"" << endl;
    aflowrc << "DEFAULT_GNUPLOT_PNG_FONT=\"" << AFLOWRC_DEFAULT_GNUPLOT_PNG_FONT << "\"" << endl;
    aflowrc << "DEFAULT_GNUPLOT_PNG_FONT_BOLD=\"" << AFLOWRC_DEFAULT_GNUPLOT_PNG_FONT_BOLD << "\"" << endl;
    aflowrc << "DEFAULT_GNUPLOT_PNG_FONT_ITALICS=\"" << AFLOWRC_DEFAULT_GNUPLOT_PNG_FONT_ITALICS << "\"" << endl;
    aflowrc << "DEFAULT_GNUPLOT_PNG_FONT_BOLD_ITALICS=\"" << AFLOWRC_DEFAULT_GNUPLOT_PNG_FONT_BOLD_ITALICS << "\"" << endl;
    aflowrc << "DEFAULT_GNUPLOT_GREEK_FONT=\"" << AFLOWRC_DEFAULT_GNUPLOT_GREEK_FONT << "\"" << endl;
    aflowrc << "DEFAULT_GNUPLOT_GREEK_FONT_BOLD=\"" << AFLOWRC_DEFAULT_GNUPLOT_GREEK_FONT_BOLD << "\"" << endl;
    aflowrc << "DEFAULT_GNUPLOT_GREEK_FONT_ITALICS=\"" << AFLOWRC_DEFAULT_GNUPLOT_GREEK_FONT_ITALICS << "\"" << endl;
    aflowrc << "DEFAULT_GNUPLOT_GREEK_FONT_BOLD_ITALICS=\"" << AFLOWRC_DEFAULT_GNUPLOT_GREEK_FONT_BOLD_ITALICS << "\"" << endl;

    aflowrc << " " << endl;
    aflowrc << "// DEFAULTS CHULL" << endl;
    aflowrc << "DEFAULT_CHULL_ALLOWED_DFT_TYPES=\"" << AFLOWRC_DEFAULT_CHULL_ALLOWED_DFT_TYPES << "\"  // comma-separated list of dft_types to include (string match)" << endl;
    aflowrc << "DEFAULT_CHULL_ALLOW_ALL_FORMATION_ENERGIES=" << AFLOWRC_DEFAULT_CHULL_ALLOW_ALL_FORMATION_ENERGIES << " // 0 - FALSE, 1 - TRUE" << endl;
    aflowrc << "DEFAULT_CHULL_COUNT_THRESHOLD_BINARIES=" << AFLOWRC_DEFAULT_CHULL_COUNT_THRESHOLD_BINARIES << " // INT" << endl;
    aflowrc << "DEFAULT_CHULL_PERFORM_OUTLIER_ANALYSIS=" << AFLOWRC_DEFAULT_CHULL_PERFORM_OUTLIER_ANALYSIS << " // 0 - FALSE, 1 - TRUE" << endl;
    aflowrc << "DEFAULT_CHULL_OUTLIER_ANALYSIS_COUNT_THRESHOLD_BINARIES=" << AFLOWRC_DEFAULT_CHULL_OUTLIER_ANALYSIS_COUNT_THRESHOLD_BINARIES << " // INT" << endl;
    aflowrc << "DEFAULT_CHULL_OUTLIER_MULTIPLIER=" << AFLOWRC_DEFAULT_CHULL_OUTLIER_MULTIPLIER << " // DOUBLE" << endl;
    aflowrc << "DEFAULT_CHULL_IGNORE_KNOWN_ILL_CONVERGED=" << AFLOWRC_DEFAULT_CHULL_IGNORE_KNOWN_ILL_CONVERGED << " // 0 - FALSE (NOT recommended), 1 - TRUE" << endl;
    aflowrc << "DEFAULT_CHULL_LATEX_BANNER=" << AFLOWRC_DEFAULT_CHULL_LATEX_BANNER << " // 0 - no banner, 1 - full banner, 2 - small banner" << endl;
    aflowrc << "DEFAULT_CHULL_LATEX_COMPOUNDS_COLUMN=" << AFLOWRC_DEFAULT_CHULL_LATEX_COMPOUNDS_COLUMN << " // 0 - FALSE, 1 - TRUE" << endl;
    aflowrc << "DEFAULT_CHULL_LATEX_STOICH_HEADER=" << AFLOWRC_DEFAULT_CHULL_LATEX_STOICH_HEADER << " // 0 - FALSE, 1 - TRUE" << endl;
    aflowrc << "DEFAULT_CHULL_LATEX_PLOT_UNARIES=" << AFLOWRC_DEFAULT_CHULL_LATEX_PLOT_UNARIES << " // 0 - FALSE, 1 - TRUE" << endl;
    aflowrc << "DEFAULT_CHULL_LATEX_PLOT_OFF_HULL=" << AFLOWRC_DEFAULT_CHULL_LATEX_PLOT_OFF_HULL << " // -1 - default based on dimension/filter_by settings, 0 - FALSE, 1 - TRUE" << endl;
    aflowrc << "DEFAULT_CHULL_LATEX_PLOT_UNSTABLE=" << AFLOWRC_DEFAULT_CHULL_LATEX_PLOT_UNSTABLE << " // 0 - FALSE, 1 - TRUE" << endl;
    aflowrc << "DEFAULT_CHULL_LATEX_FILTER_SCHEME=\"" << AFLOWRC_DEFAULT_CHULL_LATEX_FILTER_SCHEME << "\"" << "  // Z-axis (also Energy-axis) or Distance; only reads first letter (case-insensitive)" << endl;
    aflowrc << "DEFAULT_CHULL_LATEX_FILTER_VALUE=" << AFLOWRC_DEFAULT_CHULL_LATEX_FILTER_VALUE << " // DOUBLE (filter scheme must be set)" << endl;
    aflowrc << "DEFAULT_CHULL_LATEX_COLOR_BAR=" << AFLOWRC_DEFAULT_CHULL_LATEX_COLOR_BAR << " // 0 - FALSE, 1 - TRUE" << endl;
    aflowrc << "DEFAULT_CHULL_LATEX_HEAT_MAP=" << AFLOWRC_DEFAULT_CHULL_LATEX_HEAT_MAP << " // 0 - FALSE, 1 - TRUE" << endl;
    aflowrc << "DEFAULT_CHULL_LATEX_COLOR_GRADIENT=" << AFLOWRC_DEFAULT_CHULL_LATEX_COLOR_GRADIENT << " // 0 - FALSE, 1 - TRUE" << endl;
    aflowrc << "DEFAULT_CHULL_LATEX_COLOR_MAP=\"" << AFLOWRC_DEFAULT_CHULL_LATEX_COLOR_MAP << "\"" << "  // default - rgb(0pt)=(0,0,1); rgb(63pt)=(1,0.644,0) (latex pgfplots color maps)" << endl; //: http://www.phy.ntnu.edu.tw/demolab/doc/texlive-pictures-doc/latex/pgfplots/pgfplots.pdf page 58)" << endl;  //the url confuses RemoveComment(), perhaps we recursive remove comments? (might be dangerous)
    aflowrc << "DEFAULT_CHULL_LATEX_TERNARY_LABEL_COLOR=\"" << AFLOWRC_DEFAULT_CHULL_LATEX_TERNARY_LABEL_COLOR << "\"" << "  // white, black, red, green, blue, cyan, magenta, or yellow" << endl;
    aflowrc << "DEFAULT_CHULL_LATEX_REVERSE_AXIS=" << AFLOWRC_DEFAULT_CHULL_LATEX_REVERSE_AXIS << " // 0 - FALSE, 1 - TRUE" << endl;
    aflowrc << "DEFAULT_CHULL_LATEX_FACET_LINE_DROP_SHADOW=" << AFLOWRC_DEFAULT_CHULL_LATEX_FACET_LINE_DROP_SHADOW << " // 0 - FALSE, 1 - TRUE" << endl;
    aflowrc << "DEFAULT_CHULL_LATEX_LINKS=" << AFLOWRC_DEFAULT_CHULL_LATEX_LINKS << " // 0 - no links whatsoever, 1 - internal and external links, 2 - external links only, 3 - internal links only" << endl;
    aflowrc << "DEFAULT_CHULL_LATEX_LABEL_NAME=\"" << AFLOWRC_DEFAULT_CHULL_LATEX_LABEL_NAME << "\"" << "  // Compound, Prototype, Both (Compound and Prototype), ICSD, or None; only reads first letter (case-insensitive)" << endl;
    aflowrc << "DEFAULT_CHULL_LATEX_META_LABELS=" << AFLOWRC_DEFAULT_CHULL_LATEX_META_LABELS << " // 0 - FALSE, 1 - TRUE" << endl;
    aflowrc << "DEFAULT_CHULL_LATEX_LABELS_OFF_HULL=" << AFLOWRC_DEFAULT_CHULL_LATEX_LABELS_OFF_HULL << " // 0 - FALSE, 1 - TRUE" << endl;
    aflowrc << "DEFAULT_CHULL_LATEX_PLOT_REDUCED_COMPOSITION=" << AFLOWRC_DEFAULT_CHULL_LATEX_PLOT_REDUCED_COMPOSITION << " // -1 - default based on dimension/label settings, 0 - FALSE, 1 - TRUE" << endl;
    aflowrc << "DEFAULT_CHULL_LATEX_HELVETICA_FONT=" << AFLOWRC_DEFAULT_CHULL_LATEX_HELVETICA_FONT << " // 0 - FALSE, 1 - TRUE" << endl;
    aflowrc << "DEFAULT_CHULL_LATEX_FONT_SIZE=\"" << AFLOWRC_DEFAULT_CHULL_LATEX_FONT_SIZE << "\"" << "// tiny, scriptsize, footnotesize, small, normalsize, large (default), Large (default large), LARGE, huge (default large Helvetica), or Huge; fontsize{5}{7}\\\\selectfont also works" << endl;
    aflowrc << "DEFAULT_CHULL_LATEX_ROTATE_LABELS=" << AFLOWRC_DEFAULT_CHULL_LATEX_ROTATE_LABELS << " // 0 - FALSE, 1 - TRUE" << endl;
    aflowrc << "DEFAULT_CHULL_LATEX_BOLD_LABELS=" << AFLOWRC_DEFAULT_CHULL_LATEX_BOLD_LABELS << " // -1 - default: no bold unless the compound is a ternary, 0 - FALSE, 1 - TRUE" << endl;
    aflowrc << "DEFAULT_CHULL_PNG_RESOLUTION=" << AFLOWRC_DEFAULT_CHULL_PNG_RESOLUTION << " // INT" << endl;

    aflowrc << " " << endl; //CO20190628
    aflowrc << "// DEFAULTS GFA" << endl; //CO20190628
    aflowrc << "DEFAULT_GFA_FORMATION_ENTHALPY_CUTOFF=" << AFLOWRC_DEFAULT_GFA_FORMATION_ENTHALPY_CUTOFF << " // DOUBLE in eV" << endl; //CO20190628

    aflowrc << " " << endl;
    aflowrc << "// DEFAULTS ARUN" << endl;
    aflowrc << "ARUN_DIRECTORY_PREFIX=\"" << AFLOWRC_ARUN_DIRECTORY_PREFIX << "\"" << endl;

    aflowrc << " " << endl;
    aflowrc << "// DEFAULTS POCC" << endl;
    aflowrc << "DEFAULT_POCC_TEMPERATURE_STRING=\"" << AFLOWRC_DEFAULT_POCC_TEMPERATURE_STRING << "\"" << endl;
    aflowrc << "DEFAULT_POCC_SITE_TOL=" << AFLOWRC_DEFAULT_POCC_SITE_TOL << endl;
    aflowrc << "DEFAULT_POCC_STOICH_TOL=" << AFLOWRC_DEFAULT_POCC_STOICH_TOL << endl;
    aflowrc << "DEFAULT_UFF_BONDING_DISTANCE=" << AFLOWRC_DEFAULT_UFF_BONDING_DISTANCE << endl;
    aflowrc << "DEFAULT_UFF_ENERGY_TOLERANCE=" << AFLOWRC_DEFAULT_UFF_ENERGY_TOLERANCE << endl;
    aflowrc << "DEFAULT_UFF_CLUSTER_RADIUS=" << AFLOWRC_DEFAULT_UFF_CLUSTER_RADIUS << endl;
    aflowrc << "DEFAULT_POCC_PERFORM_ROBUST_STRUCTURE_COMPARISON=" << AFLOWRC_DEFAULT_POCC_PERFORM_ROBUST_STRUCTURE_COMPARISON << endl;
    aflowrc << "DEFAULT_POCC_WRITE_OUT_ALL_SUPERCELLS=" << AFLOWRC_DEFAULT_POCC_WRITE_OUT_ALL_SUPERCELLS << endl;
    aflowrc << "POCC_FILE_PREFIX=\"" << AFLOWRC_POCC_FILE_PREFIX << "\"" << endl;
    aflowrc << "POCC_OUT_FILE=\"" << AFLOWRC_POCC_OUT_FILE << "\"" << endl;
    aflowrc << "POCC_ALL_SUPERCELLS_FILE=\"" << AFLOWRC_POCC_ALL_SUPERCELLS_FILE << "\"" << endl;
    aflowrc << "POCC_UNIQUE_SUPERCELLS_FILE=\"" << AFLOWRC_POCC_UNIQUE_SUPERCELLS_FILE << "\"" << endl;
    aflowrc << "POCC_ALL_HNF_MATRICES_FILE=\"" << AFLOWRC_POCC_ALL_HNF_MATRICES_FILE << "\"" << endl;
    aflowrc << "POCC_ALL_SITE_CONFIGURATIONS_FILE=\"" << AFLOWRC_POCC_ALL_SITE_CONFIGURATIONS_FILE << "\"" << endl;
    aflowrc << "POCC_DOSCAR_FILE=\"" << AFLOWRC_POCC_DOSCAR_FILE << "\"" << endl;

    aflowrc << " " << endl;
    aflowrc << "// DEFAULTS APL" << endl;
    aflowrc << "DEFAULT_APL_PREC=\"" << AFLOWRC_DEFAULT_APL_PREC << "\"" << endl;
    aflowrc << "DEFAULT_APL_ENGINE=\"" << AFLOWRC_DEFAULT_APL_ENGINE << "\"" << endl;
    aflowrc << "DEFAULT_APL_HIBERNATE=" << AFLOWRC_DEFAULT_APL_HIBERNATE << endl;
    aflowrc << "DEFAULT_APL_MINSHELL=" << AFLOWRC_DEFAULT_APL_MINSHELL << endl;
    aflowrc << "DEFAULT_APL_MINATOMS=" << AFLOWRC_DEFAULT_APL_MINATOMS << endl;
    aflowrc << "DEFAULT_APL_POLAR=" << AFLOWRC_DEFAULT_APL_POLAR << endl;
    aflowrc << "DEFAULT_APL_DMAG=" << AFLOWRC_DEFAULT_APL_DMAG << endl;
    aflowrc << "DEFAULT_APL_DXYZONLY=" << AFLOWRC_DEFAULT_APL_DXYZONLY << endl;
    aflowrc << "DEFAULT_APL_DSYMMETRIZE=" << AFLOWRC_DEFAULT_APL_DSYMMETRIZE << endl;
    aflowrc << "DEFAULT_APL_DINEQUIV_ONLY=" << AFLOWRC_DEFAULT_APL_DINEQUIV_ONLY << endl;
    aflowrc << "DEFAULT_APL_DPM=\"" << AFLOWRC_DEFAULT_APL_DPM << "\"" << endl;
    aflowrc << "DEFAULT_APL_RELAX=" << AFLOWRC_DEFAULT_APL_RELAX << endl;
    aflowrc << "DEFAULT_APL_RELAX_COMMENSURATE=" << AFLOWRC_DEFAULT_APL_RELAX_COMMENSURATE << endl;  // ME20200427
    aflowrc << "DEFAULT_APL_ZEROSTATE=" << AFLOWRC_DEFAULT_APL_ZEROSTATE << endl;
    aflowrc << "DEFAULT_APL_ZEROSTATE_CHGCAR=" << AFLOWRC_DEFAULT_APL_ZEROSTATE_CHGCAR << endl;  //ME20191029
    aflowrc << "DEFAULT_APL_USE_LEPSILON=" << AFLOWRC_DEFAULT_APL_USE_LEPSILON << endl;
    aflowrc << "DEFAULT_APL_FREQFORMAT=\"" << AFLOWRC_DEFAULT_APL_FREQFORMAT << "\"" << endl;
    aflowrc << "DEFAULT_APL_DC=" << AFLOWRC_DEFAULT_APL_DC << endl;
    aflowrc << "DEFAULT_APL_DCPATH=\"" << AFLOWRC_DEFAULT_APL_DCPATH << "\"" << endl;
    aflowrc << "DEFAULT_APL_DCPOINTS=" << AFLOWRC_DEFAULT_APL_DCPOINTS << endl; //CO20181226
    aflowrc << "DEFAULT_APL_DOS=" << AFLOWRC_DEFAULT_APL_DOS << endl;
    aflowrc << "DEFAULT_APL_DOSMETHOD=\"" << AFLOWRC_DEFAULT_APL_DOSMETHOD << "\"" << endl;
    aflowrc << "DEFAULT_APL_DOSMESH=\"" << AFLOWRC_DEFAULT_APL_DOSMESH << "\"" << endl;
    aflowrc << "DEFAULT_APL_DOSPOINTS=" << AFLOWRC_DEFAULT_APL_DOSPOINTS << endl;
    aflowrc << "DEFAULT_APL_DOSSMEAR=" << AFLOWRC_DEFAULT_APL_DOSSMEAR << endl;
    aflowrc << "DEFAULT_APL_DOS_PROJECT=" << AFLOWRC_DEFAULT_APL_DOS_PROJECT << endl;
    aflowrc << "DEFAULT_APL_TP=" << AFLOWRC_DEFAULT_APL_TP << endl;
    aflowrc << "DEFAULT_APL_DISPLACEMENTS=" << AFLOWRC_DEFAULT_APL_DISPLACEMENTS << endl;  // ME20200421
    aflowrc << "DEFAULT_APL_TPT=\"" << AFLOWRC_DEFAULT_APL_TPT << "\"" << endl;
    aflowrc << "DEFAULT_APL_FILE_PREFIX=\"" << AFLOWRC_DEFAULT_APL_FILE_PREFIX << "\"" << endl;
    aflowrc << "DEFAULT_APL_PDIS_FILE=\"" << AFLOWRC_DEFAULT_APL_PDIS_FILE << "\"" << endl;
    aflowrc << "DEFAULT_APL_PDOS_FILE=\"" << AFLOWRC_DEFAULT_APL_PDOS_FILE << "\"" << endl;
    aflowrc << "DEFAULT_APL_THERMO_FILE=\"" << AFLOWRC_DEFAULT_APL_THERMO_FILE << "\"" << endl;
    aflowrc << "DEFAULT_APL_DYNMAT_FILE=\"" << AFLOWRC_DEFAULT_APL_DYNMAT_FILE << "\"" << endl;
    aflowrc << "DEFAULT_APL_HARMIFC_FILE=\"" << AFLOWRC_DEFAULT_APL_HARMIFC_FILE << "\"" << endl;
    aflowrc << "DEFAULT_APL_POLAR_FILE=\"" << AFLOWRC_DEFAULT_APL_POLAR_FILE << "\"" << endl;  // ME20200415
    aflowrc << "DEFAULT_APL_HSKPTS_FILE=\"" << AFLOWRC_DEFAULT_APL_HSKPTS_FILE << "\"" << endl;
    aflowrc << "DEFAULT_APL_MSQRDISP_FILE=\"" << AFLOWRC_DEFAULT_APL_MSQRDISP_FILE << "\"" << endl;  // ME20200329
    //ME20190614 BEGIN
    aflowrc << "DEFAULT_APL_PHDOSCAR_FILE=\"" << AFLOWRC_DEFAULT_APL_PHDOSCAR_FILE << "\"" << endl;
    aflowrc << "DEFAULT_APL_PHPOSCAR_FILE=\"" << AFLOWRC_DEFAULT_APL_PHPOSCAR_FILE << "\"" << endl;
    aflowrc << "DEFAULT_APL_PHKPOINTS_FILE=\"" << AFLOWRC_DEFAULT_APL_PHKPOINTS_FILE << "\"" << endl;
    aflowrc << "DEFAULT_APL_PHEIGENVAL_FILE=\"" << AFLOWRC_DEFAULT_APL_PHEIGENVAL_FILE << "\"" << endl;
    //ME20190614 END
    aflowrc << "DEFAULT_APL_STATE_FILE=\"" << AFLOWRC_DEFAULT_APL_STATE_FILE << "\"" << endl;  // ME20200224
    //ME20200329 BEGIN
    aflowrc << "DEFAULT_APL_ADISP_SCENE_FORMAT=\"" << AFLOWRC_DEFAULT_APL_ADISP_SCENE_FORMAT << "\"" << endl;
    aflowrc << "DEFAULT_APL_ADISP_AMPLITUDE=" << AFLOWRC_DEFAULT_APL_ADISP_AMPLITUDE << endl;
    aflowrc << "DEFAULT_APL_ADISP_NSTEPS=" << AFLOWRC_DEFAULT_APL_ADISP_NSTEPS << endl;
    aflowrc << "DEFAULT_APL_ADISP_NPERIODS=" << AFLOWRC_DEFAULT_APL_ADISP_NPERIODS << endl;
    //ME20200329 END

    aflowrc << " " << endl;
    aflowrc << "// DEFAULTS QHA" << endl;
    aflowrc << "DEFAULT_QHA_MODE=\"" << AFLOWRC_DEFAULT_QHA_MODE << "\"" << endl;
    aflowrc << "DEFAULT_QHA_EOS=" << AFLOWRC_DEFAULT_QHA_EOS  << endl;
    aflowrc << "DEFAULT_QHA_EOS_DISTORTION_RANGE=\"" << AFLOWRC_DEFAULT_QHA_EOS_DISTORTION_RANGE << "\"" << endl;
    aflowrc << "DEFAULT_QHA_GP_DISTORTION=" << AFLOWRC_DEFAULT_QHA_GP_DISTORTION  << endl;
    aflowrc << "DEFAULT_QHA_INCLUDE_ELEC_CONTRIB=" << AFLOWRC_DEFAULT_QHA_INCLUDE_ELEC_CONTRIB  << endl;
    aflowrc << "DEFAULT_QHA_SCQHA_PDIS_T=\"" << AFLOWRC_DEFAULT_QHA_SCQHA_PDIS_T << "\"" << endl;
    //AS20200508 BEGIN
    aflowrc << "DEFAULT_QHA_GP_FINITE_DIFF=" << AFLOWRC_DEFAULT_QHA_GP_FINITE_DIFF  << endl;
    aflowrc << "DEFAULT_QHA_IGNORE_IMAGINARY=" << AFLOWRC_DEFAULT_QHA_IGNORE_IMAGINARY  << endl;
    aflowrc << "DEFAULT_QHA_FILE_PREFIX=\"" << AFLOWRC_DEFAULT_QHA_FILE_PREFIX << "\"" << endl;
    aflowrc << "DEFAULT_QHA_GP_PATH_FILE=\"" << AFLOWRC_DEFAULT_QHA_GP_FINITE_DIFF << "\"" << endl;
    aflowrc << "DEFAULT_QHA_GP_MESH_FILE=\"" << AFLOWRC_DEFAULT_QHA_GP_MESH_FILE << "\"" << endl;
    aflowrc << "DEFAULT_QHA_GP_AVG_FILE=\"" << AFLOWRC_DEFAULT_QHA_GP_AVG_FILE << "\"" << endl;
    aflowrc << "DEFAULT_QHA_THERMO_FILE=\"" << AFLOWRC_DEFAULT_QHA_THERMO_FILE << "\"" << endl;
    aflowrc << "DEFAULT_QHA_FREQS_FILE=\"" << AFLOWRC_DEFAULT_QHA_FREQS_FILE << "\"" << endl;
    aflowrc << "DEFAULT_QHA_FVT_FILE=\"" << AFLOWRC_DEFAULT_QHA_FVT_FILE << "\"" << endl;
    //AS20200508 END

    aflowrc << " " << endl;
    aflowrc << "// DEFAULTS AAPL" << endl;
    aflowrc << "DEFAULT_AAPL_BTE=\"" << AFLOWRC_DEFAULT_AAPL_BTE << "\"" << endl;
    //[ME20181226]aflowrc << "DEFAULT_AAPL_BZMETHOD=\"" << AFLOWRC_DEFAULT_AAPL_BZMETHOD << "\"" << endl;
    aflowrc << "DEFAULT_AAPL_FOURTH_ORDER=" << AFLOWRC_DEFAULT_AAPL_FOURTH_ORDER << endl;
    aflowrc << "DEFAULT_AAPL_CUT_RAD=\"" << AFLOWRC_DEFAULT_AAPL_CUT_RAD << "\"" << endl;
    aflowrc << "DEFAULT_AAPL_CUT_SHELL=\"" << AFLOWRC_DEFAULT_AAPL_CUT_SHELL << "\"" << endl;
    aflowrc << "DEFAULT_AAPL_THERMALGRID=\"" << AFLOWRC_DEFAULT_AAPL_THERMALGRID << "\"" << endl;
    aflowrc << "DEFAULT_AAPL_TCT=\"" << AFLOWRC_DEFAULT_AAPL_TCT << "\"" << endl;
    aflowrc << "DEFAULT_AAPL_SUMRULE=" << AFLOWRC_DEFAULT_AAPL_SUMRULE << endl;
    aflowrc << "DEFAULT_AAPL_SUMRULE_MAX_ITER=" << AFLOWRC_DEFAULT_AAPL_SUMRULE_MAX_ITER << endl;
    aflowrc << "DEFAULT_AAPL_MIXING_COEFFICIENT=" << AFLOWRC_DEFAULT_AAPL_MIXING_COEFFICIENT << endl;
    aflowrc << "DEFAULT_AAPL_ISOTOPE=" << AFLOWRC_DEFAULT_AAPL_ISOTOPE << endl;
    aflowrc << "DEFAULT_AAPL_BOUNDARY=" << AFLOWRC_DEFAULT_AAPL_BOUNDARY << endl;
    aflowrc << "DEFAULT_AAPL_CUMULATIVE=" << AFLOWRC_DEFAULT_AAPL_CUMULATIVEK << endl;
    aflowrc << "DEFAULT_AAPL_NANO_SIZE=" << AFLOWRC_DEFAULT_AAPL_NANO_SIZE << endl;
    aflowrc << "DEFAULT_AAPL_FILE_PREFIX=\"" << AFLOWRC_DEFAULT_AAPL_FILE_PREFIX << "\"" << endl;
    aflowrc << "DEFAULT_AAPL_QPOINTS_FILE=\"" << AFLOWRC_DEFAULT_AAPL_QPOINTS_FILE << "\"" << endl;
    aflowrc << "DEFAULT_AAPL_IRRQPTS_FILE=\"" << AFLOWRC_DEFAULT_AAPL_IRRQPTS_FILE << "\"" << endl;
    aflowrc << "DEFAULT_AAPL_FREQ_FILE=\"" << AFLOWRC_DEFAULT_AAPL_FREQ_FILE << "\"" << endl;
    aflowrc << "DEFAULT_AAPL_GVEL_FILE=\"" << AFLOWRC_DEFAULT_AAPL_GVEL_FILE << "\"" << endl;
    aflowrc << "DEFAULT_AAPL_PS_FILE=\"" << AFLOWRC_DEFAULT_AAPL_PS_FILE << "\"" << endl;  //ME20191104
    aflowrc << "DEFAULT_AAPL_GRUENEISEN_FILE=\"" << AFLOWRC_DEFAULT_AAPL_GRUENEISEN_FILE << "\"" << endl;  //ME20191104
    aflowrc << "DEFAULT_AAPL_RATES_FILE=\"" << AFLOWRC_DEFAULT_AAPL_RATES_FILE << "\"" << endl;
    aflowrc << "DEFAULT_AAPL_RATES_3RD_FILE=\"" << AFLOWRC_DEFAULT_AAPL_RATES_3RD_FILE << "\"" << endl;
    aflowrc << "DEFAULT_AAPL_RATES_4TH_FILE=\"" << AFLOWRC_DEFAULT_AAPL_RATES_4TH_FILE << "\"" << endl;
    aflowrc << "DEFAULT_AAPL_ISOTOPE_FILE=\"" << AFLOWRC_DEFAULT_AAPL_ISOTOPE_FILE << "\"" << endl;
    aflowrc << "DEFAULT_AAPL_BOUNDARY_FILE=\"" << AFLOWRC_DEFAULT_AAPL_BOUNDARY_FILE << "\"" << endl;
    aflowrc << "DEFAULT_AAPL_TCOND_FILE=\"" << AFLOWRC_DEFAULT_AAPL_TCOND_FILE << "\"" << endl;
    //aflowrc << "DEFAULT_AAPL_TCOND_PLOT_FILE=\"" << AFLOWRC_DEFAULT_AAPL_TCOND_PLOT_FILE << "\"" << endl;  OBSOLETE ME20191104

    aflowrc << " " << endl;
    aflowrc << "// DEFAULTS AEL" << endl;
    aflowrc << "DEFAULT_AEL_STRAIN_SYMMETRY=" << AFLOWRC_DEFAULT_AEL_STRAIN_SYMMETRY << endl;
    aflowrc << "DEFAULT_AEL_NNORMAL_STRAINS=" << AFLOWRC_DEFAULT_AEL_NNORMAL_STRAINS << endl;
    aflowrc << "DEFAULT_AEL_NSHEAR_STRAINS=" << AFLOWRC_DEFAULT_AEL_NSHEAR_STRAINS << endl;
    aflowrc << "DEFAULT_AEL_NORMAL_STRAIN_STEP=" << AFLOWRC_DEFAULT_AEL_NORMAL_STRAIN_STEP << endl;
    aflowrc << "DEFAULT_AEL_SHEAR_STRAIN_STEP=" << AFLOWRC_DEFAULT_AEL_SHEAR_STRAIN_STEP << endl;
    aflowrc << "DEFAULT_AEL_ORIGIN_STRAIN_CALC=" << AFLOWRC_DEFAULT_AEL_ORIGIN_STRAIN_CALC << endl;
    aflowrc << "DEFAULT_AEL_ORIGIN_STRAIN_FIT=" << AFLOWRC_DEFAULT_AEL_ORIGIN_STRAIN_FIT << endl;
    aflowrc << "DEFAULT_AEL_RELAXED_STRUCT_FIT=" << AFLOWRC_DEFAULT_AEL_RELAXED_STRUCT_FIT << endl;
    aflowrc << "DEFAULT_AEL_NEG_STRAINS=" << AFLOWRC_DEFAULT_AEL_NEG_STRAINS << endl;
    aflowrc << "DEFAULT_AEL_NIND_STRAIN_DIRS=" << AFLOWRC_DEFAULT_AEL_NIND_STRAIN_DIRS << endl;
    aflowrc << "DEFAULT_AEL_VASPSYM=" << AFLOWRC_DEFAULT_AEL_VASPSYM << endl;
    aflowrc << "DEFAULT_AEL_PRECACC_ALGONORM=" << AFLOWRC_DEFAULT_AEL_PRECACC_ALGONORM << endl;
    aflowrc << "DEFAULT_AEL_VASPRUNXML_STRESS=" << AFLOWRC_DEFAULT_AEL_VASPRUNXML_STRESS << endl;
    aflowrc << "DEFAULT_AEL_AUTOSKIP_FAILED_ARUNS=" << AFLOWRC_DEFAULT_AEL_AUTOSKIP_FAILED_ARUNS << endl;
    aflowrc << "DEFAULT_AEL_SKIP_ARUNS_MAX=" << AFLOWRC_DEFAULT_AEL_SKIP_ARUNS_MAX << endl;
    aflowrc << "DEFAULT_AEL_CHECK_ELASTIC_SYMMETRY=" << AFLOWRC_DEFAULT_AEL_CHECK_ELASTIC_SYMMETRY << endl;
    aflowrc << "DEFAULT_AEL_SYMMETRIZE=" << AFLOWRC_DEFAULT_AEL_SYMMETRIZE << endl;
    aflowrc << "DEFAULT_AEL_FILE_PREFIX=\"" << AFLOWRC_DEFAULT_AEL_FILE_PREFIX << "\"" << endl;
    aflowrc << "DEFAULT_AEL_WRITE_FULL_RESULTS=" << AFLOWRC_DEFAULT_AEL_WRITE_FULL_RESULTS << endl;
    aflowrc << "DEFAULT_AEL_DIRNAME_ARUN=" << AFLOWRC_DEFAULT_AEL_DIRNAME_ARUN << endl;

    aflowrc << " " << endl;
    aflowrc << "// DEFAULTS AGL" << endl;
    aflowrc << "DEFAULT_AGL_AEL_POISSON_RATIO=" << AFLOWRC_DEFAULT_AGL_AEL_POISSON_RATIO << endl;
    aflowrc << "DEFAULT_AGL_NSTRUCTURES=" << AFLOWRC_DEFAULT_AGL_NSTRUCTURES << endl;
    aflowrc << "DEFAULT_AGL_STRAIN_STEP=" << AFLOWRC_DEFAULT_AGL_STRAIN_STEP << endl;
    aflowrc << "DEFAULT_AGL_AUTOSKIP_FAILED_ARUNS=" << AFLOWRC_DEFAULT_AGL_AUTOSKIP_FAILED_ARUNS << endl;
    aflowrc << "DEFAULT_AGL_SKIP_ARUNS_MAX=" << AFLOWRC_DEFAULT_AEL_SKIP_ARUNS_MAX << endl;    
    aflowrc << "DEFAULT_AGL_NTEMPERATURE=" << AFLOWRC_DEFAULT_AGL_NTEMPERATURE << endl;
    aflowrc << "DEFAULT_AGL_STEMPERATURE=" << AFLOWRC_DEFAULT_AGL_STEMPERATURE << endl;
    aflowrc << "DEFAULT_AGL_NPRESSURE=" << AFLOWRC_DEFAULT_AGL_NPRESSURE << endl;
    aflowrc << "DEFAULT_AGL_SPRESSURE=" << AFLOWRC_DEFAULT_AGL_SPRESSURE << endl;
    aflowrc << "DEFAULT_AGL_POISSON_RATIO=" << AFLOWRC_DEFAULT_AGL_POISSON_RATIO << endl;
    aflowrc << "DEFAULT_AGL_IEOS=" << AFLOWRC_DEFAULT_AGL_IEOS << endl;
    aflowrc << "DEFAULT_AGL_IDEBYE=" << AFLOWRC_DEFAULT_AGL_IDEBYE << endl;
    aflowrc << "DEFAULT_AGL_FIT_TYPE=" << AFLOWRC_DEFAULT_AGL_FIT_TYPE << endl;
    aflowrc << "DEFAULT_AGL_CHECK_EV_CONCAVITY=" << AFLOWRC_DEFAULT_AGL_CHECK_EV_CONCAVITY << endl;
    aflowrc << "DEFAULT_AGL_CHECK_EV_MIN=" << AFLOWRC_DEFAULT_AGL_CHECK_EV_MIN << endl;
    aflowrc << "DEFAULT_AGL_HUGONIOT_CALC=" << AFLOWRC_DEFAULT_AGL_HUGONIOT_CALC << endl;
    aflowrc << "DEFAULT_AGL_HUGONIOT_EXTRAPOLATE=" << AFLOWRC_DEFAULT_AGL_HUGONIOT_EXTRAPOLATE << endl;
    aflowrc << "DEFAULT_AGL_RUN_ALL_PRESSURE_TEMPERATURE=" << AFLOWRC_DEFAULT_AGL_RUN_ALL_PRESSURE_TEMPERATURE << endl;    
    aflowrc << "DEFAULT_AGL_FILE_PREFIX=\"" << AFLOWRC_DEFAULT_AGL_FILE_PREFIX << "\"" << endl;
    aflowrc << "DEFAULT_AGL_WRITE_FULL_RESULTS=" << AFLOWRC_DEFAULT_AGL_WRITE_FULL_RESULTS << endl;
    aflowrc << "DEFAULT_AGL_DIRNAME_ARUN=" << AFLOWRC_DEFAULT_AGL_DIRNAME_ARUN << endl;
    aflowrc << "DEFAULT_AGL_WRITE_GIBBS_INPUT=" << AFLOWRC_DEFAULT_AGL_WRITE_GIBBS_INPUT << endl;
    aflowrc << "DEFAULT_AGL_PLOT_RESULTS=" << AFLOWRC_DEFAULT_AGL_PLOT_RESULTS << endl;    

    // RF20200413 - START
    aflowrc << " " << endl;
    aflowrc << "// DEFAULTS CCE" << endl;
    aflowrc << "DEFAULT_CCE_OX_METHOD=\"" << AFLOWRC_DEFAULT_CCE_OX_METHOD << "\"" << "  // ELECTRONEGATIVITY_ALLEN, BADER" << endl;
    // RF20200413 - END

    aflowrc << " " << endl;
    aflowrc << "// DEFAULTS CORE" << endl;
    aflowrc << "AFLOW_CORE_TEMPERATURE_BEEP=" << AFLOWRC_AFLOW_CORE_TEMPERATURE_BEEP << " // Celsius" << endl;
    aflowrc << "AFLOW_CORE_TEMPERATURE_HALT=" << AFLOWRC_AFLOW_CORE_TEMPERATURE_HALT << " // Celsius" << endl;
    aflowrc << "AFLOW_CORE_TEMPERATURE_REFRESH=" << AFLOWRC_AFLOW_CORE_TEMPERATURE_REFRESH << " // seconds"   << endl;

    aflowrc << " " << endl;
    aflowrc << "// DEFAULTS MACHINE DEPENDENT MPI" << endl;
    aflowrc << "MPI_OPTIONS_DUKE_BETA_MPICH=\"" << AFLOWRC_MPI_OPTIONS_DUKE_BETA_MPICH << "\"" << "  // DUKE_BETA_MPICH" << endl;
    aflowrc << "MPI_COMMAND_DUKE_BETA_MPICH=\"" << AFLOWRC_MPI_COMMAND_DUKE_BETA_MPICH << "\"" << "  // DUKE_BETA_MPICH" << endl;
    aflowrc << "MPI_BINARY_DIR_DUKE_BETA_MPICH=\"" << AFLOWRC_MPI_BINARY_DIR_DUKE_BETA_MPICH << "\"" << "  // DUKE_BETA_MPICH" << endl; 

    aflowrc << "MPI_OPTIONS_DUKE_BETA_OPENMPI=\"" << AFLOWRC_MPI_OPTIONS_DUKE_BETA_OPENMPI << "\"" << "  // DUKE_BETA_OPENMPI" << endl;
    aflowrc << "MPI_COMMAND_DUKE_BETA_OPENMPI=\"" << AFLOWRC_MPI_COMMAND_DUKE_BETA_OPENMPI << "\"" << "  // DUKE_BETA_OPENMPI" << endl;
    aflowrc << "MPI_BINARY_DIR_DUKE_BETA_OPENMPI=\"" << AFLOWRC_MPI_BINARY_DIR_DUKE_BETA_OPENMPI << "\"" << "  // DUKE_BETA_OPENMPI" << endl; 

    aflowrc << "MPI_OPTIONS_DUKE_MATERIALS=\"" << AFLOWRC_MPI_OPTIONS_DUKE_MATERIALS << "\"" << "  // DUKE_MATERIALS" << endl;
    aflowrc << "MPI_COMMAND_DUKE_MATERIALS=\"" << AFLOWRC_MPI_COMMAND_DUKE_MATERIALS << "\"" << "  // DUKE_MATERIALS" << endl;
    aflowrc << "MPI_BINARY_DIR_DUKE_MATERIALS=\"" << AFLOWRC_MPI_BINARY_DIR_DUKE_MATERIALS << "\"" << "  // DUKE_MATERIALS" << endl; 

    aflowrc << "MPI_OPTIONS_DUKE_AFLOWLIB=\"" << AFLOWRC_MPI_OPTIONS_DUKE_AFLOWLIB << "\"" << "  // DUKE_AFLOWLIB" << endl;
    aflowrc << "MPI_COMMAND_DUKE_AFLOWLIB=\"" << AFLOWRC_MPI_COMMAND_DUKE_AFLOWLIB << "\"" << "  // DUKE_AFLOWLIB" << endl;
    aflowrc << "MPI_BINARY_DIR_DUKE_AFLOWLIB=\"" << AFLOWRC_MPI_BINARY_DIR_DUKE_AFLOWLIB << "\"" << "  // DUKE_AFLOWLIB" << endl; 

    aflowrc << "MPI_OPTIONS_DUKE_HABANA=\"" << AFLOWRC_MPI_OPTIONS_DUKE_HABANA << "\"" << "  // DUKE_HABANA" << endl;
    aflowrc << "MPI_COMMAND_DUKE_HABANA=\"" << AFLOWRC_MPI_COMMAND_DUKE_HABANA << "\"" << "  // DUKE_HABANA" << endl;
    aflowrc << "MPI_BINARY_DIR_DUKE_HABANA=\"" << AFLOWRC_MPI_BINARY_DIR_DUKE_HABANA << "\"" << "  // DUKE_HABANA" << endl; 

    aflowrc << "MPI_OPTIONS_DUKE_QRATS_MPICH=\"" << AFLOWRC_MPI_OPTIONS_DUKE_QRATS_MPICH << "\"" << "  // DUKE_QRATS_MPICH" << endl;
    aflowrc << "MPI_COMMAND_DUKE_QRATS_MPICH=\"" << AFLOWRC_MPI_COMMAND_DUKE_QRATS_MPICH << "\"" << "  // DUKE_QRATS_MPICH" << endl;
    aflowrc << "MPI_BINARY_DIR_DUKE_QRATS_MPICH=\"" << AFLOWRC_MPI_BINARY_DIR_DUKE_QRATS_MPICH << "\"" << "  // DUKE_QRATS_MPICH" << endl; 

    aflowrc << "MPI_OPTIONS_DUKE_QFLOW_OPENMPI=\"" << AFLOWRC_MPI_OPTIONS_DUKE_QFLOW_OPENMPI << "\"" << "  // DUKE_QFLOW_OPENMPI" << endl;
    aflowrc << "MPI_COMMAND_DUKE_QFLOW_OPENMPI=\"" << AFLOWRC_MPI_COMMAND_DUKE_QFLOW_OPENMPI << "\"" << "  // DUKE_QFLOW_OPENMPI" << endl;
    aflowrc << "MPI_BINARY_DIR_DUKE_QFLOW_OPENMPI=\"" << AFLOWRC_MPI_BINARY_DIR_DUKE_QFLOW_OPENMPI << "\"" << "  // DUKE_QFLOW_OPENMPI" << endl; 

    //DX20190509 - MACHINE001 - START
    aflowrc << "MPI_OPTIONS_MACHINE001=\"" << AFLOWRC_MPI_OPTIONS_MACHINE001 << "\"" << "// MACHINE001" << endl;
    aflowrc << "MPI_COMMAND_MACHINE001=\"" << AFLOWRC_MPI_COMMAND_MACHINE001 << "\"" << "// MACHINE001" << endl;
    aflowrc << "MPI_BINARY_DIR_MACHINE001=\"" << AFLOWRC_MPI_BINARY_DIR_MACHINE001 << "\"" << "// MACHINE001" << endl; 
    //DX20190509 - MACHINE001 - END

    //DX20190509 - MACHINE002 - START
    aflowrc << "MPI_OPTIONS_MACHINE002=\"" << AFLOWRC_MPI_OPTIONS_MACHINE002 << "\"" << "// MACHINE002" << endl;
    aflowrc << "MPI_COMMAND_MACHINE002=\"" << AFLOWRC_MPI_COMMAND_MACHINE002 << "\"" << "// MACHINE002" << endl;
    aflowrc << "MPI_BINARY_DIR_MACHINE002=\"" << AFLOWRC_MPI_BINARY_DIR_MACHINE002 << "\"" << "// MACHINE002" << endl;
    //DX20190509 - MACHINE002 - START

    //DX20190107 - CMU EULER - START
    aflowrc << "MPI_OPTIONS_CMU_EULER=\"" << AFLOWRC_MPI_OPTIONS_CMU_EULER << "\"" << "// CMU_EULER" << endl;
    aflowrc << "MPI_COMMAND_CMU_EULER=\"" << AFLOWRC_MPI_COMMAND_CMU_EULER << "\"" << "// CMU_EULER" << endl;
    aflowrc << "MPI_BINARY_DIR_CMU_EULER=\"" << AFLOWRC_MPI_BINARY_DIR_CMU_EULER << "\"" << "// CMU_EULER" << endl; 
    //DX20190107 - CMU EULER - END

    aflowrc << "MPI_OPTIONS_MPCDF_EOS=\"" << AFLOWRC_MPI_OPTIONS_MPCDF_EOS << "\"" << "  // MPCDF_EOS_MPI" << endl;
    aflowrc << "MPI_COMMAND_MPCDF_EOS=\"" << AFLOWRC_MPI_COMMAND_MPCDF_EOS << "\"" << "  // MPCDF_EOS_MPI" << endl;
    aflowrc << "MPI_NCPUS_MPCDF_EOS=\"" << AFLOWRC_MPI_NCPUS_MPCDF_EOS << "\"" << "  // MPCDF_EOS_MPI" << endl;
    aflowrc << "MPI_HYPERTHREADING_MPCDF_EOS=\"" << AFLOWRC_MPI_HYPERTHREADING_MPCDF_EOS << "\"" << "  // MPCDF_EOS_MPI        // FALSE/OFF, IGNORE/NEGLECT, TRUE/ON " << endl;
    aflowrc << "MPI_BINARY_DIR_MPCDF_EOS=\"" << AFLOWRC_MPI_BINARY_DIR_MPCDF_EOS << "\"" << "  // MPCDF_EOS_MPI" << endl; 

    aflowrc << "MPI_OPTIONS_MPCDF_DRACO=\"" << AFLOWRC_MPI_OPTIONS_MPCDF_DRACO << "\"" << "  // MPCDF_DRACO_MPI" << endl;
    aflowrc << "MPI_COMMAND_MPCDF_DRACO=\"" << AFLOWRC_MPI_COMMAND_MPCDF_DRACO << "\"" << "  // MPCDF_DRACO_MPI" << endl;
    aflowrc << "MPI_NCPUS_MPCDF_DRACO=\"" << AFLOWRC_MPI_NCPUS_MPCDF_DRACO << "\"" << "  // MPCDF_DRACO_MPI" << endl;
    aflowrc << "MPI_HYPERTHREADING_MPCDF_DRACO=\"" << AFLOWRC_MPI_HYPERTHREADING_MPCDF_DRACO << "\"" << "  // MPCDF_DRACO_MPI        // FALSE/OFF, IGNORE/NEGLECT, TRUE/ON " << endl;
    aflowrc << "MPI_BINARY_DIR_MPCDF_DRACO=\"" << AFLOWRC_MPI_BINARY_DIR_MPCDF_DRACO << "\"" << "  // MPCDF_DRACO_MPI" << endl; 

    aflowrc << "MPI_OPTIONS_MPCDF_COBRA=\"" << AFLOWRC_MPI_OPTIONS_MPCDF_COBRA << "\"" << "  // MPCDF_COBRA_MPI" << endl;
    aflowrc << "MPI_COMMAND_MPCDF_COBRA=\"" << AFLOWRC_MPI_COMMAND_MPCDF_COBRA << "\"" << "  // MPCDF_COBRA_MPI" << endl;
    aflowrc << "MPI_NCPUS_MPCDF_COBRA=\"" << AFLOWRC_MPI_NCPUS_MPCDF_COBRA << "\"" << "  // MPCDF_COBRA_MPI" << endl;
    aflowrc << "MPI_HYPERTHREADING_MPCDF_COBRA=\"" << AFLOWRC_MPI_HYPERTHREADING_MPCDF_COBRA << "\"" << "  // MPCDF_COBRA_MPI        // FALSE/OFF, IGNORE/NEGLECT, TRUE/ON " << endl;
    aflowrc << "MPI_BINARY_DIR_MPCDF_COBRA=\"" << AFLOWRC_MPI_BINARY_DIR_MPCDF_COBRA << "\"" << "  // MPCDF_COBRA_MPI" << endl; 

    aflowrc << "MPI_OPTIONS_MPCDF_HYDRA=\"" << AFLOWRC_MPI_OPTIONS_MPCDF_HYDRA << "\"" << "  // MPCDF_HYDRA_MPI" << endl;
    aflowrc << "MPI_COMMAND_MPCDF_HYDRA=\"" << AFLOWRC_MPI_COMMAND_MPCDF_HYDRA << "\"" << "  // MPCDF_HYDRA_MPI" << endl;
    aflowrc << "MPI_NCPUS_MPCDF_HYDRA=\"" << AFLOWRC_MPI_NCPUS_MPCDF_HYDRA << "\"" << "  // MPCDF_HYDRA_MPI" << endl;
    aflowrc << "MPI_HYPERTHREADING_MPCDF_HYDRA=\"" << AFLOWRC_MPI_HYPERTHREADING_MPCDF_HYDRA << "\"" << "  // MPCDF_HYDRA_MPI        // FALSE/OFF, IGNORE/NEGLECT, TRUE/ON " << endl;
    aflowrc << "MPI_BINARY_DIR_MPCDF_HYDRA=\"" << AFLOWRC_MPI_BINARY_DIR_MPCDF_HYDRA << "\"" << "  // MPCDF_HYDRA_MPI" << endl; 

    aflowrc << "MPI_OPTIONS_FULTON_MARYLOU=\"" << AFLOWRC_MPI_OPTIONS_FULTON_MARYLOU << "\"" << "  // FULTON_MARYLOU" << endl;
    aflowrc << "MPI_COMMAND_FULTON_MARYLOU=\"" << AFLOWRC_MPI_COMMAND_FULTON_MARYLOU << "\"" << "  // FULTON_MARYLOU" << endl;
    aflowrc << "MPI_BINARY_DIR_FULTON_MARYLOU=\"" << AFLOWRC_MPI_BINARY_DIR_FULTON_MARYLOU << "\"" << "  // FULTON_MARYLOU" << endl; 

    aflowrc << "MPI_OPTIONS_MACHINE1=\"" << AFLOWRC_MPI_OPTIONS_MACHINE1 << "\"" << "  // MACHINE1" << endl;
    aflowrc << "MPI_COMMAND_MACHINE1=\"" << AFLOWRC_MPI_COMMAND_MACHINE1 << "\"" << "  // MACHINE1" << endl;
    aflowrc << "MPI_BINARY_DIR_MACHINE1=\"" << AFLOWRC_MPI_BINARY_DIR_MACHINE1 << "\"" << "  // MACHINE1" << endl; 

    aflowrc << "MPI_OPTIONS_MACHINE2=\"" << AFLOWRC_MPI_OPTIONS_MACHINE2 << "\"" << "  // MACHINE2" << endl;
    aflowrc << "MPI_COMMAND_MACHINE2=\"" << AFLOWRC_MPI_COMMAND_MACHINE2 << "\"" << "  // MACHINE2" << endl;
    aflowrc << "MPI_BINARY_DIR_MACHINE2=\"" << AFLOWRC_MPI_BINARY_DIR_MACHINE2 << "\"" << "  // MACHINE2" << endl; 

    aflowrc << " " << endl;
    aflowrc << "// ****************************************************************************************************" << endl;

    //   XHOST.DEBUG=TRUE;
    //[CO20190808 - issue this ONLY if it was written, should fix www-data]cerr << "WARNING: aflowrc::write_default: WRITING default " << XHOST.aflowrc_filename << endl;
    if(aurostd::stringstream2file(aflowrc,XHOST.aflowrc_filename) && aurostd::FileExist(XHOST.aflowrc_filename)){
      if(!XHOST.vflag_control.flag("WWW")){ //CO20200404 - new web flag
        //[CO20200404 - OBSOLETE]cerr << "WARNING: aflowrc::write_default: WRITING default " << XHOST.aflowrc_filename << endl;  //CO20190808 - issue this ONLY if it was written, should fix www-data
        message << "WRITING default " << XHOST.aflowrc_filename;pflow::logger(_AFLOW_FILE_NAME_,soliloquy,message,std::cerr,_LOGGER_MESSAGE_);  //CO20200404 - LEAVE std::cerr here, FR needs this for web
      }
    }
    if(LDEBUG) oss << soliloquy << " END" << endl;
    //    exit(0);
    return TRUE;
  }
} // namespace aflowrc

// ***************************************************************************
// aflowrc::print_aflowrc
// ***************************************************************************
namespace aflowrc {
  bool print_aflowrc(std::ostream& oss,bool AFLOWRC_VERBOSE) {
    bool LDEBUG=(FALSE || XHOST.DEBUG || AFLOWRC_VERBOSE);   
    if(LDEBUG) oss << "aflowrc::print_aflowrc: BEGIN" << endl;
    if(LDEBUG) oss << "aflowrc::print_aflowrc: XHOST.home=" << XHOST.home << endl;
    if(LDEBUG) oss << "aflowrc::print_aflowrc: XHOST.aflowrc_filename=" << XHOST.aflowrc_filename << endl;

    //ME20191001 START
    if(LDEBUG) oss << "// DEFAULT AFLOW DATABASE" << endl;
    if(LDEBUG) oss << "DEFAULT_AFLOW_DB_FILE=\"" << AFLOWRC_DEFAULT_AFLOW_DB_FILE << "\"" << endl;
    if(LDEBUG) oss << "DEFAULT_AFLOW_DB_STATS_FILE=\"" << AFLOWRC_DEFAULT_AFLOW_DB_STATS_FILE << "\"" << endl;
    if(LDEBUG) oss << "DEFAULT_AFLOW_DB_DATA_PATH=\"" << AFLOWRC_DEFAULT_AFLOW_DB_DATA_PATH << "\"" << endl;
    if(LDEBUG) oss << "DEFAULT_AFLOW_DB_LOCK_FILE=\"" << AFLOWRC_DEFAULT_AFLOW_DB_LOCK_FILE << "\"" << endl;
    if(LDEBUG) oss << "DEFAULT_AFLOW_DB_STALE_THRESHOLD=" << AFLOWRC_DEFAULT_AFLOW_DB_STALE_THRESHOLD << endl;
    //ME20191001 STOP
    if(LDEBUG) oss << "// DEFAULT DEFINITIONS" << endl;
    if(LDEBUG) oss << "XHOST.adefault.getattachedscheme(\"DEFAULT_KZIP_BIN\")=\"" << DEFAULT_KZIP_BIN << "\"" << endl;
    if(LDEBUG) oss << "XHOST.adefault.getattachedscheme(\"DEFAULT_KZIP_EXT\")=\"" << DEFAULT_KZIP_EXT << "\"" << endl;

    if(LDEBUG) oss << "// FILENAMES FOR AFLOW.ORG ANALYSIS" << endl;
    if(LDEBUG) oss << "XHOST.adefault.getattachedscheme(\"DEFAULT_FILE_AFLOWLIB_ENTRY_OUT\")=\"" << DEFAULT_FILE_AFLOWLIB_ENTRY_OUT << "\"" << endl;
    if(LDEBUG) oss << "XHOST.adefault.getattachedscheme(\"DEFAULT_FILE_AFLOWLIB_ENTRY_JSON\")=\"" << DEFAULT_FILE_AFLOWLIB_ENTRY_JSON << "\"" << endl;
    if(LDEBUG) oss << "XHOST.adefault.getattachedscheme(\"DEFAULT_FILE_EDATA_ORIG_OUT\")=\"" << DEFAULT_FILE_EDATA_ORIG_OUT << "\"" << endl;
    if(LDEBUG) oss << "XHOST.adefault.getattachedscheme(\"DEFAULT_FILE_EDATA_RELAX_OUT\")=\"" << DEFAULT_FILE_EDATA_RELAX_OUT << "\"" << endl;
    if(LDEBUG) oss << "XHOST.adefault.getattachedscheme(\"DEFAULT_FILE_EDATA_BANDS_OUT\")=\"" << DEFAULT_FILE_EDATA_BANDS_OUT << "\"" << endl;
    if(LDEBUG) oss << "XHOST.adefault.getattachedscheme(\"DEFAULT_FILE_DATA_ORIG_OUT\")=\"" << DEFAULT_FILE_DATA_ORIG_OUT << "\"" << endl;
    if(LDEBUG) oss << "XHOST.adefault.getattachedscheme(\"DEFAULT_FILE_DATA_RELAX_OUT\")=\"" << DEFAULT_FILE_DATA_RELAX_OUT << "\"" << endl;
    if(LDEBUG) oss << "XHOST.adefault.getattachedscheme(\"DEFAULT_FILE_DATA_BANDS_OUT\")=\"" << DEFAULT_FILE_DATA_BANDS_OUT << "\"" << endl;
    if(LDEBUG) oss << "XHOST.adefault.getattachedscheme(\"DEFAULT_FILE_EDATA_ORIG_JSON\")=\"" << DEFAULT_FILE_EDATA_ORIG_JSON << "\"" << endl;
    if(LDEBUG) oss << "XHOST.adefault.getattachedscheme(\"DEFAULT_FILE_EDATA_RELAX_JSON\")=\"" << DEFAULT_FILE_EDATA_RELAX_JSON << "\"" << endl;
    if(LDEBUG) oss << "XHOST.adefault.getattachedscheme(\"DEFAULT_FILE_EDATA_BANDS_JSON\")=\"" << DEFAULT_FILE_EDATA_BANDS_JSON << "\"" << endl;
    if(LDEBUG) oss << "XHOST.adefault.getattachedscheme(\"DEFAULT_FILE_DATA_ORIG_JSON\")=\"" << DEFAULT_FILE_DATA_ORIG_JSON << "\"" << endl;
    if(LDEBUG) oss << "XHOST.adefault.getattachedscheme(\"DEFAULT_FILE_DATA_RELAX_JSON\")=\"" << DEFAULT_FILE_DATA_RELAX_JSON << "\"" << endl;
    if(LDEBUG) oss << "XHOST.adefault.getattachedscheme(\"DEFAULT_FILE_DATA_BANDS_JSON\")=\"" << DEFAULT_FILE_DATA_BANDS_JSON << "\"" << endl;
    if(LDEBUG) oss << "XHOST.adefault.getattachedscheme(\"DEFAULT_FILE_TIME_OUT\")=\"" << DEFAULT_FILE_TIME_OUT << "\"" << endl;
    if(LDEBUG) oss << "XHOST.adefault.getattachedscheme(\"DEFAULT_FILE_SPACEGROUP1_OUT\")=\"" << DEFAULT_FILE_SPACEGROUP1_OUT << "\"" << endl;
    if(LDEBUG) oss << "XHOST.adefault.getattachedscheme(\"DEFAULT_FILE_SPACEGROUP2_OUT\")=\"" << DEFAULT_FILE_SPACEGROUP2_OUT << "\"" << endl;
    if(LDEBUG) oss << "XHOST.adefault.getattachedscheme(\"DEFAULT_FILE_VOLDISTPARAMS_OUT\")=\"" << DEFAULT_FILE_VOLDISTPARAMS_OUT << "\"" << endl;
    if(LDEBUG) oss << "XHOST.adefault.getattachedscheme(\"DEFAULT_FILE_VOLDISTEVOLUTION_OUT\")=\"" << DEFAULT_FILE_VOLDISTEVOLUTION_OUT << "\"" << endl;

    if(LDEBUG) oss << "// FILENAMES FOR AFLOW OPERATION" << endl;
    if(LDEBUG) oss << "XHOST.adefault.getattachedscheme(\"DEFAULT_AFLOW_PSEUDOPOTENTIAL_AUID_OUT\")=\"" << DEFAULT_AFLOW_PSEUDOPOTENTIAL_AUID_OUT << "\"" << endl;
    if(LDEBUG) oss << "XHOST.adefault.getattachedscheme(\"DEFAULT_AFLOW_PRESCRIPT_OUT\")=\"" << DEFAULT_AFLOW_PRESCRIPT_OUT << "\"" << endl;
    if(LDEBUG) oss << "XHOST.adefault.getattachedscheme(\"DEFAULT_AFLOW_PRESCRIPT_COMMAND\")=\"" << DEFAULT_AFLOW_PRESCRIPT_COMMAND << "\"" << endl;
    if(LDEBUG) oss << "XHOST.adefault.getattachedscheme(\"DEFAULT_AFLOW_POSTSCRIPT_OUT\")=\"" << DEFAULT_AFLOW_POSTSCRIPT_OUT << "\"" << endl;
    if(LDEBUG) oss << "XHOST.adefault.getattachedscheme(\"DEFAULT_AFLOW_POSTSCRIPT_COMMAND\")=\"" << DEFAULT_AFLOW_POSTSCRIPT_COMMAND << "\"" << endl;
    if(LDEBUG) oss << "XHOST.adefault.getattachedscheme(\"DEFAULT_AFLOW_PGROUP_OUT\")=\"" << DEFAULT_AFLOW_PGROUP_OUT << "\"" << endl;
    if(LDEBUG) oss << "XHOST.adefault.getattachedscheme(\"DEFAULT_AFLOW_PGROUP_JSON\")=\"" << DEFAULT_AFLOW_PGROUP_JSON << "\"" << endl;
    if(LDEBUG) oss << "XHOST.adefault.getattachedscheme(\"DEFAULT_AFLOW_PGROUP_XTAL_OUT\")=\"" << DEFAULT_AFLOW_PGROUP_XTAL_OUT << "\"" << endl;
    if(LDEBUG) oss << "XHOST.adefault.getattachedscheme(\"DEFAULT_AFLOW_PGROUP_XTAL_JSON\")=\"" << DEFAULT_AFLOW_PGROUP_XTAL_JSON << "\"" << endl;
    if(LDEBUG) oss << "XHOST.adefault.getattachedscheme(\"DEFAULT_AFLOW_PGROUPK_PATTERSON_OUT\")=\"" << DEFAULT_AFLOW_PGROUPK_PATTERSON_OUT << "\"" << endl; //DX20200129
    if(LDEBUG) oss << "XHOST.adefault.getattachedscheme(\"DEFAULT_AFLOW_PGROUPK_PATTERSON_JSON\")=\"" << DEFAULT_AFLOW_PGROUPK_PATTERSON_JSON << "\"" << endl; //DX20200129
    if(LDEBUG) oss << "XHOST.adefault.getattachedscheme(\"DEFAULT_AFLOW_PGROUPK_OUT\")=\"" << DEFAULT_AFLOW_PGROUPK_OUT << "\"" << endl;
    if(LDEBUG) oss << "XHOST.adefault.getattachedscheme(\"DEFAULT_AFLOW_PGROUPK_JSON\")=\"" << DEFAULT_AFLOW_PGROUPK_JSON << "\"" << endl;
    if(LDEBUG) oss << "XHOST.adefault.getattachedscheme(\"DEFAULT_AFLOW_PGROUPK_XTAL_OUT\")=\"" << DEFAULT_AFLOW_PGROUPK_XTAL_OUT << "\"" << endl;
    if(LDEBUG) oss << "XHOST.adefault.getattachedscheme(\"DEFAULT_AFLOW_PGROUPK_XTAL_JSON\")=\"" << DEFAULT_AFLOW_PGROUPK_XTAL_JSON << "\"" << endl;
    if(LDEBUG) oss << "XHOST.adefault.getattachedscheme(\"DEFAULT_AFLOW_FGROUP_OUT\")=\"" << DEFAULT_AFLOW_FGROUP_OUT << "\"" << endl;
    if(LDEBUG) oss << "XHOST.adefault.getattachedscheme(\"DEFAULT_AFLOW_FGROUP_JSON\")=\"" << DEFAULT_AFLOW_FGROUP_JSON << "\"" << endl;
    if(LDEBUG) oss << "XHOST.adefault.getattachedscheme(\"DEFAULT_AFLOW_SGROUP_OUT\")=\"" << DEFAULT_AFLOW_SGROUP_OUT << "\"" << endl;
    if(LDEBUG) oss << "XHOST.adefault.getattachedscheme(\"DEFAULT_AFLOW_SGROUP_JSON\")=\"" << DEFAULT_AFLOW_SGROUP_JSON << "\"" << endl;
    if(LDEBUG) oss << "XHOST.adefault.getattachedscheme(\"DEFAULT_AFLOW_AGROUP_OUT\")=\"" << DEFAULT_AFLOW_AGROUP_OUT << "\"" << endl;
    if(LDEBUG) oss << "XHOST.adefault.getattachedscheme(\"DEFAULT_AFLOW_AGROUP_JSON\")=\"" << DEFAULT_AFLOW_AGROUP_JSON << "\"" << endl;
    if(LDEBUG) oss << "XHOST.adefault.getattachedscheme(\"DEFAULT_AFLOW_IATOMS_OUT\")=\"" << DEFAULT_AFLOW_IATOMS_OUT << "\"" << endl;
    if(LDEBUG) oss << "XHOST.adefault.getattachedscheme(\"DEFAULT_AFLOW_IATOMS_JSON\")=\"" << DEFAULT_AFLOW_IATOMS_JSON << "\"" << endl;
    if(LDEBUG) oss << "XHOST.adefault.getattachedscheme(\"DEFAULT_AFLOW_ICAGES_OUT\")=\"" << DEFAULT_AFLOW_ICAGES_OUT << "\"" << endl;
    if(LDEBUG) oss << "XHOST.adefault.getattachedscheme(\"DEFAULT_AFLOW_SURFACE_OUT\")=\"" << DEFAULT_AFLOW_SURFACE_OUT << "\"" << endl;
    if(LDEBUG) oss << "XHOST.adefault.getattachedscheme(\"DEFAULT_AFLOW_QMVASP_OUT\")=\"" << DEFAULT_AFLOW_QMVASP_OUT << "\"" << endl;
    if(LDEBUG) oss << "XHOST.adefault.getattachedscheme(\"DEFAULT_AFLOW_ERVASP_OUT\")=\"" << DEFAULT_AFLOW_ERVASP_OUT << "\"" << endl;
    if(LDEBUG) oss << "XHOST.adefault.getattachedscheme(\"DEFAULT_AFLOW_IMMISCIBILITY_OUT\")=\"" << DEFAULT_AFLOW_IMMISCIBILITY_OUT << "\"" << endl;
    if(LDEBUG) oss << "XHOST.adefault.getattachedscheme(\"DEFAULT_AFLOW_MEMORY_OUT\")=\"" << DEFAULT_AFLOW_MEMORY_OUT << "\"" << endl;
    if(LDEBUG) oss << "XHOST.adefault.getattachedscheme(\"DEFAULT_AFLOW_FROZSL_INPUT_OUT\")=\"" << DEFAULT_AFLOW_FROZSL_INPUT_OUT << "\"" << endl;
    if(LDEBUG) oss << "XHOST.adefault.getattachedscheme(\"DEFAULT_AFLOW_FROZSL_POSCAR_OUT\")=\"" << DEFAULT_AFLOW_FROZSL_POSCAR_OUT << "\"" << endl;
    if(LDEBUG) oss << "XHOST.adefault.getattachedscheme(\"DEFAULT_AFLOW_FROZSL_MODES_OUT\")=\"" << DEFAULT_AFLOW_FROZSL_MODES_OUT << "\"" << endl;
    if(LDEBUG) oss << "XHOST.adefault.getattachedscheme(\"DEFAULT_AFLOW_FROZSL_EIGEN_OUT\")=\"" << DEFAULT_AFLOW_FROZSL_EIGEN_OUT << "\"" << endl;
    if(LDEBUG) oss << "XHOST.adefault.getattachedscheme(\"DEFAULT_AFLOW_END_OUT\")=\"" << DEFAULT_AFLOW_END_OUT << "\"" << endl;

    if(LDEBUG) oss << "// DEFAULT GENERIC MPI" << endl;
    if(LDEBUG) oss << "XHOST.adefault.getattachedscheme(\"MPI_START_DEFAULT\")=\"" << MPI_START_DEFAULT << "\"" << endl;
    if(LDEBUG) oss << "XHOST.adefault.getattachedscheme(\"MPI_STOP_DEFAULT\")=\"" << MPI_STOP_DEFAULT << "\"" << endl;
    if(LDEBUG) oss << "XHOST.adefault.getattachedscheme(\"MPI_COMMAND_DEFAULT\")=\"" << MPI_COMMAND_DEFAULT << "\"" << endl;
    if(LDEBUG) oss << "XHOST.adefault.getattachedutype<int>(\"MPI_NCPUS_DEFAULT\")=" << MPI_NCPUS_DEFAULT << endl;
    if(LDEBUG) oss << "XHOST.adefault.getattachedutype<int>(\"MPI_NCPUS_MAX\")=" << MPI_NCPUS_MAX << endl;

    if(LDEBUG) oss << "// DEFAULTS BINARY" << endl;
    if(LDEBUG) oss << "XHOST.adefault.getattachedscheme(\"DEFAULT_VASP_GAMMA_BIN\")=\"" << DEFAULT_VASP_GAMMA_BIN << "\""   << endl;
    if(LDEBUG) oss << "XHOST.adefault.getattachedscheme(\"DEFAULT_VASP_GAMMA_MPI_BIN\")=\"" << DEFAULT_VASP_GAMMA_MPI_BIN << "\""   << endl;
    if(LDEBUG) oss << "XHOST.adefault.getattachedscheme(\"DEFAULT_VASP_BIN\")=\"" << DEFAULT_VASP_BIN << "\""   << endl;
    if(LDEBUG) oss << "XHOST.adefault.getattachedscheme(\"DEFAULT_VASP_MPI_BIN\")=\"" << DEFAULT_VASP_MPI_BIN << "\""   << endl;
    if(LDEBUG) oss << "XHOST.adefault.getattachedscheme(\"DEFAULT_VASP5_BIN\")=\"" << DEFAULT_VASP5_BIN << "\""   << endl;
    if(LDEBUG) oss << "XHOST.adefault.getattachedscheme(\"DEFAULT_VASP5_MPI_BIN\")=\"" << DEFAULT_VASP5_MPI_BIN << "\""   << endl;
    if(LDEBUG) oss << "XHOST.adefault.getattachedscheme(\"DEFAULT_AIMS_BIN\")=\"" << DEFAULT_AIMS_BIN << "\""   << endl;

    if(LDEBUG) oss << "// DEFAULTS POTCARS" << endl;
    if(LDEBUG) oss << "XHOST.adefault.getattachedscheme(\"DEFAULT_VASP_POTCAR_DIRECTORIES\")=\"" << DEFAULT_VASP_POTCAR_DIRECTORIES << "\""   << endl;
    if(LDEBUG) oss << "XHOST.adefault.getattachedscheme(\"DEFAULT_VASP_POTCAR_DATE\")=\"" << DEFAULT_VASP_POTCAR_DATE << "\""   << endl;
    if(LDEBUG) oss << "XHOST.adefault.getattachedscheme(\"DEFAULT_VASP_POTCAR_SUFFIX\")=\"" << DEFAULT_VASP_POTCAR_SUFFIX << "\""   << endl;
    if(LDEBUG) oss << "XHOST.adefault.getattachedscheme(\"DEFAULT_VASP_POTCAR_DATE_POT_LDA\")=\"" << DEFAULT_VASP_POTCAR_DATE_POT_LDA << "\""   << endl;
    if(LDEBUG) oss << "XHOST.adefault.getattachedscheme(\"DEFAULT_VASP_POTCAR_DATE_POT_GGA\")=\"" << DEFAULT_VASP_POTCAR_DATE_POT_GGA << "\""   << endl;
    if(LDEBUG) oss << "XHOST.adefault.getattachedscheme(\"DEFAULT_VASP_POTCAR_DIR_POT_LDA\")=\"" << DEFAULT_VASP_POTCAR_DIR_POT_LDA << "\""   << endl;
    if(LDEBUG) oss << "XHOST.adefault.getattachedscheme(\"DEFAULT_VASP_POTCAR_DIR_POT_GGA\")=\"" << DEFAULT_VASP_POTCAR_DIR_POT_GGA << "\""   << endl;
    if(LDEBUG) oss << "XHOST.adefault.getattachedscheme(\"DEFAULT_VASP_POTCAR_DIR_POT_PBE\")=\"" << DEFAULT_VASP_POTCAR_DIR_POT_PBE << "\""   << endl;
    if(LDEBUG) oss << "XHOST.adefault.getattachedscheme(\"DEFAULT_VASP_POTCAR_DIR_POTPAW_LDA\")=\"" << DEFAULT_VASP_POTCAR_DIR_POTPAW_LDA << "\""   << endl;
    if(LDEBUG) oss << "XHOST.adefault.getattachedscheme(\"DEFAULT_VASP_POTCAR_DIR_POTPAW_GGA\")=\"" << DEFAULT_VASP_POTCAR_DIR_POTPAW_GGA << "\""   << endl;
    if(LDEBUG) oss << "XHOST.adefault.getattachedscheme(\"DEFAULT_VASP_POTCAR_DIR_POTPAW_PBE\")=\"" << DEFAULT_VASP_POTCAR_DIR_POTPAW_PBE << "\""   << endl;
    if(LDEBUG) oss << "XHOST.adefault.getattachedscheme(\"DEFAULT_VASP_POTCAR_DIR_POTPAW_LDA_KIN\")=\"" << DEFAULT_VASP_POTCAR_DIR_POTPAW_LDA_KIN << "\"" << endl;
    if(LDEBUG) oss << "XHOST.adefault.getattachedscheme(\"VASP_PSEUDOPOTENTIAL_DIRECTORY_POTPAW_PBE_KIN_\")=\"" << DEFAULT_VASP_POTCAR_DIR_POTPAW_PBE_KIN << "\"" << endl;

    if(LDEBUG) oss << "// DEFAULT KPOINTS/DOS" << endl;
    if(LDEBUG) oss << "XHOST.adefault.getattachedutype<int>(\"DEFAULT_BANDS_GRID\")=" << DEFAULT_BANDS_GRID << endl;
    if(LDEBUG) oss << "XHOST.adefault.getattachedscheme(\"DEFAULT_BANDS_LATTICE\")=\"" << DEFAULT_BANDS_LATTICE << "\""   << endl;
    if(LDEBUG) oss << "XHOST.adefault.getattachedscheme(\"DEFAULT_KSCHEME\")=\"" << DEFAULT_KSCHEME << "\""   << endl;
    if(LDEBUG) oss << "XHOST.adefault.getattachedutype<int>(\"DEFAULT_KPPRA\")=" << DEFAULT_KPPRA << endl;
    if(LDEBUG) oss << "XHOST.adefault.getattachedscheme(\"DEFAULT_STATIC_KSCHEME\")=\"" << DEFAULT_STATIC_KSCHEME << "\""   << endl;
    if(LDEBUG) oss << "XHOST.adefault.getattachedutype<int>(\"DEFAULT_KPPRA_STATIC\")=" << DEFAULT_KPPRA_STATIC << endl;
    if(LDEBUG) oss << "XHOST.adefault.getattachedutype<int>(\"DEFAULT_KPPRA_ICSD\")=" << DEFAULT_KPPRA_ICSD << endl;
    if(LDEBUG) oss << "XHOST.adefault.getattachedutype<int>(\"DEFAULT_UNARY_BANDS_GRID\")=" << DEFAULT_UNARY_BANDS_GRID << endl;
    if(LDEBUG) oss << "XHOST.adefault.getattachedutype<int>(\"DEFAULT_UNARY_KPPRA\")=" << DEFAULT_UNARY_KPPRA << endl;
    if(LDEBUG) oss << "XHOST.adefault.getattachedutype<int>(\"DEFAULT_UNARY_KPPRA_STATIC\")=" << DEFAULT_UNARY_KPPRA_STATIC << endl;
    if(LDEBUG) oss << "XHOST.adefault.getattachedscheme(\"DEFAULT_PHONONS_KSCHEME\")=\"" << DEFAULT_PHONONS_KSCHEME << "\"" << endl;
    if(LDEBUG) oss << "XHOST.adefault.getattachedscheme(\"DEFAULT_PHONONS_KPPRA\")=" << DEFAULT_PHONONS_KPPRA << endl;
    if(LDEBUG) oss << "XHOST.adefault.getattachedutype<double>(\"DEFAULT_DOS_EMIN\")=" << DEFAULT_DOS_EMIN << endl;
    if(LDEBUG) oss << "XHOST.adefault.getattachedutype<double>(\"DEFAULT_DOS_EMAX\")=" << DEFAULT_DOS_EMAX << endl;
    if(LDEBUG) oss << "XHOST.adefault.getattachedutype<double>(\"DEFAULT_DOS_SCALE\")=" << DEFAULT_DOS_SCALE << endl;

    if(LDEBUG) oss << "// DEFAULT PRECISION" << endl;
    if(LDEBUG) oss << "XHOST.adefault.getattachedutype<double>(\"DEFAULT_VASP_PREC_ENMAX_LOW\")=" << DEFAULT_VASP_PREC_ENMAX_LOW << endl;
    if(LDEBUG) oss << "XHOST.adefault.getattachedutype<double>(\"DEFAULT_VASP_PREC_ENMAX_MEDIUM\")=" << DEFAULT_VASP_PREC_ENMAX_MEDIUM << endl;
    if(LDEBUG) oss << "XHOST.adefault.getattachedutype<double>(\"DEFAULT_VASP_PREC_ENMAX_NORMAL\")=" << DEFAULT_VASP_PREC_ENMAX_NORMAL << endl;
    if(LDEBUG) oss << "XHOST.adefault.getattachedutype<double>(\"DEFAULT_VASP_PREC_ENMAX_HIGH\")=" << DEFAULT_VASP_PREC_ENMAX_HIGH << endl;
    if(LDEBUG) oss << "XHOST.adefault.getattachedutype<double>(\"DEFAULT_VASP_PREC_ENMAX_ACCURATE\")=" << DEFAULT_VASP_PREC_ENMAX_ACCURATE << endl;
    if(LDEBUG) oss << "XHOST.adefault.getattachedutype<double>(\"DEFAULT_VASP_SPIN_REMOVE_CUTOFF\")=" << DEFAULT_VASP_SPIN_REMOVE_CUTOFF << endl;
    if(LDEBUG) oss << "XHOST.adefault.getattachedutype<double>(\"DEFAULT_VASP_PREC_POTIM\")=" << DEFAULT_VASP_PREC_POTIM << endl;
    if(LDEBUG) oss << "XHOST.adefault.getattachedutype<double>(\"DEFAULT_VASP_PREC_EDIFFG\")=" << DEFAULT_VASP_PREC_EDIFFG << endl;

    if(LDEBUG) oss << "// DEFAULTS OPTIONS " << endl;
    if(LDEBUG) oss << "XHOST.adefault.getattachedscheme(\"DEFAULT_VASP_EXTERNAL_INCAR\")=\"" << DEFAULT_VASP_EXTERNAL_INCAR << "\"" << endl;
    if(LDEBUG) oss << "XHOST.adefault.getattachedscheme(\"DEFAULT_VASP_EXTERNAL_POSCAR\")=\"" << DEFAULT_VASP_EXTERNAL_POSCAR << "\"" << endl;
    if(LDEBUG) oss << "XHOST.adefault.getattachedscheme(\"DEFAULT_VASP_EXTERNAL_POTCAR\")=\"" << DEFAULT_VASP_EXTERNAL_POTCAR << "\"" << endl;
    if(LDEBUG) oss << "XHOST.adefault.getattachedscheme(\"DEFAULT_VASP_EXTERNAL_KPOINT\")=\"" << DEFAULT_VASP_EXTERNAL_KPOINTS << "\"" << endl;
    if(LDEBUG) oss << "XHOST.adefault.getattachedscheme(\"DEFAULT_AIMS_EXTERNAL_CONTROL\")=\"" << DEFAULT_AIMS_EXTERNAL_CONTROL << "\"" << endl;
    if(LDEBUG) oss << "XHOST.adefault.getattachedscheme(\"DEFAULT_AIMS_EXTERNAL_GEOM\")=\"" << DEFAULT_AIMS_EXTERNAL_GEOM << "\"" << endl;
    if(LDEBUG) oss << "XHOST.adefault.getattachedscheme(\"DEFAULT_VASP_PSEUDOPOTENTIAL_TYPE\")=\"" << DEFAULT_VASP_PSEUDOPOTENTIAL_TYPE << "\"" << endl;
    if(LDEBUG) oss << "XHOST.adefault.getattachedscheme(\"DEFAULT_VASP_FORCE_OPTION_RELAX_MODE_SCHEME\")=\"" << DEFAULT_VASP_FORCE_OPTION_RELAX_MODE_SCHEME << "\"" << endl;
    if(LDEBUG) oss << "XHOST.adefault.getattachedscheme(\"DEFAULT_VASP_FORCE_OPTION_RELAX_COUNT\")=" << DEFAULT_VASP_FORCE_OPTION_RELAX_COUNT << endl;
    if(LDEBUG) oss << "XHOST.adefault.getattachedscheme(\"DEFAULT_VASP_FORCE_OPTION_PREC_SCHEME\")=\"" << DEFAULT_VASP_FORCE_OPTION_PREC_SCHEME << "\"" << endl;
    if(LDEBUG) oss << "XHOST.adefault.getattachedscheme(\"DEFAULT_VASP_FORCE_OPTION_ALGO_SCHEME\")=\"" << DEFAULT_VASP_FORCE_OPTION_ALGO_SCHEME << "\"" << endl;
    if(LDEBUG) oss << "XHOST.adefault.getattachedscheme(\"DEFAULT_VASP_FORCE_OPTION_METAGGA_SCHEME\")=\"" << DEFAULT_VASP_FORCE_OPTION_METAGGA_SCHEME << "\"" << endl;
    if(LDEBUG) oss << "XHOST.adefault.getattachedscheme(\"DEFAULT_VASP_FORCE_OPTION_IVDW_SCHEME\")=\"" << DEFAULT_VASP_FORCE_OPTION_IVDW_SCHEME << "\"" << endl;
    if(LDEBUG) oss << "XHOST.adefault.getattachedscheme(\"DEFAULT_VASP_FORCE_OPTION_TYPE_SCHEME\")=\"" << DEFAULT_VASP_FORCE_OPTION_TYPE_SCHEME << "\"" << endl;
    if(LDEBUG) oss << "XHOST.adefault.getattachedscheme(\"DEFAULT_VASP_FORCE_OPTION_ABMIX_SCHEME\")=\"" << DEFAULT_VASP_FORCE_OPTION_ABMIX_SCHEME << "\"" << endl;
    if(LDEBUG) oss << "XHOST.adefault.getattachedutype<bool>(\"DEFAULT_VASP_FORCE_OPTION_SYM\")=" << DEFAULT_VASP_FORCE_OPTION_SYM << endl;
    if(LDEBUG) oss << "XHOST.adefault.getattachedutype<bool>(\"DEFAULT_VASP_FORCE_OPTION_SPIN\")=" << DEFAULT_VASP_FORCE_OPTION_SPIN << endl;
    if(LDEBUG) oss << "XHOST.adefault.getattachedutype<bool>(\"DEFAULT_VASP_FORCE_OPTION_SPIN_REMOVE_RELAX_1\")=" << DEFAULT_VASP_FORCE_OPTION_SPIN_REMOVE_RELAX_1 << endl;
    if(LDEBUG) oss << "XHOST.adefault.getattachedutype<bool>(\"DEFAULT_VASP_FORCE_OPTION_SPIN_REMOVE_RELAX_2\")=" << DEFAULT_VASP_FORCE_OPTION_SPIN_REMOVE_RELAX_2 << endl;
    if(LDEBUG) oss << "XHOST.adefault.getattachedutype<bool>(\"DEFAULT_VASP_FORCE_OPTION_BADER\")=" << DEFAULT_VASP_FORCE_OPTION_BADER << endl;
    if(LDEBUG) oss << "XHOST.adefault.getattachedutype<bool>(\"DEFAULT_VASP_FORCE_OPTION_ELF\")=" << DEFAULT_VASP_FORCE_OPTION_ELF << endl;
    if(LDEBUG) oss << "XHOST.adefault.getattachedutype<bool>(\"DEFAULT_VASP_FORCE_OPTION_AUTO_MAGMOM\")=" << DEFAULT_VASP_FORCE_OPTION_AUTO_MAGMOM << endl;
    if(LDEBUG) oss << "XHOST.adefault.getattachedutype<bool>(\"DEFAULT_VASP_FORCE_OPTION_WAVECAR\")=" << DEFAULT_VASP_FORCE_OPTION_WAVECAR << endl;
    if(LDEBUG) oss << "XHOST.adefault.getattachedutype<bool>(\"DEFAULT_VASP_FORCE_OPTION_CHGCAR\")=" << DEFAULT_VASP_FORCE_OPTION_CHGCAR << endl;
    if(LDEBUG) oss << "XHOST.adefault.getattachedutype<bool>(\"DEFAULT_VASP_FORCE_OPTION_LSCOUPLING\")=" << DEFAULT_VASP_FORCE_OPTION_LSCOUPLING << endl;

    if(LDEBUG) oss << "// AFLOW_LIBRARY AFLOW_PROJECT" << endl;
    if(LDEBUG) oss << "XHOST.adefault.getattachedscheme(\"DEFAULT_AFLOW_LIBRARY_DIRECTORIES\")=\"" << DEFAULT_AFLOW_LIBRARY_DIRECTORIES << "\"" << endl;
    if(LDEBUG) oss << "XHOST.adefault.getattachedscheme(\"DEFAULT_AFLOW_PROJECTS_DIRECTORIES\")=\"" << DEFAULT_AFLOW_PROJECTS_DIRECTORIES << "\"" << endl;

    if(LDEBUG) oss << "// DEFAULT PLATON/FINDSYM" << endl;
    if(LDEBUG) oss << "XHOST.adefault.getattachedutype<bool>(\"DEFAULT_PLATON_P_EQUAL\")=" << DEFAULT_PLATON_P_EQUAL << endl;
    if(LDEBUG) oss << "XHOST.adefault.getattachedutype<bool>(\"DEFAULT_PLATON_P_EXACT\")=" << DEFAULT_PLATON_P_EXACT << endl;
    if(LDEBUG) oss << "XHOST.adefault.getattachedutype<double>(\"DEFAULT_PLATON_P_ANG\")=" << DEFAULT_PLATON_P_ANG << endl;
    if(LDEBUG) oss << "XHOST.adefault.getattachedutype<double>(\"DEFAULT_PLATON_P_D1\")=" << DEFAULT_PLATON_P_D1 << endl;
    if(LDEBUG) oss << "XHOST.adefault.getattachedutype<double>(\"DEFAULT_PLATON_P_D2\")=" << DEFAULT_PLATON_P_D2 << endl;
    if(LDEBUG) oss << "XHOST.adefault.getattachedutype<double>(\"DEFAULT_PLATON_P_D3\")=" << DEFAULT_PLATON_P_D3 << endl;
    if(LDEBUG) oss << "XHOST.adefault.getattachedutype<double>(\"DEFAULT_FINDSYM_TOL\")=" << DEFAULT_FINDSYM_TOL << endl;

    if(LDEBUG) oss << "// DEFAULT GNUPLOT" << endl;
    if(LDEBUG) oss << "XHOST.adefault.getattachedscheme(\"DEFAULT_GNUPLOT_EPS_FONT\")=\"" << DEFAULT_GNUPLOT_EPS_FONT << "\""   << endl;
    if(LDEBUG) oss << "XHOST.adefault.getattachedscheme(\"DEFAULT_GNUPLOT_EPS_FONT_BOLD\")=\"" << DEFAULT_GNUPLOT_EPS_FONT_BOLD << "\""   << endl;
    if(LDEBUG) oss << "XHOST.adefault.getattachedscheme(\"DEFAULT_GNUPLOT_EPS_FONT_ITALICS\")=\"" << DEFAULT_GNUPLOT_EPS_FONT_ITALICS << "\""   << endl;
    if(LDEBUG) oss << "XHOST.adefault.getattachedscheme(\"DEFAULT_GNUPLOT_EPS_FONT_BOLD_ITALICS\")=\"" << DEFAULT_GNUPLOT_EPS_FONT_BOLD_ITALICS << "\""   << endl;
    if(LDEBUG) oss << "XHOST.adefault.getattachedscheme(\"DEFAULT_GNUPLOT_PNG_FONT\")=\"" << DEFAULT_GNUPLOT_PNG_FONT << "\""   << endl;
    if(LDEBUG) oss << "XHOST.adefault.getattachedscheme(\"DEFAULT_GNUPLOT_PNG_FONT_BOLD\")=\"" << DEFAULT_GNUPLOT_PNG_FONT_BOLD << "\""   << endl;
    if(LDEBUG) oss << "XHOST.adefault.getattachedscheme(\"DEFAULT_GNUPLOT_PNG_FONT_ITALICS\")=\"" << DEFAULT_GNUPLOT_PNG_FONT_ITALICS << "\""   << endl;
    if(LDEBUG) oss << "XHOST.adefault.getattachedscheme(\"DEFAULT_GNUPLOT_PNG_FONT_BOLD_ITALICS\")=\"" << DEFAULT_GNUPLOT_PNG_FONT_BOLD_ITALICS << "\""   << endl;
    if(LDEBUG) oss << "XHOST.adefault.getattachedscheme(\"DEFAULT_GNUPLOT_GREEK_FONT\")=\"" << DEFAULT_GNUPLOT_GREEK_FONT << "\""   << endl;
    if(LDEBUG) oss << "XHOST.adefault.getattachedscheme(\"DEFAULT_GNUPLOT_GREEK_FONT_BOLD\")=\"" << DEFAULT_GNUPLOT_GREEK_FONT_BOLD << "\""   << endl;
    if(LDEBUG) oss << "XHOST.adefault.getattachedscheme(\"DEFAULT_GNUPLOT_PNG_FONT_ITALICS\")=\"" << DEFAULT_GNUPLOT_GREEK_FONT_ITALICS << "\""   << endl;
    if(LDEBUG) oss << "XHOST.adefault.getattachedscheme(\"DEFAULT_GNUPLOT_PNG_FONT_BOLD_ITALICS\")=\"" << DEFAULT_GNUPLOT_GREEK_FONT_BOLD_ITALICS << "\""   << endl;

    if(LDEBUG) oss << "// DEFAULT CHULL" << endl;
    if(LDEBUG) oss << "XHOST.adefault.getattachedscheme(\"DEFAULT_CHULL_ALLOWED_DFT_TYPES\")=" << DEFAULT_CHULL_ALLOWED_DFT_TYPES << endl;
    if(LDEBUG) oss << "XHOST.adefault.getattachedutype<bool>(\"DEFAULT_CHULL_ALLOW_ALL_FORMATION_ENERGIES\")=" << DEFAULT_CHULL_ALLOW_ALL_FORMATION_ENERGIES << endl;
    if(LDEBUG) oss << "XHOST.adefault.getattachedutype<int>(\"DEFAULT_CHULL_COUNT_THRESHOLD_BINARIES\")=" << DEFAULT_CHULL_COUNT_THRESHOLD_BINARIES << endl;
    if(LDEBUG) oss << "XHOST.adefault.getattachedutype<bool>(\"DEFAULT_CHULL_PERFORM_OUTLIER_ANALYSIS\")=" << DEFAULT_CHULL_PERFORM_OUTLIER_ANALYSIS << endl;
    if(LDEBUG) oss << "XHOST.adefault.getattachedutype<int>(\"DEFAULT_CHULL_OUTLIER_ANALYSIS_COUNT_THRESHOLD_BINARIES\")=" << DEFAULT_CHULL_OUTLIER_ANALYSIS_COUNT_THRESHOLD_BINARIES << endl;
    if(LDEBUG) oss << "XHOST.adefault.getattachedutype<double>(\"DEFAULT_CHULL_OUTLIER_MULTIPLIER\")=" << DEFAULT_CHULL_OUTLIER_MULTIPLIER << endl;
    if(LDEBUG) oss << "XHOST.adefault.getattachedutype<double>(\"DEFAULT_CHULL_IGNORE_KNOWN_ILL_CONVERGED\")=" << DEFAULT_CHULL_IGNORE_KNOWN_ILL_CONVERGED << endl;
    if(LDEBUG) oss << "XHOST.adefault.getattachedutype<int>(\"DEFAULT_CHULL_LATEX_BANNER\")=" << DEFAULT_CHULL_LATEX_BANNER << endl;
    if(LDEBUG) oss << "XHOST.adefault.getattachedutype<bool>(\"DEFAULT_CHULL_LATEX_COMPOUNDS_COLUMN\")=" << DEFAULT_CHULL_LATEX_COMPOUNDS_COLUMN << endl;
    if(LDEBUG) oss << "XHOST.adefault.getattachedutype<bool>(\"DEFAULT_CHULL_LATEX_STOICH_HEADER\")=" << DEFAULT_CHULL_LATEX_STOICH_HEADER << endl;
    if(LDEBUG) oss << "XHOST.adefault.getattachedutype<bool>(\"DEFAULT_CHULL_LATEX_PLOT_UNARIES\")=" << DEFAULT_CHULL_LATEX_PLOT_UNARIES << endl;
    if(LDEBUG) oss << "XHOST.adefault.getattachedutype<int>(\"DEFAULT_CHULL_LATEX_PLOT_OFF_HULL\")=" << DEFAULT_CHULL_LATEX_PLOT_OFF_HULL << endl;
    if(LDEBUG) oss << "XHOST.adefault.getattachedutype<bool>(\"DEFAULT_CHULL_LATEX_PLOT_UNSTABLE\")=" << DEFAULT_CHULL_LATEX_PLOT_UNSTABLE << endl;
    if(LDEBUG) oss << "XHOST.adefault.getattachedscheme(\"DEFAULT_CHULL_LATEX_FILTER_SCHEME\")=\"" << DEFAULT_CHULL_LATEX_FILTER_SCHEME << "\"" << endl;
    if(LDEBUG) oss << "XHOST.adefault.getattachedutype<double>(\"DEFAULT_CHULL_LATEX_FILTER_VALUE\")=" << DEFAULT_CHULL_LATEX_FILTER_VALUE << endl;
    if(LDEBUG) oss << "XHOST.adefault.getattachedutype<bool>(\"DEFAULT_CHULL_LATEX_COLOR_BAR\")=" << DEFAULT_CHULL_LATEX_COLOR_BAR << endl;
    if(LDEBUG) oss << "XHOST.adefault.getattachedutype<bool>(\"DEFAULT_CHULL_LATEX_HEAT_MAP\")=" << DEFAULT_CHULL_LATEX_HEAT_MAP << endl;
    if(LDEBUG) oss << "XHOST.adefault.getattachedutype<bool>(\"DEFAULT_CHULL_LATEX_COLOR_GRADIENT\")=" << DEFAULT_CHULL_LATEX_COLOR_GRADIENT << endl;
    if(LDEBUG) oss << "XHOST.adefault.getattachedscheme(\"DEFAULT_CHULL_LATEX_COLOR_MAP\")=\"" << DEFAULT_CHULL_LATEX_COLOR_MAP << "\"" << endl;
    if(LDEBUG) oss << "XHOST.adefault.getattachedscheme(\"DEFAULT_CHULL_LATEX_TERNARY_LABEL_COLOR\")=\"" << DEFAULT_CHULL_LATEX_TERNARY_LABEL_COLOR << "\"" << endl;
    if(LDEBUG) oss << "XHOST.adefault.getattachedutype<bool>(\"DEFAULT_CHULL_LATEX_REVERSE_AXIS\")=" << DEFAULT_CHULL_LATEX_REVERSE_AXIS << endl;
    if(LDEBUG) oss << "XHOST.adefault.getattachedutype<bool>(\"DEFAULT_CHULL_LATEX_FACET_LINE_DROP_SHADOW\")=" << DEFAULT_CHULL_LATEX_FACET_LINE_DROP_SHADOW << endl;
    if(LDEBUG) oss << "XHOST.adefault.getattachedutype<int>(\"DEFAULT_CHULL_LATEX_LINKS\")=" << DEFAULT_CHULL_LATEX_LINKS << endl;
    if(LDEBUG) oss << "XHOST.adefault.getattachedscheme(\"DEFAULT_CHULL_LATEX_LABEL_NAME\")=\"" << DEFAULT_CHULL_LATEX_LABEL_NAME << "\"" << endl;
    if(LDEBUG) oss << "XHOST.adefault.getattachedutype<bool>(\"DEFAULT_CHULL_LATEX_META_LABELS\")=" << DEFAULT_CHULL_LATEX_META_LABELS << endl;
    if(LDEBUG) oss << "XHOST.adefault.getattachedutype<bool>(\"DEFAULT_CHULL_LATEX_LABELS_OFF_HULL\")=" << DEFAULT_CHULL_LATEX_LABELS_OFF_HULL << endl;
    if(LDEBUG) oss << "XHOST.adefault.getattachedutype<int>(\"DEFAULT_CHULL_LATEX_PLOT_REDUCED_COMPOSITION\")=" << DEFAULT_CHULL_LATEX_PLOT_REDUCED_COMPOSITION << endl;
    if(LDEBUG) oss << "XHOST.adefault.getattachedutype<bool>(\"DEFAULT_CHULL_LATEX_HELVETICA_FONT\")=" << DEFAULT_CHULL_LATEX_HELVETICA_FONT << endl;
    if(LDEBUG) oss << "XHOST.adefault.getattachedscheme(\"DEFAULT_CHULL_LATEX_FONT_SIZE\")=\"" << DEFAULT_CHULL_LATEX_FONT_SIZE << "\"" << endl;
    if(LDEBUG) oss << "XHOST.adefault.getattachedutype<bool>(\"DEFAULT_CHULL_LATEX_ROTATE_LABELS\")=" << DEFAULT_CHULL_LATEX_ROTATE_LABELS << endl;
    if(LDEBUG) oss << "XHOST.adefault.getattachedutype<int>(\"DEFAULT_CHULL_LATEX_BOLD_LABELS\")=" << DEFAULT_CHULL_LATEX_BOLD_LABELS << endl;
    if(LDEBUG) oss << "XHOST.adefault.getattachedutype<int>(\"DEFAULT_CHULL_PNG_RESOLUTION\")=" << DEFAULT_CHULL_PNG_RESOLUTION << endl;

    if(LDEBUG) oss << "// DEFAULTS GFA" << endl;  //CO20190628
    if(LDEBUG) oss << "XHOST.adefault.getattachedscheme(\"DEFAULT_GFA_FORMATION_ENTHALPY_CUTOFF\")=" << DEFAULT_GFA_FORMATION_ENTHALPY_CUTOFF << endl;  //CO20190628

    if(LDEBUG) oss << "// DEFAULTS ARUN" << endl;
    if(LDEBUG) oss << "XHOST.adefault.getattachedscheme(\"ARUN_DIRECTORY_PREFIX\")=\"" << ARUN_DIRECTORY_PREFIX << "\"" << endl;

    if(LDEBUG) oss << "// DEFAULTS POCC" << endl;
    if(LDEBUG) oss << "XHOST.adefault.getattachedscheme(\"DEFAULT_POCC_TEMPERATURE_STRING\")=\"" << DEFAULT_POCC_TEMPERATURE_STRING << "\"" << endl;
    if(LDEBUG) oss << "XHOST.adefault.getattachedscheme(\"DEFAULT_POCC_SITE_TOL\")=" << DEFAULT_POCC_SITE_TOL << endl;
    if(LDEBUG) oss << "XHOST.adefault.getattachedscheme(\"DEFAULT_POCC_STOICH_TOL\")=" << DEFAULT_POCC_STOICH_TOL << endl;
    if(LDEBUG) oss << "XHOST.adefault.getattachedscheme(\"DEFAULT_UFF_BONDING_DISTANCE\")=" << DEFAULT_UFF_BONDING_DISTANCE << endl;
    if(LDEBUG) oss << "XHOST.adefault.getattachedscheme(\"DEFAULT_UFF_ENERGY_TOLERANCE\")=" << DEFAULT_UFF_ENERGY_TOLERANCE << endl;
    if(LDEBUG) oss << "XHOST.adefault.getattachedscheme(\"DEFAULT_UFF_CLUSTER_RADIUS\")=" << DEFAULT_UFF_CLUSTER_RADIUS << endl;
    if(LDEBUG) oss << "XHOST.adefault.getattachedscheme(\"DEFAULT_POCC_PERFORM_ROBUST_STRUCTURE_COMPARISON\")=" << DEFAULT_POCC_PERFORM_ROBUST_STRUCTURE_COMPARISON << endl;
    if(LDEBUG) oss << "XHOST.adefault.getattachedscheme(\"DEFAULT_POCC_WRITE_OUT_ALL_SUPERCELLS\")=" << DEFAULT_POCC_WRITE_OUT_ALL_SUPERCELLS << endl;
    if(LDEBUG) oss << "XHOST.adefault.getattachedscheme(\"POCC_FILE_PREFIX\")=\"" << POCC_FILE_PREFIX << "\"" << endl;
    if(LDEBUG) oss << "XHOST.adefault.getattachedscheme(\"POCC_OUT_FILE\")=\"" << POCC_OUT_FILE << "\"" << endl;
    if(LDEBUG) oss << "XHOST.adefault.getattachedscheme(\"POCC_ALL_SUPERCELLS_FILE\")=\"" << POCC_ALL_SUPERCELLS_FILE << "\"" << endl;
    if(LDEBUG) oss << "XHOST.adefault.getattachedscheme(\"POCC_UNIQUE_SUPERCELLS_FILE\")=\"" << POCC_UNIQUE_SUPERCELLS_FILE << "\"" << endl;
    if(LDEBUG) oss << "XHOST.adefault.getattachedscheme(\"POCC_ALL_HNF_MATRICES_FILE\")=\"" << POCC_ALL_HNF_MATRICES_FILE << "\"" << endl;
    if(LDEBUG) oss << "XHOST.adefault.getattachedscheme(\"POCC_ALL_SITE_CONFIGURATIONS_FILE\")=\"" << POCC_ALL_SITE_CONFIGURATIONS_FILE << "\"" << endl;
    if(LDEBUG) oss << "XHOST.adefault.getattachedscheme(\"POCC_DOSCAR_FILE\")=\"" << POCC_DOSCAR_FILE << "\"" << endl;

    if(LDEBUG) oss << "// DEFAULTS APL" << endl;
    if(LDEBUG) oss << "XHOST.adefault.getattachedscheme(\"DEFAULT_APL_PREC\")=\"" << DEFAULT_APL_PREC << "\"" << endl;
    if(LDEBUG) oss << "XHOST.adefault.getattachedscheme(\"DEFAULT_APL_ENGINE\")=\"" << DEFAULT_APL_ENGINE << "\"" << endl;
    if(LDEBUG) oss << "XHOST.adefault.getattachedscheme(\"DEFAULT_APL_HIBERNATE\")=" << DEFAULT_APL_HIBERNATE << endl;  //ME20190112
    if(LDEBUG) oss << "XHOST.adefault.getattachedscheme(\"DEFAULT_APL_MINSHELL\")=" << DEFAULT_APL_MINSHELL << endl;  //ME20190112
    if(LDEBUG) oss << "XHOST.adefault.getattachedscheme(\"DEFAULT_APL_MINATOMS\")=" << DEFAULT_APL_MINATOMS << endl;  //ME20190112
    if(LDEBUG) oss << "XHOST.adefault.getattachedscheme(\"DEFAULT_APL_POLAR\")=" << DEFAULT_APL_POLAR << endl;  //ME20190112
    if(LDEBUG) oss << "XHOST.adefault.getattachedscheme(\"DEFAULT_APL_DMAG\")=" << DEFAULT_APL_DMAG << endl;  //ME20190112
    if(LDEBUG) oss << "XHOST.adefault.getattachedscheme(\"DEFAULT_APL_DXYZONLY\")=" << DEFAULT_APL_DXYZONLY << endl;  //ME20190112
    if(LDEBUG) oss << "XHOST.adefault.getattachedscheme(\"DEFAULT_APL_DSYMMETRIZE\")=" << DEFAULT_APL_DSYMMETRIZE << endl;
    if(LDEBUG) oss << "XHOST.adefault.getattachedscheme(\"DEFAULT_APL_DINEQUIV_ONLY\")=" << DEFAULT_APL_DINEQUIV_ONLY << endl;
    if(LDEBUG) oss << "XHOST.adefault.getattachedscheme(\"DEFAULT_APL_DPM\")=\"" << DEFAULT_APL_DPM << "\"" << endl;
    if(LDEBUG) oss << "XHOST.adefault.getattachedscheme(\"DEFAULT_APL_RELAX\")=" << DEFAULT_APL_RELAX << endl;  //ME20190112
    if(LDEBUG) oss << "XHOST.adefault.getattachedscheme(\"DEFAULT_APL_RELAX_COMMENSURATE\")=" << DEFAULT_APL_RELAX_COMMENSURATE << endl;  //ME20200427
    if(LDEBUG) oss << "XHOST.adefault.getattachedscheme(\"DEFAULT_APL_ZEROSTATE\")=" << DEFAULT_APL_ZEROSTATE << endl;  //ME20190112
    if(LDEBUG) oss << "XHOST.adefault.getattachedscheme(\"DEFAULT_APL_ZEROSTATE_CHGCAR\")=" << DEFAULT_APL_ZEROSTATE_CHGCAR << endl;  //ME20191029
    if(LDEBUG) oss << "XHOST.adefault.getattachedscheme(\"DEFAULT_APL_USE_LEPSILON\")=" << DEFAULT_APL_USE_LEPSILON << endl;  //ME20190112
    if(LDEBUG) oss << "XHOST.adefault.getattachedscheme(\"DEFAULT_APL_FREQFORMAT\")=\"" << DEFAULT_APL_FREQFORMAT << "\"" << endl;
    if(LDEBUG) oss << "XHOST.adefault.getattachedscheme(\"DEFAULT_APL_DC\")=" << DEFAULT_APL_DC << endl;  //ME20190112
    if(LDEBUG) oss << "XHOST.adefault.getattachedscheme(\"DEFAULT_APL_DCPATH\")=\"" << DEFAULT_APL_DCPATH << "\"" << endl;
    if(LDEBUG) oss << "XHOST.adefault.getattachedscheme(\"DEFAULT_APL_DCPOINTS\")=" << DEFAULT_APL_DCPOINTS << endl;  //ME20190112
    if(LDEBUG) oss << "XHOST.adefault.getattachedscheme(\"DEFAULT_APL_DOS\")=" << DEFAULT_APL_DOS << endl;  //ME20190112
    if(LDEBUG) oss << "XHOST.adefault.getattachedscheme(\"DEFAULT_APL_DOSMETHOD\")=\"" << DEFAULT_APL_DOSMETHOD << "\"" << endl;
    if(LDEBUG) oss << "XHOST.adefault.getattachedscheme(\"DEFAULT_APL_DOSMESH\")=\"" << DEFAULT_APL_DOSMESH << "\"" << endl;
    if(LDEBUG) oss << "XHOST.adefault.getattachedscheme(\"DEFAULT_APL_DOSPOINTS\")=" << DEFAULT_APL_DOSPOINTS << endl;  //ME20190112
    if(LDEBUG) oss << "XHOST.adefault.getattachedscheme(\"DEFAULT_APL_DOSSMEAR\")=" << DEFAULT_APL_DOSSMEAR << endl;  //ME20190112
    if(LDEBUG) oss << "XHOST.adefault.getattachedscheme(\"DEFAULT_APL_DOS_PROJECT\")=" << DEFAULT_APL_DOS_PROJECT << endl;  //ME20200213
    if(LDEBUG) oss << "XHOST.adefault.getattachedscheme(\"DEFAULT_APL_TP\")=" << DEFAULT_APL_TP << endl;  //ME20190112
    if(LDEBUG) oss << "XHOST.adefault.getattachedscheme(\"DEFAULT_APL_DISPLACEMENTS\")=" << DEFAULT_APL_DISPLACEMENTS << endl;  //ME20200421
    if(LDEBUG) oss << "XHOST.adefault.getattachedscheme(\"DEFAULT_APL_TPT\")=\"" << DEFAULT_APL_TPT << "\"" << endl;
    if(LDEBUG) oss << "XHOST.adefault.getattachedscheme(\"DEFAULT_APL_FILE_PREFIX\")=\"" << DEFAULT_APL_FILE_PREFIX << "\"" << endl;
    if(LDEBUG) oss << "XHOST.adefault.getattachedscheme(\"DEFAULT_APL_PDIS_FILE\")=\"" << DEFAULT_APL_PDIS_FILE << "\"" << endl;
    if(LDEBUG) oss << "XHOST.adefault.getattachedscheme(\"DEFAULT_APL_PDOS_FILE\")=\"" << DEFAULT_APL_PDOS_FILE << "\"" << endl;
    if(LDEBUG) oss << "XHOST.adefault.getattachedscheme(\"DEFAULT_APL_THERMO_FILE\")=\"" << DEFAULT_APL_THERMO_FILE << "\"" << endl;
    if(LDEBUG) oss << "XHOST.adefault.getattachedscheme(\"DEFAULT_APL_DYNMAT_FILE\")=\"" << DEFAULT_APL_DYNMAT_FILE << "\"" << endl;
    if(LDEBUG) oss << "XHOST.adefault.getattachedscheme(\"DEFAULT_APL_HARMIFC_FILE\")=\"" << DEFAULT_APL_HARMIFC_FILE << "\"" << endl;
    if(LDEBUG) oss << "XHOST.adefault.getattachedscheme(\"DEFAULT_APL_POLAR_FILE\")=\"" << DEFAULT_APL_POLAR_FILE << "\"" << endl;  // ME20200415
    if(LDEBUG) oss << "XHOST.adefault.getattachedscheme(\"DEFAULT_APL_HSKPTS_FILE\")=\"" << DEFAULT_APL_HSKPTS_FILE << "\"" << endl;
    if(LDEBUG) oss << "XHOST.adefault.getattachedscheme(\"DEFAULT_APL_MSQRDISP_FILE\")=\"" << DEFAULT_APL_MSQRDISP_FILE << "\"" << endl;  // ME20200329
    //ME20190614 BEGIN
    if(LDEBUG) oss << "XHOST.adefault.getattachedscheme(\"DEFAULT_APL_PHDOSCAR_FILE\")=\"" << DEFAULT_APL_PHDOSCAR_FILE << "\"" << endl;
    if(LDEBUG) oss << "XHOST.adefault.getattachedscheme(\"DEFAULT_APL_PHPOSCAR_FILE\")=\"" << DEFAULT_APL_PHPOSCAR_FILE << "\"" << endl;
    if(LDEBUG) oss << "XHOST.adefault.getattachedscheme(\"DEFAULT_APL_PHKPOINTS_FILE\")=\"" << DEFAULT_APL_PHKPOINTS_FILE << "\"" << endl;
    if(LDEBUG) oss << "XHOST.adefault.getattachedscheme(\"DEFAULT_APL_PHEIGENVAL_FILE\")=\"" << DEFAULT_APL_PHEIGENVAL_FILE << "\"" << endl;
    //ME20190614 END
    if(LDEBUG) oss << "XHOST.adefault.getattachedscheme(\"DEFAULT_APL_STATE_FILE\")=\"" << DEFAULT_APL_STATE_FILE << "\"" << endl;  //ME20200224
    //ME20200329 BEGIN
    if(LDEBUG) oss << "XHOST.adefault.getattachedscheme(\"DEFAULT_APL_ADISP_SCENE_FORMAT\")=\"" << DEFAULT_APL_ADISP_SCENE_FORMAT << "\"" << endl;
    if(LDEBUG) oss << "XHOST.adefault.getattachedscheme(\"DEFAULT_APL_ADISP_AMPLITUDE\")=" << DEFAULT_APL_ADISP_AMPLITUDE << endl;
    if(LDEBUG) oss << "XHOST.adefault.getattachedscheme(\"DEFAULT_APL_ADISP_NSTEPS\")=" << DEFAULT_APL_ADISP_NSTEPS << endl;
    if(LDEBUG) oss << "XHOST.adefault.getattachedscheme(\"DEFAULT_APL_ADISP_NPERIODS\")=" << DEFAULT_APL_ADISP_NPERIODS << endl;
    //ME20200329 END

    if(LDEBUG) oss << "// DEFAULTS QHA" << endl;
    if(LDEBUG) oss << "XHOST.adefault.getattachedscheme(\"DEFAULT_QHA_MODE\")=\"" << DEFAULT_QHA_MODE << "\"" << endl;
    if(LDEBUG) oss << "XHOST.adefault.getattachedscheme(\"DEFAULT_QHA_EOS\")=" << DEFAULT_QHA_EOS << endl;
    if(LDEBUG) oss << "XHOST.adefault.getattachedscheme(\"DEFAULT_QHA_EOS_DISTORTION_RANGE\")=\"" << DEFAULT_QHA_EOS_DISTORTION_RANGE << "\"" << endl;
    if(LDEBUG) oss << "XHOST.adefault.getattachedscheme(\"DEFAULT_QHA_GP_DISTORTION\")=" << DEFAULT_QHA_GP_DISTORTION << endl;
    if(LDEBUG) oss << "XHOST.adefault.getattachedscheme(\"DEFAULT_QHA_INCLUDE_ELEC_CONTRIB\")=" << DEFAULT_QHA_INCLUDE_ELEC_CONTRIB << endl;
    if(LDEBUG) oss << "XHOST.adefault.getattachedscheme(\"DEFAULT_QHA_SCQHA_PDIS_T\")=\"" << DEFAULT_QHA_SCQHA_PDIS_T << "\"" << endl;
    //AS20200508 BEGIN
    if(LDEBUG) oss << "XHOST.adefault.getattachedscheme(\"DEFAULT_QHA_GP_FINITE_DIFF\")=" << DEFAULT_QHA_GP_FINITE_DIFF << endl;
    if(LDEBUG) oss << "XHOST.adefault.getattachedscheme(\"DEFAULT_QHA_IGNORE_IMAGINARY\")=" << DEFAULT_QHA_IGNORE_IMAGINARY << endl;
    if(LDEBUG) oss << "XHOST.adefault.getattachedscheme(\"DEFAULT_QHA_FILE_PREFIX\")=\"" << DEFAULT_QHA_FILE_PREFIX << "\"" << endl;
    if(LDEBUG) oss << "XHOST.adefault.getattachedscheme(\"DEFAULT_QHA_GP_PATH_FILE\")=\"" << DEFAULT_QHA_GP_PATH_FILE << "\"" << endl;
    if(LDEBUG) oss << "XHOST.adefault.getattachedscheme(\"DEFAULT_QHA_GP_MESH_FILE\")=\"" << DEFAULT_QHA_GP_MESH_FILE << "\"" << endl;
    if(LDEBUG) oss << "XHOST.adefault.getattachedscheme(\"DEFAULT_QHA_GP_AVG_FILE\")=\"" << DEFAULT_QHA_GP_AVG_FILE << "\"" << endl;
    if(LDEBUG) oss << "XHOST.adefault.getattachedscheme(\"DEFAULT_QHA_THERMO_FILE\")=\"" << DEFAULT_QHA_THERMO_FILE << "\"" << endl;
    if(LDEBUG) oss << "XHOST.adefault.getattachedscheme(\"DEFAULT_QHA_FREQS_FILE\")=\"" << DEFAULT_QHA_FREQS_FILE << "\"" << endl;
    if(LDEBUG) oss << "XHOST.adefault.getattachedscheme(\"DEFAULT_QHA_FVT\")=\"" << DEFAULT_QHA_FVT_FILE << "\"" << endl;
    //AS20200508 END

    if(LDEBUG) oss << "// DEFAULTS AAPL" << endl;
    if(LDEBUG) oss << "XHOST.adefault.getattachedscheme(\"DEFAULT_AAPL_BTE\")=\"" << DEFAULT_AAPL_BTE << "\"" << endl;
    //[ME20181226]if(LDEBUG) oss << "XHOST.adefault.getattachedscheme(\"DEFAULT_AAPL_BZMETHOD\")=\"" << DEFAULT_AAPL_BZMETHOD << "\"" << endl;
    if(LDEBUG) oss << "XHOST.adefault.getattachedscheme(\"DEFAULT_AAPL_FOURTH_ORDER\")=" << DEFAULT_AAPL_FOURTH_ORDER << endl;
    if(LDEBUG) oss << "XHOST.adefault.getattachedscheme(\"DEFAULT_AAPL_CUT_RAD\")=\"" << DEFAULT_AAPL_CUT_RAD << "\"" << endl;
    if(LDEBUG) oss << "XHOST.adefault.getattachedscheme(\"DEFAULT_AAPL_CUT_SHELL\")=\"" << DEFAULT_AAPL_CUT_SHELL << "\"" << endl;
    if(LDEBUG) oss << "XHOST.adefault.getattachedscheme(\"DEFAULT_AAPL_THERMALGRID\")=\"" << DEFAULT_AAPL_THERMALGRID << "\"" << endl;
    if(LDEBUG) oss << "XHOST.adefault.getattachedscheme(\"DEFAULT_AAPL_TCT\")=\"" << DEFAULT_AAPL_TCT << "\"" << endl;
    if(LDEBUG) oss << "XHOST.adefault.getattachedscheme(\"DEFAULT_AAPL_SUMRULE\")=" << DEFAULT_AAPL_SUMRULE << endl;  //ME20190112
    if(LDEBUG) oss << "XHOST.adefault.getattachedscheme(\"DEFAULT_AAPL_SUMRULE_MAX_ITER\")=" << DEFAULT_AAPL_SUMRULE_MAX_ITER << endl;  //ME20190112
    if(LDEBUG) oss << "XHOST.adefault.getattachedscheme(\"DEFAULT_AAPL_MIXING_COEFFICIENT\")=" << DEFAULT_AAPL_MIXING_COEFFICIENT << endl;  //ME20190112
    if(LDEBUG) oss << "XHOST.adefault.getattachedscheme(\"DEFAULT_AAPL_ISOTOPE\")=" << DEFAULT_AAPL_ISOTOPE << endl;  //ME20190112
    if(LDEBUG) oss << "XHOST.adefault.getattachedscheme(\"DEFAULT_AAPL_BOUNDARY\")=" << DEFAULT_AAPL_BOUNDARY << endl;  //ME20190112
    if(LDEBUG) oss << "XHOST.adefault.getattachedscheme(\"DEFAULT_AAPL_CUMULATIVEK\")=" << DEFAULT_AAPL_CUMULATIVEK << endl;  //ME20190112
    if(LDEBUG) oss << "XHOST.adefault.getattachedscheme(\"DEFAULT_AAPL_NANO_SIZE\")=" << DEFAULT_AAPL_NANO_SIZE << endl;  //ME20190112
    if(LDEBUG) oss << "XHOST.adefault.getattachedscheme(\"DEFAULT_AAPL_FILE_PREFIX\")=\"" << DEFAULT_AAPL_FILE_PREFIX << "\"" << endl;
    if(LDEBUG) oss << "XHOST.adefault.getattachedscheme(\"DEFAULT_AAPL_QPOINTS_FILE\")=\"" << DEFAULT_AAPL_QPOINTS_FILE << "\"" << endl;
    if(LDEBUG) oss << "XHOST.adefault.getattachedscheme(\"DEFAULT_AAPL_IRRQPTS_FILE\")=\"" << DEFAULT_AAPL_IRRQPTS_FILE << "\"" << endl;
    if(LDEBUG) oss << "XHOST.adefault.getattachedscheme(\"DEFAULT_AAPL_FREQ_FILE\")=\"" << DEFAULT_AAPL_FREQ_FILE << "\"" << endl;
    if(LDEBUG) oss << "XHOST.adefault.getattachedscheme(\"DEFAULT_AAPL_GVEL_FILE\")=\"" << DEFAULT_AAPL_GVEL_FILE << "\"" << endl;
    if(LDEBUG) oss << "XHOST.adefault.getattachedscheme(\"DEFAULT_AAPL_PS_FILE\")=\"" << DEFAULT_AAPL_PS_FILE << "\"" << endl;  //ME20191104
    if(LDEBUG) oss << "XHOST.adefault.getattachedscheme(\"DEFAULT_AAPL_GRUENEISEN_FILE\")=\"" << DEFAULT_AAPL_GRUENEISEN_FILE << "\"" << endl;  //ME20191104
    if(LDEBUG) oss << "XHOST.adefault.getattachedscheme(\"DEFAULT_AAPL_RATES_FILE\")=\"" << DEFAULT_AAPL_RATES_FILE << "\"" << endl;
    if(LDEBUG) oss << "XHOST.adefault.getattachedscheme(\"DEFAULT_AAPL_RATES_3RD_FILE\")=\"" << DEFAULT_AAPL_RATES_3RD_FILE << "\"" << endl;
    if(LDEBUG) oss << "XHOST.adefault.getattachedscheme(\"DEFAULT_AAPL_RATES_4TH_FILE\")=\"" << DEFAULT_AAPL_RATES_4TH_FILE << "\"" << endl;
    if(LDEBUG) oss << "XHOST.adefault.getattachedscheme(\"DEFAULT_AAPL_ISOTOPE_FILE\")=\"" << DEFAULT_AAPL_ISOTOPE_FILE << "\"" << endl;
    if(LDEBUG) oss << "XHOST.adefault.getattachedscheme(\"DEFAULT_AAPL_BOUNDARY_FILE\")=\"" << DEFAULT_AAPL_BOUNDARY_FILE << "\"" << endl;
    if(LDEBUG) oss << "XHOST.adefault.getattachedscheme(\"DEFAULT_AAPL_TCOND_FILE\")=\"" << DEFAULT_AAPL_TCOND_FILE << "\"" << endl;
    //if(LDEBUG) oss << "XHOST.adefault.getattachedscheme(\"DEFAULT_AAPL_TCOND_PLOT_FILE\")=\"" << DEFAULT_AAPL_TCOND_PLOT_FILE << "\"" << endl;  OBSOLETE ME20190411

    if(LDEBUG) oss << "// DEFAULTS AEL" << endl;
    if(LDEBUG) oss << "XHOST.adefault.getattachedscheme(\"DEFAULT_AEL_STRAIN_SYMMETRY\")=" << AFLOWRC_DEFAULT_AEL_STRAIN_SYMMETRY << endl;
    if(LDEBUG) oss << "XHOST.adefault.getattachedscheme(\"DEFAULT_AEL_NNORMAL_STRAINS\")=" << AFLOWRC_DEFAULT_AEL_NNORMAL_STRAINS << endl;
    if(LDEBUG) oss << "XHOST.adefault.getattachedscheme(\"DEFAULT_AEL_NSHEAR_STRAINS\")=" << AFLOWRC_DEFAULT_AEL_NSHEAR_STRAINS << endl;
    if(LDEBUG) oss << "XHOST.adefault.getattachedscheme(\"DEFAULT_AEL_NORMAL_STRAIN_STEP\")=" << AFLOWRC_DEFAULT_AEL_NORMAL_STRAIN_STEP << endl;
    if(LDEBUG) oss << "XHOST.adefault.getattachedscheme(\"DEFAULT_AEL_SHEAR_STRAIN_STEP\")=" << AFLOWRC_DEFAULT_AEL_SHEAR_STRAIN_STEP << endl;
    if(LDEBUG) oss << "XHOST.adefault.getattachedscheme(\"DEFAULT_AEL_ORIGIN_STRAIN_CALC\")=" << AFLOWRC_DEFAULT_AEL_ORIGIN_STRAIN_CALC << endl;
    if(LDEBUG) oss << "XHOST.adefault.getattachedscheme(\"DEFAULT_AEL_ORIGIN_STRAIN_FIT\")=" << AFLOWRC_DEFAULT_AEL_ORIGIN_STRAIN_FIT << endl;
    if(LDEBUG) oss << "XHOST.adefault.getattachedscheme(\"DEFAULT_AEL_RELAXED_STRUCT_FIT\")=" << AFLOWRC_DEFAULT_AEL_RELAXED_STRUCT_FIT << endl;
    if(LDEBUG) oss << "XHOST.adefault.getattachedscheme(\"DEFAULT_AEL_NEG_STRAINS\")=" << AFLOWRC_DEFAULT_AEL_NEG_STRAINS << endl;
    if(LDEBUG) oss << "XHOST.adefault.getattachedscheme(\"DEFAULT_AEL_NIND_STRAIN_DIRS\")=" << AFLOWRC_DEFAULT_AEL_NIND_STRAIN_DIRS << endl;
    if(LDEBUG) oss << "XHOST.adefault.getattachedscheme(\"DEFAULT_AEL_VASPSYM\")=" << AFLOWRC_DEFAULT_AEL_VASPSYM << endl;
    if(LDEBUG) oss << "XHOST.adefault.getattachedscheme(\"DEFAULT_AEL_PRECACC_ALGONORM\")=" << AFLOWRC_DEFAULT_AEL_PRECACC_ALGONORM << endl;
    if(LDEBUG) oss << "XHOST.adefault.getattachedscheme(\"DEFAULT_AEL_VASPRUNXML_STRESS\")=" << AFLOWRC_DEFAULT_AEL_VASPRUNXML_STRESS << endl;
    if(LDEBUG) oss << "XHOST.adefault.getattachedscheme(\"DEFAULT_AEL_AUTOSKIP_FAILED_ARUNS\")=" << AFLOWRC_DEFAULT_AEL_AUTOSKIP_FAILED_ARUNS << endl;
    if(LDEBUG) oss << "XHOST.adefault.getattachedscheme(\"DEFAULT_AEL_SKIP_ARUNS_MAX\")=" << AFLOWRC_DEFAULT_AEL_SKIP_ARUNS_MAX << endl;
    if(LDEBUG) oss << "XHOST.adefault.getattachedscheme(\"DEFAULT_AEL_CHECK_ELASTIC_SYMMETRY\")=" << AFLOWRC_DEFAULT_AEL_CHECK_ELASTIC_SYMMETRY << endl;
    if(LDEBUG) oss << "XHOST.adefault.getattachedscheme(\"DEFAULT_AEL_SYMMETRIZE\")=" << AFLOWRC_DEFAULT_AEL_SYMMETRIZE << endl;
    if(LDEBUG) oss << "XHOST.adefault.getattachedscheme(\"DEFAULT_AEL_FILE_PREFIX\")=\"" << AFLOWRC_DEFAULT_AEL_FILE_PREFIX << "\"" << endl;
    if(LDEBUG) oss << "XHOST.adefault.getattachedscheme(\"DEFAULT_AEL_WRITE_FULL_RESULTS\")=" << AFLOWRC_DEFAULT_AEL_WRITE_FULL_RESULTS << endl;
    if(LDEBUG) oss << "XHOST.adefault.getattachedscheme(\"DEFAULT_AEL_DIRNAME_ARUN\")=" << AFLOWRC_DEFAULT_AEL_DIRNAME_ARUN << endl;

    if(LDEBUG) oss << "// DEFAULTS AGL" << endl;
    if(LDEBUG) oss << "XHOST.adefault.getattachedscheme(\"DEFAULT_AGL_AEL_POISSON_RATIO\")=" << AFLOWRC_DEFAULT_AGL_AEL_POISSON_RATIO << endl;
    if(LDEBUG) oss << "XHOST.adefault.getattachedscheme(\"DEFAULT_AGL_NSTRUCTURES\")=" << AFLOWRC_DEFAULT_AGL_NSTRUCTURES << endl;
    if(LDEBUG) oss << "XHOST.adefault.getattachedscheme(\"DEFAULT_AGL_STRAIN_STEP\")=" << AFLOWRC_DEFAULT_AGL_STRAIN_STEP << endl;
    if(LDEBUG) oss << "XHOST.adefault.getattachedscheme(\"DEFAULT_AGL_AUTOSKIP_FAILED_ARUNS\")=" << AFLOWRC_DEFAULT_AGL_AUTOSKIP_FAILED_ARUNS << endl;
    if(LDEBUG) oss << "XHOST.adefault.getattachedscheme(\"DEFAULT_AGL_SKIP_ARUNS_MAX\")=" << AFLOWRC_DEFAULT_AEL_SKIP_ARUNS_MAX << endl;    
    if(LDEBUG) oss << "XHOST.adefault.getattachedscheme(\"DEFAULT_AGL_NTEMPERATURE\")=" << AFLOWRC_DEFAULT_AGL_NTEMPERATURE << endl;
    if(LDEBUG) oss << "XHOST.adefault.getattachedscheme(\"DEFAULT_AGL_STEMPERATURE\")=" << AFLOWRC_DEFAULT_AGL_STEMPERATURE << endl;
    if(LDEBUG) oss << "XHOST.adefault.getattachedscheme(\"DEFAULT_AGL_NPRESSURE\")=" << AFLOWRC_DEFAULT_AGL_NPRESSURE << endl;
    if(LDEBUG) oss << "XHOST.adefault.getattachedscheme(\"DEFAULT_AGL_SPRESSURE\")=" << AFLOWRC_DEFAULT_AGL_SPRESSURE << endl;
    if(LDEBUG) oss << "XHOST.adefault.getattachedscheme(\"DEFAULT_AGL_POISSON_RATIO\")=" << AFLOWRC_DEFAULT_AGL_POISSON_RATIO << endl;
    if(LDEBUG) oss << "XHOST.adefault.getattachedscheme(\"DEFAULT_AGL_IEOS\")=" << AFLOWRC_DEFAULT_AGL_IEOS << endl;
    if(LDEBUG) oss << "XHOST.adefault.getattachedscheme(\"DEFAULT_AGL_IDEBYE\")=" << AFLOWRC_DEFAULT_AGL_IDEBYE << endl;
    if(LDEBUG) oss << "XHOST.adefault.getattachedscheme(\"DEFAULT_AGL_FIT_TYPE\")=" << AFLOWRC_DEFAULT_AGL_FIT_TYPE << endl;
    if(LDEBUG) oss << "XHOST.adefault.getattachedscheme(\"DEFAULT_AGL_CHECK_EV_CONCAVITY\")=" << AFLOWRC_DEFAULT_AGL_CHECK_EV_CONCAVITY << endl;
    if(LDEBUG) oss << "XHOST.adefault.getattachedscheme(\"DEFAULT_AGL_CHECK_EV_MIN\")=" << AFLOWRC_DEFAULT_AGL_CHECK_EV_MIN << endl;
    if(LDEBUG) oss << "XHOST.adefault.getattachedscheme(\"DEFAULT_AGL_HUGONIOT_CALC\")=" << AFLOWRC_DEFAULT_AGL_HUGONIOT_CALC << endl;
    if(LDEBUG) oss << "XHOST.adefault.getattachedscheme(\"DEFAULT_AGL_HUGONIOT_EXTRAPOLATE\")=" << AFLOWRC_DEFAULT_AGL_HUGONIOT_EXTRAPOLATE << endl;
    if(LDEBUG) oss << "XHOST.adefault.getattachedscheme(\"DEFAULT_AGL_RUN_ALL_PRESSURE_TEMPERATURE\")=" << AFLOWRC_DEFAULT_AGL_RUN_ALL_PRESSURE_TEMPERATURE << endl;    
    if(LDEBUG) oss << "XHOST.adefault.getattachedscheme(\"DEFAULT_AGL_FILE_PREFIX\")=\"" << AFLOWRC_DEFAULT_AGL_FILE_PREFIX << "\"" << endl;
    if(LDEBUG) oss << "XHOST.adefault.getattachedscheme(\"DEFAULT_AGL_WRITE_FULL_RESULTS\")=" << AFLOWRC_DEFAULT_AGL_WRITE_FULL_RESULTS << endl;
    if(LDEBUG) oss << "XHOST.adefault.getattachedscheme(\"DEFAULT_AGL_DIRNAME_ARUN\")=" << AFLOWRC_DEFAULT_AGL_DIRNAME_ARUN << endl;
    if(LDEBUG) oss << "XHOST.adefault.getattachedscheme(\"DEFAULT_AGL_WRITE_GIBBS_INPUT\")=" << AFLOWRC_DEFAULT_AGL_WRITE_GIBBS_INPUT << endl;
    if(LDEBUG) oss << "XHOST.adefault.getattachedscheme(\"DEFAULT_AGL_PLOT_RESULTS\")=" << AFLOWRC_DEFAULT_AGL_PLOT_RESULTS << endl;    

    // RF20200413 - START
    if(LDEBUG) oss << "// DEFAULTS CCE" << endl;
    if(LDEBUG) oss << "XHOST.adefault.getattachedscheme(\"DEFAULT_CCE_OX_METHOD\")=\"" << DEFAULT_CCE_OX_METHOD << "\"" << "               // ELECTRONEGATIVITY_ALLEN, BADER" << endl;
    // RF20200413 - END

    if(LDEBUG) oss << "// DEFAULT CORE" << endl;
    if(LDEBUG) oss << "XHOST.adefault.getattachedutype<double>(\"AFLOW_CORE_TEMPERATURE_BEEP\")=" << AFLOW_CORE_TEMPERATURE_BEEP << endl;
    if(LDEBUG) oss << "XHOST.adefault.getattachedutype<double>(\"AFLOW_CORE_TEMPERATURE_HALT\")=" << AFLOW_CORE_TEMPERATURE_HALT << endl;
    if(LDEBUG) oss << "XHOST.adefault.getattachedutype<double>(\"AFLOW_CORE_TEMPERATURE_REFRESH\")=" << AFLOW_CORE_TEMPERATURE_REFRESH << endl;

    if(LDEBUG) oss << "// DEFAULT MACHINE DEPENDENT MPI" << endl;
    if(LDEBUG) oss << "XHOST.adefault.getattachedscheme(\"MPI_OPTIONS_DUKE_BETA_MPICH\")=\"" << MPI_OPTIONS_DUKE_BETA_MPICH << "\"" << endl;
    if(LDEBUG) oss << "XHOST.adefault.getattachedscheme(\"MPI_COMMAND_DUKE_BETA_MPICH\")=\"" << MPI_COMMAND_DUKE_BETA_MPICH << "\"" << endl;
    if(LDEBUG) oss << "XHOST.adefault.getattachedscheme(\"MPI_BINARY_DIR_DUKE_BETA_MPICH\")=\"" << MPI_BINARY_DIR_DUKE_BETA_MPICH << "\"" << endl;

    if(LDEBUG) oss << "XHOST.adefault.getattachedscheme(\"MPI_OPTIONS_DUKE_BETA_OPENMPI\")=\"" << MPI_OPTIONS_DUKE_BETA_OPENMPI << "\"" << endl;
    if(LDEBUG) oss << "XHOST.adefault.getattachedscheme(\"MPI_COMMAND_DUKE_BETA_OPENMPI\")=\"" << MPI_COMMAND_DUKE_BETA_OPENMPI << "\"" << endl;
    if(LDEBUG) oss << "XHOST.adefault.getattachedscheme(\"MPI_BINARY_DIR_DUKE_BETA_OPENMPI\")=\"" << MPI_BINARY_DIR_DUKE_BETA_OPENMPI << "\"" << endl;

    if(LDEBUG) oss << "XHOST.adefault.getattachedscheme(\"MPI_OPTIONS_DUKE_MATERIALS\")=\"" << MPI_OPTIONS_DUKE_MATERIALS << "\"" << endl;
    if(LDEBUG) oss << "XHOST.adefault.getattachedscheme(\"MPI_COMMAND_DUKE_MATERIALS\")=\"" << MPI_COMMAND_DUKE_MATERIALS << "\"" << endl;
    if(LDEBUG) oss << "XHOST.adefault.getattachedscheme(\"MPI_BINARY_DIR_DUKE_MATERIALS\")=\"" << MPI_BINARY_DIR_DUKE_MATERIALS << "\"" << endl;

    if(LDEBUG) oss << "XHOST.adefault.getattachedscheme(\"MPI_OPTIONS_DUKE_AFLOWLIB\")=\"" << MPI_OPTIONS_DUKE_AFLOWLIB << "\"" << endl;
    if(LDEBUG) oss << "XHOST.adefault.getattachedscheme(\"MPI_COMMAND_DUKE_AFLOWLIB\")=\"" << MPI_COMMAND_DUKE_AFLOWLIB << "\"" << endl;
    if(LDEBUG) oss << "XHOST.adefault.getattachedscheme(\"MPI_BINARY_DIR_DUKE_AFLOWLIB\")=\"" << MPI_BINARY_DIR_DUKE_AFLOWLIB << "\"" << endl;

    if(LDEBUG) oss << "XHOST.adefault.getattachedscheme(\"MPI_OPTIONS_DUKE_HABANA\")=\"" << MPI_OPTIONS_DUKE_HABANA << "\"" << endl;
    if(LDEBUG) oss << "XHOST.adefault.getattachedscheme(\"MPI_COMMAND_DUKE_HABANA\")=\"" << MPI_COMMAND_DUKE_HABANA << "\"" << endl;
    if(LDEBUG) oss << "XHOST.adefault.getattachedscheme(\"MPI_BINARY_DIR_DUKE_HABANA\")=\"" << MPI_BINARY_DIR_DUKE_HABANA << "\"" << endl;

    if(LDEBUG) oss << "XHOST.adefault.getattachedscheme(\"MPI_OPTIONS_DUKE_QRATS_MPICH\")=\"" << MPI_OPTIONS_DUKE_QRATS_MPICH << "\"" << endl;
    if(LDEBUG) oss << "XHOST.adefault.getattachedscheme(\"MPI_COMMAND_DUKE_QRATS_MPICH\")=\"" << MPI_COMMAND_DUKE_QRATS_MPICH << "\"" << endl;
    if(LDEBUG) oss << "XHOST.adefault.getattachedscheme(\"MPI_BINARY_DIR_DUKE_QRATS_MPICH\")=\"" << MPI_BINARY_DIR_DUKE_QRATS_MPICH << "\"" << endl;

    if(LDEBUG) oss << "XHOST.adefault.getattachedscheme(\"MPI_OPTIONS_DUKE_QFLOW_OPENMPI\")=\"" << MPI_OPTIONS_DUKE_QFLOW_OPENMPI << "\"" << endl;
    if(LDEBUG) oss << "XHOST.adefault.getattachedscheme(\"MPI_COMMAND_DUKE_QFLOW_OPENMPI\")=\"" << MPI_COMMAND_DUKE_QFLOW_OPENMPI << "\"" << endl;
    if(LDEBUG) oss << "XHOST.adefault.getattachedscheme(\"MPI_BINARY_DIR_DUKE_QFLOW_OPENMPI\")=\"" << MPI_BINARY_DIR_DUKE_QFLOW_OPENMPI << "\"" << endl;

    //DX20190509 - MACHINE001 - START
    if(LDEBUG) oss << "XHOST.adefault.getattachedscheme(\"MPI_OPTIONS_MACHINE001\")=\"" << MPI_OPTIONS_MACHINE001 << "\"" << endl;
    if(LDEBUG) oss << "XHOST.adefault.getattachedscheme(\"MPI_COMMAND_MACHINE001\")=\"" << MPI_COMMAND_MACHINE001 << "\"" << endl;
    if(LDEBUG) oss << "XHOST.adefault.getattachedscheme(\"MPI_BINARY_DIR_MACHINE001\")=\"" << MPI_BINARY_DIR_MACHINE001 << "\"" << endl;
    //DX20190509 - MACHINE001 - END

    //DX20190509 - MACHINE002 - START
    if(LDEBUG) oss << "XHOST.adefault.getattachedscheme(\"MPI_OPTIONS_MACHINE002\")=\"" << MPI_OPTIONS_MACHINE002 << "\"" << endl;
    if(LDEBUG) oss << "XHOST.adefault.getattachedscheme(\"MPI_COMMAND_MACHINE002\")=\"" << MPI_COMMAND_MACHINE002 << "\"" << endl;
    if(LDEBUG) oss << "XHOST.adefault.getattachedscheme(\"MPI_BINARY_DIR_MACHINE002\")=\"" << MPI_BINARY_DIR_MACHINE002 << "\"" << endl;
    //DX20190509 - MACHINE002 - END

    //DX20190107 - CMU EULER - START
    if(LDEBUG) oss << "XHOST.adefault.getattachedscheme(\"MPI_OPTIONS_CMU_EULER\")=\"" << MPI_OPTIONS_CMU_EULER << "\"" << endl;
    if(LDEBUG) oss << "XHOST.adefault.getattachedscheme(\"MPI_COMMAND_CMU_EULER\")=\"" << MPI_COMMAND_CMU_EULER << "\"" << endl;
    if(LDEBUG) oss << "XHOST.adefault.getattachedscheme(\"MPI_BINARY_DIR_CMU_EULER\")=\"" << MPI_BINARY_DIR_CMU_EULER << "\"" << endl;
    //DX20190107 - CMU EULER - END

    if(LDEBUG) oss << "XHOST.adefault.getattachedscheme(\"MPI_OPTIONS_MPCDF_EOS\")=\"" << MPI_OPTIONS_MPCDF_EOS << "\"" << endl;
    if(LDEBUG) oss << "XHOST.adefault.getattachedscheme(\"MPI_COMMAND_MPCDF_EOS\")=\"" << MPI_COMMAND_MPCDF_EOS << "\"" << endl;
    if(LDEBUG) oss << "XHOST.adefault.getattachedutype<int>(\"MPI_NCPUS_MPCDF_EOS\")=\"" << MPI_NCPUS_MPCDF_EOS << "\"" << endl;
    if(LDEBUG) oss << "XHOST.adefault.getattachedutype(\"MPI_HYPERTHREADING_MPCDF_EOS\")=\"" << MPI_HYPERTHREADING_MPCDF_EOS << "\"" << "            // FALSE/OFF, IGNORE/NEGLECT, TRUE/ON " << endl;
    if(LDEBUG) oss << "XHOST.adefault.getattachedscheme(\"MPI_BINARY_DIR_MPCDF_EOS\")=\"" << MPI_BINARY_DIR_MPCDF_EOS << "\"" << endl;

    if(LDEBUG) oss << "XHOST.adefault.getattachedscheme(\"MPI_OPTIONS_MPCDF_DRACO\")=\"" << MPI_OPTIONS_MPCDF_DRACO << "\"" << endl;
    if(LDEBUG) oss << "XHOST.adefault.getattachedscheme(\"MPI_COMMAND_MPCDF_DRACO\")=\"" << MPI_COMMAND_MPCDF_DRACO << "\"" << endl;
    if(LDEBUG) oss << "XHOST.adefault.getattachedutype<int>(\"MPI_NCPUS_MPCDF_DRACO\")=\"" << MPI_NCPUS_MPCDF_DRACO << "\"" << endl;
    if(LDEBUG) oss << "XHOST.adefault.getattachedutype(\"MPI_HYPERTHREADING_MPCDF_DRACO\")=\"" << MPI_HYPERTHREADING_MPCDF_DRACO << "\"" << "            // FALSE/OFF, IGNORE/NEGLECT, TRUE/ON " << endl;
    if(LDEBUG) oss << "XHOST.adefault.getattachedscheme(\"MPI_BINARY_DIR_MPCDF_DRACO\")=\"" << MPI_BINARY_DIR_MPCDF_DRACO << "\"" << endl;

    if(LDEBUG) oss << "XHOST.adefault.getattachedscheme(\"MPI_OPTIONS_MPCDF_COBRA\")=\"" << MPI_OPTIONS_MPCDF_COBRA << "\"" << endl;
    if(LDEBUG) oss << "XHOST.adefault.getattachedscheme(\"MPI_COMMAND_MPCDF_COBRA\")=\"" << MPI_COMMAND_MPCDF_COBRA << "\"" << endl;
    if(LDEBUG) oss << "XHOST.adefault.getattachedutype<int>(\"MPI_NCPUS_MPCDF_COBRA\")=\"" << MPI_NCPUS_MPCDF_COBRA << "\"" << endl;
    if(LDEBUG) oss << "XHOST.adefault.getattachedutype(\"MPI_HYPERTHREADING_MPCDF_COBRA\")=\"" << MPI_HYPERTHREADING_MPCDF_COBRA << "\"" << "            // FALSE/OFF, IGNORE/NEGLECT, TRUE/ON " << endl;
    if(LDEBUG) oss << "XHOST.adefault.getattachedscheme(\"MPI_BINARY_DIR_MPCDF_COBRA\")=\"" << MPI_BINARY_DIR_MPCDF_COBRA << "\"" << endl;

    if(LDEBUG) oss << "XHOST.adefault.getattachedscheme(\"MPI_OPTIONS_MPCDF_HYDRA\")=\"" << MPI_OPTIONS_MPCDF_HYDRA << "\"" << endl;
    if(LDEBUG) oss << "XHOST.adefault.getattachedscheme(\"MPI_COMMAND_MPCDF_HYDRA\")=\"" << MPI_COMMAND_MPCDF_HYDRA << "\"" << endl;
    if(LDEBUG) oss << "XHOST.adefault.getattachedutype<int>(\"MPI_NCPUS_MPCDF_HYDRA\")=\"" << MPI_NCPUS_MPCDF_HYDRA << "\"" << endl;
    if(LDEBUG) oss << "XHOST.adefault.getattachedutype(\"MPI_HYPERTHREADING_MPCDF_HYDRA\")=\"" << MPI_HYPERTHREADING_MPCDF_HYDRA << "\"" << "            // FALSE/OFF, IGNORE/NEGLECT, TRUE/ON " << endl;
    if(LDEBUG) oss << "XHOST.adefault.getattachedscheme(\"MPI_BINARY_DIR_MPCDF_HYDRA\")=\"" << MPI_BINARY_DIR_MPCDF_HYDRA << "\"" << endl;

    if(LDEBUG) oss << "XHOST.adefault.getattachedscheme(\"MPI_OPTIONS_FULTON_MARYLOU\")=\"" << MPI_OPTIONS_FULTON_MARYLOU << "\"" << endl;
    if(LDEBUG) oss << "XHOST.adefault.getattachedscheme(\"MPI_COMMAND_FULTON_MARYLOU\")=\"" << MPI_COMMAND_FULTON_MARYLOU << "\"" << endl;
    if(LDEBUG) oss << "XHOST.adefault.getattachedscheme(\"MPI_BINARY_DIR_FULTON_MARYLOU\")=\"" << MPI_BINARY_DIR_FULTON_MARYLOU << "\"" << endl;

    if(LDEBUG) oss << "XHOST.adefault.getattachedscheme(\"MPI_OPTIONS_MACHINE1\")=\"" << MPI_OPTIONS_MACHINE1 << "\"" << endl;
    if(LDEBUG) oss << "XHOST.adefault.getattachedscheme(\"MPI_COMMAND_MACHINE1\")=\"" << MPI_COMMAND_MACHINE1 << "\"" << endl;
    if(LDEBUG) oss << "XHOST.adefault.getattachedscheme(\"MPI_BINARY_DIR_MACHINE1\")=\"" << MPI_BINARY_DIR_MACHINE1 << "\"" << endl;

    if(LDEBUG) oss << "XHOST.adefault.getattachedscheme(\"MPI_OPTIONS_MACHINE2\")=\"" << MPI_OPTIONS_MACHINE2 << "\"" << endl;
    if(LDEBUG) oss << "XHOST.adefault.getattachedscheme(\"MPI_COMMAND_MACHINE2\")=\"" << MPI_COMMAND_MACHINE2 << "\"" << endl;
    if(LDEBUG) oss << "XHOST.adefault.getattachedscheme(\"MPI_BINARY_DIR_MACHINE2\")=\"" << MPI_BINARY_DIR_MACHINE2 << "\"" << endl;

    //   if(LDEBUG) oss << "XHOST.adefault.content=" << XHOST.adefault.content_string << endl;

    if(LDEBUG) oss << "aflowrc::print_aflowrc: END" << endl;

    oss.flush();
    //    exit(0);
    return FALSE;
  }
} // namespace aflowrc

// **************************************************************************
// **************************************************************************

#endif // _AFLOW_AFLOWRC_CPP_

// **************************************************************************
// *                                                                        *
// *             STEFANO CURTAROLO - Duke University 2003-2020              *
// *                                                                        *
// **************************************************************************<|MERGE_RESOLUTION|>--- conflicted
+++ resolved
@@ -1558,12 +1558,8 @@
     aflowrc::load_default("MPI_OPTIONS_MACHINE2",AFLOWRC_MPI_OPTIONS_MACHINE2); 
     aflowrc::load_default("MPI_COMMAND_MACHINE2",AFLOWRC_MPI_COMMAND_MACHINE2); 
     aflowrc::load_default("MPI_BINARY_DIR_MACHINE2",AFLOWRC_MPI_BINARY_DIR_MACHINE2); 
-<<<<<<< HEAD
-
-    if(LDEBUG) oss << soliloquy << " END" << endl;
-=======
+
     if(LDEBUG) oss << "aflowrc::read: END" << endl;
->>>>>>> 91815c70
 
     return TRUE;
   }
