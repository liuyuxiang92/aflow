// ***************************************************************************
// *                                                                         *
// *           Aflow STEFANO CURTAROLO - Duke University 2003-2021           *
// *                                                                         *
// ***************************************************************************
// Written by SC 2017-2018

#include "aflow.h"

// ***************************************************************************
#ifdef _AFLOW_AFLOWRC_H_

#define AFLOWRC_FILENAME_LOCAL   XHOST.home+"/.aflow.rc"
#define AFLOWRC_FILENAME_GLOBAL  "/etc/aflow.conf"

// DEFAULT DEFINITIONS
#define AFLOWRC_AFLOWRC string(AFLOW_VERSION)

// DEFAULT DEFINITIONS
#define AFLOWRC_DEFAULT_KZIP_BIN                        string("xz")
#define         DEFAULT_KZIP_BIN                        XHOST.adefault.getattachedscheme("DEFAULT_KZIP_BIN")
#define AFLOWRC_DEFAULT_KZIP_EXT                        string(".xz") 
#define         DEFAULT_KZIP_EXT                        XHOST.adefault.getattachedscheme("DEFAULT_KZIP_EXT")
#define AFLOWRC_DEFAULT_TMPFS_DIRECTORIES               string("/tmp/,/run/shm/,/dev/shm/")
#define         DEFAULT_TMPFS_DIRECTORIES               XHOST.adefault.getattachedscheme("DEFAULT_TMPFS_DIRECTORIES")


//HE20220218 START
// DEFAULTS ENTRY LOADER
#define AFLOWRC_DEFAULT_ENTRY_LOADER_ALLOY_DB_FILE      string("~/.aflow/aflowlib_alloy.db")
#define         DEFAULT_ENTRY_LOADER_ALLOY_DB_FILE      XHOST.adefault.getattachedscheme("DEFAULT_ENTRY_LOADER_ALLOY_DB_FILE")
#define AFLOWRC_DEFAULT_ENTRY_LOADER_AFLUX_SERVER       string("aflowlib.duke.edu")
#define         DEFAULT_ENTRY_LOADER_AFLUX_SERVER       XHOST.adefault.getattachedscheme("DEFAULT_ENTRY_LOADER_AFLUX_SERVER")
#define AFLOWRC_DEFAULT_ENTRY_LOADER_AFLUX_PATH         string("/API/aflux/")
#define         DEFAULT_ENTRY_LOADER_AFLUX_PATH         XHOST.adefault.getattachedscheme("DEFAULT_ENTRY_LOADER_AFLUX_PATH")
#define AFLOWRC_DEFAULT_ENTRY_LOADER_RESTAPI_SERVER     string("aflowlib.duke.edu")
#define         DEFAULT_ENTRY_LOADER_RESTAPI_SERVER     XHOST.adefault.getattachedscheme("DEFAULT_ENTRY_LOADER_RESTAPI_SERVER")
#define AFLOWRC_DEFAULT_ENTRY_LOADER_RESTAPI_PATH       string("/AFLOWDATA/")
#define         DEFAULT_ENTRY_LOADER_RESTAPI_PATH       XHOST.adefault.getattachedscheme("DEFAULT_ENTRY_LOADER_RESTAPI_PATH")
#define AFLOWRC_DEFAULT_ENTRY_LOADER_FS_PATH            string("/common/")
#define         DEFAULT_ENTRY_LOADER_FS_PATH            XHOST.adefault.getattachedscheme("DEFAULT_ENTRY_LOADER_FS_PATH")
//HE20220218 STOP

//ME20191001 START
// DEFAULTS AFLOW DATABASE
#define AFLOWRC_DEFAULT_AFLOW_DB_FILE                   string("/var/cache/aflow_data/AFLOWDB/aflowlib.db")
#define         DEFAULT_AFLOW_DB_FILE                   XHOST.adefault.getattachedscheme("DEFAULT_AFLOW_DB_FILE")
#define AFLOWRC_DEFAULT_AFLOW_DB_STATS_FILE             string("/var/cache/aflow_data/AFLOWDB/aflowlib.json")
#define         DEFAULT_AFLOW_DB_STATS_FILE             XHOST.adefault.getattachedscheme("DEFAULT_AFLOW_DB_STATS_FILE")
#define AFLOWRC_DEFAULT_AFLOW_DB_DATA_PATH              string("/common/AFLOW/LIBS/")
#define         DEFAULT_AFLOW_DB_DATA_PATH              XHOST.adefault.getattachedscheme("DEFAULT_AFLOW_DB_DATA_PATH")
#define AFLOWRC_DEFAULT_AFLOW_DB_LOCK_FILE              string("/var/cache/aflow_data/AFLOWDB/ADB_Idle.lock")
#define         DEFAULT_AFLOW_DB_LOCK_FILE              XHOST.adefault.getattachedscheme("DEFAULT_AFLOW_DB_LOCK_FILE")
#define AFLOWRC_DEFAULT_AFLOW_DB_STALE_THRESHOLD        3*3600
#define         DEFAULT_AFLOW_DB_STALE_THRESHOLD        XHOST.adefault.getattachedutype<long int>("DEFAULT_AFLOW_DB_STALE_THRESHOLD")
//ME20191001 STOP

// FILENAMES FOR AFLOW.ORG ANALYSIS
#define AFLOWRC_DEFAULT_FILE_AFLOWLIB_ENTRY_OUT         string("aflowlib.out")
#define         DEFAULT_FILE_AFLOWLIB_ENTRY_OUT         XHOST.adefault.getattachedscheme("DEFAULT_FILE_AFLOWLIB_ENTRY_OUT")
#define AFLOWRC_DEFAULT_FILE_AFLOWLIB_ENTRY_JSON        string("aflowlib.json")
#define         DEFAULT_FILE_AFLOWLIB_ENTRY_JSON        XHOST.adefault.getattachedscheme("DEFAULT_FILE_AFLOWLIB_ENTRY_JSON")
#define AFLOWRC_DEFAULT_FILE_EDATA_ORIG_OUT             string("edata.orig.out")
#define         DEFAULT_FILE_EDATA_ORIG_OUT             XHOST.adefault.getattachedscheme("DEFAULT_FILE_EDATA_ORIG_OUT")
#define AFLOWRC_DEFAULT_FILE_EDATA_RELAX_OUT            string("edata.relax.out")
#define         DEFAULT_FILE_EDATA_RELAX_OUT            XHOST.adefault.getattachedscheme("DEFAULT_FILE_EDATA_RELAX_OUT")
#define AFLOWRC_DEFAULT_FILE_EDATA_BANDS_OUT            string("edata.bands.out")
#define         DEFAULT_FILE_EDATA_BANDS_OUT            XHOST.adefault.getattachedscheme("DEFAULT_FILE_EDATA_BANDS_OUT")
#define AFLOWRC_DEFAULT_FILE_DATA_ORIG_OUT              string("data.orig.out")
#define         DEFAULT_FILE_DATA_ORIG_OUT              XHOST.adefault.getattachedscheme("DEFAULT_FILE_DATA_ORIG_OUT")
#define AFLOWRC_DEFAULT_FILE_DATA_RELAX_OUT             string("data.relax.out")
#define         DEFAULT_FILE_DATA_RELAX_OUT             XHOST.adefault.getattachedscheme("DEFAULT_FILE_DATA_RELAX_OUT")
#define AFLOWRC_DEFAULT_FILE_DATA_BANDS_OUT             string("data.bands.out")
#define         DEFAULT_FILE_DATA_BANDS_OUT             XHOST.adefault.getattachedscheme("DEFAULT_FILE_DATA_BANDS_OUT")
#define AFLOWRC_DEFAULT_FILE_EDATA_ORIG_JSON            string("edata.orig.json")
#define         DEFAULT_FILE_EDATA_ORIG_JSON            XHOST.adefault.getattachedscheme("DEFAULT_FILE_EDATA_ORIG_JSON")
#define AFLOWRC_DEFAULT_FILE_EDATA_RELAX_JSON           string("edata.relax.json")
#define         DEFAULT_FILE_EDATA_RELAX_JSON           XHOST.adefault.getattachedscheme("DEFAULT_FILE_EDATA_RELAX_JSON")
#define AFLOWRC_DEFAULT_FILE_EDATA_BANDS_JSON           string("edata.bands.json")
#define         DEFAULT_FILE_EDATA_BANDS_JSON           XHOST.adefault.getattachedscheme("DEFAULT_FILE_EDATA_BANDS_JSON")
#define AFLOWRC_DEFAULT_FILE_DATA_ORIG_JSON             string("data.orig.json")
#define         DEFAULT_FILE_DATA_ORIG_JSON             XHOST.adefault.getattachedscheme("DEFAULT_FILE_DATA_ORIG_JSON")
#define AFLOWRC_DEFAULT_FILE_DATA_RELAX_JSON            string("data.relax.json")
#define         DEFAULT_FILE_DATA_RELAX_JSON            XHOST.adefault.getattachedscheme("DEFAULT_FILE_DATA_RELAX_JSON")
#define AFLOWRC_DEFAULT_FILE_DATA_BANDS_JSON            string("data.bands.json")
#define         DEFAULT_FILE_DATA_BANDS_JSON            XHOST.adefault.getattachedscheme("DEFAULT_FILE_DATA_BANDS_JSON")
#define AFLOWRC_DEFAULT_FILE_TIME_OUT                   string("time")
#define         DEFAULT_FILE_TIME_OUT                   XHOST.adefault.getattachedscheme("DEFAULT_FILE_TIME_OUT")
#define AFLOWRC_DEFAULT_FILE_SPACEGROUP1_OUT            string("SpaceGroup")
#define         DEFAULT_FILE_SPACEGROUP1_OUT            XHOST.adefault.getattachedscheme("DEFAULT_FILE_SPACEGROUP1_OUT")
#define AFLOWRC_DEFAULT_FILE_SPACEGROUP2_OUT            string("SpaceGroup2")
#define         DEFAULT_FILE_SPACEGROUP2_OUT            XHOST.adefault.getattachedscheme("DEFAULT_FILE_SPACEGROUP2_OUT")
#define AFLOWRC_DEFAULT_FILE_VOLDISTPARAMS_OUT          string("VOLDISTParams")
#define         DEFAULT_FILE_VOLDISTPARAMS_OUT          XHOST.adefault.getattachedscheme("DEFAULT_FILE_VOLDISTPARAMS_OUT")
#define AFLOWRC_DEFAULT_FILE_VOLDISTEVOLUTION_OUT       string("VOLDISTEvolution")
#define         DEFAULT_FILE_VOLDISTEVOLUTION_OUT       XHOST.adefault.getattachedscheme("DEFAULT_FILE_VOLDISTEVOLUTION_OUT")

// FILENAMES FOR AFLOW OPERATION
#define AFLOWRC_DEFAULT_AFLOW_PSEUDOPOTENTIAL_AUID_OUT  string("aflow.pseudopotential_auid.out") 
#define         DEFAULT_AFLOW_PSEUDOPOTENTIAL_AUID_OUT  XHOST.adefault.getattachedscheme("DEFAULT_AFLOW_PSEUDOPOTENTIAL_AUID_OUT")
#define AFLOWRC_DEFAULT_AFLOW_PRESCRIPT_OUT             string("aflow.prescript.out") 
#define         DEFAULT_AFLOW_PRESCRIPT_OUT             XHOST.adefault.getattachedscheme("DEFAULT_AFLOW_PRESCRIPT_OUT")
#define AFLOWRC_DEFAULT_AFLOW_PRESCRIPT_COMMAND         string("aflow.prescript.command") 
#define         DEFAULT_AFLOW_PRESCRIPT_COMMAND         XHOST.adefault.getattachedscheme("DEFAULT_AFLOW_PRESCRIPT_COMMAND")
#define AFLOWRC_DEFAULT_AFLOW_POSTSCRIPT_OUT            string("aflow.postscript.out") 
#define         DEFAULT_AFLOW_POSTSCRIPT_OUT            XHOST.adefault.getattachedscheme("DEFAULT_AFLOW_POSTSCRIPT_OUT")
#define AFLOWRC_DEFAULT_AFLOW_POSTSCRIPT_COMMAND        string("aflow.postscript.command") 
#define         DEFAULT_AFLOW_POSTSCRIPT_COMMAND        XHOST.adefault.getattachedscheme("DEFAULT_AFLOW_POSTSCRIPT_COMMAND")
#define AFLOWRC_DEFAULT_AFLOW_PGROUP_OUT                string("aflow.pgroup.out")
#define         DEFAULT_AFLOW_PGROUP_OUT                XHOST.adefault.getattachedscheme("DEFAULT_AFLOW_PGROUP_OUT")
#define AFLOWRC_DEFAULT_AFLOW_PGROUP_JSON               string("aflow.pgroup.json")      //DX20170802 - Add JSON
#define         DEFAULT_AFLOW_PGROUP_JSON               XHOST.adefault.getattachedscheme("DEFAULT_AFLOW_PGROUP_JSON")
#define AFLOWRC_DEFAULT_AFLOW_PGROUP_XTAL_OUT           string("aflow.pgroup_xtal.out")
#define         DEFAULT_AFLOW_PGROUP_XTAL_OUT           XHOST.adefault.getattachedscheme("DEFAULT_AFLOW_PGROUP_XTAL_OUT")
#define AFLOWRC_DEFAULT_AFLOW_PGROUP_XTAL_JSON          string("aflow.pgroup_xtal.json") //DX20170802 - Add JSON
#define         DEFAULT_AFLOW_PGROUP_XTAL_JSON          XHOST.adefault.getattachedscheme("DEFAULT_AFLOW_PGROUP_XTAL_JSON")
#define AFLOWRC_DEFAULT_AFLOW_PGROUPK_PATTERSON_OUT     string("aflow.pgroupk_Patterson.out") //DX20200129
#define         DEFAULT_AFLOW_PGROUPK_PATTERSON_OUT     XHOST.adefault.getattachedscheme("DEFAULT_AFLOW_PGROUPK_PATTERSON_OUT") //DX20200129
#define AFLOWRC_DEFAULT_AFLOW_PGROUPK_PATTERSON_JSON    string("aflow.pgroupk_Patterson.json") //DX20200129
#define         DEFAULT_AFLOW_PGROUPK_PATTERSON_JSON    XHOST.adefault.getattachedscheme("DEFAULT_AFLOW_PGROUPK_PATTERSON_JSON") //DX20200129
#define AFLOWRC_DEFAULT_AFLOW_PGROUPK_OUT               string("aflow.pgroupk.out")
#define         DEFAULT_AFLOW_PGROUPK_OUT               XHOST.adefault.getattachedscheme("DEFAULT_AFLOW_PGROUPK_OUT")
#define AFLOWRC_DEFAULT_AFLOW_PGROUPK_JSON              string("aflow.pgroupk.json")     //DX20170802 - Add JSON
#define         DEFAULT_AFLOW_PGROUPK_JSON              XHOST.adefault.getattachedscheme("DEFAULT_AFLOW_PGROUPK_JSON")
#define AFLOWRC_DEFAULT_AFLOW_PGROUPK_XTAL_OUT          string("aflow.pgroupk_xtal.out") //DX20171205 - Added pgroupk_xtal
#define         DEFAULT_AFLOW_PGROUPK_XTAL_OUT          XHOST.adefault.getattachedscheme("DEFAULT_AFLOW_PGROUPK_XTAL_OUT")
#define AFLOWRC_DEFAULT_AFLOW_PGROUPK_XTAL_JSON         string("aflow.pgroupk_xtal.json")//DX20170802 - Add JSON //DX20171205 - Added pgroupk_xtal
#define         DEFAULT_AFLOW_PGROUPK_XTAL_JSON         XHOST.adefault.getattachedscheme("DEFAULT_AFLOW_PGROUPK_XTAL_JSON")
#define AFLOWRC_DEFAULT_AFLOW_FGROUP_OUT                string("aflow.fgroup.out")
#define         DEFAULT_AFLOW_FGROUP_OUT                XHOST.adefault.getattachedscheme("DEFAULT_AFLOW_FGROUP_OUT")
#define AFLOWRC_DEFAULT_AFLOW_FGROUP_JSON               string("aflow.fgroup.json")      //DX20170802 - Add JSON
#define         DEFAULT_AFLOW_FGROUP_JSON               XHOST.adefault.getattachedscheme("DEFAULT_AFLOW_FGROUP_JSON")
#define AFLOWRC_DEFAULT_AFLOW_SGROUP_OUT                string("aflow.sgroup.out")
#define         DEFAULT_AFLOW_SGROUP_OUT                XHOST.adefault.getattachedscheme("DEFAULT_AFLOW_SGROUP_OUT")
#define AFLOWRC_DEFAULT_AFLOW_SGROUP_JSON               string("aflow.sgroup.json")      //DX20170802 - Add JSON
#define         DEFAULT_AFLOW_SGROUP_JSON               XHOST.adefault.getattachedscheme("DEFAULT_AFLOW_SGROUP_JSON")
#define AFLOWRC_DEFAULT_AFLOW_AGROUP_OUT                string("aflow.agroup.out")
#define         DEFAULT_AFLOW_AGROUP_OUT                XHOST.adefault.getattachedscheme("DEFAULT_AFLOW_AGROUP_OUT")
#define AFLOWRC_DEFAULT_AFLOW_AGROUP_JSON               string("aflow.agroup.json")      //DX20170802 - Add JSON
#define         DEFAULT_AFLOW_AGROUP_JSON               XHOST.adefault.getattachedscheme("DEFAULT_AFLOW_AGROUP_JSON")
#define AFLOWRC_DEFAULT_AFLOW_IATOMS_OUT                string("aflow.iatoms.out")
#define         DEFAULT_AFLOW_IATOMS_OUT                XHOST.adefault.getattachedscheme("DEFAULT_AFLOW_IATOMS_OUT")
#define AFLOWRC_DEFAULT_AFLOW_IATOMS_JSON               string("aflow.iatoms.json")      //DX20170802 - Add JSON
#define         DEFAULT_AFLOW_IATOMS_JSON               XHOST.adefault.getattachedscheme("DEFAULT_AFLOW_IATOMS_JSON")
#define AFLOWRC_DEFAULT_AFLOW_ICAGES_OUT                string("aflow.icages.out")
#define         DEFAULT_AFLOW_ICAGES_OUT                XHOST.adefault.getattachedscheme("DEFAULT_AFLOW_ICAGES_OUT")
#define AFLOWRC_DEFAULT_AFLOW_SURFACE_OUT               string("aflow.surface.out")
#define         DEFAULT_AFLOW_SURFACE_OUT               XHOST.adefault.getattachedscheme("DEFAULT_AFLOW_SURFACE_OUT")
#define AFLOWRC_DEFAULT_AFLOW_QMVASP_OUT                string("aflow.qmvasp.out")
#define         DEFAULT_AFLOW_QMVASP_OUT                XHOST.adefault.getattachedscheme("DEFAULT_AFLOW_QMVASP_OUT")
#define AFLOWRC_DEFAULT_AFLOW_ERVASP_OUT                string("aflow.error.out")
#define         DEFAULT_AFLOW_ERVASP_OUT                XHOST.adefault.getattachedscheme("DEFAULT_AFLOW_ERVASP_OUT")
#define AFLOWRC_DEFAULT_AFLOW_IMMISCIBILITY_OUT         string("aflow.immiscibility.out")
#define         DEFAULT_AFLOW_IMMISCIBILITY_OUT         XHOST.adefault.getattachedscheme("DEFAULT_AFLOW_IMMISCIBILITY_OUT")
#define AFLOWRC_DEFAULT_AFLOW_MEMORY_OUT                string("aflow.memory.out")
#define         DEFAULT_AFLOW_MEMORY_OUT                XHOST.adefault.getattachedscheme("DEFAULT_AFLOW_MEMORY_OUT")
#define AFLOWRC_DEFAULT_AFLOW_FROZSL_INPUT_OUT          string("aflow.frozsl_input.out")
#define         DEFAULT_AFLOW_FROZSL_INPUT_OUT          XHOST.adefault.getattachedscheme("DEFAULT_AFLOW_FROZSL_INPUT_OUT")
#define AFLOWRC_DEFAULT_AFLOW_FROZSL_POSCAR_OUT         string("aflow.frozsl_poscar.out")
#define         DEFAULT_AFLOW_FROZSL_POSCAR_OUT         XHOST.adefault.getattachedscheme("DEFAULT_AFLOW_FROZSL_POSCAR_OUT")
#define AFLOWRC_DEFAULT_AFLOW_FROZSL_MODES_OUT          string("aflow.frozsl_energies.out")
#define         DEFAULT_AFLOW_FROZSL_MODES_OUT          XHOST.adefault.getattachedscheme("DEFAULT_AFLOW_FROZSL_MODES_OUT")
#define AFLOWRC_DEFAULT_AFLOW_FROZSL_EIGEN_OUT          string("aflow.frozsl_eigen.out")
#define         DEFAULT_AFLOW_FROZSL_EIGEN_OUT          XHOST.adefault.getattachedscheme("DEFAULT_AFLOW_FROZSL_EIGEN_OUT")
#define AFLOWRC_DEFAULT_AFLOW_END_OUT                   string("aflow.end.out")
#define         DEFAULT_AFLOW_END_OUT                   XHOST.adefault.getattachedscheme("DEFAULT_AFLOW_END_OUT")
#define AFLOWRC_DEFAULT_AFLOW_PLASMONICS_FILE           string("aflow.plasmonics_eps")
#define         DEFAULT_AFLOW_PLASMONICS_FILE           XHOST.adefault.getattachedscheme("DEFAULT_AFLOW_PLASMONICS_FILE")

// GENERIC MPI   // DONE
#define AFLOWRC_MPI_START_DEFAULT                       string("")
#define         MPI_START_DEFAULT                       XHOST.adefault.getattachedscheme("MPI_START_DEFAULT")
#define AFLOWRC_MPI_STOP_DEFAULT                        string("")
#define         MPI_STOP_DEFAULT                        XHOST.adefault.getattachedscheme("MPI_STOP_DEFAULT")
#define AFLOWRC_MPI_COMMAND_DEFAULT                     string("mpirun -np")
#define         MPI_COMMAND_DEFAULT                     XHOST.adefault.getattachedscheme("MPI_COMMAND_DEFAULT")
#define AFLOWRC_MPI_NCPUS_DEFAULT                       4
#define         MPI_NCPUS_DEFAULT                       XHOST.adefault.getattachedutype<int>("MPI_NCPUS_DEFAULT")
#define AFLOWRC_MPI_NCPUS_MAX                           init::GetCPUCores() //16  //CO20180124
#define         MPI_NCPUS_MAX                           XHOST.adefault.getattachedutype<int>("MPI_NCPUS_MAX")

// BINARY    // DONE
#define AFLOWRC_DEFAULT_VASP_GAMMA_BIN                  string("vasp46s_gamma")
#define         DEFAULT_VASP_GAMMA_BIN                  XHOST.adefault.getattachedscheme("DEFAULT_VASP_GAMMA_BIN")
#define AFLOWRC_DEFAULT_VASP_GAMMA_MPI_BIN              string("mpivasp46s_gamma")
#define         DEFAULT_VASP_GAMMA_MPI_BIN              XHOST.adefault.getattachedscheme("DEFAULT_VASP_GAMMA_MPI_BIN")
#define AFLOWRC_DEFAULT_VASP_BIN                        string("vasp46s")
#define         DEFAULT_VASP_BIN                        XHOST.adefault.getattachedscheme("DEFAULT_VASP_BIN")
#define AFLOWRC_DEFAULT_VASP_MPI_BIN                    string("mpivasp46s")
#define         DEFAULT_VASP_MPI_BIN                    XHOST.adefault.getattachedscheme("DEFAULT_VASP_MPI_BIN")
#define AFLOWRC_DEFAULT_VASP5_BIN                       string("vasp54s")
#define         DEFAULT_VASP5_BIN                       XHOST.adefault.getattachedscheme("DEFAULT_VASP5_BIN")
#define AFLOWRC_DEFAULT_VASP5_MPI_BIN                   string("mpivasp54s")
#define         DEFAULT_VASP5_MPI_BIN                   XHOST.adefault.getattachedscheme("DEFAULT_VASP5_MPI_BIN")
//aims
#define AFLOWRC_DEFAULT_AIMS_BIN                        string("aims")
#define         DEFAULT_AIMS_BIN                        XHOST.adefault.getattachedscheme("DEFAULT_AIMS_BIN")

// POTCARS // DONE
#define AFLOWRC_DEFAULT_VASP_POTCAR_DIRECTORIES               string("/common/VASP,/common/AFLOW/VASP,/home/aflow/common/AFLOW/VASP,/fslhome/fslcollab8/group/VASP,/fslhome/glh43/src/,/share/home/00470/tg457283/common/AFLOW/VASP/,/share/home/00457/tg457357/common/AFLOW/VASP/,/home/mehl/bin/AFLOW/VASP/,~/common/VASP/,~/common/AFLOW/VASP/,/home/aflow/common/VASP/,/nics/a/proj/aflow/common/AFLOW/VASP/,/home/users/aflow/common/VASP,/share/apps/AFLOW3/VASP,/share/apps/vasp/PP,/projects/kyang-group/common/VASP,/home/Tools/src/vasp/,/somewhere/")  // first is default, tokenized with "," //DX20190107 - added CMU path
#define         DEFAULT_VASP_POTCAR_DIRECTORIES               XHOST.adefault.getattachedscheme("DEFAULT_VASP_POTCAR_DIRECTORIES")
#define AFLOWRC_DEFAULT_VASP_POTCAR_DATE                      string("current")
#define         DEFAULT_VASP_POTCAR_DATE                      XHOST.adefault.getattachedscheme("DEFAULT_VASP_POTCAR_DATE")
#define AFLOWRC_DEFAULT_VASP_POTCAR_SUFFIX                    string("/POTCAR")
#define         DEFAULT_VASP_POTCAR_SUFFIX                    XHOST.adefault.getattachedscheme("DEFAULT_VASP_POTCAR_SUFFIX")
#define AFLOWRC_DEFAULT_VASP_POTCAR_DATE_POT_LDA              string("01Apr2000")   // when no date is given for pot_LDA
#define         DEFAULT_VASP_POTCAR_DATE_POT_LDA              XHOST.adefault.getattachedscheme("DEFAULT_VASP_POTCAR_DATE_POT_LDA")
#define AFLOWRC_DEFAULT_VASP_POTCAR_DATE_POT_GGA              string("01Apr2000")   // when no date is given for pot_GGA
#define         DEFAULT_VASP_POTCAR_DATE_POT_GGA              XHOST.adefault.getattachedscheme("DEFAULT_VASP_POTCAR_DATE_POT_GGA")
#define AFLOWRC_DEFAULT_VASP_POTCAR_DIR_POT_LDA               string("pot_LDA")
#define         DEFAULT_VASP_POTCAR_DIR_POT_LDA               XHOST.adefault.getattachedscheme("DEFAULT_VASP_POTCAR_DIR_POT_LDA")
#define AFLOWRC_DEFAULT_VASP_POTCAR_DIR_POT_GGA               string("pot_GGA")
#define         DEFAULT_VASP_POTCAR_DIR_POT_GGA               XHOST.adefault.getattachedscheme("DEFAULT_VASP_POTCAR_DIR_POT_GGA")
#define AFLOWRC_DEFAULT_VASP_POTCAR_DIR_POT_PBE               string("pot_PBE")
#define         DEFAULT_VASP_POTCAR_DIR_POT_PBE               XHOST.adefault.getattachedscheme("DEFAULT_VASP_POTCAR_DIR_POT_PBE")
#define AFLOWRC_DEFAULT_VASP_POTCAR_DIR_POTPAW_LDA            string("potpaw_LDA")
#define         DEFAULT_VASP_POTCAR_DIR_POTPAW_LDA            XHOST.adefault.getattachedscheme("DEFAULT_VASP_POTCAR_DIR_POTPAW_LDA")
#define AFLOWRC_DEFAULT_VASP_POTCAR_DIR_POTPAW_GGA            string("potpaw_GGA")
#define         DEFAULT_VASP_POTCAR_DIR_POTPAW_GGA            XHOST.adefault.getattachedscheme("DEFAULT_VASP_POTCAR_DIR_POTPAW_GGA")
#define AFLOWRC_DEFAULT_VASP_POTCAR_DIR_POTPAW_PBE            string("potpaw_PBE")
#define         DEFAULT_VASP_POTCAR_DIR_POTPAW_PBE            XHOST.adefault.getattachedscheme("DEFAULT_VASP_POTCAR_DIR_POTPAW_PBE")
#define AFLOWRC_DEFAULT_VASP_POTCAR_DIR_POTPAW_LDA_KIN        string("potpaw_LDA.54")
#define         DEFAULT_VASP_POTCAR_DIR_POTPAW_LDA_KIN        XHOST.adefault.getattachedscheme("DEFAULT_VASP_POTCAR_DIR_POTPAW_LDA_KIN")
#define AFLOWRC_DEFAULT_VASP_POTCAR_DIR_POTPAW_PBE_KIN        string("potpaw_PBE.54")
#define         DEFAULT_VASP_POTCAR_DIR_POTPAW_PBE_KIN        XHOST.adefault.getattachedscheme("DEFAULT_VASP_POTCAR_DIR_POTPAW_PBE_KIN")

// KPOINTS/DOS // DONE
#define AFLOWRC_DEFAULT_BANDS_GRID                            20
#define         DEFAULT_BANDS_GRID                            XHOST.adefault.getattachedutype<int>("DEFAULT_BANDS_GRID") 
#define AFLOWRC_DEFAULT_BANDS_LATTICE                         string("AUTO")
#define         DEFAULT_BANDS_LATTICE                         XHOST.adefault.getattachedscheme("DEFAULT_BANDS_LATTICE")
#define AFLOWRC_DEFAULT_KSCHEME                               string("AUTO")  //WSETYAWAN DEFAULT  //CO20200329  // WAS M but ivasp fixes
#define         DEFAULT_KSCHEME                               XHOST.adefault.getattachedscheme("DEFAULT_KSCHEME")
#define AFLOWRC_DEFAULT_KPPRA                                 6000
#define         DEFAULT_KPPRA                                 XHOST.adefault.getattachedutype<int>("DEFAULT_KPPRA")
#define AFLOWRC_DEFAULT_KPPRA_STATIC                          10000
#define         DEFAULT_KPPRA_STATIC                          XHOST.adefault.getattachedutype<int>("DEFAULT_KPPRA_STATIC")
#define AFLOWRC_DEFAULT_STATIC_KSCHEME                        string("AUTO")  //WSETYAWAN DEFAULT  //CO20200329  // WAS M but ivasp fixes
#define         DEFAULT_STATIC_KSCHEME                        XHOST.adefault.getattachedscheme("DEFAULT_STATIC_KSCHEME")
#define AFLOWRC_DEFAULT_KPPRA_ICSD                            8000
#define         DEFAULT_KPPRA_ICSD                            XHOST.adefault.getattachedutype<int>("DEFAULT_KPPRA_ICSD")
#define AFLOWRC_DEFAULT_UNARY_BANDS_GRID                      128
#define         DEFAULT_UNARY_BANDS_GRID                      XHOST.adefault.getattachedutype<int>("DEFAULT_UNARY_BANDS_GRID")
#define AFLOWRC_DEFAULT_UNARY_KPPRA                           8000 // 32768 // 27000
#define         DEFAULT_UNARY_KPPRA                           XHOST.adefault.getattachedutype<int>("DEFAULT_UNARY_KPPRA")
#define AFLOWRC_DEFAULT_UNARY_KPPRA_STATIC                    8000 // 32768 // 27000
#define         DEFAULT_UNARY_KPPRA_STATIC                    XHOST.adefault.getattachedutype<int>("DEFAULT_UNARY_KPPRA_STATIC")
#define AFLOWRC_DEFAULT_PHONONS_KSCHEME                       string("G")
#define         DEFAULT_PHONONS_KSCHEME                       XHOST.adefault.getattachedscheme("DEFAULT_PHONONS_KSCHEME")
#define AFLOWRC_DEFAULT_PHONONS_KPPRA                         3000  //CO20181226  //ME20190205 - 8000 uses too much memory e.g. for NaF - 2000 appears sufficient; ME20200108 - 3000 minimum for metals
#define         DEFAULT_PHONONS_KPPRA                         XHOST.adefault.getattachedutype<int>("DEFAULT_PHONONS_KPPRA") //CO20181226 //ME20190112
#define AFLOWRC_DEFAULT_DOS_EMIN                              -10.0
#define         DEFAULT_DOS_EMIN                              XHOST.adefault.getattachedutype<double>("DEFAULT_DOS_EMIN")
#define AFLOWRC_DEFAULT_DOS_EMAX                              10.0
#define         DEFAULT_DOS_EMAX                              XHOST.adefault.getattachedutype<double>("DEFAULT_DOS_EMAX")
#define AFLOWRC_DEFAULT_DOS_SCALE                             1.2
#define         DEFAULT_DOS_SCALE                             XHOST.adefault.getattachedutype<double>("DEFAULT_DOS_SCALE")

// PRECISION // DONE
#define AFLOWRC_DEFAULT_VASP_PREC_ENMAX_LOW                   1.0
#define         DEFAULT_VASP_PREC_ENMAX_LOW                   XHOST.adefault.getattachedutype<double>("DEFAULT_VASP_PREC_ENMAX_LOW")
#define AFLOWRC_DEFAULT_VASP_PREC_ENMAX_MEDIUM                1.3
#define         DEFAULT_VASP_PREC_ENMAX_MEDIUM                XHOST.adefault.getattachedutype<double>("DEFAULT_VASP_PREC_ENMAX_MEDIUM")
#define AFLOWRC_DEFAULT_VASP_PREC_ENMAX_NORMAL                1.3
#define         DEFAULT_VASP_PREC_ENMAX_NORMAL                XHOST.adefault.getattachedutype<double>("DEFAULT_VASP_PREC_ENMAX_NORMAL")
#define AFLOWRC_DEFAULT_VASP_PREC_ENMAX_HIGH                  1.4
#define         DEFAULT_VASP_PREC_ENMAX_HIGH                  XHOST.adefault.getattachedutype<double>("DEFAULT_VASP_PREC_ENMAX_HIGH")
#define AFLOWRC_DEFAULT_VASP_PREC_ENMAX_ACCURATE              1.4
#define         DEFAULT_VASP_PREC_ENMAX_ACCURATE              XHOST.adefault.getattachedutype<double>("DEFAULT_VASP_PREC_ENMAX_ACCURATE")
#define AFLOWRC_DEFAULT_VASP_ENMAX_MINIMUM                    0.25
#define         DEFAULT_VASP_ENMAX_MINIMUM                    XHOST.adefault.getattachedutype<double>("DEFAULT_VASP_ENMAX_MINIMUM")
#define AFLOWRC_DEFAULT_VASP_SPIN_REMOVE_CUTOFF               0.05
#define         DEFAULT_VASP_SPIN_REMOVE_CUTOFF               XHOST.adefault.getattachedutype<double>("DEFAULT_VASP_SPIN_REMOVE_CUTOFF")
#define AFLOWRC_DEFAULT_VASP_PREC_POTIM                       0.5
#define         DEFAULT_VASP_PREC_POTIM                       XHOST.adefault.getattachedutype<double>("DEFAULT_VASP_PREC_POTIM")
#define AFLOWRC_DEFAULT_VASP_PREC_EDIFFG                      -1E-3
#define         DEFAULT_VASP_PREC_EDIFFG                      XHOST.adefault.getattachedutype<double>("DEFAULT_VASP_PREC_EDIFFG")

// OPTIONS // DONE
#define AFLOWRC_DEFAULT_VASP_OUT                                      string("vasp.out")
#define         DEFAULT_VASP_OUT                                      XHOST.adefault.getattachedscheme("DEFAULT_VASP_OUT")
#define AFLOWRC_DEFAULT_VASP_EXTERNAL_INCAR                           string("./INCAR")
#define         DEFAULT_VASP_EXTERNAL_INCAR                           XHOST.adefault.getattachedscheme("DEFAULT_VASP_EXTERNAL_INCAR")
#define AFLOWRC_DEFAULT_VASP_EXTERNAL_POSCAR                          string("./POSCAR")
#define         DEFAULT_VASP_EXTERNAL_POSCAR                          XHOST.adefault.getattachedscheme("DEFAULT_VASP_EXTERNAL_POSCAR")
#define AFLOWRC_DEFAULT_VASP_EXTERNAL_POTCAR                          string("./POTCAR")
#define         DEFAULT_VASP_EXTERNAL_POTCAR                          XHOST.adefault.getattachedscheme("DEFAULT_VASP_EXTERNAL_POTCAR")
#define AFLOWRC_DEFAULT_VASP_EXTERNAL_KPOINTS                         string("./KPOINTS")
#define         DEFAULT_VASP_EXTERNAL_KPOINTS                         XHOST.adefault.getattachedscheme("DEFAULT_VASP_EXTERNAL_KPOINTS")
#define AFLOWRC_DEFAULT_AIMS_EXTERNAL_CONTROL                         string("./control.in")
#define         DEFAULT_AIMS_EXTERNAL_CONTROL                         XHOST.adefault.getattachedscheme("DEFAULT_AIMS_EXTERNAL_CONTROL")
#define AFLOWRC_DEFAULT_AIMS_EXTERNAL_GEOM                            string("./geometry.in")
#define         DEFAULT_AIMS_EXTERNAL_GEOM                            XHOST.adefault.getattachedscheme("DEFAULT_AIMS_EXTERNAL_GEOM")
#define AFLOWRC_DEFAULT_VASP_PSEUDOPOTENTIAL_TYPE                     string("potpaw_PBE")
#define         DEFAULT_VASP_PSEUDOPOTENTIAL_TYPE                     XHOST.adefault.getattachedscheme("DEFAULT_VASP_PSEUDOPOTENTIAL_TYPE")
#define AFLOWRC_DEFAULT_VASP_FORCE_OPTION_RELAX_MODE_SCHEME           string("ENERGY")
#define         DEFAULT_VASP_FORCE_OPTION_RELAX_MODE_SCHEME           XHOST.adefault.getattachedscheme("DEFAULT_VASP_FORCE_OPTION_RELAX_MODE_SCHEME")
#define AFLOWRC_DEFAULT_VASP_FORCE_OPTION_RELAX_COUNT                 2 //CO20181226
#define         DEFAULT_VASP_FORCE_OPTION_RELAX_COUNT                 XHOST.adefault.getattachedutype<int>("DEFAULT_VASP_FORCE_OPTION_RELAX_COUNT") //CO20181226
#define AFLOWRC_DEFAULT_VASP_FORCE_OPTION_PREC_SCHEME                 string("ACCURATE")
#define         DEFAULT_VASP_FORCE_OPTION_PREC_SCHEME                 XHOST.adefault.getattachedscheme("DEFAULT_VASP_FORCE_OPTION_PREC_SCHEME")
#define AFLOWRC_DEFAULT_VASP_FORCE_OPTION_ALGO_SCHEME                 string("NORMAL")
#define         DEFAULT_VASP_FORCE_OPTION_ALGO_SCHEME                 XHOST.adefault.getattachedscheme("DEFAULT_VASP_FORCE_OPTION_ALGO_SCHEME")
#define AFLOWRC_DEFAULT_VASP_FORCE_OPTION_METAGGA_SCHEME              string("NONE")
#define         DEFAULT_VASP_FORCE_OPTION_METAGGA_SCHEME              XHOST.adefault.getattachedscheme("DEFAULT_VASP_FORCE_OPTION_METAGGA_SCHEME")
#define AFLOWRC_DEFAULT_VASP_FORCE_OPTION_IVDW_SCHEME                 string("0")  
#define         DEFAULT_VASP_FORCE_OPTION_IVDW_SCHEME                 XHOST.adefault.getattachedscheme("DEFAULT_VASP_FORCE_OPTION_IVDW_SCHEME")
#define AFLOWRC_DEFAULT_VASP_FORCE_OPTION_TYPE_SCHEME                 string("DEFAULT")
#define         DEFAULT_VASP_FORCE_OPTION_TYPE_SCHEME                 XHOST.adefault.getattachedscheme("DEFAULT_VASP_FORCE_OPTION_TYPE_SCHEME")
#define AFLOWRC_DEFAULT_VASP_FORCE_OPTION_ISMEAR_SCHEME               1 //CO20200624
#define         DEFAULT_VASP_FORCE_OPTION_ISMEAR_SCHEME               XHOST.adefault.getattachedutype<int>("DEFAULT_VASP_FORCE_OPTION_ISMEAR_SCHEME") //CO20200624
#define AFLOWRC_DEFAULT_VASP_FORCE_OPTION_ISMEAR_STATIC_SCHEME        -5 //CO20200624
#define         DEFAULT_VASP_FORCE_OPTION_ISMEAR_STATIC_SCHEME        XHOST.adefault.getattachedutype<int>("DEFAULT_VASP_FORCE_OPTION_ISMEAR_STATIC_SCHEME") //CO20200624
#define AFLOWRC_DEFAULT_VASP_FORCE_OPTION_ISMEAR_BANDS_SCHEME         0 //CO20200624
#define         DEFAULT_VASP_FORCE_OPTION_ISMEAR_BANDS_SCHEME         XHOST.adefault.getattachedutype<int>("DEFAULT_VASP_FORCE_OPTION_ISMEAR_BANDS_SCHEME") //CO20200624
#define AFLOWRC_DEFAULT_VASP_FORCE_OPTION_SIGMA                       0.1 //CO20200624
#define         DEFAULT_VASP_FORCE_OPTION_SIGMA                       XHOST.adefault.getattachedutype<double>("DEFAULT_VASP_FORCE_OPTION_SIGMA")  //CO20200624
#define AFLOWRC_DEFAULT_VASP_FORCE_OPTION_SIGMA_STATIC                0.05 //CO20200624
#define         DEFAULT_VASP_FORCE_OPTION_SIGMA_STATIC                XHOST.adefault.getattachedutype<double>("DEFAULT_VASP_FORCE_OPTION_SIGMA_STATIC")  //CO20200624
#define AFLOWRC_DEFAULT_VASP_FORCE_OPTION_SIGMA_BANDS                 0.05 //CO20200624
#define         DEFAULT_VASP_FORCE_OPTION_SIGMA_BANDS                 XHOST.adefault.getattachedutype<double>("DEFAULT_VASP_FORCE_OPTION_SIGMA_BANDS")  //CO20200624
#define AFLOWRC_DEFAULT_VASP_FORCE_OPTION_NELM                        60  //CO20200624
#define         DEFAULT_VASP_FORCE_OPTION_NELM                        XHOST.adefault.getattachedutype<int>("DEFAULT_VASP_FORCE_OPTION_NELM") //CO20200624
#define AFLOWRC_DEFAULT_VASP_FORCE_OPTION_NELM_STATIC                 120 //CO20200624
#define         DEFAULT_VASP_FORCE_OPTION_NELM_STATIC                 XHOST.adefault.getattachedutype<int>("DEFAULT_VASP_FORCE_OPTION_NELM_STATIC")  //CO20200624
#define AFLOWRC_MAX_VASP_NELM                                         300  //CO20200624
#define         MAX_VASP_NELM                                         XHOST.adefault.getattachedutype<int>("MAX_VASP_NELM") //CO20200624
#define AFLOWRC_DEFAULT_VASP_FORCE_OPTION_ABMIX_SCHEME                string("DEFAULT")
#define         DEFAULT_VASP_FORCE_OPTION_ABMIX_SCHEME                XHOST.adefault.getattachedscheme("DEFAULT_VASP_FORCE_OPTION_ABMIX_SCHEME")
#define AFLOWRC_DEFAULT_VASP_FORCE_OPTION_SYM                         TRUE
#define         DEFAULT_VASP_FORCE_OPTION_SYM                         XHOST.adefault.getattachedutype<bool>("DEFAULT_VASP_FORCE_OPTION_SYM") 
#define AFLOWRC_DEFAULT_VASP_FORCE_OPTION_SPIN                        TRUE
#define         DEFAULT_VASP_FORCE_OPTION_SPIN                        XHOST.adefault.getattachedutype<bool>("DEFAULT_VASP_FORCE_OPTION_SPIN") 
#define AFLOWRC_DEFAULT_VASP_FORCE_OPTION_SPIN_REMOVE_RELAX_1         FALSE
#define         DEFAULT_VASP_FORCE_OPTION_SPIN_REMOVE_RELAX_1         XHOST.adefault.getattachedutype<bool>("DEFAULT_VASP_FORCE_OPTION_SPIN_REMOVE_RELAX_1") 
#define AFLOWRC_DEFAULT_VASP_FORCE_OPTION_SPIN_REMOVE_RELAX_2         TRUE  //ME20190308 - remove spin after two relaxations if zero
#define         DEFAULT_VASP_FORCE_OPTION_SPIN_REMOVE_RELAX_2         XHOST.adefault.getattachedutype<bool>("DEFAULT_VASP_FORCE_OPTION_SPIN_REMOVE_RELAX_2") 
#define AFLOWRC_DEFAULT_VASP_FORCE_OPTION_BADER                       FALSE
#define         DEFAULT_VASP_FORCE_OPTION_BADER                       XHOST.adefault.getattachedutype<bool>("DEFAULT_VASP_FORCE_OPTION_BADER") 
#define AFLOWRC_DEFAULT_VASP_FORCE_OPTION_BADER_STATIC                TRUE
#define         DEFAULT_VASP_FORCE_OPTION_BADER_STATIC                XHOST.adefault.getattachedutype<bool>("DEFAULT_VASP_FORCE_OPTION_BADER_STATIC") 
#define AFLOWRC_DEFAULT_VASP_FORCE_OPTION_ELF                         FALSE
#define         DEFAULT_VASP_FORCE_OPTION_ELF                         XHOST.adefault.getattachedutype<bool>("DEFAULT_VASP_FORCE_OPTION_ELF") 
#define AFLOWRC_DEFAULT_VASP_FORCE_OPTION_AUTO_MAGMOM                 FALSE   // TRUE
#define         DEFAULT_VASP_FORCE_OPTION_AUTO_MAGMOM                 XHOST.adefault.getattachedutype<bool>("DEFAULT_VASP_FORCE_OPTION_AUTO_MAGMOM") 
#define AFLOWRC_DEFAULT_VASP_FORCE_OPTION_WAVECAR                     FALSE
#define         DEFAULT_VASP_FORCE_OPTION_WAVECAR                     XHOST.adefault.getattachedutype<bool>("DEFAULT_VASP_FORCE_OPTION_WAVECAR") 
#define AFLOWRC_DEFAULT_VASP_FORCE_OPTION_CHGCAR                      TRUE
#define         DEFAULT_VASP_FORCE_OPTION_CHGCAR                      XHOST.adefault.getattachedutype<bool>("DEFAULT_VASP_FORCE_OPTION_CHGCAR") 
#define AFLOWRC_DEFAULT_VASP_FORCE_OPTION_LSCOUPLING                  FALSE
#define         DEFAULT_VASP_FORCE_OPTION_LSCOUPLING                  XHOST.adefault.getattachedutype<bool>("DEFAULT_VASP_FORCE_OPTION_LSCOUPLING") 

// AFLOW_LIBRARY AFLOW_PROJECT // DONE
#define AFLOWRC_DEFAULT_AFLOW_LIBRARY_DIRECTORIES             string("/common/AFLOW/LIBS/,/home/aflow/common/AFLOW/LIBS/,/fslhome/glh43/src/,/usr/local/bin/,/fslhome/fslcollab8/group/bin/,/home/auro/work/AFLOW3/,~/common/AFLOW/LIBS/,./,/nics/a/proj/aflow/common/AFLOW/LIBS/,/home/users/aflow/common/AFLOW/LIBS,/home/junkai/PROTO_DATABASE/,/projects/kyang-group/common/LIBS,/somewhere/")  // first is default, tokenized with ","
#define         DEFAULT_AFLOW_LIBRARY_DIRECTORIES             XHOST.adefault.getattachedscheme("DEFAULT_AFLOW_LIBRARY_DIRECTORIES")
#define AFLOWRC_DEFAULT_AFLOW_PROJECTS_DIRECTORIES            string("/common/AUID,/common/ICSD,/common/LIB0,/common/LIB1,/common/LIB2,/common/LIB3,/common/LIB4,/common/LIB5,/common/LIB6,/common/LIB7,/common/LIB8,/common/LIB9")  // first is default, tokenized with ","
#define         DEFAULT_AFLOW_PROJECTS_DIRECTORIES            XHOST.adefault.getattachedscheme("DEFAULT_AFLOW_PROJECTS_DIRECTORIES")
#define AFLOWRC_DEFAULT_AFLOWDATA_WEB_DIRECTORY               string("/www/AFLOWDATA")  //CO+ME20200731
#define         DEFAULT_AFLOWDATA_WEB_DIRECTORY               XHOST.adefault.getattachedscheme("DEFAULT_AFLOWDATA_WEB_DIRECTORY") //CO+ME20200731

// PLATON/FINDSYM // DONE
#define AFLOWRC_DEFAULT_PLATON_P_EQUAL                        FALSE
#define         DEFAULT_PLATON_P_EQUAL                        XHOST.adefault.getattachedutype<bool>("DEFAULT_PLATON_P_EQUAL") 
#define AFLOWRC_DEFAULT_PLATON_P_EXACT                        FALSE
#define         DEFAULT_PLATON_P_EXACT                        XHOST.adefault.getattachedutype<bool>("DEFAULT_PLATON_P_EXACT") 
#define AFLOWRC_DEFAULT_PLATON_P_ANG                          1.0
#define         DEFAULT_PLATON_P_ANG                          XHOST.adefault.getattachedutype<double>("DEFAULT_PLATON_P_ANG") 
#define AFLOWRC_DEFAULT_PLATON_P_D1                           0.25
#define         DEFAULT_PLATON_P_D1                           XHOST.adefault.getattachedutype<double>("DEFAULT_PLATON_P_D1") 
#define AFLOWRC_DEFAULT_PLATON_P_D2                           0.25
#define         DEFAULT_PLATON_P_D2                           XHOST.adefault.getattachedutype<double>("DEFAULT_PLATON_P_D2") 
#define AFLOWRC_DEFAULT_PLATON_P_D3                           0.25
#define         DEFAULT_PLATON_P_D3                           XHOST.adefault.getattachedutype<double>("DEFAULT_PLATON_P_D3") 
#define AFLOWRC_DEFAULT_FINDSYM_TOL                           1.0e-3
#define         DEFAULT_FINDSYM_TOL                           XHOST.adefault.getattachedutype<double>("DEFAULT_FINDSYM_TOL") 

// GNUPLOT // DONE
#define AFLOWRC_DEFAULT_GNUPLOT_EPS_FONT                      string("Helvetica")              // we do not have time to waste with ttf
#define         DEFAULT_GNUPLOT_EPS_FONT                      XHOST.adefault.getattachedscheme("DEFAULT_GNUPLOT_EPS_FONT")
#define AFLOWRC_DEFAULT_GNUPLOT_EPS_FONT_BOLD                 string("Helvetica-Bold")         // we do not have time to waste with ttf
#define         DEFAULT_GNUPLOT_EPS_FONT_BOLD                 XHOST.adefault.getattachedscheme("DEFAULT_GNUPLOT_EPS_FONT_BOLD")
#define AFLOWRC_DEFAULT_GNUPLOT_EPS_FONT_ITALICS              string("Helvetica-Oblique")      // we do not have time to waste with ttf
#define         DEFAULT_GNUPLOT_EPS_FONT_ITALICS              XHOST.adefault.getattachedscheme("DEFAULT_GNUPLOT_EPS_FONT_ITALICS")
#define AFLOWRC_DEFAULT_GNUPLOT_EPS_FONT_BOLD_ITALICS         string("Helvetica-BoldOblique")  // we do not have time to waste with ttf
#define         DEFAULT_GNUPLOT_EPS_FONT_BOLD_ITALICS         XHOST.adefault.getattachedscheme("DEFAULT_GNUPLOT_EPS_FONT_BOLD_ITALICS")
#define AFLOWRC_DEFAULT_GNUPLOT_PNG_FONT                      string("Arial")                  // we do not have time to waste with ttf
#define         DEFAULT_GNUPLOT_PNG_FONT                      XHOST.adefault.getattachedscheme("DEFAULT_GNUPLOT_PNG_FONT")
#define AFLOWRC_DEFAULT_GNUPLOT_PNG_FONT_BOLD                 string("Arial_Bold")             // we do not have time to waste with ttf
#define         DEFAULT_GNUPLOT_PNG_FONT_BOLD                 XHOST.adefault.getattachedscheme("DEFAULT_GNUPLOT_PNG_FONT_BOLD")
#define AFLOWRC_DEFAULT_GNUPLOT_PNG_FONT_ITALICS              string("Arial_Italic")           // we do not have time to waste with ttf
#define         DEFAULT_GNUPLOT_PNG_FONT_ITALICS              XHOST.adefault.getattachedscheme("DEFAULT_GNUPLOT_PNG_FONT_ITALICS")
#define AFLOWRC_DEFAULT_GNUPLOT_PNG_FONT_BOLD_ITALICS         string("Arial_BoldItalic")       // we do not have time to waste with ttf
#define         DEFAULT_GNUPLOT_PNG_FONT_BOLD_ITALICS         XHOST.adefault.getattachedscheme("DEFAULT_GNUPLOT_PNG_FONT_BOLD_ITALICS")
#define AFLOWRC_DEFAULT_GNUPLOT_GREEK_FONT                    string("Symbol") 
#define         DEFAULT_GNUPLOT_GREEK_FONT                    XHOST.adefault.getattachedscheme("DEFAULT_GNUPLOT_GREEK_FONT")
#define AFLOWRC_DEFAULT_GNUPLOT_GREEK_FONT_BOLD               string("Symbol-Bold")
#define         DEFAULT_GNUPLOT_GREEK_FONT_BOLD               XHOST.adefault.getattachedscheme("DEFAULT_GNUPLOT_GREEK_FONT_BOLD")
#define AFLOWRC_DEFAULT_GNUPLOT_GREEK_FONT_ITALICS            string("Symbol-Oblique")
#define         DEFAULT_GNUPLOT_GREEK_FONT_ITALICS            XHOST.adefault.getattachedscheme("DEFAULT_GNUPLOT_GREEK_FONT_ITALICS")
#define AFLOWRC_DEFAULT_GNUPLOT_GREEK_FONT_BOLD_ITALICS       string("Symbol-BoldOblique")
#define         DEFAULT_GNUPLOT_GREEK_FONT_BOLD_ITALICS       XHOST.adefault.getattachedscheme("DEFAULT_GNUPLOT_GREEK_FONT_BOLD_ITALICS")

// DEFAULT CHULL
#define AFLOWRC_DEFAULT_CHULL_ALLOWED_DFT_TYPES                           string("PAW_PBE,PAW_PBE_KIN")
#define         DEFAULT_CHULL_ALLOWED_DFT_TYPES                           XHOST.adefault.getattachedscheme("DEFAULT_CHULL_ALLOWED_DFT_TYPES")
#define AFLOWRC_DEFAULT_CHULL_ALLOW_ALL_FORMATION_ENERGIES                FALSE
#define         DEFAULT_CHULL_ALLOW_ALL_FORMATION_ENERGIES                XHOST.adefault.getattachedutype<bool>("DEFAULT_CHULL_ALLOW_ALL_FORMATION_ENERGIES")
#define AFLOWRC_DEFAULT_CHULL_COUNT_THRESHOLD_BINARIES                    200
#define         DEFAULT_CHULL_COUNT_THRESHOLD_BINARIES                    XHOST.adefault.getattachedutype<int>("DEFAULT_CHULL_COUNT_THRESHOLD_BINARIES")
#define AFLOWRC_DEFAULT_CHULL_PERFORM_OUTLIER_ANALYSIS                    TRUE
#define         DEFAULT_CHULL_PERFORM_OUTLIER_ANALYSIS                    XHOST.adefault.getattachedutype<bool>("DEFAULT_CHULL_PERFORM_OUTLIER_ANALYSIS")
#define AFLOWRC_DEFAULT_CHULL_OUTLIER_ANALYSIS_COUNT_THRESHOLD_BINARIES   75
#define         DEFAULT_CHULL_OUTLIER_ANALYSIS_COUNT_THRESHOLD_BINARIES   XHOST.adefault.getattachedutype<int>("DEFAULT_CHULL_OUTLIER_ANALYSIS_COUNT_THRESHOLD_BINARIES")
#define AFLOWRC_DEFAULT_CHULL_OUTLIER_MULTIPLIER                          3.25
#define         DEFAULT_CHULL_OUTLIER_MULTIPLIER                          XHOST.adefault.getattachedutype<double>("DEFAULT_CHULL_OUTLIER_MULTIPLIER")
#define AFLOWRC_DEFAULT_CHULL_IGNORE_KNOWN_ILL_CONVERGED                  TRUE
#define         DEFAULT_CHULL_IGNORE_KNOWN_ILL_CONVERGED                  XHOST.adefault.getattachedutype<bool>("DEFAULT_CHULL_IGNORE_KNOWN_ILL_CONVERGED")
#define AFLOWRC_DEFAULT_CHULL_LATEX_BANNER                                2 //CO20180827
#define         DEFAULT_CHULL_LATEX_BANNER                                XHOST.adefault.getattachedutype<int>("DEFAULT_CHULL_LATEX_BANNER")
#define AFLOWRC_DEFAULT_CHULL_LATEX_COMPOUNDS_COLUMN                      FALSE
#define         DEFAULT_CHULL_LATEX_COMPOUNDS_COLUMN                      XHOST.adefault.getattachedutype<bool>("DEFAULT_CHULL_LATEX_COMPOUNDS_COLUMN")
#define AFLOWRC_DEFAULT_CHULL_LATEX_STOICH_HEADER                         FALSE
#define         DEFAULT_CHULL_LATEX_STOICH_HEADER                         XHOST.adefault.getattachedutype<bool>("DEFAULT_CHULL_LATEX_STOICH_HEADER")
#define AFLOWRC_DEFAULT_CHULL_LATEX_PLOT_UNARIES                          FALSE
#define         DEFAULT_CHULL_LATEX_PLOT_UNARIES                          XHOST.adefault.getattachedutype<bool>("DEFAULT_CHULL_LATEX_PLOT_UNARIES")
#define AFLOWRC_DEFAULT_CHULL_LATEX_PLOT_OFF_HULL                         -1
#define         DEFAULT_CHULL_LATEX_PLOT_OFF_HULL                         XHOST.adefault.getattachedutype<int>("DEFAULT_CHULL_LATEX_PLOT_OFF_HULL")
#define AFLOWRC_DEFAULT_CHULL_LATEX_PLOT_UNSTABLE                         FALSE
#define         DEFAULT_CHULL_LATEX_PLOT_UNSTABLE                         XHOST.adefault.getattachedutype<bool>("DEFAULT_CHULL_LATEX_PLOT_UNSTABLE")
#define AFLOWRC_DEFAULT_CHULL_LATEX_FILTER_SCHEME                         string("")
#define         DEFAULT_CHULL_LATEX_FILTER_SCHEME                         XHOST.adefault.getattachedscheme("DEFAULT_CHULL_LATEX_FILTER_SCHEME")
#define AFLOWRC_DEFAULT_CHULL_LATEX_FILTER_VALUE                          0.0
#define         DEFAULT_CHULL_LATEX_FILTER_VALUE                          XHOST.adefault.getattachedutype<double>("DEFAULT_CHULL_LATEX_FILTER_VALUE")
#define AFLOWRC_DEFAULT_CHULL_LATEX_COLOR_BAR                             TRUE
#define         DEFAULT_CHULL_LATEX_COLOR_BAR                             XHOST.adefault.getattachedutype<bool>("DEFAULT_CHULL_LATEX_COLOR_BAR")
#define AFLOWRC_DEFAULT_CHULL_LATEX_HEAT_MAP                              TRUE
#define         DEFAULT_CHULL_LATEX_HEAT_MAP                              XHOST.adefault.getattachedutype<bool>("DEFAULT_CHULL_LATEX_HEAT_MAP")
#define AFLOWRC_DEFAULT_CHULL_LATEX_COLOR_GRADIENT                        TRUE
#define         DEFAULT_CHULL_LATEX_COLOR_GRADIENT                        XHOST.adefault.getattachedutype<bool>("DEFAULT_CHULL_LATEX_COLOR_GRADIENT")
#define AFLOWRC_DEFAULT_CHULL_LATEX_COLOR_MAP                             string("")
#define         DEFAULT_CHULL_LATEX_COLOR_MAP                             XHOST.adefault.getattachedscheme("DEFAULT_CHULL_LATEX_COLOR_MAP")
#define AFLOWRC_DEFAULT_CHULL_LATEX_TERNARY_LABEL_COLOR                   string("")
#define         DEFAULT_CHULL_LATEX_TERNARY_LABEL_COLOR                   XHOST.adefault.getattachedscheme("DEFAULT_CHULL_LATEX_TERNARY_LABEL_COLOR")
#define AFLOWRC_DEFAULT_CHULL_LATEX_REVERSE_AXIS                          FALSE
#define         DEFAULT_CHULL_LATEX_REVERSE_AXIS                          XHOST.adefault.getattachedutype<bool>("DEFAULT_CHULL_LATEX_REVERSE_AXIS")
#define AFLOWRC_DEFAULT_CHULL_LATEX_FACET_LINE_DROP_SHADOW                FALSE
#define         DEFAULT_CHULL_LATEX_FACET_LINE_DROP_SHADOW                XHOST.adefault.getattachedutype<bool>("DEFAULT_CHULL_LATEX_FACET_LINE_DROP_SHADOW")
#define AFLOWRC_DEFAULT_CHULL_LATEX_LINKS                                 1
#define         DEFAULT_CHULL_LATEX_LINKS                                 XHOST.adefault.getattachedutype<int>("DEFAULT_CHULL_LATEX_LINKS")
#define AFLOWRC_DEFAULT_CHULL_LATEX_LABEL_NAME                            string("")
#define         DEFAULT_CHULL_LATEX_LABEL_NAME                            XHOST.adefault.getattachedscheme("DEFAULT_CHULL_LATEX_LABEL_NAME")
#define AFLOWRC_DEFAULT_CHULL_LATEX_META_LABELS                           FALSE
#define         DEFAULT_CHULL_LATEX_META_LABELS                           XHOST.adefault.getattachedutype<bool>("DEFAULT_CHULL_LATEX_META_LABELS")
#define AFLOWRC_DEFAULT_CHULL_LATEX_LABELS_OFF_HULL                       FALSE
#define         DEFAULT_CHULL_LATEX_LABELS_OFF_HULL                       XHOST.adefault.getattachedutype<bool>("DEFAULT_CHULL_LATEX_LABELS_OFF_HULL")
#define AFLOWRC_DEFAULT_CHULL_LATEX_PLOT_REDUCED_COMPOSITION              -1
#define         DEFAULT_CHULL_LATEX_PLOT_REDUCED_COMPOSITION              XHOST.adefault.getattachedutype<int>("DEFAULT_CHULL_LATEX_PLOT_REDUCED_COMPOSITION")
#define AFLOWRC_DEFAULT_CHULL_LATEX_HELVETICA_FONT                        FALSE
#define         DEFAULT_CHULL_LATEX_HELVETICA_FONT                        XHOST.adefault.getattachedutype<bool>("DEFAULT_CHULL_LATEX_HELVETICA_FONT")
#define AFLOWRC_DEFAULT_CHULL_LATEX_FONT_SIZE                             string("")
#define         DEFAULT_CHULL_LATEX_FONT_SIZE                             XHOST.adefault.getattachedscheme("DEFAULT_CHULL_LATEX_FONT_SIZE")
#define AFLOWRC_DEFAULT_CHULL_LATEX_ROTATE_LABELS                         TRUE
#define         DEFAULT_CHULL_LATEX_ROTATE_LABELS                         XHOST.adefault.getattachedutype<bool>("DEFAULT_CHULL_LATEX_ROTATE_LABELS")
#define AFLOWRC_DEFAULT_CHULL_LATEX_BOLD_LABELS                           -1
#define         DEFAULT_CHULL_LATEX_BOLD_LABELS                           XHOST.adefault.getattachedutype<int>("DEFAULT_CHULL_LATEX_BOLD_LABELS")
#define AFLOWRC_DEFAULT_CHULL_PNG_RESOLUTION                              300
#define         DEFAULT_CHULL_PNG_RESOLUTION                              XHOST.adefault.getattachedutype<int>("DEFAULT_CHULL_PNG_RESOLUTION")

// DEFAULT GFA
#define AFLOWRC_DEFAULT_GFA_FORMATION_ENTHALPY_CUTOFF                     0.05  //CO20190628
#define         DEFAULT_GFA_FORMATION_ENTHALPY_CUTOFF                     XHOST.adefault.getattachedutype<double>("DEFAULT_GFA_FORMATION_ENTHALPY_CUTOFF")  //CO20190628

// DEFAULT ARUN
#define AFLOWRC_ARUN_DIRECTORY_PREFIX                         string("ARUN.")
#define         ARUN_DIRECTORY_PREFIX                         XHOST.adefault.getattachedscheme("ARUN_DIRECTORY_PREFIX")

//DEFAULT POCC //CO20181226
#define AFLOWRC_DEFAULT_POCC_STRUCTURE_GENERATION_ALGO            string("UFF")
#define         DEFAULT_POCC_STRUCTURE_GENERATION_ALGO            XHOST.adefault.getattachedscheme("DEFAULT_POCC_STRUCTURE_GENERATION_ALGO")
#define AFLOWRC_DEFAULT_POCC_TEMPERATURE_STRING                   string("0:2400:300")
#define         DEFAULT_POCC_TEMPERATURE_STRING                   XHOST.adefault.getattachedscheme("DEFAULT_POCC_TEMPERATURE_STRING")
#define AFLOWRC_DEFAULT_POCC_EXCLUDE_UNSTABLE                     true  //ME20210927
#define         DEFAULT_POCC_EXCLUDE_UNSTABLE                     XHOST.adefault.getattachedutype<bool>("DEFAULT_POCC_EXCLUDE_UNSTABLE")  //ME20210927
#define AFLOWRC_DEFAULT_POCC_SITE_TOL                             0.001
#define         DEFAULT_POCC_SITE_TOL                             XHOST.adefault.getattachedutype<double>("DEFAULT_POCC_SITE_TOL")
#define AFLOWRC_DEFAULT_POCC_STOICH_TOL                           0.001
#define         DEFAULT_POCC_STOICH_TOL                           XHOST.adefault.getattachedutype<double>("DEFAULT_POCC_STOICH_TOL")
#define AFLOWRC_DEFAULT_UFF_BONDING_DISTANCE                      0.5
#define         DEFAULT_UFF_BONDING_DISTANCE                      XHOST.adefault.getattachedutype<double>("DEFAULT_UFF_BONDING_DISTANCE")
#define AFLOWRC_DEFAULT_UFF_ENERGY_TOLERANCE                      1e-6
#define         DEFAULT_UFF_ENERGY_TOLERANCE                      XHOST.adefault.getattachedutype<double>("DEFAULT_UFF_ENERGY_TOLERANCE")
#define AFLOWRC_DEFAULT_UFF_CLUSTER_RADIUS                        10
#define         DEFAULT_UFF_CLUSTER_RADIUS                        XHOST.adefault.getattachedutype<double>("DEFAULT_UFF_CLUSTER_RADIUS")
#define AFLOWRC_DEFAULT_POCC_PERFORM_ROBUST_STRUCTURE_COMPARISON  FALSE
#define         DEFAULT_POCC_PERFORM_ROBUST_STRUCTURE_COMPARISON  XHOST.adefault.getattachedutype<bool>("DEFAULT_POCC_PERFORM_ROBUST_STRUCTURE_COMPARISON")
#define AFLOWRC_DEFAULT_POCC_WRITE_OUT_ALL_SUPERCELLS             TRUE
#define         DEFAULT_POCC_WRITE_OUT_ALL_SUPERCELLS             XHOST.adefault.getattachedutype<bool>("DEFAULT_POCC_WRITE_OUT_ALL_SUPERCELLS")
#define AFLOWRC_POCC_FILE_PREFIX                                  string("aflow.pocc.")
#define         POCC_FILE_PREFIX                                  XHOST.adefault.getattachedscheme("POCC_FILE_PREFIX")
#define AFLOWRC_POCC_OUT_FILE                                     string("out")
#define         POCC_OUT_FILE                                     XHOST.adefault.getattachedscheme("POCC_OUT_FILE")
#define AFLOWRC_POCC_APL_OUT_FILE                                 string("apl.out")  //ME20210927
#define         POCC_APL_OUT_FILE                                 XHOST.adefault.getattachedscheme("POCC_APL_OUT_FILE")  //ME20210927
#define AFLOWRC_POCC_ALL_SUPERCELLS_FILE                          string("structures_all.out")
#define         POCC_ALL_SUPERCELLS_FILE                          XHOST.adefault.getattachedscheme("POCC_ALL_SUPERCELLS_FILE")
#define AFLOWRC_POCC_UNIQUE_SUPERCELLS_FILE                       string("structures_unique.out")
#define         POCC_UNIQUE_SUPERCELLS_FILE                       XHOST.adefault.getattachedscheme("POCC_UNIQUE_SUPERCELLS_FILE")
#define AFLOWRC_POCC_ALL_HNF_MATRICES_FILE                        string("hnf_matrices.out")
#define         POCC_ALL_HNF_MATRICES_FILE                        XHOST.adefault.getattachedscheme("POCC_ALL_HNF_MATRICES_FILE")
#define AFLOWRC_POCC_ALL_SITE_CONFIGURATIONS_FILE                 string("site_configurations.out")
#define         POCC_ALL_SITE_CONFIGURATIONS_FILE                 XHOST.adefault.getattachedscheme("POCC_ALL_SITE_CONFIGURATIONS_FILE")
#define AFLOWRC_POCC_DOSCAR_FILE                                  string("DOSCAR.pocc")
#define         POCC_DOSCAR_FILE                                  XHOST.adefault.getattachedscheme("POCC_DOSCAR_FILE")
#define AFLOWRC_POCC_PHDOSCAR_FILE                                string("PHDOSCAR.pocc")  //ME20210927
#define         POCC_PHDOSCAR_FILE                                XHOST.adefault.getattachedscheme("POCC_PHDOSCAR_FILE")  //ME20210927
#define AFLOWRC_POCC_ANIONS_LIST                                  string("B,C,N,O")
#define         POCC_ANIONS_LIST                                  XHOST.adefault.getattachedscheme("POCC_ANIONS_LIST")

// DEFAULT APL
//// DEFAULT APL SUPERCELL
#define AFLOWRC_DEFAULT_APL_PREC                              string("PHONONS")
#define         DEFAULT_APL_PREC                              XHOST.adefault.getattachedscheme("DEFAULT_APL_PREC")
#define AFLOWRC_DEFAULT_APL_ENGINE                            string("DM")
#define         DEFAULT_APL_ENGINE                            XHOST.adefault.getattachedscheme("DEFAULT_APL_ENGINE")
#define AFLOWRC_DEFAULT_APL_HIBERNATE                         TRUE
#define         DEFAULT_APL_HIBERNATE                         XHOST.adefault.getattachedutype<bool>("DEFAULT_APL_HIBERNATE")
#define AFLOWRC_DEFAULT_APL_MINSHELL                          6
#define         DEFAULT_APL_MINSHELL                          XHOST.adefault.getattachedutype<int>("DEFAULT_APL_MINSHELL")
#define AFLOWRC_DEFAULT_APL_MINATOMS                          175  //ME20190301
#define         DEFAULT_APL_MINATOMS                          XHOST.adefault.getattachedutype<int>("DEFAULT_APL_MINATOMS")
#define AFLOWRC_DEFAULT_APL_POLAR                             TRUE  //CO20181226
#define         DEFAULT_APL_POLAR                             XHOST.adefault.getattachedutype<bool>("DEFAULT_APL_POLAR")
#define AFLOWRC_DEFAULT_APL_DMAG                              0.015
#define         DEFAULT_APL_DMAG                              XHOST.adefault.getattachedutype<double>("DEFAULT_APL_DMAG")
#define AFLOWRC_DEFAULT_APL_DXYZONLY                          FALSE
#define         DEFAULT_APL_DXYZONLY                          XHOST.adefault.getattachedutype<bool>("DEFAULT_APL_DXYZONLY")
#define AFLOWRC_DEFAULT_APL_DSYMMETRIZE                       TRUE
#define         DEFAULT_APL_DSYMMETRIZE                       XHOST.adefault.getattachedutype<bool>("DEFAULT_APL_DSYMMETRIZE")
#define AFLOWRC_DEFAULT_APL_DINEQUIV_ONLY                     TRUE
#define         DEFAULT_APL_DINEQUIV_ONLY                     XHOST.adefault.getattachedutype<bool>("DEFAULT_APL_DINEQUIV_ONLY")
#define AFLOWRC_DEFAULT_APL_DPM                               string("ON")
#define         DEFAULT_APL_DPM                               XHOST.adefault.getattachedscheme("DEFAULT_APL_DPM")
#define AFLOWRC_DEFAULT_APL_RELAX                             TRUE
#define         DEFAULT_APL_RELAX                             XHOST.adefault.getattachedutype<bool>("DEFAULT_APL_RELAX")
#define AFLOWRC_DEFAULT_APL_RELAX_COMMENSURATE                TRUE  //ME20200427
#define         DEFAULT_APL_RELAX_COMMENSURATE                XHOST.adefault.getattachedutype<bool>("DEFAULT_APL_RELAX_COMMENSURATE")  //ME20200427
#define AFLOWRC_DEFAULT_APL_ZEROSTATE                         FALSE  //CO2018121  //ME20220415 - ZEROSTATE=ON and DPM=ON is unnecessary
#define         DEFAULT_APL_ZEROSTATE                         XHOST.adefault.getattachedutype<bool>("DEFAULT_APL_ZEROSTATE")
#define AFLOWRC_DEFAULT_APL_ZEROSTATE_CHGCAR                  FALSE  //ME20191029
#define         DEFAULT_APL_ZEROSTATE_CHGCAR                  XHOST.adefault.getattachedutype<bool>("DEFAULT_APL_ZEROSTATE_CHGCAR")  //ME20191029
#define AFLOWRC_DEFAULT_APL_USE_LEPSILON                      TRUE
#define         DEFAULT_APL_USE_LEPSILON                      XHOST.adefault.getattachedutype<bool>("DEFAULT_APL_USE_LEPSILON")

//// DEFAULT APL PHONON PROPERTIES
#define AFLOWRC_DEFAULT_APL_FREQFORMAT                        string("THZ|ALLOW_NEGATIVE")  //CO20181226 - no spaces!
#define         DEFAULT_APL_FREQFORMAT                        XHOST.adefault.getattachedscheme("DEFAULT_APL_FREQFORMAT")
#define AFLOWRC_DEFAULT_APL_DC                                TRUE
#define         DEFAULT_APL_DC                                XHOST.adefault.getattachedutype<bool>("DEFAULT_APL_DC")
#define AFLOWRC_DEFAULT_APL_DCPATH                            string("LATTICE")
#define         DEFAULT_APL_DCPATH                            XHOST.adefault.getattachedscheme("DEFAULT_APL_DCPATH")
#define AFLOWRC_DEFAULT_APL_DCPOINTS                          100
#define         DEFAULT_APL_DCPOINTS                          XHOST.adefault.getattachedutype<int>("DEFAULT_APL_DCPOINTS")
#define AFLOWRC_DEFAULT_APL_DOS                               TRUE
#define         DEFAULT_APL_DOS                               XHOST.adefault.getattachedutype<bool>("DEFAULT_APL_DOS")
#define AFLOWRC_DEFAULT_APL_DOSMETHOD                         string("LT")
#define         DEFAULT_APL_DOSMETHOD                         XHOST.adefault.getattachedscheme("DEFAULT_APL_DOSMETHOD")
#define AFLOWRC_DEFAULT_APL_DOSMESH                           string("21x21x21")
#define         DEFAULT_APL_DOSMESH                           XHOST.adefault.getattachedscheme("DEFAULT_APL_DOSMESH")
#define AFLOWRC_DEFAULT_APL_DOSPOINTS                         2000
#define         DEFAULT_APL_DOSPOINTS                         XHOST.adefault.getattachedutype<int>("DEFAULT_APL_DOSPOINTS")
#define AFLOWRC_DEFAULT_APL_DOSSMEAR                          0.0
#define         DEFAULT_APL_DOSSMEAR                          XHOST.adefault.getattachedutype<double>("DEFAULT_APL_DOSSMEAR")
#define AFLOWRC_DEFAULT_APL_DOS_PROJECT                       FALSE  //ME20200213
#define         DEFAULT_APL_DOS_PROJECT                       XHOST.adefault.getattachedutype<bool>("DEFAULT_APL_DOS_PROJECT")  //ME20200213
#define AFLOWRC_DEFAULT_APL_TP                                TRUE
#define         DEFAULT_APL_TP                                XHOST.adefault.getattachedutype<bool>("DEFAULT_APL_TP")
#define AFLOWRC_DEFAULT_APL_DISPLACEMENTS                     TRUE  //ME20200421
#define         DEFAULT_APL_DISPLACEMENTS                     XHOST.adefault.getattachedutype<bool>("DEFAULT_APL_DISPLACEMENTS")  //ME20200421
#define AFLOWRC_DEFAULT_APL_TPT                               string("0:2000:10")
#define         DEFAULT_APL_TPT                               XHOST.adefault.getattachedscheme("DEFAULT_APL_TPT")
#define AFLOWRC_DEFAULT_APL_GVEL                              TRUE  // ME20200517
#define         DEFAULT_APL_GVEL                              XHOST.adefault.getattachedutype<bool>("DEFAULT_APL_DISPLACEMENTS")  // ME20200517

//// DEFAULT APL FILES
#define AFLOWRC_DEFAULT_APL_FILE_PREFIX                       string("aflow.apl.")
#define         DEFAULT_APL_FILE_PREFIX                       XHOST.adefault.getattachedscheme("DEFAULT_APL_FILE_PREFIX")
#define AFLOWRC_DEFAULT_APL_OUT_FILE                          string("out")  // ME20210927
#define         DEFAULT_APL_OUT_FILE                          XHOST.adefault.getattachedscheme("DEFAULT_APL_OUT_FILE")  // ME20210927
#define AFLOWRC_DEFAULT_APL_PDIS_FILE                         string("phonon_dispersion.out")
#define         DEFAULT_APL_PDIS_FILE                         XHOST.adefault.getattachedscheme("DEFAULT_APL_PDIS_FILE")
#define AFLOWRC_DEFAULT_APL_PDOS_FILE                         string("phonon_dos.out")
#define         DEFAULT_APL_PDOS_FILE                         XHOST.adefault.getattachedscheme("DEFAULT_APL_PDOS_FILE")
#define AFLOWRC_DEFAULT_APL_THERMO_FILE                       string("thermodynamic_properties.out")
#define         DEFAULT_APL_THERMO_FILE                       XHOST.adefault.getattachedscheme("DEFAULT_APL_THERMO_FILE")
#define AFLOWRC_DEFAULT_APL_THERMO_JSON                       string("thermodynamic_properties.json")  //ME20211019
#define         DEFAULT_APL_THERMO_JSON                       XHOST.adefault.getattachedscheme("DEFAULT_APL_THERMO_JSON")  //ME20211019
#define AFLOWRC_DEFAULT_APL_DYNMAT_FILE                       string("DYNMAT.out")
#define         DEFAULT_APL_DYNMAT_FILE                       XHOST.adefault.getattachedscheme("DEFAULT_APL_DYNMAT_FILE")
#define AFLOWRC_DEFAULT_APL_HARMIFC_FILE                      string("harmonicIFCs.xml")
#define         DEFAULT_APL_HARMIFC_FILE                      XHOST.adefault.getattachedscheme("DEFAULT_APL_HARMIFC_FILE")
//ME20200415
#define AFLOWRC_DEFAULT_APL_POLAR_FILE                        string("polar.xml")
#define         DEFAULT_APL_POLAR_FILE                        XHOST.adefault.getattachedscheme("DEFAULT_APL_POLAR_FILE")
#define AFLOWRC_DEFAULT_APL_HSKPTS_FILE                       string("hskpoints.out")
#define         DEFAULT_APL_HSKPTS_FILE                       XHOST.adefault.getattachedscheme("DEFAULT_APL_HSKPTS_FILE")
#define AFLOWRC_DEFAULT_APL_MSQRDISP_FILE                     string("displacements.out")  //ME20200329
#define         DEFAULT_APL_MSQRDISP_FILE                     XHOST.adefault.getattachedscheme("DEFAULT_APL_MSQRDISP_FILE")  // ME20200329
#define AFLOWRC_DEFAULT_APL_GVEL_FILE                         string("group_velocities.out")  //ME202000517
#define         DEFAULT_APL_GVEL_FILE                         XHOST.adefault.getattachedscheme("DEFAULT_APL_GVEL_FILE")  //ME20200517
//ME20190614 BEGIN
#define AFLOWRC_DEFAULT_APL_PHDOSCAR_FILE                     string("PHDOSCAR")
#define         DEFAULT_APL_PHDOSCAR_FILE                     XHOST.adefault.getattachedscheme("DEFAULT_APL_PHDOSCAR_FILE")
#define AFLOWRC_DEFAULT_APL_PHPOSCAR_FILE                     string("PHPOSCAR")
#define         DEFAULT_APL_PHPOSCAR_FILE                     XHOST.adefault.getattachedscheme("DEFAULT_APL_PHPOSCAR_FILE")
#define AFLOWRC_DEFAULT_APL_PHKPOINTS_FILE                    string("PHKPOINTS")
#define         DEFAULT_APL_PHKPOINTS_FILE                    XHOST.adefault.getattachedscheme("DEFAULT_APL_PHKPOINTS_FILE")
#define AFLOWRC_DEFAULT_APL_PHEIGENVAL_FILE                   string("PHEIGENVAL")
#define         DEFAULT_APL_PHEIGENVAL_FILE                   XHOST.adefault.getattachedscheme("DEFAULT_APL_PHEIGENVAL_FILE")
//ME20190614 END
#define AFLOWRC_DEFAULT_APL_STATE_FILE                        string("fccalc_state.out")
#define         DEFAULT_APL_STATE_FILE                        XHOST.adefault.getattachedscheme("DEFAULT_APL_STATE_FILE")  //ME20200224

//ME20200329 BEGIN
#define AFLOWRC_DEFAULT_APL_ADISP_SCENE_FORMAT                string("XCRYSDEN")
#define         DEFAULT_APL_ADISP_SCENE_FORMAT                XHOST.adefault.getattachedscheme("DEFAULT_APL_ADISP_SCENE_FORMAT")
#define AFLOWRC_DEFAULT_APL_ADISP_AMPLITUDE                   0.25
#define         DEFAULT_APL_ADISP_AMPLITUDE                   XHOST.adefault.getattachedutype<double>("DEFAULT_APL_ADISP_AMPLITUDE")
#define AFLOWRC_DEFAULT_APL_ADISP_NSTEPS                      20
#define         DEFAULT_APL_ADISP_NSTEPS                      XHOST.adefault.getattachedutype<int>("DEFAULT_APL_ADISP_NSTEPS")
#define AFLOWRC_DEFAULT_APL_ADISP_NPERIODS                    1
#define         DEFAULT_APL_ADISP_NPERIODS                    XHOST.adefault.getattachedutype<int>("DEFAULT_APL_ADISP_NPERIODS")
//ME20190614 END

// DEFAULT QHA
//// DEFAULT QHA VALUES
#define AFLOWRC_DEFAULT_QHA_MODE                              string("QHA")
#define         DEFAULT_QHA_MODE                              XHOST.adefault.getattachedscheme("DEFAULT_QHA_MODE")
#define AFLOWRC_DEFAULT_QHA_EOS                               TRUE
#define         DEFAULT_QHA_EOS                               XHOST.adefault.getattachedutype<bool>("DEFAULT_QHA_EOS")
#define AFLOWRC_DEFAULT_QHA_EOS_DISTORTION_RANGE              string("-12:16:3")
#define         DEFAULT_QHA_EOS_DISTORTION_RANGE              XHOST.adefault.getattachedscheme("DEFAULT_QHA_EOS_DISTORTION_RANGE")
//AS20200818 BEGIN
#define AFLOWRC_DEFAULT_QHA_EOS_MODEL                         string("SJ")
#define         DEFAULT_QHA_EOS_MODEL                         XHOST.adefault.getattachedscheme("DEFAULT_QHA_EOS_MODEL")
//AS20200818 END
#define AFLOWRC_DEFAULT_QHA_GP_DISTORTION                     1.0
#define         DEFAULT_QHA_GP_DISTORTION                     XHOST.adefault.getattachedutype<double>("DEFAULT_QHA_GP_DISTORTION")
//AS20200602 BEGIN
#define AFLOWRC_DEFAULT_QHA_TAYLOR_EXPANSION_ORDER            2
#define         DEFAULT_QHA_TAYLOR_EXPANSION_ORDER            XHOST.adefault.getattachedutype<double>("DEFAULT_QHA_TAYLOR_EXPANSION_ORDER")
//AS20200602 END
#define AFLOWRC_DEFAULT_QHA_INCLUDE_ELEC_CONTRIB              FALSE
#define         DEFAULT_QHA_INCLUDE_ELEC_CONTRIB              XHOST.adefault.getattachedutype<bool>("DEFAULT_QHA_INCLUDE_ELEC_CONTRIB")
//AS20200528 BEGIN
#define AFLOWRC_DEFAULT_QHA_SOMMERFELD_EXPANSION              FALSE
#define         DEFAULT_QHA_SOMMERFELD_EXPANSION              XHOST.adefault.getattachedutype<bool>("DEFAULT_QHA_SOMMERFELD_EXPANSION")
//AS20200528 END
#define AFLOWRC_DEFAULT_QHA_PDIS_T                            string("300")
#define         DEFAULT_QHA_PDIS_T                            XHOST.adefault.getattachedscheme("DEFAULT_QHA_PDIS_T")
//AS20200508 BEGIN
#define AFLOWRC_DEFAULT_QHA_GP_FINITE_DIFF                    FALSE
#define         DEFAULT_QHA_GP_FINITE_DIFF                    XHOST.adefault.getattachedutype<bool>("DEFAULT_QHA_GP_FINITE_DIFF")
#define AFLOWRC_DEFAULT_QHA_IGNORE_IMAGINARY                  FALSE
#define         DEFAULT_QHA_IGNORE_IMAGINARY                  XHOST.adefault.getattachedutype<bool>("DEFAULT_QHA_IGNORE_IMAGINARY")
//AS20201123 BEGIN
#define AFLOWRC_DEFAULT_QHA_RELAX_IONS_CELL                   FALSE
#define         DEFAULT_QHA_RELAX_IONS_CELL                   XHOST.adefault.getattachedutype<bool>("DEFAULT_QHA_RELAX_IONS_CELL")
//AS20201123 END

//// DEFAULT QHA FILES
#define AFLOWRC_DEFAULT_QHA_FILE_PREFIX                       string("aflow.qha.")
#define         DEFAULT_QHA_FILE_PREFIX                       XHOST.adefault.getattachedscheme("DEFAULT_QHA_FILE_PREFIX")
//AS20200709 BEGIN
#define AFLOWRC_DEFAULT_QHA3P_FILE_PREFIX                     string("aflow.qha3p.")
#define         DEFAULT_QHA3P_FILE_PREFIX                     XHOST.adefault.getattachedscheme("DEFAULT_QHA3P_FILE_PREFIX")
#define AFLOWRC_DEFAULT_QHANP_FILE_PREFIX                     string("aflow.qhanp.")
#define         DEFAULT_QHANP_FILE_PREFIX                     XHOST.adefault.getattachedscheme("DEFAULT_QHANP_FILE_PREFIX")
#define AFLOWRC_DEFAULT_SCQHA_FILE_PREFIX                     string("aflow.scqha.")
#define         DEFAULT_SCQHA_FILE_PREFIX                     XHOST.adefault.getattachedscheme("DEFAULT_SCQHA_FILE_PREFIX")
//AS20200709 END
#define AFLOWRC_DEFAULT_QHA_GP_PATH_FILE                      string("gp.disp.out")
#define         DEFAULT_QHA_GP_PATH_FILE                      XHOST.adefault.getattachedscheme("DEFAULT_QHA_GP_PATH_FILE")
#define AFLOWRC_DEFAULT_QHA_GP_MESH_FILE                      string("gp.mesh.out")
#define         DEFAULT_QHA_GP_MESH_FILE                      XHOST.adefault.getattachedscheme("DEFAULT_QHA_GP_MESH_FILE")
#define AFLOWRC_DEFAULT_QHA_GP_AVG_FILE                       string("gp.avg.out")
#define         DEFAULT_QHA_GP_AVG_FILE                       XHOST.adefault.getattachedscheme("DEFAULT_QHA_GP_AVG_FILE")
#define AFLOWRC_DEFAULT_QHA_THERMO_FILE                       string("thermo.out")
#define         DEFAULT_QHA_THERMO_FILE                       XHOST.adefault.getattachedscheme("DEFAULT_QHA_THERMO_FILE")
#define AFLOWRC_DEFAULT_QHA_FREQS_FILE                        string("frequencies.out")
#define         DEFAULT_QHA_FREQS_FILE                        XHOST.adefault.getattachedscheme("DEFAULT_QHA_FREQS_FILE")
#define AFLOWRC_DEFAULT_QHA_FVT_FILE                          string("FVT.out")
#define         DEFAULT_QHA_FVT_FILE                          XHOST.adefault.getattachedscheme("DEFAULT_QHA_FVT_FILE")
//AS20200508 END
//AS20210517 BEGIN
#define AFLOWRC_DEFAULT_QHA_COEFF_FILE                        string("coeff.out")
#define         DEFAULT_QHA_COEFF_FILE                        XHOST.adefault.getattachedscheme("DEFAULT_QHA_COEFF_FILE")
#define AFLOWRC_DEFAULT_QHA_IMAG_FILE                         string("imag.out")
#define         DEFAULT_QHA_IMAG_FILE                         XHOST.adefault.getattachedscheme("DEFAULT_QHA_IMAG_FILE")
//AS20210517 END
//AS20201022 BEGIN
#define AFLOWRC_DEFAULT_QHA_PDIS_FILE                         string("dispersion_phonon")
#define         DEFAULT_QHA_PDIS_FILE                         XHOST.adefault.getattachedscheme("DEFAULT_QHA_PDIS_FILE")
//AS20201022 END
//AS20201201 BEGIN
#define AFLOWRC_DEFAULT_QHA_PDOS_FILE                         string("dos_phonon")
#define         DEFAULT_QHA_PDOS_FILE                         XHOST.adefault.getattachedscheme("DEFAULT_QHA_PDOS_FILE")
//AS20201201 END
//AS20201112 BEGIN
#define AFLOWRC_DEFAULT_QHA_KPOINTS_FILE                      string("kpoints.out")
#define         DEFAULT_QHA_KPOINTS_FILE                      XHOST.adefault.getattachedscheme("DEFAULT_QHA_KPOINTS_FILE")
//AS20201112 
//AS20210914 BEGIN
#define AFLOWRC_DEFAULT_POCC_QHA_THERMO_FILE                  string("qha.thermo.out")
#define         DEFAULT_POCC_QHA_THERMO_FILE                  XHOST.adefault.getattachedscheme("DEFAULT_POCC_QHA_THERMO_FILE")
#define AFLOWRC_DEFAULT_POCC_QHA_AVGTHERMO_FILE               string("qha.avgthermo.out")
#define         DEFAULT_POCC_QHA_AVGTHERMO_FILE               XHOST.adefault.getattachedscheme("DEFAULT_POCC_QHA_AVGTHERMO_FILE")
//AS20210914 END

// DEFAULT AAPL
//// DEFAULT AAPL VALUES
#define AFLOWRC_DEFAULT_AAPL_BTE                              string("FULL")
#define         DEFAULT_AAPL_BTE                              XHOST.adefault.getattachedscheme("DEFAULT_AAPL_BTE")
#define AFLOWRC_DEFAULT_AAPL_FOURTH_ORDER                     FALSE
#define         DEFAULT_AAPL_FOURTH_ORDER                     XHOST.adefault.getattachedutype<bool>("DEFAULT_AAPL_FOURTH_ORDER")
#define AFLOWRC_DEFAULT_AAPL_CUT_RAD                          string("0.0") //ME20190308 - use CUT_SHELL by default //ME20191029
#define         DEFAULT_AAPL_CUT_RAD                          XHOST.adefault.getattachedscheme("DEFAULT_AAPL_CUT_RAD")
#define AFLOWRC_DEFAULT_AAPL_CUT_SHELL                        string("6")  //ME20190301  //ME20190408  //ME20191029
#define         DEFAULT_AAPL_CUT_SHELL                        XHOST.adefault.getattachedscheme("DEFAULT_AAPL_CUT_SHELL")
#define AFLOWRC_DEFAULT_AAPL_THERMALGRID                      string("21x21x21")  //ME20200110 - 21x21x21 more than enough for tetrahedron method; odd is preferred (Gamma-centered by construction)
#define         DEFAULT_AAPL_THERMALGRID                      XHOST.adefault.getattachedscheme("DEFAULT_AAPL_THERMALGRID")
#define AFLOWRC_DEFAULT_AAPL_TCT                              string("50:550:50")
#define         DEFAULT_AAPL_TCT                              XHOST.adefault.getattachedscheme("DEFAULT_AAPL_TCT")
#define AFLOWRC_DEFAULT_AAPL_SUMRULE                          1e-7
#define         DEFAULT_AAPL_SUMRULE                          XHOST.adefault.getattachedutype<double>("DEFAULT_AAPL_SUMRULE")
#define AFLOWRC_DEFAULT_AAPL_SUMRULE_MAX_ITER                 2000
#define         DEFAULT_AAPL_SUMRULE_MAX_ITER                 XHOST.adefault.getattachedutype<int>("DEFAULT_AAPL_SUMRULE_MAX_ITER")
#define AFLOWRC_DEFAULT_AAPL_MIXING_COEFFICIENT               0.0
#define         DEFAULT_AAPL_MIXING_COEFFICIENT               XHOST.adefault.getattachedutype<double>("DEFAULT_AAPL_MIXING_COEFFICIENT")
#define AFLOWRC_DEFAULT_AAPL_ISOTOPE                          TRUE
#define         DEFAULT_AAPL_ISOTOPE                          XHOST.adefault.getattachedutype<bool>("DEFAULT_AAPL_ISOTOPE")
#define AFLOWRC_DEFAULT_AAPL_BOUNDARY                         FALSE
#define         DEFAULT_AAPL_BOUNDARY                         XHOST.adefault.getattachedutype<bool>("DEFAULT_AAPL_BOUNDARY")
#define AFLOWRC_DEFAULT_AAPL_CUMULATIVEK                      FALSE
#define         DEFAULT_AAPL_CUMULATIVEK                      XHOST.adefault.getattachedutype<bool>("DEFAULT_AAPL_CUMULATIVEK")
#define AFLOWRC_DEFAULT_AAPL_NANO_SIZE                        100.0
#define         DEFAULT_AAPL_NANO_SIZE                        XHOST.adefault.getattachedutype<double>("DEFAULT_AAPL_NANO_SIZE")

//// DEFAULT AAPL FILES
#define AFLOWRC_DEFAULT_AAPL_FILE_PREFIX                      string("aflow.aapl.")
#define         DEFAULT_AAPL_FILE_PREFIX                      XHOST.adefault.getattachedscheme("DEFAULT_AAPL_FILE_PREFIX")
#define AFLOWRC_DEFAULT_AAPL_IRRQPTS_FILE                     string("irred_qpoints.out")
#define         DEFAULT_AAPL_IRRQPTS_FILE                     XHOST.adefault.getattachedscheme("DEFAULT_AAPL_IRRQPTS_FILE")
#define AFLOWRC_DEFAULT_AAPL_GVEL_FILE                        string("group_velocities.out")
#define         DEFAULT_AAPL_GVEL_FILE                        XHOST.adefault.getattachedscheme("DEFAULT_AAPL_GVEL_FILE")
#define AFLOWRC_DEFAULT_AAPL_PS_FILE                          string("phase_space.out")  //ME20191104
#define         DEFAULT_AAPL_PS_FILE                          XHOST.adefault.getattachedscheme("DEFAULT_AAPL_PS_FILE")  //ME20191104
#define AFLOWRC_DEFAULT_AAPL_GRUENEISEN_FILE                  string("grueneisen.out")  //ME20191104
#define         DEFAULT_AAPL_GRUENEISEN_FILE                  XHOST.adefault.getattachedscheme("DEFAULT_AAPL_GRUENEISEN_FILE")  //ME20191104
#define AFLOWRC_DEFAULT_AAPL_RATES_FILE                       string("scattering_rates_total.out")
#define         DEFAULT_AAPL_RATES_FILE                       XHOST.adefault.getattachedscheme("DEFAULT_AAPL_RATES_FILE")
#define AFLOWRC_DEFAULT_AAPL_RATES_3RD_FILE                   string("scattering_rates_anharmonic_3rd.out")
#define         DEFAULT_AAPL_RATES_3RD_FILE                   XHOST.adefault.getattachedscheme("DEFAULT_AAPL_RATES_3RD_FILE")
#define AFLOWRC_DEFAULT_AAPL_RATES_4TH_FILE                   DEFAULT_AAPL_FILE_PREFIX+string("scattering_rates_anharmonic_4th.out")
#define         DEFAULT_AAPL_RATES_4TH_FILE                   XHOST.adefault.getattachedscheme("DEFAULT_AAPL_RATES_4TH_FILE")
#define AFLOWRC_DEFAULT_AAPL_ISOTOPE_FILE                     string("scattering_rates_isotope.out")
#define         DEFAULT_AAPL_ISOTOPE_FILE                     XHOST.adefault.getattachedscheme("DEFAULT_AAPL_ISOTOPE_FILE")
#define AFLOWRC_DEFAULT_AAPL_BOUNDARY_FILE                    string("scattering_rates_boundary.out")
#define         DEFAULT_AAPL_BOUNDARY_FILE                    XHOST.adefault.getattachedscheme("DEFAULT_AAPL_BOUNDARY_FILE")
#define AFLOWRC_DEFAULT_AAPL_TCOND_FILE                       string("thermal_conductivity.out")
#define         DEFAULT_AAPL_TCOND_FILE                       XHOST.adefault.getattachedscheme("DEFAULT_AAPL_TCOND_FILE")


// DEFAULT AEL
//// DEFAULT AEL STRAIN CALCS
#define AFLOWRC_DEFAULT_AEL_STRAIN_SYMMETRY                   TRUE
#define         DEFAULT_AEL_STRAIN_SYMMETRY                   XHOST.adefault.getattachedutype<bool>("DEFAULT_AEL_STRAIN_SYMMETRY")
#define AFLOWRC_DEFAULT_AEL_NNORMAL_STRAINS                   4
#define         DEFAULT_AEL_NNORMAL_STRAINS                   XHOST.adefault.getattachedutype<int>("DEFAULT_AEL_NNORMAL_STRAINS")
#define AFLOWRC_DEFAULT_AEL_NSHEAR_STRAINS                    4
#define         DEFAULT_AEL_NSHEAR_STRAINS                    XHOST.adefault.getattachedutype<int>("DEFAULT_AEL_NSHEAR_STRAINS")
#define AFLOWRC_DEFAULT_AEL_NORMAL_STRAIN_STEP                0.005
#define         DEFAULT_AEL_NORMAL_STRAIN_STEP                XHOST.adefault.getattachedutype<double>("DEFAULT_AEL_NORMAL_STRAIN_STEP")
#define AFLOWRC_DEFAULT_AEL_SHEAR_STRAIN_STEP                 0.005
#define         DEFAULT_AEL_SHEAR_STRAIN_STEP                 XHOST.adefault.getattachedutype<double>("DEFAULT_AEL_SHEAR_STRAIN_STEP")
#define AFLOWRC_DEFAULT_AEL_ORIGIN_STRAIN_CALC                FALSE
#define         DEFAULT_AEL_ORIGIN_STRAIN_CALC                XHOST.adefault.getattachedutype<bool>("DEFAULT_AEL_ORIGIN_STRAIN_CALC")
#define AFLOWRC_DEFAULT_AEL_ORIGIN_STRAIN_FIT                 FALSE
#define         DEFAULT_AEL_ORIGIN_STRAIN_FIT                 XHOST.adefault.getattachedutype<bool>("DEFAULT_AEL_ORIGIN_STRAIN_FIT")
#define AFLOWRC_DEFAULT_AEL_RELAXED_STRUCT_FIT                FALSE
#define         DEFAULT_AEL_RELAXED_STRUCT_FIT                XHOST.adefault.getattachedutype<bool>("DEFAULT_AEL_RELAXED_STRUCT_FIT")
#define AFLOWRC_DEFAULT_AEL_NEG_STRAINS                       TRUE
#define         DEFAULT_AEL_NEG_STRAINS                       XHOST.adefault.getattachedutype<bool>("DEFAULT_AEL_NEG_STRAINS")
#define AFLOWRC_DEFAULT_AEL_NIND_STRAIN_DIRS                  3
#define         DEFAULT_AEL_NIND_STRAIN_DIRS                  XHOST.adefault.getattachedutype<int>("DEFAULT_AEL_NIND_STRAIN_DIRS")
#define AFLOWRC_DEFAULT_AEL_VASPSYM                           FALSE
#define         DEFAULT_AEL_VASPSYM                           XHOST.adefault.getattachedutype<bool>("DEFAULT_AEL_VASPSYM")
#define AFLOWRC_DEFAULT_AEL_PRECACC_ALGONORM                  FALSE
#define         DEFAULT_AEL_PRECACC_ALGONORM                  XHOST.adefault.getattachedutype<bool>("DEFAULT_AEL_PRECACC_ALGONORM")
#define AFLOWRC_DEFAULT_AEL_VASPRUNXML_STRESS                 FALSE
#define         DEFAULT_AEL_VASPRUNXML_STRESS                 XHOST.adefault.getattachedutype<bool>("DEFAULT_AEL_VASPRUNXML_STRESS")
#define AFLOWRC_DEFAULT_AEL_AUTOSKIP_FAILED_ARUNS             FALSE
#define         DEFAULT_AEL_AUTOSKIP_FAILED_ARUNS             XHOST.adefault.getattachedutype<bool>("DEFAULT_AEL_AUTOSKIP_FAILED_ARUNS")
#define AFLOWRC_DEFAULT_AEL_SKIP_ARUNS_MAX                    1
#define         DEFAULT_AEL_SKIP_ARUNS_MAX                    XHOST.adefault.getattachedutype<int>("DEFAULT_AEL_SKIP_ARUNS_MAX")

//// DEFAULT AEL CHECKS AND PROCESSING
#define AFLOWRC_DEFAULT_AEL_CHECK_ELASTIC_SYMMETRY            TRUE
#define         DEFAULT_AEL_CHECK_ELASTIC_SYMMETRY            XHOST.adefault.getattachedutype<bool>("DEFAULT_AEL_CHECK_ELASTIC_SYMMETRY")
#define AFLOWRC_DEFAULT_AEL_SYMMETRIZE                        FALSE
#define         DEFAULT_AEL_SYMMETRIZE                        XHOST.adefault.getattachedutype<bool>("DEFAULT_AEL_SYMMETRIZE")

//// DEFAULT AEL OUTPUT FILES
#define AFLOWRC_DEFAULT_AEL_FILE_PREFIX                       string("aflow.ael.")
#define         DEFAULT_AEL_FILE_PREFIX                       XHOST.adefault.getattachedscheme("DEFAULT_AEL_FILE_PREFIX")
#define AFLOWRC_DEFAULT_AEL_WRITE_FULL_RESULTS                FALSE
#define         DEFAULT_AEL_WRITE_FULL_RESULTS                XHOST.adefault.getattachedutype<bool>("DEFAULT_AEL_WRITE_FULL_RESULTS")
#define AFLOWRC_DEFAULT_AEL_DIRNAME_ARUN                      TRUE
#define         DEFAULT_AEL_DIRNAME_ARUN                      XHOST.adefault.getattachedutype<bool>("DEFAULT_AEL_DIRNAME_ARUN")

// DEFAULT AGL
//// DEFAULT AGL STRAIN CALCS
#define AFLOWRC_DEFAULT_AGL_AEL_POISSON_RATIO                 TRUE
#define         DEFAULT_AGL_AEL_POISSON_RATIO                 XHOST.adefault.getattachedutype<bool>("DEFAULT_AGL_AEL_POISSON_RATIO")
#define AFLOWRC_DEFAULT_AGL_NSTRUCTURES                       28
#define         DEFAULT_AGL_NSTRUCTURES                       XHOST.adefault.getattachedutype<int>("DEFAULT_AGL_NSTRUCTURES")
#define AFLOWRC_DEFAULT_AGL_STRAIN_STEP                       0.01
#define         DEFAULT_AGL_STRAIN_STEP                       XHOST.adefault.getattachedutype<double>("DEFAULT_AGL_STRAIN_STEP")
#define AFLOWRC_DEFAULT_AGL_AUTOSKIP_FAILED_ARUNS             FALSE
#define         DEFAULT_AGL_AUTOSKIP_FAILED_ARUNS             XHOST.adefault.getattachedutype<bool>("DEFAULT_AGL_AUTOSKIP_FAILED_ARUNS")
#define AFLOWRC_DEFAULT_AGL_SKIP_ARUNS_MAX                    7
#define         DEFAULT_AGL_SKIP_ARUNS_MAX                    XHOST.adefault.getattachedutype<int>("DEFAULT_AGL_SKIP_ARUNS_MAX")

//// DEFAULT AGL CHECKS AND PROCESSING
#define AFLOWRC_DEFAULT_AGL_NTEMPERATURE                      201
#define         DEFAULT_AGL_NTEMPERATURE                      XHOST.adefault.getattachedutype<int>("DEFAULT_AGL_NTEMPERATURE")
#define AFLOWRC_DEFAULT_AGL_STEMPERATURE                      10.0
#define         DEFAULT_AGL_STEMPERATURE                      XHOST.adefault.getattachedutype<double>("DEFAULT_AGL_STEMPERATURE")
#define AFLOWRC_DEFAULT_AGL_NPRESSURE                         101
#define         DEFAULT_AGL_NPRESSURE                         XHOST.adefault.getattachedutype<int>("DEFAULT_AGL_NPRESSURE")
#define AFLOWRC_DEFAULT_AGL_SPRESSURE                         1.0
#define         DEFAULT_AGL_SPRESSURE                         XHOST.adefault.getattachedutype<double>("DEFAULT_AGL_SPRESSURE")
#define AFLOWRC_DEFAULT_AGL_POISSON_RATIO                     0.25
#define         DEFAULT_AGL_POISSON_RATIO                     XHOST.adefault.getattachedutype<double>("DEFAULT_AGL_POISSON_RATIO")
#define AFLOWRC_DEFAULT_AGL_IEOS                              0
#define         DEFAULT_AGL_IEOS                              XHOST.adefault.getattachedutype<int>("DEFAULT_AGL_IEOS")
#define AFLOWRC_DEFAULT_AGL_IDEBYE                            0
#define         DEFAULT_AGL_IDEBYE                            XHOST.adefault.getattachedutype<int>("DEFAULT_AGL_IDEBYE")
#define AFLOWRC_DEFAULT_AGL_FIT_TYPE                          0
#define         DEFAULT_AGL_FIT_TYPE                          XHOST.adefault.getattachedutype<int>("DEFAULT_AGL_FIT_TYPE")
#define AFLOWRC_DEFAULT_AGL_CHECK_EV_CONCAVITY                FALSE
#define         DEFAULT_AGL_CHECK_EV_CONCAVITY                XHOST.adefault.getattachedutype<bool>("DEFAULT_AGL_CHECK_EV_CONCAVITY")
#define AFLOWRC_DEFAULT_AGL_CHECK_EV_MIN                      FALSE
#define         DEFAULT_AGL_CHECK_EV_MIN                      XHOST.adefault.getattachedutype<bool>("DEFAULT_AGL_CHECK_EV_MIN")
#define AFLOWRC_DEFAULT_AGL_HUGONIOT_CALC                     TRUE
#define         DEFAULT_AGL_HUGONIOT_CALC                     XHOST.adefault.getattachedutype<bool>("DEFAULT_AGL_HUGONIOT_CALC")
#define AFLOWRC_DEFAULT_AGL_HUGONIOT_EXTRAPOLATE              FALSE
#define         DEFAULT_AGL_HUGONIOT_EXTRAPOLATE              XHOST.adefault.getattachedutype<bool>("DEFAULT_AGL_HUGONIOT_EXTRAPOLATE")
#define AFLOWRC_DEFAULT_AGL_RUN_ALL_PRESSURE_TEMPERATURE      FALSE
#define         DEFAULT_AGL_RUN_ALL_PRESSURE_TEMPERATURE      XHOST.adefault.getattachedutype<bool>("DEFAULT_AGL_RUN_ALL_PRESSURE_TEMPERATURE")

//// DEFAULT AGL OUTPUT FILES
#define AFLOWRC_DEFAULT_AGL_FILE_PREFIX                       string("aflow.agl.")
#define         DEFAULT_AGL_FILE_PREFIX                       XHOST.adefault.getattachedscheme("DEFAULT_AGL_FILE_PREFIX")
#define AFLOWRC_DEFAULT_AGL_WRITE_FULL_RESULTS                FALSE
#define         DEFAULT_AGL_WRITE_FULL_RESULTS                XHOST.adefault.getattachedutype<bool>("DEFAULT_AGL_WRITE_FULL_RESULTS")
#define AFLOWRC_DEFAULT_AGL_DIRNAME_ARUN                      TRUE
#define         DEFAULT_AGL_DIRNAME_ARUN                      XHOST.adefault.getattachedutype<bool>("DEFAULT_AGL_DIRNAME_ARUN")
#define AFLOWRC_DEFAULT_AGL_WRITE_GIBBS_INPUT                 FALSE
#define         DEFAULT_AGL_WRITE_GIBBS_INPUT                 XHOST.adefault.getattachedutype<bool>("DEFAULT_AGL_WRITE_GIBBS_INPUT")
#define AFLOWRC_DEFAULT_AGL_PLOT_RESULTS                      FALSE
#define         DEFAULT_AGL_PLOT_RESULTS                      XHOST.adefault.getattachedutype<bool>("DEFAULT_AGL_PLOT_RESULTS")

//// DEFAULT QCA
#define AFLOWRC_DEFAULT_QCA_MIN_SLEEP_SECONDS                 60 // seconds
#define         DEFAULT_QCA_MIN_SLEEP_SECONDS                 XHOST.adefault.getattachedutype<int>("DEFAULT_QCA_MIN_SLEEP_SECONDS")
#define AFLOWRC_DEFAULT_QCA_MAX_NUM_ATOMS                     8
#define         DEFAULT_QCA_MAX_NUM_ATOMS                     XHOST.adefault.getattachedutype<int>("DEFAULT_QCA_MAX_NUM_ATOMS")
#define AFLOWRC_DEFAULT_QCA_AFLOW_MAX_NUM_ATOMS               4
#define         DEFAULT_QCA_AFLOW_MAX_NUM_ATOMS               XHOST.adefault.getattachedutype<int>("DEFAULT_QCA_AFLOW_MAX_NUM_ATOMS")
#define AFLOWRC_DEFAULT_QCA_CV_CUTOFF                         0.05
#define         DEFAULT_QCA_CV_CUTOFF                         XHOST.adefault.getattachedutype<double>("DEFAULT_QCA_CV_CUTOFF")
#define AFLOWRC_DEFAULT_QCA_CONC_NPTS                         20
#define         DEFAULT_QCA_CONC_NPTS                         XHOST.adefault.getattachedutype<double>("DEFAULT_QCA_CONC_NPTS")
#define AFLOWRC_DEFAULT_QCA_TEMP_NPTS                         150
#define         DEFAULT_QCA_TEMP_NPTS                         XHOST.adefault.getattachedutype<double>("DEFAULT_QCA_TEMP_NPTS")
#define AFLOWRC_DEFAULT_QCA_TEMP_MIN                          300 // K
#define         DEFAULT_QCA_TEMP_MIN                          XHOST.adefault.getattachedutype<double>("DEFAULT_QCA_TEMP_MIN")
#define AFLOWRC_DEFAULT_QCA_TEMP_MAX                          5000 // K
#define         DEFAULT_QCA_TEMP_MAX                          XHOST.adefault.getattachedutype<double>("DEFAULT_QCA_TEMP_MAX")
#define AFLOWRC_DEFAULT_QCA_TEMP_MIN_LIMIT                    10000 // K
#define         DEFAULT_QCA_TEMP_MIN_LIMIT                    XHOST.adefault.getattachedutype<double>("DEFAULT_QCA_TEMP_MIN_LIMIT")
#define AFLOWRC_DEFAULT_QCA_PRINT                             string("txt")
#define         DEFAULT_QCA_PRINT                             XHOST.adefault.getattachedscheme("DEFAULT_QCA_PRINT")

//RF20200413 START
// DEFAULT CCE
#define AFLOWRC_DEFAULT_CCE_OX_METHOD                         1
#define         DEFAULT_CCE_OX_METHOD                         XHOST.adefault.getattachedutype<int>("DEFAULT_CCE_OX_METHOD")
#define AFLOWRC_DEFAULT_CCE_NN_DIST_TOL_MULTI_ANION           0.4
#define         DEFAULT_CCE_NN_DIST_TOL_MULTI_ANION           XHOST.adefault.getattachedutype<double>("DEFAULT_CCE_NN_DIST_TOL_MULTI_ANION")
#define AFLOWRC_DEFAULT_CCE_OX_TOL                            0.001
#define         DEFAULT_CCE_OX_TOL                            XHOST.adefault.getattachedutype<double>("DEFAULT_CCE_OX_TOL")
#define AFLOWRC_DEFAULT_CCE_PEROX_CUTOFF                      1.6
#define         DEFAULT_CCE_PEROX_CUTOFF                      XHOST.adefault.getattachedutype<double>("DEFAULT_CCE_PEROX_CUTOFF")
#define AFLOWRC_DEFAULT_CCE_SUPEROX_CUTOFF                    1.4
#define         DEFAULT_CCE_SUPEROX_CUTOFF                    XHOST.adefault.getattachedutype<double>("DEFAULT_CCE_SUPEROX_CUTOFF")
#define AFLOWRC_DEFAULT_CCE_O2_MOLECULE_UPPER_CUTOFF          1.3
#define         DEFAULT_CCE_O2_MOLECULE_UPPER_CUTOFF          XHOST.adefault.getattachedutype<double>("DEFAULT_CCE_O2_MOLECULE_UPPER_CUTOFF")
#define AFLOWRC_DEFAULT_CCE_O2_MOLECULE_LOWER_CUTOFF          1.2
#define         DEFAULT_CCE_O2_MOLECULE_LOWER_CUTOFF          XHOST.adefault.getattachedutype<double>("DEFAULT_CCE_O2_MOLECULE_LOWER_CUTOFF")
//RF20200413 END

// DEFAULT XTALFINDER
#define AFLOWRC_DEFAULT_XTALFINDER_MISFIT_MATCH               0.1 // values below this threshold: similar structures have similar properties // DX20201118
#define         DEFAULT_XTALFINDER_MISFIT_MATCH               XHOST.adefault.getattachedutype<double>("DEFAULT_XTALFINDER_MISFIT_MATCH") //DX20201118
#define AFLOWRC_DEFAULT_XTALFINDER_MISFIT_FAMILY              0.2 // values above this threshold: matched structures do not have similar properties //DX20201118
#define         DEFAULT_XTALFINDER_MISFIT_FAMILY              XHOST.adefault.getattachedutype<double>("DEFAULT_XTALFINDER_MISFIT_FAMILY") //DX20201118
#define AFLOWRC_DEFAULT_XTALFINDER_SUPERCELL_METHOD           FALSE // supercell method for comparing (robust, but slow, superceded by transformation method)
#define         DEFAULT_XTALFINDER_SUPERCELL_METHOD           XHOST.adefault.getattachedutype<bool>("DEFAULT_XTALFINDER_SUPERCELL_METHOD") //DX20201223
//DX20200709 - START
#define AFLOWRC_DEFAULT_XTALFINDER_SAFE_ATOM_MATCH_SCALING    4.0 // factor that divides minimum interatomic distance
#define         DEFAULT_XTALFINDER_SAFE_ATOM_MATCH_SCALING    XHOST.adefault.getattachedutype<double>("DEFAULT_XTALFINDER_SAFE_ATOM_MATCH_SCALING")
//DX20200709 - END
#define AFLOWRC_DEFAULT_XTALFINDER_FILE_MATERIAL                    string("material_comparison_output") // results file prefix
#define         DEFAULT_XTALFINDER_FILE_MATERIAL                    XHOST.adefault.getattachedscheme("DEFAULT_XTALFINDER_FILE_MATERIAL") //DX20201228
#define AFLOWRC_DEFAULT_XTALFINDER_FILE_STRUCTURE                   string("structure_comparison_output") // results file prefix
#define         DEFAULT_XTALFINDER_FILE_STRUCTURE                   XHOST.adefault.getattachedscheme("DEFAULT_XTALFINDER_FILE_STRUCTURE") //DX20201228
#define AFLOWRC_DEFAULT_XTALFINDER_FILE_DUPLICATE                   string("duplicate_compounds_output") // results file prefix
#define         DEFAULT_XTALFINDER_FILE_DUPLICATE                   XHOST.adefault.getattachedscheme("DEFAULT_XTALFINDER_FILE_DUPLICATE") //DX20201228
#define AFLOWRC_DEFAULT_XTALFINDER_FILE_MATERIAL_COMPARE2DATABASE   string("material_comparison_compare2database_output") // results file prefix
#define         DEFAULT_XTALFINDER_FILE_MATERIAL_COMPARE2DATABASE   XHOST.adefault.getattachedscheme("DEFAULT_XTALFINDER_FILE_MATERIAL_COMPARE2DATABASE") //DX20201228
#define AFLOWRC_DEFAULT_XTALFINDER_FILE_STRUCTURE_COMPARE2DATABASE  string("structure_comparison_compare2database_output") // results file prefix
#define         DEFAULT_XTALFINDER_FILE_STRUCTURE_COMPARE2DATABASE  XHOST.adefault.getattachedscheme("DEFAULT_XTALFINDER_FILE_STRUCTURE_COMPARE2DATABASE") //DX20201228
#define AFLOWRC_DEFAULT_XTALFINDER_FILE_MATERIAL_DATABASE           string("material_comparison_database_output") // results file prefix
#define         DEFAULT_XTALFINDER_FILE_MATERIAL_DATABASE           XHOST.adefault.getattachedscheme("DEFAULT_XTALFINDER_FILE_MATERIAL_DATABASE") //DX20201228
#define AFLOWRC_DEFAULT_XTALFINDER_FILE_STRUCTURE_DATABASE          string("structure_comparison_database_output") // results file prefix
#define         DEFAULT_XTALFINDER_FILE_STRUCTURE_DATABASE          XHOST.adefault.getattachedscheme("DEFAULT_XTALFINDER_FILE_STRUCTURE_DATABASE") //DX20201228

//DX20200720 - START
// DEFAULT ANRL
#define AFLOWRC_DEFAULT_ANRL_WYCKOFF_FRACTIONAL_TOL           1e-6 // tolerance for equivalent Wyckoff coordinates
#define         DEFAULT_ANRL_WYCKOFF_FRACTIONAL_TOL           XHOST.adefault.getattachedutype<double>("DEFAULT_ANRL_WYCKOFF_FRACTIONAL_TOL")
//DX20200720 - END

// CORES // DONE
#define AFLOWRC_AFLOW_CORE_TEMPERATURE_BEEP                   56.0    // Celsius
#define         AFLOW_CORE_TEMPERATURE_BEEP                   XHOST.adefault.getattachedutype<double>("AFLOW_CORE_TEMPERATURE_BEEP") 
#define AFLOWRC_AFLOW_CORE_TEMPERATURE_HALT                   65.0    // Celsius, you need to run aflow as root to shutdown
#define         AFLOW_CORE_TEMPERATURE_HALT                   XHOST.adefault.getattachedutype<double>("AFLOW_CORE_TEMPERATURE_HALT") 
#define AFLOWRC_AFLOW_CORE_TEMPERATURE_REFRESH                5.0    // seconds
#define         AFLOW_CORE_TEMPERATURE_REFRESH                XHOST.adefault.getattachedutype<double>("AFLOW_CORE_TEMPERATURE_REFRESH") 

// VASP MACHINE SETTINGS
#define AFLOWRC_SECONDS_SLEEP_VASP_COMPLETION                 15    // seconds
#define         SECONDS_SLEEP_VASP_COMPLETION                 XHOST.adefault.getattachedutype<double>("SECONDS_SLEEP_VASP_COMPLETION") 
#define AFLOWRC_SECONDS_SLEEP_VASP_MONITOR                    60    // seconds
#define         SECONDS_SLEEP_VASP_MONITOR                    XHOST.adefault.getattachedutype<double>("SECONDS_SLEEP_VASP_MONITOR") 
#define AFLOWRC_SECONDS_STALE_OUTCAR                          21600    // seconds
#define         SECONDS_STALE_OUTCAR                          XHOST.adefault.getattachedutype<double>("SECONDS_STALE_OUTCAR") 
#define AFLOWRC_BYTES_MAX_VASP_OUT                            20000000000    // bytes
#define         BYTES_MAX_VASP_OUT                            XHOST.adefault.getattachedutype<unsigned long long int>("BYTES_MAX_VASP_OUT") 
#define AFLOWRC_MEMORY_MAX_USAGE_RAM                          98    // percent
#define         MEMORY_MAX_USAGE_RAM                          XHOST.adefault.getattachedutype<double>("MEMORY_MAX_USAGE_RAM") 
#define AFLOWRC_MEMORY_MAX_USAGE_SWAP                         45    // percent  //shouldn't go above 50, sometimes it ramps up quickly, so set to 45 to be safe
#define         MEMORY_MAX_USAGE_SWAP                         XHOST.adefault.getattachedutype<double>("MEMORY_MAX_USAGE_SWAP") 
#define AFLOWRC_FILE_VASP_MONITOR                             string("monitor_vasp")
#define         FILE_VASP_MONITOR                             XHOST.adefault.getattachedscheme("FILE_VASP_MONITOR")
#define AFLOWRC_INTEL_COMPILER_PATHS                          string("/opt/intel/bin/compilervars.sh,/opt/intel/bin/compilervars.csh,/app/intel/parallel_studio_xe_2020_update1/bin/compilervars.sh")
#define         INTEL_COMPILER_PATHS                          XHOST.adefault.getattachedscheme("INTEL_COMPILER_PATHS")

// MACHINE DEPENDENT MPI
#define AFLOWRC_MPI_OPTIONS_DUKE_BETA_MPICH                   string("ulimit -s unlimited ") // DUKE_BETA_MPICH
#define         MPI_OPTIONS_DUKE_BETA_MPICH                   XHOST.adefault.getattachedscheme("MPI_OPTIONS_DUKE_BETA_MPICH")
#define AFLOWRC_MPI_COMMAND_DUKE_BETA_MPICH                   string("/usr/bin/mpiexec -np") // DUKE_BETA_MPICH
#define         MPI_COMMAND_DUKE_BETA_MPICH                   XHOST.adefault.getattachedscheme("MPI_COMMAND_DUKE_BETA_MPICH")
#define AFLOWRC_MPI_BINARY_DIR_DUKE_BETA_MPICH                string("/usr/local/bin/") // DUKE_BETA_MPICH
#define         MPI_BINARY_DIR_DUKE_BETA_MPICH                XHOST.adefault.getattachedscheme("MPI_BINARY_DIR_DUKE_BETA_MPICH")

#define AFLOWRC_MPI_OPTIONS_DUKE_BETA_OPENMPI                 string("ulimit -s unlimited ") // DUKE_BETA_OPENMPI
#define         MPI_OPTIONS_DUKE_BETA_OPENMPI                 XHOST.adefault.getattachedscheme("MPI_OPTIONS_DUKE_BETA_OPENMPI")
#define AFLOWRC_MPI_COMMAND_DUKE_BETA_OPENMPI                 string("/usr/bin/mpirun.openmpi -np") // DUKE_BETA_OPENMPI
#define         MPI_COMMAND_DUKE_BETA_OPENMPI                 XHOST.adefault.getattachedscheme("MPI_COMMAND_DUKE_BETA_OPENMPI")
#define AFLOWRC_MPI_BINARY_DIR_DUKE_BETA_OPENMPI              string("/usr/local/bin/") // DUKE_BETA_OPENMPI
#define         MPI_BINARY_DIR_DUKE_BETA_OPENMPI              XHOST.adefault.getattachedscheme("MPI_BINARY_DIR_DUKE_BETA_OPENMPI")

#define AFLOWRC_MPI_OPTIONS_DUKE_MATERIALS                    string("ulimit -s unlimited ") // DUKE_MATERIALS
#define         MPI_OPTIONS_DUKE_MATERIALS                    XHOST.adefault.getattachedscheme("MPI_OPTIONS_DUKE_MATERIALS")
#define AFLOWRC_MPI_COMMAND_DUKE_MATERIALS                    string("/usr/bin/mpiexec -np") // DUKE_MATERIALS
#define         MPI_COMMAND_DUKE_MATERIALS                    XHOST.adefault.getattachedscheme("MPI_COMMAND_DUKE_MATERIALS")
#define AFLOWRC_MPI_BINARY_DIR_DUKE_MATERIALS                 string("/usr/local/bin/")  // DUKE_MATERIALS
#define         MPI_BINARY_DIR_DUKE_MATERIALS                 XHOST.adefault.getattachedscheme("MPI_BINARY_DIR_DUKE_MATERIALS")

#define AFLOWRC_MPI_OPTIONS_DUKE_AFLOWLIB                     string("ulimit -s unlimited ") // DUKE_AFLOWLIB
#define         MPI_OPTIONS_DUKE_AFLOWLIB                     XHOST.adefault.getattachedscheme("MPI_OPTIONS_DUKE_AFLOWLIB")
#define AFLOWRC_MPI_COMMAND_DUKE_AFLOWLIB                     string("/usr/bin/mpiexec -np") // DUKE_AFLOWLIB
#define         MPI_COMMAND_DUKE_AFLOWLIB                     XHOST.adefault.getattachedscheme("MPI_COMMAND_DUKE_AFLOWLIB")
#define AFLOWRC_MPI_BINARY_DIR_DUKE_AFLOWLIB                  string("/usr/local/bin/") // DUKE_AFLOWLIB
#define         MPI_BINARY_DIR_DUKE_AFLOWLIB                  XHOST.adefault.getattachedscheme("MPI_BINARY_DIR_DUKE_AFLOWLIB")

#define AFLOWRC_MPI_OPTIONS_DUKE_HABANA                       string("ulimit -s unlimited ") // DUKE_HABANA
#define         MPI_OPTIONS_DUKE_HABANA                       XHOST.adefault.getattachedscheme("MPI_OPTIONS_DUKE_HABANA")
#define AFLOWRC_MPI_COMMAND_DUKE_HABANA                       string("/usr/bin/mpiexec -np") // DUKE_HABANA
#define         MPI_COMMAND_DUKE_HABANA                       XHOST.adefault.getattachedscheme("MPI_COMMAND_DUKE_HABANA")
#define AFLOWRC_MPI_BINARY_DIR_DUKE_HABANA                    string("/usr/local/bin/") // DUKE_HABANA
#define         MPI_BINARY_DIR_DUKE_HABANA                    XHOST.adefault.getattachedscheme("MPI_BINARY_DIR_DUKE_HABANA")

#define AFLOWRC_MPI_OPTIONS_DUKE_QRATS_MPICH                  string("ulimit -s unlimited ") // DUKE_QRATS_MPICH
#define         MPI_OPTIONS_DUKE_QRATS_MPICH                  XHOST.adefault.getattachedscheme("MPI_OPTIONS_DUKE_QRATS_MPICH")
#define AFLOWRC_MPI_COMMAND_DUKE_QRATS_MPICH                  string("/MAIN/bin/MPICH/bin/mpirun -np") // DUKE_QRATS_MPICH
#define         MPI_COMMAND_DUKE_QRATS_MPICH                  XHOST.adefault.getattachedscheme("MPI_COMMAND_DUKE_QRATS_MPICH")
#define AFLOWRC_MPI_BINARY_DIR_DUKE_QRATS_MPICH               string("/usr/local/bin/") // DUKE_QRATS_MPICH
#define         MPI_BINARY_DIR_DUKE_QRATS_MPICH               XHOST.adefault.getattachedscheme("MPI_BINARY_DIR_DUKE_QRATS_MPICH")

#define AFLOWRC_MPI_OPTIONS_DUKE_QFLOW_OPENMPI                string("ulimit -s unlimited ") // DUKE_QFLOW_MPICH
#define         MPI_OPTIONS_DUKE_QFLOW_OPENMPI                XHOST.adefault.getattachedscheme("MPI_OPTIONS_DUKE_QFLOW_OPENMPI")
#define AFLOWRC_MPI_COMMAND_DUKE_QFLOW_OPENMPI                string("/home/bin/local/bin/mpirun -n") // DUKE_QFLOW_MPICH
#define         MPI_COMMAND_DUKE_QFLOW_OPENMPI                XHOST.adefault.getattachedscheme("MPI_COMMAND_DUKE_QFLOW_OPENMPI")
#define AFLOWRC_MPI_BINARY_DIR_DUKE_QFLOW_OPENMPI             string("/home/bin/") // DUKE_QFLOW_MPICH
#define         MPI_BINARY_DIR_DUKE_QFLOW_OPENMPI             XHOST.adefault.getattachedscheme("MPI_BINARY_DIR_DUKE_QFLOW_OPENMPI")

//CO20201220 X START
#define AFLOWRC_MPI_OPTIONS_DUKE_X                            string("ulimit -s unlimited ") // DUKE_X_MPICH
#define         MPI_OPTIONS_DUKE_X                            XHOST.adefault.getattachedscheme("MPI_OPTIONS_DUKE_X")
#define AFLOWRC_MPI_COMMAND_DUKE_X                            string("mpirun -n") // DUKE_X_MPICH
#define         MPI_COMMAND_DUKE_X                            XHOST.adefault.getattachedscheme("MPI_COMMAND_DUKE_X")
#define AFLOWRC_MPI_BINARY_DIR_DUKE_X                         string("/home/bin/") // DUKE_X_MPICH
#define         MPI_BINARY_DIR_DUKE_X                         XHOST.adefault.getattachedscheme("MPI_BINARY_DIR_DUKE_X")
//CO20201220 X STOP

//CO20220818 JHU_ROCKFISH START
#define AFLOWRC_MPI_OPTIONS_JHU_ROCKFISH                      string("ulimit -s unlimited ") // JHU_ROCKFISH_MPICH
#define         MPI_OPTIONS_JHU_ROCKFISH                      XHOST.adefault.getattachedscheme("MPI_OPTIONS_JHU_ROCKFISH")
#define AFLOWRC_MPI_COMMAND_JHU_ROCKFISH                      string("mpirun -n") // JHU_ROCKFISH_MPICH
#define         MPI_COMMAND_JHU_ROCKFISH                      XHOST.adefault.getattachedscheme("MPI_COMMAND_JHU_ROCKFISH")
#define AFLOWRC_MPI_BINARY_DIR_JHU_ROCKFISH                   string("~/bin/") // JHU_ROCKFISH_MPICH
#define         MPI_BINARY_DIR_JHU_ROCKFISH                   XHOST.adefault.getattachedscheme("MPI_BINARY_DIR_JHU_ROCKFISH")
//CO20220818 JHU_ROCKFISH STOP

//DX20190509 - MACHINE001 - START
#define AFLOWRC_MPI_OPTIONS_MACHINE001                        string("") // MACHINE001
#define         MPI_OPTIONS_MACHINE001                        XHOST.adefault.getattachedscheme("MPI_OPTIONS_MACHINE001")
#define AFLOWRC_MPI_COMMAND_MACHINE001                        string("aprun -n") // MACHINE001
#define         MPI_COMMAND_MACHINE001                        XHOST.adefault.getattachedscheme("MPI_COMMAND_MACHINE001")
#define AFLOWRC_MPI_BINARY_DIR_MACHINE001                     string("~/bin/") // MACHINE001
#define         MPI_BINARY_DIR_MACHINE001                     XHOST.adefault.getattachedscheme("MPI_BINARY_DIR_MACHINE001")
//DX20190509 - MACHINE001 - END

//DX20190509 - MACHINE002 - START
#define AFLOWRC_MPI_OPTIONS_MACHINE002                       string("") // MACHINE002
#define         MPI_OPTIONS_MACHINE002                       XHOST.adefault.getattachedscheme("MPI_OPTIONS_MACHINE002")
#define AFLOWRC_MPI_COMMAND_MACHINE002                       string("/p/app/intel/parallel_studio_xe_2017_update4/impi/2017.3.196/intel64/bin/mpirun -np") // MACHINE002
#define         MPI_COMMAND_MACHINE002                       XHOST.adefault.getattachedscheme("MPI_COMMAND_MACHINE002")
#define AFLOWRC_MPI_BINARY_DIR_MACHINE002                    string("~/bin/") // MACHINE002
#define         MPI_BINARY_DIR_MACHINE002                    XHOST.adefault.getattachedscheme("MPI_BINARY_DIR_MACHINE002")
//DX20190509 - MACHINE002 - END

//DX20201005 - MACHINE003 - START
#define AFLOWRC_MPI_OPTIONS_MACHINE003                       string("") // MACHINE003
#define         MPI_OPTIONS_MACHINE003                       XHOST.adefault.getattachedscheme("MPI_OPTIONS_MACHINE003")
#define AFLOWRC_MPI_COMMAND_MACHINE003                       string("/p/app/intel/parallel_studio_xe_2018_update1/impi/2018.1.163/intel64/bin/mpirun -np") // MACHINE003
#define         MPI_COMMAND_MACHINE003                       XHOST.adefault.getattachedscheme("MPI_COMMAND_MACHINE003")
#define AFLOWRC_MPI_BINARY_DIR_MACHINE003                    string("~/bin/") // MACHINE003
#define         MPI_BINARY_DIR_MACHINE003                    XHOST.adefault.getattachedscheme("MPI_BINARY_DIR_MACHINE003")
//DX20201005 - MACHINE003 - END

//DX20211011 - MACHINE004 - START
#define AFLOWRC_MPI_OPTIONS_MACHINE004                       string("") // MACHINE004
#define         MPI_OPTIONS_MACHINE004                       XHOST.adefault.getattachedscheme("MPI_OPTIONS_MACHINE004")
#define AFLOWRC_MPI_COMMAND_MACHINE004                       string("/p/app/intel/parallel_studio_xe_2018_update1/impi/2018.1.163/intel64/bin/mpirun -np") // MACHINE004
#define         MPI_COMMAND_MACHINE004                       XHOST.adefault.getattachedscheme("MPI_COMMAND_MACHINE004")
#define AFLOWRC_MPI_BINARY_DIR_MACHINE004                    string("~/bin/") // MACHINE004
#define         MPI_BINARY_DIR_MACHINE004                    XHOST.adefault.getattachedscheme("MPI_BINARY_DIR_MACHINE004")
//DX20211011 - MACHINE004 - END

#define AFLOWRC_MPI_OPTIONS_MPCDF_EOS                         string("ulimit -s unlimited ") // MPCDF_EOS_MPICH
#define         MPI_OPTIONS_MPCDF_EOS                         XHOST.adefault.getattachedscheme("MPI_OPTIONS_MPCDF_EOS")
#define AFLOWRC_MPI_COMMAND_MPCDF_EOS                         string("/usr/bin/srun -n") // MPCDF_EOS_MPICH
#define         MPI_COMMAND_MPCDF_EOS                         XHOST.adefault.getattachedscheme("MPI_COMMAND_MPCDF_EOS")
#define AFLOWRC_MPI_NCPUS_MPCDF_EOS                           32 // 32 // MPCDF_EOS_MPICH
#define         MPI_NCPUS_MPCDF_EOS                           XHOST.adefault.getattachedutype<int>("MPI_NCPUS_MPCDF_EOS")
#define AFLOWRC_MPI_HYPERTHREADING_MPCDF_EOS                  string("NEGLECT")  // FALSE/OFF, IGNORE/NEGLECT, TRUE/ON
#define         MPI_HYPERTHREADING_MPCDF_EOS                  XHOST.adefault.getattachedscheme("MPI_HYPERTHREADING_MPCDF_EOS") 
#define AFLOWRC_MPI_BINARY_DIR_MPCDF_EOS                      string("~/bin/") // MPCDF_EOS_MPICH
#define         MPI_BINARY_DIR_MPCDF_EOS                      XHOST.adefault.getattachedscheme("MPI_BINARY_DIR_MPCDF_EOS")

#define AFLOWRC_MPI_OPTIONS_MPCDF_DRACO                       string("ulimit -s unlimited ") // MPCDF_DRACO_MPICH  // FIX_DRACO
#define         MPI_OPTIONS_MPCDF_DRACO                       XHOST.adefault.getattachedscheme("MPI_OPTIONS_MPCDF_DRACO")  // FIX_DRACO
#define AFLOWRC_MPI_COMMAND_MPCDF_DRACO                       string("/usr/bin/srun -n") // MPCDF_DRACO_MPICH // FIX_DRACO
#define         MPI_COMMAND_MPCDF_DRACO                       XHOST.adefault.getattachedscheme("MPI_COMMAND_MPCDF_DRACO") // FIX_DRACO
#define AFLOWRC_MPI_NCPUS_MPCDF_DRACO                         0 // 32 // MPCDF_DRACO_MPICH
#define         MPI_NCPUS_MPCDF_DRACO                         XHOST.adefault.getattachedutype<int>("MPI_NCPUS_MPCDF_DRACO")
#define AFLOWRC_MPI_HYPERTHREADING_MPCDF_DRACO                string("OFF")  // FALSE/OFF, IGNORE/NEGLECT, TRUE/ON
#define         MPI_HYPERTHREADING_MPCDF_DRACO                XHOST.adefault.getattachedscheme("MPI_HYPERTHREADING_MPCDF_DRACO") 
#define AFLOWRC_MPI_BINARY_DIR_MPCDF_DRACO                    string("~/bin/") // MPCDF_DRACO_MPICH // FIX_DRACO
#define         MPI_BINARY_DIR_MPCDF_DRACO                    XHOST.adefault.getattachedscheme("MPI_BINARY_DIR_MPCDF_DRACO") // FIX_DRACO

#define AFLOWRC_MPI_OPTIONS_MPCDF_COBRA                       string("ulimit -s unlimited ") // MPCDF_COBRA_MPICH  // FIX_COBRA
#define         MPI_OPTIONS_MPCDF_COBRA                       XHOST.adefault.getattachedscheme("MPI_OPTIONS_MPCDF_COBRA")  // FIX_COBRA
#define AFLOWRC_MPI_COMMAND_MPCDF_COBRA                       string("/usr/bin/srun -n") // MPCDF_COBRA_MPICH // FIX_COBRA
#define         MPI_COMMAND_MPCDF_COBRA                       XHOST.adefault.getattachedscheme("MPI_COMMAND_MPCDF_COBRA") // FIX_COBRA
#define AFLOWRC_MPI_NCPUS_MPCDF_COBRA                         0 // 40 // MPCDF_COBRA_MPICH
#define         MPI_NCPUS_MPCDF_COBRA                         XHOST.adefault.getattachedutype<int>("MPI_NCPUS_MPCDF_COBRA")
#define AFLOWRC_MPI_HYPERTHREADING_MPCDF_COBRA                string("OFF")  // FALSE/OFF, IGNORE/NEGLECT, TRUE/ON
#define         MPI_HYPERTHREADING_MPCDF_COBRA                XHOST.adefault.getattachedscheme("MPI_HYPERTHREADING_MPCDF_COBRA") 
#define AFLOWRC_MPI_BINARY_DIR_MPCDF_COBRA                    string("~/bin/") // MPCDF_COBRA_MPICH // FIX_COBRA
#define         MPI_BINARY_DIR_MPCDF_COBRA                    XHOST.adefault.getattachedscheme("MPI_BINARY_DIR_MPCDF_COBRA") // FIX_COBRA

#define AFLOWRC_MPI_OPTIONS_MPCDF_HYDRA                       string("ulimit -s unlimited ") // MPCDF_HYDRA_MPICH
#define         MPI_OPTIONS_MPCDF_HYDRA                       XHOST.adefault.getattachedscheme("MPI_OPTIONS_MPCDF_HYDRA")
#define AFLOWRC_MPI_COMMAND_MPCDF_HYDRA                       string("poe ") // MPCDF_HYDRA_MPICH
#define         MPI_COMMAND_MPCDF_HYDRA                       XHOST.adefault.getattachedscheme("MPI_COMMAND_MPCDF_HYDRA")
#define AFLOWRC_MPI_NCPUS_MPCDF_HYDRA                         0 // 24 // MPCDF_HYDRA_MPICH
#define         MPI_NCPUS_MPCDF_HYDRA                         XHOST.adefault.getattachedutype<int>("MPI_NCPUS_MPCDF_HYDRA")
#define AFLOWRC_MPI_HYPERTHREADING_MPCDF_HYDRA                string("OFF")  // FALSE/OFF, IGNORE/NEGLECT, TRUE/ON
#define         MPI_HYPERTHREADING_MPCDF_HYDRA                XHOST.adefault.getattachedscheme("MPI_HYPERTHREADING_MPCDF_HYDRA") 
#define AFLOWRC_MPI_BINARY_DIR_MPCDF_HYDRA                    string("~/bin/") // MPCDF_HYDRA_MPICH
#define         MPI_BINARY_DIR_MPCDF_HYDRA                    XHOST.adefault.getattachedscheme("MPI_BINARY_DIR_MPCDF_HYDRA")

//define AFLOWRC_MPI_OPTIONS_FULTON_MARYLOU                    string("module purge") // FULTON_MARYLOU
#define AFLOWRC_MPI_OPTIONS_FULTON_MARYLOU                    string("export OMP_NUM_THREADS=$SLURM_CPUS_ON_NODE") // FULTON_MARYLOU
//#define AFLOWRC_MPI_OPTIONS_FULTON_MARYLOU                    string("export OMP_NUM_THREADS=$SLURM_NTASKS") // FULTON_MARYLOU
#define         MPI_OPTIONS_FULTON_MARYLOU                    XHOST.adefault.getattachedscheme("MPI_OPTIONS_FULTON_MARYLOU")
#define AFLOWRC_MPI_COMMAND_FULTON_MARYLOU                    string("srun ") // FULTON_MARYLOU  
//#define AFLOWRC_MPI_COMMAND_FULTON_MARYLOU                    string("mpiexec") // FULTON_MARYLOU  
//#define AFLOWRC_MPI_COMMAND_FULTON_MARYLOU                    string("mpiexec -np") // FULTON_MARYLOU WITH NP
#define         MPI_COMMAND_FULTON_MARYLOU                    XHOST.adefault.getattachedscheme("MPI_COMMAND_FULTON_MARYLOU")
#define AFLOWRC_MPI_BINARY_DIR_FULTON_MARYLOU                 string("/fslgroup/fslg_datamining/bin/") // FULTON_MARYLOU
#define         MPI_BINARY_DIR_FULTON_MARYLOU                 XHOST.adefault.getattachedscheme("MPI_BINARY_DIR_FULTON_MARYLOU")

//DX - CMU EULER - START
#define AFLOWRC_MPI_OPTIONS_CMU_EULER                         string("") // CMU EULER
#define         MPI_OPTIONS_CMU_EULER                         XHOST.adefault.getattachedscheme("MPI_OPTIONS_CMU_EULER")
#define AFLOWRC_MPI_COMMAND_CMU_EULER                         string("mpirun -np") // CMU_EULER
#define         MPI_COMMAND_CMU_EULER                         XHOST.adefault.getattachedscheme("MPI_COMMAND_CMU_EULER")
#define AFLOWRC_MPI_BINARY_DIR_CMU_EULER                      string("/home/Tools/bin/") // CMU_EULER
#define         MPI_BINARY_DIR_CMU_EULER                      XHOST.adefault.getattachedscheme("MPI_BINARY_DIR_CMU_EULER")
//DX - CMU EULER - END

#define AFLOWRC_MPI_OPTIONS_MACHINE1                          string("") // future expansions
#define         MPI_OPTIONS_MACHINE1                          XHOST.adefault.getattachedscheme("MPI_OPTIONS_MACHINE1")
#define AFLOWRC_MPI_COMMAND_MACHINE1                          string("...something ...")  // future expansions
#define         MPI_COMMAND_MACHINE1                          XHOST.adefault.getattachedscheme("MPI_COMMAND_MACHINE1")
#define AFLOWRC_MPI_BINARY_DIR_MACHINE1                       string("/somewhere/")  // future expansions
#define         MPI_BINARY_DIR_MACHINE1                       XHOST.adefault.getattachedscheme("MPI_BINARY_DIR_MACHINE1")

#define AFLOWRC_MPI_OPTIONS_MACHINE2                          string("") // future expansions
#define         MPI_OPTIONS_MACHINE2                          XHOST.adefault.getattachedscheme("MPI_OPTIONS_MACHINE2")
#define AFLOWRC_MPI_COMMAND_MACHINE2                          string("stub not used")  // future expansions
#define         MPI_COMMAND_MACHINE2                          XHOST.adefault.getattachedscheme("MPI_COMMAND_MACHINE2")
#define AFLOWRC_MPI_BINARY_DIR_MACHINE2                       string("/home/aflow/bin/")  // future expansions
#define         MPI_BINARY_DIR_MACHINE2                       XHOST.adefault.getattachedscheme("MPI_BINARY_DIR_MACHINE2")

#endif // _AFLOW_AFLOWRC_H_

// POCC STUFF
// defaults go in 4 positions; Here with #define AFLOWRC_DEFAULT, in read(), in write_default(), and in print_aflowrc()...
// I coded strings (without spaces), <int>.. you can do <doubles> just like the <int>
// for strings with spaces I need to fix the code. Dont add them now. Then you need to go around the whole code and fix the use of DEFAULTS, possibly also in the READMEs if they are specified.
// STRING     string blablabla=DEFAULT_STRING =>  string blablabla=XHOST.adefault.getattachedscheme("DEFAULT_STRING")
// INT        int blablabla=DEFAULT_INT       =>  int blablabla=XHOST.adefault.getattachedscheme<int>("DEFAULT_INT")
// DOUBLE     double blablabla=DEFAULT_DOUBLE =>  double blablabla=XHOST.adefault.getattachedscheme<double>("DEFAULT_DOUBLE")
// ./aflow --machine to check them out


#ifndef _AFLOW_AFLOWRC_CPP_
#define _AFLOW_AFLOWRC_CPP_

// ***************************************************************************
// aflowrc::load_default
// ***************************************************************************
namespace aflowrc {
  bool load_default(string schema,string schema_default) {
    bool found=FALSE;
    string aus,string_to_add=schema_default;
    vector<string> tokens;
    for(uint i=0;i<XHOST.vaflowrc.size()&&!found;i++) {
      aurostd::string2tokens(XHOST.vaflowrc.at(i),tokens,"=");
      if(tokens.size()>0&&!found) {
        if(aurostd::RemoveWhiteSpaces(tokens.at(0))==schema&&!found) {
          //CO20181226 - it is possible to have '=' inside value: MPI_START_DEFAULT="export OMP_NUM_THREADS=1"
          //treat tokens[0] as special
          tokens.erase(tokens.begin()); //remove key
          found=TRUE; aus=aurostd::RemoveWhiteSpacesFromTheBack(aurostd::joinWDelimiter(tokens,"="));  //CO20180705 - if there are spaces between ="" and //, then the value is set to the spaces (not an empty string!)  //CO20181226 - join again by '='
          aurostd::string2tokens(aus,tokens,"\""); //	    if(tokens.size()>0) cerr << tokens.at(0) << endl;
          if(tokens.size()>0) string_to_add=tokens.at(0);
        }
      }
    }
    // fix ~/ with XHOST.user
    if(aurostd::substring2bool(string_to_add,"~/")) aurostd::StringSubst(string_to_add,"~/",XHOST.home+"/");
    XHOST.adefault.push_attached(schema,string_to_add); // add what is present or the default if not present
    return found;
  }
  template<class utype> 
    bool load_default(string schema,utype schema_default) {
      bool found=XHOST.adefault.args2addattachedscheme(XHOST.vaflowrc,schema,string(schema+"="),""); // add what is present
      if(!found) XHOST.adefault.push_attached(schema,aurostd::utype2string<utype>(schema_default));  // add default if not present
      return found;
    }
}

// ***************************************************************************
// aflowrc::is_available
// ***************************************************************************
namespace aflowrc {
  bool is_available(std::ostream& oss,bool AFLOWRC_VERBOSE) {
    bool LDEBUG=(FALSE || XHOST.DEBUG || AFLOWRC_VERBOSE);   
    bool aflowrc_local=FALSE;
    bool aflowrc_global=FALSE;
    if(LDEBUG) oss << __AFLOW_FUNC__ << " BEGIN" << endl;
    if(LDEBUG) oss << __AFLOW_FUNC__ << " XHOST.home=" << XHOST.home << endl;
    // TESTING LOCAL OR USER BASED
    if(XHOST.aflowrc_filename.empty()) XHOST.aflowrc_filename=AFLOWRC_FILENAME_LOCAL;
    aflowrc_local=aurostd::FileExist(AFLOWRC_FILENAME_LOCAL);
    aflowrc_global=aurostd::FileExist(AFLOWRC_FILENAME_GLOBAL);

    // LOCAL=TRUE && GLOBAL=TRUE => take LOCAL
    if(aflowrc_local && aflowrc_global) {
      if(LDEBUG) oss << __AFLOW_FUNC__ << " LOCAL=TRUE && GLOBAL=TRUE => LOCAL " << endl;
      XHOST.aflowrc_filename=AFLOWRC_FILENAME_LOCAL;
      if(LDEBUG) oss << __AFLOW_FUNC__ << " XHOST.aflowrc_filename=" << XHOST.aflowrc_filename << endl;
      if(LDEBUG) oss << __AFLOW_FUNC__ << " END" << endl;
      return TRUE;
    }
    // LOCAL=TRUE && GLOBAL=FALSE => take LOCAL
    if(aflowrc_local && !aflowrc_global) {
      if(LDEBUG) oss << __AFLOW_FUNC__ << " LOCAL=TRUE && GLOBAL=FALSE => LOCAL " << endl;
      XHOST.aflowrc_filename=AFLOWRC_FILENAME_LOCAL; 
      if(LDEBUG) oss << __AFLOW_FUNC__ << " XHOST.aflowrc_filename=" << XHOST.aflowrc_filename << endl;
      if(LDEBUG) oss << __AFLOW_FUNC__ << " END" << endl;
      return TRUE;
    }
    // LOCAL=FALSE && GLOBAL=TRUE => take GLOBAL
    if(!aflowrc_local && aflowrc_global) {
      if(LDEBUG) oss << __AFLOW_FUNC__ << " LOCAL=FALSE && GLOBAL=TRUE => GLOBAL " << endl;
      XHOST.aflowrc_filename=AFLOWRC_FILENAME_GLOBAL;
      if(LDEBUG) oss << __AFLOW_FUNC__ << " XHOST.aflowrc_filename=" << XHOST.aflowrc_filename << endl;
      if(LDEBUG) oss << __AFLOW_FUNC__ << " END" << endl;
      return TRUE;
    }
    // LOCAL=FALSE && GLOBAL=FALSE => take NOTHING AND REWRITE
    if(!aflowrc_local && !aflowrc_global) {
      if(LDEBUG) oss << __AFLOW_FUNC__ << " LOCAL=FALSE && GLOBAL=FALSE => NOTHING " << endl;
      XHOST.aflowrc_filename=AFLOWRC_FILENAME_LOCAL; // because it is going to write it
      if(LDEBUG) oss << __AFLOW_FUNC__ << " XHOST.aflowrc_filename=" << XHOST.aflowrc_filename << endl;
      if(LDEBUG) oss << __AFLOW_FUNC__ << " END" << endl;
      return FALSE;
    }

    if(LDEBUG) oss << __AFLOW_FUNC__ << " END" << endl;
    return FALSE;
  }
} // namespace aflowrc


// ***************************************************************************
// aflowrc::read
// ***************************************************************************
namespace aflowrc {
  bool read(std::ostream& oss,bool AFLOWRC_VERBOSE) {
    bool LDEBUG=(FALSE || XHOST.DEBUG || AFLOWRC_VERBOSE);   
    stringstream message; //CO20200404
    if(LDEBUG) oss << __AFLOW_FUNC__ << " BEGIN" << endl;
    if(LDEBUG) oss << __AFLOW_FUNC__ << " XHOST.home=" << XHOST.home << endl;
    if(XHOST.aflowrc_filename.empty()) XHOST.aflowrc_filename=AFLOWRC_FILENAME_LOCAL;
    if(LDEBUG) oss << __AFLOW_FUNC__ << " XHOST.aflowrc_filename=" << XHOST.aflowrc_filename << endl;

    if(!aflowrc::is_available(oss,AFLOWRC_VERBOSE)){
      if(!XHOST.vflag_control.flag("WWW")){ //CO20200404 - new web flag
        if(!(aurostd::substring2bool(XHOST.aflowrc_filename,"/mnt/MAIN") || aurostd::substring2bool(XHOST.aflowrc_filename,"/mnt/uMAIN"))){ //CO20200404 - patching for new disk
          //[CO20200404 - OBSOLETE]cout << "WARNING: aflowrc::read: " << XHOST.aflowrc_filename << " not found, loading DEFAULT values" << endl;
<<<<<<< HEAD
          message << XHOST.aflowrc_filename << " not found, loading DEFAULT values";pflow::logger(_AFLOW_FILE_NAME_,__AFLOW_FUNC__,message,std::cerr,_LOGGER_MESSAGE_);  //CO20200404 - LEAVE std::cerr here, FR needs this for web
=======
          message << XHOST.aflowrc_filename << " not found, loading DEFAULT values";pflow::logger(__AFLOW_FILE__,__AFLOW_FUNC__,message,std::cerr,_LOGGER_MESSAGE_);  //CO20200404 - LEAVE std::cerr here, FR needs this for web
>>>>>>> 78dcc840
        }
      }
    }

    aurostd::file2string(XHOST.aflowrc_filename,XHOST.aflowrc_content);
    // oss << "BEGIN" << endl << XHOST.aflowrc_content << "END" << endl;
    // XHOST.aflowrc_content=aurostd::RemoveComments(XHOST.aflowrc_content); // NOW Clean XHOST.aflowrc_content
    //   XHOST.aflowrc_content=aurostd::RemoveWhiteSpaces(XHOST.aflowrc_content); // NOW Clean XHOST.aflowrc_content
    XHOST.aflowrc_content=aurostd::RemoveComments(XHOST.aflowrc_content); // NOW Clean XHOST.aflowrc_content
    // oss << "BEGIN" << endl << XHOST.aflowrc_content << "END" << endl;
    aurostd::string2vectorstring(XHOST.aflowrc_content,XHOST.vaflowrc); // vectorize

    // DEFAULT DEFINITIONS
    aflowrc::load_default("DEFAULT_KZIP_BIN",AFLOWRC_DEFAULT_KZIP_BIN);
    aflowrc::load_default("DEFAULT_KZIP_EXT",AFLOWRC_DEFAULT_KZIP_EXT);
    aflowrc::load_default("DEFAULT_TMPFS_DIRECTORIES",AFLOWRC_DEFAULT_TMPFS_DIRECTORIES);

    //HE20220218 START
    aflowrc::load_default("DEFAULT_ENTRY_LOADER_ALLOY_DB_FILE", AFLOWRC_DEFAULT_ENTRY_LOADER_ALLOY_DB_FILE);
    aflowrc::load_default("DEFAULT_ENTRY_LOADER_AFLUX_SERVER", AFLOWRC_DEFAULT_ENTRY_LOADER_AFLUX_SERVER);
    aflowrc::load_default("DEFAULT_ENTRY_LOADER_AFLUX_PATH", AFLOWRC_DEFAULT_ENTRY_LOADER_AFLUX_PATH);
    aflowrc::load_default("DEFAULT_ENTRY_LOADER_RESTAPI_SERVER", AFLOWRC_DEFAULT_ENTRY_LOADER_RESTAPI_SERVER);
    aflowrc::load_default("DEFAULT_ENTRY_LOADER_RESTAPI_PATH", AFLOWRC_DEFAULT_ENTRY_LOADER_RESTAPI_PATH);
    aflowrc::load_default("DEFAULT_ENTRY_LOADER_FS_PATH", AFLOWRC_DEFAULT_ENTRY_LOADER_FS_PATH);
    //HE20220218 STOP

    //ME20191001 START
    // AFLOW database files
    aflowrc::load_default("DEFAULT_AFLOW_DB_FILE", AFLOWRC_DEFAULT_AFLOW_DB_FILE);
    aflowrc::load_default("DEFAULT_AFLOW_DB_STATS_FILE", AFLOWRC_DEFAULT_AFLOW_DB_STATS_FILE);
    aflowrc::load_default("DEFAULT_AFLOW_DB_DATA_PATH", AFLOWRC_DEFAULT_AFLOW_DB_DATA_PATH);
    aflowrc::load_default("DEFAULT_AFLOW_DB_LOCK_FILE", AFLOWRC_DEFAULT_AFLOW_DB_LOCK_FILE);
    aflowrc::load_default("DEFAULT_AFLOW_DB_STALE_THRESHOLD", AFLOWRC_DEFAULT_AFLOW_DB_STALE_THRESHOLD);
    //ME20191001 END
    // FILENAMES FOR AFLOW.ORG ANALYSIS
    aflowrc::load_default("DEFAULT_FILE_AFLOWLIB_ENTRY_OUT",AFLOWRC_DEFAULT_FILE_AFLOWLIB_ENTRY_OUT);
    aflowrc::load_default("DEFAULT_FILE_AFLOWLIB_ENTRY_JSON",AFLOWRC_DEFAULT_FILE_AFLOWLIB_ENTRY_JSON);
    aflowrc::load_default("DEFAULT_FILE_EDATA_ORIG_OUT",AFLOWRC_DEFAULT_FILE_EDATA_ORIG_OUT);
    aflowrc::load_default("DEFAULT_FILE_EDATA_RELAX_OUT",AFLOWRC_DEFAULT_FILE_EDATA_RELAX_OUT);
    aflowrc::load_default("DEFAULT_FILE_EDATA_BANDS_OUT",AFLOWRC_DEFAULT_FILE_EDATA_BANDS_OUT);
    aflowrc::load_default("DEFAULT_FILE_DATA_ORIG_OUT",AFLOWRC_DEFAULT_FILE_DATA_ORIG_OUT);
    aflowrc::load_default("DEFAULT_FILE_DATA_RELAX_OUT",AFLOWRC_DEFAULT_FILE_DATA_RELAX_OUT);
    aflowrc::load_default("DEFAULT_FILE_DATA_BANDS_OUT",AFLOWRC_DEFAULT_FILE_DATA_BANDS_OUT);
    aflowrc::load_default("DEFAULT_FILE_EDATA_ORIG_JSON",AFLOWRC_DEFAULT_FILE_EDATA_ORIG_JSON);
    aflowrc::load_default("DEFAULT_FILE_EDATA_RELAX_JSON",AFLOWRC_DEFAULT_FILE_EDATA_RELAX_JSON);
    aflowrc::load_default("DEFAULT_FILE_EDATA_BANDS_JSON",AFLOWRC_DEFAULT_FILE_EDATA_BANDS_JSON);
    aflowrc::load_default("DEFAULT_FILE_DATA_ORIG_JSON",AFLOWRC_DEFAULT_FILE_DATA_ORIG_JSON);
    aflowrc::load_default("DEFAULT_FILE_DATA_RELAX_JSON",AFLOWRC_DEFAULT_FILE_DATA_RELAX_JSON);
    aflowrc::load_default("DEFAULT_FILE_DATA_BANDS_JSON",AFLOWRC_DEFAULT_FILE_DATA_BANDS_JSON);
    aflowrc::load_default("DEFAULT_FILE_TIME_OUT",AFLOWRC_DEFAULT_FILE_TIME_OUT);
    aflowrc::load_default("DEFAULT_FILE_SPACEGROUP1_OUT",AFLOWRC_DEFAULT_FILE_SPACEGROUP1_OUT);
    aflowrc::load_default("DEFAULT_FILE_SPACEGROUP2_OUT",AFLOWRC_DEFAULT_FILE_SPACEGROUP2_OUT);
    aflowrc::load_default("DEFAULT_FILE_VOLDISTPARAMS_OUT",AFLOWRC_DEFAULT_FILE_VOLDISTPARAMS_OUT);
    aflowrc::load_default("DEFAULT_FILE_VOLDISTEVOLUTION_OUT",AFLOWRC_DEFAULT_FILE_VOLDISTEVOLUTION_OUT);

    // FILENAMES FOR AFLOW OPERATION
    aflowrc::load_default("DEFAULT_AFLOW_PSEUDOPOTENTIAL_AUID_OUT",AFLOWRC_DEFAULT_AFLOW_PSEUDOPOTENTIAL_AUID_OUT);
    aflowrc::load_default("DEFAULT_AFLOW_PRESCRIPT_OUT",AFLOWRC_DEFAULT_AFLOW_PRESCRIPT_OUT);
    aflowrc::load_default("DEFAULT_AFLOW_PRESCRIPT_COMMAND",AFLOWRC_DEFAULT_AFLOW_PRESCRIPT_COMMAND);
    aflowrc::load_default("DEFAULT_AFLOW_POSTSCRIPT_OUT",AFLOWRC_DEFAULT_AFLOW_POSTSCRIPT_OUT);
    aflowrc::load_default("DEFAULT_AFLOW_POSTSCRIPT_COMMAND",AFLOWRC_DEFAULT_AFLOW_POSTSCRIPT_COMMAND);
    aflowrc::load_default("DEFAULT_AFLOW_PGROUP_OUT",AFLOWRC_DEFAULT_AFLOW_PGROUP_OUT);
    aflowrc::load_default("DEFAULT_AFLOW_PGROUP_JSON",AFLOWRC_DEFAULT_AFLOW_PGROUP_JSON);
    aflowrc::load_default("DEFAULT_AFLOW_PGROUP_XTAL_OUT",AFLOWRC_DEFAULT_AFLOW_PGROUP_XTAL_OUT);
    aflowrc::load_default("DEFAULT_AFLOW_PGROUP_XTAL_JSON",AFLOWRC_DEFAULT_AFLOW_PGROUP_XTAL_JSON);
    aflowrc::load_default("DEFAULT_AFLOW_PGROUPK_PATTERSON_OUT",AFLOWRC_DEFAULT_AFLOW_PGROUPK_PATTERSON_OUT); //DX20200129
    aflowrc::load_default("DEFAULT_AFLOW_PGROUPK_PATTERSON_JSON",AFLOWRC_DEFAULT_AFLOW_PGROUPK_PATTERSON_JSON); //DX20200129
    aflowrc::load_default("DEFAULT_AFLOW_PGROUPK_OUT",AFLOWRC_DEFAULT_AFLOW_PGROUPK_OUT);
    aflowrc::load_default("DEFAULT_AFLOW_PGROUPK_JSON",AFLOWRC_DEFAULT_AFLOW_PGROUPK_JSON);
    aflowrc::load_default("DEFAULT_AFLOW_PGROUPK_XTAL_OUT",AFLOWRC_DEFAULT_AFLOW_PGROUPK_XTAL_OUT);
    aflowrc::load_default("DEFAULT_AFLOW_PGROUPK_XTAL_JSON",AFLOWRC_DEFAULT_AFLOW_PGROUPK_XTAL_JSON);  
    aflowrc::load_default("DEFAULT_AFLOW_FGROUP_OUT",AFLOWRC_DEFAULT_AFLOW_FGROUP_OUT);
    aflowrc::load_default("DEFAULT_AFLOW_FGROUP_JSON",AFLOWRC_DEFAULT_AFLOW_FGROUP_JSON);
    aflowrc::load_default("DEFAULT_AFLOW_SGROUP_OUT",AFLOWRC_DEFAULT_AFLOW_SGROUP_OUT);
    aflowrc::load_default("DEFAULT_AFLOW_SGROUP_JSON",AFLOWRC_DEFAULT_AFLOW_SGROUP_JSON);
    aflowrc::load_default("DEFAULT_AFLOW_AGROUP_OUT",AFLOWRC_DEFAULT_AFLOW_AGROUP_OUT);
    aflowrc::load_default("DEFAULT_AFLOW_AGROUP_JSON",AFLOWRC_DEFAULT_AFLOW_AGROUP_JSON);
    aflowrc::load_default("DEFAULT_AFLOW_IATOMS_OUT",AFLOWRC_DEFAULT_AFLOW_IATOMS_OUT);
    aflowrc::load_default("DEFAULT_AFLOW_IATOMS_JSON",AFLOWRC_DEFAULT_AFLOW_IATOMS_JSON);  
    aflowrc::load_default("DEFAULT_AFLOW_ICAGES_OUT",AFLOWRC_DEFAULT_AFLOW_ICAGES_OUT);
    aflowrc::load_default("DEFAULT_AFLOW_SURFACE_OUT",AFLOWRC_DEFAULT_AFLOW_SURFACE_OUT);
    aflowrc::load_default("DEFAULT_AFLOW_QMVASP_OUT",AFLOWRC_DEFAULT_AFLOW_QMVASP_OUT);
    aflowrc::load_default("DEFAULT_AFLOW_ERVASP_OUT",AFLOWRC_DEFAULT_AFLOW_ERVASP_OUT);
    aflowrc::load_default("DEFAULT_AFLOW_IMMISCIBILITY_OUT",AFLOWRC_DEFAULT_AFLOW_IMMISCIBILITY_OUT);
    aflowrc::load_default("DEFAULT_AFLOW_MEMORY_OUT",AFLOWRC_DEFAULT_AFLOW_MEMORY_OUT);
    aflowrc::load_default("DEFAULT_AFLOW_FROZSL_INPUT_OUT",AFLOWRC_DEFAULT_AFLOW_FROZSL_INPUT_OUT);
    aflowrc::load_default("DEFAULT_AFLOW_FROZSL_POSCAR_OUT",AFLOWRC_DEFAULT_AFLOW_FROZSL_POSCAR_OUT);
    aflowrc::load_default("DEFAULT_AFLOW_FROZSL_MODES_OUT",AFLOWRC_DEFAULT_AFLOW_FROZSL_MODES_OUT);
    aflowrc::load_default("DEFAULT_AFLOW_FROZSL_EIGEN_OUT",AFLOWRC_DEFAULT_AFLOW_FROZSL_EIGEN_OUT);
    aflowrc::load_default("DEFAULT_AFLOW_END_OUT",AFLOWRC_DEFAULT_AFLOW_END_OUT);
    aflowrc::load_default("DEFAULT_AFLOW_PLASMONICS_FILE",AFLOWRC_DEFAULT_AFLOW_PLASMONICS_FILE);

    // DEFAULT GENERIC MPI
    aflowrc::load_default("MPI_START_DEFAULT",AFLOWRC_MPI_START_DEFAULT); 
    aflowrc::load_default("MPI_STOP_DEFAULT",AFLOWRC_MPI_STOP_DEFAULT); 
    aflowrc::load_default("MPI_COMMAND_DEFAULT",AFLOWRC_MPI_COMMAND_DEFAULT); 
    aflowrc::load_default("MPI_NCPUS_DEFAULT",AFLOWRC_MPI_NCPUS_DEFAULT); 
    aflowrc::load_default("MPI_NCPUS_MAX",AFLOWRC_MPI_NCPUS_MAX); 

    // BINARY VASP
    aflowrc::load_default("DEFAULT_VASP_GAMMA_BIN",AFLOWRC_DEFAULT_VASP_GAMMA_BIN); 
    aflowrc::load_default("DEFAULT_VASP_GAMMA_MPI_BIN",AFLOWRC_DEFAULT_VASP_GAMMA_MPI_BIN); 
    aflowrc::load_default("DEFAULT_VASP_BIN",AFLOWRC_DEFAULT_VASP_BIN); 
    aflowrc::load_default("DEFAULT_VASP_MPI_BIN",AFLOWRC_DEFAULT_VASP_MPI_BIN); 
    aflowrc::load_default("DEFAULT_VASP5_BIN",AFLOWRC_DEFAULT_VASP5_BIN); 
    aflowrc::load_default("DEFAULT_VASP5_MPI_BIN",AFLOWRC_DEFAULT_VASP5_MPI_BIN); 
    // BINARY AIMS
    aflowrc::load_default("DEFAULT_AIMS_BIN",AFLOWRC_DEFAULT_AIMS_BIN); 

    // POTCARS
    aflowrc::load_default("DEFAULT_VASP_POTCAR_DIRECTORIES",AFLOWRC_DEFAULT_VASP_POTCAR_DIRECTORIES); 
    aflowrc::load_default("DEFAULT_VASP_POTCAR_DATE",AFLOWRC_DEFAULT_VASP_POTCAR_DATE); 
    aflowrc::load_default("DEFAULT_VASP_POTCAR_SUFFIX",AFLOWRC_DEFAULT_VASP_POTCAR_SUFFIX); 
    aflowrc::load_default("DEFAULT_VASP_POTCAR_DATE_POT_LDA",AFLOWRC_DEFAULT_VASP_POTCAR_DATE_POT_LDA); 
    aflowrc::load_default("DEFAULT_VASP_POTCAR_DATE_POT_GGA",AFLOWRC_DEFAULT_VASP_POTCAR_DATE_POT_GGA); 
    aflowrc::load_default("DEFAULT_VASP_POTCAR_DIR_POT_LDA",AFLOWRC_DEFAULT_VASP_POTCAR_DIR_POT_LDA);
    aflowrc::load_default("DEFAULT_VASP_POTCAR_DIR_POT_GGA",AFLOWRC_DEFAULT_VASP_POTCAR_DIR_POT_GGA);
    aflowrc::load_default("DEFAULT_VASP_POTCAR_DIR_POT_PBE",AFLOWRC_DEFAULT_VASP_POTCAR_DIR_POT_PBE);
    aflowrc::load_default("DEFAULT_VASP_POTCAR_DIR_POTPAW_LDA",AFLOWRC_DEFAULT_VASP_POTCAR_DIR_POTPAW_LDA);
    aflowrc::load_default("DEFAULT_VASP_POTCAR_DIR_POTPAW_GGA",AFLOWRC_DEFAULT_VASP_POTCAR_DIR_POTPAW_GGA);
    aflowrc::load_default("DEFAULT_VASP_POTCAR_DIR_POTPAW_PBE",AFLOWRC_DEFAULT_VASP_POTCAR_DIR_POTPAW_PBE);
    aflowrc::load_default("DEFAULT_VASP_POTCAR_DIR_POTPAW_LDA_KIN",AFLOWRC_DEFAULT_VASP_POTCAR_DIR_POTPAW_LDA_KIN);
    aflowrc::load_default("DEFAULT_VASP_POTCAR_DIR_POTPAW_PBE_KIN",AFLOWRC_DEFAULT_VASP_POTCAR_DIR_POTPAW_PBE_KIN);

    // DEFAULT KPOINTS/DOS
    aflowrc::load_default("DEFAULT_BANDS_GRID",AFLOWRC_DEFAULT_BANDS_GRID); 
    aflowrc::load_default("DEFAULT_BANDS_LATTICE",AFLOWRC_DEFAULT_BANDS_LATTICE); 
    aflowrc::load_default("DEFAULT_KSCHEME",AFLOWRC_DEFAULT_KSCHEME); 
    aflowrc::load_default("DEFAULT_KPPRA",AFLOWRC_DEFAULT_KPPRA); 
    aflowrc::load_default("DEFAULT_STATIC_KSCHEME",AFLOWRC_DEFAULT_STATIC_KSCHEME); 
    aflowrc::load_default("DEFAULT_KPPRA_STATIC",AFLOWRC_DEFAULT_KPPRA_STATIC); 
    aflowrc::load_default("DEFAULT_KPPRA_ICSD",AFLOWRC_DEFAULT_KPPRA_ICSD); 
    aflowrc::load_default("DEFAULT_UNARY_BANDS_GRID",AFLOWRC_DEFAULT_UNARY_BANDS_GRID); 
    aflowrc::load_default("DEFAULT_UNARY_KPPRA",AFLOWRC_DEFAULT_UNARY_KPPRA); 
    aflowrc::load_default("DEFAULT_UNARY_KPPRA_STATIC",AFLOWRC_DEFAULT_UNARY_KPPRA_STATIC); 
    aflowrc::load_default("DEFAULT_PHONONS_KSCHEME",AFLOWRC_DEFAULT_PHONONS_KSCHEME); 
    aflowrc::load_default("DEFAULT_PHONONS_KPPRA",AFLOWRC_DEFAULT_PHONONS_KPPRA); 
    aflowrc::load_default("DEFAULT_DOS_EMIN",AFLOWRC_DEFAULT_DOS_EMIN); 
    aflowrc::load_default("DEFAULT_DOS_EMAX",AFLOWRC_DEFAULT_DOS_EMAX); 
    aflowrc::load_default("DEFAULT_DOS_SCALE",AFLOWRC_DEFAULT_DOS_SCALE); 

    // PRECISION
    aflowrc::load_default("DEFAULT_VASP_PREC_ENMAX_LOW",AFLOWRC_DEFAULT_VASP_PREC_ENMAX_LOW);
    aflowrc::load_default("DEFAULT_VASP_PREC_ENMAX_MEDIUM",AFLOWRC_DEFAULT_VASP_PREC_ENMAX_MEDIUM);
    aflowrc::load_default("DEFAULT_VASP_PREC_ENMAX_NORMAL",AFLOWRC_DEFAULT_VASP_PREC_ENMAX_NORMAL);
    aflowrc::load_default("DEFAULT_VASP_PREC_ENMAX_HIGH",AFLOWRC_DEFAULT_VASP_PREC_ENMAX_HIGH);
    aflowrc::load_default("DEFAULT_VASP_PREC_ENMAX_ACCURATE",AFLOWRC_DEFAULT_VASP_PREC_ENMAX_ACCURATE);
    aflowrc::load_default("DEFAULT_VASP_ENMAX_MINIMUM",AFLOWRC_DEFAULT_VASP_ENMAX_MINIMUM);
    aflowrc::load_default("DEFAULT_VASP_SPIN_REMOVE_CUTOFF",AFLOWRC_DEFAULT_VASP_SPIN_REMOVE_CUTOFF);
    aflowrc::load_default("DEFAULT_VASP_PREC_POTIM",AFLOWRC_DEFAULT_VASP_PREC_POTIM);
    aflowrc::load_default("DEFAULT_VASP_PREC_EDIFFG",AFLOWRC_DEFAULT_VASP_PREC_EDIFFG);

    // OPTIONS
    aflowrc::load_default("DEFAULT_VASP_OUT",AFLOWRC_DEFAULT_VASP_OUT);
    aflowrc::load_default("DEFAULT_VASP_EXTERNAL_INCAR",AFLOWRC_DEFAULT_VASP_EXTERNAL_INCAR);
    aflowrc::load_default("DEFAULT_VASP_EXTERNAL_POSCAR",AFLOWRC_DEFAULT_VASP_EXTERNAL_POSCAR);
    aflowrc::load_default("DEFAULT_VASP_EXTERNAL_POTCAR",AFLOWRC_DEFAULT_VASP_EXTERNAL_POTCAR);
    aflowrc::load_default("DEFAULT_VASP_EXTERNAL_KPOINTS",AFLOWRC_DEFAULT_VASP_EXTERNAL_KPOINTS);
    aflowrc::load_default("DEFAULT_AIMS_EXTERNAL_CONTROL",AFLOWRC_DEFAULT_AIMS_EXTERNAL_CONTROL);
    aflowrc::load_default("DEFAULT_AIMS_EXTERNAL_GEOM",AFLOWRC_DEFAULT_AIMS_EXTERNAL_GEOM);
    aflowrc::load_default("DEFAULT_VASP_PSEUDOPOTENTIAL_TYPE",AFLOWRC_DEFAULT_VASP_PSEUDOPOTENTIAL_TYPE);
    aflowrc::load_default("DEFAULT_VASP_FORCE_OPTION_RELAX_MODE_SCHEME",AFLOWRC_DEFAULT_VASP_FORCE_OPTION_RELAX_MODE_SCHEME);
    aflowrc::load_default("DEFAULT_VASP_FORCE_OPTION_RELAX_COUNT",AFLOWRC_DEFAULT_VASP_FORCE_OPTION_RELAX_COUNT);
    aflowrc::load_default("DEFAULT_VASP_FORCE_OPTION_PREC_SCHEME",AFLOWRC_DEFAULT_VASP_FORCE_OPTION_PREC_SCHEME);
    aflowrc::load_default("DEFAULT_VASP_FORCE_OPTION_ALGO_SCHEME",AFLOWRC_DEFAULT_VASP_FORCE_OPTION_ALGO_SCHEME);
    aflowrc::load_default("DEFAULT_VASP_FORCE_OPTION_METAGGA_SCHEME",AFLOWRC_DEFAULT_VASP_FORCE_OPTION_METAGGA_SCHEME);
    aflowrc::load_default("DEFAULT_VASP_FORCE_OPTION_IVDW_SCHEME",AFLOWRC_DEFAULT_VASP_FORCE_OPTION_IVDW_SCHEME);
    aflowrc::load_default("DEFAULT_VASP_FORCE_OPTION_TYPE_SCHEME",AFLOWRC_DEFAULT_VASP_FORCE_OPTION_TYPE_SCHEME);
    aflowrc::load_default("DEFAULT_VASP_FORCE_OPTION_ISMEAR_SCHEME",AFLOWRC_DEFAULT_VASP_FORCE_OPTION_ISMEAR_SCHEME);
    aflowrc::load_default("DEFAULT_VASP_FORCE_OPTION_ISMEAR_STATIC_SCHEME",AFLOWRC_DEFAULT_VASP_FORCE_OPTION_ISMEAR_STATIC_SCHEME);
    aflowrc::load_default("DEFAULT_VASP_FORCE_OPTION_ISMEAR_BANDS_SCHEME",AFLOWRC_DEFAULT_VASP_FORCE_OPTION_ISMEAR_BANDS_SCHEME);
    aflowrc::load_default("DEFAULT_VASP_FORCE_OPTION_SIGMA",AFLOWRC_DEFAULT_VASP_FORCE_OPTION_SIGMA);
    aflowrc::load_default("DEFAULT_VASP_FORCE_OPTION_SIGMA_STATIC",AFLOWRC_DEFAULT_VASP_FORCE_OPTION_SIGMA_STATIC);
    aflowrc::load_default("DEFAULT_VASP_FORCE_OPTION_SIGMA_BANDS",AFLOWRC_DEFAULT_VASP_FORCE_OPTION_SIGMA_BANDS);
    aflowrc::load_default("DEFAULT_VASP_FORCE_OPTION_NELM",AFLOWRC_DEFAULT_VASP_FORCE_OPTION_NELM); //CO20200624
    aflowrc::load_default("DEFAULT_VASP_FORCE_OPTION_NELM_STATIC",AFLOWRC_DEFAULT_VASP_FORCE_OPTION_NELM_STATIC); //CO20200624
    aflowrc::load_default("MAX_VASP_NELM",AFLOWRC_MAX_VASP_NELM); //CO20200624
    aflowrc::load_default("DEFAULT_VASP_FORCE_OPTION_ABMIX_SCHEME",AFLOWRC_DEFAULT_VASP_FORCE_OPTION_ABMIX_SCHEME);
    aflowrc::load_default("DEFAULT_VASP_FORCE_OPTION_SYM",AFLOWRC_DEFAULT_VASP_FORCE_OPTION_SYM);
    aflowrc::load_default("DEFAULT_VASP_FORCE_OPTION_SPIN",AFLOWRC_DEFAULT_VASP_FORCE_OPTION_SPIN);
    aflowrc::load_default("DEFAULT_VASP_FORCE_OPTION_SPIN_REMOVE_RELAX_1",AFLOWRC_DEFAULT_VASP_FORCE_OPTION_SPIN_REMOVE_RELAX_1);
    aflowrc::load_default("DEFAULT_VASP_FORCE_OPTION_SPIN_REMOVE_RELAX_2",AFLOWRC_DEFAULT_VASP_FORCE_OPTION_SPIN_REMOVE_RELAX_2);
    aflowrc::load_default("DEFAULT_VASP_FORCE_OPTION_BADER",AFLOWRC_DEFAULT_VASP_FORCE_OPTION_BADER);
    aflowrc::load_default("DEFAULT_VASP_FORCE_OPTION_BADER_STATIC",AFLOWRC_DEFAULT_VASP_FORCE_OPTION_BADER_STATIC);
    aflowrc::load_default("DEFAULT_VASP_FORCE_OPTION_ELF",AFLOWRC_DEFAULT_VASP_FORCE_OPTION_ELF);
    aflowrc::load_default("DEFAULT_VASP_FORCE_OPTION_AUTO_MAGMOM",AFLOWRC_DEFAULT_VASP_FORCE_OPTION_AUTO_MAGMOM);
    aflowrc::load_default("DEFAULT_VASP_FORCE_OPTION_WAVECAR",AFLOWRC_DEFAULT_VASP_FORCE_OPTION_WAVECAR);
    aflowrc::load_default("DEFAULT_VASP_FORCE_OPTION_CHGCAR",AFLOWRC_DEFAULT_VASP_FORCE_OPTION_CHGCAR);
    aflowrc::load_default("DEFAULT_VASP_FORCE_OPTION_LSCOUPLING",AFLOWRC_DEFAULT_VASP_FORCE_OPTION_LSCOUPLING);

    // AFLOW_LIBRARY AFLOW_PROJECT
    aflowrc::load_default("DEFAULT_AFLOW_LIBRARY_DIRECTORIES",AFLOWRC_DEFAULT_AFLOW_LIBRARY_DIRECTORIES);
    aflowrc::load_default("DEFAULT_AFLOW_PROJECTS_DIRECTORIES",AFLOWRC_DEFAULT_AFLOW_PROJECTS_DIRECTORIES);
    aflowrc::load_default("DEFAULT_AFLOWDATA_WEB_DIRECTORY",AFLOWRC_DEFAULT_AFLOWDATA_WEB_DIRECTORY); //CO+ME20200731

    // DEFAULT PLATON/FINDSYM
    aflowrc::load_default("DEFAULT_PLATON_P_EQUAL",AFLOWRC_DEFAULT_PLATON_P_EQUAL);
    aflowrc::load_default("DEFAULT_PLATON_P_EXACT",AFLOWRC_DEFAULT_PLATON_P_EXACT);
    aflowrc::load_default("DEFAULT_PLATON_P_ANG",AFLOWRC_DEFAULT_PLATON_P_ANG);
    aflowrc::load_default("DEFAULT_PLATON_P_D1",AFLOWRC_DEFAULT_PLATON_P_D1);
    aflowrc::load_default("DEFAULT_PLATON_P_D2",AFLOWRC_DEFAULT_PLATON_P_D2);
    aflowrc::load_default("DEFAULT_PLATON_P_D3",AFLOWRC_DEFAULT_PLATON_P_D3);
    aflowrc::load_default("DEFAULT_FINDSYM_TOL",AFLOWRC_DEFAULT_FINDSYM_TOL);

    // DEFAULT GNUPLOT
    aflowrc::load_default("DEFAULT_GNUPLOT_EPS_FONT",AFLOWRC_DEFAULT_GNUPLOT_EPS_FONT);
    aflowrc::load_default("DEFAULT_GNUPLOT_EPS_FONT_BOLD",AFLOWRC_DEFAULT_GNUPLOT_EPS_FONT_BOLD); 
    aflowrc::load_default("DEFAULT_GNUPLOT_EPS_FONT_ITALICS",AFLOWRC_DEFAULT_GNUPLOT_EPS_FONT_ITALICS); 
    aflowrc::load_default("DEFAULT_GNUPLOT_EPS_FONT_BOLD_ITALICS",AFLOWRC_DEFAULT_GNUPLOT_EPS_FONT_BOLD_ITALICS); 
    aflowrc::load_default("DEFAULT_GNUPLOT_PNG_FONT",AFLOWRC_DEFAULT_GNUPLOT_PNG_FONT); 
    aflowrc::load_default("DEFAULT_GNUPLOT_PNG_FONT_BOLD",AFLOWRC_DEFAULT_GNUPLOT_PNG_FONT_BOLD); 
    aflowrc::load_default("DEFAULT_GNUPLOT_PNG_FONT_ITALICS",AFLOWRC_DEFAULT_GNUPLOT_PNG_FONT_ITALICS); 
    aflowrc::load_default("DEFAULT_GNUPLOT_PNG_FONT_BOLD_ITALICS",AFLOWRC_DEFAULT_GNUPLOT_PNG_FONT_BOLD_ITALICS); 
    aflowrc::load_default("DEFAULT_GNUPLOT_GREEK_FONT",AFLOWRC_DEFAULT_GNUPLOT_GREEK_FONT); 
    aflowrc::load_default("DEFAULT_GNUPLOT_GREEK_FONT_BOLD",AFLOWRC_DEFAULT_GNUPLOT_GREEK_FONT_BOLD); 
    aflowrc::load_default("DEFAULT_GNUPLOT_GREEK_FONT_ITALICS",AFLOWRC_DEFAULT_GNUPLOT_GREEK_FONT_ITALICS); 
    aflowrc::load_default("DEFAULT_GNUPLOT_GREEK_FONT_BOLD_ITALICS",AFLOWRC_DEFAULT_GNUPLOT_GREEK_FONT_BOLD_ITALICS); 

    // DEFAULT CHULL
    aflowrc::load_default("DEFAULT_CHULL_ALLOWED_DFT_TYPES",AFLOWRC_DEFAULT_CHULL_ALLOWED_DFT_TYPES); 
    aflowrc::load_default("DEFAULT_CHULL_ALLOW_ALL_FORMATION_ENERGIES",AFLOWRC_DEFAULT_CHULL_ALLOW_ALL_FORMATION_ENERGIES); 
    aflowrc::load_default("DEFAULT_CHULL_COUNT_THRESHOLD_BINARIES",AFLOWRC_DEFAULT_CHULL_COUNT_THRESHOLD_BINARIES); 
    aflowrc::load_default("DEFAULT_CHULL_PERFORM_OUTLIER_ANALYSIS",AFLOWRC_DEFAULT_CHULL_PERFORM_OUTLIER_ANALYSIS); 
    aflowrc::load_default("DEFAULT_CHULL_OUTLIER_ANALYSIS_COUNT_THRESHOLD_BINARIES",AFLOWRC_DEFAULT_CHULL_OUTLIER_ANALYSIS_COUNT_THRESHOLD_BINARIES); 
    aflowrc::load_default("DEFAULT_CHULL_OUTLIER_MULTIPLIER",AFLOWRC_DEFAULT_CHULL_OUTLIER_MULTIPLIER); 
    aflowrc::load_default("DEFAULT_CHULL_IGNORE_KNOWN_ILL_CONVERGED",AFLOWRC_DEFAULT_CHULL_IGNORE_KNOWN_ILL_CONVERGED); 
    aflowrc::load_default("DEFAULT_CHULL_LATEX_BANNER",AFLOWRC_DEFAULT_CHULL_LATEX_BANNER); 
    aflowrc::load_default("DEFAULT_CHULL_LATEX_COMPOUNDS_COLUMN",AFLOWRC_DEFAULT_CHULL_LATEX_COMPOUNDS_COLUMN); 
    aflowrc::load_default("DEFAULT_CHULL_LATEX_STOICH_HEADER",AFLOWRC_DEFAULT_CHULL_LATEX_STOICH_HEADER); 
    aflowrc::load_default("DEFAULT_CHULL_LATEX_PLOT_UNARIES",AFLOWRC_DEFAULT_CHULL_LATEX_PLOT_UNARIES); 
    aflowrc::load_default("DEFAULT_CHULL_LATEX_PLOT_OFF_HULL",AFLOWRC_DEFAULT_CHULL_LATEX_PLOT_OFF_HULL); 
    aflowrc::load_default("DEFAULT_CHULL_LATEX_PLOT_UNSTABLE",AFLOWRC_DEFAULT_CHULL_LATEX_PLOT_UNSTABLE); 
    aflowrc::load_default("DEFAULT_CHULL_LATEX_FILTER_SCHEME",AFLOWRC_DEFAULT_CHULL_LATEX_FILTER_SCHEME); 
    aflowrc::load_default("DEFAULT_CHULL_LATEX_FILTER_VALUE",AFLOWRC_DEFAULT_CHULL_LATEX_FILTER_VALUE); 
    aflowrc::load_default("DEFAULT_CHULL_LATEX_COLOR_BAR",AFLOWRC_DEFAULT_CHULL_LATEX_COLOR_BAR); 
    aflowrc::load_default("DEFAULT_CHULL_LATEX_HEAT_MAP",AFLOWRC_DEFAULT_CHULL_LATEX_HEAT_MAP); 
    aflowrc::load_default("DEFAULT_CHULL_LATEX_COLOR_GRADIENT",AFLOWRC_DEFAULT_CHULL_LATEX_COLOR_GRADIENT); 
    aflowrc::load_default("DEFAULT_CHULL_LATEX_COLOR_MAP",AFLOWRC_DEFAULT_CHULL_LATEX_COLOR_MAP); 
    aflowrc::load_default("DEFAULT_CHULL_LATEX_TERNARY_LABEL_COLOR",AFLOWRC_DEFAULT_CHULL_LATEX_TERNARY_LABEL_COLOR); 
    aflowrc::load_default("DEFAULT_CHULL_LATEX_REVERSE_AXIS",AFLOWRC_DEFAULT_CHULL_LATEX_REVERSE_AXIS); 
    aflowrc::load_default("DEFAULT_CHULL_LATEX_FACET_LINE_DROP_SHADOW",AFLOWRC_DEFAULT_CHULL_LATEX_FACET_LINE_DROP_SHADOW); 
    aflowrc::load_default("DEFAULT_CHULL_LATEX_LINKS",AFLOWRC_DEFAULT_CHULL_LATEX_LINKS); 
    aflowrc::load_default("DEFAULT_CHULL_LATEX_LABEL_NAME",AFLOWRC_DEFAULT_CHULL_LATEX_LABEL_NAME); 
    aflowrc::load_default("DEFAULT_CHULL_LATEX_META_LABELS",AFLOWRC_DEFAULT_CHULL_LATEX_META_LABELS); 
    aflowrc::load_default("DEFAULT_CHULL_LATEX_LABELS_OFF_HULL",AFLOWRC_DEFAULT_CHULL_LATEX_LABELS_OFF_HULL); 
    aflowrc::load_default("DEFAULT_CHULL_LATEX_PLOT_REDUCED_COMPOSITION",AFLOWRC_DEFAULT_CHULL_LATEX_PLOT_REDUCED_COMPOSITION); 
    aflowrc::load_default("DEFAULT_CHULL_LATEX_HELVETICA_FONT",AFLOWRC_DEFAULT_CHULL_LATEX_HELVETICA_FONT); 
    aflowrc::load_default("DEFAULT_CHULL_LATEX_FONT_SIZE",AFLOWRC_DEFAULT_CHULL_LATEX_FONT_SIZE); 
    aflowrc::load_default("DEFAULT_CHULL_LATEX_ROTATE_LABELS",AFLOWRC_DEFAULT_CHULL_LATEX_ROTATE_LABELS); 
    aflowrc::load_default("DEFAULT_CHULL_LATEX_BOLD_LABELS",AFLOWRC_DEFAULT_CHULL_LATEX_BOLD_LABELS); 
    aflowrc::load_default("DEFAULT_CHULL_PNG_RESOLUTION",AFLOWRC_DEFAULT_CHULL_PNG_RESOLUTION); 

    // DEFAULT GFA  //CO20190628
    aflowrc::load_default("DEFAULT_GFA_FORMATION_ENTHALPY_CUTOFF",AFLOWRC_DEFAULT_GFA_FORMATION_ENTHALPY_CUTOFF); //CO20190628

    // DEFAULT ARUN
    aflowrc::load_default("ARUN_DIRECTORY_PREFIX",AFLOWRC_ARUN_DIRECTORY_PREFIX);

    // DEFAULT POCC
    aflowrc::load_default("DEFAULT_POCC_STRUCTURE_GENERATION_ALGO",AFLOWRC_DEFAULT_POCC_STRUCTURE_GENERATION_ALGO);
    aflowrc::load_default("DEFAULT_POCC_TEMPERATURE_STRING",AFLOWRC_DEFAULT_POCC_TEMPERATURE_STRING);
    aflowrc::load_default("DEFAULT_POCC_EXCLUDE_UNSTABLE",AFLOWRC_DEFAULT_POCC_EXCLUDE_UNSTABLE);  //ME20210927
    aflowrc::load_default("DEFAULT_POCC_SITE_TOL",AFLOWRC_DEFAULT_POCC_SITE_TOL);
    aflowrc::load_default("DEFAULT_POCC_STOICH_TOL",AFLOWRC_DEFAULT_POCC_STOICH_TOL);
    aflowrc::load_default("DEFAULT_UFF_BONDING_DISTANCE",AFLOWRC_DEFAULT_UFF_BONDING_DISTANCE);
    aflowrc::load_default("DEFAULT_UFF_ENERGY_TOLERANCE",AFLOWRC_DEFAULT_UFF_ENERGY_TOLERANCE);
    aflowrc::load_default("DEFAULT_UFF_CLUSTER_RADIUS",AFLOWRC_DEFAULT_UFF_CLUSTER_RADIUS);
    aflowrc::load_default("DEFAULT_POCC_PERFORM_ROBUST_STRUCTURE_COMPARISON",AFLOWRC_DEFAULT_POCC_PERFORM_ROBUST_STRUCTURE_COMPARISON);
    aflowrc::load_default("DEFAULT_POCC_WRITE_OUT_ALL_SUPERCELLS",AFLOWRC_DEFAULT_POCC_WRITE_OUT_ALL_SUPERCELLS);
    aflowrc::load_default("POCC_FILE_PREFIX",AFLOWRC_POCC_FILE_PREFIX);
    aflowrc::load_default("POCC_OUT_FILE",AFLOWRC_POCC_OUT_FILE);
    aflowrc::load_default("POCC_APL_OUT_FILE",AFLOWRC_POCC_APL_OUT_FILE);  //ME20210927
    aflowrc::load_default("POCC_ALL_SUPERCELLS_FILE",AFLOWRC_POCC_ALL_SUPERCELLS_FILE);
    aflowrc::load_default("POCC_UNIQUE_SUPERCELLS_FILE",AFLOWRC_POCC_UNIQUE_SUPERCELLS_FILE);
    aflowrc::load_default("POCC_ALL_HNF_MATRICES_FILE",AFLOWRC_POCC_ALL_HNF_MATRICES_FILE);
    aflowrc::load_default("POCC_ALL_SITE_CONFIGURATIONS_FILE",AFLOWRC_POCC_ALL_SITE_CONFIGURATIONS_FILE);
    aflowrc::load_default("POCC_DOSCAR_FILE",AFLOWRC_POCC_DOSCAR_FILE);
    aflowrc::load_default("POCC_PHDOSCAR_FILE",AFLOWRC_POCC_PHDOSCAR_FILE);  //ME20210927
    aflowrc::load_default("POCC_ANIONS_LIST",AFLOWRC_POCC_ANIONS_LIST);

    // DEFAULT APL
    //// DEFAULT APL SUPERCELL
    aflowrc::load_default("DEFAULT_APL_PREC",AFLOWRC_DEFAULT_APL_PREC);
    aflowrc::load_default("DEFAULT_APL_ENGINE",AFLOWRC_DEFAULT_APL_ENGINE);
    aflowrc::load_default("DEFAULT_APL_HIBERNATE",AFLOWRC_DEFAULT_APL_HIBERNATE);
    aflowrc::load_default("DEFAULT_APL_MINSHELL",AFLOWRC_DEFAULT_APL_MINSHELL);
    aflowrc::load_default("DEFAULT_APL_MINATOMS",AFLOWRC_DEFAULT_APL_MINATOMS);
    aflowrc::load_default("DEFAULT_APL_POLAR",AFLOWRC_DEFAULT_APL_POLAR);
    aflowrc::load_default("DEFAULT_APL_DMAG",AFLOWRC_DEFAULT_APL_DMAG);
    aflowrc::load_default("DEFAULT_APL_DXYZONLY",AFLOWRC_DEFAULT_APL_DXYZONLY);
    aflowrc::load_default("DEFAULT_APL_DSYMMETRIZE",AFLOWRC_DEFAULT_APL_DSYMMETRIZE); //CO20181226
    aflowrc::load_default("DEFAULT_APL_DINEQUIV_ONLY",AFLOWRC_DEFAULT_APL_DINEQUIV_ONLY); //CO20181226
    aflowrc::load_default("DEFAULT_APL_DPM",AFLOWRC_DEFAULT_APL_DPM);
    aflowrc::load_default("DEFAULT_APL_RELAX",AFLOWRC_DEFAULT_APL_RELAX);
    aflowrc::load_default("DEFAULT_APL_RELAX_COMMENSURATE",AFLOWRC_DEFAULT_APL_RELAX_COMMENSURATE);  //ME20200427
    aflowrc::load_default("DEFAULT_APL_ZEROSTATE",AFLOWRC_DEFAULT_APL_ZEROSTATE);
    aflowrc::load_default("DEFAULT_APL_ZEROSTATE_CHGCAR",AFLOWRC_DEFAULT_APL_ZEROSTATE_CHGCAR);  //ME20191029
    aflowrc::load_default("DEFAULT_APL_USE_LEPSILON",AFLOWRC_DEFAULT_APL_USE_LEPSILON);

    //// DEFAULT APL PHONON PROPERTIES
    aflowrc::load_default("DEFAULT_APL_FREQFORMAT",AFLOWRC_DEFAULT_APL_FREQFORMAT);
    aflowrc::load_default("DEFAULT_APL_DC",AFLOWRC_DEFAULT_APL_DC);
    aflowrc::load_default("DEFAULT_APL_DCPATH",AFLOWRC_DEFAULT_APL_DCPATH);
    aflowrc::load_default("DEFAULT_APL_DCPOINTS",AFLOWRC_DEFAULT_APL_DCPOINTS);
    aflowrc::load_default("DEFAULT_APL_DOS",AFLOWRC_DEFAULT_APL_DOS);
    aflowrc::load_default("DEFAULT_APL_DOSMETHOD",AFLOWRC_DEFAULT_APL_DOSMETHOD);
    aflowrc::load_default("DEFAULT_APL_DOSMESH",AFLOWRC_DEFAULT_APL_DOSMESH);
    aflowrc::load_default("DEFAULT_APL_DOSPOINTS",AFLOWRC_DEFAULT_APL_DOSPOINTS);
    aflowrc::load_default("DEFAULT_APL_DOSSMEAR",AFLOWRC_DEFAULT_APL_DOSSMEAR);
    aflowrc::load_default("DEFAULT_APL_DOS_PROJECT",AFLOWRC_DEFAULT_APL_DOS_PROJECT);  //ME20200213
    aflowrc::load_default("DEFAULT_APL_TP",AFLOWRC_DEFAULT_APL_TP);
    aflowrc::load_default("DEFAULT_APL_DISPLACEMENTS",AFLOWRC_DEFAULT_APL_DISPLACEMENTS);  //ME20200421
    aflowrc::load_default("DEFAULT_APL_TPT",AFLOWRC_DEFAULT_APL_TPT);
    aflowrc::load_default("DEFAULT_APL_GVEL",AFLOWRC_DEFAULT_APL_GVEL);  //ME20200517

    //// DEFAULT APL FILES
    aflowrc::load_default("DEFAULT_APL_FILE_PREFIX",AFLOWRC_DEFAULT_APL_FILE_PREFIX);
    aflowrc::load_default("DEFAULT_APL_OUT_FILE",AFLOWRC_DEFAULT_APL_OUT_FILE);  //ME20210927
    aflowrc::load_default("DEFAULT_APL_PDIS_FILE",AFLOWRC_DEFAULT_APL_PDIS_FILE);
    aflowrc::load_default("DEFAULT_APL_PDOS_FILE",AFLOWRC_DEFAULT_APL_PDOS_FILE);
    aflowrc::load_default("DEFAULT_APL_THERMO_FILE",AFLOWRC_DEFAULT_APL_THERMO_FILE);
    aflowrc::load_default("DEFAULT_APL_THERMO_JSON",AFLOWRC_DEFAULT_APL_THERMO_JSON);  //ME20211019
    aflowrc::load_default("DEFAULT_APL_DYNMAT_FILE",AFLOWRC_DEFAULT_APL_DYNMAT_FILE);
    aflowrc::load_default("DEFAULT_APL_HARMIFC_FILE",AFLOWRC_DEFAULT_APL_HARMIFC_FILE);
    aflowrc::load_default("DEFAULT_APL_POLAR_FILE",AFLOWRC_DEFAULT_APL_POLAR_FILE);  //ME20200415
    aflowrc::load_default("DEFAULT_APL_HSKPTS_FILE",AFLOWRC_DEFAULT_APL_HSKPTS_FILE);
    aflowrc::load_default("DEFAULT_APL_MSQRDISP_FILE", AFLOWRC_DEFAULT_APL_MSQRDISP_FILE);  //ME20200329
    aflowrc::load_default("DEFAULT_APL_GVEL_FILE", AFLOWRC_DEFAULT_APL_GVEL_FILE);  // ME20200517
    //ME20190614 BEGIN
    aflowrc::load_default("DEFAULT_APL_PHDOSCAR_FILE",AFLOWRC_DEFAULT_APL_PHDOSCAR_FILE);
    aflowrc::load_default("DEFAULT_APL_PHPOSCAR_FILE",AFLOWRC_DEFAULT_APL_PHPOSCAR_FILE);
    aflowrc::load_default("DEFAULT_APL_PHKPOINTS_FILE",AFLOWRC_DEFAULT_APL_PHKPOINTS_FILE);
    aflowrc::load_default("DEFAULT_APL_PHEIGENVAL_FILE",AFLOWRC_DEFAULT_APL_PHEIGENVAL_FILE);
    //ME20190614 END
    aflowrc::load_default("DEFAULT_APL_STATE_FILE",AFLOWRC_DEFAULT_APL_STATE_FILE);  //ME20200224
    //ME20200329 BEGIN
    aflowrc::load_default("DEFAULT_APL_ADISP_SCENE_FORMAT",AFLOWRC_DEFAULT_APL_ADISP_SCENE_FORMAT);
    aflowrc::load_default("DEFAULT_APL_ADISP_AMPLITUDE",AFLOWRC_DEFAULT_APL_ADISP_AMPLITUDE);
    aflowrc::load_default("DEFAULT_APL_ADISP_NSTEPS",AFLOWRC_DEFAULT_APL_ADISP_NSTEPS);
    aflowrc::load_default("DEFAULT_APL_ADISP_NPERIODS",AFLOWRC_DEFAULT_APL_ADISP_NPERIODS);
    //ME20200329 END

    // DEFAULT QHA
    //// DEFAULT QHA VALUES
    aflowrc::load_default("DEFAULT_QHA_MODE", AFLOWRC_DEFAULT_QHA_MODE);
    aflowrc::load_default("DEFAULT_QHA_EOS", AFLOWRC_DEFAULT_QHA_EOS);
    aflowrc::load_default("DEFAULT_QHA_EOS_DISTORTION_RANGE", AFLOWRC_DEFAULT_QHA_EOS_DISTORTION_RANGE);
    aflowrc::load_default("DEFAULT_QHA_EOS_MODEL", AFLOWRC_DEFAULT_QHA_EOS_MODEL);//AS20200818
    aflowrc::load_default("DEFAULT_QHA_GP_DISTORTION", AFLOWRC_DEFAULT_QHA_GP_DISTORTION);
    aflowrc::load_default("DEFAULT_QHA_TAYLOR_EXPANSION_ORDER", AFLOWRC_DEFAULT_QHA_TAYLOR_EXPANSION_ORDER);//AS20200602
    aflowrc::load_default("DEFAULT_QHA_INCLUDE_ELEC_CONTRIB", AFLOWRC_DEFAULT_QHA_INCLUDE_ELEC_CONTRIB);
    aflowrc::load_default("DEFAULT_QHA_SOMMERFELD_EXPANSION", AFLOWRC_DEFAULT_QHA_SOMMERFELD_EXPANSION);//AS20200528
    aflowrc::load_default("DEFAULT_QHA_PDIS_T", AFLOWRC_DEFAULT_QHA_PDIS_T);
    //AS20200508 BEGIN
    aflowrc::load_default("DEFAULT_QHA_GP_FINITE_DIFF", AFLOWRC_DEFAULT_QHA_GP_FINITE_DIFF);
    aflowrc::load_default("DEFAULT_QHA_IGNORE_IMAGINARY", AFLOWRC_DEFAULT_QHA_IGNORE_IMAGINARY);
    aflowrc::load_default("DEFAULT_QHA_RELAX_IONS_CELL", AFLOWRC_DEFAULT_QHA_RELAX_IONS_CELL);//AS20201123
    //// DEFAULT QHA FILES
    aflowrc::load_default("DEFAULT_QHA_FILE_PREFIX", AFLOWRC_DEFAULT_QHA_FILE_PREFIX);
    //AS20200709 BEGIN
    aflowrc::load_default("DEFAULT_QHA3P_FILE_PREFIX", AFLOWRC_DEFAULT_QHA3P_FILE_PREFIX);
    aflowrc::load_default("DEFAULT_QHANP_FILE_PREFIX", AFLOWRC_DEFAULT_QHANP_FILE_PREFIX);
    aflowrc::load_default("DEFAULT_SCQHA_FILE_PREFIX", AFLOWRC_DEFAULT_SCQHA_FILE_PREFIX);
    //AS20200709 END
    aflowrc::load_default("DEFAULT_QHA_GP_PATH_FILE", AFLOWRC_DEFAULT_QHA_GP_PATH_FILE);
    aflowrc::load_default("DEFAULT_QHA_GP_MESH_FILE", AFLOWRC_DEFAULT_QHA_GP_MESH_FILE);
    aflowrc::load_default("DEFAULT_QHA_GP_AVG_FILE", AFLOWRC_DEFAULT_QHA_GP_AVG_FILE);
    aflowrc::load_default("DEFAULT_QHA_THERMO_FILE", AFLOWRC_DEFAULT_QHA_THERMO_FILE);
    aflowrc::load_default("DEFAULT_QHA_FREQS_FILE", AFLOWRC_DEFAULT_QHA_FREQS_FILE);
    aflowrc::load_default("DEFAULT_QHA_FVT_FILE", AFLOWRC_DEFAULT_QHA_FVT_FILE);
    //AS20200508 END
    aflowrc::load_default("DEFAULT_QHA_COEFF_FILE", AFLOWRC_DEFAULT_QHA_COEFF_FILE);//AS20210517
    aflowrc::load_default("DEFAULT_QHA_IMAG_FILE", AFLOWRC_DEFAULT_QHA_IMAG_FILE);//AS20210517
    aflowrc::load_default("DEFAULT_QHA_PDIS_FILE", AFLOWRC_DEFAULT_QHA_PDIS_FILE);//AS20201022
    aflowrc::load_default("DEFAULT_QHA_PDOS_FILE", AFLOWRC_DEFAULT_QHA_PDOS_FILE);//AS20201201
    aflowrc::load_default("DEFAULT_QHA_KPOINTS_FILE", AFLOWRC_DEFAULT_QHA_KPOINTS_FILE);//AS20201112
    //AS20210914 BEGIN
    aflowrc::load_default("DEFAULT_POCC_QHA_THERMO_FILE", AFLOWRC_DEFAULT_POCC_QHA_THERMO_FILE);
    aflowrc::load_default("DEFAULT_POCC_QHA_AVGTHERMO_FILE", AFLOWRC_DEFAULT_POCC_QHA_AVGTHERMO_FILE);
    //AS20210914 END

    // DEFAULT AAPL
    //// DEFAULT AAPL VALUES
    aflowrc::load_default("DEFAULT_AAPL_BTE",AFLOWRC_DEFAULT_AAPL_BTE);
    //[ME20181226]aflowrc::load_default("DEFAULT_AAPL_BZMETHOD",AFLOWRC_DEFAULT_AAPL_BZMETHOD);
    aflowrc::load_default("DEFAULT_AAPL_FOURTH_ORDER",AFLOWRC_DEFAULT_AAPL_FOURTH_ORDER);
    aflowrc::load_default("DEFAULT_AAPL_CUT_RAD",AFLOWRC_DEFAULT_AAPL_CUT_RAD);
    aflowrc::load_default("DEFAULT_AAPL_CUT_SHELL",AFLOWRC_DEFAULT_AAPL_CUT_SHELL);
    aflowrc::load_default("DEFAULT_AAPL_THERMALGRID",AFLOWRC_DEFAULT_AAPL_THERMALGRID);
    aflowrc::load_default("DEFAULT_AAPL_TCT",AFLOWRC_DEFAULT_AAPL_TCT);
    aflowrc::load_default("DEFAULT_AAPL_SUMRULE",AFLOWRC_DEFAULT_AAPL_SUMRULE);
    aflowrc::load_default("DEFAULT_AAPL_SUMRULE_MAX_ITER",AFLOWRC_DEFAULT_AAPL_SUMRULE_MAX_ITER);
    aflowrc::load_default("DEFAULT_AAPL_MIXING_COEFFICIENT",AFLOWRC_DEFAULT_AAPL_MIXING_COEFFICIENT);
    aflowrc::load_default("DEFAULT_AAPL_ISOTOPE",AFLOWRC_DEFAULT_AAPL_ISOTOPE);
    aflowrc::load_default("DEFAULT_AAPL_BOUNDARY",AFLOWRC_DEFAULT_AAPL_BOUNDARY);
    aflowrc::load_default("DEFAULT_AAPL_CUMULATIVEK",AFLOWRC_DEFAULT_AAPL_CUMULATIVEK);
    aflowrc::load_default("DEFAULT_AAPL_NANO_SIZE",AFLOWRC_DEFAULT_AAPL_NANO_SIZE);
    //// DEFAULT AAPL FILES
    aflowrc::load_default("DEFAULT_AAPL_FILE_PREFIX",AFLOWRC_DEFAULT_AAPL_FILE_PREFIX);
    aflowrc::load_default("DEFAULT_AAPL_IRRQPTS_FILE",AFLOWRC_DEFAULT_AAPL_IRRQPTS_FILE);
    aflowrc::load_default("DEFAULT_AAPL_GVEL_FILE",AFLOWRC_DEFAULT_AAPL_GVEL_FILE);
    aflowrc::load_default("DEFAULT_AAPL_PS_FILE",AFLOWRC_DEFAULT_AAPL_PS_FILE);  //ME20191104
    aflowrc::load_default("DEFAULT_AAPL_GRUENEISEN_FILE",AFLOWRC_DEFAULT_AAPL_GRUENEISEN_FILE);  //ME20191104
    aflowrc::load_default("DEFAULT_AAPL_RATES_FILE",AFLOWRC_DEFAULT_AAPL_RATES_FILE);
    aflowrc::load_default("DEFAULT_AAPL_RATES_3RD_FILE",AFLOWRC_DEFAULT_AAPL_RATES_3RD_FILE);
    aflowrc::load_default("DEFAULT_AAPL_RATES_4TH_FILE",AFLOWRC_DEFAULT_AAPL_RATES_4TH_FILE);
    aflowrc::load_default("DEFAULT_AAPL_ISOTOPE_FILE",AFLOWRC_DEFAULT_AAPL_ISOTOPE_FILE);
    aflowrc::load_default("DEFAULT_AAPL_BOUNDARY_FILE",AFLOWRC_DEFAULT_AAPL_BOUNDARY_FILE);
    aflowrc::load_default("DEFAULT_AAPL_TCOND_FILE",AFLOWRC_DEFAULT_AAPL_TCOND_FILE);
    //aflowrc::load_default("DEFAULT_AAPL_TCOND_PLOT_FILE",AFLOWRC_DEFAULT_AAPL_TCOND_PLOT_FILE);  OBSOLETE ME20191104

    // DEFAULT AEL
    //// DEFAULT AEL STRAIN CALCS
    aflowrc::load_default("DEFAULT_AEL_STRAIN_SYMMETRY",AFLOWRC_DEFAULT_AEL_STRAIN_SYMMETRY);
    aflowrc::load_default("DEFAULT_AEL_NNORMAL_STRAINS",AFLOWRC_DEFAULT_AEL_NNORMAL_STRAINS);
    aflowrc::load_default("DEFAULT_AEL_NSHEAR_STRAINS",AFLOWRC_DEFAULT_AEL_NSHEAR_STRAINS);
    aflowrc::load_default("DEFAULT_AEL_NORMAL_STRAIN_STEP",AFLOWRC_DEFAULT_AEL_NORMAL_STRAIN_STEP);
    aflowrc::load_default("DEFAULT_AEL_SHEAR_STRAIN_STEP",AFLOWRC_DEFAULT_AEL_SHEAR_STRAIN_STEP);
    aflowrc::load_default("DEFAULT_AEL_ORIGIN_STRAIN_CALC",AFLOWRC_DEFAULT_AEL_ORIGIN_STRAIN_CALC);
    aflowrc::load_default("DEFAULT_AEL_ORIGIN_STRAIN_FIT",AFLOWRC_DEFAULT_AEL_ORIGIN_STRAIN_FIT);
    aflowrc::load_default("DEFAULT_AEL_RELAXED_STRUCT_FIT",AFLOWRC_DEFAULT_AEL_RELAXED_STRUCT_FIT);
    aflowrc::load_default("DEFAULT_AEL_NEG_STRAINS",AFLOWRC_DEFAULT_AEL_NEG_STRAINS); 
    aflowrc::load_default("DEFAULT_AEL_NIND_STRAIN_DIRS",AFLOWRC_DEFAULT_AEL_VASPSYM); 
    aflowrc::load_default("DEFAULT_AEL_VASPSYM",AFLOWRC_DEFAULT_AEL_VASPSYM);
    aflowrc::load_default("DEFAULT_AEL_PRECACC_ALGONORM",AFLOWRC_DEFAULT_AEL_PRECACC_ALGONORM);
    aflowrc::load_default("DEFAULT_AEL_VASPRUNXML_STRESS",AFLOWRC_DEFAULT_AEL_VASPRUNXML_STRESS);
    aflowrc::load_default("DEFAULT_AEL_AUTOSKIP_FAILED_ARUNS",AFLOWRC_DEFAULT_AEL_AUTOSKIP_FAILED_ARUNS);
    aflowrc::load_default("DEFAULT_AEL_SKIP_ARUNS_MAX",AFLOWRC_DEFAULT_AEL_SKIP_ARUNS_MAX);

    //// DEFAULT AEL CHECKS AND PROCESSING
    aflowrc::load_default("DEFAULT_AEL_CHECK_ELASTIC_SYMMETRY",AFLOWRC_DEFAULT_AEL_CHECK_ELASTIC_SYMMETRY);
    aflowrc::load_default("DEFAULT_AEL_SYMMETRIZE",AFLOWRC_DEFAULT_AEL_SYMMETRIZE);

    //// DEFAULT AEL OUTPUT FILES
    aflowrc::load_default("DEFAULT_AEL_FILE_PREFIX",AFLOWRC_DEFAULT_AEL_FILE_PREFIX);
    aflowrc::load_default("DEFAULT_AEL_WRITE_FULL_RESULTS",AFLOWRC_DEFAULT_AEL_WRITE_FULL_RESULTS);
    aflowrc::load_default("DEFAULT_AEL_DIRNAME_ARUN",AFLOWRC_DEFAULT_AEL_DIRNAME_ARUN);

    // DEFAULT AGL
    //// DEFAULT AGL STRAIN CALCS
    aflowrc::load_default("DEFAULT_AGL_AEL_POISSON_RATIO",AFLOWRC_DEFAULT_AGL_AEL_POISSON_RATIO);
    aflowrc::load_default("DEFAULT_AGL_NSTRUCTURES",AFLOWRC_DEFAULT_AGL_NSTRUCTURES);
    aflowrc::load_default("DEFAULT_AGL_STRAIN_STEP",AFLOWRC_DEFAULT_AGL_STRAIN_STEP);
    aflowrc::load_default("DEFAULT_AGL_AUTOSKIP_FAILED_ARUNS",AFLOWRC_DEFAULT_AGL_AUTOSKIP_FAILED_ARUNS);
    aflowrc::load_default("DEFAULT_AGL_SKIP_ARUNS_MAX",AFLOWRC_DEFAULT_AGL_SKIP_ARUNS_MAX);

    //// DEFAULT AGL CHECKS AND PROCESSING
    aflowrc::load_default("DEFAULT_AGL_NTEMPERATURE",AFLOWRC_DEFAULT_AGL_NTEMPERATURE);
    aflowrc::load_default("DEFAULT_AGL_STEMPERATURE",AFLOWRC_DEFAULT_AGL_STEMPERATURE);
    aflowrc::load_default("DEFAULT_AGL_NPRESSURE",AFLOWRC_DEFAULT_AGL_NPRESSURE);
    aflowrc::load_default("DEFAULT_AGL_SPRESSURE",AFLOWRC_DEFAULT_AGL_SPRESSURE);    
    aflowrc::load_default("DEFAULT_AGL_POISSON_RATIO",AFLOWRC_DEFAULT_AGL_POISSON_RATIO);
    aflowrc::load_default("DEFAULT_AGL_IEOS",AFLOWRC_DEFAULT_AGL_IEOS);
    aflowrc::load_default("DEFAULT_AGL_IDEBYE",AFLOWRC_DEFAULT_AGL_IDEBYE);
    aflowrc::load_default("DEFAULT_AGL_FIT_TYPE",AFLOWRC_DEFAULT_AGL_FIT_TYPE);
    aflowrc::load_default("DEFAULT_AGL_CHECK_EV_CONCAVITY",AFLOWRC_DEFAULT_AGL_CHECK_EV_CONCAVITY);
    aflowrc::load_default("DEFAULT_AGL_CHECK_EV_MIN",AFLOWRC_DEFAULT_AGL_CHECK_EV_MIN);    
    aflowrc::load_default("DEFAULT_AGL_HUGONIOT_CALC",AFLOWRC_DEFAULT_AGL_HUGONIOT_CALC);
    aflowrc::load_default("DEFAULT_AGL_HUGONIOT_EXTRAPOLATE",AFLOWRC_DEFAULT_AGL_HUGONIOT_EXTRAPOLATE);
    aflowrc::load_default("DEFAULT_AGL_RUN_ALL_PRESSURE_TEMPERATURE",AFLOWRC_DEFAULT_AGL_RUN_ALL_PRESSURE_TEMPERATURE);

    //// DEFAULT AGL OUTPUT FILES
    aflowrc::load_default("DEFAULT_AGL_FILE_PREFIX",AFLOWRC_DEFAULT_AGL_FILE_PREFIX);
    aflowrc::load_default("DEFAULT_AGL_WRITE_FULL_RESULTS",AFLOWRC_DEFAULT_AGL_WRITE_FULL_RESULTS);
    aflowrc::load_default("DEFAULT_AGL_DIRNAME_ARUN",AFLOWRC_DEFAULT_AGL_DIRNAME_ARUN);
    aflowrc::load_default("DEFAULT_AGL_WRITE_GIBBS_INPUT",AFLOWRC_DEFAULT_AGL_WRITE_GIBBS_INPUT);
    aflowrc::load_default("DEFAULT_AGL_PLOT_RESULTS",AFLOWRC_DEFAULT_AGL_PLOT_RESULTS);    

    // DEFAULT QCA
    aflowrc::load_default("DEFAULT_QCA_MIN_SLEEP_SECONDS",AFLOWRC_DEFAULT_QCA_MIN_SLEEP_SECONDS);
    aflowrc::load_default("DEFAULT_QCA_MAX_NUM_ATOMS",AFLOWRC_DEFAULT_QCA_MAX_NUM_ATOMS);
    aflowrc::load_default("DEFAULT_QCA_AFLOW_MAX_NUM_ATOMS",AFLOWRC_DEFAULT_QCA_AFLOW_MAX_NUM_ATOMS);
    aflowrc::load_default("DEFAULT_QCA_CV_CUTOFF",AFLOWRC_DEFAULT_QCA_CV_CUTOFF);
    aflowrc::load_default("DEFAULT_QCA_CONC_NPTS",AFLOWRC_DEFAULT_QCA_CONC_NPTS);
    aflowrc::load_default("DEFAULT_QCA_TEMP_NPTS",AFLOWRC_DEFAULT_QCA_TEMP_NPTS);
    aflowrc::load_default("DEFAULT_QCA_TEMP_MIN",AFLOWRC_DEFAULT_QCA_TEMP_MIN);
    aflowrc::load_default("DEFAULT_QCA_TEMP_MAX",AFLOWRC_DEFAULT_QCA_TEMP_MAX);
    aflowrc::load_default("DEFAULT_QCA_TEMP_MIN_LIMIT",AFLOWRC_DEFAULT_QCA_TEMP_MIN_LIMIT);
    aflowrc::load_default("DEFAULT_QCA_PRINT",AFLOWRC_DEFAULT_QCA_PRINT);

    //RF20200413 START
    // DEFAULT CCE
    aflowrc::load_default("DEFAULT_CCE_OX_METHOD",AFLOWRC_DEFAULT_CCE_OX_METHOD);
    aflowrc::load_default("DEFAULT_CCE_NN_DIST_TOL_MULTI_ANION",AFLOWRC_DEFAULT_CCE_NN_DIST_TOL_MULTI_ANION);
    aflowrc::load_default("DEFAULT_CCE_OX_TOL",AFLOWRC_DEFAULT_CCE_OX_TOL);
    aflowrc::load_default("DEFAULT_CCE_PEROX_CUTOFF",AFLOWRC_DEFAULT_CCE_PEROX_CUTOFF);
    aflowrc::load_default("DEFAULT_CCE_SUPEROX_CUTOFF",AFLOWRC_DEFAULT_CCE_SUPEROX_CUTOFF);
    aflowrc::load_default("DEFAULT_CCE_O2_MOLECULE_UPPER_CUTOFF",AFLOWRC_DEFAULT_CCE_O2_MOLECULE_UPPER_CUTOFF);
    aflowrc::load_default("DEFAULT_CCE_O2_MOLECULE_LOWER_CUTOFF",AFLOWRC_DEFAULT_CCE_O2_MOLECULE_LOWER_CUTOFF);
    //RF20200413 END

    // DEFAULT XTALFINDER
    aflowrc::load_default("DEFAULT_XTALFINDER_MISFIT_MATCH",AFLOWRC_DEFAULT_XTALFINDER_MISFIT_MATCH); //DX20201118
    aflowrc::load_default("DEFAULT_XTALFINDER_MISFIT_FAMILY",AFLOWRC_DEFAULT_XTALFINDER_MISFIT_FAMILY); //DX20201118
    aflowrc::load_default("DEFAULT_XTALFINDER_SUPERCELL_METHOD",AFLOWRC_DEFAULT_XTALFINDER_SUPERCELL_METHOD); //DX20201223
    aflowrc::load_default("DEFAULT_XTALFINDER_SAFE_ATOM_MATCH_SCALING",AFLOWRC_DEFAULT_XTALFINDER_SAFE_ATOM_MATCH_SCALING); //DX20200709
    aflowrc::load_default("DEFAULT_XTALFINDER_FILE_MATERIAL",AFLOWRC_DEFAULT_XTALFINDER_FILE_MATERIAL); //DX20201228
    aflowrc::load_default("DEFAULT_XTALFINDER_FILE_STRUCTURE",AFLOWRC_DEFAULT_XTALFINDER_FILE_STRUCTURE); //DX20201228
    aflowrc::load_default("DEFAULT_XTALFINDER_FILE_DUPLICATE",AFLOWRC_DEFAULT_XTALFINDER_FILE_DUPLICATE); //DX20201228
    aflowrc::load_default("DEFAULT_XTALFINDER_FILE_MATERIAL_COMPARE2DATABASE",AFLOWRC_DEFAULT_XTALFINDER_FILE_MATERIAL_COMPARE2DATABASE); //DX20201228
    aflowrc::load_default("DEFAULT_XTALFINDER_FILE_STRUCTURE_COMPARE2DATABASE",AFLOWRC_DEFAULT_XTALFINDER_FILE_STRUCTURE_COMPARE2DATABASE); //DX20201228
    aflowrc::load_default("DEFAULT_XTALFINDER_FILE_MATERIAL_DATABASE",AFLOWRC_DEFAULT_XTALFINDER_FILE_MATERIAL_DATABASE); //DX20201228
    aflowrc::load_default("DEFAULT_XTALFINDER_FILE_STRUCTURE_DATABASE",AFLOWRC_DEFAULT_XTALFINDER_FILE_STRUCTURE_DATABASE); //DX20201228

    //DX20200720 - START
    // DEFAULT ANRL
    aflowrc::load_default("DEFAULT_ANRL_WYCKOFF_FRACTIONAL_TOL",AFLOWRC_DEFAULT_ANRL_WYCKOFF_FRACTIONAL_TOL);
    //DX20200720 - END

    // DEFAULT CORE
    aflowrc::load_default("AFLOW_CORE_TEMPERATURE_BEEP",AFLOWRC_AFLOW_CORE_TEMPERATURE_BEEP);
    aflowrc::load_default("AFLOW_CORE_TEMPERATURE_HALT",AFLOWRC_AFLOW_CORE_TEMPERATURE_HALT);
    aflowrc::load_default("AFLOW_CORE_TEMPERATURE_REFRESH",AFLOWRC_AFLOW_CORE_TEMPERATURE_REFRESH);

    // VASP MACHINE SETTINGS
    aflowrc::load_default("SECONDS_SLEEP_VASP_COMPLETION",AFLOWRC_SECONDS_SLEEP_VASP_COMPLETION); //CO20201111
    aflowrc::load_default("SECONDS_SLEEP_VASP_MONITOR",AFLOWRC_SECONDS_SLEEP_VASP_MONITOR); //CO20201111
    aflowrc::load_default("SECONDS_STALE_OUTCAR",AFLOWRC_SECONDS_STALE_OUTCAR); //CO20201111
    aflowrc::load_default("BYTES_MAX_VASP_OUT",AFLOWRC_BYTES_MAX_VASP_OUT); //CO20201111
    aflowrc::load_default("MEMORY_MAX_USAGE_RAM",AFLOWRC_MEMORY_MAX_USAGE_RAM); //CO20201111
    aflowrc::load_default("MEMORY_MAX_USAGE_SWAP",AFLOWRC_MEMORY_MAX_USAGE_SWAP); //CO20201111
    aflowrc::load_default("FILE_VASP_MONITOR",AFLOWRC_FILE_VASP_MONITOR); //CO20201111
    aflowrc::load_default("INTEL_COMPILER_PATHS",AFLOWRC_INTEL_COMPILER_PATHS); //CO20201111

    // DEFAULT MACHINE DEPENDENT MPI
    aflowrc::load_default("MPI_OPTIONS_DUKE_BETA_MPICH",AFLOWRC_MPI_OPTIONS_DUKE_BETA_MPICH); 
    aflowrc::load_default("MPI_COMMAND_DUKE_BETA_MPICH",AFLOWRC_MPI_COMMAND_DUKE_BETA_MPICH); 
    aflowrc::load_default("MPI_BINARY_DIR_DUKE_BETA_MPICH",AFLOWRC_MPI_BINARY_DIR_DUKE_BETA_MPICH); 

    aflowrc::load_default("MPI_OPTIONS_DUKE_BETA_OPENMPI",AFLOWRC_MPI_OPTIONS_DUKE_BETA_OPENMPI); 
    aflowrc::load_default("MPI_COMMAND_DUKE_BETA_OPENMPI",AFLOWRC_MPI_COMMAND_DUKE_BETA_OPENMPI); 
    aflowrc::load_default("MPI_BINARY_DIR_DUKE_BETA_OPENMPI",AFLOWRC_MPI_BINARY_DIR_DUKE_BETA_OPENMPI); 

    aflowrc::load_default("MPI_OPTIONS_DUKE_MATERIALS",AFLOWRC_MPI_OPTIONS_DUKE_MATERIALS); 
    aflowrc::load_default("MPI_COMMAND_DUKE_MATERIALS",AFLOWRC_MPI_COMMAND_DUKE_MATERIALS); 
    aflowrc::load_default("MPI_BINARY_DIR_DUKE_MATERIALS",AFLOWRC_MPI_BINARY_DIR_DUKE_MATERIALS); 

    aflowrc::load_default("MPI_OPTIONS_DUKE_AFLOWLIB",AFLOWRC_MPI_OPTIONS_DUKE_AFLOWLIB); 
    aflowrc::load_default("MPI_COMMAND_DUKE_AFLOWLIB",AFLOWRC_MPI_COMMAND_DUKE_AFLOWLIB); 
    aflowrc::load_default("MPI_BINARY_DIR_DUKE_AFLOWLIB",AFLOWRC_MPI_BINARY_DIR_DUKE_AFLOWLIB); 

    aflowrc::load_default("MPI_OPTIONS_DUKE_HABANA",AFLOWRC_MPI_OPTIONS_DUKE_HABANA); 
    aflowrc::load_default("MPI_COMMAND_DUKE_HABANA",AFLOWRC_MPI_COMMAND_DUKE_HABANA); 
    aflowrc::load_default("MPI_BINARY_DIR_DUKE_HABANA",AFLOWRC_MPI_BINARY_DIR_DUKE_HABANA); 

    aflowrc::load_default("MPI_OPTIONS_DUKE_QRATS_MPICH",AFLOWRC_MPI_OPTIONS_DUKE_QRATS_MPICH); 
    aflowrc::load_default("MPI_COMMAND_DUKE_QRATS_MPICH",AFLOWRC_MPI_COMMAND_DUKE_QRATS_MPICH); 
    aflowrc::load_default("MPI_BINARY_DIR_DUKE_QRATS_MPICH",AFLOWRC_MPI_BINARY_DIR_DUKE_QRATS_MPICH); 

    aflowrc::load_default("MPI_OPTIONS_DUKE_QFLOW_OPENMPI",AFLOWRC_MPI_OPTIONS_DUKE_QFLOW_OPENMPI); 
    aflowrc::load_default("MPI_COMMAND_DUKE_QFLOW_OPENMPI",AFLOWRC_MPI_COMMAND_DUKE_QFLOW_OPENMPI); 
    aflowrc::load_default("MPI_BINARY_DIR_DUKE_QFLOW_OPENMPI",AFLOWRC_MPI_BINARY_DIR_DUKE_QFLOW_OPENMPI); 

    //CO20201220 X START
    aflowrc::load_default("MPI_OPTIONS_DUKE_X",AFLOWRC_MPI_OPTIONS_DUKE_X); 
    aflowrc::load_default("MPI_COMMAND_DUKE_X",AFLOWRC_MPI_COMMAND_DUKE_X); 
    aflowrc::load_default("MPI_BINARY_DIR_DUKE_X",AFLOWRC_MPI_BINARY_DIR_DUKE_X); 
    //CO20201220 X STOP
    
    //CO20220818 JHU_ROCKFISH START
    aflowrc::load_default("MPI_OPTIONS_JHU_ROCKFISH",AFLOWRC_MPI_OPTIONS_JHU_ROCKFISH); 
    aflowrc::load_default("MPI_COMMAND_JHU_ROCKFISH",AFLOWRC_MPI_COMMAND_JHU_ROCKFISH); 
    aflowrc::load_default("MPI_BINARY_DIR_JHU_ROCKFISH",AFLOWRC_MPI_BINARY_DIR_JHU_ROCKFISH); 
    //CO20220818 JHU_ROCKFISH STOP

    //DX20190509 - MACHINE001 - START
    aflowrc::load_default("MPI_OPTIONS_MACHINE001",AFLOWRC_MPI_OPTIONS_MACHINE001); 
    aflowrc::load_default("MPI_COMMAND_MACHINE001",AFLOWRC_MPI_COMMAND_MACHINE001); 
    aflowrc::load_default("MPI_BINARY_DIR_MACHINE001",AFLOWRC_MPI_BINARY_DIR_MACHINE001); 
    //DX20190509 - MACHINE001 - END

    //DX20190509 - MACHINE002 - START
    aflowrc::load_default("MPI_OPTIONS_MACHINE002",AFLOWRC_MPI_OPTIONS_MACHINE002);
    aflowrc::load_default("MPI_COMMAND_MACHINE002",AFLOWRC_MPI_COMMAND_MACHINE002);
    aflowrc::load_default("MPI_BINARY_DIR_MACHINE002",AFLOWRC_MPI_BINARY_DIR_MACHINE002);
    //DX20190509 - MACHINE002 - END

    //DX20201005 - MACHINE003 - START
    aflowrc::load_default("MPI_OPTIONS_MACHINE003",AFLOWRC_MPI_OPTIONS_MACHINE003);
    aflowrc::load_default("MPI_COMMAND_MACHINE003",AFLOWRC_MPI_COMMAND_MACHINE003);
    aflowrc::load_default("MPI_BINARY_DIR_MACHINE003",AFLOWRC_MPI_BINARY_DIR_MACHINE003);
    //DX20201005 - MACHINE003 - END

    //DX20211011 - MACHINE004 - START
    aflowrc::load_default("MPI_OPTIONS_MACHINE004",AFLOWRC_MPI_OPTIONS_MACHINE004);
    aflowrc::load_default("MPI_COMMAND_MACHINE004",AFLOWRC_MPI_COMMAND_MACHINE004);
    aflowrc::load_default("MPI_BINARY_DIR_MACHINE004",AFLOWRC_MPI_BINARY_DIR_MACHINE004);
    //DX20211011 - MACHINE004 - END

    //DX20190107 - CMU EULER - START
    aflowrc::load_default("MPI_OPTIONS_CMU_EULER",AFLOWRC_MPI_OPTIONS_CMU_EULER); 
    aflowrc::load_default("MPI_COMMAND_CMU_EULER",AFLOWRC_MPI_COMMAND_CMU_EULER); 
    aflowrc::load_default("MPI_BINARY_DIR_CMU_EULER",AFLOWRC_MPI_BINARY_DIR_CMU_EULER); 
    //DX20190107 - CMU EULER - END

    aflowrc::load_default("MPI_OPTIONS_MPCDF_EOS",AFLOWRC_MPI_OPTIONS_MPCDF_EOS); 
    aflowrc::load_default("MPI_COMMAND_MPCDF_EOS",AFLOWRC_MPI_COMMAND_MPCDF_EOS); 
    aflowrc::load_default("MPI_NCPUS_MPCDF_EOS",AFLOWRC_MPI_NCPUS_MPCDF_EOS); 
    aflowrc::load_default("MPI_HYPERTHREADING_MPCDF_EOS",AFLOWRC_MPI_HYPERTHREADING_MPCDF_EOS); 
    aflowrc::load_default("MPI_BINARY_DIR_MPCDF_EOS",AFLOWRC_MPI_BINARY_DIR_MPCDF_EOS); 

    aflowrc::load_default("MPI_OPTIONS_MPCDF_DRACO",AFLOWRC_MPI_OPTIONS_MPCDF_DRACO); 
    aflowrc::load_default("MPI_COMMAND_MPCDF_DRACO",AFLOWRC_MPI_COMMAND_MPCDF_DRACO); 
    aflowrc::load_default("MPI_NCPUS_MPCDF_DRACO",AFLOWRC_MPI_NCPUS_MPCDF_DRACO); 
    aflowrc::load_default("MPI_HYPERTHREADING_MPCDF_DRACO",AFLOWRC_MPI_HYPERTHREADING_MPCDF_DRACO); 
    aflowrc::load_default("MPI_BINARY_DIR_MPCDF_DRACO",AFLOWRC_MPI_BINARY_DIR_MPCDF_DRACO); 

    aflowrc::load_default("MPI_OPTIONS_MPCDF_COBRA",AFLOWRC_MPI_OPTIONS_MPCDF_COBRA); 
    aflowrc::load_default("MPI_COMMAND_MPCDF_COBRA",AFLOWRC_MPI_COMMAND_MPCDF_COBRA); 
    aflowrc::load_default("MPI_NCPUS_MPCDF_COBRA",AFLOWRC_MPI_NCPUS_MPCDF_COBRA); 
    aflowrc::load_default("MPI_HYPERTHREADING_MPCDF_COBRA",AFLOWRC_MPI_HYPERTHREADING_MPCDF_COBRA); 
    aflowrc::load_default("MPI_BINARY_DIR_MPCDF_COBRA",AFLOWRC_MPI_BINARY_DIR_MPCDF_COBRA); 

    aflowrc::load_default("MPI_OPTIONS_MPCDF_HYDRA",AFLOWRC_MPI_OPTIONS_MPCDF_HYDRA); 
    aflowrc::load_default("MPI_COMMAND_MPCDF_HYDRA",AFLOWRC_MPI_COMMAND_MPCDF_HYDRA); 
    aflowrc::load_default("MPI_NCPUS_MPCDF_HYDRA",AFLOWRC_MPI_NCPUS_MPCDF_HYDRA); 
    aflowrc::load_default("MPI_HYPERTHREADING_MPCDF_HYDRA",AFLOWRC_MPI_HYPERTHREADING_MPCDF_HYDRA); 
    aflowrc::load_default("MPI_BINARY_DIR_MPCDF_HYDRA",AFLOWRC_MPI_BINARY_DIR_MPCDF_HYDRA); 

    aflowrc::load_default("MPI_OPTIONS_FULTON_MARYLOU",AFLOWRC_MPI_OPTIONS_FULTON_MARYLOU); 
    aflowrc::load_default("MPI_COMMAND_FULTON_MARYLOU",AFLOWRC_MPI_COMMAND_FULTON_MARYLOU); 
    aflowrc::load_default("MPI_BINARY_DIR_FULTON_MARYLOU",AFLOWRC_MPI_BINARY_DIR_FULTON_MARYLOU); 

    aflowrc::load_default("MPI_OPTIONS_MACHINE1",AFLOWRC_MPI_OPTIONS_MACHINE1); 
    aflowrc::load_default("MPI_COMMAND_MACHINE1",AFLOWRC_MPI_COMMAND_MACHINE1); 
    aflowrc::load_default("MPI_BINARY_DIR_MACHINE1",AFLOWRC_MPI_BINARY_DIR_MACHINE1); 

    aflowrc::load_default("MPI_OPTIONS_MACHINE2",AFLOWRC_MPI_OPTIONS_MACHINE2); 
    aflowrc::load_default("MPI_COMMAND_MACHINE2",AFLOWRC_MPI_COMMAND_MACHINE2); 
    aflowrc::load_default("MPI_BINARY_DIR_MACHINE2",AFLOWRC_MPI_BINARY_DIR_MACHINE2); 

    if(LDEBUG) oss << __AFLOW_FUNC__ << " END" << endl;

    return TRUE;
  }
} // namespace aflowrc


// ***************************************************************************
// aflowrc::write_default
// ***************************************************************************
namespace aflowrc {
  bool write_default(std::ostream& oss,bool AFLOWRC_VERBOSE) {
    bool LDEBUG=(FALSE || XHOST.DEBUG || AFLOWRC_VERBOSE);   
    stringstream message;
    if(LDEBUG) oss << __AFLOW_FUNC__ << " BEGIN" << endl;
    if(LDEBUG) oss << __AFLOW_FUNC__ << " XHOST.home=" << XHOST.home << endl;
    if(XHOST.aflowrc_filename.empty()) XHOST.aflowrc_filename=AFLOWRC_FILENAME_LOCAL;
    if(LDEBUG) oss << __AFLOW_FUNC__ << " XHOST.aflowrc_filename=" << XHOST.aflowrc_filename << endl;

    stringstream aflowrc("");
    aflowrc << "// ****************************************************************************************************" << endl;
    aflowrc << "// *                                                                                                  *" << endl;
    aflowrc << "// *                          aflow - Automatic-FLOW for materials discovery                          *" << endl;
    aflowrc << "// *                aflow.org consortium - High-Throughput ab-initio Computing Project                *" << endl;
    aflowrc << "// *                                                                                                  *" << endl;
    aflowrc << "// ****************************************************************************************************" << endl;
    aflowrc << "// DEFAULT .aflow.rc generated by AFLOW V" << string(AFLOW_VERSION) << endl;
    aflowrc << "// comments with // ignored... " << endl;
    aflowrc << "// strings are with=\"...\" " << endl;

    aflowrc << " " << endl;
    aflowrc << "AFLOWRC=\"" << AFLOWRC_AFLOWRC << "\"" << endl;

    aflowrc << " " << endl;
    aflowrc << "// DEFAULT DEFINITIONS" << endl;
    aflowrc << "DEFAULT_KZIP_BIN=\"" << AFLOWRC_DEFAULT_KZIP_BIN << "\"" << endl;
    aflowrc << "DEFAULT_KZIP_EXT=\"" << AFLOWRC_DEFAULT_KZIP_EXT << "\"" << endl;
    aflowrc << "DEFAULT_TMPFS_DIRECTORIES=\"" << AFLOWRC_DEFAULT_TMPFS_DIRECTORIES << "\"" << endl;

    aflowrc << " " << endl;

    //HE20220218 START
    aflowrc << "// DEFAULTS ENTRY LOADER" << endl;
    aflowrc << "DEFAULT_ENTRY_LOADER_ALLOY_DB_FILE=\"" << AFLOWRC_DEFAULT_ENTRY_LOADER_ALLOY_DB_FILE << "\"" << endl;
    aflowrc << "DEFAULT_ENTRY_LOADER_AFLUX_SERVER=\"" << AFLOWRC_DEFAULT_ENTRY_LOADER_AFLUX_SERVER << "\"" << endl;
    aflowrc << "DEFAULT_ENTRY_LOADER_AFLUX_PATH=\"" << AFLOWRC_DEFAULT_ENTRY_LOADER_AFLUX_PATH << "\"" << endl;
    aflowrc << "DEFAULT_ENTRY_LOADER_RESTAPI_SERVER=\"" << AFLOWRC_DEFAULT_ENTRY_LOADER_RESTAPI_SERVER << "\"" << endl;
    aflowrc << "DEFAULT_ENTRY_LOADER_RESTAPI_PATH=\"" << AFLOWRC_DEFAULT_ENTRY_LOADER_RESTAPI_PATH << "\"" << endl;
    aflowrc << "DEFAULT_ENTRY_LOADER_FS_PATH=\"" << AFLOWRC_DEFAULT_ENTRY_LOADER_FS_PATH << "\"" << endl;
    aflowrc << " " << endl;
    //HE20220218 STOP

    //ME20191001 START
    aflowrc << "// DEFAULT AFLOW DATABASE" << endl;
    aflowrc << "DEFAULT_AFLOW_DB_FILE=\"" << AFLOWRC_DEFAULT_AFLOW_DB_FILE << "\"" << endl;
    aflowrc << "DEFAULT_AFLOW_DB_STATS_FILE=\"" << AFLOWRC_DEFAULT_AFLOW_DB_STATS_FILE << "\"" << endl;
    aflowrc << "DEFAULT_AFLOW_DB_DATA_PATH=\"" << AFLOWRC_DEFAULT_AFLOW_DB_DATA_PATH << "\"" << endl;
    aflowrc << "DEFAULT_AFLOW_DB_LOCK_FILE=\"" << AFLOWRC_DEFAULT_AFLOW_DB_LOCK_FILE << "\"" << endl;
    aflowrc << "DEFAULT_AFLOW_DB_STALE_THRESHOLD=" << AFLOWRC_DEFAULT_AFLOW_DB_STALE_THRESHOLD << endl;
    aflowrc << " " << endl;
    //ME20191001 STOP
    aflowrc << "// FILENAMES FOR AFLOW.ORG ANALYSIS" << endl;
    aflowrc << "DEFAULT_FILE_AFLOWLIB_ENTRY_OUT=\"" << AFLOWRC_DEFAULT_FILE_AFLOWLIB_ENTRY_OUT << "\"" << endl;
    aflowrc << "DEFAULT_FILE_AFLOWLIB_ENTRY_JSON=\"" << AFLOWRC_DEFAULT_FILE_AFLOWLIB_ENTRY_JSON << "\"" << endl;
    aflowrc << "DEFAULT_FILE_EDATA_ORIG_OUT=\"" << AFLOWRC_DEFAULT_FILE_EDATA_ORIG_OUT << "\"" << endl;
    aflowrc << "DEFAULT_FILE_EDATA_RELAX_OUT=\"" << AFLOWRC_DEFAULT_FILE_EDATA_RELAX_OUT << "\"" << endl;
    aflowrc << "DEFAULT_FILE_EDATA_BANDS_OUT=\"" << AFLOWRC_DEFAULT_FILE_EDATA_BANDS_OUT << "\"" << endl;
    aflowrc << "DEFAULT_FILE_DATA_ORIG_OUT=\"" << AFLOWRC_DEFAULT_FILE_DATA_ORIG_OUT << "\"" << endl;
    aflowrc << "DEFAULT_FILE_DATA_RELAX_OUT=\"" << AFLOWRC_DEFAULT_FILE_DATA_RELAX_OUT << "\"" << endl;
    aflowrc << "DEFAULT_FILE_DATA_BANDS_OUT=\"" << AFLOWRC_DEFAULT_FILE_DATA_BANDS_OUT << "\"" << endl;
    aflowrc << "DEFAULT_FILE_EDATA_ORIG_JSON=\"" << AFLOWRC_DEFAULT_FILE_EDATA_ORIG_JSON << "\"" << endl;
    aflowrc << "DEFAULT_FILE_EDATA_RELAX_JSON=\"" << AFLOWRC_DEFAULT_FILE_EDATA_RELAX_JSON << "\"" << endl;
    aflowrc << "DEFAULT_FILE_EDATA_BANDS_JSON=\"" << AFLOWRC_DEFAULT_FILE_EDATA_BANDS_JSON << "\"" << endl;
    aflowrc << "DEFAULT_FILE_DATA_ORIG_JSON=\"" << AFLOWRC_DEFAULT_FILE_DATA_ORIG_JSON << "\"" << endl;
    aflowrc << "DEFAULT_FILE_DATA_RELAX_JSON=\"" << AFLOWRC_DEFAULT_FILE_DATA_RELAX_JSON << "\"" << endl;
    aflowrc << "DEFAULT_FILE_DATA_BANDS_JSON=\"" << AFLOWRC_DEFAULT_FILE_DATA_BANDS_JSON << "\"" << endl;
    aflowrc << "DEFAULT_FILE_TIME_OUT=\"" << AFLOWRC_DEFAULT_FILE_TIME_OUT << "\"" << endl;
    aflowrc << "DEFAULT_FILE_SPACEGROUP1_OUT=\"" << AFLOWRC_DEFAULT_FILE_SPACEGROUP1_OUT << "\"" << endl;
    aflowrc << "DEFAULT_FILE_SPACEGROUP2_OUT=\"" << AFLOWRC_DEFAULT_FILE_SPACEGROUP2_OUT << "\"" << endl;
    aflowrc << "DEFAULT_FILE_VOLDISTPARAMS_OUT=\"" << AFLOWRC_DEFAULT_FILE_VOLDISTPARAMS_OUT << "\"" << endl;
    aflowrc << "DEFAULT_FILE_VOLDISTEVOLUTION_OUT=\"" << AFLOWRC_DEFAULT_FILE_VOLDISTEVOLUTION_OUT << "\"" << endl;

    aflowrc << " " << endl;
    aflowrc << "// FILENAMES FOR AFLOW OPERATION" << endl;
    aflowrc << "DEFAULT_AFLOW_PSEUDOPOTENTIAL_AUID_OUT=\"" << AFLOWRC_DEFAULT_AFLOW_PSEUDOPOTENTIAL_AUID_OUT << "\"" << endl;
    aflowrc << "DEFAULT_AFLOW_PRESCRIPT_OUT=\"" << AFLOWRC_DEFAULT_AFLOW_PRESCRIPT_OUT << "\"" << endl;
    aflowrc << "DEFAULT_AFLOW_PRESCRIPT_COMMAND=\"" << AFLOWRC_DEFAULT_AFLOW_PRESCRIPT_COMMAND << "\"" << endl;
    aflowrc << "DEFAULT_AFLOW_POSTSCRIPT_OUT=\"" << AFLOWRC_DEFAULT_AFLOW_POSTSCRIPT_OUT << "\"" << endl;
    aflowrc << "DEFAULT_AFLOW_POSTSCRIPT_COMMAND=\"" << AFLOWRC_DEFAULT_AFLOW_POSTSCRIPT_COMMAND << "\"" << endl;
    aflowrc << "DEFAULT_AFLOW_PGROUP_OUT=\"" << AFLOWRC_DEFAULT_AFLOW_PGROUP_OUT << "\"" << endl;
    aflowrc << "DEFAULT_AFLOW_PGROUP_JSON=\"" << AFLOWRC_DEFAULT_AFLOW_PGROUP_JSON << "\"" << endl;
    aflowrc << "DEFAULT_AFLOW_PGROUP_XTAL_OUT=\"" << AFLOWRC_DEFAULT_AFLOW_PGROUP_XTAL_OUT << "\"" << endl;
    aflowrc << "DEFAULT_AFLOW_PGROUP_XTAL_JSON=\"" << AFLOWRC_DEFAULT_AFLOW_PGROUP_XTAL_JSON << "\"" << endl;
    aflowrc << "DEFAULT_AFLOW_PGROUPK_PATTERSON_OUT=\"" << AFLOWRC_DEFAULT_AFLOW_PGROUPK_PATTERSON_OUT << "\"" << endl; //DX20200129
    aflowrc << "DEFAULT_AFLOW_PGROUPK_PATTERSON_JSON=\"" << AFLOWRC_DEFAULT_AFLOW_PGROUPK_PATTERSON_JSON << "\"" << endl; //DX20200129
    aflowrc << "DEFAULT_AFLOW_PGROUPK_OUT=\"" << AFLOWRC_DEFAULT_AFLOW_PGROUPK_OUT << "\"" << endl;
    aflowrc << "DEFAULT_AFLOW_PGROUPK_JSON=\"" << AFLOWRC_DEFAULT_AFLOW_PGROUPK_JSON << "\"" << endl;
    aflowrc << "DEFAULT_AFLOW_PGROUPK_XTAL_OUT=\"" << AFLOWRC_DEFAULT_AFLOW_PGROUPK_XTAL_OUT << "\"" << endl;
    aflowrc << "DEFAULT_AFLOW_PGROUPK_XTAL_JSON=\"" << AFLOWRC_DEFAULT_AFLOW_PGROUPK_XTAL_JSON << "\"" << endl;
    aflowrc << "DEFAULT_AFLOW_FGROUP_OUT=\"" << AFLOWRC_DEFAULT_AFLOW_FGROUP_OUT << "\"" << endl;
    aflowrc << "DEFAULT_AFLOW_FGROUP_JSON=\"" << AFLOWRC_DEFAULT_AFLOW_FGROUP_JSON << "\"" << endl;
    aflowrc << "DEFAULT_AFLOW_SGROUP_OUT=\"" << AFLOWRC_DEFAULT_AFLOW_SGROUP_OUT << "\"" << endl;
    aflowrc << "DEFAULT_AFLOW_SGROUP_JSON=\"" << AFLOWRC_DEFAULT_AFLOW_SGROUP_JSON << "\"" << endl;
    aflowrc << "DEFAULT_AFLOW_AGROUP_OUT=\"" << AFLOWRC_DEFAULT_AFLOW_AGROUP_OUT << "\"" << endl;
    aflowrc << "DEFAULT_AFLOW_AGROUP_JSON=\"" << AFLOWRC_DEFAULT_AFLOW_AGROUP_JSON << "\"" << endl;
    aflowrc << "DEFAULT_AFLOW_IATOMS_OUT=\"" << AFLOWRC_DEFAULT_AFLOW_IATOMS_OUT << "\"" << endl;
    aflowrc << "DEFAULT_AFLOW_IATOMS_JSON=\"" << AFLOWRC_DEFAULT_AFLOW_IATOMS_JSON << "\"" << endl;
    aflowrc << "DEFAULT_AFLOW_ICAGES_OUT=\"" << AFLOWRC_DEFAULT_AFLOW_ICAGES_OUT << "\"" << endl;
    aflowrc << "DEFAULT_AFLOW_SURFACE_OUT=\"" << AFLOWRC_DEFAULT_AFLOW_SURFACE_OUT << "\"" << endl;
    aflowrc << "DEFAULT_AFLOW_QMVASP_OUT=\"" << AFLOWRC_DEFAULT_AFLOW_QMVASP_OUT << "\"" << endl;
    aflowrc << "DEFAULT_AFLOW_ERVASP_OUT=\"" << AFLOWRC_DEFAULT_AFLOW_ERVASP_OUT << "\"" << endl;
    aflowrc << "DEFAULT_AFLOW_IMMISCIBILITY_OUT=\"" << AFLOWRC_DEFAULT_AFLOW_IMMISCIBILITY_OUT << "\"" << endl;
    aflowrc << "DEFAULT_AFLOW_MEMORY_OUT=\"" << AFLOWRC_DEFAULT_AFLOW_MEMORY_OUT << "\"" << endl;
    aflowrc << "DEFAULT_AFLOW_FROZSL_INPUT_OUT=\"" << AFLOWRC_DEFAULT_AFLOW_FROZSL_INPUT_OUT << "\"" << endl;
    aflowrc << "DEFAULT_AFLOW_FROZSL_POSCAR_OUT=\"" << AFLOWRC_DEFAULT_AFLOW_FROZSL_POSCAR_OUT << "\"" << endl;
    aflowrc << "DEFAULT_AFLOW_FROZSL_MODES_OUT=\"" << AFLOWRC_DEFAULT_AFLOW_FROZSL_MODES_OUT << "\"" << endl;
    aflowrc << "DEFAULT_AFLOW_FROZSL_EIGEN_OUT=\"" << AFLOWRC_DEFAULT_AFLOW_FROZSL_EIGEN_OUT << "\"" << endl;
    aflowrc << "DEFAULT_AFLOW_END_OUT=\"" << AFLOWRC_DEFAULT_AFLOW_END_OUT << "\"" << endl;
    aflowrc << "DEFAULT_AFLOW_PLASMONICS_FILE=\"" << AFLOWRC_DEFAULT_AFLOW_PLASMONICS_FILE << "\"" << endl;

    aflowrc << " " << endl;
    aflowrc << "// DEFAULT GENERIC MPI " << endl;
    aflowrc << "MPI_START_DEFAULT=\"" << AFLOWRC_MPI_START_DEFAULT << "\"" << endl;
    aflowrc << "MPI_STOP_DEFAULT=\"" << AFLOWRC_MPI_STOP_DEFAULT << "\"" << endl; 
    aflowrc << "MPI_COMMAND_DEFAULT=\"" << AFLOWRC_MPI_COMMAND_DEFAULT << "\"" << endl;
    aflowrc << "MPI_NCPUS_DEFAULT=" << AFLOWRC_MPI_NCPUS_DEFAULT << endl;
    aflowrc << "MPI_NCPUS_MAX=" << AFLOWRC_MPI_NCPUS_MAX << endl;

    aflowrc << " " << endl;
    aflowrc << "// DEFAULTS BINARY" << endl;
    aflowrc << "DEFAULT_VASP_GAMMA_BIN=\"" << AFLOWRC_DEFAULT_VASP_GAMMA_BIN << "\"" << endl;
    aflowrc << "DEFAULT_VASP_GAMMA_MPI_BIN=\"" << AFLOWRC_DEFAULT_VASP_GAMMA_MPI_BIN << "\"" << endl;
    aflowrc << "DEFAULT_VASP_BIN=\"" << AFLOWRC_DEFAULT_VASP_BIN << "\"" << endl;
    aflowrc << "DEFAULT_VASP_MPI_BIN=\"" << AFLOWRC_DEFAULT_VASP_MPI_BIN << "\"" << endl;
    aflowrc << "DEFAULT_VASP5_BIN=\"" << AFLOWRC_DEFAULT_VASP5_BIN << "\"" << endl;
    aflowrc << "DEFAULT_VASP5_MPI_BIN=\"" << AFLOWRC_DEFAULT_VASP5_MPI_BIN << "\"" << endl;
    aflowrc << "DEFAULT_AIMS_BIN=\"" << AFLOWRC_DEFAULT_AIMS_BIN << "\"" << endl;

    aflowrc << " " << endl;
    aflowrc << "// DEFAULTS POTCARS" << endl;
    aflowrc << "DEFAULT_VASP_POTCAR_DIRECTORIES=\"" << AFLOWRC_DEFAULT_VASP_POTCAR_DIRECTORIES << "\"" << endl;
    aflowrc << "DEFAULT_VASP_POTCAR_DATE=\"" << AFLOWRC_DEFAULT_VASP_POTCAR_DATE << "\"" << endl;
    aflowrc << "DEFAULT_VASP_POTCAR_SUFFIX=\"" << AFLOWRC_DEFAULT_VASP_POTCAR_SUFFIX << "\"" << endl;
    aflowrc << "DEFAULT_VASP_POTCAR_DATE_POT_LDA=\"" << AFLOWRC_DEFAULT_VASP_POTCAR_DATE_POT_LDA << "\"" << endl;
    aflowrc << "DEFAULT_VASP_POTCAR_DATE_POT_GGA=\"" << AFLOWRC_DEFAULT_VASP_POTCAR_DATE_POT_GGA << "\"" << endl;

    aflowrc << "DEFAULT_VASP_POTCAR_DIR_POT_LDA=\"" << AFLOWRC_DEFAULT_VASP_POTCAR_DIR_POT_LDA << "\"" << endl;
    aflowrc << "DEFAULT_VASP_POTCAR_DIR_POT_GGA=\"" << AFLOWRC_DEFAULT_VASP_POTCAR_DIR_POT_GGA << "\"" << endl;
    aflowrc << "DEFAULT_VASP_POTCAR_DIR_POT_PBE=\"" << AFLOWRC_DEFAULT_VASP_POTCAR_DIR_POT_PBE << "\"" << endl;
    aflowrc << "DEFAULT_VASP_POTCAR_DIR_POTPAW_LDA=\"" << AFLOWRC_DEFAULT_VASP_POTCAR_DIR_POTPAW_LDA << "\"" << endl;
    aflowrc << "DEFAULT_VASP_POTCAR_DIR_POTPAW_GGA=\"" << AFLOWRC_DEFAULT_VASP_POTCAR_DIR_POTPAW_GGA << "\"" << endl;
    aflowrc << "DEFAULT_VASP_POTCAR_DIR_POTPAW_PBE=\"" << AFLOWRC_DEFAULT_VASP_POTCAR_DIR_POTPAW_PBE << "\"" << endl;
    aflowrc << "DEFAULT_VASP_POTCAR_DIR_POTPAW_LDA_KIN=\"" << AFLOWRC_DEFAULT_VASP_POTCAR_DIR_POTPAW_LDA_KIN << "\"" << endl;
    aflowrc << "DEFAULT_VASP_POTCAR_DIR_POTPAW_PBE_KIN=\"" << AFLOWRC_DEFAULT_VASP_POTCAR_DIR_POTPAW_PBE_KIN << "\"" << endl;

    aflowrc << " " << endl;
    aflowrc << "// DEFAULTS KPOINTS/DOS" << endl;
    aflowrc << "DEFAULT_BANDS_GRID=" << AFLOWRC_DEFAULT_BANDS_GRID << endl;
    aflowrc << "DEFAULT_BANDS_LATTICE=\"" << AFLOWRC_DEFAULT_BANDS_LATTICE << "\"" << endl;
    aflowrc << "DEFAULT_KSCHEME=\"" << AFLOWRC_DEFAULT_KSCHEME << "\"" << endl;
    aflowrc << "DEFAULT_KPPRA=" << AFLOWRC_DEFAULT_KPPRA << endl;
    aflowrc << "DEFAULT_STATIC_KSCHEME=\"" << AFLOWRC_DEFAULT_STATIC_KSCHEME << "\"" << endl;
    aflowrc << "DEFAULT_KPPRA_STATIC=" << AFLOWRC_DEFAULT_KPPRA_STATIC << endl;
    aflowrc << "DEFAULT_KPPRA_ICSD=" << AFLOWRC_DEFAULT_KPPRA_ICSD << endl;
    aflowrc << "DEFAULT_UNARY_BANDS_GRID=" << AFLOWRC_DEFAULT_UNARY_BANDS_GRID << endl;
    aflowrc << "DEFAULT_UNARY_KPPRA=" << AFLOWRC_DEFAULT_UNARY_KPPRA << " // 32768 // 27000" << endl;
    aflowrc << "DEFAULT_UNARY_KPPRA_STATIC=" << AFLOWRC_DEFAULT_UNARY_KPPRA_STATIC << "// 32768 // 27000" << endl;
    aflowrc << "DEFAULT_PHONONS_KSCHEME=\"" << AFLOWRC_DEFAULT_PHONONS_KSCHEME << "\"" << endl;
    aflowrc << "DEFAULT_PHONONS_KPPRA=" << AFLOWRC_DEFAULT_PHONONS_KPPRA << endl;
    aflowrc << "DEFAULT_DOS_EMIN=" << AFLOWRC_DEFAULT_DOS_EMIN << endl;
    aflowrc << "DEFAULT_DOS_EMAX=" << AFLOWRC_DEFAULT_DOS_EMAX << endl;
    aflowrc << "DEFAULT_DOS_SCALE=" << AFLOWRC_DEFAULT_DOS_SCALE << endl;

    aflowrc << " " << endl;
    aflowrc << "// DEFAULTS PRECISION" << endl;
    aflowrc << "DEFAULT_VASP_PREC_ENMAX_LOW=" << AFLOWRC_DEFAULT_VASP_PREC_ENMAX_LOW << endl;
    aflowrc << "DEFAULT_VASP_PREC_ENMAX_MEDIUM=" << AFLOWRC_DEFAULT_VASP_PREC_ENMAX_MEDIUM << endl;
    aflowrc << "DEFAULT_VASP_PREC_ENMAX_NORMAL=" << AFLOWRC_DEFAULT_VASP_PREC_ENMAX_NORMAL << endl;
    aflowrc << "DEFAULT_VASP_PREC_ENMAX_HIGH=" << AFLOWRC_DEFAULT_VASP_PREC_ENMAX_HIGH << endl;
    aflowrc << "DEFAULT_VASP_PREC_ENMAX_ACCURATE=" << AFLOWRC_DEFAULT_VASP_PREC_ENMAX_ACCURATE << endl;
    aflowrc << "DEFAULT_VASP_ENMAX_MINIMUM=" << AFLOWRC_DEFAULT_VASP_ENMAX_MINIMUM << endl;
    aflowrc << "DEFAULT_VASP_SPIN_REMOVE_CUTOFF=" << AFLOWRC_DEFAULT_VASP_SPIN_REMOVE_CUTOFF << endl;
    aflowrc << "DEFAULT_VASP_PREC_POTIM=" << AFLOWRC_DEFAULT_VASP_PREC_POTIM << endl;
    aflowrc << "DEFAULT_VASP_PREC_EDIFFG=" << AFLOWRC_DEFAULT_VASP_PREC_EDIFFG << endl;

    aflowrc << " " << endl;
    aflowrc << "// DEFAULTS OPTIONS " << endl;
    aflowrc << "DEFAULT_VASP_OUT=\"" << AFLOWRC_DEFAULT_VASP_OUT << "\"" << endl;
    aflowrc << "DEFAULT_VASP_EXTERNAL_INCAR=\"" << AFLOWRC_DEFAULT_VASP_EXTERNAL_INCAR << "\"" << endl;
    aflowrc << "DEFAULT_VASP_EXTERNAL_POSCAR=\"" << AFLOWRC_DEFAULT_VASP_EXTERNAL_POSCAR << "\"" << endl;
    aflowrc << "DEFAULT_VASP_EXTERNAL_POTCAR=\"" << AFLOWRC_DEFAULT_VASP_EXTERNAL_POTCAR << "\"" << endl;
    aflowrc << "DEFAULT_VASP_EXTERNAL_KPOINTS=\"" << AFLOWRC_DEFAULT_VASP_EXTERNAL_KPOINTS << "\"" << endl;
    aflowrc << "DEFAULT_AIMS_EXTERNAL_CONTROL=\"" << AFLOWRC_DEFAULT_AIMS_EXTERNAL_CONTROL << "\"" << endl;
    aflowrc << "DEFAULT_AIMS_EXTERNAL_GEOM=\"" << AFLOWRC_DEFAULT_AIMS_EXTERNAL_GEOM << "\"" << endl;
    aflowrc << "DEFAULT_VASP_PSEUDOPOTENTIAL_TYPE=\"" << AFLOWRC_DEFAULT_VASP_PSEUDOPOTENTIAL_TYPE << "\"" << endl;
    aflowrc << "DEFAULT_VASP_FORCE_OPTION_RELAX_MODE_SCHEME=" << AFLOWRC_DEFAULT_VASP_FORCE_OPTION_RELAX_MODE_SCHEME << endl;
    aflowrc << "DEFAULT_VASP_FORCE_OPTION_RELAX_COUNT=" << AFLOWRC_DEFAULT_VASP_FORCE_OPTION_RELAX_COUNT << endl;
    aflowrc << "DEFAULT_VASP_FORCE_OPTION_PREC_SCHEME=" << AFLOWRC_DEFAULT_VASP_FORCE_OPTION_PREC_SCHEME << endl;
    aflowrc << "DEFAULT_VASP_FORCE_OPTION_ALGO_SCHEME=" << AFLOWRC_DEFAULT_VASP_FORCE_OPTION_ALGO_SCHEME << endl;
    aflowrc << "DEFAULT_VASP_FORCE_OPTION_METAGGA_SCHEME=" << AFLOWRC_DEFAULT_VASP_FORCE_OPTION_METAGGA_SCHEME << endl;
    aflowrc << "DEFAULT_VASP_FORCE_OPTION_IVDW_SCHEME=" << AFLOWRC_DEFAULT_VASP_FORCE_OPTION_IVDW_SCHEME << endl;
    aflowrc << "DEFAULT_VASP_FORCE_OPTION_TYPE_SCHEME=" << AFLOWRC_DEFAULT_VASP_FORCE_OPTION_TYPE_SCHEME << endl;
    aflowrc << "DEFAULT_VASP_FORCE_OPTION_ISMEAR_SCHEME=" << AFLOWRC_DEFAULT_VASP_FORCE_OPTION_ISMEAR_SCHEME << endl;
    aflowrc << "DEFAULT_VASP_FORCE_OPTION_ISMEAR_STATIC_SCHEME=" << AFLOWRC_DEFAULT_VASP_FORCE_OPTION_ISMEAR_STATIC_SCHEME << endl;
    aflowrc << "DEFAULT_VASP_FORCE_OPTION_ISMEAR_BANDS_SCHEME=" << AFLOWRC_DEFAULT_VASP_FORCE_OPTION_ISMEAR_BANDS_SCHEME << endl;
    aflowrc << "DEFAULT_VASP_FORCE_OPTION_SIGMA=" << AFLOWRC_DEFAULT_VASP_FORCE_OPTION_SIGMA << endl;
    aflowrc << "DEFAULT_VASP_FORCE_OPTION_SIGMA_STATIC=" << AFLOWRC_DEFAULT_VASP_FORCE_OPTION_SIGMA_STATIC << endl;
    aflowrc << "DEFAULT_VASP_FORCE_OPTION_SIGMA_BANDS=" << AFLOWRC_DEFAULT_VASP_FORCE_OPTION_SIGMA_BANDS << endl;
    aflowrc << "DEFAULT_VASP_FORCE_OPTION_NELM=" << AFLOWRC_DEFAULT_VASP_FORCE_OPTION_NELM << endl; //CO20200624
    aflowrc << "DEFAULT_VASP_FORCE_OPTION_NELM_STATIC=" << AFLOWRC_DEFAULT_VASP_FORCE_OPTION_NELM_STATIC << endl; //CO20200624
    aflowrc << "MAX_VASP_NELM=" << AFLOWRC_MAX_VASP_NELM << endl; //CO20200624
    aflowrc << "DEFAULT_VASP_FORCE_OPTION_ABMIX_SCHEME=" << AFLOWRC_DEFAULT_VASP_FORCE_OPTION_ABMIX_SCHEME << endl;
    aflowrc << "DEFAULT_VASP_FORCE_OPTION_SYM=" << AFLOWRC_DEFAULT_VASP_FORCE_OPTION_SYM << endl;
    aflowrc << "DEFAULT_VASP_FORCE_OPTION_SPIN=" << AFLOWRC_DEFAULT_VASP_FORCE_OPTION_SPIN << endl;
    aflowrc << "DEFAULT_VASP_FORCE_OPTION_SPIN_REMOVE_RELAX_1=" << AFLOWRC_DEFAULT_VASP_FORCE_OPTION_SPIN_REMOVE_RELAX_1 << endl;
    aflowrc << "DEFAULT_VASP_FORCE_OPTION_SPIN_REMOVE_RELAX_2=" << AFLOWRC_DEFAULT_VASP_FORCE_OPTION_SPIN_REMOVE_RELAX_2 << endl;
    aflowrc << "DEFAULT_VASP_FORCE_OPTION_BADER=" << AFLOWRC_DEFAULT_VASP_FORCE_OPTION_BADER << endl;
    aflowrc << "DEFAULT_VASP_FORCE_OPTION_BADER_STATIC=" << AFLOWRC_DEFAULT_VASP_FORCE_OPTION_BADER_STATIC << endl;
    aflowrc << "DEFAULT_VASP_FORCE_OPTION_ELF=" << AFLOWRC_DEFAULT_VASP_FORCE_OPTION_ELF << endl;
    aflowrc << "DEFAULT_VASP_FORCE_OPTION_AUTO_MAGMOM=" << AFLOWRC_DEFAULT_VASP_FORCE_OPTION_AUTO_MAGMOM << endl;
    aflowrc << "DEFAULT_VASP_FORCE_OPTION_WAVECAR=" << AFLOWRC_DEFAULT_VASP_FORCE_OPTION_WAVECAR << endl;
    aflowrc << "DEFAULT_VASP_FORCE_OPTION_CHGCAR=" << AFLOWRC_DEFAULT_VASP_FORCE_OPTION_CHGCAR << endl;
    aflowrc << "DEFAULT_VASP_FORCE_OPTION_LSCOUPLING=" << AFLOWRC_DEFAULT_VASP_FORCE_OPTION_LSCOUPLING << endl;

    aflowrc << " " << endl;
    aflowrc << "// AFLOW_LIBRARY AFLOW_PROJECT" << endl;
    aflowrc << "DEFAULT_AFLOW_LIBRARY_DIRECTORIES=\"" << AFLOWRC_DEFAULT_AFLOW_LIBRARY_DIRECTORIES << "\"" << endl;
    aflowrc << "DEFAULT_AFLOW_PROJECTS_DIRECTORIES=\"" << AFLOWRC_DEFAULT_AFLOW_PROJECTS_DIRECTORIES << "\"" << endl;
    aflowrc << "DEFAULT_AFLOWDATA_WEB_DIRECTORY=\"" << AFLOWRC_DEFAULT_AFLOWDATA_WEB_DIRECTORY << "\"" << endl; //CO+ME20200731

    aflowrc << " " << endl;
    aflowrc << "// DEFAULT PLATON/FINDSYM" << endl;
    aflowrc << "DEFAULT_PLATON_P_EQUAL=" << AFLOWRC_DEFAULT_PLATON_P_EQUAL << endl;
    aflowrc << "DEFAULT_PLATON_P_EXACT=" << AFLOWRC_DEFAULT_PLATON_P_EXACT << endl;
    aflowrc << "DEFAULT_PLATON_P_ANG=" << AFLOWRC_DEFAULT_PLATON_P_ANG << endl;
    aflowrc << "DEFAULT_PLATON_P_D1=" << AFLOWRC_DEFAULT_PLATON_P_D1 << endl;
    aflowrc << "DEFAULT_PLATON_P_D2=" << AFLOWRC_DEFAULT_PLATON_P_D2 << endl;
    aflowrc << "DEFAULT_PLATON_P_D3=" << AFLOWRC_DEFAULT_PLATON_P_D3 << endl;
    aflowrc << "DEFAULT_FINDSYM_TOL=" << AFLOWRC_DEFAULT_FINDSYM_TOL << endl;

    aflowrc << " " << endl;
    aflowrc << "// DEFAULTS GNUPLOT" << endl;
    aflowrc << "DEFAULT_GNUPLOT_EPS_FONT=\"" << AFLOWRC_DEFAULT_GNUPLOT_EPS_FONT << "\"" << endl;
    aflowrc << "DEFAULT_GNUPLOT_EPS_FONT_BOLD=\"" << AFLOWRC_DEFAULT_GNUPLOT_EPS_FONT_BOLD << "\"" << endl;
    aflowrc << "DEFAULT_GNUPLOT_EPS_FONT_ITALICS=\"" << AFLOWRC_DEFAULT_GNUPLOT_EPS_FONT_ITALICS << "\"" << endl;
    aflowrc << "DEFAULT_GNUPLOT_EPS_FONT_BOLD_ITALICS=\"" << AFLOWRC_DEFAULT_GNUPLOT_EPS_FONT_BOLD_ITALICS << "\"" << endl;
    aflowrc << "DEFAULT_GNUPLOT_PNG_FONT=\"" << AFLOWRC_DEFAULT_GNUPLOT_PNG_FONT << "\"" << endl;
    aflowrc << "DEFAULT_GNUPLOT_PNG_FONT_BOLD=\"" << AFLOWRC_DEFAULT_GNUPLOT_PNG_FONT_BOLD << "\"" << endl;
    aflowrc << "DEFAULT_GNUPLOT_PNG_FONT_ITALICS=\"" << AFLOWRC_DEFAULT_GNUPLOT_PNG_FONT_ITALICS << "\"" << endl;
    aflowrc << "DEFAULT_GNUPLOT_PNG_FONT_BOLD_ITALICS=\"" << AFLOWRC_DEFAULT_GNUPLOT_PNG_FONT_BOLD_ITALICS << "\"" << endl;
    aflowrc << "DEFAULT_GNUPLOT_GREEK_FONT=\"" << AFLOWRC_DEFAULT_GNUPLOT_GREEK_FONT << "\"" << endl;
    aflowrc << "DEFAULT_GNUPLOT_GREEK_FONT_BOLD=\"" << AFLOWRC_DEFAULT_GNUPLOT_GREEK_FONT_BOLD << "\"" << endl;
    aflowrc << "DEFAULT_GNUPLOT_GREEK_FONT_ITALICS=\"" << AFLOWRC_DEFAULT_GNUPLOT_GREEK_FONT_ITALICS << "\"" << endl;
    aflowrc << "DEFAULT_GNUPLOT_GREEK_FONT_BOLD_ITALICS=\"" << AFLOWRC_DEFAULT_GNUPLOT_GREEK_FONT_BOLD_ITALICS << "\"" << endl;

    aflowrc << " " << endl;
    aflowrc << "// DEFAULTS CHULL" << endl;
    aflowrc << "DEFAULT_CHULL_ALLOWED_DFT_TYPES=\"" << AFLOWRC_DEFAULT_CHULL_ALLOWED_DFT_TYPES << "\"  // comma-separated list of dft_types to include (string match)" << endl;
    aflowrc << "DEFAULT_CHULL_ALLOW_ALL_FORMATION_ENERGIES=" << AFLOWRC_DEFAULT_CHULL_ALLOW_ALL_FORMATION_ENERGIES << " // 0 - FALSE, 1 - TRUE" << endl;
    aflowrc << "DEFAULT_CHULL_COUNT_THRESHOLD_BINARIES=" << AFLOWRC_DEFAULT_CHULL_COUNT_THRESHOLD_BINARIES << " // INT" << endl;
    aflowrc << "DEFAULT_CHULL_PERFORM_OUTLIER_ANALYSIS=" << AFLOWRC_DEFAULT_CHULL_PERFORM_OUTLIER_ANALYSIS << " // 0 - FALSE, 1 - TRUE" << endl;
    aflowrc << "DEFAULT_CHULL_OUTLIER_ANALYSIS_COUNT_THRESHOLD_BINARIES=" << AFLOWRC_DEFAULT_CHULL_OUTLIER_ANALYSIS_COUNT_THRESHOLD_BINARIES << " // INT" << endl;
    aflowrc << "DEFAULT_CHULL_OUTLIER_MULTIPLIER=" << AFLOWRC_DEFAULT_CHULL_OUTLIER_MULTIPLIER << " // DOUBLE" << endl;
    aflowrc << "DEFAULT_CHULL_IGNORE_KNOWN_ILL_CONVERGED=" << AFLOWRC_DEFAULT_CHULL_IGNORE_KNOWN_ILL_CONVERGED << " // 0 - FALSE (NOT recommended), 1 - TRUE" << endl;
    aflowrc << "DEFAULT_CHULL_LATEX_BANNER=" << AFLOWRC_DEFAULT_CHULL_LATEX_BANNER << " // 0 - no banner, 1 - full banner, 2 - small banner" << endl;
    aflowrc << "DEFAULT_CHULL_LATEX_COMPOUNDS_COLUMN=" << AFLOWRC_DEFAULT_CHULL_LATEX_COMPOUNDS_COLUMN << " // 0 - FALSE, 1 - TRUE" << endl;
    aflowrc << "DEFAULT_CHULL_LATEX_STOICH_HEADER=" << AFLOWRC_DEFAULT_CHULL_LATEX_STOICH_HEADER << " // 0 - FALSE, 1 - TRUE" << endl;
    aflowrc << "DEFAULT_CHULL_LATEX_PLOT_UNARIES=" << AFLOWRC_DEFAULT_CHULL_LATEX_PLOT_UNARIES << " // 0 - FALSE, 1 - TRUE" << endl;
    aflowrc << "DEFAULT_CHULL_LATEX_PLOT_OFF_HULL=" << AFLOWRC_DEFAULT_CHULL_LATEX_PLOT_OFF_HULL << " // -1 - default based on dimension/filter_by settings, 0 - FALSE, 1 - TRUE" << endl;
    aflowrc << "DEFAULT_CHULL_LATEX_PLOT_UNSTABLE=" << AFLOWRC_DEFAULT_CHULL_LATEX_PLOT_UNSTABLE << " // 0 - FALSE, 1 - TRUE" << endl;
    aflowrc << "DEFAULT_CHULL_LATEX_FILTER_SCHEME=\"" << AFLOWRC_DEFAULT_CHULL_LATEX_FILTER_SCHEME << "\"" << "  // Z-axis (also Energy-axis) or Distance; only reads first letter (case-insensitive)" << endl;
    aflowrc << "DEFAULT_CHULL_LATEX_FILTER_VALUE=" << AFLOWRC_DEFAULT_CHULL_LATEX_FILTER_VALUE << " // DOUBLE (filter scheme must be set)" << endl;
    aflowrc << "DEFAULT_CHULL_LATEX_COLOR_BAR=" << AFLOWRC_DEFAULT_CHULL_LATEX_COLOR_BAR << " // 0 - FALSE, 1 - TRUE" << endl;
    aflowrc << "DEFAULT_CHULL_LATEX_HEAT_MAP=" << AFLOWRC_DEFAULT_CHULL_LATEX_HEAT_MAP << " // 0 - FALSE, 1 - TRUE" << endl;
    aflowrc << "DEFAULT_CHULL_LATEX_COLOR_GRADIENT=" << AFLOWRC_DEFAULT_CHULL_LATEX_COLOR_GRADIENT << " // 0 - FALSE, 1 - TRUE" << endl;
    aflowrc << "DEFAULT_CHULL_LATEX_COLOR_MAP=\"" << AFLOWRC_DEFAULT_CHULL_LATEX_COLOR_MAP << "\"" << "  // default - rgb(0pt)=(0,0,1); rgb(63pt)=(1,0.644,0) (latex pgfplots color maps)" << endl; //: http://www.phy.ntnu.edu.tw/demolab/doc/texlive-pictures-doc/latex/pgfplots/pgfplots.pdf page 58)" << endl;  //the url confuses RemoveComment(), perhaps we recursive remove comments? (might be dangerous)
    aflowrc << "DEFAULT_CHULL_LATEX_TERNARY_LABEL_COLOR=\"" << AFLOWRC_DEFAULT_CHULL_LATEX_TERNARY_LABEL_COLOR << "\"" << "  // white, black, red, green, blue, cyan, magenta, or yellow" << endl;
    aflowrc << "DEFAULT_CHULL_LATEX_REVERSE_AXIS=" << AFLOWRC_DEFAULT_CHULL_LATEX_REVERSE_AXIS << " // 0 - FALSE, 1 - TRUE" << endl;
    aflowrc << "DEFAULT_CHULL_LATEX_FACET_LINE_DROP_SHADOW=" << AFLOWRC_DEFAULT_CHULL_LATEX_FACET_LINE_DROP_SHADOW << " // 0 - FALSE, 1 - TRUE" << endl;
    aflowrc << "DEFAULT_CHULL_LATEX_LINKS=" << AFLOWRC_DEFAULT_CHULL_LATEX_LINKS << " // 0 - no links whatsoever, 1 - internal and external links, 2 - external links only, 3 - internal links only" << endl;
    aflowrc << "DEFAULT_CHULL_LATEX_LABEL_NAME=\"" << AFLOWRC_DEFAULT_CHULL_LATEX_LABEL_NAME << "\"" << "  // Compound, Prototype, Both (Compound and Prototype), ICSD, or None; only reads first letter (case-insensitive)" << endl;
    aflowrc << "DEFAULT_CHULL_LATEX_META_LABELS=" << AFLOWRC_DEFAULT_CHULL_LATEX_META_LABELS << " // 0 - FALSE, 1 - TRUE" << endl;
    aflowrc << "DEFAULT_CHULL_LATEX_LABELS_OFF_HULL=" << AFLOWRC_DEFAULT_CHULL_LATEX_LABELS_OFF_HULL << " // 0 - FALSE, 1 - TRUE" << endl;
    aflowrc << "DEFAULT_CHULL_LATEX_PLOT_REDUCED_COMPOSITION=" << AFLOWRC_DEFAULT_CHULL_LATEX_PLOT_REDUCED_COMPOSITION << " // -1 - default based on dimension/label settings, 0 - FALSE, 1 - TRUE" << endl;
    aflowrc << "DEFAULT_CHULL_LATEX_HELVETICA_FONT=" << AFLOWRC_DEFAULT_CHULL_LATEX_HELVETICA_FONT << " // 0 - FALSE, 1 - TRUE" << endl;
    aflowrc << "DEFAULT_CHULL_LATEX_FONT_SIZE=\"" << AFLOWRC_DEFAULT_CHULL_LATEX_FONT_SIZE << "\"" << "// tiny, scriptsize, footnotesize, small, normalsize, large (default), Large (default large), LARGE, huge (default large Helvetica), or Huge; fontsize{5}{7}\\\\selectfont also works" << endl;
    aflowrc << "DEFAULT_CHULL_LATEX_ROTATE_LABELS=" << AFLOWRC_DEFAULT_CHULL_LATEX_ROTATE_LABELS << " // 0 - FALSE, 1 - TRUE" << endl;
    aflowrc << "DEFAULT_CHULL_LATEX_BOLD_LABELS=" << AFLOWRC_DEFAULT_CHULL_LATEX_BOLD_LABELS << " // -1 - default: no bold unless the compound is a ternary, 0 - FALSE, 1 - TRUE" << endl;
    aflowrc << "DEFAULT_CHULL_PNG_RESOLUTION=" << AFLOWRC_DEFAULT_CHULL_PNG_RESOLUTION << " // INT" << endl;

    aflowrc << " " << endl; //CO20190628
    aflowrc << "// DEFAULTS GFA" << endl; //CO20190628
    aflowrc << "DEFAULT_GFA_FORMATION_ENTHALPY_CUTOFF=" << AFLOWRC_DEFAULT_GFA_FORMATION_ENTHALPY_CUTOFF << " // DOUBLE in eV" << endl; //CO20190628

    aflowrc << " " << endl;
    aflowrc << "// DEFAULTS ARUN" << endl;
    aflowrc << "ARUN_DIRECTORY_PREFIX=\"" << AFLOWRC_ARUN_DIRECTORY_PREFIX << "\"" << endl;

    aflowrc << " " << endl;
    aflowrc << "// DEFAULTS POCC" << endl;
    aflowrc << "DEFAULT_POCC_STRUCTURE_GENERATION_ALGO=\"" << AFLOWRC_DEFAULT_POCC_STRUCTURE_GENERATION_ALGO << "\"" << " // UFF" << endl;
    aflowrc << "DEFAULT_POCC_TEMPERATURE_STRING=\"" << AFLOWRC_DEFAULT_POCC_TEMPERATURE_STRING << "\"" << endl;
    aflowrc << "DEFAULT_POCC_EXCLUDE_UNSTABLE=" << AFLOWRC_DEFAULT_POCC_EXCLUDE_UNSTABLE << endl;  //ME20210927
    aflowrc << "DEFAULT_POCC_SITE_TOL=" << AFLOWRC_DEFAULT_POCC_SITE_TOL << endl;
    aflowrc << "DEFAULT_POCC_STOICH_TOL=" << AFLOWRC_DEFAULT_POCC_STOICH_TOL << endl;
    aflowrc << "DEFAULT_UFF_BONDING_DISTANCE=" << AFLOWRC_DEFAULT_UFF_BONDING_DISTANCE << endl;
    aflowrc << "DEFAULT_UFF_ENERGY_TOLERANCE=" << AFLOWRC_DEFAULT_UFF_ENERGY_TOLERANCE << endl;
    aflowrc << "DEFAULT_UFF_CLUSTER_RADIUS=" << AFLOWRC_DEFAULT_UFF_CLUSTER_RADIUS << endl;
    aflowrc << "DEFAULT_POCC_PERFORM_ROBUST_STRUCTURE_COMPARISON=" << AFLOWRC_DEFAULT_POCC_PERFORM_ROBUST_STRUCTURE_COMPARISON << endl;
    aflowrc << "DEFAULT_POCC_WRITE_OUT_ALL_SUPERCELLS=" << AFLOWRC_DEFAULT_POCC_WRITE_OUT_ALL_SUPERCELLS << endl;
    aflowrc << "POCC_FILE_PREFIX=\"" << AFLOWRC_POCC_FILE_PREFIX << "\"" << endl;
    aflowrc << "POCC_OUT_FILE=\"" << AFLOWRC_POCC_OUT_FILE << "\"" << endl;
    aflowrc << "POCC_APL_OUT_FILE=\"" << AFLOWRC_POCC_APL_OUT_FILE << "\"" << endl;  //ME20210927
    aflowrc << "POCC_ALL_SUPERCELLS_FILE=\"" << AFLOWRC_POCC_ALL_SUPERCELLS_FILE << "\"" << endl;
    aflowrc << "POCC_UNIQUE_SUPERCELLS_FILE=\"" << AFLOWRC_POCC_UNIQUE_SUPERCELLS_FILE << "\"" << endl;
    aflowrc << "POCC_ALL_HNF_MATRICES_FILE=\"" << AFLOWRC_POCC_ALL_HNF_MATRICES_FILE << "\"" << endl;
    aflowrc << "POCC_ALL_SITE_CONFIGURATIONS_FILE=\"" << AFLOWRC_POCC_ALL_SITE_CONFIGURATIONS_FILE << "\"" << endl;
    aflowrc << "POCC_DOSCAR_FILE=\"" << AFLOWRC_POCC_DOSCAR_FILE << "\"" << endl;
    aflowrc << "POCC_PHDOSCAR_FILE=\"" << AFLOWRC_POCC_PHDOSCAR_FILE << "\"" << endl;  //ME20210927
    aflowrc << "POCC_ANIONS_LIST=\"" << AFLOWRC_POCC_ANIONS_LIST << "\"" << endl;

    aflowrc << " " << endl;
    aflowrc << "// DEFAULTS APL" << endl;
    aflowrc << "DEFAULT_APL_PREC=\"" << AFLOWRC_DEFAULT_APL_PREC << "\"" << endl;
    aflowrc << "DEFAULT_APL_ENGINE=\"" << AFLOWRC_DEFAULT_APL_ENGINE << "\"" << endl;
    aflowrc << "DEFAULT_APL_HIBERNATE=" << AFLOWRC_DEFAULT_APL_HIBERNATE << endl;
    aflowrc << "DEFAULT_APL_MINSHELL=" << AFLOWRC_DEFAULT_APL_MINSHELL << endl;
    aflowrc << "DEFAULT_APL_MINATOMS=" << AFLOWRC_DEFAULT_APL_MINATOMS << endl;
    aflowrc << "DEFAULT_APL_POLAR=" << AFLOWRC_DEFAULT_APL_POLAR << endl;
    aflowrc << "DEFAULT_APL_DMAG=" << AFLOWRC_DEFAULT_APL_DMAG << endl;
    aflowrc << "DEFAULT_APL_DXYZONLY=" << AFLOWRC_DEFAULT_APL_DXYZONLY << endl;
    aflowrc << "DEFAULT_APL_DSYMMETRIZE=" << AFLOWRC_DEFAULT_APL_DSYMMETRIZE << endl;
    aflowrc << "DEFAULT_APL_DINEQUIV_ONLY=" << AFLOWRC_DEFAULT_APL_DINEQUIV_ONLY << endl;
    aflowrc << "DEFAULT_APL_DPM=\"" << AFLOWRC_DEFAULT_APL_DPM << "\"" << endl;
    aflowrc << "DEFAULT_APL_RELAX=" << AFLOWRC_DEFAULT_APL_RELAX << endl;
    aflowrc << "DEFAULT_APL_RELAX_COMMENSURATE=" << AFLOWRC_DEFAULT_APL_RELAX_COMMENSURATE << endl;  //ME20200427
    aflowrc << "DEFAULT_APL_ZEROSTATE=" << AFLOWRC_DEFAULT_APL_ZEROSTATE << endl;
    aflowrc << "DEFAULT_APL_ZEROSTATE_CHGCAR=" << AFLOWRC_DEFAULT_APL_ZEROSTATE_CHGCAR << endl;  //ME20191029
    aflowrc << "DEFAULT_APL_USE_LEPSILON=" << AFLOWRC_DEFAULT_APL_USE_LEPSILON << endl;
    aflowrc << "DEFAULT_APL_FREQFORMAT=\"" << AFLOWRC_DEFAULT_APL_FREQFORMAT << "\"" << endl;
    aflowrc << "DEFAULT_APL_DC=" << AFLOWRC_DEFAULT_APL_DC << endl;
    aflowrc << "DEFAULT_APL_DCPATH=\"" << AFLOWRC_DEFAULT_APL_DCPATH << "\"" << endl;
    aflowrc << "DEFAULT_APL_DCPOINTS=" << AFLOWRC_DEFAULT_APL_DCPOINTS << endl; //CO20181226
    aflowrc << "DEFAULT_APL_DOS=" << AFLOWRC_DEFAULT_APL_DOS << endl;
    aflowrc << "DEFAULT_APL_DOSMETHOD=\"" << AFLOWRC_DEFAULT_APL_DOSMETHOD << "\"" << endl;
    aflowrc << "DEFAULT_APL_DOSMESH=\"" << AFLOWRC_DEFAULT_APL_DOSMESH << "\"" << endl;
    aflowrc << "DEFAULT_APL_DOSPOINTS=" << AFLOWRC_DEFAULT_APL_DOSPOINTS << endl;
    aflowrc << "DEFAULT_APL_DOSSMEAR=" << AFLOWRC_DEFAULT_APL_DOSSMEAR << endl;
    aflowrc << "DEFAULT_APL_DOS_PROJECT=" << AFLOWRC_DEFAULT_APL_DOS_PROJECT << endl; //ME20200421
    aflowrc << "DEFAULT_APL_TP=" << AFLOWRC_DEFAULT_APL_TP << endl;
    aflowrc << "DEFAULT_APL_DISPLACEMENTS=" << AFLOWRC_DEFAULT_APL_DISPLACEMENTS << endl;  //ME20200421
    aflowrc << "DEFAULT_APL_TPT=\"" << AFLOWRC_DEFAULT_APL_TPT << "\"" << endl;
    aflowrc << "DEFAULT_APL_GVEL=" << AFLOWRC_DEFAULT_APL_GVEL << endl;  //ME20200517
    aflowrc << "DEFAULT_APL_FILE_PREFIX=\"" << AFLOWRC_DEFAULT_APL_FILE_PREFIX << "\"" << endl;
    aflowrc << "DEFAULT_APL_OUT_FILE=\"" << AFLOWRC_DEFAULT_APL_OUT_FILE << "\"" << endl;  //ME20210927
    aflowrc << "DEFAULT_APL_PDIS_FILE=\"" << AFLOWRC_DEFAULT_APL_PDIS_FILE << "\"" << endl;
    aflowrc << "DEFAULT_APL_PDOS_FILE=\"" << AFLOWRC_DEFAULT_APL_PDOS_FILE << "\"" << endl;
    aflowrc << "DEFAULT_APL_THERMO_FILE=\"" << AFLOWRC_DEFAULT_APL_THERMO_FILE << "\"" << endl;
    aflowrc << "DEFAULT_APL_THERMO_JSON=\"" << AFLOWRC_DEFAULT_APL_THERMO_JSON << "\"" << endl;  //ME20211019
    aflowrc << "DEFAULT_APL_DYNMAT_FILE=\"" << AFLOWRC_DEFAULT_APL_DYNMAT_FILE << "\"" << endl;
    aflowrc << "DEFAULT_APL_HARMIFC_FILE=\"" << AFLOWRC_DEFAULT_APL_HARMIFC_FILE << "\"" << endl;
    aflowrc << "DEFAULT_APL_POLAR_FILE=\"" << AFLOWRC_DEFAULT_APL_POLAR_FILE << "\"" << endl;  //ME20200415
    aflowrc << "DEFAULT_APL_HSKPTS_FILE=\"" << AFLOWRC_DEFAULT_APL_HSKPTS_FILE << "\"" << endl;
    aflowrc << "DEFAULT_APL_MSQRDISP_FILE=\"" << AFLOWRC_DEFAULT_APL_MSQRDISP_FILE << "\"" << endl;  //ME20200329
    aflowrc << "DEFAULT_APL_GVEL_FILE=\"" << AFLOWRC_DEFAULT_APL_GVEL_FILE << "\"" << endl;  // ME20200517
    //ME20190614 BEGIN
    aflowrc << "DEFAULT_APL_PHDOSCAR_FILE=\"" << AFLOWRC_DEFAULT_APL_PHDOSCAR_FILE << "\"" << endl;
    aflowrc << "DEFAULT_APL_PHPOSCAR_FILE=\"" << AFLOWRC_DEFAULT_APL_PHPOSCAR_FILE << "\"" << endl;
    aflowrc << "DEFAULT_APL_PHKPOINTS_FILE=\"" << AFLOWRC_DEFAULT_APL_PHKPOINTS_FILE << "\"" << endl;
    aflowrc << "DEFAULT_APL_PHEIGENVAL_FILE=\"" << AFLOWRC_DEFAULT_APL_PHEIGENVAL_FILE << "\"" << endl;
    //ME20190614 END
    aflowrc << "DEFAULT_APL_STATE_FILE=\"" << AFLOWRC_DEFAULT_APL_STATE_FILE << "\"" << endl;  //ME20200224
    //ME20200329 BEGIN
    aflowrc << "DEFAULT_APL_ADISP_SCENE_FORMAT=\"" << AFLOWRC_DEFAULT_APL_ADISP_SCENE_FORMAT << "\"" << endl;
    aflowrc << "DEFAULT_APL_ADISP_AMPLITUDE=" << AFLOWRC_DEFAULT_APL_ADISP_AMPLITUDE << endl;
    aflowrc << "DEFAULT_APL_ADISP_NSTEPS=" << AFLOWRC_DEFAULT_APL_ADISP_NSTEPS << endl;
    aflowrc << "DEFAULT_APL_ADISP_NPERIODS=" << AFLOWRC_DEFAULT_APL_ADISP_NPERIODS << endl;
    //ME20200329 END

    aflowrc << " " << endl;
    aflowrc << "// DEFAULTS QHA" << endl;
    aflowrc << "DEFAULT_QHA_MODE=\"" << AFLOWRC_DEFAULT_QHA_MODE << "\"" << endl;
    aflowrc << "DEFAULT_QHA_EOS=" << AFLOWRC_DEFAULT_QHA_EOS  << endl;
    aflowrc << "DEFAULT_QHA_EOS_DISTORTION_RANGE=\"" << AFLOWRC_DEFAULT_QHA_EOS_DISTORTION_RANGE << "\"" << endl;
    aflowrc << "DEFAULT_QHA_EOS_MODEL=\"" << AFLOWRC_DEFAULT_QHA_EOS_MODEL << "\"" << endl;//AS20200818
    aflowrc << "DEFAULT_QHA_GP_DISTORTION=" << AFLOWRC_DEFAULT_QHA_GP_DISTORTION  << endl;
    aflowrc << "DEFAULT_QHA_TAYLOR_EXPANSION_ORDER=" << AFLOWRC_DEFAULT_QHA_TAYLOR_EXPANSION_ORDER  << endl;//AS20200602
    aflowrc << "DEFAULT_QHA_INCLUDE_ELEC_CONTRIB=" << AFLOWRC_DEFAULT_QHA_INCLUDE_ELEC_CONTRIB  << endl;
    aflowrc << "DEFAULT_QHA_SOMMERFELD_EXPANSION=" << AFLOWRC_DEFAULT_QHA_SOMMERFELD_EXPANSION  << endl;//AS20200528
    aflowrc << "DEFAULT_QHA_PDIS_T=\"" << AFLOWRC_DEFAULT_QHA_PDIS_T << "\"" << endl;
    //AS20200508 BEGIN
    aflowrc << "DEFAULT_QHA_GP_FINITE_DIFF=" << AFLOWRC_DEFAULT_QHA_GP_FINITE_DIFF  << endl;
    aflowrc << "DEFAULT_QHA_IGNORE_IMAGINARY=" << AFLOWRC_DEFAULT_QHA_IGNORE_IMAGINARY  << endl;
    aflowrc << "DEFAULT_QHA_RELAX_IONS_CELL=" << AFLOWRC_DEFAULT_QHA_RELAX_IONS_CELL  << endl;//AS20201123
    aflowrc << "DEFAULT_QHA_FILE_PREFIX=\"" << AFLOWRC_DEFAULT_QHA_FILE_PREFIX << "\"" << endl;
    //AS20200709 BEGIN
    aflowrc << "DEFAULT_QHA3P_FILE_PREFIX=\"" << AFLOWRC_DEFAULT_QHA3P_FILE_PREFIX << "\"" << endl;
    aflowrc << "DEFAULT_QHANP_FILE_PREFIX=\"" << AFLOWRC_DEFAULT_QHANP_FILE_PREFIX << "\"" << endl;
    aflowrc << "DEFAULT_SCQHA_FILE_PREFIX=\"" << AFLOWRC_DEFAULT_SCQHA_FILE_PREFIX << "\"" << endl;
    //AS20200709 END
    aflowrc << "DEFAULT_QHA_GP_PATH_FILE=\"" << AFLOWRC_DEFAULT_QHA_GP_PATH_FILE << "\"" << endl;
    aflowrc << "DEFAULT_QHA_GP_MESH_FILE=\"" << AFLOWRC_DEFAULT_QHA_GP_MESH_FILE << "\"" << endl;
    aflowrc << "DEFAULT_QHA_GP_AVG_FILE=\"" << AFLOWRC_DEFAULT_QHA_GP_AVG_FILE << "\"" << endl;
    aflowrc << "DEFAULT_QHA_THERMO_FILE=\"" << AFLOWRC_DEFAULT_QHA_THERMO_FILE << "\"" << endl;
    aflowrc << "DEFAULT_QHA_FREQS_FILE=\"" << AFLOWRC_DEFAULT_QHA_FREQS_FILE << "\"" << endl;
    aflowrc << "DEFAULT_QHA_FVT_FILE=\"" << AFLOWRC_DEFAULT_QHA_FVT_FILE << "\"" << endl;
    //AS20200508 END
    aflowrc << "DEFAULT_QHA_COEFF_FILE=\"" << AFLOWRC_DEFAULT_QHA_COEFF_FILE << "\"" << endl;//AS20210517
    aflowrc << "DEFAULT_QHA_IMAG_FILE=\"" << AFLOWRC_DEFAULT_QHA_IMAG_FILE << "\"" << endl;//AS20210517
    aflowrc << "DEFAULT_QHA_PDIS_FILE=\"" << AFLOWRC_DEFAULT_QHA_PDIS_FILE << "\"" << endl;//AS20201022
    aflowrc << "DEFAULT_QHA_PDOS_FILE=\"" << AFLOWRC_DEFAULT_QHA_PDOS_FILE << "\"" << endl;//AS20201201
    aflowrc << "DEFAULT_QHA_KPOINTS_FILE=\"" << AFLOWRC_DEFAULT_QHA_KPOINTS_FILE << "\"" << endl;//AS20201112
    //AS20210914 BEGIN
    aflowrc << "DEFAULT_POCC_QHA_THERMO_FILE=\"" << AFLOWRC_DEFAULT_POCC_QHA_THERMO_FILE << "\"" << endl;
    aflowrc << "DEFAULT_POCC_QHA_AVGTHERMO_FILE=\"" << AFLOWRC_DEFAULT_POCC_QHA_AVGTHERMO_FILE << "\"" << endl;
    //AS20210914 END

    aflowrc << " " << endl;
    aflowrc << "// DEFAULTS AAPL" << endl;
    aflowrc << "DEFAULT_AAPL_BTE=\"" << AFLOWRC_DEFAULT_AAPL_BTE << "\"" << endl;
    //[ME20181226]aflowrc << "DEFAULT_AAPL_BZMETHOD=\"" << AFLOWRC_DEFAULT_AAPL_BZMETHOD << "\"" << endl;
    aflowrc << "DEFAULT_AAPL_FOURTH_ORDER=" << AFLOWRC_DEFAULT_AAPL_FOURTH_ORDER << endl;
    aflowrc << "DEFAULT_AAPL_CUT_RAD=\"" << AFLOWRC_DEFAULT_AAPL_CUT_RAD << "\"" << endl;
    aflowrc << "DEFAULT_AAPL_CUT_SHELL=\"" << AFLOWRC_DEFAULT_AAPL_CUT_SHELL << "\"" << endl;
    aflowrc << "DEFAULT_AAPL_THERMALGRID=\"" << AFLOWRC_DEFAULT_AAPL_THERMALGRID << "\"" << endl;
    aflowrc << "DEFAULT_AAPL_TCT=\"" << AFLOWRC_DEFAULT_AAPL_TCT << "\"" << endl;
    aflowrc << "DEFAULT_AAPL_SUMRULE=" << AFLOWRC_DEFAULT_AAPL_SUMRULE << endl;
    aflowrc << "DEFAULT_AAPL_SUMRULE_MAX_ITER=" << AFLOWRC_DEFAULT_AAPL_SUMRULE_MAX_ITER << endl;
    aflowrc << "DEFAULT_AAPL_MIXING_COEFFICIENT=" << AFLOWRC_DEFAULT_AAPL_MIXING_COEFFICIENT << endl;
    aflowrc << "DEFAULT_AAPL_ISOTOPE=" << AFLOWRC_DEFAULT_AAPL_ISOTOPE << endl;
    aflowrc << "DEFAULT_AAPL_BOUNDARY=" << AFLOWRC_DEFAULT_AAPL_BOUNDARY << endl;
    aflowrc << "DEFAULT_AAPL_CUMULATIVE=" << AFLOWRC_DEFAULT_AAPL_CUMULATIVEK << endl;
    aflowrc << "DEFAULT_AAPL_NANO_SIZE=" << AFLOWRC_DEFAULT_AAPL_NANO_SIZE << endl;
    aflowrc << "DEFAULT_AAPL_FILE_PREFIX=\"" << AFLOWRC_DEFAULT_AAPL_FILE_PREFIX << "\"" << endl;
    aflowrc << "DEFAULT_AAPL_IRRQPTS_FILE=\"" << AFLOWRC_DEFAULT_AAPL_IRRQPTS_FILE << "\"" << endl;
    aflowrc << "DEFAULT_AAPL_GVEL_FILE=\"" << AFLOWRC_DEFAULT_AAPL_GVEL_FILE << "\"" << endl;
    aflowrc << "DEFAULT_AAPL_PS_FILE=\"" << AFLOWRC_DEFAULT_AAPL_PS_FILE << "\"" << endl;  //ME20191104
    aflowrc << "DEFAULT_AAPL_GRUENEISEN_FILE=\"" << AFLOWRC_DEFAULT_AAPL_GRUENEISEN_FILE << "\"" << endl;  //ME20191104
    aflowrc << "DEFAULT_AAPL_RATES_FILE=\"" << AFLOWRC_DEFAULT_AAPL_RATES_FILE << "\"" << endl;
    aflowrc << "DEFAULT_AAPL_RATES_3RD_FILE=\"" << AFLOWRC_DEFAULT_AAPL_RATES_3RD_FILE << "\"" << endl;
    aflowrc << "DEFAULT_AAPL_RATES_4TH_FILE=\"" << AFLOWRC_DEFAULT_AAPL_RATES_4TH_FILE << "\"" << endl;
    aflowrc << "DEFAULT_AAPL_ISOTOPE_FILE=\"" << AFLOWRC_DEFAULT_AAPL_ISOTOPE_FILE << "\"" << endl;
    aflowrc << "DEFAULT_AAPL_BOUNDARY_FILE=\"" << AFLOWRC_DEFAULT_AAPL_BOUNDARY_FILE << "\"" << endl;
    aflowrc << "DEFAULT_AAPL_TCOND_FILE=\"" << AFLOWRC_DEFAULT_AAPL_TCOND_FILE << "\"" << endl;
    //aflowrc << "DEFAULT_AAPL_TCOND_PLOT_FILE=\"" << AFLOWRC_DEFAULT_AAPL_TCOND_PLOT_FILE << "\"" << endl;  OBSOLETE ME20191104

    aflowrc << " " << endl;
    aflowrc << "// DEFAULTS AEL" << endl;
    aflowrc << "DEFAULT_AEL_STRAIN_SYMMETRY=" << AFLOWRC_DEFAULT_AEL_STRAIN_SYMMETRY << endl;
    aflowrc << "DEFAULT_AEL_NNORMAL_STRAINS=" << AFLOWRC_DEFAULT_AEL_NNORMAL_STRAINS << endl;
    aflowrc << "DEFAULT_AEL_NSHEAR_STRAINS=" << AFLOWRC_DEFAULT_AEL_NSHEAR_STRAINS << endl;
    aflowrc << "DEFAULT_AEL_NORMAL_STRAIN_STEP=" << AFLOWRC_DEFAULT_AEL_NORMAL_STRAIN_STEP << endl;
    aflowrc << "DEFAULT_AEL_SHEAR_STRAIN_STEP=" << AFLOWRC_DEFAULT_AEL_SHEAR_STRAIN_STEP << endl;
    aflowrc << "DEFAULT_AEL_ORIGIN_STRAIN_CALC=" << AFLOWRC_DEFAULT_AEL_ORIGIN_STRAIN_CALC << endl;
    aflowrc << "DEFAULT_AEL_ORIGIN_STRAIN_FIT=" << AFLOWRC_DEFAULT_AEL_ORIGIN_STRAIN_FIT << endl;
    aflowrc << "DEFAULT_AEL_RELAXED_STRUCT_FIT=" << AFLOWRC_DEFAULT_AEL_RELAXED_STRUCT_FIT << endl;
    aflowrc << "DEFAULT_AEL_NEG_STRAINS=" << AFLOWRC_DEFAULT_AEL_NEG_STRAINS << endl;
    aflowrc << "DEFAULT_AEL_NIND_STRAIN_DIRS=" << AFLOWRC_DEFAULT_AEL_NIND_STRAIN_DIRS << endl;
    aflowrc << "DEFAULT_AEL_VASPSYM=" << AFLOWRC_DEFAULT_AEL_VASPSYM << endl;
    aflowrc << "DEFAULT_AEL_PRECACC_ALGONORM=" << AFLOWRC_DEFAULT_AEL_PRECACC_ALGONORM << endl;
    aflowrc << "DEFAULT_AEL_VASPRUNXML_STRESS=" << AFLOWRC_DEFAULT_AEL_VASPRUNXML_STRESS << endl;
    aflowrc << "DEFAULT_AEL_AUTOSKIP_FAILED_ARUNS=" << AFLOWRC_DEFAULT_AEL_AUTOSKIP_FAILED_ARUNS << endl;
    aflowrc << "DEFAULT_AEL_SKIP_ARUNS_MAX=" << AFLOWRC_DEFAULT_AEL_SKIP_ARUNS_MAX << endl;
    aflowrc << "DEFAULT_AEL_CHECK_ELASTIC_SYMMETRY=" << AFLOWRC_DEFAULT_AEL_CHECK_ELASTIC_SYMMETRY << endl;
    aflowrc << "DEFAULT_AEL_SYMMETRIZE=" << AFLOWRC_DEFAULT_AEL_SYMMETRIZE << endl;
    aflowrc << "DEFAULT_AEL_FILE_PREFIX=\"" << AFLOWRC_DEFAULT_AEL_FILE_PREFIX << "\"" << endl;
    aflowrc << "DEFAULT_AEL_WRITE_FULL_RESULTS=" << AFLOWRC_DEFAULT_AEL_WRITE_FULL_RESULTS << endl;
    aflowrc << "DEFAULT_AEL_DIRNAME_ARUN=" << AFLOWRC_DEFAULT_AEL_DIRNAME_ARUN << endl;

    aflowrc << " " << endl;
    aflowrc << "// DEFAULTS AGL" << endl;
    aflowrc << "DEFAULT_AGL_AEL_POISSON_RATIO=" << AFLOWRC_DEFAULT_AGL_AEL_POISSON_RATIO << endl;
    aflowrc << "DEFAULT_AGL_NSTRUCTURES=" << AFLOWRC_DEFAULT_AGL_NSTRUCTURES << endl;
    aflowrc << "DEFAULT_AGL_STRAIN_STEP=" << AFLOWRC_DEFAULT_AGL_STRAIN_STEP << endl;
    aflowrc << "DEFAULT_AGL_AUTOSKIP_FAILED_ARUNS=" << AFLOWRC_DEFAULT_AGL_AUTOSKIP_FAILED_ARUNS << endl;
    aflowrc << "DEFAULT_AGL_SKIP_ARUNS_MAX=" << AFLOWRC_DEFAULT_AEL_SKIP_ARUNS_MAX << endl;    
    aflowrc << "DEFAULT_AGL_NTEMPERATURE=" << AFLOWRC_DEFAULT_AGL_NTEMPERATURE << endl;
    aflowrc << "DEFAULT_AGL_STEMPERATURE=" << AFLOWRC_DEFAULT_AGL_STEMPERATURE << endl;
    aflowrc << "DEFAULT_AGL_NPRESSURE=" << AFLOWRC_DEFAULT_AGL_NPRESSURE << endl;
    aflowrc << "DEFAULT_AGL_SPRESSURE=" << AFLOWRC_DEFAULT_AGL_SPRESSURE << endl;
    aflowrc << "DEFAULT_AGL_POISSON_RATIO=" << AFLOWRC_DEFAULT_AGL_POISSON_RATIO << endl;
    aflowrc << "DEFAULT_AGL_IEOS=" << AFLOWRC_DEFAULT_AGL_IEOS << endl;
    aflowrc << "DEFAULT_AGL_IDEBYE=" << AFLOWRC_DEFAULT_AGL_IDEBYE << endl;
    aflowrc << "DEFAULT_AGL_FIT_TYPE=" << AFLOWRC_DEFAULT_AGL_FIT_TYPE << endl;
    aflowrc << "DEFAULT_AGL_CHECK_EV_CONCAVITY=" << AFLOWRC_DEFAULT_AGL_CHECK_EV_CONCAVITY << endl;
    aflowrc << "DEFAULT_AGL_CHECK_EV_MIN=" << AFLOWRC_DEFAULT_AGL_CHECK_EV_MIN << endl;
    aflowrc << "DEFAULT_AGL_HUGONIOT_CALC=" << AFLOWRC_DEFAULT_AGL_HUGONIOT_CALC << endl;
    aflowrc << "DEFAULT_AGL_HUGONIOT_EXTRAPOLATE=" << AFLOWRC_DEFAULT_AGL_HUGONIOT_EXTRAPOLATE << endl;
    aflowrc << "DEFAULT_AGL_RUN_ALL_PRESSURE_TEMPERATURE=" << AFLOWRC_DEFAULT_AGL_RUN_ALL_PRESSURE_TEMPERATURE << endl;    
    aflowrc << "DEFAULT_AGL_FILE_PREFIX=\"" << AFLOWRC_DEFAULT_AGL_FILE_PREFIX << "\"" << endl;
    aflowrc << "DEFAULT_AGL_WRITE_FULL_RESULTS=" << AFLOWRC_DEFAULT_AGL_WRITE_FULL_RESULTS << endl;
    aflowrc << "DEFAULT_AGL_DIRNAME_ARUN=" << AFLOWRC_DEFAULT_AGL_DIRNAME_ARUN << endl;
    aflowrc << "DEFAULT_AGL_WRITE_GIBBS_INPUT=" << AFLOWRC_DEFAULT_AGL_WRITE_GIBBS_INPUT << endl;
    aflowrc << "DEFAULT_AGL_PLOT_RESULTS=" << AFLOWRC_DEFAULT_AGL_PLOT_RESULTS << endl;    

    //SD20220323 - QCA START
    aflowrc << " " << endl;
    aflowrc << "// DEFAULTS QCA " << endl;
    aflowrc << "DEFAULT_QCA_MIN_SLEEP_SECONDS" << AFLOWRC_DEFAULT_QCA_MIN_SLEEP_SECONDS << endl;
    aflowrc << "DEFAULT_QCA_MAX_NUM_ATOMS" << AFLOWRC_DEFAULT_QCA_MAX_NUM_ATOMS << endl;
    aflowrc << "DEFAULT_QCA_AFLOW_MAX_NUM_ATOMS" << AFLOWRC_DEFAULT_QCA_AFLOW_MAX_NUM_ATOMS << endl;
    aflowrc << "DEFAULT_QCA_CV_CUTOFF" << AFLOWRC_DEFAULT_QCA_CV_CUTOFF << endl;
    aflowrc << "DEFAULT_QCA_CONC_NPTS" << AFLOWRC_DEFAULT_QCA_CONC_NPTS << endl;
    aflowrc << "DEFAULT_QCA_TEMP_NPTS" << AFLOWRC_DEFAULT_QCA_TEMP_NPTS << endl;
    aflowrc << "DEFAULT_QCA_TEMP_MIN" << AFLOWRC_DEFAULT_QCA_TEMP_MIN << endl;
    aflowrc << "DEFAULT_QCA_TEMP_MAX" << AFLOWRC_DEFAULT_QCA_TEMP_MAX << endl;
    aflowrc << "DEFAULT_QCA_TEMP_MIN_LIMIT" << AFLOWRC_DEFAULT_QCA_TEMP_MIN_LIMIT << endl;
    aflowrc << "DEFAULT_QCA_PRINT" << AFLOWRC_DEFAULT_QCA_PRINT << endl;
    //SD20220323 - QCA END

    //RF20200413 START
    aflowrc << " " << endl;
    aflowrc << "// DEFAULTS CCE" << endl;
    aflowrc << "DEFAULT_CCE_OX_METHOD=" << AFLOWRC_DEFAULT_CCE_OX_METHOD << "" << "  // 1 - ELECTRONEGATIVITY_ALLEN, 2 - BADER" << endl;
    aflowrc << "DEFAULT_CCE_NN_DIST_TOL_MULTI_ANION=" << AFLOWRC_DEFAULT_CCE_NN_DIST_TOL_MULTI_ANION << "" << "  // 0.4 Ang tolerance between shortest and longest bonds when testing for multi-anion compound" << endl;
    aflowrc << "DEFAULT_CCE_OX_TOL=" << AFLOWRC_DEFAULT_CCE_OX_TOL << "" << "  // sum of oxidation states might not be exactly zero due to numerics" << endl;
    aflowrc << "DEFAULT_CCE_PEROX_CUTOFF=" << AFLOWRC_DEFAULT_CCE_PEROX_CUTOFF << "" << "  // O-O bonds in peroxides for the studied examples are all shorter than 1.6 Ang" << endl;
    aflowrc << "DEFAULT_CCE_SUPEROX_CUTOFF=" << AFLOWRC_DEFAULT_CCE_SUPEROX_CUTOFF << "" << "  // O-O bonds in superoxides for the studied examples are all shorter than 1.4 Ang" << endl;
    aflowrc << "DEFAULT_CCE_O2_MOLECULE_UPPER_CUTOFF=" << AFLOWRC_DEFAULT_CCE_O2_MOLECULE_UPPER_CUTOFF << "" << "  // O-O bonds in the O2 molecule is about 1.21 Ang." << endl;
    aflowrc << "DEFAULT_CCE_O2_MOLECULE_LOWER_CUTOFF=" << AFLOWRC_DEFAULT_CCE_O2_MOLECULE_LOWER_CUTOFF << "" << "  // O-O bonds in the O2 molecule is about 1.21 Ang." << endl;
    //RF20200413 END

    aflowrc << " " << endl;
    aflowrc << "// DEFAULTS XTALFINDER" << endl;
    aflowrc << "DEFAULT_XTALFINDER_MISFIT_MATCH=" << AFLOWRC_DEFAULT_XTALFINDER_MISFIT_MATCH << " // values below this threshold: similar structures have similar properties" << endl; //DX20201118
    aflowrc << "DEFAULT_XTALFINDER_MISFIT_FAMILY=" << AFLOWRC_DEFAULT_XTALFINDER_MISFIT_FAMILY << " // values above this threshold: matched structures do not have similar properties" << endl; //DX20201118
    aflowrc << "DEFAULT_XTALFINDER_SUPERCELL_METHOD=" << AFLOWRC_DEFAULT_XTALFINDER_SUPERCELL_METHOD << " // // supercell method for comparing (robust, but slow, superceded by transformation method)" << endl; //DX20201223
    aflowrc << "DEFAULT_XTALFINDER_SAFE_ATOM_MATCH_SCALING=" << AFLOWRC_DEFAULT_XTALFINDER_SAFE_ATOM_MATCH_SCALING << " // factor that divides minimum interatomic distance" << endl; //DX20201118
    aflowrc << "DEFAULT_XTALFINDER_FILE_MATERIAL=" << AFLOWRC_DEFAULT_XTALFINDER_FILE_MATERIAL << " // results file prefix" << endl; //DX20201118
    aflowrc << "DEFAULT_XTALFINDER_FILE_STRUCTURE=" << AFLOWRC_DEFAULT_XTALFINDER_FILE_STRUCTURE << " // results file prefix" << endl; //DX20201118
    aflowrc << "DEFAULT_XTALFINDER_FILE_DUPLICATE=" << AFLOWRC_DEFAULT_XTALFINDER_FILE_DUPLICATE << " // results file prefix" << endl; //DX20201118
    aflowrc << "DEFAULT_XTALFINDER_FILE_MATERIAL_COMPARE2DATABASE=" << AFLOWRC_DEFAULT_XTALFINDER_FILE_MATERIAL_COMPARE2DATABASE << " // results file prefix" << endl; //DX20201118
    aflowrc << "DEFAULT_XTALFINDER_FILE_STRUCTURE_COMPARE2DATABASE=" << AFLOWRC_DEFAULT_XTALFINDER_FILE_STRUCTURE_COMPARE2DATABASE << " // results file prefix" << endl; //DX20201118
    aflowrc << "DEFAULT_XTALFINDER_FILE_MATERIAL_DATABASE=" << AFLOWRC_DEFAULT_XTALFINDER_FILE_MATERIAL_DATABASE << " // results file prefix" << endl; //DX20201118
    aflowrc << "DEFAULT_XTALFINDER_FILE_STRUCTURE_DATABASE=" << AFLOWRC_DEFAULT_XTALFINDER_FILE_STRUCTURE_DATABASE << " // results file prefix" << endl; //DX20201118

    //DX20200720 - START
    aflowrc << " " << endl;
    aflowrc << "// DEFAULTS ANRL" << endl;
    aflowrc << "DEFAULT_ANRL_WYCKOFF_FRACTIONAL_TOL=" << AFLOWRC_DEFAULT_ANRL_WYCKOFF_FRACTIONAL_TOL << " // tolerance for equivalent Wyckoff coordinates" << endl;
    //DX20200720 - END

    aflowrc << " " << endl;
    aflowrc << "// DEFAULTS CORE" << endl;
    aflowrc << "AFLOW_CORE_TEMPERATURE_BEEP=" << AFLOWRC_AFLOW_CORE_TEMPERATURE_BEEP << " // Celsius" << endl;
    aflowrc << "AFLOW_CORE_TEMPERATURE_HALT=" << AFLOWRC_AFLOW_CORE_TEMPERATURE_HALT << " // Celsius" << endl;
    aflowrc << "AFLOW_CORE_TEMPERATURE_REFRESH=" << AFLOWRC_AFLOW_CORE_TEMPERATURE_REFRESH << " // seconds"   << endl;

    aflowrc << "SECONDS_SLEEP_VASP_COMPLETION=" << AFLOWRC_SECONDS_SLEEP_VASP_COMPLETION << " // seconds"   << endl;  //CO20201111
    aflowrc << "SECONDS_SLEEP_VASP_MONITOR=" << AFLOWRC_SECONDS_SLEEP_VASP_MONITOR << " // seconds"   << endl;  //CO20201111
    aflowrc << "SECONDS_STALE_OUTCAR=" << AFLOWRC_SECONDS_STALE_OUTCAR << " // seconds"   << endl;  //CO20201111
    aflowrc << "BYTES_MAX_VASP_OUT=" << AFLOWRC_BYTES_MAX_VASP_OUT << " // bytes"   << endl;  //CO20201111
    aflowrc << "MEMORY_MAX_USAGE_RAM=" << AFLOWRC_MEMORY_MAX_USAGE_RAM << " // bytes"   << endl;  //CO20201111
    aflowrc << "MEMORY_MAX_USAGE_SWAP=" << AFLOWRC_MEMORY_MAX_USAGE_SWAP << " // bytes"   << endl;  //CO20201111
    aflowrc << "FILE_VASP_MONITOR=" << AFLOWRC_FILE_VASP_MONITOR << " // monitor file postfix"   << endl;  //CO20201111
    aflowrc << "INTEL_COMPILER_PATHS=" << AFLOWRC_INTEL_COMPILER_PATHS << " // comma-separated paths to search (for sourcing)"   << endl;  //CO20201111

    aflowrc << " " << endl;
    aflowrc << "// DEFAULTS MACHINE DEPENDENT MPI" << endl;
    aflowrc << "MPI_OPTIONS_DUKE_BETA_MPICH=\"" << AFLOWRC_MPI_OPTIONS_DUKE_BETA_MPICH << "\"" << "  // DUKE_BETA_MPICH" << endl;
    aflowrc << "MPI_COMMAND_DUKE_BETA_MPICH=\"" << AFLOWRC_MPI_COMMAND_DUKE_BETA_MPICH << "\"" << "  // DUKE_BETA_MPICH" << endl;
    aflowrc << "MPI_BINARY_DIR_DUKE_BETA_MPICH=\"" << AFLOWRC_MPI_BINARY_DIR_DUKE_BETA_MPICH << "\"" << "  // DUKE_BETA_MPICH" << endl; 

    aflowrc << "MPI_OPTIONS_DUKE_BETA_OPENMPI=\"" << AFLOWRC_MPI_OPTIONS_DUKE_BETA_OPENMPI << "\"" << "  // DUKE_BETA_OPENMPI" << endl;
    aflowrc << "MPI_COMMAND_DUKE_BETA_OPENMPI=\"" << AFLOWRC_MPI_COMMAND_DUKE_BETA_OPENMPI << "\"" << "  // DUKE_BETA_OPENMPI" << endl;
    aflowrc << "MPI_BINARY_DIR_DUKE_BETA_OPENMPI=\"" << AFLOWRC_MPI_BINARY_DIR_DUKE_BETA_OPENMPI << "\"" << "  // DUKE_BETA_OPENMPI" << endl; 

    aflowrc << "MPI_OPTIONS_DUKE_MATERIALS=\"" << AFLOWRC_MPI_OPTIONS_DUKE_MATERIALS << "\"" << "  // DUKE_MATERIALS" << endl;
    aflowrc << "MPI_COMMAND_DUKE_MATERIALS=\"" << AFLOWRC_MPI_COMMAND_DUKE_MATERIALS << "\"" << "  // DUKE_MATERIALS" << endl;
    aflowrc << "MPI_BINARY_DIR_DUKE_MATERIALS=\"" << AFLOWRC_MPI_BINARY_DIR_DUKE_MATERIALS << "\"" << "  // DUKE_MATERIALS" << endl; 

    aflowrc << "MPI_OPTIONS_DUKE_AFLOWLIB=\"" << AFLOWRC_MPI_OPTIONS_DUKE_AFLOWLIB << "\"" << "  // DUKE_AFLOWLIB" << endl;
    aflowrc << "MPI_COMMAND_DUKE_AFLOWLIB=\"" << AFLOWRC_MPI_COMMAND_DUKE_AFLOWLIB << "\"" << "  // DUKE_AFLOWLIB" << endl;
    aflowrc << "MPI_BINARY_DIR_DUKE_AFLOWLIB=\"" << AFLOWRC_MPI_BINARY_DIR_DUKE_AFLOWLIB << "\"" << "  // DUKE_AFLOWLIB" << endl; 

    aflowrc << "MPI_OPTIONS_DUKE_HABANA=\"" << AFLOWRC_MPI_OPTIONS_DUKE_HABANA << "\"" << "  // DUKE_HABANA" << endl;
    aflowrc << "MPI_COMMAND_DUKE_HABANA=\"" << AFLOWRC_MPI_COMMAND_DUKE_HABANA << "\"" << "  // DUKE_HABANA" << endl;
    aflowrc << "MPI_BINARY_DIR_DUKE_HABANA=\"" << AFLOWRC_MPI_BINARY_DIR_DUKE_HABANA << "\"" << "  // DUKE_HABANA" << endl; 

    aflowrc << "MPI_OPTIONS_DUKE_QRATS_MPICH=\"" << AFLOWRC_MPI_OPTIONS_DUKE_QRATS_MPICH << "\"" << "  // DUKE_QRATS_MPICH" << endl;
    aflowrc << "MPI_COMMAND_DUKE_QRATS_MPICH=\"" << AFLOWRC_MPI_COMMAND_DUKE_QRATS_MPICH << "\"" << "  // DUKE_QRATS_MPICH" << endl;
    aflowrc << "MPI_BINARY_DIR_DUKE_QRATS_MPICH=\"" << AFLOWRC_MPI_BINARY_DIR_DUKE_QRATS_MPICH << "\"" << "  // DUKE_QRATS_MPICH" << endl; 

    aflowrc << "MPI_OPTIONS_DUKE_QFLOW_OPENMPI=\"" << AFLOWRC_MPI_OPTIONS_DUKE_QFLOW_OPENMPI << "\"" << "  // DUKE_QFLOW_OPENMPI" << endl;
    aflowrc << "MPI_COMMAND_DUKE_QFLOW_OPENMPI=\"" << AFLOWRC_MPI_COMMAND_DUKE_QFLOW_OPENMPI << "\"" << "  // DUKE_QFLOW_OPENMPI" << endl;
    aflowrc << "MPI_BINARY_DIR_DUKE_QFLOW_OPENMPI=\"" << AFLOWRC_MPI_BINARY_DIR_DUKE_QFLOW_OPENMPI << "\"" << "  // DUKE_QFLOW_OPENMPI" << endl; 

    //CO20201220 X START
    aflowrc << "MPI_OPTIONS_DUKE_X=\"" << AFLOWRC_MPI_OPTIONS_DUKE_X << "\"" << "  // DUKE_X" << endl;
    aflowrc << "MPI_COMMAND_DUKE_X=\"" << AFLOWRC_MPI_COMMAND_DUKE_X << "\"" << "  // DUKE_X" << endl;
    aflowrc << "MPI_BINARY_DIR_DUKE_X=\"" << AFLOWRC_MPI_BINARY_DIR_DUKE_X << "\"" << "  // DUKE_X" << endl; 
    //CO20201220 X STOP
    
    //CO20220818 JHU_ROCKFISH START
    aflowrc << "MPI_OPTIONS_JHU_ROCKFISH=\"" << AFLOWRC_MPI_OPTIONS_JHU_ROCKFISH << "\"" << "  // JHU_ROCKFISH" << endl;
    aflowrc << "MPI_COMMAND_JHU_ROCKFISH=\"" << AFLOWRC_MPI_COMMAND_JHU_ROCKFISH << "\"" << "  // JHU_ROCKFISH" << endl;
    aflowrc << "MPI_BINARY_DIR_JHU_ROCKFISH=\"" << AFLOWRC_MPI_BINARY_DIR_JHU_ROCKFISH << "\"" << "  // JHU_ROCKFISH" << endl; 
    //CO20220818 JHU_ROCKFISH STOP

    //DX20190509 - MACHINE001 - START
    aflowrc << "MPI_OPTIONS_MACHINE001=\"" << AFLOWRC_MPI_OPTIONS_MACHINE001 << "\"" << "// MACHINE001" << endl;
    aflowrc << "MPI_COMMAND_MACHINE001=\"" << AFLOWRC_MPI_COMMAND_MACHINE001 << "\"" << "// MACHINE001" << endl;
    aflowrc << "MPI_BINARY_DIR_MACHINE001=\"" << AFLOWRC_MPI_BINARY_DIR_MACHINE001 << "\"" << "// MACHINE001" << endl; 
    //DX20190509 - MACHINE001 - END

    //DX20190509 - MACHINE002 - START
    aflowrc << "MPI_OPTIONS_MACHINE002=\"" << AFLOWRC_MPI_OPTIONS_MACHINE002 << "\"" << "// MACHINE002" << endl;
    aflowrc << "MPI_COMMAND_MACHINE002=\"" << AFLOWRC_MPI_COMMAND_MACHINE002 << "\"" << "// MACHINE002" << endl;
    aflowrc << "MPI_BINARY_DIR_MACHINE002=\"" << AFLOWRC_MPI_BINARY_DIR_MACHINE002 << "\"" << "// MACHINE002" << endl;
    //DX20190509 - MACHINE002 - START

    //DX20201005 - MACHINE003 - START
    aflowrc << "MPI_OPTIONS_MACHINE003=\"" << AFLOWRC_MPI_OPTIONS_MACHINE003 << "\"" << "// MACHINE003" << endl;
    aflowrc << "MPI_COMMAND_MACHINE003=\"" << AFLOWRC_MPI_COMMAND_MACHINE003 << "\"" << "// MACHINE003" << endl;
    aflowrc << "MPI_BINARY_DIR_MACHINE003=\"" << AFLOWRC_MPI_BINARY_DIR_MACHINE003 << "\"" << "// MACHINE003" << endl;
    //DX20201005 - MACHINE003 - START

    //DX20211011 - MACHINE004 - START
    aflowrc << "MPI_OPTIONS_MACHINE004=\"" << AFLOWRC_MPI_OPTIONS_MACHINE004 << "\"" << "// MACHINE004" << endl;
    aflowrc << "MPI_COMMAND_MACHINE004=\"" << AFLOWRC_MPI_COMMAND_MACHINE004 << "\"" << "// MACHINE004" << endl;
    aflowrc << "MPI_BINARY_DIR_MACHINE004=\"" << AFLOWRC_MPI_BINARY_DIR_MACHINE004 << "\"" << "// MACHINE004" << endl;
    //DX20211011 - MACHINE004 - START

    //DX20190107 - CMU EULER - START
    aflowrc << "MPI_OPTIONS_CMU_EULER=\"" << AFLOWRC_MPI_OPTIONS_CMU_EULER << "\"" << "// CMU_EULER" << endl;
    aflowrc << "MPI_COMMAND_CMU_EULER=\"" << AFLOWRC_MPI_COMMAND_CMU_EULER << "\"" << "// CMU_EULER" << endl;
    aflowrc << "MPI_BINARY_DIR_CMU_EULER=\"" << AFLOWRC_MPI_BINARY_DIR_CMU_EULER << "\"" << "// CMU_EULER" << endl; 
    //DX20190107 - CMU EULER - END

    aflowrc << "MPI_OPTIONS_MPCDF_EOS=\"" << AFLOWRC_MPI_OPTIONS_MPCDF_EOS << "\"" << "  // MPCDF_EOS_MPI" << endl;
    aflowrc << "MPI_COMMAND_MPCDF_EOS=\"" << AFLOWRC_MPI_COMMAND_MPCDF_EOS << "\"" << "  // MPCDF_EOS_MPI" << endl;
    aflowrc << "MPI_NCPUS_MPCDF_EOS=\"" << AFLOWRC_MPI_NCPUS_MPCDF_EOS << "\"" << "  // MPCDF_EOS_MPI" << endl;
    aflowrc << "MPI_HYPERTHREADING_MPCDF_EOS=\"" << AFLOWRC_MPI_HYPERTHREADING_MPCDF_EOS << "\"" << "  // MPCDF_EOS_MPI        // FALSE/OFF, IGNORE/NEGLECT, TRUE/ON " << endl;
    aflowrc << "MPI_BINARY_DIR_MPCDF_EOS=\"" << AFLOWRC_MPI_BINARY_DIR_MPCDF_EOS << "\"" << "  // MPCDF_EOS_MPI" << endl; 

    aflowrc << "MPI_OPTIONS_MPCDF_DRACO=\"" << AFLOWRC_MPI_OPTIONS_MPCDF_DRACO << "\"" << "  // MPCDF_DRACO_MPI" << endl;
    aflowrc << "MPI_COMMAND_MPCDF_DRACO=\"" << AFLOWRC_MPI_COMMAND_MPCDF_DRACO << "\"" << "  // MPCDF_DRACO_MPI" << endl;
    aflowrc << "MPI_NCPUS_MPCDF_DRACO=\"" << AFLOWRC_MPI_NCPUS_MPCDF_DRACO << "\"" << "  // MPCDF_DRACO_MPI" << endl;
    aflowrc << "MPI_HYPERTHREADING_MPCDF_DRACO=\"" << AFLOWRC_MPI_HYPERTHREADING_MPCDF_DRACO << "\"" << "  // MPCDF_DRACO_MPI        // FALSE/OFF, IGNORE/NEGLECT, TRUE/ON " << endl;
    aflowrc << "MPI_BINARY_DIR_MPCDF_DRACO=\"" << AFLOWRC_MPI_BINARY_DIR_MPCDF_DRACO << "\"" << "  // MPCDF_DRACO_MPI" << endl; 

    aflowrc << "MPI_OPTIONS_MPCDF_COBRA=\"" << AFLOWRC_MPI_OPTIONS_MPCDF_COBRA << "\"" << "  // MPCDF_COBRA_MPI" << endl;
    aflowrc << "MPI_COMMAND_MPCDF_COBRA=\"" << AFLOWRC_MPI_COMMAND_MPCDF_COBRA << "\"" << "  // MPCDF_COBRA_MPI" << endl;
    aflowrc << "MPI_NCPUS_MPCDF_COBRA=\"" << AFLOWRC_MPI_NCPUS_MPCDF_COBRA << "\"" << "  // MPCDF_COBRA_MPI" << endl;
    aflowrc << "MPI_HYPERTHREADING_MPCDF_COBRA=\"" << AFLOWRC_MPI_HYPERTHREADING_MPCDF_COBRA << "\"" << "  // MPCDF_COBRA_MPI        // FALSE/OFF, IGNORE/NEGLECT, TRUE/ON " << endl;
    aflowrc << "MPI_BINARY_DIR_MPCDF_COBRA=\"" << AFLOWRC_MPI_BINARY_DIR_MPCDF_COBRA << "\"" << "  // MPCDF_COBRA_MPI" << endl; 

    aflowrc << "MPI_OPTIONS_MPCDF_HYDRA=\"" << AFLOWRC_MPI_OPTIONS_MPCDF_HYDRA << "\"" << "  // MPCDF_HYDRA_MPI" << endl;
    aflowrc << "MPI_COMMAND_MPCDF_HYDRA=\"" << AFLOWRC_MPI_COMMAND_MPCDF_HYDRA << "\"" << "  // MPCDF_HYDRA_MPI" << endl;
    aflowrc << "MPI_NCPUS_MPCDF_HYDRA=\"" << AFLOWRC_MPI_NCPUS_MPCDF_HYDRA << "\"" << "  // MPCDF_HYDRA_MPI" << endl;
    aflowrc << "MPI_HYPERTHREADING_MPCDF_HYDRA=\"" << AFLOWRC_MPI_HYPERTHREADING_MPCDF_HYDRA << "\"" << "  // MPCDF_HYDRA_MPI        // FALSE/OFF, IGNORE/NEGLECT, TRUE/ON " << endl;
    aflowrc << "MPI_BINARY_DIR_MPCDF_HYDRA=\"" << AFLOWRC_MPI_BINARY_DIR_MPCDF_HYDRA << "\"" << "  // MPCDF_HYDRA_MPI" << endl; 

    aflowrc << "MPI_OPTIONS_FULTON_MARYLOU=\"" << AFLOWRC_MPI_OPTIONS_FULTON_MARYLOU << "\"" << "  // FULTON_MARYLOU" << endl;
    aflowrc << "MPI_COMMAND_FULTON_MARYLOU=\"" << AFLOWRC_MPI_COMMAND_FULTON_MARYLOU << "\"" << "  // FULTON_MARYLOU" << endl;
    aflowrc << "MPI_BINARY_DIR_FULTON_MARYLOU=\"" << AFLOWRC_MPI_BINARY_DIR_FULTON_MARYLOU << "\"" << "  // FULTON_MARYLOU" << endl; 

    aflowrc << "MPI_OPTIONS_MACHINE1=\"" << AFLOWRC_MPI_OPTIONS_MACHINE1 << "\"" << "  // MACHINE1" << endl;
    aflowrc << "MPI_COMMAND_MACHINE1=\"" << AFLOWRC_MPI_COMMAND_MACHINE1 << "\"" << "  // MACHINE1" << endl;
    aflowrc << "MPI_BINARY_DIR_MACHINE1=\"" << AFLOWRC_MPI_BINARY_DIR_MACHINE1 << "\"" << "  // MACHINE1" << endl; 

    aflowrc << "MPI_OPTIONS_MACHINE2=\"" << AFLOWRC_MPI_OPTIONS_MACHINE2 << "\"" << "  // MACHINE2" << endl;
    aflowrc << "MPI_COMMAND_MACHINE2=\"" << AFLOWRC_MPI_COMMAND_MACHINE2 << "\"" << "  // MACHINE2" << endl;
    aflowrc << "MPI_BINARY_DIR_MACHINE2=\"" << AFLOWRC_MPI_BINARY_DIR_MACHINE2 << "\"" << "  // MACHINE2" << endl; 

    aflowrc << " " << endl;
    aflowrc << "// ****************************************************************************************************" << endl;

    //   XHOST.DEBUG=TRUE;
    //[CO20190808 - issue this ONLY if it was written, should fix www-data]cerr << "WARNING: aflowrc::write_default: WRITING default " << XHOST.aflowrc_filename << endl;
    if(aurostd::stringstream2file(aflowrc,XHOST.aflowrc_filename) && aurostd::FileExist(XHOST.aflowrc_filename)){
      if(!XHOST.vflag_control.flag("WWW")){ //CO20200404 - new web flag
        //[CO20200404 - OBSOLETE]cerr << "WARNING: aflowrc::write_default: WRITING default " << XHOST.aflowrc_filename << endl;  //CO20190808 - issue this ONLY if it was written, should fix www-data
<<<<<<< HEAD
        message << "WRITING default " << XHOST.aflowrc_filename;pflow::logger(_AFLOW_FILE_NAME_,__AFLOW_FUNC__,message,std::cerr,_LOGGER_MESSAGE_);  //CO20200404 - LEAVE std::cerr here, FR needs this for web
=======
        message << "WRITING default " << XHOST.aflowrc_filename;pflow::logger(__AFLOW_FILE__,__AFLOW_FUNC__,message,std::cerr,_LOGGER_MESSAGE_);  //CO20200404 - LEAVE std::cerr here, FR needs this for web
>>>>>>> 78dcc840
      }
    }
    if(LDEBUG) oss << __AFLOW_FUNC__ << " END" << endl;
    return TRUE;
  }
} // namespace aflowrc

// ***************************************************************************
// aflowrc::print_aflowrc
// ***************************************************************************
namespace aflowrc {
  bool print_aflowrc(std::ostream& oss,bool AFLOWRC_VERBOSE) {
    bool LDEBUG=(FALSE || XHOST.DEBUG || AFLOWRC_VERBOSE);   
    if(LDEBUG) oss << "aflowrc::print_aflowrc: BEGIN" << endl;
    if(LDEBUG) oss << "aflowrc::print_aflowrc: XHOST.home=" << XHOST.home << endl;
    if(LDEBUG) oss << "aflowrc::print_aflowrc: XHOST.aflowrc_filename=" << XHOST.aflowrc_filename << endl;

    //HE20220218 START
    if(LDEBUG) oss << "// DEFAULTS ENTRY LOADER" << endl;
    if(LDEBUG) oss << "DEFAULT_ENTRY_LOADER_ALLOY_DB_FILE=\"" << AFLOWRC_DEFAULT_ENTRY_LOADER_ALLOY_DB_FILE << "\"" << endl;
    if(LDEBUG) oss << "DEFAULT_ENTRY_LOADER_AFLUX_SERVER=\"" << AFLOWRC_DEFAULT_ENTRY_LOADER_AFLUX_SERVER << "\"" << endl;
    if(LDEBUG) oss << "DEFAULT_ENTRY_LOADER_AFLUX_PATH=\"" << AFLOWRC_DEFAULT_ENTRY_LOADER_AFLUX_PATH << "\"" << endl;
    if(LDEBUG) oss << "DEFAULT_ENTRY_LOADER_RESTAPI_SERVER=\"" << AFLOWRC_DEFAULT_ENTRY_LOADER_RESTAPI_SERVER << "\"" << endl;
    if(LDEBUG) oss << "DEFAULT_ENTRY_LOADER_RESTAPI_PATH=\"" << AFLOWRC_DEFAULT_ENTRY_LOADER_RESTAPI_PATH << "\"" << endl;
    if(LDEBUG) oss << "DEFAULT_ENTRY_LOADER_FS_PATH=\"" << AFLOWRC_DEFAULT_ENTRY_LOADER_FS_PATH << "\"" << endl;
    //HE20220218 STOP

    //ME20191001 START
    if(LDEBUG) oss << "// DEFAULT AFLOW DATABASE" << endl;
    if(LDEBUG) oss << "DEFAULT_AFLOW_DB_FILE=\"" << AFLOWRC_DEFAULT_AFLOW_DB_FILE << "\"" << endl;
    if(LDEBUG) oss << "DEFAULT_AFLOW_DB_STATS_FILE=\"" << AFLOWRC_DEFAULT_AFLOW_DB_STATS_FILE << "\"" << endl;
    if(LDEBUG) oss << "DEFAULT_AFLOW_DB_DATA_PATH=\"" << AFLOWRC_DEFAULT_AFLOW_DB_DATA_PATH << "\"" << endl;
    if(LDEBUG) oss << "DEFAULT_AFLOW_DB_LOCK_FILE=\"" << AFLOWRC_DEFAULT_AFLOW_DB_LOCK_FILE << "\"" << endl;
    if(LDEBUG) oss << "DEFAULT_AFLOW_DB_STALE_THRESHOLD=" << AFLOWRC_DEFAULT_AFLOW_DB_STALE_THRESHOLD << endl;
    //ME20191001 STOP
    if(LDEBUG) oss << "// DEFAULT DEFINITIONS" << endl;
    if(LDEBUG) oss << "XHOST.adefault.getattachedscheme(\"DEFAULT_KZIP_BIN\")=\"" << DEFAULT_KZIP_BIN << "\"" << endl;
    if(LDEBUG) oss << "XHOST.adefault.getattachedscheme(\"DEFAULT_KZIP_EXT\")=\"" << DEFAULT_KZIP_EXT << "\"" << endl;
    if(LDEBUG) oss << "XHOST.adefault.getattachedscheme(\"DEFAULT_TMPFS_DIRECTORIES\")=\"" << DEFAULT_TMPFS_DIRECTORIES << "\"" << endl;

    if(LDEBUG) oss << "// FILENAMES FOR AFLOW.ORG ANALYSIS" << endl;
    if(LDEBUG) oss << "XHOST.adefault.getattachedscheme(\"DEFAULT_FILE_AFLOWLIB_ENTRY_OUT\")=\"" << DEFAULT_FILE_AFLOWLIB_ENTRY_OUT << "\"" << endl;
    if(LDEBUG) oss << "XHOST.adefault.getattachedscheme(\"DEFAULT_FILE_AFLOWLIB_ENTRY_JSON\")=\"" << DEFAULT_FILE_AFLOWLIB_ENTRY_JSON << "\"" << endl;
    if(LDEBUG) oss << "XHOST.adefault.getattachedscheme(\"DEFAULT_FILE_EDATA_ORIG_OUT\")=\"" << DEFAULT_FILE_EDATA_ORIG_OUT << "\"" << endl;
    if(LDEBUG) oss << "XHOST.adefault.getattachedscheme(\"DEFAULT_FILE_EDATA_RELAX_OUT\")=\"" << DEFAULT_FILE_EDATA_RELAX_OUT << "\"" << endl;
    if(LDEBUG) oss << "XHOST.adefault.getattachedscheme(\"DEFAULT_FILE_EDATA_BANDS_OUT\")=\"" << DEFAULT_FILE_EDATA_BANDS_OUT << "\"" << endl;
    if(LDEBUG) oss << "XHOST.adefault.getattachedscheme(\"DEFAULT_FILE_DATA_ORIG_OUT\")=\"" << DEFAULT_FILE_DATA_ORIG_OUT << "\"" << endl;
    if(LDEBUG) oss << "XHOST.adefault.getattachedscheme(\"DEFAULT_FILE_DATA_RELAX_OUT\")=\"" << DEFAULT_FILE_DATA_RELAX_OUT << "\"" << endl;
    if(LDEBUG) oss << "XHOST.adefault.getattachedscheme(\"DEFAULT_FILE_DATA_BANDS_OUT\")=\"" << DEFAULT_FILE_DATA_BANDS_OUT << "\"" << endl;
    if(LDEBUG) oss << "XHOST.adefault.getattachedscheme(\"DEFAULT_FILE_EDATA_ORIG_JSON\")=\"" << DEFAULT_FILE_EDATA_ORIG_JSON << "\"" << endl;
    if(LDEBUG) oss << "XHOST.adefault.getattachedscheme(\"DEFAULT_FILE_EDATA_RELAX_JSON\")=\"" << DEFAULT_FILE_EDATA_RELAX_JSON << "\"" << endl;
    if(LDEBUG) oss << "XHOST.adefault.getattachedscheme(\"DEFAULT_FILE_EDATA_BANDS_JSON\")=\"" << DEFAULT_FILE_EDATA_BANDS_JSON << "\"" << endl;
    if(LDEBUG) oss << "XHOST.adefault.getattachedscheme(\"DEFAULT_FILE_DATA_ORIG_JSON\")=\"" << DEFAULT_FILE_DATA_ORIG_JSON << "\"" << endl;
    if(LDEBUG) oss << "XHOST.adefault.getattachedscheme(\"DEFAULT_FILE_DATA_RELAX_JSON\")=\"" << DEFAULT_FILE_DATA_RELAX_JSON << "\"" << endl;
    if(LDEBUG) oss << "XHOST.adefault.getattachedscheme(\"DEFAULT_FILE_DATA_BANDS_JSON\")=\"" << DEFAULT_FILE_DATA_BANDS_JSON << "\"" << endl;
    if(LDEBUG) oss << "XHOST.adefault.getattachedscheme(\"DEFAULT_FILE_TIME_OUT\")=\"" << DEFAULT_FILE_TIME_OUT << "\"" << endl;
    if(LDEBUG) oss << "XHOST.adefault.getattachedscheme(\"DEFAULT_FILE_SPACEGROUP1_OUT\")=\"" << DEFAULT_FILE_SPACEGROUP1_OUT << "\"" << endl;
    if(LDEBUG) oss << "XHOST.adefault.getattachedscheme(\"DEFAULT_FILE_SPACEGROUP2_OUT\")=\"" << DEFAULT_FILE_SPACEGROUP2_OUT << "\"" << endl;
    if(LDEBUG) oss << "XHOST.adefault.getattachedscheme(\"DEFAULT_FILE_VOLDISTPARAMS_OUT\")=\"" << DEFAULT_FILE_VOLDISTPARAMS_OUT << "\"" << endl;
    if(LDEBUG) oss << "XHOST.adefault.getattachedscheme(\"DEFAULT_FILE_VOLDISTEVOLUTION_OUT\")=\"" << DEFAULT_FILE_VOLDISTEVOLUTION_OUT << "\"" << endl;

    if(LDEBUG) oss << "// FILENAMES FOR AFLOW OPERATION" << endl;
    if(LDEBUG) oss << "XHOST.adefault.getattachedscheme(\"DEFAULT_AFLOW_PSEUDOPOTENTIAL_AUID_OUT\")=\"" << DEFAULT_AFLOW_PSEUDOPOTENTIAL_AUID_OUT << "\"" << endl;
    if(LDEBUG) oss << "XHOST.adefault.getattachedscheme(\"DEFAULT_AFLOW_PRESCRIPT_OUT\")=\"" << DEFAULT_AFLOW_PRESCRIPT_OUT << "\"" << endl;
    if(LDEBUG) oss << "XHOST.adefault.getattachedscheme(\"DEFAULT_AFLOW_PRESCRIPT_COMMAND\")=\"" << DEFAULT_AFLOW_PRESCRIPT_COMMAND << "\"" << endl;
    if(LDEBUG) oss << "XHOST.adefault.getattachedscheme(\"DEFAULT_AFLOW_POSTSCRIPT_OUT\")=\"" << DEFAULT_AFLOW_POSTSCRIPT_OUT << "\"" << endl;
    if(LDEBUG) oss << "XHOST.adefault.getattachedscheme(\"DEFAULT_AFLOW_POSTSCRIPT_COMMAND\")=\"" << DEFAULT_AFLOW_POSTSCRIPT_COMMAND << "\"" << endl;
    if(LDEBUG) oss << "XHOST.adefault.getattachedscheme(\"DEFAULT_AFLOW_PGROUP_OUT\")=\"" << DEFAULT_AFLOW_PGROUP_OUT << "\"" << endl;
    if(LDEBUG) oss << "XHOST.adefault.getattachedscheme(\"DEFAULT_AFLOW_PGROUP_JSON\")=\"" << DEFAULT_AFLOW_PGROUP_JSON << "\"" << endl;
    if(LDEBUG) oss << "XHOST.adefault.getattachedscheme(\"DEFAULT_AFLOW_PGROUP_XTAL_OUT\")=\"" << DEFAULT_AFLOW_PGROUP_XTAL_OUT << "\"" << endl;
    if(LDEBUG) oss << "XHOST.adefault.getattachedscheme(\"DEFAULT_AFLOW_PGROUP_XTAL_JSON\")=\"" << DEFAULT_AFLOW_PGROUP_XTAL_JSON << "\"" << endl;
    if(LDEBUG) oss << "XHOST.adefault.getattachedscheme(\"DEFAULT_AFLOW_PGROUPK_PATTERSON_OUT\")=\"" << DEFAULT_AFLOW_PGROUPK_PATTERSON_OUT << "\"" << endl; //DX20200129
    if(LDEBUG) oss << "XHOST.adefault.getattachedscheme(\"DEFAULT_AFLOW_PGROUPK_PATTERSON_JSON\")=\"" << DEFAULT_AFLOW_PGROUPK_PATTERSON_JSON << "\"" << endl; //DX20200129
    if(LDEBUG) oss << "XHOST.adefault.getattachedscheme(\"DEFAULT_AFLOW_PGROUPK_OUT\")=\"" << DEFAULT_AFLOW_PGROUPK_OUT << "\"" << endl;
    if(LDEBUG) oss << "XHOST.adefault.getattachedscheme(\"DEFAULT_AFLOW_PGROUPK_JSON\")=\"" << DEFAULT_AFLOW_PGROUPK_JSON << "\"" << endl;
    if(LDEBUG) oss << "XHOST.adefault.getattachedscheme(\"DEFAULT_AFLOW_PGROUPK_XTAL_OUT\")=\"" << DEFAULT_AFLOW_PGROUPK_XTAL_OUT << "\"" << endl;
    if(LDEBUG) oss << "XHOST.adefault.getattachedscheme(\"DEFAULT_AFLOW_PGROUPK_XTAL_JSON\")=\"" << DEFAULT_AFLOW_PGROUPK_XTAL_JSON << "\"" << endl;
    if(LDEBUG) oss << "XHOST.adefault.getattachedscheme(\"DEFAULT_AFLOW_FGROUP_OUT\")=\"" << DEFAULT_AFLOW_FGROUP_OUT << "\"" << endl;
    if(LDEBUG) oss << "XHOST.adefault.getattachedscheme(\"DEFAULT_AFLOW_FGROUP_JSON\")=\"" << DEFAULT_AFLOW_FGROUP_JSON << "\"" << endl;
    if(LDEBUG) oss << "XHOST.adefault.getattachedscheme(\"DEFAULT_AFLOW_SGROUP_OUT\")=\"" << DEFAULT_AFLOW_SGROUP_OUT << "\"" << endl;
    if(LDEBUG) oss << "XHOST.adefault.getattachedscheme(\"DEFAULT_AFLOW_SGROUP_JSON\")=\"" << DEFAULT_AFLOW_SGROUP_JSON << "\"" << endl;
    if(LDEBUG) oss << "XHOST.adefault.getattachedscheme(\"DEFAULT_AFLOW_AGROUP_OUT\")=\"" << DEFAULT_AFLOW_AGROUP_OUT << "\"" << endl;
    if(LDEBUG) oss << "XHOST.adefault.getattachedscheme(\"DEFAULT_AFLOW_AGROUP_JSON\")=\"" << DEFAULT_AFLOW_AGROUP_JSON << "\"" << endl;
    if(LDEBUG) oss << "XHOST.adefault.getattachedscheme(\"DEFAULT_AFLOW_IATOMS_OUT\")=\"" << DEFAULT_AFLOW_IATOMS_OUT << "\"" << endl;
    if(LDEBUG) oss << "XHOST.adefault.getattachedscheme(\"DEFAULT_AFLOW_IATOMS_JSON\")=\"" << DEFAULT_AFLOW_IATOMS_JSON << "\"" << endl;
    if(LDEBUG) oss << "XHOST.adefault.getattachedscheme(\"DEFAULT_AFLOW_ICAGES_OUT\")=\"" << DEFAULT_AFLOW_ICAGES_OUT << "\"" << endl;
    if(LDEBUG) oss << "XHOST.adefault.getattachedscheme(\"DEFAULT_AFLOW_SURFACE_OUT\")=\"" << DEFAULT_AFLOW_SURFACE_OUT << "\"" << endl;
    if(LDEBUG) oss << "XHOST.adefault.getattachedscheme(\"DEFAULT_AFLOW_QMVASP_OUT\")=\"" << DEFAULT_AFLOW_QMVASP_OUT << "\"" << endl;
    if(LDEBUG) oss << "XHOST.adefault.getattachedscheme(\"DEFAULT_AFLOW_ERVASP_OUT\")=\"" << DEFAULT_AFLOW_ERVASP_OUT << "\"" << endl;
    if(LDEBUG) oss << "XHOST.adefault.getattachedscheme(\"DEFAULT_AFLOW_IMMISCIBILITY_OUT\")=\"" << DEFAULT_AFLOW_IMMISCIBILITY_OUT << "\"" << endl;
    if(LDEBUG) oss << "XHOST.adefault.getattachedscheme(\"DEFAULT_AFLOW_MEMORY_OUT\")=\"" << DEFAULT_AFLOW_MEMORY_OUT << "\"" << endl;
    if(LDEBUG) oss << "XHOST.adefault.getattachedscheme(\"DEFAULT_AFLOW_FROZSL_INPUT_OUT\")=\"" << DEFAULT_AFLOW_FROZSL_INPUT_OUT << "\"" << endl;
    if(LDEBUG) oss << "XHOST.adefault.getattachedscheme(\"DEFAULT_AFLOW_FROZSL_POSCAR_OUT\")=\"" << DEFAULT_AFLOW_FROZSL_POSCAR_OUT << "\"" << endl;
    if(LDEBUG) oss << "XHOST.adefault.getattachedscheme(\"DEFAULT_AFLOW_FROZSL_MODES_OUT\")=\"" << DEFAULT_AFLOW_FROZSL_MODES_OUT << "\"" << endl;
    if(LDEBUG) oss << "XHOST.adefault.getattachedscheme(\"DEFAULT_AFLOW_FROZSL_EIGEN_OUT\")=\"" << DEFAULT_AFLOW_FROZSL_EIGEN_OUT << "\"" << endl;
    if(LDEBUG) oss << "XHOST.adefault.getattachedscheme(\"DEFAULT_AFLOW_END_OUT\")=\"" << DEFAULT_AFLOW_END_OUT << "\"" << endl;
    if(LDEBUG) oss << "XHOST.adefault.getattachedscheme(\"DEFAULT_AFLOW_PLASMONICS_FILE\")=\"" << DEFAULT_AFLOW_PLASMONICS_FILE << "\"" << endl;

    if(LDEBUG) oss << "// DEFAULT GENERIC MPI" << endl;
    if(LDEBUG) oss << "XHOST.adefault.getattachedscheme(\"MPI_START_DEFAULT\")=\"" << MPI_START_DEFAULT << "\"" << endl;
    if(LDEBUG) oss << "XHOST.adefault.getattachedscheme(\"MPI_STOP_DEFAULT\")=\"" << MPI_STOP_DEFAULT << "\"" << endl;
    if(LDEBUG) oss << "XHOST.adefault.getattachedscheme(\"MPI_COMMAND_DEFAULT\")=\"" << MPI_COMMAND_DEFAULT << "\"" << endl;
    if(LDEBUG) oss << "XHOST.adefault.getattachedutype<int>(\"MPI_NCPUS_DEFAULT\")=" << MPI_NCPUS_DEFAULT << endl;
    if(LDEBUG) oss << "XHOST.adefault.getattachedutype<int>(\"MPI_NCPUS_MAX\")=" << MPI_NCPUS_MAX << endl;

    if(LDEBUG) oss << "// DEFAULTS BINARY" << endl;
    if(LDEBUG) oss << "XHOST.adefault.getattachedscheme(\"DEFAULT_VASP_GAMMA_BIN\")=\"" << DEFAULT_VASP_GAMMA_BIN << "\""   << endl;
    if(LDEBUG) oss << "XHOST.adefault.getattachedscheme(\"DEFAULT_VASP_GAMMA_MPI_BIN\")=\"" << DEFAULT_VASP_GAMMA_MPI_BIN << "\""   << endl;
    if(LDEBUG) oss << "XHOST.adefault.getattachedscheme(\"DEFAULT_VASP_BIN\")=\"" << DEFAULT_VASP_BIN << "\""   << endl;
    if(LDEBUG) oss << "XHOST.adefault.getattachedscheme(\"DEFAULT_VASP_MPI_BIN\")=\"" << DEFAULT_VASP_MPI_BIN << "\""   << endl;
    if(LDEBUG) oss << "XHOST.adefault.getattachedscheme(\"DEFAULT_VASP5_BIN\")=\"" << DEFAULT_VASP5_BIN << "\""   << endl;
    if(LDEBUG) oss << "XHOST.adefault.getattachedscheme(\"DEFAULT_VASP5_MPI_BIN\")=\"" << DEFAULT_VASP5_MPI_BIN << "\""   << endl;
    if(LDEBUG) oss << "XHOST.adefault.getattachedscheme(\"DEFAULT_AIMS_BIN\")=\"" << DEFAULT_AIMS_BIN << "\""   << endl;

    if(LDEBUG) oss << "// DEFAULTS POTCARS" << endl;
    if(LDEBUG) oss << "XHOST.adefault.getattachedscheme(\"DEFAULT_VASP_POTCAR_DIRECTORIES\")=\"" << DEFAULT_VASP_POTCAR_DIRECTORIES << "\""   << endl;
    if(LDEBUG) oss << "XHOST.adefault.getattachedscheme(\"DEFAULT_VASP_POTCAR_DATE\")=\"" << DEFAULT_VASP_POTCAR_DATE << "\""   << endl;
    if(LDEBUG) oss << "XHOST.adefault.getattachedscheme(\"DEFAULT_VASP_POTCAR_SUFFIX\")=\"" << DEFAULT_VASP_POTCAR_SUFFIX << "\""   << endl;
    if(LDEBUG) oss << "XHOST.adefault.getattachedscheme(\"DEFAULT_VASP_POTCAR_DATE_POT_LDA\")=\"" << DEFAULT_VASP_POTCAR_DATE_POT_LDA << "\""   << endl;
    if(LDEBUG) oss << "XHOST.adefault.getattachedscheme(\"DEFAULT_VASP_POTCAR_DATE_POT_GGA\")=\"" << DEFAULT_VASP_POTCAR_DATE_POT_GGA << "\""   << endl;
    if(LDEBUG) oss << "XHOST.adefault.getattachedscheme(\"DEFAULT_VASP_POTCAR_DIR_POT_LDA\")=\"" << DEFAULT_VASP_POTCAR_DIR_POT_LDA << "\""   << endl;
    if(LDEBUG) oss << "XHOST.adefault.getattachedscheme(\"DEFAULT_VASP_POTCAR_DIR_POT_GGA\")=\"" << DEFAULT_VASP_POTCAR_DIR_POT_GGA << "\""   << endl;
    if(LDEBUG) oss << "XHOST.adefault.getattachedscheme(\"DEFAULT_VASP_POTCAR_DIR_POT_PBE\")=\"" << DEFAULT_VASP_POTCAR_DIR_POT_PBE << "\""   << endl;
    if(LDEBUG) oss << "XHOST.adefault.getattachedscheme(\"DEFAULT_VASP_POTCAR_DIR_POTPAW_LDA\")=\"" << DEFAULT_VASP_POTCAR_DIR_POTPAW_LDA << "\""   << endl;
    if(LDEBUG) oss << "XHOST.adefault.getattachedscheme(\"DEFAULT_VASP_POTCAR_DIR_POTPAW_GGA\")=\"" << DEFAULT_VASP_POTCAR_DIR_POTPAW_GGA << "\""   << endl;
    if(LDEBUG) oss << "XHOST.adefault.getattachedscheme(\"DEFAULT_VASP_POTCAR_DIR_POTPAW_PBE\")=\"" << DEFAULT_VASP_POTCAR_DIR_POTPAW_PBE << "\""   << endl;
    if(LDEBUG) oss << "XHOST.adefault.getattachedscheme(\"DEFAULT_VASP_POTCAR_DIR_POTPAW_LDA_KIN\")=\"" << DEFAULT_VASP_POTCAR_DIR_POTPAW_LDA_KIN << "\"" << endl;
    if(LDEBUG) oss << "XHOST.adefault.getattachedscheme(\"VASP_PSEUDOPOTENTIAL_DIRECTORY_POTPAW_PBE_KIN_\")=\"" << DEFAULT_VASP_POTCAR_DIR_POTPAW_PBE_KIN << "\"" << endl;

    if(LDEBUG) oss << "// DEFAULT KPOINTS/DOS" << endl;
    if(LDEBUG) oss << "XHOST.adefault.getattachedutype<int>(\"DEFAULT_BANDS_GRID\")=" << DEFAULT_BANDS_GRID << endl;
    if(LDEBUG) oss << "XHOST.adefault.getattachedscheme(\"DEFAULT_BANDS_LATTICE\")=\"" << DEFAULT_BANDS_LATTICE << "\""   << endl;
    if(LDEBUG) oss << "XHOST.adefault.getattachedscheme(\"DEFAULT_KSCHEME\")=\"" << DEFAULT_KSCHEME << "\""   << endl;
    if(LDEBUG) oss << "XHOST.adefault.getattachedutype<int>(\"DEFAULT_KPPRA\")=" << DEFAULT_KPPRA << endl;
    if(LDEBUG) oss << "XHOST.adefault.getattachedscheme(\"DEFAULT_STATIC_KSCHEME\")=\"" << DEFAULT_STATIC_KSCHEME << "\""   << endl;
    if(LDEBUG) oss << "XHOST.adefault.getattachedutype<int>(\"DEFAULT_KPPRA_STATIC\")=" << DEFAULT_KPPRA_STATIC << endl;
    if(LDEBUG) oss << "XHOST.adefault.getattachedutype<int>(\"DEFAULT_KPPRA_ICSD\")=" << DEFAULT_KPPRA_ICSD << endl;
    if(LDEBUG) oss << "XHOST.adefault.getattachedutype<int>(\"DEFAULT_UNARY_BANDS_GRID\")=" << DEFAULT_UNARY_BANDS_GRID << endl;
    if(LDEBUG) oss << "XHOST.adefault.getattachedutype<int>(\"DEFAULT_UNARY_KPPRA\")=" << DEFAULT_UNARY_KPPRA << endl;
    if(LDEBUG) oss << "XHOST.adefault.getattachedutype<int>(\"DEFAULT_UNARY_KPPRA_STATIC\")=" << DEFAULT_UNARY_KPPRA_STATIC << endl;
    if(LDEBUG) oss << "XHOST.adefault.getattachedscheme(\"DEFAULT_PHONONS_KSCHEME\")=\"" << DEFAULT_PHONONS_KSCHEME << "\"" << endl;
    if(LDEBUG) oss << "XHOST.adefault.getattachedscheme(\"DEFAULT_PHONONS_KPPRA\")=" << DEFAULT_PHONONS_KPPRA << endl;
    if(LDEBUG) oss << "XHOST.adefault.getattachedutype<double>(\"DEFAULT_DOS_EMIN\")=" << DEFAULT_DOS_EMIN << endl;
    if(LDEBUG) oss << "XHOST.adefault.getattachedutype<double>(\"DEFAULT_DOS_EMAX\")=" << DEFAULT_DOS_EMAX << endl;
    if(LDEBUG) oss << "XHOST.adefault.getattachedutype<double>(\"DEFAULT_DOS_SCALE\")=" << DEFAULT_DOS_SCALE << endl;

    if(LDEBUG) oss << "// DEFAULT PRECISION" << endl;
    if(LDEBUG) oss << "XHOST.adefault.getattachedutype<double>(\"DEFAULT_VASP_PREC_ENMAX_LOW\")=" << DEFAULT_VASP_PREC_ENMAX_LOW << endl;
    if(LDEBUG) oss << "XHOST.adefault.getattachedutype<double>(\"DEFAULT_VASP_PREC_ENMAX_MEDIUM\")=" << DEFAULT_VASP_PREC_ENMAX_MEDIUM << endl;
    if(LDEBUG) oss << "XHOST.adefault.getattachedutype<double>(\"DEFAULT_VASP_PREC_ENMAX_NORMAL\")=" << DEFAULT_VASP_PREC_ENMAX_NORMAL << endl;
    if(LDEBUG) oss << "XHOST.adefault.getattachedutype<double>(\"DEFAULT_VASP_PREC_ENMAX_HIGH\")=" << DEFAULT_VASP_PREC_ENMAX_HIGH << endl;
    if(LDEBUG) oss << "XHOST.adefault.getattachedutype<double>(\"DEFAULT_VASP_PREC_ENMAX_ACCURATE\")=" << DEFAULT_VASP_PREC_ENMAX_ACCURATE << endl;
    if(LDEBUG) oss << "XHOST.adefault.getattachedutype<double>(\"DEFAULT_VASP_ENMAX_MINIMUM\")=" << DEFAULT_VASP_ENMAX_MINIMUM << endl;
    if(LDEBUG) oss << "XHOST.adefault.getattachedutype<double>(\"DEFAULT_VASP_SPIN_REMOVE_CUTOFF\")=" << DEFAULT_VASP_SPIN_REMOVE_CUTOFF << endl;
    if(LDEBUG) oss << "XHOST.adefault.getattachedutype<double>(\"DEFAULT_VASP_PREC_POTIM\")=" << DEFAULT_VASP_PREC_POTIM << endl;
    if(LDEBUG) oss << "XHOST.adefault.getattachedutype<double>(\"DEFAULT_VASP_PREC_EDIFFG\")=" << DEFAULT_VASP_PREC_EDIFFG << endl;

    if(LDEBUG) oss << "// DEFAULTS OPTIONS " << endl;
    if(LDEBUG) oss << "XHOST.adefault.getattachedscheme(\"DEFAULT_VASP_OUT\")=\"" << DEFAULT_VASP_OUT << "\"" << endl;
    if(LDEBUG) oss << "XHOST.adefault.getattachedscheme(\"DEFAULT_VASP_EXTERNAL_INCAR\")=\"" << DEFAULT_VASP_EXTERNAL_INCAR << "\"" << endl;
    if(LDEBUG) oss << "XHOST.adefault.getattachedscheme(\"DEFAULT_VASP_EXTERNAL_POSCAR\")=\"" << DEFAULT_VASP_EXTERNAL_POSCAR << "\"" << endl;
    if(LDEBUG) oss << "XHOST.adefault.getattachedscheme(\"DEFAULT_VASP_EXTERNAL_POTCAR\")=\"" << DEFAULT_VASP_EXTERNAL_POTCAR << "\"" << endl;
    if(LDEBUG) oss << "XHOST.adefault.getattachedscheme(\"DEFAULT_VASP_EXTERNAL_KPOINT\")=\"" << DEFAULT_VASP_EXTERNAL_KPOINTS << "\"" << endl;
    if(LDEBUG) oss << "XHOST.adefault.getattachedscheme(\"DEFAULT_AIMS_EXTERNAL_CONTROL\")=\"" << DEFAULT_AIMS_EXTERNAL_CONTROL << "\"" << endl;
    if(LDEBUG) oss << "XHOST.adefault.getattachedscheme(\"DEFAULT_AIMS_EXTERNAL_GEOM\")=\"" << DEFAULT_AIMS_EXTERNAL_GEOM << "\"" << endl;
    if(LDEBUG) oss << "XHOST.adefault.getattachedscheme(\"DEFAULT_VASP_PSEUDOPOTENTIAL_TYPE\")=\"" << DEFAULT_VASP_PSEUDOPOTENTIAL_TYPE << "\"" << endl;
    if(LDEBUG) oss << "XHOST.adefault.getattachedscheme(\"DEFAULT_VASP_FORCE_OPTION_RELAX_MODE_SCHEME\")=\"" << DEFAULT_VASP_FORCE_OPTION_RELAX_MODE_SCHEME << "\"" << endl;
    if(LDEBUG) oss << "XHOST.adefault.getattachedscheme(\"DEFAULT_VASP_FORCE_OPTION_RELAX_COUNT\")=" << DEFAULT_VASP_FORCE_OPTION_RELAX_COUNT << endl;
    if(LDEBUG) oss << "XHOST.adefault.getattachedscheme(\"DEFAULT_VASP_FORCE_OPTION_PREC_SCHEME\")=\"" << DEFAULT_VASP_FORCE_OPTION_PREC_SCHEME << "\"" << endl;
    if(LDEBUG) oss << "XHOST.adefault.getattachedscheme(\"DEFAULT_VASP_FORCE_OPTION_ALGO_SCHEME\")=\"" << DEFAULT_VASP_FORCE_OPTION_ALGO_SCHEME << "\"" << endl;
    if(LDEBUG) oss << "XHOST.adefault.getattachedscheme(\"DEFAULT_VASP_FORCE_OPTION_METAGGA_SCHEME\")=\"" << DEFAULT_VASP_FORCE_OPTION_METAGGA_SCHEME << "\"" << endl;
    if(LDEBUG) oss << "XHOST.adefault.getattachedscheme(\"DEFAULT_VASP_FORCE_OPTION_IVDW_SCHEME\")=\"" << DEFAULT_VASP_FORCE_OPTION_IVDW_SCHEME << "\"" << endl;
    if(LDEBUG) oss << "XHOST.adefault.getattachedscheme(\"DEFAULT_VASP_FORCE_OPTION_TYPE_SCHEME\")=\"" << DEFAULT_VASP_FORCE_OPTION_TYPE_SCHEME << "\"" << endl;
    if(LDEBUG) oss << "XHOST.adefault.getattachedutype<int>(\"DEFAULT_VASP_FORCE_OPTION_ISMEAR_SCHEME\")=\"" << DEFAULT_VASP_FORCE_OPTION_ISMEAR_SCHEME << "\"" << endl;
    if(LDEBUG) oss << "XHOST.adefault.getattachedutype<int>(\"DEFAULT_VASP_FORCE_OPTION_ISMEAR_STATIC_SCHEME\")=\"" << DEFAULT_VASP_FORCE_OPTION_ISMEAR_STATIC_SCHEME << "\"" << endl;
    if(LDEBUG) oss << "XHOST.adefault.getattachedutype<int>(\"DEFAULT_VASP_FORCE_OPTION_ISMEAR_BANDS_SCHEME\")=\"" << DEFAULT_VASP_FORCE_OPTION_ISMEAR_BANDS_SCHEME << "\"" << endl;
    if(LDEBUG) oss << "XHOST.adefault.getattachedutype<double>(\"DEFAULT_VASP_FORCE_OPTION_SIGMA\")=\"" << DEFAULT_VASP_FORCE_OPTION_SIGMA << "\"" << endl;
    if(LDEBUG) oss << "XHOST.adefault.getattachedutype<double>(\"DEFAULT_VASP_FORCE_OPTION_SIGMA_STATIC\")=\"" << DEFAULT_VASP_FORCE_OPTION_SIGMA_STATIC << "\"" << endl;
    if(LDEBUG) oss << "XHOST.adefault.getattachedutype<double>(\"DEFAULT_VASP_FORCE_OPTION_SIGMA_BANDS\")=\"" << DEFAULT_VASP_FORCE_OPTION_SIGMA_BANDS << "\"" << endl;
    if(LDEBUG) oss << "XHOST.adefault.getattachedutype<int>(\"DEFAULT_VASP_FORCE_OPTION_NELM\")=" << DEFAULT_VASP_FORCE_OPTION_NELM << endl; //CO20200624
    if(LDEBUG) oss << "XHOST.adefault.getattachedutype<int>(\"DEFAULT_VASP_FORCE_OPTION_NELM_STATIC\")=" << DEFAULT_VASP_FORCE_OPTION_NELM_STATIC << endl; //CO20200624
    if(LDEBUG) oss << "XHOST.adefault.getattachedutype<int>(\"MAX_VASP_NELM\")=" << MAX_VASP_NELM << endl; //CO20200624
    if(LDEBUG) oss << "XHOST.adefault.getattachedscheme(\"DEFAULT_VASP_FORCE_OPTION_ABMIX_SCHEME\")=\"" << DEFAULT_VASP_FORCE_OPTION_ABMIX_SCHEME << "\"" << endl;
    if(LDEBUG) oss << "XHOST.adefault.getattachedutype<bool>(\"DEFAULT_VASP_FORCE_OPTION_SYM\")=" << DEFAULT_VASP_FORCE_OPTION_SYM << endl;
    if(LDEBUG) oss << "XHOST.adefault.getattachedutype<bool>(\"DEFAULT_VASP_FORCE_OPTION_SPIN\")=" << DEFAULT_VASP_FORCE_OPTION_SPIN << endl;
    if(LDEBUG) oss << "XHOST.adefault.getattachedutype<bool>(\"DEFAULT_VASP_FORCE_OPTION_SPIN_REMOVE_RELAX_1\")=" << DEFAULT_VASP_FORCE_OPTION_SPIN_REMOVE_RELAX_1 << endl;
    if(LDEBUG) oss << "XHOST.adefault.getattachedutype<bool>(\"DEFAULT_VASP_FORCE_OPTION_SPIN_REMOVE_RELAX_2\")=" << DEFAULT_VASP_FORCE_OPTION_SPIN_REMOVE_RELAX_2 << endl;
    if(LDEBUG) oss << "XHOST.adefault.getattachedutype<bool>(\"DEFAULT_VASP_FORCE_OPTION_BADER\")=" << DEFAULT_VASP_FORCE_OPTION_BADER << endl;
    if(LDEBUG) oss << "XHOST.adefault.getattachedutype<bool>(\"DEFAULT_VASP_FORCE_OPTION_BADER_STATIC\")=" << DEFAULT_VASP_FORCE_OPTION_BADER_STATIC << endl;
    if(LDEBUG) oss << "XHOST.adefault.getattachedutype<bool>(\"DEFAULT_VASP_FORCE_OPTION_ELF\")=" << DEFAULT_VASP_FORCE_OPTION_ELF << endl;
    if(LDEBUG) oss << "XHOST.adefault.getattachedutype<bool>(\"DEFAULT_VASP_FORCE_OPTION_AUTO_MAGMOM\")=" << DEFAULT_VASP_FORCE_OPTION_AUTO_MAGMOM << endl;
    if(LDEBUG) oss << "XHOST.adefault.getattachedutype<bool>(\"DEFAULT_VASP_FORCE_OPTION_WAVECAR\")=" << DEFAULT_VASP_FORCE_OPTION_WAVECAR << endl;
    if(LDEBUG) oss << "XHOST.adefault.getattachedutype<bool>(\"DEFAULT_VASP_FORCE_OPTION_CHGCAR\")=" << DEFAULT_VASP_FORCE_OPTION_CHGCAR << endl;
    if(LDEBUG) oss << "XHOST.adefault.getattachedutype<bool>(\"DEFAULT_VASP_FORCE_OPTION_LSCOUPLING\")=" << DEFAULT_VASP_FORCE_OPTION_LSCOUPLING << endl;

    if(LDEBUG) oss << "// AFLOW_LIBRARY AFLOW_PROJECT" << endl;
    if(LDEBUG) oss << "XHOST.adefault.getattachedscheme(\"DEFAULT_AFLOW_LIBRARY_DIRECTORIES\")=\"" << DEFAULT_AFLOW_LIBRARY_DIRECTORIES << "\"" << endl;
    if(LDEBUG) oss << "XHOST.adefault.getattachedscheme(\"DEFAULT_AFLOW_PROJECTS_DIRECTORIES\")=\"" << DEFAULT_AFLOW_PROJECTS_DIRECTORIES << "\"" << endl;
    if(LDEBUG) oss << "XHOST.adefault.getattachedscheme(\"DEFAULT_AFLOWDATA_WEB_DIRECTORY\")=\"" << DEFAULT_AFLOWDATA_WEB_DIRECTORY << "\"" << endl;  //CO+ME20200731

    if(LDEBUG) oss << "// DEFAULT PLATON/FINDSYM" << endl;
    if(LDEBUG) oss << "XHOST.adefault.getattachedutype<bool>(\"DEFAULT_PLATON_P_EQUAL\")=" << DEFAULT_PLATON_P_EQUAL << endl;
    if(LDEBUG) oss << "XHOST.adefault.getattachedutype<bool>(\"DEFAULT_PLATON_P_EXACT\")=" << DEFAULT_PLATON_P_EXACT << endl;
    if(LDEBUG) oss << "XHOST.adefault.getattachedutype<double>(\"DEFAULT_PLATON_P_ANG\")=" << DEFAULT_PLATON_P_ANG << endl;
    if(LDEBUG) oss << "XHOST.adefault.getattachedutype<double>(\"DEFAULT_PLATON_P_D1\")=" << DEFAULT_PLATON_P_D1 << endl;
    if(LDEBUG) oss << "XHOST.adefault.getattachedutype<double>(\"DEFAULT_PLATON_P_D2\")=" << DEFAULT_PLATON_P_D2 << endl;
    if(LDEBUG) oss << "XHOST.adefault.getattachedutype<double>(\"DEFAULT_PLATON_P_D3\")=" << DEFAULT_PLATON_P_D3 << endl;
    if(LDEBUG) oss << "XHOST.adefault.getattachedutype<double>(\"DEFAULT_FINDSYM_TOL\")=" << DEFAULT_FINDSYM_TOL << endl;

    if(LDEBUG) oss << "// DEFAULT GNUPLOT" << endl;
    if(LDEBUG) oss << "XHOST.adefault.getattachedscheme(\"DEFAULT_GNUPLOT_EPS_FONT\")=\"" << DEFAULT_GNUPLOT_EPS_FONT << "\""   << endl;
    if(LDEBUG) oss << "XHOST.adefault.getattachedscheme(\"DEFAULT_GNUPLOT_EPS_FONT_BOLD\")=\"" << DEFAULT_GNUPLOT_EPS_FONT_BOLD << "\""   << endl;
    if(LDEBUG) oss << "XHOST.adefault.getattachedscheme(\"DEFAULT_GNUPLOT_EPS_FONT_ITALICS\")=\"" << DEFAULT_GNUPLOT_EPS_FONT_ITALICS << "\""   << endl;
    if(LDEBUG) oss << "XHOST.adefault.getattachedscheme(\"DEFAULT_GNUPLOT_EPS_FONT_BOLD_ITALICS\")=\"" << DEFAULT_GNUPLOT_EPS_FONT_BOLD_ITALICS << "\""   << endl;
    if(LDEBUG) oss << "XHOST.adefault.getattachedscheme(\"DEFAULT_GNUPLOT_PNG_FONT\")=\"" << DEFAULT_GNUPLOT_PNG_FONT << "\""   << endl;
    if(LDEBUG) oss << "XHOST.adefault.getattachedscheme(\"DEFAULT_GNUPLOT_PNG_FONT_BOLD\")=\"" << DEFAULT_GNUPLOT_PNG_FONT_BOLD << "\""   << endl;
    if(LDEBUG) oss << "XHOST.adefault.getattachedscheme(\"DEFAULT_GNUPLOT_PNG_FONT_ITALICS\")=\"" << DEFAULT_GNUPLOT_PNG_FONT_ITALICS << "\""   << endl;
    if(LDEBUG) oss << "XHOST.adefault.getattachedscheme(\"DEFAULT_GNUPLOT_PNG_FONT_BOLD_ITALICS\")=\"" << DEFAULT_GNUPLOT_PNG_FONT_BOLD_ITALICS << "\""   << endl;
    if(LDEBUG) oss << "XHOST.adefault.getattachedscheme(\"DEFAULT_GNUPLOT_GREEK_FONT\")=\"" << DEFAULT_GNUPLOT_GREEK_FONT << "\""   << endl;
    if(LDEBUG) oss << "XHOST.adefault.getattachedscheme(\"DEFAULT_GNUPLOT_GREEK_FONT_BOLD\")=\"" << DEFAULT_GNUPLOT_GREEK_FONT_BOLD << "\""   << endl;
    if(LDEBUG) oss << "XHOST.adefault.getattachedscheme(\"DEFAULT_GNUPLOT_PNG_FONT_ITALICS\")=\"" << DEFAULT_GNUPLOT_GREEK_FONT_ITALICS << "\""   << endl;
    if(LDEBUG) oss << "XHOST.adefault.getattachedscheme(\"DEFAULT_GNUPLOT_PNG_FONT_BOLD_ITALICS\")=\"" << DEFAULT_GNUPLOT_GREEK_FONT_BOLD_ITALICS << "\""   << endl;

    if(LDEBUG) oss << "// DEFAULT CHULL" << endl;
    if(LDEBUG) oss << "XHOST.adefault.getattachedscheme(\"DEFAULT_CHULL_ALLOWED_DFT_TYPES\")=" << DEFAULT_CHULL_ALLOWED_DFT_TYPES << endl;
    if(LDEBUG) oss << "XHOST.adefault.getattachedutype<bool>(\"DEFAULT_CHULL_ALLOW_ALL_FORMATION_ENERGIES\")=" << DEFAULT_CHULL_ALLOW_ALL_FORMATION_ENERGIES << endl;
    if(LDEBUG) oss << "XHOST.adefault.getattachedutype<int>(\"DEFAULT_CHULL_COUNT_THRESHOLD_BINARIES\")=" << DEFAULT_CHULL_COUNT_THRESHOLD_BINARIES << endl;
    if(LDEBUG) oss << "XHOST.adefault.getattachedutype<bool>(\"DEFAULT_CHULL_PERFORM_OUTLIER_ANALYSIS\")=" << DEFAULT_CHULL_PERFORM_OUTLIER_ANALYSIS << endl;
    if(LDEBUG) oss << "XHOST.adefault.getattachedutype<int>(\"DEFAULT_CHULL_OUTLIER_ANALYSIS_COUNT_THRESHOLD_BINARIES\")=" << DEFAULT_CHULL_OUTLIER_ANALYSIS_COUNT_THRESHOLD_BINARIES << endl;
    if(LDEBUG) oss << "XHOST.adefault.getattachedutype<double>(\"DEFAULT_CHULL_OUTLIER_MULTIPLIER\")=" << DEFAULT_CHULL_OUTLIER_MULTIPLIER << endl;
    if(LDEBUG) oss << "XHOST.adefault.getattachedutype<double>(\"DEFAULT_CHULL_IGNORE_KNOWN_ILL_CONVERGED\")=" << DEFAULT_CHULL_IGNORE_KNOWN_ILL_CONVERGED << endl;
    if(LDEBUG) oss << "XHOST.adefault.getattachedutype<int>(\"DEFAULT_CHULL_LATEX_BANNER\")=" << DEFAULT_CHULL_LATEX_BANNER << endl;
    if(LDEBUG) oss << "XHOST.adefault.getattachedutype<bool>(\"DEFAULT_CHULL_LATEX_COMPOUNDS_COLUMN\")=" << DEFAULT_CHULL_LATEX_COMPOUNDS_COLUMN << endl;
    if(LDEBUG) oss << "XHOST.adefault.getattachedutype<bool>(\"DEFAULT_CHULL_LATEX_STOICH_HEADER\")=" << DEFAULT_CHULL_LATEX_STOICH_HEADER << endl;
    if(LDEBUG) oss << "XHOST.adefault.getattachedutype<bool>(\"DEFAULT_CHULL_LATEX_PLOT_UNARIES\")=" << DEFAULT_CHULL_LATEX_PLOT_UNARIES << endl;
    if(LDEBUG) oss << "XHOST.adefault.getattachedutype<int>(\"DEFAULT_CHULL_LATEX_PLOT_OFF_HULL\")=" << DEFAULT_CHULL_LATEX_PLOT_OFF_HULL << endl;
    if(LDEBUG) oss << "XHOST.adefault.getattachedutype<bool>(\"DEFAULT_CHULL_LATEX_PLOT_UNSTABLE\")=" << DEFAULT_CHULL_LATEX_PLOT_UNSTABLE << endl;
    if(LDEBUG) oss << "XHOST.adefault.getattachedscheme(\"DEFAULT_CHULL_LATEX_FILTER_SCHEME\")=\"" << DEFAULT_CHULL_LATEX_FILTER_SCHEME << "\"" << endl;
    if(LDEBUG) oss << "XHOST.adefault.getattachedutype<double>(\"DEFAULT_CHULL_LATEX_FILTER_VALUE\")=" << DEFAULT_CHULL_LATEX_FILTER_VALUE << endl;
    if(LDEBUG) oss << "XHOST.adefault.getattachedutype<bool>(\"DEFAULT_CHULL_LATEX_COLOR_BAR\")=" << DEFAULT_CHULL_LATEX_COLOR_BAR << endl;
    if(LDEBUG) oss << "XHOST.adefault.getattachedutype<bool>(\"DEFAULT_CHULL_LATEX_HEAT_MAP\")=" << DEFAULT_CHULL_LATEX_HEAT_MAP << endl;
    if(LDEBUG) oss << "XHOST.adefault.getattachedutype<bool>(\"DEFAULT_CHULL_LATEX_COLOR_GRADIENT\")=" << DEFAULT_CHULL_LATEX_COLOR_GRADIENT << endl;
    if(LDEBUG) oss << "XHOST.adefault.getattachedscheme(\"DEFAULT_CHULL_LATEX_COLOR_MAP\")=\"" << DEFAULT_CHULL_LATEX_COLOR_MAP << "\"" << endl;
    if(LDEBUG) oss << "XHOST.adefault.getattachedscheme(\"DEFAULT_CHULL_LATEX_TERNARY_LABEL_COLOR\")=\"" << DEFAULT_CHULL_LATEX_TERNARY_LABEL_COLOR << "\"" << endl;
    if(LDEBUG) oss << "XHOST.adefault.getattachedutype<bool>(\"DEFAULT_CHULL_LATEX_REVERSE_AXIS\")=" << DEFAULT_CHULL_LATEX_REVERSE_AXIS << endl;
    if(LDEBUG) oss << "XHOST.adefault.getattachedutype<bool>(\"DEFAULT_CHULL_LATEX_FACET_LINE_DROP_SHADOW\")=" << DEFAULT_CHULL_LATEX_FACET_LINE_DROP_SHADOW << endl;
    if(LDEBUG) oss << "XHOST.adefault.getattachedutype<int>(\"DEFAULT_CHULL_LATEX_LINKS\")=" << DEFAULT_CHULL_LATEX_LINKS << endl;
    if(LDEBUG) oss << "XHOST.adefault.getattachedscheme(\"DEFAULT_CHULL_LATEX_LABEL_NAME\")=\"" << DEFAULT_CHULL_LATEX_LABEL_NAME << "\"" << endl;
    if(LDEBUG) oss << "XHOST.adefault.getattachedutype<bool>(\"DEFAULT_CHULL_LATEX_META_LABELS\")=" << DEFAULT_CHULL_LATEX_META_LABELS << endl;
    if(LDEBUG) oss << "XHOST.adefault.getattachedutype<bool>(\"DEFAULT_CHULL_LATEX_LABELS_OFF_HULL\")=" << DEFAULT_CHULL_LATEX_LABELS_OFF_HULL << endl;
    if(LDEBUG) oss << "XHOST.adefault.getattachedutype<int>(\"DEFAULT_CHULL_LATEX_PLOT_REDUCED_COMPOSITION\")=" << DEFAULT_CHULL_LATEX_PLOT_REDUCED_COMPOSITION << endl;
    if(LDEBUG) oss << "XHOST.adefault.getattachedutype<bool>(\"DEFAULT_CHULL_LATEX_HELVETICA_FONT\")=" << DEFAULT_CHULL_LATEX_HELVETICA_FONT << endl;
    if(LDEBUG) oss << "XHOST.adefault.getattachedscheme(\"DEFAULT_CHULL_LATEX_FONT_SIZE\")=\"" << DEFAULT_CHULL_LATEX_FONT_SIZE << "\"" << endl;
    if(LDEBUG) oss << "XHOST.adefault.getattachedutype<bool>(\"DEFAULT_CHULL_LATEX_ROTATE_LABELS\")=" << DEFAULT_CHULL_LATEX_ROTATE_LABELS << endl;
    if(LDEBUG) oss << "XHOST.adefault.getattachedutype<int>(\"DEFAULT_CHULL_LATEX_BOLD_LABELS\")=" << DEFAULT_CHULL_LATEX_BOLD_LABELS << endl;
    if(LDEBUG) oss << "XHOST.adefault.getattachedutype<int>(\"DEFAULT_CHULL_PNG_RESOLUTION\")=" << DEFAULT_CHULL_PNG_RESOLUTION << endl;

    if(LDEBUG) oss << "// DEFAULTS GFA" << endl;  //CO20190628
    if(LDEBUG) oss << "XHOST.adefault.getattachedscheme(\"DEFAULT_GFA_FORMATION_ENTHALPY_CUTOFF\")=" << DEFAULT_GFA_FORMATION_ENTHALPY_CUTOFF << endl;  //CO20190628

    if(LDEBUG) oss << "// DEFAULTS ARUN" << endl;
    if(LDEBUG) oss << "XHOST.adefault.getattachedscheme(\"ARUN_DIRECTORY_PREFIX\")=\"" << ARUN_DIRECTORY_PREFIX << "\"" << endl;

    if(LDEBUG) oss << "// DEFAULTS POCC" << endl;
    if(LDEBUG) oss << "XHOST.adefault.getattachedscheme(\"DEFAULT_POCC_STRUCTURE_GENERATION_ALGO\")=\"" << DEFAULT_POCC_STRUCTURE_GENERATION_ALGO << "\"" << endl;
    if(LDEBUG) oss << "XHOST.adefault.getattachedscheme(\"DEFAULT_POCC_TEMPERATURE_STRING\")=\"" << DEFAULT_POCC_TEMPERATURE_STRING << "\"" << endl;
    if(LDEBUG) oss << "XHOST.adefault.getattachedscheme(\"DEFAULT_POCC_EXCLUDE_UNSTABLE\")=" << DEFAULT_POCC_EXCLUDE_UNSTABLE << endl;
    if(LDEBUG) oss << "XHOST.adefault.getattachedscheme(\"DEFAULT_POCC_SITE_TOL\")=" << DEFAULT_POCC_SITE_TOL << endl;
    if(LDEBUG) oss << "XHOST.adefault.getattachedscheme(\"DEFAULT_POCC_STOICH_TOL\")=" << DEFAULT_POCC_STOICH_TOL << endl;
    if(LDEBUG) oss << "XHOST.adefault.getattachedscheme(\"DEFAULT_UFF_BONDING_DISTANCE\")=" << DEFAULT_UFF_BONDING_DISTANCE << endl;
    if(LDEBUG) oss << "XHOST.adefault.getattachedscheme(\"DEFAULT_UFF_ENERGY_TOLERANCE\")=" << DEFAULT_UFF_ENERGY_TOLERANCE << endl;
    if(LDEBUG) oss << "XHOST.adefault.getattachedscheme(\"DEFAULT_UFF_CLUSTER_RADIUS\")=" << DEFAULT_UFF_CLUSTER_RADIUS << endl;
    if(LDEBUG) oss << "XHOST.adefault.getattachedscheme(\"DEFAULT_POCC_PERFORM_ROBUST_STRUCTURE_COMPARISON\")=" << DEFAULT_POCC_PERFORM_ROBUST_STRUCTURE_COMPARISON << endl;
    if(LDEBUG) oss << "XHOST.adefault.getattachedscheme(\"DEFAULT_POCC_WRITE_OUT_ALL_SUPERCELLS\")=" << DEFAULT_POCC_WRITE_OUT_ALL_SUPERCELLS << endl;
    if(LDEBUG) oss << "XHOST.adefault.getattachedscheme(\"POCC_FILE_PREFIX\")=\"" << POCC_FILE_PREFIX << "\"" << endl;
    if(LDEBUG) oss << "XHOST.adefault.getattachedscheme(\"POCC_OUT_FILE\")=\"" << POCC_OUT_FILE << "\"" << endl;
    if(LDEBUG) oss << "XHOST.adefault.getattachedscheme(\"POCC_APL_OUT_FILE\")=\"" << POCC_APL_OUT_FILE << "\"" << endl;  //ME20210927
    if(LDEBUG) oss << "XHOST.adefault.getattachedscheme(\"POCC_ALL_SUPERCELLS_FILE\")=\"" << POCC_ALL_SUPERCELLS_FILE << "\"" << endl;
    if(LDEBUG) oss << "XHOST.adefault.getattachedscheme(\"POCC_UNIQUE_SUPERCELLS_FILE\")=\"" << POCC_UNIQUE_SUPERCELLS_FILE << "\"" << endl;
    if(LDEBUG) oss << "XHOST.adefault.getattachedscheme(\"POCC_ALL_HNF_MATRICES_FILE\")=\"" << POCC_ALL_HNF_MATRICES_FILE << "\"" << endl;
    if(LDEBUG) oss << "XHOST.adefault.getattachedscheme(\"POCC_ALL_SITE_CONFIGURATIONS_FILE\")=\"" << POCC_ALL_SITE_CONFIGURATIONS_FILE << "\"" << endl;
    if(LDEBUG) oss << "XHOST.adefault.getattachedscheme(\"POCC_DOSCAR_FILE\")=\"" << POCC_DOSCAR_FILE << "\"" << endl;
    if(LDEBUG) oss << "XHOST.adefault.getattachedscheme(\"POCC_PHDOSCAR_FILE\")=\"" << POCC_PHDOSCAR_FILE << "\"" << endl;  // ME20210927
    if(LDEBUG) oss << "XHOST.adefault.getattachedscheme(\"POCC_ANIONS_LIST\")=\"" << POCC_ANIONS_LIST << "\"" << endl;

    if(LDEBUG) oss << "// DEFAULTS APL" << endl;
    if(LDEBUG) oss << "XHOST.adefault.getattachedscheme(\"DEFAULT_APL_PREC\")=\"" << DEFAULT_APL_PREC << "\"" << endl;
    if(LDEBUG) oss << "XHOST.adefault.getattachedscheme(\"DEFAULT_APL_ENGINE\")=\"" << DEFAULT_APL_ENGINE << "\"" << endl;
    if(LDEBUG) oss << "XHOST.adefault.getattachedscheme(\"DEFAULT_APL_HIBERNATE\")=" << DEFAULT_APL_HIBERNATE << endl;  //ME20190112
    if(LDEBUG) oss << "XHOST.adefault.getattachedscheme(\"DEFAULT_APL_MINSHELL\")=" << DEFAULT_APL_MINSHELL << endl;  //ME20190112
    if(LDEBUG) oss << "XHOST.adefault.getattachedscheme(\"DEFAULT_APL_MINATOMS\")=" << DEFAULT_APL_MINATOMS << endl;  //ME20190112
    if(LDEBUG) oss << "XHOST.adefault.getattachedscheme(\"DEFAULT_APL_POLAR\")=" << DEFAULT_APL_POLAR << endl;  //ME20190112
    if(LDEBUG) oss << "XHOST.adefault.getattachedscheme(\"DEFAULT_APL_DMAG\")=" << DEFAULT_APL_DMAG << endl;  //ME20190112
    if(LDEBUG) oss << "XHOST.adefault.getattachedscheme(\"DEFAULT_APL_DXYZONLY\")=" << DEFAULT_APL_DXYZONLY << endl;  //ME20190112
    if(LDEBUG) oss << "XHOST.adefault.getattachedscheme(\"DEFAULT_APL_DSYMMETRIZE\")=" << DEFAULT_APL_DSYMMETRIZE << endl;
    if(LDEBUG) oss << "XHOST.adefault.getattachedscheme(\"DEFAULT_APL_DINEQUIV_ONLY\")=" << DEFAULT_APL_DINEQUIV_ONLY << endl;
    if(LDEBUG) oss << "XHOST.adefault.getattachedscheme(\"DEFAULT_APL_DPM\")=\"" << DEFAULT_APL_DPM << "\"" << endl;
    if(LDEBUG) oss << "XHOST.adefault.getattachedscheme(\"DEFAULT_APL_RELAX\")=" << DEFAULT_APL_RELAX << endl;  //ME20190112
    if(LDEBUG) oss << "XHOST.adefault.getattachedscheme(\"DEFAULT_APL_RELAX_COMMENSURATE\")=" << DEFAULT_APL_RELAX_COMMENSURATE << endl;  //ME20200427
    if(LDEBUG) oss << "XHOST.adefault.getattachedscheme(\"DEFAULT_APL_ZEROSTATE\")=" << DEFAULT_APL_ZEROSTATE << endl;  //ME20190112
    if(LDEBUG) oss << "XHOST.adefault.getattachedscheme(\"DEFAULT_APL_ZEROSTATE_CHGCAR\")=" << DEFAULT_APL_ZEROSTATE_CHGCAR << endl;  //ME20191029
    if(LDEBUG) oss << "XHOST.adefault.getattachedscheme(\"DEFAULT_APL_USE_LEPSILON\")=" << DEFAULT_APL_USE_LEPSILON << endl;  //ME20190112
    if(LDEBUG) oss << "XHOST.adefault.getattachedscheme(\"DEFAULT_APL_FREQFORMAT\")=\"" << DEFAULT_APL_FREQFORMAT << "\"" << endl;
    if(LDEBUG) oss << "XHOST.adefault.getattachedscheme(\"DEFAULT_APL_DC\")=" << DEFAULT_APL_DC << endl;  //ME20190112
    if(LDEBUG) oss << "XHOST.adefault.getattachedscheme(\"DEFAULT_APL_DCPATH\")=\"" << DEFAULT_APL_DCPATH << "\"" << endl;
    if(LDEBUG) oss << "XHOST.adefault.getattachedscheme(\"DEFAULT_APL_DCPOINTS\")=" << DEFAULT_APL_DCPOINTS << endl;  //ME20190112
    if(LDEBUG) oss << "XHOST.adefault.getattachedscheme(\"DEFAULT_APL_DOS\")=" << DEFAULT_APL_DOS << endl;  //ME20190112
    if(LDEBUG) oss << "XHOST.adefault.getattachedscheme(\"DEFAULT_APL_DOSMETHOD\")=\"" << DEFAULT_APL_DOSMETHOD << "\"" << endl;
    if(LDEBUG) oss << "XHOST.adefault.getattachedscheme(\"DEFAULT_APL_DOSMESH\")=\"" << DEFAULT_APL_DOSMESH << "\"" << endl;
    if(LDEBUG) oss << "XHOST.adefault.getattachedscheme(\"DEFAULT_APL_DOSPOINTS\")=" << DEFAULT_APL_DOSPOINTS << endl;  //ME20190112
    if(LDEBUG) oss << "XHOST.adefault.getattachedscheme(\"DEFAULT_APL_DOSSMEAR\")=" << DEFAULT_APL_DOSSMEAR << endl;  //ME20190112
    if(LDEBUG) oss << "XHOST.adefault.getattachedscheme(\"DEFAULT_APL_DOS_PROJECT\")=" << DEFAULT_APL_DOS_PROJECT << endl;  //ME20200213
    if(LDEBUG) oss << "XHOST.adefault.getattachedscheme(\"DEFAULT_APL_TP\")=" << DEFAULT_APL_TP << endl;  //ME20190112
    if(LDEBUG) oss << "XHOST.adefault.getattachedscheme(\"DEFAULT_APL_DISPLACEMENTS\")=" << DEFAULT_APL_DISPLACEMENTS << endl;  //ME20200421
    if(LDEBUG) oss << "XHOST.adefault.getattachedscheme(\"DEFAULT_APL_TPT\")=\"" << DEFAULT_APL_TPT << "\"" << endl;
    if(LDEBUG) oss << "XHOST.adefault.getattachedscheme(\"DEFAULT_APL_GVEL\")=" << DEFAULT_APL_GVEL << endl;  //ME20200517
    if(LDEBUG) oss << "XHOST.adefault.getattachedscheme(\"DEFAULT_APL_FILE_PREFIX\")=\"" << DEFAULT_APL_FILE_PREFIX << "\"" << endl;
    if(LDEBUG) oss << "XHOST.adefault.getattachedscheme(\"DEFAULT_APL_OUT_FILE\")=\"" << DEFAULT_APL_OUT_FILE << "\"" << endl;  // ME20210927
    if(LDEBUG) oss << "XHOST.adefault.getattachedscheme(\"DEFAULT_APL_PDIS_FILE\")=\"" << DEFAULT_APL_PDIS_FILE << "\"" << endl;
    if(LDEBUG) oss << "XHOST.adefault.getattachedscheme(\"DEFAULT_APL_PDOS_FILE\")=\"" << DEFAULT_APL_PDOS_FILE << "\"" << endl;
    if(LDEBUG) oss << "XHOST.adefault.getattachedscheme(\"DEFAULT_APL_THERMO_FILE\")=\"" << DEFAULT_APL_THERMO_FILE << "\"" << endl;
    if(LDEBUG) oss << "XHOST.adefault.getattachedscheme(\"DEFAULT_APL_THERMO_JSON\")=\"" << DEFAULT_APL_THERMO_JSON << "\"" << endl;  //ME20211019
    if(LDEBUG) oss << "XHOST.adefault.getattachedscheme(\"DEFAULT_APL_DYNMAT_FILE\")=\"" << DEFAULT_APL_DYNMAT_FILE << "\"" << endl;
    if(LDEBUG) oss << "XHOST.adefault.getattachedscheme(\"DEFAULT_APL_HARMIFC_FILE\")=\"" << DEFAULT_APL_HARMIFC_FILE << "\"" << endl;
    if(LDEBUG) oss << "XHOST.adefault.getattachedscheme(\"DEFAULT_APL_POLAR_FILE\")=\"" << DEFAULT_APL_POLAR_FILE << "\"" << endl;  //ME20200415
    if(LDEBUG) oss << "XHOST.adefault.getattachedscheme(\"DEFAULT_APL_HSKPTS_FILE\")=\"" << DEFAULT_APL_HSKPTS_FILE << "\"" << endl;
    if(LDEBUG) oss << "XHOST.adefault.getattachedscheme(\"DEFAULT_APL_MSQRDISP_FILE\")=\"" << DEFAULT_APL_MSQRDISP_FILE << "\"" << endl;  //ME20200329
    if(LDEBUG) oss << "XHOST.adefault.getattachedscheme(\"DEFAULT_APL_GVEL_FILE\")=\"" << DEFAULT_APL_GVEL_FILE << "\"" << endl;  // ME20200517
    //ME20190614 BEGIN
    if(LDEBUG) oss << "XHOST.adefault.getattachedscheme(\"DEFAULT_APL_PHDOSCAR_FILE\")=\"" << DEFAULT_APL_PHDOSCAR_FILE << "\"" << endl;
    if(LDEBUG) oss << "XHOST.adefault.getattachedscheme(\"DEFAULT_APL_PHPOSCAR_FILE\")=\"" << DEFAULT_APL_PHPOSCAR_FILE << "\"" << endl;
    if(LDEBUG) oss << "XHOST.adefault.getattachedscheme(\"DEFAULT_APL_PHKPOINTS_FILE\")=\"" << DEFAULT_APL_PHKPOINTS_FILE << "\"" << endl;
    if(LDEBUG) oss << "XHOST.adefault.getattachedscheme(\"DEFAULT_APL_PHEIGENVAL_FILE\")=\"" << DEFAULT_APL_PHEIGENVAL_FILE << "\"" << endl;
    //ME20190614 END
    if(LDEBUG) oss << "XHOST.adefault.getattachedscheme(\"DEFAULT_APL_STATE_FILE\")=\"" << DEFAULT_APL_STATE_FILE << "\"" << endl;  //ME20200224
    //ME20200329 BEGIN
    if(LDEBUG) oss << "XHOST.adefault.getattachedscheme(\"DEFAULT_APL_ADISP_SCENE_FORMAT\")=\"" << DEFAULT_APL_ADISP_SCENE_FORMAT << "\"" << endl;
    if(LDEBUG) oss << "XHOST.adefault.getattachedscheme(\"DEFAULT_APL_ADISP_AMPLITUDE\")=" << DEFAULT_APL_ADISP_AMPLITUDE << endl;
    if(LDEBUG) oss << "XHOST.adefault.getattachedscheme(\"DEFAULT_APL_ADISP_NSTEPS\")=" << DEFAULT_APL_ADISP_NSTEPS << endl;
    if(LDEBUG) oss << "XHOST.adefault.getattachedscheme(\"DEFAULT_APL_ADISP_NPERIODS\")=" << DEFAULT_APL_ADISP_NPERIODS << endl;
    //ME20200329 END

    if(LDEBUG) oss << "// DEFAULTS QHA" << endl;
    if(LDEBUG) oss << "XHOST.adefault.getattachedscheme(\"DEFAULT_QHA_MODE\")=\"" << DEFAULT_QHA_MODE << "\"" << endl;
    if(LDEBUG) oss << "XHOST.adefault.getattachedscheme(\"DEFAULT_QHA_EOS\")=" << DEFAULT_QHA_EOS << endl;
    if(LDEBUG) oss << "XHOST.adefault.getattachedscheme(\"DEFAULT_QHA_EOS_DISTORTION_RANGE\")=\"" << DEFAULT_QHA_EOS_DISTORTION_RANGE << "\"" << endl;
    if(LDEBUG) oss << "XHOST.adefault.getattachedscheme(\"DEFAULT_QHA_EOS_MODEL\")=\"" << DEFAULT_QHA_EOS_MODEL << "\"" << endl;//AS20200818
    if(LDEBUG) oss << "XHOST.adefault.getattachedscheme(\"DEFAULT_QHA_GP_DISTORTION\")=" << DEFAULT_QHA_GP_DISTORTION << endl;
    if(LDEBUG) oss << "XHOST.adefault.getattachedscheme(\"DEFAULT_QHA_TAYLOR_EXPANSION_ORDER\")=" << DEFAULT_QHA_TAYLOR_EXPANSION_ORDER << endl;//AS20200602
    if(LDEBUG) oss << "XHOST.adefault.getattachedscheme(\"DEFAULT_QHA_INCLUDE_ELEC_CONTRIB\")=" << DEFAULT_QHA_INCLUDE_ELEC_CONTRIB << endl;
    if(LDEBUG) oss << "XHOST.adefault.getattachedscheme(\"DEFAULT_QHA_SOMMERFELD_EXPANSION\")=" << DEFAULT_QHA_SOMMERFELD_EXPANSION << endl;//AS20200528
    if(LDEBUG) oss << "XHOST.adefault.getattachedscheme(\"DEFAULT_QHA_PDIS_T\")=\"" << DEFAULT_QHA_PDIS_T << "\"" << endl;
    //AS20200508 BEGIN
    if(LDEBUG) oss << "XHOST.adefault.getattachedscheme(\"DEFAULT_QHA_GP_FINITE_DIFF\")=" << DEFAULT_QHA_GP_FINITE_DIFF << endl;
    if(LDEBUG) oss << "XHOST.adefault.getattachedscheme(\"DEFAULT_QHA_IGNORE_IMAGINARY\")=" << DEFAULT_QHA_IGNORE_IMAGINARY << endl;
    if(LDEBUG) oss << "XHOST.adefault.getattachedscheme(\"DEFAULT_QHA_RELAX_IONS_CELL\")=" << DEFAULT_QHA_IGNORE_IMAGINARY << endl;//AS20201123
    if(LDEBUG) oss << "XHOST.adefault.getattachedscheme(\"DEFAULT_QHA_FILE_PREFIX\")=\"" << DEFAULT_QHA_FILE_PREFIX << "\"" << endl;
    //AS20200709 BEGIN
    if(LDEBUG) oss << "XHOST.adefault.getattachedscheme(\"DEFAULT_QHA3P_FILE_PREFIX\")=\"" << DEFAULT_QHA3P_FILE_PREFIX << "\"" << endl;
    if(LDEBUG) oss << "XHOST.adefault.getattachedscheme(\"DEFAULT_QHANP_FILE_PREFIX\")=\"" << DEFAULT_QHANP_FILE_PREFIX << "\"" << endl;
    if(LDEBUG) oss << "XHOST.adefault.getattachedscheme(\"DEFAULT_SCQHA_FILE_PREFIX\")=\"" << DEFAULT_SCQHA_FILE_PREFIX << "\"" << endl;
    //AS20200709 END
    if(LDEBUG) oss << "XHOST.adefault.getattachedscheme(\"DEFAULT_QHA_GP_PATH_FILE\")=\"" << DEFAULT_QHA_GP_PATH_FILE << "\"" << endl;
    if(LDEBUG) oss << "XHOST.adefault.getattachedscheme(\"DEFAULT_QHA_GP_MESH_FILE\")=\"" << DEFAULT_QHA_GP_MESH_FILE << "\"" << endl;
    if(LDEBUG) oss << "XHOST.adefault.getattachedscheme(\"DEFAULT_QHA_GP_AVG_FILE\")=\"" << DEFAULT_QHA_GP_AVG_FILE << "\"" << endl;
    if(LDEBUG) oss << "XHOST.adefault.getattachedscheme(\"DEFAULT_QHA_THERMO_FILE\")=\"" << DEFAULT_QHA_THERMO_FILE << "\"" << endl;
    if(LDEBUG) oss << "XHOST.adefault.getattachedscheme(\"DEFAULT_QHA_FREQS_FILE\")=\"" << DEFAULT_QHA_FREQS_FILE << "\"" << endl;
    if(LDEBUG) oss << "XHOST.adefault.getattachedscheme(\"DEFAULT_QHA_FVT_FILE\")=\"" << DEFAULT_QHA_FVT_FILE << "\"" << endl;
    //AS20200508 END
    if(LDEBUG) oss << "XHOST.adefault.getattachedscheme(\"DEFAULT_QHA_COEFF_FILE\")=\"" << DEFAULT_QHA_COEFF_FILE << "\"" << endl;//AS20210517
    if(LDEBUG) oss << "XHOST.adefault.getattachedscheme(\"DEFAULT_QHA_IMAG_FILE\")=\"" << DEFAULT_QHA_IMAG_FILE << "\"" << endl;//AS20210517
    if(LDEBUG) oss << "XHOST.adefault.getattachedscheme(\"DEFAULT_QHA_PDIS_FILE\")=\"" << DEFAULT_QHA_PDIS_FILE << "\"" << endl;
    if(LDEBUG) oss << "XHOST.adefault.getattachedscheme(\"DEFAULT_QHA_PDOS_FILE\")=\"" << DEFAULT_QHA_PDOS_FILE << "\"" << endl;//AS20201201
    if(LDEBUG) oss << "XHOST.adefault.getattachedscheme(\"DEFAULT_QHA_KPOINTS_FILE\")=\"" << DEFAULT_QHA_KPOINTS_FILE << "\"" << endl;//AS20201112
    //AS20210914 BEGIN
    if(LDEBUG) oss << "XHOST.adefault.getattachedscheme(\"DEFAULT_POCC_QHA_THERMO_FILE\")=\"" << DEFAULT_POCC_QHA_THERMO_FILE << "\"" << endl;
    if(LDEBUG) oss << "XHOST.adefault.getattachedscheme(\"DEFAULT_POCC_QHA_AVGTHERMO_FILE\")=\"" << DEFAULT_POCC_QHA_AVGTHERMO_FILE << "\"" << endl;
    //AS20210914 END
    if(LDEBUG) oss << "// DEFAULTS AAPL" << endl;
    if(LDEBUG) oss << "XHOST.adefault.getattachedscheme(\"DEFAULT_AAPL_BTE\")=\"" << DEFAULT_AAPL_BTE << "\"" << endl;
    //[ME20181226]if(LDEBUG) oss << "XHOST.adefault.getattachedscheme(\"DEFAULT_AAPL_BZMETHOD\")=\"" << DEFAULT_AAPL_BZMETHOD << "\"" << endl;
    if(LDEBUG) oss << "XHOST.adefault.getattachedscheme(\"DEFAULT_AAPL_FOURTH_ORDER\")=" << DEFAULT_AAPL_FOURTH_ORDER << endl;
    if(LDEBUG) oss << "XHOST.adefault.getattachedscheme(\"DEFAULT_AAPL_CUT_RAD\")=\"" << DEFAULT_AAPL_CUT_RAD << "\"" << endl;
    if(LDEBUG) oss << "XHOST.adefault.getattachedscheme(\"DEFAULT_AAPL_CUT_SHELL\")=\"" << DEFAULT_AAPL_CUT_SHELL << "\"" << endl;
    if(LDEBUG) oss << "XHOST.adefault.getattachedscheme(\"DEFAULT_AAPL_THERMALGRID\")=\"" << DEFAULT_AAPL_THERMALGRID << "\"" << endl;
    if(LDEBUG) oss << "XHOST.adefault.getattachedscheme(\"DEFAULT_AAPL_TCT\")=\"" << DEFAULT_AAPL_TCT << "\"" << endl;
    if(LDEBUG) oss << "XHOST.adefault.getattachedscheme(\"DEFAULT_AAPL_SUMRULE\")=" << DEFAULT_AAPL_SUMRULE << endl;  //ME20190112
    if(LDEBUG) oss << "XHOST.adefault.getattachedscheme(\"DEFAULT_AAPL_SUMRULE_MAX_ITER\")=" << DEFAULT_AAPL_SUMRULE_MAX_ITER << endl;  //ME20190112
    if(LDEBUG) oss << "XHOST.adefault.getattachedscheme(\"DEFAULT_AAPL_MIXING_COEFFICIENT\")=" << DEFAULT_AAPL_MIXING_COEFFICIENT << endl;  //ME20190112
    if(LDEBUG) oss << "XHOST.adefault.getattachedscheme(\"DEFAULT_AAPL_ISOTOPE\")=" << DEFAULT_AAPL_ISOTOPE << endl;  //ME20190112
    if(LDEBUG) oss << "XHOST.adefault.getattachedscheme(\"DEFAULT_AAPL_BOUNDARY\")=" << DEFAULT_AAPL_BOUNDARY << endl;  //ME20190112
    if(LDEBUG) oss << "XHOST.adefault.getattachedscheme(\"DEFAULT_AAPL_CUMULATIVEK\")=" << DEFAULT_AAPL_CUMULATIVEK << endl;  //ME20190112
    if(LDEBUG) oss << "XHOST.adefault.getattachedscheme(\"DEFAULT_AAPL_NANO_SIZE\")=" << DEFAULT_AAPL_NANO_SIZE << endl;  //ME20190112
    if(LDEBUG) oss << "XHOST.adefault.getattachedscheme(\"DEFAULT_AAPL_FILE_PREFIX\")=\"" << DEFAULT_AAPL_FILE_PREFIX << "\"" << endl;
    if(LDEBUG) oss << "XHOST.adefault.getattachedscheme(\"DEFAULT_AAPL_IRRQPTS_FILE\")=\"" << DEFAULT_AAPL_IRRQPTS_FILE << "\"" << endl;
    if(LDEBUG) oss << "XHOST.adefault.getattachedscheme(\"DEFAULT_AAPL_GVEL_FILE\")=\"" << DEFAULT_AAPL_GVEL_FILE << "\"" << endl;
    if(LDEBUG) oss << "XHOST.adefault.getattachedscheme(\"DEFAULT_AAPL_PS_FILE\")=\"" << DEFAULT_AAPL_PS_FILE << "\"" << endl;  //ME20191104
    if(LDEBUG) oss << "XHOST.adefault.getattachedscheme(\"DEFAULT_AAPL_GRUENEISEN_FILE\")=\"" << DEFAULT_AAPL_GRUENEISEN_FILE << "\"" << endl;  //ME20191104
    if(LDEBUG) oss << "XHOST.adefault.getattachedscheme(\"DEFAULT_AAPL_RATES_FILE\")=\"" << DEFAULT_AAPL_RATES_FILE << "\"" << endl;
    if(LDEBUG) oss << "XHOST.adefault.getattachedscheme(\"DEFAULT_AAPL_RATES_3RD_FILE\")=\"" << DEFAULT_AAPL_RATES_3RD_FILE << "\"" << endl;
    if(LDEBUG) oss << "XHOST.adefault.getattachedscheme(\"DEFAULT_AAPL_RATES_4TH_FILE\")=\"" << DEFAULT_AAPL_RATES_4TH_FILE << "\"" << endl;
    if(LDEBUG) oss << "XHOST.adefault.getattachedscheme(\"DEFAULT_AAPL_ISOTOPE_FILE\")=\"" << DEFAULT_AAPL_ISOTOPE_FILE << "\"" << endl;
    if(LDEBUG) oss << "XHOST.adefault.getattachedscheme(\"DEFAULT_AAPL_BOUNDARY_FILE\")=\"" << DEFAULT_AAPL_BOUNDARY_FILE << "\"" << endl;
    if(LDEBUG) oss << "XHOST.adefault.getattachedscheme(\"DEFAULT_AAPL_TCOND_FILE\")=\"" << DEFAULT_AAPL_TCOND_FILE << "\"" << endl;
    //if(LDEBUG) oss << "XHOST.adefault.getattachedscheme(\"DEFAULT_AAPL_TCOND_PLOT_FILE\")=\"" << DEFAULT_AAPL_TCOND_PLOT_FILE << "\"" << endl;  OBSOLETE ME20190411

    if(LDEBUG) oss << "// DEFAULTS AEL" << endl;
    if(LDEBUG) oss << "XHOST.adefault.getattachedscheme(\"DEFAULT_AEL_STRAIN_SYMMETRY\")=" << AFLOWRC_DEFAULT_AEL_STRAIN_SYMMETRY << endl;
    if(LDEBUG) oss << "XHOST.adefault.getattachedscheme(\"DEFAULT_AEL_NNORMAL_STRAINS\")=" << AFLOWRC_DEFAULT_AEL_NNORMAL_STRAINS << endl;
    if(LDEBUG) oss << "XHOST.adefault.getattachedscheme(\"DEFAULT_AEL_NSHEAR_STRAINS\")=" << AFLOWRC_DEFAULT_AEL_NSHEAR_STRAINS << endl;
    if(LDEBUG) oss << "XHOST.adefault.getattachedscheme(\"DEFAULT_AEL_NORMAL_STRAIN_STEP\")=" << AFLOWRC_DEFAULT_AEL_NORMAL_STRAIN_STEP << endl;
    if(LDEBUG) oss << "XHOST.adefault.getattachedscheme(\"DEFAULT_AEL_SHEAR_STRAIN_STEP\")=" << AFLOWRC_DEFAULT_AEL_SHEAR_STRAIN_STEP << endl;
    if(LDEBUG) oss << "XHOST.adefault.getattachedscheme(\"DEFAULT_AEL_ORIGIN_STRAIN_CALC\")=" << AFLOWRC_DEFAULT_AEL_ORIGIN_STRAIN_CALC << endl;
    if(LDEBUG) oss << "XHOST.adefault.getattachedscheme(\"DEFAULT_AEL_ORIGIN_STRAIN_FIT\")=" << AFLOWRC_DEFAULT_AEL_ORIGIN_STRAIN_FIT << endl;
    if(LDEBUG) oss << "XHOST.adefault.getattachedscheme(\"DEFAULT_AEL_RELAXED_STRUCT_FIT\")=" << AFLOWRC_DEFAULT_AEL_RELAXED_STRUCT_FIT << endl;
    if(LDEBUG) oss << "XHOST.adefault.getattachedscheme(\"DEFAULT_AEL_NEG_STRAINS\")=" << AFLOWRC_DEFAULT_AEL_NEG_STRAINS << endl;
    if(LDEBUG) oss << "XHOST.adefault.getattachedscheme(\"DEFAULT_AEL_NIND_STRAIN_DIRS\")=" << AFLOWRC_DEFAULT_AEL_NIND_STRAIN_DIRS << endl;
    if(LDEBUG) oss << "XHOST.adefault.getattachedscheme(\"DEFAULT_AEL_VASPSYM\")=" << AFLOWRC_DEFAULT_AEL_VASPSYM << endl;
    if(LDEBUG) oss << "XHOST.adefault.getattachedscheme(\"DEFAULT_AEL_PRECACC_ALGONORM\")=" << AFLOWRC_DEFAULT_AEL_PRECACC_ALGONORM << endl;
    if(LDEBUG) oss << "XHOST.adefault.getattachedscheme(\"DEFAULT_AEL_VASPRUNXML_STRESS\")=" << AFLOWRC_DEFAULT_AEL_VASPRUNXML_STRESS << endl;
    if(LDEBUG) oss << "XHOST.adefault.getattachedscheme(\"DEFAULT_AEL_AUTOSKIP_FAILED_ARUNS\")=" << AFLOWRC_DEFAULT_AEL_AUTOSKIP_FAILED_ARUNS << endl;
    if(LDEBUG) oss << "XHOST.adefault.getattachedscheme(\"DEFAULT_AEL_SKIP_ARUNS_MAX\")=" << AFLOWRC_DEFAULT_AEL_SKIP_ARUNS_MAX << endl;
    if(LDEBUG) oss << "XHOST.adefault.getattachedscheme(\"DEFAULT_AEL_CHECK_ELASTIC_SYMMETRY\")=" << AFLOWRC_DEFAULT_AEL_CHECK_ELASTIC_SYMMETRY << endl;
    if(LDEBUG) oss << "XHOST.adefault.getattachedscheme(\"DEFAULT_AEL_SYMMETRIZE\")=" << AFLOWRC_DEFAULT_AEL_SYMMETRIZE << endl;
    if(LDEBUG) oss << "XHOST.adefault.getattachedscheme(\"DEFAULT_AEL_FILE_PREFIX\")=\"" << AFLOWRC_DEFAULT_AEL_FILE_PREFIX << "\"" << endl;
    if(LDEBUG) oss << "XHOST.adefault.getattachedscheme(\"DEFAULT_AEL_WRITE_FULL_RESULTS\")=" << AFLOWRC_DEFAULT_AEL_WRITE_FULL_RESULTS << endl;
    if(LDEBUG) oss << "XHOST.adefault.getattachedscheme(\"DEFAULT_AEL_DIRNAME_ARUN\")=" << AFLOWRC_DEFAULT_AEL_DIRNAME_ARUN << endl;

    if(LDEBUG) oss << "// DEFAULTS AGL" << endl;
    if(LDEBUG) oss << "XHOST.adefault.getattachedscheme(\"DEFAULT_AGL_AEL_POISSON_RATIO\")=" << AFLOWRC_DEFAULT_AGL_AEL_POISSON_RATIO << endl;
    if(LDEBUG) oss << "XHOST.adefault.getattachedscheme(\"DEFAULT_AGL_NSTRUCTURES\")=" << AFLOWRC_DEFAULT_AGL_NSTRUCTURES << endl;
    if(LDEBUG) oss << "XHOST.adefault.getattachedscheme(\"DEFAULT_AGL_STRAIN_STEP\")=" << AFLOWRC_DEFAULT_AGL_STRAIN_STEP << endl;
    if(LDEBUG) oss << "XHOST.adefault.getattachedscheme(\"DEFAULT_AGL_AUTOSKIP_FAILED_ARUNS\")=" << AFLOWRC_DEFAULT_AGL_AUTOSKIP_FAILED_ARUNS << endl;
    if(LDEBUG) oss << "XHOST.adefault.getattachedscheme(\"DEFAULT_AGL_SKIP_ARUNS_MAX\")=" << AFLOWRC_DEFAULT_AEL_SKIP_ARUNS_MAX << endl;    
    if(LDEBUG) oss << "XHOST.adefault.getattachedscheme(\"DEFAULT_AGL_NTEMPERATURE\")=" << AFLOWRC_DEFAULT_AGL_NTEMPERATURE << endl;
    if(LDEBUG) oss << "XHOST.adefault.getattachedscheme(\"DEFAULT_AGL_STEMPERATURE\")=" << AFLOWRC_DEFAULT_AGL_STEMPERATURE << endl;
    if(LDEBUG) oss << "XHOST.adefault.getattachedscheme(\"DEFAULT_AGL_NPRESSURE\")=" << AFLOWRC_DEFAULT_AGL_NPRESSURE << endl;
    if(LDEBUG) oss << "XHOST.adefault.getattachedscheme(\"DEFAULT_AGL_SPRESSURE\")=" << AFLOWRC_DEFAULT_AGL_SPRESSURE << endl;
    if(LDEBUG) oss << "XHOST.adefault.getattachedscheme(\"DEFAULT_AGL_POISSON_RATIO\")=" << AFLOWRC_DEFAULT_AGL_POISSON_RATIO << endl;
    if(LDEBUG) oss << "XHOST.adefault.getattachedscheme(\"DEFAULT_AGL_IEOS\")=" << AFLOWRC_DEFAULT_AGL_IEOS << endl;
    if(LDEBUG) oss << "XHOST.adefault.getattachedscheme(\"DEFAULT_AGL_IDEBYE\")=" << AFLOWRC_DEFAULT_AGL_IDEBYE << endl;
    if(LDEBUG) oss << "XHOST.adefault.getattachedscheme(\"DEFAULT_AGL_FIT_TYPE\")=" << AFLOWRC_DEFAULT_AGL_FIT_TYPE << endl;
    if(LDEBUG) oss << "XHOST.adefault.getattachedscheme(\"DEFAULT_AGL_CHECK_EV_CONCAVITY\")=" << AFLOWRC_DEFAULT_AGL_CHECK_EV_CONCAVITY << endl;
    if(LDEBUG) oss << "XHOST.adefault.getattachedscheme(\"DEFAULT_AGL_CHECK_EV_MIN\")=" << AFLOWRC_DEFAULT_AGL_CHECK_EV_MIN << endl;
    if(LDEBUG) oss << "XHOST.adefault.getattachedscheme(\"DEFAULT_AGL_HUGONIOT_CALC\")=" << AFLOWRC_DEFAULT_AGL_HUGONIOT_CALC << endl;
    if(LDEBUG) oss << "XHOST.adefault.getattachedscheme(\"DEFAULT_AGL_HUGONIOT_EXTRAPOLATE\")=" << AFLOWRC_DEFAULT_AGL_HUGONIOT_EXTRAPOLATE << endl;
    if(LDEBUG) oss << "XHOST.adefault.getattachedscheme(\"DEFAULT_AGL_RUN_ALL_PRESSURE_TEMPERATURE\")=" << AFLOWRC_DEFAULT_AGL_RUN_ALL_PRESSURE_TEMPERATURE << endl;    
    if(LDEBUG) oss << "XHOST.adefault.getattachedscheme(\"DEFAULT_AGL_FILE_PREFIX\")=\"" << AFLOWRC_DEFAULT_AGL_FILE_PREFIX << "\"" << endl;
    if(LDEBUG) oss << "XHOST.adefault.getattachedscheme(\"DEFAULT_AGL_WRITE_FULL_RESULTS\")=" << AFLOWRC_DEFAULT_AGL_WRITE_FULL_RESULTS << endl;
    if(LDEBUG) oss << "XHOST.adefault.getattachedscheme(\"DEFAULT_AGL_DIRNAME_ARUN\")=" << AFLOWRC_DEFAULT_AGL_DIRNAME_ARUN << endl;
    if(LDEBUG) oss << "XHOST.adefault.getattachedscheme(\"DEFAULT_AGL_WRITE_GIBBS_INPUT\")=" << AFLOWRC_DEFAULT_AGL_WRITE_GIBBS_INPUT << endl;
    if(LDEBUG) oss << "XHOST.adefault.getattachedscheme(\"DEFAULT_AGL_PLOT_RESULTS\")=" << AFLOWRC_DEFAULT_AGL_PLOT_RESULTS << endl;    

    //SD20220323 - QCA START
    if(LDEBUG) oss << "// DEFAULTS QCA " << endl;
    if(LDEBUG) oss << "XHOST.adefault.getattachedscheme(\"DEFAULT_QCA_MIN_SLEEP_SECONDS\")=" << AFLOWRC_DEFAULT_QCA_MIN_SLEEP_SECONDS << endl;
    if(LDEBUG) oss << "XHOST.adefault.getattachedscheme(\"DEFAULT_QCA_MAX_NUM_ATOMS\")=" << AFLOWRC_DEFAULT_QCA_MAX_NUM_ATOMS << endl;
    if(LDEBUG) oss << "XHOST.adefault.getattachedscheme(\"DEFAULT_QCA_AFLOW_MAX_NUM_ATOMS\")=" << AFLOWRC_DEFAULT_QCA_AFLOW_MAX_NUM_ATOMS << endl;
    if(LDEBUG) oss << "XHOST.adefault.getattachedscheme(\"DEFAULT_QCA_CV_CUTOFF\")=" << AFLOWRC_DEFAULT_QCA_CV_CUTOFF << endl;
    if(LDEBUG) oss << "XHOST.adefault.getattachedscheme(\"DEFAULT_QCA_CONC_NPTS\")=" << AFLOWRC_DEFAULT_QCA_CONC_NPTS << endl;
    if(LDEBUG) oss << "XHOST.adefault.getattachedscheme(\"DEFAULT_QCA_TEMP_NPTS\")=" << AFLOWRC_DEFAULT_QCA_TEMP_NPTS << endl;
    if(LDEBUG) oss << "XHOST.adefault.getattachedscheme(\"DEFAULT_QCA_TEMP_MIN\")=" << AFLOWRC_DEFAULT_QCA_TEMP_MIN << endl;
    if(LDEBUG) oss << "XHOST.adefault.getattachedscheme(\"DEFAULT_QCA_TEMP_MAX\")=" << AFLOWRC_DEFAULT_QCA_TEMP_MAX << endl;
    if(LDEBUG) oss << "XHOST.adefault.getattachedscheme(\"DEFAULT_QCA_TEMP_MIN_LIMIT\")=" << AFLOWRC_DEFAULT_QCA_TEMP_MIN_LIMIT << endl;
    if(LDEBUG) oss << "XHOST.adefault.getattachedscheme(\"DEFAULT_QCA_PRINT\")=" << AFLOWRC_DEFAULT_QCA_PRINT << endl;
    //SD20220323 - QCA END

    //RF20200413 START
    if(LDEBUG) oss << "// DEFAULTS CCE" << endl;
    if(LDEBUG) oss << "XHOST.adefault.getattachedscheme(\"DEFAULT_CCE_OX_METHOD\")=\"" << DEFAULT_CCE_OX_METHOD << "\"" << "               // 1 - ELECTRONEGATIVITY_ALLEN, 2 - BADER" << endl;
    if(LDEBUG) oss << "XHOST.adefault.getattachedscheme(\"DEFAULT_CCE_NN_DIST_TOL_MULTI_ANION\")=\"" << DEFAULT_CCE_NN_DIST_TOL_MULTI_ANION << "\"" << "               // 0.4 Ang tolerance between shortest and longest bonds when testing for multi-anion compound" << endl;
    if(LDEBUG) oss << "XHOST.adefault.getattachedscheme(\"DEFAULT_CCE_OX_TOL\")=\"" << DEFAULT_CCE_OX_TOL << "\"" << "               // sum of oxidation states might not be exactly zero due to numerics" << endl;
    if(LDEBUG) oss << "XHOST.adefault.getattachedscheme(\"DEFAULT_CCE_PEROX_CUTOFF\")=\"" << DEFAULT_CCE_PEROX_CUTOFF << "\"" << "               // O-O bonds in peroxides for the studied examples are all shorter than 1.6 Ang" << endl;
    if(LDEBUG) oss << "XHOST.adefault.getattachedscheme(\"DEFAULT_CCE_SUPEROX_CUTOFF\")=\"" << DEFAULT_CCE_SUPEROX_CUTOFF << "\"" << "               // O-O bonds in superoxides for the studied examples are all shorter than 1.4 Ang" << endl;
    if(LDEBUG) oss << "XHOST.adefault.getattachedscheme(\"DEFAULT_CCE_O2_MOLECULE_UPPER_CUTOFF\")=\"" << DEFAULT_CCE_O2_MOLECULE_UPPER_CUTOFF << "\"" << "               // O-O bonds in the O2 molecule is about 1.21 Ang." << endl;
    if(LDEBUG) oss << "XHOST.adefault.getattachedscheme(\"DEFAULT_CCE_O2_MOLECULE_LOWER_CUTOFF\")=\"" << DEFAULT_CCE_O2_MOLECULE_LOWER_CUTOFF << "\"" << "               // O-O bonds in the O2 molecule is about 1.21 Ang." << endl;
    //RF20200413 END

    //DX20200708 - START
    if(LDEBUG) oss << "// DEFAULTS XTALFINDER" << endl;
    if(LDEBUG) oss << "XHOST.adefault.getattachedscheme(\"DEFAULT_XTALFINDER_MISFIT_MATCH\")=" << DEFAULT_XTALFINDER_MISFIT_MATCH << endl;
    if(LDEBUG) oss << "XHOST.adefault.getattachedscheme(\"DEFAULT_XTALFINDER_MISFIT_FAMILY\")=" << DEFAULT_XTALFINDER_MISFIT_FAMILY << endl; //DX20201118
    if(LDEBUG) oss << "XHOST.adefault.getattachedscheme(\"DEFAULT_XTALFINDER_SUPERCELL_METHOD\")=" << DEFAULT_XTALFINDER_SUPERCELL_METHOD << endl; //DX20201223
    if(LDEBUG) oss << "XHOST.adefault.getattachedscheme(\"DEFAULT_XTALFINDER_SAFE_ATOM_MATCH_SCALING\")=" << DEFAULT_XTALFINDER_SAFE_ATOM_MATCH_SCALING << endl; //DX20201118
    if(LDEBUG) oss << "XHOST.adefault.getattachedscheme(\"DEFAULT_XTALFINDER_FILE_MATERIAL\")=" << DEFAULT_XTALFINDER_FILE_MATERIAL << endl; //DX20201118
    if(LDEBUG) oss << "XHOST.adefault.getattachedscheme(\"DEFAULT_XTALFINDER_FILE_STRUCTURE\"=" << DEFAULT_XTALFINDER_FILE_STRUCTURE << endl; //DX20201118
    if(LDEBUG) oss << "XHOST.adefault.getattachedscheme(\"DEFAULT_XTALFINDER_FILE_DUPLICATE\")=" << DEFAULT_XTALFINDER_FILE_DUPLICATE << endl; //DX20201118
    if(LDEBUG) oss << "XHOST.adefault.getattachedscheme(\"DEFAULT_XTALFINDER_FILE_MATERIAL_COMPARE2DATABASE\")=" << DEFAULT_XTALFINDER_FILE_MATERIAL_COMPARE2DATABASE << endl; //DX20201118
    if(LDEBUG) oss << "XHOST.adefault.getattachedscheme(\"DEFAULT_XTALFINDER_FILE_STRUCTURE_COMPARE2DATABASE\")=" << DEFAULT_XTALFINDER_FILE_STRUCTURE_COMPARE2DATABASE << endl; //DX20201118
    if(LDEBUG) oss << "XHOST.adefault.getattachedscheme(\"DEFAULT_XTALFINDER_FILE_MATERIAL_DATABASE\")=" << DEFAULT_XTALFINDER_FILE_MATERIAL_DATABASE << endl; //DX20201118
    if(LDEBUG) oss << "XHOST.adefault.getattachedscheme(\"DEFAULT_XTALFINDER_FILE_STRUCTURE_DATABASE\")=" << DEFAULT_XTALFINDER_FILE_STRUCTURE_DATABASE << endl; //DX20201118
    //DX20200708 - END

    //DX20200720 - START
    if(LDEBUG) oss << "// DEFAULTS ANRL" << endl;
    if(LDEBUG) oss << "XHOST.adefault.getattachedscheme(\"DEFAULT_ANRL_WYCKOFF_FRACTIONAL_TOL\")=" << DEFAULT_ANRL_WYCKOFF_FRACTIONAL_TOL << endl;
    //DX20200708 - END

    if(LDEBUG) oss << "// DEFAULT CORE" << endl;
    if(LDEBUG) oss << "XHOST.adefault.getattachedutype<double>(\"AFLOW_CORE_TEMPERATURE_BEEP\")=" << AFLOW_CORE_TEMPERATURE_BEEP << endl;
    if(LDEBUG) oss << "XHOST.adefault.getattachedutype<double>(\"AFLOW_CORE_TEMPERATURE_HALT\")=" << AFLOW_CORE_TEMPERATURE_HALT << endl;
    if(LDEBUG) oss << "XHOST.adefault.getattachedutype<double>(\"AFLOW_CORE_TEMPERATURE_REFRESH\")=" << AFLOW_CORE_TEMPERATURE_REFRESH << endl;

    if(LDEBUG) oss << "XHOST.adefault.getattachedutype<double>(\"SECONDS_SLEEP_VASP_COMPLETION\")=" << SECONDS_SLEEP_VASP_COMPLETION << endl; //CO20201111
    if(LDEBUG) oss << "XHOST.adefault.getattachedutype<double>(\"SECONDS_SLEEP_VASP_MONITOR\")=" << SECONDS_SLEEP_VASP_MONITOR << endl; //CO20201111
    if(LDEBUG) oss << "XHOST.adefault.getattachedutype<double>(\"SECONDS_STALE_OUTCAR\")=" << SECONDS_STALE_OUTCAR << endl; //CO20201111
    if(LDEBUG) oss << "XHOST.adefault.getattachedutype<unsigned long long int>(\"BYTES_MAX_VASP_OUT\")=" << BYTES_MAX_VASP_OUT << endl; //CO20201111
    if(LDEBUG) oss << "XHOST.adefault.getattachedutype<double>(\"MEMORY_MAX_USAGE_RAM\")=" << MEMORY_MAX_USAGE_RAM << endl; //CO20201111
    if(LDEBUG) oss << "XHOST.adefault.getattachedutype<double>(\"MEMORY_MAX_USAGE_SWAP\")=" << MEMORY_MAX_USAGE_SWAP << endl; //CO20201111
    if(LDEBUG) oss << "XHOST.adefault.getattachedscheme(\"FILE_VASP_MONITOR\")=" << FILE_VASP_MONITOR << endl; //CO20201111
    if(LDEBUG) oss << "XHOST.adefault.getattachedscheme(\"INTEL_COMPILER_PATHS\")=" << INTEL_COMPILER_PATHS << endl; //CO20201111

    if(LDEBUG) oss << "// DEFAULT MACHINE DEPENDENT MPI" << endl;
    if(LDEBUG) oss << "XHOST.adefault.getattachedscheme(\"MPI_OPTIONS_DUKE_BETA_MPICH\")=\"" << MPI_OPTIONS_DUKE_BETA_MPICH << "\"" << endl;
    if(LDEBUG) oss << "XHOST.adefault.getattachedscheme(\"MPI_COMMAND_DUKE_BETA_MPICH\")=\"" << MPI_COMMAND_DUKE_BETA_MPICH << "\"" << endl;
    if(LDEBUG) oss << "XHOST.adefault.getattachedscheme(\"MPI_BINARY_DIR_DUKE_BETA_MPICH\")=\"" << MPI_BINARY_DIR_DUKE_BETA_MPICH << "\"" << endl;

    if(LDEBUG) oss << "XHOST.adefault.getattachedscheme(\"MPI_OPTIONS_DUKE_BETA_OPENMPI\")=\"" << MPI_OPTIONS_DUKE_BETA_OPENMPI << "\"" << endl;
    if(LDEBUG) oss << "XHOST.adefault.getattachedscheme(\"MPI_COMMAND_DUKE_BETA_OPENMPI\")=\"" << MPI_COMMAND_DUKE_BETA_OPENMPI << "\"" << endl;
    if(LDEBUG) oss << "XHOST.adefault.getattachedscheme(\"MPI_BINARY_DIR_DUKE_BETA_OPENMPI\")=\"" << MPI_BINARY_DIR_DUKE_BETA_OPENMPI << "\"" << endl;

    if(LDEBUG) oss << "XHOST.adefault.getattachedscheme(\"MPI_OPTIONS_DUKE_MATERIALS\")=\"" << MPI_OPTIONS_DUKE_MATERIALS << "\"" << endl;
    if(LDEBUG) oss << "XHOST.adefault.getattachedscheme(\"MPI_COMMAND_DUKE_MATERIALS\")=\"" << MPI_COMMAND_DUKE_MATERIALS << "\"" << endl;
    if(LDEBUG) oss << "XHOST.adefault.getattachedscheme(\"MPI_BINARY_DIR_DUKE_MATERIALS\")=\"" << MPI_BINARY_DIR_DUKE_MATERIALS << "\"" << endl;

    if(LDEBUG) oss << "XHOST.adefault.getattachedscheme(\"MPI_OPTIONS_DUKE_AFLOWLIB\")=\"" << MPI_OPTIONS_DUKE_AFLOWLIB << "\"" << endl;
    if(LDEBUG) oss << "XHOST.adefault.getattachedscheme(\"MPI_COMMAND_DUKE_AFLOWLIB\")=\"" << MPI_COMMAND_DUKE_AFLOWLIB << "\"" << endl;
    if(LDEBUG) oss << "XHOST.adefault.getattachedscheme(\"MPI_BINARY_DIR_DUKE_AFLOWLIB\")=\"" << MPI_BINARY_DIR_DUKE_AFLOWLIB << "\"" << endl;

    if(LDEBUG) oss << "XHOST.adefault.getattachedscheme(\"MPI_OPTIONS_DUKE_HABANA\")=\"" << MPI_OPTIONS_DUKE_HABANA << "\"" << endl;
    if(LDEBUG) oss << "XHOST.adefault.getattachedscheme(\"MPI_COMMAND_DUKE_HABANA\")=\"" << MPI_COMMAND_DUKE_HABANA << "\"" << endl;
    if(LDEBUG) oss << "XHOST.adefault.getattachedscheme(\"MPI_BINARY_DIR_DUKE_HABANA\")=\"" << MPI_BINARY_DIR_DUKE_HABANA << "\"" << endl;

    if(LDEBUG) oss << "XHOST.adefault.getattachedscheme(\"MPI_OPTIONS_DUKE_QRATS_MPICH\")=\"" << MPI_OPTIONS_DUKE_QRATS_MPICH << "\"" << endl;
    if(LDEBUG) oss << "XHOST.adefault.getattachedscheme(\"MPI_COMMAND_DUKE_QRATS_MPICH\")=\"" << MPI_COMMAND_DUKE_QRATS_MPICH << "\"" << endl;
    if(LDEBUG) oss << "XHOST.adefault.getattachedscheme(\"MPI_BINARY_DIR_DUKE_QRATS_MPICH\")=\"" << MPI_BINARY_DIR_DUKE_QRATS_MPICH << "\"" << endl;

    if(LDEBUG) oss << "XHOST.adefault.getattachedscheme(\"MPI_OPTIONS_DUKE_QFLOW_OPENMPI\")=\"" << MPI_OPTIONS_DUKE_QFLOW_OPENMPI << "\"" << endl;
    if(LDEBUG) oss << "XHOST.adefault.getattachedscheme(\"MPI_COMMAND_DUKE_QFLOW_OPENMPI\")=\"" << MPI_COMMAND_DUKE_QFLOW_OPENMPI << "\"" << endl;
    if(LDEBUG) oss << "XHOST.adefault.getattachedscheme(\"MPI_BINARY_DIR_DUKE_QFLOW_OPENMPI\")=\"" << MPI_BINARY_DIR_DUKE_QFLOW_OPENMPI << "\"" << endl;

    //CO20201220 X START
    if(LDEBUG) oss << "XHOST.adefault.getattachedscheme(\"MPI_OPTIONS_DUKE_X\")=\"" << MPI_OPTIONS_DUKE_X << "\"" << endl;
    if(LDEBUG) oss << "XHOST.adefault.getattachedscheme(\"MPI_COMMAND_DUKE_X\")=\"" << MPI_COMMAND_DUKE_X << "\"" << endl;
    if(LDEBUG) oss << "XHOST.adefault.getattachedscheme(\"MPI_BINARY_DIR_DUKE_X\")=\"" << MPI_BINARY_DIR_DUKE_X << "\"" << endl;
    //CO20201220 X STOP
    
    //CO20220818 JHU_ROCKFISH START
    if(LDEBUG) oss << "XHOST.adefault.getattachedscheme(\"MPI_OPTIONS_JHU_ROCKFISH\")=\"" << MPI_OPTIONS_JHU_ROCKFISH << "\"" << endl;
    if(LDEBUG) oss << "XHOST.adefault.getattachedscheme(\"MPI_COMMAND_JHU_ROCKFISH\")=\"" << MPI_COMMAND_JHU_ROCKFISH << "\"" << endl;
    if(LDEBUG) oss << "XHOST.adefault.getattachedscheme(\"MPI_BINARY_DIR_JHU_ROCKFISH\")=\"" << MPI_BINARY_DIR_JHU_ROCKFISH << "\"" << endl;
    //CO20220818 JHU_ROCKFISH STOP

    //DX20190509 - MACHINE001 - START
    if(LDEBUG) oss << "XHOST.adefault.getattachedscheme(\"MPI_OPTIONS_MACHINE001\")=\"" << MPI_OPTIONS_MACHINE001 << "\"" << endl;
    if(LDEBUG) oss << "XHOST.adefault.getattachedscheme(\"MPI_COMMAND_MACHINE001\")=\"" << MPI_COMMAND_MACHINE001 << "\"" << endl;
    if(LDEBUG) oss << "XHOST.adefault.getattachedscheme(\"MPI_BINARY_DIR_MACHINE001\")=\"" << MPI_BINARY_DIR_MACHINE001 << "\"" << endl;
    //DX20190509 - MACHINE001 - END

    //DX20190509 - MACHINE002 - START
    if(LDEBUG) oss << "XHOST.adefault.getattachedscheme(\"MPI_OPTIONS_MACHINE002\")=\"" << MPI_OPTIONS_MACHINE002 << "\"" << endl;
    if(LDEBUG) oss << "XHOST.adefault.getattachedscheme(\"MPI_COMMAND_MACHINE002\")=\"" << MPI_COMMAND_MACHINE002 << "\"" << endl;
    if(LDEBUG) oss << "XHOST.adefault.getattachedscheme(\"MPI_BINARY_DIR_MACHINE002\")=\"" << MPI_BINARY_DIR_MACHINE002 << "\"" << endl;
    //DX20190509 - MACHINE002 - END

    //DX20201005 - MACHINE003 - START
    if(LDEBUG) oss << "XHOST.adefault.getattachedscheme(\"MPI_OPTIONS_MACHINE003\")=\"" << MPI_OPTIONS_MACHINE003 << "\"" << endl;
    if(LDEBUG) oss << "XHOST.adefault.getattachedscheme(\"MPI_COMMAND_MACHINE003\")=\"" << MPI_COMMAND_MACHINE003 << "\"" << endl;
    if(LDEBUG) oss << "XHOST.adefault.getattachedscheme(\"MPI_BINARY_DIR_MACHINE003\")=\"" << MPI_BINARY_DIR_MACHINE003 << "\"" << endl;
    //DX20201005 - MACHINE003 - END

    //DX20211011 - MACHINE004 - START
    if(LDEBUG) oss << "XHOST.adefault.getattachedscheme(\"MPI_OPTIONS_MACHINE004\")=\"" << MPI_OPTIONS_MACHINE004 << "\"" << endl;
    if(LDEBUG) oss << "XHOST.adefault.getattachedscheme(\"MPI_COMMAND_MACHINE004\")=\"" << MPI_COMMAND_MACHINE004 << "\"" << endl;
    if(LDEBUG) oss << "XHOST.adefault.getattachedscheme(\"MPI_BINARY_DIR_MACHINE004\")=\"" << MPI_BINARY_DIR_MACHINE004 << "\"" << endl;
    //DX2021101 - MACHINE004 - END

    //DX20190107 - CMU EULER - START
    if(LDEBUG) oss << "XHOST.adefault.getattachedscheme(\"MPI_OPTIONS_CMU_EULER\")=\"" << MPI_OPTIONS_CMU_EULER << "\"" << endl;
    if(LDEBUG) oss << "XHOST.adefault.getattachedscheme(\"MPI_COMMAND_CMU_EULER\")=\"" << MPI_COMMAND_CMU_EULER << "\"" << endl;
    if(LDEBUG) oss << "XHOST.adefault.getattachedscheme(\"MPI_BINARY_DIR_CMU_EULER\")=\"" << MPI_BINARY_DIR_CMU_EULER << "\"" << endl;
    //DX20190107 - CMU EULER - END

    if(LDEBUG) oss << "XHOST.adefault.getattachedscheme(\"MPI_OPTIONS_MPCDF_EOS\")=\"" << MPI_OPTIONS_MPCDF_EOS << "\"" << endl;
    if(LDEBUG) oss << "XHOST.adefault.getattachedscheme(\"MPI_COMMAND_MPCDF_EOS\")=\"" << MPI_COMMAND_MPCDF_EOS << "\"" << endl;
    if(LDEBUG) oss << "XHOST.adefault.getattachedutype<int>(\"MPI_NCPUS_MPCDF_EOS\")=\"" << MPI_NCPUS_MPCDF_EOS << "\"" << endl;
    if(LDEBUG) oss << "XHOST.adefault.getattachedutype(\"MPI_HYPERTHREADING_MPCDF_EOS\")=\"" << MPI_HYPERTHREADING_MPCDF_EOS << "\"" << "            // FALSE/OFF, IGNORE/NEGLECT, TRUE/ON " << endl;
    if(LDEBUG) oss << "XHOST.adefault.getattachedscheme(\"MPI_BINARY_DIR_MPCDF_EOS\")=\"" << MPI_BINARY_DIR_MPCDF_EOS << "\"" << endl;

    if(LDEBUG) oss << "XHOST.adefault.getattachedscheme(\"MPI_OPTIONS_MPCDF_DRACO\")=\"" << MPI_OPTIONS_MPCDF_DRACO << "\"" << endl;
    if(LDEBUG) oss << "XHOST.adefault.getattachedscheme(\"MPI_COMMAND_MPCDF_DRACO\")=\"" << MPI_COMMAND_MPCDF_DRACO << "\"" << endl;
    if(LDEBUG) oss << "XHOST.adefault.getattachedutype<int>(\"MPI_NCPUS_MPCDF_DRACO\")=\"" << MPI_NCPUS_MPCDF_DRACO << "\"" << endl;
    if(LDEBUG) oss << "XHOST.adefault.getattachedutype(\"MPI_HYPERTHREADING_MPCDF_DRACO\")=\"" << MPI_HYPERTHREADING_MPCDF_DRACO << "\"" << "            // FALSE/OFF, IGNORE/NEGLECT, TRUE/ON " << endl;
    if(LDEBUG) oss << "XHOST.adefault.getattachedscheme(\"MPI_BINARY_DIR_MPCDF_DRACO\")=\"" << MPI_BINARY_DIR_MPCDF_DRACO << "\"" << endl;

    if(LDEBUG) oss << "XHOST.adefault.getattachedscheme(\"MPI_OPTIONS_MPCDF_COBRA\")=\"" << MPI_OPTIONS_MPCDF_COBRA << "\"" << endl;
    if(LDEBUG) oss << "XHOST.adefault.getattachedscheme(\"MPI_COMMAND_MPCDF_COBRA\")=\"" << MPI_COMMAND_MPCDF_COBRA << "\"" << endl;
    if(LDEBUG) oss << "XHOST.adefault.getattachedutype<int>(\"MPI_NCPUS_MPCDF_COBRA\")=\"" << MPI_NCPUS_MPCDF_COBRA << "\"" << endl;
    if(LDEBUG) oss << "XHOST.adefault.getattachedutype(\"MPI_HYPERTHREADING_MPCDF_COBRA\")=\"" << MPI_HYPERTHREADING_MPCDF_COBRA << "\"" << "            // FALSE/OFF, IGNORE/NEGLECT, TRUE/ON " << endl;
    if(LDEBUG) oss << "XHOST.adefault.getattachedscheme(\"MPI_BINARY_DIR_MPCDF_COBRA\")=\"" << MPI_BINARY_DIR_MPCDF_COBRA << "\"" << endl;

    if(LDEBUG) oss << "XHOST.adefault.getattachedscheme(\"MPI_OPTIONS_MPCDF_HYDRA\")=\"" << MPI_OPTIONS_MPCDF_HYDRA << "\"" << endl;
    if(LDEBUG) oss << "XHOST.adefault.getattachedscheme(\"MPI_COMMAND_MPCDF_HYDRA\")=\"" << MPI_COMMAND_MPCDF_HYDRA << "\"" << endl;
    if(LDEBUG) oss << "XHOST.adefault.getattachedutype<int>(\"MPI_NCPUS_MPCDF_HYDRA\")=\"" << MPI_NCPUS_MPCDF_HYDRA << "\"" << endl;
    if(LDEBUG) oss << "XHOST.adefault.getattachedutype(\"MPI_HYPERTHREADING_MPCDF_HYDRA\")=\"" << MPI_HYPERTHREADING_MPCDF_HYDRA << "\"" << "            // FALSE/OFF, IGNORE/NEGLECT, TRUE/ON " << endl;
    if(LDEBUG) oss << "XHOST.adefault.getattachedscheme(\"MPI_BINARY_DIR_MPCDF_HYDRA\")=\"" << MPI_BINARY_DIR_MPCDF_HYDRA << "\"" << endl;

    if(LDEBUG) oss << "XHOST.adefault.getattachedscheme(\"MPI_OPTIONS_FULTON_MARYLOU\")=\"" << MPI_OPTIONS_FULTON_MARYLOU << "\"" << endl;
    if(LDEBUG) oss << "XHOST.adefault.getattachedscheme(\"MPI_COMMAND_FULTON_MARYLOU\")=\"" << MPI_COMMAND_FULTON_MARYLOU << "\"" << endl;
    if(LDEBUG) oss << "XHOST.adefault.getattachedscheme(\"MPI_BINARY_DIR_FULTON_MARYLOU\")=\"" << MPI_BINARY_DIR_FULTON_MARYLOU << "\"" << endl;

    if(LDEBUG) oss << "XHOST.adefault.getattachedscheme(\"MPI_OPTIONS_MACHINE1\")=\"" << MPI_OPTIONS_MACHINE1 << "\"" << endl;
    if(LDEBUG) oss << "XHOST.adefault.getattachedscheme(\"MPI_COMMAND_MACHINE1\")=\"" << MPI_COMMAND_MACHINE1 << "\"" << endl;
    if(LDEBUG) oss << "XHOST.adefault.getattachedscheme(\"MPI_BINARY_DIR_MACHINE1\")=\"" << MPI_BINARY_DIR_MACHINE1 << "\"" << endl;

    if(LDEBUG) oss << "XHOST.adefault.getattachedscheme(\"MPI_OPTIONS_MACHINE2\")=\"" << MPI_OPTIONS_MACHINE2 << "\"" << endl;
    if(LDEBUG) oss << "XHOST.adefault.getattachedscheme(\"MPI_COMMAND_MACHINE2\")=\"" << MPI_COMMAND_MACHINE2 << "\"" << endl;
    if(LDEBUG) oss << "XHOST.adefault.getattachedscheme(\"MPI_BINARY_DIR_MACHINE2\")=\"" << MPI_BINARY_DIR_MACHINE2 << "\"" << endl;

    //   if(LDEBUG) oss << "XHOST.adefault.content=" << XHOST.adefault.content_string << endl;

    if(LDEBUG) oss << "aflowrc::print_aflowrc: END" << endl;

    oss.flush();
    return FALSE;
  }
} // namespace aflowrc

// **************************************************************************
// **************************************************************************

#endif // _AFLOW_AFLOWRC_CPP_

// **************************************************************************
// *                                                                        *
// *             STEFANO CURTAROLO - Duke University 2003-2021              *
// *                                                                        *
// **************************************************************************<|MERGE_RESOLUTION|>--- conflicted
+++ resolved
@@ -1269,11 +1269,7 @@
       if(!XHOST.vflag_control.flag("WWW")){ //CO20200404 - new web flag
         if(!(aurostd::substring2bool(XHOST.aflowrc_filename,"/mnt/MAIN") || aurostd::substring2bool(XHOST.aflowrc_filename,"/mnt/uMAIN"))){ //CO20200404 - patching for new disk
           //[CO20200404 - OBSOLETE]cout << "WARNING: aflowrc::read: " << XHOST.aflowrc_filename << " not found, loading DEFAULT values" << endl;
-<<<<<<< HEAD
-          message << XHOST.aflowrc_filename << " not found, loading DEFAULT values";pflow::logger(_AFLOW_FILE_NAME_,__AFLOW_FUNC__,message,std::cerr,_LOGGER_MESSAGE_);  //CO20200404 - LEAVE std::cerr here, FR needs this for web
-=======
           message << XHOST.aflowrc_filename << " not found, loading DEFAULT values";pflow::logger(__AFLOW_FILE__,__AFLOW_FUNC__,message,std::cerr,_LOGGER_MESSAGE_);  //CO20200404 - LEAVE std::cerr here, FR needs this for web
->>>>>>> 78dcc840
         }
       }
     }
@@ -2578,11 +2574,7 @@
     if(aurostd::stringstream2file(aflowrc,XHOST.aflowrc_filename) && aurostd::FileExist(XHOST.aflowrc_filename)){
       if(!XHOST.vflag_control.flag("WWW")){ //CO20200404 - new web flag
         //[CO20200404 - OBSOLETE]cerr << "WARNING: aflowrc::write_default: WRITING default " << XHOST.aflowrc_filename << endl;  //CO20190808 - issue this ONLY if it was written, should fix www-data
-<<<<<<< HEAD
-        message << "WRITING default " << XHOST.aflowrc_filename;pflow::logger(_AFLOW_FILE_NAME_,__AFLOW_FUNC__,message,std::cerr,_LOGGER_MESSAGE_);  //CO20200404 - LEAVE std::cerr here, FR needs this for web
-=======
         message << "WRITING default " << XHOST.aflowrc_filename;pflow::logger(__AFLOW_FILE__,__AFLOW_FUNC__,message,std::cerr,_LOGGER_MESSAGE_);  //CO20200404 - LEAVE std::cerr here, FR needs this for web
->>>>>>> 78dcc840
       }
     }
     if(LDEBUG) oss << __AFLOW_FUNC__ << " END" << endl;
