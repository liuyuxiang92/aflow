--- conflicted
+++ resolved
@@ -2236,16 +2236,10 @@
     if(LDEBUG) oss << "XHOST.adefault.getattachedscheme(\"DEFAULT_APL_DOS\")=" << DEFAULT_APL_DOS << endl;  //ME20190112
     if(LDEBUG) oss << "XHOST.adefault.getattachedscheme(\"DEFAULT_APL_DOSMETHOD\")=\"" << DEFAULT_APL_DOSMETHOD << "\"" << endl;
     if(LDEBUG) oss << "XHOST.adefault.getattachedscheme(\"DEFAULT_APL_DOSMESH\")=\"" << DEFAULT_APL_DOSMESH << "\"" << endl;
-<<<<<<< HEAD
-    if(LDEBUG) oss << "XHOST.adefault.getattachedscheme(\"DEFAULT_APL_DOSPOINTS\")=" << DEFAULT_APL_DOSPOINTS << endl;  // ME20190112
-    if(LDEBUG) oss << "XHOST.adefault.getattachedscheme(\"DEFAULT_APL_DOSSMEAR\")=" << DEFAULT_APL_DOSSMEAR << endl;  // ME20190112
-    if(LDEBUG) oss << "XHOST.adefault.getattachedscheme(\"DEFAULT_APL_DOS_PROJECT\")=" << DEFAULT_APL_DOS_PROJECT << endl;  // ME20200213
-    if(LDEBUG) oss << "XHOST.adefault.getattachedscheme(\"DEFAULT_APL_TP\")=" << DEFAULT_APL_TP << endl;  // ME20190112
-=======
     if(LDEBUG) oss << "XHOST.adefault.getattachedscheme(\"DEFAULT_APL_DOSPOINTS\")=" << DEFAULT_APL_DOSPOINTS << endl;  //ME20190112
     if(LDEBUG) oss << "XHOST.adefault.getattachedscheme(\"DEFAULT_APL_DOSSMEAR\")=" << DEFAULT_APL_DOSSMEAR << endl;  //ME20190112
+    if(LDEBUG) oss << "XHOST.adefault.getattachedscheme(\"DEFAULT_APL_DOS_PROJECT\")=" << DEFAULT_APL_DOS_PROJECT << endl;  //ME20200213
     if(LDEBUG) oss << "XHOST.adefault.getattachedscheme(\"DEFAULT_APL_TP\")=" << DEFAULT_APL_TP << endl;  //ME20190112
->>>>>>> 5166ff1a
     if(LDEBUG) oss << "XHOST.adefault.getattachedscheme(\"DEFAULT_APL_TPT\")=\"" << DEFAULT_APL_TPT << "\"" << endl;
     if(LDEBUG) oss << "XHOST.adefault.getattachedscheme(\"DEFAULT_APL_FILE_PREFIX\")=\"" << DEFAULT_APL_FILE_PREFIX << "\"" << endl;
     if(LDEBUG) oss << "XHOST.adefault.getattachedscheme(\"DEFAULT_APL_PDIS_FILE\")=\"" << DEFAULT_APL_PDIS_FILE << "\"" << endl;
