// ***************************************************************************
// *                                                                         *
// *           Aflow STEFANO CURTAROLO - Duke University 2003-2019           *
// *                                                                         *
// ***************************************************************************
// Written by Stefano Curtarolo - Sept/Oct/Nov 2007, fixes May 2013
// Corey Oses contributed new slab functionality (see CreateSlab_RigidRotation(), CreateSlab_SurfaceLattice(), and related functions) - May/June 2019

#include "aflow.h"

#define cdebug cerr
#define _EPS_ 0.001
#define _EPS_roundoff_ 1.0e-8
using aurostd::sign;

// prototypes

// implementations
double _sign(const double& x) {return (double) (x<0? -1:1);};
int _sign(const int& x) {return (int) (x<0? -1:1);};

#define _BBFRAC_ 1.3
#define _RRFRAC_ 1.3
#define _HKLDEF_ 4
#define _eps_    0.005
#define _oss_short_precision_aflow_surface_ 6

namespace surface {
  double PointInTriangleContribution(const xvector<double>& _point,const xvector<double>& v1,const xvector<double>& v2,const xvector<double>& v3) {
    double eps=1.1*_eps_; // relax a little bit
    // xvector<double> point(_point);
    xvector<double> point(3);
    //  if(surface::PlaneDistance(_point,v1,v2,v3)>eps)  {cerr << "too far point = " << surface::PlaneDistance(_point,v1,v2,v3) << endl;exit(0);}
    point=surface::PlaneGetProjection(_point,v1,v2,v3);
    if(distance(point,_point)>eps) {cerr << "too far point = " << distance(point,_point) << endl;exit(0);}
    // if(modulus(point-_point)>1e-8)  cout << 1e8*modulus(point-_point) << endl;  // DEBUG OK
    if(distance(v1,v2)<eps) { cerr << "ERROR - surface::PointInTriangleContribution: v1-v2" << endl;exit(0);}
    if(distance(v2,v3)<eps) { cerr << "ERROR - surface::PointInTriangleContribution: v2-v3" << endl;exit(0);}
    if(distance(v3,v1)<eps) { cerr << "ERROR - surface::PointInTriangleContribution: v3-v1" << endl;exit(0);}
    // is in vertices ?
    if(distance(point,v1)<eps) return angle(v1,v2,v3);
    if(distance(point,v2)<eps) return angle(v2,v3,v1);
    if(distance(point,v3)<eps) return angle(v3,v1,v2);
    // is in edges ?
    if(aurostd::abs(sin(v1-point,v2-point))<eps) return angle(point,v1,v2)>eps?pi:0.0;  // return 0 if not in between
    if(aurostd::abs(sin(v2-point,v3-point))<eps) return angle(point,v2,v3)>eps?pi:0.0;  // return 0 if not in between
    if(aurostd::abs(sin(v3-point,v1-point))<eps) return angle(point,v3,v1)>eps?pi:0.0;  // return 0 if not in between
    // is inside, then the angles are 360... otherwise less !
    if(aurostd::abs(angle(point,v1,v2)+angle(point,v2,v3)+angle(point,v3,v1)-2*pi)<eps) return 2.0*pi; // inside, return 2pi
    return 0.0; // not inside
  }
} // namespace surface

namespace surface {
  double PointInRhombusContribution(const xvector<double>& _point,const xvector<double>& v1,const xvector<double>& v2,const xvector<double>& v3,const xvector<double>& v4) {
    double out=0.0;
    out+=surface::PointInTriangleContribution(_point,v2,v3,v4); // double count because pick twice area in rhombi
    out+=surface::PointInTriangleContribution(_point,v3,v4,v1); // double count because pick twice area in rhombi
    out+=surface::PointInTriangleContribution(_point,v4,v1,v2); // double count because pick twice area in rhombi
    out+=surface::PointInTriangleContribution(_point,v1,v2,v3); // double count because pick twice area in rhombi
    return out/2.0;
  }
} // namespace surface

namespace surface {
  double TriangleArea(const xvector<double>& v1,const xvector<double>& v2,const xvector<double>& v3) {
    xvector<double> v12(3),v23(3),v31(3);
    v12=v2-v1;v23=v3-v2;v31=v1-v3;
    return 0.5*sqrt(scalar_product(v12,v12)*scalar_product(v31,v31)-scalar_product(v12,v31)*scalar_product(v12,v31));
  }
} // namespace surface

namespace surface {
  bool PlaneGetABCD(double& a,double& b,double& c,double& d,const xvector<double>& v1,const xvector<double>& v2,const xvector<double>& v3) {
    // *****************************************
    // PLANE
    // http://en.wikipedia.org/wiki/Plane_%28mathematics%29
    // ax+by+cz+d=0;
    a=0.0;b=0.0;c=0.0;d=0.0;
    a= (v2(2)-v1(2))*(v3(3)-v1(3))-(v2(3)-v1(3))*(v3(2)-v1(2));  d+=-v1(1)*a;
    b=-(v2(1)-v1(1))*(v3(3)-v1(3))+(v2(3)-v1(3))*(v3(1)-v1(1));  d+=-v1(2)*b;
    c= (v2(1)-v1(1))*(v3(2)-v1(2))-(v2(2)-v1(2))*(v3(1)-v1(1));  d+=-v1(3)*c;
    // daus=max(a,b,c); a/=daus;b/=daus;c/=daus;d/=daus;
    // cerr << a << " " << b << " " << c << " " << d << " "  << endl;
    // a= det(v1(2),v1(3),1,v2(2),v2(3),1,v3(2),v3(3),1.0);
    // b=-det(v1(1),v1(3),1,v2(1),v2(3),1,v3(1),v3(3),1.0);
    // c= det(v1(1),v1(2),1,v2(1),v2(2),1,v3(1),v3(2),1.0);
    // d=-det(v1(1),v1(2),v1(3),v2(1),v2(2),v2(3),v3(1),v3(2),v3(3));
    // daus=max(aurostd::abs(a),aurostd::abs(b),aurostd::abs(c));a/=daus;b/=daus;c/=daus;d/=daus;
    // cout << endl << a << " " << b << " " << c << " " << d << " "  << endl;
    return TRUE;
  }
} // namespace surface

namespace surface {
  double PlaneDistance(const xvector<double>& r,const double& a,const double& b,const double& c,const double& d) {
    return aurostd::abs(a*r(1)+b*r(2)+c*r(3)+d)/sqrt(a*a+b*b+c*c);
  }
} // namespace surface

namespace surface {
  double PlaneDistance(const xvector<double>& r,const xvector<double>& v1,const xvector<double>& v2,const xvector<double>& v3) {
    double a,b,c,d;
    surface::PlaneGetABCD(a,b,c,d,v1,v2,v3);
    return surface::PlaneDistance(r,a,b,c,d);
  }
} // namespace surface

namespace surface {
  xvector<double> PlaneGetProjection(const xvector<double>& r,const double& a,const double& b,const double& c,const double& d) {
    xvector<double> rproj(3),rorth(3);
    double dist=surface::PlaneDistance(r,a,b,c,d);
    rorth(1)=a;rorth[2]=b;rorth[3]=c;
    rproj=r-dist*rorth/sqrt(a*a+b*b+c*c);
    return rproj;
  }
} // namespace surface

namespace surface {
  xvector<double> PlaneGetProjection(const xvector<double>& r,const xvector<double>& v1,const xvector<double>& v2,const xvector<double>& v3) {
    double a,b,c,d;
    surface::PlaneGetABCD(a,b,c,d,v1,v2,v3);
    return surface::PlaneGetProjection(r,a,b,c,d);
  }
} // namespace surface

namespace surface {
  xvector<double> PlaneGetHKL(const xvector<double>& v1,const xvector<double>& v2,const xvector<double>& v3,
      const xvector<double>& a1,const xvector<double>& a2,const xvector<double>& a3) {
    xvector<double> hkl(3);
    double eps=_eps_;
    double a,b,c,d;
    surface::PlaneGetABCD(a,b,c,d,v1,v2,v3);
    hkl(1)=-(a*a1(1)+b*a1(2)+c*a1(3))/d;
    hkl(2)=-(a*a2(1)+b*a2(2)+c*a2(3))/d;
    hkl(3)=-(a*a3(1)+b*a3(2)+c*a3(3))/d;
    if(abs(hkl(1))<eps) hkl(1)=0.0;
    if(abs(hkl(2))<eps) hkl(2)=0.0;
    if(abs(hkl(3))<eps) hkl(3)=0.0;
    return hkl;
  }
} // namespace surface

namespace surface {
  bool PlaneGetVVV(const xvector<double>& hkl,double& area,
      xvector<double>& v1,xvector<double>& v2,xvector<double>& v3,xvector<double>& v4,
      const xvector<double>& a1,const xvector<double>& a2,const xvector<double>& a3) {
    bool LDEBUG=(FALSE || XHOST.DEBUG);
    bool isrhombus=TRUE;
    double h=hkl(1),k=hkl(2),l=hkl(3);
    double eps=_eps_;
    v1.clear();v2.clear();v3.clear();v4.clear();

    // *****************************************
    // get the 4 vertices of rhombus
    if(abs(h)>eps && abs(k)>eps && abs(l)>eps) {  // XYZ axis DEFINED
      if(LDEBUG) cerr << "XYZ axis DEFINED" << endl;
      xvector<double> vv1(3),vv2(3),vv3(3);
      v1=a1*(1.0/h);v2=a2*(1.0/k);v3=a3*(1.0/l);
      vv1=-v1+v2+v3;vv2=+v1-v2+v3;vv3=+v1+v2-v3;v1=vv1;v2=vv2;v3=vv3;
      isrhombus=FALSE;area=surface::TriangleArea(v1,v2,v3);
    }
    if(abs(h)<eps && abs(k)>eps && abs(l)>eps) {   // X axis INFINITE
      if(LDEBUG) cerr << "X axis INFINITE - 0kl" << endl;
      v1=a2*(1.0/k);v2=a3*(1.0/l);
      v3=v1+a1;v4=v2+a1;
      if(hkl!=surface::PlaneGetHKL(v1,v2,v3,a1,a2,a3)) {cerr << "ERROR - surface::PlaneGetHKL: GetPLANE: hkl problem in \"[X] axis INFINITE\"" << endl;exit(0);}
      isrhombus=TRUE;area=2.0*surface::TriangleArea(v1,v2,v3);
    }
    if(abs(h)>eps && abs(k)<eps && abs(l)>eps) {   // Y axis INFINITE
      if(LDEBUG) cerr << "Y axis INFINITE - h0l" << endl;
      v1=a1*(1.0/h);v2=a3*(1.0/l);
      v3=v1+a2;v4=v2+a2;  
      if(hkl!=surface::PlaneGetHKL(v1,v2,v3,a1,a2,a3)) {cerr << "ERROR - surface::PlaneGetHKL: GetPLANE: hkl problem in \"[Y] axis INFINITE\"" << endl;exit(0);}
      isrhombus=TRUE;area=2.0*surface::TriangleArea(v1,v2,v3);
    }
    if(abs(h)>eps && abs(k)>eps && abs(l)<eps) {   // Z axis INFINITE
      if(LDEBUG) cerr << "Z axis INFINITE - hk0" << endl;
      v1=a1*(1.0/h);v2=a2*(1.0/k);
      v3=v1+a3;v4=v2+a3;
      if(hkl!=surface::PlaneGetHKL(v1,v2,v3,a1,a2,a3)) {cerr << "ERROR - surface::PlaneGetHKL: GetPLANE: hkl problem in \"[Z] axis INFINITE\"" << endl;exit(0);}
      isrhombus=TRUE;area=2.0*surface::TriangleArea(v1,v2,v3);
    }
    if(abs(h)>eps && abs(k)<eps && abs(l)<eps) {   // YZ axis INFINITE
      if(LDEBUG) cerr << "YZ axis INFINITE - h00" << endl;
      v1=a1*(1.0/h);v2=v1+a2;v3=v1+a3;v4=v1+a2+a3;
      isrhombus=TRUE;area=2.0*surface::TriangleArea(v1,v2,v3);
    }
    if(abs(h)<eps && abs(k)>eps && abs(l)<eps) {   // XZ axis INFINITE
      if(LDEBUG) cerr << "XZ axis INFINITE - 0k0" << endl;
      //v1=a2*(1.0/k);v2=v1+a1;v3=v1+a3;v4=v1+a1+a3;
      v2=a2*(1.0/k);v1=v2+a1;v3=v2+a3;v4=v2+a1+a3;
      isrhombus=TRUE;area=2.0*surface::TriangleArea(v1,v2,v3);
    }
    if(abs(h)<eps && abs(k)<eps && abs(l)>eps) {   // XY axis INFINITE
      if(LDEBUG) cerr << "XY axis INFINITE - 00l" << endl;
      //v1=a3*(1.0/l);v2=v1+a1;v3=v1+a2;v4=v1+a1+a2;
      v3=a3*(1.0/l);v1=v3+a1;v2=v3+a2;v4=v3+a1+a2;
      isrhombus=TRUE;area=2.0*surface::TriangleArea(v1,v2,v3);
    }
    if(abs(h)<eps && abs(k)<eps && abs(l)<eps) {   // XYZ axis INFINITE
      cerr << "ERROR - surface::PlaneGetHKL: aflow_xsurface: h,k,l cannot be 0 0 0" << endl;
      exit(0);
    }
    for(int i=1;i<=3;i++) {
      if(abs(v1[i])<eps) v1[i]=0.0;
      if(abs(v2[i])<eps) v2[i]=0.0;
      if(abs(v3[i])<eps) v3[i]=0.0;
      if(abs(v4[i])<eps) v4[i]=0.0;
    }
    return isrhombus;
  }
} // namespace surface

namespace surface {
  double GetPlaneDensityAtoms(const xstructure& _str,const xvector<double>& hkl,const double& roughness,const int& type_at) {
    xmatrix<double> lattice(3,3);
    lattice=(_str.lattice);
    xvector<double> a1(3),a2(3),a3(3);                    // lattice vectors
    a1=lattice(1);a2=lattice(2);a3=lattice(3);            // a1,a2,a3 are the rows of the lattice matrix
    xvector<double> v1(3),v2(3),v3(3),v4(3);
    double area;
    xstructure str(_str);
    str=BringInCell(str);

    bool isrhombus;

    vector<double> afound(_str.num_each_type.size());

    isrhombus=PlaneGetVVV(hkl,area,v1,v2,v3,v4,a1,a2,a3);

    if(0) {
      cout << v1 << " " << v2 << " " << v3 << " " << v4 << " " << endl;
    }
    // *****************************************
    // PLANE ax+by+cz+d=0;
    double a,b,c,d;
    PlaneGetABCD(a,b,c,d,v1,v2,v3);

    // *****************************************
    // create search over all atoms.
    // distance http://en.wikipedia.org/wiki/Plane_(mathematics)
    xvector<int> dims(3);
    double radius,dist;
    xvector<double> rrr(3);
    radius=1.1*max(modulus(v1),modulus(v2),modulus(v3),modulus(v4))+max(modulus(a1),modulus(a2),modulus(a3));
    dims=LatticeDimensionSphere(lattice,radius);

    for(uint itype=0;itype<afound.size();itype++)
      afound.at(itype)=0.0;

    //  for(int ii=-dims(1);ii<=dims(1);ii++) {
    //   for(int jj=-dims(2);jj<=dims(2);jj++) {
    //    for(int kk=-dims(3);kk<=dims(3);kk++) {
    for(int ii=dims(1);ii>=-dims(1);ii--) {
      for(int jj=dims(2);jj>=-dims(2);jj--) {
        for(int kk=dims(3);kk>=-dims(3);kk--) {
          for(uint iat=0;iat<str.atoms.size();iat++) {
            rrr=((double)ii)*a1+((double)jj)*a2+((double)kk)*a3+str.atoms.at(iat).cpos;
            dist=aurostd::abs(a*rrr(1)+b*rrr(2)+c*rrr(3)+d)/sqrt(a*a+b*b+c*c);
            if(dist<roughness) {
              if(!isrhombus) afound.at(str.atoms.at(iat).type)+=surface::PointInTriangleContribution(rrr,v1,v2,v3);   // 1st triangle
              if(isrhombus)  afound.at(str.atoms.at(iat).type)+=surface::PointInRhombusContribution(rrr,v1,v2,v3,v4); // rhombus
            }
          }
        }
      }
    }
    if(type_at<0) {
      double out=0;
      for(uint itype=0;itype<str.num_each_type.size();itype++)
        out+=afound.at(itype);
      return out/(2*pi*area*str.scale*str.scale);
    } else {
      return afound.at(type_at)/(2*pi*area*str.scale*str.scale);
    }
  }
  } // namespace surface

  namespace surface {
    double GetPlaneDensityAtoms(const xstructure& _str,const xvector<double>& hkl,const double& roughness) {
      return GetPlaneDensityAtoms(_str,hkl,roughness,-1);
    }
  } // namespace surface

  namespace surface {
    double GetPlaneDensityBBonds(const xstructure& _str,const xvector<double>& hkl,const double& roughness,const double& bbdistance,const int& type_at1,const int& type_at2) {
      xmatrix<double> lattice(3,3);
      lattice=(_str.lattice);
      xvector<double> a1(3),a2(3),a3(3);                    // lattice vectors
      a1=lattice(1);a2=lattice(2);a3=lattice(3);            // a1,a2,a3 are the rows of the lattice matrix
      xvector<double> v1(3),v2(3),v3(3),v4(3);
      double area;
      xstructure str(_str);
      str=BringInCell(str);
      bool isrhombus;
      double a,b,c,d;
      double afound=0.0;
      double eps=_eps_;

      if(roughness) {;}  // phony, just to use

      vector<xvector<double>*> grid_far_atoms_cpos,grid_close_atoms_cpos;
      vector<int> grid_far_atoms_type,grid_close_atoms_type;
      xvector<double> *grid_atoms_cpos_ptr;

      isrhombus=PlaneGetVVV(hkl,area,v1,v2,v3,v4,a1,a2,a3);
      PlaneGetABCD(a,b,c,d,v1,v2,v3);
      //  cerr << "a=" << a << " b=" << b << " c=" << c << " d=" << d << endl;

      // *****************************************
      // create search over all atoms.
      // distance http://en.wikipedia.org/wiki/Plane_(mathematics)
      xvector<int> dims(3);
      double radius,dist,num,den,u;
      xvector<double> rrr(3),rrr1(3),rrr2(3);
      radius=1.1*max(modulus(v1),modulus(v2),modulus(v3),modulus(v4))+max(modulus(a1),modulus(a2),modulus(a3));
      dims=LatticeDimensionSphere(lattice,radius);

      for(int ii=dims(1);ii>=-dims(1);ii--) {
        for(int jj=dims(2);jj>=-dims(2);jj--) {
          for(int kk=dims(3);kk>=-dims(3);kk--) {
            for(uint iat=0;iat<str.atoms.size();iat++) {
              rrr=((double)ii)*a1+((double)jj)*a2+((double)kk)*a3+str.atoms.at(iat).cpos;
              dist=aurostd::abs(a*rrr(1)+b*rrr(2)+c*rrr(3)+d)/sqrt(a*a+b*b+c*c);
              if(dist<=bbdistance) {
                if(dist>0.01) {   // FAR
                  grid_atoms_cpos_ptr = new xvector<double>(3);
                  *grid_atoms_cpos_ptr=rrr;                    
                  grid_far_atoms_cpos.push_back(grid_atoms_cpos_ptr);  
                  grid_far_atoms_type.push_back(str.atoms.at(iat).type);
                } else { // CLOSE
                  grid_atoms_cpos_ptr = new xvector<double>(3);
                  *grid_atoms_cpos_ptr=rrr;                    
                  grid_close_atoms_cpos.push_back(grid_atoms_cpos_ptr);  
                  grid_close_atoms_type.push_back(str.atoms.at(iat).type);
                }
              }
            }
          }
        }
      }
      //  cout << grid_close_atoms_cpos.size() << " " << grid_far_atoms_cpos.size() << endl;
      int matches=0;
      afound=0.0;
      for(uint iat_close=0;iat_close<grid_close_atoms_cpos.size();iat_close++) {
        rrr1=*grid_close_atoms_cpos.at(iat_close);
        for(uint iat_far=0;iat_far<grid_far_atoms_cpos.size();iat_far++) {
          rrr2=*grid_far_atoms_cpos.at(iat_far);
          if((type_at1<0 && type_at2<0) ||
              (grid_close_atoms_type.at(iat_close)==type_at1 && grid_far_atoms_type.at(iat_far)==type_at2) ||
              (grid_close_atoms_type.at(iat_close)==type_at2 && grid_far_atoms_type.at(iat_far)==type_at1)) {
            dist=distance(rrr2,rrr1);
            if(dist<=bbdistance && dist>0.2) { // they are close... but not the same
              // intersection http://local.wasp.uwa.edu.au/~pbourke/geometry/planeline/  
              // P = P1 + u (P2 - P1)    rrr = rrr1 + u (rrr2 - rrr1)    
              num=a*rrr1(1)+b*rrr1[2]+c*rrr1[3]+d;
              den=a*(rrr1(1)-rrr2(1))+b*(rrr1[2]-rrr2[2])+c*(rrr1[3]-rrr2[3]);
              // if(aurostd::abs(den)<eps/10.0 && aurostd::abs(num)>eps/10.0) {cerr << num << " " << den << endl;exit(0);}
              // if(aurostd::abs(den)<eps/10.0 && aurostd::abs(num)<=aurostd::abs(den)) {num=0.0;den=1.0;}
              if(aurostd::abs(den)>eps/10.0) // to avoid rrr1,rrr2,rrr coplanar with the plane
              { // found
                u=num/den;
                if(u<-2*eps || u>1.0+2*eps) cerr << "u=" << u << " num=" << num << " den=" << den << endl;
                // if(u<0.0 && u>=-eps) u=0.0;
                // if(u>1.0 && u<=1.0+eps) u=1.0;
                // if(u<-eps || u>1+eps) {cerr << "u=" << u << endl; exit(0);}
                if(u<0.0) u=0.0;
                if(u>1.0) u=1.0;
                rrr=rrr1+u*(rrr2-rrr1);
                //  point=PlaneGetProjection(_point,v1,v2,v3);
                if(PlaneDistance(rrr,a,b,c,d)<eps) {
                  if(!isrhombus) afound+=surface::PointInTriangleContribution(rrr,v1,v2,v3);   // 1st triangle
                  if(isrhombus)  afound+=surface::PointInRhombusContribution(rrr,v1,v2,v3,v4); // rhombus
                  matches++;
                }
              }
            }
          }
        }
      }
      // EXIT
      // cerr << matches << " " << afound/(2*pi*area*str.scale*str.scale) << endl;
      for(uint i=0;i<grid_far_atoms_cpos.size();i++)
        delete grid_far_atoms_cpos[i]; 
      grid_far_atoms_cpos.clear();
      for(uint i=0;i<grid_close_atoms_cpos.size();i++)
        delete grid_close_atoms_cpos[i]; 
      grid_close_atoms_cpos.clear();
      return afound/(2*pi*area*str.scale*str.scale);
    }
  } // namespace surface

  namespace surface {
    double GetPlaneDensityBBonds(const xstructure& _str,const xvector<double>& hkl,const double& roughness,const double& bbdistance) {
      return surface::GetPlaneDensityBBonds(_str,hkl,roughness,bbdistance,-1,-1);
    }
  } // namespace surface

  namespace surface {
    double GetNNeighbours(const xstructure& _str,const int& type_at1,const int& type_at2) {
      xstructure str(_str);
      str=ReScale(BringInCell(_str),1.0);
      xvector<double> a1(3),a2(3),a3(3),rrr1(3),rrr2(3);                // lattice vectors and vectors
      a1=str.lattice(1);a2=str.lattice(2);a3=str.lattice(3);            // a1,a2,a3 are the rows of the lattice matrix
      double r,nndistance,radius=1.5*max(modulus(a1),modulus(a2),modulus(a3));
      xvector<int> dims(3);
      dims=LatticeDimensionSphere(str.lattice,radius);
      nndistance=10.0*radius;
      // for(int i1=-dims(1);i1<=dims(1);i1++)
      // for(int j1=-dims(2);j1<=dims(2);j1++)
      // for(int k1=-dims(3);k1<=dims(3);k1++)
      int i1=0,j1=0,k1=0;
      for(uint iat1=0;iat1<str.atoms.size();iat1++) {
        rrr1=((double)i1)*a1+((double)j1)*a2+((double)k1)*a3+str.atoms.at(iat1).cpos;
        for(int i2=-dims(1);i2<=dims(1);i2++)
          for(int j2=-dims(2);j2<=dims(2);j2++)
            for(int k2=-dims(3);k2<=dims(3);k2++)
              for(uint iat2=0;iat2<str.atoms.size();iat2++) {
                if((type_at1<0 && type_at2<0) ||
                    (str.atoms.at(iat1).type==type_at1 && str.atoms.at(iat2).type==type_at2) ||
                    (str.atoms.at(iat1).type==type_at2 && str.atoms.at(iat2).type==type_at1)) {
                  rrr2=((double)i2)*a1+((double)j2)*a2+((double)k2)*a3+str.atoms.at(iat2).cpos;
                  r=modulus(rrr1-rrr2);
                  if(r<=nndistance && r>_eps_) nndistance=r;
                }
              }
      }
      return nndistance;
    }
  } // namespace surface

  namespace surface {
    double GetNNeighbours(const xstructure& _str) {
      return surface::GetNNeighbours(_str,-1,-1);
    }
  } // namespace surface

  namespace surface {
    string PrintHKLSigma(int num_types,int num_types_combinations) {
      ostringstream aus;
      if(num_types==1) {
        aus << "     h           k           l        sigma(#/AA)  Nb(#/AA)    " << endl;
      } else {
        // 1st line
        aus << "     h           k           l        ";
        for(int j=0;j<=num_types;j++) aus << "sigma(#/AA) ";
        for(int j=0;j<=num_types_combinations;j++) aus << " Nb(#/AA)   ";
        aus << endl;
        // 2nd line
        aus << "                                      ";
        aus << "   T=(*)    ";      
        for(int j=0;j<num_types;j++) aus << "   T=(" << j << ")    ";
        aus << " TT=(*-*)   ";
        for(int it1=0;it1<num_types;it1++)
          for(int it2=it1;it2<num_types;it2++)
            aus << " TT=(" << it1 << "-" << it2 << ")   ";
        aus << endl;
        // 3rd line
      }
      return aus.str();
    }
  } // namespace surface

  namespace surface {
    string PrintHKLSigmaBB(int num_types,int num_types_combinations,const double& bbfrac,const double& bbdistance,const xmatrix<double>& bbdistances) {
      ostringstream aus;
      aus.setf(std::ios::fixed,std::ios::floatfield);
      aus.precision(4);
      aus << surface::PrintHKLSigma(num_types,num_types_combinations);
      if(num_types==1) {
      } else {
        // 3rd line
        aus << "                                       ";      
        for(int j=0;j<num_types+1;j++) aus << "            ";
        aus << "b=" << bbdistance << "    ";
        for(int it1=0;it1<num_types;it1++)
          for(int it2=it1;it2<num_types;it2++)
            aus << "b=" << bbdistances(it1,it2) << "    ";
        aus << endl;
      }
      if(bbfrac) {;}  // phony, to keep bbfrac busy
      return aus.str();
    }
  } // namespace surface

  namespace surface {
    string PrintNNdists(int num_types,int num_types_combinations,const double& rrdist,const double& nndist,const xmatrix<double>& nndists) {
      ostringstream aus;
      aus.setf(std::ios::fixed,std::ios::floatfield);
      aus.precision(5);
      aus << "nndist(*-*)=" << nndist << endl;
      if(num_types>1) {
        for(int it1=0;it1<num_types;it1++)
          for(int it2=it1;it2<num_types;it2++)
            aus << "nndists(" << it1 << "-" << it2 << ")=" << nndists(it1,it2) << " ";
        aus << endl;
      }
      if(num_types_combinations) {;}  // phony, to keep num_types_combinations busy
      if(rrdist) {;}                  // phony, to keep rrdist busy
      return aus.str();
    }
  } // namespace surface

  namespace surface {
    bool AddPlaneHKL(const xstructure& str,const double& h,const double& k,const double&l,const double& roughness,const double& bbdistance,const xmatrix<double>& bbdistances,const double& eps,const int& jossmax,vector<double>& plane,vector<vector<double> >& planes,const bool& osswrite1,ostream& oss1,const bool& osswrite2,ostream& oss2) {
      double density,bbonds;
      xvector<double> hkl(3);
      bool plane_added=FALSE,hkl_found=FALSE;
      int i,num_types=str.num_each_type.size();
      hkl(1)=h;hkl(2)=k;hkl(3)=l;
      if(abs(hkl(1))<eps && abs(hkl(2))<eps && abs(hkl(3))<eps) return FALSE;
      if((abs(hkl(1))>=1.0 || abs(hkl(1))<eps) &&
          (abs(hkl(2))>=1.0 || abs(hkl(2))<eps) &&
          (abs(hkl(3))>=1.0 || abs(hkl(3))<eps)) {
        for(uint ii=0;ii<planes.size()&&!hkl_found;ii++)
          hkl_found=(abs(h-planes[ii][0])<eps && abs(k-planes[ii][1])<eps && abs(l-planes[ii][2])<eps);
        if(hkl_found==FALSE) {                                 // new operation, generate and save it
          // ---------------------- hkl ----------------------
          plane.at(0)=h;plane.at(1)=k;plane.at(2)=l;
          // ---------------------- density ------------------
          density=surface::GetPlaneDensityAtoms(str,hkl,roughness);
          i=3;plane.at(i++)=density;
          if(num_types>1)
            for(int it1=0;it1<num_types;it1++)
              plane.at(i++)=surface::GetPlaneDensityAtoms(str,hkl,roughness,it1);
          // ---------------------- bbonds -------------------
          bbonds=surface::GetPlaneDensityBBonds(str,hkl,roughness,bbdistance);
          plane.at(i++)=bbonds;
          if(num_types>1)
            for(int it1=0;it1<num_types;it1++)
              for(int it2=it1;it2<num_types;it2++)
                plane.at(i++)=surface::GetPlaneDensityBBonds(str,hkl,roughness,bbdistances(it1,it2),it1,it2);
          if(density>0.0) {
            planes.push_back(plane); // save them
            plane_added=TRUE;
            //    oss1 << "*";oss1.flush();
          }
        }
        if(plane_added) {
          for(int j=0;j<=jossmax;j++) {
            if(osswrite1) oss1 << (plane[j]>=0?"  ":" ") << (abs(plane[j])<10.0?" ":"")<< plane[j] << " ";
            if(osswrite2) oss2 << (plane[j]>=0?"  ":" ") << (abs(plane[j])<10.0?" ":"")<< plane[j] << " ";
          }
          if(osswrite1) oss1 << planes.size() << " ";
          if(osswrite2) oss2 << planes.size() << " ";
          if(osswrite1) oss1 << endl;
          if(osswrite1) oss1.flush();
          if(osswrite2) oss2 << endl;
          if(osswrite2) oss2.flush();
        }    
      }
      return plane_added;
    }
  } // namespace surface

  namespace surface {
    bool AddPlaneHKL(const xstructure& str,const xvector<double>& hkl,const double& roughness,const double& bbdistance,const xmatrix<double>& bbdistances,
        const double& eps,const int& jossmax,vector<double>& plane,vector<vector<double> >& planes,const bool& osswrite1,ostream& oss1,const bool& osswrite2,ostream& oss2) {
      return surface::AddPlaneHKL(str,hkl(1),hkl(2),hkl(3),roughness,bbdistance,bbdistances,eps,jossmax,plane,planes,osswrite1,oss1,osswrite2,oss2);
    }
  } // namespace surface

  namespace surface {
    bool ReducePrintSurfaces(const xstructure& str,const double& eps,
        vector<vector<double> >& planesreducible,vector<vector<double> >& planesirreducible,vector<vector<uint> >& planesirreducible_images,
        const bool& osswrite1,ostream& oss1,const bool& osswrite2,ostream& oss2) {
      uint num_types=str.num_each_type.size(),num_types_combinations=num_types*(num_types+1)/2;
      uint jossmax=4;
      if(num_types_combinations>1) jossmax+=num_types+num_types_combinations;
      vector<double> plane(3+(1+num_types)+(1+num_types_combinations)); // 3 for hkl, 1 for all types and all combinations
      double rdensity,rbbonds,idensity,ibbonds;
      bool hkl_found;

      xvector<double> rhkl(3),ihkl(3);

      sort(planesreducible.begin(),planesreducible.end(),aurostd::_sort_double_value012());
      sort(planesreducible.begin(),planesreducible.end(),aurostd::_isort_double_value3());

      //  if(osswrite1) oss1 << "PREFORMING REDUCTION wait (" << planesreducible.size() << " to reduce)" << endl;
      if(osswrite1) oss1 << surface::PrintHKLSigma(num_types,num_types_combinations);
      if(osswrite2) oss2 << surface::PrintHKLSigma(num_types,num_types_combinations);
      // THIS ROUTINE SHOULD BE CHANCED IN MULTITHREADS TO SPEED UP THE REDUCTION
      for(uint i=0;i<planesreducible.size();i++) {
        rhkl(1)=planesreducible[i][0];rhkl(2)=planesreducible[i][1];rhkl(3)=planesreducible[i][2];
        rdensity=planesreducible[i][3];rbbonds =planesreducible[i][4];
        if(rdensity>0.0) { //must make sense
          hkl_found=FALSE;
          for(uint ii=0;ii<planesirreducible.size()&&!hkl_found;ii++) { // check if triplet of vectors are equivalent !
            ihkl(1)=planesirreducible[ii][0];ihkl(2)=planesirreducible[ii][1];ihkl(3)=planesirreducible[ii][2];
            idensity=planesirreducible[ii][3];ibbonds =planesirreducible[ii][4];
            if(abs(rdensity-idensity)<eps && abs(rbbonds-ibbonds)<eps) // check that the density and bbonds makes sense
              for(uint sg=0;sg<str.fgroup.size()&&!hkl_found;sg++) {
                if(aurostd::modulus(str.fgroup[sg].ftau)<eps) // only for non shift, otherwise no meaning
                  // if(aurostd::modulus(SYM_ApplyFpos(ihkl,str.fgroup[sg],str,FALSE)-rhkl)<eps) hkl_found=TRUE;
                  if(aurostd::modulus(str.fgroup[sg].Uf*ihkl-rhkl)<eps) {
                    hkl_found=TRUE; // same but faster than the other one
                  }
              }
          }
          if(hkl_found==FALSE) {                                     // new irreducible operation, generate and save it
            planesirreducible.push_back(planesreducible[i]);
            planesirreducible_images.push_back(vector<uint>(0));
          }
          // if(!planesirreducible_images.size()) planesirreducible_images.push_back(vector<uint>(0)); // safety, do we need it ?
          planesirreducible_images.back().push_back(i);
        }
      }

      for(uint i=0;i<planesirreducible.size();i++) { // new irreducible operation, generate and save it
        //        if(osswrite1) oss1 << "*";if(osswrite1) oss1.flush();
        for(uint j=0;j<=jossmax;j++) 
          if(osswrite1) oss1 << (planesirreducible.at(i).at(j)>=0?"  ":" ") << (abs(planesirreducible.at(i).at(j))<10.0?" ":"") << planesirreducible.at(i).at(j) << " ";
        for(uint j=0;j<=4;j++)
          if(osswrite2) oss2 << (planesirreducible.at(i).at(j)>=0?"  ":" ") << (abs(planesirreducible.at(i).at(j))<10.0?" ":"") << planesirreducible.at(i).at(j) << " ";
        if(osswrite1) oss1 << planesirreducible.size() << " ";
        if(osswrite2) oss2 << planesirreducible.size() << " ";
        if(osswrite1) oss1 << endl;
        if(osswrite2) oss2 << endl;
        if(osswrite1) {
          oss1 << "           equivalent family " << endl;
          for(uint k=0;k<planesirreducible_images.at(i).size();k++) {
            for(uint j=0;j<3;j++) {
              oss1 << "" 
                << (planesreducible.at(planesirreducible_images.at(i).at(k)).at(j)>=0?"  ":" ") 
                << (abs(planesreducible.at(planesirreducible_images.at(i).at(k)).at(j))<10.0?" ":"")
                << planesreducible.at(planesirreducible_images.at(i).at(k)).at(j) << " ";
            }
            oss1 << endl;
          }
        }
        //   if(osswrite1) oss1 << endl;
      }
      // if(osswrite1) oss1 << endl;
      // if(osswrite2) oss2 << endl;
      // routine to make the planes as POSITIVE as POSSIBLE
      // ------------------------------------------------------
      // CODE FOR NUM_TYPES AND NUM_TYPES_COMBINATIONS
      return TRUE;
    }
  } // namespace surface

  // ------------------------------------------------------------------------------------------------------------------
  // only one HKL
  namespace surface {
    bool GetSurfaceHKL(const xstructure& _str,_aflags& aflags,const xvector<double>& iparams,
        vector<vector<double> >& planesreducible,vector<vector<double> >& planesirreducible,
        ostream& oss) {
      bool Krun=TRUE;
      xvector<double> hkl(3);
      int num_types=_str.num_each_type.size(),num_types_combinations=num_types*(num_types+1)/2;
      int jossmax=4,mode=iparams.rows;
      if(num_types_combinations>1) jossmax+=num_types+num_types_combinations;
      vector<double> plane(3+(1+num_types)+(1+num_types_combinations)); // 3 for hkl, 1 for all types and all combinations
      xstructure str(_str);
      // str=BringInCell(_str);
      str=ReScale(BringInCell(_str),1.0);
      // NO ORIGIN if(1) str.ShifOriginToAtom(0);
      double bbfrac=_BBFRAC_;
      // double rrfrac=_RRFRAC_;
      double roughness=_eps_/2.0;
      double bbdistance;
      double density,bbonds,area; //
      xmatrix<double> lattice(3,3);
      lattice=(str.lattice);
      xvector<double> a1(3),a2(3),a3(3);                    // lattice vectors
      a1=lattice(1);a2=lattice(2);a3=lattice(3);            // a1,a2,a3 are the rows of the lattice matrix
      xvector<double> v1(3),v2(3),v3(3),v4(3);              // vectors for symmetry search

      oss.setf(std::ios::fixed,std::ios::floatfield);
      oss.precision(_oss_short_precision_aflow_surface_);

      double nndist=surface::GetNNeighbours(str);
      xmatrix<double> nndists(num_types-1,num_types-1,0,0),bbdistances(num_types-1,num_types-1,0,0);
      for(int it1=0;it1<num_types;it1++)
        for(int it2=it1;it2<num_types;it2++)
          nndists(it1,it2)=surface::GetNNeighbours(str,it1,it2);


      //  if(mode==3 || mode==4) { // all three are given
      if(mode!=3 && mode!=4) {cerr << "only mode 3 and 4 are defined" << endl;exit(0);}
      if(mode==3 || mode==4) {
        if(mode==3) bbfrac=_BBFRAC_;
        if(mode==4) bbfrac=iparams(4);
        bbdistance=bbfrac*nndist;
        bbdistances=bbfrac*nndists;

        oss << "HKL CALCULATION" << endl;
        oss << surface::PrintNNdists(num_types,num_types_combinations,bbfrac,nndist,nndists);
        oss << surface::PrintHKLSigmaBB(num_types,num_types_combinations,bbfrac,bbdistance,bbdistances);
        int i=0;
        //    double h,k,l;
        hkl=iparams;
        // hkl
        plane.at(0)=hkl(1);plane.at(1)=hkl(2);plane.at(2)=hkl(3);
        // density
        density=surface::GetPlaneDensityAtoms(str,hkl,roughness);
        i=3;plane.at(i++)=density;
        if(num_types>1)
          for(int it1=0;it1<num_types;it1++)
            plane.at(i++)=surface::GetPlaneDensityAtoms(str,hkl,roughness,it1);
        // bbonds
        bbonds=surface::GetPlaneDensityBBonds(str,hkl,roughness,bbdistance);
        plane.at(i++)=bbonds;
        if(num_types>1)
          for(int it1=0;it1<num_types;it1++)
            for(int it2=it1;it2<num_types;it2++)
              plane.at(i++)=surface::GetPlaneDensityBBonds(str,hkl,roughness,bbdistances(it1,it2),it1,it2);
        for(int j=0;j<=jossmax;j++)
          oss << (plane[j]>=0?"  ":" ") << (abs(plane[j])<10.0?" ":"")<< plane[j] << " ";
        PlaneGetVVV(hkl,area,v1,v2,v3,v4,a1,a2,a3); // oss << v1 << " " << v2 << " " << v3 << " " << v4 << " ";
        //  oss << (max(modulus(v1),modulus(v2),modulus(v3),modulus(v4))-bbdistance)/modulus(a1+a2+a3) << " ";
        //  double radius=max(modulus(v1),modulus(v2),modulus(v3),modulus(v4));
        //  oss << radius << " " << LatticeDimensionSphere(lattice,radius) << " ";
        oss << endl;
        planesreducible.push_back(plane); // save them
        planesirreducible.push_back(plane); // save them
        return Krun;
      }
      if(aflags.QUIET) {;} // phony just to keep aflags busy
      return FALSE;
    }
    } // namespace surface

    // ------------------------------------------------------------------------------------------------------------------
    // Search HKL the trivial/simple/complete
    namespace surface {
      bool GetSurfaceHKLSearch(const xstructure& _str,_aflags& aflags,const xvector<double>& iparams,
          vector<vector<double> >& planesreducible,vector<vector<double> >& planesirreducible,vector<vector<uint> >& planesirreducible_images,
          ostream& oss,const string& smode) {
        bool LDEBUG=(FALSE || XHOST.DEBUG);
        bool search_trivial=FALSE,search_simple=FALSE,search_complete=FALSE;

        if(smode!="HKL_SEARCH_TRIVIAL" && smode!="HKL_SEARCH_SIMPLE" && smode!="HKL_SEARCH_COMPLETE") {cerr << "Error: surface::GetSurfaceHKLSearch [1]" << endl; exit(0);}
        if(smode=="HKL_SEARCH_TRIVIAL")  {search_trivial=TRUE;search_simple=FALSE;search_complete=FALSE;};
        if(smode=="HKL_SEARCH_SIMPLE" )  {search_trivial=FALSE;search_simple=TRUE;search_complete=FALSE;};
        if(smode=="HKL_SEARCH_COMPLETE") {search_trivial=FALSE;search_simple=FALSE;search_complete=TRUE;};
        if(LDEBUG) cerr << "surface::GetSurfaceHKLSearch: SURFACE begin " <<   endl;
        bool Krun=TRUE;
        double eps=_eps_;
        double roughness=_eps_/2.0;
        double radius,bbdistance,step=0,hklmax=0;
        xvector<int> dims(3);
        xvector<double> dims_hklmax(3),hkl(3);
        int jossmax=4,mode=iparams.rows;
        if(LDEBUG) cerr << "surface::GetSurfaceHKLSearch: [1] mode=" << mode <<  endl;
        if(LDEBUG) cerr << "surface::GetSurfaceHKLSearch: [1] iparams=" << iparams <<  endl;

        int num_types=_str.num_each_type.size(),num_types_combinations=num_types*(num_types+1)/2;
        if(num_types_combinations>1) jossmax+=num_types+num_types_combinations;
        vector<double> plane(3+(1+num_types)+(1+num_types_combinations)); // 3 for hkl, 1 for all types and all combinations

        if(LDEBUG) cerr << "surface::GetSurfaceHKLSearch: [1] " <<   endl;

        string banner="--------------------------------------------------------------";
        for(int i=1;i<=num_types+num_types_combinations&&num_types>1;i++) banner=banner+"------------";
        //  oss << banner << endl; // "------------------------------------------------------------------------------------" << endl;
        // oss << "HKL CALCULATION - Stefano Curtarolo" << endl;
        // if(search_trivial) oss << "TRIVIAL SEARCH" << endl;
        // if(search_simple)  oss << "SIMPLE SEARCH" << endl;
        // if(search_complete) oss << "COMPLETE SEARCH" << endl;
        //  oss << "SURFACE begin " <<   endl;

        xstructure str(_str);
        // str=BringInCell(_str);
        str=ReScale(BringInCell(_str),1.0);
        // str.MinkowskiBasisReduction();
        //  if(1) str.ShifOriginToAtom(0);
        double bbfrac=_BBFRAC_;
        double rrfrac=_RRFRAC_;
        double area,determinant,a,b,c,d;

        xmatrix<double> lattice(3,3);lattice=(str.lattice);
        xvector<double> a1(3),a2(3),a3(3);a1=lattice(1);a2=lattice(2);a3=lattice(3);   // a1,a2,a3 are the rows of the lattice matrix
        xvector<double> v1(3),v2(3),v3(3),v4(3);              // vectors for symmetry search
        xvector<double> rrr(3),rrr1(3),rrr2(3),rrr3(3);
        _atom aaa,aaa1,aaa2,aaa3;
        vector<xvector<double>*> grid_atoms_cpos;
        // vector<xvector<double>*> grid_atoms_fpos;  //USELESS
        vector<int> grid_atoms_number;
        xvector<double> *grid_atoms_cpos_ptr;
        bool PFSWRITE=TRUE;ofstream FileDevNull("/dev/null");
        bool FFFflag=TRUE;
        bool hkl_found;
        int number1,number2,number3;
        uint grid_atoms_size;
        int imin=0,imax=0,jmin=0,jmax=0,kmin=0,kmax=0;

        aflags.QUIET=TRUE;
        bool OSSWRITE=FALSE;//TRUE;

        oss.setf(std::ios::fixed,std::ios::floatfield);
        oss.precision(_oss_short_precision_aflow_surface_);
        ofstream FFF;
        string FileNameSURFACE;
        if(FFFflag) FileNameSURFACE=DEFAULT_AFLOW_SURFACE_OUT;
        else FileNameSURFACE="/dev/null";
        FFF.open(FileNameSURFACE.c_str(),std::ios::out);
        FFF.setf(std::ios::fixed,std::ios::floatfield);
        FFF.precision(_oss_short_precision_aflow_surface_);

        double nndist=surface::GetNNeighbours(str);
        xmatrix<double> nndists(num_types-1,num_types-1,0,0),bbdistances(num_types-1,num_types-1,0,0);
        for(int it1=0;it1<num_types;it1++)
          for(int it2=it1;it2<num_types;it2++)
            nndists(it1,it2)=surface::GetNNeighbours(str,it1,it2);

        if(LDEBUG) cerr << "surface::GetSurfaceHKLSearch: [2] " <<   endl;

        if(search_trivial) {
          if(mode==0 || mode==1 || mode==2 || mode==3) { // seek
            //  oss << "SURFACE begin " <<   endl;
            if(mode==0) {hklmax=_HKLDEF_;bbfrac=_BBFRAC_;step=1.0;}
            if(mode==1) {hklmax=abs(iparams(1));bbfrac=_BBFRAC_;step=1.0;}
            if(mode==2) {hklmax=abs(iparams(1));bbfrac=iparams(2);step=1.0;}
            if(mode==3) {hklmax=abs(iparams(1));bbfrac=iparams(2);step=abs(iparams(3));}
            dims_hklmax(1)=hklmax;dims_hklmax(2)=hklmax;dims_hklmax(3)=(double) hklmax;
            bbdistance=bbfrac*nndist;
            bbdistances=bbfrac*nndists;

            oss << banner << endl; // ----------------------------------------------------------------
            oss << aflow::Banner("BANNER_TINY") << endl;
            oss << banner << endl; // ----------------------------------------------------------------
            oss << "HKL CALCULATION" << endl;
            if(search_simple)   oss << "SIMPLE SEARCH" << endl;
            if(search_trivial)  oss << "TRIVIAL SEARCH" << endl;
            if(search_complete) oss << "COMPLETE SEARCH" << endl;
            str.LatticeReduction_avoid=TRUE;  // DOES NOT DO LATTICE REDUCTION // NIGGLI and MINK
            str.sgroup_radius=1.05*RadiusSphereLattice(lattice);                                      // CO20171024 - new sym framework
            _kflags kflags; pflow::defaultKFlags4SymCalc(kflags,true);                                // CO20171024 - new sym framework
            pflow::defaultKFlags4SymWrite(kflags,PFSWRITE); kflags.KBIN_SYMMETRY_SGROUP_WRITE=false;  // CO20171024 - new sym framework
            pflow::PerformFullSymmetry(str,FileDevNull,aflags,kflags,OSSWRITE,oss);                   // CO20171024 - new sym framework
            //SYM::CalculatePointGroup(FileDevNull,str,aflags,PFSWRITE,OSSWRITE,oss);                 // CO20171024 - new sym framework
            //SYM::CalculateSitePointGroup(FileDevNull,str,aflags,PFSWRITE,OSSWRITE,oss);             // CO20171024 - new sym framework
            //SYM::CalculateFactorGroup(FileDevNull,str,aflags,PFSWRITE,OSSWRITE,oss);                // CO20171024 - new sym framework
            //str.sgroup_radius=1.05*RadiusSphereLattice(lattice);                                    // CO20171024 - new sym framework
            //SYM::CalculateSpaceGroup(FileDevNull,str,aflags,FALSE,OSSWRITE,oss);                    // CO20171024 - new sym framework
            //   oss << banner << endl; // ----------------------------------------------------------------
            oss << surface::PrintNNdists(num_types,num_types_combinations,bbfrac,nndist,nndists);
            oss << "hklmax=" << hklmax << endl;
            oss << "bbdistance=" << bbdistance/nndist << "  surface::GetNNeighbours=" << surface::GetNNeighbours(str) << " real_bbdistance=" << bbdistance << endl;
            oss << "step=" << step << endl;
            oss << "SCANNING TRIVIAL PLANES" << endl;
            oss << surface::PrintHKLSigmaBB(num_types,num_types_combinations,bbfrac,bbdistance,bbdistances);
            // FFF
            FFF << banner << endl; // ----------------------------------------------------------------
            FFF << aflow::Banner("BANNER_TINY") << endl;
            FFF << banner << endl; // ----------------------------------------------------------------
            FFF << "HKL CALCULATION" << endl;
            if(search_trivial)  FFF << "TRIVIAL SEARCH" << endl;
            if(search_simple)   FFF << "SIMPLE SEARCH" << endl;
            if(search_complete) FFF << "COMPLETE SEARCH" << endl;
            FFF << surface::PrintNNdists(num_types,num_types_combinations,bbfrac,nndist,nndists);
            FFF << "hklmax=" << hklmax << endl;
            FFF << "bbdistance=" << bbdistance/nndist << "  surface::GetNNeighbours=" << surface::GetNNeighbours(str) << " real_bbdistance=" << bbdistance << endl;
            FFF << "step=" << step << endl;
            FFF << "SCANNING TRIVIAL PLANES" << endl;
            FFF << surface::PrintHKLSigmaBB(num_types,num_types_combinations,bbfrac,bbdistance,bbdistances);
            //
            // THIS ROUTINE IS VERY SLOW AND SHOULD BE MADE MULTI-THREADS
            vector<xvector<double> > vhkl; 
            //      for(double h=-dims_hklmax[1];h<=dims_hklmax[1];h+=step)
            //        for(double k=-dims_hklmax[2];k<=dims_hklmax[2];k+=step)
            //          for(double l=-dims_hklmax[3];l<=dims_hklmax[3];l+=step) 

            for(double h=dims_hklmax[1];h>=-dims_hklmax[1];h-=step)
              for(double k=dims_hklmax[2];k>=-dims_hklmax[2];k-=step)
                for(double l=dims_hklmax[3];l>=-dims_hklmax[3];l-=step)
                {
                  if(abs(h)<eps) h=0.0;
                  if(abs(k)<eps) k=0.0;
                  if(abs(l)<eps) l=0.0;
                  // cerr << h << " " << k << " " << l << " " << endl;
                  // hkl_found=surface::AddPlaneHKL(str, h, k, l,roughness,bbdistance,bbdistances,eps,jossmax,plane,planesreducible,TRUE,oss,FFFflag,FFF);
                  vhkl.push_back(xvector<double>(3));
                  vhkl.back()(1)=h;vhkl.back()(2)=k;vhkl.back()(3)=l;
                  // cerr << vhkl.size() << endl;
                }
            for(uint i=0;i<vhkl.size();i++) 
              hkl_found=surface::AddPlaneHKL(str,vhkl.at(i),roughness,bbdistance,bbdistances,eps,jossmax,plane,planesreducible,TRUE,oss,FFFflag,FFF);
          }
        }

        if(LDEBUG) cerr << "surface::GetSurfaceHKLSearch: [3] " <<   endl;

        if(search_simple || search_complete) {
          if(mode==0 || mode==1 || mode==2 || mode==3 || mode==4) { // seek
            if(LDEBUG) cerr << "surface::GetSurfaceHKLSearch: [3] mode=" << mode <<  endl;
            if(search_simple)   {step=1.0;};
            if(search_complete) {step=1/3.0/4.0;};
            if(mode==0) {rrfrac=_RRFRAC_;bbfrac=_BBFRAC_;hklmax=-1;}//step=step;}
          if(mode==1) {rrfrac=abs(iparams(1));bbfrac=_BBFRAC_;hklmax=-1;}//step=step;}
        if(mode==2) {rrfrac=abs(iparams(1));bbfrac=abs(iparams(2));hklmax=-1;}//step=step;}
      if(mode==3) {rrfrac=abs(iparams(1));bbfrac=abs(iparams(2));hklmax=abs(iparams(3));}//step=step;}
    if(mode==4) {rrfrac=abs(iparams(1));bbfrac=abs(iparams(2));hklmax=abs(iparams(3));step=abs(iparams(4));}
    radius=rrfrac;
    bbdistance=bbfrac*nndist;
    bbdistances=bbfrac*nndists;
    radius=radius*modulus(a1+a2+a3)+bbdistance;
    dims=LatticeDimensionSphere(lattice,radius);
    if(search_simple)  {imin=0;imax=dims(1);jmin=0;jmax=dims(2);kmin=0;kmax=dims(3);};
    if(search_complete) {imin=-dims(1);imax=dims(1);jmin=-dims(2);jmax=dims(2);kmin=-dims(3);kmax=dims(3);};
    if(hklmax<0) {
      dims_hklmax(1)=(double) dims(1);dims_hklmax(2)=(double) dims(2);dims_hklmax(3)=(double) dims(3);
    } else {
      dims_hklmax(1)=hklmax;dims_hklmax(2)=hklmax;dims_hklmax(3)=hklmax;
    }

    oss << banner << endl; // ----------------------------------------------------------------
    oss << aflow::Banner("BANNER_TINY") << endl;
    oss << banner << endl; // ----------------------------------------------------------------
    if(search_simple)   oss << "SIMPLE SEARCH" << endl;
    if(search_trivial)  oss << "TRIVIAL SEARCH" << endl;
    if(search_complete) oss << "COMPLETE SEARCH" << endl;
    str.LatticeReduction_avoid=TRUE;
    str.sgroup_radius=1.05*RadiusSphereLattice(lattice);
    _kflags kflags; pflow::defaultKFlags4SymCalc(kflags,true);                                // CO20171024 - new sym framework
    pflow::defaultKFlags4SymWrite(kflags,PFSWRITE); kflags.KBIN_SYMMETRY_SGROUP_WRITE=false;  // CO20171024 - new sym framework
    pflow::PerformFullSymmetry(str,FileDevNull,aflags,kflags,OSSWRITE,oss);                   // CO20171024 - new sym framework
    //SYM::CalculatePointGroup(FileDevNull,str,aflags,PFSWRITE,OSSWRITE,oss);                 // CO20171024 - new sym framework
    //SYM::CalculateSitePointGroup(FileDevNull,str,aflags,PFSWRITE,OSSWRITE,oss);             // CO20171024 - new sym framework
    //SYM::CalculateFactorGroup(FileDevNull,str,aflags,PFSWRITE,OSSWRITE,oss);                // CO20171024 - new sym framework
    //str.sgroup_radius=1.05*RadiusSphereLattice(lattice);                                    // CO20171024 - new sym framework
    //SYM::CalculateSpaceGroup(FileDevNull,str,aflags,FALSE,OSSWRITE,oss);                    // CO20171024 - new sym framework
    // oss
    oss << banner << endl; // ----------------------------------------------------------------
    oss << "HKL CALCULATION" << endl;
    if(search_trivial)  oss << "TRIVIAL SEARCH" << endl;
    if(search_simple)   oss << "SIMPLE SEARCH" << endl;
    if(search_complete) oss << "COMPLETE SEARCH" << endl;
    oss << surface::PrintNNdists(num_types,num_types_combinations,bbfrac,nndist,nndists);
    oss << "CUTOFF rrfrac=" << rrfrac << endl;
    oss << "BOND   bbfrac=" << bbfrac << endl;
    oss << "HKLMAX hklmax=" << hklmax << endl;
    oss << "STEP   step=  " << step << endl;
    oss << " radius=" << radius << endl;
    oss << " dims=(" << dims(1) << "," << dims(2) << "," << dims(3) << ")" << endl;
    oss << " dims_hklmax=(" << dims_hklmax[1] << "," << dims_hklmax[2] << "," << dims_hklmax[3] << ")" << endl;
    oss << "SCANNING " << endl;
    // FFF
    FFF << banner << endl; // ----------------------------------------------------------------
    FFF << aflow::Banner("BANNER_TINY") << endl;
    FFF << banner << endl; // ----------------------------------------------------------------
    FFF << "HKL CALCULATION" << endl;
    if(search_trivial)  FFF << "TRIVIAL SEARCH" << endl;
    if(search_simple)   FFF << "SIMPLE SEARCH" << endl;
    if(search_complete) FFF << "COMPLETE SEARCH" << endl;
    FFF << surface::PrintNNdists(num_types,num_types_combinations,bbfrac,nndist,nndists);
    FFF << "CUTOFF rrfrac=" << rrfrac << endl;
    FFF << "BOND   bbfrac=" << bbfrac << endl;
    FFF << "HKLMAX hklmax=" << hklmax << endl;
    FFF << "STEP   step=  " << step << endl;
    FFF << " radius=" << radius << endl;
    FFF << " dims=(" << dims(1) << "," << dims(2) << "," << dims(3) << ")" << endl;
    FFF << " dims_hklmax=(" << dims_hklmax[1] << "," << dims_hklmax[2] << "," << dims_hklmax[3] << ")" << endl;
    FFF << "SCANNING " << endl;
    // ----

    for(int i=imin;i<=imax;i++) {
      for(int j=jmin;j<=jmax;j++) {
        for(int k=kmin;k<=kmax;k++) {
          for(uint iat=0;iat<str.atoms.size();iat++) {
            // if(search_complete || (search_simple && iat==0))
            {
              rrr=((double)i)*a1+((double)j)*a2+((double)k)*a3+str.atoms.at(iat).cpos;
              // ddd(1)=(double) i;ddd(2)=(double) j;ddd(3)=(double) k;ddd=ddd+str.atoms.at(iat).fpos;  //USELESS
              if(modulus(rrr)<=radius && modulus(rrr)>eps) {
                grid_atoms_cpos_ptr = new xvector<double>(3);
                *grid_atoms_cpos_ptr=rrr;                    
                grid_atoms_cpos.push_back(grid_atoms_cpos_ptr);  
                // grid_atoms_fpos_ptr = new xvector<double>(3);  / /USELESS
                // *grid_atoms_fpos_ptr=ddd;                       //USELESS
                // grid_atoms_fpos.push_back(grid_atoms_fpos_ptr); //USELESS
                grid_atoms_number.push_back(str.atoms.at(iat).number);
              }
            }
          }
        }
      }
    }
    grid_atoms_size=grid_atoms_cpos.size();
    oss << "grid_atoms_size=" << grid_atoms_size << endl;
    FFF << "grid_atoms_size=" << grid_atoms_size << endl;
    oss << banner << endl; // ----------------------------------------------------------------
    FFF << banner << endl; // ----------------------------------------------------------------
    oss << surface::PrintHKLSigmaBB(num_types,num_types_combinations,bbfrac,bbdistance,bbdistances);
    FFF << surface::PrintHKLSigmaBB(num_types,num_types_combinations,bbfrac,bbdistance,bbdistances);
    //
    // extra juice !
    // if(0) if(search_complete)
    { // only if complete
      oss << "SCANNING TRIVIAL PLANES" << endl;
      FFF << "SCANNING TRIVIAL PLANES" << endl;
      for(double h=-dims_hklmax[1];h<=dims_hklmax[1];h+=step)
        for(double k=-dims_hklmax[2];k<=dims_hklmax[2];k+=step)
          for(double l=-dims_hklmax[3];l<=dims_hklmax[3];l+=step) {
            // for(int i=-5;i<=5;i++) {if(abs(h-i)<eps) h=(double) i;if(abs(k-i)<eps) k=(double) i;if(abs(l-i)<eps) l=(double) i;}
            if(abs(h)<eps) h=0.0;
            if(abs(k)<eps) k=0.0;
            if(abs(l)<eps) l=0.0;
            hkl_found=surface::AddPlaneHKL(str, h, k, l,roughness,bbdistance,bbdistances,eps,jossmax,plane,planesreducible,TRUE,oss,FFFflag,FFF);
          }
    }
    oss << "SCANNING COMPLICATE PLANES" << endl;
    FFF << "SCANNING COMPLICATE PLANES" << endl;
    for(uint iat1=0;iat1<grid_atoms_size;iat1++) {
      number1=grid_atoms_number[iat1];
      rrr1=*grid_atoms_cpos[iat1];
      // ddd1=*grid_atoms_fpos[iat1];
      for(uint iat2=iat1+1;iat2<grid_atoms_size;iat2++) {
        if(iat2!=iat1) {
          number2=grid_atoms_number[iat2];
          if(number2==number1) {
            rrr2=*grid_atoms_cpos[iat2];
            // ddd2=*grid_atoms_fpos[iat2];
            for(uint iat3=iat2+1;iat3<grid_atoms_size;iat3++)
              if(iat3!=iat1 && iat3!=iat2) {
                number3=grid_atoms_number[iat3];
                if(number3==number2 && number2==number1) {
                  // all threee numbers identical
                  rrr3=*grid_atoms_cpos[iat3];
                  // ddd3=*grid_atoms_fpos[iat3];
                  determinant=det(rrr1,rrr2,rrr3);   // is zero if origin goes through the triangle (better avoid)
                  if(abs(determinant)>eps) {
                    area=surface::TriangleArea(rrr1,rrr2,rrr3);
                    if(area>eps) {
                      PlaneGetABCD(a,b,c,d,rrr1,rrr2,rrr3);//  abs(d/sqrt(a*a+b*b+c*c));
                      if(abs(d/sqrt(a*a+b*b+c*c))>eps) {
                        hkl=PlaneGetHKL(rrr1,rrr2,rrr3,a1,a2,a3);
                        double h=hkl(1),k=hkl(2),l=hkl(3);
                        if((abs(h)>=1.0 || abs(h)<eps) &&
                            (abs(k)>=1.0 || abs(k)<eps) &&
                            (abs(l)>=1.0 || abs(l)<eps)) {
                          // for(int i=-5;i<=5;i++) {if(abs(h-i)<eps) h=(double) i;if(abs(k-i)<eps) k=(double) i;if(abs(l-i)<eps) l=(double) i;}
                          if(abs(h)<eps) h=0.0;
                          if(abs(k)<eps) k=0.0;
                          if(abs(l)<eps) l=0.0;
                          // cerr << h << " " << k << " " << l << endl;
                          if(search_simple)   hkl_found=surface::AddPlaneHKL(str, h, k, l,roughness,bbdistance,bbdistances,eps,jossmax,plane,planesreducible,TRUE,oss,FFFflag,FFF);
                          if(search_complete) hkl_found=surface::AddPlaneHKL(str, h, k, l,roughness,bbdistance,bbdistances,eps,jossmax,plane,planesreducible,TRUE,oss,FFFflag,FFF);
                          if(search_complete) hkl_found=surface::AddPlaneHKL(str,-h, k, l,roughness,bbdistance,bbdistances,eps,jossmax,plane,planesreducible,TRUE,oss,FFFflag,FFF);
                          if(search_complete) hkl_found=surface::AddPlaneHKL(str, h,-k, l,roughness,bbdistance,bbdistances,eps,jossmax,plane,planesreducible,TRUE,oss,FFFflag,FFF);
                          if(search_complete) hkl_found=surface::AddPlaneHKL(str, h, k,-l,roughness,bbdistance,bbdistances,eps,jossmax,plane,planesreducible,TRUE,oss,FFFflag,FFF);
                          if(search_complete) hkl_found=surface::AddPlaneHKL(str, h,-k,-l,roughness,bbdistance,bbdistances,eps,jossmax,plane,planesreducible,TRUE,oss,FFFflag,FFF);
                          if(search_complete) hkl_found=surface::AddPlaneHKL(str,-h, k,-l,roughness,bbdistance,bbdistances,eps,jossmax,plane,planesreducible,TRUE,oss,FFFflag,FFF);
                          if(search_complete) hkl_found=surface::AddPlaneHKL(str,-h,-k, l,roughness,bbdistance,bbdistances,eps,jossmax,plane,planesreducible,TRUE,oss,FFFflag,FFF);
                        }
                      }
                    }
                  }
                }
              }
          }
        }
      }
    }
    //   oss << endl;
  }
  }
  if(LDEBUG) cerr << "surface::GetSurfaceHKLSearch: [4] " <<   endl;

  if(hkl_found) {;} // dummy load

  oss << banner << endl; // ----------------------------------------------------------------
  FFF << banner << endl; // ----------------------------------------------------------------
  oss << "REDUCIBLE: " << planesreducible.size() << endl;
  FFF << "REDUCIBLE: " << planesreducible.size() << endl;
  oss << banner << endl; // ----------------------------------------------------------------
  FFF << banner << endl; // ----------------------------------------------------------------
  // reduce --------------------------------------------------------------------
  surface::ReducePrintSurfaces(str,eps,planesreducible,planesirreducible,planesirreducible_images,TRUE,oss,FFFflag,FFF);
  // print end  ----------------------------------------------------------------
  oss << banner << endl; // ----------------------------------------------------------------
  FFF << banner << endl; // ----------------------------------------------------------------
  oss << "IRREDUCIBLE= " << planesirreducible.size() << "  REDUCIBLE= " << planesreducible.size() << endl;
  FFF << "IRREDUCIBLE= " << planesirreducible.size() << "  REDUCIBLE= " << planesreducible.size() << endl;
  oss << banner << endl; // ----------------------------------------------------------------
  FFF << banner << endl; // ----------------------------------------------------------------
  oss << aflow::Banner("BANNER_TINY") << endl;
  FFF << aflow::Banner("BANNER_TINY") << endl;
  oss << banner << endl; // ----------------------------------------------------------------
  FFF << banner << endl; // ----------------------------------------------------------------
  // END CLEAN EVERYTHING ------------------------------------------------------------------
  FFF.close();
  for(uint i=0;i<grid_atoms_cpos.size();i++) 
    delete grid_atoms_cpos[i];
  grid_atoms_cpos.clear();

  if(LDEBUG) cerr << "surface::GetSurfaceHKLSearch: END " <<   endl;

  return Krun;
  }
} // namespace surface

// ********************************************************************************************************/
// ********************************************************************************************************/
// RC-09: Depending on the initial input POSCAR, the obtained 2 basis vectors in the slab layer may be not as minimum as possible.
//        It should be corrected afterwards, by applying the general methods of unit cell minimization to the obtained here final slab POSCAR.
// RC-09: The slab uc basis vectors coordinates are presented wrt initial POSCAR Cartesian system. So it is easy to find the position of slab uc basis vectors wrt initial POSCAR sites.
// RC-09: If (a) parent latice is undistorted cubic-like and (b) Cartesian axises (wrt which the uc basis vectors of initial POSCAR are determined) are directed along cubic edges
//        then the Cartesian coordinates of third (normal to layers) basis bector of slab uc (S3) determine the slab Miller indices wrt parent CUBIC unit cell.
//        E.g. for L10 with 4at/uc and 2at/us POSCAR definitions: (111)of4/uc=(101)of2/uc, (010)of4/uc=(110)of2/uc, (001)of4/uc=(001)of2/uc, (110)of4/uc=(100)of2/uc

#define _slab_file_OUT        string("POSCAR_slab_hkl")
#define _slab_file2_OUT       string("Plane.dat")
#define _slab_epsilon_        double(1e-4)        // Small nonzero number

// ****************************************************************************************************************/
namespace slab {
  double VectorAbsValue(int Layer, int NinLayer /*IN*/,const xmatrix<double>& UnitCellVector,const vector<vector<vector<int> > >& LayerSitesDirCoords) {  
    int i1, j1;
    double AbsValue=0;
    for(j1=1;j1<=3;j1++) {  
      double x=0;
      for(i1=1;i1<=3;i1++) {
        x+=LayerSitesDirCoords[Layer][NinLayer][i1] * UnitCellVector[i1][j1];}
      AbsValue+=x*x;
    }
    AbsValue=sqrt(AbsValue);
    return AbsValue;
  }
} // namespace slab

// ****************************************************************************************************************/
namespace slab {
  double VectorScalarMult(int Layer1, int NinLayer1, int Layer2, int NinLayer2 /*IN*/,const xmatrix<double>& UnitCellVector,const vector<vector<vector<int> > >& LayerSitesDirCoords) {
    double Help1,Help2;
    int i1,j1;
    double ScalarMult=0;
    for(j1=1;j1<=3;j1++) {  
      Help1=0; 
      for(i1=1;i1<=3;i1++) {
        Help1+=LayerSitesDirCoords[Layer1][NinLayer1][i1] * UnitCellVector[i1][j1];}
      Help2=0;  
      for(i1=1;i1<=3;i1++) {
        Help2+=LayerSitesDirCoords[Layer2][NinLayer2][i1] * UnitCellVector[i1][j1];}
      ScalarMult+=Help1*Help2;
    }
    return ScalarMult;
  }
} // namespace slab

// ****************************************************************************************************************/
namespace slab {
  double CosAngle(int Layer1, int NinLayer1, int Layer2, int NinLayer2 /*IN*/,const xmatrix<double>& UnitCellVector,const vector<vector<vector<int> > >& LayerSitesDirCoords) {
    double CosAngleOUT,ScalarMult, AbsValue1, AbsValue2;
    ScalarMult=slab::VectorScalarMult(Layer1,NinLayer1,Layer2,NinLayer2,UnitCellVector,LayerSitesDirCoords);
    AbsValue1=slab::VectorAbsValue(Layer1,NinLayer1,UnitCellVector,LayerSitesDirCoords);
    AbsValue2=slab::VectorAbsValue(Layer2,NinLayer2,UnitCellVector,LayerSitesDirCoords);
    CosAngleOUT=ScalarMult/(AbsValue1*AbsValue2);
    return CosAngleOUT;
  }
} // namespace slab

// ****************************************************************************************************************/
namespace slab {
  double hkl_CartCoord_Length(xvector<double>& hkl_CartCoord,const xmatrix<double>& UnitCellVector,const xvector<double>& hkl) {
    // ReciprUnitCellVector,hkl_CartCoord_Length are in 2PI/LattPar[0] (VolumeReciprUC in LattPar[0]^3) units
    int i,j; double VolumeReciprUC;
    xmatrix<double> ReciprUnitCellVector(3,3);
    double hkl_Length;
    VolumeReciprUC=UnitCellVector(1,1)*(UnitCellVector(2,2)*UnitCellVector(3,3)-UnitCellVector(3,2)*UnitCellVector(2,3))-
      UnitCellVector(1,2)*(UnitCellVector(2,1)*UnitCellVector(3,3)-UnitCellVector(3,1)*UnitCellVector(2,3))+
      UnitCellVector(1,3)*(UnitCellVector(2,1)*UnitCellVector(3,2)-UnitCellVector(3,1)*UnitCellVector(2,2));
    ReciprUnitCellVector(1,1)= UnitCellVector(2,2)*UnitCellVector(3,3)-UnitCellVector(3,2)*UnitCellVector(2,3);
    ReciprUnitCellVector(1,2)=-(UnitCellVector(2,1)*UnitCellVector(3,3)-UnitCellVector(3,1)*UnitCellVector(2,3));
    ReciprUnitCellVector(1,3)= UnitCellVector(2,1)*UnitCellVector(3,2)-UnitCellVector(3,1)*UnitCellVector(2,2);

    ReciprUnitCellVector(2,1)= UnitCellVector(3,2)*UnitCellVector(1,3)-UnitCellVector(1,2)*UnitCellVector(3,3);
    ReciprUnitCellVector(2,2)=-(UnitCellVector(3,1)*UnitCellVector(1,3)-UnitCellVector(1,1)*UnitCellVector(3,3));
    ReciprUnitCellVector(2,3)= UnitCellVector(3,1)*UnitCellVector(1,2)-UnitCellVector(1,1)*UnitCellVector(3,2);

    ReciprUnitCellVector(3,1)= UnitCellVector(1,2)*UnitCellVector(2,3)-UnitCellVector(2,2)*UnitCellVector(1,3);
    ReciprUnitCellVector(3,2)=-(UnitCellVector(1,1)*UnitCellVector(2,3)-UnitCellVector(2,1)*UnitCellVector(1,3));
    ReciprUnitCellVector(3,3)= UnitCellVector(1,1)*UnitCellVector(2,2)-UnitCellVector(2,1)*UnitCellVector(1,2);
    for(i=1;i<=3;i++) {
      for(j=1;j<=3;j++) {
        ReciprUnitCellVector(i,j)/=VolumeReciprUC;
      }
    }
    // cerr << "Reciprocal Basis: "; for(i=1;i<=3;i++) { cerr << "("; for(j=1;j<=3;j++) {cerr << ReciprUnitCellVector(i,j) << ","; } cerr << ")"; }; cerr << endl << endl;
    for(j=1;j<=3;j++) {
      hkl_CartCoord[j]=0;
      for(i=1;i<=3;i++) {
        hkl_CartCoord[j]+=hkl(i)*ReciprUnitCellVector(i,j);
      } 
    }
    hkl_Length=0;
    for(j=1;j<=3;j++) {
      hkl_Length+=hkl_CartCoord[j]*hkl_CartCoord[j];
    }
    hkl_Length=sqrt(hkl_Length);
    return hkl_Length;
  } // END Reciprocal_Lattice_Calc //
} // namespace slab

// ********************************************************************************************************/
namespace slab {
  xstructure MAKE_SLAB(string options,istream& cin) {
    xstructure str_in(cin,IOAFLOW_AUTO);
    xstructure str_out("");
    str_out=MAKE_SLAB(options,str_in);
    //MAKE_SLAB(options,str_in);
    //  cout << str_out;
    return str_out;
  }  
} // namespace slab

namespace slab {
  xstructure MAKE_SLAB(string options,xstructure& _str_in) {
    bool LDEBUG=(FALSE || XHOST.DEBUG);
    string soliloquy="slab::MAKE_SLAB():";
    if(LDEBUG) cerr << "slab::MAKE_SLAB: BEGIN" << endl;
    vector<string> tokens;
    aurostd::string2tokens(options,tokens,",");
    if(tokens.size()<3 || tokens.size()>5) {
      init::ErrorOption(cout,options,"slab::MAKE_SLAB","aflow --slab=h,k,l[,#filled_layers[,#vacuum layers]] < POSCAR");
      exit(0);
    }
    int i=0,j=0,k=0;
    //  options[0-2]="h" "k" "l" options[3-4]="NumFilledLayers" "NumEmptyLayers"

    //CO20180724 START - AddAtom() requires atom types AND names, so assign fake names if necessary, then remove later
    string specie;
    xstructure str_in=_str_in;
    bool assigning_fake_names=false;
    for(uint i=0;i<str_in.num_each_type.size();i++){
      specie=str_in.SpeciesLabel(i);
      if(specie.empty() || aurostd::substring2bool(specie,"name not given")){
        assigning_fake_names=true;
        break;
      }
    }
    if(assigning_fake_names){    
      int iiatom=0;
      for(uint i=0;i<str_in.num_each_type.size();i++){
        for(int j=0;j<str_in.num_each_type[i];j++){
          str_in.atoms[iiatom].name=char('A'+i);
          str_in.atoms[iiatom].name_is_given=true;
          iiatom++;
        }
      }
    }
    //CO20180724 STOP - AddAtom() requires atom types AND names, so assign fake names if necessary, then remove later

    xvector<double> hkl(3);
    hkl(1)=1;hkl(2)=1;hkl(3)=1; 
    if(tokens.size()>=1) hkl(1)=aurostd::string2utype<double>(tokens.at(0));
    if(tokens.size()>=2) hkl(2)=aurostd::string2utype<double>(tokens.at(1));
    if(tokens.size()>=3) hkl(3)=aurostd::string2utype<double>(tokens.at(2));

    string file_OUT=_slab_file_OUT;
    stringstream temp;
    temp << "POSCAR_slab_"<< hkl(1)<<hkl(2)<<hkl(3);
    temp >> file_OUT;

    int  NumFilledLayers=2, NumEmptyLayers=3;  // number of filled/empty layers in slab    
    int const SearchMax=20+ NumFilledLayers + NumEmptyLayers;  
    if(tokens.size()>=4) NumFilledLayers=aurostd::string2utype<int>(tokens.at(3));
    if(tokens.size()>=5) NumEmptyLayers=aurostd::string2utype<int>(tokens.at(4));

    int const In_Plane_Multiplication[3]={0,1,1};    // In_Plane_Multiplication^2 = number of plane unit cells in slab unit cell
    vector<int> NumAtomsForElementUC(2,0);
    vector< vector< vector<double> > > AtomDirCoords;
    vector< vector< vector<int> > > LayerSitesDirCoords;


    //   int const SearchMax=20+ NumFilledLayers + NumEmptyLayers;  
    // [-SearchMax to SearchMax]^3 number of tested sites in lattice=12 + NumFilledLayers + NumEmptyLayers

    int NumSitesInPlane[NumFilledLayers+1], LayerBasis[3], Layer0Basis[3], t1=0, t2=0, VECTOR[3], NumLayers, NumBasisSitesInSlab,Layer, l[4], Sum_Int, Element, ElementSite;
    double DET=0.0, s[3], fractpart[3], intpart, Layer0BasisCosAngle=1, Layer0BasisCosAngleCurrent, LastCandidateCoord3, CurrCandidateCoord3, hkl_Length;
    xvector<double> SiteCartCoord(3), RS(3), AbsValueSlab_Basis(3), SiteDirectCoordWRTslab(3), hkl_CartCoord(3), SiteDirectCoord(3);
    xmatrix<double> MATRIX(3,3),INVERSE_MATRIX(3,3);
    xmatrix<double> Slab_Basis_CartCoord(3,3);

    bool Continue, BasisFound;

    int NumberElements=str_in.num_each_type.size();
    string Title=str_in.title;
    double LattPar=str_in.scale;

    xmatrix<double> UnitCellVector(3,3);

    for(i=1;i<4;i++) {
      for(j=1;j<4;j++) {
        UnitCellVector(i,j)=str_in.lattice(i,j);  
      }
    }

    for(i=1;i<NumberElements+1;i++) {
      NumAtomsForElementUC[i]=str_in.num_each_type[i-1];
    }

    //i=1;NumberElements=0;
    //while (iss >> NumAtomsForElementUC[i]) {i++; NumberElements++; NumAtomsForElementUC.push_back(0);};
    //here

    int iatom=-1;
    AtomDirCoords.resize(NumberElements+1);
    for(k=1;k<=NumberElements;k++) {
      AtomDirCoords[k].resize(NumAtomsForElementUC[k]+1);
    }
    for(k=1;k<=NumberElements;k++) {
      for(i=1;i<=NumAtomsForElementUC[k];i++) {
        AtomDirCoords[k][i].resize(4); }
    }
    for(k=1;k<=NumberElements;k++) {
      for(i=1;i<=NumAtomsForElementUC[k];i++) {
        iatom++; 
        for(j=1;j<=3;j++) {
          AtomDirCoords[k][i][j]=str_in.atoms.at(iatom).fpos[j];
        }
      }
    }

    //  int itmp=0;
    //  AtomDirCoords.resize(NumberElements+1);
    //  for(i=1;i<=NumberElements+1;i++) {
    // itmp=NumAtomsForElementUC[i];
    // AtomDirCoords[i].resize(itmp);
    // for(j=1;j<=itmp;j++)
    //  AtomDirCoords[i][j].resize(4);
    //  }
    //  int iatom=0;
    //  for(i=1;i<=NumberElements;i++) {
    // for(j=1;j<=NumAtomsForElementUC[i];j++) {
    //  iatom++;
    //  for(k=1;k<=3;k++) {
    // AtomDirCoords[i][j][k]=str_in.atoms.at(iatom).fpos[k];
    //  }} }

    vector<int> NumSites(NumberElements+1,0);

    //---------------- Sorting (by layer number) of all sites in [-SearchMax to SearchMax]^3 box -----------------------------------------------//  
    //  from equation Sum_i (l_i*n_i)=Layer number; {l_i}=sites coordinates wrt direct-lattice basis; {n_i}=hkl

    LayerSitesDirCoords.resize(NumFilledLayers+1);  

    for(Layer=0; Layer<=NumFilledLayers; Layer++) {
      NumSitesInPlane[Layer]=0;}

    for(l[1]=SearchMax;l[1]>=-SearchMax;l[1]--) {
      for(l[2]=SearchMax;l[2]>=-SearchMax;l[2]--) {
        for(l[3]=SearchMax;l[3]>=-SearchMax;l[3]--) {
          Sum_Int=l[1]*hkl(1)+l[2]*hkl(2)+l[3]*hkl(3);
          if((Sum_Int > -1) && (Sum_Int < NumFilledLayers+1)) {
            NumSitesInPlane[Sum_Int]++;  
            LayerSitesDirCoords[Sum_Int].resize(NumSitesInPlane[Sum_Int]+1);
            LayerSitesDirCoords[Sum_Int][NumSitesInPlane[Sum_Int]].resize(4);
            for(i=1;i<=3;i++) {
              LayerSitesDirCoords[Sum_Int][NumSitesInPlane[Sum_Int]][i]=l[i];
            }  
          }
        }
      }
    }
    if(LDEBUG) {
      for(Layer=0; Layer<=0 ; Layer++) {
        cerr << "Layer= " << Layer << endl;
        for(j=1;j<=NumSitesInPlane[Layer];j++) {
          cerr << j << " " 
            << LayerSitesDirCoords [Layer][j][1] << " "
            << LayerSitesDirCoords [Layer][j][2] << " "
            << LayerSitesDirCoords[Layer][j][3] << endl;
        }
      }
    }

    stringstream f2out; 
    double x;
    for(k=1;k<=NumSitesInPlane[0];k++) {
      for(j=1;j<=3;j++) {
        x=0.0;  
        for(i=1;i<=3;i++) {
          x+=LayerSitesDirCoords[0][k][i]*UnitCellVector(i,j);
        }
        f2out << x << " ";
      }
      f2out << k << endl;
    }
    aurostd::stringstream2file(f2out,_slab_file2_OUT);  
    //return 1;
    //cin >> Help_string;
    //----------------  Searching for basis vectors in m=0 layer ------------------------------------------------------//
    //  Condition: any layer-site-vector (k-numbered) is a integer-linear superposition of two layer basis vectors (LayerBasis[1,2]-numbered in a search)
    //  The angle between basis vectors in layer is seek to be closest to 90 degree

    //cerr << "Searching for basis vectors in m=0 layer with closest to 90 degree inter-angle" << endl;

    BasisFound=false;
    LayerBasis[1]=1; 
    while (LayerBasis[1]<=NumSitesInPlane[0]) {//cerr << LayerBasis[1] << " / " << NumSitesInPlane[0] << endl;
      LayerBasis[2]=LayerBasis[1]+1;
      while (LayerBasis[2]<=NumSitesInPlane[0]) {
        for(i=1;i<=2;i++) {
          for(j=1;j<=3;j++) {
            MATRIX[j][i]=LayerSitesDirCoords[0][LayerBasis[i]][j];
          }
        }
        Continue=true;
        i=1; 
        while (i<=2 && Continue==true) {
          j=i+1;
          while (j<=3 && Continue==true) {  
            DET=MATRIX[i][1]*MATRIX[j][2]-MATRIX[i][2]*MATRIX[j][1];  
            if(aurostd::abs(DET)>_slab_epsilon_) {
              t1=i; 
              t2=j;
              Continue=false;
            }
            j++;
          }
          i++;
        }

        //if(LayerBasis[1]==48 && LayerBasis[2]==49)
        //{  cerr << " DET= " << DET << endl;
        //for(i=1;i<=2;i++) {for(j=1;j<=3;j++) { cerr << LayerSitesDirCoords[0][LayerBasis[i]][j] << " ";} cerr << endl;}
        //cerr << MATRIX[1][1] << " " << MATRIX[1][2] << endl << MATRIX[2][1] << " " << MATRIX[2][2] << endl;
        //}

        if(aurostd::abs(DET)>_slab_epsilon_) {
          INVERSE_MATRIX[1][1]= MATRIX[t2][2]/DET;  INVERSE_MATRIX[1][2]=-MATRIX[t1][2]/DET;
          INVERSE_MATRIX[2][1]=-MATRIX[t2][1]/DET;  INVERSE_MATRIX[2][2]= MATRIX[t1][1]/DET;
          VECTOR[1]=t1; VECTOR[2]=t2;
          Continue=true;
          k=1; 
          while (k<=NumSitesInPlane[0] && Continue==true) {
            for(i=1;i<=2;i++) {
              s[i]=0;
              for(j=1;j<=2;j++) {
                s[i]+=INVERSE_MATRIX(i,j)*LayerSitesDirCoords[0][k][VECTOR[j]];
              }
            }
            for(i=1;i<=2;i++) {
              fractpart[i]=modf (s[i] , &intpart);
            }

            //if(aurostd::abs(fractpart[1]-1.0)<_slab_epsilon_ || aurostd::abs(fractpart[2]-1.0)<_slab_epsilon_) {for(i=1;i<=2;i++) { cerr << s[i] << " (" << fractpart[i] << ") " << endl; };}
            //cerr << s[1] << " (" << fractpart[1] << "); "  << s[2] << " (" << fractpart[2] << ") " << endl; cin >> Help_string;
            //cerr << aurostd::abs(fractpart[1]) << "absFrac-_slab_epsilon_" << _slab_epsilon_ << endl;
            //  if((aurostd::abs(fractpart[1])<_slab_epsilon_) &&  (aurostd::abs(fractpart[2])<_slab_epsilon_)) { cerr << LayerBasis[1] << " =LayerBasis= " << LayerBasis[2] << endl; cerr << s[1] << " " << s[2] << endl; /*cin >> Help_double;*/}
            if((aurostd::abs(fractpart[1])>_slab_epsilon_ && aurostd::abs(aurostd::abs(fractpart[1])-1.0)>_slab_epsilon_) ||  (aurostd::abs(fractpart[2])>_slab_epsilon_ && aurostd::abs(aurostd::abs(fractpart[2])-1.0)>_slab_epsilon_)) {
              Continue=false;
              //if(LayerBasis[1]==48 && LayerBasis[2]==49) {
              //cerr << LayerBasis[1] << " =LayerBasis= " << LayerBasis[2] << endl;
              //cerr << "WRONG-Basis:" << endl; for(i=1;i<=2;i++) {for(j=1;j<=3;j++) { cerr << LayerSitesDirCoords[0][LayerBasis[i]][j] << " ";} cerr << endl;}
              //cerr << "WRONG-Plane-point:" << endl; for(j=1;j<=3;j++) {cerr << LayerSitesDirCoords[0][k][j] << " ";} ; cerr << endl;
              //cerr << s[1] << " (" << fractpart[1] << "); "  << s[2] << " (" << fractpart[2] << ") " << endl;
              //cin >> Help_string;}
            }
            k++;
          }
        } else {
          Continue=false;
        }
        if(Continue==true) { 
          //cerr << "Basis:" << endl; for(i=1;i<=2;i++) {for(j=1;j<=3;j++) { cerr << LayerSitesDirCoords[0][LayerBasis[i]][j] << " ";} cerr << endl;}
          Layer0BasisCosAngleCurrent=CosAngle(0,LayerBasis[1],0,LayerBasis[2], UnitCellVector, LayerSitesDirCoords);
          //cerr << "CosAngle=" << Layer0BasisCosAngleCurrent << endl;
          if(Layer0BasisCosAngleCurrent>=0 && Layer0BasisCosAngleCurrent<Layer0BasisCosAngle && aurostd::abs(Layer0BasisCosAngleCurrent-Layer0BasisCosAngle)>_slab_epsilon_) {
            for(i=1;i<=2;i++) {
              Layer0Basis[i]=LayerBasis[i]; 
            }
            Layer0BasisCosAngle=Layer0BasisCosAngleCurrent;  BasisFound=true;
            //cerr << "Cos0Angle=" << Layer0BasisCosAngle << endl; //cin >> Help_double;
          }
        }
        LayerBasis[2]++;
      }
      LayerBasis[1]++;
    }
    if(BasisFound==false || 180.0/PI*acos(Layer0BasisCosAngle)<10.0) {
      cerr << "slab::MAKE_SLAB: Basis in plane was not found" << endl; //return 1;
    }
    for(i=1;i<=2;i++) {
      AbsValueSlab_Basis[i]=slab::VectorAbsValue(0,Layer0Basis[i],UnitCellVector,LayerSitesDirCoords);
    }
    //cerr << "Primitive Basis in plane:" << endl; for(i=1;i<=2;i++) {for(j=1;j<=3;j++) { cerr << LayerSitesDirCoords[0][Layer0Basis[i]][j] << " ";} cerr << endl;} 
    //cerr << "------------------------------" << endl;
    //----------------  Build "vertical" basis vector perpendicular to slab  ------------------------------------------------------//  
    hkl_Length=slab::hkl_CartCoord_Length(hkl_CartCoord,UnitCellVector,hkl);
    //cerr << "hkl_CartCoord="; for(i=1;i<=3;i++) { cerr << hkl_CartCoord[i] << " ";}; cerr << endl;
    //cerr << "hkl_Length=" << hkl_Length << endl;
    double Help_double=(NumFilledLayers + NumEmptyLayers)/(hkl_Length*hkl_Length);
    for(j=1;j<=3;j++) {
      Slab_Basis_CartCoord[3][j]=Help_double*hkl_CartCoord[j];
    }
    AbsValueSlab_Basis[3]=0;
    for(j=1;j<=3;j++) {
      AbsValueSlab_Basis[3]+=Slab_Basis_CartCoord[3][j]*Slab_Basis_CartCoord[3][j];
    };
    AbsValueSlab_Basis[3]=sqrt(AbsValueSlab_Basis[3]);

    //cerr << "AbsValueSlab_Basis[3]=" << AbsValueSlab_Basis[3] << endl;

    //----------------  Build two "horisontal" slab basis vectors  ------------------------------------------------------//  
    for(k=1;k<=2;k++) {
      for(j=1;j<=3;j++) {
        Slab_Basis_CartCoord(k,j)=0;  
        for(i=1;i<=3;i++) {
          Slab_Basis_CartCoord(k,j)+=LayerSitesDirCoords[0][Layer0Basis[k]][i]*UnitCellVector(i,j);
        }
      }
    }
    for(k=1;k<=2;k++) {
      for(j=1;j<=3;j++) {
        Slab_Basis_CartCoord(k,j)*=In_Plane_Multiplication[k];
      }
    }
    //----------------  Making Slab_Basis to be right-handed: if 1[23]<0 then 1<->2 ------------------------------------------------------//  
    Help_double= Slab_Basis_CartCoord(1,1)*(Slab_Basis_CartCoord(2,2)*Slab_Basis_CartCoord(3,3)-Slab_Basis_CartCoord(3,2)*Slab_Basis_CartCoord(2,3))-
      Slab_Basis_CartCoord(1,2)*(Slab_Basis_CartCoord(2,1)*Slab_Basis_CartCoord(3,3)-Slab_Basis_CartCoord(3,1)*Slab_Basis_CartCoord(2,3))+
      Slab_Basis_CartCoord(1,3)*(Slab_Basis_CartCoord(2,1)*Slab_Basis_CartCoord(3,2)-Slab_Basis_CartCoord(3,1)*Slab_Basis_CartCoord(2,2));  
    if(Help_double<0) {
      for(j=1;j<=3;j++) {
        Help_double=Slab_Basis_CartCoord(1,j);
        Slab_Basis_CartCoord(1,j)=Slab_Basis_CartCoord(2,j);
        Slab_Basis_CartCoord(2,j)=Help_double;
      }
    }
    //for(i=1;i<=3;i++) {for(j=1;j<=3;j++) {cerr << Slab_Basis_CartCoord(i,j) << " ";} cerr << endl;} 
    //----------------  Searching for sites (in filled layers) that are within the slab unit cell  ------------------------------------------------------//  
    MATRIX(1,1)=0;
    for(j=1;j<=3;j++) {
      MATRIX(1,1)+=Slab_Basis_CartCoord(1,j)*Slab_Basis_CartCoord(1,j);
    }
    MATRIX(2,2)=0;
    for(j=1;j<=3;j++) {
      MATRIX(2,2)+=Slab_Basis_CartCoord(2,j)*Slab_Basis_CartCoord(2,j);
    }
    MATRIX(1,2)=0; 
    for(j=1;j<=3;j++) {
      MATRIX(1,2)+=Slab_Basis_CartCoord(1,j)*Slab_Basis_CartCoord(2,j);
    }
    MATRIX(2,1)=MATRIX(1,2);
    DET=MATRIX(1,1)*MATRIX(2,2)-MATRIX(1,2)*MATRIX(2,1);

    //cerr << MATRIX(1,1) << " " << MATRIX(1,2) << endl << MATRIX(2,1) << " " << MATRIX(2,2) << endl << " DET= " << DET << endl;
    INVERSE_MATRIX(1,1)= MATRIX(2,2)/DET;  INVERSE_MATRIX(1,2)=-MATRIX(1,2)/DET;
    INVERSE_MATRIX(2,1)=-MATRIX(2,1)/DET;  INVERSE_MATRIX(2,2)= MATRIX(1,1)/DET;
    vector< vector<double> >  BasisSitesInSlabDirectCoord;
    NumBasisSitesInSlab=0;
    for(Layer=0; Layer<=(NumFilledLayers-1); Layer++) {  
      for(k=1;k<=NumSitesInPlane[Layer];k++) {
        for(j=1;j<=3;j++) {
          SiteCartCoord[j]=0;
          for(i=1;i<=3;i++) {
            SiteCartCoord[j]+=LayerSitesDirCoords[Layer][k][i]*UnitCellVector(i,j);
          }
        }
        for(i=1;i<=2;i++) {
          RS[i]=0;
          for(j=1;j<=3;j++) {
            RS[i]+=SiteCartCoord[j]*Slab_Basis_CartCoord(i,j);
          }
        }
        for(i=1;i<=2;i++) {
          SiteDirectCoord[i]=0;
          for(j=1;j<=2;j++) {
            SiteDirectCoord[i]+=INVERSE_MATRIX(i,j)*RS[j];
          }
        }
        //cerr << SiteDirectCoord[1] << " " << SiteDirectCoord[2] << endl; // cin >> Help_double;
        if(SiteDirectCoord[1]>=0 && SiteDirectCoord[1]<1 && aurostd::abs(SiteDirectCoord[1]-1)>_slab_epsilon_ && SiteDirectCoord[2]>=0 && SiteDirectCoord[2]<1 && aurostd::abs(SiteDirectCoord[2]-1)>_slab_epsilon_) {
          //SiteDirectCoord[3]=Layer/hkl_Length/AbsValueSlab_Basis[3];
          SiteDirectCoord[3]=1.0*Layer/(NumFilledLayers + NumEmptyLayers);
          // cerr << SiteDirectCoord[1] << " " << SiteDirectCoord[2] << " " << SiteDirectCoord[3] << endl;
          NumBasisSitesInSlab=NumBasisSitesInSlab+1;
          BasisSitesInSlabDirectCoord.resize(NumBasisSitesInSlab+1);  
          BasisSitesInSlabDirectCoord[NumBasisSitesInSlab].resize(4);  
          for(j=1;j<=3;j++) {
            BasisSitesInSlabDirectCoord[NumBasisSitesInSlab][j]=SiteDirectCoord[j];
          }  
        }  
      }
    }
    //---  Coordinates of initial slab unit cell sites (maybe with actual number of layers to be larger than necessary because only layers of one Bravais lattice were layer-enumerated) ------------//  
    vector< vector< vector<double> > > ListSiteDirectCoordWRTslab, ListSiteCartCoord;
    ListSiteDirectCoordWRTslab.resize(NumberElements+1);  
    ListSiteCartCoord.resize(NumberElements+1);
    for(Element=1; Element<=NumberElements; Element++) {
      for(ElementSite=1; ElementSite<=NumAtomsForElementUC[Element]; ElementSite++) {
        for(l[1]=SearchMax;l[1]>=-SearchMax;l[1]--) {
          for(l[2]=SearchMax;l[2]>=-SearchMax;l[2]--) {
            for(l[3]=SearchMax;l[3]>=-SearchMax;l[3]--) {
              for(j=1;j<=3;j++) {
                SiteCartCoord[j]=0;
                for(i=1;i<=3;i++) {
                  SiteCartCoord[j]+=(AtomDirCoords[Element][ElementSite][i]+l[i])*UnitCellVector(i,j);
                }
              }
              for(i=1;i<=3;i++) {
                RS[i]=0; for(j=1;j<=3;j++) {
                  RS[i]+=SiteCartCoord[j]*Slab_Basis_CartCoord(i,j);
                } 
              }
              //cerr << Element << endl;
              //for(i=1;i<=3;i++) { cerr << l[i] << " ";}; cerr << " l" << endl;
              //for(i=1;i<=3;i++) { cerr << AtomDirCoords[Element][ElementSite][i]+l[i] << " ";}; cerr << " AtomDirCoords" << endl;
              //for(i=1;i<=3;i++) { cerr << SiteCartCoord[i] << " ";}; cerr << " SiteCartCoord" << endl;

              /*
                 for(i=1;i<=3;i++) { cerr << RS[i] << " ";}; cerr << " RS" << endl;
                 cerr << MATRIX[1][1] << " " << MATRIX[1][2] << endl;
                 cerr << MATRIX[2][1] << " " << MATRIX[2][2] << endl;
                 cerr  << " DET= " << DET << endl;
                 cerr << INVERSE_MATRIX[1][1] << " " << INVERSE_MATRIX[1][2] << endl;
                 cerr << INVERSE_MATRIX[2][1] << " " << INVERSE_MATRIX[2][2] << endl;
                 */

              for(i=1;i<=2;i++) {
                SiteDirectCoordWRTslab[i]=0;
                for(j=1;j<=2;j++) {
                  SiteDirectCoordWRTslab[i]+=INVERSE_MATRIX(i,j)*RS[j]; 
                }
              }
              SiteDirectCoordWRTslab[3]=RS[3]/(AbsValueSlab_Basis[3]*AbsValueSlab_Basis[3]);
              for(i=1;i<=3;i++) {
                if(aurostd::abs(SiteDirectCoordWRTslab[i]-0.0)<_slab_epsilon_) {
                  SiteDirectCoordWRTslab[i]=0.0;
                } 
              }
              for(i=1;i<=3;i++) {
                if(aurostd::abs(SiteDirectCoordWRTslab[i]-1.0)<_slab_epsilon_) {
                  SiteDirectCoordWRTslab[i]=1.0;
                } 
              }  
              //for(i=1;i<=3;i++) { cerr << SiteDirectCoordWRTslab[i] << " ";}; cerr << " SiteDirectCoordWRTslab" << endl;  
              //if(SiteCartCoord[1]==0.5 && Element==2) {cin >> Help_double;}

              if(SiteDirectCoordWRTslab[1]>=0.0 && SiteDirectCoordWRTslab[1]<1.0 &&
                  SiteDirectCoordWRTslab[2]>=0.0 && SiteDirectCoordWRTslab[2]<1.0 &&
                  SiteDirectCoordWRTslab[3]>=0.0 && SiteDirectCoordWRTslab[3]<1.0) {
                NumSites[Element]++;
                ListSiteDirectCoordWRTslab[Element].resize(NumSites[Element]+1);  
                ListSiteCartCoord[Element].resize(NumSites[Element]+1);  
                ListSiteDirectCoordWRTslab[Element][NumSites[Element]].resize(4);
                ListSiteCartCoord[Element][NumSites[Element]].resize(4);
                for(i=1;i<=3;i++) {
                  ListSiteDirectCoordWRTslab[Element][NumSites[Element]][i]=SiteDirectCoordWRTslab[i];
                }
                for(i=1;i<=3;i++) {
                  ListSiteCartCoord[Element][NumSites[Element]][i]=SiteCartCoord[i];
                }
                //for(i=1;i<=3;i++) { cerr << SiteDirectCoordWRTslab[i] << " ";} cerr << "  Direct" << Element << endl;
                //for(i=1;i<=3;i++) { cerr << SiteCartCoord[i] << " ";} cerr << "  Cart" << Element << endl;
              }
            }
          }
        }
      }  
    }
    //-----------  SORTING atoms inside slab u.c. by Layers -------------------------------------//  
    vector<int>  NumInLayer(1,0);
    vector<double> LayerDirectCoordWRTslab3(1,0);
    vector< vector< vector<int> > > AtomInLayer;
    NumLayers=0;
    for(k=1;k<=NumberElements;k++) {
      for(i=1;i<=NumSites[k];i++) {
        Layer=1;Continue=true;
        while (Layer<=NumLayers && Continue==true) {
          if(aurostd::abs(ListSiteDirectCoordWRTslab[k][i][3]-LayerDirectCoordWRTslab3[Layer])<_slab_epsilon_) {
            NumInLayer[Layer]++;
            AtomInLayer[Layer].resize(NumInLayer[Layer]+1);  
            AtomInLayer[Layer][NumInLayer[Layer]].resize(3);
            AtomInLayer[Layer][NumInLayer[Layer]][1]=k;
            AtomInLayer[Layer][NumInLayer[Layer]][2]=i;
            Continue=false;
          }
          Layer=Layer+1;
        }
        if(Continue==true) {
          NumLayers++;
          LayerDirectCoordWRTslab3.push_back(ListSiteDirectCoordWRTslab[k][i][3]);
          NumInLayer.push_back(1);
          AtomInLayer.resize(NumLayers+1);  
          AtomInLayer[NumLayers].resize(2);  
          AtomInLayer[NumLayers][1].resize(3);
          AtomInLayer[NumLayers][1][1]=k;
          AtomInLayer[NumLayers][1][2]=i;
        }
      }
    }
    /*
       for(Layer=1; Layer<=NumLayers; Layer++) {
       cerr << "------ " << LayerDirectCoordWRTslab3[Layer] << endl;
       for(k=1;k<=NumInLayer[Layer];k++) {
       cerr << AtomInLayer[Layer][k][1] << "  " << AtomInLayer[Layer][k][2] << endl;  
       for(i=1;i<=3;i++) {
       cerr << ListSiteDirectCoordWRTslab[AtomInLayer[Layer][k][1]][AtomInLayer[Layer][k][2]][i] << " ";
       }      cerr  << endl;      }  }
       cerr << "2--------------------" << endl;
       */
    //-----------  Order Layers by third coordinate wrt S3 ------------------------------------//  
    vector<int> OrderLayers(NumLayers+1);
    vector<double> LayerCoord3(NumLayers+1);
    LayerCoord3[0]=-100;
    for(Layer=1; Layer<=NumLayers; Layer++) {
      LastCandidateCoord3=1000;  
      for(k=1;k<=NumLayers;k++) {  
        CurrCandidateCoord3=LayerDirectCoordWRTslab3[k];
        if(CurrCandidateCoord3>LayerCoord3[Layer-1] && CurrCandidateCoord3<LastCandidateCoord3) {
          LastCandidateCoord3=CurrCandidateCoord3;OrderLayers[Layer]=k;
        }
      }
      LayerCoord3[Layer]=LayerDirectCoordWRTslab3[OrderLayers[Layer]];
    }


    //for(Layer=1; Layer<=NumLayers; Layer++) {cerr << OrderLayers[Layer]<< "  S3=" << LayerDirectCoordWRTslab3[OrderLayers[Layer]]  << endl;}
    //cerr << "--------------------" << endl;


    //-----------  Shorten S3 (third, "normal to layers" basis vector of slab uc) and project sites coordinates wrt new S3 ------------------------------------//  

    if((NumFilledLayers+NumEmptyLayers) < NumLayers) {
      for(j=1;j<=3;j++) {
        Slab_Basis_CartCoord[3][j]*=LayerDirectCoordWRTslab3[OrderLayers[NumFilledLayers+NumEmptyLayers+1]];
      }

      for(k=1;k<=NumberElements;k++) {
        for(i=1;i<=NumSites[k];i++) {
          ListSiteDirectCoordWRTslab[k][i][3]/=LayerDirectCoordWRTslab3[OrderLayers[NumFilledLayers+NumEmptyLayers+1]];
        } 
      }
    }

    //Adjust the number of atoms in u.c. for true number of layers
    //for(k=1;k<=NumberElements;k++) {NumSites[k]=0;}
    //for(k=1;k<=NumberElements;k++) {
    //  for(Layer=NumFilledLayers; Layer>=1; Layer--) {
    //  for(i=1;i<=NumInLayer[OrderLayers[Layer]];i++) {
    //  if(AtomInLayer[OrderLayers[Layer]][i][1]==k)
    //  {NumSites[k]++;}
    //} } }
    for(k=1;k<=NumberElements;k++) {
      NumSites[k]=0;
    } //here
    for(k=1;k<=NumberElements;k++) {
      for(Layer=NumFilledLayers; Layer>=1; Layer--) {
        for(i=1;i<=NumInLayer[OrderLayers[Layer]];i++) {
          if(AtomInLayer[OrderLayers[Layer]][i][1]==k) {
            NumSites[k]++;
          }
        }
      }
    }

    //-----------  SCREEN OUTPUT ------------------------------------//  
    if(0) {
      cerr << "--------------------" << endl;
      cerr << Title << ", Slab " << hkl(1) <<hkl(2)<<hkl(3)<< ": ("<<NumFilledLayers<<" full + "<<NumEmptyLayers<<" empty)*("<<In_Plane_Multiplication[1] << "x" << In_Plane_Multiplication[2] <<" InPlaneMultipl)"<<endl;
      cerr << LattPar << endl;
      for(i=1;i<=3;i++) {
        for(j=1;j<=3;j++) {
          cerr << Slab_Basis_CartCoord(i,j) << " ";
        } 
        cerr << endl;
      }
      for(i=1;i<=NumberElements;i++) {
        cerr << NumSites[i] << " ";
      } 
      cerr << endl << "Direct" << endl;
      for(k=1;k<=NumberElements;k++) {
        for(Layer=NumFilledLayers; Layer>=1; Layer--) {

          for(i=1;i<=NumInLayer[OrderLayers[Layer]];i++) {
            if(AtomInLayer[OrderLayers[Layer]][i][1]==k) {
              for(j=1;j<=3;j++) {
                cerr << ListSiteDirectCoordWRTslab[k][AtomInLayer[OrderLayers[Layer]][i][2]][j] << " ";
              } 
              cerr << " type=" << k << endl;
            }
          } 
        } 
      }
      cerr << "------- With Cartesian Coordinates -------" << endl;
      cerr << Title << ", Slab " << hkl(1) <<hkl(2)<<hkl(3)<< ": ("<<NumFilledLayers<<" full + "<<NumEmptyLayers<<" empty)*("<<In_Plane_Multiplication[1] << "x" << In_Plane_Multiplication[2]<<" InPlaneMultipl)"<<endl;
      cerr << LattPar << endl;
      for(i=1;i<=3;i++) {
        for(j=1;j<=3;j++) {
          cerr << Slab_Basis_CartCoord(i,j) << " ";} cerr << endl;
      }
      for(i=1;i<=NumberElements;i++) {
        cerr << NumSites[i] << " ";} cerr << endl;
      cerr << "Cartesian" << endl;
      for(k=1;k<=NumberElements;k++) {
        for(Layer=NumFilledLayers; Layer>=1; Layer--) {
          for(i=1;i<=NumInLayer[OrderLayers[Layer]];i++) {
            if(AtomInLayer[OrderLayers[Layer]][i][1]==k) {
              for(j=1;j<=3;j++) {
                cerr << ListSiteCartCoord[k][AtomInLayer[OrderLayers[Layer]][i][2]][j] << " ";
              } 
              cerr << " type=" << k << endl;
            }
          } 
        } 
      }
      cerr << "------- Initial Non-slab POSCAR -------" << endl;
      cerr << Title << endl;
      cerr << LattPar << endl;
      for(i=1;i<=3;i++) {
        for(j=1;j<=3;j++) {
          cerr << UnitCellVector(i,j) << " ";} cerr << endl;
      }
      for(i=1;i<=NumberElements;i++) {
        cerr << NumAtomsForElementUC[i] << " ";
      } 
      cerr << endl;
      cerr << "Direct  (Must be D for this Code)" << endl;

      for(k=1;k<=NumberElements;k++) {
        for(i=1;i<=NumAtomsForElementUC[k];i++) {
          for(j=1;j<=3;j++) {
            cerr << AtomDirCoords[k][i][j] << " ";
          } 
          cerr << k << endl;
        } 
      }
      cerr << endl;
      for(i=1;i<=3;i++) {
        cerr << LattPar*AbsValueSlab_Basis[i]<< " ";
      } 
      cerr << 180.0/PI*acos(Layer0BasisCosAngle) << endl;
    }
    //-----------  FILE OUTPUT ------------------------------------//  
    if(0) {
      stringstream fout;
      fout << Title << ", Slab " << hkl(1) <<hkl(2)<<hkl(3)<< ": ("<<NumFilledLayers<<" full + "<<NumEmptyLayers<<" empty)*("<<In_Plane_Multiplication[1] << "x" << In_Plane_Multiplication[2]<<" InPlaneMultipl)"<<endl;
      fout << LattPar << endl;
      for(i=1;i<=3;i++) {
        for(j=1;j<=3;j++) {
          fout << Slab_Basis_CartCoord(i,j) << " ";
        }
        fout << endl;
      }
      for(i=1;i<=NumberElements;i++) {
        fout << NumSites[i] << " ";
      }
      fout << endl;
      fout << "Cartesian" << endl;
      for(k=1;k<=NumberElements;k++) {
        for(Layer=NumFilledLayers; Layer>=1; Layer--) {
          for(i=1;i<=NumInLayer[OrderLayers[Layer]];i++) {
            if(AtomInLayer[OrderLayers[Layer]][i][1]==k) {
              for(j=1;j<=3;j++) {
                fout << ListSiteCartCoord[k][AtomInLayer[OrderLayers[Layer]][i][2]][j] << " ";
              } 
              fout << " type=" << k << endl;
            }
          } 
        } 
      }
      fout << "------- With Direct Coordinates -------" << endl;  
      fout << Title << ", Slab " << hkl(1) <<hkl(2)<<hkl(3)<< ": ("<<NumFilledLayers<<" full + "<<NumEmptyLayers<<" empty)*("<<In_Plane_Multiplication[1] << "x" << In_Plane_Multiplication[2]<<" InPlaneMultipl)"<<endl;
      fout << LattPar << endl;
      for(i=1;i<=3;i++) {
        for(j=1;j<=3;j++) {
          fout << Slab_Basis_CartCoord(i,j) << " ";
        }
        fout << endl;
      }
      for(i=1;i<=NumberElements;i++) {
        fout << NumSites[i] << " ";
      }
      fout << endl;
      fout << "Direct" << endl;

      for(k=1;k<=NumberElements;k++) {
        for(Layer=NumFilledLayers; Layer>=1; Layer--) {
          for(i=1;i<=NumInLayer[OrderLayers[Layer]];i++) {
            if(AtomInLayer[OrderLayers[Layer]][i][1]==k) {
              for(j=1;j<=3;j++) {
                fout << ListSiteDirectCoordWRTslab[k][AtomInLayer[OrderLayers[Layer]][i][2]][j] << " ";
              }
              fout << " type=" << k << endl;
            }
          } 
        }
      }

      fout << "------- Initial Non-slab POSCAR -------" << endl;
      fout << Title << endl;
      fout << LattPar << endl;
      for(i=1;i<=3;i++) {
        for(j=1;j<=3;j++) {
          fout << UnitCellVector(i,j) << " ";
        } fout << endl;
      }
      for(i=1;i<=NumberElements;i++) {
        fout << NumAtomsForElementUC[i] << " ";
      }
      fout << endl;
      fout << "Direct  (Must be D for this Code)" << endl;
      for(k=1;k<=NumberElements;k++) {
        for(i=1;i<=NumAtomsForElementUC[k];i++) {
          for(j=1;j<=3;j++) {
            fout << AtomDirCoords[k][i][j] << " ";
          } fout << k << endl;
        }
      }
      fout << "Lengths of basis vectors (A):" << endl;  
      for(i=1;i<=3;i++) { 
        fout << LattPar*AbsValueSlab_Basis[i]<< " ";
      } 
      fout << endl;    
      fout << "Angle between basis vectors in plane:" << endl;  
      fout << 180.0/PI*acos(Layer0BasisCosAngle) << endl;  
      aurostd::stringstream2file(fout,file_OUT); 
    }

    //Output xstructure for slab
    xstructure str_out("");

    stringstream sout;

    sout << str_in.title << ", Slab " << hkl(1) <<hkl(2)<<hkl(3)<< ": ("<<NumFilledLayers<<" full + "<<NumEmptyLayers<<" empty)*("<<In_Plane_Multiplication[1] << "x" << In_Plane_Multiplication[2]<<" InPlaneMultipl)";
    str_out.title=sout.str();
    str_out.scale= LattPar;

    for(i=1;i<=3;i++) {
      for(j=1;j<=3;j++) {
        str_out.lattice(i,j)=Slab_Basis_CartCoord(i,j);
      }
    }
    str_out.FixLattices();  // CO20180202

    //str_out.num_each_type.clear();
    //str_out.comp_each_type.clear();



    if(0){ //CO20180727 - see atom names
      for(uint i=0;i<str_in.atoms.size();i++){cerr << "\"" << str_in.atoms[i].name << "\"" << endl;}
    }

    _atom newatom;
    iatom=0;
    for(k=1;k<=NumberElements;k++) {
      for(Layer=NumFilledLayers; Layer>=1; Layer--) {
        for(i=1;i<=NumInLayer[OrderLayers[Layer]];i++) {
          if(AtomInLayer[OrderLayers[Layer]][i][1]==k) {
            iatom++;
            newatom.type=k-1;	//CO20180724 - assign type needed for AddAtom()
            specie=str_in.SpeciesLabel(k-1);	//CO20180724 - this should be NON-empty as per assigning_fake_names above
            if(specie.empty() || aurostd::substring2bool(specie,"name not given")){
              throw aurostd::xerror(_AFLOW_FILE_NAME_,soliloquy,"ERROR! Species label not found!",_FILE_WRONG_FORMAT_); //CO20180724
            }
            newatom.name=specie;         //CO20180724 - assign name needed for AddAtom()
            newatom.name_is_given=TRUE;  //CO20180724 - assign name needed for AddAtom()
            for(j=1;j<=3;j++) {
              newatom.fpos[j]=ListSiteDirectCoordWRTslab[k][AtomInLayer[OrderLayers[Layer]][i][2]][j];
            }
            newatom.cpos=F2C(str_out.scale,str_out.lattice,newatom.fpos); // CO20180202
            str_out.AddAtom(newatom);
          }
        }
      }
    }
    if(assigning_fake_names){for(uint i=0;i<str_out.atoms.size();i++){str_out.atoms[i].name_is_given=false;}}	//CO20180724 - since these are fake names, don't print out them out

    // CO20180202
    if(LDEBUG) {
      cerr << "PRINTING OUT STRUCTURE ATTRIBUTES" << endl;
      cerr << "str_out.atoms.size()=" << str_out.atoms.size() << endl;
      cerr << "str_out.num_each_type.size()=" << str_out.num_each_type.size() << endl;
      cerr << "str_out.comp_each_type.size()=" << str_out.comp_each_type.size() << endl;
      for(uint i=0;i<str_out.num_each_type.size();i++){
        cerr << "str_out.num_each_type[i]=" << str_out.num_each_type[i] << endl;
      }
      cerr << str_out << endl;
    }

    ////////////////////////////////////////////////////////////
    //CO + DU 180705 START
    //everything here (below AddAtom()) is a HACK and needs to be
    //fixed
    //AddAtom() must handle names/num_each_type/comp_each_type
    //otherwise we get uneven species parameter vectors
    //(e.g., specices_pp) and hence CORE files
    //to fix, we need to perform full copies of atoms inside
    //xstructure (newatom=str_in.atoms[XX]), otherwise
    //we lose type + name which is absolutely critical for AddAtom()

    // CO20180202 - this is obsolete, it is done INSIDE AddAtom()
    // DU 180705 - putting back as it doesn't work without it
    // we need to add type + name before AddAtom()
    // this is a temporary patch, fix later
    //[OBSOLETE CO20180727]str_out.num_each_type.clear();
    //[OBSOLETE CO20180727]str_out.comp_each_type.clear();
    //[OBSOLETE CO20180727]for(i=0;i<NumberElements;i++) {
    //[OBSOLETE CO20180727]  str_out.num_each_type.push_back(NumSites[i+1]);
    //[OBSOLETE CO20180727]  str_out.comp_each_type.push_back((double) NumSites[i+1]);
    //[OBSOLETE CO20180727]}
    //[OBSOLETE CO20180727]
    //[OBSOLETE CO20180727]for(i=0;i<int(str_out.atoms.size());i++) {
    //[OBSOLETE CO20180727]  //str_out.atoms.at(i).name=str_in.SpeciesLabel(i);
    //[OBSOLETE CO20180727]  //  cout << str_out.atoms.at(i)<<endl;
    //[OBSOLETE CO20180727]  str_out.atoms.at(i).name_is_given=TRUE;
    //[OBSOLETE CO20180727]}
    //[OBSOLETE CO20180727]
    //[OBSOLETE CO20180727]for(j=0;j<NumberElements;j++) {
    //[OBSOLETE CO20180727]  for(i=NumSites[j];i<NumSites[j+1]+NumSites[j];i++) {
    //[OBSOLETE CO20180727]    // CO20180202 - added safety
    //[OBSOLETE CO20180727]    if(i>(int)str_out.atoms.size()-1){
    //[OBSOLETE CO20180727]      cerr << "pflow::MAKE_SLAB: ERROR - not as many atoms were created as cxpected (likely a problem with AddAtom())" << endl;
    //[OBSOLETE CO20180727]      cerr << "Exiting!" << endl;
    //[OBSOLETE CO20180727]      exit(1);
    //[OBSOLETE CO20180727]    }
    //[OBSOLETE CO20180727]str_out.atoms.at(i).name=str_in.SpeciesLabel(j);
    //[OBSOLETE CO20180727]  }
    //[OBSOLETE CO20180727]}
    //CO + DU 180705 STOP
    ////////////////////////////////////////////////////////////

    //for(i=0;i<NumberElements;i++)
    //str_out.num_each_type[i]=(NumSites[i+1]);

    if(LDEBUG) cerr << "slab::MAKE_SLAB: END" << endl;
    return str_out;

  }
} // namespace slab

//CO20190601 - START
namespace slab {
  //[CO20190520 - this is wrong, do not convert to real space]#define HKL_DUAL_TEST 0 //CO20190520 - this is WRONG, so keep 0: do NOT convert to real space
  xvector<double> HKLPlane2Normal(const xstructure& xstr_in,int h,int k,int l){return HKLPlane2Normal(xstr_in.scale*xstr_in.lattice,h,k,l);}  //CO20190320
  xvector<double> HKLPlane2Normal(const xmatrix<double>& lattice,int h,int k,int l){xvector<int> hkl;hkl[1]=h;hkl[2]=k;hkl[3]=l;return HKLPlane2Normal(lattice,hkl);}  //CO20190320
  xvector<double> HKLPlane2Normal(const xstructure& xstr_in,const xvector<int>& hkl){return HKLPlane2Normal(xstr_in.scale*xstr_in.lattice,hkl);}  //CO20190320
  xvector<double> HKLPlane2Normal(const xmatrix<double>& lattice,const xvector<int>& hkl){ //CO20190320
    bool LDEBUG=(FALSE || XHOST.DEBUG);
    string soliloquy="surface::HKLPlane2Normal():";

    //http://www.mse.mtu.edu/~drjohn/my3200/stereo/sg5.html
    //use metric tensor of reciprocal lattice to write 
    //also here: http://ssd.phys.strath.ac.uk/resources/crystallography/crystallographic-direction-calculator/
    //hkl is nothing more than fractional coordinates in reciprocal space
    //useful relationship: kM=(2*PI)^2*inverse(M)
    //https://it.iucr.org/Ba/ch1o1v0001/ - metric tensors of the covariant (direct) and contravariant (reciprocal) bases
    //http://physastro-msci.tripod.com/webonmediacontents/notes1.pdf
    xvector<double> dhkl=aurostd::xvectorint2double(hkl); //need double for operations
    xmatrix<double> klattice=ReciprocalLattice(lattice);
    xmatrix<double> kf2c=trasp(klattice);       //convert fractional to cartesian
    //[CO20190520 - this is wrong, do not convert to real space]#if !HKL_DUAL_TEST
    xvector<double> n=kf2c*dhkl;                //h*b1+k*b2+l*b3
    n/=aurostd::modulus(n);                     //normalize
    //[CO20190520 - this is wrong, do not convert to real space]#else
    //[CO20190520 - this is wrong, do not convert to real space]  //[CO20190528 - do not convert vector from reciprocal to direct, kn is the direction]
    //[CO20190520 - this is wrong, do not convert to real space]  xvector<double> kn=kf2c*dhkl;               //h*b1+k*b2+l*b3
    //[CO20190520 - this is wrong, do not convert to real space]  xmatrix<double> M=MetricTensor(lattice);    //metric tensor of direct space
    //[CO20190520 - this is wrong, do not convert to real space]  xvector<double> n=M*kn;                     //convert from reciprocal (contravariant) to direct (covariant): direct = metric(direct) * reciprocal
    //[CO20190520 - this is wrong, do not convert to real space]  n/=aurostd::modulus(n);                     //normalize
    //[CO20190520 - this is wrong, do not convert to real space]#endif

    if(LDEBUG) {
      cerr << soliloquy << " hkl=" << hkl << endl;
      cerr << soliloquy << " lattice=" << endl;cerr << lattice << endl;
      cerr << soliloquy << " klattice=" << endl;cerr << klattice << endl;
      //[CO20190520 - this is wrong, do not convert to real space]#if HKL_DUAL_TEST
      //[CO20190520 - this is wrong, do not convert to real space]    //[CO20190528 - do not convert vector from reciprocal to direct, kn is the direction]
      //[CO20190520 - this is wrong, do not convert to real space]    cerr << soliloquy << " M=" << endl;cerr << M << endl;
      //[CO20190520 - this is wrong, do not convert to real space]    cerr << soliloquy << " kn=" << kn/aurostd::modulus(kn) << endl;
      //[CO20190520 - this is wrong, do not convert to real space]#endif
      cerr << soliloquy << " n=" << n << endl;
    }

    //[CO20190322 OBSOLETE]xmatrix<double> klattice=ReciprocalLattice(lattice);
    //[CO20190322 OBSOLETE]xvector<double> n_star=h*klattice(1)+k*klattice(2)+l*klattice(3);
    //[CO20190322 OBSOLETE]xmatrix<double> G_metric_tensor=MetricTensor(klattice);

    //[CO20190322 OBSOLETE]if(0){  //only works if hkl!=0
    //[CO20190322 OBSOLETE]  //http://lampx.tugraz.at/~hadley/ss1/crystaldiffraction/G_is_orthogonal_to_hkl_plane.html
    //[CO20190322 OBSOLETE]  //take intercepts of plane, define two vectors in plane, take cross product, normalize
    //[CO20190322 OBSOLETE]  const xvector<double>& a1=lattice(1);
    //[CO20190322 OBSOLETE]  const xvector<double>& a2=lattice(2);
    //[CO20190322 OBSOLETE]  const xvector<double>& a3=lattice(3);
    //[CO20190322 OBSOLETE]  xvector<double> v1=a1/(double)h-a3/(double)l;
    //[CO20190322 OBSOLETE]  xvector<double> v2=a2/(double)k-a3/(double)l;
    //[CO20190322 OBSOLETE]  xvector<double> n=aurostd::vector_product(v1,v2);
    //[CO20190322 OBSOLETE]}
    //[CO20190322 OBSOLETE]n/=aurostd::modulus(n);

    return n;
  }
  bool Normal2HKLPlane(const xstructure& xstr_in,const xvector<double>& n,xvector<int>& hkl){return Normal2HKLPlane(xstr_in.scale*xstr_in.lattice,n,hkl);}  //CO20190320
  bool Normal2HKLPlane(const xmatrix<double>& lattice,const xvector<double>& n,xvector<int>& hkl){ //CO20190320
    bool LDEBUG=(FALSE || XHOST.DEBUG);
    string soliloquy="surface::Normal2HKLPlane():";
    stringstream message;

    //http://www.mse.mtu.edu/~drjohn/my3200/stereo/sg5.html
    //use metric tensor of reciprocal lattice to write 
    //also here: http://ssd.phys.strath.ac.uk/resources/crystallography/crystallographic-direction-calculator/
    //useful relationship: kM=(2*PI)^2*inverse(M)
    //https://it.iucr.org/Ba/ch1o1v0001/ - metric tensors of the covariant (direct) and contravariant (reciprocal) bases
    //http://physastro-msci.tripod.com/webonmediacontents/notes1.pdf
    //https://physcourses.lums.edu.pk/wp-content/uploads/2012/09/Reciprocal-lattices.pdf
    xmatrix<double> klattice=ReciprocalLattice(lattice);
    xmatrix<double> kc2f=inverse(trasp(klattice));    //convert cartesian to fractional
    //[CO20190520 - this is wrong, do not convert to real space]#if !HKL_DUAL_TEST
    xvector<double> dhkl_frac=kc2f*n;                //hkl (double) in fractional form (need to convert to integers)
    //[CO20190520 - this is wrong, do not convert to real space]#else
    //[CO20190520 - this is wrong, do not convert to real space]  //[CO20190528 - do not convert vector from reciprocal to direct, kn is the direction]
    //[CO20190520 - this is wrong, do not convert to real space]  xmatrix<double> kM=MetricTensor(klattice);        //metric tensor of reciprocal space
    //[CO20190520 - this is wrong, do not convert to real space]  xvector<double> kn=kM*n;                          //convert from direct (covariant) to reciprocal (contravariant): reciprocal = metric(reciprocal) * direct
    //[CO20190520 - this is wrong, do not convert to real space]  xvector<double> dhkl_frac=kc2f*kn;                //hkl (double) in fractional form (need to convert to integers)
    //[CO20190520 - this is wrong, do not convert to real space]#endif
    if(LDEBUG) {cerr << soliloquy << " dhkl_frac=" << dhkl_frac << endl;}

    //define tolerance based on how far we explore (up to max_multiple in hkl)
    uint max_multiple=1e4;
    double zero_tol=pow(10,(int)ceil(log10(1.0/max_multiple))); 
    if(LDEBUG) {
      cerr << soliloquy << " max_multiple=" << max_multiple << endl;
      cerr << soliloquy << " zero_tol=" << zero_tol << endl;
    }
    //find minimum of hkl, be careful of 0s
    //dhkl_frac/=aurostd::min(dhkl_frac); //what if it's 0, we need to be more careful
    double min=AUROSTD_MAX_DOUBLE;
    for(int i=dhkl_frac.lrows;i<=dhkl_frac.urows;i++){
      if(abs(dhkl_frac[i])>zero_tol && abs(dhkl_frac[i])<abs(min)){min=dhkl_frac[i];}
    }
    if(min==AUROSTD_MAX_DOUBLE){throw aurostd::xerror(_AFLOW_FILE_NAME_,soliloquy,"Could not find minimum value of dhkl_frac",_VALUE_ERROR_);}
    dhkl_frac/=min;
    if(LDEBUG) {cerr << soliloquy << " dhkl_frac=" << dhkl_frac << endl;}

    //explore multiples of hkl up to tolerance allows
    xvector<double> dhkl=dhkl_frac;
    bool found=false;
    for(uint i=1;i<=max_multiple&&!found;i++){  //BRUTE (stupid) force, there's probably an algorithm out there for it... //start with 1, we may already have the solution
      dhkl=dhkl_frac*(double)i;
      //if(LDEBUG) {cerr << soliloquy << " dhkl_frac*" << i << "=" << dhkl << endl;}
      if(LDEBUG) {cerr << soliloquy << " dhkl_frac*" << i << "=" << setprecision(15) << dhkl[1] << " " << dhkl[2] << " " << dhkl[3] << endl;}
      if(aurostd::isinteger(dhkl,zero_tol)){found=true;break;}
    }
    if(!found){
      //throw aurostd::xerror(_AFLOW_FILE_NAME_,soliloquy,"Could not find valid hkl",_VALUE_ERROR_);
      return false;
    }

    //convert dhkl to hkl (integer)
    for(int i=dhkl.lrows;i<=dhkl.urows;i++){hkl[i]=(int)nint(dhkl[i]);}

    if(LDEBUG) {
      cerr << soliloquy << " n=" << n << endl;
      //[CO20190520 - this is wrong, do not convert to real space]#if HKL_DUAL_TEST
      //[CO20190520 - this is wrong, do not convert to real space]    //[CO20190528 - do not convert vector from reciprocal to direct, kn is the direction]
      //[CO20190520 - this is wrong, do not convert to real space]    cerr << soliloquy << " kM=" << endl;cerr << kM << endl;
      //[CO20190520 - this is wrong, do not convert to real space]#endif
      cerr << soliloquy << " hkl=" << hkl << endl;
    }

    return true;
  }

  vector<xvector<double> > getHKLPlaneIntercepts(const xstructure& xstr_in,int h,int k,int l){return getHKLPlaneIntercepts(xstr_in.scale*xstr_in.lattice,h,k,l);}  //CO20190320
  vector<xvector<double> > getHKLPlaneIntercepts(const xmatrix<double>& lattice,int h,int k,int l){xvector<int> hkl;hkl[1]=h;hkl[2]=k;hkl[3]=l;return getHKLPlaneIntercepts(lattice,hkl);}  //CO20190320
  vector<xvector<double> > getHKLPlaneIntercepts(const xstructure& xstr_in,const xvector<int>& hkl){return getHKLPlaneIntercepts(xstr_in.scale*xstr_in.lattice,hkl);}  //CO20190320
  vector<xvector<double> > getHKLPlaneIntercepts(const xmatrix<double>& lattice,const xvector<int>& hkl){ //CO20190320
    bool LDEBUG=(FALSE || XHOST.DEBUG);
    string soliloquy="surface::getHKLPlaneIntercepts():";
    stringstream message;

    if(hkl[1]==0 && hkl[2]==0 && hkl[3]==0){throw aurostd::xerror(_AFLOW_FILE_NAME_,soliloquy,"hkl=(0,0,0)",_INPUT_ERROR_);}
    if(LDEBUG){cerr << soliloquy << " hkl=" << hkl << endl;}

    xmatrix<double> f2c=trasp(lattice);
    xmatrix<double> c2f=inverse(f2c);

    //http://lampx.tugraz.at/~hadley/ss1/crystaldiffraction/G_is_orthogonal_to_hkl_plane.html
    const xvector<double>& a1=lattice(1);
    const xvector<double>& a2=lattice(2);
    const xvector<double>& a3=lattice(3);
    int multiple=aurostd::LCM(hkl); //1.0 //See W. Sun and G. Ceder, Surface Science 617 (2013) 53-59
    if(LDEBUG){cerr << soliloquy << " multiple=" << multiple << endl;}

    vector<xvector<double> > intercepts;

    //get zeros
    vector<uint> zero_indices;
    int count_zeros=0;
    for(int i=hkl.lrows;i<=hkl.urows;i++){
      if(hkl[i]==0){
        zero_indices.push_back(i);
        count_zeros++;
      }
    }

    //See W. Sun and G. Ceder, Surface Science 617 (2013) 53-59
    if(count_zeros==0){
      intercepts.push_back( ((double)multiple/(double)hkl[1]) * a1 );
      intercepts.push_back( ((double)multiple/(double)hkl[2]) * a2 );
      intercepts.push_back( ((double)multiple/(double)hkl[3]) * a3 );
    }else if(count_zeros==1){ 
      if(aurostd::WithinList(zero_indices,1)){
        intercepts.push_back( ((double)multiple/(double)hkl[2]) * a2 );
        intercepts.push_back( ((double)multiple/(double)hkl[3]) * a3 );
        //intercepts.push_back( intercepts[0] + a1 ); //consistent order, but it really doesn't matter
        xvector<double> tmp=( intercepts[0] + a1 );   //consistent order, but it really doesn't matter
        intercepts.insert(intercepts.begin(),tmp);    //consistent order, but it really doesn't matter
      }else if(aurostd::WithinList(zero_indices,2)){
        intercepts.push_back( ((double)multiple/(double)hkl[1]) * a1 );
        intercepts.push_back( intercepts[0] + a2 );
        intercepts.push_back( ((double)multiple/(double)hkl[3]) * a3 );
      }else{  //aurostd::WithinList(zero_indices,3)
        intercepts.push_back( ((double)multiple/(double)hkl[1]) * a1 );
        intercepts.push_back( ((double)multiple/(double)hkl[2]) * a2 );
        intercepts.push_back( intercepts[0] + a3 );
      }
    }else{  //count_zeros==2
      xvector<double> tmp;  //0,0,0
      if(!aurostd::WithinList(zero_indices,1)){
        intercepts.push_back( tmp );
        intercepts.push_back( a2 );
        intercepts.push_back( a3 );
      }else if(!aurostd::WithinList(zero_indices,2)){
        intercepts.push_back( a1 );
        intercepts.push_back( tmp );
        intercepts.push_back( a3 );
      }else{  //!aurostd::WithinList(zero_indices,3)
        intercepts.push_back( a1 );
        intercepts.push_back( a2 );
        intercepts.push_back( tmp );
      }
    }

    if(LDEBUG){for(uint i=0;i<intercepts.size();i++){cerr << soliloquy << " intercepts[" << i << "]=" << intercepts[i] << endl;}}

    //check that vectors created with intercepts are Bravais lattice vectors
    xvector<double> v1=intercepts[1]-intercepts[0];
    xvector<double> v2=intercepts[2]-intercepts[0];
    xvector<double> v3=intercepts[2]-intercepts[1];
    if(LDEBUG){
      cerr << soliloquy << " v1=" << v1 << endl;
      cerr << soliloquy << " v2=" << v2 << endl;
      cerr << soliloquy << " v3=" << v3 << endl;
    }
    xvector<double> fpos;
    fpos=c2f*v1;if(!aurostd::isinteger(fpos)){throw aurostd::xerror(_AFLOW_FILE_NAME_,soliloquy,"v1 is not a Bravais lattice",_INPUT_ERROR_);}
    fpos=c2f*v2;if(!aurostd::isinteger(fpos)){throw aurostd::xerror(_AFLOW_FILE_NAME_,soliloquy,"v2 is not a Bravais lattice",_INPUT_ERROR_);}
    fpos=c2f*v3;if(!aurostd::isinteger(fpos)){throw aurostd::xerror(_AFLOW_FILE_NAME_,soliloquy,"v3 is not a Bravais lattice",_INPUT_ERROR_);}

    //check that normal is orthogonal with vectors created
    xvector<double> n=HKLPlane2Normal(lattice,hkl);
    if(LDEBUG){cerr << soliloquy << " n=" << n << endl;}
    if(!aurostd::isequal(aurostd::scalar_product(n,v1),0.0,_ZERO_TOL_)){message << "n[" << n << "] is not orthogonal to v1[" << v1 << "]: scalar_product=" << aurostd::scalar_product(n,v1) << endl;throw aurostd::xerror(_AFLOW_FILE_NAME_,soliloquy,message,_VALUE_ERROR_);}
    if(!aurostd::isequal(aurostd::scalar_product(n,v2),0.0,_ZERO_TOL_)){message << "n[" << n << "] is not orthogonal to v2[" << v2 << "]: scalar_product=" << aurostd::scalar_product(n,v2) << endl;throw aurostd::xerror(_AFLOW_FILE_NAME_,soliloquy,message,_VALUE_ERROR_);}
    if(!aurostd::isequal(aurostd::scalar_product(n,v3),0.0,_ZERO_TOL_)){message << "n[" << n << "] is not orthogonal to v3[" << v3 << "]: scalar_product=" << aurostd::scalar_product(n,v3) << endl;throw aurostd::xerror(_AFLOW_FILE_NAME_,soliloquy,message,_VALUE_ERROR_);}

    return intercepts;
  }

  double getSpacingHKLPlane(const xstructure& xstr_in,int h,int k,int l){return getSpacingHKLPlane(xstr_in.scale*xstr_in.lattice,h,k,l);} //CO20190320
  double getSpacingHKLPlane(const xmatrix<double>& lattice,int h,int k,int l){xvector<int> hkl;hkl[1]=h;hkl[2]=k;hkl[3]=l;return getSpacingHKLPlane(lattice,hkl);} //CO20190320
  double getSpacingHKLPlane(const xstructure& xstr_in,const xvector<int>& hkl){return getSpacingHKLPlane(xstr_in.scale*xstr_in.lattice,hkl);} //CO20190320
  double getSpacingHKLPlane(const xmatrix<double>& lattice,const xvector<int>& hkl){ //CO20190320
    bool LDEBUG=(FALSE || XHOST.DEBUG);
    string soliloquy="surface::getSpacingHKLPlane():";

    //http://lafactoria.lec.csic.es/mcc/attachments/article/12/Introduction%20to%20Reciprocal%20Space.pdf
    //https://web.stanford.edu/group/glam/xlab/MatSci162_172/LectureNotes/02_Geometry,%20RecLattice.pdf
    //useful relationship: kM=(2*PI)^2*inverse(M)
    xvector<double> dhkl=aurostd::xvectorint2double(hkl); //need double for operations
    xmatrix<double> klattice=ReciprocalLattice(lattice);
    xmatrix<double> kM=MetricTensor(klattice);
    double d_spacing=2.0*PI/sqrt(aurostd::scalar_product(dhkl,kM*dhkl));  //2*pi factor here is very important (counters the one in ReciprocalLattice())

    if(LDEBUG) {
      cerr << soliloquy << " hkl=" << hkl << endl;
      cerr << soliloquy << " kM=" << endl;cerr << kM << endl;
      cerr << soliloquy << " d_spacing=" << d_spacing << endl;
    }

    return d_spacing;
  }
  double getAngleHKLPlanes(const xstructure& xstr_in,int h1,int k1,int l1,int h2,int k2,int l2){return getAngleHKLPlanes(xstr_in.scale*xstr_in.lattice,h1,k1,l1,h2,k2,l2);} //CO20190320
  double getAngleHKLPlanes(const xmatrix<double>& lattice,int h1,int k1,int l1,int h2,int k2,int l2){xvector<int> hkl1,hkl2;hkl1[1]=h1;hkl1[2]=k1;hkl1[3]=l1;hkl2[1]=h2;hkl2[2]=k2;hkl2[3]=l2;return getAngleHKLPlanes(lattice,hkl1,hkl2);} //CO20190320
  double getAngleHKLPlanes(const xstructure& xstr_in,const xvector<int>& hkl1,const xvector<int>& hkl2){return getAngleHKLPlanes(xstr_in.scale*xstr_in.lattice,hkl1,hkl2);} //CO20190320
  double getAngleHKLPlanes(const xmatrix<double>& lattice,const xvector<int>& hkl1,const xvector<int>& hkl2){ //CO20190320
    bool LDEBUG=(FALSE || XHOST.DEBUG);
    string soliloquy="surface::getAngleHKLPlanes():";

    //http://lafactoria.lec.csic.es/mcc/attachments/article/12/Introduction%20to%20Reciprocal%20Space.pdf
    //https://web.stanford.edu/group/glam/xlab/MatSci162_172/LectureNotes/02_Geometry,%20RecLattice.pdf
    //useful relationship: kM=(2*PI)^2*inverse(M)
    xvector<double> dhkl1=aurostd::xvectorint2double(hkl1); //need double for operations
    xvector<double> dhkl2=aurostd::xvectorint2double(hkl2); //need double for operations
    xmatrix<double> klattice=ReciprocalLattice(lattice);
    xmatrix<double> kf2c=trasp(klattice);       //convert fractional to cartesian
    xvector<double> n1=kf2c*dhkl1;              //h*b1+k*b2+l*b3
    xvector<double> n2=kf2c*dhkl2;              //h*b1+k*b2+l*b3
    xmatrix<double> kM=MetricTensor(klattice);
    double angle=std::acos(aurostd::scalar_product(dhkl1,kM*dhkl2)/((2.0*PI)*(2.0*PI)*aurostd::modulus(n1)*aurostd::modulus(n2)));  //(2*pi)^2 factor here is very important (counters ReciprocalLattice())

    if(LDEBUG) {
      cerr << soliloquy << " hkl1=" << hkl1 << endl;
      cerr << soliloquy << " hkl2=" << hkl2 << endl;
      cerr << soliloquy << " n1=" << n1 << endl;
      cerr << soliloquy << " n2=" << n2 << endl;
      cerr << soliloquy << " kM=" << endl;cerr << kM << endl;
      cerr << soliloquy << " angle=" << angle << endl;
    }

    return angle;
  }

  void BringInBoundary(xvector<double>& vec,double padding){ //different than BringInCell()
    for(int i=vec.lrows;i<=vec.urows;i++){  //specialized BringInCell() for our purposes, no preference for origin (1.0 wall is fine)
      while(vec[i]>1.0+padding){vec[i]-=1.0;}  //BringInCell() has preference for origin, but we don't here, so no >=
      while(vec[i]<-padding){vec[i]+=1.0;}
    }
  }

  //[CO20190520 - plugged into BringInBoundary() with no padding]void Bring2OppositeBoundary(xvector<double>& vec){  //bounces position to the opposite boundary
  //[CO20190520 - plugged into BringInBoundary() with no padding]  for(int i=vec.lrows;i<=vec.urows;i++){
  //[CO20190520 - plugged into BringInBoundary() with no padding]    //if(aurostd::isequal(vec[i],1.0) || vec[i]>1.0){vec[i]-=1.0;}      //_ZERO_TOL_ is too strict
  //[CO20190520 - plugged into BringInBoundary() with no padding]    //else if(aurostd::isequal(vec[i],0.0) || vec[i]<0.0){vec[i]+=1.0;} //_ZERO_TOL_ is too strict
  //[CO20190520 - plugged into BringInBoundary() with no padding]    if(vec[i]>1.0){vec[i]-=1.0;}      //_ZERO_TOL_ is too strict
  //[CO20190520 - plugged into BringInBoundary() with no padding]    else if(vec[i]<0.0){vec[i]+=1.0;} //_ZERO_TOL_ is too strict
  //[CO20190520 - plugged into BringInBoundary() with no padding]  }
  //[CO20190520 - plugged into BringInBoundary() with no padding]}

#define LOOP_ITERATION_MAX 1e3
  xvector<double> getNextAtomInPath(const xstructure& xstr_in,const xvector<double>& _l_cpos,const xvector<double>& cpos_starting,vector<uint>& atoms2skip,uint& loop_iteration,bool outside_current_cell){
    //this function takes inputs direction l_cpos and cpos_starting and finds next atom (cpos_final) in that direction
    //good for hkl calculations
    //it also returns loop_iteration (how many times we loop unit cell in that direction)
    bool LDEBUG=(FALSE || XHOST.DEBUG);
    string soliloquy="surface::getNextAtomInPath():";

    if(LDEBUG){cerr << soliloquy << " starting" << endl;}

    //assume NO changes in xstr_in (too slow)
    const xmatrix<double>& lattice=xstr_in.lattice;
    const xmatrix<double>& f2c=xstr_in.f2c;
    const xmatrix<double>& c2f=xstr_in.c2f;
    const deque<_atom>& atoms=xstr_in.atoms;
    double min_dist=xstr_in.dist_nn_min;
    if(min_dist==AUROSTD_NAN){min_dist=SYM::minimumDistance(xstr_in);}
    double sym_eps=xstr_in.sym_eps;
    if(sym_eps==AUROSTD_NAN){sym_eps=SYM::defaultTolerance(xstr_in);}
    bool skew=SYM::isLatticeSkewed(lattice,min_dist,sym_eps);
    if(LDEBUG){
      cerr << soliloquy << " min_dist=" << min_dist << endl;
      cerr << soliloquy << " sym_eps=" << sym_eps << endl;
      cerr << soliloquy << " skew=" << skew << endl;
    }

    xvector<double> l_cpos=_l_cpos/aurostd::modulus(_l_cpos); //ensure it is normal!
    //[CO20190520 - safe-guard for working in fractional space (skew)]xvector<double> l_fpos=c2f*l_cpos;l_fpos/=aurostd::modulus(l_fpos);
    //[CO20190520 - safe-guard for working in fractional space (skew)]xvector<double> l_cpos=c2f*l_fpos;l_cpos/=aurostd::modulus(l_cpos);
    uint loop_iteration_starting=loop_iteration;
    if(LDEBUG){
      cerr << soliloquy << " l_cpos=" << l_cpos << endl;
      //[CO20190520 - safe-guard for working in fractional space (skew)]cerr << soliloquy << " l_fpos=" << l_fpos << endl;
      cerr << soliloquy << " loop_iteration=" << loop_iteration << endl;
    }

    //define unit box (in fpos FIRST, then convert to cpos)
    //2 points
    xvector<double> p_origin,p_top; //p_origin [0,0,0]
    p_top[1]=p_top[2]=p_top[3]=1.0;
    p_origin=f2c*p_origin;  //convert to cpos
    p_top=f2c*p_top;  //convert to cpos
    //6 normals all pointing outward
    vector<xvector<double> > v_n_fpos,v_n_cpos,v_line_plane_intersection_cpos;  //v_line_plane_intersection_fpos
    //xvector<double> line_plane_intersection_cpos;
    vector<double> v_d;
    vector<bool> v_line_plane_intersect;
    for(uint i=0;i<6;i++){
      v_n_fpos.push_back(xvector<double>());
      v_n_cpos.push_back(xvector<double>());
      v_line_plane_intersection_cpos.push_back(xvector<double>());  //v_line_plane_intersection_fpos.push_back(xvector<double>());
      v_d.push_back(0.0);
      v_line_plane_intersect.push_back(false);
    }
    //[CO20190520 - this does NOT work]if(0){  //despite what I thought, this does NOT work, still need to think about why...
    //[CO20190520 - this does NOT work]i  v_n_fpos[0][1]=v_n_fpos[1][2]=v_n_fpos[2][3]=-1.0; //matching p_origin
    //[CO20190520 - this does NOT work]i  v_n_fpos[3][1]=v_n_fpos[4][2]=v_n_fpos[5][3]=1.0;  //matching p_top
    //[CO20190520 - this does NOT work]i  for(uint i=0;i<6;i++){v_n_cpos[i]=f2c*v_n_fpos[i];v_n_cpos[i]/=aurostd::modulus(v_n_cpos[i]);} //convert to cpos
    //[CO20190520 - this does NOT work]i}else{
    //borrow instead from LatticeDimensionSphere()
    xmatrix<double> normals;
    for(int m=1;m<=3;m++)
      for(int n=1;n<=3;n++)
        for(int l=1;l<=3;l++) {
          normals(1,l)+=aurostd::eijk(l,m,n)*lattice(2,m)*lattice(3,n);
          normals(2,l)+=aurostd::eijk(l,m,n)*lattice(3,m)*lattice(1,n);
          normals(3,l)+=aurostd::eijk(l,m,n)*lattice(1,m)*lattice(2,n);
        }
    double length;
    for(int i=1;i<=3;i++) {
      length=aurostd::modulus(normals(i));
      for(int j=1;j<=3;j++) normals(i,j)/=length;
    }

    v_n_cpos[0]=-normals(1);
    v_n_cpos[1]=-normals(2);
    v_n_cpos[2]=-normals(3);
    v_n_cpos[3]=normals(1);
    v_n_cpos[4]=normals(2);
    v_n_cpos[5]=normals(3);
    //[CO20190520 - this does NOT work]i}

    if(LDEBUG){
      for(uint i=0;i<6;i++){
        cerr << soliloquy << " plane[i=" << i << "]: n=" << v_n_cpos[i] << ", p=" << (i<3?p_origin:p_top) << endl;
      }
    }
    //exit(0);

    //find what atom fpos_starting corresponds to
    xvector<double> fpos_starting=BringInCell(c2f*cpos_starting);
    if(LDEBUG){
      cerr << soliloquy << " cpos_starting=" << cpos_starting << endl;
      cerr << soliloquy << " fpos_starting=" << fpos_starting << endl;
    }
    uint starting_atom=AUROSTD_MAX_UINT;
    for(uint i=0;i<atoms.size();i++){
      if(LDEBUG){cerr << soliloquy << " checking atoms[i=" << i << "].fpos=" << atoms[i].fpos << endl;}
      if(SYM::FPOSMatch(fpos_starting,atoms[i].fpos,lattice,f2c,skew,sym_eps)){starting_atom=i;break;} //DX20190619 - lattice and f2c as input
    }
    if(starting_atom==AUROSTD_MAX_UINT){
      if(!atoms2skip.empty()){starting_atom=atoms2skip.back();}
      else{throw aurostd::xerror(_AFLOW_FILE_NAME_,soliloquy,"Cannot find starting atom",_INPUT_ERROR_);}
    }
    if(LDEBUG){cerr << soliloquy << " fpos_starting matches atom[" << starting_atom << "]" << endl;}
    if(starting_atom!= AUROSTD_MAX_UINT && !aurostd::WithinList(atoms2skip,starting_atom)){atoms2skip.push_back(starting_atom);}  //no duplicates is better

    //[CO20190520 - safe-guard for working in fractional space (skew)]xvector<double> fpos_current=fpos_starting;
    //[CO20190520 - safe-guard for working in fractional space (skew)]xvector<double> cpos_current=f2c*fpos_current;
    xvector<double> cpos_current,cpos_final,fpos_final;
    cpos_current=cpos_final=cpos_starting;
    xvector<double> fpos_current=BringInCell(c2f*cpos_current),fpos_current_prev;
    cpos_current=f2c*fpos_current;  //bring current inside
    if(LDEBUG){
      cerr << soliloquy << " fpos_current(start)=" << fpos_current << endl;
      cerr << soliloquy << " cpos_current(start)=" << cpos_current << endl;
    }

    xvector<double> cdiff;  //fdiff
    double dist_line=0.0,dist_rorigin=0.0,dist_rorigin_new=0.0;
    xvector<double> point_line_intersection_cpos,line_plane_intersection_fpos,line_plane_intersection_fpos_BIC,line_plane_intersection_fpos_BIB;  //point_line_intersection_fpos
    double loop_shift=sym_eps/2.0; //THIS IS CRITICAL //0.0; //introduces numerical inaccuracies, just get to unit cell boundary for BringInCell() //_ZERO_TOL_; //sym_eps //small bump into next loop
    double dist_rorigin_min=AUROSTD_MAX_DOUBLE,dist_line_min=AUROSTD_MAX_DOUBLE; //must be positive
    uint ind_min=AUROSTD_MAX_UINT;
    //[CO20190520 - fixed more robustly with loop_shift]bool bring_2_opposite_boundary=false;
    while(loop_iteration<LOOP_ITERATION_MAX){
      if(LDEBUG){
        cerr << soliloquy << " loop_iteration=" << loop_iteration << endl;
        cerr << soliloquy << " fpos_current=" << fpos_current << endl;
        cerr << soliloquy << " cpos_current=" << cpos_current << endl;
        cerr << soliloquy << " atoms2skip=" << aurostd::joinWDelimiter(atoms2skip,",") << endl;
      }
      //look for an atom in the path
      dist_rorigin_min=AUROSTD_MAX_DOUBLE;
      dist_line_min=AUROSTD_MAX_DOUBLE;
      ind_min=AUROSTD_MAX_UINT;
      if(!(loop_iteration==loop_iteration_starting && outside_current_cell)){ //go OUTSIDE current cell
        for(uint i=0;i<atoms.size();i++){ //loop through all atoms, find nearest in line of sight
          if(loop_iteration==loop_iteration_starting && i==starting_atom){continue;}  //only for the first
<<<<<<< HEAD
          if(aurostd::WithinList(atoms2skip,i)){continue;}
=======
          if(aurostd::withinList(atoms2skip,i)){continue;}
>>>>>>> ebaa549b
          //[CO20190520 - safe-guard for working in fractional space (skew)]point_line_intersection_fpos=aurostd::pointLineIntersection(fpos_current,l_fpos,atoms[i].fpos);
          //[CO20190520 - safe-guard for working in fractional space (skew)]point_line_intersection_cpos=f2c*point_line_intersection_fpos;
          point_line_intersection_cpos=aurostd::pointLineIntersection(cpos_current,l_cpos,atoms[i].cpos);
          cdiff=point_line_intersection_cpos-atoms[i].cpos; //distance from line (should be practically 0)
          dist_line=aurostd::modulus(cdiff);  //distance from line (should be practical 0)
          if(dist_line<dist_line_min){dist_line_min=dist_line;}
          if(LDEBUG){
            cerr << soliloquy << " atoms[i=" << i << "].cpos=" << atoms[i].cpos << ", atoms[i=" << i << "].fpos=" << atoms[i].fpos << endl;
            //[CO20190520 - safe-guard for working in fractional space (skew)]cerr << soliloquy << " point_line_intersection_fpos=" << point_line_intersection_fpos << endl;
            cerr << soliloquy << " point_line_intersection_cpos=" << point_line_intersection_cpos << endl;
            cerr << soliloquy << " dist_line=" << dist_line << endl;
          }
          cdiff=atoms[i].cpos-cpos_current; //distance from cpos_current (relative origin)
          dist_rorigin=aurostd::modulus(cdiff); //distance from cpos_current (relative origin)
          if(LDEBUG){cerr << soliloquy << " dist_rorigin=" << dist_rorigin << endl;}
          if(dist_line<sym_eps && dist_rorigin<dist_rorigin_min){ //find point on line (dist_line) that is nearest to cpos_current/rorigin (smallest dist_rorigin)
            dist_rorigin_min=dist_rorigin;
            ind_min=i;
          }
        }
      }
      if(LDEBUG){cerr << soliloquy << " dist_line_min=" << dist_line_min << endl;}
      if(ind_min!=AUROSTD_MAX_UINT){
        if(LDEBUG){cerr << soliloquy << " cpos_final(pre)=" << cpos_final << endl;}
        //[CO20190520 - fractional space considerations]fdiff=fpos_current-atoms[ind_min].fpos; (within cell)
        //[CO20190520 - safe-guard for working in fractional space (skew)]fdiff=SYM::FPOSDistance(fpos_current,atoms[ind_min].fpos,lattice,c2f,f2c,skew); //CO20190520 - fractional space considerations (within cell)
        //[CO20190520 - safe-guard for working in fractional space (skew)]cdiff=f2c*fdiff;
        cdiff=atoms[ind_min].cpos-cpos_current; //distance from cpos_current (relative origin)
        dist_rorigin=aurostd::modulus(cdiff); //distance from cpos_current (relative origin)
        if(LDEBUG){cerr << soliloquy << " dist_rorigin=" << dist_rorigin << endl;}
        cpos_final+=cdiff;
        fpos_final=BringInCell(c2f*cpos_final);
        dist_rorigin_new=aurostd::modulus(f2c*SYM::FPOSDistFromFPOS(fpos_final,atoms[ind_min].fpos,lattice,c2f,f2c,skew));  //using fpos_final as a check //DX20190620 - changed function name
        if(LDEBUG){
          cerr << soliloquy << " cpos_final(post)=" << cpos_final << endl;
          cerr << soliloquy << " fpos_final(post)=" << fpos_final << endl;
          cerr << soliloquy << " FOUND IMAGE! atom[i_atom=" << ind_min << ",fpos=" << atoms[ind_min].fpos << ",";
          cerr << "dist=" << dist_rorigin_new << "], ";
          cerr << "cpos_final=" << cpos_final << endl;
        }
        if(!aurostd::isequal(dist_rorigin_new,0.0,sym_eps)){throw aurostd::xerror(_AFLOW_FILE_NAME_,soliloquy,"Mismatch between atom.fpos and fpos_final",_RUNTIME_ERROR_);}
        atoms2skip.push_back(ind_min);
        //[CO20190520 - safe-guard for working in fractional space (skew)]return atoms[ind_min].fpos;
        return cpos_final;
      }
      //no atom found, so go to the next loop (ijk++)
      if(LDEBUG){
        cerr << soliloquy << " no atoms found, loop_iteration++" << endl;
        cerr << soliloquy << " cpos_current=" << cpos_current << endl;
        cerr << soliloquy << " fpos_current=" << fpos_current << endl;
      }
      dist_rorigin_min=AUROSTD_MAX_DOUBLE;
      ind_min=AUROSTD_MAX_UINT;
      for(uint i=0;i<6;i++){
        //this must be done in fractional, as 
        //[CO20190520 - safe-guard for working in fractional space (skew)]v_line_plane_intersect[i]=aurostd::linePlaneIntersect( (i<3?p_origin:p_top),v_n_cpos[i],fpos_current,l_fpos,v_d[i],v_line_plane_intersection_fpos[i]);
        v_line_plane_intersect[i]=aurostd::linePlaneIntersect( (i<3?p_origin:p_top),v_n_cpos[i],cpos_current,l_cpos,v_d[i],v_line_plane_intersection_cpos[i]);
        line_plane_intersection_fpos=line_plane_intersection_fpos_BIB=c2f*v_line_plane_intersection_cpos[i];
        line_plane_intersection_fpos_BIC=BringInCell(line_plane_intersection_fpos);
        BringInBoundary(line_plane_intersection_fpos_BIB,_ZERO_TOL_); //small padding === no shift to opposite boundary
        if(!aurostd::isequal(line_plane_intersection_fpos,line_plane_intersection_fpos_BIB)){
          v_line_plane_intersect[i]=false;
          if(LDEBUG){cerr << soliloquy << " line-plane intersection is outside cell: line_plane_intersection_fpos=" << line_plane_intersection_fpos << endl;}
        }
        if(v_line_plane_intersect[i] &&
            !(aurostd::isequal(line_plane_intersection_fpos_BIC[1],0.0) || 
              aurostd::isequal(line_plane_intersection_fpos_BIC[2],0.0) ||
              aurostd::isequal(line_plane_intersection_fpos_BIC[3],0.0))
          ){throw aurostd::xerror(_AFLOW_FILE_NAME_,soliloquy,"Line did not intersect plane",_RUNTIME_ERROR_);}
        if(LDEBUG){
          cerr << soliloquy << " v_line_plane_intersect[i=" << i << "]=" << v_line_plane_intersect[i];
          cerr << ", v_d[i=" << i << "]=" << v_d[i]  << endl;
          cerr << soliloquy << " line_plane_intersection[i=" << i << "].cpos=" << v_line_plane_intersection_cpos[i];
          cerr << ", fpos[i=" << i << "]=" << line_plane_intersection_fpos << endl;
        }
        //[CO20190520 - fixed more robustly with loop_shift]if(0){
        //[CO20190520 - fixed more robustly with loop_shift]  //v_d[i]>sym_eps - need to play
        //[CO20190520 - fixed more robustly with loop_shift]  if(v_line_plane_intersect[i] && v_d[i]>0.0 && v_d[i]<dist_rorigin_min){dist_rorigin_min=v_d[i];ind_min=i;}  //v_d[i]>0.0  //within sym_eps and line-starting-point is on the plane
        //[CO20190520 - fixed more robustly with loop_shift]}
        if(v_line_plane_intersect[i] && v_d[i]>sym_eps 
            //[CO20190520 - fixed more robustly with loop_shift]&&
            //[CO20190520 - fixed more robustly with loop_shift]line_plane_intersection_fpos[1]>=-1e-6 && line_plane_intersection_fpos[1]<=1.0+1e-6 &&
            //[CO20190520 - fixed more robustly with loop_shift]line_plane_intersection_fpos[2]>=-1e-6 && line_plane_intersection_fpos[2]<=1.0+1e-6 &&
            //[CO20190520 - fixed more robustly with loop_shift]line_plane_intersection_fpos[2]>=-1e-6 && line_plane_intersection_fpos[2]<=1.0+1e-6 &&
            //[CO20190520 - fixed more robustly with loop_shift](
            //[CO20190520 - fixed more robustly with loop_shift] aurostd::isequal(line_plane_intersection_fpos[1],0.0) || aurostd::isequal(line_plane_intersection_fpos[1],1.0) ||
            //[CO20190520 - fixed more robustly with loop_shift] aurostd::isequal(line_plane_intersection_fpos[2],0.0) || aurostd::isequal(line_plane_intersection_fpos[2],1.0) ||
            //[CO20190520 - fixed more robustly with loop_shift] aurostd::isequal(line_plane_intersection_fpos[3],0.0) || aurostd::isequal(line_plane_intersection_fpos[3],1.0) 
            //[CO20190520 - fixed more robustly with loop_shift] )
          ){
          if(LDEBUG){cerr << soliloquy << " valid possible intersection at plane[i=" << i << "]" << endl;}
          if(v_d[i]<dist_rorigin_min){dist_rorigin_min=v_d[i];ind_min=i;}
        }
      }

      if(ind_min==AUROSTD_MAX_UINT){throw aurostd::xerror(_AFLOW_FILE_NAME_,soliloquy,"Cannot find intersecting plane",_RUNTIME_ERROR_);}

      //[CO20190520 - do NOT take FPOSDistance(), we do not want to minimize vector]cpos_final += aurostd::modulus(f2c*SYM::FPOSDistance(fpos_current,v_line_plane_intersection_fpos[ind_min],lattice,c2f,f2c,skew)) + sym_eps;

      //[CO20190520 - safe-guard for working in fractional space (skew)]line_plane_intersection_cpos=f2c*v_line_plane_intersection_fpos[ind_min];
      //[CO20190520 - safe-guard for working in fractional space (skew)]line_plane_intersection_cpos=f2c*v_line_plane_intersection_fpos[ind_min];
      //[CO20190520 - safe-guard for working in fractional space (skew)]cdiff=cpos_current-line_plane_intersection_cpos;  //distance between cpos_current and unit cell boundary
      if(LDEBUG){
        cerr << soliloquy << " found intersection plane = " << ind_min << endl;
        cerr << soliloquy << " cpos_current=" << cpos_current << endl;
        cerr << soliloquy << " fpos_current=" << fpos_current << endl;
      }
      cdiff=v_line_plane_intersection_cpos[ind_min]-cpos_current;  //distance between cpos_current and unit cell boundary
      if(LDEBUG){cerr << soliloquy << " cpos_final(pre)=" << cpos_final << endl;}
      cpos_final += cdiff + loop_shift*l_cpos; //(loop_shift * l_cpos / aurostd::modulus(l_cpos) ); //loop_shift is to ensure BringInCell() gets us to next ijk
      if(LDEBUG){cerr << soliloquy << " cpos_final(post)=" << cpos_final << endl;}
      //[CO20190520 - safe-guard for working in fractional space (skew)]cpos_current=line_plane_intersection_cpos + (loop_shift * l_cpos / aurostd::modulus(l_cpos) );  //loop_shift is to ensure BringInCell() gets us to next ijk
      cpos_current=v_line_plane_intersection_cpos[ind_min] + loop_shift*l_cpos; //(loop_shift * l_cpos / aurostd::modulus(l_cpos) );  //loop_shift is to ensure BringInCell() gets us to next ijk
      fpos_current_prev=fpos_current;
      fpos_current=c2f*cpos_current;
      //[CO20190520 - need a smarter BringInCell() approach]fpos_current=BringInCell(c2f*cpos_current); //bring to boundary and BringInCell() to shift back to origin //BringInCell(): need to recalculate cpos (stay inside cell)
      //[NOT GOOD ENOUGH]fpos_current+=(-v_n_fpos[ind_min]); //a trick! add negative of boundary normal
      //[NOT GOOD ENOUGH]fpos_current=BringInCell(c2f*cpos_current); //we still need to BringInCell()
      if(LDEBUG){cerr << soliloquy  << " fpos_current(pre-boundary)=" << fpos_current << endl;}
      //[CO20190520 - loop shift prevents us from having to play with tols too much]bring_2_opposite_boundary=!( 
      //[CO20190520 - loop shift prevents us from having to play with tols too much]    fpos_current_prev[1]<-_ZERO_TOL_ || fpos_current_prev[1]>1.0+_ZERO_TOL_ ||
      //[CO20190520 - loop shift prevents us from having to play with tols too much]    fpos_current_prev[2]<-_ZERO_TOL_ || fpos_current_prev[2]>1.0+_ZERO_TOL_ ||
      //[CO20190520 - loop shift prevents us from having to play with tols too much]    fpos_current_prev[3]<-_ZERO_TOL_ || fpos_current_prev[3]>1.0+_ZERO_TOL_ );
      //[CO20190520 - loop shift prevents us from having to play with tols too much]if(LDEBUG){cerr << soliloquy << " bring_2_opposite_boundary=" << bring_2_opposite_boundary << endl;}
      //[CO20190520 - fixed more robustly with loop_shift]if(bring_2_opposite_boundary){Bring2OppositeBoundary(fpos_current);}
      //[CO20190520 - plugged into BringInBoundary() with no padding]Bring2OppositeBoundary(fpos_current);
      BringInBoundary(fpos_current); //no padding === shift to opposite boundary
      cpos_current=f2c*fpos_current;

      if(LDEBUG){
        cerr << soliloquy << " v_line_plane_intersection_cpos[i=" << ind_min << "]=" << v_line_plane_intersection_cpos[ind_min] << endl;
        cerr << soliloquy << " v_line_plane_intersection_fpos[i=" << ind_min << "]=" << c2f*v_line_plane_intersection_cpos[ind_min] << endl;
        cerr << soliloquy << " fpos_current(post-boundary)=" << fpos_current << endl;
        cerr << soliloquy << " cpos_current(post-boundary)=" << cpos_current << endl;
      }

      atoms2skip.clear();
      loop_iteration++;
    }

    throw aurostd::xerror(_AFLOW_FILE_NAME_,soliloquy,"Cannot find next atom",_RUNTIME_ERROR_);
    //[CO20190520 - safe-guard for working in fractional space (skew)]return fpos_current;
    return cpos_final;
  }

  //returns back how many times you need to go in hkl direction before you return back to equivalent site
  //differs from getSpacingHKLPlane(), which considers ONLY lattice
  //getDistanceBetweenImages() considers both lattice + basis
  //outside_cell makes sure you loop outside the cell at least once
  double getDistanceBetweenImages(const xstructure& xstr_in,const xvector<double>& n_cpos,bool outside_cell){ //CO20190320
    string soliloquy="surface::getDistanceBetweenImages():";
    double dist=0.0;
    if(distanceBetweenImages_HKL(xstr_in,n_cpos,dist,outside_cell)){return dist;}
    if(distanceBetweenImages_Tracing(xstr_in,n_cpos,dist,outside_cell)){return dist;}

    throw aurostd::xerror(_AFLOW_FILE_NAME_,soliloquy,"Cannot find distance between images",_INPUT_ERROR_);
    return dist;
  }
  bool distanceBetweenImages_HKL(const xstructure& xstr_in,const xvector<double>& n_cpos,double& distance_between_images,bool outside_cell){ //CO20190320
    bool LDEBUG=(FALSE || XHOST.DEBUG);
    string soliloquy="surface::distanceBetweenImages_HKL():";
    distance_between_images=0.0;

    if(LDEBUG){
      cerr << soliloquy << " starting" << endl;
      cerr << soliloquy << " xstr_in" << endl;cerr << xstr_in << endl;
      cerr << soliloquy << " n_cpos" << n_cpos << endl;
    }
    if(!xstr_in.atoms.size()){throw aurostd::xerror(_AFLOW_FILE_NAME_,soliloquy,"No atoms found in xstructure",_INPUT_ERROR_);}

    //assume NO changes in xstr_in (too slow)
    const xmatrix<double>& lattice=xstr_in.lattice;
    const xmatrix<double>& f2c=xstr_in.f2c;
    const xmatrix<double>& c2f=xstr_in.c2f;
    double min_dist=xstr_in.dist_nn_min;
    if(min_dist==AUROSTD_NAN){min_dist=SYM::minimumDistance(xstr_in);}
    double sym_eps=xstr_in.sym_eps;
    if(sym_eps==AUROSTD_NAN){sym_eps=SYM::defaultTolerance(xstr_in);}
    bool skew=SYM::isLatticeSkewed(lattice,min_dist,sym_eps);
    if(LDEBUG){
      cerr << soliloquy << " min_dist=" << min_dist << endl;
      cerr << soliloquy << " sym_eps=" << sym_eps << endl;
      cerr << soliloquy << " skew=" << skew << endl;
    }

    xvector<int> hkl;
    if(!Normal2HKLPlane(lattice,n_cpos,hkl)){return false;}
    double d_spacing=getSpacingHKLPlane(lattice,hkl);

    if(LDEBUG) {
      cerr << soliloquy << " hkl=" << hkl << endl;
      cerr << soliloquy << " d_spacing=" << d_spacing << endl;
    }

    int count_d_spacings=0;

    //use getFullSymBasis() to map atoms to same type
    _sym_op symop; symop.is_fgroup=true;
    symop.Uc=symop.Uf=aurostd::eye<double>(); //no rotation

    if(!xstr_in.atoms.size()){throw aurostd::xerror(_AFLOW_FILE_NAME_,soliloquy,"No atoms found in xstructure",_INPUT_ERROR_);}
    vector<int> basis_atoms_map,basis_types_map;  //dummies
    uint loop_iteration=0;
    //[CO20190520 - safe-guard for working in fractional space (skew)]xvector<double> fpos_prev;
    //[CO20190520 - safe-guard for working in fractional space (skew)]double dist_prev;
    bool found_map=false;
    xvector<double> ftau_BIC;

    while(!found_map && loop_iteration<LOOP_ITERATION_MAX){
      symop.ctau=((double)++count_d_spacings * d_spacing) * n_cpos;
      symop.ftau=c2f*symop.ctau;
      if(LDEBUG){
        cerr << soliloquy << " symop.ftau=" << symop.ftau << endl;
        cerr << soliloquy << " symop.ctau=" << symop.ctau << endl;
      }
      loop_iteration++;
      if(LDEBUG){cerr << soliloquy << " symop=" << endl;cerr << symop << endl;}
      if(outside_cell){
        ftau_BIC=BringInCell(symop.ftau);
        if(aurostd::isequal(symop.ftau,ftau_BIC)){continue;}
      }
      if(SYM::getFullSymBasis(xstr_in.atoms,lattice,c2f,f2c,symop,true,skew,sym_eps,basis_atoms_map,basis_types_map)){found_map=true;break;}
    }

    if(loop_iteration==LOOP_ITERATION_MAX){
      //throw aurostd::xerror(_AFLOW_FILE_NAME_,soliloquy,"Cannot find distance between images",_RUNTIME_ERROR_);
      return false;
    }

    distance_between_images=(double)count_d_spacings++ * d_spacing;
    if(LDEBUG) {cerr << soliloquy << " distance_between_images=" << distance_between_images << endl;}
    return distance_between_images;

    //[OBSOLETE - need to map atoms to same type]xvector<double> fpos,fpos_orig,cpos;
    //[OBSOLETE - need to map atoms to same type]fpos[1]=fpos_orig[1]=0.25;  //could be anything
    //[OBSOLETE - need to map atoms to same type]fpos[2]=fpos_orig[2]=0.25;  //could be anything
    //[OBSOLETE - need to map atoms to same type]fpos[3]=fpos_orig[3]=0.25;  //could be anything
    //[OBSOLETE - need to map atoms to same type]cpos=f2c*fpos;  //F2C(lattice,fpos);
    //[OBSOLETE - need to map atoms to same type]
    //[OBSOLETE - need to map atoms to same type]if(LDEBUG) {
    //[OBSOLETE - need to map atoms to same type]  cerr << soliloquy << " cpos=" << cpos << endl;
    //[OBSOLETE - need to map atoms to same type]  cerr << soliloquy << " fpos=" << fpos << endl;
    //[OBSOLETE - need to map atoms to same type]}
    //[OBSOLETE - need to map atoms to same type]
    //[OBSOLETE - need to map atoms to same type]bool start=true;
    //[OBSOLETE - need to map atoms to same type]int count=0;
    //[OBSOLETE - need to map atoms to same type]while(start || !SYM::AtomFPOSMatch(fpos_orig,fpos,c2f,f2c,skew,sym_eps)) //!aurostd::isequal(fpos,fpos_orig))
    //[OBSOLETE - need to map atoms to same type]{  //CO200106 - patching for auto-indenting
    //[OBSOLETE - need to map atoms to same type]  start=false;
    //[OBSOLETE - need to map atoms to same type]  cpos+=d_spacing * n;
    //[OBSOLETE - need to map atoms to same type]  fpos=c2f*cpos;  //C2F(lattice,cpos);
    //[OBSOLETE - need to map atoms to same type]  //fpos=BringInCell(fpos); //handled by AtomFPOSMatch()
    //[OBSOLETE - need to map atoms to same type]  if(LDEBUG) {
    //[OBSOLETE - need to map atoms to same type]    cerr << soliloquy << " cpos=" << cpos << endl;
    //[OBSOLETE - need to map atoms to same type]    cerr << soliloquy << " fpos=" << fpos << endl;
    //[OBSOLETE - need to map atoms to same type]  }
    //[OBSOLETE - need to map atoms to same type]  count++;
    //[OBSOLETE - need to map atoms to same type]}
    //[OBSOLETE - need to map atoms to same type]
    //[OBSOLETE - need to map atoms to same type]if(LDEBUG) {cerr << soliloquy << " distance_between_images=" << d_spacing * (double)count << endl;}
    //[OBSOLETE - need to map atoms to same type]
    //[OBSOLETE - need to map atoms to same type]return d_spacing * (double)count;

  }

  bool distanceBetweenImages_Tracing(const xstructure& xstr_in,const xvector<double>& n_cpos,double& distance_between_images,bool outside_cell){ //CO20190320
    bool LDEBUG=(FALSE || XHOST.DEBUG);
    string soliloquy="surface::distanceBetweenImages_Tracing():";
    distance_between_images=0.0;

    if(LDEBUG){
      cerr << soliloquy << " starting" << endl;
      cerr << soliloquy << " xstr_in" << endl;cerr << xstr_in << endl;
      cerr << soliloquy << " n_cpos" << n_cpos << endl;
    }
    if(!xstr_in.atoms.size()){throw aurostd::xerror(_AFLOW_FILE_NAME_,soliloquy,"No atoms found in xstructure",_INPUT_ERROR_);}

    //assume NO changes in xstr_in (too slow)
    const xmatrix<double>& lattice=xstr_in.lattice;
    const xmatrix<double>& f2c=xstr_in.f2c;
    const xmatrix<double>& c2f=xstr_in.c2f;
    double min_dist=xstr_in.dist_nn_min;
    if(min_dist==AUROSTD_NAN){min_dist=SYM::minimumDistance(xstr_in);}
    double sym_eps=xstr_in.sym_eps;
    if(sym_eps==AUROSTD_NAN){sym_eps=SYM::defaultTolerance(xstr_in);}
    bool skew=SYM::isLatticeSkewed(lattice,min_dist,sym_eps);
    if(LDEBUG){
      cerr << soliloquy << " min_dist=" << min_dist << endl;
      cerr << soliloquy << " sym_eps=" << sym_eps << endl;
      cerr << soliloquy << " skew=" << skew << endl;
    }

    //[CO20190520 - safe-guard for working in fractional space (skew)]xvector<double> n_fpos=c2f*n_cpos;n_fpos/=aurostd::modulus(n_fpos);
    //[CO20190520 - safe-guard for working in fractional space (skew)]if(LDEBUG){
    //[CO20190520 - safe-guard for working in fractional space (skew)]  cerr << soliloquy << " n_cpos=" << n_cpos << endl;
    //[CO20190520 - safe-guard for working in fractional space (skew)]  cerr << soliloquy << " n_fpos=" << n_fpos << endl;
    //[CO20190520 - safe-guard for working in fractional space (skew)]}

    double cpos_diff=0.0;

    //use getFullSymBasis() to map atoms to same type
    xvector<double> cpos_prev,cpos_new,cpos_orig,cpos_direct;
    _sym_op symop; symop.is_fgroup=true;
    symop.Uc=symop.Uf=aurostd::eye<double>(); //no rotation

    cpos_prev=xstr_in.atoms.front().cpos;
    vector<int> basis_atoms_map,basis_types_map;  //dummies
    uint loop_iteration=0,loop_iteration_prev=0;
    //[CO20190520 - safe-guard for working in fractional space (skew)]xvector<double> fpos_prev;
    //[CO20190520 - safe-guard for working in fractional space (skew)]double dist_prev;
    cpos_orig=cpos_prev=cpos_new=xstr_in.atoms.front().cpos;  //initialize
    vector<uint> atoms2skip;
    atoms2skip.push_back(0);  //first atom
    bool found_map=false;

    while(!found_map && loop_iteration<LOOP_ITERATION_MAX){
      //there is some noise associated with moving atom to atom (of order of sym_eps)
      //it is better to increment by loop all at once
      /*
         symop.ftau=getNextAtomInPath(xstr_in,n_fpos,symop.ftau,atoms2skip,distance_between_images,loop_iteration,outside_cell);
         symop.ctau=f2c*symop.ftau;
         if(LDEBUG){
         cerr << soliloquy << " symop.ftau=" << symop.ftau << endl;
         cerr << soliloquy << " symop.ctau=" << symop.ctau << endl;
         }
         if(LDEBUG){cerr << soliloquy << " symop=" << endl;cerr << symop << endl;}
         if(SYM::getFullSymBasis(xstr_in.atoms,lattice,c2f,f2c,symop,true,skew,sym_eps,basis_atoms_map,basis_types_map)){break;}
         */
      cpos_prev=cpos_new;
      loop_iteration_prev=loop_iteration;
      while(!found_map && loop_iteration==loop_iteration_prev){
        //[CO20190520 - safe-guard for working in fractional space (skew)]symop.ftau=getNextAtomInPath(xstr_in,n_fpos,fpos_prev,atoms2skip,distance_between_images,loop_iteration,outside_cell);
        //[CO20190520 - safe-guard for working in fractional space (skew)]symop.ctau=f2c*symop.ftau;
        cpos_new=getNextAtomInPath(xstr_in,n_cpos,cpos_prev,atoms2skip,loop_iteration,outside_cell);
        symop.ctau=cpos_new-cpos_orig;
        symop.ftau=c2f*symop.ctau;
        if(LDEBUG){
          cerr << soliloquy << " atoms2skip=" << aurostd::joinWDelimiter(atoms2skip,",") << endl;
          cerr << soliloquy << " symop.ctau=" << symop.ctau << endl;
          cerr << soliloquy << " symop.ftau=" << symop.ftau << endl;
        }
        if(LDEBUG){cerr << soliloquy << " symop=" << endl;cerr << symop << endl;}
        if(SYM::getFullSymBasis(xstr_in.atoms,lattice,c2f,f2c,symop,true,skew,sym_eps,basis_atoms_map,basis_types_map)){found_map=true;break;}
      }
      distance_between_images+=aurostd::modulus(cpos_new-cpos_prev);
      if(LDEBUG){
        cerr << soliloquy << " cpos_prev=" << cpos_prev << endl;
        cerr << soliloquy << " cpos_new=" << cpos_new << endl;
        cerr << soliloquy << " distance_between_images=" << distance_between_images << endl;
        cerr << soliloquy << " cpos_new(pre)=" << cpos_new[1] << "," << cpos_new[2] << "," << cpos_new[3] << endl;
      }
      cpos_direct=cpos_orig+distance_between_images*n_cpos; //rectify for atoms close to line that did not yield getFullSymBasis()
      cpos_diff=aurostd::modulus(cpos_new-cpos_direct);
      cpos_new=cpos_direct;
      if(LDEBUG){
        cerr << soliloquy << " cpos_new(post)=" << cpos_new[1] << "," << cpos_new[2] << "," << cpos_new[3] << endl;
        cerr << soliloquy << " cpos_diff=" << cpos_diff << endl;
      }
      if(!aurostd::isequal(cpos_diff,0.0,sym_eps)){throw aurostd::xerror(_AFLOW_FILE_NAME_,soliloquy,"cpos_diff!=0 (cpos_diff="+aurostd::utype2string(cpos_diff)+")",_RUNTIME_ERROR_);}
    }

    if(loop_iteration==LOOP_ITERATION_MAX){
      //throw aurostd::xerror(_AFLOW_FILE_NAME_,soliloquy,"Cannot find distance between images",_RUNTIME_ERROR_);
      return false;
    }

    if(LDEBUG) {cerr << soliloquy << " distance_between_images=" << distance_between_images << endl;}

    return distance_between_images;
  }

  //[CO20190520 - OBSOLETE]struct atom_plane_dist{ //for stacking fault calculations ONLY
  //[CO20190520 - OBSOLETE]  int index;
  //[CO20190520 - OBSOLETE]  double distance;
  //[CO20190520 - OBSOLETE]  bool operator<(const atom_plane_dist& other) const {return distance<other.distance;}
  //[CO20190520 - OBSOLETE]};

  //[CO20190808 - OBSOLETE: does not work, need to redefine lattice vectors, use CreateSlab_SurfaceLattice() instead]// START - EASY INPUTS
  //[CO20190808 - OBSOLETE: does not work, need to redefine lattice vectors, use CreateSlab_SurfaceLattice() instead]//follows procedure outlined in: De Leon et al., PRL 114, 165502 (2015) (supp info)
  //[CO20190808 - OBSOLETE: does not work, need to redefine lattice vectors, use CreateSlab_SurfaceLattice() instead]xstructure CreateSlab_RigidRotation(const xstructure& xstr_in,const xvector<int>& hkl,int total_layers,double vacuum,ostream& oss){
  //[CO20190808 - OBSOLETE: does not work, need to redefine lattice vectors, use CreateSlab_SurfaceLattice() instead]  _aflags aflags; aflags.Directory=".";
  //[CO20190808 - OBSOLETE: does not work, need to redefine lattice vectors, use CreateSlab_SurfaceLattice() instead]  return CreateSlab_RigidRotation(xstr_in,hkl,total_layers,vacuum,aflags,oss);
  //[CO20190808 - OBSOLETE: does not work, need to redefine lattice vectors, use CreateSlab_SurfaceLattice() instead]} //CO20190321
  //[CO20190808 - OBSOLETE: does not work, need to redefine lattice vectors, use CreateSlab_SurfaceLattice() instead]xstructure CreateSlab_RigidRotation(const xstructure& xstr_in,const xvector<int>& hkl,int total_layers,double vacuum,const _aflags& aflags,ostream& oss){
  //[CO20190808 - OBSOLETE: does not work, need to redefine lattice vectors, use CreateSlab_SurfaceLattice() instead]  ofstream FileMESSAGE;
  //[CO20190808 - OBSOLETE: does not work, need to redefine lattice vectors, use CreateSlab_SurfaceLattice() instead]  return CreateSlab_RigidRotation(xstr_in,hkl,total_layers,vacuum,aflags,FileMESSAGE,oss);
  //[CO20190808 - OBSOLETE: does not work, need to redefine lattice vectors, use CreateSlab_SurfaceLattice() instead]} //CO20190321
  //[CO20190808 - OBSOLETE: does not work, need to redefine lattice vectors, use CreateSlab_SurfaceLattice() instead]xstructure CreateSlab_RigidRotation(const xstructure& xstr_in,const xvector<int>& hkl,int total_layers,double vacuum,ofstream& FileMESSAGE,ostream& oss){
  //[CO20190808 - OBSOLETE: does not work, need to redefine lattice vectors, use CreateSlab_SurfaceLattice() instead]  _aflags aflags; aflags.Directory=".";
  //[CO20190808 - OBSOLETE: does not work, need to redefine lattice vectors, use CreateSlab_SurfaceLattice() instead]  return CreateSlab_RigidRotation(xstr_in,hkl,total_layers,vacuum,aflags,FileMESSAGE,oss);
  //[CO20190808 - OBSOLETE: does not work, need to redefine lattice vectors, use CreateSlab_SurfaceLattice() instead]} //CO20190321
  //[CO20190808 - OBSOLETE: does not work, need to redefine lattice vectors, use CreateSlab_SurfaceLattice() instead]xstructure CreateSlab_RigidRotation(const xstructure& xstr_in,const xvector<int>& hkl,int total_layers,double vacuum,const _aflags& aflags,ofstream& FileMESSAGE,ostream& oss){
  //[CO20190808 - OBSOLETE: does not work, need to redefine lattice vectors, use CreateSlab_SurfaceLattice() instead]  xmatrix<double> rotation;
  //[CO20190808 - OBSOLETE: does not work, need to redefine lattice vectors, use CreateSlab_SurfaceLattice() instead]  xstructure xstr_slab_newbasis;  //xstr_rotated
  //[CO20190808 - OBSOLETE: does not work, need to redefine lattice vectors, use CreateSlab_SurfaceLattice() instead]  vector<int> sc2pcMap_slab,pc2scMap_slab;
  //[CO20190808 - OBSOLETE: does not work, need to redefine lattice vectors, use CreateSlab_SurfaceLattice() instead]  return CreateSlab_RigidRotation(xstr_in,hkl,total_layers,vacuum,rotation,xstr_slab_newbasis,sc2pcMap_slab,pc2scMap_slab,aflags,FileMESSAGE,oss);
  //[CO20190808 - OBSOLETE: does not work, need to redefine lattice vectors, use CreateSlab_SurfaceLattice() instead]} //CO20190321
  //[CO20190808 - OBSOLETE: does not work, need to redefine lattice vectors, use CreateSlab_SurfaceLattice() instead]xstructure CreateSlab_RigidRotation(const xstructure& xstr_in,const xvector<int>& hkl,int total_layers,double vacuum,vector<int>& sc2pcMap_slab,vector<int>& pc2scMap_slab,ostream& oss){
  //[CO20190808 - OBSOLETE: does not work, need to redefine lattice vectors, use CreateSlab_SurfaceLattice() instead]  _aflags aflags; aflags.Directory=".";
  //[CO20190808 - OBSOLETE: does not work, need to redefine lattice vectors, use CreateSlab_SurfaceLattice() instead]  return CreateSlab_RigidRotation(xstr_in,hkl,total_layers,vacuum,sc2pcMap_slab,pc2scMap_slab,aflags,oss);
  //[CO20190808 - OBSOLETE: does not work, need to redefine lattice vectors, use CreateSlab_SurfaceLattice() instead]} //CO20190321
  //[CO20190808 - OBSOLETE: does not work, need to redefine lattice vectors, use CreateSlab_SurfaceLattice() instead]xstructure CreateSlab_RigidRotation(const xstructure& xstr_in,const xvector<int>& hkl,int total_layers,double vacuum,vector<int>& sc2pcMap_slab,vector<int>& pc2scMap_slab,const _aflags& aflags,ostream& oss){
  //[CO20190808 - OBSOLETE: does not work, need to redefine lattice vectors, use CreateSlab_SurfaceLattice() instead]  ofstream FileMESSAGE;
  //[CO20190808 - OBSOLETE: does not work, need to redefine lattice vectors, use CreateSlab_SurfaceLattice() instead]  return CreateSlab_RigidRotation(xstr_in,hkl,total_layers,vacuum,sc2pcMap_slab,pc2scMap_slab,aflags,FileMESSAGE,oss);
  //[CO20190808 - OBSOLETE: does not work, need to redefine lattice vectors, use CreateSlab_SurfaceLattice() instead]} //CO20190321
  //[CO20190808 - OBSOLETE: does not work, need to redefine lattice vectors, use CreateSlab_SurfaceLattice() instead]xstructure CreateSlab_RigidRotation(const xstructure& xstr_in,const xvector<int>& hkl,int total_layers,double vacuum,vector<int>& sc2pcMap_slab,vector<int>& pc2scMap_slab,ofstream& FileMESSAGE,ostream& oss){
  //[CO20190808 - OBSOLETE: does not work, need to redefine lattice vectors, use CreateSlab_SurfaceLattice() instead]  _aflags aflags; aflags.Directory=".";
  //[CO20190808 - OBSOLETE: does not work, need to redefine lattice vectors, use CreateSlab_SurfaceLattice() instead]  return CreateSlab_RigidRotation(xstr_in,hkl,total_layers,vacuum,sc2pcMap_slab,pc2scMap_slab,aflags,FileMESSAGE,oss);
  //[CO20190808 - OBSOLETE: does not work, need to redefine lattice vectors, use CreateSlab_SurfaceLattice() instead]} //CO20190321
  //[CO20190808 - OBSOLETE: does not work, need to redefine lattice vectors, use CreateSlab_SurfaceLattice() instead]xstructure CreateSlab_RigidRotation(const xstructure& xstr_in,const xvector<int>& hkl,int total_layers,double vacuum,vector<int>& sc2pcMap_slab,vector<int>& pc2scMap_slab,const _aflags& aflags,ofstream& FileMESSAGE,ostream& oss){
  //[CO20190808 - OBSOLETE: does not work, need to redefine lattice vectors, use CreateSlab_SurfaceLattice() instead]  xmatrix<double> rotation;
  //[CO20190808 - OBSOLETE: does not work, need to redefine lattice vectors, use CreateSlab_SurfaceLattice() instead]  xstructure xstr_slab_newbasis;
  //[CO20190808 - OBSOLETE: does not work, need to redefine lattice vectors, use CreateSlab_SurfaceLattice() instead]  return CreateSlab_RigidRotation(xstr_in,hkl,total_layers,vacuum,rotation,xstr_slab_newbasis,sc2pcMap_slab,pc2scMap_slab,aflags,FileMESSAGE,oss);
  //[CO20190808 - OBSOLETE: does not work, need to redefine lattice vectors, use CreateSlab_SurfaceLattice() instead]} //CO20190321
  //[CO20190808 - OBSOLETE: does not work, need to redefine lattice vectors, use CreateSlab_SurfaceLattice() instead]// STOP - EASY INPUTS
  //[CO20190808 - OBSOLETE: does not work, need to redefine lattice vectors, use CreateSlab_SurfaceLattice() instead]xstructure CreateSlab_RigidRotation(const aurostd::xoption& vpflow,istream& input,xvector<int>& hkl,int& total_layers,xmatrix<double>& rotation,xstructure& xstr_slab_newbasis,vector<int>& sc2pcMap_slab,vector<int>& pc2scMap_slab,ostream& oss){
  //[CO20190808 - OBSOLETE: does not work, need to redefine lattice vectors, use CreateSlab_SurfaceLattice() instead]  xstructure xstr_in(input,IOAFLOW_AUTO);
  //[CO20190808 - OBSOLETE: does not work, need to redefine lattice vectors, use CreateSlab_SurfaceLattice() instead]  return CreateSlab_RigidRotation(vpflow,xstr_in,hkl,total_layers,rotation,xstr_slab_newbasis,sc2pcMap_slab,pc2scMap_slab,oss);
  //[CO20190808 - OBSOLETE: does not work, need to redefine lattice vectors, use CreateSlab_SurfaceLattice() instead]}
  //[CO20190808 - OBSOLETE: does not work, need to redefine lattice vectors, use CreateSlab_SurfaceLattice() instead]xstructure CreateSlab_RigidRotation(const aurostd::xoption& vpflow,const xstructure& xstr_in,xvector<int>& hkl,int& total_layers,xmatrix<double>& rotation,xstructure& xstr_slab_newbasis,vector<int>& sc2pcMap_slab,vector<int>& pc2scMap_slab,ostream& oss){
  //[CO20190808 - OBSOLETE: does not work, need to redefine lattice vectors, use CreateSlab_SurfaceLattice() instead]  _aflags aflags; aflags.Directory=".";
  //[CO20190808 - OBSOLETE: does not work, need to redefine lattice vectors, use CreateSlab_SurfaceLattice() instead]  return CreateSlab_RigidRotation(vpflow,xstr_in,hkl,total_layers,rotation,xstr_slab_newbasis,sc2pcMap_slab,pc2scMap_slab,aflags,oss);
  //[CO20190808 - OBSOLETE: does not work, need to redefine lattice vectors, use CreateSlab_SurfaceLattice() instead]}
  //[CO20190808 - OBSOLETE: does not work, need to redefine lattice vectors, use CreateSlab_SurfaceLattice() instead]xstructure CreateSlab_RigidRotation(const aurostd::xoption& vpflow,istream& input,xvector<int>& hkl,int& total_layers,xmatrix<double>& rotation,xstructure& xstr_slab_newbasis,vector<int>& sc2pcMap_slab,vector<int>& pc2scMap_slab,const _aflags& aflags,ostream& oss){
  //[CO20190808 - OBSOLETE: does not work, need to redefine lattice vectors, use CreateSlab_SurfaceLattice() instead]  xstructure xstr_in(input,IOAFLOW_AUTO);
  //[CO20190808 - OBSOLETE: does not work, need to redefine lattice vectors, use CreateSlab_SurfaceLattice() instead]  return CreateSlab_RigidRotation(vpflow,xstr_in,hkl,total_layers,rotation,xstr_slab_newbasis,sc2pcMap_slab,pc2scMap_slab,aflags,oss);
  //[CO20190808 - OBSOLETE: does not work, need to redefine lattice vectors, use CreateSlab_SurfaceLattice() instead]}
  //[CO20190808 - OBSOLETE: does not work, need to redefine lattice vectors, use CreateSlab_SurfaceLattice() instead]xstructure CreateSlab_RigidRotation(const aurostd::xoption& vpflow,const xstructure& xstr_in,xvector<int>& hkl,int& total_layers,xmatrix<double>& rotation,xstructure& xstr_slab_newbasis,vector<int>& sc2pcMap_slab,vector<int>& pc2scMap_slab,const _aflags& aflags,ostream& oss){
  //[CO20190808 - OBSOLETE: does not work, need to redefine lattice vectors, use CreateSlab_SurfaceLattice() instead]  ofstream FileMESSAGE;
  //[CO20190808 - OBSOLETE: does not work, need to redefine lattice vectors, use CreateSlab_SurfaceLattice() instead]  return CreateSlab_RigidRotation(vpflow,xstr_in,hkl,total_layers,rotation,xstr_slab_newbasis,sc2pcMap_slab,pc2scMap_slab,aflags,FileMESSAGE,oss);
  //[CO20190808 - OBSOLETE: does not work, need to redefine lattice vectors, use CreateSlab_SurfaceLattice() instead]}
  //[CO20190808 - OBSOLETE: does not work, need to redefine lattice vectors, use CreateSlab_SurfaceLattice() instead]xstructure CreateSlab_RigidRotation(const aurostd::xoption& vpflow,istream& input,xvector<int>& hkl,int& total_layers,xmatrix<double>& rotation,xstructure& xstr_slab_newbasis,vector<int>& sc2pcMap_slab,vector<int>& pc2scMap_slab,ofstream& FileMESSAGE,ostream& oss){
  //[CO20190808 - OBSOLETE: does not work, need to redefine lattice vectors, use CreateSlab_SurfaceLattice() instead]  xstructure xstr_in(input,IOAFLOW_AUTO);
  //[CO20190808 - OBSOLETE: does not work, need to redefine lattice vectors, use CreateSlab_SurfaceLattice() instead]  return CreateSlab_RigidRotation(vpflow,xstr_in,hkl,total_layers,rotation,xstr_slab_newbasis,sc2pcMap_slab,pc2scMap_slab,FileMESSAGE,oss);
  //[CO20190808 - OBSOLETE: does not work, need to redefine lattice vectors, use CreateSlab_SurfaceLattice() instead]}
  //[CO20190808 - OBSOLETE: does not work, need to redefine lattice vectors, use CreateSlab_SurfaceLattice() instead]xstructure CreateSlab_RigidRotation(const aurostd::xoption& vpflow,const xstructure& xstr_in,xvector<int>& hkl,int& total_layers,xmatrix<double>& rotation,xstructure& xstr_slab_newbasis,vector<int>& sc2pcMap_slab,vector<int>& pc2scMap_slab,ofstream& FileMESSAGE,ostream& oss){
  //[CO20190808 - OBSOLETE: does not work, need to redefine lattice vectors, use CreateSlab_SurfaceLattice() instead]  _aflags aflags; aflags.Directory=".";
  //[CO20190808 - OBSOLETE: does not work, need to redefine lattice vectors, use CreateSlab_SurfaceLattice() instead]  return CreateSlab_RigidRotation(vpflow,xstr_in,hkl,total_layers,rotation,xstr_slab_newbasis,sc2pcMap_slab,pc2scMap_slab,aflags,FileMESSAGE,oss);
  //[CO20190808 - OBSOLETE: does not work, need to redefine lattice vectors, use CreateSlab_SurfaceLattice() instead]}
  //[CO20190808 - OBSOLETE: does not work, need to redefine lattice vectors, use CreateSlab_SurfaceLattice() instead]xstructure CreateSlab_RigidRotation(const aurostd::xoption& vpflow,istream& input,xvector<int>& hkl,int& total_layers,xmatrix<double>& rotation,xstructure& xstr_slab_newbasis,vector<int>& sc2pcMap_slab,vector<int>& pc2scMap_slab,const _aflags& aflags,ofstream& FileMESSAGE,ostream& oss){
  //[CO20190808 - OBSOLETE: does not work, need to redefine lattice vectors, use CreateSlab_SurfaceLattice() instead]  xstructure xstr_in(input,IOAFLOW_AUTO);
  //[CO20190808 - OBSOLETE: does not work, need to redefine lattice vectors, use CreateSlab_SurfaceLattice() instead]  return CreateSlab_RigidRotation(vpflow,xstr_in,hkl,total_layers,rotation,xstr_slab_newbasis,sc2pcMap_slab,pc2scMap_slab,aflags,FileMESSAGE,oss);
  //[CO20190808 - OBSOLETE: does not work, need to redefine lattice vectors, use CreateSlab_SurfaceLattice() instead]}
  //[CO20190808 - OBSOLETE: does not work, need to redefine lattice vectors, use CreateSlab_SurfaceLattice() instead]xstructure CreateSlab_RigidRotation(const aurostd::xoption& vpflow,const xstructure& xstr_in,xvector<int>& hkl,int& total_layers,xmatrix<double>& rotation,xstructure& xstr_slab_newbasis,vector<int>& sc2pcMap_slab,vector<int>& pc2scMap_slab,const _aflags& aflags,ofstream& FileMESSAGE,ostream& oss){
  //[CO20190808 - OBSOLETE: does not work, need to redefine lattice vectors, use CreateSlab_SurfaceLattice() instead]  bool LDEBUG=(FALSE || XHOST.DEBUG);
  //[CO20190808 - OBSOLETE: does not work, need to redefine lattice vectors, use CreateSlab_SurfaceLattice() instead]  string soliloquy="surface::CreateSlab_RigidRotation():";
  //[CO20190808 - OBSOLETE: does not work, need to redefine lattice vectors, use CreateSlab_SurfaceLattice() instead]  stringstream message;
  //[CO20190808 - OBSOLETE: does not work, need to redefine lattice vectors, use CreateSlab_SurfaceLattice() instead]  std::streamsize prec = 8;
  //[CO20190808 - OBSOLETE: does not work, need to redefine lattice vectors, use CreateSlab_SurfaceLattice() instead]
  //[CO20190808 - OBSOLETE: does not work, need to redefine lattice vectors, use CreateSlab_SurfaceLattice() instead]  ///////////////////////////////////////////////////////////////////////////////////////////////////////////////////////////
  //[CO20190808 - OBSOLETE: does not work, need to redefine lattice vectors, use CreateSlab_SurfaceLattice() instead]  // START - read flags
  //[CO20190808 - OBSOLETE: does not work, need to redefine lattice vectors, use CreateSlab_SurfaceLattice() instead]  ///////////////////////////////////////////////////////////////////////////////////////////////////////////////////////////
  //[CO20190808 - OBSOLETE: does not work, need to redefine lattice vectors, use CreateSlab_SurfaceLattice() instead]  
  //[CO20190808 - OBSOLETE: does not work, need to redefine lattice vectors, use CreateSlab_SurfaceLattice() instead]  if(LDEBUG) {cerr << soliloquy << " reading flags" << endl;}
  //[CO20190808 - OBSOLETE: does not work, need to redefine lattice vectors, use CreateSlab_SurfaceLattice() instead]  
  //[CO20190808 - OBSOLETE: does not work, need to redefine lattice vectors, use CreateSlab_SurfaceLattice() instead]  int h_i=1,k_i=1,l_i=1;  //hkl of interest
  //[CO20190808 - OBSOLETE: does not work, need to redefine lattice vectors, use CreateSlab_SurfaceLattice() instead]  total_layers=DEFAULT_TOTAL_LAYERS;        //size of supercell (~ 2x layers)
  //[CO20190808 - OBSOLETE: does not work, need to redefine lattice vectors, use CreateSlab_SurfaceLattice() instead]  double vacuum=15;       //vacuum in Angstroms
  //[CO20190808 - OBSOLETE: does not work, need to redefine lattice vectors, use CreateSlab_SurfaceLattice() instead]
  //[CO20190808 - OBSOLETE: does not work, need to redefine lattice vectors, use CreateSlab_SurfaceLattice() instead]  vector<string> tokens;
  //[CO20190808 - OBSOLETE: does not work, need to redefine lattice vectors, use CreateSlab_SurfaceLattice() instead]  aurostd::string2tokens(vpflow.getattachedscheme("CREATE_SLAB::PLANE_INTEREST"),tokens,",");
  //[CO20190808 - OBSOLETE: does not work, need to redefine lattice vectors, use CreateSlab_SurfaceLattice() instead]  if(tokens.size()==3){
  //[CO20190808 - OBSOLETE: does not work, need to redefine lattice vectors, use CreateSlab_SurfaceLattice() instead]    h_i=aurostd::string2utype<int>(tokens[0]);
  //[CO20190808 - OBSOLETE: does not work, need to redefine lattice vectors, use CreateSlab_SurfaceLattice() instead]    k_i=aurostd::string2utype<int>(tokens[1]);
  //[CO20190808 - OBSOLETE: does not work, need to redefine lattice vectors, use CreateSlab_SurfaceLattice() instead]    l_i=aurostd::string2utype<int>(tokens[2]);
  //[CO20190808 - OBSOLETE: does not work, need to redefine lattice vectors, use CreateSlab_SurfaceLattice() instead]  }
  //[CO20190808 - OBSOLETE: does not work, need to redefine lattice vectors, use CreateSlab_SurfaceLattice() instead]  hkl[1]=h_i;hkl[2]=k_i;hkl[3]=l_i;
  //[CO20190808 - OBSOLETE: does not work, need to redefine lattice vectors, use CreateSlab_SurfaceLattice() instead]  if(hkl[1]==0 && hkl[2]==0 && hkl[3]==0){throw aurostd::xerror(_AFLOW_FILE_NAME_,soliloquy,"hkl=(0,0,0)",_INPUT_ERROR_);}
  //[CO20190808 - OBSOLETE: does not work, need to redefine lattice vectors, use CreateSlab_SurfaceLattice() instead]  string total_layers_string=vpflow.getattachedscheme("CREATE_SLAB::TOTAL_LAYERS");
  //[CO20190808 - OBSOLETE: does not work, need to redefine lattice vectors, use CreateSlab_SurfaceLattice() instead]  if(aurostd::isfloat(total_layers_string)){
  //[CO20190808 - OBSOLETE: does not work, need to redefine lattice vectors, use CreateSlab_SurfaceLattice() instead]    int _total_layers=aurostd::string2utype<int>(total_layers_string);
  //[CO20190808 - OBSOLETE: does not work, need to redefine lattice vectors, use CreateSlab_SurfaceLattice() instead]    if(_total_layers>0){total_layers=_total_layers;}
  //[CO20190808 - OBSOLETE: does not work, need to redefine lattice vectors, use CreateSlab_SurfaceLattice() instead]  }
  //[CO20190808 - OBSOLETE: does not work, need to redefine lattice vectors, use CreateSlab_SurfaceLattice() instead]  string vacuum_string=vpflow.getattachedscheme("CREATE_SLAB::VACUUM");
  //[CO20190808 - OBSOLETE: does not work, need to redefine lattice vectors, use CreateSlab_SurfaceLattice() instead]  if(aurostd::isfloat(vacuum_string)){
  //[CO20190808 - OBSOLETE: does not work, need to redefine lattice vectors, use CreateSlab_SurfaceLattice() instead]    double _vacuum=aurostd::string2utype<double>(vacuum_string);
  //[CO20190808 - OBSOLETE: does not work, need to redefine lattice vectors, use CreateSlab_SurfaceLattice() instead]    if(_vacuum>0){vacuum=_vacuum;}
  //[CO20190808 - OBSOLETE: does not work, need to redefine lattice vectors, use CreateSlab_SurfaceLattice() instead]  }
  //[CO20190808 - OBSOLETE: does not work, need to redefine lattice vectors, use CreateSlab_SurfaceLattice() instead]
  //[CO20190808 - OBSOLETE: does not work, need to redefine lattice vectors, use CreateSlab_SurfaceLattice() instead]  std::streamsize prec_original = message.precision(); //original
  //[CO20190808 - OBSOLETE: does not work, need to redefine lattice vectors, use CreateSlab_SurfaceLattice() instead]  std::ios_base::fmtflags ff_original = message.flags();  //original
  //[CO20190808 - OBSOLETE: does not work, need to redefine lattice vectors, use CreateSlab_SurfaceLattice() instead]  message.precision(prec);
  //[CO20190808 - OBSOLETE: does not work, need to redefine lattice vectors, use CreateSlab_SurfaceLattice() instead]  message.unsetf(std::ios_base::floatfield);
  //[CO20190808 - OBSOLETE: does not work, need to redefine lattice vectors, use CreateSlab_SurfaceLattice() instead]  
  //[CO20190808 - OBSOLETE: does not work, need to redefine lattice vectors, use CreateSlab_SurfaceLattice() instead]  message << "plane_interest=" << hkl;pflow::logger(_AFLOW_FILE_NAME_,soliloquy,message,aflags,FileMESSAGE,oss,_LOGGER_MESSAGE_);
  //[CO20190808 - OBSOLETE: does not work, need to redefine lattice vectors, use CreateSlab_SurfaceLattice() instead]  message << "total_layers=" << total_layers;pflow::logger(_AFLOW_FILE_NAME_,soliloquy,message,aflags,FileMESSAGE,oss,_LOGGER_MESSAGE_);
  //[CO20190808 - OBSOLETE: does not work, need to redefine lattice vectors, use CreateSlab_SurfaceLattice() instead]  message << "vacuum=" << vacuum;pflow::logger(_AFLOW_FILE_NAME_,soliloquy,message,aflags,FileMESSAGE,oss,_LOGGER_MESSAGE_);
  //[CO20190808 - OBSOLETE: does not work, need to redefine lattice vectors, use CreateSlab_SurfaceLattice() instead]  
  //[CO20190808 - OBSOLETE: does not work, need to redefine lattice vectors, use CreateSlab_SurfaceLattice() instead]  message.precision(prec_original); //set back
  //[CO20190808 - OBSOLETE: does not work, need to redefine lattice vectors, use CreateSlab_SurfaceLattice() instead]  message.flags(ff_original); //set back
  //[CO20190808 - OBSOLETE: does not work, need to redefine lattice vectors, use CreateSlab_SurfaceLattice() instead]  
  //[CO20190808 - OBSOLETE: does not work, need to redefine lattice vectors, use CreateSlab_SurfaceLattice() instead]  ///////////////////////////////////////////////////////////////////////////////////////////////////////////////////////////
  //[CO20190808 - OBSOLETE: does not work, need to redefine lattice vectors, use CreateSlab_SurfaceLattice() instead]  // STOP - read flags
  //[CO20190808 - OBSOLETE: does not work, need to redefine lattice vectors, use CreateSlab_SurfaceLattice() instead]  ///////////////////////////////////////////////////////////////////////////////////////////////////////////////////////////
  //[CO20190808 - OBSOLETE: does not work, need to redefine lattice vectors, use CreateSlab_SurfaceLattice() instead]  
  //[CO20190808 - OBSOLETE: does not work, need to redefine lattice vectors, use CreateSlab_SurfaceLattice() instead]  return CreateSlab_RigidRotation(xstr_in,hkl,total_layers,vacuum,rotation,xstr_slab_newbasis,sc2pcMap_slab,pc2scMap_slab,aflags,FileMESSAGE,oss);
  //[CO20190808 - OBSOLETE: does not work, need to redefine lattice vectors, use CreateSlab_SurfaceLattice() instead]}
  //[CO20190808 - OBSOLETE: does not work, need to redefine lattice vectors, use CreateSlab_SurfaceLattice() instead]
  //[CO20190808 - OBSOLETE: does not work, need to redefine lattice vectors, use CreateSlab_SurfaceLattice() instead]xstructure CreateSlab_RigidRotation(istream& input,const xvector<int>& hkl,int total_layers,double vacuum,xmatrix<double>& rotation,xstructure& xstr_slab_newbasis,vector<int>& sc2pcMap_slab,vector<int>& pc2scMap_slab,ostream& oss){
  //[CO20190808 - OBSOLETE: does not work, need to redefine lattice vectors, use CreateSlab_SurfaceLattice() instead]  xstructure xstr_in(input,IOAFLOW_AUTO);
  //[CO20190808 - OBSOLETE: does not work, need to redefine lattice vectors, use CreateSlab_SurfaceLattice() instead]  return CreateSlab_RigidRotation(xstr_in,hkl,total_layers,vacuum,rotation,xstr_slab_newbasis,sc2pcMap_slab,pc2scMap_slab,oss);
  //[CO20190808 - OBSOLETE: does not work, need to redefine lattice vectors, use CreateSlab_SurfaceLattice() instead]}
  //[CO20190808 - OBSOLETE: does not work, need to redefine lattice vectors, use CreateSlab_SurfaceLattice() instead]xstructure CreateSlab_RigidRotation(const xstructure& xstr_in,const xvector<int>& hkl,int total_layers,double vacuum,xmatrix<double>& rotation,xstructure& xstr_slab_newbasis,vector<int>& sc2pcMap_slab,vector<int>& pc2scMap_slab,ostream& oss){
  //[CO20190808 - OBSOLETE: does not work, need to redefine lattice vectors, use CreateSlab_SurfaceLattice() instead]  _aflags aflags; aflags.Directory=".";
  //[CO20190808 - OBSOLETE: does not work, need to redefine lattice vectors, use CreateSlab_SurfaceLattice() instead]  return CreateSlab_RigidRotation(xstr_in,hkl,total_layers,vacuum,rotation,xstr_slab_newbasis,sc2pcMap_slab,pc2scMap_slab,aflags,oss);
  //[CO20190808 - OBSOLETE: does not work, need to redefine lattice vectors, use CreateSlab_SurfaceLattice() instead]}
  //[CO20190808 - OBSOLETE: does not work, need to redefine lattice vectors, use CreateSlab_SurfaceLattice() instead]xstructure CreateSlab_RigidRotation(istream& input,const xvector<int>& hkl,int total_layers,double vacuum,xmatrix<double>& rotation,xstructure& xstr_slab_newbasis,vector<int>& sc2pcMap_slab,vector<int>& pc2scMap_slab,const _aflags& aflags,ostream& oss){
  //[CO20190808 - OBSOLETE: does not work, need to redefine lattice vectors, use CreateSlab_SurfaceLattice() instead]  xstructure xstr_in(input,IOAFLOW_AUTO);
  //[CO20190808 - OBSOLETE: does not work, need to redefine lattice vectors, use CreateSlab_SurfaceLattice() instead]  return CreateSlab_RigidRotation(xstr_in,hkl,total_layers,vacuum,rotation,xstr_slab_newbasis,sc2pcMap_slab,pc2scMap_slab,aflags,oss);
  //[CO20190808 - OBSOLETE: does not work, need to redefine lattice vectors, use CreateSlab_SurfaceLattice() instead]}
  //[CO20190808 - OBSOLETE: does not work, need to redefine lattice vectors, use CreateSlab_SurfaceLattice() instead]xstructure CreateSlab_RigidRotation(const xstructure& xstr_in,const xvector<int>& hkl,int total_layers,double vacuum,xmatrix<double>& rotation,xstructure& xstr_slab_newbasis,vector<int>& sc2pcMap_slab,vector<int>& pc2scMap_slab,const _aflags& aflags,ostream& oss){
  //[CO20190808 - OBSOLETE: does not work, need to redefine lattice vectors, use CreateSlab_SurfaceLattice() instead]  ofstream FileMESSAGE;
  //[CO20190808 - OBSOLETE: does not work, need to redefine lattice vectors, use CreateSlab_SurfaceLattice() instead]  return CreateSlab_RigidRotation(xstr_in,hkl,total_layers,vacuum,rotation,xstr_slab_newbasis,sc2pcMap_slab,pc2scMap_slab,aflags,FileMESSAGE,oss);
  //[CO20190808 - OBSOLETE: does not work, need to redefine lattice vectors, use CreateSlab_SurfaceLattice() instead]}
  //[CO20190808 - OBSOLETE: does not work, need to redefine lattice vectors, use CreateSlab_SurfaceLattice() instead]xstructure CreateSlab_RigidRotation(istream& input,const xvector<int>& hkl,int total_layers,double vacuum,xmatrix<double>& rotation,xstructure& xstr_slab_newbasis,vector<int>& sc2pcMap_slab,vector<int>& pc2scMap_slab,ofstream& FileMESSAGE,ostream& oss){
  //[CO20190808 - OBSOLETE: does not work, need to redefine lattice vectors, use CreateSlab_SurfaceLattice() instead]  xstructure xstr_in(input,IOAFLOW_AUTO);
  //[CO20190808 - OBSOLETE: does not work, need to redefine lattice vectors, use CreateSlab_SurfaceLattice() instead]  return CreateSlab_RigidRotation(xstr_in,hkl,total_layers,vacuum,rotation,xstr_slab_newbasis,sc2pcMap_slab,pc2scMap_slab,FileMESSAGE,oss);
  //[CO20190808 - OBSOLETE: does not work, need to redefine lattice vectors, use CreateSlab_SurfaceLattice() instead]}
  //[CO20190808 - OBSOLETE: does not work, need to redefine lattice vectors, use CreateSlab_SurfaceLattice() instead]xstructure CreateSlab_RigidRotation(const xstructure& xstr_in,const xvector<int>& hkl,int total_layers,double vacuum,xmatrix<double>& rotation,xstructure& xstr_slab_newbasis,vector<int>& sc2pcMap_slab,vector<int>& pc2scMap_slab,ofstream& FileMESSAGE,ostream& oss){
  //[CO20190808 - OBSOLETE: does not work, need to redefine lattice vectors, use CreateSlab_SurfaceLattice() instead]  _aflags aflags; aflags.Directory=".";
  //[CO20190808 - OBSOLETE: does not work, need to redefine lattice vectors, use CreateSlab_SurfaceLattice() instead]  return CreateSlab_RigidRotation(xstr_in,hkl,total_layers,vacuum,rotation,xstr_slab_newbasis,sc2pcMap_slab,pc2scMap_slab,aflags,FileMESSAGE,oss);
  //[CO20190808 - OBSOLETE: does not work, need to redefine lattice vectors, use CreateSlab_SurfaceLattice() instead]}
  //[CO20190808 - OBSOLETE: does not work, need to redefine lattice vectors, use CreateSlab_SurfaceLattice() instead]xstructure CreateSlab_RigidRotation(istream& input,const xvector<int>& hkl,int total_layers,double vacuum,xmatrix<double>& rotation,xstructure& xstr_slab_newbasis,vector<int>& sc2pcMap_slab,vector<int>& pc2scMap_slab,const _aflags& aflags,ofstream& FileMESSAGE,ostream& oss){
  //[CO20190808 - OBSOLETE: does not work, need to redefine lattice vectors, use CreateSlab_SurfaceLattice() instead]  xstructure xstr_in(input,IOAFLOW_AUTO);
  //[CO20190808 - OBSOLETE: does not work, need to redefine lattice vectors, use CreateSlab_SurfaceLattice() instead]  return CreateSlab_RigidRotation(xstr_in,hkl,total_layers,vacuum,rotation,xstr_slab_newbasis,sc2pcMap_slab,pc2scMap_slab,aflags,FileMESSAGE,oss);
  //[CO20190808 - OBSOLETE: does not work, need to redefine lattice vectors, use CreateSlab_SurfaceLattice() instead]}
  //[CO20190808 - OBSOLETE: does not work, need to redefine lattice vectors, use CreateSlab_SurfaceLattice() instead]xstructure CreateSlab_RigidRotation(const xstructure& xstr_in,const xvector<int>& hkl_i,int total_layers,double vacuum,xmatrix<double>& rotation,xstructure& xstr_slab_newbasis,vector<int>& sc2pcMap_slab,vector<int>& pc2scMap_slab,const _aflags& aflags,ofstream& FileMESSAGE,ostream& oss){
  //[CO20190808 - OBSOLETE: does not work, need to redefine lattice vectors, use CreateSlab_SurfaceLattice() instead]  bool LDEBUG=(FALSE || XHOST.DEBUG);
  //[CO20190808 - OBSOLETE: does not work, need to redefine lattice vectors, use CreateSlab_SurfaceLattice() instead]  string soliloquy="surface::CreateSlab_RigidRotation():";
  //[CO20190808 - OBSOLETE: does not work, need to redefine lattice vectors, use CreateSlab_SurfaceLattice() instead]  stringstream message;
  //[CO20190808 - OBSOLETE: does not work, need to redefine lattice vectors, use CreateSlab_SurfaceLattice() instead]  bool check_min_dist=true; //turn off if it gets too slow
  //[CO20190808 - OBSOLETE: does not work, need to redefine lattice vectors, use CreateSlab_SurfaceLattice() instead]  int count_check_min_dist=0;
  //[CO20190808 - OBSOLETE: does not work, need to redefine lattice vectors, use CreateSlab_SurfaceLattice() instead]  
  //[CO20190808 - OBSOLETE: does not work, need to redefine lattice vectors, use CreateSlab_SurfaceLattice() instead]  if(LDEBUG) {cerr << soliloquy << " starting" << endl;}
  //[CO20190808 - OBSOLETE: does not work, need to redefine lattice vectors, use CreateSlab_SurfaceLattice() instead]  
  //[CO20190808 - OBSOLETE: does not work, need to redefine lattice vectors, use CreateSlab_SurfaceLattice() instead]  int xy_dims=1;          //dimensions of supercell in x-y dimensions
  //[CO20190808 - OBSOLETE: does not work, need to redefine lattice vectors, use CreateSlab_SurfaceLattice() instead]
  //[CO20190808 - OBSOLETE: does not work, need to redefine lattice vectors, use CreateSlab_SurfaceLattice() instead]  xstructure xstr_bulk(xstr_in);xstr_bulk.ReScale(1.0); //do NOT modify further
  //[CO20190808 - OBSOLETE: does not work, need to redefine lattice vectors, use CreateSlab_SurfaceLattice() instead]  double min_dist=xstr_bulk.dist_nn_min;
  //[CO20190808 - OBSOLETE: does not work, need to redefine lattice vectors, use CreateSlab_SurfaceLattice() instead]  if(min_dist==AUROSTD_NAN){min_dist=xstr_bulk.dist_nn_min=SYM::minimumDistance(xstr_bulk);}
  //[CO20190808 - OBSOLETE: does not work, need to redefine lattice vectors, use CreateSlab_SurfaceLattice() instead]  double min_dist_orig=min_dist;
  //[CO20190808 - OBSOLETE: does not work, need to redefine lattice vectors, use CreateSlab_SurfaceLattice() instead]  double sym_eps=xstr_bulk.sym_eps;
  //[CO20190808 - OBSOLETE: does not work, need to redefine lattice vectors, use CreateSlab_SurfaceLattice() instead]  if(sym_eps==AUROSTD_NAN){sym_eps=xstr_bulk.sym_eps=SYM::defaultTolerance(xstr_bulk);}
  //[CO20190808 - OBSOLETE: does not work, need to redefine lattice vectors, use CreateSlab_SurfaceLattice() instead]  bool skew=SYM::isLatticeSkewed(xstr_bulk.lattice,min_dist,sym_eps);
  //[CO20190808 - OBSOLETE: does not work, need to redefine lattice vectors, use CreateSlab_SurfaceLattice() instead]  if(LDEBUG){
  //[CO20190808 - OBSOLETE: does not work, need to redefine lattice vectors, use CreateSlab_SurfaceLattice() instead]    cerr << soliloquy << " xstr_in=" << endl;cerr << xstr_in << endl;
  //[CO20190808 - OBSOLETE: does not work, need to redefine lattice vectors, use CreateSlab_SurfaceLattice() instead]    cerr << soliloquy << " min_dist=" << min_dist << endl;
  //[CO20190808 - OBSOLETE: does not work, need to redefine lattice vectors, use CreateSlab_SurfaceLattice() instead]    cerr << soliloquy << " sym_eps=" << sym_eps << endl;
  //[CO20190808 - OBSOLETE: does not work, need to redefine lattice vectors, use CreateSlab_SurfaceLattice() instead]    cerr << soliloquy << " skew=" << skew << endl;
  //[CO20190808 - OBSOLETE: does not work, need to redefine lattice vectors, use CreateSlab_SurfaceLattice() instead]  }
  //[CO20190808 - OBSOLETE: does not work, need to redefine lattice vectors, use CreateSlab_SurfaceLattice() instead]  
  //[CO20190808 - OBSOLETE: does not work, need to redefine lattice vectors, use CreateSlab_SurfaceLattice() instead]  message << "Constructing slab (rigid rotation) along (" << aurostd::joinWDelimiter(hkl_i,",") <<")";pflow::logger(_AFLOW_FILE_NAME_,soliloquy,message,aflags,FileMESSAGE,oss,_LOGGER_MESSAGE_);
  //[CO20190808 - OBSOLETE: does not work, need to redefine lattice vectors, use CreateSlab_SurfaceLattice() instead]  
  //[CO20190808 - OBSOLETE: does not work, need to redefine lattice vectors, use CreateSlab_SurfaceLattice() instead]  if(check_min_dist){ //sanity check as we rotate structure/atoms
  //[CO20190808 - OBSOLETE: does not work, need to redefine lattice vectors, use CreateSlab_SurfaceLattice() instead]    min_dist=xstr_bulk.MinDist();
  //[CO20190808 - OBSOLETE: does not work, need to redefine lattice vectors, use CreateSlab_SurfaceLattice() instead]    if(LDEBUG) {cerr << soliloquy << " mindist[" << count_check_min_dist++ << "]=" << min_dist << endl;}
  //[CO20190808 - OBSOLETE: does not work, need to redefine lattice vectors, use CreateSlab_SurfaceLattice() instead]    if(!aurostd::isequal(min_dist_orig,min_dist)){throw aurostd::xerror(_AFLOW_FILE_NAME_,soliloquy,"Minimum distance changed",_VALUE_ERROR_);}
  //[CO20190808 - OBSOLETE: does not work, need to redefine lattice vectors, use CreateSlab_SurfaceLattice() instead]  }
  //[CO20190808 - OBSOLETE: does not work, need to redefine lattice vectors, use CreateSlab_SurfaceLattice() instead]
  //[CO20190808 - OBSOLETE: does not work, need to redefine lattice vectors, use CreateSlab_SurfaceLattice() instead]  ///////////////////////////////////////////////////////////////////////////////////////////////////////////////////////////
  //[CO20190808 - OBSOLETE: does not work, need to redefine lattice vectors, use CreateSlab_SurfaceLattice() instead]  // START - defining hkl normals
  //[CO20190808 - OBSOLETE: does not work, need to redefine lattice vectors, use CreateSlab_SurfaceLattice() instead]  ///////////////////////////////////////////////////////////////////////////////////////////////////////////////////////////
  //[CO20190808 - OBSOLETE: does not work, need to redefine lattice vectors, use CreateSlab_SurfaceLattice() instead]  
  //[CO20190808 - OBSOLETE: does not work, need to redefine lattice vectors, use CreateSlab_SurfaceLattice() instead]  if(LDEBUG) {cerr << soliloquy << " defining HKL normals" << endl;}
  //[CO20190808 - OBSOLETE: does not work, need to redefine lattice vectors, use CreateSlab_SurfaceLattice() instead]  
  //[CO20190808 - OBSOLETE: does not work, need to redefine lattice vectors, use CreateSlab_SurfaceLattice() instead]  xvector<double> n_i=HKLPlane2Normal(xstr_bulk.lattice,hkl_i);
  //[CO20190808 - OBSOLETE: does not work, need to redefine lattice vectors, use CreateSlab_SurfaceLattice() instead]  if(LDEBUG) {cerr << soliloquy << " n_i[h=" << hkl_i << "]=" << n_i << endl;}
  //[CO20190808 - OBSOLETE: does not work, need to redefine lattice vectors, use CreateSlab_SurfaceLattice() instead]
  //[CO20190808 - OBSOLETE: does not work, need to redefine lattice vectors, use CreateSlab_SurfaceLattice() instead]  //quick test to make sure everything works
  //[CO20190808 - OBSOLETE: does not work, need to redefine lattice vectors, use CreateSlab_SurfaceLattice() instead]  xvector<int> hkl;
  //[CO20190808 - OBSOLETE: does not work, need to redefine lattice vectors, use CreateSlab_SurfaceLattice() instead]  vector<xvector<double> > intercepts;  //plane intercepts
  //[CO20190808 - OBSOLETE: does not work, need to redefine lattice vectors, use CreateSlab_SurfaceLattice() instead]  xvector<double> v1,v2,v3; //plane-defining vectors (need only two)
  //[CO20190808 - OBSOLETE: does not work, need to redefine lattice vectors, use CreateSlab_SurfaceLattice() instead]  //test that we can go back and forth between n and hkl
  //[CO20190808 - OBSOLETE: does not work, need to redefine lattice vectors, use CreateSlab_SurfaceLattice() instead]  if(!Normal2HKLPlane(xstr_bulk.lattice,n_i,hkl)){
  //[CO20190808 - OBSOLETE: does not work, need to redefine lattice vectors, use CreateSlab_SurfaceLattice() instead]    message << "Cannot convert normal -> (hkl): normal=" << n_i;
  //[CO20190808 - OBSOLETE: does not work, need to redefine lattice vectors, use CreateSlab_SurfaceLattice() instead]    throw aurostd::xerror(_AFLOW_FILE_NAME_,soliloquy,message,_VALUE_ERROR_);
  //[CO20190808 - OBSOLETE: does not work, need to redefine lattice vectors, use CreateSlab_SurfaceLattice() instead]  }
  //[CO20190808 - OBSOLETE: does not work, need to redefine lattice vectors, use CreateSlab_SurfaceLattice() instead]  if(LDEBUG) {
  //[CO20190808 - OBSOLETE: does not work, need to redefine lattice vectors, use CreateSlab_SurfaceLattice() instead]    cerr << soliloquy << " hkl_i=" << hkl_i << endl;
  //[CO20190808 - OBSOLETE: does not work, need to redefine lattice vectors, use CreateSlab_SurfaceLattice() instead]    cerr << soliloquy << " n(hkl_i)=" << n_i << endl;
  //[CO20190808 - OBSOLETE: does not work, need to redefine lattice vectors, use CreateSlab_SurfaceLattice() instead]    cerr << soliloquy << " hkl_i(test)=" << hkl << endl;
  //[CO20190808 - OBSOLETE: does not work, need to redefine lattice vectors, use CreateSlab_SurfaceLattice() instead]  }
  //[CO20190808 - OBSOLETE: does not work, need to redefine lattice vectors, use CreateSlab_SurfaceLattice() instead]  if(!aurostd::isequal(hkl_i,hkl)){
  //[CO20190808 - OBSOLETE: does not work, need to redefine lattice vectors, use CreateSlab_SurfaceLattice() instead]    message << "Normal2HKLPlane() function failed on hkl_i=" << hkl_i << " (Normal2HKLPlane(n_i=" << n_i << ")=" << hkl << ")" << endl;
  //[CO20190808 - OBSOLETE: does not work, need to redefine lattice vectors, use CreateSlab_SurfaceLattice() instead]    throw aurostd::xerror(_AFLOW_FILE_NAME_,soliloquy,message,_VALUE_ERROR_);
  //[CO20190808 - OBSOLETE: does not work, need to redefine lattice vectors, use CreateSlab_SurfaceLattice() instead]  }
  //[CO20190808 - OBSOLETE: does not work, need to redefine lattice vectors, use CreateSlab_SurfaceLattice() instead]  //test that hkl plane is orthogonal to n
  //[CO20190808 - OBSOLETE: does not work, need to redefine lattice vectors, use CreateSlab_SurfaceLattice() instead]  intercepts=getHKLPlaneIntercepts(xstr_bulk.lattice,hkl_i);
  //[CO20190808 - OBSOLETE: does not work, need to redefine lattice vectors, use CreateSlab_SurfaceLattice() instead]  if(LDEBUG){for(uint i=0;i<intercepts.size();i++){cerr << soliloquy << " intercepts[" << i << "]=" << intercepts[i] << endl;}}
  //[CO20190808 - OBSOLETE: does not work, need to redefine lattice vectors, use CreateSlab_SurfaceLattice() instead]  //[CO20190520 - test inside getHKLPlaneIntercepts()]v1=intercepts[0]-intercepts[2];
  //[CO20190808 - OBSOLETE: does not work, need to redefine lattice vectors, use CreateSlab_SurfaceLattice() instead]  //[CO20190520 - test inside getHKLPlaneIntercepts()]v2=intercepts[1]-intercepts[2];
  //[CO20190808 - OBSOLETE: does not work, need to redefine lattice vectors, use CreateSlab_SurfaceLattice() instead]  //[CO20190520 - test inside getHKLPlaneIntercepts()]v3=intercepts[0]-intercepts[1];
  //[CO20190808 - OBSOLETE: does not work, need to redefine lattice vectors, use CreateSlab_SurfaceLattice() instead]  //[CO20190520 - test inside getHKLPlaneIntercepts()]if(LDEBUG){
  //[CO20190808 - OBSOLETE: does not work, need to redefine lattice vectors, use CreateSlab_SurfaceLattice() instead]  //[CO20190520 - test inside getHKLPlaneIntercepts()]  cerr << soliloquy << " v1=" << v1 << endl;
  //[CO20190808 - OBSOLETE: does not work, need to redefine lattice vectors, use CreateSlab_SurfaceLattice() instead]  //[CO20190520 - test inside getHKLPlaneIntercepts()]  cerr << soliloquy << " v2=" << v2 << endl;
  //[CO20190808 - OBSOLETE: does not work, need to redefine lattice vectors, use CreateSlab_SurfaceLattice() instead]  //[CO20190520 - test inside getHKLPlaneIntercepts()]  cerr << soliloquy << " v3=" << v3 << endl;
  //[CO20190808 - OBSOLETE: does not work, need to redefine lattice vectors, use CreateSlab_SurfaceLattice() instead]  //[CO20190520 - test inside getHKLPlaneIntercepts()]}
  //[CO20190808 - OBSOLETE: does not work, need to redefine lattice vectors, use CreateSlab_SurfaceLattice() instead]  //[CO20190520 - test inside getHKLPlaneIntercepts()]if(!aurostd::isequal(aurostd::scalar_product(n_i,v1),0.0,_ZERO_TOL_)){message << "n[" << n_i << "] is not orthogonal to v1[" << v1 << "]: scalar_product=" << aurostd::scalar_product(n_i,v1) << endl;throw aurostd::xerror(_AFLOW_FILE_NAME_,soliloquy,message,_VALUE_ERROR_);}
  //[CO20190808 - OBSOLETE: does not work, need to redefine lattice vectors, use CreateSlab_SurfaceLattice() instead]  //[CO20190520 - test inside getHKLPlaneIntercepts()]if(!aurostd::isequal(aurostd::scalar_product(n_i,v2),0.0,_ZERO_TOL_)){message << "n[" << n_i << "] is not orthogonal to v2[" << v2 << "]: scalar_product=" << aurostd::scalar_product(n_i,v2) << endl;throw aurostd::xerror(_AFLOW_FILE_NAME_,soliloquy,message,_VALUE_ERROR_);}
  //[CO20190808 - OBSOLETE: does not work, need to redefine lattice vectors, use CreateSlab_SurfaceLattice() instead]  //[CO20190520 - test inside getHKLPlaneIntercepts()]if(!aurostd::isequal(aurostd::scalar_product(n_i,v3),0.0,_ZERO_TOL_)){message << "n[" << n_i << "] is not orthogonal to v3[" << v3 << "]: scalar_product=" << aurostd::scalar_product(n_i,v3) << endl;throw aurostd::xerror(_AFLOW_FILE_NAME_,soliloquy,message,_VALUE_ERROR_);}
  //[CO20190808 - OBSOLETE: does not work, need to redefine lattice vectors, use CreateSlab_SurfaceLattice() instead]  
  //[CO20190808 - OBSOLETE: does not work, need to redefine lattice vectors, use CreateSlab_SurfaceLattice() instead]  xvector<int> hkl_test;
  //[CO20190808 - OBSOLETE: does not work, need to redefine lattice vectors, use CreateSlab_SurfaceLattice() instead]  xvector<double> n_test;
  //[CO20190808 - OBSOLETE: does not work, need to redefine lattice vectors, use CreateSlab_SurfaceLattice() instead]  //test that we can go back and forth between n and hkl
  //[CO20190808 - OBSOLETE: does not work, need to redefine lattice vectors, use CreateSlab_SurfaceLattice() instead]  hkl_test[1]=7;hkl_test[2]=3;hkl_test[3]=2;
  //[CO20190808 - OBSOLETE: does not work, need to redefine lattice vectors, use CreateSlab_SurfaceLattice() instead]  n_test=HKLPlane2Normal(xstr_bulk.lattice,hkl_test);
  //[CO20190808 - OBSOLETE: does not work, need to redefine lattice vectors, use CreateSlab_SurfaceLattice() instead]  if(!Normal2HKLPlane(xstr_bulk.lattice,n_test,hkl)){
  //[CO20190808 - OBSOLETE: does not work, need to redefine lattice vectors, use CreateSlab_SurfaceLattice() instead]    message << "Cannot convert normal -> (hkl): normal=" << n_test;
  //[CO20190808 - OBSOLETE: does not work, need to redefine lattice vectors, use CreateSlab_SurfaceLattice() instead]    throw aurostd::xerror(_AFLOW_FILE_NAME_,soliloquy,message,_VALUE_ERROR_);
  //[CO20190808 - OBSOLETE: does not work, need to redefine lattice vectors, use CreateSlab_SurfaceLattice() instead]  }
  //[CO20190808 - OBSOLETE: does not work, need to redefine lattice vectors, use CreateSlab_SurfaceLattice() instead]  if(LDEBUG) {
  //[CO20190808 - OBSOLETE: does not work, need to redefine lattice vectors, use CreateSlab_SurfaceLattice() instead]    cerr << soliloquy << " hkl_test=" << hkl_test << endl;
  //[CO20190808 - OBSOLETE: does not work, need to redefine lattice vectors, use CreateSlab_SurfaceLattice() instead]    cerr << soliloquy << " n(hkl_test)=" << n_test << endl;
  //[CO20190808 - OBSOLETE: does not work, need to redefine lattice vectors, use CreateSlab_SurfaceLattice() instead]    cerr << soliloquy << " hkl_test(test)=" << hkl << endl;
  //[CO20190808 - OBSOLETE: does not work, need to redefine lattice vectors, use CreateSlab_SurfaceLattice() instead]  }
  //[CO20190808 - OBSOLETE: does not work, need to redefine lattice vectors, use CreateSlab_SurfaceLattice() instead]  if(!aurostd::isequal(hkl_test,hkl)){
  //[CO20190808 - OBSOLETE: does not work, need to redefine lattice vectors, use CreateSlab_SurfaceLattice() instead]    message << "Normal2HKLPlane() function failed on hkl=" << hkl_test << " (Normal2HKLPlane(n_i=" << n_test << ")=" << hkl << ")" << endl;
  //[CO20190808 - OBSOLETE: does not work, need to redefine lattice vectors, use CreateSlab_SurfaceLattice() instead]    throw aurostd::xerror(_AFLOW_FILE_NAME_,soliloquy,message,_VALUE_ERROR_);
  //[CO20190808 - OBSOLETE: does not work, need to redefine lattice vectors, use CreateSlab_SurfaceLattice() instead]  }
  //[CO20190808 - OBSOLETE: does not work, need to redefine lattice vectors, use CreateSlab_SurfaceLattice() instead]  //test that hkl plane is orthogonal to n
  //[CO20190808 - OBSOLETE: does not work, need to redefine lattice vectors, use CreateSlab_SurfaceLattice() instead]  intercepts=getHKLPlaneIntercepts(xstr_bulk.lattice,hkl_test);
  //[CO20190808 - OBSOLETE: does not work, need to redefine lattice vectors, use CreateSlab_SurfaceLattice() instead]  if(LDEBUG){for(uint i=0;i<intercepts.size();i++){cerr << soliloquy << " intercepts[" << i << "]=" << intercepts[i] << endl;}}
  //[CO20190808 - OBSOLETE: does not work, need to redefine lattice vectors, use CreateSlab_SurfaceLattice() instead]  //[CO20190520 - test inside getHKLPlaneIntercepts()]v1=intercepts[0]-intercepts[2];
  //[CO20190808 - OBSOLETE: does not work, need to redefine lattice vectors, use CreateSlab_SurfaceLattice() instead]  //[CO20190520 - test inside getHKLPlaneIntercepts()]v2=intercepts[1]-intercepts[2];
  //[CO20190808 - OBSOLETE: does not work, need to redefine lattice vectors, use CreateSlab_SurfaceLattice() instead]  //[CO20190520 - test inside getHKLPlaneIntercepts()]v3=intercepts[0]-intercepts[1];
  //[CO20190808 - OBSOLETE: does not work, need to redefine lattice vectors, use CreateSlab_SurfaceLattice() instead]  //[CO20190520 - test inside getHKLPlaneIntercepts()]if(LDEBUG){
  //[CO20190808 - OBSOLETE: does not work, need to redefine lattice vectors, use CreateSlab_SurfaceLattice() instead]  //[CO20190520 - test inside getHKLPlaneIntercepts()]  cerr << soliloquy << " v1=" << v1 << endl;
  //[CO20190808 - OBSOLETE: does not work, need to redefine lattice vectors, use CreateSlab_SurfaceLattice() instead]  //[CO20190520 - test inside getHKLPlaneIntercepts()]  cerr << soliloquy << " v2=" << v2 << endl;
  //[CO20190808 - OBSOLETE: does not work, need to redefine lattice vectors, use CreateSlab_SurfaceLattice() instead]  //[CO20190520 - test inside getHKLPlaneIntercepts()]  cerr << soliloquy << " v3=" << v3 << endl;
  //[CO20190808 - OBSOLETE: does not work, need to redefine lattice vectors, use CreateSlab_SurfaceLattice() instead]  //[CO20190520 - test inside getHKLPlaneIntercepts()]}
  //[CO20190808 - OBSOLETE: does not work, need to redefine lattice vectors, use CreateSlab_SurfaceLattice() instead]  //[CO20190520 - test inside getHKLPlaneIntercepts()]if(!aurostd::isequal(aurostd::scalar_product(n_test,v1),0.0,_ZERO_TOL_)){message << "n[" << n_test << "] is not orthogonal to v1[" << v1 << "]: scalar_product=" << aurostd::scalar_product(n_test,v1) << endl;throw aurostd::xerror(_AFLOW_FILE_NAME_,soliloquy,message,_VALUE_ERROR_);}
  //[CO20190808 - OBSOLETE: does not work, need to redefine lattice vectors, use CreateSlab_SurfaceLattice() instead]  //[CO20190520 - test inside getHKLPlaneIntercepts()]if(!aurostd::isequal(aurostd::scalar_product(n_test,v2),0.0,_ZERO_TOL_)){message << "n[" << n_test << "] is not orthogonal to v2[" << v2 << "]: scalar_product=" << aurostd::scalar_product(n_test,v2) << endl;throw aurostd::xerror(_AFLOW_FILE_NAME_,soliloquy,message,_VALUE_ERROR_);}
  //[CO20190808 - OBSOLETE: does not work, need to redefine lattice vectors, use CreateSlab_SurfaceLattice() instead]  //[CO20190520 - test inside getHKLPlaneIntercepts()]if(!aurostd::isequal(aurostd::scalar_product(n_test,v3),0.0,_ZERO_TOL_)){message << "n[" << n_test << "] is not orthogonal to v3[" << v3 << "]: scalar_product=" << aurostd::scalar_product(n_test,v3) << endl;throw aurostd::xerror(_AFLOW_FILE_NAME_,soliloquy,message,_VALUE_ERROR_);}
  //[CO20190808 - OBSOLETE: does not work, need to redefine lattice vectors, use CreateSlab_SurfaceLattice() instead]
  //[CO20190808 - OBSOLETE: does not work, need to redefine lattice vectors, use CreateSlab_SurfaceLattice() instead]  ///////////////////////////////////////////////////////////////////////////////////////////////////////////////////////////
  //[CO20190808 - OBSOLETE: does not work, need to redefine lattice vectors, use CreateSlab_SurfaceLattice() instead]  // STOP - defining hkl normals
  //[CO20190808 - OBSOLETE: does not work, need to redefine lattice vectors, use CreateSlab_SurfaceLattice() instead]  ///////////////////////////////////////////////////////////////////////////////////////////////////////////////////////////
  //[CO20190808 - OBSOLETE: does not work, need to redefine lattice vectors, use CreateSlab_SurfaceLattice() instead]
  //[CO20190808 - OBSOLETE: does not work, need to redefine lattice vectors, use CreateSlab_SurfaceLattice() instead]  ///////////////////////////////////////////////////////////////////////////////////////////////////////////////////////////
  //[CO20190808 - OBSOLETE: does not work, need to redefine lattice vectors, use CreateSlab_SurfaceLattice() instead]  // START - create rotation matrix
  //[CO20190808 - OBSOLETE: does not work, need to redefine lattice vectors, use CreateSlab_SurfaceLattice() instead]  ///////////////////////////////////////////////////////////////////////////////////////////////////////////////////////////
  //[CO20190808 - OBSOLETE: does not work, need to redefine lattice vectors, use CreateSlab_SurfaceLattice() instead]  
  //[CO20190808 - OBSOLETE: does not work, need to redefine lattice vectors, use CreateSlab_SurfaceLattice() instead]  if(LDEBUG) {cerr << soliloquy << " creating rotation matrix" << endl;}
  //[CO20190808 - OBSOLETE: does not work, need to redefine lattice vectors, use CreateSlab_SurfaceLattice() instead]  
  //[CO20190808 - OBSOLETE: does not work, need to redefine lattice vectors, use CreateSlab_SurfaceLattice() instead]  xvector<double> z(3);z(1)=0;z(2)=0;z(3)=-1; //this vector points in -z direction
  //[CO20190808 - OBSOLETE: does not work, need to redefine lattice vectors, use CreateSlab_SurfaceLattice() instead]  
  //[CO20190808 - OBSOLETE: does not work, need to redefine lattice vectors, use CreateSlab_SurfaceLattice() instead]  //find rotation from n_i to z
  //[CO20190808 - OBSOLETE: does not work, need to redefine lattice vectors, use CreateSlab_SurfaceLattice() instead]  rotation=aurostd::getRotationMatrix3D(n_i,z);
  //[CO20190808 - OBSOLETE: does not work, need to redefine lattice vectors, use CreateSlab_SurfaceLattice() instead]  if(LDEBUG) {cerr << soliloquy << " rotation=" << endl;cerr << rotation << endl;}
  //[CO20190808 - OBSOLETE: does not work, need to redefine lattice vectors, use CreateSlab_SurfaceLattice() instead]  
  //[CO20190808 - OBSOLETE: does not work, need to redefine lattice vectors, use CreateSlab_SurfaceLattice() instead]  //test of stupidity
  //[CO20190808 - OBSOLETE: does not work, need to redefine lattice vectors, use CreateSlab_SurfaceLattice() instead]  xvector<double> pseudo_z=rotation*n_i;
  //[CO20190808 - OBSOLETE: does not work, need to redefine lattice vectors, use CreateSlab_SurfaceLattice() instead]  if(LDEBUG) {cerr << soliloquy << " testing if " << pseudo_z << " == " << z << endl;}
  //[CO20190808 - OBSOLETE: does not work, need to redefine lattice vectors, use CreateSlab_SurfaceLattice() instead]  if(!aurostd::isequal(pseudo_z,z)){
  //[CO20190808 - OBSOLETE: does not work, need to redefine lattice vectors, use CreateSlab_SurfaceLattice() instead]    message << "pseudo_z != z";
  //[CO20190808 - OBSOLETE: does not work, need to redefine lattice vectors, use CreateSlab_SurfaceLattice() instead]    cerr << soliloquy << " pseudo_z=" << pseudo_z << endl;
  //[CO20190808 - OBSOLETE: does not work, need to redefine lattice vectors, use CreateSlab_SurfaceLattice() instead]    cerr << soliloquy << " z=" << z << endl;
  //[CO20190808 - OBSOLETE: does not work, need to redefine lattice vectors, use CreateSlab_SurfaceLattice() instead]    cerr << soliloquy << " aurostd::modulus(pseudo_z-z)=" << aurostd::modulus(pseudo_z - z) << endl;
  //[CO20190808 - OBSOLETE: does not work, need to redefine lattice vectors, use CreateSlab_SurfaceLattice() instead]    throw aurostd::xerror(_AFLOW_FILE_NAME_,soliloquy,message,_VALUE_ERROR_); //CO20190226
  //[CO20190808 - OBSOLETE: does not work, need to redefine lattice vectors, use CreateSlab_SurfaceLattice() instead]  }
  //[CO20190808 - OBSOLETE: does not work, need to redefine lattice vectors, use CreateSlab_SurfaceLattice() instead]
  //[CO20190808 - OBSOLETE: does not work, need to redefine lattice vectors, use CreateSlab_SurfaceLattice() instead]  ///////////////////////////////////////////////////////////////////////////////////////////////////////////////////////////
  //[CO20190808 - OBSOLETE: does not work, need to redefine lattice vectors, use CreateSlab_SurfaceLattice() instead]  // STOP - create rotation matrix
  //[CO20190808 - OBSOLETE: does not work, need to redefine lattice vectors, use CreateSlab_SurfaceLattice() instead]  ///////////////////////////////////////////////////////////////////////////////////////////////////////////////////////////
  //[CO20190808 - OBSOLETE: does not work, need to redefine lattice vectors, use CreateSlab_SurfaceLattice() instead]  
  //[CO20190808 - OBSOLETE: does not work, need to redefine lattice vectors, use CreateSlab_SurfaceLattice() instead]  ///////////////////////////////////////////////////////////////////////////////////////////////////////////////////////////
  //[CO20190808 - OBSOLETE: does not work, need to redefine lattice vectors, use CreateSlab_SurfaceLattice() instead]  // START - rotate structure
  //[CO20190808 - OBSOLETE: does not work, need to redefine lattice vectors, use CreateSlab_SurfaceLattice() instead]  ///////////////////////////////////////////////////////////////////////////////////////////////////////////////////////////
  //[CO20190808 - OBSOLETE: does not work, need to redefine lattice vectors, use CreateSlab_SurfaceLattice() instead]  
  //[CO20190808 - OBSOLETE: does not work, need to redefine lattice vectors, use CreateSlab_SurfaceLattice() instead]  if(aurostd::modulus(xstr_bulk.origin)>_ZERO_TOL_){throw aurostd::xerror(_AFLOW_FILE_NAME_,soliloquy,"xstr_bulk.origin!=0",_VALUE_ERROR_);}  //this will screw up Rotate()
  //[CO20190808 - OBSOLETE: does not work, need to redefine lattice vectors, use CreateSlab_SurfaceLattice() instead]
  //[CO20190808 - OBSOLETE: does not work, need to redefine lattice vectors, use CreateSlab_SurfaceLattice() instead]  if(LDEBUG) {cerr << soliloquy << " rotating structure" << endl;}
  //[CO20190808 - OBSOLETE: does not work, need to redefine lattice vectors, use CreateSlab_SurfaceLattice() instead]  xstr_slab_newbasis=Rotate(xstr_bulk,rotation); //WARNING! check if structure has origin, this will screw things up
  //[CO20190808 - OBSOLETE: does not work, need to redefine lattice vectors, use CreateSlab_SurfaceLattice() instead]  
  //[CO20190808 - OBSOLETE: does not work, need to redefine lattice vectors, use CreateSlab_SurfaceLattice() instead]  //clean up structure
  //[CO20190808 - OBSOLETE: does not work, need to redefine lattice vectors, use CreateSlab_SurfaceLattice() instead]  xstr_slab_newbasis.ReScale(1.0);
  //[CO20190808 - OBSOLETE: does not work, need to redefine lattice vectors, use CreateSlab_SurfaceLattice() instead]  xstr_slab_newbasis.ShifOriginToAtom(0);xstr_slab_newbasis.origin=0.0; //reset origin
  //[CO20190808 - OBSOLETE: does not work, need to redefine lattice vectors, use CreateSlab_SurfaceLattice() instead]  xstr_slab_newbasis.BringInCell();
  //[CO20190808 - OBSOLETE: does not work, need to redefine lattice vectors, use CreateSlab_SurfaceLattice() instead]  xstr_slab_newbasis.clean(); //DX20191220 - uppercase to lowercase clean
  //[CO20190808 - OBSOLETE: does not work, need to redefine lattice vectors, use CreateSlab_SurfaceLattice() instead]
  //[CO20190808 - OBSOLETE: does not work, need to redefine lattice vectors, use CreateSlab_SurfaceLattice() instead]  //tests of stupidity
  //[CO20190808 - OBSOLETE: does not work, need to redefine lattice vectors, use CreateSlab_SurfaceLattice() instead]  xvector<double> alat_pre=xstr_bulk.lattice(1);xvector<double> blat_pre=xstr_bulk.lattice(2);xvector<double> clat_pre=xstr_bulk.lattice(3);
  //[CO20190808 - OBSOLETE: does not work, need to redefine lattice vectors, use CreateSlab_SurfaceLattice() instead]  xvector<double> alat_post=xstr_slab_newbasis.lattice(1);xvector<double> blat_post=xstr_slab_newbasis.lattice(2);xvector<double> clat_post=xstr_slab_newbasis.lattice(3);
  //[CO20190808 - OBSOLETE: does not work, need to redefine lattice vectors, use CreateSlab_SurfaceLattice() instead]  double vol_pre=abs(aurostd::det(xstr_bulk.lattice));
  //[CO20190808 - OBSOLETE: does not work, need to redefine lattice vectors, use CreateSlab_SurfaceLattice() instead]  double vol_post=abs(aurostd::det(xstr_slab_newbasis.lattice));
  //[CO20190808 - OBSOLETE: does not work, need to redefine lattice vectors, use CreateSlab_SurfaceLattice() instead]
  //[CO20190808 - OBSOLETE: does not work, need to redefine lattice vectors, use CreateSlab_SurfaceLattice() instead]  if(LDEBUG) {
  //[CO20190808 - OBSOLETE: does not work, need to redefine lattice vectors, use CreateSlab_SurfaceLattice() instead]    cerr << soliloquy << " alat_pre=" << alat_pre << endl;cerr << soliloquy << " alat_post=" << alat_post << endl;
  //[CO20190808 - OBSOLETE: does not work, need to redefine lattice vectors, use CreateSlab_SurfaceLattice() instead]    cerr << soliloquy << " blat_pre=" << blat_pre << endl;cerr << soliloquy << " blat_post=" << blat_post << endl;
  //[CO20190808 - OBSOLETE: does not work, need to redefine lattice vectors, use CreateSlab_SurfaceLattice() instead]    cerr << soliloquy << " clat_pre=" << clat_pre << endl;cerr << soliloquy << " clat_post=" << clat_post << endl;
  //[CO20190808 - OBSOLETE: does not work, need to redefine lattice vectors, use CreateSlab_SurfaceLattice() instead]    cerr << soliloquy << " vol_pre=" << vol_pre << endl;cerr << soliloquy << " vol_post=" << vol_post << endl;
  //[CO20190808 - OBSOLETE: does not work, need to redefine lattice vectors, use CreateSlab_SurfaceLattice() instead]  }
  //[CO20190808 - OBSOLETE: does not work, need to redefine lattice vectors, use CreateSlab_SurfaceLattice() instead]
  //[CO20190808 - OBSOLETE: does not work, need to redefine lattice vectors, use CreateSlab_SurfaceLattice() instead]  if(!aurostd::isequal(aurostd::modulus(alat_pre),aurostd::modulus(alat_post))){throw aurostd::xerror(_AFLOW_FILE_NAME_,soliloquy,"lattice vector a length changed",_VALUE_ERROR_);}
  //[CO20190808 - OBSOLETE: does not work, need to redefine lattice vectors, use CreateSlab_SurfaceLattice() instead]  if(!aurostd::isequal(aurostd::modulus(blat_pre),aurostd::modulus(blat_post))){throw aurostd::xerror(_AFLOW_FILE_NAME_,soliloquy,"lattice vector b length changed",_VALUE_ERROR_);}
  //[CO20190808 - OBSOLETE: does not work, need to redefine lattice vectors, use CreateSlab_SurfaceLattice() instead]  if(!aurostd::isequal(aurostd::modulus(clat_pre),aurostd::modulus(clat_post))){throw aurostd::xerror(_AFLOW_FILE_NAME_,soliloquy,"lattice vector c length changed",_VALUE_ERROR_);}
  //[CO20190808 - OBSOLETE: does not work, need to redefine lattice vectors, use CreateSlab_SurfaceLattice() instead]  if(!aurostd::isequal(vol_pre,vol_post)){throw aurostd::xerror(_AFLOW_FILE_NAME_,soliloquy,"volume changed",_VALUE_ERROR_);}
  //[CO20190808 - OBSOLETE: does not work, need to redefine lattice vectors, use CreateSlab_SurfaceLattice() instead]
  //[CO20190808 - OBSOLETE: does not work, need to redefine lattice vectors, use CreateSlab_SurfaceLattice() instead]  //[CO20190423 - already done in Rotate()]xstr_slab_newbasis.FixLattices();
  //[CO20190808 - OBSOLETE: does not work, need to redefine lattice vectors, use CreateSlab_SurfaceLattice() instead]  //[CO20190423 - already done in Rotate()]const xmatrix<double>& f2c=xstr_slab_newbasis.f2c;
  //[CO20190808 - OBSOLETE: does not work, need to redefine lattice vectors, use CreateSlab_SurfaceLattice() instead]  //[CO20190423 - already done in Rotate()]for(uint i=0;i<xstr_slab_newbasis.atoms.size();i++){xstr_slab_newbasis.atoms[i].cpos=f2c*xstr_slab_newbasis.atoms[i].fpos;}
  //[CO20190808 - OBSOLETE: does not work, need to redefine lattice vectors, use CreateSlab_SurfaceLattice() instead]  //xstr_slab_newbasis=Standard_Conventional_UnitCellForm(a);xstr_slab_newbasis.clean(); //DX20191220 - uppercase to lowercase clean
  //[CO20190808 - OBSOLETE: does not work, need to redefine lattice vectors, use CreateSlab_SurfaceLattice() instead]  
  //[CO20190808 - OBSOLETE: does not work, need to redefine lattice vectors, use CreateSlab_SurfaceLattice() instead]  if(LDEBUG) {cerr << soliloquy << " xstr_slab_newbasis(rotation_only)=" << endl;cerr << xstr_slab_newbasis << endl;}
  //[CO20190808 - OBSOLETE: does not work, need to redefine lattice vectors, use CreateSlab_SurfaceLattice() instead]
  //[CO20190808 - OBSOLETE: does not work, need to redefine lattice vectors, use CreateSlab_SurfaceLattice() instead]  if(check_min_dist){ //sanity check as we rotate structure/atoms
  //[CO20190808 - OBSOLETE: does not work, need to redefine lattice vectors, use CreateSlab_SurfaceLattice() instead]    min_dist=xstr_slab_newbasis.MinDist();
  //[CO20190808 - OBSOLETE: does not work, need to redefine lattice vectors, use CreateSlab_SurfaceLattice() instead]    if(LDEBUG) {cerr << soliloquy << " mindist[" << count_check_min_dist++ << "]=" << min_dist << endl;}
  //[CO20190808 - OBSOLETE: does not work, need to redefine lattice vectors, use CreateSlab_SurfaceLattice() instead]    if(!aurostd::isequal(min_dist_orig,min_dist)){throw aurostd::xerror(_AFLOW_FILE_NAME_,soliloquy,"Minimum distance changed",_VALUE_ERROR_);}
  //[CO20190808 - OBSOLETE: does not work, need to redefine lattice vectors, use CreateSlab_SurfaceLattice() instead]  }
  //[CO20190808 - OBSOLETE: does not work, need to redefine lattice vectors, use CreateSlab_SurfaceLattice() instead]
  //[CO20190808 - OBSOLETE: does not work, need to redefine lattice vectors, use CreateSlab_SurfaceLattice() instead]  if(0){  //WRONG, we are simply undoing the rotation we applied previously
  //[CO20190808 - OBSOLETE: does not work, need to redefine lattice vectors, use CreateSlab_SurfaceLattice() instead]    //fix basis, important for defining k-points grid
  //[CO20190808 - OBSOLETE: does not work, need to redefine lattice vectors, use CreateSlab_SurfaceLattice() instead]    xmatrix<double> basis_orig=xstr_slab_newbasis.lattice,Q,basis_new;
  //[CO20190808 - OBSOLETE: does not work, need to redefine lattice vectors, use CreateSlab_SurfaceLattice() instead]    QRDecomposition_HouseHolder(trasp(basis_orig),Q,basis_new); //transpose before householder //lattice_slab_newbasis is now R
  //[CO20190808 - OBSOLETE: does not work, need to redefine lattice vectors, use CreateSlab_SurfaceLattice() instead]    basis_new=aurostd::roundoff(basis_new,1e-12); //even smaller than _ZERO_TOL_  //do round-off - here it is important because householder introduces some noise (order of machine epsilon)
  //[CO20190808 - OBSOLETE: does not work, need to redefine lattice vectors, use CreateSlab_SurfaceLattice() instead]    basis_new=trasp(basis_new);
  //[CO20190808 - OBSOLETE: does not work, need to redefine lattice vectors, use CreateSlab_SurfaceLattice() instead]    xstr_slab_newbasis.lattice=basis_new;xstr_slab_newbasis.FixLattices();
  //[CO20190808 - OBSOLETE: does not work, need to redefine lattice vectors, use CreateSlab_SurfaceLattice() instead]    //[CO20190803 - too complicated, forget about intermediate step as these operations are all rotations]xmatrix<double> transformation_matrix=trasp(trasp(basis_new)*inverse(trasp(basis_orig)));rotation=transformation_matrix*rotation;
  //[CO20190808 - OBSOLETE: does not work, need to redefine lattice vectors, use CreateSlab_SurfaceLattice() instead]    rotation=trasp(xstr_slab_newbasis.lattice)*inverse(trasp(xstr_bulk.lattice));
  //[CO20190808 - OBSOLETE: does not work, need to redefine lattice vectors, use CreateSlab_SurfaceLattice() instead]    //inverse(xstr_bulk.lattice)*xstr_slab_newbasis.lattice; //equivalent to trasp( trasp(new) * inv(trasp(orig)) )  //new = rotation * orig
  //[CO20190808 - OBSOLETE: does not work, need to redefine lattice vectors, use CreateSlab_SurfaceLattice() instead]
  //[CO20190808 - OBSOLETE: does not work, need to redefine lattice vectors, use CreateSlab_SurfaceLattice() instead]    if(LDEBUG){
  //[CO20190808 - OBSOLETE: does not work, need to redefine lattice vectors, use CreateSlab_SurfaceLattice() instead]      //[CO20190803 - too complicated, forget about intermediate step]cerr << soliloquy << " basis_orig=" << endl;cerr << basis_orig << endl;
  //[CO20190808 - OBSOLETE: does not work, need to redefine lattice vectors, use CreateSlab_SurfaceLattice() instead]      //[CO20190803 - too complicated, forget about intermediate step]cerr << soliloquy << " basis_new=" << endl;cerr << basis_new << endl;
  //[CO20190808 - OBSOLETE: does not work, need to redefine lattice vectors, use CreateSlab_SurfaceLattice() instead]      //[CO20190803 - too complicated, forget about intermediate step]cerr << soliloquy << " transformation_matrix=" << endl;cerr << transformation_matrix << endl;
  //[CO20190808 - OBSOLETE: does not work, need to redefine lattice vectors, use CreateSlab_SurfaceLattice() instead]      cerr << soliloquy << " xstr_bulk.lattice=" << endl;cerr << xstr_bulk.lattice << endl;
  //[CO20190808 - OBSOLETE: does not work, need to redefine lattice vectors, use CreateSlab_SurfaceLattice() instead]      cerr << soliloquy << " xstr_slab_newbasis.lattice=" << endl;cerr << xstr_slab_newbasis.lattice << endl;
  //[CO20190808 - OBSOLETE: does not work, need to redefine lattice vectors, use CreateSlab_SurfaceLattice() instead]      cerr << soliloquy << " rotation=" << endl;cerr << rotation << endl;
  //[CO20190808 - OBSOLETE: does not work, need to redefine lattice vectors, use CreateSlab_SurfaceLattice() instead]    }
  //[CO20190808 - OBSOLETE: does not work, need to redefine lattice vectors, use CreateSlab_SurfaceLattice() instead]
  //[CO20190808 - OBSOLETE: does not work, need to redefine lattice vectors, use CreateSlab_SurfaceLattice() instead]    double volume_original=abs(aurostd::det(basis_orig));
  //[CO20190808 - OBSOLETE: does not work, need to redefine lattice vectors, use CreateSlab_SurfaceLattice() instead]    double volume_new=abs(aurostd::det(basis_new));
  //[CO20190808 - OBSOLETE: does not work, need to redefine lattice vectors, use CreateSlab_SurfaceLattice() instead]    if(LDEBUG){
  //[CO20190808 - OBSOLETE: does not work, need to redefine lattice vectors, use CreateSlab_SurfaceLattice() instead]      cerr << soliloquy << " volume_original=" << volume_original << endl;
  //[CO20190808 - OBSOLETE: does not work, need to redefine lattice vectors, use CreateSlab_SurfaceLattice() instead]      cerr << soliloquy << " volume_new=" << volume_new << endl;
  //[CO20190808 - OBSOLETE: does not work, need to redefine lattice vectors, use CreateSlab_SurfaceLattice() instead]      cerr << soliloquy << " sym_eps=" << sym_eps << endl;
  //[CO20190808 - OBSOLETE: does not work, need to redefine lattice vectors, use CreateSlab_SurfaceLattice() instead]      cerr << soliloquy << " skew=" << skew << endl;
  //[CO20190808 - OBSOLETE: does not work, need to redefine lattice vectors, use CreateSlab_SurfaceLattice() instead]    }
  //[CO20190808 - OBSOLETE: does not work, need to redefine lattice vectors, use CreateSlab_SurfaceLattice() instead]    if(!aurostd::isequal(volume_original,volume_new)){throw aurostd::xerror(_AFLOW_FILE_NAME_,soliloquy,"volume changed",_VALUE_ERROR_);}
  //[CO20190808 - OBSOLETE: does not work, need to redefine lattice vectors, use CreateSlab_SurfaceLattice() instead]
  //[CO20190808 - OBSOLETE: does not work, need to redefine lattice vectors, use CreateSlab_SurfaceLattice() instead]    //now we can convert cpos for xstr_slab_newbasis.lattice
  //[CO20190808 - OBSOLETE: does not work, need to redefine lattice vectors, use CreateSlab_SurfaceLattice() instead]    deque<_atom> atoms=xstr_slab_newbasis.atoms;
  //[CO20190808 - OBSOLETE: does not work, need to redefine lattice vectors, use CreateSlab_SurfaceLattice() instead]    for(uint i=0;i<atoms.size();i++){atoms[i].cpos=xstr_slab_newbasis.f2c*atoms[i].fpos;} //rotate to new lattice
  //[CO20190808 - OBSOLETE: does not work, need to redefine lattice vectors, use CreateSlab_SurfaceLattice() instead]    xstr_slab_newbasis.ReplaceAtoms(atoms);
  //[CO20190808 - OBSOLETE: does not work, need to redefine lattice vectors, use CreateSlab_SurfaceLattice() instead]
  //[CO20190808 - OBSOLETE: does not work, need to redefine lattice vectors, use CreateSlab_SurfaceLattice() instead]    //clean up structure
  //[CO20190808 - OBSOLETE: does not work, need to redefine lattice vectors, use CreateSlab_SurfaceLattice() instead]    xstr_slab_newbasis.ReScale(1.0);
  //[CO20190808 - OBSOLETE: does not work, need to redefine lattice vectors, use CreateSlab_SurfaceLattice() instead]    xstr_slab_newbasis.ShifOriginToAtom(0);xstr_slab_newbasis.origin=0.0; //reset origin
  //[CO20190808 - OBSOLETE: does not work, need to redefine lattice vectors, use CreateSlab_SurfaceLattice() instead]    xstr_slab_newbasis.BringInCell();
  //[CO20190808 - OBSOLETE: does not work, need to redefine lattice vectors, use CreateSlab_SurfaceLattice() instead]    xstr_slab_newbasis.clean(); //DX20191220 - uppercase to lowercase clean
  //[CO20190808 - OBSOLETE: does not work, need to redefine lattice vectors, use CreateSlab_SurfaceLattice() instead]
  //[CO20190808 - OBSOLETE: does not work, need to redefine lattice vectors, use CreateSlab_SurfaceLattice() instead]    if(check_min_dist){ //sanity check as we rotate structure/atoms
  //[CO20190808 - OBSOLETE: does not work, need to redefine lattice vectors, use CreateSlab_SurfaceLattice() instead]      min_dist=xstr_slab_newbasis.MinDist();
  //[CO20190808 - OBSOLETE: does not work, need to redefine lattice vectors, use CreateSlab_SurfaceLattice() instead]      if(LDEBUG) {cerr << soliloquy << " mindist[" << count_check_min_dist++ << "]=" << min_dist << endl;}
  //[CO20190808 - OBSOLETE: does not work, need to redefine lattice vectors, use CreateSlab_SurfaceLattice() instead]      if(!aurostd::isequal(min_dist_orig,min_dist)){throw aurostd::xerror(_AFLOW_FILE_NAME_,soliloquy,"Minimum distance changed",_VALUE_ERROR_);}
  //[CO20190808 - OBSOLETE: does not work, need to redefine lattice vectors, use CreateSlab_SurfaceLattice() instead]    }
  //[CO20190808 - OBSOLETE: does not work, need to redefine lattice vectors, use CreateSlab_SurfaceLattice() instead]  }
  //[CO20190808 - OBSOLETE: does not work, need to redefine lattice vectors, use CreateSlab_SurfaceLattice() instead]
  //[CO20190808 - OBSOLETE: does not work, need to redefine lattice vectors, use CreateSlab_SurfaceLattice() instead]  ///////////////////////////////////////////////////////////////////////////////////////////////////////////////////////////
  //[CO20190808 - OBSOLETE: does not work, need to redefine lattice vectors, use CreateSlab_SurfaceLattice() instead]  // STOP - rotate structure
  //[CO20190808 - OBSOLETE: does not work, need to redefine lattice vectors, use CreateSlab_SurfaceLattice() instead]  ///////////////////////////////////////////////////////////////////////////////////////////////////////////////////////////
  //[CO20190808 - OBSOLETE: does not work, need to redefine lattice vectors, use CreateSlab_SurfaceLattice() instead]  
  //[CO20190808 - OBSOLETE: does not work, need to redefine lattice vectors, use CreateSlab_SurfaceLattice() instead]  ///////////////////////////////////////////////////////////////////////////////////////////////////////////////////////////
  //[CO20190808 - OBSOLETE: does not work, need to redefine lattice vectors, use CreateSlab_SurfaceLattice() instead]  // START - resolve layers count
  //[CO20190808 - OBSOLETE: does not work, need to redefine lattice vectors, use CreateSlab_SurfaceLattice() instead]  ///////////////////////////////////////////////////////////////////////////////////////////////////////////////////////////
  //[CO20190808 - OBSOLETE: does not work, need to redefine lattice vectors, use CreateSlab_SurfaceLattice() instead]  
  //[CO20190808 - OBSOLETE: does not work, need to redefine lattice vectors, use CreateSlab_SurfaceLattice() instead]  if(LDEBUG){cerr << soliloquy << " resolving layers count" << endl;}
  //[CO20190808 - OBSOLETE: does not work, need to redefine lattice vectors, use CreateSlab_SurfaceLattice() instead]  
  //[CO20190808 - OBSOLETE: does not work, need to redefine lattice vectors, use CreateSlab_SurfaceLattice() instead]  double d_spacing=slab::getSpacingHKLPlane(xstr_bulk,hkl_i); //aurostd::modulus(xstr_slab.lattice(1))/sqrt(h_s*h_s+k_s*k_s+l_s*l_s);
  //[CO20190808 - OBSOLETE: does not work, need to redefine lattice vectors, use CreateSlab_SurfaceLattice() instead]  double d_layers=slab::getDistanceBetweenImages(xstr_bulk,n_i,false); //this depends on UN-ROTATED lattice
  //[CO20190808 - OBSOLETE: does not work, need to redefine lattice vectors, use CreateSlab_SurfaceLattice() instead]  double d_cells=slab::getDistanceBetweenImages(xstr_bulk,n_i,true); //go outside cell
  //[CO20190808 - OBSOLETE: does not work, need to redefine lattice vectors, use CreateSlab_SurfaceLattice() instead]  int layers_per_cell=(int)(d_cells/d_layers);  //floor
  //[CO20190808 - OBSOLETE: does not work, need to redefine lattice vectors, use CreateSlab_SurfaceLattice() instead]  if(LDEBUG) {
  //[CO20190808 - OBSOLETE: does not work, need to redefine lattice vectors, use CreateSlab_SurfaceLattice() instead]    cerr << soliloquy << " n_i[h=" << hkl_i << "]=" << n_i << endl;
  //[CO20190808 - OBSOLETE: does not work, need to redefine lattice vectors, use CreateSlab_SurfaceLattice() instead]    cerr << soliloquy << " d_spacing=" << d_spacing << endl;
  //[CO20190808 - OBSOLETE: does not work, need to redefine lattice vectors, use CreateSlab_SurfaceLattice() instead]    cerr << soliloquy << " d_layers=" << d_layers << endl;
  //[CO20190808 - OBSOLETE: does not work, need to redefine lattice vectors, use CreateSlab_SurfaceLattice() instead]    cerr << soliloquy << " d_cells=" << d_cells << endl;
  //[CO20190808 - OBSOLETE: does not work, need to redefine lattice vectors, use CreateSlab_SurfaceLattice() instead]    cerr << soliloquy << " abs(d_layers-d_cells)=" << abs(d_layers-d_cells) << endl;
  //[CO20190808 - OBSOLETE: does not work, need to redefine lattice vectors, use CreateSlab_SurfaceLattice() instead]    cerr << soliloquy << " layers_per_cell=" << layers_per_cell << endl;
  //[CO20190808 - OBSOLETE: does not work, need to redefine lattice vectors, use CreateSlab_SurfaceLattice() instead]  }
  //[CO20190808 - OBSOLETE: does not work, need to redefine lattice vectors, use CreateSlab_SurfaceLattice() instead]
  //[CO20190808 - OBSOLETE: does not work, need to redefine lattice vectors, use CreateSlab_SurfaceLattice() instead]  ///////////////////////////////////////////////////////////////////////////////////////////////////////////////////////////
  //[CO20190808 - OBSOLETE: does not work, need to redefine lattice vectors, use CreateSlab_SurfaceLattice() instead]  // STOP - resolve layers count
  //[CO20190808 - OBSOLETE: does not work, need to redefine lattice vectors, use CreateSlab_SurfaceLattice() instead]  ///////////////////////////////////////////////////////////////////////////////////////////////////////////////////////////
  //[CO20190808 - OBSOLETE: does not work, need to redefine lattice vectors, use CreateSlab_SurfaceLattice() instead]  
  //[CO20190808 - OBSOLETE: does not work, need to redefine lattice vectors, use CreateSlab_SurfaceLattice() instead]  ///////////////////////////////////////////////////////////////////////////////////////////////////////////////////////////
  //[CO20190808 - OBSOLETE: does not work, need to redefine lattice vectors, use CreateSlab_SurfaceLattice() instead]  // START - create supercell
  //[CO20190808 - OBSOLETE: does not work, need to redefine lattice vectors, use CreateSlab_SurfaceLattice() instead]  ///////////////////////////////////////////////////////////////////////////////////////////////////////////////////////////
  //[CO20190808 - OBSOLETE: does not work, need to redefine lattice vectors, use CreateSlab_SurfaceLattice() instead]  
  //[CO20190808 - OBSOLETE: does not work, need to redefine lattice vectors, use CreateSlab_SurfaceLattice() instead]  if(LDEBUG) {cerr << soliloquy << " creating supercell" << endl;}
  //[CO20190808 - OBSOLETE: does not work, need to redefine lattice vectors, use CreateSlab_SurfaceLattice() instead]  
  //[CO20190808 - OBSOLETE: does not work, need to redefine lattice vectors, use CreateSlab_SurfaceLattice() instead]  //now create a supercell
  //[CO20190808 - OBSOLETE: does not work, need to redefine lattice vectors, use CreateSlab_SurfaceLattice() instead]  //xmatrix<double> supercell_mat;supercell_mat(1,1)=supercell_mat(2,2)=supercell_mat(3,3)=(double)total_layers;
  //[CO20190808 - OBSOLETE: does not work, need to redefine lattice vectors, use CreateSlab_SurfaceLattice() instead]  xmatrix<double> supercell_mat;supercell_mat(1,1)=(double)xy_dims;supercell_mat(2,2)=(double)xy_dims;supercell_mat(3,3)=(total_layers+layers_per_cell-1)/layers_per_cell;  //ceil //(double)total_layers;
  //[CO20190808 - OBSOLETE: does not work, need to redefine lattice vectors, use CreateSlab_SurfaceLattice() instead]  supercell_mat=rotation*supercell_mat;  //we need to redefine the lattice vectors, this function is NOT viable as is, use CreateSlab_SurfaceLattice()
  //[CO20190808 - OBSOLETE: does not work, need to redefine lattice vectors, use CreateSlab_SurfaceLattice() instead]  xstructure xstr_slab=GetSuperCell(xstr_slab_newbasis,supercell_mat,sc2pcMap_slab,pc2scMap_slab,false,false,false);
  //[CO20190808 - OBSOLETE: does not work, need to redefine lattice vectors, use CreateSlab_SurfaceLattice() instead]  if(LDEBUG) {cerr << soliloquy << " xstr_slab=" << endl;cerr << xstr_slab << endl;}
  //[CO20190808 - OBSOLETE: does not work, need to redefine lattice vectors, use CreateSlab_SurfaceLattice() instead]  if(check_min_dist){ //sanity check as we rotate structure/atoms
  //[CO20190808 - OBSOLETE: does not work, need to redefine lattice vectors, use CreateSlab_SurfaceLattice() instead]    min_dist=xstr_slab.MinDist();
  //[CO20190808 - OBSOLETE: does not work, need to redefine lattice vectors, use CreateSlab_SurfaceLattice() instead]    if(LDEBUG) {cerr << soliloquy << " mindist[" << count_check_min_dist++ << "]=" << min_dist << endl;}
  //[CO20190808 - OBSOLETE: does not work, need to redefine lattice vectors, use CreateSlab_SurfaceLattice() instead]    if(!aurostd::isequal(min_dist_orig,min_dist)){throw aurostd::xerror(_AFLOW_FILE_NAME_,soliloquy,"Minimum distance changed",_VALUE_ERROR_);}
  //[CO20190808 - OBSOLETE: does not work, need to redefine lattice vectors, use CreateSlab_SurfaceLattice() instead]  }
  //[CO20190808 - OBSOLETE: does not work, need to redefine lattice vectors, use CreateSlab_SurfaceLattice() instead]  
  //[CO20190808 - OBSOLETE: does not work, need to redefine lattice vectors, use CreateSlab_SurfaceLattice() instead]  //clean up structure
  //[CO20190808 - OBSOLETE: does not work, need to redefine lattice vectors, use CreateSlab_SurfaceLattice() instead]  xstr_slab.ReScale(1.0);
  //[CO20190808 - OBSOLETE: does not work, need to redefine lattice vectors, use CreateSlab_SurfaceLattice() instead]  xstr_slab.ShifOriginToAtom(0);xstr_slab.origin=0.0; //reset origin
  //[CO20190808 - OBSOLETE: does not work, need to redefine lattice vectors, use CreateSlab_SurfaceLattice() instead]  xstr_slab.BringInCell();
  //[CO20190808 - OBSOLETE: does not work, need to redefine lattice vectors, use CreateSlab_SurfaceLattice() instead]  //xstr_slab.clean();  //clear origin! //do not clear ijk! origin is okay here, only a problem for Rotate() //DX20191220 - uppercase to lowercase clean
  //[CO20190808 - OBSOLETE: does not work, need to redefine lattice vectors, use CreateSlab_SurfaceLattice() instead]  
  //[CO20190808 - OBSOLETE: does not work, need to redefine lattice vectors, use CreateSlab_SurfaceLattice() instead]  //set title
  //[CO20190808 - OBSOLETE: does not work, need to redefine lattice vectors, use CreateSlab_SurfaceLattice() instead]  stringstream title;
  //[CO20190808 - OBSOLETE: does not work, need to redefine lattice vectors, use CreateSlab_SurfaceLattice() instead]  title << aurostd::RemoveWhiteSpacesFromTheFrontAndBack(xstr_bulk.title) << " (SLAB rigid rotation: ";
  //[CO20190808 - OBSOLETE: does not work, need to redefine lattice vectors, use CreateSlab_SurfaceLattice() instead]  title << "hkl=(" << aurostd::joinWDelimiter(hkl_i,",") << "), ";
  //[CO20190808 - OBSOLETE: does not work, need to redefine lattice vectors, use CreateSlab_SurfaceLattice() instead]  title << "total_layers=" << total_layers << ", ";
  //[CO20190808 - OBSOLETE: does not work, need to redefine lattice vectors, use CreateSlab_SurfaceLattice() instead]  title << "vacuum=" << vacuum << ")";
  //[CO20190808 - OBSOLETE: does not work, need to redefine lattice vectors, use CreateSlab_SurfaceLattice() instead]  xstr_slab.title=title.str();
  //[CO20190808 - OBSOLETE: does not work, need to redefine lattice vectors, use CreateSlab_SurfaceLattice() instead]
  //[CO20190808 - OBSOLETE: does not work, need to redefine lattice vectors, use CreateSlab_SurfaceLattice() instead]  ///////////////////////////////////////////////////////////////////////////////////////////////////////////////////////////
  //[CO20190808 - OBSOLETE: does not work, need to redefine lattice vectors, use CreateSlab_SurfaceLattice() instead]  // STOP - create supercell
  //[CO20190808 - OBSOLETE: does not work, need to redefine lattice vectors, use CreateSlab_SurfaceLattice() instead]  ///////////////////////////////////////////////////////////////////////////////////////////////////////////////////////////
  //[CO20190808 - OBSOLETE: does not work, need to redefine lattice vectors, use CreateSlab_SurfaceLattice() instead]
  //[CO20190808 - OBSOLETE: does not work, need to redefine lattice vectors, use CreateSlab_SurfaceLattice() instead]  ///////////////////////////////////////////////////////////////////////////////////////////////////////////////////////////
  //[CO20190808 - OBSOLETE: does not work, need to redefine lattice vectors, use CreateSlab_SurfaceLattice() instead]  // START - add vacuum
  //[CO20190808 - OBSOLETE: does not work, need to redefine lattice vectors, use CreateSlab_SurfaceLattice() instead]  ///////////////////////////////////////////////////////////////////////////////////////////////////////////////////////////
  //[CO20190808 - OBSOLETE: does not work, need to redefine lattice vectors, use CreateSlab_SurfaceLattice() instead]  
  //[CO20190808 - OBSOLETE: does not work, need to redefine lattice vectors, use CreateSlab_SurfaceLattice() instead]  if(LDEBUG) {cerr << soliloquy << " adding vacuum" << endl;}
  //[CO20190808 - OBSOLETE: does not work, need to redefine lattice vectors, use CreateSlab_SurfaceLattice() instead]  if(LDEBUG) {cerr << soliloquy << " old_c_lattice=" << endl;cerr << xstr_slab.lattice << endl;}
  //[CO20190808 - OBSOLETE: does not work, need to redefine lattice vectors, use CreateSlab_SurfaceLattice() instead]  xvector<double> new_c_lattice=xstr_slab.lattice(3);
  //[CO20190808 - OBSOLETE: does not work, need to redefine lattice vectors, use CreateSlab_SurfaceLattice() instead]  new_c_lattice+= vacuum * new_c_lattice/aurostd::modulus(new_c_lattice);
  //[CO20190808 - OBSOLETE: does not work, need to redefine lattice vectors, use CreateSlab_SurfaceLattice() instead]  xstr_slab.lattice[3][1]=new_c_lattice(1);
  //[CO20190808 - OBSOLETE: does not work, need to redefine lattice vectors, use CreateSlab_SurfaceLattice() instead]  xstr_slab.lattice[3][2]=new_c_lattice(2);
  //[CO20190808 - OBSOLETE: does not work, need to redefine lattice vectors, use CreateSlab_SurfaceLattice() instead]  xstr_slab.lattice[3][3]=new_c_lattice(3);
  //[CO20190808 - OBSOLETE: does not work, need to redefine lattice vectors, use CreateSlab_SurfaceLattice() instead]  if(LDEBUG) {cerr << soliloquy << " new_c_lattice=" << endl;cerr << xstr_slab.lattice << endl;}
  //[CO20190808 - OBSOLETE: does not work, need to redefine lattice vectors, use CreateSlab_SurfaceLattice() instead] 
  //[CO20190808 - OBSOLETE: does not work, need to redefine lattice vectors, use CreateSlab_SurfaceLattice() instead]  //fix fpos
  //[CO20190808 - OBSOLETE: does not work, need to redefine lattice vectors, use CreateSlab_SurfaceLattice() instead]  xstr_slab.FixLattices();
  //[CO20190808 - OBSOLETE: does not work, need to redefine lattice vectors, use CreateSlab_SurfaceLattice() instead]  const xmatrix<double>& c2f=xstr_slab.c2f;
  //[CO20190808 - OBSOLETE: does not work, need to redefine lattice vectors, use CreateSlab_SurfaceLattice() instead]  for(uint i=0;i<xstr_slab.atoms.size();i++){xstr_slab.atoms[i].fpos=c2f*xstr_slab.atoms[i].cpos;}
  //[CO20190808 - OBSOLETE: does not work, need to redefine lattice vectors, use CreateSlab_SurfaceLattice() instead]  
  //[CO20190808 - OBSOLETE: does not work, need to redefine lattice vectors, use CreateSlab_SurfaceLattice() instead]  if(check_min_dist){ //sanity check as we rotate structure/atoms
  //[CO20190808 - OBSOLETE: does not work, need to redefine lattice vectors, use CreateSlab_SurfaceLattice() instead]    min_dist=xstr_slab.MinDist();
  //[CO20190808 - OBSOLETE: does not work, need to redefine lattice vectors, use CreateSlab_SurfaceLattice() instead]    if(LDEBUG) {cerr << soliloquy << " mindist[" << count_check_min_dist++ << "]=" << min_dist << endl;}
  //[CO20190808 - OBSOLETE: does not work, need to redefine lattice vectors, use CreateSlab_SurfaceLattice() instead]    if(!aurostd::isequal(min_dist_orig,min_dist)){throw aurostd::xerror(_AFLOW_FILE_NAME_,soliloquy,"Minimum distance changed",_VALUE_ERROR_);}
  //[CO20190808 - OBSOLETE: does not work, need to redefine lattice vectors, use CreateSlab_SurfaceLattice() instead]  }
  //[CO20190808 - OBSOLETE: does not work, need to redefine lattice vectors, use CreateSlab_SurfaceLattice() instead]
  //[CO20190808 - OBSOLETE: does not work, need to redefine lattice vectors, use CreateSlab_SurfaceLattice() instead]  ///////////////////////////////////////////////////////////////////////////////////////////////////////////////////////////
  //[CO20190808 - OBSOLETE: does not work, need to redefine lattice vectors, use CreateSlab_SurfaceLattice() instead]  // STOP - add vacuum
  //[CO20190808 - OBSOLETE: does not work, need to redefine lattice vectors, use CreateSlab_SurfaceLattice() instead]  ///////////////////////////////////////////////////////////////////////////////////////////////////////////////////////////
  //[CO20190808 - OBSOLETE: does not work, need to redefine lattice vectors, use CreateSlab_SurfaceLattice() instead]  
  //[CO20190808 - OBSOLETE: does not work, need to redefine lattice vectors, use CreateSlab_SurfaceLattice() instead]  message << "Slab (rigid rotation) along (" << aurostd::joinWDelimiter(hkl_i,",") <<") constructed";pflow::logger(_AFLOW_FILE_NAME_,soliloquy,message,aflags,FileMESSAGE,oss,_LOGGER_MESSAGE_);
  //[CO20190808 - OBSOLETE: does not work, need to redefine lattice vectors, use CreateSlab_SurfaceLattice() instead]
  //[CO20190808 - OBSOLETE: does not work, need to redefine lattice vectors, use CreateSlab_SurfaceLattice() instead]  return xstr_slab;
  //[CO20190808 - OBSOLETE: does not work, need to redefine lattice vectors, use CreateSlab_SurfaceLattice() instead]}

  xmatrix<double> getSlabLattice(istream& input,const xvector<int>& hkl,xmatrix<double>& lattice_slab_origbasis,double ang_dev,double vlen_max_strict){
    xstructure xstr_in(input,IOAFLOW_AUTO);
    return getSlabLattice(xstr_in,hkl,lattice_slab_origbasis,ang_dev,vlen_max_strict);
  }
  xmatrix<double> getSlabLattice(const xstructure& xstr_in,const xvector<int>& hkl,xmatrix<double>& lattice_slab_origbasis,double ang_dev,double vlen_max_strict){
    //ang_dev is acceptable angle deviation from v1Xv2 in degrees (5 degrees, W. Sun and G. Ceder, Surface Science 617 (2013) 53-59)
    //vlen_max_strict is the absolute limit for vlen (default -> infinity)
    //restricting vlen is NOT a priority (unless you want a particular v3), it is better to restrict angle via ang_dev
    //hence, the order of the default variables
    bool LDEBUG=(FALSE || XHOST.DEBUG);
    string soliloquy="surface::getSlabLattice():";

    //assume NO changes in xstr_in (too slow)
    const xmatrix<double>& lattice=xstr_in.lattice;
    const xvector<double>& a1=lattice(1);
    const xvector<double>& a2=lattice(2);
    const xvector<double>& a3=lattice(3);

    vector<xvector<double> > intercepts;  //plane intercepts
    intercepts=getHKLPlaneIntercepts(lattice,hkl);
    xvector<double> v1=intercepts[1]-intercepts[0];
    xvector<double> v2=intercepts[2]-intercepts[0];
    xvector<double> v1Xv2=aurostd::vector_product(v1,v2); //pseudo v3, NOT a basis vector

    if(LDEBUG){
      cerr << soliloquy << " v1=" << v1 << endl;
      cerr << soliloquy << " v2=" << v2 << endl;
      cerr << soliloquy << " v1Xv2=" << v1Xv2 << endl;
    }

    //need to search for v3
    int dim=1;  //initial search

    xvector<double> v3_test,v3;
    double adiff_v1,adiff_v2,adiff_v1Xv2;
    double adiff_max=AUROSTD_MAX_DOUBLE;
    double vlen=AUROSTD_MAX_DOUBLE;
    double vlen_maxv1v2=max(aurostd::modulus(v1),aurostd::modulus(v2));
    double vlen_max=min(vlen_maxv1v2,vlen_max_strict);
    if(LDEBUG){cerr << soliloquy << " vlen_max=" << vlen_max << endl;}

    if(LDEBUG){cerr << soliloquy << " searching for v3 with search constraint" << endl;}  //tight search, this should be the best
    for(int i=-dim;i<=dim;i++){
      for(int j=-dim;j<=dim;j++){
        for(int k=-dim;k<=dim;k++){
          if(!i && !j && !k){continue;} //no vector
          v3_test=(double)i*a1+(double)j*a2+(double)k*a3;
          adiff_v1=aurostd::angle(v1,v3_test);
          adiff_v2=aurostd::angle(v2,v3_test);
          adiff_v1Xv2=aurostd::angle(v1Xv2,v3_test);
          vlen=aurostd::modulus(v3_test);
          if(0&&LDEBUG){
            cerr << soliloquy << " i=" << i << ",j=" << j << ",k=" << k << endl;
            cerr << soliloquy << " v3_test=" << v3_test << endl;
            cerr << soliloquy << " adiff_v1=" << adiff_v1 << endl;
            cerr << soliloquy << " adiff_v2=" << adiff_v2 << endl;
            cerr << soliloquy << " adiff_v1Xv2=" << adiff_v1Xv2 << endl;
            cerr << soliloquy << " vlen=" << vlen << " ?<= " << vlen_max << " == " << bool(vlen<=vlen_max) << endl;
          }
          if(
              (adiff_v1>=0.0 && adiff_v1<=PI/2.0) &&        //angle with v1 must be within acceptable range
              (adiff_v2>=0.0 && adiff_v2<=PI/2.0) &&        //angle with v2 must be within acceptable range
              (adiff_v1Xv2>=0.0 && adiff_v1Xv2<=PI/2.0) &&  //angle with v1Xv2 must be within acceptable range
              (adiff_v1Xv2<adiff_max) &&                    //angle with v1Xv2 is minimized
              (vlen<=vlen_max)                              //look for vectors same length or smaller than max(||v1||,||v2||) (initial constraint to keep cell size from EXPLODING)
            ){
            adiff_max=adiff_v1Xv2;
            v3=v3_test;
            vlen_max=vlen;
            if(LDEBUG){
              cerr << soliloquy << " adiff_max[i=" << i << ",j=" << j << ",k=" << k << "](degrees)=" << rad2deg*adiff_max << endl;
              cerr << soliloquy << " v3[i=" << i << ",j=" << j << ",k=" << k << "]=" << v3 << endl;
            }
          }
        }
      }
    }

    if(adiff_max>deg2rad*ang_dev){  //if not found or it's greater than acceptable angle deviation, relax length constraint
      if(LDEBUG){cerr << soliloquy << " searching for v3 WITHOUT search constraint" << endl;}
      double radius=RadiusSphereLattice(lattice);
      xvector<int> dims=LatticeDimensionSphere(lattice,radius);
      dim=max(dims);  //+1  //do not go too far out
      int dim_found=dim;
      vlen_max=vlen_max_strict;
      if(LDEBUG){cerr << soliloquy << " dim=" << dim << endl;}
      for(int i=-dim;i<=dim&&i<=dim_found;i++){
        for(int j=-dim;j<=dim&&j<=dim_found;j++){
          for(int k=-dim;k<=dim&&k<=dim_found;k++){
            if(!i && !j && !k){continue;} //no vector
            v3_test=(double)i*a1+(double)j*a2+(double)k*a3;
            adiff_v1=aurostd::angle(v1,v3_test);
            adiff_v2=aurostd::angle(v2,v3_test);
            adiff_v1Xv2=aurostd::angle(v1Xv2,v3_test);
            vlen=aurostd::modulus(v3_test);
            if(0&&LDEBUG){
              cerr << soliloquy << " i=" << i << ",j=" << j << ",k=" << k << endl;
              cerr << soliloquy << " v3_test=" << v3_test << endl;
              cerr << soliloquy << " adiff_v1=" << adiff_v1 << endl;
              cerr << soliloquy << " adiff_v2=" << adiff_v2 << endl;
              cerr << soliloquy << " adiff_v1Xv2=" << adiff_v1Xv2 << endl;
              cerr << soliloquy << " vlen=" << vlen << " ?<= " << vlen_max << " == " << bool(vlen<=vlen_max) << endl;
            }
            if(
                (adiff_v1>=0.0 && adiff_v1<=PI/2.0) &&        //angle with v1 must be within acceptable range
                (adiff_v2>=0.0 && adiff_v2<=PI/2.0) &&        //angle with v2 must be within acceptable range
                (adiff_v1Xv2>=0.0 && adiff_v1Xv2<=PI/2.0) &&  //angle with v1Xv2 must be within acceptable range
                (adiff_v1Xv2<adiff_max) &&                    //angle with v1Xv2 is minimized
                (vlen<=vlen_max)                              //look for vectors smaller than current vlen_max
              ){
              adiff_max=adiff_v1Xv2;
              v3=v3_test;
              if(adiff_max<=deg2rad*ang_dev){ //constrain search here, we found a good one
                vlen_max=vlen;
                //[not needed, add if you want]if(dim_found==dim){dim_found=max(abs(i),max(abs(j),abs(k)));}  //max of abs(i),abs(j),abs(k)
              }
              if(LDEBUG){
                cerr << soliloquy << " adiff_max[i=" << i << ",j=" << j << ",k=" << k << "](degrees)=" << rad2deg*adiff_max << endl;
                cerr << soliloquy << " v3[i=" << i << ",j=" << j << ",k=" << k << "]=" << v3 << endl;
              }
            }
          }
        }
      }
    }

    if(adiff_max==AUROSTD_MAX_DOUBLE){throw aurostd::xerror(_AFLOW_FILE_NAME_,soliloquy,"Cannot find acceptable v3",_INPUT_ERROR_);}

    //try linear combinations with v1, v2
    bool try_once=true;
    int multiplier=1;
    vlen_max=min(vlen_maxv1v2,vlen_max_strict);
    while(try_once || (double)multiplier*aurostd::modulus(v3)<=vlen_max){
      v3*=(double)multiplier++;
      adiff_v1Xv2=aurostd::angle(v1Xv2,v3); //shouldn't change
      while(true){
        if(rad2deg*aurostd::angle(v1Xv2,v3)<5.0){break;}
        else if(aurostd::modulus(v3-v1)<=vlen_max && rad2deg*aurostd::angle(v1Xv2,v3-v1)<adiff_v1Xv2){
          v3-=v1;
          adiff_v1Xv2=aurostd::angle(v1Xv2,v3);
        }
        else if(aurostd::modulus(v3+v1)<=vlen_max && rad2deg*aurostd::angle(v1Xv2,v3+v1)<adiff_v1Xv2){
          v3+=v1;
          adiff_v1Xv2=aurostd::angle(v1Xv2,v3);
        }
        else if(aurostd::modulus(v3-v2)<=vlen_max && rad2deg*aurostd::angle(v1Xv2,v3-v2)<adiff_v1Xv2){
          v3-=v2;
          adiff_v1Xv2=aurostd::angle(v1Xv2,v3);
        }
        else if(aurostd::modulus(v3+v2)<=vlen_max && rad2deg*aurostd::angle(v1Xv2,v3+v2)<adiff_v1Xv2){
          v3+=v2;
          adiff_v1Xv2=aurostd::angle(v1Xv2,v3);
        }else{break;}
      }
      if(LDEBUG){
        cerr << soliloquy << " found viable v3=" << v3;
        cerr << ", len(v3)=" << aurostd::modulus(v3);
        cerr << ", adiff_v1Xv2=" << aurostd::angle(v1Xv2,v3) << endl;
      }
      try_once=false;
    }

    if(LDEBUG){
      cerr << soliloquy << " v1=" << v1 << endl;
      cerr << soliloquy << " v2=" << v2 << endl;
      cerr << soliloquy << " v3=" << v3 << endl;
      cerr << soliloquy << " ||v3||=" << aurostd::modulus(v3) << endl;
      cerr << soliloquy << " adiff_v3=" << adiff_max << endl;
    }

    //load in vectors as columns of matrix (as opposed to usual rows) for householder, we will transpose later
    lattice_slab_origbasis(1,1)=v1[1];lattice_slab_origbasis(1,2)=v2[1];lattice_slab_origbasis(1,3)=v3[1];
    lattice_slab_origbasis(2,1)=v1[2];lattice_slab_origbasis(2,2)=v2[2];lattice_slab_origbasis(2,3)=v3[2];
    lattice_slab_origbasis(3,1)=v1[3];lattice_slab_origbasis(3,2)=v2[3];lattice_slab_origbasis(3,3)=v3[3];

    //orthogonalize as much as possible (rotate)
    //[CO20191110 - OBSOLETE]xmatrix<double> lattice_slab_newbasis=lattice_slab_origbasis;
    //[CO20191110 - OBSOLETE]xmatrix<double> Q=aurostd::generalHouseHolderQRDecomposition(lattice_slab_newbasis); //lattice_slab_newbasis is now R
    xmatrix<double> Q,lattice_slab_newbasis;
    QRDecomposition_HouseHolder(lattice_slab_origbasis,Q,lattice_slab_newbasis);

    //immediate check for NEGATIVE determinant, VASP has issues here (see aflow_ivasp.cpp for negative triple product)
    //fix with S diagonal matrix with +-1: http://www.math.purdue.edu/~kkloste/cs515fa14/qr-uniqueness.pdf
    double trip_prod=det(lattice_slab_newbasis);
    if(trip_prod<0.0){
      if(LDEBUG){cerr << soliloquy << " applying triple product correction" << endl;}
      int n_neg=1;
      aurostd::xcombos xc;
      vector<int> v_combo;
      xmatrix<double> S=aurostd::eye<double>(),Q_tmp,lat_tmp;
      int index,row,col;
      while(trip_prod<0.0){
        if(n_neg>S.rows){break;}
        xc.reset(lattice_slab_newbasis.cols,n_neg++,'C');
        while(xc.increment()){
          v_combo=xc.getCombo();
          S=aurostd::eye<double>();
          for(uint i=0;i<v_combo.size();i++){
            if(v_combo[i]==1){
              index=i+(S.urows-1);  //shift index to start by negating z first (keep x-y as calculated)
              row=aurostd::boundary_conditions_periodic(S.lrows,S.urows,index+S.lrows);
              col=aurostd::boundary_conditions_periodic(S.lcols,S.ucols,index+S.lcols);
              S(row,col)=-1;
            }
          }
          if(LDEBUG){cerr << soliloquy << " S=" << endl;cerr << S << endl;}
          Q_tmp=Q*S;
          lat_tmp=S*lattice_slab_newbasis;
          if(!aurostd::isequal(lattice_slab_origbasis,Q_tmp*lat_tmp)){throw aurostd::xerror(_AFLOW_FILE_NAME_,soliloquy,"S matrix is not a viable triple-product correction",_RUNTIME_ERROR_);}
          trip_prod=det(lat_tmp);
          if(trip_prod>=0.0){Q=Q_tmp;lattice_slab_newbasis=lat_tmp;break;}
        }
      }
      if(det(lattice_slab_newbasis)<0.0){throw aurostd::xerror(_AFLOW_FILE_NAME_,soliloquy,"Triple product of lattice remains negative despite attempts to rectify",_INPUT_ERROR_);}
    }

    lattice_slab_newbasis=aurostd::roundoff(lattice_slab_newbasis,1e-12); //even smaller than _ZERO_TOL_  //do round-off - here it is important because householder introduces some noise (order of machine epsilon)
    lattice_slab_newbasis=trasp(lattice_slab_newbasis);
    lattice_slab_origbasis=trasp(lattice_slab_origbasis); //do AFTER triple product correction

    if(LDEBUG){
      cerr << soliloquy << " Q=" << endl;cerr << Q << endl;
      cerr << soliloquy << " lattice_slab_origbasis=" << endl;cerr << lattice_slab_origbasis << endl;
      cerr << soliloquy << " lattice_slab_newbasis=" << endl;cerr << lattice_slab_newbasis << endl;
    }

    return lattice_slab_newbasis;
  }

  //follows procedure outlined in: W. Sun and G. Ceder, Surface Science 617 (2013) 53-59
  xstructure CreateSlab_SurfaceLattice(const xstructure& xstr_in,const xvector<int>& hkl,int total_layers,double vacuum,double v3len_max_strict,ostream& oss){
    _aflags aflags; aflags.Directory=".";
    return CreateSlab_SurfaceLattice(xstr_in,hkl,total_layers,vacuum,aflags,v3len_max_strict,oss);
  } //CO20190321
  xstructure CreateSlab_SurfaceLattice(const xstructure& xstr_in,const xvector<int>& hkl,int total_layers,double vacuum,const _aflags& aflags,double v3len_max_strict,ostream& oss){
    ofstream FileMESSAGE;
    return CreateSlab_SurfaceLattice(xstr_in,hkl,total_layers,vacuum,aflags,FileMESSAGE,v3len_max_strict,oss);
  } //CO20190321
  xstructure CreateSlab_SurfaceLattice(const xstructure& xstr_in,const xvector<int>& hkl,int total_layers,double vacuum,ofstream& FileMESSAGE,double v3len_max_strict,ostream& oss){
    _aflags aflags; aflags.Directory=".";
    return CreateSlab_SurfaceLattice(xstr_in,hkl,total_layers,vacuum,aflags,FileMESSAGE,v3len_max_strict,oss);
  } //CO20190321
  xstructure CreateSlab_SurfaceLattice(const xstructure& xstr_in,const xvector<int>& hkl,int total_layers,double vacuum,const _aflags& aflags,ofstream& FileMESSAGE,double v3len_max_strict,ostream& oss){
    xmatrix<double> rotation;
    xstructure xstr_slab_newbasis;  //xstr_rotated
    vector<int> sc2pcMap_slab,pc2scMap_slab;
    return CreateSlab_SurfaceLattice(xstr_in,hkl,total_layers,vacuum,rotation,xstr_slab_newbasis,sc2pcMap_slab,pc2scMap_slab,aflags,FileMESSAGE,v3len_max_strict,oss);
  } //CO20190321
  xstructure CreateSlab_SurfaceLattice(const xstructure& xstr_in,const xvector<int>& hkl,int total_layers,double vacuum,vector<int>& sc2pcMap_slab,vector<int>& pc2scMap_slab,double v3len_max_strict,ostream& oss){
    _aflags aflags; aflags.Directory=".";
    return CreateSlab_SurfaceLattice(xstr_in,hkl,total_layers,vacuum,sc2pcMap_slab,pc2scMap_slab,aflags,v3len_max_strict,oss);
  } //CO20190321
  xstructure CreateSlab_SurfaceLattice(const xstructure& xstr_in,const xvector<int>& hkl,int total_layers,double vacuum,vector<int>& sc2pcMap_slab,vector<int>& pc2scMap_slab,const _aflags& aflags,double v3len_max_strict,ostream& oss){
    ofstream FileMESSAGE;
    return CreateSlab_SurfaceLattice(xstr_in,hkl,total_layers,vacuum,sc2pcMap_slab,pc2scMap_slab,aflags,FileMESSAGE,v3len_max_strict,oss);
  } //CO20190321
  xstructure CreateSlab_SurfaceLattice(const xstructure& xstr_in,const xvector<int>& hkl,int total_layers,double vacuum,vector<int>& sc2pcMap_slab,vector<int>& pc2scMap_slab,ofstream& FileMESSAGE,double v3len_max_strict,ostream& oss){
    _aflags aflags; aflags.Directory=".";
    return CreateSlab_SurfaceLattice(xstr_in,hkl,total_layers,vacuum,sc2pcMap_slab,pc2scMap_slab,aflags,FileMESSAGE,v3len_max_strict,oss);
  } //CO20190321
  xstructure CreateSlab_SurfaceLattice(const xstructure& xstr_in,const xvector<int>& hkl,int total_layers,double vacuum,vector<int>& sc2pcMap_slab,vector<int>& pc2scMap_slab,const _aflags& aflags,ofstream& FileMESSAGE,double v3len_max_strict,ostream& oss){
    xmatrix<double> rotation;
    xstructure xstr_slab_newbasis;
    return CreateSlab_SurfaceLattice(xstr_in,hkl,total_layers,vacuum,rotation,xstr_slab_newbasis,sc2pcMap_slab,pc2scMap_slab,aflags,FileMESSAGE,v3len_max_strict,oss);
  } //CO20190321
  // STOP - EASY INPUTS
  xstructure CreateSlab_SurfaceLattice(const aurostd::xoption& vpflow,istream& input,xvector<int>& hkl,int& total_layers,xmatrix<double>& rotation,xstructure& xstr_slab_newbasis,vector<int>& sc2pcMap_slab,vector<int>& pc2scMap_slab,double v3len_max_strict,ostream& oss){
    xstructure xstr_in(input,IOAFLOW_AUTO);
    return CreateSlab_SurfaceLattice(vpflow,xstr_in,hkl,total_layers,rotation,xstr_slab_newbasis,sc2pcMap_slab,pc2scMap_slab,v3len_max_strict,oss);
  }
  xstructure CreateSlab_SurfaceLattice(const aurostd::xoption& vpflow,const xstructure& xstr_in,xvector<int>& hkl,int& total_layers,xmatrix<double>& rotation,xstructure& xstr_slab_newbasis,vector<int>& sc2pcMap_slab,vector<int>& pc2scMap_slab,double v3len_max_strict,ostream& oss){
    _aflags aflags; aflags.Directory=".";
    return CreateSlab_SurfaceLattice(vpflow,xstr_in,hkl,total_layers,rotation,xstr_slab_newbasis,sc2pcMap_slab,pc2scMap_slab,aflags,v3len_max_strict,oss);
  }
  xstructure CreateSlab_SurfaceLattice(const aurostd::xoption& vpflow,istream& input,xvector<int>& hkl,int& total_layers,xmatrix<double>& rotation,xstructure& xstr_slab_newbasis,vector<int>& sc2pcMap_slab,vector<int>& pc2scMap_slab,const _aflags& aflags,double v3len_max_strict,ostream& oss){
    xstructure xstr_in(input,IOAFLOW_AUTO);
    return CreateSlab_SurfaceLattice(vpflow,xstr_in,hkl,total_layers,rotation,xstr_slab_newbasis,sc2pcMap_slab,pc2scMap_slab,aflags,v3len_max_strict,oss);
  }
  xstructure CreateSlab_SurfaceLattice(const aurostd::xoption& vpflow,const xstructure& xstr_in,xvector<int>& hkl,int& total_layers,xmatrix<double>& rotation,xstructure& xstr_slab_newbasis,vector<int>& sc2pcMap_slab,vector<int>& pc2scMap_slab,const _aflags& aflags,double v3len_max_strict,ostream& oss){
    ofstream FileMESSAGE;
    return CreateSlab_SurfaceLattice(vpflow,xstr_in,hkl,total_layers,rotation,xstr_slab_newbasis,sc2pcMap_slab,pc2scMap_slab,aflags,FileMESSAGE,v3len_max_strict,oss);
  }
  xstructure CreateSlab_SurfaceLattice(const aurostd::xoption& vpflow,istream& input,xvector<int>& hkl,int& total_layers,xmatrix<double>& rotation,xstructure& xstr_slab_newbasis,vector<int>& sc2pcMap_slab,vector<int>& pc2scMap_slab,ofstream& FileMESSAGE,double v3len_max_strict,ostream& oss){
    xstructure xstr_in(input,IOAFLOW_AUTO);
    return CreateSlab_SurfaceLattice(vpflow,xstr_in,hkl,total_layers,rotation,xstr_slab_newbasis,sc2pcMap_slab,pc2scMap_slab,FileMESSAGE,v3len_max_strict,oss);
  }
  xstructure CreateSlab_SurfaceLattice(const aurostd::xoption& vpflow,const xstructure& xstr_in,xvector<int>& hkl,int& total_layers,xmatrix<double>& rotation,xstructure& xstr_slab_newbasis,vector<int>& sc2pcMap_slab,vector<int>& pc2scMap_slab,ofstream& FileMESSAGE,double v3len_max_strict,ostream& oss){
    _aflags aflags; aflags.Directory=".";
    return CreateSlab_SurfaceLattice(vpflow,xstr_in,hkl,total_layers,rotation,xstr_slab_newbasis,sc2pcMap_slab,pc2scMap_slab,aflags,FileMESSAGE,v3len_max_strict,oss);
  }
  xstructure CreateSlab_SurfaceLattice(const aurostd::xoption& vpflow,istream& input,xvector<int>& hkl,int& total_layers,xmatrix<double>& rotation,xstructure& xstr_slab_newbasis,vector<int>& sc2pcMap_slab,vector<int>& pc2scMap_slab,const _aflags& aflags,ofstream& FileMESSAGE,double v3len_max_strict,ostream& oss){
    xstructure xstr_in(input,IOAFLOW_AUTO);
    return CreateSlab_SurfaceLattice(vpflow,xstr_in,hkl,total_layers,rotation,xstr_slab_newbasis,sc2pcMap_slab,pc2scMap_slab,aflags,FileMESSAGE,v3len_max_strict,oss);
  }
  xstructure CreateSlab_SurfaceLattice(const aurostd::xoption& vpflow,const xstructure& xstr_in,xvector<int>& hkl,int& total_layers,xmatrix<double>& rotation,xstructure& xstr_slab_newbasis,vector<int>& sc2pcMap_slab,vector<int>& pc2scMap_slab,const _aflags& aflags,ofstream& FileMESSAGE,double v3len_max_strict,ostream& oss){
    bool LDEBUG=(FALSE || XHOST.DEBUG);
    string soliloquy="surface::CreateSlab_SurfaceLattice():";
    stringstream message;
    std::streamsize prec = 8;

    ///////////////////////////////////////////////////////////////////////////////////////////////////////////////////////////
    // START - read flags
    ///////////////////////////////////////////////////////////////////////////////////////////////////////////////////////////

    if(LDEBUG) {cerr << soliloquy << " reading flags" << endl;}

    int h_i=1,k_i=1,l_i=1;  //hkl of interest
    total_layers=DEFAULT_TOTAL_LAYERS;        //size of supercell (~ 2x layers)
    double vacuum=15;       //vacuum in Angstroms

    vector<string> tokens;
    aurostd::string2tokens(vpflow.getattachedscheme("CREATE_SLAB::PLANE_INTEREST"),tokens,",");
    if(tokens.size()==3){
      h_i=aurostd::string2utype<int>(tokens[0]);
      k_i=aurostd::string2utype<int>(tokens[1]);
      l_i=aurostd::string2utype<int>(tokens[2]);
    }
    hkl[1]=h_i;hkl[2]=k_i;hkl[3]=l_i;
    if(hkl[1]==0 && hkl[2]==0 && hkl[3]==0){throw aurostd::xerror(_AFLOW_FILE_NAME_,soliloquy,"hkl=(0,0,0)",_INPUT_ERROR_);}
    string total_layers_string=vpflow.getattachedscheme("CREATE_SLAB::TOTAL_LAYERS");
    if(aurostd::isfloat(total_layers_string)){
      int _total_layers=aurostd::string2utype<int>(total_layers_string);
      if(_total_layers>0){total_layers=_total_layers;}
    }
    string vacuum_string=vpflow.getattachedscheme("CREATE_SLAB::VACUUM");
    if(aurostd::isfloat(vacuum_string)){
      double _vacuum=aurostd::string2utype<double>(vacuum_string);
      if(_vacuum>0){vacuum=_vacuum;}
    }

    std::streamsize prec_original = message.precision(); //original
    std::ios_base::fmtflags ff_original = message.flags();  //original
    message.precision(prec);
    message.unsetf(std::ios_base::floatfield);

    message << "plane_interest=" << hkl;pflow::logger(_AFLOW_FILE_NAME_,soliloquy,message,aflags,FileMESSAGE,oss,_LOGGER_MESSAGE_);
    message << "total_layers=" << total_layers;pflow::logger(_AFLOW_FILE_NAME_,soliloquy,message,aflags,FileMESSAGE,oss,_LOGGER_MESSAGE_);
    message << "vacuum=" << vacuum;pflow::logger(_AFLOW_FILE_NAME_,soliloquy,message,aflags,FileMESSAGE,oss,_LOGGER_MESSAGE_);

    message.precision(prec_original); //set back
    message.flags(ff_original); //set back

    ///////////////////////////////////////////////////////////////////////////////////////////////////////////////////////////
    // STOP - read flags
    ///////////////////////////////////////////////////////////////////////////////////////////////////////////////////////////

    return CreateSlab_SurfaceLattice(xstr_in,hkl,total_layers,vacuum,rotation,xstr_slab_newbasis,sc2pcMap_slab,pc2scMap_slab,aflags,FileMESSAGE,v3len_max_strict,oss);
  }

  xstructure CreateSlab_SurfaceLattice(istream& input,const xvector<int>& hkl,int total_layers,double vacuum,xmatrix<double>& rotation,xstructure& xstr_slab_newbasis,vector<int>& sc2pcMap_slab,vector<int>& pc2scMap_slab,double v3len_max_strict,ostream& oss){
    xstructure xstr_in(input,IOAFLOW_AUTO);
    return CreateSlab_SurfaceLattice(xstr_in,hkl,total_layers,vacuum,rotation,xstr_slab_newbasis,sc2pcMap_slab,pc2scMap_slab,v3len_max_strict,oss);
  }
  xstructure CreateSlab_SurfaceLattice(const xstructure& xstr_in,const xvector<int>& hkl,int total_layers,double vacuum,xmatrix<double>& rotation,xstructure& xstr_slab_newbasis,vector<int>& sc2pcMap_slab,vector<int>& pc2scMap_slab,double v3len_max_strict,ostream& oss){
    _aflags aflags; aflags.Directory=".";
    return CreateSlab_SurfaceLattice(xstr_in,hkl,total_layers,vacuum,rotation,xstr_slab_newbasis,sc2pcMap_slab,pc2scMap_slab,aflags,v3len_max_strict,oss);
  }
  xstructure CreateSlab_SurfaceLattice(istream& input,const xvector<int>& hkl,int total_layers,double vacuum,xmatrix<double>& rotation,xstructure& xstr_slab_newbasis,vector<int>& sc2pcMap_slab,vector<int>& pc2scMap_slab,const _aflags& aflags,double v3len_max_strict,ostream& oss){
    xstructure xstr_in(input,IOAFLOW_AUTO);
    return CreateSlab_SurfaceLattice(xstr_in,hkl,total_layers,vacuum,rotation,xstr_slab_newbasis,sc2pcMap_slab,pc2scMap_slab,aflags,v3len_max_strict,oss);
  }
  xstructure CreateSlab_SurfaceLattice(const xstructure& xstr_in,const xvector<int>& hkl,int total_layers,double vacuum,xmatrix<double>& rotation,xstructure& xstr_slab_newbasis,vector<int>& sc2pcMap_slab,vector<int>& pc2scMap_slab,const _aflags& aflags,double v3len_max_strict,ostream& oss){
    ofstream FileMESSAGE;
    return CreateSlab_SurfaceLattice(xstr_in,hkl,total_layers,vacuum,rotation,xstr_slab_newbasis,sc2pcMap_slab,pc2scMap_slab,aflags,FileMESSAGE,v3len_max_strict,oss);
  }
  xstructure CreateSlab_SurfaceLattice(istream& input,const xvector<int>& hkl,int total_layers,double vacuum,xmatrix<double>& rotation,xstructure& xstr_slab_newbasis,vector<int>& sc2pcMap_slab,vector<int>& pc2scMap_slab,ofstream& FileMESSAGE,double v3len_max_strict,ostream& oss){
    xstructure xstr_in(input,IOAFLOW_AUTO);
    return CreateSlab_SurfaceLattice(xstr_in,hkl,total_layers,vacuum,rotation,xstr_slab_newbasis,sc2pcMap_slab,pc2scMap_slab,FileMESSAGE,v3len_max_strict,oss);
  }
  xstructure CreateSlab_SurfaceLattice(const xstructure& xstr_in,const xvector<int>& hkl,int total_layers,double vacuum,xmatrix<double>& rotation,xstructure& xstr_slab_newbasis,vector<int>& sc2pcMap_slab,vector<int>& pc2scMap_slab,ofstream& FileMESSAGE,double v3len_max_strict,ostream& oss){
    _aflags aflags; aflags.Directory=".";
    return CreateSlab_SurfaceLattice(xstr_in,hkl,total_layers,vacuum,rotation,xstr_slab_newbasis,sc2pcMap_slab,pc2scMap_slab,aflags,FileMESSAGE,v3len_max_strict,oss);
  }
  xstructure CreateSlab_SurfaceLattice(istream& input,const xvector<int>& hkl,int total_layers,double vacuum,xmatrix<double>& rotation,xstructure& xstr_slab_newbasis,vector<int>& sc2pcMap_slab,vector<int>& pc2scMap_slab,const _aflags& aflags,ofstream& FileMESSAGE,double v3len_max_strict,ostream& oss){
    xstructure xstr_in(input,IOAFLOW_AUTO);
    return CreateSlab_SurfaceLattice(xstr_in,hkl,total_layers,vacuum,rotation,xstr_slab_newbasis,sc2pcMap_slab,pc2scMap_slab,aflags,FileMESSAGE,v3len_max_strict,oss);
  }
  xstructure CreateSlab_SurfaceLattice(const xstructure& xstr_in,const xvector<int>& hkl_i,int total_layers,double vacuum,xmatrix<double>& rotation,xstructure& xstr_slab_newbasis,vector<int>& sc2pcMap_slab,vector<int>& pc2scMap_slab,const _aflags& aflags,ofstream& FileMESSAGE,double v3len_max_strict,ostream& oss){
    bool LDEBUG=(FALSE || XHOST.DEBUG);
    string soliloquy="surface::CreateSlab_SurfaceLattice():";
    stringstream message;
    bool check_min_dist=true; //turn off if it gets too slow
    int count_check_min_dist=0;

    if(LDEBUG) {cerr << soliloquy << " starting" << endl;}

    int xy_dims=1;          //dimensions of supercell in x-y dimensions

    xstructure xstr_bulk(xstr_in);xstr_bulk.ReScale(1.0); //do NOT modify further
    double min_dist=xstr_bulk.dist_nn_min;
    if(min_dist==AUROSTD_NAN){min_dist=xstr_bulk.dist_nn_min=SYM::minimumDistance(xstr_bulk);}
    double min_dist_orig=min_dist;
    double sym_eps=xstr_bulk.sym_eps;
    if(sym_eps==AUROSTD_NAN){sym_eps=xstr_bulk.sym_eps=SYM::defaultTolerance(xstr_bulk);}
    bool skew=SYM::isLatticeSkewed(xstr_bulk.lattice,min_dist,sym_eps);
    if(LDEBUG){
      cerr << soliloquy << " xstr_in=" << endl;cerr << xstr_in << endl;
      cerr << soliloquy << " min_dist=" << min_dist << endl;
      cerr << soliloquy << " sym_eps=" << sym_eps << endl;
      cerr << soliloquy << " skew=" << skew << endl;
    }

    message << "Constructing slab (surface lattice) along (" << aurostd::joinWDelimiter(hkl_i,",") <<")";pflow::logger(_AFLOW_FILE_NAME_,soliloquy,message,aflags,FileMESSAGE,oss,_LOGGER_MESSAGE_);

    if(check_min_dist){ //sanity check as we rotate structure/atoms
      min_dist=xstr_bulk.MinDist();
      if(LDEBUG) {cerr << soliloquy << " mindist[" << count_check_min_dist++ << "]=" << min_dist << endl;}
      if(!aurostd::isequal(min_dist_orig,min_dist)){throw aurostd::xerror(_AFLOW_FILE_NAME_,soliloquy,"Minimum distance changed",_VALUE_ERROR_);}
    }

    ///////////////////////////////////////////////////////////////////////////////////////////////////////////////////////////
    // START - defining hkl normals
    ///////////////////////////////////////////////////////////////////////////////////////////////////////////////////////////

    if(LDEBUG) {cerr << soliloquy << " defining HKL normals" << endl;}

    xvector<double> n_i=HKLPlane2Normal(xstr_bulk.lattice,hkl_i);
    if(LDEBUG) {cerr << soliloquy << " n_i[h=" << hkl_i << "]=" << n_i << endl;}

    //quick test to make sure everything works
    xvector<int> hkl;
    vector<xvector<double> > intercepts;  //plane intercepts
    xvector<double> v1,v2,v3; //plane-defining vectors (need only two)
    //test that we can go back and forth between n and hkl
    if(!Normal2HKLPlane(xstr_bulk.lattice,n_i,hkl)){
      message << "Cannot convert normal -> (hkl): normal=" << n_i;
      throw aurostd::xerror(_AFLOW_FILE_NAME_,soliloquy,message,_VALUE_ERROR_);
    }
    if(LDEBUG) {
      cerr << soliloquy << " hkl_i=" << hkl_i << endl;
      cerr << soliloquy << " n(hkl_i)=" << n_i << endl;
      cerr << soliloquy << " hkl_i(test)=" << hkl << endl;
    }
    if(!aurostd::isequal(hkl_i,hkl)){
      message << "Normal2HKLPlane() function failed on hkl_i=" << hkl_i << " (Normal2HKLPlane(n_i=" << n_i << ")=" << hkl << ")" << endl;
      throw aurostd::xerror(_AFLOW_FILE_NAME_,soliloquy,message,_VALUE_ERROR_);
    }
    //test that hkl plane is orthogonal to n
    intercepts=getHKLPlaneIntercepts(xstr_bulk.lattice,hkl_i);
    if(LDEBUG){for(uint i=0;i<intercepts.size();i++){cerr << soliloquy << " intercepts[" << i << "]=" << intercepts[i] << endl;}}

    xvector<int> hkl_test;
    xvector<double> n_test;
    //test that we can go back and forth between n and hkl
    hkl_test[1]=7;hkl_test[2]=3;hkl_test[3]=2;
    n_test=HKLPlane2Normal(xstr_bulk.lattice,hkl_test);
    if(!Normal2HKLPlane(xstr_bulk.lattice,n_test,hkl)){
      message << "Cannot convert normal -> (hkl): normal=" << n_test;
      throw aurostd::xerror(_AFLOW_FILE_NAME_,soliloquy,message,_VALUE_ERROR_);
    }
    if(LDEBUG) {
      cerr << soliloquy << " hkl_test=" << hkl_test << endl;
      cerr << soliloquy << " n(hkl_test)=" << n_test << endl;
      cerr << soliloquy << " hkl_test(test)=" << hkl << endl;
    }
    if(!aurostd::isequal(hkl_test,hkl)){
      message << "Normal2HKLPlane() function failed on hkl=" << hkl_test << " (Normal2HKLPlane(n_i=" << n_test << ")=" << hkl << ")" << endl;
      throw aurostd::xerror(_AFLOW_FILE_NAME_,soliloquy,message,_VALUE_ERROR_);
    }
    //test that hkl plane is orthogonal to n
    intercepts=getHKLPlaneIntercepts(xstr_bulk.lattice,hkl_test);
    if(LDEBUG){for(uint i=0;i<intercepts.size();i++){cerr << soliloquy << " intercepts[" << i << "]=" << intercepts[i] << endl;}}

    ///////////////////////////////////////////////////////////////////////////////////////////////////////////////////////////
    // STOP - defining hkl normals
    ///////////////////////////////////////////////////////////////////////////////////////////////////////////////////////////

    ///////////////////////////////////////////////////////////////////////////////////////////////////////////////////////////
    // START - create slab structure
    ///////////////////////////////////////////////////////////////////////////////////////////////////////////////////////////

    if(check_min_dist){ //sanity check as we rotate structure/atoms
      min_dist=xstr_bulk.MinDist();
      if(LDEBUG) {cerr << soliloquy << " mindist[" << count_check_min_dist++ << "]=" << min_dist << endl;}
      if(!aurostd::isequal(min_dist_orig,min_dist)){throw aurostd::xerror(_AFLOW_FILE_NAME_,soliloquy,"Minimum distance changed",_VALUE_ERROR_);}
    }

    //test whether fpos/cpos work
    if(LDEBUG){cerr << xstr_bulk << endl;}
    xvector<double> fpos,cpos;
    for(uint i=0;i<xstr_bulk.atoms.size();i++){
      fpos=xstr_bulk.c2f*xstr_bulk.atoms[i].cpos;
      cpos=xstr_bulk.f2c*xstr_bulk.atoms[i].fpos;
      if(!aurostd::isequal(xstr_bulk.atoms[i].fpos,fpos)){throw aurostd::xerror(_AFLOW_FILE_NAME_,soliloquy,"atoms[i="+aurostd::utype2string(i)+"].fpos mismatch",_INPUT_ERROR_);}
      if(!aurostd::isequal(xstr_bulk.atoms[i].cpos,cpos)){throw aurostd::xerror(_AFLOW_FILE_NAME_,soliloquy,"atoms[i="+aurostd::utype2string(i)+"].cpos mismatch",_INPUT_ERROR_);}
    }

    stringstream title;
    xstr_slab_newbasis.clear(); //DX20191220 - uppercase to lowercase clear
    xstructure xstr_slab_origbasis;
    xstr_slab_newbasis.lattice=getSlabLattice(xstr_bulk,hkl_i,xstr_slab_origbasis.lattice,DEFAULT_V3_ANGLE_DEVIATION,v3len_max_strict);xstr_slab_newbasis.FixLattices();  //ang_dev==5.0 is standard (DEFAULT_V3_ANGLE_DEVIATION), the vlen_max_strict is very important here, as the test from Sun et al. takes a shortcut here
    rotation=trasp(xstr_slab_newbasis.lattice)*inverse(trasp(xstr_slab_origbasis.lattice));
    //  inverse(xstr_slab_origbasis.lattice)*xstr_slab_newbasis.lattice; //equivalent to trasp( trasp(new) * inv(trasp(orig)) )  //new = rotation * orig

    //quick check
    //xstr_slab_newbasis.lattice[1][1]=4.736233;xstr_slab_newbasis.lattice[1][2]=0.0;xstr_slab_newbasis.lattice[1][3]=0.0;
    //xstr_slab_newbasis.lattice[2][1]=9.472473;xstr_slab_newbasis.lattice[2][2]=21.242108;xstr_slab_newbasis.lattice[2][3]=0.0;
    //xstr_slab_newbasis.lattice[3][1]=2.368118;xstr_slab_newbasis.lattice[3][2]=3.168035;xstr_slab_newbasis.lattice[3][3]=2.605281;
    if(LDEBUG){
      cerr << soliloquy << " xstr_slab_origbasis.lattice=" << endl;cerr << xstr_slab_origbasis.lattice << endl;
      cerr << soliloquy << " xstr_slab_newbasis.lattice=" << endl;cerr << xstr_slab_newbasis.lattice << endl;
      cerr << soliloquy << " rotation=" << endl;cerr << rotation << endl;
      cerr << soliloquy << " xstr_slab_newbasis.c2f=" << endl;cerr << xstr_slab_newbasis.c2f << endl;
      cerr << soliloquy << " xstr_slab_newbasis.f2c=" << endl;cerr << xstr_slab_newbasis.f2c << endl;
    }

    double volume_original=abs(aurostd::det(xstr_bulk.lattice));
    double volume_new=abs(aurostd::det(xstr_slab_origbasis.lattice));
    //[CO20190520 - OBSOLETE]bool fold_in_only=( (volume_new < volume_original) || (aurostd::isequal(volume_original,volume_new)) );
    if(LDEBUG){
      cerr << soliloquy << " volume_original=" << volume_original << endl;
      cerr << soliloquy << " volume_new=" << volume_new << endl;
      //[CO20190520 - OBSOLETE]cerr << soliloquy << " fold_in_only=" << fold_in_only << endl;
      cerr << soliloquy << " sym_eps=" << sym_eps << endl;
      cerr << soliloquy << " skew=" << skew << endl;
    }
    //fold_in_only=false;
    //VERY IMPORTANT, use xstr_slab_origbasis.lattice and not xstr_slab_newbasis.lattice
    //xstr_slab_newbasis.lattice is rotated relative to original lattice
    deque<_atom> atoms=foldAtomsInCell(xstr_bulk,xstr_slab_origbasis.lattice,skew,sym_eps);  //do NOT fold_in_only
    xstr_slab_origbasis.ReplaceAtoms(atoms);

    //clean up structure
    xstr_slab_origbasis.ReScale(1.0);
    xstr_slab_origbasis.ShifOriginToAtom(0);xstr_slab_origbasis.origin=0.0; //reset origin
    xstr_slab_origbasis.BringInCell();
    xstr_slab_origbasis.clean(); //DX20191220 - uppercase to lowercase clean

    //set title
    title.str("");
    title << aurostd::RemoveWhiteSpacesFromTheFrontAndBack(xstr_bulk.title) << " (SLAB surface lattice original basis: ";
    title << "hkl=(" << aurostd::joinWDelimiter(hkl_i,",") << "), ";
    title << "total_layers=" << total_layers << ", ";
    title << "vacuum=" << vacuum << ")";
    xstr_slab_newbasis.title=title.str();

    if(LDEBUG){cerr << soliloquy << " xstr_slab_origbasis=" << endl;cerr << xstr_slab_origbasis << endl;}

    //now we can convert cpos for xstr_slab_newbasis.lattice
    for(uint i=0;i<atoms.size();i++){atoms[i].cpos=xstr_slab_newbasis.f2c*atoms[i].fpos;}   //rotate to new lattice
    xstr_slab_newbasis.ReplaceAtoms(atoms);

    //clean up structure
    xstr_slab_newbasis.ReScale(1.0);
    xstr_slab_newbasis.ShifOriginToAtom(0);xstr_slab_newbasis.origin=0.0; //reset origin
    xstr_slab_newbasis.BringInCell();
    xstr_slab_newbasis.clean(); //DX20191220 - uppercase to lowercase clean

    //set title
    title.str("");
    title << aurostd::RemoveWhiteSpacesFromTheFrontAndBack(xstr_bulk.title) << " (SLAB surface lattice new basis: ";
    title << "hkl=(" << aurostd::joinWDelimiter(hkl_i,",") << "), ";
    title << "total_layers=" << total_layers << ", ";
    title << "vacuum=" << vacuum << ")";
    xstr_slab_newbasis.title=title.str();

    if(LDEBUG){cerr << soliloquy << " xstr_slab_newbasis=" << endl;cerr << xstr_slab_newbasis << endl;}

    if(check_min_dist){ //sanity check as we rotate structure/atoms
      min_dist=xstr_slab_newbasis.MinDist();
      if(LDEBUG) {cerr << soliloquy << " mindist[" << count_check_min_dist++ << "]=" << min_dist << endl;}
      if(!aurostd::isequal(min_dist_orig,min_dist)){throw aurostd::xerror(_AFLOW_FILE_NAME_,soliloquy,"Minimum distance changed",_VALUE_ERROR_);}
    }

    ///////////////////////////////////////////////////////////////////////////////////////////////////////////////////////////
    // STOP - create slab structure
    ///////////////////////////////////////////////////////////////////////////////////////////////////////////////////////////

    ///////////////////////////////////////////////////////////////////////////////////////////////////////////////////////////
    // START - resolve layers count
    ///////////////////////////////////////////////////////////////////////////////////////////////////////////////////////////

    if(LDEBUG){cerr << soliloquy << " resolving layers count" << endl;}

    double d_spacing=slab::getSpacingHKLPlane(xstr_bulk,hkl_i); //aurostd::modulus(xstr_slab.lattice(1))/sqrt(h_s*h_s+k_s*k_s+l_s*l_s);
    double d_layers=slab::getDistanceBetweenImages(xstr_bulk,n_i,false); //this depends on UN-ROTATED lattice
    double d_cells=slab::getDistanceBetweenImages(xstr_bulk,n_i,true); //go outside cell
    int layers_per_cell=(int)(d_cells/d_layers);  //floor
    int supercell_layers=(total_layers+layers_per_cell-1)/layers_per_cell;  //ceil //(double)total_layers;
    if(LDEBUG) {
      cerr << soliloquy << " n_i[h=" << hkl_i << "]=" << n_i << endl;
      cerr << soliloquy << " d_spacing=" << d_spacing << endl;
      cerr << soliloquy << " d_layers=" << d_layers << endl;
      cerr << soliloquy << " d_cells=" << d_cells << endl;
      cerr << soliloquy << " abs(d_layers-d_cells)=" << abs(d_layers-d_cells) << endl;
      cerr << soliloquy << " layers_per_cell=" << layers_per_cell << endl;
      cerr << soliloquy << " supercell_layers=" << supercell_layers << endl;
    }

    ///////////////////////////////////////////////////////////////////////////////////////////////////////////////////////////
    // STOP - resolve layers count
    ///////////////////////////////////////////////////////////////////////////////////////////////////////////////////////////

    ///////////////////////////////////////////////////////////////////////////////////////////////////////////////////////////
    // START - create supercell
    ///////////////////////////////////////////////////////////////////////////////////////////////////////////////////////////

    if(LDEBUG) {cerr << soliloquy << " creating supercell" << endl;}

    //now create a supercell
    xmatrix<double> supercell_mat;supercell_mat(1,1)=(double)xy_dims;supercell_mat(2,2)=(double)xy_dims;supercell_mat(3,3)=supercell_layers;
    xstructure xstr_slab=GetSuperCell(xstr_slab_newbasis,supercell_mat,sc2pcMap_slab,pc2scMap_slab,false,false,false);
    if(LDEBUG) {cerr << soliloquy << " xstr_slab=" << endl;cerr << xstr_slab << endl;}
    if(check_min_dist){ //sanity check as we rotate structure/atoms
      min_dist=xstr_slab.MinDist();
      if(LDEBUG) {cerr << soliloquy << " mindist[" << count_check_min_dist++ << "]=" << min_dist << endl;}
      if(!aurostd::isequal(min_dist_orig,min_dist)){throw aurostd::xerror(_AFLOW_FILE_NAME_,soliloquy,"Minimum distance changed",_VALUE_ERROR_);}
    }

    //clean up structure
    xstr_slab.ReScale(1.0);
    xstr_slab.ShifOriginToAtom(0);xstr_slab.origin=0.0; //reset origin
    xstr_slab.BringInCell();
    //xstr_slab.clean();  //clear origin! //do not clear ijk! origin is okay here, only a problem for Rotate() //DX20191220 - uppercase to lowercase clean

    ///////////////////////////////////////////////////////////////////////////////////////////////////////////////////////////
    // STOP - create supercell
    ///////////////////////////////////////////////////////////////////////////////////////////////////////////////////////////

    ///////////////////////////////////////////////////////////////////////////////////////////////////////////////////////////
    // START - add vacuum
    ///////////////////////////////////////////////////////////////////////////////////////////////////////////////////////////

    if(LDEBUG) {cerr << soliloquy << " adding vacuum" << endl;}
    if(LDEBUG) {cerr << soliloquy << " old_c_lattice=" << endl;cerr << xstr_slab.lattice << endl;}
    xvector<double> new_c_lattice=xstr_slab.lattice(3);
    new_c_lattice+= vacuum * new_c_lattice/aurostd::modulus(new_c_lattice);
    xstr_slab.lattice[3][1]=new_c_lattice(1);
    xstr_slab.lattice[3][2]=new_c_lattice(2);
    xstr_slab.lattice[3][3]=new_c_lattice(3);
    if(LDEBUG) {cerr << soliloquy << " new_c_lattice=" << endl;cerr << xstr_slab.lattice << endl;}

    //fix fpos
    xstr_slab.FixLattices();
    const xmatrix<double>& c2f=xstr_slab.c2f;
    for(uint i=0;i<xstr_slab.atoms.size();i++){xstr_slab.atoms[i].fpos=c2f*xstr_slab.atoms[i].cpos;}

    if(check_min_dist){ //sanity check as we rotate structure/atoms
      min_dist=xstr_slab.MinDist();
      if(LDEBUG) {cerr << soliloquy << " mindist[" << count_check_min_dist++ << "]=" << min_dist << endl;}
      if(!aurostd::isequal(min_dist_orig,min_dist)){throw aurostd::xerror(_AFLOW_FILE_NAME_,soliloquy,"Minimum distance changed",_VALUE_ERROR_);}
    }

    ///////////////////////////////////////////////////////////////////////////////////////////////////////////////////////////
    // STOP - add vacuum
    ///////////////////////////////////////////////////////////////////////////////////////////////////////////////////////////

    message << "Slab (surface lattice) along (" << aurostd::joinWDelimiter(hkl_i,",") <<") constructed";pflow::logger(_AFLOW_FILE_NAME_,soliloquy,message,aflags,FileMESSAGE,oss,_LOGGER_MESSAGE_);

    return xstr_slab;
  }

  //See W. Sun and G. Ceder, Surface Science 617 (2013) 53-59
  bool slabTest(ostream& oss){ofstream FileMESSAGE;return slabTest(FileMESSAGE,oss);}  //CO20190520
  bool slabTest(ofstream& FileMESSAGE,ostream& oss){  //CO20190520
    bool LDEBUG=(FALSE || XHOST.DEBUG);
    string soliloquy="slabTest():";
    stringstream message;
    _aflags aflags;aflags.Directory=".";

    message << "Performing slab test";pflow::logger(_AFLOW_FILE_NAME_,soliloquy,message,aflags,FileMESSAGE,oss,_LOGGER_MESSAGE_);

    double min_dist=0.0,min_dist_orig=0.0;

    xvector<int> hkl;
    hkl[1]=1;hkl[2]=0;hkl[3]=4;

    //create input structure
    stringstream str_ss;
    str_ss << "FeO" << endl;
    str_ss << "1.0" << endl;
    str_ss << "    	 0   				4.736235   0         " << endl;
    str_ss << "      4.101698  -2.368118   0         " << endl;
    str_ss << "      0   			  0          13.492372 " << endl;
    str_ss << "12 18" << endl;
    str_ss << "Direct" << endl;
    str_ss << "	  0.33333333333332   0.66666666666665   0.31943934568918  Fe    " << endl;
    str_ss << "  -0.00000000000002  -0.00000000000001   0.65277267902252  Fe    " << endl;
    str_ss << "   0.66666666666665   0.33333333333332   0.98610601235585  Fe    " << endl;
    str_ss << "   0.66666666666668   0.33333333333335   0.18056065431082  Fe    " << endl;
    str_ss << "   0.33333333333335   0.66666666666668   0.51389398764415  Fe    " << endl;
    str_ss << "   0.00000000000002   0.00000000000001   0.84722732097748  Fe    " << endl;
    str_ss << "  -0.00000000000001  -0.00000000000001   0.15277363902251  Fe    " << endl;
    str_ss << "   0.66666666666665   0.33333333333332   0.48610697235585  Fe    " << endl;
    str_ss << "   0.33333333333332   0.66666666666665   0.81944030568918  Fe    " << endl;
    str_ss << "   0.33333333333335   0.66666666666668   0.01389302764415  Fe    " << endl;
    str_ss << "   0.00000000000001   0.00000000000001   0.34722636097749  Fe    " << endl;
    str_ss << "   0.66666666666668   0.33333333333335   0.68055969431082  Fe    " << endl;
    str_ss << "   0.00000000000000   0.31486811660227   0.25000000000000  O     " << endl;
    str_ss << "   0.66666666666667   0.64820144993561   0.58333333333333  O     " << endl;
    str_ss << "   0.33333333333333   0.98153478326894   0.91666666666667  O     " << endl;
    str_ss << "   0.68513188339780   0.68513188339776   0.24999999999999  O     " << endl;
    str_ss << "   0.35179855006446   0.01846521673110   0.58333333333332  O     " << endl;
    str_ss << "   0.01846521673113   0.35179855006443   0.91666666666665  O     " << endl;
    str_ss << "   0.31486811660220  -0.00000000000004   0.25000000000001  O     " << endl;
    str_ss << "   0.98153478326887   0.33333333333330   0.58333333333335  O     " << endl;
    str_ss << "   0.64820144993554   0.66666666666663   0.91666666666668  O     " << endl;
    str_ss << "   0.35179771006447   0.33333333333337   0.08333333333332  O     " << endl;
    str_ss << "   0.01846437673113   0.66666666666670   0.41666666666665  O     " << endl;
    str_ss << "   0.68513104339780   0.00000000000004   0.74999999999999  O     " << endl;
    str_ss << "   0.98153562326887   0.64820228993557   0.08333333333335  O     " << endl;
    str_ss << "   0.64820228993553   0.98153562326890   0.41666666666668  O     " << endl;
    str_ss << "   0.31486895660220   0.31486895660224   0.75000000000001  O     " << endl;
    str_ss << "   0.66666666666667   0.01846437673106   0.08333333333333  O     " << endl;
    str_ss << "   0.33333333333333   0.35179771006440   0.41666666666667  O     " << endl;
    str_ss << "   0.00000000000000   0.68513104339773   0.75000000000000  O     " << endl;
    xstructure xstr_in;
    try{str_ss >> xstr_in;}           //CO20200404 - this WILL throw an error because det(lattice)<0.0, leave alone
    catch (aurostd::xerror& excpt) {} //CO20200404 - this WILL throw an error because det(lattice)<0.0, leave alone
    str_ss.clear();str_ss.str("");    //CO20200404 - need clear() to reuse
    min_dist=min_dist_orig=xstr_in.MinDist();
    if(LDEBUG){
      cerr << soliloquy << " xstr_in=" << endl;cerr << xstr_in << endl;
      cerr << soliloquy << " xstr_in.MinDist()=" << min_dist << endl;
    }

    //create xstr_slab (correct answer)
    str_ss << "FeO" << endl;
    str_ss << "1.0" << endl;
    str_ss << " -4.73623366665202   0.00000000000000   0.00000000000000 " << endl;
    str_ss << " -9.47247466669728  21.24210623923067   0.00000000000000 " << endl;
    str_ss << " -2.36811866667432   3.16803536641816   2.60528076661565 " << endl;
    str_ss << "12 18" << endl;
    str_ss << "Direct" << endl;
    str_ss << "   0.66666667      0.31943935     0.38890928   Fe " << endl;
    str_ss << "  -0.00000000      0.65277268     0.38890928   Fe" << endl;
    str_ss << "   0.33333333      0.98610601     0.38890928   Fe" << endl;
    str_ss << "   0.33333333      0.18056065     0.61109072   Fe" << endl;
    str_ss << "   0.66666667      0.51389399     0.61109072   Fe" << endl;
    str_ss << "   0.00000000      0.84722732     0.61109072   Fe" << endl;
    str_ss << "  -0.00000000      0.15277364     0.38890544   Fe" << endl;
    str_ss << "   0.33333333      0.48610697     0.38890544   Fe" << endl;
    str_ss << "   0.66666667      0.81944031     0.38890544   Fe" << endl;
    str_ss << "   0.66666667      0.01389303     0.61109456   Fe" << endl;
    str_ss << "   0.00000000      0.34722636     0.61109456   Fe" << endl;
    str_ss << "   0.33333333      0.68055969     0.61109456   Fe" << endl;
    str_ss << "   0.31486812      0.25000000     0.00000000   O " << endl;
    str_ss << "   0.64820145      0.58333333     0.00000000   O " << endl;
    str_ss << "   0.98153478      0.91666667     0.00000000   O " << endl;
    str_ss << "   0.68513188      0.25000000     0.31486812   O " << endl;
    str_ss << "   0.01846522      0.58333333     0.31486812   O " << endl;
    str_ss << "   0.35179855      0.91666667     0.31486812   O " << endl;
    str_ss << "  -0.00000000      0.25000000     0.68513188   O " << endl;
    str_ss << "   0.33333333      0.58333333     0.68513188   O " << endl;
    str_ss << "   0.66666667      0.91666667     0.68513188   O " << endl;
    str_ss << "   0.33333333      0.08333333     0.31486896   O " << endl;
    str_ss << "   0.66666667      0.41666667     0.31486896   O " << endl;
    str_ss << "   0.00000000      0.75000000     0.31486896   O " << endl;
    str_ss << "   0.64820229      0.08333333     0.68513104   O " << endl;
    str_ss << "   0.98153562      0.41666667     0.68513104   O " << endl;
    str_ss << "   0.31486896      0.75000000     0.68513104   O " << endl;
    str_ss << "   0.01846438      0.08333333     0.00000000   O " << endl;
    str_ss << "   0.35179771      0.41666667     0.00000000   O " << endl;
    str_ss << "   0.68513104      0.75000000     0.00000000   O " << endl;
    xstructure xstr_slab_correct;
    try{str_ss >> xstr_slab_correct;} //CO20200404 - this WILL throw an error because det(lattice)<0.0, leave alone
    catch (aurostd::xerror& excpt) {} //CO20200404 - this WILL throw an error because det(lattice)<0.0, leave alone
    str_ss.clear();str_ss.str("");    //CO20200404 - need clear() to reuse
    min_dist=xstr_slab_correct.MinDist();
    if(LDEBUG){
      cerr << soliloquy << " xstr_slab_correct=" << endl;cerr << xstr_slab_correct << endl;
      min_dist=xstr_slab_correct.MinDist();
      cerr << soliloquy << " xstr_slab_correct.MinDist()=" << min_dist << endl;
    }
    if(!aurostd::isequal(min_dist,min_dist_orig)){throw aurostd::xerror(_AFLOW_FILE_NAME_,soliloquy,"Minimum distance changed (correct)",_INPUT_ERROR_);}

    xmatrix<double> lattice_slab_origbasis;
    xstructure xstr_slab_test=slab::CreateSlab_SurfaceLattice(xstr_in,hkl,1,0,5.0); //the v3len_max_strict is very important here, as the test from Sun et al. takes a shortcut here
    min_dist=xstr_slab_test.MinDist();
    if(LDEBUG){
      cerr << soliloquy << " xstr_slab_test=" << endl;cerr << xstr_slab_test << endl;
      min_dist=xstr_slab_test.MinDist();
      cerr << soliloquy << " xstr_slab_test.MinDist()=" << min_dist << endl;
    }
    if(!aurostd::isequal(min_dist,min_dist_orig)){throw aurostd::xerror(_AFLOW_FILE_NAME_,soliloquy,"Minimum distance changed (test)",_INPUT_ERROR_);}

    bool structures_match=compare::aflowCompareStructure(xstr_slab_correct,xstr_slab_test,true,false,false);
    if(LDEBUG){cerr << soliloquy << " structures_match=" << structures_match << endl;}
    if(!structures_match){throw aurostd::xerror(_AFLOW_FILE_NAME_,soliloquy,"Structures do not match",_RUNTIME_ERROR_);}
    message << "Slab test successful";pflow::logger(_AFLOW_FILE_NAME_,soliloquy,message,aflags,FileMESSAGE,oss,_LOGGER_COMPLETE_);
    return structures_match;
  }
} // namespace slab
//CO20190601 - STOP

// ***************************************************************************
// *                                                                         *
// *           Aflow STEFANO CURTAROLO - Duke University 2003-2019           *
// *                                                                         *
// ***************************************************************************<|MERGE_RESOLUTION|>--- conflicted
+++ resolved
@@ -2462,11 +2462,7 @@
       if(!(loop_iteration==loop_iteration_starting && outside_current_cell)){ //go OUTSIDE current cell
         for(uint i=0;i<atoms.size();i++){ //loop through all atoms, find nearest in line of sight
           if(loop_iteration==loop_iteration_starting && i==starting_atom){continue;}  //only for the first
-<<<<<<< HEAD
           if(aurostd::WithinList(atoms2skip,i)){continue;}
-=======
-          if(aurostd::withinList(atoms2skip,i)){continue;}
->>>>>>> ebaa549b
           //[CO20190520 - safe-guard for working in fractional space (skew)]point_line_intersection_fpos=aurostd::pointLineIntersection(fpos_current,l_fpos,atoms[i].fpos);
           //[CO20190520 - safe-guard for working in fractional space (skew)]point_line_intersection_cpos=f2c*point_line_intersection_fpos;
           point_line_intersection_cpos=aurostd::pointLineIntersection(cpos_current,l_cpos,atoms[i].cpos);
