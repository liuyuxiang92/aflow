--- conflicted
+++ resolved
@@ -1966,11 +1966,7 @@
           if (structure.atoms[i].cleanname == "Mn"){
             cce_vars.oxidation_states[i]=2;
             if(cce_flags.flag("SCREEN_ONLY")){
-<<<<<<< HEAD
              cce_vars.oss << "setting oxidation state of " << structure.atoms[i].cleanname << " (atom[" << i << "]) to Mn+2 " << endl;
-=======
-              oss << "setting oxidation state of " << structure.atoms[i].cleanname << " (atom[" << i << "]) to Mn+2 " << endl;
->>>>>>> 815d87da
             }
           }
           if (structure.atoms[i].cleanname == "Mo"){
@@ -2027,20 +2023,8 @@
             }
           }
         }
-<<<<<<< HEAD
         check_ox_nums_special_case(structure, cce_flags, cce_vars, oss);
       //making sure it is CaFe2O4
-=======
-        // print oxidation numbers and calculate sum
-        cce_vars.oxidation_sum = print_oxidation_states_and_get_sum(structure, cce_flags, cce_vars);
-        // system should not be regarded correctable if sum over oxidation states is not zero
-        if (std::abs(cce_vars.oxidation_sum) > _CCE_OX_TOL_) {
-          cce_flags.flag("CORRECTABLE",FALSE);
-          cerr << "BAD NEWS: The formation energy of this system is not correctable! The determined and fixed oxidation numbers do not add up to zero!"  << endl;
-          cerr << "You can also provide oxidation numbers as a comma separated list as input via the option --oxidation_numbers=." << endl;
-        }
-        //making sure it is CaFe2O4
->>>>>>> 815d87da
       } else if (amount_Ca/amount_Fe == 0.5 && amount_Ca/amount_O == 0.25 && amount_Fe/amount_O == 0.5) {
         if(cce_flags.flag("SCREEN_ONLY")){
           cce_vars.oss << "CaFe2O4 special treatment for LDA since oxidation numbers for Fe, which should be Fe+3, are not correctly determined from Bader charges for all Fe!!!" << endl;
@@ -2520,13 +2504,8 @@
             // from the Bader charge template, here W+6 is set and later the sum over the oxidation states will still be checked
             if (structure.atoms[i].cleanname == "W") {
               cce_vars.oxidation_states[i]=6;
-<<<<<<< HEAD
             // since it can happen that the Bader charge for Pb in the compound (especially for Pb+2) is too far away 
             // from the Bader charge template, here Pb+2 is set and later the sum over the oxidation states will still be checked
-=======
-              // since it can happen that the Bader charge for Pb in the compound (especially for Pb+2) is too far away 
-              // from the Bader charge template, here Pb+2 is set and later the sum over the oxidation states will still be checked
->>>>>>> 815d87da
             } else if (structure.atoms[i].cleanname == "Pb") {
               cce_vars.oxidation_states[i]=2;
               // since it can happen that the Bader charge for Ag in the compound (especially for Ag+1) is too far away 
