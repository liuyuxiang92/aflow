// ***************************************************************************
// *                                                                         *
// *           Aflow STEFANO CURTAROLO - Duke University 2003-2020           *
// *           Aflow RICO FRIEDRICH - Duke University 2018-2020              *
// *                                                                         *
// ***************************************************************************
// Written by Rico Friedrich, Corey Oses, and Marco Esters
// rico.friedrich@duke.edu

#ifndef _AFLOW_CCE_CPP_
#define _AFLOW_CCE_CPP_

#include "aflow.h"
#include "aflowlib.h"
#include "aflow_pflow.h"
#include "aflow_cce.h"

using std::cout;
using std::cerr;
using std::endl;

#define CCE_DEBUG false

namespace cce {

  /////////////////////////////////////////////////////////////////////////////
  //                                                                         //
  //                           MAIN CCE FUNCTIONS                            //
  //                                                                         //
  /////////////////////////////////////////////////////////////////////////////
  // for command line use, 
  // use inside AFLOW providing directory path or xstructure & functional string or flags and istream for web tool, 
  // and CCE core function called by all other main CCE functions

  //print_corrections////////////////////////////////////////////////////////
  // main CCE function for command line use 
  // for reading input, analyzing structure, determining oxidation numbers, assigning corrections, 
  // calculating total corrections and corrected formation enthalpies, and writing output
  void print_corrections(aurostd::xoption& flags, ostream& oss) {

    /************************************/
    // Print user instructions
    /************************************/
    // option to print user instructions and exit upon completion
    if(flags.flag("CCE_CORRECTION::USAGE")){
      oss << print_usage();
      return;
    }

    /************************************/
    // Read structure
    /************************************/
    //read structural data from structure file provided on command line
    xstructure structure=read_structure(flags.getattachedscheme("CCE_CORRECTION::POSCAR_PATH"));

    print_corrections(structure, flags);
  }

  void print_corrections(xstructure& structure, aurostd::xoption& flags) {
    aurostd::xoption cce_flags = init_flags();
    if(aurostd::toupper(flags.flag("CCE_CORRECTION::TEST_COMMAND_LINE"))){ // some output should be written in specific way to test command line functionality
      cce_flags.flag("TEST_COMMAND_LINE",TRUE);
    } else if (aurostd::toupper(flags.flag("CCE_CORRECTION::TEST"))) {
      cce_flags.flag("TEST",TRUE);
    }
    CCE_Variables cce_vars = init_variables(structure);

    /********************************************************/
    // Read DFT formation enthalpies and functionals if provided
    /********************************************************/
    get_dft_form_enthalpies_functionals(flags.getattachedscheme("CCE_CORRECTION::ENTHALPIES_FORMATION_DFT"), flags.getattachedscheme("CCE_CORRECTION::FUNCTIONALS"), cce_vars); //provide precalc. DFT formation enthalpies & corresponding functionals

    /********************************************************/
    // Read oxidation numbers if provided
    /********************************************************/
    if(flags.flag("CCE_CORRECTION::OXIDATION_NUMBERS")){
      cce_flags.flag("OX_NUMS_PROVIDED",TRUE);
      cce_vars.oxidation_states = get_oxidation_states(flags.getattachedscheme("CCE_CORRECTION::OXIDATION_NUMBERS"), structure, cce_flags, cce_vars);
    }

    print_corrections(structure, flags, cce_flags, cce_vars);
  }

  void print_corrections(xstructure& structure, aurostd::xoption& flags, aurostd::xoption& cce_flags, CCE_Variables& cce_vars, ostream& oss) {
    /********************************************************/
    // Get CCE corrections
    /********************************************************/
    // obtain total CCE corrections per cell from CCE core function only based on
    // structure, oxidation numbers and functional information
    CCE_core(structure, cce_flags, cce_vars);

    // CALCULATE CORRECTED FORMATION ENTHALPIES AT 298.15 AND 0K ###################################
    if (cce_flags.flag("CORRECTABLE")){
      //calculate CCE corrected DFT formation enthalpies if precalculated DFT formation enthalpies are provided
      uint num_funcs=cce_vars.vfunctionals.size();
      uint num_temps=cce_vars.vtemperatures.size();
      for(uint k=0,ksize=num_funcs;k<ksize;k++){ // looping over and checking of vfunctionals is necessary to ensure correct correspondence between given formation enthalpies [k] and corrections with respect to the functional
        if (cce_vars.vfunctionals[k] != "exp") {
          if(cce_vars.enthalpies_dft.size()!=0){ // only when precalculated DFT formation enthalpies are provided, calculate corrected values
            for (uint l = 0; l < num_temps; l++) {
              cce_vars.enthalpy_formation_cell_cce[num_temps*k+l] = cce_vars.enthalpies_dft[k] - cce_vars.cce_correction[num_temps*k+l] ; // num_temps*k since to each functional belong num_temps corrections (currently for 298.15 and 0K)
            }
          }
        } else { // for CCE@exp the formation enthalpy (only at 298.15 K) is directly calculated from the exp. formation enthalpies per bond times the number of cation-anion bonds and is not subtracted from a given value
          cce_vars.enthalpy_formation_cell_cce[num_temps*k] = cce_vars.cce_correction[num_temps*k] ;
        }
      }

      if (aurostd::toupper(flags.getattachedscheme("CCE_CORRECTION::PRINT")) == "JSON") {
        oss << print_JSON_corrections(structure, cce_vars) << std::endl;
      } else if (aurostd::toupper(flags.flag("CCE_CORRECTION::TEST"))) {
        oss << print_test_output(cce_vars, cce_vars.enthalpy_formation_cell_cce) << std::endl;
      } else {
        //// print oxidation_numbers
        //oss << endl;
        //oss << (cce_flags.flag("OX_NUMS_PROVIDED")?"INPUT ":"") << "OXIDATION NUMBERS:" << endl;
        //oss << print_output_oxidation_numbers(structure, cce_flags, cce_vars);
        // print CCE corrections & corrected formation enthalpies per cell and atom
        oss << print_output_corrections(structure, cce_vars, cce_vars.enthalpy_formation_cell_cce);
        // print CCE citation
        oss << print_citation();
      }
    }
  } // main CCE function for command line use



  //print_corrections///////////////////////////////////////////////////////////////////////
  //ME20200213
  // For poscar2cce
  void print_corrections(aurostd::xoption& flags, std::istream& ist) {
    // read structure
    xstructure structure=read_structure(ist);

    print_corrections(structure, flags);
  }



  //print_cation_coordination_numbers///////////////////////////////////////////////////////////////////////
  // For determining the the cation coordination numbers, i.e. the number of anion neighbors for each cation
  void print_cation_coordination_numbers(aurostd::xoption& flags, std::istream& ist, ostream& oss) {
    bool LDEBUG = (FALSE || XHOST.DEBUG || CCE_DEBUG);
    string soliloquy=XPID+"cce::print_cation_coordination_numbers():";
    // read structure
    xstructure structure=read_structure(ist);

    // initialise flags and variables
    aurostd::xoption cce_flags = init_flags();
    CCE_Variables cce_vars = init_variables(structure);

    // determine which species is the anion (for single anion systems)
    cce_vars.anion_species=determine_anion_species(structure, cce_vars);

    // check whether it is a multi-anion system and set variables accordingly
    cce_vars.multi_anion_atoms=check_for_multi_anion_system(structure, cce_flags, cce_vars);

    // tolerance for counting anion neighbors should be adjusted if requested by user
    double tolerance=_CCE_NN_DIST_TOL_;
    if(!flags.getattachedscheme("CCE_CORRECTION::DIST_TOL").empty()){
      tolerance=aurostd::string2utype<double>(flags.getattachedscheme("CCE_CORRECTION::DIST_TOL"));
    }

    // apply species selective cutoffs to determine only nearest neighbors within respective cutoff
    cce_vars.num_neighbors=get_num_neighbors(structure, cce_vars.anion_species, cce_flags, cce_vars, tolerance);

    // determine anion nearest neighbors for cations bound to multi anion atoms if needed
    vector<vector<uint> > multi_anion_num_neighbors(cce_vars.multi_anion_species.size(), vector<uint>(structure.atoms.size()));
    if (cce_flags.flag("MULTI_ANION_SYSTEM")){
      for(uint k=0,ksize=cce_vars.multi_anion_species.size();k<ksize;k++){ 
        if(LDEBUG){
          cerr << soliloquy << "getting neighbors for multi anion species " << k << " (" << cce_vars.multi_anion_species[k] << ")" << endl;
        }
        multi_anion_num_neighbors[k]=get_num_neighbors(structure, cce_vars.multi_anion_species[k], cce_flags, cce_vars, tolerance);
      }
    }

    // check for per- and superoxide ions based on O-O bond length and set number of (su-)peroxide bonds 
    // and indices accordingly if ions are detected
    // added here to throw warning when (su-)peroxide is detected
    if(cce_vars.anion_species == "O" || cce_flags.flag("O_MULTI_ANION_SPECIES")) {
      check_per_super_oxides(structure, cce_flags, cce_vars);
    }

    if (aurostd::toupper(flags.getattachedscheme("CCE_CORRECTION::PRINT")) == "JSON") {
      oss << print_JSON_cation_coordination_numbers(structure, cce_flags, cce_vars, multi_anion_num_neighbors) << std::endl;
    } else {
      // print cation coordination numbers
      oss << print_output_cation_coordination_numbers(structure, cce_flags, cce_vars, multi_anion_num_neighbors);
      // print CCE citation
      oss << print_citation();
    }
  }



  //print_oxidation_numbers///////////////////////////////////////////////////////////////////////
  // For determining only oxidation numbers of the system (from Allen electronegativities) without corrections
  void print_oxidation_numbers(aurostd::xoption& flags, std::istream& ist, ostream& oss) {
    // read structure
    xstructure structure=read_structure(ist);

    // initialise flags and variables
    aurostd::xoption cce_flags = init_flags();
    CCE_Variables cce_vars = init_variables(structure);

    // determine oxidation numbers
    cce_vars.oxidation_states=get_oxidation_states_from_electronegativities(structure);

    if (aurostd::toupper(flags.getattachedscheme("CCE_CORRECTION::PRINT")) == "JSON") {
      oss << print_JSON_ox_nums(structure, cce_vars) << std::endl;
    } else {
      // print oxidation numbers
      oss << print_output_oxidation_numbers(structure, cce_flags, cce_vars);
      // print CCE citation
      oss << print_citation();
    }
  }



  //calculate_corrections////////////////////////////////////////////////////////
  // main CCE function for calling inside AFLOW providing only directory path where data neded for correction (POSCAR.static & aflow.in) are located
  // for setting parameters, analyzing structure, determining oxidation numbers, assigning corrections,
  // calculating total corrections, converting correction vector, and returning corrections
  vector<double> calculate_corrections(const string& directory_path) {
    string soliloquy=XPID+"cce::calculate_corrections():";
    stringstream message;
    // get structure
    string poscar="";
    try { // try most relaxed CONTCAR first
      poscar=aflowlib::vaspfile2stringstream(directory_path,"CONTCAR");
    } catch (aurostd::xerror& e) { // if that doesn't work try POSCAR
      poscar=aflowlib::vaspfile2stringstream(directory_path,"POSCAR");
    }
    xstructure structure=read_structure(poscar); // AFLOW seems to automatically unzip and rezip zipped files so that only the file name without zipping extension needs to be given
    // get functional from aflow.in in directory
    string aflowin_file= directory_path + "/" + _AFLOWIN_;
    string outcar_file= directory_path + "/" + "OUTCAR.relax1";
    string functional=get_functional_from_aflow_in_outcar(structure, aflowin_file, outcar_file);
    if (functional.empty()) {
      message << " Functional cannot be determined from aflow.in. Corrections are available for PBE, LDA, SCAN, or PBE+U:ICSD.";
      throw aurostd::xerror(_AFLOW_FILE_NAME_,soliloquy,message,_VALUE_ILLEGAL_);
    }
    return calculate_corrections(structure, functional, directory_path); // directory path must be propagated if ox. states are determined from Bader charges
  } // main CCE function for calling inside AFLOW with directory path



  //calculate_corrections////////////////////////////////////////////////////////
  // main CCE function for calling inside AFLOW providing only structure (and functional) assuming that oxidation numbers will be obtained from Bader charges or electronegativities
  // for setting parameters, analyzing structure, determining oxidation numbers, assigning corrections,
  // calculating total corrections, converting correction vector, and returning corrections
  //vector<double> CCE(xstructure& structure) // OLD: functional will be automatically determined during Bader charge analysis for the current implementation, later when using e.g. electronegativities, it might be needed as input
<<<<<<< HEAD
  vector<double> calculate_corrections(const xstructure& structure, string functional, const string& directory_path, ostream& oss) { // functional needed as input when determining oxidation numbers from electronegativities
    string soliloquy=XPID+"cce::calculate_corrections():";
=======
  vector<double> calculate_corrections(const xstructure& structure, string& functional) { // functional needed as input when determining oxidation numbers from electronegativities //CO20200731 - const xstructure
    string soliloquy="cce::calculate_corrections():";
>>>>>>> 9453e25f
    stringstream message;
    // copy structure to structure_to_use since check_structure includes rescaling to 1
    xstructure structure_to_use=structure;
    // check structure
    structure_to_use.check_structure(); //includes rescaling the structure to 1
    // init variables and flags
    CCE_Variables cce_vars = init_variables(structure_to_use);
    aurostd::xoption cce_flags = init_flags();
    // determine functional
    vector<string> CCE_vallowed_functionals;
    aurostd::string2tokens(CCE_allowed_functionals, CCE_vallowed_functionals, ",");
    if(functional!="exp"){
      functional=aurostd::toupper(functional);
    }
    if (!aurostd::WithinList(CCE_vallowed_functionals, functional) || get_offset(functional) == -1) {
      message << " Unknown functional " << functional << ". Please choose PBE, LDA, or SCAN.";
      throw aurostd::xerror(_AFLOW_FILE_NAME_,soliloquy,message,_VALUE_ILLEGAL_);
    }
    cce_vars.vfunctionals.push_back(functional);
    cce_vars.offset.push_back(get_offset(functional));
    // run main CCE function to determine correction
    CCE_core(structure_to_use, cce_flags, cce_vars, directory_path);
    // print oxidation_numbers
    oss << print_output_oxidation_numbers(structure_to_use, cce_flags, cce_vars);
    // cce_vars.cce_corrections can be returned directly since there is always only one functional for this CCE function
    return cce_vars.cce_correction;
  } // main CCE function for calling inside AFLOW



  //CCE_core////////////////////////////////////////////////////////
  // main CCE function core called by all other main CCE functions
  // analyzing structure, determining oxidation numbers, assigning corrections,
  // and calculating total corrections
<<<<<<< HEAD
  void CCE_core(const xstructure& structure, xoption& cce_flags, CCE_Variables& cce_vars, const string& directory_path) {
=======
  void CCE_core(const xstructure& structure, xoption& cce_flags, CCE_Variables& cce_vars) { //CO20200731 - const xstructure
>>>>>>> 9453e25f
    bool LDEBUG = (FALSE || XHOST.DEBUG || CCE_DEBUG);
    string soliloquy=XPID+"cce::CCE_core():";
    stringstream message;
    // if there is only one species, it must be an elemental phase and is hence not correctable
    if (structure.species.size() == 1){
      message << " BAD NEWS: Only one species found. Enthalpies of elemental systems cannot be corrected with the CCE methodology.";
      throw aurostd::xerror(_AFLOW_FILE_NAME_,soliloquy,message,_INPUT_ILLEGAL_);
    }
    // set flag that full correction scheme is run and not just determination of ox. nums. or num. anion neighbors
    cce_flags.flag("RUN_FULL_CCE",TRUE);
    // determine temperatures
    aurostd::string2tokens(CCE_temperatures, cce_vars.vtemperatures, ",");
    uint num_temps=cce_vars.vtemperatures.size();
    // corrections_atom, (su-)perox_correction, cce_correction and enthalpy_formation_cell_cce can only be resized after vfunctionals.size() is known from previous main CCE functions calling CCE_core
    // vfunctionals.size()*num_temps for corrections for different temperatures (currently 298.15 and 0K)
    cce_vars.corrections_atom.resize(cce_vars.vfunctionals.size()*num_temps, vector<double>(structure.atoms.size()));
    cce_vars.perox_correction.resize(cce_vars.vfunctionals.size()*num_temps);
    cce_vars.superox_correction.resize(cce_vars.vfunctionals.size()*num_temps);
    cce_vars.cce_correction.resize(cce_vars.vfunctionals.size()*num_temps);
    cce_vars.enthalpy_formation_cell_cce.resize(cce_vars.vfunctionals.size()*num_temps);

    // DETERMINE NUMBER OF NEAREST ANION NEIGHBORS FOR EACH CATION: STRUCTURAL PART OF CORRECTION ##
    /********************************************************/
    // Determine anion species
    /********************************************************/
    // determine which species is the anion (for single anion systems)
    cce_vars.anion_species=determine_anion_species(structure, cce_vars);

    /********************************************************/
    // Check for multi anion system
    /********************************************************/
    // check whether it is a multi-anion system and set variables accordingly
    cce_flags.flag("MULTI_ANION_SYSTEM",FALSE);
    cce_flags.flag("O_MULTI_ANION_SPECIES",FALSE); // whether one of the multi anion species is O for which per/superoxide tests need to be made
    cce_vars.multi_anion_atoms=check_for_multi_anion_system(structure, cce_flags, cce_vars);
    // multi anion corrections can only be resized after number of multi anion species is known from check for multi anion system
    cce_vars.multi_anion_corrections_atom.resize(cce_vars.multi_anion_species.size(), vector<vector<double> >(cce_vars.vfunctionals.size()*2, vector<double>(structure.atoms.size())));

    /********************************************************/
    // Determine anion nearest neighbors for each cation
    /********************************************************/
    // apply species selective cutoffs to determine only nearest neighbors within respective cutoff
    cce_vars.num_neighbors=get_num_neighbors(structure, cce_vars.anion_species, cce_flags, cce_vars);

    // determine anion nearest neighbors for cations bound to multi anion atoms if needed
    vector<vector<uint> > multi_anion_num_neighbors(cce_vars.multi_anion_species.size(), vector<uint>(structure.atoms.size()));
    if (cce_flags.flag("MULTI_ANION_SYSTEM")){
      for(uint k=0,ksize=cce_vars.multi_anion_species.size();k<ksize;k++){ 
        if(LDEBUG){
          cerr << soliloquy << "getting neighbors for multi anion species " << k << " (" << cce_vars.multi_anion_species[k] << ")" << endl;
        }
        multi_anion_num_neighbors[k]=get_num_neighbors(structure, cce_vars.multi_anion_species[k], cce_flags, cce_vars);
      }
    }

    /********************************************************/
    // Check for per- and superoxide ions
    /********************************************************/
    // check for per- and superoxide ions based on O-O bond length and set number of (su-)peroxide bonds 
    // and indices accordingly if ions are detected
    if(cce_vars.anion_species == "O" || cce_flags.flag("O_MULTI_ANION_SPECIES")) {
      check_per_super_oxides(structure, cce_flags, cce_vars);
    }


    // DETERMINE CORRECTION FOR EACH CATION: OXIDATION STATE DEPENDENT PART OF COORECTION ##########
    /********************************************************/
    // Assign oxidation numbers
    /********************************************************/
    // determine oxidation numbers automatically from structure and Allen electronegativities if not provided on command line
    if(!cce_flags.flag("OX_NUMS_PROVIDED")) {
      if(DEFAULT_CCE_OX_METHOD == 1) { // 1 - ELECTRONEGATIVITY_ALLEN, 2 - BADER
        cce_vars.oxidation_states=get_oxidation_states_from_electronegativities(structure, cce_flags, cce_vars);
      } else if(DEFAULT_CCE_OX_METHOD == 2) { // obtaining oxidation states from Bader charges is outdated but the functionality is kept mainly for test purposes
        cce_vars.oxidation_states=get_oxidation_states_from_Bader(structure, cce_flags, cce_vars, directory_path);
      }
    }

    /********************************************************/
    // Assign corrections
    /********************************************************/
    // assigning corrections for each atom after oxidation numbers are determined if the system is correctable
    if (cce_flags.flag("CORRECTABLE")){
      get_corrections(structure, cce_flags, cce_vars, cce_vars.anion_species, cce_vars.num_neighbors, cce_vars.corrections_atom);
      // determine corrections for cations bound to multi anion atoms if needed
      if (cce_flags.flag("MULTI_ANION_SYSTEM")){
        for(uint k=0,ksize=cce_vars.multi_anion_species.size();k<ksize;k++){ 
          if(LDEBUG){
            cerr << endl;
            cerr << soliloquy << "getting corrections for multi anion species " << k << " (" << cce_vars.multi_anion_species[k] << ")" << endl;
          }
          get_corrections(structure, cce_flags, cce_vars, cce_vars.multi_anion_species[k], multi_anion_num_neighbors[k], cce_vars.multi_anion_corrections_atom[k]);
        }
      }
      // load per- & superox. corrections if needed;
      if (cce_vars.num_perox_bonds > 0 || cce_vars.num_superox_bonds > 0){
        check_get_per_super_ox_corrections(cce_vars);
      }
    }


    // CALCULATE CCE CORRECTIONS AT 298.15 AND 0K ##################################################
    // calculate CCE correction if the system is correctable
    if (cce_flags.flag("CORRECTABLE")){
      // calculate total correction per cell only using cations although 
      // corrections for anions should be set to zero
      for(uint i=0,isize=structure.atoms.size();i<isize;i++){
        if ((structure.atoms[i].cleanname != cce_vars.anion_species) && (cce_vars.multi_anion_atoms[i] != 1)){ // exclude main anion species and multi anion atoms detected previously
          if (cce_vars.num_neighbors[i] > 0){ // are there actually bonds between the cation and the (main) anion species
            uint num_funcs=cce_vars.vfunctionals.size();
            for (uint k = 0; k < num_funcs; k++) {
              if (cce_vars.vfunctionals[k] != "exp") {
                for (uint l = 0; l < num_temps; l++) {
                  cce_vars.cce_correction[num_temps*k+l] += (cce_vars.num_neighbors[i]*cce_vars.corrections_atom[num_temps*k+l][i]) ; // num_temps*k since to each functional belong num_temps corrections (currently for 298.15 and 0K)
                }
              } else { // for exp this calculates already the CCE@exp formation enthalpy (only at 298.15 K) from the exp. formation enthalpies per bond
                cce_vars.cce_correction[num_temps*k] += (cce_vars.num_neighbors[i]*cce_vars.corrections_atom[num_temps*k][i]) ;
              }
            }
          }
        }
      }
      // add correction for cations bound to multi anion atoms if needed
      if (cce_flags.flag("MULTI_ANION_SYSTEM")){
        for(uint k=0,ksize=cce_vars.multi_anion_species.size();k<ksize;k++){ 
          if(LDEBUG){
            cerr << endl;
            cerr << soliloquy << "adding corrections for multi anion species " << k << " (" << cce_vars.multi_anion_species[k] << ")" << endl;
          }
          for(uint i=0,isize=structure.atoms.size();i<isize;i++){
            if ((structure.atoms[i].cleanname != cce_vars.anion_species) && (cce_vars.multi_anion_atoms[i] != 1)){ // exclude main anion species and multi anion atoms detected previously
              if (multi_anion_num_neighbors[k][i] > 0){ // are there actually bonds between the cation and the anion species under consideration
                uint num_funcs=cce_vars.vfunctionals.size();
                for (uint l = 0; l < num_funcs; l++) {
                  if (cce_vars.vfunctionals[l] != "exp") {
                    for (uint m = 0; m < num_temps; m++) {
                      cce_vars.cce_correction[num_temps*l+m] += (multi_anion_num_neighbors[k][i]*cce_vars.multi_anion_corrections_atom[k][num_temps*l+m][i]) ;
                    }
                  } else { // for exp this calculates already the CCE@exp formation enthalpy (only at 298.15 K) from the exp. formation enthalpies per bond
                    cce_vars.cce_correction[num_temps*l] += (multi_anion_num_neighbors[k][i]*cce_vars.multi_anion_corrections_atom[k][num_temps*l][i]) ;
                  }
                }
              }
            }
          }
        }
      }
      // add per- and superoxide corrections if needed
      if (cce_vars.num_perox_bonds > 0 || cce_vars.num_superox_bonds > 0){
        check_apply_per_super_ox_corrections(cce_vars);
      }
      // add ref. enthalpy shifts for PBE+U_ICSD if needed
      apply_pbe_u_icsd_shifts(structure, cce_flags, cce_vars);
    }
  } // main CCE function core



  /////////////////////////////////////////////////////////////////////////////
  //                                                                         //
  //                   READ USER INPUT (FROM COMMAND LINE)                   //
  //                                                                         //
  /////////////////////////////////////////////////////////////////////////////

  //read_structure////////////////////////////////////////////////////////
  // read structural data from structure file provided on command line
  xstructure read_structure(const string& structure_file, int mode){ // first argument can be directly structure_file and not structure_file_path
    string soliloquy=XPID+"cce::read_structure():";
    stringstream message;
    //string structure_file = aurostd::file2string(structure_file_path); // first argument of read_structure_function does not need to be converted to string since it contains already the file content and not only the file name
    xstructure structure(structure_file, mode);
    structure.check_structure();
    return structure;
  }

  //read_structure////////////////////////////////////////////////////////
  // read structural data from istream
  xstructure read_structure(std::istream& ist){
    string soliloquy=XPID+"cce::read_structure():";
    xstructure structure(ist);
    structure.check_structure();
    return structure;
  }

  //get_dft_form_enthalpies_functionals////////////////////////////////////////////////////////
  // set the DFT formation enthalpies and functionals according to the input and check consistency of functionals and formation enthalpies
  void get_dft_form_enthalpies_functionals(const string& enthalpies_dft_input_str, const string& functionals_input_str, CCE_Variables& cce_vars) {
    bool LDEBUG = (FALSE || XHOST.DEBUG || CCE_DEBUG);
    string soliloquy=XPID+"cce::get_dft_form_enthalpies_functionals():";
    stringstream message;
    // vectorize precalculated DFT formation enthalpies if provided
    if(!enthalpies_dft_input_str.empty()){ //if the DFT enthalpies input string is not empty, convert it to vector of doubles
      aurostd::string2tokens<double>(enthalpies_dft_input_str,cce_vars.enthalpies_dft,",");
    } 
    // vectorize corresponding functionals
    if(!functionals_input_str.empty()){ // if functionals input string is not empty, convert it to vector of strings
      aurostd::string2tokens(functionals_input_str,cce_vars.vfunctionals,",");
    }
    //use PBE as default if only 1 DFT formation enthalpy is provided
    ostream& oss = cout;
    ofstream FileMESSAGE;
    _aflags aflags;aflags.Directory=aurostd::getPWD();
    if(functionals_input_str.empty() && cce_vars.enthalpies_dft.size() == 1){
      message << " Setting functionals=PBE since only 1 DFT formation enthalpy is provided and PBE is the default functional!";
      pflow::logger(_AFLOW_FILE_NAME_,soliloquy, message, aflags, FileMESSAGE, oss, _LOGGER_WARNING_);
      cce_vars.vfunctionals.push_back("PBE");
      // otherwise if sizes of provided DFT formation enthalpies and functionals do not match, throw error
      // if only functional argument is set corrections should only be returned for desired functional
    } else if(cce_vars.enthalpies_dft.size()!=cce_vars.vfunctionals.size() && !enthalpies_dft_input_str.empty() ){ 
      message << " BAD NEWS: The number of provided precalculated DFT formation enthalpies and functionals must match.";
      throw aurostd::xerror(_AFLOW_FILE_NAME_,soliloquy,message,_INPUT_ILLEGAL_);
    }
    //let the program spit out what it thinks
    if(LDEBUG){
      bool roff = false;
      cerr << soliloquy << "INPUT DFT FORMATION ENTHALPIES & FUNCTIONALS:" << endl;
      cerr << soliloquy << " input dft formation enthalpies=" << aurostd::joinWDelimiter(aurostd::vecDouble2vecString(cce_vars.enthalpies_dft,6,roff),",") << " (assumed to be in eV/cell)" << endl;
      cerr << soliloquy << " input functionals=" << functionals_input_str << endl;
    }
    // determine whether it is a functional for which corrections are available
    vector<string> CCE_vallowed_functionals;
    aurostd::string2tokens(CCE_allowed_functionals, CCE_vallowed_functionals, ",");
    uint num_funcs=cce_vars.vfunctionals.size();
    for(uint k=0,ksize=num_funcs;k<ksize;k++){
      if(cce_vars.vfunctionals[k]!="exp"){
        cce_vars.vfunctionals[k]=aurostd::toupper(cce_vars.vfunctionals[k]);
      }
      if(LDEBUG){
        cerr << soliloquy << "cce_vars.vfunctionals[" << k << "]: " << cce_vars.vfunctionals[k] << endl;
      }
      if (!aurostd::WithinList(CCE_vallowed_functionals, cce_vars.vfunctionals[k]) || get_offset(cce_vars.vfunctionals[k]) == -1) {
        message << " Unknown functional " << cce_vars.vfunctionals[k] << ". Please choose PBE, LDA, or SCAN.";
        throw aurostd::xerror(_AFLOW_FILE_NAME_,soliloquy,message,_INPUT_ILLEGAL_);
      }
      cce_vars.offset.push_back(get_offset(cce_vars.vfunctionals[k]));
    }
    // if only structure (and oxidation numbers) are provided, corrections should be given for PBE, LDA, and SCAN 
    // and the CCE@exp formation enthalpy from the exp. formation enthalpies per bond
    // ICSD correction should only be returned when explicitly asked for
    if(functionals_input_str.empty() && enthalpies_dft_input_str.empty()){
      vector<string> CCE_vdefault_output_functionals;
      aurostd::string2tokens(CCE_default_output_functionals, CCE_vdefault_output_functionals, ",");
      for(uint k=0,ksize=CCE_vdefault_output_functionals.size();k<ksize;k++){
        if (get_offset(CCE_vdefault_output_functionals[k]) == -1) {
          message << " Unknown functional " << cce_vars.vfunctionals[k] << ". Please choose PBE, LDA, or SCAN.";
          throw aurostd::xerror(_AFLOW_FILE_NAME_,soliloquy,message,_INPUT_ILLEGAL_);
        }
        cce_vars.vfunctionals.push_back(CCE_vdefault_output_functionals[k]); cce_vars.offset.push_back(get_offset(CCE_vdefault_output_functionals[k]));
      }
    }
    if(LDEBUG){
      cerr << soliloquy << "PBE: " << aurostd::WithinList(cce_vars.vfunctionals, "PBE") << endl;
      cerr << soliloquy << "LDA: " << aurostd::WithinList(cce_vars.vfunctionals, "LDA") << endl;
      cerr << soliloquy << "SCAN: " << aurostd::WithinList(cce_vars.vfunctionals, "SCAN") << endl;
      cerr << soliloquy << "PBE+U:ICSD: " << aurostd::WithinList(cce_vars.vfunctionals, "PBE+U:ICSD") << endl;
      cerr << soliloquy << "exp: " << aurostd::WithinList(cce_vars.vfunctionals, "exp") << endl;
      cerr << endl;
    }
  }

  //get_offset////////////////////////////////////////////////////////
  // get offset needed for reading corrections from lookup table for different functionals
  int get_offset(const string& functional) {
    if (functional=="PBE")          {return 0;}
    if (functional=="LDA")          {return 2;}
    if (functional=="SCAN")         {return 4;}
    if (functional=="PBE+U:ICSD")   {return 6;}
    if (functional=="exp")          {return 8;}
    else {return -1;}
  }

  //get_oxidation_states////////////////////////////////////////////////////////
  // Retrieves the oxidation states of the material.
  vector<double> get_oxidation_states(const string& oxidation_numbers_input_str, const xstructure& structure, xoption& cce_flags, CCE_Variables& cce_vars, ostream& oss) {
    string soliloquy=XPID+"cce::get_oxidation_states():";
    stringstream message;
    if(!oxidation_numbers_input_str.empty()){
      aurostd::string2tokens<double>(oxidation_numbers_input_str,cce_vars.oxidation_states,","); //if the oxidation numbers input string is not empty, convert it to vector of doubles
      //sizes of oxidation numbers and atoms must match
      if(cce_vars.oxidation_states.size()!=structure.atoms.size()){ 
        message << " BAD NEWS: The number of provided oxidation numbers does not match the number of atoms in the structure! Please correct and rerun.";
        throw aurostd::xerror(_AFLOW_FILE_NAME_,soliloquy,message,_INPUT_ILLEGAL_);
      }
      // get sum of oxidation numbers and validate (system should not be regarded correctable if sum over oxidation states is not zero)
      cce_vars.oxidation_sum = get_oxidation_states_sum(cce_vars); // double because for superoxides O ox. number is -0.5
      if (std::abs(cce_vars.oxidation_sum) > DEFAULT_CCE_OX_TOL) {
        oss << print_output_oxidation_numbers(structure, cce_flags, cce_vars);
        string function = "cce::get_oxidation_states()";
        message << " BAD NEWS: The formation enthalpy of this system is not correctable!" << endl;
        message << " The oxidation numbers that you provided do not add up to zero!" << endl;
        message << " Sum over all oxidation numbers is: " << cce_vars.oxidation_sum << endl;
        message << " Please correct and rerun." << endl;
        throw aurostd::xerror(_AFLOW_FILE_NAME_,function, message, _INPUT_ILLEGAL_);	
      }
    } else {
      message << " It seems you forgot to provide the oxidation numbers after \"--oxidation_numbers=\". Please add them or omit the option.";
      throw aurostd::xerror(_AFLOW_FILE_NAME_,soliloquy,message,_INPUT_ILLEGAL_);
    }
    return cce_vars.oxidation_states;
  }

  //get_functional_from_aflow_in_outcar////////////////////////////////////////////////////////
  // determine the functional from the aflow.in or the outcar file if the PP information cannot be determined from the aflow.in
  string get_functional_from_aflow_in_outcar(const xstructure& structure, string& aflowin_file, string& outcar_file) {
    string soliloquy=XPID+"cce::get_functional_from_aflow_in_outcar():";
    stringstream message;
    string functional = "";
    string aflowIn = aurostd::RemoveComments(aurostd::file2string(aflowin_file));
    vector<string> vlines = aurostd::string2vectorstring(aflowIn);
    string line_a = "";
    bool pbe = false;
    bool ldau = false;
    bool pbe_u_icsd = false;
    bool ldau2 = false;
    bool lda = false;
    bool scan = false;
    _kflags kflags;
    _aflags aflags;
    _vflags vflags=KBIN::VASP_Get_Vflags_from_AflowIN(aflowIn,aflags,kflags);
    //_xvasp xvasp;xvasp.clear();
    //KBIN::readModulesFromAflowIn(aflowIn, kflags, xvasp);  //ME20181027
    //cout << "xvasp.str.species_pp: " << xvasp.str.species_pp << endl;
    //cout << "xvasp.str: " << xvasp.str << endl;
    // try to get PP information from aflow.in
    for (uint i = 0; i < vlines.size(); i++) {
      line_a = aurostd::RemoveSpaces(vlines[i]);
      // check whether it is a PBE calculation; PBE+U will be checked later
      if (line_a.find("=potpaw_PBE") != string::npos || line_a.find("potpaw_PBE/") != string::npos){
        pbe = true;
      }
      // check whether it is an LDA calculation
      if (line_a.find("=potpaw_LDA") != string::npos || line_a.find("potpaw_LDA/") != string::npos){
        lda = true;
      } // if both pbe and lda remain false and also no other functional can be determined, an error will be thrown at the end of this function
    }
    // if both functionals: pbe and lda are still false, the PP information was maybe not obtainable from the aflow.in and the OUTCAR should be checked, if it exists
    if (!pbe && !lda) {
      if (aurostd::FileExist(outcar_file) || aurostd::EFileExist(outcar_file)) {
        xOUTCAR outcar;
        outcar.GetPropertiesFile(outcar_file);
        uint pbe_count=0;
        uint lda_count=0;
        for(uint i=0;i<outcar.species_pp_type.size();i++) {
          if (outcar.species_pp_type.at(i).find("PAW_PBE") != string::npos){
            pbe_count+=1;
          } else if (outcar.species_pp_type.at(i).find("PAW_LDA") != string::npos){
            lda_count+=1;
          }
        }
        if (outcar.species_pp_type.size() == pbe_count){
          pbe = true;
        } else if (outcar.species_pp_type.size() == lda_count){
          lda = true;
        } // if both pbe and lda remain false and also no other functional can be determined, an error will be thrown at the end of this function
      }
    }
    //check for SCAN
    if (vflags.KBIN_VASP_FORCE_OPTION_METAGGA.xscheme == "SCAN"){
      scan = true;
    }
    // check whether it is a DFT+U calculation with parameters as for the ICSD (PBE+U:ICSD calculation)
    // new implementation checking Us explicitly
    if (!vflags.KBIN_VASP_LDAU_PARAMETERS.empty() && vflags.KBIN_VASP_FORCE_OPTION_LDAU2.isentry && !vflags.KBIN_VASP_FORCE_OPTION_LDAU_ADIABATIC.isentry && !vflags.KBIN_VASP_FORCE_OPTION_LDAU_CUTOFF.isentry){
      ldau2=true;
      vector<string> ldau_params_vector;
      aurostd::string2tokens(vflags.KBIN_VASP_LDAU_PARAMETERS, ldau_params_vector, ";");
      if (ldau_params_vector.size() != 4){
        message << " BAD NEWS: The LDAU parameters are not of the right size. Please adapt and rerun.";
        throw aurostd::xerror(_AFLOW_FILE_NAME_,soliloquy,message,_INPUT_ILLEGAL_);
      }
      // get species
      string species_part = ldau_params_vector[0];
      vector<string> species_vector;
      aurostd::string2tokens(species_part, species_vector, ",");
      if (species_vector.size() != structure.species.size()){
        message << " BAD NEWS: The number of species in the DFT+U settings differs from the total number of species for this structure. Please adapt and rerun.";
        throw aurostd::xerror(_AFLOW_FILE_NAME_,soliloquy,message,_INPUT_ILLEGAL_);
      }
      // get Us
      string Us_part = ldau_params_vector[2];
      vector<string> Us_string_vector;
      vector<double> Us_vector;
      aurostd::string2tokens(Us_part, Us_vector,",");
      if (species_vector.size() != Us_vector.size()){
        message << " BAD NEWS: The number of species in the DFT+U settings differs from the number of provided U values. Please adapt and rerun.";
        throw aurostd::xerror(_AFLOW_FILE_NAME_,soliloquy,message,_INPUT_ILLEGAL_);
      }
      // get standard Us for PBE+U:ICSD
      vector<double> standard_ICSD_Us_vector;
      bool LDAU=true;
      vector<string> vLDAUspecies;
      vector<uint> vLDAUtype;
      vector<int> vLDAUL;
      vector<double> vLDAUU;
      vector<double> vLDAUJ;
      for (uint k = 0; k < species_vector.size(); k++) {
        AVASP_Get_LDAU_Parameters(species_vector[k],LDAU,vLDAUspecies,vLDAUtype,vLDAUL,vLDAUU,vLDAUJ);
        if (vLDAUtype[k] != 2 && vLDAUU[k] !=0){
          ostream& oss = cout;
          ofstream FileMESSAGE;
          _aflags aflags;aflags.Directory=aurostd::getPWD();
          message << " BAD NEWS: It seems the standard DFT+U method for " << species_vector[k] << " was changed from Dudarev's approach (LDAU2=ON, vLDAUtype[" << k << "]=2)" << std::endl;
          message << "as used for the AFLOW ICSD database when obtaining the corrections to vLDAUtype[" << k << "]=" << vLDAUtype[k] << " now." << std::endl;
          message << "If the standard U values have also been changed, then the corrections might have been constructed for other U values than used in this calculation" << std::endl;
          message << "and should not be applied. Please check this carefully!";
          pflow::logger(_AFLOW_FILE_NAME_,soliloquy, message, aflags, FileMESSAGE, oss, _LOGGER_WARNING_);
        }
        standard_ICSD_Us_vector.push_back(vLDAUU[k]);
      }
      // compare read and standard Us
      for (uint k = 0; k < species_vector.size(); k++) {
        if (Us_vector[k] != standard_ICSD_Us_vector[k]){
          message << " BAD NEWS: For this DFT+U calculation with Dudarev's method the provided U value of " << Us_vector[k] << " eV for " << species_vector[k] << " does not match the standard value of " << standard_ICSD_Us_vector[k] << " eV. There are no corrections for this case.";
          throw aurostd::xerror(_AFLOW_FILE_NAME_,soliloquy,message,_INPUT_ILLEGAL_);
        }
      }
      pbe_u_icsd = true;
    }
    // check whether it is a DFT+U calculation with different parameters than for PBE+U:ICSD
    if ((vflags.KBIN_VASP_FORCE_OPTION_LDAU1.isentry || vflags.KBIN_VASP_FORCE_OPTION_LDAU2.isentry) && !pbe_u_icsd){
      message << " BAD NEWS: It seems you are providing an aflow.in for a DFT+U calculation with different parameters than for the AFLOW ICSD database (Dudarev's approach, LDAU2=ON). There are no corrections for this case.";
      throw aurostd::xerror(_AFLOW_FILE_NAME_,soliloquy,message,_INPUT_ILLEGAL_);
    }

    if (pbe){
      if (pbe_u_icsd){
        functional = "PBE+U:ICSD";
      } else if (scan){ //SCAN calculations are usually done with PBE PPs
        functional = "SCAN";
      } else if (!ldau && !ldau2){
        functional = "PBE";
      }
    } else if (lda){
      if (scan){
        functional = "SCAN"; //SCAN calcs. with LDA PPs should be okay
      } else if (!ldau && !ldau2){
        functional = "LDA";
      }
    } else if (scan){
      if (!ldau && !ldau2){
        functional = "SCAN";
      }
    }
    // if functional is still empty, i.e. cannot be determined from aflow.in, throw error
    if (functional.empty()) {
      message << " Functional cannot be determined from aflow.in. Corrections are available for PBE, LDA, SCAN, or PBE+U_ICSD.";
      throw aurostd::xerror(_AFLOW_FILE_NAME_,soliloquy,message,_VALUE_ILLEGAL_);
    }
    return functional;
  }

  /////////////////////////////////////////////////////////////////////////////
  //                                                                         //
  //                      INITIALISE FLAGS AND VARIABLES                     //
  //                                                                         //
  /////////////////////////////////////////////////////////////////////////////

  //init_flags////////////////////////////////////////////////////////////
  //ME20200213
  // Initializes the CCE flags to their default values.
  aurostd::xoption init_flags() {
    aurostd::xoption flags;
    flags.flag("TEST_COMMAND_LINE", false);
    flags.flag("TEST", false);
    flags.flag("RUN_FULL_CCE", false);
    flags.flag("CORRECTABLE", true); // first assuming that formation enthalpy of system IS correctable; will be set to not correctable if, for any atom, no correction can be identified
    flags.flag("OX_NUMS_PROVIDED", false);
    flags.flag("MULTI_ANION_SYSTEM", false);
    flags.flag("O_MULTI_ANION_SPECIES", false); // whether one of the multi anion species is O for which per/superoxide tests need to be made
    return flags;
  }

  //init_variables////////////////////////////////////////////////////////
  //ME20200213
  // Initializes the variables struct.
  CCE_Variables init_variables(const xstructure& structure) {
    CCE_Variables cce_vars;
    cce_vars.enthalpies_dft.clear();
    cce_vars.vfunctionals.clear();
    cce_vars.offset.clear();
    cce_vars.num_perox_bonds=0;
    cce_vars.num_superox_bonds=0;
    // clear and resize all vectors
    cce_vars.electronegativities.clear();
    cce_vars.electronegativities.resize(structure.species.size());
    cce_vars.multi_anion_atoms.clear();
    cce_vars.multi_anion_atoms.resize(structure.atoms.size());
    cce_vars.oxidation_states.clear();
    cce_vars.oxidation_states.resize(structure.atoms.size());
    cce_vars.multi_anion_species.clear();
    cce_vars.perox_indices.clear();
    cce_vars.perox_indices.resize(structure.atoms.size());
    cce_vars.superox_indices.clear();
    cce_vars.superox_indices.resize(structure.atoms.size());
    cce_vars.num_neighbors.clear();
    cce_vars.num_neighbors.resize(structure.atoms.size());
    cce_vars.species_electronegativity_sorted.clear();
    cce_vars.species_electronegativity_sorted.resize(structure.species.size());
    cce_vars.num_pref_ox_states_electronegativity_sorted.clear();
    cce_vars.num_pref_ox_states_electronegativity_sorted.resize(structure.species.size());
    cce_vars.num_all_ox_states_electronegativity_sorted.clear();
    cce_vars.num_all_ox_states_electronegativity_sorted.resize(structure.species.size());
    cce_vars.pref_ox_states_electronegativity_sorted.clear();
    cce_vars.pref_ox_states_electronegativity_sorted.resize(structure.species.size());
    cce_vars.all_ox_states_electronegativity_sorted.clear();
    cce_vars.all_ox_states_electronegativity_sorted.resize(structure.species.size());
    cce_vars.cations_map.clear();
    cce_vars.Bader_charges.clear();
    cce_vars.corrections_atom.clear();
    cce_vars.multi_anion_corrections_atom.clear();
    cce_vars.perox_correction.clear();
    cce_vars.superox_correction.clear();
    cce_vars.cce_correction.clear();
    cce_vars.enthalpy_formation_cell_cce.clear();
    return cce_vars;
  }

  /////////////////////////////////////////////////////////////////////////////
  //                                                                         //
  //                           STRUCTURAL ANALYSIS                           //
  //                                                                         //
  /////////////////////////////////////////////////////////////////////////////
  // counting the number of anion neighbours (multiple anion species possible) for each cation

  //determine_anion_species////////////////////////////////////////////////////////
  // determine anion species
  string determine_anion_species(const xstructure& structure, CCE_Variables& cce_vars) {
    bool LDEBUG = (FALSE || XHOST.DEBUG || CCE_DEBUG);
    string soliloquy=XPID+"cce::determine_anion_species():";
    stringstream message;
    if(LDEBUG){
      cerr << soliloquy << "ANION SPECIES FROM ALLEN ELECTRONEGATIVITIES:" << endl;
    }
    _atom atom;
    uint z = 0;

    double anion_electronegativity = 0;
    for(uint k=0,ksize=structure.species.size();k<ksize;k++){
      z = GetAtomNumber(KBIN::VASP_PseudoPotential_CleanName(structure.species[k]));
      xelement::xelement element(z);
      if (element.electronegativity_Allen == NNN) {
        message << " VERY BAD NEWS: There is no known electronegativity value for " << KBIN::VASP_PseudoPotential_CleanName(structure.species[k]) << ".";
        throw aurostd::xerror(_AFLOW_FILE_NAME_,soliloquy,message,_INPUT_ILLEGAL_);
      } else{
        cce_vars.electronegativities[k] = element.electronegativity_Allen;
        if(LDEBUG){
          cerr << soliloquy << "electronegativity of species " << k << " (" << KBIN::VASP_PseudoPotential_CleanName(structure.species[k]) << "): " << cce_vars.electronegativities[k] << endl;
        }
        if (cce_vars.electronegativities[k] > anion_electronegativity) {
          anion_electronegativity = cce_vars.electronegativities[k];
          cce_vars.anion_species = KBIN::VASP_PseudoPotential_CleanName(structure.species[k]);
        }
      }
    }
    // set anion charge and check whether it is negative
    z = GetAtomNumber(cce_vars.anion_species);
    xelement::xelement element(z);
    cce_vars.standard_anion_charge = element.oxidation_states[element.oxidation_states.size()-1];
    if (cce_vars.standard_anion_charge > 0) {
      message << " VERY BAD NEWS: There is no known negative oxidation number for " << cce_vars.anion_species << " detected as anion species.";
      throw aurostd::xerror(_AFLOW_FILE_NAME_,soliloquy,message,_INPUT_ILLEGAL_);
    }
    if(LDEBUG){
      cerr << soliloquy << "anion electronegativity: " << anion_electronegativity << endl;
      cerr << soliloquy << "anion species: " << cce_vars.anion_species << endl;
      cerr << soliloquy << "anion charge: " << cce_vars.standard_anion_charge << endl;
      cerr << endl;
    }
    return cce_vars.anion_species;
  }

  //check_for_multi_anion_system////////////////////////////////////////////////////////
  // check whether it is a multi-anion system, i. e. whether atoms of another species than the the anion_species are only bound to atoms of lower electronegativity or of the same type
<<<<<<< HEAD
  vector<uint> check_for_multi_anion_system(const xstructure& structure, xoption& cce_flags, CCE_Variables& cce_vars, double tolerance, ostream& oss) {
=======
  vector<uint> check_for_multi_anion_system(const xstructure& structure, xoption& cce_flags, CCE_Variables& cce_vars, double tolerance, ostream& oss) { //CO20200731 - const xstructure
>>>>>>> 9453e25f
    bool LDEBUG = (FALSE || XHOST.DEBUG || CCE_DEBUG);
    string soliloquy=XPID+"cce::check_for_multi_anion_system():";
    stringstream message;
    if(LDEBUG){
      cerr << soliloquy << "CHECKING FOR MULTI-ANION SYSTEM:" << endl;
    }
    for ( uint i = 0; i < structure.atoms.size(); i++ ) { // initialize elements of vector to 0 
      cce_vars.multi_anion_atoms[i] = 0; 
    }
    cce_vars.cutoffs=get_dist_cutoffs(structure, tolerance);
    double cutoffs_max=aurostd::max(cce_vars.cutoffs);
    deque<deque<_atom> > neigh_mat;
    //[CO20200731 - OBSOLETE]structure.GetStrNeighData(cutoffs_max,neigh_mat);
    pflow::GetStrNeighData(structure,cutoffs_max,neigh_mat); //CO20200731 - const xstructure
    uint z = 0;
    for(uint i=0,isize=neigh_mat.size();i<isize;i++){ //same size as structure.atoms.size(); number of atoms in the structure (not determined by cutoff (or cutoffs_max))
      uint neighbors_count=0;
      uint multi_anion_count=0;
      for(uint j=0,jsize=neigh_mat[i].size();j<jsize;j++){  //number of nearest neighbors within cutoff of atom i; number of neighbors of each atom i determined by cutoffs_max
        const _atom& atom=neigh_mat[i][j]; // the atom object stands for the neighbors of each atom of the structure
        if ((DEFAULT_CCE_SELF_DIST_TOL < AtomDist(structure.atoms[i],atom)) && (AtomDist(structure.atoms[i],atom) <= cce_vars.cutoffs[structure.atoms[i].type]) ){ // distance must be larger than DEFAULT_CCE_SELF_DIST_TOL since GetStrNeighData includes also structure.atoms[i] itself as neighbor having distance zero to itself
          if (atom.cleanname == cce_vars.anion_species){
            neighbors_count+=1;
          } else if ((atom.cleanname != cce_vars.anion_species) && (structure.atoms[i].cleanname != cce_vars.anion_species)){ // second condition set since the anion_species cannot be set as a multi-anion species again
            neighbors_count+=1;
            z = GetAtomNumber(structure.atoms[i].cleanname);
            xelement::xelement atom_element(z);
            z = GetAtomNumber(atom.cleanname);
            xelement::xelement neigh_element(z);
            double electronegativity_atom = atom_element.electronegativity_Allen;
            double electronegativity_neighbor = neigh_element.electronegativity_Allen;
            if(LDEBUG){
              cerr << soliloquy << "electronegativity of atom " << i << ": " << electronegativity_atom << endl;
              cerr << soliloquy << "electronegativity of neighbor " << j << ": " << electronegativity_neighbor << endl;
            }
            if((electronegativity_neighbor < electronegativity_atom) || (structure.atoms[i].cleanname == atom.cleanname)){ // could be multi-anion atom if bound to only atoms of lower electroneg. or of same species
              multi_anion_count+=1;
            }
          }
        }
      }
      if(LDEBUG){
        cerr << soliloquy << "multi_anion_count for atom " << i << " (" << structure.atoms[i].cleanname << "): " << multi_anion_count << endl;
        cerr << soliloquy << "neighbors_count for atom " << i << " (" << structure.atoms[i].cleanname << "): " << neighbors_count << endl;
      }
      if ((multi_anion_count == neighbors_count) && (structure.atoms[i].cleanname != cce_vars.anion_species)){ // anion_species should not be detected again as multi_anion_species
        if (!cce_flags.flag("MULTI_ANION_SYSTEM")){
          cce_flags.flag("MULTI_ANION_SYSTEM",TRUE);
          stringstream message;
          message << " This system has been detected to be a multi-anion compound!" << endl;
          if(cce_flags.flag("TEST_COMMAND_LINE")){
            oss << endl;
            oss << "WARNING:" << message.str();
          } else if (!cce_flags.flag("TEST")){
            ostream& oss = cout;
            ofstream FileMESSAGE;
            _aflags aflags;aflags.Directory=aurostd::getPWD();
            pflow::logger(_AFLOW_FILE_NAME_,soliloquy, message, aflags, FileMESSAGE, oss, _LOGGER_WARNING_);
          }
        }
        // set multi anion atoms
        cce_vars.multi_anion_atoms[i]=1;
        if(LDEBUG){
          cerr << soliloquy << "Atom " << i << " (" << structure.atoms[i].cleanname << ") has been detected as a multi-anion atom." << endl;
        }
        // set multi anion species
        uint multi_anion_species_count=0;
        for(uint k=0,ksize=cce_vars.multi_anion_species.size();k<ksize;k++){ // have to make sure that no anion species is added twice
          if(cce_vars.multi_anion_species[k] != structure.atoms[i].cleanname){
            multi_anion_species_count+=1;
          }
        }
        if(multi_anion_species_count == cce_vars.multi_anion_species.size()){
          cce_vars.multi_anion_species.push_back(structure.atoms[i].cleanname);
          if(LDEBUG){
            cerr << soliloquy << "New multi anion species: " << structure.atoms[i].cleanname << endl;
          }
          if(structure.atoms[i].cleanname == "O"){ // check whether one of the multi anion species is O for which per/superoxide test needs to be made
            cce_flags.flag("O_MULTI_ANION_SPECIES",TRUE);
            if(LDEBUG){
              cerr << soliloquy << "Oxygen was detected as multi anion species, i.e. system needs to be tested for (su-)peroxide ions." << endl;
            }
          }
        }
        // set multi anion oxidation numbers and check whether it is negative
        _atom atom;
        z = GetAtomNumber(structure.atoms[i].cleanname);
        xelement::xelement atom_element(z);
        cce_vars.oxidation_states[i] = atom_element.oxidation_states[atom_element.oxidation_states.size()-1];
        if(LDEBUG){
          cerr << soliloquy << "Oxidation state for atom " << i << " (" << structure.atoms[i].cleanname << ") has been set to: " << cce_vars.oxidation_states[i] << endl;
        }
        if (cce_vars.oxidation_states[i] > 0) {
          message << " VERY BAD NEWS: There is no known negative oxidation number for " << structure.atoms[i].cleanname << " detected as multi anion species.";
          throw aurostd::xerror(_AFLOW_FILE_NAME_,soliloquy,message,_INPUT_ILLEGAL_);
        }
      }
    }
    if(LDEBUG){
      cerr << soliloquy << "number of multi anion species (1-total_number_anion_species since the main anion species with largest electronegativity is NOT counted as multi anion species): " << cce_vars.multi_anion_species.size() << endl;
      for(uint k=0,ksize=cce_vars.multi_anion_species.size();k<ksize;k++){ 
        cerr << soliloquy << "multi anion species " << k << ": " << cce_vars.multi_anion_species[k] << endl;
      }
      cerr << endl;
    }
    return cce_vars.multi_anion_atoms;
  }

  //get_num_neighbors////////////////////////////////////////////////////////
  // trying to get the number of neighbors for each atom within respective species selective cutoff
<<<<<<< HEAD
  vector<uint> get_num_neighbors(const xstructure& structure, double tolerance) {
=======
  vector<uint> get_num_neighbors(const xstructure& structure, double tolerance) { //CO20200731 - const xstructure
>>>>>>> 9453e25f
    CCE_Variables cce_vars = init_variables(structure);
    string anion_species="";
    aurostd::xoption cce_flags = init_flags();
    return get_num_neighbors(structure, anion_species, cce_flags, cce_vars, tolerance);
  }

  //get_num_neighbors////////////////////////////////////////////////////////
  // trying to get the number of neighbors of a special anion_species for each atom within respective species selective cutoff
<<<<<<< HEAD
  vector<uint> get_num_neighbors(const xstructure& structure, const string& anion_species, double tolerance) {
=======
  vector<uint> get_num_neighbors(const xstructure& structure, const string& anion_species, double tolerance) {  //CO20200731 - const xstructure
>>>>>>> 9453e25f
    CCE_Variables cce_vars = init_variables(structure);
    aurostd::xoption cce_flags = init_flags();
    return get_num_neighbors(structure, anion_species, cce_flags, cce_vars, tolerance);
  }

  //get_num_neighbors////////////////////////////////////////////////////////
  // trying to get the number of neighbors for each atom within respective species selective cutoff
<<<<<<< HEAD
  vector<uint> get_num_neighbors(const xstructure& structure, const string& anion_species, xoption& cce_flags, CCE_Variables& cce_vars, double tolerance, ostream& oss) { // anion_species here cannot be taken from cce_vars since function is also used to determine multi anion num_neighbors for which anion_species is the respective multi_anion_species
=======
  vector<uint> get_num_neighbors(const xstructure& structure, const string& anion_species, xoption& cce_flags, CCE_Variables& cce_vars, double tolerance, ostream& oss) { // anion_species here cannot be taken from cce_vars since function is also used to determine multi anion num_neighbors for which anion_species is the respective multi_anion_species  //CO20200731 - const xstructure
>>>>>>> 9453e25f
    bool LDEBUG = (FALSE || XHOST.DEBUG || CCE_DEBUG);
    string soliloquy=XPID+"cce::get_num_neighbors():";
    if(LDEBUG){
      cerr << soliloquy << "STRUCTURAL ANALYSIS:" << endl;
    }
    cce_vars.cutoffs=get_dist_cutoffs(structure, tolerance);
    double cutoffs_max=aurostd::max(cce_vars.cutoffs);
    vector<uint> num_neighbors(structure.atoms.size());
    deque<deque<_atom> > neigh_mat;
    //[CO20200731 - OBSOLETE]structure.GetStrNeighData(cutoffs_max,neigh_mat);
    pflow::GetStrNeighData(structure,cutoffs_max,neigh_mat); //CO20200731 - const xstructure
    for(uint i=0,isize=neigh_mat.size();i<isize;i++){ //same size as structure.atoms.size(); number of atoms in the structure (not determined by cutoff (or cutoffs_max))
      uint neighbors_count=0;
      bool warning = false;
      stringstream other_neighbors;
      for(uint j=0,jsize=neigh_mat[i].size();j<jsize;j++){  //number of nearest neighbors within cutoff of atom i; number of neighbors of each atom i determined by cutoffs_max
        const _atom& atom=neigh_mat[i][j];
        if ((DEFAULT_CCE_SELF_DIST_TOL < AtomDist(structure.atoms[i],atom)) && (AtomDist(structure.atoms[i],atom) <= cce_vars.cutoffs[structure.atoms[i].type]) ){ // distance must be larger than DEFAULT_CCE_SELF_DIST_TOL since GetStrNeighData includes also structure.atoms[i] itself as neighbor having distance zero to itself
          if (!anion_species.empty()){ // variable called anion type since function was developed for CCE for polar materials but it can be used to check for any atom type and only include those as neighbors
            // implement check whether each nearest neighbor is of the anion_species, otherwise throw warning; 
            if (atom.cleanname == anion_species){
              neighbors_count+=1;
            } else if ((atom.cleanname != anion_species) && (structure.atoms[i].cleanname != anion_species)){ // second condition set since it is expected that the anion has predominantly other neighbors than its own type 
              if (!cce_flags.flag("MULTI_ANION_SYSTEM")){
                if (!warning) { warning = true; }
                other_neighbors << "Not all nearest neighbors of " << structure.atoms[i].cleanname << " (ATOM[" << i << "]) within the distance tolerance of " << tolerance << " Ang. are " << anion_species << ", there is also " << atom.cleanname << endl;
              }
            }
          } else {
            neighbors_count+=1;
          }
        }
      }
      if (!cce_flags.flag("MULTI_ANION_SYSTEM") && warning){
        stringstream message;
        message << " Not all nearest neighbors of " << structure.atoms[i].cleanname << " (ATOM[" << i << "]) within the distance tolerance are " << anion_species << "!" << endl;
        message << other_neighbors.str();
        if(cce_flags.flag("TEST_COMMAND_LINE")){
          oss << endl;
          oss << "WARNING:" << message.str();
        } else if (!cce_flags.flag("TEST")){
          ostream& oss = cout;
          ofstream FileMESSAGE;
          _aflags aflags;aflags.Directory=aurostd::getPWD();
          pflow::logger(_AFLOW_FILE_NAME_,soliloquy, message, aflags, FileMESSAGE, oss, _LOGGER_WARNING_);
        }
      }
      num_neighbors[i]=neighbors_count; // zero-based counting as for cutoffs array above
      if(LDEBUG){
        cerr << soliloquy << "number of " << anion_species << " nearest neighbors within " << tolerance << " Ang. tolerance of " << structure.atoms[i].cleanname << " (ATOM[" << i << "]): " << num_neighbors[i] << endl;
        cerr << endl;
      }
    }
    return num_neighbors;
  }

  //get_dist_cutoffs////////////////////////////////////////////////////////
  // determine species selective nearest neighbor distances and then cutoffs accordingly
  vector<double> get_dist_cutoffs(const xstructure& structure, double tolerance) {
    bool LDEBUG = (FALSE || XHOST.DEBUG || CCE_DEBUG);
    string soliloquy=XPID+"cce::get_dist_cutoffs():";
    vector<double> cutoffs(structure.species.size());
    xmatrix<double> distsij=GetDistMatrix(structure); // gives matrix with nearest neighbor distances between all species pairs with species running over rows and columns
    vector<double> near_neigh_dist(structure.species.size());
    for(int i=1,isize=distsij.rows+1;i<isize;i++){
      for(int j=1,jsize=distsij.cols+1;j<jsize;j++){
        if (j==1){
          near_neigh_dist[i-1]=distsij(i,j);
        }
        if (distsij(i,j) < near_neigh_dist[i-1]){
          near_neigh_dist[i-1]=distsij(i,j);
        }
      }
      if(LDEBUG){
        cerr << soliloquy << "nearest neighbor distance for species " << i << " is " << near_neigh_dist[i-1] << " Ang." << endl;
        cerr << soliloquy << "cutoff for the distance for species " << i << " is " << near_neigh_dist[i-1]+tolerance << " Ang." << endl;
      }
      cutoffs[i-1]=near_neigh_dist[i-1]+tolerance; // -1 since counting of array elements starts from zero, NOT 1
    }
    return cutoffs;
  }

  //check_per_super_oxides////////////////////////////////////////////////////////
  // check whether the system contains per- or superoxide ions based on the O-O bond length and set variables accordingly
<<<<<<< HEAD
  void check_per_super_oxides(const xstructure& structure, xoption& cce_flags, CCE_Variables& cce_vars, ostream& oss) {
=======
  void check_per_super_oxides(const xstructure& structure, xoption& cce_flags, CCE_Variables& cce_vars, ostream& oss) { //CO20200731 - const xstructure
>>>>>>> 9453e25f
    bool LDEBUG = (FALSE || XHOST.DEBUG || CCE_DEBUG);
    string soliloquy=XPID+"cce::check_per_super_oxides():";
    stringstream message;
    if(LDEBUG){
      cerr << soliloquy << "CHECKING FOR (SU-)PEROXIDES:" << endl;
    }
    uint perox_count=0;
    uint superox_count=0;
    for ( uint i = 0; i < structure.atoms.size(); i++ ) { // initialize elements of vectors to 0 
      cce_vars.perox_indices[i] = 0; 
      cce_vars.superox_indices[i] = 0; 
    }
    cce_vars.cutoffs=get_dist_cutoffs(structure);
    double cutoffs_max=aurostd::max(cce_vars.cutoffs);
    deque<deque<_atom> > neigh_mat;
    //[CO20200731 - OBSOLETE]structure.GetStrNeighData(cutoffs_max,neigh_mat);
    pflow::GetStrNeighData(structure,cutoffs_max,neigh_mat); //CO20200731 - const xstructure
    for(uint i=0,isize=neigh_mat.size();i<isize;i++){ //same size as structure.atoms.size(); number of atoms in the structure (not determined by cutoff (or cutoffs_max))
      if (structure.atoms[i].cleanname == "O"){ // identify per- and superoxides by O-O bond length
        for(uint j=0,jsize=neigh_mat[i].size();j<jsize;j++){  //number of nearest neighbors within cutoff of atom i; number of neighbors of each atom i determined by the cutoffs_max
          const _atom& atom=neigh_mat[i][j];
          if (atom.cleanname == "O"){
            if ((DEFAULT_CCE_SELF_DIST_TOL < AtomDist(structure.atoms[i],atom)) && (AtomDist(structure.atoms[i],atom) <= DEFAULT_CCE_O2_MOLECULE_LOWER_CUTOFF) ){ // distance must be larger than DEFAULT_CCE_SELF_DIST_TOL to savely exclude the anion itself having distance zero to itself; if O-O bond is shorter than in O2 molecule (approx. 1.21 Ang) the result of the structural relaxation is most likely wrong
              message << " THE DETERMINED OXYGEN-OXYGEN BOND LENGTH IS SHORTER THAN IN THE O2 MOLECULE; CHECK YOUR STRUCTURE! THE O-O BOND LENGTH IS: " << AtomDist(structure.atoms[i],atom) << " Ang.";
              throw aurostd::xerror(_AFLOW_FILE_NAME_,soliloquy,message,_INPUT_ILLEGAL_);
            } else if ((DEFAULT_CCE_O2_MOLECULE_LOWER_CUTOFF < AtomDist(structure.atoms[i],atom)) && (AtomDist(structure.atoms[i],atom) < DEFAULT_CCE_O2_MOLECULE_UPPER_CUTOFF) ){
              message << " THE DETERMINED OXYGEN-OXYGEN BOND LENGTH IS ABOUT THE SAME AS IN THE O2 MOLECULE, I.E. THE STRUCTURE SEEMS TO INCLUDE MOLECULAR OXYGEN FOR WHICH NO CCE CORRECTION IS AVAILABLE! THE O-O BOND LENGTH IS: " << AtomDist(structure.atoms[i],atom) << " Ang.";
              throw aurostd::xerror(_AFLOW_FILE_NAME_,soliloquy,message,_INPUT_ILLEGAL_);
            } else if ((DEFAULT_CCE_O2_MOLECULE_UPPER_CUTOFF <= AtomDist(structure.atoms[i],atom)) && (AtomDist(structure.atoms[i],atom) <= DEFAULT_CCE_SUPEROX_CUTOFF) ){
              if(LDEBUG){
                cerr << soliloquy << "WARNING: This should be a superoxide; the O-O bond length is: " << AtomDist(structure.atoms[i],atom) << " Ang." << endl;
              }
              superox_count+=1;
              cce_vars.superox_indices[i]=1;
            } else if ((DEFAULT_CCE_SUPEROX_CUTOFF < AtomDist(structure.atoms[i],atom)) && (AtomDist(structure.atoms[i],atom) <= DEFAULT_CCE_PEROX_CUTOFF) ){
              if(LDEBUG){
                cerr << soliloquy << "WARNING: This should be a peroxide; the O-O bond length is: " << AtomDist(structure.atoms[i],atom) << " Ang." << endl;
              }
              perox_count+=1;
              cce_vars.perox_indices[i]=1;
            }
          }
        }
      }
    }
    cce_vars.num_perox_bonds=perox_count/2; // needs to be divided by two due to double counting of O-O bonds when looping over all atoms of the structure
    cce_vars.num_superox_bonds=superox_count/2;
    // print out the number of per- & superoxide O-O bonds;
    if (cce_vars.num_perox_bonds > 0){
      stringstream message;
      message << " This should be a peroxide!" << endl;
      message << "Number of peroxide O-O bonds in cell: " << cce_vars.num_perox_bonds << endl;
      if(cce_flags.flag("TEST_COMMAND_LINE")){
        oss << endl;
        oss << "WARNING:" << message.str();
      } else if (!cce_flags.flag("TEST")) {
        ostream& oss = cout;
        ofstream FileMESSAGE;
        _aflags aflags;aflags.Directory=aurostd::getPWD();
        pflow::logger(_AFLOW_FILE_NAME_,soliloquy, message, aflags, FileMESSAGE, oss, _LOGGER_WARNING_);
      }
    } else if (cce_vars.num_superox_bonds > 0) {
      stringstream message_so;
      message_so << " This should be a superoxide!" << endl;
      message_so << "Number of superoxide O-O bonds in cell: " << cce_vars.num_superox_bonds << endl;
      if(cce_flags.flag("TEST_COMMAND_LINE")){
        oss << endl;
        oss << "WARNING:" << message_so.str();
      } else if (!cce_flags.flag("TEST")) {
        ostream& oss = cout;
        ofstream FileMESSAGE;
        _aflags aflags;aflags.Directory=aurostd::getPWD();
        pflow::logger(_AFLOW_FILE_NAME_,soliloquy, message_so, aflags, FileMESSAGE, oss, _LOGGER_WARNING_);
      }
    }
  }

  /////////////////////////////////////////////////////////////////////////////
  //                                                                         //
  //           DETERMINE OXIDATION STATES FROM ELECTRONEGATIVITIES           //
  //                                                                         //
  /////////////////////////////////////////////////////////////////////////////
  // determine oxidation numbers based on Allen electronegativities and treat mixed valence binary systems specially

  //get_oxidation_states_from_electronegativities////////////////////////////////////////////////////////
  // function overloading for below function to be able to use oxidation number determination independently of CCE
  vector<double> get_oxidation_states_from_electronegativities(xstructure& structure) {
    // check structure
    structure.check_structure(); //includes rescaling the structure to 1
    CCE_Variables cce_vars = init_variables(structure);
    cce_vars.anion_species=determine_anion_species(structure, cce_vars);
    aurostd::xoption cce_flags = init_flags();
    cce_vars.multi_anion_atoms=check_for_multi_anion_system(structure, cce_flags, cce_vars);
    // multi anion corrections can only be resized after number of multi anion species is known from check for multi anion system
    cce_vars.multi_anion_corrections_atom.resize(cce_vars.multi_anion_species.size(), vector<vector<double> >(cce_vars.vfunctionals.size()*2, vector<double>(structure.atoms.size())));
    //cce_vars.num_neighbors=get_num_neighbors(structure, cce_vars.anion_species, cce_flags, cce_vars);
    if(cce_vars.anion_species == "O" || cce_flags.flag("O_MULTI_ANION_SPECIES")) {
      check_per_super_oxides(structure, cce_flags, cce_vars);
    }
    cce_flags.flag("CORRECTABLE",TRUE);
    return get_oxidation_states_from_electronegativities(structure, cce_flags, cce_vars);
  }

  //get_oxidation_states_from_electronegativities////////////////////////////////////////////////////////
  // determine the oxidation numbers of the ions using preferred/all known oxidation numbers, electronegativities and structural information
  vector<double> get_oxidation_states_from_electronegativities(const xstructure& structure, xoption& cce_flags, CCE_Variables& cce_vars, ostream& oss) {
    bool LDEBUG = (FALSE || XHOST.DEBUG || CCE_DEBUG);
    string soliloquy=XPID+"cce::get_oxidation_states_from_electronegativities():";
    stringstream message;
    if(LDEBUG){
      cerr << soliloquy << "DETERMINATION OF OXIDATION NUMBERS FROM PREFERRED/ALL KNOWN OXIDATION STATES, ALLEN ELECTRONEGATIVITIES, AND STRUCTURE:" << endl;
    }
    // deal with anion charge in cell first
    set_anion_oxidation_states(structure, cce_vars);
    // treat cations
    if(LDEBUG){
      cerr << soliloquy << "CATION PART:" << endl;
    }
    // determine number of cation species (currently just all species minus one anion species, multi-anion atoms are dealt with separately)
    uint num_cation_species = structure.species.size()-1;
    // sort species ascending by electronegativity
    // preferred and all known oxidation states will be automatically sorted by electronegativity during subsequent loading
    // the anion species should always be the last one with the highest electronegativity
    sort_species_by_electronegativity(structure, cce_vars);
    // load needed info about preferred and all known oxidation states for all species (sorted by electronegativity)
    cce_flags.flag("NO_PREF_OX_STATES",FALSE);
    cce_flags.flag("NO_OX_STATES",FALSE);
    cce_flags.flag("OX_STATES_DETERMINED",FALSE);
    load_ox_states_templates_each_species(structure, cce_flags, cce_vars);
    //ME20191101 for getting cations_map: a vector of vectors that lists for each cation species the atom numbers of the structure that are of this species (for Fe2ZnO4 there might be two Fe atoms at positions 0 and 1 in the structure)
    uint natoms = structure.atoms.size();
    cce_vars.cations_map.resize(num_cation_species);
    uint i = 0;
    for (uint at = 0; at < natoms; at++) {
      for (i = 0; i < num_cation_species; i++) {
        if (structure.atoms[at].cleanname == cce_vars.species_electronegativity_sorted[i]) break; // if it finds that the atom belongs to the ith species sorted by electronegativities, break to insert it at the proper place for the ith species into cation_map
      }
      if (i < num_cation_species) cce_vars.cations_map[i].push_back(at);
    }
    // try to find proper oxidation states (making oxidation sum zero) by using preferred oxidation states
    if(!cce_flags.flag("NO_PREF_OX_STATES")){ // for He, Ne, Ar, and Xe there are no preferred ox. states
      try_preferred_oxidation_states(structure, cce_flags, cce_vars);
    }
    // if preferred oxidation states do not work, it could be a mixed valence (binary) system
    // treat them here as special cases
    if(!cce_flags.flag("OX_STATES_DETERMINED")){
      // for SbO2 the oxidation states are not identified properly, Bader analysis finds them automatically
      treat_SbO2_special_case(structure, cce_flags, cce_vars);
      // for Pb3O4 the oxidation states are not identified properly, Bader analysis finds them automatically
      treat_Pb3O4_special_case(structure, cce_flags, cce_vars);
      // Ti-O Magneli phases need to be treated specially since oxidation numbers are not recognized appropriately by above approach
      treat_Ti_O_Magneli_phase_special_case(structure, cce_flags, cce_vars);
      // for Fe3O4 in inverse spinel structure, the oxidation states are not identified properly
      treat_Fe3O4_special_case(structure, cce_flags, cce_vars);
      // for Mn3O4 in spinel structure, the oxidation states are not identified properly
      treat_Mn3O4_Co3O4_special_case(structure, cce_flags, cce_vars, "Mn");
      // for Co3O4 in spinel structure, the oxidation states are not identified properly
      treat_Mn3O4_Co3O4_special_case(structure, cce_flags, cce_vars, "Co");
      // alkali metal sesquioxides need to be treated specially since oxidation numbers and number of per- and superoxide bonds are not recognized appropriately
      treat_alkali_sesquioxide_special_case(structure, cce_flags, cce_vars);
    }
    // if preferred oxidation states approach and mixed valence doesn't work, try to find proper oxidation states (making oxidation sum zero) by using all known oxidation states
    if(!cce_flags.flag("OX_STATES_DETERMINED")){
      if(!cce_flags.flag("NO_OX_STATES")){ // for He, Ne, and Ar there are no known oxidation states
        try_all_oxidation_states(structure, cce_vars);
        // calculate sum of oxidation numbers
        cce_vars.oxidation_sum = get_oxidation_states_sum(cce_vars);
        // system should not be regarded correctable if sum over oxidation states is not zero
        if (std::abs(cce_vars.oxidation_sum) > DEFAULT_CCE_OX_TOL) {
          cce_flags.flag("CORRECTABLE",FALSE);
          oss << print_output_oxidation_numbers(structure, cce_flags, cce_vars); // print previously gathered output e.g. from determination of oxidation numbers
          message << "BAD NEWS: The determined oxidation numbers do not add up to zero!"  << endl;
          message << "Sum over all oxidation numbers is: " << cce_vars.oxidation_sum << endl;
          if(cce_flags.flag("RUN_FULL_CCE")){
            message << "The formation enthalpy of this system is hence not correctable!"  << endl;
            message << "You can also provide oxidation numbers as a comma separated list as input via the option --oxidation_numbers=." << endl;
          }
          throw aurostd::xerror(_AFLOW_FILE_NAME_,soliloquy,message,_VALUE_ILLEGAL_);
        }
      } else{ // error message that oxidation numbers cannot be determined since for at least one species there are no known oxidation numbers is already included in load_ox_states_templates_each_species function
        cce_flags.flag("CORRECTABLE",FALSE);
        if(cce_flags.flag("RUN_FULL_CCE")){
          message << "The formation enthalpy of this system is hence not correctable!"  << endl;
          message << "You can also provide oxidation numbers as a comma separated list as input via the option --oxidation_numbers=." << endl;
          throw aurostd::xerror(_AFLOW_FILE_NAME_,soliloquy,message,_VALUE_ILLEGAL_);
        }
      }
    }
    return cce_vars.oxidation_states;
  }

  //set_anion_oxidation_states////////////////////////////////////////////////////////
  // determine the oxidation numbers of the anions
  void set_anion_oxidation_states(const xstructure& structure, CCE_Variables& cce_vars) {
    bool LDEBUG = (FALSE || XHOST.DEBUG || CCE_DEBUG);
    string soliloquy=XPID+"cce::set_anion_oxidation_states():";
    if(LDEBUG){
      cerr << soliloquy << soliloquy << "ANION PART:" << endl;
    }
    double total_anion_charge=0;
    for(uint i=0,isize=structure.atoms.size();i<isize;i++){ //loop over all atoms in structure
      if ((structure.atoms[i].cleanname == cce_vars.anion_species) || (cce_vars.multi_anion_atoms[i] == 1)){
        if (structure.atoms[i].cleanname == cce_vars.anion_species){ // for multi-anion atoms oxidation states have been assigned previously
          cce_vars.oxidation_states[i] = cce_vars.standard_anion_charge; // oxidation numbers for O are assumed to be -2 (other anions accordingly) and are corrected below if it is a per- or superoxide O atom as identified from the structural analysis in other functions
        }
        if (cce_vars.num_perox_bonds > 0){
          if (cce_vars.perox_indices[i]==1){
            cce_vars.oxidation_states[i]=-1;
          }
        }
        if (cce_vars.num_superox_bonds > 0){
          if (cce_vars.superox_indices[i]==1){
            cce_vars.oxidation_states[i]=-0.5;
          }
        }
        if(LDEBUG){
          if (cce_vars.multi_anion_atoms[i] == 1){ // for multi anion atoms oxidation states have been assigned previously
            cerr << soliloquy << "anion oxidation number for multi-anion ATOM[" << i << "] (" << structure.atoms[i].cleanname << ") has been assigned previously to: " << cce_vars.oxidation_states[i] << endl;
          } else {
            cerr << soliloquy << "anion oxidation number for ATOM[" << i << "] (" << structure.atoms[i].cleanname << "): " << cce_vars.oxidation_states[i] << endl;
          }
        }
        total_anion_charge += cce_vars.oxidation_states[i];
      }
    }
    if(LDEBUG){
      cerr << soliloquy << "Total anion charge in cell: " << total_anion_charge << endl;
    }
  }

  //sort_species_by_electronegativity////////////////////////////////////////////////////////
  // sort species ascending by electronegativity
  void sort_species_by_electronegativity(const xstructure& structure, CCE_Variables& cce_vars) {
    bool LDEBUG = (FALSE || XHOST.DEBUG || CCE_DEBUG);
    string soliloquy=XPID+"cce::sort_species_by_electronegativity():";
    // using aurostd sort functions
    vector<double> electronegativities_sorted = cce_vars.electronegativities;
    for(uint j=0,jsize=structure.species.size();j<jsize;j++){ //loop over all species
      cce_vars.species_electronegativity_sorted[j] = KBIN::VASP_PseudoPotential_CleanName(structure.species[j]);
    }
    // for the oxidation state algorithm the species must be sorted by electronegativity and the preferred 
    // and all known oxidation states will be automatically sorted by electronegativity in the subsequent loading
    // sort species by electronegativity
    aurostd::sort(electronegativities_sorted,cce_vars.species_electronegativity_sorted);
    for(uint j=0,jsize=structure.species.size();j<jsize;j++){ //loop over all species
      if(LDEBUG){
        cerr << soliloquy << "species_electronegativity_sorted[" << j << "]: " << cce_vars.species_electronegativity_sorted[j] << endl;
        cerr << soliloquy << "electronegativities_sorted[" << j << "]: " << electronegativities_sorted[j] << endl;
      }
    }
  }

  //load_ox_states_templates_each_species////////////////////////////////////////////////////////
  // load templates for preferred and other oxidation states
  void load_ox_states_templates_each_species(const xstructure& structure, xoption& cce_flags, CCE_Variables& cce_vars) {
    bool LDEBUG = (FALSE || XHOST.DEBUG || CCE_DEBUG);
    string soliloquy=XPID+"cce::load_ox_states_templates_each_species():";
    stringstream message;
    _atom atom;
    uint z = 0;
    for(uint i=0,isize=structure.species.size();i<isize;i++){ 
      z = GetAtomNumber(KBIN::VASP_PseudoPotential_CleanName(cce_vars.species_electronegativity_sorted[i]));
      xelement::xelement element(z);
      // load preferred oxidation states for each species
      cce_vars.num_pref_ox_states_electronegativity_sorted[i] = element.oxidation_states_preferred.size();
      if(element.oxidation_states_preferred[0] != NNN){
        for (uint k=0,ksize=cce_vars.num_pref_ox_states_electronegativity_sorted[i];k<ksize;k++) {
          cce_vars.pref_ox_states_electronegativity_sorted[i].push_back(element.oxidation_states_preferred[k]);
        }
        if(LDEBUG){
          cerr << soliloquy << "num_pref_ox_states_electronegativity_sorted[" << i << "]: " << cce_vars.num_pref_ox_states_electronegativity_sorted[i] << endl;
          for (uint k=0,ksize=cce_vars.num_pref_ox_states_electronegativity_sorted[i];k<ksize;k++) {
            cerr << soliloquy << "preferred oxidation state " << k << " of species " << i << " (" << KBIN::VASP_PseudoPotential_CleanName(cce_vars.species_electronegativity_sorted[i]) << "): " <<  cce_vars.pref_ox_states_electronegativity_sorted[i][k] << endl;
          }
        }
      } else{
        cce_vars.num_pref_ox_states_electronegativity_sorted[i] = 0;
        cce_flags.flag("NO_PREF_OX_STATES",TRUE);
        if(LDEBUG){
          cerr << endl;
          cerr << soliloquy << "BAD NEWS: There are no preferred oxidation states for species " << i << " (" << KBIN::VASP_PseudoPotential_CleanName(cce_vars.species_electronegativity_sorted[i]) << ")."  << endl;
          cerr << soliloquy << "Therefore the oxidation states cannot be determined on this basis." << endl;
        }
      }
      // load all oxidation states for each species
      cce_vars.num_all_ox_states_electronegativity_sorted[i] = element.oxidation_states.size();
      if(element.oxidation_states[0] != NNN){
        for (uint k=0,ksize=cce_vars.num_all_ox_states_electronegativity_sorted[i];k<ksize;k++) {
          cce_vars.all_ox_states_electronegativity_sorted[i].push_back(element.oxidation_states[k]);
        }
        if(LDEBUG){
          cerr << soliloquy << "num_all_ox_states_electronegativity_sorted[" << i << "]: " << cce_vars.num_all_ox_states_electronegativity_sorted[i] << endl;
          for (uint k=0,ksize=cce_vars.num_all_ox_states_electronegativity_sorted[i];k<ksize;k++) {
            cerr << soliloquy << "all oxidation state " << k << " of species " << i << " (" << KBIN::VASP_PseudoPotential_CleanName(cce_vars.species_electronegativity_sorted[i]) << "): " << cce_vars.all_ox_states_electronegativity_sorted[i][k] << endl;
          }
          cerr << endl;
        }
      } else{
        cce_vars.num_all_ox_states_electronegativity_sorted[i] = 0;
        cce_flags.flag("NO_OX_STATES",TRUE);
        message << "BAD NEWS: There are no known oxidation states for species " << i << " (" << KBIN::VASP_PseudoPotential_CleanName(cce_vars.species_electronegativity_sorted[i]) << ")."  << endl;
        message << "Therefore the oxidation states cannot be determined on this basis." << endl;
        if(cce_flags.flag("RUN_FULL_CCE")){
          message << "The formation enthalpy of this system is hence not correctable!"  << endl;
          message << "You can also provide oxidation numbers as a comma separated list as input via the option --oxidation_numbers=." << endl;
        }
        throw aurostd::xerror(_AFLOW_FILE_NAME_,soliloquy,message,_VALUE_ILLEGAL_);
      }
    }
  }

  //try_preferred_oxidation_states////////////////////////////////////////////////////////
  // try to determine the oxidation numbers using the preferred oxidation states for all cation species
  void try_preferred_oxidation_states(const xstructure& structure, xoption& cce_flags, CCE_Variables& cce_vars) {
    bool LDEBUG = (FALSE || XHOST.DEBUG || CCE_DEBUG);
    string soliloquy=XPID+"cce::try_preferred_oxidation_states():";
    if(LDEBUG){
      cerr << soliloquy << "Trying preferred oxidation numbers:" << endl;
    }
    // use ME's implementation of my algorithm to determine oxidation_numbers
    determine_cation_oxidation_states(structure, cce_vars, cce_vars.pref_ox_states_electronegativity_sorted);
    // print oxidation numbers and calculate sum
    cce_vars.oxidation_sum = get_oxidation_states_sum(cce_vars);
    // if sum of oxidation numbers is essentially zero, oxidation states should be regarded as determined correctly
    if (std::abs(cce_vars.oxidation_sum) <= DEFAULT_CCE_OX_TOL) {
      cce_flags.flag("OX_STATES_DETERMINED",TRUE);
    }
  }

  //treat_SbO2_special_case////////////////////////////////////////////////////////
  // for SbO2 the oxidation states are not identified properly
  // with the actual formula Sb2O4 it is a mixed valence oxide with one Sb+3 with 4 Sb-O bonds and one Sb+5 with 6 Sb-O bonds
  void treat_SbO2_special_case(const xstructure& structure, xoption& cce_flags, CCE_Variables& cce_vars, ostream& oss) {
    bool LDEBUG = (FALSE || XHOST.DEBUG || CCE_DEBUG);
    string soliloquy=XPID+"cce::treat_SbO2_special_case():";
    stringstream message;
    if (! ( structure.species.size() == 2 && ((KBIN::VASP_PseudoPotential_CleanName(structure.species[0]) == "O" && KBIN::VASP_PseudoPotential_CleanName(structure.species[1]) == "Sb") || (KBIN::VASP_PseudoPotential_CleanName(structure.species[0]) == "Sb" && KBIN::VASP_PseudoPotential_CleanName(structure.species[1]) == "O")) )) {return;}
    uint num_O_before_Sb = 0;
    if ( KBIN::VASP_PseudoPotential_CleanName(structure.species[0]) == "O" && KBIN::VASP_PseudoPotential_CleanName(structure.species[1]) == "Sb" ) {
      num_O_before_Sb=4;
    } else {
      num_O_before_Sb=0;
    }
    double amount_Sb=0;
    double amount_O=0;
    for(uint i=0,isize=structure.species.size();i<isize;i++){
      if (structure.species[i] == "Sb"){
        amount_Sb=structure.num_each_type[i];
      } else if (structure.species[i] == "O"){
        amount_O=structure.num_each_type[i];
      }
    }
    if(LDEBUG){
      cerr << soliloquy << "number of Sb ions= " << amount_Sb << endl;
      cerr << soliloquy << "number of O ions= " << amount_O << endl;
    }
    double Sb_O_ratio = 0.0;
    if ( amount_O != 0 ){
      Sb_O_ratio=amount_Sb/amount_O;
    } else {
      message << " SbO2 special case. Amount of O determined to be ZERO. Please check your structure.";
      throw aurostd::xerror(_AFLOW_FILE_NAME_,soliloquy,message,_VALUE_ILLEGAL_);
    }
    if ( aurostd::isequal(Sb_O_ratio,0.5) ){
      stringstream message;
      message << " This system is identified as a mixed valence compound." << endl;
      message << "The oxidation numbers and the number of cation-anion bonds will be set as known for this special case." << endl;
      message << "The individual oxidation numbers might therefore not be assigned to the correct atoms." << endl; //, but at least how often each cation oxidation state occurs should be correct." << endl;
      message << "Sb2O4 with ratio of Sb/O= " << Sb_O_ratio << endl;
      if(cce_flags.flag("TEST_COMMAND_LINE")){
        oss << endl;
        oss << "WARNING:" << message.str();
      } else if (!cce_flags.flag("TEST")) {
        ostream& oss = cout;
        ofstream FileMESSAGE;
        _aflags aflags;aflags.Directory=aurostd::getPWD();
        pflow::logger(_AFLOW_FILE_NAME_,soliloquy, message, aflags, FileMESSAGE, oss, _LOGGER_WARNING_);
      }
      if ((structure.atoms.size() % 6) == 0) {
        uint num_formula_units_in_cell=structure.atoms.size()/6; // 6 for Sb2O4
        if(LDEBUG){
          cerr << "number of formula units in cell: " << num_formula_units_in_cell << endl;
        }
        for(uint i=0,isize=structure.atoms.size();i<isize;i++){ //loop over all atoms in structure
          if (structure.atoms[i].cleanname == "Sb"){
            // taking the first Sb ions as +3 (without knowing whether they are actually +3); works only because
            // the number of bonds for them will be adjusted to 4 as needed for Sb2O4 disregarding the actual
            // number of Sb-O bonds (this is a hack since I know how many bonds there should be for each ion type)
            if ( i < (1+num_O_before_Sb)*num_formula_units_in_cell ){  // (1 Sb3+ ions per formula unit + 4*O listed before in alphabetic order) * number of formula units
              cce_vars.oxidation_states[i]=3;
              if(LDEBUG){
                cerr << "setting oxidation state of " << structure.atoms[i].cleanname << " (atom[" << i << "]) to Sb+3 " << endl;
              }
              cce_vars.num_neighbors[i]=4; // for Sb2O4 the Sb3+ ions are 4-fold coordinated by oxygen
              if(LDEBUG){
                cerr << "Modified number of neighbors of Sb (atom[" << i << "]) taken as Sb+3: " << cce_vars.num_neighbors[i] << endl;
              }
            } else {
              cce_vars.oxidation_states[i]=5;
              if(LDEBUG){
                cerr << "setting oxidation state of " << structure.atoms[i].cleanname << " (atom[" << i << "]) to Sb+5 " << endl;
              }
              cce_vars.num_neighbors[i]=6; // for Sb2O4 the Sb5+ ions are 6-fold coordinated by oxygen
              if(LDEBUG){
                cerr << "Modified number of neighbors of Sb (atom[" << i << "]) taken as Sb+5: " << cce_vars.num_neighbors[i] << endl;
              }
            }
          }
        }
      } else {
        message << " The total number of atoms is not divisible by 6 as needed for Sb2O4. Please check your structure.";
        throw aurostd::xerror(_AFLOW_FILE_NAME_,soliloquy,message,_VALUE_ILLEGAL_);
      }
      check_ox_nums_special_case(structure, cce_flags, cce_vars, oss);
    }
  }

  //treat_Pb3O4_special_case////////////////////////////////////////////////////////
  // for Pb3O4 the oxidation states are not identified properly
  // https://en.wikipedia.org/wiki/Lead(II,IV)_oxide
  void treat_Pb3O4_special_case(const xstructure& structure, xoption& cce_flags, CCE_Variables& cce_vars, ostream& oss) {
    string soliloquy=XPID+"cce::treat_Pb3O4_special_case():";
    stringstream message;
    bool LDEBUG = (FALSE || XHOST.DEBUG || CCE_DEBUG);
    if (! ( structure.species.size() == 2 && ((KBIN::VASP_PseudoPotential_CleanName(structure.species[0]) == "O" && KBIN::VASP_PseudoPotential_CleanName(structure.species[1]) == "Pb") || (KBIN::VASP_PseudoPotential_CleanName(structure.species[0]) == "Pb" && KBIN::VASP_PseudoPotential_CleanName(structure.species[1]) == "O")) )) {return;}
    uint num_O_before_Pb = 0;
    if ( KBIN::VASP_PseudoPotential_CleanName(structure.species[0]) == "O" && KBIN::VASP_PseudoPotential_CleanName(structure.species[1]) == "Pb" ) {
      num_O_before_Pb=4;
    } else {
      num_O_before_Pb=0;
    }
    double amount_Pb=0;
    double amount_O=0;
    for(uint i=0,isize=structure.species.size();i<isize;i++){
      if (structure.species[i] == "Pb"){
        amount_Pb=structure.num_each_type[i];
      } else if (structure.species[i] == "O"){
        amount_O=structure.num_each_type[i];
      }
    }
    if(LDEBUG){
      cerr << soliloquy << "number of Pb ions= " << amount_Pb << endl;
      cerr << soliloquy << "number of O ions= " << amount_O << endl;
    }
    double Pb_O_ratio = 0.0;
    if ( amount_O != 0 ){
      Pb_O_ratio=amount_Pb/amount_O;
    } else {
      message << " Pb3O4 special case. Amount of O determined to be ZERO. Please check your structure.";
      throw aurostd::xerror(_AFLOW_FILE_NAME_,soliloquy,message,_VALUE_ILLEGAL_);
    }
    if ( aurostd::isequal(Pb_O_ratio,0.75) ){
      stringstream message;
      message << " This system is identified as a mixed valence compound." << endl;
      message << "The oxidation numbers and the number of cation-anion bonds will be set as known for this special case." << endl;
      message << "The individual oxidation numbers might therefore not be assigned to the correct atoms." << endl; //, but at least how often each cation oxidation state occurs should be correct." << endl;
      message << "Pb3O4 with ratio of Pb/O= " << Pb_O_ratio << endl;
      if(cce_flags.flag("TEST_COMMAND_LINE")){
        oss << endl;
        oss << "WARNING:" << message.str();
      } else if (!cce_flags.flag("TEST")) {
        ostream& oss = cout;
        ofstream FileMESSAGE;
        _aflags aflags;aflags.Directory=aurostd::getPWD();
        pflow::logger(_AFLOW_FILE_NAME_,soliloquy, message, aflags, FileMESSAGE, oss, _LOGGER_WARNING_);
      }
      if ((structure.atoms.size() % 7) == 0) {
        uint num_formula_units_in_cell=structure.atoms.size()/7; // 7 for Pb3O4
        if(LDEBUG){
          cerr << "number of formula units in cell: " << num_formula_units_in_cell << endl;
        }
        for(uint i=0,isize=structure.atoms.size();i<isize;i++){ //loop over all atoms in structure
          if (structure.atoms[i].cleanname == "Pb"){
            // taking the first Pb ions as +4 (without knowing whether they are actually +4); works only because
            // the number of bonds for them will be adjusted to 6 as needed for Pb3O4 disregarding the actual
            // number of Pb-O bonds (this is a hack since I know how many bonds there should be for each ion type)
            if ( i < (1+num_O_before_Pb)*num_formula_units_in_cell ){  // (1 Pb4+ ions per formula unit + 4*O listed before in alphabetic order) * number of formula units
              cce_vars.oxidation_states[i]=4;
              if(LDEBUG){
                cerr << "setting oxidation state of " << structure.atoms[i].cleanname << " (atom[" << i << "]) to Pb+4 " << endl;
              }
              cce_vars.num_neighbors[i]=6; // for Pb3O4 the Pb4+ ions are 6-fold coordinated by oxygen
              if(LDEBUG){
                cerr << "Modified number of neighbors of Pb (atom[" << i << "]) taken as Pb+4: " << cce_vars.num_neighbors[i] << endl;
              }
            } else {
              cce_vars.oxidation_states[i]=2;
              if(LDEBUG){
                cerr << "setting oxidation state of " << structure.atoms[i].cleanname << " (atom[" << i << "]) to Pb+2 " << endl;
              }
              cce_vars.num_neighbors[i]=3; // for Pb3O4 the Pb2+ ions are 3-fold coordinated by oxygen
              if(LDEBUG){
                cerr << "Modified number of neighbors of Pb (atom[" << i << "]) taken as Pb+2: " << cce_vars.num_neighbors[i] << endl;
              }
            }
          }
        }
      } else {
        message << " The total number of atoms is not divisible by 7 as needed for Pb3O4. Please check your structure.";
        throw aurostd::xerror(_AFLOW_FILE_NAME_,soliloquy,message,_VALUE_ILLEGAL_);
      }
      check_ox_nums_special_case(structure, cce_flags, cce_vars, oss);
    }
  }

  //treat_Ti_O_Magneli_phase_special_case////////////////////////////////////////////////////////
  // treat Ti-O Magneli phases; there are always 2xTi+3 per formula unit and the rest is Ti+4; 
  // fortunately, both Ti+3 and Ti+4 have 6 Ti-O bonds, hence one only needs to know how many ions 
  // of the respective oxidation state there are, not which one is which
  void treat_Ti_O_Magneli_phase_special_case(const xstructure& structure, xoption& cce_flags, CCE_Variables& cce_vars, ostream& oss) {
    bool LDEBUG = (FALSE || XHOST.DEBUG || CCE_DEBUG);
    string soliloquy=XPID+"cce::treat_Ti_O_Magneli_phase_special_case():";
    stringstream message;
    if (! ( structure.species.size() == 2 && ((KBIN::VASP_PseudoPotential_CleanName(structure.species[0]) == "O" && KBIN::VASP_PseudoPotential_CleanName(structure.species[1]) == "Ti") || (KBIN::VASP_PseudoPotential_CleanName(structure.species[0]) == "Ti" && KBIN::VASP_PseudoPotential_CleanName(structure.species[1]) == "O")) )) {return;}
    uint num_O_before_Ti = 0;
    if ( KBIN::VASP_PseudoPotential_CleanName(structure.species[0]) == "O" && KBIN::VASP_PseudoPotential_CleanName(structure.species[1]) == "Ti" ) {
      num_O_before_Ti=5;
    } else {
      num_O_before_Ti=0;
    }
    if(LDEBUG){
      cerr << soliloquy << "Ti-O system, Magneli for Ti_nO_(2n-1), i.e. Ti-O ratio= " << 3.0/5 << ", " << 4.0/7 << ", " << 5.0/9 << ", " << 6.0/11 << ", " << 7.0/13 << ", " << 8.0/15 << ", " << 9.0/17 << ", " << 10.0/19 << "..." << endl;
    }
    double amount_O=0;
    double amount_Ti=0;
    for(uint i=0,isize=structure.species.size();i<isize;i++){
      if (structure.species[i] == "O"){
        amount_O=structure.num_each_type[i];
      } else if (structure.species[i] == "Ti"){
        amount_Ti=structure.num_each_type[i];
      }
    }
    if(LDEBUG){
      cerr << soliloquy << "number of O ions= " << amount_O << endl;
      cerr << soliloquy << "number of Ti ions= " << amount_Ti << endl;
    }
    double Ti_O_ratio = 0.0;
    if ( amount_O != 0 ){
      Ti_O_ratio=amount_Ti/amount_O;
    } else {
      message << " Ti-O Magneli phases special case. Amount of O determined to be ZERO. Please check your structure.";
      throw aurostd::xerror(_AFLOW_FILE_NAME_,soliloquy,message,_VALUE_ILLEGAL_);
    }
    if(LDEBUG){
      cerr << soliloquy << "ratio of Ti/O= " << Ti_O_ratio << endl;
    }
    uint num_formula_units_in_cell = 0;
    // check for Magneli composition Ti_(n)O_(2n-1)
    double n = 0.0;
    bool magneli = false;
    for(n=3;n<101;n++){ // looping up to 101 should be enough
      if(LDEBUG){
        cerr << "n/(2*n-1)= " << n/(2*n-1) << endl;
      }
      if ( aurostd::isequal(Ti_O_ratio,n/(2*n-1)) ){
        stringstream message;
        message << " This system is identified as a mixed valence compound." << endl;
        message << "The oxidation numbers and the number of cation-anion bonds will be set as known for this special case." << endl;
        message << "The individual oxidation numbers might therefore not be assigned to the correct atoms." << endl; //, but at least how often each cation oxidation state occurs should be correct." << endl;
        message << "n= " << n << " Magneli composition Ti_nO_(2n-1)" << endl;
        if(cce_flags.flag("TEST_COMMAND_LINE")){
          oss << endl;
          oss << "WARNING:" << message.str();
        } else if (!cce_flags.flag("TEST")) {
          ostream& oss = cout;
          ofstream FileMESSAGE;
          _aflags aflags;aflags.Directory=aurostd::getPWD();
          pflow::logger(_AFLOW_FILE_NAME_,soliloquy, message, aflags, FileMESSAGE, oss, _LOGGER_WARNING_);
        }
        magneli = true;
        num_formula_units_in_cell=amount_Ti/n;
        if(LDEBUG){
          cerr << "number of formula units in cell: " << num_formula_units_in_cell << endl;
        }
      }
    }
    if ( magneli == false){
      if(LDEBUG){
        cerr << soliloquy << "Not a Magneli composition." << endl;
      }
    }
    if (magneli){
      for(uint i=0,isize=structure.atoms.size();i<isize;i++){ //loop over all atoms in structure
        if (structure.atoms[i].cleanname == "Ti"){
          // taking the first Ti as +3 (without knowing whether they are actually +3) works only because
          // for the Magneli phases both Ti+3 and Ti+4 have both always 6 Ti-O bonds
          if ( i < (2+num_O_before_Ti)*num_formula_units_in_cell ){
            cce_vars.oxidation_states[i]=3;
            if(LDEBUG){
              cerr << "setting oxidation state of " << structure.atoms[i].cleanname << " (atom[" << i << "]) to Ti+3 " << endl;
            }
          } else {
            cce_vars.oxidation_states[i]=4;
            if(LDEBUG){
              cerr << "setting oxidation state of " << structure.atoms[i].cleanname << " (atom[" << i << "]) to Ti+4 " << endl;
            }
          }
        }
      }
      check_ox_nums_special_case(structure, cce_flags, cce_vars, oss);
    }
  }

  //treat_Fe3O4_special_case////////////////////////////////////////////////////////
  // for Fe3O4 in inverse spinel structure the oxidation states are not identified properly
  // According to Wikipedia the Fe2+ ions are octahedrally coordinated and the Fe3+ ions are evenly distributed 
  // between the octahedral and tetrahedral sites and one hence needs per formula unit 6x the Fe2+ correction 
  // and 4+6=10x the Fe3+ correction, see:
  // https://en.wikipedia.org/wiki/Iron(II,III)_oxide
  // for Co3O4 and Mn3O4 this is different; in the normal spinel structure Co2+/Mn2+ occupies only tetrahedral sites 
  // while Co3+/Mn3+ occupies octahedral sites; the correction hence needs to be different but at the present stage 
  // there are no corrections for Co3+ and Mn3+, see:
  // https://en.wikipedia.org/wiki/Cobalt(II,III)_oxide
  // https://en.wikipedia.org/wiki/Manganese(II,III)_oxide
  void treat_Fe3O4_special_case(const xstructure& structure, xoption& cce_flags, CCE_Variables& cce_vars, ostream& oss) {
    bool LDEBUG = (FALSE || XHOST.DEBUG || CCE_DEBUG);
    string soliloquy=XPID+"cce::treat_Fe3O4_special_case():";
    stringstream message;
    if (! ( structure.species.size() == 2 && ((KBIN::VASP_PseudoPotential_CleanName(structure.species[0]) == "O" && KBIN::VASP_PseudoPotential_CleanName(structure.species[1]) == "Fe") || (KBIN::VASP_PseudoPotential_CleanName(structure.species[0]) == "Fe" && KBIN::VASP_PseudoPotential_CleanName(structure.species[1]) == "O")) )) {return;}
    uint num_O_before_Fe = 0;
    if ( KBIN::VASP_PseudoPotential_CleanName(structure.species[0]) == "O" && KBIN::VASP_PseudoPotential_CleanName(structure.species[1]) == "Fe" ) {
      num_O_before_Fe=4;
    } else {
      num_O_before_Fe=0;
    }
    double amount_Fe=0;
    double amount_O=0;
    for(uint i=0,isize=structure.species.size();i<isize;i++){
      if (structure.species[i] == "Fe"){
        amount_Fe=structure.num_each_type[i];
      } else if (structure.species[i] == "O"){
        amount_O=structure.num_each_type[i];
      }
    }
    if(LDEBUG){
      cerr << soliloquy << "number of Fe ions= " << amount_Fe << endl;
      cerr << soliloquy << "number of O ions= " << amount_O << endl;
    }
    double Fe_O_ratio = 0.0;
    if ( amount_O != 0 ){
      Fe_O_ratio=amount_Fe/amount_O;
    } else {
      message << " Fe3O4 special case. Amount of O determined to be ZERO. Please check your structure.";
      throw aurostd::xerror(_AFLOW_FILE_NAME_,soliloquy,message,_VALUE_ILLEGAL_);
    }
    if ( aurostd::isequal(Fe_O_ratio,0.75) ){
      stringstream message;
      message << " This system is identified as a mixed valence compound." << endl;
      message << "The oxidation numbers and the number of cation-anion bonds will be set as known for this special case." << endl;
      message << "The individual oxidation numbers might therefore not be assigned to the correct atoms." << endl; //, but at least how often each cation oxidation state occurs should be correct." << endl;
      message << "Fe3O4 with ratio of Fe/O= " << Fe_O_ratio << endl;
      if(cce_flags.flag("TEST_COMMAND_LINE")){
        oss << endl;
        oss << "WARNING:" << message.str();
      } else if (!cce_flags.flag("TEST")) {
        ostream& oss = cout;
        ofstream FileMESSAGE;
        _aflags aflags;aflags.Directory=aurostd::getPWD();
        pflow::logger(_AFLOW_FILE_NAME_,soliloquy, message, aflags, FileMESSAGE, oss, _LOGGER_WARNING_);
      }
      if ((structure.atoms.size() % 7) == 0) {
        uint num_formula_units_in_cell=structure.atoms.size()/7; // 7 for Fe3O4
        if(LDEBUG){
          cerr << "number of formula units in cell: " << num_formula_units_in_cell << endl;
        }
        for(uint i=0,isize=structure.atoms.size();i<isize;i++){ //loop over all atoms in structure
          if (structure.atoms[i].cleanname == "Fe"){
            // taking the first Fe ions as +2 (without knowing whether they are actually +2); works only because
            // the number of bonds for them will be adjusted to 6 (octahedral) as needed for Fe3O4 disregarding the actual
            // number of Fe-O bonds (this is a hack since I know how many bonds there should be for each ion type)
            if ( i < (1+num_O_before_Fe)*num_formula_units_in_cell ){  // 1 Fe2+ ions per formula unit * number of formula units
              cce_vars.oxidation_states[i]=2;
              if(LDEBUG){
                cerr << "setting oxidation state of " << structure.atoms[i].cleanname << " (atom[" << i << "]) to Fe+2 " << endl;
              }
              cce_vars.num_neighbors[i]=6; // for Fe3O4 the Fe2+ ions are 6-fold coordinated by oxygen according to Wikipedia
              if(LDEBUG){
                cerr << "Modified number of neighbors of Fe (atom[" << i << "]) taken as Fe+2: " << cce_vars.num_neighbors[i] << endl;
              }
            } else {
              cce_vars.oxidation_states[i]=3;
              if(LDEBUG){
                cerr << "setting oxidation state of " << structure.atoms[i].cleanname << " (atom[" << i << "]) to Fe+3 " << endl;
              }
              cce_vars.num_neighbors[i]=5; // for Fe3O4 the Fe3+ ions are evenly 6- and 4-fold, so on average 5-fold (set here as a hack) coordinated by oxygen according to Wikipedia
              if(LDEBUG){
                cerr << "Modified number of neighbors of Fe (atom[" << i << "]) taken as Fe+3 (average between even 6- and 4-fold coordination): " << cce_vars.num_neighbors[i] << endl;
              }
            }
          }
        }
      } else {
        message << " The total number of atoms is not divisible by 7 as needed for Fe3O4. Please check your structure.";
        throw aurostd::xerror(_AFLOW_FILE_NAME_,soliloquy,message,_VALUE_ILLEGAL_);
      }
      check_ox_nums_special_case(structure, cce_flags, cce_vars, oss);
    }
  }

  //treat_Mn3O4_Co3O4_special_case////////////////////////////////////////////////////////
  // for Co3O4 and Mn3O4 in the normal spinel structure Co2+/Mn2+ occupies only tetrahedral sites 
  // while Co3+/Mn3+ occupies octahedral sites; the correction hence needs to be different than for Fe3O4
  // but at the present stage there are no corrections for Co3+ and Mn3+, see:
  // https://en.wikipedia.org/wiki/Cobalt(II,III)_oxide
  // https://en.wikipedia.org/wiki/Manganese(II,III)_oxide
  void treat_Mn3O4_Co3O4_special_case(const xstructure& structure, xoption& cce_flags, CCE_Variables& cce_vars, const string& cation_species, ostream& oss) {
    bool LDEBUG = (FALSE || XHOST.DEBUG || CCE_DEBUG);
    string soliloquy=XPID+"cce::treat_Mn3O4_Co3O4_special_case():";
    stringstream message;
    if (! ( structure.species.size() == 2 && ((KBIN::VASP_PseudoPotential_CleanName(structure.species[0]) == "O" && KBIN::VASP_PseudoPotential_CleanName(structure.species[1]) == cation_species) || (KBIN::VASP_PseudoPotential_CleanName(structure.species[0]) == cation_species && KBIN::VASP_PseudoPotential_CleanName(structure.species[1]) == "O")) )) {return;}
    uint num_O_before_cation_species = 0;
    if ( KBIN::VASP_PseudoPotential_CleanName(structure.species[0]) == "O" && KBIN::VASP_PseudoPotential_CleanName(structure.species[1]) == cation_species ) {
      num_O_before_cation_species=4;
    } else {
      num_O_before_cation_species=0;
    }
    double amount_cation_species=0;
    double amount_O=0;
    for(uint i=0,isize=structure.species.size();i<isize;i++){
      if (structure.species[i] == cation_species){
        amount_cation_species=structure.num_each_type[i];
      } else if (structure.species[i] == "O"){
        amount_O=structure.num_each_type[i];
      }
    }
    if(LDEBUG){
      cerr << soliloquy << "number of " << cation_species << " ions = " << amount_cation_species << endl;
      cerr << soliloquy << "number of O ions= " << amount_O << endl;
    }
    double cation_species_O_ratio = 0.0;
    if ( amount_O != 0 ){
      cation_species_O_ratio=amount_cation_species/amount_O;
    } else {
      message << " " << cation_species << "3O4 special case. Amount of O determined to be ZERO. Please check your structure.";
      throw aurostd::xerror(_AFLOW_FILE_NAME_,soliloquy,message,_VALUE_ILLEGAL_);
    }
    if ( aurostd::isequal(cation_species_O_ratio,0.75) ){
      stringstream message;
      message << " This system is identified as a mixed valence compound." << endl;
      message << "The oxidation numbers and the number of cation-anion bonds will be set as known for this special case." << endl;
      message << "The individual oxidation numbers might therefore not be assigned to the correct atoms." << endl; //, but at least how often each cation oxidation state occurs should be correct." << endl;
      message << cation_species << "3O4 with ratio of " << cation_species << "/O= " << cation_species_O_ratio << endl;
      if(cce_flags.flag("TEST_COMMAND_LINE")){
        oss << endl;
        oss << "WARNING:" << message.str();
      } else if (!cce_flags.flag("TEST")) {
        ostream& oss = cout;
        ofstream FileMESSAGE;
        _aflags aflags;aflags.Directory=aurostd::getPWD();
        pflow::logger(_AFLOW_FILE_NAME_,soliloquy, message, aflags, FileMESSAGE, oss, _LOGGER_WARNING_);
      }
      if ((structure.atoms.size() % 7) == 0) {
        uint num_formula_units_in_cell=structure.atoms.size()/7; // 7 for Mn3O4 and Co3O4
        if(LDEBUG){
          cerr << "number of formula units in cell: " << num_formula_units_in_cell << endl;
        }
        for(uint i=0,isize=structure.atoms.size();i<isize;i++){ //loop over all atoms in structure
          if (structure.atoms[i].cleanname == cation_species){
            // taking the first Mn/Co ions as +2 (without knowing whether they are actually +2); works only because
            // the number of bonds for them will be adjusted to 4 (tetrahedral) as needed for Mn3O4/Co3O4 disregarding the actual
            // number of Mn/Co-O bonds (this is a hack since I know how many bonds there should be for each ion type)
            if ( i < (1+num_O_before_cation_species)*num_formula_units_in_cell ){  // 1 Mn/Co2+ ions per formula unit * number of formula units
              cce_vars.oxidation_states[i]=2;
              if(LDEBUG){
                cerr << "setting oxidation state of " << structure.atoms[i].cleanname << " (atom[" << i << "]) to " << cation_species << "+2 " << endl;
              }
              cce_vars.num_neighbors[i]=4; // for Mn3O4/Co3O4 the Mn/Co2+ ions are 4-fold coordinated by oxygen according to Wikipedia
              if(LDEBUG){
                cerr << "Modified number of neighbors of " << cation_species << " (atom[" << i << "]) taken as " << cation_species << "+2: " << cce_vars.num_neighbors[i] << endl;
              }
            } else {
              cce_vars.oxidation_states[i]=3;
              if(LDEBUG){
                cerr << "setting oxidation state of " << structure.atoms[i].cleanname << " (atom[" << i << "]) to " << cation_species << "+3 " << endl;
              }
              cce_vars.num_neighbors[i]=6; // for Mn3O4/Co3O4 the Mn/Co3+ ions are 6-fold coordinated by oxygen according to Wikipedia
              if(LDEBUG){
                cerr << "Modified number of neighbors of " << cation_species << " (atom[" << i << "]) taken as " << cation_species << "+3: " << cce_vars.num_neighbors[i] << endl;
              }
            }
          }
        }
      } else {
        message << " The total number of atoms is not divisible by 7 as needed for " << cation_species << "3O4. Please check your structure.";
        throw aurostd::xerror(_AFLOW_FILE_NAME_,soliloquy,message,_VALUE_ILLEGAL_);
      }
      check_ox_nums_special_case(structure, cce_flags, cce_vars, oss);
    }
  }

  //treat_alkali_sesquioxide_special_case////////////////////////////////////////////////////////
  // for alkali metal sesquioxides (X2O3) the oxidation states and corrections might not be found correctly
  // since these systems are formulated to contain both per- and superoxide ions
  // see: https://en.wikipedia.org/wiki/Sesquioxide
  // the only known example to date for which also a structure was found on Springer Materials and the AFLOW ICSD
  // is Rb2O3 formulated as [(Rb+)4(O2−2)(O2-1)2] (for Cs4O6 there is only a single entry in a scanned pdf on Springer Materials)
  // this function will treat it as an exceptional case for all possible alkali metal sesquioxides
  // the oxidation numbers and per- as well as superoxide corrections will be adjusted accordingly
  void treat_alkali_sesquioxide_special_case(const xstructure& structure, xoption& cce_flags, CCE_Variables& cce_vars, ostream& oss) {
    bool LDEBUG = (FALSE || XHOST.DEBUG || CCE_DEBUG);
    string soliloquy=XPID+"cce::treat_alkali_sesquioxide_special_case():";
    stringstream message;
    string alkali_metals = "Li,Na,K,Rb,Cs,Fr";
    vector<string> valkali_metals;
    aurostd::string2tokens(alkali_metals, valkali_metals, ",");
    if (! ( structure.species.size() == 2 && ((KBIN::VASP_PseudoPotential_CleanName(structure.species[0]) == "O" && aurostd::WithinList(valkali_metals, KBIN::VASP_PseudoPotential_CleanName(structure.species[1]))) || (aurostd::WithinList(valkali_metals, KBIN::VASP_PseudoPotential_CleanName(structure.species[0])) && KBIN::VASP_PseudoPotential_CleanName(structure.species[1]) == "O")) )) {return;} // check whether it is a binary alkali metal oxide
    if(LDEBUG){
      cerr << soliloquy << "This is a binary alkali metal oxide, checking whether it is an alkali metal sesquioxide..." << endl;
    }
    uint num_alkali_before_O = 0; // num cations before O not O before cations since setting oxidation states of anions below, not for cations as in other cases
    string alkali_metal = "";
    if ( KBIN::VASP_PseudoPotential_CleanName(structure.species[0]) == "O" && aurostd::WithinList(valkali_metals, KBIN::VASP_PseudoPotential_CleanName(structure.species[1])) ) {
      num_alkali_before_O=0;
      alkali_metal=KBIN::VASP_PseudoPotential_CleanName(structure.species[1]);
    } else {
      num_alkali_before_O=2;
      alkali_metal=KBIN::VASP_PseudoPotential_CleanName(structure.species[0]);
    }
    double amount_O=0;
    double amount_alkali=0;
    for(uint i=0,isize=structure.species.size();i<isize;i++){
      if (structure.species[i] == "O"){
        amount_O=structure.num_each_type[i];
      } else {
        amount_alkali=structure.num_each_type[i];
      }
    }
    if(LDEBUG){
      cerr << soliloquy << "number of O ions= " << amount_O << endl;
      cerr << soliloquy << "number of alkali (" << alkali_metal << ") ions= " << amount_alkali << endl;
    }
    double O_alkali_ratio = 0.0;
    if ( amount_alkali != 0 ){
      O_alkali_ratio=amount_O/amount_alkali;
    } else {
      message << " Alkali metal sesquioxide special case. Amount of alkali atoms determined to be ZERO. Please check your structure.";
      throw aurostd::xerror(_AFLOW_FILE_NAME_,soliloquy,message,_VALUE_ILLEGAL_);
    }
    if(LDEBUG){
      cerr << soliloquy << "ratio of O/" << alkali_metal << "= " << O_alkali_ratio << endl;
    }
    // check for sesqui-composition alkali_metal2O3
    if ( aurostd::isequal(O_alkali_ratio,1.5) ){
      stringstream message;
      message << " This system is identified as an alkali metal sesquioxide (formally) containing both per- and superoxide ions." << endl;
      message << "The oxidation numbers and the number of cation-anion bonds will be set as known for this special case." << endl;
      message << "The individual oxidation numbers might therefore not be assigned to the correct atoms." << endl; //, but at least how often each cation oxidation state occurs should be correct." << endl;
      message << alkali_metal << "2O3 with ratio of O/" << alkali_metal << "= " << O_alkali_ratio << endl;
      if(cce_flags.flag("TEST_COMMAND_LINE")){
        oss << endl;
        oss << "WARNING:" << message.str();
      } else if (!cce_flags.flag("TEST")) {
        ostream& oss = cout;
        ofstream FileMESSAGE;
        _aflags aflags;aflags.Directory=aurostd::getPWD();
        pflow::logger(_AFLOW_FILE_NAME_,soliloquy, message, aflags, FileMESSAGE, oss, _LOGGER_WARNING_);
      }
      if ((structure.atoms.size() % 5) == 0) {
        uint num_formula_units_in_cell=structure.atoms.size()/5; // 5 for alkali_metal2O3
        if(LDEBUG){
          cerr << "number of formula units in cell: " << num_formula_units_in_cell << endl;
        }
        for(uint i=0,isize=structure.atoms.size();i<isize;i++){ //loop over all atoms in structure
          if (structure.atoms[i].cleanname == "O"){
            // taking the first O ions as -0.5 (superox. Os, without knowing whether they are actually -0.5); works only because
            // the number of superoxide bonds will be adjusted to 1 per formula unit as needed for alkali metal sesquioxides
            // taking last O ions as -1 (perox. Os, without knowing whether they are actually -1); works only because
            // the number of peroxide bonds will be adjusted to 0.5 per formula unit as needed for alkali metal sesquioxides
            // (this is a hack since I know how many bonds there should be for each ion type)
            if ( i < (2+num_alkali_before_O)*num_formula_units_in_cell ){  // 2 superoxide O-atoms per formula unit * number of formula units
              cce_vars.oxidation_states[i]=-0.5;
              if(LDEBUG){
                cerr << "setting oxidation state of " << structure.atoms[i].cleanname << " (atom[" << i << "]) to -0.5 " << endl;
              }
              cce_vars.superox_indices[i]=1;
            } else {
              cce_vars.oxidation_states[i]=-1;
              if(LDEBUG){
                cerr << "setting oxidation state of " << structure.atoms[i].cleanname << " (atom[" << i << "]) to -1 " << endl;
              }
              cce_vars.perox_indices[i]=1;
            }
          }
        }
        cce_vars.num_superox_bonds=1*num_formula_units_in_cell; // 1 superox. bonds per formula unit * num. formula units
        if(LDEBUG){
          cerr << "Number of superoxide bonds set to: " << cce_vars.num_superox_bonds << endl;
        }
        cce_vars.num_perox_bonds=0.5*num_formula_units_in_cell; // 0.5 perox. bonds per formula unit * num. formula units; this should neve yield a non-integer since there should be at least one complete peroxide ion per cell
        if(LDEBUG){
          cerr << "Number of peroxide bonds set to: " << cce_vars.num_perox_bonds << endl;
        }
      } else {
        message << " The total number of atoms is not divisible by 5 as needed for alkali metal sesquioxide. Please check your structure.";
        throw aurostd::xerror(_AFLOW_FILE_NAME_,soliloquy,message,_VALUE_ILLEGAL_);
      }
      check_ox_nums_special_case(structure, cce_flags, cce_vars, oss);
    }
  }

  // following special cases only needed when determining oxidation states from Bader charges

  //treat_MnMoO4_special_case////////////////////////////////////////////////////////
  // for MnMoO4 the oxidation numbers are determined to be +4 for both Mn and Mo from the Bader charges; 
  // it should be Mn+2 & Mo+6; however since the sum of the falsely determined oxidation numbers 
  // is accidentally 0 it needs to be corrected individually
  void treat_MnMoO4_special_case(const xstructure& structure, xoption& cce_flags, CCE_Variables& cce_vars, ostream& oss) {
    bool LDEBUG = (FALSE || XHOST.DEBUG || CCE_DEBUG);
    string soliloquy=XPID+"cce::treat_MnMoO4_special_case():";
    stringstream message;
    if (! ( structure.species.size() == 3 && KBIN::VASP_PseudoPotential_CleanName(structure.species[0]) == "Mn" && KBIN::VASP_PseudoPotential_CleanName(structure.species[1]) == "Mo" && KBIN::VASP_PseudoPotential_CleanName(structure.species[2]) == "O" )) {return;}
    double amount_Mn=0;
    double amount_Mo=0;
    double amount_O=0;
    for(uint i=0,isize=structure.species.size();i<isize;i++){
      if (structure.species[i] == "Mn"){
        amount_Mn=structure.num_each_type[i];
      } else if (structure.species[i] == "Mo"){
        amount_Mo=structure.num_each_type[i];
      } else if (structure.species[i] == "O"){
        amount_O=structure.num_each_type[i];
      }
    }
    if(LDEBUG){
      cerr << soliloquy << "number of Mn ions= " << amount_Mn << endl;
      cerr << soliloquy << "number of Mo ions= " << amount_Mo << endl;
      cerr << soliloquy << "number of O ions= " << amount_O << endl;
    }
    if (amount_Mo != 0 && amount_O != 0) {
      if (aurostd::isequal(amount_Mn/amount_Mo,1.0) && aurostd::isequal(amount_Mn/amount_O,0.25) && aurostd::isequal(amount_Mo/amount_O,0.25)) {
        stringstream message;
        message << " MnMoO4 special treatment since sum over oxidation states is zero but individual oxidation numbers are wrong!!!" << endl;
        if(cce_flags.flag("TEST_COMMAND_LINE")){
          oss << endl;
          oss << "WARNING:" << message.str();
        } else if (!cce_flags.flag("TEST")) {
          ostream& oss = cout;
          ofstream FileMESSAGE;
          _aflags aflags;aflags.Directory=aurostd::getPWD();
          pflow::logger(_AFLOW_FILE_NAME_,soliloquy, message, aflags, FileMESSAGE, oss, _LOGGER_WARNING_);
        }
        for(uint i=0,isize=structure.atoms.size();i<isize;i++){ //loop over all atoms in structure
          if (structure.atoms[i].cleanname == "Mn"){
            cce_vars.oxidation_states[i]=2;
            if(LDEBUG){
             cerr << "setting oxidation state of " << structure.atoms[i].cleanname << " (atom[" << i << "]) to Mn+2 " << endl;
            }
          }
          if (structure.atoms[i].cleanname == "Mo"){
            cce_vars.oxidation_states[i]=6;
            if(LDEBUG){
              cerr << "setting oxidation state of " << structure.atoms[i].cleanname << " (atom[" << i << "]) to Mo+6 " << endl;
            }
          }
        }
        check_ox_nums_special_case(structure, cce_flags, cce_vars, oss);
      }
    } else {
      message << " MnMoO4 special case. Amount of Mo or O determined to be ZERO. Please check your structure.";
      throw aurostd::xerror(_AFLOW_FILE_NAME_,soliloquy,message,_VALUE_ILLEGAL_);
    }
  }

  //treat_Ca2Fe2O5_CaFe2O4_LDA_special_case////////////////////////////////////////////////////////
  // for Ca2Fe2O5 and CaFe2O4 for LDA the oxidation numbers of Fe are not correctly determined 
  // to be Fe+3 but are partly Fe+2 which will be corrected here
  void treat_Ca2Fe2O5_CaFe2O4_LDA_special_case(const xstructure& structure, xoption& cce_flags, CCE_Variables& cce_vars, ostream& oss) {
    bool LDEBUG = (FALSE || XHOST.DEBUG || CCE_DEBUG);
    string soliloquy=XPID+"cce::treat_Ca2Fe2O5_CaFe2O4_LDA_special_case():";
    stringstream message;
    if (! ( structure.species.size() == 3 && KBIN::VASP_PseudoPotential_CleanName(structure.species[0]) == "Ca" && KBIN::VASP_PseudoPotential_CleanName(structure.species[1]) == "Fe" && KBIN::VASP_PseudoPotential_CleanName(structure.species[2]) == "O" )) {return;}
    double amount_Ca=0;
    double amount_Fe=0;
    double amount_O=0;
    for(uint i=0,isize=structure.species.size();i<isize;i++){
      if (structure.species[i] == "Ca"){
        amount_Ca=structure.num_each_type[i];
      } else if (structure.species[i] == "Fe"){
        amount_Fe=structure.num_each_type[i];
      } else if (structure.species[i] == "O"){
        amount_O=structure.num_each_type[i];
      }
    }
    if(LDEBUG){
      cerr << soliloquy << "number of Ca ions= " << amount_Ca << endl;
      cerr << soliloquy << "number of Fe ions= " << amount_Fe << endl;
      cerr << soliloquy << "number of O ions= " << amount_O << endl;
    }
    //making sure it is Ca2Fe2O5
    if (amount_Fe != 0 && amount_O != 0) {
      if (aurostd::isequal(amount_Ca/amount_Fe,1.0) && aurostd::isequal(amount_Ca/amount_O,0.4) && aurostd::isequal(amount_Fe/amount_O,0.4)) {
        stringstream message;
        message << " Ca2Fe2O5 special treatment for LDA since oxidation numbers for Fe, which should be Fe+3, are not correctly determined from Bader charges for all Fe!!!" << endl;
        if(cce_flags.flag("TEST_COMMAND_LINE")){
          oss << endl;
          oss << "WARNING:" << message.str();
        }
        for(uint i=0,isize=structure.atoms.size();i<isize;i++){ //loop over all atoms in structure
          if (structure.atoms[i].cleanname == "Fe"){
            cce_vars.oxidation_states[i]=3;
            if(LDEBUG){
              cerr << "setting oxidation state of " << structure.atoms[i].cleanname << " (atom[" << i << "]) to Fe+3 " << endl;
            }
          }
        }
        check_ox_nums_special_case(structure, cce_flags, cce_vars, oss);
      //making sure it is CaFe2O4
      } else if (amount_Ca/amount_Fe == 0.5 && amount_Ca/amount_O == 0.25 && amount_Fe/amount_O == 0.5) {
        stringstream message;
        message << " CaFe2O4 special treatment for LDA since oxidation numbers for Fe, which should be Fe+3, are not correctly determined from Bader charges for all Fe!!!" << endl;
        if(cce_flags.flag("TEST_COMMAND_LINE")){
          oss << endl;
          oss << "WARNING:" << message.str();
        }
        for(uint i=0,isize=structure.atoms.size();i<isize;i++){ //loop over all atoms in structure
          if (structure.atoms[i].cleanname == "Fe"){
            cce_vars.oxidation_states[i]=3;
            if(LDEBUG){
              cerr << "setting oxidation state of " << structure.atoms[i].cleanname << " (atom[" << i << "]) to Fe+3 " << endl;
            }
          }
        }
        check_ox_nums_special_case(structure, cce_flags, cce_vars, oss);
      }
    } else {
      message << " Ca2Fe2O5/CaFe2O4 special case. Amount of Fe or O determined to be ZERO. Please check your structure.";
      throw aurostd::xerror(_AFLOW_FILE_NAME_,soliloquy,message,_VALUE_ILLEGAL_);
    }
  }

  //treat_FeTiO3_LDA_special_case////////////////////////////////////////////////////////
  // for FeTiO3 for LDA the oxidation numbers of Ti are not correctly determined to be Ti+4 and using 
  // the general fixes would modify both the Ti AND the Fe oxidation numbers resulting again 
  // in non-zero oxidation number sum, which is fixed here
  void treat_FeTiO3_LDA_special_case(const xstructure& structure, xoption& cce_flags, CCE_Variables& cce_vars, ostream& oss) {
    bool LDEBUG = (FALSE || XHOST.DEBUG || CCE_DEBUG);
    string soliloquy=XPID+"cce::treat_FeTiO3_LDA_special_case():";
    stringstream message;
    if (! ( structure.species.size() == 3 && KBIN::VASP_PseudoPotential_CleanName(structure.species[0]) == "Fe" && KBIN::VASP_PseudoPotential_CleanName(structure.species[1]) == "O" && KBIN::VASP_PseudoPotential_CleanName(structure.species[2]) == "Ti" )) {return;}
    double amount_Fe=0;
    double amount_O=0;
    double amount_Ti=0;
    for(uint i=0,isize=structure.species.size();i<isize;i++){
      if (structure.species[i] == "Fe"){
        amount_Fe=structure.num_each_type[i];
      } else if (structure.species[i] == "O"){
        amount_O=structure.num_each_type[i];
      } else if (structure.species[i] == "Ti"){
        amount_Ti=structure.num_each_type[i];
      }
    }
    if(LDEBUG){
      cerr << soliloquy << "number of Fe ions= " << amount_Fe << endl;
      cerr << soliloquy << "number of O ions= " << amount_O << endl;
      cerr << soliloquy << "number of Ti ions= " << amount_Ti << endl;
    }
    //making sure it is FeTiO3
    if (amount_Ti != 0 && amount_O != 0) {
      if (aurostd::isequal(amount_Fe/amount_Ti,1.0) && aurostd::isequal(amount_Fe/amount_O,1.0/3) && aurostd::isequal(amount_Ti/amount_O,1.0/3)) {
        stringstream message;
        message << " FeTiO3 special treatment for LDA since oxidation numbers for Ti, which should be Ti+4, are not correctly determined from Bader charges and using other fixing would also change Fe oxidation numbers!!!" << endl;
        if(cce_flags.flag("TEST_COMMAND_LINE")){
          oss << endl;
          oss << "WARNING:" << message.str();
        }
        for(uint i=0,isize=structure.atoms.size();i<isize;i++){ //loop over all atoms in structure
          if (structure.atoms[i].cleanname == "Ti"){
            cce_vars.oxidation_states[i]=4;
            if(LDEBUG){
              cerr << "setting oxidation state of " << structure.atoms[i].cleanname << " (atom[" << i << "]) to Ti+4 " << endl;
            }
          }
        }
        check_ox_nums_special_case(structure, cce_flags, cce_vars, oss);
      }
    } else {
      message << " FeTiO3 special case. Amount of Ti or O determined to be ZERO. Please check your structure.";
      throw aurostd::xerror(_AFLOW_FILE_NAME_,soliloquy,message,_VALUE_ILLEGAL_);
    }
  }

  //check_ox_nums_special_case////////////////////////////////////////////////////////
  // part checking oxidation numbers for special case treatment
  void check_ox_nums_special_case(const xstructure& structure, xoption& cce_flags, CCE_Variables& cce_vars, ostream& oss) {
    string soliloquy=XPID+"cce::check_ox_nums_special_case():";
    stringstream message;
    // calculate sum of oxidation numbers
    cce_vars.oxidation_sum = get_oxidation_states_sum(cce_vars);
    // system should not be regarded correctable if sum over oxidation states is not zero
    if (std::abs(cce_vars.oxidation_sum) > DEFAULT_CCE_OX_TOL) { // this case should never occur since set oxidation states should always work
      cce_flags.flag("CORRECTABLE",FALSE);
      oss << print_output_oxidation_numbers(structure, cce_flags, cce_vars); // print previously gathered output e.g. from determination of oxidation numbers
      message << "BAD NEWS: The formation enthalpy of this system is not correctable! The determined and fixed oxidation numbers do not add up to zero!"  << endl;
      message << "Sum over all oxidation numbers is: " << cce_vars.oxidation_sum << endl;
      message << "You can also provide oxidation numbers as a comma separated list as input via the option --oxidation_numbers=." << endl;
      throw aurostd::xerror(_AFLOW_FILE_NAME_,soliloquy,message,_VALUE_ILLEGAL_);
    } else {
      cce_flags.flag("OX_STATES_DETERMINED",TRUE); // needed for algorithm determining oxidation numbers from electronegativities
    }
  }

  //try_all_oxidation_states////////////////////////////////////////////////////////
  // try to determine the oxidation numbers using all known oxidation states for all cation species
  void try_all_oxidation_states(const xstructure& structure, CCE_Variables& cce_vars) {
    bool LDEBUG = (FALSE || XHOST.DEBUG || CCE_DEBUG);
    string soliloquy=XPID+"cce::try_all_oxidation_states():";
    if(LDEBUG){
      cerr << soliloquy << "Trying all known oxidation numbers:" << endl;
    }
    // use ME's implementation of my algorithm to determine oxidation_numbers
    determine_cation_oxidation_states(structure, cce_vars, cce_vars.all_ox_states_electronegativity_sorted);
  }

  //determine_cation_oxidation_states////////////////////////////////////////////////////////
  //ME20191101
  // for avoiding recursion algorithm to determine cation oxidation_numbers
  // determine the cation oxidation numbers by using possible oxidation states for each species 
  // which can be either the preferred or all known oxidation numbers
  void determine_cation_oxidation_states(const xstructure& structure, CCE_Variables& cce_vars, const vector<vector<double> >& possible_ox_states) {
    bool LDEBUG = (FALSE || XHOST.DEBUG || CCE_DEBUG);
    string soliloquy=XPID+"cce::determine_cation_oxidation_states():";
    uint num_cation_species = cce_vars.cations_map.size(); // the number of cation species
    uint natoms = cce_vars.oxidation_states.size();

    // Initialize
    for (uint i = 0; i < num_cation_species; i++) { // loop over all cations
      for (uint j = 0; j < cce_vars.cations_map[i].size(); j++) { // loop over atoms of the ith cation type that is given by the second index of cation_map
        if (cce_vars.multi_anion_atoms[cce_vars.cations_map[i][j]] != 1){ // exclude atoms that have been identified as multi anion atoms previously
          if(LDEBUG){
            cerr << soliloquy << "Updating oxidation number for atom " << cce_vars.cations_map[i][j] << " (" << structure.atoms[cce_vars.cations_map[i][j]].cleanname << ") to " << possible_ox_states[i][0] << endl;
          }
          cce_vars.oxidation_states[cce_vars.cations_map[i][j]] = possible_ox_states[i][0]; // possible_ox_states (either preferred or all) for all species should be electronegativity sorted
        }
      }
    }
    if(LDEBUG){
      for(uint n=0,nsize=structure.atoms.size();n<nsize;n++){ 
        cerr << soliloquy << "chosen oxidation state for atom " << n << " (" << structure.atoms[n].cleanname << "): " << cce_vars.oxidation_states[n] << endl;
      }
    }
    // check
    double total_ox = 0.0;
    for (uint at = 0; at < natoms; at++) total_ox += cce_vars.oxidation_states[at];
    bool iszero = aurostd::isequal(total_ox, 0.0, DEFAULT_CCE_OX_TOL);
    // indicate whether these oxidation states were successful or not
    if (iszero) {
      if(LDEBUG){
        cerr << soliloquy << "Oxidation numbers successfully determined since oxidation sum is " << total_ox << endl;
      }
    } else{
      if(LDEBUG){
        cerr << soliloquy << "No successful determination of oxidation numbers since oxidation sum is " << total_ox << endl;
      }
    }

    // Cycle through oxidation states
    if (!iszero) { // maybe the oxidation numbers from the initialization work already, then nothing else needs to be done
      uint maxsize = 0; // maximum number of preferred or all oxidation states for a cation species in the system
      for (uint j = 0; j < num_cation_species; j++) {
        if (possible_ox_states[j].size() > maxsize) maxsize = possible_ox_states[j].size();
      }

      uint num_ox_states = 0;
      uint i = 1; // i: number of tested ox state; can start at 1 since 0th pref./all ox states has been used during initialization
      while (!iszero && (i < maxsize)) {
        for (uint j = num_cation_species; j > 0; j--) { // have to loop downward since species are sorted ascending by electronegativity and oxidation number should be changed for less electronegative species first
          num_ox_states = possible_ox_states[j-1].size(); // j-1 since species loop goes downward and j_min should be comapred to be > 0 for uint, how many pref./all ox. states there are for the jth cation species
          if (i < num_ox_states) { // the index i looping over all possible ox states for species j must be smaller than the maximum number of pref./all ox states for this species 
            for (uint k = 0; k < cce_vars.cations_map[j-1].size(); k++) {
              if (cce_vars.multi_anion_atoms[cce_vars.cations_map[j-1][k]] != 1){ // exclude atoms that have been identified as multi anion atoms previously
                if(LDEBUG){
                  cerr << soliloquy << "Updating oxidation number for atom " << cce_vars.cations_map[j-1][k] << "(" << structure.atoms[cce_vars.cations_map[j-1][k]].cleanname << ") to " << possible_ox_states[j-1][i] << endl;
                }
                cce_vars.oxidation_states[cce_vars.cations_map[j-1][k]] = possible_ox_states[j-1][i]; // i goes over all preferred/all oxidation states
              }
            }
            if(LDEBUG){
              for(uint n=0,nsize=structure.atoms.size();n<nsize;n++){ 
                cerr << soliloquy << "chosen oxidation state for atom " << n << " (" << structure.atoms[n].cleanname << "): " << cce_vars.oxidation_states[n] << endl;
              }
            }
            // check
            total_ox = 0.0;
            for (uint at = 0; at < natoms; at++) total_ox += cce_vars.oxidation_states[at];
            iszero = aurostd::isequal(total_ox, 0.0, DEFAULT_CCE_OX_TOL);
            // indicate whether these oxidation states were successful or not
            if (iszero) {
              if(LDEBUG){
                cerr << soliloquy << "Oxidation numbers successfully determined since oxidation sum is " << total_ox << endl;
              }
              break; // BREAK for loop over possible oxidation states k for species j-1 upon success (sum over oxidation numbers is zero)
            } else{
              if(LDEBUG){
                cerr << soliloquy << "No successful determination of oxidation numbers since oxidation sum is " << total_ox << endl;
              }
            }
          }
        }
        i++;
      }
    }
  }

  //get_oxidation_states_sum////////////////////////////////////////////////////////
  // Calculate and return the sum of all oxidation states.
  double get_oxidation_states_sum(CCE_Variables& cce_vars) {
    cce_vars.oxidation_sum=0;
    for (uint k=0,ksize=cce_vars.oxidation_states.size();k<ksize;k++){
      cce_vars.oxidation_sum += cce_vars.oxidation_states[k];
    }
    return cce_vars.oxidation_sum;
  }

  /////////////////////////////////////////////////////////////////////////////
  //                                                                         //
  //              DETERMINE OXIDATION STATES FROM BADER CHARGES              //
  //                                                                         //
  /////////////////////////////////////////////////////////////////////////////
  // determine oxidation numbers based on Bader charges (outdated)
  // functions for treating known special cases not included for the electronegativity based implementation are included here

  //get_oxidation_states_from_Bader////////////////////////////////////////////////////////
  // determine the oxidation numbers of the ions by an analysis of the Bader charges of the system and handle known exceptional cases explicitly
  vector<double> get_oxidation_states_from_Bader(const xstructure& structure, xoption& cce_flags, CCE_Variables& cce_vars, const string& directory_path, ostream& oss) {
    bool LDEBUG = (FALSE || XHOST.DEBUG || CCE_DEBUG);
    string soliloquy=XPID+"cce::get_oxidation_states_from_Bader():";
    stringstream message;
    if(LDEBUG){
      cerr << soliloquy << "DETERMINATION OF OXIDATION NUMBERS FROM BADER CHARGES:" << endl;
    }
    if (cce_vars.anion_species == "O") {
      // in this part functional dependent settings will be primarily evaluated with "if, else if" conditions, 
      // since the calculation (for getting the Bader charges) could have only been done with one functional and not more than one
      // oxidation numbers should not be functional dependent since results are for a specific calculation, i.e. PBE or LDA or SCAN or PBE+U:ICSD and not more than one
      // for a given structure there should be only one correct assignment of oxidation numbers
      string system_name = "";
      string functional = "";
      // check whether aflow.in exists
      if (aurostd::FileExist(directory_path + "/" + _AFLOWIN_)) {
        // get system name to identify Bader charges file and functional to distinguish corrections to be loaded from aflow.in
        get_system_name_functional_from_aflow_in(structure, cce_flags, cce_vars, system_name, functional, directory_path);
        if (cce_flags.flag("CORRECTABLE")){
          // check whether Bader file exists
          string Bader_file = directory_path + "/" + system_name + "_abader.out";
          if (aurostd::FileExist(Bader_file) || aurostd::EFileExist(Bader_file)) {
            // determine Bader charges from Bader file and store in array/vector Bader_charges; O Bader charges will be included although they might not be used
            cce_vars.Bader_charges = get_Bader_charges_from_Bader_file(structure, cce_vars, Bader_file);
            // determine oxidation numbers from Bader charges
            cce_vars.oxidation_states = Bader_charges_to_oxidation_states(structure, cce_flags, cce_vars, functional);
            // check whether sum of oxidation numbers is equal zero and try to correct for known special cases (for some cases even if it is zero)
            if (cce_flags.flag("CORRECTABLE")){
              // calculate sum of oxidation numbers
              cce_vars.oxidation_sum = get_oxidation_states_sum(cce_vars);
              // SECOND point to deal with special cases known from (binary+ternary) oxides
              // Ti-O Magneli phases need to be treated specially since oxidation numbers are not recognized appropriately for all functionals
              cce_flags.flag("OX_STATES_DETERMINED",TRUE); // needed for algorithm determining oxidation numbers from electronegativities
              treat_Ti_O_Magneli_phase_special_case(structure, cce_flags, cce_vars);
              // for Fe3O4 in inverse spinel structure, the oxidation states are not identified properly via the Bader charges.
              treat_Fe3O4_special_case(structure, cce_flags, cce_vars);
              // for Mn3O4 in spinel structure, the oxidation states are not identified properly
              treat_Mn3O4_Co3O4_special_case(structure, cce_flags, cce_vars, "Mn");
              // for Co3O4 in spinel structure, the oxidation states are not identified properly
              treat_Mn3O4_Co3O4_special_case(structure, cce_flags, cce_vars, "Co");
              // MnMoO4 needs to be treated specially since oxidation numbers are not recognized appropriately
              treat_MnMoO4_special_case(structure, cce_flags, cce_vars);
              if (functional == "LDA") {
                // Ca2Fe2O5 & CaFe2O4 need to be treated specially for LDA since oxidation numbers are not recognized appropriately
                treat_Ca2Fe2O5_CaFe2O4_LDA_special_case(structure, cce_flags, cce_vars);
                // FeTiO3 needs to be treated specially for LDA since oxidation numbers are not recognized appropriately
                treat_FeTiO3_LDA_special_case(structure, cce_flags, cce_vars);
              }
              if (std::abs(cce_vars.oxidation_sum) > DEFAULT_CCE_OX_TOL) {
                // general scheme to repair wrong oxidation numbers based on changing oxidation state of several ions known to be problematic
                general_attempt_fixing_oxidation_states(structure, cce_flags, cce_vars);
                // calculate sum of oxidation numbers
                cce_vars.oxidation_sum = get_oxidation_states_sum(cce_vars);
                // system should not be regarded correctable if sum over oxidation states is not zero
                if (std::abs(cce_vars.oxidation_sum) > DEFAULT_CCE_OX_TOL) {
                  cce_flags.flag("CORRECTABLE",FALSE);
                  oss << print_output_oxidation_numbers(structure, cce_flags, cce_vars); // print previously gathered output e.g. from determination of oxidation numbers
                  message << "BAD NEWS: The formation enthalpy of this system is not correctable! The determined and fixed oxidation numbers do not add up to zero!"  << endl;
                  message << "Sum over all oxidation numbers is: " << cce_vars.oxidation_sum << endl;
                  message << "You can also provide oxidation numbers as a comma separated list as input via the option --oxidation_numbers=." << endl;
                  throw aurostd::xerror(_AFLOW_FILE_NAME_,soliloquy,message,_VALUE_ILLEGAL_);
                }
              }
            }
          } else {
            cce_flags.flag("CORRECTABLE",FALSE);
            message << "Bader file " << Bader_file << " (or xz, bz2, gz version) not found. A Bader file is required to determine the oxidation numbers." << endl;
            message << "You can also provide oxidation numbers as a comma separated list as input via the option --oxidation_numbers=." << endl;
            throw aurostd::xerror(_AFLOW_FILE_NAME_,soliloquy,message,_VALUE_ILLEGAL_);
          }
        }
      } else {
        cce_flags.flag("CORRECTABLE",FALSE);
        message << "aflow.in file not found. An aflow.in file is required to identify the functional and to find the Bader charges file to determine the oxidation numbers." << endl;
        message << "You can also provide oxidation numbers as a comma separated list as input via the option --oxidation_numbers=." << endl;
        throw aurostd::xerror(_AFLOW_FILE_NAME_,soliloquy,message,_VALUE_ILLEGAL_);
      }
    } else {
      message << " BAD NEWS: The determination of oxidation numbers from Bader charges works currently only for oxides. Here the anion is determined to be " << cce_vars.anion_species << ".";
      throw aurostd::xerror(_AFLOW_FILE_NAME_,soliloquy,message,_INPUT_ILLEGAL_);
    }
    return cce_vars.oxidation_states;
  }

  //get_system_name_functional_from_aflow_in////////////////////////////////////////////////////////
  // determine the system name and functional from the aflow_in
  void get_system_name_functional_from_aflow_in(const xstructure& structure, xoption& cce_flags, CCE_Variables& cce_vars, string& system_name, string& functional, const string& directory_path, ostream& oss) {
    bool LDEBUG = (FALSE || XHOST.DEBUG || CCE_DEBUG);
    string soliloquy=XPID+"cce::get_system_name_functional_from_aflow_in():";
    stringstream message;
    string aflowin_file= directory_path + "/" + _AFLOWIN_;
    string outcar_file= directory_path + "/" + "OUTCAR.relax1";
    functional=get_functional_from_aflow_in_outcar(structure, aflowin_file, outcar_file);
    if (functional.empty()) {
      message << " Functional cannot be determined from aflow.in. Corrections are available for PBE, LDA, SCAN, or PBE+U_ICSD.";
      throw aurostd::xerror(_AFLOW_FILE_NAME_,soliloquy,message,_VALUE_ILLEGAL_);
    }
    // Bader implementation works currently only with Bader file and aflow.in in directory where AFLOW is run
    system_name=KBIN::ExtractSystemNameFromAFLOWIN(directory_path);
    if(LDEBUG){
      cerr << soliloquy << "functional determined from aflow.in: " << functional << endl;
      cerr << soliloquy << "PBE: " << aurostd::WithinList(cce_vars.vfunctionals, "PBE") << endl;
      cerr << soliloquy << "LDA: " << aurostd::WithinList(cce_vars.vfunctionals, "LDA") << endl;
      cerr << soliloquy << "SCAN: " << aurostd::WithinList(cce_vars.vfunctionals, "SCAN") << endl;
      cerr << soliloquy << "PBE+U:ICSD: " << aurostd::WithinList(cce_vars.vfunctionals, "PBE+U:ICSD") << endl;
      cerr << soliloquy << "exp: " << aurostd::WithinList(cce_vars.vfunctionals, "exp") << endl;
    }
    // if functional determined from aflow.in is different from the ones given by the input options, 
    // throw warning that oxidation numbers are only determined on the basis of a specific functional
    // also when only the formation enthalpy from the exprimental values per bond shall be obtained,
    // a warning should be given from which functional the data are used to determine the ox nums.
    if(!(cce_vars.vfunctionals.size() == 1 && cce_vars.vfunctionals[0] == functional)){
      stringstream message;
      message << " The oxidation numbers are only determined on the basis of a" << (functional == "LDA"?"n ":" ") << functional << " calculation." << endl;
      if(cce_flags.flag("TEST_COMMAND_LINE")){
        oss << endl;
        oss << "WARNING:" << message.str();
      } else if (!cce_flags.flag("TEST")) {
        ostream& oss = cout;
        ofstream FileMESSAGE;
        _aflags aflags;aflags.Directory=aurostd::getPWD();
        pflow::logger(_AFLOW_FILE_NAME_,soliloquy, message, aflags, FileMESSAGE, oss, _LOGGER_WARNING_);
      }
    }
  }

  //get_Bader_charges_from_Bader_file////////////////////////////////////////////////////////
  // determine the Bader charges from the AFLOW Bader file (_abader.out)
  vector<double> get_Bader_charges_from_Bader_file(const xstructure& structure, CCE_Variables& cce_vars, const string& Bader_file) {
    bool LDEBUG = (FALSE || XHOST.DEBUG || CCE_DEBUG);
    string soliloquy=XPID+"cce::get_Bader_charges_from_Bader_file():";
    vector<string> vlines; 
    aurostd::efile2vectorstring(Bader_file,vlines);
    vector<string> tokens;
    for (uint i = 1; i < vlines.size(); i++) {
      aurostd::string2tokens(vlines[i], tokens, " ");
      cce_vars.Bader_charges.push_back(aurostd::string2utype<double>(tokens[2]));
    }
    for (uint k=0,ksize=structure.atoms.size();k<ksize;k++){ // there should always be as many Bader charges as atoms in the structure
      if(LDEBUG){
        cerr << soliloquy << "Bader_charges[" << k << "]: " << cce_vars.Bader_charges[k] << endl;
      }
    }
    return cce_vars.Bader_charges;
  }

  //Bader_charges_to_oxidation_states////////////////////////////////////////////////////////
  // compare Bader charges to template values from fitting set and set oxidation numbers accordingly
  vector<double> Bader_charges_to_oxidation_states(const xstructure& structure, xoption& cce_flags, CCE_Variables& cce_vars, string& functional, ostream& oss) {
    bool LDEBUG = (FALSE || XHOST.DEBUG || CCE_DEBUG);
    string soliloquy=XPID+"cce::Bader_charges_to_oxidation_states():";
    stringstream message;
    bool print_empty_line=TRUE;
    bool error1=FALSE;
    bool error2=FALSE;
    vector<string> species_missing_corrections;
    vector<string> undetermined_ox_states;
    for(uint i=0,isize=structure.atoms.size();i<isize;i++){ //loop over all atoms in structure
      if (structure.atoms[i].cleanname != cce_vars.anion_species){
        string Bader_templ_line = "";
        if (get_Bader_templates(structure.atoms[i].cleanname) == "") {
          cce_flags.flag("CORRECTABLE",FALSE);
          error1=TRUE;
          if (print_empty_line) { // print only one empty line before error blog
            oss << endl;
            print_empty_line=FALSE; // previously gathered output should only be printed once
          }
          oss << "VERY BAD NEWS: There is no correction for " << structure.atoms[i].cleanname << " (ATOM[" << i << "])" << " coordinated by " << cce_vars.anion_species << " since this species was not included in the set for deducing corrections!"  << endl;
          oss << endl;
         if (species_missing_corrections.size() == 0) {
            species_missing_corrections.push_back(structure.atoms[i].cleanname);
          } else if (species_missing_corrections[species_missing_corrections.size()-1] != structure.atoms[i].cleanname) {
            species_missing_corrections.push_back(structure.atoms[i].cleanname);
          }
        } else {
          Bader_templ_line=get_Bader_templates(structure.atoms[i].cleanname);
          if(LDEBUG){
            cerr << soliloquy << "Bader templates: " << Bader_templ_line << endl;
          }
          vector<string> Bader_tokens;
          aurostd::string2tokens(Bader_templ_line, Bader_tokens, " "); // seems to automatically reduce the number of multiple spaces in a row to one so that e.g. Bader_tokens[1] is not a space but the oxidation number
          uint num_ox_states = aurostd::string2utype<uint>(Bader_tokens[0]);
          if(LDEBUG){
            cerr << soliloquy << "number of oxidation states for which Bader charges are available: " << num_ox_states << endl;
          }
          double Bader_template=0; // Bader cation charge from the binary oxide from which the correction was deduced
          double Bader_tolerance=0.26; // tolerance with which the Bader charge of each atom is allowed to deviate from any of the template values to still assign the correction (and oxidation number)
          double Bader_deviation=0.5; // deviation of the Bader charge of the cation from the template value; initial value safely larger than Bader tolerance for identifying oxidation number so that if value is not changed, no correction is made
          double Bader_deviation_0=Bader_deviation; // initial Bader deviation for later check whether any corrections were found, i. e. Bader deviation was changed
          double Bader_deviation_min=17; // initialize with high value; used later to output smallest Bader deviation if no correction according to the Bader tolerance was identified
          for(uint n=0;n<num_ox_states;n++){ //loop over all oxidation number for which Bader charges are available and read the Bader charges from the respective positions
            // here the functional determined from the aflow.in is decisive; exp should not occur
            vector<string> vfunctional_aflow_in;
            vfunctional_aflow_in.push_back(functional);
            if (get_offset(functional) == -1) {
              message << " Unknown functional " << functional << ". Please choose PBE, LDA, or SCAN.";
              throw aurostd::xerror(_AFLOW_FILE_NAME_,soliloquy,message,_INPUT_ILLEGAL_);
            }
            int offset=get_offset(functional); // define also local offset variable since offset must correspond to functional detected from aflow.in
            for (uint j = 0; j < vfunctional_aflow_in.size(); j++) {
              Bader_template = aurostd::string2utype<double>(Bader_tokens[offset/2+2+(CCE_num_functionals_Bader+1)*n]);
              if(LDEBUG){
                cerr << soliloquy << "Bader_template " << vfunctional_aflow_in[j] << ": " << Bader_template << endl;
              }
            }
            if ( std::abs(Bader_template-cce_vars.Bader_charges[i]) < Bader_tolerance && std::abs(Bader_template-cce_vars.Bader_charges[i]) < Bader_deviation ){ // must be compared to Bader_deviation to load correction for Bader charge closest to template and not to be overloaded by other corrections for later tested Bader charges (oxidation states)
              Bader_deviation= std::abs(Bader_template-cce_vars.Bader_charges[i]);
              if(LDEBUG){
                cerr << soliloquy << "Bader_deviation: " << Bader_deviation << endl;
              }
              cce_vars.oxidation_states[i]= aurostd::string2utype<double>(Bader_tokens[1+(CCE_num_functionals_Bader+1)*n]); // (CCE_num_functionals_Bader+1)*n because oxidation numbers in Bader_templ_line are separated by corrections for four different functionals (PBE, LDA, SCAN, and PBE+U:ICSD) and there is 1 formal oxidation number in front of the Bader charges
            } else { // only if element is found but no corrections can be assigned because above conditions are not met, update Bader_deviation_min
              if ( std::abs(Bader_template-cce_vars.Bader_charges[i]) < Bader_deviation_min ) {
                Bader_deviation_min= std::abs(Bader_template-cce_vars.Bader_charges[i]);
              }
            }
          }
          if ( Bader_deviation == Bader_deviation_0 ){ // only if no oxidation state was found, i. e. Bader deviation was not changed but there are corrections (Bader charges) for this species (get_Bader_templates returns non-empty string), display the following error message after handling the special cases
            // FIRST point to deal with special cases known from (ternary) oxides; other cases will be dealt with when looking at the oxidation numbers and checking the sum
            // since it can happen that the Bader charge for W in the compound (especially for W+6) is too far away 
            // from the Bader charge template, here W+6 is set and later the sum over the oxidation states will still be checked
            if (structure.atoms[i].cleanname == "W") {
              cce_vars.oxidation_states[i]=6;
            // since it is possible that the Bader charge for Pb in the compound (especially for Pb+2) is too far away 
            // from the Bader charge template, here Pb+2 is set and later the sum over the oxidation states will still be checked
            } else if (structure.atoms[i].cleanname == "Pb") {
              cce_vars.oxidation_states[i]=2;
              // since it can happen that the Bader charge for Ag in the compound (especially for Ag+1) is too far away 
              // from the Bader charge template, here Ag+1 is set and later the sum over the oxidation states will still be checked
            } else if (structure.atoms[i].cleanname == "Ag") {
              cce_vars.oxidation_states[i]=1;
            } else {
              cce_flags.flag("CORRECTABLE",FALSE);
              error2=TRUE;
              if (print_empty_line) { // print only one empty line before error blog
                oss << endl;
                print_empty_line=FALSE; // previously gathered output should only be printed once
              }
              undetermined_ox_states.push_back(structure.atoms[i].cleanname + " (ATOM[" + aurostd::utype2string<uint>(i) + "])");
              oss << "BAD NEWS: The oxidation number (and hence the correction) for " << structure.atoms[i].cleanname << " (ATOM[" << i << "])" << " cannot be identified from the Bader charges!"  << endl;
              oss << "The deviation of the Bader charge from the closest tested template value is: " << Bader_deviation_min << " electrons. This is larger than the tolerance: " << Bader_tolerance  << " electrons." << endl;
              // list all oxidation states of the element for which corrections are available
              string ox_nums_avail="";
              string separator=", ";
              vector<string> ox_nums_avail_vec;
              for(uint n=0;n<num_ox_states;n++){ 
<<<<<<< HEAD
                ox_nums_avail_vec.push_back(Bader_tokens[1+(CCE_num_functionals_Bader+1)*n]); // (CCE_num_functionals_Bader+1)*n because oxidation numbers in Bader_templ_line are separated by corrections for four different functionals (PBE, LDA, SCAN, and PBE+U_ICSD) and there is 1 formal oxidation number in front of the Bader charges
=======
                if (n<num_ox_states-1){
                  ox_nums_avail+= Bader_tokens[1+(CCE_num_functionals_Bader+1)*n] + separator ; // (CCE_num_functionals_Bader+1)*n because oxidation numbers in Bader_templ_line are separated by corrections for four different functionals (PBE, LDA, SCAN, and PBE+U:ICSD) and there is 1 formal oxidation number in front of the Bader charges
                } else if (n==num_ox_states-1){
                  ox_nums_avail+= Bader_tokens[1+(CCE_num_functionals_Bader+1)*n]; // (CCE_num_functionals_Bader+1)*n because oxidation numbers in Bader_templ_line are separated by corrections for four different functionals (PBE, LDA, SCAN, and PBE+U:ICSD) and there is 1 formal oxidation number in front of the Bader charges
                }
>>>>>>> 9453e25f
              }
              ox_nums_avail = aurostd::joinWDelimiter(ox_nums_avail_vec, separator);
              oss << "Corrections for " << structure.atoms[i].cleanname << " coordinated by " << cce_vars.anion_species << " are available for oxidation states: " << ox_nums_avail << endl;
              oss << "If the desired oxidation state is listed but it is just not correctly determined from the Bader charges," << endl;
              oss << "you might want to consider supplying the oxidation numbers manually by using the option --oxidation_numbers=." << endl;
              oss << endl;
            }
          }
        }
      } else if (structure.atoms[i].cleanname == cce_vars.anion_species) {
        cce_vars.oxidation_states[i] = cce_vars.standard_anion_charge; // oxidation numbers for O are assumed to be -2 (other anions accordingly) and are corrected below if it is a per- or superoxide O atom as identified from the structural analysis in other functions
        if (cce_vars.num_perox_bonds > 0){
          for (uint j=0,jsize=structure.atoms.size();j<jsize;j++){
            if (cce_vars.perox_indices[j]==1 && j == i){
              cce_vars.oxidation_states[i]=-1;
            }
          }
        }
        if (cce_vars.num_superox_bonds > 0){
          for (uint j=0,jsize=structure.atoms.size();j<jsize;j++){
            if (cce_vars.superox_indices[j]==1 && j == i){
              cce_vars.oxidation_states[i]=-0.5;
            }
          }
        }
      }
    }
    if(!cce_flags.flag("TEST_COMMAND_LINE")){ // don't throw following errors when testing CCE command line output; otherwise automated checks break
      if (error1) { // errors can only be thrown after loop over atoms is complete since the output should indicate all species for which corrections might be missing/cannot be identified
        message << " VERY BAD NEWS: The formation enthalpy of this system is not correctable since there are no corrections for " << aurostd::joinWDelimiter(species_missing_corrections, ", ") << " coordinated by " << cce_vars.anion_species << "!" << endl;
        message << " See also the output for details.";
        throw aurostd::xerror(_AFLOW_FILE_NAME_,soliloquy,message,_VALUE_ILLEGAL_);
      } else if (error2) {
        message << " BAD NEWS: The oxidation numbers (and hence the corrections) of " << aurostd::joinWDelimiter(undetermined_ox_states, ", ") << " cannot be identified from the Bader charges!"  << endl;
        message << " See the output for details.";
        throw aurostd::xerror(_AFLOW_FILE_NAME_,soliloquy,message,_VALUE_ILLEGAL_);
      }
    }
    return cce_vars.oxidation_states;
  }

  //general_attempt_fixing_oxidation_states////////////////////////////////////////////////////////
  // for some ions known to be problematic for the Bader analysis (e.g. V+5, Fe+2, Fe+3, Ti+4) 
  // a brute force ansatz can be implemented to just change their oxidation state and later check 
  // whether it fixes the oxidation number sum rule
  void general_attempt_fixing_oxidation_states(const xstructure& structure, xoption& cce_flags, CCE_Variables& cce_vars, ostream& oss) {
    bool LDEBUG = (FALSE || XHOST.DEBUG || CCE_DEBUG);
    string soliloquy=XPID+"cce::general_attempt_fixing_oxidation_states():";
    stringstream message;
    message << " The sum over all oxidation numbers (as determined from the Bader charges) is NOT zero, trying to repair that based on known problematic cases (Ti, V, Fe). This may or may not work." << endl;
    if(cce_flags.flag("TEST_COMMAND_LINE")){
      oss << endl;
      oss << "WARNING:" << message.str();
    } else if (!cce_flags.flag("TEST")) {
      ostream& oss = cout;
      ofstream FileMESSAGE;
      _aflags aflags;aflags.Directory=aurostd::getPWD();
      pflow::logger(_AFLOW_FILE_NAME_,soliloquy, message, aflags, FileMESSAGE, oss, _LOGGER_WARNING_);
    }
    // repairing only by considering non mixed valence oxides
    for(uint i=0,isize=structure.atoms.size();i<isize;i++){ 
      if (structure.atoms[i].cleanname == "Ti"){
        if ( cce_vars.oxidation_states[i] == 3){
          cce_vars.oxidation_states[i]=4;
          if(LDEBUG){
            cerr << "setting oxidation state of " << structure.atoms[i].cleanname << " (atom[" << i << "]) to Ti+4 " << endl;
          }
        }
      }
      if (structure.atoms[i].cleanname == "Fe"){
        if ( cce_vars.oxidation_states[i] == 2){
          cce_vars.oxidation_states[i]=3;
          if(LDEBUG){
            cerr << "setting oxidation state of " << structure.atoms[i].cleanname << " (atom[" << i << "]) to Fe+3 " << endl;
          }
        } else if ( cce_vars.oxidation_states[i] == 3){
          cce_vars.oxidation_states[i]=2;
          if(LDEBUG){
            cerr << "setting oxidation state of " << structure.atoms[i].cleanname << " (atom[" << i << "]) to Fe+2 " << endl;
          }
        }
      }
      if (structure.atoms[i].cleanname == "V"){
        if ( cce_vars.oxidation_states[i] == 4){
          cce_vars.oxidation_states[i]=5;
          if(LDEBUG){
            cerr << "setting oxidation state of " << structure.atoms[i].cleanname << " (atom[" << i << "]) to V+5 " << endl;
          }
        }
      }
    }
  }


  /////////////////////////////////////////////////////////////////////////////
  //                                                                         //
  //                            ASSIGN CORRECTIONS                           //
  //                                                                         //
  /////////////////////////////////////////////////////////////////////////////

  //get_corrections////////////////////////////////////////////////////////
  // determine the corrections after oxidation numbers are known (from input, EN, or Bader)
  void get_corrections(const xstructure& structure, xoption& cce_flags, CCE_Variables& cce_vars, const string& considered_anion_species, const vector<uint>& num_neighbors, vector<vector<double> >& corrections_atom, ostream& oss) {
    bool LDEBUG = (FALSE || XHOST.DEBUG || CCE_DEBUG);
    string soliloquy=XPID+"cce::get_corrections():";
    stringstream message;
    bool error=FALSE;
    if(LDEBUG){
      cerr << soliloquy << " ASSIGNMENT OF CORRECTIONS:" << endl;
    }
    bool print_previous_output=TRUE;
    vector<string> missing_corrections;
    for(uint i=0,isize=structure.atoms.size();i<isize;i++){ //loop over all atoms in structure
      if ((structure.atoms[i].cleanname != cce_vars.anion_species) && (cce_vars.multi_anion_atoms[i] != 1)){ // exclude main anion species and multi anion atoms detected previously
        string corrections_line = "";
        string cor_identifier = structure.atoms[i].cleanname + "_+" + aurostd::utype2string<double>(cce_vars.oxidation_states[i]) + "_" + considered_anion_species;
        if (num_neighbors[i] > 0){ // are there actually bonds between the cation and the anion species under consideration (to load only needed corrections in multi-anion systems)
          if ( get_corrections_line(considered_anion_species, cor_identifier) == "") { // the considered anion species can be the main anion species or a multi anion species
            cce_flags.flag("CORRECTABLE",FALSE);
            error=TRUE;
            if (print_previous_output && cce_vars.anion_species == considered_anion_species) { //second condition should make sure that for multi-anion systems oxidationnnumbers are only printed once
              oss << print_output_oxidation_numbers(structure, cce_flags, cce_vars);
              print_previous_output=FALSE; // previously gathered output should only be printed once
            }
	    string info_missing_corrections=structure.atoms[i].cleanname + " in oxidation state " + "+" + aurostd::utype2string<double>(cce_vars.oxidation_states[i]) + " coordinated by " + considered_anion_species;
            oss << "BAD NEWS: No correction available for " << structure.atoms[i].cleanname << " (atom " << i+1 << ")" << " in oxidation state +" << cce_vars.oxidation_states[i] << " when coordinated by " << considered_anion_species << "." << endl; // i+1 to convert to human based counting from 1
            if (missing_corrections.size() == 0) {
              missing_corrections.push_back(info_missing_corrections);
            } else if (missing_corrections[missing_corrections.size()-1] != info_missing_corrections) {
              missing_corrections.push_back(info_missing_corrections);
            }
            //checking for which oxidation states corrections are available and throw out errors accordingly
            uint ox_nums_count=0;
            vector<uint> ox_nums_avail_vec;
            for(uint k=0;k<12;k++){ // larger than ox. num. +12 should not occur
              if ( get_corrections_line(considered_anion_species, structure.atoms[i].cleanname + "_+" + aurostd::utype2string<uint>(k) + "_" + considered_anion_species) != "") {
                ox_nums_count+=1;
                ox_nums_avail_vec.push_back(k);
              }
            }
            if ( ox_nums_count == 0) {
              oss << "Currently no corrections available for " << structure.atoms[i].cleanname << " when coordinated by "<< considered_anion_species << "." << endl;
            } else {
              // list all oxidation states of the element for which corrections are available
              string ox_nums_avail="";
              string separator=", +";
              ox_nums_avail = aurostd::joinWDelimiter(ox_nums_avail_vec, separator);
              oss << "Corrections for " << structure.atoms[i].cleanname << " coordinated by " << considered_anion_species << " are available for oxidation states: " << "+" << ox_nums_avail << endl;
              oss << "If the desired oxidation state is listed but it is just not correctly determined," << endl;
              oss << "you might want to consider supplying the oxidation numbers manually by using the option --oxidation_numbers=." << endl;
            }
            oss << endl;
          } else {
            corrections_line=get_corrections_line(considered_anion_species, cor_identifier);
            if(LDEBUG){
              cerr << soliloquy << "corrections line: " << corrections_line << endl;
            }
            // load cation corrections
            load_cation_corrections(structure, cce_vars, corrections_line, corrections_atom, i);
          }
        }
      } else if ((structure.atoms[i].cleanname == cce_vars.anion_species) || (cce_vars.multi_anion_atoms[i] == 1)) {
        // set anion corrections (to zero)
        set_anion_corrections(structure, cce_vars, corrections_atom, i);
      }
    }
    if(error && !cce_flags.flag("TEST_COMMAND_LINE")){ // don't throw following errors when testing CCE command line output; otherwise automated checks break
      // errors can only be thrown after loop over atoms is complete since the output should indicate all species for which corrections might be missing/cannot be identified
      message << " BAD NEWS: No correction available for " << std::showpos << aurostd::joinWDelimiter(missing_corrections, ", ") << "." << endl;
      message << " See also the output for details.";
      throw aurostd::xerror(_AFLOW_FILE_NAME_,soliloquy,message,_VALUE_ILLEGAL_);
    }
  }

  //load_cation_corrections////////////////////////////////////////////////////////
  // load corrections for the cations from the corrections line according to the functional
  // here for every functional there will be a separate "if" evaluation, since when only a structure (+ oxidation numbers) 
  // are provided as input, one might want to get the corrections for more than one functional
  void load_cation_corrections(const xstructure& structure, CCE_Variables& cce_vars, const string& corrections_line, vector<vector<double> >& corrections_atom, uint i) { // also provide increment for loop of get_corrections function
    bool LDEBUG = (FALSE || XHOST.DEBUG || CCE_DEBUG);
    string soliloquy=XPID+"cce::load_cation_corrections():";
    vector<string> corrections_tokens;
    aurostd::string2tokens(corrections_line, corrections_tokens, " "); // seems to automatically reduce the number of multiple spaces in a row to one so that e.g. corrections_tokens[1] is not a space but the oxidation number
    uint num_funcs=cce_vars.vfunctionals.size();
    uint num_temps=cce_vars.vtemperatures.size();
    for (uint k = 0; k < num_funcs; k++) {
      if (cce_vars.vfunctionals[k] != "exp") {
        for (uint l = 0; l < num_temps; l++) {
          corrections_atom[num_temps*k+l][i]= aurostd::string2utype<double>(corrections_tokens[cce_vars.offset[k]+l+2]); // num_temps*k since to each functional belong num_temps corrections (currently for 298.15 and 0K)
          if(LDEBUG){
            cerr << soliloquy << cce_vars.vfunctionals[k] << " correction for " << structure.atoms[i].cleanname << " (atom[" << i << "]) for " << cce_vars.vtemperatures[l] << "K: " << corrections_atom[num_temps*k+l][i] << " eV/bond" << endl;
          }
        }
      } else {
        corrections_atom[num_temps*k][i]= aurostd::string2utype<double>(corrections_tokens[cce_vars.offset[k]+2]);
        if(LDEBUG){
          cerr << soliloquy << cce_vars.vfunctionals[k] << " correction for " << structure.atoms[i].cleanname << " (atom[" << i << "]) for 298.15K: " << corrections_atom[num_temps*k][i] << " eV/bond" << endl;
        }
      }
    }
  }

  //set_anion_corrections////////////////////////////////////////////////////////
  // set corrections for anion atoms to zero since only for cations number of bonds with anions are needed; 
  // per- & superoxides will be dealt with in other function
  void set_anion_corrections(const xstructure& structure, CCE_Variables& cce_vars, vector<vector<double> >& corrections_atom, uint i) { // also provide increment for loop of get_corrections function
    bool LDEBUG = (FALSE || XHOST.DEBUG || CCE_DEBUG);
    string soliloquy=XPID+"cce::set_anion_corrections():";
    uint num_funcs=cce_vars.vfunctionals.size();
    uint num_temps=cce_vars.vtemperatures.size();
    for (uint k = 0; k < num_funcs; k++) {
      if (cce_vars.vfunctionals[k] != "exp") {
        for (uint l = 0; l < num_temps; l++) {
          corrections_atom[num_temps*k+l][i]=0; // num_temps*k since to each functional belong num_temps corrections (currently for 298.15 and 0K)
          if(LDEBUG){
            cerr << soliloquy << cce_vars.vfunctionals[k] << " correction for " << structure.atoms[i].cleanname << " (atom[" << i << "]) for " << cce_vars.vtemperatures[l] << "K: " << corrections_atom[num_temps*k+l][i] << " eV/bond" << endl;
          }
        }
      } else {
        corrections_atom[num_temps*k][i]=0;
        if(LDEBUG){
          cerr << soliloquy << cce_vars.vfunctionals[k] << " correction for " << structure.atoms[i].cleanname << " (atom[" << i << "]) for 298.15K: " << corrections_atom[num_temps*k][i] << " eV/bond" << endl;
        }
      }
    }
  }

  //check_get_per_super_ox_corrections////////////////////////////////////////////////////////
  // check whether corrections for per- or superoxide ions are needed and assign accordingly
  void check_get_per_super_ox_corrections(CCE_Variables& cce_vars) {
    bool LDEBUG = (FALSE || XHOST.DEBUG || CCE_DEBUG);
    string soliloquy=XPID+"cce::check_get_per_super_ox_corrections():";
    // check for per- and superoxides should always be kept separate since a compound could have both per- and superoxide ions (alkali-metal sesquioxides)
    uint num_funcs=cce_vars.vfunctionals.size();
    uint num_temps=cce_vars.vtemperatures.size();
    if (cce_vars.num_perox_bonds > 0){
      string corrections_line="";
      corrections_line=get_corrections_line_O("O2_-2_O");
      if(LDEBUG){
        cerr << soliloquy << "corrections line peroxides: " << corrections_line << endl;
      }
      vector<string> corrections_tokens;
      aurostd::string2tokens(corrections_line, corrections_tokens, " "); // seems to automatically reduce the number of multiple spaces in a row to one so that e.g. corrections_tokens[1] is not a space but the oxidation number
      for (uint k = 0; k < num_funcs; k++) {
        if (cce_vars.vfunctionals[k] != "exp") {
          for (uint l = 0; l < num_temps; l++) {
            cce_vars.perox_correction[num_temps*k+l]= aurostd::string2utype<double>(corrections_tokens[cce_vars.offset[k]+l+2]); // num_temps*k since to each functional belong num_temps corrections (currently for 298.15 and 0K)
            if(LDEBUG){
              cerr << soliloquy << cce_vars.vfunctionals[k] << " peroxide correction for " << cce_vars.vtemperatures[l] << "K: " << cce_vars.perox_correction[num_temps*k+l] << " eV/bond" << endl;
            }
          }
        } else {
          cce_vars.perox_correction[num_temps*k]= aurostd::string2utype<double>(corrections_tokens[cce_vars.offset[k]+2]);
          if(LDEBUG){
            cerr << soliloquy << cce_vars.vfunctionals[k] << " peroxide correction for 298.15K: " << cce_vars.perox_correction[num_temps*k] << " eV/bond" << endl;
          }
        }
      }
    } 
    if (cce_vars.num_superox_bonds > 0) {
      string corrections_line="";
      corrections_line=get_corrections_line_O("O2_-1_O");
      if(LDEBUG){
        cerr << soliloquy << "corrections line superoxides: " << corrections_line << endl;
      }
      vector<string> corrections_tokens;
      aurostd::string2tokens(corrections_line, corrections_tokens, " "); // seems to automatically reduce the number of multiple spaces in a row to one so that e.g. corrections_tokens[1] is not a space but the oxidation number
      for (uint k = 0; k < num_funcs; k++) {
        if (cce_vars.vfunctionals[k] != "exp") {
          for (uint l = 0; l < num_temps; l++) {
            cce_vars.superox_correction[num_temps*k+l]= aurostd::string2utype<double>(corrections_tokens[cce_vars.offset[k]+l+2]);
            if(LDEBUG){
              cerr << soliloquy << cce_vars.vfunctionals[k] << " superoxide correction for " << cce_vars.vtemperatures[l] << "K: " << cce_vars.superox_correction[num_temps*k+l] << " eV/bond" << endl;
            }
          }
        } else {
          cce_vars.superox_correction[num_temps*k]= aurostd::string2utype<double>(corrections_tokens[cce_vars.offset[k]+2]);
          if(LDEBUG){
            cerr << soliloquy << cce_vars.vfunctionals[k] << " superoxide correction for 298.15K: " << cce_vars.superox_correction[num_temps*k] << " eV/bond" << endl;
          }
        }
      }
    }
    if(LDEBUG){
      cerr << endl;
    }
  }

  /////////////////////////////////////////////////////////////////////////////
  //                                                                         //
  //         APPLY CORRECTIONS AND GET CORRECTED FORMATION ENTHALPIES        //
  //                                                                         //
  /////////////////////////////////////////////////////////////////////////////

  //check_apply_per_super_ox_corrections////////////////////////////////////////////////////////
  // check whether corrections for per- or superoxide ions are needed and apply accordingly
  void check_apply_per_super_ox_corrections(CCE_Variables& cce_vars) {
    bool LDEBUG = (FALSE || XHOST.DEBUG || CCE_DEBUG);
    string soliloquy=XPID+"cce::check_apply_per_super_ox_corrections():";
    uint num_funcs=cce_vars.vfunctionals.size();
    uint num_temps=cce_vars.vtemperatures.size();
    if (cce_vars.num_perox_bonds > 0){
      for (uint k = 0; k < num_funcs; k++) {
        if (cce_vars.vfunctionals[k] != "exp") {
          for (uint l = 0; l < num_temps; l++) {
            cce_vars.cce_correction[num_temps*k+l] += (cce_vars.num_perox_bonds * cce_vars.perox_correction[num_temps*k+l]) ; // num_temps*k since to each functional belong num_temps corrections (currently for 298.15 and 0K)
            if(LDEBUG){
              cerr << soliloquy << cce_vars.vfunctionals[k] << " peroxide correction for " << cce_vars.vtemperatures[l] << "K per cell: " << std::setprecision(3) << std::fixed << (cce_vars.num_perox_bonds * cce_vars.perox_correction[num_temps*k+l]) << " eV" << endl;
              cerr << endl;
            }
          }
        } else {
          cce_vars.cce_correction[num_temps*k] += (cce_vars.num_perox_bonds * cce_vars.perox_correction[num_temps*k]) ;
          if(LDEBUG){
            cerr << soliloquy << cce_vars.vfunctionals[k] << " peroxide correction for 298.15K per cell: " << std::setprecision(3) << std::fixed << (cce_vars.num_perox_bonds * cce_vars.perox_correction[num_temps*k]) << " eV" << endl;
          }
        }
      }
    }
    if (cce_vars.num_superox_bonds > 0){
      uint num_funcs=cce_vars.vfunctionals.size();
      for (uint k = 0; k < num_funcs; k++) {
        if (cce_vars.vfunctionals[k] != "exp") {
          for (uint l = 0; l < num_temps; l++) {
            cce_vars.cce_correction[num_temps*k+l] += (cce_vars.num_superox_bonds * cce_vars.superox_correction[num_temps*k+l]) ; // num_temps*k since to each functional belong num_temps corrections (currently for 298.15 and 0K)
            if(LDEBUG){
              cerr << soliloquy << cce_vars.vfunctionals[k] << " superoxide correction for " << cce_vars.vtemperatures[l] << "K per cell: " << std::setprecision(3) << std::fixed << (cce_vars.num_superox_bonds * cce_vars.superox_correction[num_temps*k+l]) << " eV" << endl;
              cerr << endl;
            }
          }
        } else {
          cce_vars.cce_correction[num_temps*k] += (cce_vars.num_superox_bonds * cce_vars.superox_correction[num_temps*k]) ;
          if(LDEBUG){
            cerr << soliloquy << cce_vars.vfunctionals[k] << " superoxide correction for 298.15K per cell: " << std::setprecision(3) << std::fixed << (cce_vars.num_superox_bonds * cce_vars.superox_correction[num_temps*k]) << " eV" << endl;
          }
        }
      }
    }
  }

  //apply_pbe_u_icsd_shifts////////////////////////////////////////////////////////
  // apply the shifts for the ref. enthalpies for PBE+U_ICSD if needed
  void apply_pbe_u_icsd_shifts(const xstructure& structure, xoption& cce_flags, CCE_Variables& cce_vars, ostream& oss) {
    bool LDEBUG = (FALSE || XHOST.DEBUG || CCE_DEBUG);
    string soliloquy=XPID+"cce::apply_pbe_u_icsd_shifts():";
    stringstream message;
    uint num_funcs=cce_vars.vfunctionals.size();
    uint num_temps=cce_vars.vtemperatures.size();
    for (uint k = 0; k < num_funcs; k++) {
      if (cce_vars.vfunctionals[k] == "PBE+U_ICSD") { // for PBE+U_ICSD additional ref. enthalpy shifts must be applied since corrections have been fitted to ref. enthalpies calculated with U but internal AFLOW ref. enthalpies are from plain PBE
        if(LDEBUG){
          cerr << soliloquy << cce_vars.vfunctionals[k] << " applying ref. enthalpy shifts for PBE+U_ICSD." << endl;
        }
        for(uint i=0,isize=structure.atoms.size();i<isize;i++){
          for (uint l = 0; l < num_temps; l++) {
            double ref_enthalpy_shift=get_ref_enthalpy_shift_pbe_u_icsd(structure.atoms[i].cleanname);
            if (ref_enthalpy_shift == AUROSTD_NAN) { // for some species needing shifts, there is no reference (ground state) energy yet
              oss << print_output_oxidation_numbers(structure, cce_flags, cce_vars);
              message << " No ref. enthalpy shift for " << structure.atoms[i].cleanname << " for PBE+U_ICSD yet.";
              throw aurostd::xerror(_AFLOW_FILE_NAME_,soliloquy,message,_VALUE_ILLEGAL_);
            } else if (ref_enthalpy_shift > 0) { // consider only species that need a ref. enthalpy shift, i.e. for which a U is used
              cce_vars.cce_correction[num_temps*k+l] += ref_enthalpy_shift;
            }
          }
        }
      }
    }
  }

  /////////////////////////////////////////////////////////////////////////////
  //                                                                         //
  //                        PRINT OUTPUT AND CITATION                        //
  //                                                                         //
  /////////////////////////////////////////////////////////////////////////////

  //print_JSON_cation_coordination_numbers/////////////////////////////////////////////////////////////
  // Returns cation coordination numbers, i.e. number of anions coordinating each cation in JSON format
  string print_JSON_cation_coordination_numbers(const xstructure& structure, xoption& cce_flags, const CCE_Variables& cce_vars, vector<vector<uint> >& multi_anion_num_neighbors) {
    stringstream json;
    vector<string> cations_names_and_neighbors_vector;

    json << "{";
    json << "\"cation_coordination_numbers\":{";
    append_coordination_info_JSON(structure, cce_vars, cce_vars.num_neighbors, cce_vars.anion_species, json);
    if (cce_flags.flag("MULTI_ANION_SYSTEM")){
      json << ",";
      for(uint k=0,ksize=cce_vars.multi_anion_species.size();k<ksize;k++){ 
        append_coordination_info_JSON(structure, cce_vars, multi_anion_num_neighbors[k], cce_vars.multi_anion_species[k], json);
        if (k<ksize-1){
          json << ",";
        }
      }
    }
    json << "}";
    json << "}";
    return json.str();
  }

  //append_coordination_info_JSON/////////////////////////////////////////////////////////////
  // append the cation names and coordination numbers to the JSON
  void append_coordination_info_JSON(const xstructure& structure, const CCE_Variables& cce_vars, const vector<uint>& num_neighbors, const string& considered_anion_species, stringstream& json) {
    vector<string> cations_names_and_neighbors_vector;

    json << "\"anion_" << considered_anion_species << "\":{";
    // first populate vectors with names, atom indices of the cations, and num anion neighbors for each cation
    for (uint i=0,isize=structure.atoms.size();i<isize;i++){
      if ((structure.atoms[i].cleanname != cce_vars.anion_species) && (cce_vars.multi_anion_atoms[i] != 1)){ // exclude main anion species and multi anion atoms detected previously
        if (num_neighbors[i] > 0){ // are there actually bonds between the cation and the (main) anion species
          cations_names_and_neighbors_vector.push_back("\"" + structure.atoms[i].cleanname + "(atom " + aurostd::utype2string<uint>(i) + ")\":" + aurostd::utype2string<uint>(num_neighbors[i]));
        }
      }
    }
    // then append anion neighbors info for cations to json
    json << aurostd::joinWDelimiter(cations_names_and_neighbors_vector,",");
    json << "}";
  }

  //print_JSON_ox_nums/////////////////////////////////////////////////////////////
  // Returns oxidation numbers in JSON format
  string print_JSON_ox_nums(const xstructure& structure, const CCE_Variables& cce_vars) {
    stringstream json;
    uint natoms = cce_vars.oxidation_states.size();

    json << "{";
    json << "\"oxidation_states\":";
    json << "{";
    for (uint i = 0; i < natoms; i++) {
      json << "\"" << structure.atoms[i].cleanname << "(atom " << aurostd::utype2string<uint>(i) << ")\":" << cce_vars.oxidation_states[i]; // << "," << structure.atoms[i].fpos 
      if (i < natoms - 1) json << ",";
    }
    json << "}";
    //json << "[" << aurostd::joinWDelimiter(aurostd::vecDouble2vecString(cce_vars.oxidation_states),",") << "]";
    json << "}";
    return json.str();
  }

  //print_JSON_corrections/////////////////////////////////////////////////////////////
  //ME20200213
  // Returns CCE results in JSON format
  string print_JSON_corrections(const xstructure& structure, const CCE_Variables& cce_vars) {
    stringstream json;
    bool print_Hf = (cce_vars.enthalpies_dft.size() > 0);
    uint nfuncs = cce_vars.vfunctionals.size();
    uint num_temps=cce_vars.vtemperatures.size();
    uint natoms = structure.atoms.size();

    json << "{";
    json << "\"oxidation_states\":";
    json << "[" << aurostd::joinWDelimiter(aurostd::vecDouble2vecString(cce_vars.oxidation_states),",") << "],";
    json << "\"CCE\":{";
    for (uint i = 0; i < nfuncs; i++) {
      json << "\"" << cce_vars.vfunctionals[i] << "\":{";
      if (cce_vars.vfunctionals[i] != "exp") {
        for (uint l = 0; l < num_temps; l++) {
          json << (l!=0?",":"") << "\"" << cce_vars.vtemperatures[l] << "K\":{";
          json << "\"cce_correction_cell\":" << cce_vars.cce_correction[num_temps*i+l] << ",";
          json << "\"cce_correction_atom\":" << (cce_vars.cce_correction[num_temps*i+l]/natoms);
          if (print_Hf) {
            json << ",";
            json << "\"formation_enthalpy_cell\":" << cce_vars.enthalpy_formation_cell_cce[num_temps*i+l] << ",";
            json << "\"formation_enthalpy_atom\":" << (cce_vars.enthalpy_formation_cell_cce[num_temps*i+l]/natoms);
          }
          json << "}";
        }
      } else {
        json << "\"298.15K\":{";
        json << "\"cce_correction_cell\":" << cce_vars.cce_correction[num_temps*i] << ",";
        json << "\"cce_correction_atom\":" << (cce_vars.cce_correction[num_temps*i]/natoms);
        if (print_Hf) {
          json << ",";
          json << "\"formation_enthalpy_cell\":" << cce_vars.enthalpy_formation_cell_cce[num_temps*i] << ",";
          json << "\"formation_enthalpy_atom\":" << (cce_vars.enthalpy_formation_cell_cce[num_temps*i]/natoms);
        }
        json << "}";
      }
      json << "}";
      if (i < nfuncs - 1) json << ",";
    }
    json << "},";
    json << "\"publication\":";
    json << "\"Friedrich et al., Coordination corrected ab initio formation enthalpies, npj Comput. Mater. 5, 59 (2019). ";
    json << "https://doi.org/10.1038/s41524-019-0192-1\"";
    json << "}";
    return json.str();
  }

  ////print_output_cation_coordination_numbers////////////////////////////////////////////////////////
  //// print cation coordination numbers, i.e. number of anions coordinating each cation
  //string print_output_cation_coordination_numbers(const xstructure& structure, xoption& cce_flags, CCE_Variables& cce_vars, vector<vector<uint> >& multi_anion_num_neighbors, double tolerance) {
  //  stringstream output;
  //  output << endl;
  //  output << "CATION COORDINATION NUMBERS:" << endl;
  //  append_coordination_info_output(structure, cce_vars, tolerance, cce_vars.num_neighbors, cce_vars.anion_species, output);
  //  if (cce_flags.flag("MULTI_ANION_SYSTEM")){
  //    for(uint k=0,ksize=cce_vars.multi_anion_species.size();k<ksize;k++){ 
  //      append_coordination_info_output(structure, cce_vars, tolerance, multi_anion_num_neighbors[k], cce_vars.multi_anion_species[k], output);
  //    }
  //  }
  //  output << endl;
  //  return output.str();
  //}

  //print_output_cation_coordination_numbers////////////////////////////////////////////////////////
  // print cation coordination numbers, i.e. number of anions coordinating each cation
  string print_output_cation_coordination_numbers(const xstructure& structure, xoption& cce_flags, CCE_Variables& cce_vars, vector<vector<uint> >& multi_anion_num_neighbors) {
    stringstream output;
    output << endl;
    //output << "CATION COORDINATION NUMBERS:" << endl;
    output << std::setw(4) << "atom" << std::setw(10) << "species" << std::setw(8) << "anion" << std::setw(16) << "coord. number" << endl;
    for (uint i=0,isize=structure.atoms.size();i<isize;i++){
      if ((structure.atoms[i].cleanname != cce_vars.anion_species) && (cce_vars.multi_anion_atoms[i] != 1)){ // exclude main anion species and multi anion atoms detected previously
        if (cce_vars.num_neighbors[i] > 0){ // are there actually bonds between the cation and the (main) anion species
          output << std::setw(4) << i+1 << std::setw(10) << structure.atoms[i].cleanname << std::setw(8) << cce_vars.anion_species << std::setw(16) << cce_vars.num_neighbors[i] << endl; // i+1: convert to 1-based counting
        }
        if (cce_flags.flag("MULTI_ANION_SYSTEM")){
          for(uint k=0,ksize=cce_vars.multi_anion_species.size();k<ksize;k++){ 
            if (multi_anion_num_neighbors[k][i] > 0){ // are there actually bonds between the cation and the multi anion species
              output << std::setw(4) << i+1 << std::setw(10) << structure.atoms[i].cleanname << std::setw(8) << cce_vars.multi_anion_species[k] << std::setw(16) << multi_anion_num_neighbors[k][i] << endl; // i+1: convert to 1-based counting
            }
          }
        }
      }
    }
    output << endl;
    return output.str();
  }

  ////append_coordination_info_output/////////////////////////////////////////////////////////////
  //// append the cation names and coordination numbers to the output
  //void append_coordination_info_output(const xstructure& structure, const CCE_Variables& cce_vars, double tolerance, const vector<uint>& num_neighbors, const string& considered_anion_species, stringstream& output) {
  //  output << endl;
  //  output << "ANION=" << considered_anion_species << ":" << endl;
  //  for (uint i=0,isize=structure.atoms.size();i<isize;i++){
  //    if ((structure.atoms[i].cleanname != cce_vars.anion_species) && (cce_vars.multi_anion_atoms[i] != 1)){ // exclude main anion species and multi anion atoms detected previously
  //      if (num_neighbors[i] > 0){ // are there actually bonds between the cation and the (main) anion species
  //        output << num_neighbors[i] << " //number of " << considered_anion_species << " nearest neighbors within " << tolerance << " Ang. tolerance of " << structure.atoms[i].cleanname << " (atom " << i+1 << ")" << endl; // i+1: convert to 1-based counting
  //      }
  //    }
  //  }
  //}

  ////print_output_oxidation_numbers////////////////////////////////////////////////////////
  //// print oxidation numbers
  //string print_output_oxidation_numbers(const xstructure& structure, xoption& cce_flags, CCE_Variables& cce_vars) {
  //  stringstream output;
  //  // print oxidation numbers
  //  output << endl;
  //  output << (cce_flags.flag("OX_NUMS_PROVIDED")?"INPUT ":"") << "OXIDATION NUMBERS:" << endl;
  //  for (uint k=0,ksize=cce_vars.oxidation_states.size();k<ksize;k++){
  //    output << std::showpos << cce_vars.oxidation_states[k] << " //" << structure.atoms[k].cleanname << " (atom " << k+1 << ")"  << endl; // k+1: convert to 1-based counting
  //  }
  //  output << endl;
  //  return output.str();
  //}

  //print_output_oxidation_numbers////////////////////////////////////////////////////////
  // print oxidation numbers
  string print_output_oxidation_numbers(const xstructure& structure, xoption& cce_flags, CCE_Variables& cce_vars) {
    stringstream output;
    // print oxidation numbers
    output << endl;
    //output << (cce_flags.flag("OX_NUMS_PROVIDED")?"INPUT ":"") << "OXIDATION NUMBERS:" << endl;
    output << std::setw(4) << "atom" << std::setw(10) << "species" << std::setw(18) << "oxidation state" << endl;
    for (uint k=0,ksize=cce_vars.oxidation_states.size();k<ksize;k++){
      output << std::showpos << std::setw(4) << k+1 << std::setw(10) << structure.atoms[k].cleanname << std::setw(18) << cce_vars.oxidation_states[k] << endl; // k+1: convert to 1-based counting
    }
    output << endl;
    return output.str();
  }

  //print_output_corrections////////////////////////////////////////////////////////
  // print CCE corrections and corrected formation enthalpies if precalculated DFT values are provided
  string print_output_corrections(const xstructure& structure, CCE_Variables& cce_vars, const vector<double>& enthalpy_formation_cell_cce) {
    stringstream output;
    // print out CCE corrections per cell and atom for functionals selected
    output << endl;
    if (!(cce_vars.vfunctionals.size() == 1 && cce_vars.vfunctionals[0] == "exp")){ // if only exp is set as functional CCE CORRECTIONS: should not be written
      output << "CCE CORRECTIONS (to be subtracted from precalculated DFT formation enthalpies):" << endl;
      output << std::setw(10) << "functional" << std::setw(14) << "temperature" << std::setw(13) << "correction" << std::setw(13) << "correction" << endl;
      output << std::setw(24) << "(K)" << std::setw(13) << "(eV/cell)" << std::setw(13) << "(eV/atom)" << endl;
    }
    uint num_funcs=cce_vars.vfunctionals.size();
    uint num_temps=cce_vars.vtemperatures.size();
    for (uint k = 0; k < num_funcs; k++) {
      if (cce_vars.vfunctionals[k] != "exp") {
        for (uint l = 0; l < num_temps; l++) {
          output << std::showpos << std::setprecision(3) << std::fixed << std::setw(10) << cce_vars.vfunctionals[k] << std::setw(14) << cce_vars.vtemperatures[l] << std::setw(13) << cce_vars.cce_correction[num_temps*k+l] << std::setw(13) << cce_vars.cce_correction[num_temps*k+l]/structure.atoms.size() << endl;
        }
      }
    }
    output << endl;
    // exp result should always be written at the end, hence print only after writing output for other functionals
    for (uint k = 0; k < num_funcs; k++) {
      if (cce_vars.vfunctionals[k] == "exp" && cce_vars.enthalpies_dft.size()==0) { // second condition for that if precalc. form. enthalpies are given and asking for exp., exp. result is not written twice
        output << "CCE FORMATION ENTHALPIES:" << endl;
        output << std::setw(9) << "CCE@func." << std::setw(14) << "temperature" << std::setw(17) << "form. enthalpy" << std::setw(17) << "form. enthalpy" << endl;
        output << std::setw(23) << "(K)" << std::setw(17) << "(eV/cell)" << std::setw(17) << "(eV/atom)" << endl;
        output << std::showpos << std::setprecision(3) << std::fixed << std::setw(9) << "CCE@exp" << std::setw(14) << "298.15" << std::setw(17) << enthalpy_formation_cell_cce[num_temps*k] << std::setw(17) << enthalpy_formation_cell_cce[num_temps*k]/structure.atoms.size() << endl;
        output << "Note that CCE@exp provides A ROUGH GUESS with an estimated average accuracy of only about 250 meV/atom (from test for ternary oxides)!" << endl;
      }
    }
    // print CCE formation enthalpies per cell and atom for functionals selected 
    // if precalculated DFT values are provided
    if(cce_vars.enthalpies_dft.size()!=0){ 
      output << "CCE FORMATION ENTHALPIES:" << endl;
      output << std::setw(9) <<  "CCE@func." << std::setw(14) << "temperature" << std::setw(17) << "form. enthalpy" << std::setw(17) << "form. enthalpy" << endl;
      output << std::setw(23) << "(K)" << std::setw(17) << "(eV/cell)" << std::setw(17) << "(eV/atom)" << endl;
      uint num_funcs=cce_vars.vfunctionals.size();
      for (uint k = 0; k < num_funcs; k++) {
        if (cce_vars.vfunctionals[k] != "exp") {
          for (uint l = 0; l < num_temps; l++) {
            output << std::showpos << std::setprecision(3) << std::fixed << std::setw(9) << "CCE@" + cce_vars.vfunctionals[k] << std::setw(14) << cce_vars.vtemperatures[l] << std::setw(17) << enthalpy_formation_cell_cce[num_temps*k+l] << std::setw(17) << enthalpy_formation_cell_cce[num_temps*k+l]/structure.atoms.size() << endl;
          }
        } else if (cce_vars.vfunctionals[k] == "exp") {
          output << endl;
          output << std::showpos << std::setprecision(3) << std::fixed << std::setw(9) << "CCE@exp" << std::setw(14) << "298.15" << std::setw(17) << enthalpy_formation_cell_cce[num_temps*k] << std::setw(17) << enthalpy_formation_cell_cce[num_temps*k]/structure.atoms.size() << endl;
          output << "Note that CCE@exp provides A ROUGH GUESS with an estimated average accuracy of only about 250 meV/atom (from test for ternary oxides)!" << endl;
        }
      }
    }
    output << endl;
    return output.str();
  }

  ////print_output_corrections////////////////////////////////////////////////////////
  //// print CCE corrections and corrected formation enthalpies if precalculated DFT values are provided
  //string print_output_corrections(const xstructure& structure, CCE_Variables& cce_vars, const vector<double>& enthalpy_formation_cell_cce) {
  //  stringstream output;
  //  // print out CCE corrections per cell and atom for functionals selected
  //  if (!(cce_vars.vfunctionals.size() == 1 && cce_vars.vfunctionals[0] == "exp")){ // if only exp is set as functional CCE CORRECTIONS: should not be written
  //    output << "CCE CORRECTIONS (to be subtracted from precalculated DFT formation enthalpies):" << endl;
  //  }
  //  uint num_funcs=cce_vars.vfunctionals.size();
  //  uint num_temps=cce_vars.vtemperatures.size();
  //  for (uint k = 0; k < num_funcs; k++) {
  //    if (cce_vars.vfunctionals[k] != "exp") {
  //      for (uint i = 1; i < structure.atoms.size()+1; i+=structure.atoms.size()-1) { // loop over two values to print corrections per cell and atom
  //        for (uint l = 0; l < num_temps; l++) {
  //          output << std::showpos << std::setprecision(3) << std::fixed << cce_vars.cce_correction[num_temps*k+l]/i << " eV/" << (i==1?"cell":"atom") << " //CCE@" << cce_vars.vfunctionals[k] << " correction for " << cce_vars.vtemperatures[l] << "K." << endl;
  //        }
  //      }
  //      output << endl;
  //    }
  //  }
  //  // exp result should always be written at the end, hence print only after writing output for other functionals
  //  for (uint k = 0; k < num_funcs; k++) {
  //    if (cce_vars.vfunctionals[k] == "exp" && cce_vars.enthalpies_dft.size()==0) { // second condition for that if precalc. form. enthalpies are given and asking for exp., exp. result is not written twice
  //      output << "CCE FORMATION ENTHALPIES:" << endl;
  //      for (uint i = 1; i < structure.atoms.size()+1; i+=structure.atoms.size()-1) { // loop over two values to print corrections per cell and atom
  //        output << std::setprecision(3) << std::fixed << enthalpy_formation_cell_cce[num_temps*k]/i << " eV/" << (i==1?"cell":"atom") << " //CCE@exp formation enthalpy at 298.15K from exp. formation enthalpies per bond." << endl;
  //      }
  //      output << "Note that this provides A ROUGH GUESS with an estimated average accuracy of only about 250 meV/atom (from test for ternary oxides)!" << endl;
  //      output << endl;
  //    }
  //  }
  //  // print CCE formation enthalpies per cell and atom for functionals selected 
  //  // if precalculated DFT values are provided
  //  if(cce_vars.enthalpies_dft.size()!=0){ 
  //    output << "CCE FORMATION ENTHALPIES:" << endl;
  //    uint num_funcs=cce_vars.vfunctionals.size();
  //    for (uint k = 0; k < num_funcs; k++) {
  //      if (cce_vars.vfunctionals[k] != "exp") {
  //        for (uint i = 1; i < structure.atoms.size()+1; i+=structure.atoms.size()-1) { // loop over two values to print corrections per cell and atom
  //          for (uint l = 0; l < num_temps; l++) {
  //            output << std::setprecision(3) << std::fixed << enthalpy_formation_cell_cce[num_temps*k+l]/i << " eV/" << (i==1?"cell":"atom") << " //CCE@" << cce_vars.vfunctionals[k] << " formation enthalpy at " << cce_vars.vtemperatures[l] << "K." << endl;
  //          }
  //        }
  //        output << endl;
  //      } else if (cce_vars.vfunctionals[k] == "exp") {
  //        for (uint i = 1; i < structure.atoms.size()+1; i+=structure.atoms.size()-1) { // loop over two values to print corrections per cell and atom
  //          output << std::setprecision(3) << std::fixed << enthalpy_formation_cell_cce[num_temps*k]/i << " eV/" << (i==1?"cell":"atom") << " //CCE@exp formation enthalpy at 298.15K from exp. formation enthalpies per bond." << endl;
  //        }
  //        output << "Note that this provides A ROUGH GUESS with an estimated average accuracy of only about 250 meV/atom (from test for ternary oxides)!" << endl;
  //        output << endl;
  //      }
  //    }
  //  }
  //  return output.str();
  //}

  //print_test_output////////////////////////////////////////////////////////
  // print CCE corrections and corrected formation enthalpies for testing
  string print_test_output(CCE_Variables& cce_vars, const vector<double>& enthalpy_formation_cell_cce) {
    stringstream output;
    uint num_funcs=cce_vars.vfunctionals.size();
    uint num_temps=cce_vars.vtemperatures.size();
    for (uint k = 0; k < num_funcs; k++) {
      if (cce_vars.vfunctionals[k] != "exp") {
        for (uint l = 0; l < num_temps; l++) {
          output << std::setprecision(3) << std::fixed << cce_vars.cce_correction[num_temps*k+l] << (k<num_funcs-1 || l==0 || cce_vars.enthalpies_dft.size()!=0?",":"");
        }
      }
    }
    // exp part
    for (uint k = 0; k < num_funcs; k++) {
      if (cce_vars.vfunctionals[k] == "exp" && cce_vars.enthalpies_dft.size()==0) { // second condition for that if precalc. form. enthalpies are given and asking for exp., exp. result is not written twice
        output << std::setprecision(3) << std::fixed << enthalpy_formation_cell_cce[num_temps*k];
      }
    }
    // corrected DFT formation enthalpies
    if(cce_vars.enthalpies_dft.size()!=0){
      for (uint k = 0; k < num_funcs; k++) {
        if (cce_vars.vfunctionals[k] != "exp") {
          for (uint l = 0; l < num_temps; l++) {
            output << std::setprecision(3) << std::fixed << enthalpy_formation_cell_cce[num_temps*k+l] << (k<num_funcs-1 || l==0?",":"");
          }
        } else if (cce_vars.vfunctionals[k] == "exp") {
          output << std::setprecision(3) << std::fixed << enthalpy_formation_cell_cce[num_temps*k] << (k<num_funcs-1?",":"");
        }
      }
    }
    return output.str();
  }

  //print_citation////////////////////////////////////////////////////////
  // print citation information at end of output
  string print_citation() {
    stringstream oss;
    oss << "############################################################################################" << endl;
    oss << "When you use results from CCE and/or this implementation, please cite the following article:" << endl;
    oss << "Friedrich et al., npj Comput. Mater. 5, 59 (2019); https://doi.org/10.1038/s41524-019-0192-1" << endl;
    oss << "############################################################################################" << endl;
    oss << endl;
    return oss.str();
  }

  //print_usage////////////////////////////////////////////////////////
  // For printing user instructions if no additional input is provided.
  string print_usage() {
    stringstream oss;
    oss << endl;
    oss << "Written by Rico Friedrich, Corey Oses, and Marco Esters, 2018-2020" << endl;
    oss << endl;
    oss << "USER INSTRUCTIONS:" << endl;
    oss << endl;
    oss << "(i) GENERAL INFORMATION:" << endl;
    oss << "Implementation to obtain corrected DFT formation enthalpies based on the coordination corrected" << endl; 
    oss << "enthalpies (CCE) methodology described in:" << endl; 
    oss << "Friedrich et al., Coordination corrected ab initio formation enthalpies, npj Comput. Mater. 5, 59 (2019);" << endl;
    oss << "https://doi.org/10.1038/s41524-019-0192-1" << endl;
    oss << "Please cite this article when using this method and/or this implementation." << endl;
    oss << "The corrections depend on the number of cation-anion bonds and on the cation oxidation state." << endl;
    oss << "More general information and a list of elements and oxidation states for which corrections are available" << endl; 
    oss << "can be found in README_AFLOW_CCE.TXT." << endl;
    oss << endl;
    oss << "(ii) AVAILABLE OPTIONS:" << endl;
    oss << "--cce                            Prints these user instructions." << endl;
    oss << endl;
    oss << "--cce=STRUCTURE_FILE_PATH        Provide the path to the structure file. It can be in any structure" << endl;
    oss << "                                 format that AFLOW supports, e.g. VASP POSCAR, QE, AIMS, ABINIT, ELK, and CIF." << endl;
    oss << "                                 For VASP, a VASP5 POSCAR is required or, if a VASP4 POSCAR is used, the species" << endl;
    oss << "                                 must be written on the right side next to the coordinates for each atom" << endl;
    oss << "                                 just as for the EXAMPLE INPUT STRUCTURE FOR ROCKSALT MgO below." << endl;
    oss << endl;
    oss << "--dft_formation_enthalpies=|--dfte=" << endl;
    oss << "                                 Provide a comma separated list of precalculated DFT formation enthalpies," << endl; 
    oss << "                                 they are assumed to be: (i) negative for compounds lower in enthalpy" << endl; 
    oss << "                                 than the elements, (ii) in eV/cell. Currently, corrections are available" << endl; 
    oss << "                                 for PBE, LDA and SCAN." << endl;
    oss << endl;
    oss << "--functionals=|--func=|--functional=" << endl;
    oss << "                                 Provide a comma separated list of functionals for which corrections" << endl;
    oss << "                                 should be returned. If used together with --dft_formation enthalpies," << endl;
    oss << "                                 the functionals must be in the same sequence as the DFT formation" << endl;
    oss << "                                 enthalpies they correspond to. Available functionals are:" << endl;
    oss << "                                 (i) PBE, (ii) LDA or (iii) SCAN. Default: PBE (if only one DFT formation" << endl; 
    oss << "                                 enthalpy is provided)." << endl;
    oss << endl;
    oss << "--oxidation_numbers=|--ox_nums=|--oxidation_number=" << endl;
    oss << "                                 Provide as a comma separated list the oxidation numbers. It is" << endl;
    oss << "                                 assumed that: (i) one is provided for each atom of the structure and" << endl; 
    oss << "                                 (ii) they are in the same sequence as the corresponding atoms in the" << endl;
    oss << "                                 provided structure file." << endl;
    oss << endl;
    oss << "--get_cce_correction|--get_cce_cor|--poscar2cce < STRUCTURE_FILE_PATH" << endl;
    oss << "                                 Determines the CCE corrections for the structure in STRUCTURE_FILE_PATH." << endl;
    oss << "                                 It can be in any structure format that AFLOW supports, e.g. VASP POSCAR," << endl;
    oss << "                                 QE, AIMS, ABINIT, ELK, and CIF. For VASP, a VASP5 POSCAR is required or, if a" << endl;
    oss << "                                 VASP4 POSCAR is used, the species must be written on the right side next to" << endl;
    oss << "                                 the coordinates for each atom just as for the EXAMPLE INPUT STRUCTURE FOR" << endl;
    oss << "                                 ROCKSALT MgO below." << endl;
    oss << endl;
    oss << "--get_oxidation_numbers|--get_ox_nums|--poscar2ox_nums < STRUCTURE_FILE_PATH" << endl;
    oss << "                                 Determines the oxidation numbers for the structure in STRUCTURE_FILE_PATH." << endl;
    oss << "                                 It can be in any structure format that AFLOW supports, e.g. VASP POSCAR," << endl;
    oss << "                                 QE, AIMS, ABINIT, ELK, and CIF. For VASP, a VASP5 POSCAR is required or if a" << endl;
    oss << "                                 VASP4 POSCAR is used, the species must be written on the right side next to" << endl;
    oss << "                                 the coordinates for each atom just as for the EXAMPLE INPUT STRUCTURE FOR" << endl;
    oss << "                                 ROCKSALT MgO below." << endl;
    oss << endl;
    oss << "--get_cation_coordination_numbers|--get_cation_coord_nums|--poscar2cation_coord_nums < STRUCTURE_FILE_PATH" << endl;
    oss << "                                 Determines the number of anion neighbors for each cation for the structure" << endl;
    oss << "                                 in STRUCTURE_FILE_PATH. It can be in any structure format that AFLOW" << endl;
    oss << "                                 supports, e.g. VASP POSCAR, QE, AIMS, ABINIT, ELK, and CIF. For VASP, a" << endl;
    oss << "                                 VASP5 POSCAR is required or if a VASP4 POSCAR is used, the species must" << endl;
    oss << "                                 be written on the right side next to the coordinates for each atom" << endl;
    oss << "                                 just as for the EXAMPLE INPUT STRUCTURE FOR ROCKSALT MgO below." << endl;
    oss << endl;
    oss << "--print=                         Obtain output in standard format (--print=out) or as json (--print=json)." << endl;
    oss << "                                 Default: out." << endl;
    oss << endl;
    oss << "(iii) EXAMPLE INPUT STRUCTURE FOR ROCKSALT MgO:" << endl;
    oss << "Mg1O1   [FCC,FCC,cF8] (STD_PRIM doi:10.1  [FCC,FCC,cF8] (STD_PRIM doi:10.1016/j.commatsci.2010.05.010)" << endl;
    oss << "1.224745" << endl;
    oss << "   0.00000000000000   1.73568248770103   1.73568248770103" << endl;
    oss << "   1.73568248770103   0.00000000000000   1.73568248770103" << endl;
    oss << "   1.73568248770103   1.73568248770103   0.00000000000000" << endl;
    oss << "Mg O" << endl;
    oss << "1 1" << endl;
    oss << "Direct(2) [A1B1]" << endl;
    oss << "   0.00000000000000   0.00000000000000   0.00000000000000  Mg" << endl;
    oss << "   0.50000000000000   0.50000000000000   0.50000000000000  O" << endl;
    oss << endl;
    oss << "(iv) EXAMPLE COMMANDS:" << endl;
    oss << "Assuming that AFLOW is in your PATH and you saved the above example structure file for MgO" << endl; 
    oss << "in the current directory as POSCAR, the following commands can be executed:" << endl;
    oss << endl;
    oss << "aflow --cce=POSCAR --dft_formation_enthalpies=-5.434,-6.220,-6.249 --functionals=PBE,LDA,SCAN" << endl;
    oss << "This will give you the CCE corrections and CCE formation enthalpies for PBE, LDA, and SCAN for MgO." << endl;
    oss << endl;
    oss << "aflow --cce=POSCAR --dft_formation_enthalpies=-6.220 --functionals=LDA" << endl;
    oss << "This gives you only the CCE corrections and CCE formation enthalpies for LDA." << endl;
    oss << endl;
    oss << "aflow --cce=POSCAR --dft_formation_enthalpies=-5.434" << endl;
    oss << "This gives you the CCE corrections and CCE formation enthalpies for PBE with a warning that" << endl; 
    oss << "PBE is assumed as functional." << endl;
    oss << endl;
    oss << "aflow --cce=POSCAR" << endl;
    oss << "This gives you the CCE corrections for PBE, LDA, and SCAN and a rough guess of the formation" << endl;
    oss << "enthalpy based on experimental formation enthalpies per bond." << endl;
    oss << endl;
    oss << "aflow --cce=POSCAR --oxidation_numbers=2,-2" << endl;
    oss << "Oxidation numbers for each atom can also be provided as input." << endl;
    oss << endl;
    return oss.str();
  }

  /////////////////////////////////////////////////////////////////////////////
  //                                                                         //
  //       LOOK UP TABLES FOR THE ACTUAL CORRECTIONS AND BADER CHARGES       //
  //                                                                         //
  /////////////////////////////////////////////////////////////////////////////
 
  //get_corrections_line////////////////////////////////////////////////////////
  // function to get corrections
  //CCE corrections per bond for DFT formation enthalpies for polar materials from binary data using AFLOW (PBE, LDA, SCAN, and PBE+U_ICSD) 
  //with PAW data sets for VASP 5.4.4 and measured experimental values according to the CCE paper 
  //Friedrich et al., Coordination corrected ab initio formation enthalpies, npj Comput. Mater. 5, 59 (2019). 
  //The extensions after the binary formula indicate the source from which the experimental value was taken: 
  //NJ=NIST_JANAF 1998; Ba=Barin 1995; if no extension is given, the value from Kubaschewski et al. 1993 was used. 
  //For DFT+U corrections will only be included for the PBE(+U) calculations used to generate the AFLOW ICSD data
  //DFT+U calculations differ not only by the U value but also by other specifications of the implementation, see:
  //Kick, Reuter, and Oberhofer; Intricacies of DFT+U, Not Only in a Numeric Atom Centered Orbital Framework, JCTC (2019); DOI: 10.1021/acs.jctc.8b01211
  //The formation enthalpies per bond from the experimental data (Exp.) need to be multiplied by the number of M-anion bonds 
  //and added (sign change compared to usual CCE corrections to be substracted from DFT formation enthalpies) 
  //for all cations to get an estimate for the formation enthalpy only based on experimental data; 
  //positive values for the peroxide and superoxide O-O bond formation enthalpy indicate that taking the cation-O2- 
  //correction for the cation-O bonds is not a very good approximation for per- and superoxides, 
  //i.e. the oxidation state dependence with respect to the oxidation state of O is relevant!)
  string get_corrections_line(const string& considered_anion_species, const string& cor_identifier) {
  if (considered_anion_species=="O") {return get_corrections_line_O(cor_identifier);}
  if (considered_anion_species=="N") {return get_corrections_line_N(cor_identifier);}
  else {return "";}
  }

  //get_corrections_line_O////////////////////////////////////////////////////////
  string get_corrections_line_O(const string& cor_identifier) {
  //The number of M-anion bonds per formula unit in the last column are for the compounds used to get the corrections (at the start of the return string).
  //They can be used to recalculate the used experimental values by multiplying with the exp. corrections per bond in the previous column.
  //For per- and superoxides the number given is the number of O-O bonds per formula unit of the compound used to get the correction.
                                       //cation species            ox. state  PBE (for 298.15K)  PBE (for 0K)  LDA (for 298.15K)  LDA (for 0K)  SCAN (for 298.15K)  SCAN (for 0K)  PBE(+U)_ICSD (for 298.15K)  PBE(+U)_ICSD (for 0K)  Exp. (for 298.15K)  M-X bonds
                                       //                                     (eV/bond)          (eV/bond)     (eV/bond)          (eV/bond)     (eV/bond)           (eV/bond)      (eV/bond)                   (eV/bond)              (eV/bond)           per f. u.
  //OXIDES
  if (cor_identifier=="Ag_+1_O")  {return "Ag_+1_Ag2O             +1         -0.00825           -0.00700      -0.05400           -0.05375      -0.06525            -0.06450       -0.06150                    -0.06000               -0.08050            4  ";}
  if (cor_identifier=="Al_+3_O")  {return "Al_+3_Al2O3            +3          0.18692            0.17783      -0.00733           -0.01683      -0.01242            -0.02217        0.18667                     0.17758               -1.44725            12 ";}
  if (cor_identifier=="As_+5_O")  {return "As_+5_As2O5            +5          0.20220            0.19190      -0.06360           -0.07520       0.02120             0.00920        0.19770                     0.18760               -0.95360            10 ";}
  if (cor_identifier=="B_+3_O")   {return "B_+3_B2O3              +3          0.19517            0.18250      -0.06933           -0.08350      -0.04717            -0.06117        0.19317                     0.18067               -2.19983            6  ";}
  if (cor_identifier=="Ba_+2_O")  {return "Ba_+2_BaO              +2          0.11833            0.11650       0.00983            0.00750       0.00417             0.00200        0.11817                     0.11633               -0.94683            6  ";}
  if (cor_identifier=="Be_+2_O")  {return "Be_+2_BeO              +2          0.19525            0.18750       0.00825            0.00000       0.00600            -0.00225        0.19475                     0.18700               -1.57900            4  ";}
  if (cor_identifier=="Bi_+3_O")  {return "Bi_+3_Bi2O3            +3         -0.02580           -0.02760      -0.17520           -0.17780      -0.03560            -0.03790       -0.02830                    -0.03010               -0.59150            10 ";}
  if (cor_identifier=="Ca_+2_O")  {return "Ca_+2_CaO              +2          0.10567            0.10017      -0.03317           -0.03950      -0.02217            -0.02800        0.10567                     0.10017               -1.09667            6  ";}
  if (cor_identifier=="Cd_+2_O")  {return "Cd_+2_CdO              +2          0.10417            0.10133       0.01617            0.01300       0.00533             0.00233        0.07417                     0.07117               -0.44633            6  ";}
  if (cor_identifier=="Co_+2_O")  {return "Co_+2_CoO              +2          0.23967            0.23733       0.16617            0.16450       0.12300             0.11933        0.00300                    -0.00017               -0.41067            6  ";}
  if (cor_identifier=="Cr_+3_O")  {return "Cr_+3_Cr2O3            +3          0.15283            0.14733       0.04542            0.03908      -0.01892            -0.02467       -0.18417                    -0.18958               -0.98000            12 ";}
  if (cor_identifier=="Cr_+6_O")  {return "Cr_+6_CrO3             +6         -0.13225           -0.14425      -0.30525           -0.32100      -0.28125            -0.29675       -0.06775                    -0.07950               -1.52100            4  ";}
  if (cor_identifier=="Cs_+1_O")  {return "Cs_+1_Cs2O             +1          0.10083            0.10083      -0.05667           -0.05833      -0.00500            -0.00600        0.10117                     0.10117               -0.59767            6  ";}
  if (cor_identifier=="Cu_+1_O")  {return "Cu_+1_Cu2O_NJ          +1          0.13100            0.12950       0.03400            0.03175       0.06350             0.06175        0.06800                     0.06625               -0.44225            4  ";}
  if (cor_identifier=="Cu_+2_O")  {return "Cu_+2_CuO_NJ           +2          0.10150            0.09725      -0.02575           -0.03075       0.00675             0.00200        0.06525                     0.06075               -0.40425            4  ";}
  if (cor_identifier=="Fe_+2_O")  {return "Fe_+2_FeO_NJ           +2          0.17633            0.17283       0.13100            0.12867       0.01883             0.01433       -0.00900                    -0.01300               -0.47000            6  ";}
  if (cor_identifier=="Fe_+3_O")  {return "Fe_+3_Fe2O3            +3          0.16325            0.15858       0.01300            0.00550      -0.06550            -0.07175       -0.03417                    -0.04517               -0.71117            12 ";}
  if (cor_identifier=="Ga_+3_O")  {return "Ga_+3_Ga2O3            +3          0.20090            0.19250       0.00680           -0.00220       0.03860             0.02890        0.16220                     0.15370               -1.12880            10 ";}
  if (cor_identifier=="Ge_+4_O")  {return "Ge_+4_GeO2             +4          0.19917            0.18950      -0.03567           -0.04617       0.03967             0.02900        0.19883                     0.18917               -1.00183            6  ";}
  if (cor_identifier=="Hf_+4_O")  {return "Hf_+4_HfO2_Ba          +4          0.16171            0.15657      -0.02957           -0.03529      -0.02686            -0.03257        0.16286                     0.15786               -1.69486            7  ";}
  if (cor_identifier=="Hg_+2_O")  {return "Hg_+2_HgO              +2          0.17000            0.15250      -0.06500           -0.08650       0.05800             0.03800        0.16050                     0.14300               -0.47050            2  ";}
  if (cor_identifier=="In_+3_O")  {return "In_+3_In2O3            +3          0.13525            0.13025      -0.01667           -0.02217      -0.01300            -0.01858        0.09750                     0.09258               -0.79967            12 ";}
  if (cor_identifier=="Ir_+4_O")  {return "Ir_+4_IrO2_Ba          +4          0.02017            0.01567      -0.18133           -0.18683       0.01800             0.01350       -0.04283                    -0.04717               -0.41917            6  ";}
  if (cor_identifier=="K_+1_O")   {return "K_+1_K2O               +1          0.08300            0.08025      -0.02625           -0.03013      -0.00350            -0.00712        0.08262                     0.07987               -0.47050            8  ";}
  if (cor_identifier=="Li_+1_O")  {return "Li_+1_Li2O             +1          0.07663            0.07038      -0.01538           -0.02225      -0.01175            -0.01863        0.08400                     0.07775               -0.77463            8  ";}
  if (cor_identifier=="Mg_+2_O")  {return "Mg_+2_MgO              +2          0.13350            0.12717       0.00250           -0.00417      -0.00233            -0.00900        0.13183                     0.12550               -1.03917            6  ";}
  if (cor_identifier=="Mn_+2_O")  {return "Mn_+2_MnO              +2          0.25133            0.25133       0.27000            0.26933      -0.03250            -0.03400       -0.01650                    -0.02033               -0.66483            6  ";}
  if (cor_identifier=="Mn_+4_O")  {return "Mn_+4_MnO2             +4          0.06000            0.05233      -0.09433           -0.10300      -0.15817            -0.16667        0.11017                     0.10233               -0.89983            6  ";}
  if (cor_identifier=="Mo_+4_O")  {return "Mo_+4_MoO2             +4          0.02917            0.02150      -0.18433           -0.19267      -0.10533            -0.11367        0.06400                     0.05650               -1.01550            6  ";}
  if (cor_identifier=="Mo_+6_O")  {return "Mo_+6_MoO3             +6         -0.04700           -0.06025      -0.34100           -0.35750      -0.25575            -0.27175        0.07800                     0.06375               -1.93075            4  ";}
  if (cor_identifier=="Na_+1_O")  {return "Na_+1_Na2O_NJ          +1          0.08225            0.07762      -0.00425           -0.00962      -0.01125            -0.01675        0.08200                     0.07737               -0.54150            8  ";}
  if (cor_identifier=="Nb_+2_O")  {return "Nb_+2_NbO              +2          0.05925            0.05325      -0.12625           -0.13275      -0.08450            -0.09100        0.03975                     0.03375               -1.08750            4  ";}
  if (cor_identifier=="Ni_+2_O")  {return "Ni_+2_NiO              +2          0.25583            0.25367       0.15517            0.15117       0.19800             0.19550       -0.07683                    -0.08017               -0.41400            6  ";}
  if (cor_identifier=="Os_+4_O")  {return "Os_+4_OsO2             +4          0.06167            0.05700      -0.14433           -0.14983       0.00117            -0.00400       -0.01267                    -0.01717               -0.50883            6  ";}
  if (cor_identifier=="Os_+8_O")  {return "Os_+8_OsO4             +8         -0.22250           -0.22950      -0.37925           -0.39200      -0.27725            -0.28800       -0.22450                    -0.23175               -1.02000            4  ";}
  if (cor_identifier=="Pb_+2_O")  {return "Pb_+2_PbO              +2          0.00275            0.00325      -0.10875           -0.10925      -0.05475            -0.05500       -0.00075                    -0.00025               -0.56850            4  ";}
  if (cor_identifier=="Pb_+4_O")  {return "Pb_+4_PbO2             +4          0.05683            0.05450      -0.12500           -0.12850      -0.02500            -0.02833        0.04683                     0.04467               -0.47417            6  ";}
  if (cor_identifier=="Pd_+2_O")  {return "Pd_+2_PdO              +2          0.05775            0.05475      -0.07925           -0.08300      -0.02450            -0.02800       -0.02650                    -0.02950               -0.29925            4  ";}
  if (cor_identifier=="Rb_+1_O")  {return "Rb_+1_Rb2O             +1          0.09500            0.09400      -0.02150           -0.02350       0.00488             0.00313        0.09450                     0.09350               -0.43900            8  ";}
  if (cor_identifier=="Re_+4_O")  {return "Re_+4_ReO2_Ba          +4          0.08967            0.08450      -0.12417           -0.13017       0.02117             0.01550        0.05067                     0.04650               -0.77550            6  ";}
  if (cor_identifier=="Re_+6_O")  {return "Re_+6_ReO3_Ba          +6         -0.07267           -0.08033      -0.30400           -0.31250      -0.15967            -0.16817       -0.08233                    -0.08967               -1.01767            6  ";}
  if (cor_identifier=="Rh_+3_O")  {return "Rh_+3_Rh2O3            +3          0.01408            0.00650      -0.13633           -0.14150      -0.05833            -0.06308       -0.11975                    -0.12783               -0.30717            12 ";}
  if (cor_identifier=="Ru_+4_O")  {return "Ru_+4_RuO2             +4         -0.00483           -0.01150      -0.20567           -0.21333      -0.11183            -0.11917       -0.05283                    -0.05800               -0.52683            6  ";}
  if (cor_identifier=="Sb_+3_O")  {return "Sb_+3_Sb2O3            +3          0.12067            0.11533      -0.11350           -0.12117      -0.01983            -0.02667        0.11733                     0.11217               -1.23700            6  ";}
  if (cor_identifier=="Sb_+5_O")  {return "Sb_+5_Sb2O5_Ba         +5          0.10517            0.09700      -0.13233           -0.14175      -0.05725            -0.06692        0.09825                     0.09008               -0.83942            12 ";}
  if (cor_identifier=="Sc_+3_O")  {return "Sc_+3_Sc2O3            +3          0.16175            0.15408      -0.00833           -0.01658      -0.02567            -0.03383        0.16608                     0.15867               -1.64817            12 ";}
  if (cor_identifier=="Se_+4_O")  {return "Se_+4_SeO2             +4          0.07500            0.06567      -0.22767           -0.23967      -0.09633            -0.10833        0.07300                     0.06367               -0.77767            3  ";}
  if (cor_identifier=="Si_+4_O")  {return "Si_+4_SiO2(al-quartz)  +4          0.25300            0.23800      -0.02325           -0.03900      -0.02075            -0.03675        0.25275                     0.23775               -2.36025            4  ";}
  if (cor_identifier=="Sn_+2_O")  {return "Sn_+2_SnO_Ba           +2          0.06700            0.06500      -0.06375           -0.06650      -0.01300            -0.01575        0.12025                     0.11825               -0.74050            4  ";}
  if (cor_identifier=="Sn_+4_O")  {return "Sn_+4_SnO2_Ba          +4          0.15050            0.14333      -0.04600           -0.05400      -0.01533            -0.02367        0.28650                     0.28000               -1.00333            6  ";}
  if (cor_identifier=="Sr_+2_O")  {return "Sr_+2_SrO              +2          0.10817            0.10483      -0.01917           -0.02317      -0.01550            -0.01933        0.10767                     0.10433               -1.02267            6  ";}
  if (cor_identifier=="Te_+4_O")  {return "Te_+4_TeO2_Ba          +4          0.06300            0.05575      -0.20325           -0.21225      -0.08850            -0.09700        0.06275                     0.05575               -0.83800            4  ";}
  if (cor_identifier=="Ti_+2_O")  {return "Ti_+2_TiO              +2          0.11313            0.10667      -0.06667           -0.07375      -0.02646            -0.03312        0.10479                     0.09958               -1.17188            4.8";}
  if (cor_identifier=="Ti_+3_O")  {return "Ti_+3_Ti2O3            +3          0.09800            0.09050      -0.08550           -0.09358      -0.06875            -0.07667        0.07933                     0.07233               -1.31358            12 ";}
  if (cor_identifier=="Ti_+4_O")  {return "Ti_+4_TiO2(rutile)     +4          0.10717            0.09717      -0.09650           -0.10717      -0.12367            -0.13450        0.05217                     0.04233               -1.63067            6  ";}
  if (cor_identifier=="Tl_+1_O")  {return "Tl_+1_Tl2O             +1         -0.00650           -0.00533      -0.06650           -0.06600      -0.06117            -0.06050       -0.00783                    -0.00667               -0.28917            6  ";}
  if (cor_identifier=="Tl_+3_O")  {return "Tl_+3_Tl2O3            +3          0.05358            0.05175      -0.09358           -0.09617      -0.01400            -0.01658        0.04492                     0.04300               -0.33717            12 ";}
  if (cor_identifier=="V_+2_O")   {return "V_+2_VO                +2          0.26367            0.26200       0.12033            0.11517       0.15683             0.15467        0.24633                     0.24167               -0.74583            6  ";}
  if (cor_identifier=="V_+3_O")   {return "V_+3_V2O3              +3          0.09825            0.09183      -0.06608           -0.07342      -0.05350            -0.06000       -0.04833                    -0.05458               -1.05267            12 ";}
  if (cor_identifier=="V_+4_O")   {return "V_+4_VO2               +4          0.04667            0.03750      -0.14967           -0.15983      -0.15367            -0.16367       -0.02633                    -0.03600               -1.23300            6  ";}
  if (cor_identifier=="V_+5_O")   {return "V_+5_V2O5              +5         -0.00820           -0.01890      -0.21180           -0.22480      -0.21790            -0.23070        0.00730                    -0.00370               -1.60670            10 ";}
  if (cor_identifier=="W_+4_O")   {return "W_+4_WO2               +4          0.05667            0.05117      -0.15867           -0.16483      -0.04833            -0.05433        0.05417                     0.04883               -1.01833            6  ";}
  if (cor_identifier=="W_+6_O")   {return "W_+6_WO3               +6          0.00500           -0.00250      -0.20783           -0.21650      -0.13617            -0.14483        0.00867                     0.00117               -1.45567            6  ";}
  if (cor_identifier=="Y_+3_O")   {return "Y_+3_Y2O3              +3          0.13583            0.13042      -0.02192           -0.02800      -0.04825            -0.05425        0.15800                     0.15250               -1.64533            12 ";}
  if (cor_identifier=="Zn_+2_O")  {return "Zn_+2_ZnO              +2          0.18525            0.18025       0.04225            0.03675       0.04550             0.03975        0.00300                    -0.00250               -0.90825            4  ";}
  if (cor_identifier=="Zr_+4_O")  {return "Zr_+4_ZrO2_NJ          +4          0.13929            0.13200      -0.04514           -0.05300      -0.06314            -0.07086        0.18086                     0.17371               -1.62486            7  ";}
  // corrections for per- and superoxides
  if (cor_identifier=="O2_-2_O")  {return "O2_-2_Li2O2            -1         -0.09300           -0.08556      -0.11600           -0.11100       0.24000             0.24756       -0.12700                    -0.12000                2.72556            1  ";}
  if (cor_identifier=="O2_-1_O")  {return "O2_-1_KO2              -0.5       -0.54500           -0.54350      -0.26900           -0.26970      -0.04900            -0.04680       -0.54320                    -0.54170                1.75600            1  ";}
  else {return "";}                                                                                                      
  }

  //get_corrections_line_N////////////////////////////////////////////////////////
  // function to get corrections
  string get_corrections_line_N(const string& cor_identifier) {
  //For GaN Lany, PRB 78, 245207 2008 mentions "that the long-time tabulated value Hf =−1.10 eV (Refs. 10–12) for GaN has recently been corrected to −1.62 eV (Ref. 21)". 
  //However when I compare the values with my calculated LDA, PBE and SCAN data, the -1.10 eV/formula unit fits better to the overall fact that LDA and SCAN overestimate the formation enthalpy (too negative value) and PBE does the opposite. 
  //With the newer value of -1.62 eV/formula unit this would not be the case. Therefore I took the old tabulated value for deducing the corrections (January 07 2020).
                                       //cation species            ox. state  PBE (for 298.15K)  PBE (for 0K)  LDA (for 298.15K)  LDA (for 0K)  SCAN (for 298.15K)  SCAN (for 0K)  PBE(+U)_ICSD (for 298.15K)  PBE(+U)_ICSD (for 0K)  Exp. (for 298.15K)  M-X bonds
                                       //                                     (eV/bond)          (eV/bond)     (eV/bond)          (eV/bond)     (eV/bond)           (eV/bond)      (eV/bond)                   (eV/bond)              (eV/bond)           per f. u.
  //NITRIDES
  if (cor_identifier=="Al_+3_N")  {return "Al_+3_AlN              +3          0.11875            0.10850      -0.04575           -0.05575      -0.03850            -0.04875        0.11800                     0.10825               -0.82500            4  ";}
  if (cor_identifier=="B_+3_N")   {return "B_+3_BN_NJ             +3          0.00100           -0.00867      -0.15933           -0.17000      -0.11000            -0.12067        0.00167                    -0.00767               -0.86700            3  ";}
  if (cor_identifier=="Ca_+2_N")  {return "Ca_+2_Ca3N2_Ba         +2          0.03967            0.03400      -0.09225           -0.09792      -0.04392            -0.04942        0.03958                     0.03442               -0.37225            12 ";}
  if (cor_identifier=="Li_+1_N")  {return "Li_+1_Li3N             +1          0.01663            0.00912      -0.06850           -0.07562      -0.03588            -0.04338        0.02725                     0.02013               -0.21350            8  ";}
  if (cor_identifier=="Zn_+2_N")  {return "Zn_+2_Zn3N2            +2          0.06733            0.06225      -0.03492           -0.03908       0.00417            -0.00025       -0.06792                    -0.07242               -0.01950            12 ";}
  if (cor_identifier=="Be_+2_N")  {return "Be_+2_Be3N2            +2          0.05908            0.05292      -0.06500           -0.07133      -0.03433            -0.04075        0.05875                     0.05258               -0.50917            12 ";}
  if (cor_identifier=="Cr_+3_N")  {return "Cr_+3_CrN              +3          0.08417            0.08167      -0.02100           -0.02583      -0.01867            -0.02233       -0.22883                    -0.23283               -0.20250            6  ";}
  if (cor_identifier=="Ga_+3_N")  {return "Ga_+3_GaN_!!!          +3          0.04725            0.03950      -0.11725           -0.12550      -0.04200            -0.05075        0.01550                     0.00750               -0.28400            4  ";}
  if (cor_identifier=="Hf_+3_N")  {return "Hf_+3_HfN              +3          0.05983            0.05633      -0.09283           -0.09683      -0.01433            -0.01817        0.05933                     0.05583               -0.64533            6  ";}
  if (cor_identifier=="In_+3_N")  {return "In_+3_InN_Ba           +3          0.08825            0.08350      -0.05700           -0.06225      -0.01125            -0.01650        0.04800                     0.04325               -0.04450            4  ";}
  if (cor_identifier=="La_+3_N")  {return "La_+3_LaN_Ba           +3          0.08300            0.07983      -0.00100           -0.00433      -0.01600            -0.01950        0.13183                     0.12883               -0.52400            6  ";}
  if (cor_identifier=="Mg_+2_N")  {return "Mg_+2_Mg3N2            +2          0.08300            0.07642      -0.03475           -0.04167      -0.01242            -0.01950        0.08083                     0.07425               -0.39858            12 ";}
  if (cor_identifier=="Nb_+3_N")  {return "Nb_+3_NbN              +3          0.07467            0.06967      -0.06550           -0.07083       0.02667             0.02150        0.07400                     0.06900               -0.40833            6  ";}
  if (cor_identifier=="Sc_+3_N")  {return "Sc_+3_ScN              +3         -0.09850           -0.10500      -0.23150           -0.23833      -0.20667            -0.21350       -0.07883                    -0.08517               -0.54200            6  ";}
  if (cor_identifier=="Si_+4_N")  {return "Si_+4_Si3N4            +4          0.00000           -0.01300      -0.22408           -0.23733      -0.15183            -0.16508       -0.00058                    -0.01358               -0.64325            12 ";}
  if (cor_identifier=="Ta_+3_N")  {return "Ta_+3_TaN              +3          0.15283            0.14933       0.00617            0.00233       0.13100             0.12733        0.15650                     0.15317               -0.43583            6  ";}
  if (cor_identifier=="Ti_+3_N")  {return "Ti_+3_TiN              +3          0.00367           -0.00283      -0.14550           -0.15233      -0.08733            -0.09400        0.03083                     0.02467               -0.58400            6  ";}
  if (cor_identifier=="V_+3_N")   {return "V_+3_VN                +3          0.04500            0.03917      -0.09483           -0.10100      -0.01683            -0.02250        0.03283                     0.03100               -0.37650            6  ";}
  if (cor_identifier=="Y_+3_N")   {return "Y_+3_YN                +3         -0.06283           -0.06750      -0.18267           -0.18783      -0.16950            -0.17450       -0.04933                    -0.05400               -0.51683            6  ";}
  if (cor_identifier=="Zr_+3_N")  {return "Zr_+3_ZrN_NJ           +3          0.04250            0.03733      -0.09933           -0.10500      -0.04067            -0.04617        0.06783                     0.06267               -0.63100            6  ";}
  else {return "";}                                                                                                      
  }

  //get_Bader_templates////////////////////////////////////////////////////////
  // function to get Bader charges from the binaries used to determine the corrections
  string get_Bader_templates(const string& element) {
  //Bader charges of the elements obtained from binary oxides
  //for DFT+U corrections will only be included for the PBE(+U) calculations used to generate the AFLOW ICSD data
  //DFT+U calculations differ not only by the U value but also by other specifications of the implementation, see:
  //Kick, Reuter, and Oberhofer; Intricacies of DFT+U, Not Only in a Numeric Atom Centered Orbital Framework, JCTC (2019); DOI: 10.1021/acs.jctc.8b01211
  //cation species           #ox.  ox       Bader charge (e charges)
  //                         stat  nr     PBE      LDA     SCAN    PBE(+U)_ICSD 
  if (element=="Ag")  {return "1   +1   0.4794   0.4659   0.4992   0.4513";}
  if (element=="Al")  {return "1   +3   2.4800   2.4533   2.5188   2.4706";}
  if (element=="As")  {return "1   +5   2.5884   2.6167   2.7515   2.5858";}
  if (element=="B")   {return "1   +3   2.3417   2.3087   2.4076   2.3261";}
  if (element=="Ba")  {return "1   +2   1.4375   1.4110   1.4636   1.4534";}
  if (element=="Be")  {return "1   +2   1.7043   1.6823   1.7276   1.7159";}
  if (element=="Bi")  {return "1   +3   1.7693   1.7505   1.7962   1.7707";}
  if (element=="Ca")  {return "1   +2   1.4772   1.4152   1.5117   1.4828";}
  if (element=="Cd")  {return "1   +2   1.1479   1.0778   1.2298   1.1791";}
  if (element=="Co")  {return "1   +2   1.1974   1.1351   1.2440   1.2665";}
  if (element=="Cr")  {return "2   +3   1.7009   1.6240   1.7560   1.7671   +6   2.0198   1.9856   2.1249   2.0498";}
  if (element=="Cs")  {return "1   +1   0.6818   0.6747   0.7132   0.6845";}
  if (element=="Cu")  {return "2   +1   0.5287   0.5236   0.5464   0.5105   +2   0.9651   0.9614   1.0033   1.0437";}
  if (element=="Fe")  {return "2   +2   1.2937   1.2688   1.3440   1.3784   +3   1.6233   1.3824   1.7882   1.8411";}
  if (element=="Ga")  {return "1   +3   1.8610   1.8334   1.9507   1.8600";}
  if (element=="Ge")  {return "1   +4   2.3971   2.3777   2.5471   2.4253";}
  if (element=="Hf")  {return "1   +4   2.5659   2.4994   2.6054   2.5587";}
  if (element=="Hg")  {return "1   +2   0.8813   0.8887   0.9201   0.8884";}
  if (element=="In")  {return "1   +3   1.8191   1.7843   1.9155   1.8147";}
  if (element=="Ir")  {return "1   +4   1.6523   1.6448   1.6469   1.6083";}
  if (element=="K")   {return "1   +1   0.7458   0.7101   0.7660   0.7265";}
  if (element=="Li")  {return "1   +1   0.8162   0.7974   0.8223   0.8372";}
  if (element=="Mg")  {return "1   +2   1.6973   1.6729   1.7147   1.6821";}
  if (element=="Mn")  {return "2   +2   1.3286   1.2956   1.4272   1.3775   +4   1.8460   1.7701   1.9347   1.8942";}
  if (element=="Mo")  {return "2   +4   2.0898   2.0799   2.1917   2.0983   +6   2.6270   2.6499   2.7532   2.5918";}
  if (element=="Na")  {return "1   +1   0.7868   0.7676   0.8073   0.7888";}
  if (element=="Nb")  {return "1   +2   1.3151   1.3781   1.3329   1.2806";}
  if (element=="Ni")  {return "1   +2   1.1075   1.0731   1.1578   1.2148";}
  if (element=="Os")  {return "2   +4   1.8518   1.8489   1.9032   1.8615   +8   2.6008   2.5884   2.6683   2.5591";}
  if (element=="Pb")  {return "2   +2   1.1513   1.1301   1.1698   1.1493   +4   2.0173   2.0324   2.1245   2.0469";}
  if (element=="Pd")  {return "1   +2   0.8312   0.8326   0.8630   0.8242";}
  if (element=="Rb")  {return "1   +1   0.7401   0.7124   0.7634   0.7192";}
  if (element=="Re")  {return "2   +4   2.0264   2.0190   2.0771   2.0627   +6   2.9344   2.9106   3.0224   2.8782";}
  if (element=="Rh")  {return "1   +3   1.2622   1.2465   1.3048   1.2867";}
  if (element=="Ru")  {return "1   +4   1.7022   1.6972   1.7991   1.8402";}
  if (element=="Sb")  {return "2   +3   1.7754   1.7743   1.8537   1.7742   +5   2.7273   2.7153   2.8873   2.7311";}
  if (element=="Sc")  {return "1   +3   2.0251   1.9722   2.0868   2.1215";}
  if (element=="Se")  {return "1   +4   1.9132   1.9535   2.0425   1.8766";}
  if (element=="Si")  {return "1   +4   3.2043   3.1655   3.2758   3.1716";}
  if (element=="Sn")  {return "2   +2   1.1884   1.1704   1.2280   1.1716   +4   2.2780   2.2608   2.4336   2.2097";}
  if (element=="Sr")  {return "1   +2   1.4895   1.4274   1.5335   1.4767";}
  if (element=="Te")  {return "1   +4   2.2551   2.2661   2.3516   2.2452";}
  if (element=="Ti")  {return "3   +2   1.2335   1.2183   1.2637   1.2658   +3   1.9228   1.8736   1.9955   2.0175   +4   2.2327   2.1844   2.3356   2.3956";}
  if (element=="Tl")  {return "2   +1   0.5628   0.5488   0.5779   0.5640   +3   1.4739   1.4718   1.5568   1.4781";}
  if (element=="V")   {return "4   +2   1.4271   1.4437   1.4306   1.5312   +3   1.7739   1.7286   1.8327   1.8783   +4   2.0728   2.0077   2.1737   2.1641   +5   2.1742   2.1430   2.2781   2.1982";}
  if (element=="W")   {return "2   +4   2.2270   2.1974   2.2933   2.2501   +6   2.9727   2.9284   3.0812   2.9838";}
  if (element=="Y")   {return "1   +3   2.1451   2.1027   2.2107   2.1473";}
  if (element=="Zn")  {return "1   +2   1.2134   1.2091   1.2764   1.1739";}
  if (element=="Zr")  {return "1   +4   2.5731   2.5281   2.6697   2.5711";}
  // corrections for per- (Li2O2) and superoxides (KO2)
  if (element=="O")   {return "2   -1   -0.8505  -0.8275  -0.8534  -0.8765  -0.5 -0.4334  -0.4157  -0.4338  -0.4313";}
  else {return "";}                                                                                                      
  }

  //get_ref_enthalpy_shift_pbe_u_icsd////////////////////////////////////////////////////////
  // Since the corrections for the PBE+U_ICSD calculations in the AFLOW ICSD were fit to ref. enthalpies
  // calculated with the same Us as for the species in the compound, a shift needs to be applied to 
  // the PBE ref. enthalpies that are used for formation enthalpy calculations to bring them to the 
  // PBE+U_ICSD ref. enthalpy values. These shifts will be summed for all atoms in the structure as 
  // needed and included in the CCE correction
  double get_ref_enthalpy_shift_pbe_u_icsd(const string& element) {
    if (element=="Sc")          {return 1.1610235;} // AUID="4b48722b5ae8f9e9"
    if (element=="Ti")          {return 3.12868285;} // AUID="9cdd346558c528c6"
    if (element=="V")           {return 2.7806973;} // AUID="94da8dda3e65c762"
    if (element=="Cr")          {return 4.0654442;} // AUID="f020a26862c0a532"
    if (element=="Mn")          {return 2.5458603448275854;} // AUID="99be850476e2dfb3"
    if (element=="Fe")          {return 3.4640268;} // AUID="15e65f5e50047695"
    if (element=="Co")          {return 4.0265057;} // AUID="9c4653e42c9f870b"
    if (element=="Ni")          {return 3.7335372;} // AUID="ead949d4e6fa93d1"
    if (element=="Cu")          {return 1.887473;} // AUID="62263cf2c885649c"
    if (element=="Zn")          {return 0.80815757;} // AUID="d4ad14ef9da00329"
    if (element=="Ga")          {return 0.486032725;} // AUID="567d70c3d85e2c7f"
    if (element=="Nb")          {return 1.8050886;} // AUID="141a7bea5919e0b3"
    if (element=="Mo")          {return 2.7869557;} // AUID="444a5f723c4c0576"
    if (element=="Tc")          {return 3.3680085;} // AUID="c33964edb4f74ebf"
    if (element=="Ru")          {return 3.613056;} // AUID="a3d039d8d88a4a86"
    if (element=="Rh")          {return 3.436254;} // AUID="b1547f3221c0c660"
    if (element=="Pd")          {return 2.7531925;} // AUID="4af3f66c14a34cee"
    if (element=="Ag")          {return 2.40546596;} // AUID="eca65d7d992efb48"
    if (element=="Cd")          {return 0.47503727;} // AUID="3388a058d6fd344d"
    if (element=="In")          {return 0.1350879;} // AUID="5ce1eee07a5df3a7"
    if (element=="Sn")          {return 0.1359635;} // AUID="37c5d78c5699ee73"
    if (element=="Ta")          {return 1.772861;} // AUID="926ce9924f7a5fd2"
    if (element=="W")           {return 2.388796;} // AUID="cad81c4b63d2d96e"
    if (element=="Re")          {return 2.957064;} // AUID="d72276b27490b853"
    if (element=="Os")          {return 3.1945335;} // AUID="216ecda62b9b32bf"
    if (element=="Ir")          {return 2.8837526;} // AUID="9c41e654d31db16a"
    if (element=="Pt")          {return 2.4902537;} // AUID="59081d68fabd053c"
    if (element=="La")          {return 0.139627;} // AUID="8353806ee117d7fd"
    if (element=="Ce")          {return AUROSTD_NAN;} // AUID="6e846dc10a52b11b"; no groundstate_energy in aflow_xpseudopotentials_data.cpp yet
    if (element=="Pr")          {return AUROSTD_NAN;} // AUID="82dbd5ee06192a4c"; no groundstate_energy in aflow_xpseudopotentials_data.cpp yet
    if (element=="Nd")          {return AUROSTD_NAN;} // AUID="81811d7c33a85a8b"; no groundstate_energy in aflow_xpseudopotentials_data.cpp yet
    if (element=="Sm")          {return AUROSTD_NAN;} // AUID="e892f33edd3901b8"; no groundstate_energy in aflow_xpseudopotentials_data.cpp yet
    if (element=="Eu")          {return 0.3926978;} // AUID="9b801fd8fd52e116"
    if (element=="Gd")          {return AUROSTD_NAN;} // AUID="c0f01c59eb971d30"; no groundstate_energy in aflow_xpseudopotentials_data.cpp yet
    if (element=="Dy")          {return 0.00023385;} // AUID="0373199190a8abb7"; calc. with and without U gives basically same energy
    if (element=="Tm")          {return AUROSTD_NAN;} // AUID="766b44cce10b0315"; no groundstate_energy in aflow_xpseudopotentials_data.cpp yet
    if (element=="Yb")          {return 0.5301314;} // AUID="de1c22a384a8d945"
    if (element=="Lu")          {return AUROSTD_NAN;} // AUID="98b3a5d589b252b5"; no groundstate_energy in aflow_xpseudopotentials_data.cpp yet
    if (element=="Th")          {return AUROSTD_NAN;} // AUID="78f7995fc479457d"; no groundstate_energy in aflow_xpseudopotentials_data.cpp yet
    if (element=="U")           {return AUROSTD_NAN;} // AUID="2f0fba94372190f4"; no groundstate_energy in aflow_xpseudopotentials_data.cpp yet
    else {return -1;}
  }
} // namespace cce

#endif // _AFLOW_CCE_CPP_

// ***************************************************************************
// *                                                                         *
// *           Aflow STEFANO CURTAROLO - Duke University 2003-2020           *
// *           Aflow RICO FRIEDRICH - Duke University 2018-2020              *
// *                                                                         *
// ***************************************************************************<|MERGE_RESOLUTION|>--- conflicted
+++ resolved
@@ -252,13 +252,8 @@
   // for setting parameters, analyzing structure, determining oxidation numbers, assigning corrections,
   // calculating total corrections, converting correction vector, and returning corrections
   //vector<double> CCE(xstructure& structure) // OLD: functional will be automatically determined during Bader charge analysis for the current implementation, later when using e.g. electronegativities, it might be needed as input
-<<<<<<< HEAD
   vector<double> calculate_corrections(const xstructure& structure, string functional, const string& directory_path, ostream& oss) { // functional needed as input when determining oxidation numbers from electronegativities
     string soliloquy=XPID+"cce::calculate_corrections():";
-=======
-  vector<double> calculate_corrections(const xstructure& structure, string& functional) { // functional needed as input when determining oxidation numbers from electronegativities //CO20200731 - const xstructure
-    string soliloquy="cce::calculate_corrections():";
->>>>>>> 9453e25f
     stringstream message;
     // copy structure to structure_to_use since check_structure includes rescaling to 1
     xstructure structure_to_use=structure;
@@ -293,11 +288,7 @@
   // main CCE function core called by all other main CCE functions
   // analyzing structure, determining oxidation numbers, assigning corrections,
   // and calculating total corrections
-<<<<<<< HEAD
   void CCE_core(const xstructure& structure, xoption& cce_flags, CCE_Variables& cce_vars, const string& directory_path) {
-=======
-  void CCE_core(const xstructure& structure, xoption& cce_flags, CCE_Variables& cce_vars) { //CO20200731 - const xstructure
->>>>>>> 9453e25f
     bool LDEBUG = (FALSE || XHOST.DEBUG || CCE_DEBUG);
     string soliloquy=XPID+"cce::CCE_core():";
     stringstream message;
@@ -871,11 +862,7 @@
 
   //check_for_multi_anion_system////////////////////////////////////////////////////////
   // check whether it is a multi-anion system, i. e. whether atoms of another species than the the anion_species are only bound to atoms of lower electronegativity or of the same type
-<<<<<<< HEAD
   vector<uint> check_for_multi_anion_system(const xstructure& structure, xoption& cce_flags, CCE_Variables& cce_vars, double tolerance, ostream& oss) {
-=======
-  vector<uint> check_for_multi_anion_system(const xstructure& structure, xoption& cce_flags, CCE_Variables& cce_vars, double tolerance, ostream& oss) { //CO20200731 - const xstructure
->>>>>>> 9453e25f
     bool LDEBUG = (FALSE || XHOST.DEBUG || CCE_DEBUG);
     string soliloquy=XPID+"cce::check_for_multi_anion_system():";
     stringstream message;
@@ -986,11 +973,7 @@
 
   //get_num_neighbors////////////////////////////////////////////////////////
   // trying to get the number of neighbors for each atom within respective species selective cutoff
-<<<<<<< HEAD
   vector<uint> get_num_neighbors(const xstructure& structure, double tolerance) {
-=======
-  vector<uint> get_num_neighbors(const xstructure& structure, double tolerance) { //CO20200731 - const xstructure
->>>>>>> 9453e25f
     CCE_Variables cce_vars = init_variables(structure);
     string anion_species="";
     aurostd::xoption cce_flags = init_flags();
@@ -999,11 +982,7 @@
 
   //get_num_neighbors////////////////////////////////////////////////////////
   // trying to get the number of neighbors of a special anion_species for each atom within respective species selective cutoff
-<<<<<<< HEAD
   vector<uint> get_num_neighbors(const xstructure& structure, const string& anion_species, double tolerance) {
-=======
-  vector<uint> get_num_neighbors(const xstructure& structure, const string& anion_species, double tolerance) {  //CO20200731 - const xstructure
->>>>>>> 9453e25f
     CCE_Variables cce_vars = init_variables(structure);
     aurostd::xoption cce_flags = init_flags();
     return get_num_neighbors(structure, anion_species, cce_flags, cce_vars, tolerance);
@@ -1011,11 +990,7 @@
 
   //get_num_neighbors////////////////////////////////////////////////////////
   // trying to get the number of neighbors for each atom within respective species selective cutoff
-<<<<<<< HEAD
   vector<uint> get_num_neighbors(const xstructure& structure, const string& anion_species, xoption& cce_flags, CCE_Variables& cce_vars, double tolerance, ostream& oss) { // anion_species here cannot be taken from cce_vars since function is also used to determine multi anion num_neighbors for which anion_species is the respective multi_anion_species
-=======
-  vector<uint> get_num_neighbors(const xstructure& structure, const string& anion_species, xoption& cce_flags, CCE_Variables& cce_vars, double tolerance, ostream& oss) { // anion_species here cannot be taken from cce_vars since function is also used to determine multi anion num_neighbors for which anion_species is the respective multi_anion_species  //CO20200731 - const xstructure
->>>>>>> 9453e25f
     bool LDEBUG = (FALSE || XHOST.DEBUG || CCE_DEBUG);
     string soliloquy=XPID+"cce::get_num_neighbors():";
     if(LDEBUG){
@@ -1100,11 +1075,7 @@
 
   //check_per_super_oxides////////////////////////////////////////////////////////
   // check whether the system contains per- or superoxide ions based on the O-O bond length and set variables accordingly
-<<<<<<< HEAD
   void check_per_super_oxides(const xstructure& structure, xoption& cce_flags, CCE_Variables& cce_vars, ostream& oss) {
-=======
-  void check_per_super_oxides(const xstructure& structure, xoption& cce_flags, CCE_Variables& cce_vars, ostream& oss) { //CO20200731 - const xstructure
->>>>>>> 9453e25f
     bool LDEBUG = (FALSE || XHOST.DEBUG || CCE_DEBUG);
     string soliloquy=XPID+"cce::check_per_super_oxides():";
     stringstream message;
@@ -2572,17 +2543,14 @@
               // list all oxidation states of the element for which corrections are available
               string ox_nums_avail="";
               string separator=", ";
-              vector<string> ox_nums_avail_vec;
+              vector<string> ox_nums_avail_vec; //CO20200826
               for(uint n=0;n<num_ox_states;n++){ 
-<<<<<<< HEAD
-                ox_nums_avail_vec.push_back(Bader_tokens[1+(CCE_num_functionals_Bader+1)*n]); // (CCE_num_functionals_Bader+1)*n because oxidation numbers in Bader_templ_line are separated by corrections for four different functionals (PBE, LDA, SCAN, and PBE+U_ICSD) and there is 1 formal oxidation number in front of the Bader charges
-=======
-                if (n<num_ox_states-1){
-                  ox_nums_avail+= Bader_tokens[1+(CCE_num_functionals_Bader+1)*n] + separator ; // (CCE_num_functionals_Bader+1)*n because oxidation numbers in Bader_templ_line are separated by corrections for four different functionals (PBE, LDA, SCAN, and PBE+U:ICSD) and there is 1 formal oxidation number in front of the Bader charges
-                } else if (n==num_ox_states-1){
-                  ox_nums_avail+= Bader_tokens[1+(CCE_num_functionals_Bader+1)*n]; // (CCE_num_functionals_Bader+1)*n because oxidation numbers in Bader_templ_line are separated by corrections for four different functionals (PBE, LDA, SCAN, and PBE+U:ICSD) and there is 1 formal oxidation number in front of the Bader charges
-                }
->>>>>>> 9453e25f
+                ox_nums_avail_vec.push_back(Bader_tokens[1+(CCE_num_functionals_Bader+1)*n]); // (CCE_num_functionals_Bader+1)*n because oxidation numbers in Bader_templ_line are separated by corrections for four different functionals (PBE, LDA, SCAN, and PBE+U_ICSD) and there is 1 formal oxidation number in front of the Bader charges  //CO20200826
+                //[CO20200826 - OBSOLETE]if (n<num_ox_states-1){
+                //[CO20200826 - OBSOLETE]  ox_nums_avail+= Bader_tokens[1+(CCE_num_functionals_Bader+1)*n] + separator ; // (CCE_num_functionals_Bader+1)*n because oxidation numbers in Bader_templ_line are separated by corrections for four different functionals (PBE, LDA, SCAN, and PBE+U:ICSD) and there is 1 formal oxidation number in front of the Bader charges
+                //[CO20200826 - OBSOLETE]} else if (n==num_ox_states-1){
+                //[CO20200826 - OBSOLETE]  ox_nums_avail+= Bader_tokens[1+(CCE_num_functionals_Bader+1)*n]; // (CCE_num_functionals_Bader+1)*n because oxidation numbers in Bader_templ_line are separated by corrections for four different functionals (PBE, LDA, SCAN, and PBE+U:ICSD) and there is 1 formal oxidation number in front of the Bader charges
+                //[CO20200826 - OBSOLETE]}
               }
               ox_nums_avail = aurostd::joinWDelimiter(ox_nums_avail_vec, separator);
               oss << "Corrections for " << structure.atoms[i].cleanname << " coordinated by " << cce_vars.anion_species << " are available for oxidation states: " << ox_nums_avail << endl;
