--- conflicted
+++ resolved
@@ -264,7 +264,6 @@
 
 }  // namespace apl
 
-<<<<<<< HEAD
 //////////////////////////////////////////////////////////////////////////////
 //                                                                          //
 //                               FILE OUTPUT                                //
@@ -273,23 +272,6 @@
 
 namespace apl {
 
-  void LinearResponsePC::hibernate(const string& filename) {
-    stringstream outfile;
-
-    writeHibernateHeader(outfile);
-    writeForceConstants(outfile);
-    if (_isPolarMaterial) writePolar(outfile);
-    outfile << "</apl>" << std::endl;
-
-    aurostd::stringstream2file(outfile, filename); //ME20181226
-    if (!aurostd::FileExist(filename)) { //ME20181226
-      string function = "ForceConstantCalculator::hibernate()";
-      string message = "Cannot open output file " + filename + "."; //ME20181226
-      throw aurostd::xerror(_AFLOW_FILE_NAME_,function, message, _FILE_ERROR_);
-    }
-  }
-
-  // ME200212
   void LinearResponsePC::saveState(const string& filename) {
     string function = "apl::LinearResponsePC::saveState()";
     string message = "Saving state of the force constant calculator into " + aurostd::CleanFileName(filename) + ".";
@@ -365,8 +347,6 @@
 
 }  // namespace apl
 
-=======
->>>>>>> 4464aa1d
 //****************************************************************************
 // *                                                                         *
 // *           Aflow STEFANO CURTAROLO - Duke University 2003-2020           *
