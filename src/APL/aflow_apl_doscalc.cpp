// [OBSOLETE] #include <iostream>
// [OBSOLETE] #include <sstream>
// [OBSOLETE] #include <string>
// [OBSOLETE] #include <limits>

#include "aflow_apl.h"

//CO - START
// Some parts are written within the C++0x support in GCC, especially the std::thread,
// which is implemented in gcc 4.4 and higher.... For multithreads with std::thread see:
// http://www.justsoftwaresolutions.co.uk/threading/multithreading-in-c++0x-part-1-starting-threads.html
#if GCC_VERSION >= 40400  // added two zeros
#define AFLOW_APL_MULTITHREADS_ENABLE 1
#include <thread>
#else
#warning "The multithread parts of APL will be not included, since they need gcc 4.4 and higher (C++0x support)."
#endif
//CO - END

#define MIN_FREQ_TRESHOLD -0.1

using namespace std;

namespace apl {

  // ///////////////////////////////////////////////////////////////////////////

  //DOSCalculator::DOSCalculator(IPhononCalculator& pc, IReciprocalPointGrid& rg, Logger& l)  OBSOLETE ME20190423
  DOSCalculator::DOSCalculator(IPhononCalculator& pc, QMesh& rg, Logger& l, string method,
      const vector<xvector<double> >& projections)  // ME20190624
    : _pc(pc), _rg(rg), _logger(l) {
      clear();
      _bzmethod = method;
      _system = _pc.getSystemName();  // ME20190614
      _projections = projections;  // ME20190626
      calculateFrequencies();
    }

  // ///////////////////////////////////////////////////////////////////////////

  DOSCalculator::~DOSCalculator() {
    clear();
  }

  // ///////////////////////////////////////////////////////////////////////////

  void DOSCalculator::clear() {
    _qpoints.clear();
    //_qweights.clear();  OBSOLETE ME20190423
    _freqs.clear();
    _bins.clear();
    _dos.clear();
    _idos.clear();  // ME20190614
    _eigen.clear();  // ME20190624
    _projectedDOS.clear(); // ME20190614
    _projections.clear();  // ME20190624
    _bzmethod = "";
    _temperature = 0.0;  // ME20190614
  }

  // ///////////////////////////////////////////////////////////////////////////

  //CO - START
  void DOSCalculator::calculateInOneThread(int startIndex, int endIndex) {
    //cout << "Thread: from " << startIndex << " to " <<  endIndex << std::endl;
    for (int iqp = startIndex; iqp < endIndex; iqp++) {
      _logger.updateProgressBar(iqp, _qpoints.size());
      _freqs[iqp] = _pc.getFrequency(_qpoints[iqp], apl::THZ | apl::ALLOW_NEGATIVE, _eigen[iqp]);  // ME20190624
      //std::this_thread::yield();
    }
  }
  //CO - END

  //////////////////////////////////////////////////////////////////////////////

  void DOSCalculator::calculateFrequencies() {
    // Get q-points for which to calculate the frequencies
    // ME20190419 - BEGIN
    //_qpoints = _rg.getPoints();
    //_qweights = _rg.getWeights();
    _qpoints = _rg.getIrredQPointsCPOS();
    // ME20190419 - END

    // 07-08-2010 We do not need it anymore, since mpmesh has all points in catesian coords now
    // Transform points to the form as it is expected by CPC:
    // Transform from the reciprocal lattice of the primitive cell to cartesian coordinates
    // for(uint t = 0; t < _qpoints.size(); t++)
    //    _qpoints[t] = trasp(ReciprocalLattice(_pc.getPrimitiveCellStructure().lattice)) * _qpoints[t];

    //CO - START
#ifdef AFLOW_APL_MULTITHREADS_ENABLE

    // Get the number of CPUS
    int ncpus; //= sysconf(_SC_NPROCESSORS_ONLN);  // AFLOW_MachineNCPUs;  //CO20180214
    _pc.get_NCPUS(ncpus);  //CO20180214
    if (ncpus < 1) ncpus = 1;
    //  int qpointsPerCPU = _qpoints.size() / ncpus;  OBSOLETE ME20180801

    // Show info
    if (ncpus == 1)
      _logger.initProgressBar("Calculating frequencies for DOS");
    else
      _logger.initProgressBar("Calculating frequencies for DOS (" + stringify(ncpus) + " threads)");

    // Prepare storage
    _freqs.clear();
    xvector<double> zero(_pc.getNumberOfBranches());
    for (uint i = 0; i < _qpoints.size(); i++)
      _freqs.push_back(zero);
    _eigen.resize(_qpoints.size(), xmatrix<xcomplex<double> >(_pc.getNumberOfBranches(), _pc.getNumberOfBranches()));  // ME20190624

    // Distribute the calculation
    int startIndex, endIndex;
    std::vector<std::thread*> threads;
    vector<vector<int> > thread_dist = getThreadDistribution((int) _qpoints.size(), ncpus);
    for (int icpu = 0; icpu < ncpus; icpu++) {
      startIndex = thread_dist[icpu][0];
      endIndex = thread_dist[icpu][1];
      threads.push_back(new std::thread(&DOSCalculator::calculateInOneThread, this, startIndex, endIndex));
    }

<<<<<<< HEAD
    // OBSOLETE ME 180801
    //   for (int icpu = 0; icpu < ncpus; icpu++) {
    //   startIndex = icpu * qpointsPerCPU;
    //   endIndex = startIndex + qpointsPerCPU;
    //   if (((uint)endIndex > _qpoints.size()) ||
    //   ((icpu == ncpus - 1) && ((uint)endIndex < _qpoints.size())))
    //   endIndex = _qpoints.size();
    //   threads.push_back(new std::thread(&DOSCalculator::calculateInOneThread, this, startIndex, endIndex));
    //   }
=======
    /* OBSOLETE ME20180801
       for (int icpu = 0; icpu < ncpus; icpu++) {
       startIndex = icpu * qpointsPerCPU;
       endIndex = startIndex + qpointsPerCPU;
       if (((uint)endIndex > _qpoints.size()) ||
       ((icpu == ncpus - 1) && ((uint)endIndex < _qpoints.size())))
       endIndex = _qpoints.size();
       threads.push_back(new std::thread(&DOSCalculator::calculateInOneThread, this, startIndex, endIndex));
       }
       */
>>>>>>> 589bb8e8

    // Wait to finish all threads here!
    for (uint i = 0; i < threads.size(); i++) {
      threads[i]->join();
      delete threads[i];
    }
    threads.clear();

    // Done
    _logger.finishProgressBar();

#else

    // Calculate frequencies
    // ME20190624 - added eigenvectors for projected DOS
    xmatrix<xcomplex<double> > xmtrx(_pc.getNumberOfBranches(), _pc.getNumberOfBranches());
    _logger.initProgressBar("Calculating frequencies for DOS");
    for (uint iqp = 0; iqp < _qpoints.size(); iqp++) {
      _logger.updateProgressBar(iqp, _qpoints.size());
      _freqs.push_back(_pc.getFrequency(_qpoints[iqp], apl::THZ | apl::ALLOW_NEGATIVE, xmtrx));
      _eigen.push_back(xmtrx);
    }
    _logger.finishProgressBar();

#endif
    //CO - END

    //if freq > MIN_FREQ_TRESHOLD considerd as +ve freq [PINKU]
    for (uint i = 0; i < _freqs.size(); i++) {
      for (int j = _freqs[i].lrows; j <= _freqs[i].urows; j++) {
        if ((_freqs[i][j] < 0.00) && (_freqs[i][j] > MIN_FREQ_TRESHOLD)) _freqs[i][j] = 0.00;
      }
    }
    //PINKU END

    // Get min and max values
    _maxFreq = -1.0;
    _minFreq = 0.0;
    for (uint i = 0; i < _freqs.size(); i++) {
      for (int j = _freqs[i].lrows; j <= _freqs[i].urows; j++) {
        if (_freqs[i](j) > _maxFreq) _maxFreq = _freqs[i](j);
        if (_freqs[i](j) < _minFreq) _minFreq = _freqs[i](j);
      }
    }
    _maxFreq += 1.0;
    if (_minFreq < MIN_FREQ_TRESHOLD) _minFreq -= 1.0;
    else _minFreq = 0.0;
  }

  // ///////////////////////////////////////////////////////////////////////////

  // ME20190614 - added integrated DOS
  void DOSCalculator::smearWithGaussian(vector<double>& dos, vector<double>& idos, double h, double sigma) {
    // Construct table for gaussian function
    int ng = (int)(6.0 * sigma / h + 1.0);
    double fact = 1.0 / (sqrt(2.0 * M_PI) * sigma);
    vector<double> gauss, igauss;
    double gnorm = 0.0;
    for (int ig = -ng; ig <= ng; ig++) {
      double eg = ig * h;
      double arg = eg * eg / (sigma * sigma) / 2.0;
      gauss.push_back(fact * exp(-arg));
      igauss.push_back(fact * erf(-arg));
      gnorm += gauss.back();
    }

    // Norm gauss table to one
    gnorm *= h;
    for (int ig = -ng; ig <= ng; ig++) {
      gauss[ig + ng] /= gnorm;
      igauss[ig + ng] /= gnorm;
    }

    // Prepare new dos
    vector<double> newdos;
    for (uint i = 0; i < dos.size(); i++) {
      newdos.push_back(0.0);
    }
    vector<double> newidos(newdos.size(), 0.0);

    // Convolute...
    for (int ie = 0; ie < (int)dos.size(); ie++) {
      double wt = dos[ie] * h;
      double wti = idos[ie] * h;
      for (int jg = -ng; jg <= ng; jg++) {
        int je = ie + jg;
        if (je < 0) continue;
        if (je >= (int)dos.size()) continue;
        newdos[je] += gauss[jg + ng] * wt;
        newidos[je] += igauss[jg + ng] * wti;
      }
    }

    //
    dos.clear();
    for (uint i = 0; i < newdos.size(); i++) {
      dos.push_back(newdos[i]);
    }
    newdos.clear();
    gauss.clear();
  }

  // ME20200203 - DOS can now be calculated within any frequency range
  // ///////////////////////////////////////////////////////////////////////////

  void DOSCalculator::calc(int USER_DOS_NPOINTS) {
    calc(USER_DOS_NPOINTS, 0.0, _minFreq, _maxFreq);
  }

  // ///////////////////////////////////////////////////////////////////////////

  void DOSCalculator::calc(int USER_DOS_NPOINTS, double USER_DOS_SMEAR) {
    calc(USER_DOS_NPOINTS, USER_DOS_SMEAR, _minFreq, _maxFreq);
  }

  // ///////////////////////////////////////////////////////////////////////////
  void DOSCalculator::calc(int USER_DOS_NPOINTS, double USER_DOS_SMEAR,
      double fmin, double fmax) {
    // Check parameters
    if (aurostd::isequal(fmax, fmin, _AFLOW_APL_EPS_)) {
      string function = "apl::DOSCalculator::calc()";
      string message = "Frequency range of phonon DOS is nearly zero.";
      throw aurostd::xerror(_AFLOW_FILE_NAME_, function, message, _VALUE_ILLEGAL_);
    } else if (fmin > fmax) {
      double tmp = fmax;
      fmax = fmin;
      fmin = tmp;
    }
    // Calculate steps
    _stepDOS = (fmax - fmin) / (double)USER_DOS_NPOINTS;
    _halfStepDOS = 0.5 * _stepDOS;

    // Clear old stuff
    _dos.clear();
    _idos.clear();  // ME20190614
    _bins.clear();

    // Prepare storagearrays
    for (int k = 0; k < USER_DOS_NPOINTS; k++) {
      _dos.push_back(0);
<<<<<<< HEAD
      _idos.push_back(0);  // ME190614
      _bins.push_back(fmin + k * _stepDOS + _halfStepDOS);
=======
      _idos.push_back(0);  // ME20190614
      _bins.push_back(_minFreq + k * _stepDOS + _halfStepDOS);
>>>>>>> 589bb8e8
    }
    // ME20190624
    if (_projections.size() > 0)
      _projectedDOS.resize(_pc.getInputCellStructure().atoms.size(),
          vector<vector<double> >(_projections.size(), vector<double>(USER_DOS_NPOINTS)));

    // Perform the raw specific calculation by method
    // ME20190423 - START
    //rawCalc(USER_DOS_NPOINTS);  OBSOLETE
    if (_bzmethod == "LT") calcDosLT();
    else if (_bzmethod == "RS") calcDosRS();
    // ME20190423 - END

    // Smooth DOS by gaussians
    if (USER_DOS_SMEAR > 1E-6)
      smearWithGaussian(_dos, _idos, _stepDOS, USER_DOS_SMEAR);  // ME20190614

    // Normalize to number of branches
    double sum = 0.0;
    for (int k = 0; k < USER_DOS_NPOINTS; k++)
      sum += _dos[k];
    sum /= _pc.getNumberOfBranches();

    for (int k = 0; k < USER_DOS_NPOINTS; k++) {
      _dos[k] /= (sum * _stepDOS);
      _idos[k] /= (sum * _stepDOS);  // ME20190614
    }
  }

  // ME20190423 - START

  // ///////////////////////////////////////////////////////////////////////////

  void DOSCalculator::calcDosRS() {
    _logger << "Calculating phonon DOS using the root sampling method." << apl::endl;
    for (uint k = 0; k < _bins.size(); k++) {
      for (uint i = 0; i < _freqs.size(); i++) {
        for (int j = _freqs[i].lrows; j <= _freqs[i].urows; j++) {
          if ((_freqs[i][j] > (_bins[k] - _halfStepDOS)) &&
              (_freqs[i][j] < (_bins[k] + _halfStepDOS))) {
            _dos[k] += (double) _rg.getWeights()[i];
          }
        }
      }
    }
    // ME20190614 - calculate integrated DOS
    _idos[0] = _dos[0];
    for (uint k = 1; k < _dos.size(); k++) {
      _idos[k] = _idos[k-1] + _dos[k];
    }
  }

// ///////////////////////////////////////////////////////////////////////////

<<<<<<< HEAD
  // ME190614 - added integrated DOS
  // ME190625 - rearranged and added projected DOS
  // ME20200213 - added atom-projected DOS
=======
  // ME20190614 - added integrated DOS
  // ME20190625 - rearranged and added projected DOS
>>>>>>> 589bb8e8
  void DOSCalculator::calcDosLT() {
    _logger << "Calculating phonon DOS using the linear tetrahedron method." << apl::endl;
    // Procompute projections for each q-point and branch to save time
    uint nproj = _projections.size();
    vector<xvector<double> > proj_norm(nproj, xvector<double>(3));
    for (uint p = 0; p < nproj; p++) {
      proj_norm[p] = _projections[p]/aurostd::modulus(_projections[p]);
    }
    const xstructure& xstr = _pc.getInputCellStructure();
    uint natoms = xstr.atoms.size();
    vector<vector<vector<vector<double> > > > parts;
    if (nproj > 0) {
      // Precompute eigenvector projections
      xcomplex<double> eig;
      parts.assign(_rg.getnQPs(), vector<vector<vector<double> > >(_pc.getNumberOfBranches(), vector<vector<double> >(nproj, vector<double>(natoms, 0))));
      for (int q = 0; q < _rg.getnQPs(); q++) {
        for (uint br = 0; br < _pc.getNumberOfBranches(); br++) {
          int ibranch = br + _freqs[0].lrows;
          for (uint p = 0; p < nproj; p++) {
            for (uint at = 0; at < natoms; at++) {
              if (aurostd::iszero(proj_norm[p])) {  // zero-vector = atom-projected DOS
                for (int i = 1; i < 4; i++) {
                  parts[q][br][p][at] += aurostd::magsqr(_eigen[q][3*at + i][ibranch]);
                }
              } else {
                eig.re = 0.0;
                eig.im = 0.0;
                for (int i = 1; i < 4; i++) eig += proj_norm[p][i] * _eigen[q][3*at + i][ibranch];
                parts[q][br][p][at] = aurostd::magsqr(eig);
              }
            }
          }
        }
      }
    }

    vector<double> f(4);
    double max_freq = _bins.back() + _halfStepDOS;
    double min_freq = _bins.front() - _halfStepDOS;
    vector<vector<int> > tet_corners;
    LTMethod _lt(_rg, _logger);
    if (nproj == 0) {
      _lt.makeIrreducible();
      tet_corners = _lt.getIrreducibleTetrahedraIbzqpt();
    } else {
      tet_corners = _lt.getTetrahedra();
    }
    for (int itet = 0; itet < _lt.getnIrredTetrahedra(); itet++) {
      double weightVolumeTetrahedron = _lt.getWeight(itet) * _lt.getVolumePerTetrahedron();
      const vector<int>& corners = tet_corners[itet];
      for (int ibranch = _freqs[0].lrows; ibranch <= _freqs[0].urows; ibranch++) {
        for (int icorner = 0; icorner < 4; icorner++) {
          f[icorner] = _freqs[corners[icorner]][ibranch];
        }
        std::sort(f.begin(), f.end());
        double fmin = f[0];
        double fmax = f[3];
        if (fmax > max_freq) continue;
        if (fmin < min_freq) continue;

        int kstart = (int) ((fmin - min_freq)/_stepDOS) + 1;
        if (kstart < 0) kstart = 0;
        if (kstart > (int) _bins.size()) kstart = _bins.size() - 1;
        int kstop = (int) ((fmax - min_freq)/_stepDOS) + 1;
        if (kstop < 0) kstop = 0;
        if (kstop < (int) _bins.size()) kstop = _bins.size() - 1;

        double f21 = f[1]  - f[0];
        double f31 = f[2]  - f[0];
        double f32 = f[2]  - f[1];
        double f41 = f[3]  - f[0];
        double f42 = f[3]  - f[1];
        double f43 = f[3]  - f[2];
        double cc12 = 3.0 * weightVolumeTetrahedron/(f21 * f31 * f41);
        double cc23 = weightVolumeTetrahedron/(f31 * f41);
        double cc23a = 3.0 * f21 * cc23;
        double cc23b = 6.0 * cc23;
        double cc23c = -3.0 * cc23 * (f31 + f42)/(f32 * f42);
        double cc34 = 3.0 * weightVolumeTetrahedron/(f41 * f42 * f43);

        double fbin, dos, part;
        int br = ibranch - _freqs[0].lrows;
        for (int k = kstart; k <= kstop; k++) {
          // ME20200203 - Use bins to accommodate different frequency range
          fbin = _bins[k]; // _minFreq + k * _stepDOS + _halfStepDOS;
          dos = 0.0;
          if ((f[0] <= fbin) && (fbin <= f[1])) {
            double df = fbin - f[0];
            dos = cc12 * df * df;
            _idos[k] += cc12 * (df * df * df)/3.0;
          } else if ((f[1] < fbin) && (fbin <= f[2])) {
            double df = fbin - f[1];
            dos = cc23a + cc23b * df + cc23c * df * df;
            _idos[k] += cc23a * f21/3.0 + 3.0 * cc23 * f21 * df + 3.0 * cc23 * df * df + cc23c * (df * df * df)/3.0;
          } else if ((f[2] < fbin) && (fbin <= f[3])) {
            double df = f[3] - fbin;
            dos = cc34 * df * df;
            _idos[k] += weightVolumeTetrahedron + cc34 * (df * df * df)/3.0;
          } else if (f[3] < fbin) {
            _idos[k] += weightVolumeTetrahedron;
          }
          _dos[k] += dos;
          for (uint p = 0; p < nproj; p++) {
            for (uint at = 0; at < natoms; at++) {
              part = 0.0;
              for (int icorner = 0; icorner < 4; icorner++) {
                part += parts[corners[icorner]][br][p][at];
              }
              _projectedDOS[at][p][k] += 0.25 * dos * part;
            }
          }
        }
      }
    }
  }

  // ///////////////////////////////////////////////////////////////////////////

  // ME20190423 - END

  void DOSCalculator::writePDOS(const string& directory) {
    // Write PHDOS file
    //CO - START
    //ofstream outfile("PDOS",ios_base::out);
    stringstream outfile;
    //if( !outfile.is_open() )
    //{
    //    throw apl::APLRuntimeError("DOSCalculator::writePDOS(); Cannot open output PDOS file.");
    //}
    //CO - END

    string filename = directory + "/" + DEFAULT_APL_FILE_PREFIX + DEFAULT_APL_PDOS_FILE;
    double factorTHz2Raw = _pc.getFrequencyConversionFactor(apl::THZ, apl::RAW);
    double factorRaw2rcm = _pc.getFrequencyConversionFactor(apl::RAW, apl::RECIPROCAL_CM);
    double factorRaw2meV = _pc.getFrequencyConversionFactor(apl::RAW, apl::MEV);

    _logger << "Writing phonon density of states into file " << aurostd::CleanFileName(filename) << "." << apl::endl; //ME20181226
    //outfile << "############### ############### ############### ###############" << std::endl;
    outfile << "#    f(THz)      1/lambda(cm-1)      E(meV)          pDOS      " << std::endl;
    outfile << std::setiosflags(std::ios::fixed | std::ios::showpoint | std::ios::right);
    outfile << setprecision(8);
    for (uint k = 0; k < _dos.size(); k++) {
      outfile << setw(15) << _bins[k] << " "
        << setw(15) << _bins[k] * factorTHz2Raw * factorRaw2rcm << " "
        << setw(15) << _bins[k] * factorTHz2Raw * factorRaw2meV << " "
        << setw(15) << _dos[k] << std::endl;
    }

    //CO - START
    aurostd::stringstream2file(outfile, filename); //ME20181226
    if (!aurostd::FileExist(filename)) { //ME20181226
      string function = "DOSCalculator::writePDOS()";
      string message = "Cannot open output file " + filename + "."; //ME20181226
      throw aurostd::xerror(_AFLOW_FILE_NAME_,function, message, _FILE_ERROR_);
      //    throw apl::APLRuntimeError("DOSCalculator::writePDOS(); Cannot open output PDOS file.");
    }
    //outfile.clear();
    //outfile.close();
    //CO - END
  }

  // ME20190614 - writes phonon DOS in DOSCAR format
  void DOSCalculator::writePHDOSCAR(const string& directory) {
    string filename = aurostd::CleanFileName(directory + "/" + DEFAULT_APL_PHDOSCAR_FILE);
    _logger << "Writing phonon density of states into file " << filename << "." << apl::endl;
    stringstream doscar;
    xDOSCAR xdos = createDOSCAR();
    doscar << xdos;
    aurostd::stringstream2file(doscar, filename);
    if (!aurostd::FileExist(filename)) {
      string function = "PhononDispersionCalculator::writePHDOSCAR()";
      string message = "Cannot open output file " + filename + ".";
      throw aurostd::xerror(_AFLOW_FILE_NAME_,function, message, _FILE_ERROR_);
    }
    // OBSOLETE ME191219 - PHPOSCAR is already written in KBIN::RunPhonons_APL
    // if (xdos.partial) {  // Write PHPOSCAR if there are projected DOS
    //   filename = aurostd::CleanFileName(directory + "/" + DEFAULT_APL_PHPOSCAR_FILE);
    //   xstructure xstr = _pc.getInputCellStructure();
    //   xstr.is_vasp5_poscar_format = true;
    //   stringstream poscar;
    //   poscar << xstr;
    //   aurostd::stringstream2file(poscar, filename);
    //   if (!aurostd::FileExist(filename)) {
    //     string function = "PhononDispersionCalculator::writePHPOSCAR()";
    //     string message = "Cannot open output file " + filename + ".";
    //     throw aurostd::xerror(_AFLOW_FILE_NAME_,function, message, _FILE_ERROR_);
    //   }
  }

  xDOSCAR DOSCalculator::createDOSCAR() {
    xDOSCAR xdos;
    xdos.spin = 0;
    // Header values
    xdos.number_atoms = _pc.getInputCellStructure().atoms.size();
    xdos.partial = (_projectedDOS.size() > 0);
    xdos.Vol = GetVolume(_pc.getInputCellStructure())/xdos.number_atoms;
    xvector<double> lattice;
    lattice[1] = _pc.getInputCellStructure().a * 1E-10;
    lattice[2] = _pc.getInputCellStructure().b * 1E-10;
    lattice[3] = _pc.getInputCellStructure().c * 1E-10;
    xdos.lattice = lattice;
    xdos.POTIM = 0.5E-15;
    xdos.temperature = _temperature;
    xdos.carstring = "PHON";
    xdos.title = _system;

    // Data
    double factorTHz2Raw = _pc.getFrequencyConversionFactor(apl::THZ, apl::RAW);
    double factorRaw2meV = _pc.getFrequencyConversionFactor(apl::RAW, apl::MEV);
    double conv = factorTHz2Raw * factorRaw2meV/1000;
    // ME20200203 - use _bins instead of _minFreq in case the DOS was calculated
    // using different frequency ranges
    xdos.energy_max = _bins.back() * conv;
    xdos.energy_min = _bins[0] * conv;
    xdos.number_energies = _dos.size();
    xdos.Efermi = 0.0;  // phonon DOS have no Fermi energy
    xdos.venergy = aurostd::vector2deque(_bins);
    for (uint i = 0; i < xdos.number_energies; i++) xdos.venergy[i] *= conv;
    xdos.viDOS.resize(1);
    xdos.viDOS[0] = aurostd::vector2deque(_idos);
    deque<deque<deque<deque<double> > > > vDOS;
    // ME20190625
    if (_projections.size() > 0) {
      vDOS.resize(xdos.number_atoms + 1, deque<deque<deque<double> > >(_projections.size() + 1, deque<deque<double> >(1)));
    } else {
      vDOS.resize(1, deque<deque<deque<double> > >(1, deque<deque<double> >(1)));
    }

    vDOS[0][0][0] = aurostd::vector2deque<double>(_dos);

    // ME20190624 - projected DOS
    if (_projections.size() > 0) {
      for (uint at = 0; at < xdos.number_atoms; at++) {
        for (uint p = 0; p < _projections.size(); p++) {
          vDOS[at + 1][p + 1][0] = aurostd::vector2deque(_projectedDOS[at][p]);
        }
      }
    }
    xdos.vDOS = vDOS;

    return xdos;
  }

  // ///////////////////////////////////////////////////////////////////////////

  // ME20200108 - added const
  const vector<double>& DOSCalculator::getBins() const {
    return _bins;
  }

  const vector<double>& DOSCalculator::getDOS() const {
    return _dos;
  }

  // ME20200210
  const vector<double>& DOSCalculator::getIDOS() const {
    return _idos;
  }

  bool DOSCalculator::hasNegativeFrequencies() const {
    return (_minFreq < MIN_FREQ_TRESHOLD ? true : false);
  }

  // ///////////////////////////////////////////////////////////////////////////
  //PINKU - START
  void DOSCalculator::writePDOS(string path, string ex)  //[PINKU]
  {
    //CO - START
    // Write PHDOS file
    //ofstream outfile(file.c_str(),ios_base::out);
    stringstream outfile;
    //if( !outfile.is_open() )
    //{
    //    throw apl::APLRuntimeError("DOSCalculator::writePDOS(); Cannot open output PDOS file.");
    //}
    //CO - END

    double factorTHz2Raw = _pc.getFrequencyConversionFactor(apl::THZ, apl::RAW);
    double factorRaw2rcm = _pc.getFrequencyConversionFactor(apl::RAW, apl::RECIPROCAL_CM);
    double factorRaw2meV = _pc.getFrequencyConversionFactor(apl::RAW, apl::MEV);

    string filename = DEFAULT_APL_FILE_PREFIX + DEFAULT_APL_PDOS_FILE; //ME20181226
    _logger << "Writing phonon density of states into file " << filename << "." << apl::endl; //ME20181226
    //outfile << "############### ############### ############### ###############" << std::endl;
    outfile << "#    f(THz)      1/lambda(cm-1)      E(meV)          pDOS      " << std::endl;
    outfile << std::setiosflags(std::ios::fixed | std::ios::showpoint | std::ios::right);
    outfile << setprecision(8);
    for (uint k = 0; k < _dos.size(); k++) {
      outfile << setw(15) << _bins[k] << " "
        << setw(15) << _bins[k] * factorTHz2Raw * factorRaw2rcm << " "
        << setw(15) << _bins[k] * factorTHz2Raw * factorRaw2meV << " "
        << setw(15) << _dos[k] << std::endl;
    }

    //CO - START
    string file = path + "/" + filename + "." + ex; //ME20181226
    aurostd::stringstream2file(outfile, file);
    if (!aurostd::FileExist(file)) {
      string function = "DOSCalculator::writePDOS()";
      string message = "Cannot open output file " + filename + "."; //ME20181226
      throw aurostd::xerror(_AFLOW_FILE_NAME_,function, message, _FILE_ERROR_);
      //    throw apl::APLRuntimeError("DOSCalculator::writePDOS(); Cannot open output PDOS file.");
    }
    //outfile.clear();
    //outfile.close();
    //CO - END
  }
  //PINKU - END
  // ///////////////////////////////////////////////////////////////////////////

}  // namespace apl<|MERGE_RESOLUTION|>--- conflicted
+++ resolved
@@ -119,8 +119,7 @@
       threads.push_back(new std::thread(&DOSCalculator::calculateInOneThread, this, startIndex, endIndex));
     }
 
-<<<<<<< HEAD
-    // OBSOLETE ME 180801
+    // OBSOLETE ME20180801
     //   for (int icpu = 0; icpu < ncpus; icpu++) {
     //   startIndex = icpu * qpointsPerCPU;
     //   endIndex = startIndex + qpointsPerCPU;
@@ -129,18 +128,6 @@
     //   endIndex = _qpoints.size();
     //   threads.push_back(new std::thread(&DOSCalculator::calculateInOneThread, this, startIndex, endIndex));
     //   }
-=======
-    /* OBSOLETE ME20180801
-       for (int icpu = 0; icpu < ncpus; icpu++) {
-       startIndex = icpu * qpointsPerCPU;
-       endIndex = startIndex + qpointsPerCPU;
-       if (((uint)endIndex > _qpoints.size()) ||
-       ((icpu == ncpus - 1) && ((uint)endIndex < _qpoints.size())))
-       endIndex = _qpoints.size();
-       threads.push_back(new std::thread(&DOSCalculator::calculateInOneThread, this, startIndex, endIndex));
-       }
-       */
->>>>>>> 589bb8e8
 
     // Wait to finish all threads here!
     for (uint i = 0; i < threads.size(); i++) {
@@ -281,13 +268,8 @@
     // Prepare storagearrays
     for (int k = 0; k < USER_DOS_NPOINTS; k++) {
       _dos.push_back(0);
-<<<<<<< HEAD
-      _idos.push_back(0);  // ME190614
+      _idos.push_back(0);  // ME20190614
       _bins.push_back(fmin + k * _stepDOS + _halfStepDOS);
-=======
-      _idos.push_back(0);  // ME20190614
-      _bins.push_back(_minFreq + k * _stepDOS + _halfStepDOS);
->>>>>>> 589bb8e8
     }
     // ME20190624
     if (_projections.size() > 0)
@@ -342,14 +324,9 @@
 
 // ///////////////////////////////////////////////////////////////////////////
 
-<<<<<<< HEAD
-  // ME190614 - added integrated DOS
-  // ME190625 - rearranged and added projected DOS
-  // ME20200213 - added atom-projected DOS
-=======
   // ME20190614 - added integrated DOS
   // ME20190625 - rearranged and added projected DOS
->>>>>>> 589bb8e8
+  // ME20200213 - added atom-projected DOS
   void DOSCalculator::calcDosLT() {
     _logger << "Calculating phonon DOS using the linear tetrahedron method." << apl::endl;
     // Procompute projections for each q-point and branch to save time
