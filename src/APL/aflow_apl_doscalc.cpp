--- conflicted
+++ resolved
@@ -304,45 +304,8 @@
       _idos[k] = _idos[k-1] + _dos[k];
     }
   }
-<<<<<<< HEAD
-  // ME190614 - calculate integrated DOS
-  _idos[0] = _dos[0];
-  for (uint k = 1; k < _dos.size(); k++) {
-    _idos[k] = _idos[k-1] + _dos[k];
-  }
-}
 
 // ///////////////////////////////////////////////////////////////////////////
-
-// ME190614 - added integrated DOS
-// ME190625 - rearranged and added projected DOS
-void DOSCalculator::calcDosLT() {
-  _logger << "Calculating phonon DOS using the linear tetrahedron method." << apl::endl;
-  // Procompute projections for each q-point and branch to save time
-  uint nproj = _projections.size();
-  vector<xvector<double> > proj_norm(nproj, xvector<double>(3));
-  for (uint p = 0; p < nproj; p++) {
-    proj_norm[p] = _projections[p]/aurostd::modulus(_projections[p]);
-  }
-  const xstructure& xstr = _pc.getInputCellStructure();
-  uint natoms = xstr.atoms.size();
-  vector<vector<vector<vector<double> > > > parts;
-  if (nproj > 0) {
-    // Precompute eigenvector projections
-    xcomplex<double> eig;
-    parts.assign(_rg.getnQPs(), vector<vector<vector<double> > >(_pc.getNumberOfBranches(), vector<vector<double> >(nproj, vector<double>(natoms, 0))));
-    for (int q = 0; q < _rg.getnQPs(); q++) {
-      for (uint br = 0; br < _pc.getNumberOfBranches(); br++) {
-        int ibranch = br + _freqs[0].lrows;
-        for (uint p = 0; p < nproj; p++) {
-          for (uint at = 0; at < natoms; at++) {
-            eig.re = 0.0;
-            eig.im = 0.0;
-            for (int i = 1; i < 4; i++) eig += proj_norm[p][i] * _eigen[q][3*at + i][ibranch];
-            parts[q][br][p][at] = aurostd::magsqr(eig);
-=======
-
-  // ///////////////////////////////////////////////////////////////////////////
 
   // ME190614 - added integrated DOS
   // ME190625 - rearranged and added projected DOS
@@ -358,6 +321,7 @@
     uint natoms = xstr.atoms.size();
     vector<vector<vector<vector<double> > > > parts;
     if (nproj > 0) {
+      // Precompute eigenvector projections
       xcomplex<double> eig;
       parts.assign(_rg.getnQPs(), vector<vector<vector<double> > >(_pc.getNumberOfBranches(), vector<vector<double> >(nproj, vector<double>(natoms, 0))));
       for (int q = 0; q < _rg.getnQPs(); q++) {
@@ -370,7 +334,6 @@
               for (int i = 1; i < 4; i++) eig += proj_norm[p][i] * _eigen[q][3*at + i][ibranch];
               parts[q][br][p][at] = aurostd::magsqr(eig);
             }
->>>>>>> ff316bec
           }
         }
       }
@@ -500,94 +463,6 @@
     //CO - END
   }
 
-<<<<<<< HEAD
-  //CO - START
-  aurostd::stringstream2file(outfile, filename); //ME181226
-  if (!aurostd::FileExist(filename)) { //ME181226
-    string function = "DOSCalculator::writePDOS()";
-    string message = "Cannot open output file " + filename + "."; //ME181226
-    throw aurostd::xerror(_AFLOW_FILE_NAME_,function, message, _FILE_ERROR_);
-//    throw apl::APLRuntimeError("DOSCalculator::writePDOS(); Cannot open output PDOS file.");
-  }
-  //outfile.clear();
-  //outfile.close();
-  //CO - END
-}
-
-// ME190614 - writes phonon DOS in DOSCAR format
-void DOSCalculator::writePHDOSCAR(const string& directory) {
-  string filename = aurostd::CleanFileName(directory + "/" + DEFAULT_APL_PHDOSCAR_FILE);
-  _logger << "Writing phonon density of states into file " << filename << "." << apl::endl;
-  stringstream doscar;
-  xDOSCAR xdos = createDOSCAR();
-  doscar << xdos;
-  aurostd::stringstream2file(doscar, filename);
-  if (!aurostd::FileExist(filename)) {
-    string function = "PhononDispersionCalculator::writePHDOSCAR()";
-    string message = "Cannot open output file " + filename + ".";
-    throw aurostd::xerror(_AFLOW_FILE_NAME_,function, message, _FILE_ERROR_);
-  }
-  // OBSOLETE ME191219 - PHPOSCAR is already written in KBIN::RunPhonons_APL
-  //  if (xdos.partial) {  // Write PHPOSCAR if there are projected DOS
-  //    filename = aurostd::CleanFileName(directory + "/" + DEFAULT_APL_PHPOSCAR_FILE);
-  //    xstructure xstr = _pc.getInputCellStructure();
-  //    xstr.is_vasp5_poscar_format = true;
-  //    stringstream poscar;
-  //    poscar << xstr;
-  //    aurostd::stringstream2file(poscar, filename);
-  //    if (!aurostd::FileExist(filename)) {
-  //      string function = "PhononDispersionCalculator::writePHPOSCAR()";
-  //      string message = "Cannot open output file " + filename + ".";
-  //      throw aurostd::xerror(_AFLOW_FILE_NAME_,function, message, _FILE_ERROR_);
-  //    }
-  //  }
-}
-  
-xDOSCAR DOSCalculator::createDOSCAR() {
-  xDOSCAR xdos;
-  xdos.spin = 0;
-  // Header values
-  xdos.number_atoms = _pc.getInputCellStructure().atoms.size();
-  xdos.partial = (_projectedDOS.size() > 0);
-  xdos.Vol = GetVolume(_pc.getInputCellStructure())/xdos.number_atoms;
-  xvector<double> lattice;
-  lattice[1] = _pc.getInputCellStructure().a * 1E-10;
-  lattice[2] = _pc.getInputCellStructure().b * 1E-10;
-  lattice[3] = _pc.getInputCellStructure().c * 1E-10;
-  xdos.lattice = lattice;
-  xdos.POTIM = 0.5E-15;
-  xdos.temperature = _temperature;
-  xdos.carstring = "PHON";
-  xdos.title = _system;
-
-  // Data
-  double factorTHz2Raw = _pc.getFrequencyConversionFactor(apl::THZ, apl::RAW);
-  double factorRaw2meV = _pc.getFrequencyConversionFactor(apl::RAW, apl::MEV);
-  double conv = factorTHz2Raw * factorRaw2meV/1000;
-  xdos.energy_max = _maxFreq * conv;
-  xdos.energy_min = _minFreq * conv;
-  xdos.number_energies = _dos.size();
-  xdos.Efermi = 0.0;  // phonon DOS have no Fermi energy
-  xdos.venergy = aurostd::vector2deque(_bins);
-  for (uint i = 0; i < xdos.number_energies; i++) xdos.venergy[i] *= conv;
-  xdos.viDOS.resize(1);
-  xdos.viDOS[0] = aurostd::vector2deque(_idos);
-  deque<deque<deque<deque<double> > > > vDOS;
-  // ME190625
-  if (_projections.size() > 0) {
-    vDOS.resize(xdos.number_atoms + 1, deque<deque<deque<double> > >(_projections.size() + 1, deque<deque<double> >(1)));
-  } else {
-    vDOS.resize(1, deque<deque<deque<double> > >(1, deque<deque<double> >(1)));
-  }
- 
-  vDOS[0][0][0] = aurostd::vector2deque<double>(_dos);
-
-  // ME190624 - projected DOS
-  if (_projections.size() > 0) {
-    for (uint at = 0; at < xdos.number_atoms; at++) {
-      for (uint p = 0; p < _projections.size(); p++) {
-        vDOS[at + 1][p + 1][0] = aurostd::vector2deque(_projectedDOS[at][p]);
-=======
   // ME190614 - writes phonon DOS in DOSCAR format
   void DOSCalculator::writePHDOSCAR(const string& directory) {
     string filename = aurostd::CleanFileName(directory + "/" + DEFAULT_APL_PHDOSCAR_FILE);
@@ -601,20 +476,19 @@
       string message = "Cannot open output file " + filename + ".";
       throw aurostd::xerror(_AFLOW_FILE_NAME_,function, message, _FILE_ERROR_);
     }
-    if (xdos.partial) {  // Write PHPOSCAR if there are projected DOS
-      filename = aurostd::CleanFileName(directory + "/" + DEFAULT_APL_PHPOSCAR_FILE);
-      xstructure xstr = _pc.getInputCellStructure();
-      xstr.is_vasp5_poscar_format = true;
-      stringstream poscar;
-      poscar << xstr;
-      aurostd::stringstream2file(poscar, filename);
-      if (!aurostd::FileExist(filename)) {
-        string function = "PhononDispersionCalculator::writePHPOSCAR()";
-        string message = "Cannot open output file " + filename + ".";
-        throw aurostd::xerror(_AFLOW_FILE_NAME_,function, message, _FILE_ERROR_);
->>>>>>> ff316bec
-      }
-    }
+    // OBSOLETE ME191219 - PHPOSCAR is already written in KBIN::RunPhonons_APL
+    // if (xdos.partial) {  // Write PHPOSCAR if there are projected DOS
+    //   filename = aurostd::CleanFileName(directory + "/" + DEFAULT_APL_PHPOSCAR_FILE);
+    //   xstructure xstr = _pc.getInputCellStructure();
+    //   xstr.is_vasp5_poscar_format = true;
+    //   stringstream poscar;
+    //   poscar << xstr;
+    //   aurostd::stringstream2file(poscar, filename);
+    //   if (!aurostd::FileExist(filename)) {
+    //     string function = "PhononDispersionCalculator::writePHPOSCAR()";
+    //     string message = "Cannot open output file " + filename + ".";
+    //     throw aurostd::xerror(_AFLOW_FILE_NAME_,function, message, _FILE_ERROR_);
+    //   }
   }
 
   xDOSCAR DOSCalculator::createDOSCAR() {
@@ -656,20 +530,6 @@
 
     vDOS[0][0][0] = aurostd::vector2deque<double>(_dos);
 
-<<<<<<< HEAD
-// ME200108 - added const
-vector<double> DOSCalculator::getBins() const {
-  return _bins;
-}
-
-vector<double> DOSCalculator::getDOS() const {
-  return _dos;
-}
-
-bool DOSCalculator::hasNegativeFrequencies() const {
-  return (_minFreq < MIN_FREQ_TRESHOLD ? true : false);
-}
-=======
     // ME190624 - projected DOS
     if (_projections.size() > 0) {
       for (uint at = 0; at < xdos.number_atoms; at++) {
@@ -684,17 +544,17 @@
   }
 
   // ///////////////////////////////////////////////////////////////////////////
->>>>>>> ff316bec
-
-  vector<double> DOSCalculator::getBins() {
+
+  // ME200108 - added const
+  vector<double> DOSCalculator::getBins() const {
     return _bins;
   }
 
-  vector<double> DOSCalculator::getDOS() {
+  vector<double> DOSCalculator::getDOS() const {
     return _dos;
   }
 
-  bool DOSCalculator::hasNegativeFrequencies() {
+  bool DOSCalculator::hasNegativeFrequencies() const {
     return (_minFreq < MIN_FREQ_TRESHOLD ? true : false);
   }
 
