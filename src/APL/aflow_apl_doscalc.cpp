// [OBSOLETE] #include <iostream>
// [OBSOLETE] #include <sstream>
// [OBSOLETE] #include <string>
// [OBSOLETE] #include <limits>

#include "aflow_apl.h"

//CO START
// Some parts are written within the C++0x support in GCC, especially the std::thread,
// which is implemented in gcc 4.4 and higher.... For multithreads with std::thread see:
// http://www.justsoftwaresolutions.co.uk/threading/multithreading-in-c++0x-part-1-starting-threads.html
#if GCC_VERSION >= 40400  // added two zeros
#define AFLOW_APL_MULTITHREADS_ENABLE 1
#include <thread>
#else
#warning "The multithread parts of APL will not be included, since they need gcc 4.4 and higher (C++0x support)."
#endif
//CO END

#define MIN_FREQ_TRESHOLD -0.1

using namespace std;

namespace apl {

  // ///////////////////////////////////////////////////////////////////////////
  DOSCalculator::DOSCalculator() {
    free();
  }

  DOSCalculator::DOSCalculator(PhononCalculator& pc, QMesh& rg, string method,
      const vector<xvector<double> >& projections) {  // ME20190624
    free();
    _pc = &pc;
    _rg = &rg;
    _bzmethod = method;
    _system = _pc->getSystemName();  // ME20190614
    _projections = projections;  // ME20190626
    calculateFrequencies();
  }

<<<<<<< HEAD
  DOSCalculator::DOSCalculator(const DOSCalculator& that) {
    free();
    copy(that);
  }

  DOSCalculator& DOSCalculator::operator=(const DOSCalculator& that) {
    if (this != &that) {
      free();
      copy(that);
=======
  //DOSCalculator::DOSCalculator(IPhononCalculator& pc, IReciprocalPointGrid& rg, Logger& l)  OBSOLETE ME20190423
  DOSCalculator::DOSCalculator(IPhononCalculator& pc, QMesh& rg, Logger& l, string method,
      const vector<xvector<double> >& projections)  //ME20190624
    : _pc(pc), _rg(rg), _logger(l) {
      clear();
      _bzmethod = method;
      _system = _pc.getSystemName();  //ME20190614
      _projections = projections;  //ME20190626
      calculateFrequencies();
>>>>>>> 68ff6162
    }
    return *this;
  }

  void DOSCalculator::copy(const DOSCalculator& that) {
    _pc = that._pc;
    _rg = that._rg;
    _bzmethod = that._bzmethod;
    _qpoints = that._qpoints;
    _freqs = that._freqs;
    _minFreq = that._minFreq;
    _maxFreq = that._maxFreq;
    _stepDOS = that._stepDOS;
    _halfStepDOS = that._halfStepDOS;
    _bins = that._bins;
    _dos = that._dos;
    _idos = that._idos;
    _eigen = that._eigen;
    _projectedDOS = that._projectedDOS;
    _projections = that._projections;
    _temperature = that._temperature;
    _system = that._system;
  }

  DOSCalculator::~DOSCalculator() {
    free();
  }

  void DOSCalculator::free() {
    _qpoints.clear();
    //_qweights.clear();  OBSOLETE ME20190423
    _freqs.clear();
    _bins.clear();
    _dos.clear();
    _idos.clear();  //ME20190614
    _eigen.clear();  //ME20190624
    _projectedDOS.clear(); //ME20190614
    _projections.clear();  //ME20190624
    _bzmethod = "";
<<<<<<< HEAD
    _temperature = 0.0;  // ME20190614
    _minFreq = AUROSTD_NAN;
    _maxFreq = AUROSTD_NAN;
    _stepDOS = 0.0;
    _halfStepDOS = 0.0;
  }

  void DOSCalculator::clear(PhononCalculator& pc, QMesh& rg) {
    free();
    _pc = &pc;
    _rg = &rg;
=======
    _temperature = 0.0;  //ME20190614
>>>>>>> 68ff6162
  }

  // ///////////////////////////////////////////////////////////////////////////

  //CO START
  void DOSCalculator::calculateInOneThread(int startIndex, int endIndex) {
    //cout << "Thread: from " << startIndex << " to " <<  endIndex << std::endl;
    for (int iqp = startIndex; iqp < endIndex; iqp++) {
<<<<<<< HEAD
      _freqs[iqp] = _pc->getFrequency(_qpoints[iqp], apl::THZ | apl::ALLOW_NEGATIVE, _eigen[iqp]);  // ME20190624
=======
      _logger.updateProgressBar(iqp, _qpoints.size());
      _freqs[iqp] = _pc.getFrequency(_qpoints[iqp], apl::THZ | apl::ALLOW_NEGATIVE, _eigen[iqp]);  //ME20190624
>>>>>>> 68ff6162
      //std::this_thread::yield();
    }
  }
  //CO END

  //////////////////////////////////////////////////////////////////////////////

  void DOSCalculator::calculateFrequencies() {
    // Get q-points for which to calculate the frequencies
<<<<<<< HEAD
    // ME20190419 - BEGIN
    //_qpoints = _rg->getPoints();
    //_qweights = _rg->getWeights();
    _qpoints = _rg->getIrredQPointsCPOS();
    // ME20190419 - END
=======
    //ME20190419 BEGIN
    //_qpoints = _rg.getPoints();
    //_qweights = _rg.getWeights();
    _qpoints = _rg.getIrredQPointsCPOS();
    //ME20190419 END
>>>>>>> 68ff6162

    // 20100708 We do not need it anymore, since mpmesh has all points in catesian coords now
    // Transform points to the form as it is expected by CPC:
    // Transform from the reciprocal lattice of the primitive cell to cartesian coordinates
    // for(uint t = 0; t < _qpoints.size(); t++)
    //    _qpoints[t] = trasp(ReciprocalLattice(_pc->getPrimitiveCellStructure().lattice)) * _qpoints[t];

<<<<<<< HEAD
    //CO - START
    string message = "Calculating frequencies for the phonon DOS.";
    pflow::logger(_AFLOW_FILE_NAME_, "APL", message, _pc->getDirectory(), *_pc->getOFStream(), *_pc->getOSS());
=======
    //CO START
#ifdef AFLOW_APL_MULTITHREADS_ENABLE

    // Get the number of CPUS
    int ncpus; //= sysconf(_SC_NPROCESSORS_ONLN);  // AFLOW_MachineNCPUs;  //CO20180214
    _pc.get_NCPUS(ncpus);  //CO20180214
    if (ncpus < 1) ncpus = 1;
    //  int qpointsPerCPU = _qpoints.size() / ncpus;  OBSOLETE ME20180801

    // Show info
    if (ncpus == 1)
      _logger.initProgressBar("Calculating frequencies for DOS");
    else
      _logger.initProgressBar("Calculating frequencies for DOS (" + stringify(ncpus) + " threads)");
>>>>>>> 68ff6162

    // Prepare storage
    _freqs.clear();
    xvector<double> zero(_pc->getNumberOfBranches());
    for (uint i = 0; i < _qpoints.size(); i++)
      _freqs.push_back(zero);
<<<<<<< HEAD
    _eigen.resize(_qpoints.size(), xmatrix<xcomplex<double> >(_pc->getNumberOfBranches(), _pc->getNumberOfBranches()));  // ME20190624

#ifdef AFLOW_APL_MULTITHREADS_ENABLE

    // Get the number of CPUS
    int ncpus = _pc->getNCPUs();
=======
    _eigen.resize(_qpoints.size(), xmatrix<xcomplex<double> >(_pc.getNumberOfBranches(), _pc.getNumberOfBranches()));  //ME20190624
>>>>>>> 68ff6162

    // Distribute the calculation
    int startIndex, endIndex;
    std::vector<std::thread*> threads;
    vector<vector<int> > thread_dist = getThreadDistribution((int) _qpoints.size(), ncpus);
    for (int icpu = 0; icpu < ncpus; icpu++) {
      startIndex = thread_dist[icpu][0];
      endIndex = thread_dist[icpu][1];
      threads.push_back(new std::thread(&DOSCalculator::calculateInOneThread, this, startIndex, endIndex));
    }

    // OBSOLETE ME20180801
    //   for (int icpu = 0; icpu < ncpus; icpu++) {
    //   startIndex = icpu * qpointsPerCPU;
    //   endIndex = startIndex + qpointsPerCPU;
    //   if (((uint)endIndex > _qpoints.size()) ||
    //   ((icpu == ncpus - 1) && ((uint)endIndex < _qpoints.size())))
    //   endIndex = _qpoints.size();
    //   threads.push_back(new std::thread(&DOSCalculator::calculateInOneThread, this, startIndex, endIndex));
    //   }

    // Wait to finish all threads here!
    for (uint i = 0; i < threads.size(); i++) {
      threads[i]->join();
      delete threads[i];
    }
    threads.clear();

#else

    // Calculate frequencies
<<<<<<< HEAD
    // ME20190624 - added eigenvectors for projected DOS
    // ME20200206 - use calculateInOneThread so changes only need to be made in one place
    //[[OBSOLETE]xmatrix<xcomplex<double> > xmtrx(_pc->getNumberOfBranches(), _pc->getNumberOfBranches());
    //[[OBSOLETE]for (uint iqp = 0; iqp < _qpoints.size(); iqp++) {
    //[[OBSOLETE]  _freqs.push_back(_pc->getFrequency(_qpoints[iqp], apl::THZ | apl::ALLOW_NEGATIVE, xmtrx));
    //[[OBSOLETE]  _eigen.push_back(xmtrx);
    //[[OBSOLETE]}
    calculateInOneThread(0, (int) _qpoints.size());
=======
    //ME20190624 - added eigenvectors for projected DOS
    xmatrix<xcomplex<double> > xmtrx(_pc.getNumberOfBranches(), _pc.getNumberOfBranches());
    _logger.initProgressBar("Calculating frequencies for DOS");
    for (uint iqp = 0; iqp < _qpoints.size(); iqp++) {
      _logger.updateProgressBar(iqp, _qpoints.size());
      _freqs.push_back(_pc.getFrequency(_qpoints[iqp], apl::THZ | apl::ALLOW_NEGATIVE, xmtrx));
      _eigen.push_back(xmtrx);
    }
    _logger.finishProgressBar();
>>>>>>> 68ff6162

#endif
    //CO END

    //if freq > MIN_FREQ_TRESHOLD considerd as +ve freq [PN]
    for (uint i = 0; i < _freqs.size(); i++) {
      for (int j = _freqs[i].lrows; j <= _freqs[i].urows; j++) {
        if ((_freqs[i][j] < 0.00) && (_freqs[i][j] > MIN_FREQ_TRESHOLD)) _freqs[i][j] = 0.00;
      }
    }
    //PN END

    // Get min and max values
    _maxFreq = -1.0;
    _minFreq = 0.0;
    for (uint i = 0; i < _freqs.size(); i++) {
      for (int j = _freqs[i].lrows; j <= _freqs[i].urows; j++) {
        if (_freqs[i](j) > _maxFreq) _maxFreq = _freqs[i](j);
        if (_freqs[i](j) < _minFreq) _minFreq = _freqs[i](j);
      }
    }
    _maxFreq += 1.0;
    if (_minFreq < MIN_FREQ_TRESHOLD) _minFreq -= 1.0;
    else _minFreq = 0.0;
  }

  // ///////////////////////////////////////////////////////////////////////////

  //ME20190614 - added integrated DOS
  void DOSCalculator::smearWithGaussian(vector<double>& dos, vector<double>& idos, double h, double sigma) {
    // Construct table for gaussian function
    int ng = (int)(6.0 * sigma / h + 1.0);
    double fact = 1.0 / (sqrt(2.0 * M_PI) * sigma);
    vector<double> gauss, igauss;
    double gnorm = 0.0;
    for (int ig = -ng; ig <= ng; ig++) {
      double eg = ig * h;
      double arg = eg * eg / (sigma * sigma) / 2.0;
      gauss.push_back(fact * exp(-arg));
      igauss.push_back(fact * erf(-arg));
      gnorm += gauss.back();
    }

    // Norm gauss table to one
    gnorm *= h;
    for (int ig = -ng; ig <= ng; ig++) {
      gauss[ig + ng] /= gnorm;
      igauss[ig + ng] /= gnorm;
    }

    // Prepare new dos
    vector<double> newdos;
    for (uint i = 0; i < dos.size(); i++) {
      newdos.push_back(0.0);
    }
    vector<double> newidos(newdos.size(), 0.0);

    // Convolute...
    for (int ie = 0; ie < (int)dos.size(); ie++) {
      double wt = dos[ie] * h;
      double wti = idos[ie] * h;
      for (int jg = -ng; jg <= ng; jg++) {
        int je = ie + jg;
        if (je < 0) continue;
        if (je >= (int)dos.size()) continue;
        newdos[je] += gauss[jg + ng] * wt;
        newidos[je] += igauss[jg + ng] * wti;
      }
    }

    //
    dos.clear();
    for (uint i = 0; i < newdos.size(); i++) {
      dos.push_back(newdos[i]);
    }
    newdos.clear();
    gauss.clear();
  }

  // ME20200203 - DOS can now be calculated within any frequency range
  // ///////////////////////////////////////////////////////////////////////////

  void DOSCalculator::calc(int USER_DOS_NPOINTS) {
    calc(USER_DOS_NPOINTS, 0.0, _minFreq, _maxFreq);
  }

  // ///////////////////////////////////////////////////////////////////////////

  void DOSCalculator::calc(int USER_DOS_NPOINTS, double USER_DOS_SMEAR) {
    calc(USER_DOS_NPOINTS, USER_DOS_SMEAR, _minFreq, _maxFreq);
  }

  // ///////////////////////////////////////////////////////////////////////////
  void DOSCalculator::calc(int USER_DOS_NPOINTS, double USER_DOS_SMEAR,
      double fmin, double fmax) {
    // Check parameters
    if (aurostd::isequal(fmax, fmin, _AFLOW_APL_EPS_)) {
      string function = "apl::DOSCalculator::calc()";
      string message = "Frequency range of phonon DOS is nearly zero.";
      throw aurostd::xerror(_AFLOW_FILE_NAME_, function, message, _VALUE_ILLEGAL_);
    } else if (fmin > fmax) {
      double tmp = fmax;
      fmax = fmin;
      fmin = tmp;
    }
    // Calculate steps
    _stepDOS = (fmax - fmin) / (double)USER_DOS_NPOINTS;
    _halfStepDOS = 0.5 * _stepDOS;

    // Clear old stuff
    _dos.clear();
    _idos.clear();  //ME20190614
    _bins.clear();

    // Prepare storagearrays
    for (int k = 0; k < USER_DOS_NPOINTS; k++) {
      _dos.push_back(0);
<<<<<<< HEAD
      _idos.push_back(0);  // ME20190614
=======
      _idos.push_back(0);  //ME20190614
>>>>>>> 68ff6162
      _bins.push_back(fmin + k * _stepDOS + _halfStepDOS);
    }
    //ME20190624
    if (_projections.size() > 0)
      _projectedDOS.resize(_pc->getInputCellStructure().atoms.size(),
          vector<vector<double> >(_projections.size(), vector<double>(USER_DOS_NPOINTS)));

    // Perform the raw specific calculation by method
<<<<<<< HEAD
    // ME20190423 - START
    // ME20200321 - Added logger output
    //rawCalc(USER_DOS_NPOINTS);  OBSOLETE
    if (_bzmethod == "LT") {
      string message = "Calculating phonon DOS using the linear tetrahedron method.";
      pflow::logger(_AFLOW_FILE_NAME_, "APL", message, _pc->getDirectory(), *_pc->getOFStream(), *_pc->getOSS());
      calcDosLT();
    } else if (_bzmethod == "RS") {
      string message = "Calculating phonon DOS using the root sampling method.";
      pflow::logger(_AFLOW_FILE_NAME_, "APL", message, _pc->getDirectory(), *_pc->getOFStream(), *_pc->getOSS());
      calcDosRS();
    }
    // ME20190423 - END
=======
    //ME20190423 START
    //rawCalc(USER_DOS_NPOINTS);  OBSOLETE
    if (_bzmethod == "LT") calcDosLT();
    else if (_bzmethod == "RS") calcDosRS();
    //ME20190423 END
>>>>>>> 68ff6162

    // Smooth DOS by gaussians
    if (USER_DOS_SMEAR > 1E-6)
      smearWithGaussian(_dos, _idos, _stepDOS, USER_DOS_SMEAR);  //ME20190614

    // Normalize to number of branches
    double sum = 0.0;
    for (int k = 0; k < USER_DOS_NPOINTS; k++)
      sum += _dos[k];
    sum /= _pc->getNumberOfBranches();

    for (int k = 0; k < USER_DOS_NPOINTS; k++) {
      _dos[k] /= (sum * _stepDOS);
<<<<<<< HEAD
      //_idos[k] /= (sum * _stepDOS);  // ME20190614  // OBSOLETE - ME20200228 - not necessary for iDOS
=======
      _idos[k] /= (sum * _stepDOS);  //ME20190614
>>>>>>> 68ff6162
    }
  }

  //ME20190423 START

  // ///////////////////////////////////////////////////////////////////////////

  void DOSCalculator::calcDosRS() {
    for (uint k = 0; k < _bins.size(); k++) {
      for (uint i = 0; i < _freqs.size(); i++) {
        for (int j = _freqs[i].lrows; j <= _freqs[i].urows; j++) {
          if ((_freqs[i][j] > (_bins[k] - _halfStepDOS)) &&
              (_freqs[i][j] < (_bins[k] + _halfStepDOS))) {
            _dos[k] += (double) _rg->getWeights()[i];
          }
        }
      }
    }
    //ME20190614 - calculate integrated DOS
    _idos[0] = _dos[0];
    for (uint k = 1; k < _dos.size(); k++) {
      _idos[k] = _idos[k-1] + _dos[k];
    }
  }

// ///////////////////////////////////////////////////////////////////////////

<<<<<<< HEAD
  // ME20190614 - added integrated DOS
  // ME20190625 - rearranged and added projected DOS
  // ME20200213 - added atom-projected DOS
=======
  //ME20190614 - added integrated DOS
  //ME20190625 - rearranged and added projected DOS
  //ME20200213 - added atom-projected DOS
>>>>>>> 68ff6162
  void DOSCalculator::calcDosLT() {
    // Procompute projections for each q-point and branch to save time
    uint nproj = _projections.size();
    vector<xvector<double> > proj_norm(nproj, xvector<double>(3));
    for (uint p = 0; p < nproj; p++) {
      if (!aurostd::iszero(_projections[p])) proj_norm[p] = _projections[p]/aurostd::modulus(_projections[p]);
    }
    const xstructure& xstr = _pc->getInputCellStructure();
    uint natoms = xstr.atoms.size();
    vector<vector<vector<vector<double> > > > parts;
    if (nproj > 0) {
      // Precompute eigenvector projections
      xcomplex<double> eig;
      parts.assign(_rg->getnQPs(), vector<vector<vector<double> > >(_pc->getNumberOfBranches(), vector<vector<double> >(nproj, vector<double>(natoms, 0))));
      for (int q = 0; q < _rg->getnQPs(); q++) {
        for (uint br = 0; br < _pc->getNumberOfBranches(); br++) {
          int ibranch = br + _freqs[0].lrows;
          for (uint p = 0; p < nproj; p++) {
            for (uint at = 0; at < natoms; at++) {
              if (aurostd::iszero(proj_norm[p])) {  // zero-vector = atom-projected DOS
                for (int i = 1; i < 4; i++) {
                  parts[q][br][p][at] += aurostd::magsqr(_eigen[q][3*at + i][ibranch]);
                }
              } else {
                eig.re = 0.0;
                eig.im = 0.0;
                for (int i = 1; i < 4; i++) eig += proj_norm[p][i] * _eigen[q][3*at + i][ibranch];
                parts[q][br][p][at] = aurostd::magsqr(eig);
              }
            }
          }
        }
      }
    }

    vector<double> f(4);
    double max_freq = _bins.back() + _halfStepDOS;
    double min_freq = _bins.front() - _halfStepDOS;
    vector<vector<int> > tet_corners;
    LTMethod _lt(*_rg);
    if (nproj == 0) {
      _lt.makeIrreducible();
      tet_corners = _lt.getIrreducibleTetrahedraIbzqpt();
    } else {
      tet_corners = _lt.getTetrahedra();
    }
    for (int itet = 0; itet < _lt.getnIrredTetrahedra(); itet++) {
      double weightVolumeTetrahedron = _lt.getWeight(itet) * _lt.getVolumePerTetrahedron();
      const vector<int>& corners = tet_corners[itet];
      for (int ibranch = _freqs[0].lrows; ibranch <= _freqs[0].urows; ibranch++) {
        for (int icorner = 0; icorner < 4; icorner++) {
          f[icorner] = _freqs[corners[icorner]][ibranch];
        }
        std::sort(f.begin(), f.end());
        double fmin = f[0];
        double fmax = f[3];
        if (fmax > max_freq) continue;
        if (fmin < min_freq) continue;

        int kstart = (int) ((fmin - min_freq)/_stepDOS) + 1;
        if (kstart < 0) kstart = 0;
        if (kstart > (int) _bins.size()) kstart = _bins.size() - 1;
        int kstop = (int) ((fmax - min_freq)/_stepDOS) + 1;
        if (kstop < 0) kstop = 0;
        if (kstop < (int) _bins.size()) kstop = _bins.size() - 1;

        double f21 = f[1]  - f[0];
        double f31 = f[2]  - f[0];
        double f32 = f[2]  - f[1];
        double f41 = f[3]  - f[0];
        double f42 = f[3]  - f[1];
        double f43 = f[3]  - f[2];
        double cc12 = 3.0 * weightVolumeTetrahedron/(f21 * f31 * f41);
        double cc23 = weightVolumeTetrahedron/(f31 * f41);
        double cc23a = 3.0 * f21 * cc23;
        double cc23b = 6.0 * cc23;
        double cc23c = -3.0 * cc23 * (f31 + f42)/(f32 * f42);
        double cc34 = 3.0 * weightVolumeTetrahedron/(f41 * f42 * f43);

        double fbin, dos, part;
        int br = ibranch - _freqs[0].lrows;
        for (int k = kstart; k <= kstop; k++) {
          // ME20200203 - Use bins to accommodate different frequency range
          fbin = _bins[k]; // _minFreq + k * _stepDOS + _halfStepDOS;
          dos = 0.0;
          if ((f[0] <= fbin) && (fbin <= f[1])) {
            double df = fbin - f[0];
            dos = cc12 * df * df;
            _idos[k] += cc12 * (df * df * df)/3.0;
          } else if ((f[1] < fbin) && (fbin <= f[2])) {
            double df = fbin - f[1];
            dos = cc23a + cc23b * df + cc23c * df * df;
            _idos[k] += cc23a * f21/3.0 + 3.0 * cc23 * f21 * df + 3.0 * cc23 * df * df + cc23c * (df * df * df)/3.0;
          } else if ((f[2] < fbin) && (fbin <= f[3])) {
            double df = f[3] - fbin;
            dos = cc34 * df * df;
            _idos[k] += weightVolumeTetrahedron + cc34 * (df * df * df)/3.0;
          } else if (f[3] < fbin) {
            _idos[k] += weightVolumeTetrahedron;
          }
          _dos[k] += dos;
          for (uint p = 0; p < nproj; p++) {
            for (uint at = 0; at < natoms; at++) {
              part = 0.0;
              // ME20200320 - due to the big nesting level, loop unrolling
              // leads to a huge speed-up (x2 or more)
              //[OBSOLETE] for (int icorner = 0; icorner < 4; icorner++) {
              //[OBSOLETE]   part += parts[corners[icorner]][br][p][at];
              //[OBSOLETE] }
              part += parts[corners[0]][br][p][at];
              part += parts[corners[1]][br][p][at];
              part += parts[corners[2]][br][p][at];
              part += parts[corners[3]][br][p][at];
              _projectedDOS[at][p][k] += 0.25 * dos * part;
            }
          }
        }
      }
    }
  }

  // ///////////////////////////////////////////////////////////////////////////

  //ME20190423 END

  void DOSCalculator::writePDOS(const string& directory) {
    // Write PHDOS file
    //CO START
    //ofstream outfile("PDOS",ios_base::out);
    stringstream outfile;
    //if( !outfile.is_open() )
    //{
    //    throw apl::APLRuntimeError("DOSCalculator::writePDOS(); Cannot open output PDOS file.");
    //}
    //CO END

    string filename = directory + "/" + DEFAULT_APL_FILE_PREFIX + DEFAULT_APL_PDOS_FILE;
    double factorTHz2Raw = _pc->getFrequencyConversionFactor(apl::THZ, apl::RAW);
    double factorRaw2rcm = _pc->getFrequencyConversionFactor(apl::RAW, apl::RECIPROCAL_CM);
    double factorRaw2meV = _pc->getFrequencyConversionFactor(apl::RAW, apl::MEV);

    string message = "Writing phonon density of states into file " + aurostd::CleanFileName(filename) + "."; //ME20181226
    pflow::logger(_AFLOW_FILE_NAME_, "APL", message, _pc->getDirectory(), *_pc->getOFStream(), *_pc->getOSS());
    //outfile << "############### ############### ############### ###############" << std::endl;
    outfile << "#    f(THz)      1/lambda(cm-1)      E(meV)          pDOS      " << std::endl;
    outfile << std::setiosflags(std::ios::fixed | std::ios::showpoint | std::ios::right);
    outfile << setprecision(8);
    for (uint k = 0; k < _dos.size(); k++) {
      outfile << setw(15) << _bins[k] << " "
        << setw(15) << _bins[k] * factorTHz2Raw * factorRaw2rcm << " "
        << setw(15) << _bins[k] * factorTHz2Raw * factorRaw2meV << " "
        << setw(15) << _dos[k] << std::endl;
    }

    //CO START
    aurostd::stringstream2file(outfile, filename); //ME20181226
    if (!aurostd::FileExist(filename)) { //ME20181226
      string function = "DOSCalculator::writePDOS()";
      message = "Cannot open output file " + filename + "."; //ME20181226
      throw aurostd::xerror(_AFLOW_FILE_NAME_,function, message, _FILE_ERROR_);
      //    throw apl::APLRuntimeError("DOSCalculator::writePDOS(); Cannot open output PDOS file.");
    }
    //outfile.clear();
    //outfile.close();
    //CO END
  }

  //ME20190614 - writes phonon DOS in DOSCAR format
  void DOSCalculator::writePHDOSCAR(const string& directory) {
    string filename = aurostd::CleanFileName(directory + "/" + DEFAULT_APL_PHDOSCAR_FILE);
    string message = "Writing phonon density of states into file " + filename + ".";
    pflow::logger(_AFLOW_FILE_NAME_, "APL", message, _pc->getDirectory(), *_pc->getOFStream(), *_pc->getOSS());
    stringstream doscar;
    xDOSCAR xdos = createDOSCAR();
    doscar << xdos;
    aurostd::stringstream2file(doscar, filename);
    if (!aurostd::FileExist(filename)) {
      string function = "PhononDispersionCalculator::writePHDOSCAR()";
      message = "Cannot open output file " + filename + ".";
      throw aurostd::xerror(_AFLOW_FILE_NAME_,function, message, _FILE_ERROR_);
    }
<<<<<<< HEAD
    // OBSOLETE ME20191219 - PHPOSCAR is already written in KBIN::RunPhonons_APL
    // if (xdos.partial) {  // Write PHPOSCAR if there are projected DOS
    //   filename = aurostd::CleanFileName(directory + "/" + DEFAULT_APL_PHPOSCAR_FILE);
    //   xstructure xstr = _pc->getInputCellStructure();
=======
    // OBSOLETE ME191219 - PHPOSCAR is already written in KBIN::RunPhonons_APL
    // if (xdos.partial) {  // Write PHPOSCAR if there are projected DOS
    //   filename = aurostd::CleanFileName(directory + "/" + DEFAULT_APL_PHPOSCAR_FILE);
    //   xstructure xstr = _pc.getInputCellStructure();
>>>>>>> 68ff6162
    //   xstr.is_vasp5_poscar_format = true;
    //   stringstream poscar;
    //   poscar << xstr;
    //   aurostd::stringstream2file(poscar, filename);
    //   if (!aurostd::FileExist(filename)) {
    //     string function = "PhononDispersionCalculator::writePHPOSCAR()";
    //     string message = "Cannot open output file " + filename + ".";
    //     throw aurostd::xerror(_AFLOW_FILE_NAME_,function, message, _FILE_ERROR_);
    //   }
<<<<<<< HEAD
=======
    // }
>>>>>>> 68ff6162
  }

  xDOSCAR DOSCalculator::createDOSCAR() {
    xDOSCAR xdos;
    xdos.spin = 0;
    // Header values
    xdos.number_atoms = _pc->getInputCellStructure().atoms.size();
    xdos.partial = (_projectedDOS.size() > 0);
    xdos.Vol = GetVolume(_pc->getInputCellStructure())/xdos.number_atoms;
    xvector<double> lattice;
    lattice[1] = _pc->getInputCellStructure().a * 1E-10;
    lattice[2] = _pc->getInputCellStructure().b * 1E-10;
    lattice[3] = _pc->getInputCellStructure().c * 1E-10;
    xdos.lattice = lattice;
    xdos.POTIM = 0.5E-15;
    xdos.temperature = _temperature;
    xdos.carstring = "PHON";
    xdos.title = _system;

    // Data
    double factorTHz2Raw = _pc->getFrequencyConversionFactor(apl::THZ, apl::RAW);
    double factorRaw2meV = _pc->getFrequencyConversionFactor(apl::RAW, apl::MEV);
    double conv = factorTHz2Raw * factorRaw2meV/1000;
    // ME20200203 - use _bins instead of _minFreq in case the DOS was calculated
    // using different frequency ranges
    xdos.energy_max = _bins.back() * conv;
    xdos.energy_min = _bins[0] * conv;
    xdos.number_energies = _dos.size();
    xdos.Efermi = 0.0;  // phonon DOS have no Fermi energy
    xdos.venergy = aurostd::vector2deque(_bins);
    xdos.venergyEf = xdos.venergy;  // ME20200324
    for (uint i = 0; i < xdos.number_energies; i++) xdos.venergy[i] *= conv;
    xdos.viDOS.resize(1);
    xdos.viDOS[0] = aurostd::vector2deque(_idos);
    deque<deque<deque<deque<double> > > > vDOS;
    //ME20190625
    if (_projections.size() > 0) {
      vDOS.resize(xdos.number_atoms + 1, deque<deque<deque<double> > >(_projections.size() + 1, deque<deque<double> >(1, deque<double>(xdos.number_energies, 0.0))));
    } else {
      vDOS.resize(1, deque<deque<deque<double> > >(1, deque<deque<double> >(1, deque<double>(xdos.number_energies, 0.0))));
    }

    vDOS[0][0][0] = aurostd::vector2deque<double>(_dos);

    //ME20190624 - projected DOS
    if (_projections.size() > 0) {
      for (uint at = 0; at < xdos.number_atoms; at++) {
        for (uint p = 0; p < _projections.size(); p++) {
          vDOS[at + 1][p + 1][0] = aurostd::vector2deque(_projectedDOS[at][p]);
          // ME20200321 - Add to totals for consistency
          for (uint e = 0; e < xdos.number_energies; e++) {
            vDOS[0][p + 1][0][e] += vDOS[at + 1][p + 1][0][e];
            vDOS[at + 1][0][0][e] += vDOS[at + 1][p + 1][0][e];
          }
        }
      }
    }
    xdos.vDOS = vDOS;

    return xdos;
  }

  // ///////////////////////////////////////////////////////////////////////////

  // ME20200108 - added const
  const vector<double>& DOSCalculator::getBins() const {
    return _bins;
  }

  const vector<double>& DOSCalculator::getDOS() const {
    return _dos;
  }

  // ME20200210
  const vector<double>& DOSCalculator::getIDOS() const {
    return _idos;
  }

  bool DOSCalculator::hasNegativeFrequencies() const {
    return (_minFreq < MIN_FREQ_TRESHOLD ? true : false);
  }

  // ///////////////////////////////////////////////////////////////////////////
  //PN START
  void DOSCalculator::writePDOS(string path, string ex)  //[PN]
  {
    //CO START
    // Write PHDOS file
    stringstream outfile;
<<<<<<< HEAD
    //CO - END
=======
    //if( !outfile.is_open() )
    //{
    //    throw apl::APLRuntimeError("DOSCalculator::writePDOS(); Cannot open output PDOS file.");
    //}
    //CO END
>>>>>>> 68ff6162

    double factorTHz2Raw = _pc->getFrequencyConversionFactor(apl::THZ, apl::RAW);
    double factorRaw2rcm = _pc->getFrequencyConversionFactor(apl::RAW, apl::RECIPROCAL_CM);
    double factorRaw2meV = _pc->getFrequencyConversionFactor(apl::RAW, apl::MEV);

    string filename = DEFAULT_APL_FILE_PREFIX + DEFAULT_APL_PDOS_FILE; //ME20181226
    string message = "Writing phonon density of states into file " + filename + "."; //ME20181226
    pflow::logger(_AFLOW_FILE_NAME_, "APL", message, _pc->getDirectory(), *_pc->getOFStream(), *_pc->getOSS());
    //outfile << "############### ############### ############### ###############" << std::endl;
    outfile << "#    f(THz)      1/lambda(cm-1)      E(meV)          pDOS      " << std::endl;
    outfile << std::setiosflags(std::ios::fixed | std::ios::showpoint | std::ios::right);
    outfile << setprecision(8);
    for (uint k = 0; k < _dos.size(); k++) {
      outfile << setw(15) << _bins[k] << " "
        << setw(15) << _bins[k] * factorTHz2Raw * factorRaw2rcm << " "
        << setw(15) << _bins[k] * factorTHz2Raw * factorRaw2meV << " "
        << setw(15) << _dos[k] << std::endl;
    }

    //CO START
    string file = path + "/" + filename + "." + ex; //ME20181226
    aurostd::stringstream2file(outfile, file);
    if (!aurostd::FileExist(file)) {
      string function = "DOSCalculator::writePDOS()";
      message = "Cannot open output file " + filename + "."; //ME20181226
      throw aurostd::xerror(_AFLOW_FILE_NAME_,function, message, _FILE_ERROR_);
    }
<<<<<<< HEAD
    //CO - END
=======
    //outfile.clear();
    //outfile.close();
    //CO END
>>>>>>> 68ff6162
  }
  //PN END
  // ///////////////////////////////////////////////////////////////////////////

}  // namespace apl<|MERGE_RESOLUTION|>--- conflicted
+++ resolved
@@ -39,7 +39,6 @@
     calculateFrequencies();
   }
 
-<<<<<<< HEAD
   DOSCalculator::DOSCalculator(const DOSCalculator& that) {
     free();
     copy(that);
@@ -49,17 +48,6 @@
     if (this != &that) {
       free();
       copy(that);
-=======
-  //DOSCalculator::DOSCalculator(IPhononCalculator& pc, IReciprocalPointGrid& rg, Logger& l)  OBSOLETE ME20190423
-  DOSCalculator::DOSCalculator(IPhononCalculator& pc, QMesh& rg, Logger& l, string method,
-      const vector<xvector<double> >& projections)  //ME20190624
-    : _pc(pc), _rg(rg), _logger(l) {
-      clear();
-      _bzmethod = method;
-      _system = _pc.getSystemName();  //ME20190614
-      _projections = projections;  //ME20190626
-      calculateFrequencies();
->>>>>>> 68ff6162
     }
     return *this;
   }
@@ -99,7 +87,6 @@
     _projectedDOS.clear(); //ME20190614
     _projections.clear();  //ME20190624
     _bzmethod = "";
-<<<<<<< HEAD
     _temperature = 0.0;  // ME20190614
     _minFreq = AUROSTD_NAN;
     _maxFreq = AUROSTD_NAN;
@@ -111,9 +98,6 @@
     free();
     _pc = &pc;
     _rg = &rg;
-=======
-    _temperature = 0.0;  //ME20190614
->>>>>>> 68ff6162
   }
 
   // ///////////////////////////////////////////////////////////////////////////
@@ -122,12 +106,7 @@
   void DOSCalculator::calculateInOneThread(int startIndex, int endIndex) {
     //cout << "Thread: from " << startIndex << " to " <<  endIndex << std::endl;
     for (int iqp = startIndex; iqp < endIndex; iqp++) {
-<<<<<<< HEAD
-      _freqs[iqp] = _pc->getFrequency(_qpoints[iqp], apl::THZ | apl::ALLOW_NEGATIVE, _eigen[iqp]);  // ME20190624
-=======
-      _logger.updateProgressBar(iqp, _qpoints.size());
-      _freqs[iqp] = _pc.getFrequency(_qpoints[iqp], apl::THZ | apl::ALLOW_NEGATIVE, _eigen[iqp]);  //ME20190624
->>>>>>> 68ff6162
+      _freqs[iqp] = _pc->getFrequency(_qpoints[iqp], apl::THZ | apl::ALLOW_NEGATIVE, _eigen[iqp]);  //ME20190624
       //std::this_thread::yield();
     }
   }
@@ -137,19 +116,11 @@
 
   void DOSCalculator::calculateFrequencies() {
     // Get q-points for which to calculate the frequencies
-<<<<<<< HEAD
-    // ME20190419 - BEGIN
-    //_qpoints = _rg->getPoints();
-    //_qweights = _rg->getWeights();
-    _qpoints = _rg->getIrredQPointsCPOS();
-    // ME20190419 - END
-=======
     //ME20190419 BEGIN
     //_qpoints = _rg.getPoints();
     //_qweights = _rg.getWeights();
-    _qpoints = _rg.getIrredQPointsCPOS();
+    _qpoints = _rg->getIrredQPointsCPOS();
     //ME20190419 END
->>>>>>> 68ff6162
 
     // 20100708 We do not need it anymore, since mpmesh has all points in catesian coords now
     // Transform points to the form as it is expected by CPC:
@@ -157,42 +128,21 @@
     // for(uint t = 0; t < _qpoints.size(); t++)
     //    _qpoints[t] = trasp(ReciprocalLattice(_pc->getPrimitiveCellStructure().lattice)) * _qpoints[t];
 
-<<<<<<< HEAD
-    //CO - START
+    //CO START
     string message = "Calculating frequencies for the phonon DOS.";
     pflow::logger(_AFLOW_FILE_NAME_, "APL", message, _pc->getDirectory(), *_pc->getOFStream(), *_pc->getOSS());
-=======
-    //CO START
-#ifdef AFLOW_APL_MULTITHREADS_ENABLE
-
-    // Get the number of CPUS
-    int ncpus; //= sysconf(_SC_NPROCESSORS_ONLN);  // AFLOW_MachineNCPUs;  //CO20180214
-    _pc.get_NCPUS(ncpus);  //CO20180214
-    if (ncpus < 1) ncpus = 1;
-    //  int qpointsPerCPU = _qpoints.size() / ncpus;  OBSOLETE ME20180801
-
-    // Show info
-    if (ncpus == 1)
-      _logger.initProgressBar("Calculating frequencies for DOS");
-    else
-      _logger.initProgressBar("Calculating frequencies for DOS (" + stringify(ncpus) + " threads)");
->>>>>>> 68ff6162
 
     // Prepare storage
     _freqs.clear();
     xvector<double> zero(_pc->getNumberOfBranches());
     for (uint i = 0; i < _qpoints.size(); i++)
       _freqs.push_back(zero);
-<<<<<<< HEAD
-    _eigen.resize(_qpoints.size(), xmatrix<xcomplex<double> >(_pc->getNumberOfBranches(), _pc->getNumberOfBranches()));  // ME20190624
+    _eigen.resize(_qpoints.size(), xmatrix<xcomplex<double> >(_pc->getNumberOfBranches(), _pc->getNumberOfBranches()));  // M20190624
 
 #ifdef AFLOW_APL_MULTITHREADS_ENABLE
 
     // Get the number of CPUS
     int ncpus = _pc->getNCPUs();
-=======
-    _eigen.resize(_qpoints.size(), xmatrix<xcomplex<double> >(_pc.getNumberOfBranches(), _pc.getNumberOfBranches()));  //ME20190624
->>>>>>> 68ff6162
 
     // Distribute the calculation
     int startIndex, endIndex;
@@ -224,26 +174,14 @@
 #else
 
     // Calculate frequencies
-<<<<<<< HEAD
-    // ME20190624 - added eigenvectors for projected DOS
-    // ME20200206 - use calculateInOneThread so changes only need to be made in one place
+    //ME20190624 - added eigenvectors for projected DOS
+    //ME20200206 - use calculateInOneThread so changes only need to be made in one place
     //[[OBSOLETE]xmatrix<xcomplex<double> > xmtrx(_pc->getNumberOfBranches(), _pc->getNumberOfBranches());
     //[[OBSOLETE]for (uint iqp = 0; iqp < _qpoints.size(); iqp++) {
     //[[OBSOLETE]  _freqs.push_back(_pc->getFrequency(_qpoints[iqp], apl::THZ | apl::ALLOW_NEGATIVE, xmtrx));
     //[[OBSOLETE]  _eigen.push_back(xmtrx);
     //[[OBSOLETE]}
     calculateInOneThread(0, (int) _qpoints.size());
-=======
-    //ME20190624 - added eigenvectors for projected DOS
-    xmatrix<xcomplex<double> > xmtrx(_pc.getNumberOfBranches(), _pc.getNumberOfBranches());
-    _logger.initProgressBar("Calculating frequencies for DOS");
-    for (uint iqp = 0; iqp < _qpoints.size(); iqp++) {
-      _logger.updateProgressBar(iqp, _qpoints.size());
-      _freqs.push_back(_pc.getFrequency(_qpoints[iqp], apl::THZ | apl::ALLOW_NEGATIVE, xmtrx));
-      _eigen.push_back(xmtrx);
-    }
-    _logger.finishProgressBar();
->>>>>>> 68ff6162
 
 #endif
     //CO END
@@ -361,11 +299,7 @@
     // Prepare storagearrays
     for (int k = 0; k < USER_DOS_NPOINTS; k++) {
       _dos.push_back(0);
-<<<<<<< HEAD
-      _idos.push_back(0);  // ME20190614
-=======
       _idos.push_back(0);  //ME20190614
->>>>>>> 68ff6162
       _bins.push_back(fmin + k * _stepDOS + _halfStepDOS);
     }
     //ME20190624
@@ -374,9 +308,8 @@
           vector<vector<double> >(_projections.size(), vector<double>(USER_DOS_NPOINTS)));
 
     // Perform the raw specific calculation by method
-<<<<<<< HEAD
-    // ME20190423 - START
-    // ME20200321 - Added logger output
+    //ME20190423 START
+    //ME20200321 - Added logger output
     //rawCalc(USER_DOS_NPOINTS);  OBSOLETE
     if (_bzmethod == "LT") {
       string message = "Calculating phonon DOS using the linear tetrahedron method.";
@@ -387,14 +320,7 @@
       pflow::logger(_AFLOW_FILE_NAME_, "APL", message, _pc->getDirectory(), *_pc->getOFStream(), *_pc->getOSS());
       calcDosRS();
     }
-    // ME20190423 - END
-=======
-    //ME20190423 START
-    //rawCalc(USER_DOS_NPOINTS);  OBSOLETE
-    if (_bzmethod == "LT") calcDosLT();
-    else if (_bzmethod == "RS") calcDosRS();
     //ME20190423 END
->>>>>>> 68ff6162
 
     // Smooth DOS by gaussians
     if (USER_DOS_SMEAR > 1E-6)
@@ -408,11 +334,7 @@
 
     for (int k = 0; k < USER_DOS_NPOINTS; k++) {
       _dos[k] /= (sum * _stepDOS);
-<<<<<<< HEAD
-      //_idos[k] /= (sum * _stepDOS);  // ME20190614  // OBSOLETE - ME20200228 - not necessary for iDOS
-=======
-      _idos[k] /= (sum * _stepDOS);  //ME20190614
->>>>>>> 68ff6162
+      //_idos[k] /= (sum * _stepDOS);  //ME20190614  // OBSOLETE - ME20200228 - not necessary for iDOS
     }
   }
 
@@ -438,17 +360,11 @@
     }
   }
 
-// ///////////////////////////////////////////////////////////////////////////
-
-<<<<<<< HEAD
-  // ME20190614 - added integrated DOS
-  // ME20190625 - rearranged and added projected DOS
-  // ME20200213 - added atom-projected DOS
-=======
+  // ///////////////////////////////////////////////////////////////////////////
+
   //ME20190614 - added integrated DOS
   //ME20190625 - rearranged and added projected DOS
   //ME20200213 - added atom-projected DOS
->>>>>>> 68ff6162
   void DOSCalculator::calcDosLT() {
     // Procompute projections for each q-point and branch to save time
     uint nproj = _projections.size();
@@ -630,17 +546,10 @@
       message = "Cannot open output file " + filename + ".";
       throw aurostd::xerror(_AFLOW_FILE_NAME_,function, message, _FILE_ERROR_);
     }
-<<<<<<< HEAD
     // OBSOLETE ME20191219 - PHPOSCAR is already written in KBIN::RunPhonons_APL
     // if (xdos.partial) {  // Write PHPOSCAR if there are projected DOS
     //   filename = aurostd::CleanFileName(directory + "/" + DEFAULT_APL_PHPOSCAR_FILE);
     //   xstructure xstr = _pc->getInputCellStructure();
-=======
-    // OBSOLETE ME191219 - PHPOSCAR is already written in KBIN::RunPhonons_APL
-    // if (xdos.partial) {  // Write PHPOSCAR if there are projected DOS
-    //   filename = aurostd::CleanFileName(directory + "/" + DEFAULT_APL_PHPOSCAR_FILE);
-    //   xstructure xstr = _pc.getInputCellStructure();
->>>>>>> 68ff6162
     //   xstr.is_vasp5_poscar_format = true;
     //   stringstream poscar;
     //   poscar << xstr;
@@ -650,10 +559,7 @@
     //     string message = "Cannot open output file " + filename + ".";
     //     throw aurostd::xerror(_AFLOW_FILE_NAME_,function, message, _FILE_ERROR_);
     //   }
-<<<<<<< HEAD
-=======
     // }
->>>>>>> 68ff6162
   }
 
   xDOSCAR DOSCalculator::createDOSCAR() {
@@ -743,15 +649,7 @@
     //CO START
     // Write PHDOS file
     stringstream outfile;
-<<<<<<< HEAD
-    //CO - END
-=======
-    //if( !outfile.is_open() )
-    //{
-    //    throw apl::APLRuntimeError("DOSCalculator::writePDOS(); Cannot open output PDOS file.");
-    //}
     //CO END
->>>>>>> 68ff6162
 
     double factorTHz2Raw = _pc->getFrequencyConversionFactor(apl::THZ, apl::RAW);
     double factorRaw2rcm = _pc->getFrequencyConversionFactor(apl::RAW, apl::RECIPROCAL_CM);
@@ -779,13 +677,7 @@
       message = "Cannot open output file " + filename + "."; //ME20181226
       throw aurostd::xerror(_AFLOW_FILE_NAME_,function, message, _FILE_ERROR_);
     }
-<<<<<<< HEAD
-    //CO - END
-=======
-    //outfile.clear();
-    //outfile.close();
     //CO END
->>>>>>> 68ff6162
   }
   //PN END
   // ///////////////////////////////////////////////////////////////////////////
