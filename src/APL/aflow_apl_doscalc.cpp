--- conflicted
+++ resolved
@@ -394,11 +394,7 @@
         } else if ((f[1] < fbin) && (fbin <= f[2])) {
           double df = fbin - f[1];
           dos = cc23a + cc23b * df + cc23c * df * df;
-<<<<<<< HEAD
-          _idos[k] += cc23a * f21/3.0 + 3.0* cc23 * f21 * df + 3.0 * cc23 * df * df + cc23c * (df * df * df)/3.0;
-=======
           _idos[k] += cc23a * f21/3.0 + 3.0 * cc23 * f21 * df + 3.0 * cc23 * df * df + cc23c * (df * df * df)/3.0;
->>>>>>> 93b9a175
         } else if ((f[2] < fbin) && (fbin <= f[3])) {
           double df = f[3] - fbin;
           dos = cc34 * df * df;
