// ***************************************************************************
// *                                                                         *
// *           Aflow STEFANO CURTAROLO - Duke University 2003-2015           *
// *                Aflow PINKU NATH - Duke University 2014-2018             *
// *                                                                         *
// ***************************************************************************
// Written by Pinku Nath
// pn49@duke.edu

#include "aflow_apl.h"
#include <iterator>
#define _isnegative(a) (a<MIN_EIGEN_TRESHOLD) ? true : false

//  This class storing all static energies, phonon dispersion curves and electronic curves from various distorted directories.


namespace apl
{
  // ***************************************************************************************
<<<<<<< HEAD
=======
  //[CO20181202 - NOT USED]QH_ENERGIES::QH_ENERGIES( IPhononCalculator& pc, QHA_AFLOWIN_CREATOR& runeos, Logger& l): _pc(pc),_runeos(runeos),_logger(l)
>>>>>>> 589bb8e8
  QH_ENERGIES::QH_ENERGIES( QHA_AFLOWIN_CREATOR& runeos, Logger& l): _runeos(runeos),_logger(l)
  {
    _logger << "Calculating electronic and thermal energies to compute the thermodynamic properties"<< apl::endl; 
    //clear all memories before using
    clear();
  }
  // ***************************************************************************************
  QH_ENERGIES::~QH_ENERGIES()
  {
    this->clear();
  }
  // ***************************************************************************************
  void QH_ENERGIES::clear()
  {
    _is_magnetic=false;
    _ph_vols.clear();
    _ph_dirs.clear();
    _ele_vols.clear();
    _ele_dirs.clear();
    _pdos.clear();
    _edos.clear();
    _cedos.clear();
    _eo.clear();
    _tmp_dir="";
    _fermi_energies.clear();
    _pV.clear();
    _mag_cell.clear();
    _eqm_ele_dir_index=-11;
    _index_imag_freq.clear();
    _atomic_species.clear();
  }
  // ***************************************************************************************
  //polupating xtracture
  void QH_ENERGIES::get_xtracture(const xstructure& xs)
  {
    _logger<<"Populationg xtracture in QH_ENERGIES" <<apl::endl;
    xstructure xstr(xs);
    for(uint i=0; i!=xstr.atoms.size(); i++){
      _atomic_species.push_back(xstr.atoms[i].name);
    }
  }
  // ***************************************************************************************
  //get phonon, electronin energies
  bool QH_ENERGIES::get_qha_energies()
  {
    //phonon directory names
    _ph_dirs  =  _runeos.get_ph_dir_names();
    //static energies directory names
    _ele_dirs =  _runeos.get_eos_dir_names();
    //volumes of primotive cessa
    _ele_vols =  _runeos.get_eos_volumes();
    //index of relaxed volume
    _eqm_ele_dir_index=_runeos.get_zero_index();
    //polulate pdos
    if(!get_pdos()) return false;
    //populate static energies
    if(!getE0K())   return false;
    //check compound is magnetic
    if(_is_magnetic) _logger << "Compound is magnetic and skipping electronic dos calculation "<< apl::endl;
    //populate electronic dos
    if(!get_edos()) return false;
    //check sizes of all variables
    if(!size_check()) return false;
    //List of configurations with imaginary frequencies and remove them from list
    get_imaginary_freq_index();
    //correct noise from electronic bands
    //get_electronic_corrected_energies();
    //write energies
    if(!write_energies())return false;
    //if imaginary frequengy exist print message
    print_imaginary_freq_msg();
    //remove imaginary frequency directory from list if exist
    remove_imaginary_freqs();
    //check sizes of all variables again
    if(!size_check()) return false;
    //correct noise from electronic bands
    //get_electronic_corrected_energies();
    return true;
  }
  // ***************************************************************************************
  //get phonon, electronin energies for SCQHA and QHA3P methods
  bool QH_ENERGIES::get_scqha_energies()
  {
    _ele_dirs =  _runeos.get_eos_dir_names();
    _ele_vols =  _runeos.get_eos_volumes();
    _eqm_ele_dir_index=_runeos.get_zero_index();
    if(!getE0K())   return false;
    if(_is_magnetic) _logger << "Compound is magnetic and skipping electronic dos calculation "<< apl::endl;
    if(!get_edos()) return false;
    if(!size_scqha_check()) return false;
    //get_electronic_corrected_energies();
    if(!write_energies())return false;
    return true;
  }
  // ***************************************************************************************
  //check sizes for all vectors
  bool QH_ENERGIES::size_check()
  {
    if(_pdos.size()==0)
    {
      _logger << apl::error << "_pdos.size()==0 "<< apl::endl;
      return false;
    }
    if(_pdos.size()!=_edos.size())
    {
      _logger << apl::error << "_pdos.size()!=_edos.size() "<< apl::endl;
      return false;
    }
    if(_eo.size()==0)
    {
      _logger << apl::error << "_eo.size()==0 "<< apl::endl;
      return false;
    }
    if(_eo.size()!=_fermi_energies.size())
    {
      _logger << apl::error << "_eo.size()!=_fermi_energies.size() "<< apl::endl;
      return false;
    }
    if(_eo.size()!=_pV.size())
    {
      _logger << apl::error << "_eo.size()!=_pV.size() "<< apl::endl;
      return false;
    }
    if(_eo.size()!=_mag_cell.size())
    {
      _logger << apl::error << "_eo.size()!=_mag_cell.size() "<< apl::endl;
      return false;
    }
    if(_eo.size()!=_ele_dirs.size())
    {
      _logger << apl::error << "_eo.size()!=_ele_dirs.size() "<< apl::endl;
      return false;
    }
    if(_eo.size()!=_ele_vols.size())
    {
      _logger << apl::error << "_eo.size()!=_ele_vols.size() "<< apl::endl;
      return false;
    }
    if(_atomic_species.size()==0)
    {
      _logger << apl::error << "_atomic_species()==0 "<< apl::endl;
      return false;
    }
    return true;
  }
  // ***************************************************************************************
  //check sizes for all vectors for SCQHA and QHA3P methods
  bool QH_ENERGIES::size_scqha_check()
  {
    if(_eo.size()==0)
    {
      _logger << apl::error << "_eo.size()==0 "<< apl::endl;
      return false;
    }
    if(_eo.size()!=_fermi_energies.size())
    {
      _logger << apl::error << "_eo.size()!=_fermi_energies.size() "<< apl::endl;
      return false;
    }
    if(_eo.size()!=_pV.size())
    {
      _logger << apl::error << "_eo.size()!=_pV.size() "<< apl::endl;
      return false;
    }
    if(_eo.size()!=_mag_cell.size())
    {
      _logger << apl::error << "_eo.size()!=_mag_cell.size() "<< apl::endl;
      return false;
    }
    if(_eo.size()!=_ele_dirs.size())
    {
      _logger << apl::error << "_eo.size()!=_ele_dirs.size() "<< apl::endl;
      return false;
    }
    if(_eo.size()!=_ele_vols.size())
    {
      _logger << apl::error << "_eo.size()!=_ele_vols.size() "<< apl::endl;
      return false;
    }
    return true;
  }
  // ***************************************************************************************
  //get directory indices if imaginary frequency exist
  void QH_ENERGIES::print_imaginary_freq_msg()
  {
    uint j=0;
    if(_index_imag_freq.size()>0)
    {
      for(uint i=0; i!=_ele_dirs.size(); i++)
      {
        if(i==_index_imag_freq[j])
        {
          _logger << "Imaginary freqs corresponding to the phonon dir = "<<_ele_dirs[i]<<" and excluded." << apl::endl;
          j++;
        }
      }
    }
  }
  // ***************************************************************************************
  //Check imaginary frequencies
  void QH_ENERGIES::get_imaginary_freq_index()
  {
    for(uint i=0; i!=_pdos.size(); i++)
    {
      for(uint j=0; j!=_pdos[i].size(); j++)
      {
        if(_isnegative(_pdos[i][j][0]))
        {
          if(_isnegative(_pdos[i][j][0]))
          {
            _index_imag_freq.push_back(i);
            break;
          }
          _pdos[i][j][0]=0.0;
        }
      }
    }
  }
  // ***************************************************************************************
  //remove imaginary frequency directory from the list
  bool QH_ENERGIES::remove_imaginary_freqs()
  {
    if(_index_imag_freq.size()>0)
    {
      vector<vector<vector<double> > > tmp_pdos = _pdos;
      vector<vector<vector<double> > > tmp_edos = _edos;
      vector<double> tmp_eo=_eo;
      vector<double> tmp_fermi_energies=_fermi_energies;
      vector<double> tmp_pV=_pV;
      vector<double> tmp_mag_cell=_mag_cell;
      vector<string> tmp_ele_dirs=_ele_dirs;
      vector<double> tmp_ele_vols=_ele_vols;
      _pdos.clear();
      _edos.clear();
      _eo.clear();
      _fermi_energies.clear();
      _pV.clear();
      _mag_cell.clear();
      _ele_dirs.clear();
      _ele_vols.clear();
      //
      uint j=0;
      for(uint i=0; i!=tmp_pdos.size(); i++)
      {
        if(i!=_index_imag_freq[j])
        {
          _pdos.push_back(tmp_pdos[i]);
          _edos.push_back(tmp_edos[i]);
          _eo.push_back(tmp_eo[i]);
          _fermi_energies.push_back(tmp_fermi_energies[i]);
          _pV.push_back(tmp_pV[i]);
          _mag_cell.push_back(tmp_mag_cell[i]);
          _ele_dirs.push_back(tmp_ele_dirs[i]);
          _ele_vols.push_back(tmp_ele_vols[i]);
        } else j++;
      }

      if(!write_imag_freq_corrected_energies(tmp_eo)) return false;

      //clear temporary variables
      tmp_pdos.clear();
      tmp_edos.clear();
      tmp_eo.clear();
      tmp_fermi_energies.clear();
      tmp_pV.clear();
      tmp_mag_cell.clear();
      tmp_ele_dirs.clear();
      tmp_ele_vols.clear();
      //
      //remove possible noise from electronic bands
      //get_electronic_corrected_energies();
    }
    return true;
  }
  // ***************************************************************************************
  //write static energies and volumes
  bool QH_ENERGIES::write_energies()
  {
    _logger << "Writing aflow.qha.static_energies.out file "<< apl::endl;
    stringstream out;
    out << std::setiosflags(std::ios::fixed|std::ios::showpoint|std::ios::right);
    out << setprecision(6);
    std::string STAR = std::string(50, '*');
    out<<"[AFLOW] "<<STAR<<"\n";
    out<<"#"<<"Total phonon dos found = "<<_pdos.size() << '\n';
    out<<"#"<<"Total electronic dos found = "<<_edos.size() << '\n';
    //out<<"#"<<"Electronic Gruneisen = "<< get_electronic_gruneisen() << '\n';
    out<<"[AFLOW] "<<STAR<<"\n";
    out<< "[AFLOW_QHA_STATIC_ENERGIES]START" <<"\n";
    out<<"#"<<setw(30)<<"dir"<<setw(15)<<"E0 (eV/Cell)"<<setw(15)<<"Vol (A^3)"
      <<setw(15)<<"Ef (eV)"<<setw(20)<<"pV (eV/Cell)"<<setw(20)<<"magcell (mu/cell)"<<setw(15)<<"freq_type" <<'\n';

    uint j=0;
    for(uint i=0; i!=_eo.size(); i++)
    {
      out<<setw(30) << _ele_dirs[i];
      out<<setw(15)<<_eo[i]<<setw(15)<<_ele_vols[i]
        <<setw(15)<<_fermi_energies[i]
        //<<setw(15)<<_edosATfermi[i]
        <<setw(20)<<_pV[i]<<setw(15)<<_mag_cell[i];

      if(_index_imag_freq.size()>0)
      {
        if(i==_index_imag_freq[j])
        {
          out<<setw(15)<<"-";
          j++;
        } else out<<setw(15)<<"+";
      } else out<<setw(15)<<"+";

      out<<'\n';
    }
    out<< "[AFLOW_QHA_STATIC_ENERGIES]END" <<"\n";
    out<<"[AFLOW] "<<STAR<<"\n";
    string eos_out =  "aflow.qha.static_energies.out";
    if(!aurostd::stringstream2file(out, eos_out, "WRITE")) {
      // ME20191031 - use xerror
      //throw APLRuntimeError("Cannot write aflow.qha.static_energies.out");
      string function = "QH_ENERGIES::write_energies()";
      string message = "Cannot write " + eos_out;
      throw aurostd::xerror(_AFLOW_FILE_NAME_, function, message, _FILE_ERROR_);
    }
    aurostd::StringstreamClean(out);
    return true;
  }
  // ***************************************************************************************
  //write list of directories with positive frequencies
  bool QH_ENERGIES::write_imag_freq_corrected_energies(const vector<double> &tmp_eo)
  {
    if(_index_imag_freq.size()>0){
      _logger << "Writing aflow.apl.static_corrected.out file "<< apl::endl;

      stringstream out;
      string outfile="aflow.apl.static_corrected.out";     
      out << std::setprecision(6) << std::fixed;
      std::string STAR = std::string(50, '*');
      out<<"[AFLOW] "<<STAR<<"\n";
      out<< "[APL_STATIC_ENERGIES]START" <<"\n";
      out<<"#"<<setw(30)<<"dir"<<setw(15)<<"E0 (eV/Cell)"<<setw(15)<<"Vol (A^3)"
        <<setw(15)<<"E_f (eV)"<<setw(20)<<"pV (eV/Cell)"<<setw(20)<<"magcell (mu/cell)"<<setw(15)<<"freq_type" <<'\n';

      uint j=0;
      uint k=0;
      for(uint i=0; i!=tmp_eo.size(); i++)
      {
        if(i!=_index_imag_freq[j])
        {
          out<<setw(30) << _ele_dirs[k];
          out<<setw(15)<<_eo[i]<<setw(15)<<_ele_vols[k]
            <<setw(15)<<_fermi_energies[k]
            <<setw(20)<<_pV[i]<<setw(15)<<_mag_cell[k];
          out<<setw(15)<<"+"<<'\n';
          k++;
        } else
        {
          j++;
        }
      }
      out<< "[APL_STATIC_ENERGIES]END" <<"\n";
      out<<"[AFLOW] "<<STAR<<"\n";
      if(!aurostd::stringstream2file(out, outfile, "WRITE")) {
        // ME20191031 - use xerror
        //throw APLRuntimeError("Cannot write aflow.apl.static_corrected.out");
        string function = "QH_ENERGIES::write_imag_freq_corrected_energies()";
        string message = "Cannot write " + outfile;
        throw aurostd::xerror(_AFLOW_FILE_NAME_, function, message, _FILE_ERROR_);
      }
      aurostd::StringstreamClean(out);
    }
    return true;
  }
  // ***************************************************************************************
  //read pdos from various distorted directories
  bool QH_ENERGIES::get_pdos()
  {
    string pdosfile = DEFAULT_APL_FILE_PREFIX + DEFAULT_APL_PDOS_FILE; // ME20190428
    string file="";
    _logger <<"Reading phonon dos files " << apl::endl;
    if(_ele_dirs.size()!=_ph_dirs.size()+1)
    {
      _logger << apl::error <<" _ele_dirs.size()!=_ph_dirs.size()+1 " << apl::endl;
      return false;
    }
    for(uint i=0; i!=_ph_dirs.size(); i++)
    {
      file="";
      //adding equilibrium directory
      if((int)i==_eqm_ele_dir_index){
        file=pdosfile;  // ME20190428
        if(!exists_test0(file) && !aurostd::EFileExist(file)) return false;
        _pdos.push_back(get_pdos(file));
      }
      file=_tmp_dir+"/" + pdosfile + "."+_ph_dirs[i];  // ME20190428
      if((!exists_test0(file) && !aurostd::EFileExist(file))) return false;
      _pdos.push_back(get_pdos(file));

    }
    return true;
  }
  // ***************************************************************************************
  //read edos from various distorted directories
  bool QH_ENERGIES::get_edos()
  {
    _logger<<"Reading electronic dos files " << apl::endl;

    for(uint i=0; i!=_ele_dirs.size(); i++)
    {
      string file=_ele_dirs[i]+string("/")+string("DOSCAR.static");
      if(!exists_test0(file) && !aurostd::EFileExist(file)) return false;
      double fermi=0.0;
      _edos.push_back(get_edos(file, fermi));
      _fermi_energies.push_back(fermi);
    }
    return true;
  }
  // ***************************************************************************************
  //read static energies from various distorted directories
  bool QH_ENERGIES::getE0K()
  {
    _logger <<"Reading static energies " << apl::endl;
    for(uint i=0; i!=_ele_dirs.size(); i++)
    {
      string file=_ele_dirs[i]+"/aflow.qmvasp.out";
      if(!exists_test0(file) && !aurostd::EFileExist(file)) return false;
      double pv=0.;
      double magcell=0.;
      _eo.push_back(getE0K(file, pv, magcell));
      _pV.push_back(pv);
      _mag_cell.push_back(magcell);
      if(std::abs(magcell)>0) _is_magnetic=true;
    }
    return true;
  }
  // ***************************************************************************************
  //populate pdos
  vector<vector<double> > QH_ENERGIES::get_pdos(const string file)
  {
    if(!exists_test0(file) && !aurostd::EFileExist(file)) {
      // ME20191031 - use xerror
      //throw apl::APLRuntimeError("QH_ENERGIES:: Missing file: "+file);
      string function = "QHE_ENERGIES::get_pdos()";
      string message = "Missing file: " + file;
      throw aurostd::xerror(_AFLOW_FILE_NAME_, function, message, _FILE_ERROR_);
    }
    vector<string> vlines;
    aurostd::efile2vectorstring(file, vlines);
    if (!vlines.size()) {
      // ME20191031 - use xerror
      //throw apl::APLRuntimeError("QH_ENERGIES:: Missing file: "+file);
      string function = "QHE_ENERGIES::get_pdos()";
      string message = "Missing file: " + file;
      throw aurostd::xerror(_AFLOW_FILE_NAME_, function, message, _FILE_ERROR_);
    }
    uint line_count = 0;
    string line;
    vector<vector<double> > return_vec; return_vec.clear();

    while (line_count < vlines.size()){
      line = vlines[line_count++];
      if(line=="")continue;
      if(line[0]=='#')continue;
      vector<string> vstr=split<string>(line);
      if(vstr.size()!=4)
      {
        // ME20190726 - exit clean-up
        //_logger << apl::error << file<<" Wrong format." << apl::endl; exit(0);
        // ME20191031 - use xerror
        //throw APLRuntimeError("Wrong format in file " + file + ".");
        string function = "QH_ENERGIES::get_pdos()";
        string message = "Wrong format in file " + file + ".";
        throw aurostd::xerror(_AFLOW_FILE_NAME_, function, message, _FILE_CORRUPT_);
      }
      vector<double>  tmp(2, 0.0);
      tmp[0]=atof(vstr[0].c_str());
      tmp[1]=atof(vstr[3].c_str());
      return_vec.push_back(tmp);
    }
    return return_vec;
  }
  // ***************************************************************************************
  void QH_ENERGIES::get_tmp_dir_name(const string dir)
  {
    _tmp_dir=dir;
  }
  // ***************************************************************************************
  //populate edos
  vector<vector<double> > QH_ENERGIES::get_edos(const string file, double &fermi)
  {
    if (!exists_test0(file) && !aurostd::EFileExist(file)) {
      // ME20191031 - use xerror
      //throw apl::APLRuntimeError("QH_ENERGIES:: Missing file: "+file);
      string function = "QHE_ENERGIES::get_edos()";
      string message = "Missing file: " + file;
      throw aurostd::xerror(_AFLOW_FILE_NAME_, function, message, _FILE_ERROR_);
    }
    vector<string> vlines;
    aurostd::efile2vectorstring(file, vlines);
    if (!vlines.size()) {
      // ME20191031 - use xerror
      //throw apl::APLRuntimeError("QH_ENERGIES:: Missing file: "+file);
      string function = "QHE_ENERGIES::get_edos()";
      string message = "Missing file: " + file;
      throw aurostd::xerror(_AFLOW_FILE_NAME_, function, message, _FILE_ERROR_);
    }

    fermi=0.0;

    string line;
    uint line_count = 0;
    uint LC=0;
    vector<vector<double> > tmp_edos; tmp_edos.clear();
    while (line_count < vlines.size()){
      line = vlines[line_count++];
      if(line[0]=='#')continue;
      if(line=="")continue;
      LC++;
      vector<string> v=split<string>(line);
      if(LC==6)fermi=atof(v[v.size()-2].c_str());
      else if(LC>6)
      {
        if(v.size()!=3)break;
        vector<double> tmp_d(2, 0.0);
        tmp_d[0]=atof(v[0].c_str());
        tmp_d[1]=atof(v[1].c_str());
        tmp_edos.push_back(tmp_d);
      }
    }
    return tmp_edos;
  }
  // ***************************************************************************************
  //read 0K energies with magnetic properties
  double QH_ENERGIES::getE0K(const string file, double &pv, double &mag)
  {
    if (!exists_test0(file) && !aurostd::EFileExist(file)) {
      // ME20191031 - use xerror
      //throw apl::APLRuntimeError("QH_ENERGIES:: Missing file: "+file);
      string function = "QHE_ENERGIES::get_E0K()";
      string message = "Missing file: " + file;
      throw aurostd::xerror(_AFLOW_FILE_NAME_, function, message, _FILE_ERROR_);
    }
    vector<string> vlines;
    aurostd::efile2vectorstring(file, vlines);
    if (!vlines.size()) {
      // ME20191031 - use xerror
      //throw apl::APLRuntimeError("QH_ENERGIES:: Missing file: "+file);
      string function = "QHE_ENERGIES::get_E0K()";
      string message = "Missing file: " + file;
      throw aurostd::xerror(_AFLOW_FILE_NAME_, function, message, _FILE_ERROR_);
    }

    pv=0.0;
    mag=0.0;
    vector<string> WORD;
    vector<string> PV;
    vector<string> mag_cell;
    string line;
    uint line_count = 0;

    while (line_count < vlines.size()) {
      line = vlines[line_count++];
      if(line=="")continue;
      if((line[0]=='#') && (line[0]=='/'))continue;
      if(line.find("H_cell") != std::string::npos)WORD.push_back(line);
      else if(line.find("PV_cell") != std::string::npos)PV.push_back(line);
      else if(line.find("mag_cell") != std::string::npos)mag_cell.push_back(line);
    }
    //depends on aflow.qmvasp.out format
    string s=WORD[WORD.size()-1];
    vector<string> vec=split<string>(s);
    string str=vec[0];
    str.erase (str.begin(), str.begin()+7);
    vector<double> vec1=split<double>(str);

    string s1=PV[PV.size()-1];
    vector<string> vecPV=split<string>(s1);
    string str1=vecPV[0];
    str1.erase (str1.begin(), str1.begin()+8);
    vector<double> vecPV1=split<double>(str1);
    pv=vecPV1[0];

    string s2=mag_cell[mag_cell.size()-1];
    vector<string> vecMag=split<string>(s2);
    string str2=vecMag[0];
    str2.erase (str2.begin(), str2.begin()+9);
    vector<double> tmpMag=split<double>(str2);
    mag=tmpMag[0];
    return vec1[0];
  }
  // ***************************************************************************************
  vector<uint>  QH_ENERGIES::get_index_imag_freq()
  { 
    return _index_imag_freq;
  }
  // ***************************************************************************************
  vector<double>  QH_ENERGIES::get_mag_cell()
  {
    return _mag_cell;
  }
  // ***************************************************************************************
  vector<double>  QH_ENERGIES::get_pV()
  {
    return _pV;
  }
  // ***************************************************************************************
  vector<double>  QH_ENERGIES::get_fermi_energies()
  {
    return _fermi_energies;
  }
  // ***************************************************************************************
  vector<double>  QH_ENERGIES::get_eo()
  {
    return _eo;
  }
  // ***************************************************************************************
  vector<vector<vector<double> > >  QH_ENERGIES::get_edos_data()
  {
    return _edos;
  }
  // ***************************************************************************************
  vector<vector<vector<double> > >  QH_ENERGIES::get_cedos_data()
  {
    //return _cedos;
    return _edos;
  }
  // ***************************************************************************************
  vector<vector<vector<double> > >  QH_ENERGIES::get_pdos_data()
  {
    return _pdos;
  }
  // ***************************************************************************************
  vector<double>  QH_ENERGIES::get_ele_vols()
  {
    return _ele_vols;
  }
  // ***************************************************************************************
  bool  QH_ENERGIES::get_is_magnetic()
  {
    return _is_magnetic;
  }
  // ***************************************************************************************
  int  QH_ENERGIES::get_eqm_ele_dir_index()
  {
    return _eqm_ele_dir_index;
  }
  // ***************************************************************************************
  vector<string> QH_ENERGIES::get_atomic_species()
  {
    return _atomic_species;
  }
  // ***************************************************************************************
  template<typename T>
    std::vector<T> QH_ENERGIES::split(const std::string& line)
    {
      std::istringstream is(line);
      return std::vector<T>(std::istream_iterator<T>(is), std::istream_iterator<T>());
    }
  // ***************************************************************************************
  //vector sorting
  template<class T>
    vector<uint> QH_ENERGIES::sorted_order (const vector<T> & arr)
    {
      uint n=arr.size();
      vector<uint> idx(n, 0);

      for (uint i=0; i<n; i++)
      {
        idx[i] = i;
      }

      for (uint i=0; i<n; i++)
      {
        for (uint j=i+1; j<n; j++)
        {
          if (arr[idx[i]] > arr[idx[j]])
          {
            std::swap (idx[i], idx[j]);
          }
        }
      }

      return idx;
    }
  // ***************************************************************************************
  //remove possible noise from electronic bands
  void  QH_ENERGIES::get_electronic_corrected_energies()
  {
    _cedos=_edos;
    //fermi centering
    for(uint i=0; i!=_edos.size(); i++){
      double dE =abs(_edos[i][1][0]-_edos[i][0][0]);
      //if deltaE is very small then take the average
      if(_iszero(dE)){
        dE=0.0;
        for(uint j=0; j<20; j++)dE+=_edos[i][j+1][0]-_edos[i][j][0];
        dE/=20.0;
      }
      vector<double> dEv;dEv.clear();
      vector<uint> index; index.clear();
      for(uint j=0; j!=_edos[i].size(); j++){
        double delE=(_edos[i][j][0]-_fermi_energies[i]);
        if(std::abs(delE)>dE)continue;
        dEv.push_back(abs(delE));
        index.push_back(j);
      }
      double correction=0.0;
      vector<uint> index_sorted = sorted_order(dEv);
      correction=(_edos[i][index[index_sorted[0]]][0]- _fermi_energies[i]);
      //edos energies are shifting towards fremi energy
      //it is less than 2-3 meV shift to make the edos integration noise free
      for(uint j=0; j!=_edos[i].size(); j++){_cedos[i][j][0]= _edos[i][j][0]-correction;}
    }
  }
  // ***************************************************************************************
  //file existence check
  bool QH_ENERGIES::exists_test0 (const std::string& name)
  {
    ifstream f(name.c_str());
    if (f.good()) {
      f.close();
      return true;
    } else {
      f.close();
      return false;
    }
  }
  // ***************************************************************************************
}<|MERGE_RESOLUTION|>--- conflicted
+++ resolved
@@ -17,10 +17,7 @@
 namespace apl
 {
   // ***************************************************************************************
-<<<<<<< HEAD
-=======
   //[CO20181202 - NOT USED]QH_ENERGIES::QH_ENERGIES( IPhononCalculator& pc, QHA_AFLOWIN_CREATOR& runeos, Logger& l): _pc(pc),_runeos(runeos),_logger(l)
->>>>>>> 589bb8e8
   QH_ENERGIES::QH_ENERGIES( QHA_AFLOWIN_CREATOR& runeos, Logger& l): _runeos(runeos),_logger(l)
   {
     _logger << "Calculating electronic and thermal energies to compute the thermodynamic properties"<< apl::endl; 
