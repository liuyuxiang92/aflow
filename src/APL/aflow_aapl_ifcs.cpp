--- conflicted
+++ resolved
@@ -61,13 +61,8 @@
   }
 
   //Copy constructors
-<<<<<<< HEAD
-  AnharmonicIFCs::AnharmonicIFCs(const AnharmonicIFCs& that) {
+  AnharmonicIFCs::AnharmonicIFCs(const AnharmonicIFCs& that) : xStream(*that.getOFStream(),*that.getOSS()) {
     if (this != &that) free();
-=======
-  AnharmonicIFCs::AnharmonicIFCs(const AnharmonicIFCs& that) : xStream(*that.getOFStream(),*that.getOSS()) {
-    free();
->>>>>>> 494b14cf
     copy(that);
   }
 
@@ -342,16 +337,9 @@
         }
       }
       dist_cart *= distortion_magnitude;
-<<<<<<< HEAD
-      // ME20190109 - Add to title
+      //ME20190109 - Add to title
       xstr.title += " atom=" + aurostd::utype2string<int>(atoms[at]);
       std::stringstream distortion; // ME20190112 - need stringstream for nicer formatting
-=======
-      //ME20190109 - Add to title
-      xstr.title += " atom=" + stringify(atoms[at]);
-      //xstr.title += " distortion=[" + aurostd::RemoveWhiteSpacesFromTheFrontAndBack(stringify(dist_cart)) + "]"; OBSOLETE ME20190112
-      std::stringstream distortion; //ME20190112 - need stringstream for nicer formatting
->>>>>>> 494b14cf
       distortion << " distortion=["
         << std::setprecision(3) << dist_cart[1] << ","
         << std::setprecision(3) << dist_cart[2] << ","
