--- conflicted
+++ resolved
@@ -75,16 +75,10 @@
 namespace apl {
 
   //Constructor///////////////////////////////////////////////////////////////
-<<<<<<< HEAD
   TCONDCalculator::TCONDCalculator() {
-=======
-  TCONDCalculator::TCONDCalculator(PhononCalculator& pc, QMesh& qm, 
-      Logger& l, _aflags& a) : _pc(pc), _qm(qm), _logger(l), aflags(a) {
->>>>>>> 68ff6162
     free();
   }
 
-<<<<<<< HEAD
   TCONDCalculator::TCONDCalculator(PhononCalculator& pc, QMesh& qm, _aflags& a) {
     _pc = &pc;
     _qm = &qm;
@@ -95,10 +89,6 @@
   //Copy Constructor//////////////////////////////////////////////////////////
   TCONDCalculator::TCONDCalculator(const TCONDCalculator& that) {
     free();
-=======
-  //Copy Constructor//////////////////////////////////////////////////////////
-  TCONDCalculator::TCONDCalculator(const TCONDCalculator& that) : _pc(that._pc), _qm(that._qm), _logger(that._logger), aflags(that.aflags) {
->>>>>>> 68ff6162
     copy(that);
   }
 
@@ -155,7 +145,6 @@
   }
 
   //clear/////////////////////////////////////////////////////////////////////
-<<<<<<< HEAD
   void TCONDCalculator::clear(PhononCalculator& pc, QMesh& qm, _aflags& a) {
     free();
     _pc = &pc;
@@ -170,11 +159,6 @@
     nBranches = _pc->getNumberOfBranches();
     nQPs = _qm->getnQPs();
     nIQPs = _qm->getnIQPs();
-=======
-  void TCONDCalculator::clear(PhononCalculator& pc, QMesh& qm, Logger& l, _aflags& a) {
-    TCONDCalculator that(pc, qm, l, a);
-    copy(that);
->>>>>>> 68ff6162
   }
 
 }  // namespace apl
@@ -211,11 +195,7 @@
 
     // Grueneisen parameters
     _logger << "Calculating Grueneisen parameters." << apl::endl;
-<<<<<<< HEAD
-    vector<vector<vector<xcomplex<double> > > > phases = calculatePhases(false);
-=======
     vector<vector<vector<xcomplex<double> > > > phases = calculatePhases(false);  // false: not conjugate
->>>>>>> 68ff6162
     vector<vector<double> > grueneisen_modes = calculateModeGrueneisen(phases);
     phases.clear();
     vector<double> grueneisen_avg(temperatures.size());
@@ -232,11 +212,7 @@
     thermal_conductivity.assign(temperatures.size(), xmatrix<double>(3, 3));
     vector<vector<vector<double> > > rates_total, rates_anharm;
     // Only need little groups for full BTE
-<<<<<<< HEAD
     if (!calc_options.flag("RTA") && !_qm->littleGroupsCalculated()) _qm->calculateLittleGroups();
-=======
-    if (!calc_options.flag("RTA") && !_qm.littleGroupsCalculated()) _qm.calculateLittleGroups();
->>>>>>> 68ff6162
 
     for (uint t = 0; t < temperatures.size(); t++) {
       thermal_conductivity[t] = calculateThermalConductivityTensor(temperatures[t], rates_total, rates_anharm);
@@ -1267,11 +1243,7 @@
       int symop = 0;
       const vector<_sym_op>& pgroup = _qm->getReciprocalCell().pgroup;
       xmatrix<double> Uc(3, 3);
-<<<<<<< HEAD
       const vector<int>& little_group = _qm->getLittleGroup(i);
-=======
-      const vector<int>& little_group = _qm.getLittleGroup(i);
->>>>>>> 68ff6162
       uint nsym = little_group.size();
       for (uint isym = 0; isym < nsym; isym++) {
         symop = little_group[isym];
@@ -1559,12 +1531,7 @@
 
 //****************************************************************************
 // *                                                                         *
-<<<<<<< HEAD
-// *           Aflow STEFANO CURTAROLO - Duke University 2003-2019           *
-// *                  Marco Esters - Duke University 2019                    *
-=======
 // *           Aflow STEFANO CURTAROLO - Duke University 2003-2020           *
 // *            Aflow MARCO ESTERS - Duke University 2019-2020               *
->>>>>>> 68ff6162
 // *                                                                         *
 //****************************************************************************