//****************************************************************************
// *                                                                         *
// *           Aflow STEFANO CURTAROLO - Duke University 2003-2019           *
// *                  Marco Esters - Duke University 2019                    *
// *                                                                         *
//****************************************************************************
// Written by Marco Esters, 2019.
//
// This class calculates the thermal conductivity of a material using the
// Boltzmann Transport Equation (BTE).

#include "aflow_apl.h"

// Some parts are written within the C++0x support in GCC, especially std::thread,
// which is implemented in gcc 4.4 and higher. For multithreads with std::thread see:
// http://www.justsoftwaresolutions.co.uk/threading/multithreading-in-c++0x-part-1-starting-threads.html
#if GCC_VERSION >= 40400
#define AFLOW_APL_MULTITHREADS_ENABLE
#include <thread>
#else
#warning "The multithread parts of APL will be not included, since they need gcc 4.4 and higher (C++0x support)."
#endif

#define _DEBUG_AAPL_TCOND_ false

// String constants for file output and exception handling
static const string _AAPL_TCOND_ERR_PREFIX_ = "apl::TCONDCalculator::";

static const int max_iter = 250;  // Maximum number of iterations for the iterative BTE solution
static const aurostd::xcomplex<double> iONE(0.0, 1.0);  // imaginary number
static const double TCOND_ITER_THRESHOLD = 1e-4;  // Convergence criterion for thermal conductivity

using aurostd::xcomplex;
using aurostd::xmatrix;
using aurostd::xvector;
using aurostd::xerror;
using std::vector;

/************************************ MPI ***********************************/

#ifdef AFLOW_APL_MULTITHREADS_ENABLE

namespace apl {

  //setupMPI////////////////////////////////////////////////////////////////////
  // Sets up an MPI calculation.
  vector<vector<int> > setupMPI(string message, Logger& log,
      int nproc, int& ncpus) {
    if (ncpus < 1) ncpus = 1;

    if (ncpus > 1) {
      message += " (" + stringify(ncpus) + " threads)";
    }
    log.initProgressBar(message);

    return getThreadDistribution(nproc, ncpus);
  }

  //finishMPI///////////////////////////////////////////////////////////////////
  // Finishes the MPI progress bar and deletes the threads.
  void finishMPI(vector<std::thread*>& threads, Logger& log) {
    for (uint t = 0; t < threads.size(); t++) {
      threads[t]->join();
      delete threads[t];
    }
    log.finishProgressBar();
  }

}  // namespace apl
#endif

/************************** CONSTRUCTOR/DESTRUCTOR **************************/

namespace apl {

  //Constructor/////////////////////////////////////////////////////////////////
  TCONDCalculator::TCONDCalculator(PhononCalculator& pc, QMesh& qm, 
      Logger& l, _aflags& a) : _pc(pc), _qm(qm), _logger(l), aflags(a) {
    free();
    nBranches = _pc.getNumberOfBranches();
    nQPs = _qm.getnQPs();
    nIQPs = _qm.getnIQPs();
  }

  //Copy Constructor////////////////////////////////////////////////////////////
  TCONDCalculator::TCONDCalculator(const TCONDCalculator& that) : _pc(that._pc), _qm(that._qm), _logger(that._logger), aflags(that.aflags) {
    copy(that);
  }

  void TCONDCalculator::copy(const TCONDCalculator& that) {
    _pc = that._pc;
    _qm = that._qm;
    _logger = that._logger;
    aflags = that.aflags;
    calc_options = that.calc_options;
    eigenvectors = that.eigenvectors;
    freq = that.freq;;
    gvel = that.gvel;
    intr_trans_probs = that.intr_trans_probs;
    intr_trans_probs_iso = that.intr_trans_probs_iso;
    nBranches = that.nBranches;
    nIQPs = that.nIQPs;
    nQPs = that.nQPs;
    processes = that.processes;
    processes_iso = that.processes_iso;
    rates_boundary = that.rates_boundary;
    rates_isotope = that.rates_isotope;
    temperatures = that.temperatures;
  }

  //Destructor//////////////////////////////////////////////////////////////////
  TCONDCalculator::~TCONDCalculator() {
    free();
  }

  //free////////////////////////////////////////////////////////////////////////
  void TCONDCalculator::free() {
    calc_options.clear();
    eigenvectors.clear();
    freq.clear();
    gvel.clear();
    intr_trans_probs.clear();
    intr_trans_probs_iso.clear();
    nBranches = 0;
    nIQPs = 0;
    nQPs = 0;
    processes.clear();
    processes_iso.clear();
    rates_boundary.clear();
    rates_isotope.clear();
    temperatures.clear();
    thermal_conductivity.clear();
  }

  //clear///////////////////////////////////////////////////////////////////////
  void TCONDCalculator::clear(PhononCalculator& pc, QMesh& qm, Logger& l, _aflags& a) {
    TCONDCalculator that(pc, qm, l, a);
    copy(that);
  }

}  // namespace apl

/******************************* MAIN FUNCTION ******************************/

namespace apl {

  //calculateThermalConductvity/////////////////////////////////////////////////
  // The main function that calculates the thermal conductivity tensor, the
  // Grueneisen parameters, and the scattering phase space.
  void TCONDCalculator::calculateThermalConductivity() {
    // Setup temperatures
    double tstart = aurostd::string2utype<double>(calc_options.getattachedscheme("TSTART"));
    double tend = aurostd::string2utype<double>(calc_options.getattachedscheme("TEND"));
    double tstep = aurostd::string2utype<double>(calc_options.getattachedscheme("TSTEP"));

    if (tstart > tend) {
      string function = _AAPL_TCOND_ERR_PREFIX_ + "calculateThermalProperties()";
      string message = "Tstart cannot be higher than Tend.";
      throw aurostd::xerror(_AFLOW_FILE_NAME_, function, message, _VALUE_ILLEGAL_);
    }

    for (double t = tstart; t <= tend; t += tstep) temperatures.push_back(t);

    // Frequencies and group velocities
    calculateFrequenciesGroupVelocities();

    string filename = aurostd::CleanFileName(aflags.Directory + "/" + DEFAULT_AAPL_FILE_PREFIX + DEFAULT_AAPL_FREQ_FILE);
    writeTempIndepOutput(filename, "Frequency", "THz", freq);

    filename = aurostd::CleanFileName(aflags.Directory + "/" + DEFAULT_AAPL_FILE_PREFIX + DEFAULT_AAPL_GVEL_FILE);
    writeGroupVelocities(filename);

<<<<<<< HEAD
  // Grueneisen parameters
  _logger << "Calculating Grueneisen parameters." << apl::endl;
  vector<vector<vector<xcomplex<double> > > > phases = calculatePhases(false);
  vector<vector<double> > grueneisen_modes = calculateModeGrueneisen(phases);
  phases.clear();
  vector<double> grueneisen_avg(temperatures.size());
  for (uint t = 0; t < temperatures.size(); t++) {
    grueneisen_avg[t] = calculateAverageGrueneisen(temperatures[t], grueneisen_modes);
  }
  filename = aurostd::CleanFileName(aflags.Directory + "/" + DEFAULT_AAPL_FILE_PREFIX + DEFAULT_AAPL_GRUENEISEN_FILE);
  writeGrueneisen(filename, grueneisen_avg, grueneisen_modes);
=======
    // Grueneisen parameters
    _logger << "Calculating Grueneisen parameters." << apl::endl;
    vector<vector<vector<xcomplex<double> > > > phases = calculatePhases();
    vector<vector<double> > grueneisen_modes = calculateModeGrueneisen(phases);
    phases.clear();
    vector<double> grueneisen_avg(temperatures.size());
    for (uint t = 0; t < temperatures.size(); t++) {
      grueneisen_avg[t] = calculateAverageGrueneisen(temperatures[t], grueneisen_modes);
    }
    filename = aurostd::CleanFileName(aflags.Directory + "/" + DEFAULT_AAPL_FILE_PREFIX + DEFAULT_AAPL_GRUENEISEN_FILE);
    writeGrueneisen(filename, grueneisen_avg, grueneisen_modes);

    // Transition probabilities
    calculateTransitionProbabilities();
>>>>>>> ff316bec

    // Thermal conductivity tensor and scattering rates
    thermal_conductivity.assign(temperatures.size(), xmatrix<double>(3, 3));
    vector<vector<vector<double> > > rates_total, rates_anharm;
    // Only need small groups for full BTE
    vector<vector<int> > small_groups;
    if (!calc_options.flag("RTA")) small_groups = calculateSmallGroups();

<<<<<<< HEAD
  // Thermal conductivity tensor and scattering rates
  thermal_conductivity.assign(temperatures.size(), xmatrix<double>(3, 3));
  vector<vector<vector<double> > > rates_total, rates_anharm;
  // Only need little groups for full BTE
  if (!calc_options.flag("RTA") && !_qm.littleGroupsCalculated()) _qm.calculateLittleGroups();

  for (uint t = 0; t < temperatures.size(); t++) {
    thermal_conductivity[t] = calculateThermalConductivityTensor(temperatures[t], rates_total, rates_anharm);
  }

  filename = aurostd::CleanFileName(aflags.Directory + "/" + DEFAULT_AAPL_FILE_PREFIX + DEFAULT_AAPL_RATES_FILE);
  writeTempDepOutput(filename, "SCATTERING_RATES", "1/ps", temperatures, rates_total);
  filename = aurostd::CleanFileName(aflags.Directory + "/" + DEFAULT_AAPL_FILE_PREFIX + DEFAULT_AAPL_RATES_3RD_FILE);
  writeTempDepOutput(filename, "SCATTERING_RATES_ANHARMONIC", "1/ps", temperatures, rates_anharm);

  filename = aurostd::CleanFileName(aflags.Directory + "/" + DEFAULT_AAPL_FILE_PREFIX + DEFAULT_AAPL_TCOND_FILE);
  writeThermalConductivity(filename);
}
=======
    for (uint t = 0; t < temperatures.size(); t++) {
      thermal_conductivity[t] = calculateThermalConductivityTensor(temperatures[t], small_groups, rates_total, rates_anharm);
    }

    filename = aurostd::CleanFileName(aflags.Directory + "/" + DEFAULT_AAPL_FILE_PREFIX + DEFAULT_AAPL_RATES_FILE);
    writeTempDepOutput(filename, "SCATTERING_RATES", "1/ps", temperatures, rates_total);
    filename = aurostd::CleanFileName(aflags.Directory + "/" + DEFAULT_AAPL_FILE_PREFIX + DEFAULT_AAPL_RATES_3RD_FILE);
    writeTempDepOutput(filename, "SCATTERING_RATES_ANHARMONIC", "1/ps", temperatures, rates_anharm);

    filename = aurostd::CleanFileName(aflags.Directory + "/" + DEFAULT_AAPL_FILE_PREFIX + DEFAULT_AAPL_TCOND_FILE);
    writeThermalConductivity(filename);
  }

  //calculateSmallGroups////////////////////////////////////////////////////////
  // Calculates the small/little group for each irreducible q-point. These
  // groups will be used to symmetrize the mean free displacement in the full
  // BTE solution.
  vector<vector<int> > TCONDCalculator::calculateSmallGroups() {
    vector<vector<int> > small_groups(nIQPs, vector<int>(1, 0));  // Identity is always invariant
    const vector<_sym_op>& symops = _qm.getReciprocalCell().pgroup;
    const vector<int>& ibzqpts = _qm.getIbzqpts();
    int q = -1;
    for (int iq = 0; iq < nIQPs; iq++) {
      q = ibzqpts[iq];
      const xvector<double>& fpos = _qm.getQPoint(q).fpos;
      for (uint isym = 1; isym < symops.size(); isym++) {
        if (_qm.getQPointIndex(symops[isym].Uf * fpos) == q) small_groups[iq].push_back(isym);
      }
    }
    return small_groups;
  }
>>>>>>> ff316bec

} // namespace apl

/*********************** FREQUENCIES/GROUP VELOCITIES ***********************/

namespace apl {

  //calculateFrequenciesGroupVelocities/////////////////////////////////////////
  // Calculates the frequencies and group velocities for each q-point.
  // This function is mostly overhead, the actual calculation happens in
  // calculateFreqGvel.
  void TCONDCalculator::calculateFrequenciesGroupVelocities() {
    _logger << "Calculating frequencies and group velocities." << apl::endl;
    string message = "Frequencies and group velocities";

    // Prepare storage
    xmatrix<xcomplex<double> > eigen(nBranches, nBranches, 1, 1);
    eigenvectors.assign(nQPs, eigen);
    freq.assign(nQPs, vector<double>(nBranches));
    xvector<double> g(3);
    gvel.assign(nQPs, vector<xvector<double> >(nBranches, g));

    // Calculate frequencies and group velocities
#ifdef AFLOW_APL_MULTITHREADS_ENABLE
    int ncpus = 1;
    _pc.get_NCPUS(ncpus);
    vector<vector<int> > thread_dist = setupMPI(message, _logger, nQPs, ncpus);
    vector<std::thread*> threads;
    threads.clear();
    for (int icpu = 0; icpu < ncpus; icpu++) {
      threads.push_back(new std::thread(&TCONDCalculator::calculateFreqGvel, this,
            thread_dist[icpu][0], thread_dist[icpu][1]));
    }
    finishMPI(threads, _logger);
#else
    _logger.initProgressBar(message);
    calculateFreqGvel(0, nQPs);
    _logger.finishProgressBar();
#endif
<<<<<<< HEAD
}

//calculateFreqGvel///////////////////////////////////////////////////////////
// Calculates the frequencies and group velocities using the eigenvalue
// solver implemented in apl::PhononCalculator.
void TCONDCalculator::calculateFreqGvel(int startIndex, int endIndex) {
  xmatrix<xcomplex<double> > eigen(nBranches, nBranches, 1, 1);
  vector<xmatrix<xcomplex<double> > > dDynMat(3, eigen);
  for (int q = startIndex; q < endIndex; q++) {
    // Frequency
    xvector<double> f = _pc.getFrequency(_qm.getQPoint(q).cpos, apl::THZ | apl::OMEGA,
                                         eigenvectors[q], dDynMat);
    freq[q] = aurostd::xvector2vector(f);  // Convert to vector to have same indexing as gvel
    // Group velocity
    for (int br = 0; br < nBranches; br++) {
      if (freq[q][br] > _AFLOW_APL_EPS_) {
        xvector<xcomplex<double> > eigenvec = eigenvectors[q].getcol(br+1);
        xvector<xcomplex<double> > eigenvec_conj = conj(eigenvec);
        for (int i = 1; i < 4; i++) {
          xcomplex<double> integral = eigenvec_conj * (dDynMat[i-1] * eigenvec);
          gvel[q][br][i] = au2nmTHz * integral.re/(2.0 * freq[q][br]);
        }
      } else {
        for (int i = 1; i < 4; i++) {
          gvel[q][br][i] = 0.0;
=======
  }

  //calculateFreqGvel///////////////////////////////////////////////////////////
  // Calculates the frequencies and group velocities using the eigenvalue
  // solver implemented in apl::PhononCalculator.
  void TCONDCalculator::calculateFreqGvel(int startIndex, int endIndex) {
    xmatrix<xcomplex<double> > eigen(nBranches, nBranches, 1, 1);
    vector<xmatrix<xcomplex<double> > > dDynMat(3, eigen);
    for (int q = startIndex; q < endIndex; q++) {
      // Frequency
      xvector<double> f = _pc.getFrequency(_qm.getQPoint(q).cpos, apl::THZ | apl::OMEGA,
          eigenvectors[q], dDynMat);
      freq[q] = aurostd::xvector2vector(f);  // Convert to vector to have same indexing as gvel
      // Group velocity
      for (int br = 0; br < nBranches; br++) {
        if (freq[q][br] > _AFLOW_APL_EPS_) {
          xvector<xcomplex<double> > eigenvec = eigenvectors[q].getcol(br+1);
          xvector<xcomplex<double> > eigenvec_conj = conj(eigenvec);
          for (int i = 1; i < 4; i++) {
            xcomplex<double> integral = eigenvec_conj * (dDynMat[i-1] * eigenvec);
            gvel[q][br][i] = au2THz * integral.re/(2.0 * freq[q][br]);
          }
        } else {
          for (int i = 1; i < 4; i++) {
            gvel[q][br][i] = 0.0;
          }
>>>>>>> ff316bec
        }
      }
      _logger.updateProgressBar(1.0/(nQPs - 1));
    }
  }

}  // namespace apl

/******************************** GRUENEISEN ********************************/

namespace apl {

  //calculateModeGrueneisen/////////////////////////////////////////////////////
  // Calculates the Grueneisen parameters for each mode.
  vector<vector<double> > TCONDCalculator::calculateModeGrueneisen(const vector<vector<vector<xcomplex<double> > > >& phases) {
    // Prepare and precompute
    vector<vector<double> > grueneisen(nIQPs, vector<double>(nBranches));

    const vector<vector<double> >& ifcs = _pc._anharmonicIFCs[0].force_constants;
    const Supercell& scell = _pc.getSupercell();

    // Inverse masses
    const vector<_cluster>& clusters = _pc._clusters[0].clusters;
    uint nclusters = clusters.size();
    vector<double> invmasses(nclusters);
    for (uint c = 0; c < nclusters; c++) {
      double mass = 1.0;
      for (int i = 0; i < 2; i++) mass *= scell.getAtomMass(clusters[c].atoms[i]);
      invmasses[c] = 1/sqrt(mass);
    }

    // Cartesian indices to avoid running xcombos multiple times
    vector<vector<int> > cart_indices;
    aurostd::xcombos cart(3, 3, 'E', true);
    while (cart.increment()) cart_indices.push_back(cart.getCombo());
    uint ncart = cart_indices.size();

    // Prepare precomputation of eigenvalue products
    int natoms = (int) _pc.getInputCellStructure().atoms.size();
    vector<int> atpowers(2, 1);
    vector<vector<int> > at_eigen;
    aurostd::xcombos at_combos(natoms, 2, 'E' , true);
    while (at_combos.increment()) at_eigen.push_back(at_combos.getCombo());
    uint nateigen = at_eigen.size();
    vector<vector<xcomplex<double> > > eigenprods(nateigen, vector<xcomplex<double> >(ncart));

    // Get distances to avoid running minimizeDistance multiple times
    const xstructure& scell_xstr = scell.getSupercellStructure();
    uint natoms_sc = scell_xstr.atoms.size();
    vector<vector<xvector<double> > > min_dist(natoms, vector<xvector<double> >(natoms_sc));
    for (int i = 0; i < natoms; i++) {
      const xvector<double>& iat_cpos = scell_xstr.atoms[scell.pc2scMap(i)].cpos;
      for (uint j = 0; j < natoms_sc; j++) {
        min_dist[i][j] = SYM::minimizeDistanceCartesianMethod(scell_xstr.atoms[j].cpos, iat_cpos, scell_xstr.lattice);
      }
    }

    // Initialize variables
    int at1_pc = 0, at2_sc = 0, at2_pc = 0, at3_sc = 0, e = 0, q = 0;
    double ifc_prod = 0.0;
    uint c = 0, crt = 0;
    xcomplex<double> prefactor, eigen, g_mode;

    // Start calculation
    for (int iq = 0; iq < nIQPs; iq++) {
      q = _qm.getIbzqpts()[iq];
      for (int br = 0; br < nBranches; br++) {
        if (freq[q][br] > _AFLOW_APL_EPS_) {
          g_mode.re = 0.0;
          g_mode.im = 0.0;

          // Precompute eigenvalue products
          for (c = 0; c < nateigen; c++) {
            for (crt = 0; crt < ncart; crt++) {
              e = at_eigen[c][0] * 3 + cart_indices[crt][0] + 1;
              eigen = conj(eigenvectors[q][e][br + 1]);
              e = at_eigen[c][1] * 3 + cart_indices[crt][1] + 1;
              eigen *= eigenvectors[q][e][br + 1];
              eigenprods[c][crt] = eigen;
            }
          }

          for (c = 0; c < nclusters; c++) {
            at1_pc = scell.sc2pcMap(clusters[c].atoms[0]);
            at2_sc = clusters[c].atoms[1];
            at2_pc = scell.sc2pcMap(at2_sc);
            at3_sc = clusters[c].atoms[2];
            prefactor = invmasses[c] * phases[at1_pc][at2_sc][q];
            e = at1_pc * natoms + at2_pc;
            for (crt = 0; crt < ncart; crt++) {
              ifc_prod = ifcs[c][crt] * min_dist[at1_pc][at3_sc][cart_indices[crt][2] + 1];
              // Perform multiplication explicitly in place instead of using xcomplex.
              // This is three times faster because constructors and destructors are not called.
              g_mode.re += ifc_prod * (prefactor.re * eigenprods[e][crt].re - prefactor.im * eigenprods[e][crt].im);
              g_mode.im += ifc_prod * (prefactor.re * eigenprods[e][crt].im + prefactor.im * eigenprods[e][crt].re);
            }
          }
          g_mode *= -10.0*au2THz/(6.0 * std::pow(freq[q][br], 2));
          if (g_mode.im > _AFLOW_APL_EPS_) {  // _ZERO_TOL_ is too tight
            _logger << apl::warning << " Grueneisen parameter at mode "
              << iq << ", " << br << " is not real ("
              << g_mode.re << ", " << g_mode.im << ")." << apl::endl;
          }
          grueneisen[iq][br] = g_mode.re;
        } else {
          grueneisen[iq][br] = 0.0;
        }
<<<<<<< HEAD
        g_mode *= -10.0 * au2nmTHz/(6.0 * std::pow(freq[q][br], 2));
        if (g_mode.im > _AFLOW_APL_EPS_) {  // _ZERO_TOL_ is too tight
          _logger << apl::warning << " Grueneisen parameter at mode "
                                  << iq << ", " << br << " is not real ("
                                  << g_mode.re << ", " << g_mode.im << ")." << apl::endl;
        }
        grueneisen[iq][br] = g_mode.re;
      } else {
        grueneisen[iq][br] = 0.0;
=======
>>>>>>> ff316bec
      }
    }

    return grueneisen;
  }

  //calculateAverageGrueneisen//////////////////////////////////////////////////
  // Calculates the average Grueneisen parameter for a specific temperature.
  double TCONDCalculator::calculateAverageGrueneisen(double T,
      const vector<vector<double> >& grueneisen_modes) {
    vector<vector<double> > occ = getOccupationNumbers(T);
    int iq = 0;
    double c, c_tot = 0, g_tot = 0;
    double prefactor = 1E24 * std::pow(PLANCKSCONSTANT_hbar_THz, 2)/(KBOLTZ * std::pow(T, 2));
    for (int q = 0; q < nQPs; q++) {
      iq = _qm.getIbzqpt(q);
      for (int br = 0; br < nBranches; br++) {
        if (freq[q][br] > _AFLOW_APL_EPS_) {
          c = prefactor * occ[q][br] * (1.0 + occ[q][br]) * std::pow(freq[q][br], 2);
          c_tot += c;
          g_tot += grueneisen_modes[iq][br] * c;
        }
      }
    }
    return (g_tot/c_tot);
  }

}  // namespace apl


/************************* TRANSITION PROBABILITIES *************************/

namespace apl {

  //calculateTransitionProbabilities////////////////////////////////////////////
  // Calculates the transition probabilities for three-phonon, isotope, and
  // boundary scattering. Also calculates the scattering phase space.
  void TCONDCalculator::calculateTransitionProbabilities() {
    _logger << "Calculating transition probabilities." << apl::endl;
#ifdef AFLOW_APL_MULTITHREADS_ENABLE
    int ncpus = 1;
    _pc.get_NCPUS(ncpus);
    vector<std::thread*> threads;
    vector<vector<int> > thread_dist;
#endif
    string message = "";
    LTMethod _lt(_qm, _logger);
    // The conjugate is necessary because the three-phonon scattering processes
    // will be calculated for g - q' - q" = G
    vector<vector<vector<xcomplex<double> > > > phases = calculatePhases(true);

    // Three-phonon transition probabilities
    message = "Transition Probabilities";
    _logger << "Calculating transition probabilities for 3-phonon scattering processes." << apl::endl;
    processes.resize(nIQPs);
    intr_trans_probs.resize(nIQPs);
    // Phase space for each (1) q-point, (2) branch, (3) type (AAA, AAO, etc.), and (4) sign (normal, umklapp)
    vector<vector<vector<vector<double> > > > phase_space(nIQPs, vector<vector<vector<double> > >(nBranches, vector<vector<double> >(4, vector<double>(2, 0.0))));
#ifdef AFLOW_APL_MULTITHREADS_ENABLE
    thread_dist = setupMPI(message, _logger, nIQPs, ncpus);
    threads.clear();
    for (int icpu = 0; icpu < ncpus; icpu++) {
      threads.push_back(new std::thread(&TCONDCalculator::calculateTransitionProbabilitiesPhonon, this,
            thread_dist[icpu][0], thread_dist[icpu][1],
            std::ref(_lt), std::ref(phase_space), std::ref(phases)));
    }
    finishMPI(threads, _logger);
#else
    _logger.initProgressBar(message);
    calculateTransitionProbabilitiesPhonon(0, nIQPs, _lt, phase_space, phases);
    _logger.finishProgressBar();
#endif

    // Output phase space
    string filename = aurostd::CleanFileName(aflags.Directory + "/" + DEFAULT_AAPL_FILE_PREFIX + DEFAULT_AAPL_PS_FILE);
    writePhaseSpace(filename, phase_space);

    if (calc_options.flag("ISOTOPE")) {
      _logger << "Calculating isotope transition probabilities." << apl::endl;

      // Test if isotope scattering is possible
      const xstructure& pcell = _pc.getInputCellStructure();
      uint natoms = pcell.atoms.size();
      uint at = 0;
      for (at = 0; at < natoms; at++) {
        if (GetPearsonCoefficient(pcell.atoms[at].atomic_number) > 0) break;
      }

      if (at == natoms) {
        calc_options.flag("ISOTOPE", false);
        _logger << "There are no atoms with isotopes of different masses."
          << " Isotope scattering will be turned off." << apl::endl;
      } else {
        message = "Isotope Transition Probabilities";
        processes_iso.resize(nIQPs);
        intr_trans_probs_iso.resize(nIQPs);
        rates_isotope.resize(nIQPs, vector<double>(nBranches));

#ifdef AFLOW_APL_MULTITHREADS_ENABLE
        thread_dist = setupMPI(message, _logger, nIQPs, ncpus);
        threads.clear();
        for (int icpu = 0; icpu < ncpus; icpu++) {
          threads.push_back(new std::thread(&TCONDCalculator::calculateTransitionProbabilitiesIsotope, this,
                thread_dist[icpu][0], thread_dist[icpu][1], std::ref(_lt)));
        }
        finishMPI(threads, _logger);
#else
        _logger.initProgressBar(message);
        calculateTransitionProbabilitiesIsotope(0, nIQPs, _lt);
        _logger.finishProgressBar();
#endif
      }
      string filename = aurostd::CleanFileName(aflags.Directory + "/" + DEFAULT_AAPL_FILE_PREFIX + DEFAULT_AAPL_ISOTOPE_FILE);
      writeTempIndepOutput(filename, "SCATTERING_RATES_ISOTOPE", "1/ps", rates_isotope);
    }

    if (calc_options.flag("BOUNDARY")) {
      rates_boundary = calculateTransitionProbabilitiesBoundary();
      string filename = aurostd::CleanFileName(aflags.Directory + "/" + DEFAULT_AAPL_FILE_PREFIX + DEFAULT_AAPL_BOUNDARY_FILE);
      writeTempIndepOutput(filename, "SCATTERING_RATES_ISOTOPE", "1/ps", rates_boundary);
    }
  }

  //calculatePhases/////////////////////////////////////////////////////////////
  // Calculates the phase factors for each atom in the supercell. The conjugate
  // is used for the scattering matrices whereas the non-conjugate is used for
  // the Grueneisen parameters. Calculating the phases ahead of time decreases
  // runtime considerably.
  vector<vector<vector<xcomplex<double> > > > TCONDCalculator::calculatePhases(bool conjugate) {
    const xstructure& scell = _pc.getSuperCellStructure();
    const xstructure& pcell = _pc.getInputCellStructure();
    const vector<int>& sc2pcMap = _pc.getSupercell()._sc2pcMap;
    const vector<int>& pc2scMap = _pc.getSupercell()._pc2scMap;
    uint niatoms = pcell.atoms.size();
    uint natoms = scell.atoms.size();
    vector<vector<vector<xcomplex<double> > > > phases(niatoms, vector<vector<xcomplex<double> > >(natoms, vector<xcomplex<double> >(nQPs)));

    int at_eq = 0, at_eq_sc = 0, iat_sc = 0;
    xvector<double> min_vec(3);
    for (uint iat = 0; iat < niatoms; iat++) {
      iat_sc = pc2scMap[iat];
      const xvector<double>& iat_cpos = scell.atoms[iat_sc].cpos;
      for (uint at = 0; at < natoms; at++) {
        min_vec = SYM::minimizeDistanceCartesianMethod(scell.atoms[at].cpos, iat_cpos, scell.lattice);
        at_eq = sc2pcMap[at];
        at_eq_sc = pc2scMap[at_eq];
        min_vec += iat_cpos;
        min_vec -= scell.atoms[at_eq_sc].cpos;
        for (int q = 0; q < nQPs; q++) {
          if (conjugate) phases[iat][at][q] = exp(-iONE * scalar_product(_qm.getQPoint(q).cpos, min_vec));
          else phases[iat][at][q] = exp(iONE * scalar_product(_qm.getQPoint(q).cpos, min_vec));
        }
      }
    }
    return phases;
  }

<<<<<<< HEAD
  // Cartesian indices to avoid running xcombos multiple times
  const vector<vector<double> >& ifcs = _pc._anharmonicIFCs[0].force_constants;
  vector<vector<int> > cart_indices;
  aurostd::xcombos cart(3, 3, 'E', true);
  while (cart.increment()) cart_indices.push_back(cart.getCombo());
  uint ncart = cart_indices.size();

  // Branch indices to avoid running xcombos multiple times
  vector<vector<int> > branches;
  aurostd::xcombos branch_combos(nBranches, 3, 'E', true);
  while (branch_combos.increment()) branches.push_back(branch_combos.getCombo());
  uint nbr = branches.size();

  // Units are chosen so that probabilities are in THz (1/ps)
  const double probability_prefactor = std::pow(au2nmTHz * 10.0, 2) * PLANCKSCONSTANTAMU_hbar_THz * PI/4.0;
  const double ps_prefactor = 2.0/(3.0 * std::pow(nBranches, 3) * nQPs);

  // Prepare precomputation of eigenvalue products
  int natoms = (int) _pc.getInputCellStructure().atoms.size();
  vector<int> atpowers(3, 1);
  vector<vector<int> > at_eigen;
  aurostd::xcombos at_combos(natoms, 3, 'E' , true);
  while (at_combos.increment()) at_eigen.push_back(at_combos.getCombo());
  uint nateigen = at_eigen.size();
  vector<vector<xcomplex<double> > > eigenprods(nateigen, vector<xcomplex<double> >(ncart));
  for (int j = 0; j < 2; j++) atpowers[j] = aurostd::powint(natoms, 2 - j);

  // Precompute the indices of -q to use for inversion symmetry
  vector<int> q_minus(nQPs);
  for (int q = 0; q < nQPs; q++) q_minus[q] = _qm.getQPointIndex(-_qm.getQPoint(q).fpos);

  // Initialize variables
  xcomplex<double> matrix, prefactor, eigen;
  vector<vector<double> > weights(3, vector<double>(nQPs)), frequencies(3, vector<double>(nQPs));
  vector<int> qpts(3), proc(2), lastq(nQPs);
  int iat = 0, j = 0, e = 0, q = 0, p = 0, w = 0, lq = 0, b = 0;
  uint c = 0, crt = 0, br = 0;
  double transprob = 0.0, freq_ref = 0.0, prod = 0.0;
  bool calc = true;

  // Start calculation
  for (int i = startIndex; i < endIndex; i++) {
    qpts[0] = _qm.getIbzqpts()[i];
    // Get the q-point q" that fulfills q - q' - q" = G. Due to the inversion
    // symmetry of the q-point grid, q + q' - q" = G does not need to be
    // evaluated since for each q' there is also a (-q') on the grid.
    for (q = 0; q < nQPs; q++) lastq[q] = _qm.getQPointIndex(_qm.getQPoint(qpts[0]).fpos - _qm.getQPoint(q).fpos);

    for (br = 0; br < nbr; br++) {
      freq_ref = freq[qpts[0]][branches[br][0]];
      // Prepare weight calculation for d(w +/- w' - w"). The first two terms
      // describe the + process whereas the last term describes the - process.
      // The + process requires two calculations to exploit transposition
      // symmetry as d(w + w'- w") and d(w + w" - w') in general do not have
      // the same weight.
      for (q = 0; q < nQPs; q++) {
        lq = lastq[q];
        frequencies[0][q] = -freq[q][branches[br][1]] + freq[lq][branches[br][2]];
        frequencies[1][q] = freq[q][branches[br][1]] - freq[lq][branches[br][2]];
        frequencies[2][q] = freq[q][branches[br][1]] + freq[lq][branches[br][2]];
      }
        
      for (j = 0; j < 3; j++) getWeightsLT(_lt, freq_ref, frequencies[j], weights[j]);

      for (q = 0; q < nQPs; q++) {
        lq = lastq[q];
        // Transposition symmetry: only use the processes that are unique permuations
        calc = (q < lq);
        // If the integration weights of all scattering processes are zero,
        // there is no need to calculate the scattering matrix.
        if (calc) {
          for (j = 0; j < 3; j++) {
            if (weights[j][q] > _ZERO_TOL_) break;
          }
          calc = (j < 3);
        }
        // Calculate contributions to the scattering phase space
        if (calc) {
          qpts[1] = q;
          qpts[2] = lq;
          p = 0;
          for (j = 0; j < 3; j++) {
            if (branches[br][j] > 2) p++;
          }
          phase_space[i][branches[br][0]][p][0] += weights[0][q];
          phase_space[i][branches[br][0]][p][0] += weights[1][q];
          // No need for the factor 1/2 since permutations are eliminated.
          // This intrinsically prevents double-counting.
          phase_space[i][branches[br][0]][p][1] += weights[2][q];
          // If any frequency in the process is zero or not real, the process
          // contribute to the thermal conductivity tensor (they do contribute
          // to the scattering phase space though).
          for (j = 0; j < 3; j++) {
            if (freq[qpts[j]][branches[br][j]] < _AFLOW_APL_EPS_) break;
          }
          calc = (j == 3);
=======
  //calculateTransitionProbabilitiesPhonon//////////////////////////////////////
  // Calculates the intrinsic transition probabilities and the scattering phase
  // space for three-phonon scattering processes. It uses the inversion symmetry
  // of the q-point grid and the transposition symmetry of the scattering matrix
  // elements to reduce the computational cost.
  void TCONDCalculator::calculateTransitionProbabilitiesPhonon(int startIndex, int endIndex, const LTMethod& _lt,
      vector<vector<vector<vector<double> > > >& phase_space,
      const vector<vector<vector<xcomplex<double> > > >& phases) {
    // Prepare and precompute
    const Supercell& scell = _pc.getSupercell();
    const vector<_cluster>& clusters = _pc._clusters[0].clusters;
    uint nclusters = clusters.size();

    // Inverse masses
    vector<double> invmasses(nclusters);
    for (uint c = 0; c < nclusters; c++) {
      double mass = 1.0;
      for (int o = 0; o < 3; o++) mass *= scell.getAtomMass(clusters[c].atoms[o]);
      invmasses[c] = 1/sqrt(mass);
    }

    // Cartesian indices to avoid running xcombos multiple times
    const vector<vector<double> >& ifcs = _pc._anharmonicIFCs[0].force_constants;
    vector<vector<int> > cart_indices;
    aurostd::xcombos cart(3, 3, 'E', true);
    while (cart.increment()) cart_indices.push_back(cart.getCombo());
    uint ncart = cart_indices.size();

    // Branch indices to avoid running xcombos multiple times
    vector<vector<int> > branches;
    aurostd::xcombos branch_combos(nBranches, 3, 'E', true);
    while (branch_combos.increment()) branches.push_back(branch_combos.getCombo());
    uint nbr = branches.size();

    // Units are chosen so that probabilities are in THz (1/ps)
    const double probability_prefactor = std::pow(au2THz * 10.0, 2) * PLANCKSCONSTANTAMU_hbar_THz * PI/4.0;
    const double ps_prefactor = 2.0/(3.0 * std::pow(nBranches, 3) * nQPs);

    // Prepare precomputation of eigenvalue products
    int natoms = (int) _pc.getInputCellStructure().atoms.size();
    vector<int> atpowers(3, 1);
    vector<vector<int> > at_eigen;
    aurostd::xcombos at_combos(natoms, 3, 'E' , true);
    while (at_combos.increment()) at_eigen.push_back(at_combos.getCombo());
    uint nateigen = at_eigen.size();
    vector<vector<xcomplex<double> > > eigenprods(nateigen, vector<xcomplex<double> >(ncart));
    for (int j = 0; j < 2; j++) atpowers[j] = aurostd::powint(natoms, 2 - j);

    // Precompute the indices of -q to use for inversion symmetry
    vector<int> q_minus(nQPs);
    for (int q = 0; q < nQPs; q++) q_minus[q] = _qm.getQPointIndex(-_qm.getQPoint(q).fpos);

    // Initialize variables
    xcomplex<double> matrix, prefactor, eigen;
    vector<vector<double> > weights(3, vector<double>(nQPs)), frequencies(3, vector<double>(nQPs));
    vector<int> qpts(3), proc(2), lastq(nQPs);
    int iat = 0, j = 0, e = 0, q = 0, p = 0, w = 0, lq = 0, b = 0;
    uint c = 0, crt = 0, br = 0;
    double transprob = 0.0, freq_ref = 0.0, prod = 0.0;
    bool calc = true;

    // Start calculation
    for (int i = startIndex; i < endIndex; i++) {
      qpts[0] = _qm.getIbzqpts()[i];
      // Get the q-point q" that fulfills q - q' - q" = G. Due to the inversion
      // symmetry of the q-point grid, q + q' - q" = G does not need to be
      // evaluated since for each q' there is also a (-q') on the grid.
      for (q = 0; q < nQPs; q++) lastq[q] = _qm.getQPointIndex(_qm.getQPoint(qpts[0]).fpos - _qm.getQPoint(q).fpos);

      for (br = 0; br < nbr; br++) {
        freq_ref = freq[qpts[0]][branches[br][0]];
        // Prepare weight calculation for d(w +/- w' - w"). The first two terms
        // describe the + process whereas the last term describes the - process.
        // The + process requires two calculations to exploit transposition
        // symmetry as d(w + w'- w") and d(w + w" - w') in general do not have
        // the same weight.
        for (q = 0; q < nQPs; q++) {
          lq = lastq[q];
          frequencies[0][q] = -freq[q][branches[br][1]] + freq[lq][branches[br][2]];
          frequencies[1][q] = freq[q][branches[br][1]] - freq[lq][branches[br][2]];
          frequencies[2][q] = freq[q][branches[br][1]] + freq[lq][branches[br][2]];
>>>>>>> ff316bec
        }

        for (j = 0; j < 3; j++) getWeightsLT(_lt, freq_ref, frequencies[j], weights[j]);

        for (q = 0; q < nQPs; q++) {
          lq = lastq[q];
          // Transposition symmetry: only use the processes that are unique permuations
          calc = (q < lq);
          // If the integration weights of all scattering processes are zero,
          // there is no need to calculate the scattering matrix.
          if (calc) {
            for (j = 0; j < 3; j++) {
              if (weights[j][q] > _ZERO_TOL_) break;
            }
            calc = (j < 3);
          }
          // Calculate contributions to the scattering phase space
          if (calc) {
            qpts[1] = q;
            qpts[2] = lq;
            p = 0;
            for (j = 0; j < 3; j++) {
              if (branches[br][j] > 2) p++;
            }
            phase_space[i][branches[br][0]][p][0] += weights[0][q];
            phase_space[i][branches[br][0]][p][0] += weights[1][q];
            // No need for the factor 1/2 since permutations are eliminated.
            // This intrinsically prevents double-counting.
            phase_space[i][branches[br][0]][p][1] += weights[2][q];
            // If any frequency in the process is zero or not real, the process
            // contribute to the thermal conductivity tensor (they do contribute
            // to the scattering phase space though).
            for (j = 0; j < 3; j++) {
              if (freq[qpts[j]][branches[br][j]] < _AFLOW_APL_EPS_) break;
            }
            calc = (j == 3);
          }

          if (calc) {
            // Precompute eigenvalue products
            for (c = 0; c < nateigen; c++) {
              for (crt = 0; crt < ncart; crt++) {
                e = at_eigen[c][0] * 3 + cart_indices[crt][0] + 1;
                eigen = eigenvectors[qpts[0]][e][branches[br][0] + 1];
                for (j = 1; j < 3; j++) {
                  e = at_eigen[c][j] * 3 + cart_indices[crt][j] + 1;
                  eigen *= conj(eigenvectors[qpts[j]][e][branches[br][j] + 1]);
                }
                eigenprods[c][crt] = eigen;
              }
            }

            // Calculate scattering matrix for the process
            matrix.re = 0.0;
            matrix.im = 0.0;
            for (c = 0; c < nclusters; c++) {
              const vector<int>& atoms = clusters[c].atoms;
              iat = scell.sc2pcMap(atoms[0]);
              prefactor.re = invmasses[c];
              prefactor.im = 0.0;
              for (j = 1; j < 3; j++) prefactor *= phases[iat][atoms[j]][qpts[j]];
              e = 0;
              for (j = 0; j < 3; j++) e += scell.sc2pcMap(atoms[j]) * atpowers[j];
              for (crt = 0; crt < ncart; crt++) {
                // Perform multiplication explicitly in place instead of using xcomplex.
                // This is three times faster because constructors and destructors are not called.
                matrix.re += ifcs[c][crt] * (prefactor.re * eigenprods[e][crt].re - prefactor.im * eigenprods[e][crt].im);
                matrix.im += ifcs[c][crt] * (prefactor.re * eigenprods[e][crt].im + prefactor.im * eigenprods[e][crt].re);
              }
            }
            prod = magsqr(matrix);

            // Only go on if the scattering matrix is not zero.
            if (prod > _ZERO_TOL_) {
              for (j = 0; j < 3; j++) prod /= freq[qpts[j]][branches[br][j]];
              for (j = 0; j < 3; j++) {
                transprob = prod * probability_prefactor * weights[j][q];
                if (transprob > _ZERO_TOL_) {
                  // The process information needs to be stored. For q-points, only
                  // one index is necessary since the last index follows from
                  // momentum conservation.
                  // The branches will be stored in a combined index to save memory.
                  // Instead of storing the sign as an integer, the q-point index
                  // will be signed to save memory. Adding 1 to the index is done
                  // to have a clear sign indication for q = 0. This will be reversed
                  // in getProcess().
                  if (j == 2) {  // -
                    proc[0] = -(q + 1);
                    proc[1] = br;
                    processes[i].push_back(proc);
                    intr_trans_probs[i].push_back(transprob);
                    // Transposition symmetry
                    proc[0] = -(lq + 1);
                    proc[1] = branches[br][0] * aurostd::powint(nBranches, 2) + branches[br][2] * nBranches + branches[br][1];
                    processes[i].push_back(proc);
                    intr_trans_probs[i].push_back(transprob);
                  } else {  // +
                    // Inversion symmetry
                    if (j == 0) {
                      proc[0] = q_minus[q] + 1;
                      proc[1] = br;
                    } else{
                      proc[0] = q_minus[lq] + 1;
                      proc[1] = branches[br][0] * aurostd::powint(nBranches, 2) + branches[br][2] * nBranches + branches[br][1];
                    }
                    processes[i].push_back(proc);
                    intr_trans_probs[i].push_back(transprob);
                  }
                }
              }
            }
          }
        }
      }
      // Finish up phase space calculation
      w = _qm.getWeights()[i];
      for (b = 0; b < nBranches; b++) {
        for (p = 0; p < 4; p++) {
          for (j = 0; j < 2; j++) {
            phase_space[i][b][p][j] *= ps_prefactor * w;
          }
        }
      }
      _logger.updateProgressBar(1.0/nIQPs);
    }
  }

  //calculateTransitionProbabilitiesIsotope/////////////////////////////////////
  // Calculates the intrinsic transition probabilities/scattering rates of the
  // isotope scattering processes.
  void TCONDCalculator::calculateTransitionProbabilitiesIsotope(int startIndex, int endIndex, const LTMethod& _lt) {
    // Prepare
    const xstructure& pcell = _pc.getInputCellStructure();
    uint natoms = pcell.atoms.size();
    vector<double> pearson(natoms);
    uint at = 0;
    for (at = 0; at < natoms; at++) pearson[at] = GetPearsonCoefficient(pcell.atoms[at].atomic_number);

    vector<double> frequencies(nQPs), weights(nQPs);
    vector<int> proc(2);
    double prefactor = 0.0, eigsqr = 0.0, rate = 0.0;
    int q1 = 0, q2 = 0, br1 = 0, br2 = 0, b = 0, e = 0;
    xcomplex<double> eig;

    for (int i = startIndex; i < endIndex; i++) {
      q1 = _qm.getIbzqpts()[i];
      for (br1 = 0; br1 < nBranches; br1++) {
        prefactor = freq[q1][br1] * freq[q1][br1] * PI/2.0;
        for (br2 = 0; br2 < nBranches; br2++) {
          for (q2 = 0; q2 < nQPs; q2++) frequencies[q2] = freq[q2][br2];
          getWeightsLT(_lt, freq[q1][br1], frequencies, weights);
          for (q2 = 0; q2 < nQPs; q2++) {
            // Only processes with non-zero weights need to be considered.
            if (weights[q2] > _ZERO_TOL_) {
              eigsqr = 0.0;
              for (at = 0; at < natoms; at++) {
                if (pearson[at] != 0) {
                  eig.re = 0.0;
                  eig.im = 0.0;
                  e = 3 * at;
                  for (int i = 1; i < 4; i++) {
                    // Perform multiplication explicitly in place instead of using xcomplex.
                    // This is three times faster because constructors and destructors are not called.
                    eig.re += eigenvectors[q1][e + i][br1 + 1].re * eigenvectors[q2][e + i][br2 + 1].re;
                    eig.re += eigenvectors[q1][e + i][br1 + 1].im * eigenvectors[q2][e + i][br2 + 1].im;
                    eig.im += eigenvectors[q1][e + i][br1 + 1].re * eigenvectors[q2][e + i][br2 + 1].im;
                    eig.im -= eigenvectors[q1][e + i][br1 + 1].im * eigenvectors[q2][e + i][br2 + 1].re;
                  }
                  eigsqr += pearson[at] * magsqr(eig);
                }
              }
              rate = prefactor * weights[q2] * eigsqr;
              // Store branches into combined index to save memory
              b = nBranches * br1 + br2;
              proc[0] = q2;
              proc[1] = b;
              intr_trans_probs_iso[i].push_back(rate);
              processes_iso[i].push_back(proc);
              rates_isotope[i][br1] += rate;
            }
          }
        }
      }
      _logger.updateProgressBar(1.0/nIQPs);
    }
  }

  // calculateTransitionProbabilitiesBoundary///////////////////////////////////
  // Calculates the intrinsic transition probabilities/scattering rates of the
  // grain boundary scattering processes.
  vector<vector<double> > TCONDCalculator::calculateTransitionProbabilitiesBoundary() {
    int br = 0, iq = 0, q = 0;
    vector<vector<double> > rates(nIQPs, vector<double>(nBranches));
    double grain_size = aurostd::string2utype<double>(calc_options.getattachedscheme("GRAIN_SIZE"));

    _logger << "Calculating grain boundary transition probabilities with a grain size of " << grain_size << " nm." << apl::endl;
    for (iq = 0; iq < nIQPs; iq++) {
      for (br = 0; br < nBranches; br++) {
        q = _qm.getIbzqpts()[iq];
        rates[iq][br] = aurostd::modulus(gvel[q][br])/grain_size;
      }
    }
    return rates;
  }

  //getWeightsLT////////////////////////////////////////////////////////////////
  // Calculate the integration weights using the linear tetrahedron method.
  // fij is a helper function that speeds up the calculation. It is not part of
  // the class to allow for more efficient inlining.
  // Moving this function into the LTMethod class caused a significant runtime
  // increase, so it should stay here until the speed issues can be resolved.
  double fij(double fi, double fj, double f) {
    return (f - fj)/(fi - fj);
  }

  void TCONDCalculator::getWeightsLT(const LTMethod& _lt, double freq_ref,
      const vector<double>& frequencies, vector<double>& weights) {
    for (int q = 0; q < nQPs; q++) weights[q] = 0;
    const vector<vector<int> >& corners = _lt.getTetrahedra();
    double vol = _lt.getVolumePerTetrahedron();
    int ntet = _lt.getnTetrahedra();

    double g = 0.0, tmp = 0.0;
    int i = 0, j = 0, ii = 0, jj = 0;

    double f[4];
    int index_sort[4], index[4];

    for (i = 0; i < ntet; i++) {
      for (j = 0; j < 4; j++) {
        f[j] = frequencies[corners[i][j]];
        index[j] = corners[i][j];
      }

      // Sort
      for (ii = 0; ii < 4; ii++) index_sort[ii] = ii;

      for (ii = 0; ii < 4; ii++) {
        tmp = f[ii];
        jj = ii;
        while (jj > 0 && tmp < f[jj - 1]) {
          f[jj] = f[jj - 1];
          index_sort[jj] = index_sort[jj - 1];
          jj--;
        }
        f[jj] = tmp;
        index_sort[jj] = ii;
      }

      double f1 = f[0];
      double f2 = f[1];
      double f3 = f[2];
      double f4 = f[3];

      // This only happens when all corners have the same energy within machine
      // epsilon. In that case, freq_ref lies outside the tetrahedron and does
      // not contribute to the integration. However, due to epsilon, freq_ref
      // may be just between two of the frequencies in the tetrahedron, causing
      // numerical instabilities if this tetrahedron is not skipped.
      if (aurostd::isequal(f1, f4)) continue;

      int q1 = index[index_sort[0]];
      int q2 = index[index_sort[1]];
      int q3 = index[index_sort[2]];
      int q4 = index[index_sort[3]];

      double I1 = 0.0;
      double I2 = 0.0;
      double I3 = 0.0;
      double I4 = 0.0;

      if (f3 <= freq_ref && freq_ref < f4) {
        g = std::pow(f4 - freq_ref, 2) / ((f4 - f1) * (f4 - f2) * (f4 - f3));

        I1 = g * fij(f1, f4, freq_ref);
        I2 = g * fij(f2, f4, freq_ref);
        I3 = g * fij(f3, f4, freq_ref);
        I4 = g * (fij(f4, f1, freq_ref) + fij(f4, f2, freq_ref) + fij(f4, f3, freq_ref));

      } else if (f2 <= freq_ref && freq_ref < f3) {
        g = (f2 - f1 + 2.0 * (freq_ref - f2) - (f4 + f3 - f2 - f1)
            * std::pow(freq_ref - f2, 2) / ((f3 - f2) * (f4 - f2))) / ((f3 - f1) * (f4 - f1));

        I1 = g * fij(f1, f4, freq_ref) + fij(f1, f3, freq_ref) * fij(f3, f1, freq_ref) * fij(f2, f3, freq_ref) / (f4 - f1);
        I2 = g * fij(f2, f3, freq_ref) + std::pow(fij(f2, f4, freq_ref), 2) * fij(f3, f2, freq_ref) / (f4 - f1);
        I3 = g * fij(f3, f2, freq_ref) + std::pow(fij(f3, f1, freq_ref), 2) * fij(f2, f3, freq_ref) / (f4 - f1);
        I4 = g * fij(f4, f1, freq_ref) + fij(f4, f2, freq_ref) * fij(f2, f4, freq_ref) * fij(f3, f2, freq_ref) / (f4 - f1);

      } else if (f1 <= freq_ref && freq_ref < f2) {
        g = std::pow(freq_ref - f1, 2) / ((f2 - f1) * (f3 - f1) * (f4 - f1));

        I1 = g * (fij(f1, f2, freq_ref) + fij(f1, f3, freq_ref) + fij(f1, f4, freq_ref));
        I2 = g * fij(f2, f1, freq_ref);
        I3 = g * fij(f3, f1, freq_ref);
        I4 = g * fij(f4, f1, freq_ref);

      }
      weights[q1] += vol * I1;
      weights[q2] += vol * I2;
      weights[q3] += vol * I3;
      weights[q4] += vol * I4;
    }
  }

}  // namespace apl


/************************************ BTE ***********************************/

namespace apl {

  //getProcess//////////////////////////////////////////////////////////////////
  // Information on scattering processes is stored in a sparse vector with only
  // one index for sign and q-points, and one for branches. This function
  // restores the full information.
  void TCONDCalculator::getProcess(const vector<int>& process, vector<int>& qpts,
      vector<int>& branches, int& sign) {
    // Signs and q-points
    // Signs are stored in the q-index instead of using an extra integer.
    xvector<double> qsum = _qm.getQPoint(qpts[0]).fpos;
    if (process[0] < 0) {
      sign = 1;
      qpts[1] = -process[0] - 1;
      qpts[2] = _qm.getQPointIndex(_qm.getQPoint(qpts[0]).fpos - _qm.getQPoint(qpts[1]).fpos);
    } else {
      sign = 0;
      qpts[1] = process[0] - 1;
      qpts[2] = _qm.getQPointIndex(qsum + _qm.getQPoint(qpts[1]).fpos);
    }

    // Branches
    int br = process[1];
    int pw = 0;
    for (int i = 0; i < 2; i++) {
      pw = aurostd::powint(nBranches, 2 - i);
      branches[i] = br/pw;
      br = br % pw;
    }
    branches[2] = br;
  }
<<<<<<< HEAD
  branches[2] = br;
}

//calculateThermalConductivityTensor//////////////////////////////////////////
// Calculates the thermal conductivity tensor, and the total and anharmonic
// scattering rates for a specific temperature. The rates are passed by
// reference so that they can be written into output files later.
xmatrix<double> TCONDCalculator::calculateThermalConductivityTensor(double T,
                                                                    vector<vector<vector<double> > >& rates_total,
                                                                    vector<vector<vector<double> > >& rates_anharm) {
  _logger << "Calculating thermal conductivity for " << T << " K." << apl::endl;
  // Bose-Einstein distribution
  vector<vector<double> > occ = getOccupationNumbers(T);

  _logger << "Calculating scattering rates." << apl::endl;
  vector<vector<double> > rates = calculateTotalRates(occ, rates_anharm);
  rates_total.push_back(rates);

  _logger << "Calculating RTA" << apl::endl;
  vector<vector<xvector<double> > > mfd = getMeanFreeDispRTA(rates);
  xmatrix<double> tcond = calcTCOND(T, occ, mfd); // RTA solution

  // Iteration for the full BTE.
  if (!calc_options.flag("RTA")) {
    xmatrix<double> tcond_prev(3, 3), diff(3, 3);
    int num_iter = 1;
    double norm = 0.0;
    _logger << "Begin SCF for the Boltzmann transport equation." << apl::endl;
    std::cout << std::setiosflags(std::ios::fixed | std::ios::right);
    std::cout << std::setw(15) << "Iteration";
    std::cout << std::setiosflags(std::ios::fixed | std::ios::right);
    std::cout << std::setw(25) << "Rel. Change in Norm" << std::endl;
    do {
      tcond_prev = tcond;
      getMeanFreeDispFull(rates, occ, mfd);

      tcond = calcTCOND(T, occ, mfd);
      // Calculate relative changes to the Frobenius norm instead of just
      // the norm. That way, less iterations for high thermal conductivity
      // materials are required.
      norm = frobenius_norm(tcond_prev - tcond)/frobenius_norm(tcond_prev);
=======

  //calculateThermalConductivityTensor//////////////////////////////////////////
  // Calculates the thermal conductivity tensor, and the total and anharmonic
  // scattering rates for a specific temperature. The rates are passed by
  // reference so that they can be written into output files later.
  xmatrix<double> TCONDCalculator::calculateThermalConductivityTensor(double T,
      const vector<vector<int> >& small_groups,
      vector<vector<vector<double> > >& rates_total,
      vector<vector<vector<double> > >& rates_anharm) {
    _logger << "Calculating thermal conductivity for " << T << " K." << apl::endl;
    // Bose-Einstein distribution
    vector<vector<double> > occ = getOccupationNumbers(T);

    _logger << "Calculating scattering rates." << apl::endl;
    vector<vector<double> > rates = calculateTotalRates(occ, rates_anharm);
    rates_total.push_back(rates);

    _logger << "Calculating RTA" << apl::endl;
    vector<vector<xvector<double> > > mfd = getMeanFreeDispRTA(rates);
    xmatrix<double> tcond = calcTCOND(T, occ, mfd); // RTA solution

    // Iteration for the full BTE.
    if (!calc_options.flag("RTA")) {
      xmatrix<double> tcond_prev(3, 3), diff(3, 3);
      int num_iter = 1;
      double norm = 0.0;
      _logger << "Begin SCF for the Boltzmann transport equation." << apl::endl;
>>>>>>> ff316bec
      std::cout << std::setiosflags(std::ios::fixed | std::ios::right);
      std::cout << std::setw(15) << "Iteration";
      std::cout << std::setiosflags(std::ios::fixed | std::ios::right);
      std::cout << std::setw(25) << "Rel. Change in Norm" << std::endl;
      do {
        tcond_prev = tcond;
        getMeanFreeDispFull(rates, small_groups, occ, mfd);

        tcond = calcTCOND(T, occ, mfd);
        // Calculate relative changes to the Frobenius norm instead of just
        // the norm. That way, less iterations for high thermal conductivity
        // materials are required.
        norm = frobenius_norm(tcond_prev - tcond)/frobenius_norm(tcond_prev);
        std::cout << std::setiosflags(std::ios::fixed | std::ios::right);
        std::cout << std::setw(15) << num_iter;
        std::cout << std::setiosflags(std::ios::fixed | std::ios::right);
        std::cout << std::setw(25) << std::dec << (norm) << std::endl;
        num_iter++;
      } while ((std::abs(norm) > TCOND_ITER_THRESHOLD) && (num_iter <= max_iter));
      if (num_iter > max_iter) {
        string function = _AAPL_TCOND_ERR_PREFIX_ + "calculateThermalConductivityTensor()";
        stringstream message;
        message << "Thermal conductivity did not converge within " << max_iter << " iterations ";
        message << "at " << T << " K.";
        throw xerror(_AFLOW_FILE_NAME_, function, message, _RUNTIME_ERROR_);
      }
    }
    return tcond;
  }

  //getOccupationNumbers////////////////////////////////////////////////////////
  // Calculates the Bose-Einstein distribution for all phonons at a specific
  // temperature.
  vector<vector<double> > TCONDCalculator::getOccupationNumbers(double T) {
    vector<vector<double> > occ(nQPs, vector<double>(nBranches, 0.0));
    for (int q = 0; q < nQPs; q++) {
      for (int br = 0; br < nBranches; br++) {
        occ[q][br] = 1.0/(exp(BEfactor_hbar_THz * freq[q][br]/T) - 1.0);
      }
    }
    return occ;
  }

  //getOccupationTerm///////////////////////////////////////////////////////////
  // Calculates the temperature-dependent prefactor for each scattering process.
  double TCONDCalculator::getOccupationTerm(const vector<vector<double> >& occ, int sign,
      const vector<int>& qpts, const vector<int>& branches) {
    if (sign) {  // -
      return (1.0 + occ[qpts[1]][branches[1]] + occ[qpts[2]][branches[2]])/2.0;
    } else {  // +
      return occ[qpts[1]][branches[1]] - occ[qpts[2]][branches[2]];
    }
  }


  //calculateTotalRates/////////////////////////////////////////////////////////
  // Calculates the total scattering rates based on three-phonon, isotope, and
  // boundary scattering.
  vector<vector<double> > TCONDCalculator::calculateTotalRates(const vector<vector<double> >& occ,
      vector<vector<vector<double> > >& rates_anharm) {
    vector<vector<double> > rates = calculateAnharmonicRates(occ);
    rates_anharm.push_back(rates);

    if (calc_options.flag("ISOTOPE")) {
      for (int iq = 0; iq < nIQPs; iq++) {
        for (int br = 0; br < nBranches; br++) {
          rates[iq][br] += rates_isotope[iq][br];
        }
      }
    }

    if (calc_options.flag("BOUNDARY")) {
      for (int iq = 0; iq < nIQPs; iq++) {
        for (int br = 0; br < nBranches; br++) {
          rates[iq][br] += rates_boundary[iq][br];
        }
      }
    }

    return rates;
  }

  //calculateAnharmonicRates////////////////////////////////////////////////////
  // Calculates the three-phonon scattering rates for a specific temperature.
  // Since there are a lot of processes, threading makes the calculation
  // significantly faster.
  vector<vector<double> > TCONDCalculator::calculateAnharmonicRates(const vector<vector<double> >& occ) {
    vector<vector<double> > rates(nIQPs, vector<double>(nBranches, 0.0));
#ifdef AFLOW_APL_MULTITHREADS_ENABLE
    int ncpus = 1;
    _pc.get_NCPUS(ncpus);
    vector<std::thread*> threads;
    vector<vector<int> > thread_dist = getThreadDistribution(nIQPs, ncpus);
    threads.clear();
    for (int icpu = 0; icpu < ncpus; icpu++) {
      threads.push_back(new std::thread(&TCONDCalculator::calcAnharmRates, this,
            thread_dist[icpu][0], thread_dist[icpu][1],
            std::ref(occ), std::ref(rates)));
    }
    for (int icpu = 0; icpu < ncpus; icpu++) {
      threads[icpu]->join();
      delete threads[icpu];
    }
#else
    calcAnharmRates(0, nIQPs, occ, rates);
#endif
    return rates;
  }

  void TCONDCalculator::calcAnharmRates(int startIndex, int endIndex,
      const vector<vector<double> >& occ,
      vector<vector<double> >& rates) {
    vector<int> qpts(3), branches(3);
    int sign = -1;

    for (int i = startIndex; i < endIndex; i++) {
      qpts[0] = _qm.getIbzqpts()[i];
      for (uint p = 0, nprocs = processes[i].size(); p < nprocs; p++) {
        getProcess(processes[i][p], qpts, branches, sign);
        rates[i][branches[0]] += intr_trans_probs[i][p] * getOccupationTerm(occ, sign, qpts, branches);
      }
    }
  }

  //getMeanFreeDispRTA//////////////////////////////////////////////////////////
  // Calculates the mean free displacement vector for the RTA.
  vector<vector<xvector<double> > > TCONDCalculator::getMeanFreeDispRTA(const vector<vector<double> >& rates) {
    xvector<double> xvec(3);
    vector<vector<xvector<double> > > mfd(nQPs, vector<xvector<double> >(nBranches, xvec));
    int iq = -1;
    for (int q = 0; q < nQPs; q++) {
      iq = _qm.getIbzqpt(q);
      for (int br = 0; br < nBranches; br++) {
        if (rates[iq][br] > 0.0) {
          mfd[q][br] = gvel[q][br] * freq[q][br]/rates[iq][br];
        }
      }
    }
    return mfd;
  }

  //calcTCOND///////////////////////////////////////////////////////////////////
  // Calculates the thermal conductivity tensor.
  xmatrix<double> TCONDCalculator::calcTCOND(double T, const vector<vector<double> >& occ,
      const vector<vector<xvector<double> > >& mfd) {
    xmatrix<double> tcond(3, 3);
    bool cumulative = calc_options.flag("CUMULATIVEK");
    double grain_size = aurostd::string2utype<double>(calc_options.getattachedscheme("GRAIN_SIZE"));
    double prefactor = 1E24 * std::pow(PLANCKSCONSTANT_hbar_THz, 2)/(KBOLTZ * std::pow(T, 2) * nQPs * Volume(_pc.getInputCellStructure()));
    for (int q = 0; q < nQPs; q++) {
      for (int br = 0; br < nBranches; br++) {
        bool include = true;
        if (freq[q][br] < _AFLOW_APL_EPS_) {
          include = false;
        } else if (cumulative) {  // Only include processes below a certain mean free path if cumulative
          double mfpath = scalar_product(mfd[q][br], gvel[q][br])/aurostd::modulus(gvel[q][br]);
          include = !(mfpath > grain_size);
        }
        if (include) {
          double x = occ[q][br] * (occ[q][br] + 1) * freq[q][br];
          for (int i = 1; i < 4; i++) {
            for (int j = 1; j < 4; j++) {
              tcond[i][j] += x * gvel[q][br][i] * mfd[q][br][j];
            }
          }
        }
      }
    }
    tcond = prefactor * tcond;
    return tcond;
  }
<<<<<<< HEAD
  tcond = prefactor * tcond;
  return tcond;
}

//getMeanFreeDispFull/////////////////////////////////////////////////////////
// Calculates/corrects the mean free displacement vector for the iterative
// solution of the BTE. Since there are a lot of processes, threading speeds
// up the calculations considerably.
void TCONDCalculator::getMeanFreeDispFull(const vector<vector<double> >& rates,
                                          const vector<vector<double> >& occ,
                                          vector<vector<xvector<double> > >& mfd) {
  // MPI variables
=======

  //getMeanFreeDispFull/////////////////////////////////////////////////////////
  // Calculates/corrects the mean free displacement vector for the iterative
  // solution of the BTE. Since there are a lot of processes, threading speeds
  // up the calculations considerably.
  void TCONDCalculator::getMeanFreeDispFull(const vector<vector<double> >& rates,
      const vector<vector<int> >& small_groups,
      const vector<vector<double> >& occ,
      vector<vector<xvector<double> > >& mfd) {
    // MPI variables
>>>>>>> ff316bec
#ifdef AFLOW_APL_MULTITHREADS_ENABLE
    int ncpus = 1;
    _pc.get_NCPUS(ncpus);
    vector<vector<int> > thread_dist;
    vector<std::thread*> threads;
#endif

    vector<vector<xvector<double> > > delta(nIQPs, vector<xvector<double> >(nBranches, xvector<double>(3)));
#ifdef AFLOW_APL_MULTITHREADS_ENABLE
<<<<<<< HEAD
  thread_dist = getThreadDistribution(nIQPs, ncpus);
  threads.clear();
  for (int icpu = 0; icpu < ncpus; icpu++) {
    threads.push_back(new std::thread(&TCONDCalculator::calculateDelta, this,
                                      thread_dist[icpu][0], thread_dist[icpu][1], 
                                      std::ref(occ), std::ref(mfd), std::ref(delta)));
  }
  for (int icpu = 0; icpu < ncpus; icpu++) {
    threads[icpu]->join();
    delete threads[icpu];
  }
#else
  calculateDelta(0, nIQPs, occ, mfd, delta);
#endif

  correctMFD(rates, delta, mfd);
}

//calculateDelta//////////////////////////////////////////////////////////////
// Calculates the correction vector (delta) to the mean free displacement.
// Only irreducible q-points need to be calculated since deltas of equivalent
// q-points are related by symmetry.
void TCONDCalculator::calculateDelta(int startIndex, int endIndex, 
                                     const vector<vector<double> >& occ,
                                     const vector<vector<xvector<double> > >& mfd,
                                     vector<vector<xvector<double> > >& delta) {
  xvector<double> correction(3);
  vector<int> qpts(3), branches(3);
  int sign = -1;

  for (int i = startIndex; i < endIndex; i++) {
    qpts[0] = _qm.getIbzqpts()[i];
    for (uint p = 0, nprocs = processes[i].size(); p < nprocs; p++) {
      getProcess(processes[i][p], qpts, branches, sign);
      correction = mfd[qpts[2]][branches[2]];
      if (processes[i][p][0] < 0) correction += mfd[qpts[1]][branches[1]];
      else correction -= mfd[qpts[1]][branches[1]];
      correction *= getOccupationTerm(occ, sign, qpts, branches);
      delta[i][branches[0]] += intr_trans_probs[i][p] * correction;
    }
=======
    thread_dist = getThreadDistribution(nIQPs, ncpus);
    threads.clear();
    for (int icpu = 0; icpu < ncpus; icpu++) {
      threads.push_back(new std::thread(&TCONDCalculator::calculateDelta, this,
            thread_dist[icpu][0], thread_dist[icpu][1], 
            std::ref(small_groups), std::ref(occ), std::ref(mfd), std::ref(delta)));
    }
    for (int icpu = 0; icpu < ncpus; icpu++) {
      threads[icpu]->join();
      delete threads[icpu];
    }
#else
    calculateDelta(0, nIQPs, small_groups, occ, mfd, delta);
#endif

    correctMFD(rates, delta, mfd);
  }
>>>>>>> ff316bec

  //calculateDelta//////////////////////////////////////////////////////////////
  // Calculates the correction vector (delta) to the mean free displacement.
  // Only irreducible q-points need to be calculated since deltas of equivalent
  // q-points are related by symmetry.
  void TCONDCalculator::calculateDelta(int startIndex, int endIndex, 
      const vector<vector<int> >& small_groups,
      const vector<vector<double> >& occ,
      const vector<vector<xvector<double> > >& mfd,
      vector<vector<xvector<double> > >& delta) {
    xvector<double> correction(3);
    vector<int> qpts(3), branches(3);
    int sign = -1;

    for (int i = startIndex; i < endIndex; i++) {
      qpts[0] = _qm.getIbzqpts()[i];
      for (uint p = 0, nprocs = processes[i].size(); p < nprocs; p++) {
        getProcess(processes[i][p], qpts, branches, sign);
        correction = mfd[qpts[2]][branches[2]];
        if (processes[i][p][0] < 0) correction += mfd[qpts[1]][branches[1]];
        else correction -= mfd[qpts[1]][branches[1]];
        correction *= getOccupationTerm(occ, sign, qpts, branches);
        delta[i][branches[0]] += intr_trans_probs[i][p] * correction;
      }

<<<<<<< HEAD
    // Symmetrize
    int symop = 0;
    const vector<_sym_op>& pgroup = _qm.getReciprocalCell().pgroup;
    xmatrix<double> Uc(3, 3);
    const vector<int>& little_group = _qm.getLittleGroup(i);
    uint nsym = little_group.size();
    for (uint isym = 0; isym < nsym; isym++) {
      symop = little_group[isym];
      Uc += pgroup[symop].Uc;
    }
    Uc = 1.0/nsym * Uc;
    for (int br = 0; br < nBranches; br++) {
      delta[i][br] = Uc * delta[i][br];
=======
      if (calc_options.flag("ISOTOPE")) {
        int q2 = 0, br1 = 0, br2 = 0;
        for (uint p = 0, nprocs = processes_iso[i].size(); p < nprocs; p++) {
          q2 = processes_iso[i][p][0];
          br1 = processes_iso[i][p][1]/nBranches;
          br2 = processes_iso[i][p][1] % nBranches;
          delta[i][br1] += intr_trans_probs_iso[i][p] * mfd[q2][br2];
        }
      }

      // Symmetrize
      int symop = 0;
      const vector<_sym_op>& pgroup = _qm.getReciprocalCell().pgroup;
      xmatrix<double> Uc(3, 3);
      uint nsym = small_groups[i].size();
      for (uint isym = 0; isym < nsym; isym++) {
        symop = small_groups[i][isym];
        Uc += pgroup[symop].Uc;
      }
      Uc = 1.0/nsym * Uc;
      for (int br = 0; br < nBranches; br++) {
        delta[i][br] = Uc * delta[i][br];
      }
>>>>>>> ff316bec
    }
  }

  //correctMFD//////////////////////////////////////////////////////////////////
  // Corrects the mean free displacement vectors of all phonon modes.
  void TCONDCalculator::correctMFD(const vector<vector<double> >& rates,
      const vector<vector<xvector<double> > >& delta,
      vector<vector<xvector<double> > >& mfd) {
    const vector<_sym_op>& pgroup = _qm.getReciprocalCell().pgroup;
    xvector<double> xvec(3);
    int iq = -1;
    for (int q = 0; q < nQPs; q++) {
      const xmatrix<double>& Uc = pgroup[_qm.getQPoint(q).symop].Uc;
      iq = _qm.getIbzqpt(q);
      for (int br = 0; br < nBranches; br++) {
        if (rates[iq][br] > 0.0) mfd[q][br] = (freq[q][br] * gvel[q][br] + Uc * delta[iq][br])/rates[iq][br];
        else mfd[q][br] = xvec;
      }
    }
  }

}  // namespace apl

/********************************* FILE I/O *********************************/

namespace apl {

  //writeTempIndepOutput////////////////////////////////////////////////////////
  // Writes temperature-independent output files.
  void TCONDCalculator::writeTempIndepOutput(const string& filename, string keyword,
      const string& unit, const vector<vector<double> >& data) {
    string path = aurostd::CleanFileName(aflags.Directory + "/" + filename);
    stringstream output;
    output << AFLOWIN_SEPARATION_LINE << std::endl;
    string key = "[AAPL_" + aurostd::toupper(aurostd::StringSubst(keyword, " ", "_")) + "]";
    if (!_pc.getSystemName().empty()) {
      output << key << "SYSTEM=" << _pc.getSystemName() << std::endl;
    }
    output << key << "START" << std::endl;
    output << std::setiosflags(std::ios::fixed | std::ios::right);
    output << std::setw(10) << "# Q-point"
      << std::setw(20) << " "
      << keyword << " (" << unit << ")" << std::endl;
    writeDataBlock(output, data);
    output << key << "STOP" << std::endl;
    output << AFLOWIN_SEPARATION_LINE << std::endl;
    aurostd::stringstream2file(output, path);
    if (!aurostd::FileExist(path)) {
      string function = _AAPL_TCOND_ERR_PREFIX_ + "writeTempIndepOutput()";
      stringstream message;
      message << "Could not write file " << path << ".";
      throw xerror(_AFLOW_FILE_NAME_, function, message, _FILE_ERROR_);
    }
  }

  //writeTempDepOutput//////////////////////////////////////////////////////////
  // Writes temperature-dependent output files.
  void TCONDCalculator::writeTempDepOutput(const string& filename, string keyword, const string& unit,
      const vector<double>& temps, const vector<vector<vector<double> > >& data) {
    stringstream output;
    output << AFLOWIN_SEPARATION_LINE << std::endl;
    string key = "[AAPL_" + aurostd::toupper(aurostd::StringSubst(keyword, " ", "_")) + "]";
    if (!_pc.getSystemName().empty()) {
      output << key << "SYSTEM=" << _pc.getSystemName() << std::endl;
    }
    output << key << "START" << std::endl;
    for (uint t = 0; t < temps.size(); t++) {
      output << key << "T = " << std::fixed << std::setprecision(2) << temps[t] << " K" << std::endl;
      output << std::setw(10) << "# Q-point"
        << std::setw(20) << " "
        << keyword << " (" << unit << ")" << std::endl;
      writeDataBlock(output, data[t]);
    }
    output << key << "STOP" << std::endl;
    output << AFLOWIN_SEPARATION_LINE << std::endl;
    aurostd::stringstream2file(output, filename);
    if (!aurostd::FileExist(filename)) {
      string function = _AAPL_TCOND_ERR_PREFIX_ + "writeTempDepOutput()";
      stringstream message;
      message << "Could not write file " << filename << ".";
      throw xerror(_AFLOW_FILE_NAME_, function, message, _FILE_ERROR_);
    }
  }

  //writeDataBlock//////////////////////////////////////////////////////////////
  // Writes a block of data for each phonon mode into a stream. Used by output
  // file writers.
  void TCONDCalculator::writeDataBlock(stringstream& output,
      const vector<vector<double> >& data) {
    for (uint q = 0; q < data.size(); q++) {
      output << std::setiosflags(std::ios::fixed | std::ios::right);
      output << std::setw(10) << q;
      for (uint br = 0; br < data[q].size(); br++) {
        output << std::setiosflags(std::ios::fixed | std::ios::showpoint | std::ios::right);
        output << std::setw(20) << std::setprecision(10) << std::scientific << data[q][br];
      }
      output << std::endl;
    }
  }

  //writeGroupVelocities////////////////////////////////////////////////////////
  // Writes the group velocities into a file. Each row belongs to a q-point,
  // and each column triplet belongs to a phonon branch.
  void TCONDCalculator::writeGroupVelocities(const string& filename) {
    stringstream output;

    // Header
    output << AFLOWIN_SEPARATION_LINE << std::endl;
    if (!_pc.getSystemName().empty()) {
      output << "[AAPL_GROUP_VELOCITY]SYSTEM=" << _pc.getSystemName() << std::endl;
    }
    output << "[AAPL_GROUP_VELOCITY]START" << std::endl;
    output << std::setiosflags(std::ios::fixed | std::ios::right);
    output << std::setw(10) << "# Q-point";
    output << std::setw(20) << " ";
    output << "Group Velocity (km/s)" << std::endl;

    // Body
    for (int q = 0; q < nQPs; q++) {
      output << std::setiosflags(std::ios::fixed | std::ios::right);
      output << std::setw(10) << q;
      for (int br = 0; br < nBranches; br++) {
        for (int i = 1; i < 4; i++) {
          output << std::setiosflags(std::ios::fixed | std::ios::showpoint | std::ios::right);
          output << std::setw(20) << std::setprecision(10) << std::scientific << gvel[q][br][i];
        }
        output << std::setw(5) << " ";
      }
      output << std::endl;
    }

    output << "[AAPL_GROUP_VELOCITY]STOP" << std::endl;
    output << AFLOWIN_SEPARATION_LINE << std::endl;

    // Write to file
    aurostd::stringstream2file(output, filename);
    if (!aurostd::FileExist(filename)) {
      string function = _AAPL_TCOND_ERR_PREFIX_ + "writeGroupVelocities()";
      string message = "Could not write group velocities to file.";
      throw xerror(_AFLOW_FILE_NAME_,function, message, _FILE_ERROR_);
    }
  }

  //writePhaseSpace/////////////////////////////////////////////////////////////
  // Writes the scattering phase space into an output file. Numbers are
  // converted into fs to get "nicer" numbers. OOO should be zero, but it is
  // output regardless in case there is a problem.
  void TCONDCalculator::writePhaseSpace(const string& filename,
      const vector<vector<vector<vector<double> > > >& phase_space) {
    // Calculate totals
    vector<double> ps_procs(4), ps_nu(2);
    vector<vector<double> > ps_modes(nIQPs, vector<double>(nBranches));
    double ps_total = 0.0, ps = 0.0;
    for (int i = 0; i < nIQPs; i++) {
      for (int b = 0; b < nBranches; b++) {
        for (int p = 0; p < 4; p++) {
          for (int s = 0; s < 2; s++) {
            ps = 1000 * phase_space[i][b][p][s];  // Convert to fs
            ps_total += ps;
            ps_nu[s] += ps;
            ps_procs[p] += ps;
            ps_modes[i][b] += ps;
          }
        }
      }
    }

    stringstream output;
    output << AFLOWIN_SEPARATION_LINE << std::endl;
    output << "# 3-phonon scattering phase space (in fs)" << std::endl;
    output << "[AAPL_SCATTERING_PHASE_SPACE]SYSTEM=" << _pc.getSystemName() << std::endl;
    output << "[AAPL_TOTAL_SCATTERING_PHASE_SPACE]START" << std::endl;
    output << std::setiosflags(std::ios::left | std::ios::fixed | std::ios::showpoint);
    output << std::setw(15) << "total" << std::setw(10) << std::setprecision(8) << std::dec << ps_total << std::endl;
    output << std::setw(15) << "total normal" << std::setw(10) << std::setprecision(8) << std::dec << ps_nu[0] << std::endl;
    output << std::setw(15) << "total umklapp" << std::setw(10) << std::setprecision(8) << std::dec << ps_nu[1] << std::endl;
    output << std::setw(15) << "total AAA" << std::setw(10) << std::setprecision(8) << std::dec << ps_procs[0] << std::endl;
    output << std::setw(15) << "total AAO" << std::setw(10) << std::setprecision(8) << std::dec << ps_procs[1] << std::endl;
    output << std::setw(15) << "total AOO" << std::setw(10) << std::setprecision(8) << std::dec << ps_procs[2] << std::endl;
    output << std::setw(15) << "total OOO" << std::setw(10) << std::setprecision(8) << std::dec << ps_procs[3] << std::endl;
    output << "[AAPL_TOTAL_SCATTERING_PHASE_SPACE]STOP" << std::endl;
    output << "[AAPL_SCATTERING_PHASE_SPACE]START" << std::endl;
    for (int i = 0; i < nIQPs; i++) {
      for (int b = 0; b < nBranches; b++) {
        output << std::setw(17) << std::setprecision(10) << std::dec << ps_modes[i][b];
      }
      output << std::endl;
    }
    output << "[AAPL_SCATTERING_PHASE_SPACE]STOP" << std::endl;
    output << AFLOWIN_SEPARATION_LINE << std::endl;
    aurostd::stringstream2file(output, filename);
  }

  //writeGrueneisen/////////////////////////////////////////////////////////////
  // Outputs the temperature-dependent average Grueneisen parameters and the
  // mode Grueneisen parameters into a file.
  void TCONDCalculator::writeGrueneisen(const string& filename,
      const vector<double>& grueneisen_avg,
      const vector<vector<double> >& grueneisen_modes) {
    stringstream output;
    output << AFLOWIN_SEPARATION_LINE << std::endl;
    output << "[AAPL_GRUENEISEN]SYSTEM=" << _pc.getSystemName() << std::endl;
    output << "[AAPL_GRUENEISEN_AVERAGE]START" << std::endl;
    output << std::setiosflags(std::ios::right | std::ios::fixed | std::ios::showpoint);
    output << std::setw(8) << "# T (K)"
      << std::setw(23) << "Grueneisen parameter" << std::endl;
    for (uint t = 0; t < grueneisen_avg.size(); t++) {
      output << std::setw(8) << std::fixed << std::setprecision(2) << temperatures[t];
      output << std::setw(23) << std::setprecision(10) << std::dec << grueneisen_avg[t] << std::endl;
    }
    output << "[AAPL_GRUENEISEN_AVERAGE]STOP" << std::endl;
    output << "[AAPL_GRUENEISEN_MODE]START" << std::endl;
    for (int i = 0; i < nIQPs; i++) {
      for (int b = 0; b < nBranches; b++) {
        output << std::setw(17) << std::setprecision(10) << std::dec << grueneisen_modes[i][b];
      }
      output << std::endl;
    }
    output << "[AAPL_GRUENEISEN_MODE]STOP" << std::endl;
    output << AFLOWIN_SEPARATION_LINE << std::endl;
    aurostd::stringstream2file(output, filename);
  }

  //writeThermalConductivity////////////////////////////////////////////////////
  // Outputs the thermal conductivity tensor into a file.
  void TCONDCalculator::writeThermalConductivity(const string& filename) {
    stringstream output;

    // Header
    output << AFLOWIN_SEPARATION_LINE << std::endl;
    if (!_pc.getSystemName().empty()) {
      output << "[AAPL_THERMAL_CONDUCTIVITY]SYSTEM=" << _pc.getSystemName() << std::endl;
    }
    output << "[AAPL_THERMAL_CONDUCTIVITY]START" << std::endl;
    output << std::setw(8) << "# T (K)"
      << std::setw(75) << " "
      << "Thermal Conductivity (W/m*K)" << std::endl;
    string xyz[3] = {"x", "y", "z"};
    output << "#" << std::setw(8) << " ";
    for (int i = 0; i < 3; i++) {
      for (int j = 0; j < 3; j++) {
        output << std::setw(7) << " ";
        // Write columns first to make compatible with gnuplot
        string k = "k(" + xyz[j] + "," + xyz[i] + ")";
        output << k;
        output << std::setw(7) << " ";
      }
    }
    output << std::endl;

    // Body
    for (uint t = 0; t < temperatures.size(); t++) {
      output << std::setw(8) << std::fixed << std::setprecision(2) << temperatures[t];
      for (int i = 1; i < 4; i++) {
        for (int j = 1; j < 4; j++) {
          output << std::setw(2) << " ";
          // Write columns first to make compatible with gnuplot
          output << std::setprecision(10) << std::scientific << thermal_conductivity[t][j][i];
          output << std::setw(2) << " ";
        }
      }
      output << std::endl;
    }
    output << "[AAPL_THERMAL_CONDUCTIVITY]STOP" << std::endl;
    output << AFLOWIN_SEPARATION_LINE << std::endl;

    aurostd::stringstream2file(output, filename);
    if (!aurostd::FileExist(filename)) {
      string function = _AAPL_TCOND_ERR_PREFIX_ + "writeThermalConductivity";
      string message = "Could not write thermal conductivities to file.";
      throw xerror(_AFLOW_FILE_NAME_,function, message, _FILE_ERROR_);
    }
  }

}  // namespace apl<|MERGE_RESOLUTION|>--- conflicted
+++ resolved
@@ -42,7 +42,7 @@
 
 namespace apl {
 
-  //setupMPI////////////////////////////////////////////////////////////////////
+  //setupMPI//////////////////////////////////////////////////////////////////
   // Sets up an MPI calculation.
   vector<vector<int> > setupMPI(string message, Logger& log,
       int nproc, int& ncpus) {
@@ -56,7 +56,7 @@
     return getThreadDistribution(nproc, ncpus);
   }
 
-  //finishMPI///////////////////////////////////////////////////////////////////
+  //finishMPI/////////////////////////////////////////////////////////////////
   // Finishes the MPI progress bar and deletes the threads.
   void finishMPI(vector<std::thread*>& threads, Logger& log) {
     for (uint t = 0; t < threads.size(); t++) {
@@ -73,7 +73,7 @@
 
 namespace apl {
 
-  //Constructor/////////////////////////////////////////////////////////////////
+  //Constructor///////////////////////////////////////////////////////////////
   TCONDCalculator::TCONDCalculator(PhononCalculator& pc, QMesh& qm, 
       Logger& l, _aflags& a) : _pc(pc), _qm(qm), _logger(l), aflags(a) {
     free();
@@ -82,7 +82,7 @@
     nIQPs = _qm.getnIQPs();
   }
 
-  //Copy Constructor////////////////////////////////////////////////////////////
+  //Copy Constructor//////////////////////////////////////////////////////////
   TCONDCalculator::TCONDCalculator(const TCONDCalculator& that) : _pc(that._pc), _qm(that._qm), _logger(that._logger), aflags(that.aflags) {
     copy(that);
   }
@@ -108,12 +108,12 @@
     temperatures = that.temperatures;
   }
 
-  //Destructor//////////////////////////////////////////////////////////////////
+  //Destructor////////////////////////////////////////////////////////////////
   TCONDCalculator::~TCONDCalculator() {
     free();
   }
 
-  //free////////////////////////////////////////////////////////////////////////
+  //free//////////////////////////////////////////////////////////////////////
   void TCONDCalculator::free() {
     calc_options.clear();
     eigenvectors.clear();
@@ -132,7 +132,7 @@
     thermal_conductivity.clear();
   }
 
-  //clear///////////////////////////////////////////////////////////////////////
+  //clear/////////////////////////////////////////////////////////////////////
   void TCONDCalculator::clear(PhononCalculator& pc, QMesh& qm, Logger& l, _aflags& a) {
     TCONDCalculator that(pc, qm, l, a);
     copy(that);
@@ -144,7 +144,7 @@
 
 namespace apl {
 
-  //calculateThermalConductvity/////////////////////////////////////////////////
+  //calculateThermalConductvity///////////////////////////////////////////////
   // The main function that calculates the thermal conductivity tensor, the
   // Grueneisen parameters, and the scattering phase space.
   void TCONDCalculator::calculateThermalConductivity() {
@@ -170,22 +170,9 @@
     filename = aurostd::CleanFileName(aflags.Directory + "/" + DEFAULT_AAPL_FILE_PREFIX + DEFAULT_AAPL_GVEL_FILE);
     writeGroupVelocities(filename);
 
-<<<<<<< HEAD
-  // Grueneisen parameters
-  _logger << "Calculating Grueneisen parameters." << apl::endl;
-  vector<vector<vector<xcomplex<double> > > > phases = calculatePhases(false);
-  vector<vector<double> > grueneisen_modes = calculateModeGrueneisen(phases);
-  phases.clear();
-  vector<double> grueneisen_avg(temperatures.size());
-  for (uint t = 0; t < temperatures.size(); t++) {
-    grueneisen_avg[t] = calculateAverageGrueneisen(temperatures[t], grueneisen_modes);
-  }
-  filename = aurostd::CleanFileName(aflags.Directory + "/" + DEFAULT_AAPL_FILE_PREFIX + DEFAULT_AAPL_GRUENEISEN_FILE);
-  writeGrueneisen(filename, grueneisen_avg, grueneisen_modes);
-=======
     // Grueneisen parameters
     _logger << "Calculating Grueneisen parameters." << apl::endl;
-    vector<vector<vector<xcomplex<double> > > > phases = calculatePhases();
+    vector<vector<vector<xcomplex<double> > > > phases = calculatePhases(false);
     vector<vector<double> > grueneisen_modes = calculateModeGrueneisen(phases);
     phases.clear();
     vector<double> grueneisen_avg(temperatures.size());
@@ -197,37 +184,15 @@
 
     // Transition probabilities
     calculateTransitionProbabilities();
->>>>>>> ff316bec
 
     // Thermal conductivity tensor and scattering rates
     thermal_conductivity.assign(temperatures.size(), xmatrix<double>(3, 3));
     vector<vector<vector<double> > > rates_total, rates_anharm;
-    // Only need small groups for full BTE
-    vector<vector<int> > small_groups;
-    if (!calc_options.flag("RTA")) small_groups = calculateSmallGroups();
-
-<<<<<<< HEAD
-  // Thermal conductivity tensor and scattering rates
-  thermal_conductivity.assign(temperatures.size(), xmatrix<double>(3, 3));
-  vector<vector<vector<double> > > rates_total, rates_anharm;
-  // Only need little groups for full BTE
-  if (!calc_options.flag("RTA") && !_qm.littleGroupsCalculated()) _qm.calculateLittleGroups();
-
-  for (uint t = 0; t < temperatures.size(); t++) {
-    thermal_conductivity[t] = calculateThermalConductivityTensor(temperatures[t], rates_total, rates_anharm);
-  }
-
-  filename = aurostd::CleanFileName(aflags.Directory + "/" + DEFAULT_AAPL_FILE_PREFIX + DEFAULT_AAPL_RATES_FILE);
-  writeTempDepOutput(filename, "SCATTERING_RATES", "1/ps", temperatures, rates_total);
-  filename = aurostd::CleanFileName(aflags.Directory + "/" + DEFAULT_AAPL_FILE_PREFIX + DEFAULT_AAPL_RATES_3RD_FILE);
-  writeTempDepOutput(filename, "SCATTERING_RATES_ANHARMONIC", "1/ps", temperatures, rates_anharm);
-
-  filename = aurostd::CleanFileName(aflags.Directory + "/" + DEFAULT_AAPL_FILE_PREFIX + DEFAULT_AAPL_TCOND_FILE);
-  writeThermalConductivity(filename);
-}
-=======
+    // Only need little groups for full BTE
+    if (!calc_options.flag("RTA") && !_qm.littleGroupsCalculated()) _qm.calculateLittleGroups();
+
     for (uint t = 0; t < temperatures.size(); t++) {
-      thermal_conductivity[t] = calculateThermalConductivityTensor(temperatures[t], small_groups, rates_total, rates_anharm);
+      thermal_conductivity[t] = calculateThermalConductivityTensor(temperatures[t], rates_total, rates_anharm);
     }
 
     filename = aurostd::CleanFileName(aflags.Directory + "/" + DEFAULT_AAPL_FILE_PREFIX + DEFAULT_AAPL_RATES_FILE);
@@ -239,33 +204,13 @@
     writeThermalConductivity(filename);
   }
 
-  //calculateSmallGroups////////////////////////////////////////////////////////
-  // Calculates the small/little group for each irreducible q-point. These
-  // groups will be used to symmetrize the mean free displacement in the full
-  // BTE solution.
-  vector<vector<int> > TCONDCalculator::calculateSmallGroups() {
-    vector<vector<int> > small_groups(nIQPs, vector<int>(1, 0));  // Identity is always invariant
-    const vector<_sym_op>& symops = _qm.getReciprocalCell().pgroup;
-    const vector<int>& ibzqpts = _qm.getIbzqpts();
-    int q = -1;
-    for (int iq = 0; iq < nIQPs; iq++) {
-      q = ibzqpts[iq];
-      const xvector<double>& fpos = _qm.getQPoint(q).fpos;
-      for (uint isym = 1; isym < symops.size(); isym++) {
-        if (_qm.getQPointIndex(symops[isym].Uf * fpos) == q) small_groups[iq].push_back(isym);
-      }
-    }
-    return small_groups;
-  }
->>>>>>> ff316bec
-
 } // namespace apl
 
 /*********************** FREQUENCIES/GROUP VELOCITIES ***********************/
 
 namespace apl {
 
-  //calculateFrequenciesGroupVelocities/////////////////////////////////////////
+  //calculateFrequenciesGroupVelocities///////////////////////////////////////
   // Calculates the frequencies and group velocities for each q-point.
   // This function is mostly overhead, the actual calculation happens in
   // calculateFreqGvel.
@@ -297,36 +242,9 @@
     calculateFreqGvel(0, nQPs);
     _logger.finishProgressBar();
 #endif
-<<<<<<< HEAD
-}
-
-//calculateFreqGvel///////////////////////////////////////////////////////////
-// Calculates the frequencies and group velocities using the eigenvalue
-// solver implemented in apl::PhononCalculator.
-void TCONDCalculator::calculateFreqGvel(int startIndex, int endIndex) {
-  xmatrix<xcomplex<double> > eigen(nBranches, nBranches, 1, 1);
-  vector<xmatrix<xcomplex<double> > > dDynMat(3, eigen);
-  for (int q = startIndex; q < endIndex; q++) {
-    // Frequency
-    xvector<double> f = _pc.getFrequency(_qm.getQPoint(q).cpos, apl::THZ | apl::OMEGA,
-                                         eigenvectors[q], dDynMat);
-    freq[q] = aurostd::xvector2vector(f);  // Convert to vector to have same indexing as gvel
-    // Group velocity
-    for (int br = 0; br < nBranches; br++) {
-      if (freq[q][br] > _AFLOW_APL_EPS_) {
-        xvector<xcomplex<double> > eigenvec = eigenvectors[q].getcol(br+1);
-        xvector<xcomplex<double> > eigenvec_conj = conj(eigenvec);
-        for (int i = 1; i < 4; i++) {
-          xcomplex<double> integral = eigenvec_conj * (dDynMat[i-1] * eigenvec);
-          gvel[q][br][i] = au2nmTHz * integral.re/(2.0 * freq[q][br]);
-        }
-      } else {
-        for (int i = 1; i < 4; i++) {
-          gvel[q][br][i] = 0.0;
-=======
-  }
-
-  //calculateFreqGvel///////////////////////////////////////////////////////////
+  }
+
+  //calculateFreqGvel/////////////////////////////////////////////////////////
   // Calculates the frequencies and group velocities using the eigenvalue
   // solver implemented in apl::PhononCalculator.
   void TCONDCalculator::calculateFreqGvel(int startIndex, int endIndex) {
@@ -344,13 +262,12 @@
           xvector<xcomplex<double> > eigenvec_conj = conj(eigenvec);
           for (int i = 1; i < 4; i++) {
             xcomplex<double> integral = eigenvec_conj * (dDynMat[i-1] * eigenvec);
-            gvel[q][br][i] = au2THz * integral.re/(2.0 * freq[q][br]);
+            gvel[q][br][i] = au2nmTHz * integral.re/(2.0 * freq[q][br]);
           }
         } else {
           for (int i = 1; i < 4; i++) {
             gvel[q][br][i] = 0.0;
           }
->>>>>>> ff316bec
         }
       }
       _logger.updateProgressBar(1.0/(nQPs - 1));
@@ -363,7 +280,7 @@
 
 namespace apl {
 
-  //calculateModeGrueneisen/////////////////////////////////////////////////////
+  //calculateModeGrueneisen///////////////////////////////////////////////////
   // Calculates the Grueneisen parameters for each mode.
   vector<vector<double> > TCONDCalculator::calculateModeGrueneisen(const vector<vector<vector<xcomplex<double> > > >& phases) {
     // Prepare and precompute
@@ -448,7 +365,7 @@
               g_mode.im += ifc_prod * (prefactor.re * eigenprods[e][crt].im + prefactor.im * eigenprods[e][crt].re);
             }
           }
-          g_mode *= -10.0*au2THz/(6.0 * std::pow(freq[q][br], 2));
+          g_mode *= -10.0 * au2nmTHz/(6.0 * std::pow(freq[q][br], 2));
           if (g_mode.im > _AFLOW_APL_EPS_) {  // _ZERO_TOL_ is too tight
             _logger << apl::warning << " Grueneisen parameter at mode "
               << iq << ", " << br << " is not real ("
@@ -458,25 +375,13 @@
         } else {
           grueneisen[iq][br] = 0.0;
         }
-<<<<<<< HEAD
-        g_mode *= -10.0 * au2nmTHz/(6.0 * std::pow(freq[q][br], 2));
-        if (g_mode.im > _AFLOW_APL_EPS_) {  // _ZERO_TOL_ is too tight
-          _logger << apl::warning << " Grueneisen parameter at mode "
-                                  << iq << ", " << br << " is not real ("
-                                  << g_mode.re << ", " << g_mode.im << ")." << apl::endl;
-        }
-        grueneisen[iq][br] = g_mode.re;
-      } else {
-        grueneisen[iq][br] = 0.0;
-=======
->>>>>>> ff316bec
       }
     }
 
     return grueneisen;
   }
 
-  //calculateAverageGrueneisen//////////////////////////////////////////////////
+  //calculateAverageGrueneisen////////////////////////////////////////////////
   // Calculates the average Grueneisen parameter for a specific temperature.
   double TCONDCalculator::calculateAverageGrueneisen(double T,
       const vector<vector<double> >& grueneisen_modes) {
@@ -504,7 +409,7 @@
 
 namespace apl {
 
-  //calculateTransitionProbabilities////////////////////////////////////////////
+  //calculateTransitionProbabilities//////////////////////////////////////////
   // Calculates the transition probabilities for three-phonon, isotope, and
   // boundary scattering. Also calculates the scattering phase space.
   void TCONDCalculator::calculateTransitionProbabilities() {
@@ -593,11 +498,11 @@
     }
   }
 
-  //calculatePhases/////////////////////////////////////////////////////////////
-  // Calculates the phase factors for each atom in the supercell. The conjugate
-  // is used for the scattering matrices whereas the non-conjugate is used for
-  // the Grueneisen parameters. Calculating the phases ahead of time decreases
-  // runtime considerably.
+  //calculatePhases///////////////////////////////////////////////////////////
+  // Calculates the phase factors for each atom in the supercell. The
+  // conjugate is used for the scattering matrices whereas the non-conjugate
+  // is used for the Grueneisen parameters. Calculating the phases ahead of
+  // time decreases runtime considerably.
   vector<vector<vector<xcomplex<double> > > > TCONDCalculator::calculatePhases(bool conjugate) {
     const xstructure& scell = _pc.getSuperCellStructure();
     const xstructure& pcell = _pc.getInputCellStructure();
@@ -627,109 +532,11 @@
     return phases;
   }
 
-<<<<<<< HEAD
-  // Cartesian indices to avoid running xcombos multiple times
-  const vector<vector<double> >& ifcs = _pc._anharmonicIFCs[0].force_constants;
-  vector<vector<int> > cart_indices;
-  aurostd::xcombos cart(3, 3, 'E', true);
-  while (cart.increment()) cart_indices.push_back(cart.getCombo());
-  uint ncart = cart_indices.size();
-
-  // Branch indices to avoid running xcombos multiple times
-  vector<vector<int> > branches;
-  aurostd::xcombos branch_combos(nBranches, 3, 'E', true);
-  while (branch_combos.increment()) branches.push_back(branch_combos.getCombo());
-  uint nbr = branches.size();
-
-  // Units are chosen so that probabilities are in THz (1/ps)
-  const double probability_prefactor = std::pow(au2nmTHz * 10.0, 2) * PLANCKSCONSTANTAMU_hbar_THz * PI/4.0;
-  const double ps_prefactor = 2.0/(3.0 * std::pow(nBranches, 3) * nQPs);
-
-  // Prepare precomputation of eigenvalue products
-  int natoms = (int) _pc.getInputCellStructure().atoms.size();
-  vector<int> atpowers(3, 1);
-  vector<vector<int> > at_eigen;
-  aurostd::xcombos at_combos(natoms, 3, 'E' , true);
-  while (at_combos.increment()) at_eigen.push_back(at_combos.getCombo());
-  uint nateigen = at_eigen.size();
-  vector<vector<xcomplex<double> > > eigenprods(nateigen, vector<xcomplex<double> >(ncart));
-  for (int j = 0; j < 2; j++) atpowers[j] = aurostd::powint(natoms, 2 - j);
-
-  // Precompute the indices of -q to use for inversion symmetry
-  vector<int> q_minus(nQPs);
-  for (int q = 0; q < nQPs; q++) q_minus[q] = _qm.getQPointIndex(-_qm.getQPoint(q).fpos);
-
-  // Initialize variables
-  xcomplex<double> matrix, prefactor, eigen;
-  vector<vector<double> > weights(3, vector<double>(nQPs)), frequencies(3, vector<double>(nQPs));
-  vector<int> qpts(3), proc(2), lastq(nQPs);
-  int iat = 0, j = 0, e = 0, q = 0, p = 0, w = 0, lq = 0, b = 0;
-  uint c = 0, crt = 0, br = 0;
-  double transprob = 0.0, freq_ref = 0.0, prod = 0.0;
-  bool calc = true;
-
-  // Start calculation
-  for (int i = startIndex; i < endIndex; i++) {
-    qpts[0] = _qm.getIbzqpts()[i];
-    // Get the q-point q" that fulfills q - q' - q" = G. Due to the inversion
-    // symmetry of the q-point grid, q + q' - q" = G does not need to be
-    // evaluated since for each q' there is also a (-q') on the grid.
-    for (q = 0; q < nQPs; q++) lastq[q] = _qm.getQPointIndex(_qm.getQPoint(qpts[0]).fpos - _qm.getQPoint(q).fpos);
-
-    for (br = 0; br < nbr; br++) {
-      freq_ref = freq[qpts[0]][branches[br][0]];
-      // Prepare weight calculation for d(w +/- w' - w"). The first two terms
-      // describe the + process whereas the last term describes the - process.
-      // The + process requires two calculations to exploit transposition
-      // symmetry as d(w + w'- w") and d(w + w" - w') in general do not have
-      // the same weight.
-      for (q = 0; q < nQPs; q++) {
-        lq = lastq[q];
-        frequencies[0][q] = -freq[q][branches[br][1]] + freq[lq][branches[br][2]];
-        frequencies[1][q] = freq[q][branches[br][1]] - freq[lq][branches[br][2]];
-        frequencies[2][q] = freq[q][branches[br][1]] + freq[lq][branches[br][2]];
-      }
-        
-      for (j = 0; j < 3; j++) getWeightsLT(_lt, freq_ref, frequencies[j], weights[j]);
-
-      for (q = 0; q < nQPs; q++) {
-        lq = lastq[q];
-        // Transposition symmetry: only use the processes that are unique permuations
-        calc = (q < lq);
-        // If the integration weights of all scattering processes are zero,
-        // there is no need to calculate the scattering matrix.
-        if (calc) {
-          for (j = 0; j < 3; j++) {
-            if (weights[j][q] > _ZERO_TOL_) break;
-          }
-          calc = (j < 3);
-        }
-        // Calculate contributions to the scattering phase space
-        if (calc) {
-          qpts[1] = q;
-          qpts[2] = lq;
-          p = 0;
-          for (j = 0; j < 3; j++) {
-            if (branches[br][j] > 2) p++;
-          }
-          phase_space[i][branches[br][0]][p][0] += weights[0][q];
-          phase_space[i][branches[br][0]][p][0] += weights[1][q];
-          // No need for the factor 1/2 since permutations are eliminated.
-          // This intrinsically prevents double-counting.
-          phase_space[i][branches[br][0]][p][1] += weights[2][q];
-          // If any frequency in the process is zero or not real, the process
-          // contribute to the thermal conductivity tensor (they do contribute
-          // to the scattering phase space though).
-          for (j = 0; j < 3; j++) {
-            if (freq[qpts[j]][branches[br][j]] < _AFLOW_APL_EPS_) break;
-          }
-          calc = (j == 3);
-=======
-  //calculateTransitionProbabilitiesPhonon//////////////////////////////////////
-  // Calculates the intrinsic transition probabilities and the scattering phase
-  // space for three-phonon scattering processes. It uses the inversion symmetry
-  // of the q-point grid and the transposition symmetry of the scattering matrix
-  // elements to reduce the computational cost.
+  //calculateTransitionProbabilitiesPhonon////////////////////////////////////
+  // Calculates the intrinsic transition probabilities and the scattering
+  // phase space for three-phonon scattering processes. It uses the inversion
+  // symmetry of the q-point grid and the transposition symmetry of the
+  // scattering matrix elements to reduce the computational cost.
   void TCONDCalculator::calculateTransitionProbabilitiesPhonon(int startIndex, int endIndex, const LTMethod& _lt,
       vector<vector<vector<vector<double> > > >& phase_space,
       const vector<vector<vector<xcomplex<double> > > >& phases) {
@@ -760,7 +567,7 @@
     uint nbr = branches.size();
 
     // Units are chosen so that probabilities are in THz (1/ps)
-    const double probability_prefactor = std::pow(au2THz * 10.0, 2) * PLANCKSCONSTANTAMU_hbar_THz * PI/4.0;
+    const double probability_prefactor = std::pow(au2nmTHz * 10.0, 2) * PLANCKSCONSTANTAMU_hbar_THz * PI/4.0;
     const double ps_prefactor = 2.0/(3.0 * std::pow(nBranches, 3) * nQPs);
 
     // Prepare precomputation of eigenvalue products
@@ -806,7 +613,6 @@
           frequencies[0][q] = -freq[q][branches[br][1]] + freq[lq][branches[br][2]];
           frequencies[1][q] = freq[q][branches[br][1]] - freq[lq][branches[br][2]];
           frequencies[2][q] = freq[q][branches[br][1]] + freq[lq][branches[br][2]];
->>>>>>> ff316bec
         }
 
         for (j = 0; j < 3; j++) getWeightsLT(_lt, freq_ref, frequencies[j], weights[j]);
@@ -934,9 +740,9 @@
     }
   }
 
-  //calculateTransitionProbabilitiesIsotope/////////////////////////////////////
-  // Calculates the intrinsic transition probabilities/scattering rates of the
-  // isotope scattering processes.
+  //calculateTransitionProbabilitiesIsotope///////////////////////////////////
+  // Calculates the intrinsic transition probabilities/scattering rates of
+  // the isotope scattering processes.
   void TCONDCalculator::calculateTransitionProbabilitiesIsotope(int startIndex, int endIndex, const LTMethod& _lt) {
     // Prepare
     const xstructure& pcell = _pc.getInputCellStructure();
@@ -994,9 +800,9 @@
     }
   }
 
-  // calculateTransitionProbabilitiesBoundary///////////////////////////////////
-  // Calculates the intrinsic transition probabilities/scattering rates of the
-  // grain boundary scattering processes.
+  // calculateTransitionProbabilitiesBoundary/////////////////////////////////
+  // Calculates the intrinsic transition probabilities/scattering rates of
+  // the grain boundary scattering processes.
   vector<vector<double> > TCONDCalculator::calculateTransitionProbabilitiesBoundary() {
     int br = 0, iq = 0, q = 0;
     vector<vector<double> > rates(nIQPs, vector<double>(nBranches));
@@ -1012,10 +818,10 @@
     return rates;
   }
 
-  //getWeightsLT////////////////////////////////////////////////////////////////
+  //getWeightsLT//////////////////////////////////////////////////////////////
   // Calculate the integration weights using the linear tetrahedron method.
-  // fij is a helper function that speeds up the calculation. It is not part of
-  // the class to allow for more efficient inlining.
+  // fij is a helper function that speeds up the calculation. It is not part
+  // of the class to allow for more efficient inlining.
   // Moving this function into the LTMethod class caused a significant runtime
   // increase, so it should stay here until the speed issues can be resolved.
   double fij(double fi, double fj, double f) {
@@ -1118,9 +924,9 @@
 
 namespace apl {
 
-  //getProcess//////////////////////////////////////////////////////////////////
-  // Information on scattering processes is stored in a sparse vector with only
-  // one index for sign and q-points, and one for branches. This function
+  //getProcess////////////////////////////////////////////////////////////////
+  // Information on scattering processes is stored in a sparse vector with
+  // only one index for sign and q-points, and one for branches. This function
   // restores the full information.
   void TCONDCalculator::getProcess(const vector<int>& process, vector<int>& qpts,
       vector<int>& branches, int& sign) {
@@ -1147,56 +953,12 @@
     }
     branches[2] = br;
   }
-<<<<<<< HEAD
-  branches[2] = br;
-}
-
-//calculateThermalConductivityTensor//////////////////////////////////////////
-// Calculates the thermal conductivity tensor, and the total and anharmonic
-// scattering rates for a specific temperature. The rates are passed by
-// reference so that they can be written into output files later.
-xmatrix<double> TCONDCalculator::calculateThermalConductivityTensor(double T,
-                                                                    vector<vector<vector<double> > >& rates_total,
-                                                                    vector<vector<vector<double> > >& rates_anharm) {
-  _logger << "Calculating thermal conductivity for " << T << " K." << apl::endl;
-  // Bose-Einstein distribution
-  vector<vector<double> > occ = getOccupationNumbers(T);
-
-  _logger << "Calculating scattering rates." << apl::endl;
-  vector<vector<double> > rates = calculateTotalRates(occ, rates_anharm);
-  rates_total.push_back(rates);
-
-  _logger << "Calculating RTA" << apl::endl;
-  vector<vector<xvector<double> > > mfd = getMeanFreeDispRTA(rates);
-  xmatrix<double> tcond = calcTCOND(T, occ, mfd); // RTA solution
-
-  // Iteration for the full BTE.
-  if (!calc_options.flag("RTA")) {
-    xmatrix<double> tcond_prev(3, 3), diff(3, 3);
-    int num_iter = 1;
-    double norm = 0.0;
-    _logger << "Begin SCF for the Boltzmann transport equation." << apl::endl;
-    std::cout << std::setiosflags(std::ios::fixed | std::ios::right);
-    std::cout << std::setw(15) << "Iteration";
-    std::cout << std::setiosflags(std::ios::fixed | std::ios::right);
-    std::cout << std::setw(25) << "Rel. Change in Norm" << std::endl;
-    do {
-      tcond_prev = tcond;
-      getMeanFreeDispFull(rates, occ, mfd);
-
-      tcond = calcTCOND(T, occ, mfd);
-      // Calculate relative changes to the Frobenius norm instead of just
-      // the norm. That way, less iterations for high thermal conductivity
-      // materials are required.
-      norm = frobenius_norm(tcond_prev - tcond)/frobenius_norm(tcond_prev);
-=======
-
-  //calculateThermalConductivityTensor//////////////////////////////////////////
+
+  //calculateThermalConductivityTensor////////////////////////////////////////
   // Calculates the thermal conductivity tensor, and the total and anharmonic
   // scattering rates for a specific temperature. The rates are passed by
   // reference so that they can be written into output files later.
   xmatrix<double> TCONDCalculator::calculateThermalConductivityTensor(double T,
-      const vector<vector<int> >& small_groups,
       vector<vector<vector<double> > >& rates_total,
       vector<vector<vector<double> > >& rates_anharm) {
     _logger << "Calculating thermal conductivity for " << T << " K." << apl::endl;
@@ -1217,14 +979,13 @@
       int num_iter = 1;
       double norm = 0.0;
       _logger << "Begin SCF for the Boltzmann transport equation." << apl::endl;
->>>>>>> ff316bec
       std::cout << std::setiosflags(std::ios::fixed | std::ios::right);
       std::cout << std::setw(15) << "Iteration";
       std::cout << std::setiosflags(std::ios::fixed | std::ios::right);
       std::cout << std::setw(25) << "Rel. Change in Norm" << std::endl;
       do {
         tcond_prev = tcond;
-        getMeanFreeDispFull(rates, small_groups, occ, mfd);
+        getMeanFreeDispFull(rates, occ, mfd);
 
         tcond = calcTCOND(T, occ, mfd);
         // Calculate relative changes to the Frobenius norm instead of just
@@ -1248,7 +1009,7 @@
     return tcond;
   }
 
-  //getOccupationNumbers////////////////////////////////////////////////////////
+  //getOccupationNumbers//////////////////////////////////////////////////////
   // Calculates the Bose-Einstein distribution for all phonons at a specific
   // temperature.
   vector<vector<double> > TCONDCalculator::getOccupationNumbers(double T) {
@@ -1261,8 +1022,9 @@
     return occ;
   }
 
-  //getOccupationTerm///////////////////////////////////////////////////////////
-  // Calculates the temperature-dependent prefactor for each scattering process.
+  //getOccupationTerm/////////////////////////////////////////////////////////
+  // Calculates the temperature-dependent prefactor for each scattering
+  // process.
   double TCONDCalculator::getOccupationTerm(const vector<vector<double> >& occ, int sign,
       const vector<int>& qpts, const vector<int>& branches) {
     if (sign) {  // -
@@ -1273,9 +1035,9 @@
   }
 
 
-  //calculateTotalRates/////////////////////////////////////////////////////////
-  // Calculates the total scattering rates based on three-phonon, isotope, and
-  // boundary scattering.
+  //calculateTotalRates///////////////////////////////////////////////////////
+  // Calculates the total scattering rates based on three-phonon, isotope,
+  // and boundary scattering.
   vector<vector<double> > TCONDCalculator::calculateTotalRates(const vector<vector<double> >& occ,
       vector<vector<vector<double> > >& rates_anharm) {
     vector<vector<double> > rates = calculateAnharmonicRates(occ);
@@ -1300,7 +1062,7 @@
     return rates;
   }
 
-  //calculateAnharmonicRates////////////////////////////////////////////////////
+  //calculateAnharmonicRates//////////////////////////////////////////////////
   // Calculates the three-phonon scattering rates for a specific temperature.
   // Since there are a lot of processes, threading makes the calculation
   // significantly faster.
@@ -1342,7 +1104,7 @@
     }
   }
 
-  //getMeanFreeDispRTA//////////////////////////////////////////////////////////
+  //getMeanFreeDispRTA////////////////////////////////////////////////////////
   // Calculates the mean free displacement vector for the RTA.
   vector<vector<xvector<double> > > TCONDCalculator::getMeanFreeDispRTA(const vector<vector<double> >& rates) {
     xvector<double> xvec(3);
@@ -1359,7 +1121,7 @@
     return mfd;
   }
 
-  //calcTCOND///////////////////////////////////////////////////////////////////
+  //calcTCOND/////////////////////////////////////////////////////////////////
   // Calculates the thermal conductivity tensor.
   xmatrix<double> TCONDCalculator::calcTCOND(double T, const vector<vector<double> >& occ,
       const vector<vector<xvector<double> > >& mfd) {
@@ -1389,31 +1151,15 @@
     tcond = prefactor * tcond;
     return tcond;
   }
-<<<<<<< HEAD
-  tcond = prefactor * tcond;
-  return tcond;
-}
-
-//getMeanFreeDispFull/////////////////////////////////////////////////////////
-// Calculates/corrects the mean free displacement vector for the iterative
-// solution of the BTE. Since there are a lot of processes, threading speeds
-// up the calculations considerably.
-void TCONDCalculator::getMeanFreeDispFull(const vector<vector<double> >& rates,
-                                          const vector<vector<double> >& occ,
-                                          vector<vector<xvector<double> > >& mfd) {
-  // MPI variables
-=======
-
-  //getMeanFreeDispFull/////////////////////////////////////////////////////////
+
+  //getMeanFreeDispFull///////////////////////////////////////////////////////
   // Calculates/corrects the mean free displacement vector for the iterative
-  // solution of the BTE. Since there are a lot of processes, threading speeds
-  // up the calculations considerably.
+  // solution of the BTE. Since there are a lot of processes, threading
+  // speeds up the calculations considerably.
   void TCONDCalculator::getMeanFreeDispFull(const vector<vector<double> >& rates,
-      const vector<vector<int> >& small_groups,
       const vector<vector<double> >& occ,
       vector<vector<xvector<double> > >& mfd) {
     // MPI variables
->>>>>>> ff316bec
 #ifdef AFLOW_APL_MULTITHREADS_ENABLE
     int ncpus = 1;
     _pc.get_NCPUS(ncpus);
@@ -1423,73 +1169,29 @@
 
     vector<vector<xvector<double> > > delta(nIQPs, vector<xvector<double> >(nBranches, xvector<double>(3)));
 #ifdef AFLOW_APL_MULTITHREADS_ENABLE
-<<<<<<< HEAD
-  thread_dist = getThreadDistribution(nIQPs, ncpus);
-  threads.clear();
-  for (int icpu = 0; icpu < ncpus; icpu++) {
-    threads.push_back(new std::thread(&TCONDCalculator::calculateDelta, this,
-                                      thread_dist[icpu][0], thread_dist[icpu][1], 
-                                      std::ref(occ), std::ref(mfd), std::ref(delta)));
-  }
-  for (int icpu = 0; icpu < ncpus; icpu++) {
-    threads[icpu]->join();
-    delete threads[icpu];
-  }
-#else
-  calculateDelta(0, nIQPs, occ, mfd, delta);
-#endif
-
-  correctMFD(rates, delta, mfd);
-}
-
-//calculateDelta//////////////////////////////////////////////////////////////
-// Calculates the correction vector (delta) to the mean free displacement.
-// Only irreducible q-points need to be calculated since deltas of equivalent
-// q-points are related by symmetry.
-void TCONDCalculator::calculateDelta(int startIndex, int endIndex, 
-                                     const vector<vector<double> >& occ,
-                                     const vector<vector<xvector<double> > >& mfd,
-                                     vector<vector<xvector<double> > >& delta) {
-  xvector<double> correction(3);
-  vector<int> qpts(3), branches(3);
-  int sign = -1;
-
-  for (int i = startIndex; i < endIndex; i++) {
-    qpts[0] = _qm.getIbzqpts()[i];
-    for (uint p = 0, nprocs = processes[i].size(); p < nprocs; p++) {
-      getProcess(processes[i][p], qpts, branches, sign);
-      correction = mfd[qpts[2]][branches[2]];
-      if (processes[i][p][0] < 0) correction += mfd[qpts[1]][branches[1]];
-      else correction -= mfd[qpts[1]][branches[1]];
-      correction *= getOccupationTerm(occ, sign, qpts, branches);
-      delta[i][branches[0]] += intr_trans_probs[i][p] * correction;
-    }
-=======
     thread_dist = getThreadDistribution(nIQPs, ncpus);
     threads.clear();
     for (int icpu = 0; icpu < ncpus; icpu++) {
       threads.push_back(new std::thread(&TCONDCalculator::calculateDelta, this,
             thread_dist[icpu][0], thread_dist[icpu][1], 
-            std::ref(small_groups), std::ref(occ), std::ref(mfd), std::ref(delta)));
+            std::ref(occ), std::ref(mfd), std::ref(delta)));
     }
     for (int icpu = 0; icpu < ncpus; icpu++) {
       threads[icpu]->join();
       delete threads[icpu];
     }
 #else
-    calculateDelta(0, nIQPs, small_groups, occ, mfd, delta);
+    calculateDelta(0, nIQPs, occ, mfd, delta);
 #endif
 
     correctMFD(rates, delta, mfd);
   }
->>>>>>> ff316bec
-
-  //calculateDelta//////////////////////////////////////////////////////////////
+
+  //calculateDelta////////////////////////////////////////////////////////////
   // Calculates the correction vector (delta) to the mean free displacement.
-  // Only irreducible q-points need to be calculated since deltas of equivalent
-  // q-points are related by symmetry.
+  // Only irreducible q-points need to be calculated since deltas of
+  // equivalent q-points are related by symmetry.
   void TCONDCalculator::calculateDelta(int startIndex, int endIndex, 
-      const vector<vector<int> >& small_groups,
       const vector<vector<double> >& occ,
       const vector<vector<xvector<double> > >& mfd,
       vector<vector<xvector<double> > >& delta) {
@@ -1508,21 +1210,6 @@
         delta[i][branches[0]] += intr_trans_probs[i][p] * correction;
       }
 
-<<<<<<< HEAD
-    // Symmetrize
-    int symop = 0;
-    const vector<_sym_op>& pgroup = _qm.getReciprocalCell().pgroup;
-    xmatrix<double> Uc(3, 3);
-    const vector<int>& little_group = _qm.getLittleGroup(i);
-    uint nsym = little_group.size();
-    for (uint isym = 0; isym < nsym; isym++) {
-      symop = little_group[isym];
-      Uc += pgroup[symop].Uc;
-    }
-    Uc = 1.0/nsym * Uc;
-    for (int br = 0; br < nBranches; br++) {
-      delta[i][br] = Uc * delta[i][br];
-=======
       if (calc_options.flag("ISOTOPE")) {
         int q2 = 0, br1 = 0, br2 = 0;
         for (uint p = 0, nprocs = processes_iso[i].size(); p < nprocs; p++) {
@@ -1537,20 +1224,20 @@
       int symop = 0;
       const vector<_sym_op>& pgroup = _qm.getReciprocalCell().pgroup;
       xmatrix<double> Uc(3, 3);
-      uint nsym = small_groups[i].size();
+      const vector<int>& little_group = _qm.getLittleGroup(i);
+      uint nsym = little_group.size();
       for (uint isym = 0; isym < nsym; isym++) {
-        symop = small_groups[i][isym];
+        symop = little_group[isym];
         Uc += pgroup[symop].Uc;
       }
       Uc = 1.0/nsym * Uc;
       for (int br = 0; br < nBranches; br++) {
         delta[i][br] = Uc * delta[i][br];
       }
->>>>>>> ff316bec
-    }
-  }
-
-  //correctMFD//////////////////////////////////////////////////////////////////
+    }
+  }
+
+  //correctMFD////////////////////////////////////////////////////////////////
   // Corrects the mean free displacement vectors of all phonon modes.
   void TCONDCalculator::correctMFD(const vector<vector<double> >& rates,
       const vector<vector<xvector<double> > >& delta,
@@ -1574,7 +1261,7 @@
 
 namespace apl {
 
-  //writeTempIndepOutput////////////////////////////////////////////////////////
+  //writeTempIndepOutput//////////////////////////////////////////////////////
   // Writes temperature-independent output files.
   void TCONDCalculator::writeTempIndepOutput(const string& filename, string keyword,
       const string& unit, const vector<vector<double> >& data) {
@@ -1602,7 +1289,7 @@
     }
   }
 
-  //writeTempDepOutput//////////////////////////////////////////////////////////
+  //writeTempDepOutput////////////////////////////////////////////////////////
   // Writes temperature-dependent output files.
   void TCONDCalculator::writeTempDepOutput(const string& filename, string keyword, const string& unit,
       const vector<double>& temps, const vector<vector<vector<double> > >& data) {
@@ -1631,9 +1318,9 @@
     }
   }
 
-  //writeDataBlock//////////////////////////////////////////////////////////////
-  // Writes a block of data for each phonon mode into a stream. Used by output
-  // file writers.
+  //writeDataBlock////////////////////////////////////////////////////////////
+  // Writes a block of data for each phonon mode into a stream. Used by
+  // output file writers.
   void TCONDCalculator::writeDataBlock(stringstream& output,
       const vector<vector<double> >& data) {
     for (uint q = 0; q < data.size(); q++) {
@@ -1647,7 +1334,7 @@
     }
   }
 
-  //writeGroupVelocities////////////////////////////////////////////////////////
+  //writeGroupVelocities//////////////////////////////////////////////////////
   // Writes the group velocities into a file. Each row belongs to a q-point,
   // and each column triplet belongs to a phonon branch.
   void TCONDCalculator::writeGroupVelocities(const string& filename) {
@@ -1690,7 +1377,7 @@
     }
   }
 
-  //writePhaseSpace/////////////////////////////////////////////////////////////
+  //writePhaseSpace///////////////////////////////////////////////////////////
   // Writes the scattering phase space into an output file. Numbers are
   // converted into fs to get "nicer" numbers. OOO should be zero, but it is
   // output regardless in case there is a problem.
@@ -1740,7 +1427,7 @@
     aurostd::stringstream2file(output, filename);
   }
 
-  //writeGrueneisen/////////////////////////////////////////////////////////////
+  //writeGrueneisen///////////////////////////////////////////////////////////
   // Outputs the temperature-dependent average Grueneisen parameters and the
   // mode Grueneisen parameters into a file.
   void TCONDCalculator::writeGrueneisen(const string& filename,
