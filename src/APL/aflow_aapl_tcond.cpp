// ***************************************************************************
// *                                                                         *
// *           Aflow STEFANO CURTAROLO - Duke University 2003-2020           *
// *            Aflow MARCO ESTERS - Duke University 2019-2020               *
// *                                                                         *
// ***************************************************************************
// Written by Marco Esters, 2019.
//
// This class calculates the thermal conductivity of a material using the
// Boltzmann Transport Equation (BTE).

#include "aflow_apl.h"

// Some parts are written within the C++0x support in GCC, especially std::thread,
// which is implemented in gcc 4.4 and higher. For multithreads with std::thread see:
// http://www.justsoftwaresolutions.co.uk/threading/multithreading-in-c++0x-part-1-starting-threads.html
#if GCC_VERSION >= 40400
#define AFLOW_APL_MULTITHREADS_ENABLE
#include <thread>
#include <mutex>
#else
#warning "The multithread parts of APL will not be included, since they need gcc 4.4 and higher (C++0x support)."
#endif

#define _DEBUG_AAPL_TCOND_ false

// String constants for file output and exception handling
static const string _AAPL_TCOND_ERR_PREFIX_ = "apl::TCONDCalculator::";
static const string _AAPL_TCOND_MODULE_ = "AAPL";

static const int max_iter = 250;  // Maximum number of iterations for the iterative BTE solution
static const aurostd::xcomplex<double> iONE(0.0, 1.0);  // imaginary number
static const double TCOND_ITER_THRESHOLD = 1e-4;  // Convergence criterion for thermal conductivity
static unsigned long long int progress_bar_counter = 0;

using aurostd::xcomplex;
using aurostd::xmatrix;
using aurostd::xvector;
using aurostd::xerror;
using std::vector;

/************************** CONSTRUCTOR/DESTRUCTOR **************************/

namespace apl {

  //Constructor///////////////////////////////////////////////////////////////
  TCONDCalculator::TCONDCalculator() {
    free();
  }

  TCONDCalculator::TCONDCalculator(PhononCalculator& pc, const aurostd::xoption& opts) {
    _pc = &pc;
    _qm = &_pc->getQMesh();  // This pointer is only defined to make the code more readable
    _pc_set = true;
    initialize(opts);
  }

  //Copy Constructor//////////////////////////////////////////////////////////
  TCONDCalculator::TCONDCalculator(const TCONDCalculator& that) {
    if (this != &that) free();
    copy(that);
  }

  TCONDCalculator& TCONDCalculator::operator=(const TCONDCalculator& that) {
    if (this != &that) free();
    copy(that);
    return *this;
  }

  void TCONDCalculator::copy(const TCONDCalculator& that) {
    if (this == &that) return;
    boundary_grain_size = that.boundary_grain_size;
    calc_boundary = that.boundary_grain_size;
    calc_cumulative = that.calc_cumulative;
    calc_isotope = that.calc_isotope;
    calc_rta_only = that.calc_rta_only;
    eigenvectors = that.eigenvectors;
    freq = that.freq;
    grueneisen_avg = that.grueneisen_avg;
    grueneisen_mode = that.grueneisen_mode;
    gvel = that.gvel;
    _initialized = that._initialized;
    intr_trans_probs = that.intr_trans_probs;
    intr_trans_probs_iso = that.intr_trans_probs_iso;
    nBranches = that.nBranches;
    nIQPs = that.nIQPs;
    nQPs = that.nQPs;
    _pc = that._pc;
    _pc_set = that._pc_set;
    phase_space = that.phase_space;
    processes = that.processes;
    processes_iso = that.processes_iso;
    _qm = that._qm;
    scattering_rates_anharm = that.scattering_rates_anharm;
    scattering_rates_boundary = that.scattering_rates_boundary;
    scattering_rates_isotope = that.scattering_rates_isotope;
    scattering_rates_total = that.scattering_rates_total;
    temperatures = that.temperatures;
    thermal_conductivity = that.thermal_conductivity;
  }

  //Destructor////////////////////////////////////////////////////////////////
  TCONDCalculator::~TCONDCalculator() {
    free();
  }

  //free//////////////////////////////////////////////////////////////////////
  void TCONDCalculator::free() {
    boundary_grain_size = 0.0;
    calc_boundary = false;
    calc_cumulative = false;
    calc_isotope = false;
    calc_rta_only = false;
    eigenvectors.clear();
    freq.clear();
    grueneisen_avg.clear();
    grueneisen_mode.clear();
    gvel.clear();
    _initialized = false;
    intr_trans_probs.clear();
    intr_trans_probs_iso.clear();
    nBranches = 0;
    nIQPs = 0;
    nQPs = 0;
    _pc = NULL;
    _pc_set = false;
    phase_space.clear();
    processes.clear();
    processes_iso.clear();
    _qm = NULL;
    scattering_rates_anharm.clear();
    scattering_rates_boundary.clear();
    scattering_rates_isotope.clear();
    scattering_rates_total.clear();
    temperatures.clear();
    thermal_conductivity.clear();
  }

  //clear/////////////////////////////////////////////////////////////////////
  void TCONDCalculator::clear(PhononCalculator& pc) {
    free();
    _pc = &pc;
    _qm = &_pc->getQMesh();
    _pc_set = true;
  }

<<<<<<< HEAD
  void TCONDCalculator::initialize(const aurostd::xoption& opts) {
    string function = "apl::TCONDCalculator::initialize():";
=======
}  // namespace apl

/******************************* MAIN FUNCTION ******************************/

namespace apl {

  //calculateThermalConductvity///////////////////////////////////////////////
  // The main function that calculates the thermal conductivity tensor, the
  // Grueneisen parameters, and the scattering phase space.
  void TCONDCalculator::calculateThermalConductivity() {
    string function = _AAPL_TCOND_ERR_PREFIX_ + "calculateThermalConductivity():";
>>>>>>> 8f23c20c
    string message = "";
    if (!_pc_set) {
      message = "PhononCalculator pointer not set.";
      throw aurostd::xerror(_AFLOW_FILE_NAME_, function, message, _RUNTIME_INIT_);
    }
    // Set up phonon parameters
    nBranches = _pc->getNumberOfBranches();
    vector<int> grid;
    aurostd::string2tokens(opts.getattachedscheme("THERMALGRID"), grid, " xX");
    if (grid.size() != 3) {
      message = "Wrong format for the q-point grid for thermal conductivity calculations.";
      throw aurostd::xerror(_AFLOW_FILE_NAME_, function, message, _INPUT_ILLEGAL_);
    }
    _pc->initialize_qmesh(grid, true, true);
    _qm->makeIrreducible();
    nQPs = _qm->getnQPs();
    nIQPs = _qm->getnIQPs();

    // Set up temperatures
    double tstart = aurostd::string2utype<double>(opts.getattachedscheme("TSTART"));
    double tend = aurostd::string2utype<double>(opts.getattachedscheme("TEND"));
    double tstep = aurostd::string2utype<double>(opts.getattachedscheme("TSTEP"));

    if (tstart > tend) {
      message = "Tstart cannot be higher than Tend.";
      throw aurostd::xerror(_AFLOW_FILE_NAME_, function, message, _VALUE_ILLEGAL_);
    }
    if (tstep < _ZERO_TOL_) {
      message = "Tstep cannot be zero or negative.";
      throw aurostd::xerror(_AFLOW_FILE_NAME_, function, message, _VALUE_ILLEGAL_);
    }
    for (double t = tstart; t <= tend; t += tstep) temperatures.push_back(t);

    // Set up calculation options
    calc_boundary = opts.flag("BOUNDARY");
    if (calc_boundary) boundary_grain_size = aurostd::string2utype<double>(opts.getattachedscheme("NANO_SIZE"));
    calc_cumulative = opts.flag("CUMULATIVEK");
    calc_isotope = opts.flag("ISOTOPE");
    calc_rta_only = (opts.getattachedscheme("BTE") == "RTA");

    // Frequencies and group velocities
    message = "Calculating frequencies and group velocities.";
    pflow::logger(_AFLOW_FILE_NAME_, _AAPL_TCOND_MODULE_, message, _pc->getDirectory(), *_pc->getOFStream(), *_pc->getOSS());
    gvel = _pc->calculateGroupVelocitiesOnMesh(freq, eigenvectors);
    _initialized = true;
  }

}  // namespace apl

/******************************* MAIN FUNCTION ******************************/

namespace apl {

  //calculateThermalConductvity///////////////////////////////////////////////
  // The main function that calculates the thermal conductivity tensor, the
  // Grueneisen parameters, and the scattering phase space.
  void TCONDCalculator::calculateThermalConductivity() {
    if (!_initialized) {
      string function = _AAPL_TCOND_ERR_PREFIX_ + "calculateThermalConductivity()";
      string message = "Not initialized.";
      throw aurostd::xerror(_AFLOW_FILE_NAME_, function, message, _RUNTIME_INIT_);
    }

    // Transition probabilities
    calculateTransitionProbabilities();

    // Thermal conductivity tensor and scattering rates
    uint ntemps = temperatures.size();
    thermal_conductivity.clear();
    thermal_conductivity.assign(ntemps, xmatrix<double>(3, 3));
    scattering_rates_anharm.clear();
    scattering_rates_anharm.resize(ntemps, vector<vector<double> >(nIQPs, vector<double> (nBranches)));
    scattering_rates_total.clear();
    scattering_rates_total.resize(ntemps, vector<vector<double> >(nIQPs, vector<double> (nBranches)));
    // Only need little groups for full BTE
    if (!calc_rta_only && !_qm->littleGroupsCalculated()) _qm->calculateLittleGroups();

    for (uint t = 0; t < temperatures.size(); t++) {
      thermal_conductivity[t] = calculateThermalConductivityTensor(temperatures[t], scattering_rates_total[t], scattering_rates_anharm[t]);
    }

  }

  void TCONDCalculator::writeOutputFiles(const string& directory) {
    // Frequencies and group velocities
    string filename = aurostd::CleanFileName(directory + "/" + DEFAULT_AAPL_FILE_PREFIX + DEFAULT_AAPL_GVEL_FILE);
    _pc->writeGroupVelocitiesToFile(filename, gvel, freq, "THz");

    // Irreducible q-points
    filename = directory + "/" + DEFAULT_AAPL_FILE_PREFIX + DEFAULT_AAPL_IRRQPTS_FILE;
    _qm->writeIrredQpoints(filename);

    // Grueneisen parameters
    filename = aurostd::CleanFileName(directory + "/" + DEFAULT_AAPL_FILE_PREFIX + DEFAULT_AAPL_GRUENEISEN_FILE);
    writeGrueneisen(filename);

    // Phase space
    filename = aurostd::CleanFileName(directory + "/" + DEFAULT_AAPL_FILE_PREFIX + DEFAULT_AAPL_PS_FILE);
    writePhaseSpace(filename);

    // Scattering rates
    filename = aurostd::CleanFileName(directory + "/" + DEFAULT_AAPL_FILE_PREFIX + DEFAULT_AAPL_RATES_FILE);
    writeTempDepOutput(filename, "SCATTERING_RATES", "1/ps", temperatures, scattering_rates_total);
    filename = aurostd::CleanFileName(directory + "/" + DEFAULT_AAPL_FILE_PREFIX + DEFAULT_AAPL_RATES_3RD_FILE);
    writeTempDepOutput(filename, "SCATTERING_RATES_ANHARMONIC", "1/ps", temperatures, scattering_rates_anharm);
    if (calc_isotope) {
      filename = aurostd::CleanFileName(directory + "/" + DEFAULT_AAPL_FILE_PREFIX + DEFAULT_AAPL_ISOTOPE_FILE);
      writeTempIndepOutput(filename, "SCATTERING_RATES_ISOTOPE", "1/ps", scattering_rates_isotope);
    }
    if (calc_boundary) {
      string filename = aurostd::CleanFileName(directory + "/" + DEFAULT_AAPL_FILE_PREFIX + DEFAULT_AAPL_BOUNDARY_FILE);
      writeTempIndepOutput(filename, "SCATTERING_RATES_ISOTOPE", "1/ps", scattering_rates_boundary);
    }

    // Thermal conductivity
    filename = aurostd::CleanFileName(directory + "/" + DEFAULT_AAPL_FILE_PREFIX + DEFAULT_AAPL_TCOND_FILE);
    writeThermalConductivity(filename);
  }


} // namespace apl

/******************************** GRUENEISEN ********************************/

namespace apl {

  //calculateGrueneisenParameters/////////////////////////////////////////////
  // Calculates the mode and average Grueneisen parameters.
  void TCONDCalculator::calculateGrueneisenParameters() {
    if (!_initialized) {
      string function = _AAPL_TCOND_ERR_PREFIX_ + "calculateGrueneisenParameters()";
      string message = "Not initialized.";
      throw aurostd::xerror(_AFLOW_FILE_NAME_, function, message, _RUNTIME_INIT_);
    }
    // Grueneisen parameters
    string message = "Calculating Grueneisen parameters.";
    pflow::logger(_AFLOW_FILE_NAME_, _AAPL_TCOND_MODULE_, message, _pc->getDirectory(), *_pc->getOFStream(), *_pc->getOSS());

    vector<vector<vector<xcomplex<double> > > > phases = calculatePhases(false);  // false: not conjugate
    grueneisen_mode = calculateModeGrueneisen(phases);
    phases.clear();
    grueneisen_avg.clear();
    grueneisen_avg.resize(temperatures.size());
    for (uint t = 0; t < temperatures.size(); t++) {
      grueneisen_avg[t] = calculateAverageGrueneisen(temperatures[t], grueneisen_mode);
    }
  }

  //calculateModeGrueneisen///////////////////////////////////////////////////
  // Calculates the Grueneisen parameters for each mode.
  vector<vector<double> > TCONDCalculator::calculateModeGrueneisen(const vector<vector<vector<xcomplex<double> > > >& phases) {
    // Prepare and precompute
    vector<vector<double> > grueneisen(nIQPs, vector<double>(nBranches));

    const vector<vector<double> >& ifcs = _pc->getAnharmonicForceConstants(3);
    const Supercell& scell = _pc->getSupercell();

    // Inverse masses
    const vector<vector<int> >& clusters = _pc->getClusters(3);
    uint nclusters = clusters.size();
    vector<double> invmasses(nclusters);
    for (uint c = 0; c < nclusters; c++) {
      double mass = 1.0;
      for (int i = 0; i < 2; i++) mass *= scell.getAtomMass(clusters[c][i]);
      invmasses[c] = 1/sqrt(mass);
    }

    // Cartesian indices to avoid running xcombos multiple times
    vector<vector<int> > cart_indices;
    aurostd::xcombos cart(3, 3, 'E', true);
    while (cart.increment()) cart_indices.push_back(cart.getCombo());
    uint ncart = cart_indices.size();

    // Prepare precomputation of eigenvalue products
    int natoms = (int) _pc->getInputCellStructure().atoms.size();
    vector<int> atpowers(2, 1);
    vector<vector<int> > at_eigen;
    aurostd::xcombos at_combos(natoms, 2, 'E' , true);
    while (at_combos.increment()) at_eigen.push_back(at_combos.getCombo());
    uint nateigen = at_eigen.size();
    vector<vector<xcomplex<double> > > eigenprods(nateigen, vector<xcomplex<double> >(ncart));

    // Get distances to avoid running minimizeDistance multiple times
    const xstructure& scell_xstr = scell.getSupercellStructure();
    uint natoms_sc = scell_xstr.atoms.size();
    vector<vector<xvector<double> > > min_dist(natoms, vector<xvector<double> >(natoms_sc));
    for (int i = 0; i < natoms; i++) {
      const xvector<double>& iat_cpos = scell_xstr.atoms[scell.pc2scMap(i)].cpos;
      for (uint j = 0; j < natoms_sc; j++) {
        min_dist[i][j] = SYM::minimizeDistanceCartesianMethod(scell_xstr.atoms[j].cpos, iat_cpos, scell_xstr.lattice);
      }
    }

    // Initialize variables
    int at1_pc = 0, at2_sc = 0, at2_pc = 0, at3_sc = 0, e = 0, q = 0;
    double ifc_prod = 0.0;
    uint c = 0, crt = 0;
    xcomplex<double> prefactor, eigen, g_mode;

    // Start calculation
    for (int iq = 0; iq < nIQPs; iq++) {
      q = _qm->getIbzqpts()[iq];
      for (int br = 0; br < nBranches; br++) {
        if (freq[q][br] > _ZERO_TOL_LOOSE_) {
          g_mode.re = 0.0;
          g_mode.im = 0.0;

          // Precompute eigenvalue products
          for (c = 0; c < nateigen; c++) {
            for (crt = 0; crt < ncart; crt++) {
              e = at_eigen[c][0] * 3 + cart_indices[crt][0] + 1;
              eigen = conj(eigenvectors[q][e][br + 1]);
              e = at_eigen[c][1] * 3 + cart_indices[crt][1] + 1;
              eigen *= eigenvectors[q][e][br + 1];
              eigenprods[c][crt] = eigen;
            }
          }

          for (c = 0; c < nclusters; c++) {
            at1_pc = scell.sc2pcMap(clusters[c][0]);
            at2_sc = clusters[c][1];
            at2_pc = scell.sc2pcMap(at2_sc);
            at3_sc = clusters[c][2];
            prefactor = invmasses[c] * phases[at1_pc][at2_sc][q];
            e = at1_pc * natoms + at2_pc;
            for (crt = 0; crt < ncart; crt++) {
              ifc_prod = ifcs[c][crt] * min_dist[at1_pc][at3_sc][cart_indices[crt][2] + 1];
              // Perform multiplication explicitly in place instead of using xcomplex.
              // This is three times faster because constructors and destructors are not called.
              g_mode.re += ifc_prod * (prefactor.re * eigenprods[e][crt].re - prefactor.im * eigenprods[e][crt].im);
              g_mode.im += ifc_prod * (prefactor.re * eigenprods[e][crt].im + prefactor.im * eigenprods[e][crt].re);
            }
          }
          g_mode *= -10.0 * au2nmTHz/(6.0 * std::pow(freq[q][br], 2));
          if (g_mode.im > _ZERO_TOL_LOOSE_) {  // _ZERO_TOL_ is too tight
            stringstream message;
            message << "Grueneisen parameter at mode " << iq << ", " << br << " is not real (" << g_mode.re << ", " << g_mode.im << ").";
            pflow::logger(_AFLOW_FILE_NAME_, _AAPL_TCOND_MODULE_, message, _pc->getDirectory(), *_pc->getOFStream(), *_pc->getOSS(), _LOGGER_WARNING_);
          }
          grueneisen[iq][br] = g_mode.re;
        } else {
          grueneisen[iq][br] = 0.0;
        }
      }
    }

    return grueneisen;
  }

  //calculateAverageGrueneisen////////////////////////////////////////////////
  // Calculates the average Grueneisen parameter for a specific temperature.
  double TCONDCalculator::calculateAverageGrueneisen(double T,
      const vector<vector<double> >& grueneisen_mode) {
    vector<vector<double> > occ = getOccupationNumbers(T);
    int iq = 0;
    double c, c_tot = 0, g_tot = 0;
    double prefactor = 1E24 * std::pow(PLANCKSCONSTANT_hbar_THz, 2)/(KBOLTZ * std::pow(T, 2));
    for (int q = 0; q < nQPs; q++) {
      iq = _qm->getIbzqpt(q);
      for (int br = 0; br < nBranches; br++) {
        if (freq[q][br] > _ZERO_TOL_LOOSE_) {
          c = prefactor * occ[q][br] * (1.0 + occ[q][br]) * std::pow(freq[q][br], 2);
          c_tot += c;
          g_tot += grueneisen_mode[iq][br] * c;
        }
      }
    }
    return (g_tot/c_tot);
  }

}  // namespace apl


/************************* TRANSITION PROBABILITIES *************************/

namespace apl {

  //calculateTransitionProbabilities//////////////////////////////////////////
  // Calculates the transition probabilities for three-phonon, isotope, and
  // boundary scattering. Also calculates the scattering phase space.
  void TCONDCalculator::calculateTransitionProbabilities() {
    string message = "Calculating transition probabilities.";
    pflow::logger(_AFLOW_FILE_NAME_, _AAPL_TCOND_MODULE_, message, _pc->getDirectory(), *_pc->getOFStream(), *_pc->getOSS());
#ifdef AFLOW_APL_MULTITHREADS_ENABLE
    int ncpus = _pc->getNCPUs();
    vector<std::thread*> threads;
    vector<vector<int> > thread_dist;
#endif
    _qm->generateTetrahedra();
    // The conjugate is necessary because the three-phonon scattering processes
    // will be calculated for g - q' - q" = G
    vector<vector<vector<xcomplex<double> > > > phases = calculatePhases(true);  // true: conjugate

    // Three-phonon transition probabilities
    message = "Calculating transition probabilities for 3-phonon scattering processes.";
    pflow::logger(_AFLOW_FILE_NAME_, _AAPL_TCOND_MODULE_, message, _pc->getDirectory(), *_pc->getOFStream(), *_pc->getOSS());
    message = "Transition Probabilities";
    processes.clear();
    processes.resize(nIQPs);
    intr_trans_probs.clear();
    intr_trans_probs.resize(nIQPs);
    // Phase space for each (1) q-point, (2) branch, (3) type (AAA, AAO, etc.), and (4) sign (normal, umklapp)
    phase_space.clear();
    phase_space.resize(nIQPs, vector<vector<vector<double> > >(nBranches, vector<vector<double> >(4, vector<double>(2, 0.0))));
    progress_bar_counter = 0;
    pflow::updateProgressBar(progress_bar_counter, nIQPs, *_pc->getOSS());
#ifdef AFLOW_APL_MULTITHREADS_ENABLE
    thread_dist = getThreadDistribution(nIQPs, ncpus);
    threads.clear();
    for (int icpu = 0; icpu < ncpus; icpu++) {
      threads.push_back(new std::thread(&TCONDCalculator::calculateTransitionProbabilitiesPhonon, this,
            thread_dist[icpu][0], thread_dist[icpu][1], std::ref(phase_space), std::ref(phases)));
    }
    for (uint t = 0; t < threads.size(); t++) {
      threads[t]->join();
      delete threads[t];
    }
#else
    calculateTransitionProbabilitiesPhonon(0, nIQPs, phase_space, phases);
#endif

    if (calc_isotope) {
      message = "Calculating isotope transition probabilities.";
      pflow::logger(_AFLOW_FILE_NAME_, _AAPL_TCOND_MODULE_, message, _pc->getDirectory(), *_pc->getOFStream(), *_pc->getOSS());

      // Test if isotope scattering is possible
      const xstructure& pcell = _pc->getInputCellStructure();
      uint natoms = pcell.atoms.size();
      uint at = 0;
      for (at = 0; at < natoms; at++) {
        if (GetPearsonCoefficient(pcell.atoms[at].atomic_number) > 0) break;
      }

      if (at == natoms) {
        calc_isotope = false;
        message = "There are no atoms with isotopes of different masses. Isotope scattering will be turned off.";
        pflow::logger(_AFLOW_FILE_NAME_, _AAPL_TCOND_MODULE_, message, _pc->getDirectory(), *_pc->getOFStream(), *_pc->getOSS());
      } else {
        processes_iso.resize(nIQPs);
        intr_trans_probs_iso.resize(nIQPs);
        scattering_rates_isotope.clear();
        scattering_rates_isotope.resize(nIQPs, vector<double>(nBranches));

#ifdef AFLOW_APL_MULTITHREADS_ENABLE
        thread_dist = getThreadDistribution(nIQPs, ncpus);
        threads.clear();
        for (int icpu = 0; icpu < ncpus; icpu++) {
          threads.push_back(new std::thread(&TCONDCalculator::calculateTransitionProbabilitiesIsotope, this,
                thread_dist[icpu][0], thread_dist[icpu][1]));
        }
        for (uint t = 0; t < threads.size(); t++) {
          threads[t]->join();
          delete threads[t];
        }
#else
        calculateTransitionProbabilitiesIsotope(0, nIQPs);
#endif
      }
    }

    if (calc_boundary) {
      scattering_rates_boundary.clear();
      scattering_rates_boundary = calculateTransitionProbabilitiesBoundary();
    }
  }

  //calculatePhases///////////////////////////////////////////////////////////
  // Calculates the phase factors for each atom in the supercell. The
  // conjugate is used for the scattering matrices whereas the non-conjugate
  // is used for the Grueneisen parameters. Calculating the phases ahead of
  // time decreases runtimes considerably.
  vector<vector<vector<xcomplex<double> > > > TCONDCalculator::calculatePhases(bool conjugate) {
    vector<xvector<double> > qpts = _pc->getQMesh().getQPointsCPOS();
    const xstructure& scell = _pc->getSuperCellStructure();
    const xstructure& pcell = _pc->getInputCellStructure();
    const vector<int>& sc2pcMap = _pc->getSupercell()._sc2pcMap;
    const vector<int>& pc2scMap = _pc->getSupercell()._pc2scMap;
    uint niatoms = pcell.atoms.size();
    uint natoms = scell.atoms.size();
    vector<vector<vector<xcomplex<double> > > > phases(niatoms, vector<vector<xcomplex<double> > >(natoms, vector<xcomplex<double> >(nQPs)));

    int at_eq = 0, at_eq_sc = 0, iat_sc = 0;
    xvector<double> min_vec(3);
    for (uint iat = 0; iat < niatoms; iat++) {
      iat_sc = pc2scMap[iat];
      const xvector<double>& iat_cpos = scell.atoms[iat_sc].cpos;
      for (uint at = 0; at < natoms; at++) {
        min_vec = SYM::minimizeDistanceCartesianMethod(scell.atoms[at].cpos, iat_cpos, scell.lattice);
        at_eq = sc2pcMap[at];
        at_eq_sc = pc2scMap[at_eq];
        min_vec += iat_cpos;
        min_vec -= scell.atoms[at_eq_sc].cpos;
        for (int q = 0; q < nQPs; q++) {
          if (conjugate) phases[iat][at][q] = exp(-iONE * scalar_product(qpts[q], min_vec));
          else phases[iat][at][q] = exp(iONE * scalar_product(qpts[q], min_vec));
        }
      }
    }
    return phases;
  }

  //calculateTransitionProbabilitiesPhonon////////////////////////////////////
  // Calculates the intrinsic transition probabilities and the scattering
  // phase space for three-phonon scattering processes. It uses the inversion
  // symmetry of the q-point grid and the transposition symmetry of the
  // scattering matrix elements to reduce the computational cost.
  void TCONDCalculator::calculateTransitionProbabilitiesPhonon(int startIndex, int endIndex,
      vector<vector<vector<vector<double> > > >& phase_space,
      const vector<vector<vector<xcomplex<double> > > >& phases) {
    // Prepare and precompute
    const Supercell& scell = _pc->getSupercell();
    const vector<vector<int> >& clusters = _pc->getClusters(3);
    uint nclusters = clusters.size();

    // Inverse masses
    vector<double> invmasses(nclusters);
    for (uint c = 0; c < nclusters; c++) {
      double mass = 1.0;
      for (int o = 0; o < 3; o++) mass *= scell.getAtomMass(clusters[c][o]);
      invmasses[c] = 1/sqrt(mass);
    }

    // Cartesian indices to avoid running xcombos multiple times
    const vector<vector<double> >& ifcs = _pc->getAnharmonicForceConstants(3);
    vector<vector<int> > cart_indices;
    aurostd::xcombos cart(3, 3, 'E', true);
    while (cart.increment()) cart_indices.push_back(cart.getCombo());
    uint ncart = cart_indices.size();

    // Branch indices to avoid running xcombos multiple times
    vector<vector<int> > branches;
    aurostd::xcombos branch_combos(nBranches, 3, 'E', true);
    while (branch_combos.increment()) branches.push_back(branch_combos.getCombo());
    uint nbr = branches.size();

    // Units are chosen so that probabilities are in THz (1/ps)
    const double probability_prefactor = std::pow(au2nmTHz * 10.0, 2) * PLANCKSCONSTANTAMU_hbar_THz * PI/4.0;
    const double ps_prefactor = 2.0/(3.0 * std::pow(nBranches, 3) * nQPs);

    // Prepare precomputation of eigenvalue products
    int natoms = (int) _pc->getInputCellStructure().atoms.size();
    vector<int> atpowers(3, 1);
    vector<vector<int> > at_eigen;
    aurostd::xcombos at_combos(natoms, 3, 'E' , true);
    while (at_combos.increment()) at_eigen.push_back(at_combos.getCombo());
    uint nateigen = at_eigen.size();
    vector<vector<xcomplex<double> > > eigenprods(nateigen, vector<xcomplex<double> >(ncart));
    for (int j = 0; j < 2; j++) atpowers[j] = aurostd::powint(natoms, 2 - j);

    // Precompute the indices of -q to use for inversion symmetry
    vector<int> q_minus(nQPs);
    for (int q = 0; q < nQPs; q++) q_minus[q] = _qm->getQPointIndex(-_qm->getQPoint(q).fpos);

    // Initialize variables
    xcomplex<double> matrix, prefactor, eigen;
    vector<vector<double> > weights(3, vector<double>(nQPs)), frequencies(3, vector<double>(nQPs));
    vector<int> qpts(3), proc(2), lastq(nQPs);
    int iat = 0, j = 0, e = 0, q = 0, p = 0, w = 0, lq = 0, b = 0;
    uint c = 0, crt = 0, br = 0;
    double transprob = 0.0, freq_ref = 0.0, prod = 0.0;
    bool calc = true;

    // Start calculation
    for (int i = startIndex; i < endIndex; i++) {
      qpts[0] = _qm->getIbzqpts()[i];
      // Get the q-point q" that fulfills q - q' - q" = G. Due to the inversion
      // symmetry of the q-point grid, q + q' - q" = G does not need to be
      // evaluated since for each q' there is also a (-q') on the grid.
      for (q = 0; q < nQPs; q++) lastq[q] = _qm->getQPointIndex(_qm->getQPoint(qpts[0]).fpos - _qm->getQPoint(q).fpos);

      for (br = 0; br < nbr; br++) {
        freq_ref = freq[qpts[0]][branches[br][0]];
        // Prepare weight calculation for d(w +/- w' - w"). The first two terms
        // describe the + process whereas the last term describes the - process.
        // The + process requires two calculations to exploit transposition
        // symmetry as d(w + w'- w") and d(w + w" - w') in general do not have
        // the same weight.
        for (q = 0; q < nQPs; q++) {
          lq = lastq[q];
          frequencies[0][q] = -freq[q][branches[br][1]] + freq[lq][branches[br][2]];
          frequencies[1][q] = freq[q][branches[br][1]] - freq[lq][branches[br][2]];
          frequencies[2][q] = freq[q][branches[br][1]] + freq[lq][branches[br][2]];
        }

        for (j = 0; j < 3; j++) getWeightsLT(freq_ref, frequencies[j], weights[j]);

        for (q = 0; q < nQPs; q++) {
          lq = lastq[q];
          // Transposition symmetry: only use the processes that are unique permuations
          calc = (q < lq);
          // If the integration weights of all scattering processes are zero,
          // there is no need to calculate the scattering matrix.
          if (calc) {
            for (j = 0; j < 3; j++) {
              if (weights[j][q] > _ZERO_TOL_) break;
            }
            calc = (j < 3);
          }
          // Calculate contributions to the scattering phase space
          if (calc) {
            qpts[1] = q;
            qpts[2] = lq;
            p = 0;
            for (j = 0; j < 3; j++) {
              if (branches[br][j] > 2) p++;
            }
            phase_space[i][branches[br][0]][p][0] += weights[0][q];
            phase_space[i][branches[br][0]][p][0] += weights[1][q];
            // No need for the factor 1/2 since permutations are eliminated.
            // This intrinsically prevents double-counting.
            phase_space[i][branches[br][0]][p][1] += weights[2][q];
            // If any frequency in the process is zero or not real, the process
            // contribute to the thermal conductivity tensor (they do contribute
            // to the scattering phase space though).
            for (j = 0; j < 3; j++) {
              if (freq[qpts[j]][branches[br][j]] < _ZERO_TOL_LOOSE_) break;
            }
            calc = (j == 3);
          }

          if (calc) {
            // Precompute eigenvalue products
            for (c = 0; c < nateigen; c++) {
              for (crt = 0; crt < ncart; crt++) {
                e = at_eigen[c][0] * 3 + cart_indices[crt][0] + 1;
                eigen = eigenvectors[qpts[0]][e][branches[br][0] + 1];
                for (j = 1; j < 3; j++) {
                  e = at_eigen[c][j] * 3 + cart_indices[crt][j] + 1;
                  eigen *= conj(eigenvectors[qpts[j]][e][branches[br][j] + 1]);
                }
                eigenprods[c][crt] = eigen;
              }
            }

            // Calculate scattering matrix for the process
            matrix.re = 0.0;
            matrix.im = 0.0;
            for (c = 0; c < nclusters; c++) {
              iat = scell.sc2pcMap(clusters[c][0]);
              prefactor.re = invmasses[c];
              prefactor.im = 0.0;
              for (j = 1; j < 3; j++) prefactor *= phases[iat][clusters[c][j]][qpts[j]];
              e = 0;
              for (j = 0; j < 3; j++) e += scell.sc2pcMap(clusters[c][j]) * atpowers[j];
              for (crt = 0; crt < ncart; crt++) {
                // Perform multiplication explicitly in place instead of using xcomplex.
                // This is three times faster because constructors and destructors are not called.
                matrix.re += ifcs[c][crt] * (prefactor.re * eigenprods[e][crt].re - prefactor.im * eigenprods[e][crt].im);
                matrix.im += ifcs[c][crt] * (prefactor.re * eigenprods[e][crt].im + prefactor.im * eigenprods[e][crt].re);
              }
            }
            prod = magsqr(matrix);

            // Only go on if the scattering matrix is not zero.
            if (prod > _ZERO_TOL_) {
              for (j = 0; j < 3; j++) prod /= freq[qpts[j]][branches[br][j]];
              for (j = 0; j < 3; j++) {
                transprob = prod * probability_prefactor * weights[j][q];
                if (transprob > _ZERO_TOL_) {
                  // The process information needs to be stored. For q-points, only
                  // one index is necessary since the last index follows from
                  // momentum conservation.
                  // The branches will be stored in a combined index to save memory.
                  // Instead of storing the sign as an integer, the q-point index
                  // will be signed to save memory. Adding 1 to the index is done
                  // to have a clear sign indication for q = 0. This will be reversed
                  // in getProcess().
                  if (j == 2) {  // -
                    proc[0] = -(q + 1);
                    proc[1] = br;
                    processes[i].push_back(proc);
                    intr_trans_probs[i].push_back(transprob);
                    // Transposition symmetry
                    proc[0] = -(lq + 1);
                    proc[1] = branches[br][0] * aurostd::powint(nBranches, 2) + branches[br][2] * nBranches + branches[br][1];
                    processes[i].push_back(proc);
                    intr_trans_probs[i].push_back(transprob);
                  } else {  // +
                    // Inversion symmetry
                    if (j == 0) {
                      proc[0] = q_minus[q] + 1;
                      proc[1] = br;
                    } else{
                      proc[0] = q_minus[lq] + 1;
                      proc[1] = branches[br][0] * aurostd::powint(nBranches, 2) + branches[br][2] * nBranches + branches[br][1];
                    }
                    processes[i].push_back(proc);
                    intr_trans_probs[i].push_back(transprob);
                  }
                }
              }
            }
          }
        }
      }
      // Finish up phase space calculation
      w = _qm->getWeights()[i];
      for (b = 0; b < nBranches; b++) {
        for (p = 0; p < 4; p++) {
          for (j = 0; j < 2; j++) {
            phase_space[i][b][p][j] *= ps_prefactor * w;
          }
        }
      }
#ifdef AFLOW_DB_MULTITHREADS_ENABLE
      std::unique_lock<std::mutex> lk(m);  // For thread-safe progress bar writing
#endif
      progress_bar_counter += 1;;
      pflow::updateProgressBar(progress_bar_counter, nIQPs, *_pc->getOSS());
    }
  }

  //calculateTransitionProbabilitiesIsotope///////////////////////////////////
  // Calculates the intrinsic transition probabilities/scattering rates of
  // the isotope scattering processes.
  void TCONDCalculator::calculateTransitionProbabilitiesIsotope(int startIndex, int endIndex) {
    // Prepare
    const xstructure& pcell = _pc->getInputCellStructure();
    uint natoms = pcell.atoms.size();
    vector<double> pearson(natoms);
    uint at = 0;
    for (at = 0; at < natoms; at++) pearson[at] = GetPearsonCoefficient(pcell.atoms[at].atomic_number);

    vector<double> frequencies(nQPs), weights(nQPs);
    vector<int> proc(2);
    double prefactor = 0.0, eigsqr = 0.0, rate = 0.0;
    int q1 = 0, q2 = 0, br1 = 0, br2 = 0, b = 0, e = 0;
    xcomplex<double> eig;

    for (int i = startIndex; i < endIndex; i++) {
      q1 = _qm->getIbzqpts()[i];
      for (br1 = 0; br1 < nBranches; br1++) {
        prefactor = freq[q1][br1] * freq[q1][br1] * PI/2.0;
        for (br2 = 0; br2 < nBranches; br2++) {
          for (q2 = 0; q2 < nQPs; q2++) frequencies[q2] = freq[q2][br2];
          getWeightsLT(freq[q1][br1], frequencies, weights);
          for (q2 = 0; q2 < nQPs; q2++) {
            // Only processes with non-zero weights need to be considered.
            if (weights[q2] > _ZERO_TOL_) {
              eigsqr = 0.0;
              for (at = 0; at < natoms; at++) {
                if (pearson[at] != 0) {
                  eig.re = 0.0;
                  eig.im = 0.0;
                  e = 3 * at;
                  for (int i = 1; i < 4; i++) {
                    // Perform multiplication explicitly in place instead of using xcomplex.
                    // This is three times faster because constructors and destructors are not called.
                    eig.re += eigenvectors[q1][e + i][br1 + 1].re * eigenvectors[q2][e + i][br2 + 1].re;
                    eig.re += eigenvectors[q1][e + i][br1 + 1].im * eigenvectors[q2][e + i][br2 + 1].im;
                    eig.im += eigenvectors[q1][e + i][br1 + 1].re * eigenvectors[q2][e + i][br2 + 1].im;
                    eig.im -= eigenvectors[q1][e + i][br1 + 1].im * eigenvectors[q2][e + i][br2 + 1].re;
                  }
                  eigsqr += pearson[at] * magsqr(eig);
                }
              }
              rate = prefactor * weights[q2] * eigsqr;
              // Store branches into combined index to save memory
              b = nBranches * br1 + br2;
              proc[0] = q2;
              proc[1] = b;
              intr_trans_probs_iso[i].push_back(rate);
              processes_iso[i].push_back(proc);
              scattering_rates_isotope[i][br1] += rate;
            }
          }
        }
      }
    }
  }

  // calculateTransitionProbabilitiesBoundary/////////////////////////////////
  // Calculates the intrinsic transition probabilities/scattering rates of
  // the grain boundary scattering processes.
  vector<vector<double> > TCONDCalculator::calculateTransitionProbabilitiesBoundary() {
    int br = 0, iq = 0, q = 0;
    vector<vector<double> > rates(nIQPs, vector<double>(nBranches));

    stringstream message;
    message << "Calculating grain boundary transition probabilities with a grain size of " << boundary_grain_size << " nm.";
    pflow::logger(_AFLOW_FILE_NAME_, _AAPL_TCOND_MODULE_, message, _pc->getDirectory(), *_pc->getOFStream(), *_pc->getOSS());
    for (iq = 0; iq < nIQPs; iq++) {
      for (br = 0; br < nBranches; br++) {
        q = _qm->getIbzqpts()[iq];
        rates[iq][br] = aurostd::modulus(gvel[q][br])/boundary_grain_size;
      }
    }
    return rates;
  }

  //getWeightsLT//////////////////////////////////////////////////////////////
  // Calculate the integration weights using the linear tetrahedron method.
  // fij is a helper function that speeds up the calculation. It is not part
  // of the class to allow for more efficient inlining.
  // Moving this function into the LTMethod class caused a significant runtime
  // increase, so it should stay here until the speed issues can be resolved.
  double fij(double fi, double fj, double f) {
    return (f - fj)/(fi - fj);
  }

  void TCONDCalculator::getWeightsLT(double freq_ref, const vector<double>& frequencies, vector<double>& weights) {
    for (int q = 0; q < nQPs; q++) weights[q] = 0;
    const vector<vector<int> >& corners = _qm->getTetrahedra();
    double vol = _qm->getVolumePerTetrahedron();
    int ntet = _qm->getnTetrahedra();

    double g = 0.0, tmp = 0.0;
    int i = 0, j = 0, ii = 0, jj = 0;

    double f[4];
    int index_sort[4], index[4];

    for (i = 0; i < ntet; i++) {
      for (j = 0; j < 4; j++) {
        f[j] = frequencies[corners[i][j]];
        index[j] = corners[i][j];
      }

      // Sort
      for (ii = 0; ii < 4; ii++) index_sort[ii] = ii;

      for (ii = 0; ii < 4; ii++) {
        tmp = f[ii];
        jj = ii;
        while (jj > 0 && tmp < f[jj - 1]) {
          f[jj] = f[jj - 1];
          index_sort[jj] = index_sort[jj - 1];
          jj--;
        }
        f[jj] = tmp;
        index_sort[jj] = ii;
      }

      double f1 = f[0];
      double f2 = f[1];
      double f3 = f[2];
      double f4 = f[3];

      // This only happens when all corners have the same energy within machine
      // epsilon. In that case, freq_ref lies outside the tetrahedron and does
      // not contribute to the integration. However, due to epsilon, freq_ref
      // may be just between two of the frequencies in the tetrahedron, causing
      // numerical instabilities if this tetrahedron is not skipped.
      if (aurostd::isequal(f1, f4)) continue;

      int q1 = index[index_sort[0]];
      int q2 = index[index_sort[1]];
      int q3 = index[index_sort[2]];
      int q4 = index[index_sort[3]];

      double I1 = 0.0;
      double I2 = 0.0;
      double I3 = 0.0;
      double I4 = 0.0;

      if (f3 <= freq_ref && freq_ref < f4) {
        g = std::pow(f4 - freq_ref, 2) / ((f4 - f1) * (f4 - f2) * (f4 - f3));

        I1 = g * fij(f1, f4, freq_ref);
        I2 = g * fij(f2, f4, freq_ref);
        I3 = g * fij(f3, f4, freq_ref);
        I4 = g * (fij(f4, f1, freq_ref) + fij(f4, f2, freq_ref) + fij(f4, f3, freq_ref));

      } else if (f2 <= freq_ref && freq_ref < f3) {
        g = (f2 - f1 + 2.0 * (freq_ref - f2) - (f4 + f3 - f2 - f1)
            * std::pow(freq_ref - f2, 2) / ((f3 - f2) * (f4 - f2))) / ((f3 - f1) * (f4 - f1));

        I1 = g * fij(f1, f4, freq_ref) + fij(f1, f3, freq_ref) * fij(f3, f1, freq_ref) * fij(f2, f3, freq_ref) / (f4 - f1);
        I2 = g * fij(f2, f3, freq_ref) + std::pow(fij(f2, f4, freq_ref), 2) * fij(f3, f2, freq_ref) / (f4 - f1);
        I3 = g * fij(f3, f2, freq_ref) + std::pow(fij(f3, f1, freq_ref), 2) * fij(f2, f3, freq_ref) / (f4 - f1);
        I4 = g * fij(f4, f1, freq_ref) + fij(f4, f2, freq_ref) * fij(f2, f4, freq_ref) * fij(f3, f2, freq_ref) / (f4 - f1);

      } else if (f1 <= freq_ref && freq_ref < f2) {
        g = std::pow(freq_ref - f1, 2) / ((f2 - f1) * (f3 - f1) * (f4 - f1));

        I1 = g * (fij(f1, f2, freq_ref) + fij(f1, f3, freq_ref) + fij(f1, f4, freq_ref));
        I2 = g * fij(f2, f1, freq_ref);
        I3 = g * fij(f3, f1, freq_ref);
        I4 = g * fij(f4, f1, freq_ref);

      }
      weights[q1] += vol * I1;
      weights[q2] += vol * I2;
      weights[q3] += vol * I3;
      weights[q4] += vol * I4;
    }
  }

}  // namespace apl


/************************************ BTE ***********************************/

namespace apl {

  //getProcess////////////////////////////////////////////////////////////////
  // Information on scattering processes is stored in a sparse vector with
  // only one index for sign and q-points, and one for branches. This function
  // restores the full information.
  void TCONDCalculator::getProcess(const vector<int>& process, vector<int>& qpts,
      vector<int>& branches, int& sign) {
    // Signs and q-points
    // Signs are stored in the q-index instead of using an extra integer.
    xvector<double> qsum = _qm->getQPoint(qpts[0]).fpos;
    if (process[0] < 0) {
      sign = 1;
      qpts[1] = -process[0] - 1;
      qpts[2] = _qm->getQPointIndex(_qm->getQPoint(qpts[0]).fpos - _qm->getQPoint(qpts[1]).fpos);
    } else {
      sign = 0;
      qpts[1] = process[0] - 1;
      qpts[2] = _qm->getQPointIndex(qsum + _qm->getQPoint(qpts[1]).fpos);
    }

    // Branches
    int br = process[1];
    int pw = 0;
    for (int i = 0; i < 2; i++) {
      pw = aurostd::powint(nBranches, 2 - i);
      branches[i] = br/pw;
      br = br % pw;
    }
    branches[2] = br;
  }

  //calculateThermalConductivityTensor////////////////////////////////////////
  // Calculates the thermal conductivity tensor, and the total and anharmonic
  // scattering rates for a specific temperature. The rates are passed by
  // reference so that they can be written into output files later.
  xmatrix<double> TCONDCalculator::calculateThermalConductivityTensor(double T,
      vector<vector<double> >& rates_total,
      vector<vector<double> >& rates_anharm) {
    stringstream message;
    message << "Calculating thermal conductivity for " << T << " K.";
    pflow::logger(_AFLOW_FILE_NAME_, _AAPL_TCOND_MODULE_, message, _pc->getDirectory(), *_pc->getOFStream(), *_pc->getOSS());
    // Bose-Einstein distribution
    vector<vector<double> > occ = getOccupationNumbers(T);

    message << "Calculating scattering rates.";
    pflow::logger(_AFLOW_FILE_NAME_, _AAPL_TCOND_MODULE_, message, _pc->getDirectory(), *_pc->getOFStream(), *_pc->getOSS());
    rates_total = calculateTotalRates(occ, rates_anharm);

    message << "Calculating RTA";
    pflow::logger(_AFLOW_FILE_NAME_, _AAPL_TCOND_MODULE_, message, _pc->getDirectory(), *_pc->getOFStream(), *_pc->getOSS());
    vector<vector<xvector<double> > > mfd = getMeanFreeDispRTA(rates_total);
    xmatrix<double> tcond = calcTCOND(T, occ, mfd); // RTA solution

    // Iteration for the full BTE.
    if (!calc_rta_only) {
      xmatrix<double> tcond_prev(3, 3), diff(3, 3);
      int num_iter = 1;
      double norm = 0.0;
      message << "Begin SCF for the Boltzmann transport equation.";
      pflow::logger(_AFLOW_FILE_NAME_, _AAPL_TCOND_MODULE_, message, _pc->getDirectory(), *_pc->getOFStream(), *_pc->getOSS());
      ostream& oss = *_pc->getOSS();
      oss << std::setiosflags(std::ios::fixed | std::ios::right);
      oss << std::setw(15) << "Iteration";
      oss << std::setiosflags(std::ios::fixed | std::ios::right);
      oss << std::setw(25) << "Rel. Change in Norm" << std::endl;
      do {
        tcond_prev = tcond;
        getMeanFreeDispFull(rates_total, occ, mfd);

        tcond = calcTCOND(T, occ, mfd);
        // Calculate relative changes to the Frobenius norm instead of just
        // the norm. That way, less iterations for high thermal conductivity
        // materials are required.
        norm = frobenius_norm(tcond_prev - tcond)/frobenius_norm(tcond_prev);
        oss << std::setiosflags(std::ios::fixed | std::ios::right);
        oss << std::setw(15) << num_iter;
        oss << std::setiosflags(std::ios::fixed | std::ios::right);
        oss << std::setw(25) << std::dec << (norm) << std::endl;
        num_iter++;
      } while ((std::abs(norm) > TCOND_ITER_THRESHOLD) && (num_iter <= max_iter));
      if (num_iter > max_iter) {
<<<<<<< HEAD
        string function = _AAPL_TCOND_ERR_PREFIX_ + "calculateThermalConductivityTensor()";
=======
        string function = _AAPL_TCOND_ERR_PREFIX_ + "calculateThermalConductivityTensor():";
        stringstream message;
>>>>>>> 8f23c20c
        message << "Thermal conductivity did not converge within " << max_iter << " iterations ";
        message << "at " << T << " K.";
        throw xerror(_AFLOW_FILE_NAME_, function, message, _RUNTIME_ERROR_);
      }
    }
    return tcond;
  }

  //getOccupationNumbers//////////////////////////////////////////////////////
  // Calculates the Bose-Einstein distribution for all phonons at a specific
  // temperature.
  vector<vector<double> > TCONDCalculator::getOccupationNumbers(double T) {
    vector<vector<double> > occ(nQPs, vector<double>(nBranches, 0.0));
    for (int q = 0; q < nQPs; q++) {
      for (int br = 0; br < nBranches; br++) {
        occ[q][br] = 1.0/(exp(BEfactor_hbar_THz * freq[q][br]/T) - 1.0);
      }
    }
    return occ;
  }

  //getOccupationTerm/////////////////////////////////////////////////////////
  // Calculates the temperature-dependent prefactor for each scattering
  // process.
  double TCONDCalculator::getOccupationTerm(const vector<vector<double> >& occ, int sign,
      const vector<int>& qpts, const vector<int>& branches) {
    if (sign) {  // -
      return (1.0 + occ[qpts[1]][branches[1]] + occ[qpts[2]][branches[2]])/2.0;
    } else {  // +
      return occ[qpts[1]][branches[1]] - occ[qpts[2]][branches[2]];
    }
  }


  //calculateTotalRates///////////////////////////////////////////////////////
  // Calculates the total scattering rates based on three-phonon, isotope,
  // and boundary scattering.
  vector<vector<double> > TCONDCalculator::calculateTotalRates(const vector<vector<double> >& occ,
      vector<vector<double> >& rates_anharm) {
    vector<vector<double> > rates = calculateAnharmonicRates(occ);
    rates_anharm = rates;

    if (calc_isotope) {
      for (int iq = 0; iq < nIQPs; iq++) {
        for (int br = 0; br < nBranches; br++) {
          rates[iq][br] += scattering_rates_isotope[iq][br];
        }
      }
    }

    if (calc_boundary) {
      for (int iq = 0; iq < nIQPs; iq++) {
        for (int br = 0; br < nBranches; br++) {
          rates[iq][br] += scattering_rates_boundary[iq][br];
        }
      }
    }

    return rates;
  }

  //calculateAnharmonicRates//////////////////////////////////////////////////
  // Calculates the three-phonon scattering rates for a specific temperature.
  // Since there are a lot of processes, threading makes the calculation
  // significantly faster.
  vector<vector<double> > TCONDCalculator::calculateAnharmonicRates(const vector<vector<double> >& occ) {
    vector<vector<double> > rates(nIQPs, vector<double>(nBranches, 0.0));
#ifdef AFLOW_APL_MULTITHREADS_ENABLE
    int ncpus = _pc->getNCPUs();
    vector<std::thread*> threads;
    vector<vector<int> > thread_dist = getThreadDistribution(nIQPs, ncpus);
    threads.clear();
    for (int icpu = 0; icpu < ncpus; icpu++) {
      threads.push_back(new std::thread(&TCONDCalculator::calcAnharmRates, this,
            thread_dist[icpu][0], thread_dist[icpu][1],
            std::ref(occ), std::ref(rates)));
    }
    for (int icpu = 0; icpu < ncpus; icpu++) {
      threads[icpu]->join();
      delete threads[icpu];
    }
#else
    calcAnharmRates(0, nIQPs, occ, rates);
#endif
    return rates;
  }

  void TCONDCalculator::calcAnharmRates(int startIndex, int endIndex,
      const vector<vector<double> >& occ,
      vector<vector<double> >& rates) {
    vector<int> qpts(3), branches(3);
    int sign = -1;

    for (int i = startIndex; i < endIndex; i++) {
      qpts[0] = _qm->getIbzqpts()[i];
      for (uint p = 0, nprocs = processes[i].size(); p < nprocs; p++) {
        getProcess(processes[i][p], qpts, branches, sign);
        rates[i][branches[0]] += intr_trans_probs[i][p] * getOccupationTerm(occ, sign, qpts, branches);
      }
    }
  }

  //getMeanFreeDispRTA////////////////////////////////////////////////////////
  // Calculates the mean free displacement vector for the RTA.
  vector<vector<xvector<double> > > TCONDCalculator::getMeanFreeDispRTA(const vector<vector<double> >& rates) {
    xvector<double> xvec(3);
    vector<vector<xvector<double> > > mfd(nQPs, vector<xvector<double> >(nBranches, xvec));
    int iq = -1;
    for (int q = 0; q < nQPs; q++) {
      iq = _qm->getIbzqpt(q);
      for (int br = 0; br < nBranches; br++) {
        if (rates[iq][br] > 0.0) {
          mfd[q][br] = gvel[q][br] * freq[q][br]/rates[iq][br];
        }
      }
    }
    return mfd;
  }

  //calcTCOND/////////////////////////////////////////////////////////////////
  // Calculates the thermal conductivity tensor.
  xmatrix<double> TCONDCalculator::calcTCOND(double T, const vector<vector<double> >& occ,
      const vector<vector<xvector<double> > >& mfd) {
    xmatrix<double> tcond(3, 3);
    bool cumulative = calc_cumulative;
    double prefactor = 1E24 * std::pow(PLANCKSCONSTANT_hbar_THz, 2)/(KBOLTZ * std::pow(T, 2) * nQPs * Volume(_pc->getInputCellStructure()));
    for (int q = 0; q < nQPs; q++) {
      for (int br = 0; br < nBranches; br++) {
        bool include = true;
        if (freq[q][br] < _ZERO_TOL_LOOSE_) {
          include = false;
        } else if (cumulative) {  // Only include processes below a certain mean free path if cumulative
          double mfpath = scalar_product(mfd[q][br], gvel[q][br])/aurostd::modulus(gvel[q][br]);
          include = !(mfpath > boundary_grain_size);
        }
        if (include) {
          double x = occ[q][br] * (occ[q][br] + 1) * freq[q][br];
          for (int i = 1; i < 4; i++) {
            for (int j = 1; j < 4; j++) {
              tcond[i][j] += x * gvel[q][br][i] * mfd[q][br][j];
            }
          }
        }
      }
    }
    tcond = prefactor * tcond;
    return tcond;
  }

  //getMeanFreeDispFull///////////////////////////////////////////////////////
  // Calculates/corrects the mean free displacement vector for the iterative
  // solution of the BTE. Since there are a lot of processes, threading
  // speeds up the calculations considerably.
  void TCONDCalculator::getMeanFreeDispFull(const vector<vector<double> >& rates,
      const vector<vector<double> >& occ,
      vector<vector<xvector<double> > >& mfd) {
    // MPI variables
#ifdef AFLOW_APL_MULTITHREADS_ENABLE
    int ncpus = _pc->getNCPUs();
    vector<vector<int> > thread_dist;
    vector<std::thread*> threads;
#endif

    vector<vector<xvector<double> > > delta(nIQPs, vector<xvector<double> >(nBranches, xvector<double>(3)));
#ifdef AFLOW_APL_MULTITHREADS_ENABLE
    thread_dist = getThreadDistribution(nIQPs, ncpus);
    threads.clear();
    for (int icpu = 0; icpu < ncpus; icpu++) {
      threads.push_back(new std::thread(&TCONDCalculator::calculateDelta, this,
            thread_dist[icpu][0], thread_dist[icpu][1], 
            std::ref(occ), std::ref(mfd), std::ref(delta)));
    }
    for (int icpu = 0; icpu < ncpus; icpu++) {
      threads[icpu]->join();
      delete threads[icpu];
    }
#else
    calculateDelta(0, nIQPs, occ, mfd, delta);
#endif

    correctMFD(rates, delta, mfd);
  }

  //calculateDelta////////////////////////////////////////////////////////////
  // Calculates the correction vector (delta) to the mean free displacement.
  // Only irreducible q-points need to be calculated since deltas of
  // equivalent q-points are related by symmetry.
  void TCONDCalculator::calculateDelta(int startIndex, int endIndex, 
      const vector<vector<double> >& occ,
      const vector<vector<xvector<double> > >& mfd,
      vector<vector<xvector<double> > >& delta) {
    xvector<double> correction(3);
    vector<int> qpts(3), branches(3);
    int sign = -1;

    for (int i = startIndex; i < endIndex; i++) {
      qpts[0] = _qm->getIbzqpts()[i];
      for (uint p = 0, nprocs = processes[i].size(); p < nprocs; p++) {
        getProcess(processes[i][p], qpts, branches, sign);
        correction = mfd[qpts[2]][branches[2]];
        if (processes[i][p][0] < 0) correction += mfd[qpts[1]][branches[1]];
        else correction -= mfd[qpts[1]][branches[1]];
        correction *= getOccupationTerm(occ, sign, qpts, branches);
        delta[i][branches[0]] += intr_trans_probs[i][p] * correction;
      }

      if (calc_isotope) {
        int q2 = 0, br1 = 0, br2 = 0;
        for (uint p = 0, nprocs = processes_iso[i].size(); p < nprocs; p++) {
          q2 = processes_iso[i][p][0];
          br1 = processes_iso[i][p][1]/nBranches;
          br2 = processes_iso[i][p][1] % nBranches;
          delta[i][br1] += intr_trans_probs_iso[i][p] * mfd[q2][br2];
        }
      }

      // Symmetrize
      int symop = 0;
      const vector<_sym_op>& pgroup = _qm->getReciprocalCell().pgroup;
      xmatrix<double> Uc(3, 3);
      const vector<int>& little_group = _qm->getLittleGroup(i);
      uint nsym = little_group.size();
      for (uint isym = 0; isym < nsym; isym++) {
        symop = little_group[isym];
        Uc += pgroup[symop].Uc;
      }
      Uc = 1.0/nsym * Uc;
      for (int br = 0; br < nBranches; br++) {
        delta[i][br] = Uc * delta[i][br];
      }
    }
  }

  //correctMFD////////////////////////////////////////////////////////////////
  // Corrects the mean free displacement vectors of all phonon modes.
  void TCONDCalculator::correctMFD(const vector<vector<double> >& rates,
      const vector<vector<xvector<double> > >& delta,
      vector<vector<xvector<double> > >& mfd) {
    const vector<_sym_op>& pgroup = _qm->getReciprocalCell().pgroup;
    xvector<double> xvec(3);
    int iq = -1;
    for (int q = 0; q < nQPs; q++) {
      const xmatrix<double>& Uc = pgroup[_qm->getQPoint(q).symop].Uc;
      iq = _qm->getIbzqpt(q);
      for (int br = 0; br < nBranches; br++) {
        if (rates[iq][br] > 0.0) mfd[q][br] = (freq[q][br] * gvel[q][br] + Uc * delta[iq][br])/rates[iq][br];
        else mfd[q][br] = xvec;
      }
    }
  }

}  // namespace apl

/********************************* FILE I/O *********************************/

namespace apl {

  //writeTempIndepOutput//////////////////////////////////////////////////////
  // Writes temperature-independent output files.
  void TCONDCalculator::writeTempIndepOutput(const string& filename, string keyword,
      const string& unit, const vector<vector<double> >& data) {
    if (data.size() == 0) return;  // Nothing to write
    stringstream output;
    output << AFLOWIN_SEPARATION_LINE << std::endl;
    string key = "[AAPL_" + aurostd::toupper(aurostd::StringSubst(keyword, " ", "_")) + "]";
    if (!_pc->_system.empty()) {
      output << key << "SYSTEM=" << _pc->_system << std::endl;
    }
    output << key << "START" << std::endl;
    output << std::setiosflags(std::ios::fixed | std::ios::right);
    output << std::setw(10) << "# Q-point"
      << std::setw(20) << " "
      << keyword << " (" << unit << ")" << std::endl;
    writeDataBlock(output, data);
    output << key << "STOP" << std::endl;
    output << AFLOWIN_SEPARATION_LINE << std::endl;
<<<<<<< HEAD
    aurostd::stringstream2file(output, filename);
    if (!aurostd::FileExist(filename)) {
      string function = _AAPL_TCOND_ERR_PREFIX_ + "writeTempIndepOutput()";
=======
    aurostd::stringstream2file(output, path);
    if (!aurostd::FileExist(path)) {
      string function = _AAPL_TCOND_ERR_PREFIX_ + "writeTempIndepOutput():";
>>>>>>> 8f23c20c
      stringstream message;
      message << "Could not write file " << filename << ".";
      throw xerror(_AFLOW_FILE_NAME_, function, message, _FILE_ERROR_);
    }
  }

  //writeTempDepOutput////////////////////////////////////////////////////////
  // Writes temperature-dependent output files.
  void TCONDCalculator::writeTempDepOutput(const string& filename, string keyword, const string& unit,
      const vector<double>& temps, const vector<vector<vector<double> > >& data) {
    if (data.size() == 0) return; // Nothing to write
    stringstream output;
    output << AFLOWIN_SEPARATION_LINE << std::endl;
    string key = "[AAPL_" + aurostd::toupper(aurostd::StringSubst(keyword, " ", "_")) + "]";
    if (!_pc->_system.empty()) {
      output << key << "SYSTEM=" << _pc->_system << std::endl;
    }
    output << key << "START" << std::endl;
    for (uint t = 0; t < temps.size(); t++) {
      output << key << "T = " << std::fixed << std::setprecision(2) << temps[t] << " K" << std::endl;
      output << std::setw(10) << "# Q-point"
        << std::setw(20) << " "
        << keyword << " (" << unit << ")" << std::endl;
      writeDataBlock(output, data[t]);
    }
    output << key << "STOP" << std::endl;
    output << AFLOWIN_SEPARATION_LINE << std::endl;
    aurostd::stringstream2file(output, filename);
    if (!aurostd::FileExist(filename)) {
      string function = _AAPL_TCOND_ERR_PREFIX_ + "writeTempDepOutput():";
      stringstream message;
      message << "Could not write file " << filename << ".";
      throw xerror(_AFLOW_FILE_NAME_, function, message, _FILE_ERROR_);
    }
  }

  //writeDataBlock////////////////////////////////////////////////////////////
  // Writes a block of data for each phonon mode into a stream. Used by
  // output file writers.
  void TCONDCalculator::writeDataBlock(stringstream& output,
      const vector<vector<double> >& data) {
    for (uint q = 0; q < data.size(); q++) {
      output << std::setiosflags(std::ios::fixed | std::ios::right);
      output << std::setw(10) << q;
      for (uint br = 0; br < data[q].size(); br++) {
        output << std::setiosflags(std::ios::fixed | std::ios::showpoint | std::ios::right);
        output << std::setw(20) << std::setprecision(10) << std::scientific << data[q][br];
      }
      output << std::endl;
    }
  }

<<<<<<< HEAD
=======
  //writeGroupVelocities//////////////////////////////////////////////////////
  // Writes the group velocities into a file. Each row belongs to a q-point,
  // and each column triplet belongs to a phonon branch.
  void TCONDCalculator::writeGroupVelocities(const string& filename) {
    stringstream output;

    // Header
    output << AFLOWIN_SEPARATION_LINE << std::endl;
    if (!_pc->getSystemName().empty()) {
      output << "[AAPL_GROUP_VELOCITY]SYSTEM=" << _pc->getSystemName() << std::endl;
    }
    output << "[AAPL_GROUP_VELOCITY]START" << std::endl;
    output << std::setiosflags(std::ios::fixed | std::ios::right);
    output << std::setw(10) << "# Q-point";
    output << std::setw(20) << " ";
    output << "Group Velocity (km/s)" << std::endl;

    // Body
    for (int q = 0; q < nQPs; q++) {
      output << std::setiosflags(std::ios::fixed | std::ios::right);
      output << std::setw(10) << q;
      for (int br = 0; br < nBranches; br++) {
        for (int i = 1; i < 4; i++) {
          output << std::setiosflags(std::ios::fixed | std::ios::showpoint | std::ios::right);
          output << std::setw(20) << std::setprecision(10) << std::scientific << gvel[q][br][i];
        }
        output << std::setw(5) << " ";
      }
      output << std::endl;
    }

    output << "[AAPL_GROUP_VELOCITY]STOP" << std::endl;
    output << AFLOWIN_SEPARATION_LINE << std::endl;

    // Write to file
    aurostd::stringstream2file(output, filename);
    if (!aurostd::FileExist(filename)) {
      string function = _AAPL_TCOND_ERR_PREFIX_ + "writeGroupVelocities():";
      string message = "Could not write group velocities to file.";
      throw xerror(_AFLOW_FILE_NAME_,function, message, _FILE_ERROR_);
    }
  }

>>>>>>> 8f23c20c
  //writePhaseSpace///////////////////////////////////////////////////////////
  // Writes the scattering phase space into an output file. Numbers are
  // converted into fs to get "nicer" numbers. OOO should be zero, but it is
  // output regardless in case there is a problem.
  void TCONDCalculator::writePhaseSpace(const string& filename) {
    if (phase_space.size() == 0) return;  // Nothing to write
    // Calculate totals
    vector<double> ps_procs(4), ps_nu(2);
    vector<vector<double> > ps_modes(nIQPs, vector<double>(nBranches));
    double ps_total = 0.0, ps = 0.0;
    for (int i = 0; i < nIQPs; i++) {
      for (int b = 0; b < nBranches; b++) {
        for (int p = 0; p < 4; p++) {
          for (int s = 0; s < 2; s++) {
            ps = 1000 * phase_space[i][b][p][s];  // Convert to fs
            ps_total += ps;
            ps_nu[s] += ps;
            ps_procs[p] += ps;
            ps_modes[i][b] += ps;
          }
        }
      }
    }

    stringstream output;
    output << AFLOWIN_SEPARATION_LINE << std::endl;
    output << "# 3-phonon scattering phase space (in fs)" << std::endl;
    output << "[AAPL_SCATTERING_PHASE_SPACE]SYSTEM=" << _pc->_system << std::endl;
    output << "[AAPL_TOTAL_SCATTERING_PHASE_SPACE]START" << std::endl;
    output << std::setiosflags(std::ios::left | std::ios::fixed | std::ios::showpoint);
    output << std::setw(15) << "total" << std::setw(10) << std::setprecision(8) << std::dec << ps_total << std::endl;
    output << std::setw(15) << "total normal" << std::setw(10) << std::setprecision(8) << std::dec << ps_nu[0] << std::endl;
    output << std::setw(15) << "total umklapp" << std::setw(10) << std::setprecision(8) << std::dec << ps_nu[1] << std::endl;
    output << std::setw(15) << "total AAA" << std::setw(10) << std::setprecision(8) << std::dec << ps_procs[0] << std::endl;
    output << std::setw(15) << "total AAO" << std::setw(10) << std::setprecision(8) << std::dec << ps_procs[1] << std::endl;
    output << std::setw(15) << "total AOO" << std::setw(10) << std::setprecision(8) << std::dec << ps_procs[2] << std::endl;
    output << std::setw(15) << "total OOO" << std::setw(10) << std::setprecision(8) << std::dec << ps_procs[3] << std::endl;
    output << "[AAPL_TOTAL_SCATTERING_PHASE_SPACE]STOP" << std::endl;
    output << "[AAPL_SCATTERING_PHASE_SPACE]START" << std::endl;
    for (int i = 0; i < nIQPs; i++) {
      for (int b = 0; b < nBranches; b++) {
        output << std::setw(17) << std::setprecision(10) << std::dec << ps_modes[i][b];
      }
      output << std::endl;
    }
    output << "[AAPL_SCATTERING_PHASE_SPACE]STOP" << std::endl;
    output << AFLOWIN_SEPARATION_LINE << std::endl;
    aurostd::stringstream2file(output, filename);
  }

  //writeGrueneisen///////////////////////////////////////////////////////////
  // Outputs the temperature-dependent average Grueneisen parameters and the
  // mode Grueneisen parameters into a file.
  void TCONDCalculator::writeGrueneisen(const string& filename) {
    if (grueneisen_mode.size() == 0) return;  // Nothing to write
    stringstream output;
    output << AFLOWIN_SEPARATION_LINE << std::endl;
    output << "[AAPL_GRUENEISEN]SYSTEM=" << _pc->_system << std::endl;
    output << "[AAPL_GRUENEISEN_AVERAGE]START" << std::endl;
    output << std::setiosflags(std::ios::right | std::ios::fixed | std::ios::showpoint);
    output << std::setw(8) << "# T (K)"
      << std::setw(23) << "Grueneisen parameter" << std::endl;
    for (uint t = 0; t < grueneisen_avg.size(); t++) {
      output << std::setw(8) << std::fixed << std::setprecision(2) << temperatures[t];
      output << std::setw(23) << std::setprecision(10) << std::dec << grueneisen_avg[t] << std::endl;
    }
    output << "[AAPL_GRUENEISEN_AVERAGE]STOP" << std::endl;
    output << "[AAPL_GRUENEISEN_MODE]START" << std::endl;
    for (int i = 0; i < nIQPs; i++) {
      for (int b = 0; b < nBranches; b++) {
        output << std::setw(17) << std::setprecision(10) << std::dec << grueneisen_mode[i][b];
      }
      output << std::endl;
    }
    output << "[AAPL_GRUENEISEN_MODE]STOP" << std::endl;
    output << AFLOWIN_SEPARATION_LINE << std::endl;
    aurostd::stringstream2file(output, filename);
  }

  //writeThermalConductivity////////////////////////////////////////////////////
  // Outputs the thermal conductivity tensor into a file.
  void TCONDCalculator::writeThermalConductivity(const string& filename) {
    if (thermal_conductivity.size() == 0) return;  // Nothing to write
    stringstream output;

    // Header
    output << AFLOWIN_SEPARATION_LINE << std::endl;
    if (!_pc->_system.empty()) {
      output << "[AAPL_THERMAL_CONDUCTIVITY]SYSTEM=" << _pc->_system << std::endl;
    }
    output << "[AAPL_THERMAL_CONDUCTIVITY]START" << std::endl;
    output << std::setw(8) << "# T (K)"
      << std::setw(75) << " "
      << "Thermal Conductivity (W/m*K)" << std::endl;
    string xyz[3] = {"x", "y", "z"};
    output << "#" << std::setw(8) << " ";
    for (int i = 0; i < 3; i++) {
      for (int j = 0; j < 3; j++) {
        output << std::setw(7) << " ";
        // Write columns first to make compatible with gnuplot
        string k = "k(" + xyz[j] + "," + xyz[i] + ")";
        output << k;
        output << std::setw(7) << " ";
      }
    }
    output << std::endl;

    // Body
    for (uint t = 0; t < temperatures.size(); t++) {
      output << std::setw(8) << std::fixed << std::setprecision(2) << temperatures[t];
      for (int i = 1; i < 4; i++) {
        for (int j = 1; j < 4; j++) {
          output << std::setw(2) << " ";
          // Write columns first to make compatible with gnuplot
          output << std::setprecision(10) << std::scientific << thermal_conductivity[t][j][i];
          output << std::setw(2) << " ";
        }
      }
      output << std::endl;
    }
    output << "[AAPL_THERMAL_CONDUCTIVITY]STOP" << std::endl;
    output << AFLOWIN_SEPARATION_LINE << std::endl;

    aurostd::stringstream2file(output, filename);
    if (!aurostd::FileExist(filename)) {
      string function = _AAPL_TCOND_ERR_PREFIX_ + "writeThermalConductivity():";
      string message = "Could not write thermal conductivities to file.";
      throw xerror(_AFLOW_FILE_NAME_,function, message, _FILE_ERROR_);
    }
  }

}  // namespace apl

// ***************************************************************************
// *                                                                         *
// *           Aflow STEFANO CURTAROLO - Duke University 2003-2020           *
// *            Aflow MARCO ESTERS - Duke University 2019-2020               *
// *                                                                         *
// ***************************************************************************<|MERGE_RESOLUTION|>--- conflicted
+++ resolved
@@ -144,22 +144,8 @@
     _pc_set = true;
   }
 
-<<<<<<< HEAD
   void TCONDCalculator::initialize(const aurostd::xoption& opts) {
     string function = "apl::TCONDCalculator::initialize():";
-=======
-}  // namespace apl
-
-/******************************* MAIN FUNCTION ******************************/
-
-namespace apl {
-
-  //calculateThermalConductvity///////////////////////////////////////////////
-  // The main function that calculates the thermal conductivity tensor, the
-  // Grueneisen parameters, and the scattering phase space.
-  void TCONDCalculator::calculateThermalConductivity() {
-    string function = _AAPL_TCOND_ERR_PREFIX_ + "calculateThermalConductivity():";
->>>>>>> 8f23c20c
     string message = "";
     if (!_pc_set) {
       message = "PhononCalculator pointer not set.";
@@ -1035,12 +1021,7 @@
         num_iter++;
       } while ((std::abs(norm) > TCOND_ITER_THRESHOLD) && (num_iter <= max_iter));
       if (num_iter > max_iter) {
-<<<<<<< HEAD
-        string function = _AAPL_TCOND_ERR_PREFIX_ + "calculateThermalConductivityTensor()";
-=======
         string function = _AAPL_TCOND_ERR_PREFIX_ + "calculateThermalConductivityTensor():";
-        stringstream message;
->>>>>>> 8f23c20c
         message << "Thermal conductivity did not converge within " << max_iter << " iterations ";
         message << "at " << T << " K.";
         throw xerror(_AFLOW_FILE_NAME_, function, message, _RUNTIME_ERROR_);
@@ -1317,15 +1298,9 @@
     writeDataBlock(output, data);
     output << key << "STOP" << std::endl;
     output << AFLOWIN_SEPARATION_LINE << std::endl;
-<<<<<<< HEAD
     aurostd::stringstream2file(output, filename);
     if (!aurostd::FileExist(filename)) {
-      string function = _AAPL_TCOND_ERR_PREFIX_ + "writeTempIndepOutput()";
-=======
-    aurostd::stringstream2file(output, path);
-    if (!aurostd::FileExist(path)) {
       string function = _AAPL_TCOND_ERR_PREFIX_ + "writeTempIndepOutput():";
->>>>>>> 8f23c20c
       stringstream message;
       message << "Could not write file " << filename << ".";
       throw xerror(_AFLOW_FILE_NAME_, function, message, _FILE_ERROR_);
@@ -1378,52 +1353,6 @@
     }
   }
 
-<<<<<<< HEAD
-=======
-  //writeGroupVelocities//////////////////////////////////////////////////////
-  // Writes the group velocities into a file. Each row belongs to a q-point,
-  // and each column triplet belongs to a phonon branch.
-  void TCONDCalculator::writeGroupVelocities(const string& filename) {
-    stringstream output;
-
-    // Header
-    output << AFLOWIN_SEPARATION_LINE << std::endl;
-    if (!_pc->getSystemName().empty()) {
-      output << "[AAPL_GROUP_VELOCITY]SYSTEM=" << _pc->getSystemName() << std::endl;
-    }
-    output << "[AAPL_GROUP_VELOCITY]START" << std::endl;
-    output << std::setiosflags(std::ios::fixed | std::ios::right);
-    output << std::setw(10) << "# Q-point";
-    output << std::setw(20) << " ";
-    output << "Group Velocity (km/s)" << std::endl;
-
-    // Body
-    for (int q = 0; q < nQPs; q++) {
-      output << std::setiosflags(std::ios::fixed | std::ios::right);
-      output << std::setw(10) << q;
-      for (int br = 0; br < nBranches; br++) {
-        for (int i = 1; i < 4; i++) {
-          output << std::setiosflags(std::ios::fixed | std::ios::showpoint | std::ios::right);
-          output << std::setw(20) << std::setprecision(10) << std::scientific << gvel[q][br][i];
-        }
-        output << std::setw(5) << " ";
-      }
-      output << std::endl;
-    }
-
-    output << "[AAPL_GROUP_VELOCITY]STOP" << std::endl;
-    output << AFLOWIN_SEPARATION_LINE << std::endl;
-
-    // Write to file
-    aurostd::stringstream2file(output, filename);
-    if (!aurostd::FileExist(filename)) {
-      string function = _AAPL_TCOND_ERR_PREFIX_ + "writeGroupVelocities():";
-      string message = "Could not write group velocities to file.";
-      throw xerror(_AFLOW_FILE_NAME_,function, message, _FILE_ERROR_);
-    }
-  }
-
->>>>>>> 8f23c20c
   //writePhaseSpace///////////////////////////////////////////////////////////
   // Writes the scattering phase space into an output file. Numbers are
   // converted into fs to get "nicer" numbers. OOO should be zero, but it is
