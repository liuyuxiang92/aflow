//****************************************************************************
// *                                                                         *
// *           Aflow STEFANO CURTAROLO - Duke University 2003-2019           *
// *                  Marco Esters - Duke University 2019                    *
// *                                                                         *
//****************************************************************************
// Written by Marco Esters, 2019.
//
// This class calculates the thermal conductivity of a material using the
// Boltzmann Transport Equation (BTE).

#include "aflow_apl.h"

// Some parts are written within the C++0x support in GCC, especially std::thread,
// which is implemented in gcc 4.4 and higher. For multithreads with std::thread see:
// http://www.justsoftwaresolutions.co.uk/threading/multithreading-in-c++0x-part-1-starting-threads.html
#if GCC_VERSION >= 40400
#define AFLOW_APL_MULTITHREADS_ENABLE
#include <thread>
#else
#warning "The multithread parts of APL will be not included, since they need gcc 4.4 and higher (C++0x support)."
#endif

#define _DEBUG_AAPL_TCOND_ false
#define ALAMODE

// String constants for file output and exception handling
static const string _AAPL_TCOND_ERR_PREFIX_ = "apl::TCONDCalculator::";

static const int max_iter = 250;  // Maximum number of iterations for the iterative BTE solution

// Define constants and conversion factors. See AUROSTD/aurostd_xscalar.h for more.
static const double au2THz = 9.648553873170e+02;  // eV/(A amu) -> nm * THz^2
static const double hbar_J = E_ELECTRON * 1e12 * PLANCKSCONSTANTEV_hbar;  // hbar in J/THz;
static const double hbar_amu = PLANCKSCONSTANTEV_hbar * au2THz * 1e13;  // hbar in amu A^2 THz
static const double BEfactor = PLANCKSCONSTANTEV_hbar * 1e12/KBOLTZEV;  // hbar/kB in K/THz
static const aurostd::xcomplex<double> iONE(0.0, 1.0);  // imaginary number
static const double TCOND_ITER_THRESHOLD = 1e-4;  // Convergence criterion for thermal conductivity

using aurostd::xcomplex;
using aurostd::xmatrix;
using aurostd::xvector;
using aurostd::xerror;
using std::vector;

/************************************ MPI ***********************************/

#ifdef AFLOW_APL_MULTITHREADS_ENABLE

namespace apl {

//setupMPI////////////////////////////////////////////////////////////////////
// Sets up an MPI calculation.
vector<vector<int> > setupMPI(string message, Logger& log,
                              int nproc, int& ncpus) {
  if (ncpus < 1) ncpus = 1;

  if (ncpus > 1) {
    message += " (" + stringify(ncpus) + " threads)";
  }
  log.initProgressBar(message);

  return getThreadDistribution(nproc, ncpus);
}

//finishMPI///////////////////////////////////////////////////////////////////
// Finishes the MPI progress bar and deletes the threads.
void finishMPI(vector<std::thread*>& threads, Logger& log) {
  for (uint t = 0; t < threads.size(); t++) {
    threads[t]->join();
    delete threads[t];
  }
  log.finishProgressBar();
}

}  // namespace apl
#endif

/************************** CONSTRUCTOR/DESTRUCTOR **************************/

namespace apl {

//Constructor/////////////////////////////////////////////////////////////////
TCONDCalculator::TCONDCalculator(PhononCalculator& pc, QMesh& qm, 
                                 Logger& l, _aflags& a) : _pc(pc), _qm(qm), _logger(l), aflags(a) {
  free();
  nBranches = _pc.getNumberOfBranches();
  nQPs = _qm.getnQPs();
  nIQPs = _qm.getnIQPs();
}

TCONDCalculator::~TCONDCalculator() {
  free();
}

void TCONDCalculator::clear() {
  free();
}

void TCONDCalculator::free() {
  calc_options.clear();
  eigenvectors.clear();
  freq.clear();
  gvel.clear();
  intr_trans_probs.clear();
  intr_trans_probs_iso.clear();
  nBranches = 0;
  nIQPs = 0;
  nQPs = 0;
  processes.clear();
  processes_iso.clear();
  rates_boundary.clear();
  rates_isotope.clear();
  temperatures.clear();
  thermal_conductivity.clear();
}

<<<<<<< HEAD
=======
/*********************************** SETUP ***********************************/

//setCalculationOptions///////////////////////////////////////////////////////
// Sets all options for the thermal conductivity calculations, which includes
// the corrections to the scattering rates and the temperature steps.
void TCONDCalculator::setCalculationOptions(string USER_BTE, bool isotope,
                                            bool cumulative, bool fourth_order,
                                            bool boundary, double grain_size,
                                            double temp_start, double temp_end,
                                            double temp_step) {
  bool LDEBUG = (FALSE || XHOST.DEBUG || _DEBUG_AAPL_TCOND_);
  string function = _AAPL_TCOND_ERR_PREFIX_ + "setCalculationOptions()";
  if (USER_BTE == "RTA") {
    calc_options.rta_only = true;
  } else if (USER_BTE == "FULL") {
    calc_options.rta_only = false;
  } else {
    string message = "Illegal value for the flag BTE. Use RTA or FULL.";
    throw xerror(_AFLOW_FILE_NAME_,function, message, _INPUT_ILLEGAL_);
  }

  calc_options.calc_isotopes = isotope;
  calc_options.calc_boundary = boundary;
  calc_options.calc_cumulative = cumulative;
  calc_options.fourth_order = fourth_order;
  calc_options.grain_size = grain_size;
  calc_options.temp_start = temp_start;
  calc_options.temp_end = temp_end;
  calc_options.temp_step = temp_step;

  if (LDEBUG) {
    function += ": ";
    std::cerr << function << "rta_only = " << calc_options.rta_only << std::endl;
    std::cerr << function << "calc_isotopes = " << calc_options.calc_isotopes << std::endl;
    std::cerr << function << "calc_boundary = " << calc_options.calc_boundary << std::endl;
    std::cerr << function << "calc_cumulative = " << calc_options.calc_cumulative << std::endl;
    std::cerr << function << "fourth_order = " << calc_options.fourth_order << std::endl;
    std::cerr << function << "grain_size = " << calc_options.grain_size << std::endl;
    std::cerr << function << "temp_start = " << calc_options.temp_start << std::endl;
    std::cerr << function << "temp_end = " << calc_options.temp_end << std::endl;
    std::cerr << function << "temp_step = " << calc_options.temp_step << std::endl;
  }
}

>>>>>>> 9ddb17da
}  // namespace apl

/******************************* MAIN FUNCTION ******************************/

namespace apl {

//calculateThermalConductvity/////////////////////////////////////////////////
// The main function that calculates the thermal conductivity tensor, the
// Grueneisen parameters, and the scattering phase space.
void TCONDCalculator::calculateThermalConductivity() {
  // Setup temperatures
  double tstart = aurostd::string2utype<double>(calc_options.getattachedscheme("TSTART"));
  double tend = aurostd::string2utype<double>(calc_options.getattachedscheme("TEND"));
  double tstep = aurostd::string2utype<double>(calc_options.getattachedscheme("TSTEP"));
  for (double t = tstart; t <= tend; t += tstep) temperatures.push_back(t);

  // Frequencies and group velocities
  calculateFrequenciesGroupVelocities();

  string filename = aurostd::CleanFileName(aflags.Directory + "/" + DEFAULT_AAPL_FILE_PREFIX + DEFAULT_AAPL_FREQ_FILE);
  writeTempIndepOutput(filename, "Frequency", "THz", freq);

  filename = aurostd::CleanFileName(aflags.Directory + "/" + DEFAULT_AAPL_FILE_PREFIX + DEFAULT_AAPL_GVEL_FILE);
  writeGroupVelocities(filename);

  // Grueneisen parameters
  _logger << "Calculating Grueneisen parameters." << apl::endl;
  vector<vector<vector<xcomplex<double> > > > phases = calculatePhases();
  vector<vector<double> > grueneisen_modes = calculateModeGrueneisen(phases);
  phases.clear();
  vector<double> grueneisen_avg(temperatures.size());
  for (uint t = 0; t < temperatures.size(); t++) {
    grueneisen_avg[t] = calculateAverageGrueneisen(temperatures[t], grueneisen_modes);
  }
  filename = aurostd::CleanFileName(aflags.Directory + "/" + DEFAULT_AAPL_FILE_PREFIX + DEFAULT_AAPL_GRUENEISEN_FILE);
  writeGrueneisen(filename, grueneisen_avg, grueneisen_modes);

  // Transition probabilities
  calculateTransitionProbabilities();

  // Thermal conductivity tensor and scattering rates
  thermal_conductivity.assign(temperatures.size(), xmatrix<double>(3, 3));
  vector<vector<vector<double> > > rates_total, rates_anharm;
  // Only need small groups for full BTE
  vector<vector<int> > small_groups;
  if (!calc_options.flag("RTA")) small_groups = calculateSmallGroups();

  for (uint t = 0; t < temperatures.size(); t++) {
    thermal_conductivity[t] = calculateThermalConductivityTensor(temperatures[t], small_groups, rates_total, rates_anharm);
  }

  filename = aurostd::CleanFileName(aflags.Directory + "/" + DEFAULT_AAPL_FILE_PREFIX + DEFAULT_AAPL_RATES_FILE);
  writeTempDepOutput(filename, "SCATTERING_RATES", "1/ps", temperatures, rates_total);
  filename = aurostd::CleanFileName(aflags.Directory + "/" + DEFAULT_AAPL_FILE_PREFIX + DEFAULT_AAPL_RATES_3RD_FILE);
  writeTempDepOutput(filename, "SCATTERING_RATES_ANHARMONIC", "1/ps", temperatures, rates_anharm);

  filename = aurostd::CleanFileName(aflags.Directory + "/" + DEFAULT_AAPL_FILE_PREFIX + DEFAULT_AAPL_TCOND_FILE);
  writeThermalConductivity(filename);
}

<<<<<<< HEAD
//calculateSmallGroups////////////////////////////////////////////////////////
// Calculates the small/little group for each irreducible q-point. These
// groups will be used to symmetrize the mean free displacement in the full
// BTE solution.
vector<vector<int> > TCONDCalculator::calculateSmallGroups() {
  vector<vector<int> > small_groups(nIQPs, vector<int>(1, 0));  // Identity is always invariant
  const vector<_sym_op>& symops = _qm.getReciprocalCell().pgroup;
  const vector<int>& ibzqpts = _qm.getIbzqpts();
  int q = -1;
  for (int iq = 0; iq < nIQPs; iq++) {
    q = ibzqpts[iq];
    const xvector<double>& fpos = _qm.getQPoint(q).fpos;
    for (uint isym = 1; isym < symops.size(); isym++) {
      if (_qm.getQPointIndex(symops[isym].Uf * fpos) == q) small_groups[iq].push_back(isym);
=======
//meldIrredQpoints///////////////////////////////////////////////////////////
// Stitches the results of the MPI threads for the irreducible q-points
// together.
vector<vector<int> >
    TCONDCalculator::meldIrredQpoints(const vector<vector<vector<int> > >& iqpts) {
  vector<vector<int> > irred = iqpts[0];
  xvector<double> fpos_trans(3);
  double tol = _AFLOW_APL_EPS_;
  double nprocs = 0.0;  // for progress bar
  for (uint i = 1; i < iqpts.size(); i++) {
    nprocs += (double) iqpts[i].size();
  }
  nprocs -= 1.0;

  for (uint i = 1; i < iqpts.size(); i++) {
    for (uint j = 0; j < iqpts[i].size(); j++) {
      bool append = true;
      for (uint symop = 0; symop < pcell.pgroupk_xtal.size(); symop++) {
        for (uint iq = 0; iq < irred.size(); iq++) {
          fpos_trans = pcell.pgroupk_xtal[symop].Uf * qpoints[irred[iq][0]].fpos;
          if (SYM::FPOSMatch(fpos_trans, qpoints[iqpts[i][j][0]].fpos,
                             kcell.lattice, kcell.f2c, kcell.skewed, tol)) { //DX 20190619 - lattice and f2c as input
            append = false;
            for (uint q = 0; q < iqpts[i][j].size(); q++) {
              irred[iq].push_back(iqpts[i][j][q]);
              if (q == 0) {
                qpoints[iqpts[i][j][q]].symop = symop;
              } else {
                // Instead of doing all the symmetry operations again, just
                // multiply the matrices and figure out which factor group
                // it belongs to (faster).
                bool mapped = false;
                xmatrix<double> Uf;
                int oldsym = qpoints[iqpts[i][j][q]].symop;
                Uf = pcell.pgroupk_xtal[oldsym].Uf * pcell.pgroupk_xtal[symop].Uf;
                for (uint isym = 0; isym < pcell.pgroupk_xtal.size(); isym++) {
                  if (Uf == pcell.pgroupk_xtal[isym].Uf) {
                    qpoints[iqpts[i][j][q]].symop = isym;
                    isym = pcell.pgroupk_xtal.size();
                    mapped = true;
                  }
                }
                if (!mapped) {
                  string function = _AAPL_TCOND_ERR_PREFIX_ + "meldIrredQpoints()";
                  stringstream message;
                  message << "Could not find the symmetry operation to map q-point ";
                  message << qpoints[iqpts[i][j][q]].fpos;
                  throw xerror(_AFLOW_FILE_NAME_,function, message, _RUNTIME_ERROR_);
                }
              }
            }
            iq = irred.size();
            symop = pcell.pgroupk_xtal.size();
          }
        }
      }
      if (append) {
        irred.push_back(iqpts[i][j]);
      }
      _logger.updateProgressBar(1.0/nprocs);
>>>>>>> 9ddb17da
    }
  }
  return small_groups;
}

} // namespace apl

/*********************** FREQUENCIES/GROUP VELOCITIES ***********************/

namespace apl {

//calculateFrequenciesGroupVelocities/////////////////////////////////////////
// Calculates the frequencies and group velocities for each q-point.
// This function is mostly overhead, the actual calculation happens in
// calculateFreqGvel.
void TCONDCalculator::calculateFrequenciesGroupVelocities() {
  _logger << "Calculating frequencies and group velocities." << apl::endl;
  string message = "Frequencies and group velocities";

  // Prepare storage
  xmatrix<xcomplex<double> > eigen(nBranches, nBranches, 1, 1);
  eigenvectors.assign(nQPs, eigen);
  freq.assign(nQPs, vector<double>(nBranches));
  xvector<double> g(3);
  gvel.assign(nQPs, vector<xvector<double> >(nBranches, g));

  // Calculate frequencies and group velocities
#ifdef AFLOW_APL_MULTITHREADS_ENABLE
  int ncpus = 1;
  _pc.get_NCPUS(ncpus);
  vector<vector<int> > thread_dist = setupMPI(message, _logger, nQPs, ncpus);
  vector<std::thread*> threads;
  threads.clear();
  for (int icpu = 0; icpu < ncpus; icpu++) {
    threads.push_back(new std::thread(&TCONDCalculator::calculateFreqGvel, this,
                                      thread_dist[icpu][0], thread_dist[icpu][1]));
  }
  finishMPI(threads, _logger);
#else
  _logger.initProgressBar(message);
  calculateFreqGvel(0, nQPs);
  _logger.finishProgressBar();
#endif
}

//calculateFreqGvel///////////////////////////////////////////////////////////
// Calculates the frequencies and group velocities using the eigenvalue
// solver implemented in apl::PhononCalculator.
void TCONDCalculator::calculateFreqGvel(int startIndex, int endIndex) {
  xmatrix<xcomplex<double> > eigen(nBranches, nBranches, 1, 1);
  vector<xmatrix<xcomplex<double> > > dDynMat(3, eigen);
  for (int q = startIndex; q < endIndex; q++) {
    // Frequency
    xvector<double> f = _pc.getFrequency(_qm.getQPoint(q).cpos, apl::THZ | apl::OMEGA,
                                         eigenvectors[q], dDynMat);
    freq[q] = aurostd::xvector2vector(f);  // Convert to vector to have same indexing as gvel
    // Group velocity
    for (int br = 0; br < nBranches; br++) {
      if (freq[q][br] > _AFLOW_APL_EPS_) {
        xvector<xcomplex<double> > eigenvec = eigenvectors[q].getcol(br+1);
        xvector<xcomplex<double> > eigenvec_conj = conj(eigenvec);
        for (int i = 1; i < 4; i++) {
          xcomplex<double> integral = eigenvec_conj * (dDynMat[i-1] * eigenvec);
          gvel[q][br][i] = au2THz * integral.re/(2.0 * freq[q][br]);
        }
      } else {
        for (int i = 1; i < 4; i++) {
          gvel[q][br][i] = 0.0;
        }
      }
    }
    _logger.updateProgressBar(1.0/(nQPs - 1));
  }
}

}  // namespace apl

/******************************** GRUENEISEN ********************************/

namespace apl {

<<<<<<< HEAD
//calculateModeGrueneisen/////////////////////////////////////////////////////
// Calculates the Grueneisen parameters for each mode.
vector<vector<double> > TCONDCalculator::calculateModeGrueneisen(const vector<vector<vector<xcomplex<double> > > >& phases) {
  // Prepare and precompute
  vector<vector<double> > grueneisen(nIQPs, vector<double>(nBranches));

  const vector<vector<double> >& ifcs = _pc._anharmonicIFCs[0].force_constants;
  const Supercell& scell = _pc.getSupercell();

  // Inverse masses
  const vector<_cluster>& clusters = _pc._clusters[0].clusters;
  uint nclusters = clusters.size();
  vector<double> invmasses(nclusters);
  for (uint c = 0; c < nclusters; c++) {
    double mass = 1.0;
    for (int i = 0; i < 2; i++) mass *= scell.getAtomMass(clusters[c].atoms[i]);
    invmasses[c] = 1/sqrt(mass);
=======
//calculateTransitionProbabilities////////////////////////////////////////////
// Overhead for the intrinsic transition probabilities. It first determines
// which scattering processes fulfill momentum and energy conservation,
// followed by the calculation of the scattering matrix. In the end, it takes
// the scattering matrix to determine the intrinsic transition probabilities.
void TCONDCalculator::calculateTransitionProbabilities(int order) {
  if (order < 3) {
    string function = _AAPL_TCOND_ERR_PREFIX_ + "calculateScatteringRates()";
    string message = "Phonon process order needs to be three or higher.";
    throw xerror(_AFLOW_FILE_NAME_,function, message, _VALUE_RANGE_);
  } else if (order > 4) {
    string function = _AAPL_TCOND_ERR_PREFIX_ + "calculateScatteringRates()";
    string message = "Phonon process order higher than four not implemented yet.";
    throw xerror(_AFLOW_FILE_NAME_,function, message, _VALUE_RANGE_);
>>>>>>> 9ddb17da
  }

  // Cartesian indices to avoid running xcombos multiple times
  vector<vector<int> > cart_indices;
  aurostd::xcombos cart(3, 3, 'E', true);
  while (cart.increment()) cart_indices.push_back(cart.getCombo());
  uint ncart = cart_indices.size();

  // Prepare precomputation of eigenvalue products
  int natoms = (int) _pc.getInputCellStructure().atoms.size();
  vector<int> atpowers(2, 1);
  vector<vector<int> > at_eigen;
  aurostd::xcombos at_combos(natoms, 2, 'E' , true);
  while (at_combos.increment()) at_eigen.push_back(at_combos.getCombo());
  uint nateigen = at_eigen.size();
  vector<vector<xcomplex<double> > > eigenprods(nateigen, vector<xcomplex<double> >(ncart));

  // Get distances to avoid running minimizeDistance multiple times
  const xstructure& scell_xstr = scell.getSupercellStructure();
  uint natoms_sc = scell_xstr.atoms.size();
  vector<vector<xvector<double> > > min_dist(natoms, vector<xvector<double> >(natoms_sc));
  for (int i = 0; i < natoms; i++) {
    const xvector<double>& iat_cpos = scell_xstr.atoms[scell.pc2scMap(i)].cpos;
    for (uint j = 0; j < natoms_sc; j++) {
      min_dist[i][j] = SYM::minimizeDistanceCartesianMethod(scell_xstr.atoms[j].cpos, iat_cpos, scell_xstr.lattice);
    }
  }

  // Initialize variables
  int at1_pc = 0, at2_sc = 0, at2_pc = 0, at3_sc = 0, e = 0, q = 0;
  double ifc_prod = 0.0;
  uint c = 0, crt = 0;
  xcomplex<double> prefactor, eigen, g_mode;

  // Start calculation
  for (int iq = 0; iq < nIQPs; iq++) {
    q = _qm.getIbzqpts()[iq];
    for (int br = 0; br < nBranches; br++) {
      if (freq[q][br] > _AFLOW_APL_EPS_) {
        g_mode.re = 0.0;
        g_mode.im = 0.0;

        // Precompute eigenvalue products
        for (c = 0; c < nateigen; c++) {
          for (crt = 0; crt < ncart; crt++) {
            e = at_eigen[c][0] * 3 + cart_indices[crt][0] + 1;
            eigen = conj(eigenvectors[q][e][br + 1]);
            e = at_eigen[c][1] * 3 + cart_indices[crt][1] + 1;
            eigen *= eigenvectors[q][e][br + 1];
            eigenprods[c][crt] = eigen;
          }
        }

        for (c = 0; c < nclusters; c++) {
          at1_pc = scell.sc2pcMap(clusters[c].atoms[0]);
          at2_sc = clusters[c].atoms[1];
          at2_pc = scell.sc2pcMap(at2_sc);
          at3_sc = clusters[c].atoms[2];
          prefactor = invmasses[c] * phases[at1_pc][at2_sc][q];
          e = at1_pc * natoms + at2_pc;
          for (crt = 0; crt < ncart; crt++) {
            ifc_prod = ifcs[c][crt] * min_dist[at1_pc][at3_sc][cart_indices[crt][2] + 1];
            // Perform multiplication expliclty in place instead of using xcomplex.
            // This is three times faster because constructors and destructors are not called.
            g_mode.re += ifc_prod * (prefactor.re * eigenprods[e][crt].re - prefactor.im * eigenprods[e][crt].im);
            g_mode.im += ifc_prod * (prefactor.re * eigenprods[e][crt].im + prefactor.im * eigenprods[e][crt].re);
          }
        }
        g_mode *= -10.0*au2THz/(6.0 * std::pow(freq[q][br], 2));
        if (g_mode.im > _AFLOW_APL_EPS_) {  // _ZERO_TOL_ is too tight
          _logger << apl::warning << " Grueneisen parameter at mode "
                                  << iq << ", " << br << " is not real ("
                                  << g_mode.re << ", " << g_mode.im << ")." << apl::endl;
        }
        grueneisen[iq][br] = g_mode.re;
      } else {
        grueneisen[iq][br] = 0.0;
      }
    }
  }

  return grueneisen;
}

//calculateAverageGrueneisen//////////////////////////////////////////////////
// Calculates the average Grueneisen parameter for a specific temperature.
double TCONDCalculator::calculateAverageGrueneisen(double T,
                                                   const vector<vector<double> >& grueneisen_modes) {
  vector<vector<double> > occ = getOccupationNumbers(T);
  int iq = 0;
  double c, c_tot = 0, g_tot = 0;
  double prefactor = 1E24 * std::pow(hbar_J, 2)/(KBOLTZ * std::pow(T, 2));
  for (int q = 0; q < nQPs; q++) {
    iq = _qm.getIbzqpt(q);
    for (int br = 0; br < nBranches; br++) {
      if (freq[q][br] > _AFLOW_APL_EPS_) {
        c = prefactor * occ[q][br] * (1.0 + occ[q][br]) * std::pow(freq[q][br], 2);
        c_tot += c;
        g_tot += grueneisen_modes[iq][br] * c;
      }
    }
  }
  return (g_tot/c_tot);
}

}  // namespace apl


/************************* TRANSITION PROBABILITIES *************************/

namespace apl {

//calculateTransitionProbabilities////////////////////////////////////////////
// Calculates the transition probabilities for three-phonon, isotope, and
// boundary scattering. Also calculates the scattering phase space.
void TCONDCalculator::calculateTransitionProbabilities() {
  _logger << "Calculating transition probabilities." << apl::endl;
#ifdef AFLOW_APL_MULTITHREADS_ENABLE
  int ncpus = 1;
  _pc.get_NCPUS(ncpus);
  vector<std::thread*> threads;
  vector<vector<int> > thread_dist;
#endif
  string message = "";
  LTMethod _lt(_qm, _logger);
  // The conjugate is necessary because the three-phonon scattering processes
  // will be calculated for g - q' - q" = G
  vector<vector<vector<xcomplex<double> > > > phases = calculatePhases(true);

  // Three-phonon transition probabilities
  message = "Transition Probabilities";
  _logger << "Calculating transition probabilities for 3-phonon scattering processes." << apl::endl;
  processes.resize(nIQPs);
  intr_trans_probs.resize(nIQPs);
  // Phase space for each (1) q-point, (2) branch, (3) type (AAA, AAO, etc.), and (4) sign (normal, umklapp)
  vector<vector<vector<vector<double> > > > phase_space(nIQPs, vector<vector<vector<double> > >(nBranches, vector<vector<double> >(4, vector<double>(2, 0.0))));
#ifdef AFLOW_APL_MULTITHREADS_ENABLE
  thread_dist = setupMPI(message, _logger, nIQPs, ncpus);
  threads.clear();
  for (int icpu = 0; icpu < ncpus; icpu++) {
    threads.push_back(new std::thread(&TCONDCalculator::calculateTransitionProbabilitiesPhonon, this,
                                      thread_dist[icpu][0], thread_dist[icpu][1],
                                      std::ref(_lt), std::ref(phase_space), std::ref(phases)));
  }
  finishMPI(threads, _logger);
#else
  _logger.initProgressBar(message);
  calculateTransitionProbabilitiesPhonon(0, nIQPs, _lt, phase_space, phases);
  _logger.finishProgressBar();
#endif

  // Output phase space
  string filename = aurostd::CleanFileName(aflags.Directory + "/" + DEFAULT_AAPL_FILE_PREFIX + DEFAULT_AAPL_PS_FILE);
  writePhaseSpace(filename, phase_space);

  if (calc_options.flag("ISOTOPE")) {
    _logger << "Calculating isotope transition probabilities." << apl::endl;

    // Test if isotope scattering is possible
    const xstructure& pcell = _pc.getInputCellStructure();
    uint natoms = pcell.atoms.size();
    uint at = 0;
    for (at = 0; at < natoms; at++) {
      if (GetPearsonCoefficient(pcell.atoms[at].atomic_number) > 0) break;
    }

    if (at == natoms) {
      calc_options.flag("ISOTOPE", false);
      _logger << "There are no atoms with isotopes of different masses."
              << " Isotope scattering will be turned off." << apl::endl;
    } else {
      message = "Isotope Transition Probabilities";
      processes_iso.resize(nIQPs);
      intr_trans_probs_iso.resize(nIQPs);
      rates_isotope.resize(nIQPs, vector<double>(nBranches));

#ifdef AFLOW_APL_MULTITHREADS_ENABLE
      thread_dist = setupMPI(message, _logger, nIQPs, ncpus);
      threads.clear();
      for (int icpu = 0; icpu < ncpus; icpu++) {
        threads.push_back(new std::thread(&TCONDCalculator::calculateTransitionProbabilitiesIsotope, this,
                                          thread_dist[icpu][0], thread_dist[icpu][1], std::ref(_lt)));
      }
      finishMPI(threads, _logger);
#else
      _logger.initProgressBar(message);
      calculateTransitionProbabilitiesIsotope(0, nIQPs, _lt);
      _logger.finishProgressBar();
#endif
    }
    string filename = aurostd::CleanFileName(aflags.Directory + "/" + DEFAULT_AAPL_FILE_PREFIX + DEFAULT_AAPL_ISOTOPE_FILE);
    writeTempIndepOutput(filename, "SCATTERING_RATES_ISOTOPE", "1/ps", rates_isotope);
  }

  if (calc_options.flag("BOUNADRY")) {
    rates_boundary = calculateTransitionProbabilitiesBoundary();
    string filename = aurostd::CleanFileName(aflags.Directory + "/" + DEFAULT_AAPL_FILE_PREFIX + DEFAULT_AAPL_BOUNDARY_FILE);
    writeTempIndepOutput(filename, "SCATTERING_RATES_ISOTOPE", "1/ps", rates_boundary);
  }
}

//calculatePhases/////////////////////////////////////////////////////////////
// Calculates the phase factors for each atom in the supercell. The conjugate
// is used for the scattering matrices whereas the non-conjugate is used for
// the Grueneisen parameters. Calculating the phases ahead of time decreases
// runtime considerably.
vector<vector<vector<xcomplex<double> > > > TCONDCalculator::calculatePhases(bool conjugate) {
  const xstructure& scell = _pc.getSuperCellStructure();
  const xstructure& pcell = _pc.getInputCellStructure();
  const vector<int>& sc2pcMap = _pc.getSupercell()._sc2pcMap;
  const vector<int>& pc2scMap = _pc.getSupercell()._pc2scMap;
  uint niatoms = pcell.atoms.size();
  uint natoms = scell.atoms.size();
  vector<vector<vector<xcomplex<double> > > > phases(niatoms, vector<vector<xcomplex<double> > >(natoms, vector<xcomplex<double> >(nQPs)));

  int at_eq = 0, at_eq_sc = 0, iat_sc = 0;
  xvector<double> min_vec(3);
  for (uint iat = 0; iat < niatoms; iat++) {
    iat_sc = pc2scMap[iat];
    const xvector<double>& iat_cpos = scell.atoms[iat_sc].cpos;
    for (uint at = 0; at < natoms; at++) {
      min_vec = SYM::minimizeDistanceCartesianMethod(scell.atoms[at].cpos, iat_cpos, scell.lattice);
      at_eq = sc2pcMap[at];
      at_eq_sc = pc2scMap[at_eq];
      min_vec += iat_cpos;
      min_vec -= scell.atoms[at_eq_sc].cpos;
      for (int q = 0; q < nQPs; q++) {
        if (conjugate) phases[iat][at][q] = exp(-iONE * scalar_product(_qm.getQPoint(q).cpos, min_vec));
        else phases[iat][at][q] = exp(iONE * scalar_product(_qm.getQPoint(q).cpos, min_vec));
      }
    }
  }
  return phases;
}

//calculateTransitionProbabilitiesPhonon//////////////////////////////////////
// Calculates the intrinsic transition probabilities and the scattering phase
// space for three-phonon scattering processes. It uses the inversion symmetry
// of the q-point grid and the transposition symmetry of the scattering matrix
// elements to reduce the computational cost.
void TCONDCalculator::calculateTransitionProbabilitiesPhonon(int startIndex, int endIndex, const LTMethod& _lt,
                                                             vector<vector<vector<vector<double> > > >& phase_space,
                                                             const vector<vector<vector<xcomplex<double> > > >& phases) {
  // Prepare and precompute
  const Supercell& scell = _pc.getSupercell();
  const vector<_cluster>& clusters = _pc._clusters[0].clusters;
  uint nclusters = clusters.size();

  // Inverse masses
  vector<double> invmasses(nclusters);
  for (uint c = 0; c < nclusters; c++) {
    double mass = 1.0;
    for (int o = 0; o < 3; o++) mass *= scell.getAtomMass(clusters[c].atoms[o]);
    invmasses[c] = 1/sqrt(mass);
  }

  // Cartesian indices to avoid running xcombos multiple times
  const vector<vector<double> >& ifcs = _pc._anharmonicIFCs[0].force_constants;
  vector<vector<int> > cart_indices;
  aurostd::xcombos cart(3, 3, 'E', true);
  while (cart.increment()) cart_indices.push_back(cart.getCombo());
  uint ncart = cart_indices.size();

  // Branch indices to avoid running xcombos multiple times
  vector<vector<int> > branches;
  aurostd::xcombos branch_combos(nBranches, 3, 'E', true);
  while (branch_combos.increment()) branches.push_back(branch_combos.getCombo());
  uint nbr = branches.size();

  // Units are chosen so that probabilities are in THz (1/ps)
  const double probability_prefactor = std::pow(au2THz * 10.0, 2) * hbar_amu * PI/4.0;
  const double ps_prefactor = 2.0/(3.0 * std::pow(nBranches, 3) * nQPs);

  // Prepare precomputation of eigenvalue products
  int natoms = (int) _pc.getInputCellStructure().atoms.size();
  vector<int> atpowers(3, 1);
  vector<vector<int> > at_eigen;
  aurostd::xcombos at_combos(natoms, 3, 'E' , true);
  while (at_combos.increment()) at_eigen.push_back(at_combos.getCombo());
  uint nateigen = at_eigen.size();
  vector<vector<xcomplex<double> > > eigenprods(nateigen, vector<xcomplex<double> >(ncart));
  for (int j = 0; j < 2; j++) atpowers[j] = (int) std::pow(natoms, 2 - j);

  // Precompute the indices of -q to use for inversion symmetry
  vector<int> q_minus(nQPs);
  for (int q = 0; q < nQPs; q++) q_minus[q] = _qm.getQPointIndex(-_qm.getQPoint(q).fpos);

  // Initialize variables
  xcomplex<double> matrix, prefactor, eigen;
  vector<vector<double> > weights(3, vector<double>(nQPs)), frequencies(3, vector<double>(nQPs));
  vector<int> qpts(3), proc(2), lastq(nQPs);
  int iat = 0, j = 0, e = 0, q = 0, p = 0, w = 0, lq = 0, b = 0;
  uint c = 0, crt = 0, br = 0;
  double transprob = 0.0, freq_ref = 0.0, prod = 0.0;
  bool calc = true;

  // Start calculation
  for (int i = startIndex; i < endIndex; i++) {
    qpts[0] = _qm.getIbzqpts()[i];
    // Get the q-point q" that fulfills q - q' - q" = G. Due to the inversion
    // symmetry of the q-point grid, q + q' - q" = G does not need to be
    // evaluated since for each q' there is also a (-q') on the grid.
    for (q = 0; q < nQPs; q++) lastq[q] = _qm.getQPointIndex(_qm.getQPoint(qpts[0]).fpos - _qm.getQPoint(q).fpos);

    for (br = 0; br < nbr; br++) {
      freq_ref = freq[qpts[0]][branches[br][0]];
      // Prepare weight calculation for d(w +/- w' - w"). The first two terms
      // describe the + process whereas the last term describes the - process.
      // The + process requires two calculations to exploit transposition
      // symmetry as d(w + w'- w") and d(w + w" - w') in general do not have
      // the same weight.
      for (q = 0; q < nQPs; q++) {
        lq = lastq[q];
        frequencies[0][q] = -freq[q][branches[br][1]] + freq[lq][branches[br][2]];
        frequencies[1][q] = freq[q][branches[br][1]] - freq[lq][branches[br][2]];
        frequencies[2][q] = freq[q][branches[br][1]] + freq[lq][branches[br][2]];
      }
        
      for (j = 0; j < 3; j++) getWeightsLT(_lt, freq_ref, frequencies[j], weights[j]);

      for (q = 0; q < nQPs; q++) {
        lq = lastq[q];
        // Transposition symmetry: only use the processes that are unique permuations
        calc = (q < lq);
        // If the integration weights of all scattering processes are zero,
        // there is no need to calculate the scattering matrix.
        if (calc) {
          for (j = 0; j < 3; j++) {
            if (weights[j][q] > _ZERO_TOL_) break;
          }
          calc = (j < 3);
        }
        // Calculate contributions to the scattering phase space
        if (calc) {
          qpts[1] = q;
          qpts[2] = lq;
          p = 0;
          for (j = 0; j < 3; j++) {
            if (branches[br][j] > 2) p++;
          }
          phase_space[i][branches[br][0]][p][0] += weights[0][q];
          phase_space[i][branches[br][0]][p][0] += weights[1][q];
          // No need for the factor 1/2 since permutations are eliminated.
          // This intrinsically prevents double-counting.
          phase_space[i][branches[br][0]][p][1] += weights[2][q];
          // If any frequency in the process is zero or not real, the process
          // contribute to the thermal conductivity tensor (they do contribute
          // to the scattering phase space though).
          for (j = 0; j < 3; j++) {
            if (freq[qpts[j]][branches[br][j]] < _AFLOW_APL_EPS_) break;
          }
          calc = (j == 3);
        }

        if (calc) {
          // Precompute eigenvalue products
          for (c = 0; c < nateigen; c++) {
            for (crt = 0; crt < ncart; crt++) {
              e = at_eigen[c][0] * 3 + cart_indices[crt][0] + 1;
              eigen = eigenvectors[qpts[0]][e][branches[br][0] + 1];
              for (j = 1; j < 3; j++) {
                e = at_eigen[c][j] * 3 + cart_indices[crt][j] + 1;
                eigen *= conj(eigenvectors[qpts[j]][e][branches[br][j] + 1]);
              }
              eigenprods[c][crt] = eigen;
            }
          }
      
          // Calculate scattering matrix for the process
          matrix.re = 0.0;
          matrix.im = 0.0;
          for (c = 0; c < nclusters; c++) {
            const vector<int>& atoms = clusters[c].atoms;
            iat = scell.sc2pcMap(atoms[0]);
            prefactor.re = invmasses[c];
            prefactor.im = 0.0;
            for (j = 1; j < 3; j++) prefactor *= phases[iat][atoms[j]][qpts[j]];
            e = 0;
            for (j = 0; j < 3; j++) e += scell.sc2pcMap(atoms[j]) * atpowers[j];
            for (crt = 0; crt < ncart; crt++) {
              // Perform multiplication expliclty in place instead of using xcomplex.
              // This is three times faster because constructors and destructors are not called.
              matrix.re += ifcs[c][crt] * (prefactor.re * eigenprods[e][crt].re - prefactor.im * eigenprods[e][crt].im);
              matrix.im += ifcs[c][crt] * (prefactor.re * eigenprods[e][crt].im + prefactor.im * eigenprods[e][crt].re);
            }
          }
          prod = magsqr(matrix);

          // Only go on if the scattering matrix is not zero.
          if (prod > _ZERO_TOL_) {
            for (j = 0; j < 3; j++) prod /= freq[qpts[j]][branches[br][j]];
            for (j = 0; j < 3; j++) {
              transprob = prod * probability_prefactor * weights[j][q];
              if (transprob > _ZERO_TOL_) {
                // The process information needs to be stored. For q-points, only
                // one index is necessary since the last index follows from
                // momentum conservation.
                // The branches will be stored in a combinded index to save memory.
                // Instead of storing the sign as an integer, the q-point index
                // will be signed to save memory. Adding 1 to the index is done
                // to have a clear sign indication for q = 0. This will be reversed
                // in getProcess().
                if (j == 2) {  // -
                  proc[0] = -(q + 1);
                  proc[1] = br;
                  processes[i].push_back(proc);
                  intr_trans_probs[i].push_back(transprob);
                  // Transposition symmetry
                  proc[0] = -(lq + 1);
                  proc[1] = branches[br][0] * std::pow(nBranches, 2) + branches[br][2] * nBranches + branches[br][1];
                  processes[i].push_back(proc);
                  intr_trans_probs[i].push_back(transprob);
                } else {  // +
                  // Inversion symmetry
                  if (j == 0) {
                    proc[0] = q_minus[q] + 1;
                    proc[1] = br;
                  } else{
                    proc[0] = q_minus[lq] + 1;
                    proc[1] = branches[br][0] * std::pow(nBranches, 2) + branches[br][2] * nBranches + branches[br][1];
                  }
                  processes[i].push_back(proc);
                  intr_trans_probs[i].push_back(transprob);
                }
              }
            }
          }
        }
      }
    }
    // Finish up phase space calculation
    w = _qm.getWeights()[i];
    for (b = 0; b < nBranches; b++) {
      for (p = 0; p < 4; p++) {
        for (j = 0; j < 2; j++) {
          phase_space[i][b][p][j] *= ps_prefactor * w;
        }
      }
    }
    _logger.updateProgressBar(1.0/nIQPs);
  }
}

//calculateTransitionProbabilitiesIsotope/////////////////////////////////////
// Calculates the intrinsic transition probabilities/scattering rates of the
// isotope scattering processes.
void TCONDCalculator::calculateTransitionProbabilitiesIsotope(int startIndex, int endIndex, const LTMethod& _lt) {
  // Prepare
  const xstructure& pcell = _pc.getInputCellStructure();
  uint natoms = pcell.atoms.size();
  vector<double> pearson(natoms);
  uint at;
  for (at = 0; at < natoms; at++) pearson[at] = GetPearsonCoefficient(pcell.atoms[at].atomic_number);

  vector<double> frequencies(nQPs), weights(nQPs);
  vector<int> proc(2);
  double prefactor = 0.0, eigsqr = 0.0, rate = 0.0;
  int q1 = 0, q2 = 0, br1 = 0, br2 = 0, b = 0, e = 0;
  xcomplex<double> eig;

  for (int i = startIndex; i < endIndex; i++) {
    q1 = _qm.getIbzqpts()[i];
    for (br1 = 0; br1 < nBranches; br1++) {
      prefactor = freq[q1][br1] * freq[q1][br1] * PI/2.0;
      for (br2 = 0; br2 < nBranches; br2++) {
        for (q2 = 0; q2 < nQPs; q2++) frequencies[q2] = freq[q2][br2];
        getWeightsLT(_lt, freq[q1][br1], frequencies, weights);
        for (q2 = 0; q2 < nQPs; q2++) {
          // Only processes with non-zero weights need to be considered.
          if (weights[q2] > _ZERO_TOL_) {
            eigsqr = 0.0;
            for (at = 0; at < natoms; at++) {
              if (pearson[at] != 0) {
                eig.re = 0.0;
                eig.im = 0.0;
                e = 3 * at;
                for (int i = 1; i < 4; i++) {
                  // Perform multiplication expliclty in place instead of using xcomplex.
                  // This is three times faster because constructors and destructors are not called.
                  eig.re += eigenvectors[q1][e + i][br1 + 1].re * eigenvectors[q2][e + i][br2 + 1].re;
                  eig.re += eigenvectors[q1][e + i][br1 + 1].im * eigenvectors[q2][e + i][br2 + 1].im;
                  eig.im += eigenvectors[q1][e + i][br1 + 1].re * eigenvectors[q2][e + i][br2 + 1].im;
                  eig.im -= eigenvectors[q1][e + i][br1 + 1].im * eigenvectors[q2][e + i][br2 + 1].re;
                }
                eigsqr += pearson[at] * magsqr(eig);
              }
            }
            rate = prefactor * weights[q2] * eigsqr;
            // Store branches into combined index to save memory
            b = nBranches * br1 + br2;
            proc[0] = q2;
            proc[1] = b;
            intr_trans_probs_iso[i].push_back(rate);
            processes_iso[i].push_back(proc);
            rates_isotope[i][br1] += rate;
          }
        }
      }
    }
    _logger.updateProgressBar(1.0/nIQPs);
  }
}

// calculateTransitionProbabilitiesBoundary///////////////////////////////////
// Calculates the intrinsic transition probabilities/scattering rates of the
// grain boundary scattering processes.
vector<vector<double> > TCONDCalculator::calculateTransitionProbabilitiesBoundary() {
  int br = 0, iq = 0, q = 0;
  vector<vector<double> > rates(nIQPs, vector<double>(nBranches));
  double grain_size = aurostd::string2utype<double>(calc_options.getattachedscheme("GRAIN_SIZE"));

  _logger << "Calculating grain boundary transition probabilities with a grain size of " << grain_size << " nm." << apl::endl;
  for (iq = 0; iq < nIQPs; iq++) {
    for (br = 0; br < nBranches; br++) {
      q = _qm.getIbzqpts()[iq];
      rates[iq][br] = aurostd::modulus(gvel[q][br])/grain_size;
    }
  }
  return rates;
}

//getWeightsLT////////////////////////////////////////////////////////////////
// Calculate the integration weights using the linear tetrahedron method.
// fij is a helper function that speeds up the calculation. It is not part of
// the class to allow for more efficient inlining.
// Moving this function into the LTMethod class caused a significant runtime
// increase, so it should stay here until the speed issues can be resolved.
double fij(double fi, double fj, double f) {
  return (f - fj)/(fi - fj);
}

void TCONDCalculator::getWeightsLT(const LTMethod& _lt, double freq_ref,
                                   const vector<double>& frequencies, vector<double>& weights) {
  for (int q = 0; q < nQPs; q++) weights[q] = 0;
  const vector<vector<int> >& corners = _lt.getTetrahedra();
  double vol = _lt.getVolumePerTetrahedron();
  int ntet = _lt.getnTetrahedra();

  double g = 0.0, tmp = 0.0;
  int i = 0, j = 0, ii = 0, jj = 0;

  double f[4];
  int index_sort[4], index[4];

  for (i = 0; i < ntet; i++) {
    for (j = 0; j < 4; j++) {
      f[j] = frequencies[corners[i][j]];
      index[j] = corners[i][j];
    }
<<<<<<< HEAD

    // Sort
    for (ii = 0; ii < 4; ii++) index_sort[ii] = ii;

    for (ii = 0; ii < 4; ii++) {
      tmp = f[ii];
      jj = ii;
      while (jj > 0 && tmp < f[jj - 1]) {
        f[jj] = f[jj - 1];
        index_sort[jj] = index_sort[jj - 1];
        jj--;
=======
    stream_total << tempDepRatesString("TOTAL", temp, rates_total);

    // Calculate the thermal conductivity tensor
    _logger << "Calculating RTA" << apl::endl;
    vector<vector<xvector<double> > > mfd = getMeanFreeDispRTA(rates_total);
    tcond = calcTCOND(temp, occ, mfd);  // RTA solution

    // Iterations for the full solution
    if (!calc_options.rta_only) {
      xmatrix<double> tcond_prev(3, 3), diff(3, 3);
      int num_iter = 1;
      double max_diff;
      _logger << "Begin SCF for the Boltzmann transport equation." << apl::endl;
      std::cout << std::setiosflags(std::ios::fixed | std::ios::right);
      std::cout << std::setw(15) << "Iteration";
      std::cout << std::setiosflags(std::ios::fixed | std::ios::right);
      std::cout << std::setw(25) << "\%-difference" << std::endl;
      do {
        tcond_prev = tcond;
        getMeanFreeDispFull(rates_total, occ, iso_processes, iso_trans_probs, mfd);
        tcond = calcTCOND(temp, occ, mfd);

        // Convergence criterion based on old AAPL. It is not ideal, but
        // better than the alternatives. Using the relative difference of all
        // tensor values would cause would overemphasize very small values and
        // using an absolute convergence criterion would add a lot more
        // unnecessary steps to materials with high thermal conductivity.
        max_diff = abs((aurostd::max(tcond_prev) - aurostd::max(tcond))/aurostd::max(tcond));
        std::cout << std::setiosflags(std::ios::fixed | std::ios::right);
        std::cout << std::setw(15) << num_iter;
        std::cout << std::setiosflags(std::ios::fixed | std::ios::right);
        std::cout << std::setw(25) << std::dec << (100*max_diff) << std::endl;
        num_iter++;
      } while ((max_diff > 5e-6) && (num_iter <= max_iter));
      if (num_iter > max_iter) {
        string function = _AAPL_TCOND_ERR_PREFIX_ + "calculateThermalConductivity";
        stringstream message;
        message << "Thermal conductivity did not converge within " << max_iter << " iterations ";
        message << "at " << temp << " K.";
        throw xerror(_AFLOW_FILE_NAME_,function, message, _RUNTIME_ERROR_);
>>>>>>> 9ddb17da
      }
      f[jj] = tmp;
      index_sort[jj] = ii;
    }

    double f1 = f[0];
    double f2 = f[1];
    double f3 = f[2];
    double f4 = f[3];

    // This only happens when all corners have the same energy within machine
    // epsilon. In that case, freq_ref lies outside the tetrahedron and does
    // not contribute to the integration. However, due to epsilon, freq_ref
    // may be just between two of the frequencies in the tetrahedron, causing
    // numerical instabilities if this tetrahedron is not skipped.
    if (aurostd::isequal(f1, f4)) continue;

    int q1 = index[index_sort[0]];
    int q2 = index[index_sort[1]];
    int q3 = index[index_sort[2]];
    int q4 = index[index_sort[3]];

    double I1 = 0.0;
    double I2 = 0.0;
    double I3 = 0.0;
    double I4 = 0.0;

    if (f3 <= freq_ref && freq_ref < f4) {
        g = std::pow(f4 - freq_ref, 2) / ((f4 - f1) * (f4 - f2) * (f4 - f3));

        I1 = g * fij(f1, f4, freq_ref);
        I2 = g * fij(f2, f4, freq_ref);
        I3 = g * fij(f3, f4, freq_ref);
        I4 = g * (fij(f4, f1, freq_ref) + fij(f4, f2, freq_ref) + fij(f4, f3, freq_ref));

    } else if (f2 <= freq_ref && freq_ref < f3) {
        g = (f2 - f1 + 2.0 * (freq_ref - f2) - (f4 + f3 - f2 - f1)
            * std::pow(freq_ref - f2, 2) / ((f3 - f2) * (f4 - f2))) / ((f3 - f1) * (f4 - f1));

        I1 = g * fij(f1, f4, freq_ref) + fij(f1, f3, freq_ref) * fij(f3, f1, freq_ref) * fij(f2, f3, freq_ref) / (f4 - f1);
        I2 = g * fij(f2, f3, freq_ref) + std::pow(fij(f2, f4, freq_ref), 2) * fij(f3, f2, freq_ref) / (f4 - f1);
        I3 = g * fij(f3, f2, freq_ref) + std::pow(fij(f3, f1, freq_ref), 2) * fij(f2, f3, freq_ref) / (f4 - f1);
        I4 = g * fij(f4, f1, freq_ref) + fij(f4, f2, freq_ref) * fij(f2, f4, freq_ref) * fij(f3, f2, freq_ref) / (f4 - f1);

    } else if (f1 <= freq_ref && freq_ref < f2) {
        g = std::pow(freq_ref - f1, 2) / ((f2 - f1) * (f3 - f1) * (f4 - f1));

        I1 = g * (fij(f1, f2, freq_ref) + fij(f1, f3, freq_ref) + fij(f1, f4, freq_ref));
        I2 = g * fij(f2, f1, freq_ref);
        I3 = g * fij(f3, f1, freq_ref);
        I4 = g * fij(f4, f1, freq_ref);

    }
    weights[q1] += vol * I1;
    weights[q2] += vol * I2;
    weights[q3] += vol * I3;
    weights[q4] += vol * I4;
  }
}

}  // namespace apl


/************************************ BTE ***********************************/

namespace apl {

//getProcess//////////////////////////////////////////////////////////////////
// Information on scattering processes is stored in a sparse vector with only
// one index for sign and q-points, and one for branches. This function
// restores the full information.
void TCONDCalculator::getProcess(const vector<int>& process, vector<int>& qpts,
                                 vector<int>& branches, int& sign) {
  // Signs and q-points
  // Signs are stored in the q-index instead of using an extra integer.
  xvector<double> qsum = _qm.getQPoint(qpts[0]).fpos;
  if (process[0] < 0) {
    sign = 1;
    qpts[1] = -process[0] - 1;
    qpts[2] = _qm.getQPointIndex(_qm.getQPoint(qpts[0]).fpos - _qm.getQPoint(qpts[1]).fpos);
  } else {
    sign = 0;
    qpts[1] = process[0] - 1;
    qpts[2] = _qm.getQPointIndex(qsum + _qm.getQPoint(qpts[1]).fpos);
  }

  // Branches
  int br = process[1];
  int pw = 0;
  for (int i = 0; i < 2; i++) {
    pw = (int) std::pow(nBranches, 2 - i);
    branches[i] = br/pw;
    br = br % pw;
  }
  branches[2] = br;
}

//calculateThermalConductivityTensor//////////////////////////////////////////
// Calculates the thermal conductivity tensor, and the total and anharmonic
// scattering rates for a specific temperature. The rates are passed by
// reference so that they can be written into output files later.
xmatrix<double> TCONDCalculator::calculateThermalConductivityTensor(double T,
                                                                    const vector<vector<int> >& small_groups,
                                                                    vector<vector<vector<double> > >& rates_total,
                                                                    vector<vector<vector<double> > >& rates_anharm) {
  _logger << "Calculating thermal conductivity for " << T << " K." << apl::endl;
  // Bose-Einstein distribution
  vector<vector<double> > occ = getOccupationNumbers(T);

  _logger << "Calculating scattering rates." << apl::endl;
  vector<vector<double> > rates = calculateTotalRates(occ, rates_anharm);
  rates_total.push_back(rates);

  _logger << "Calculating RTA" << apl::endl;
  vector<vector<xvector<double> > > mfd = getMeanFreeDispRTA(rates);
  xmatrix<double> tcond = calcTCOND(T, occ, mfd); // RTA solution

  // Iteration for the full BTE.
  if (!calc_options.flag("RTA")) {
    xmatrix<double> tcond_prev(3, 3), diff(3, 3);
    int num_iter = 1;
    double norm = 0.0;
    _logger << "Begin SCF for the Boltzmann transport equation." << apl::endl;
    std::cout << std::setiosflags(std::ios::fixed | std::ios::right);
    std::cout << std::setw(15) << "Iteration";
    std::cout << std::setiosflags(std::ios::fixed | std::ios::right);
    std::cout << std::setw(25) << "Norm" << std::endl;
    do {
      tcond_prev = tcond;
      getMeanFreeDispFull(rates, small_groups, occ, mfd);

      tcond = calcTCOND(T, occ, mfd);
      // Calculate relative changes to the Frobenius norm instead of just
      // the norm. That way, less iterations for high thermal conductivity
      // materials are required.
      norm = frobenius_norm(tcond_prev - tcond)/frobenius_norm(tcond_prev);
      std::cout << std::setiosflags(std::ios::fixed | std::ios::right);
      std::cout << std::setw(15) << num_iter;
      std::cout << std::setiosflags(std::ios::fixed | std::ios::right);
      std::cout << std::setw(25) << std::dec << (norm) << std::endl;
      num_iter++;
    } while ((std::abs(norm) > TCOND_ITER_THRESHOLD) && (num_iter <= max_iter));
    if (num_iter > max_iter) {
      string function = _AAPL_TCOND_ERR_PREFIX_ + "calculateThermalConductivityTensor()";
      stringstream message;
      message << "Thermal conductivity did not converge within " << max_iter << " iterations ";
      message << "at " << T << " K.";
      throw xerror(function, message, _RUNTIME_ERROR_);
    }
  }
  return tcond;
}

//getOccupationNumbers////////////////////////////////////////////////////////
// Calculates the Bose-Einstein distribution for all phonons at a specific
// temperature.
vector<vector<double> > TCONDCalculator::getOccupationNumbers(double T) {
  vector<vector<double> > occ(nQPs, vector<double>(nBranches, 0.0));
  for (int q = 0; q < nQPs; q++) {
    for (int br = 0; br < nBranches; br++) {
      occ[q][br] = 1.0/(exp(BEfactor * freq[q][br]/T) - 1.0);
    }
  }
  return occ;
}

//getOccupationTerm///////////////////////////////////////////////////////////
// Calculates the temperature-dependent prefactor for each scattering process.
double TCONDCalculator::getOccupationTerm(const vector<vector<double> >& occ, int sign,
                                          const vector<int>& qpts, const vector<int>& branches) {
  if (sign) {  // -
      return (1.0 + occ[qpts[1]][branches[1]] + occ[qpts[2]][branches[2]])/2.0;
  } else {  // +
      return occ[qpts[1]][branches[1]] - occ[qpts[2]][branches[2]];
  }
}


//calculateTotalRates/////////////////////////////////////////////////////////
// Calculates the total scattering rates based on three-phonon, isotope, and
// boundary scattering.
vector<vector<double> > TCONDCalculator::calculateTotalRates(const vector<vector<double> >& occ,
                                                             vector<vector<vector<double> > >& rates_anharm) {
  vector<vector<double> > rates = calculateAnharmonicRates(occ);
  rates_anharm.push_back(rates);

  if (calc_options.flag("ISOTOPE")) {
    for (int iq = 0; iq < nIQPs; iq++) {
      for (int br = 0; br < nBranches; br++) {
        rates[iq][br] += rates_isotope[iq][br];
      }
    }
  }

  if (calc_options.flag("BOUNDARY")) {
    for (int iq = 0; iq < nIQPs; iq++) {
      for (int br = 0; br < nBranches; br++) {
        rates[iq][br] += rates_boundary[iq][br];
      }
    }
  }

  return rates;
}

//calculateAnharmonicRates////////////////////////////////////////////////////
// Calculates the three-phonon scattering rates for a specific temperature.
// Since there are a lot of processes, threading makes the calculation
// significantly faster.
vector<vector<double> > TCONDCalculator::calculateAnharmonicRates(const vector<vector<double> >& occ) {
  vector<vector<double> > rates(nIQPs, vector<double>(nBranches, 0.0));
#ifdef AFLOW_APL_MULTITHREADS_ENABLE
  int ncpus = 1;
  _pc.get_NCPUS(ncpus);
  vector<std::thread*> threads;
  vector<vector<int> > thread_dist = getThreadDistribution(nIQPs, ncpus);
  threads.clear();
  for (int icpu = 0; icpu < ncpus; icpu++) {
    threads.push_back(new std::thread(&TCONDCalculator::calcAnharmRates, this,
                                      thread_dist[icpu][0], thread_dist[icpu][1],
                                      std::ref(occ), std::ref(rates)));
  }
  for (int icpu = 0; icpu < ncpus; icpu++) {
    threads[icpu]->join();
    delete threads[icpu];
  }
#else
  calcAnharmRates(0, nIQPs, occ, rates);
#endif
  return rates;
}

void TCONDCalculator::calcAnharmRates(int startIndex, int endIndex,
                                      const vector<vector<double> >& occ,
                                      vector<vector<double> >& rates) {
  vector<int> qpts(3), branches(3);
  int sign = -1;

  for (int i = startIndex; i < endIndex; i++) {
    qpts[0] = _qm.getIbzqpts()[i];
    for (uint p = 0, nprocs = processes[i].size(); p < nprocs; p++) {
      getProcess(processes[i][p], qpts, branches, sign);
      rates[i][branches[0]] += intr_trans_probs[i][p] * getOccupationTerm(occ, sign, qpts, branches);
    }
  }
}

//getMeanFreeDispRTA//////////////////////////////////////////////////////////
// Calculates the mean free displacement vector for the RTA.
vector<vector<xvector<double> > > TCONDCalculator::getMeanFreeDispRTA(const vector<vector<double> >& rates) {
  xvector<double> xvec(3);
  vector<vector<xvector<double> > > mfd(nQPs, vector<xvector<double> >(nBranches, xvec));
  int iq = -1;
  for (int q = 0; q < nQPs; q++) {
    iq = _qm.getIbzqpt(q);
    for (int br = 0; br < nBranches; br++) {
      if (rates[iq][br] > 0.0) {
        mfd[q][br] = gvel[q][br] * freq[q][br]/rates[iq][br];
      }
    }
  }
  return mfd;
}

//calcTCOND///////////////////////////////////////////////////////////////////
// Calculates the thermal conductivity tensor.
xmatrix<double> TCONDCalculator::calcTCOND(double T, const vector<vector<double> >& occ,
                                           const vector<vector<xvector<double> > >& mfd) {
  xmatrix<double> tcond(3, 3);
  bool cumulative = calc_options.flag("CUMULATIVEK");
  double grain_size = aurostd::string2utype<double>(calc_options.getattachedscheme("GRAIN_SIZE"));
  double prefactor = 1E24 * std::pow(hbar_J, 2)/(KBOLTZ * std::pow(T, 2) * nQPs * Volume(_pc.getInputCellStructure()));
  for (int q = 0; q < nQPs; q++) {
    for (int br = 0; br < nBranches; br++) {
      bool include = true;
      if (freq[q][br] < _AFLOW_APL_EPS_) {
        include = false;
      } else if (cumulative) {  // Only include processes below a certain mean free path if cumulative
        double mfpath = scalar_product(mfd[q][br], gvel[q][br])/aurostd::modulus(gvel[q][br]);
        include = !(mfpath > grain_size);
      }
      if (include) {
        double x = occ[q][br] * (occ[q][br] + 1) * freq[q][br];
        for (int i = 1; i < 4; i++) {
          for (int j = 1; j < 4; j++) {
            tcond[i][j] += x * gvel[q][br][i] * mfd[q][br][j];
          }
        }
      }
    }
  }
  tcond = prefactor * tcond;
  return tcond;
}

//getMeanFreeDispFull/////////////////////////////////////////////////////////
// Calculates/corrects the mean free displacement vector for the iterative
// solution of the BTE. Since there are a lot of processes, threading speeds
// up the calculations considerably.
void TCONDCalculator::getMeanFreeDispFull(const vector<vector<double> >& rates,
                                          const vector<vector<int> >& small_groups,
                                          const vector<vector<double> >& occ,
                                          vector<vector<xvector<double> > >& mfd) {
  // MPI variables
#ifdef AFLOW_APL_MULTITHREADS_ENABLE
  int ncpus = 1;
  _pc.get_NCPUS(ncpus);
  vector<vector<int> > thread_dist;
  vector<std::thread*> threads;
#endif

  vector<vector<xvector<double> > > delta(nIQPs, vector<xvector<double> >(nBranches, xvector<double>(3)));
#ifdef AFLOW_APL_MULTITHREADS_ENABLE
  thread_dist = getThreadDistribution(nIQPs, ncpus);
  threads.clear();
  for (int icpu = 0; icpu < ncpus; icpu++) {
    threads.push_back(new std::thread(&TCONDCalculator::calculateDelta, this,
                                      thread_dist[icpu][0], thread_dist[icpu][1], 
                                      std::ref(small_groups), std::ref(occ), std::ref(mfd), std::ref(delta)));
  }
  for (int icpu = 0; icpu < ncpus; icpu++) {
    threads[icpu]->join();
    delete threads[icpu];
  }
#else
  calculateDelta(0, nIQPs, small_groups, occ, mfd, delta);
#endif

  correctMFD(rates, delta, mfd);
}

//calculateDelta//////////////////////////////////////////////////////////////
// Calculates the correction vector (delta) to the mean free displacement.
// Only irreducible q-points need to be calculated since deltas of equivalent
// q-points are related by symmetry.
void TCONDCalculator::calculateDelta(int startIndex, int endIndex, 
                                     const vector<vector<int> >& small_groups,
                                     const vector<vector<double> >& occ,
                                     const vector<vector<xvector<double> > >& mfd,
                                     vector<vector<xvector<double> > >& delta) {
  xvector<double> correction(3);
  vector<int> qpts(3), branches(3);
  int sign = -1;

  for (int i = startIndex; i < endIndex; i++) {
    qpts[0] = _qm.getIbzqpts()[i];
    for (uint p = 0, nprocs = processes[i].size(); p < nprocs; p++) {
      getProcess(processes[i][p], qpts, branches, sign);
      correction = mfd[qpts[2]][branches[2]];
      if (processes[i][p][0] < 0) correction += mfd[qpts[1]][branches[1]];
      else correction -= mfd[qpts[1]][branches[1]];
      correction *= getOccupationTerm(occ, sign, qpts, branches);
      delta[i][branches[0]] += intr_trans_probs[i][p] * correction;
    }

    if (calc_options.flag("ISOTOPE")) {
      int q2 = 0, br1 = 0, br2 = 0;
      for (uint p = 0, nprocs = processes_iso[i].size(); p < nprocs; p++) {
        q2 = processes_iso[i][p][0];
        br1 = processes_iso[i][p][1]/nBranches;
        br2 = processes_iso[i][p][1] % nBranches;
        delta[i][br1] += intr_trans_probs_iso[i][p] * mfd[q2][br2];
      }
    }

    // Symmetrize
    int symop = 0;
    const vector<_sym_op>& pgroup = _qm.getReciprocalCell().pgroup;
    xmatrix<double> Uc(3, 3);
    uint nsym = small_groups[i].size();
    for (uint isym = 0; isym < nsym; isym++) {
      symop = small_groups[i][isym];
      Uc += pgroup[symop].Uc;
    }
    Uc = 1.0/nsym * Uc;
    for (int br = 0; br < nBranches; br++) {
      delta[i][br] = Uc * delta[i][br];
    }
  }
}

<<<<<<< HEAD
//correctMFD//////////////////////////////////////////////////////////////////
// Corrects the mean free displacement vectors of all phonon modes.
void TCONDCalculator::correctMFD(const vector<vector<double> >& rates,
                                 const vector<vector<xvector<double> > >& delta,
                                 vector<vector<xvector<double> > >& mfd) {
  const vector<_sym_op>& pgroup = _qm.getReciprocalCell().pgroup;
  xvector<double> xvec(3);
  int iq = -1;
  for (int q = 0; q < nQPs; q++) {
    const xmatrix<double>& Uc = pgroup[_qm.getQPoint(q).symop].Uc;
    iq = _qm.getIbzqpt(q);
    for (int br = 0; br < nBranches; br++) {
      if (rates[iq][br] > 0.0) mfd[q][br] = (freq[q][br] * gvel[q][br] + Uc * delta[iq][br])/rates[iq][br];
      else mfd[q][br] = xvec;
    }
=======
  // Write to file
  aurostd::stringstream2file(output, filename);
  if (!aurostd::FileExist(filename)) {
    string function = _AAPL_TCOND_ERR_PREFIX_ + "writeQpoints";
    string message = "Could not write q-points to file.";
    throw xerror(_AFLOW_FILE_NAME_,function, message, _FILE_ERROR_);
>>>>>>> 9ddb17da
  }
}

}  // namespace apl

/********************************* FILE I/O *********************************/

namespace apl {

//writeTempIndepOutput////////////////////////////////////////////////////////
// Writes temperature-independent output files.
void TCONDCalculator::writeTempIndepOutput(const string& filename, string keyword,
                                           const string& unit, const vector<vector<double> >& data) {
  string path = aurostd::CleanFileName(aflags.Directory + "/" + filename);
  stringstream output;
  output << AFLOWIN_SEPARATION_LINE << std::endl;
  string key = "[AAPL_" + aurostd::toupper(aurostd::StringSubst(keyword, " ", "_")) + "]";
  if (!_pc.getSystemName().empty()) {
    output << key << "SYSTEM=" << _pc.getSystemName() << std::endl;
  }
  output << key << "START" << std::endl;
  output << std::setiosflags(std::ios::fixed | std::ios::right);
  output << std::setw(10) << "# Q-point"
         << std::setw(20) << " "
         << keyword << " (" << unit << ")" << std::endl;
  writeDataBlock(output, data);
  output << key << "STOP" << std::endl;
  output << AFLOWIN_SEPARATION_LINE << std::endl;
  aurostd::stringstream2file(output, path);
  if (!aurostd::FileExist(path)) {
    string function = _AAPL_TCOND_ERR_PREFIX_ + "writeTempIndepOutput()";
    stringstream message;
    message << "Could not write file " << path << ".";
    throw xerror(function, message, _FILE_ERROR_);
  }
}

//writeTempDepOutput//////////////////////////////////////////////////////////
// Writes temperature-dependent output files.
void TCONDCalculator::writeTempDepOutput(const string& filename, string keyword, const string& unit,
                                         const vector<double>& temps, const vector<vector<vector<double> > >& data) {
  stringstream output;
  output << AFLOWIN_SEPARATION_LINE << std::endl;
  string key = "[AAPL_" + aurostd::toupper(aurostd::StringSubst(keyword, " ", "_")) + "]";
  if (!_pc.getSystemName().empty()) {
    output << key << "SYSTEM=" << _pc.getSystemName() << std::endl;
  }
  output << key << "START" << std::endl;
  for (uint t = 0; t < temps.size(); t++) {
    output << key << "T = " << std::fixed << std::setprecision(2) << temps[t] << " K" << std::endl;
    output << std::setw(10) << "# Q-point"
           << std::setw(20) << " "
           << keyword << " (" << unit << ")" << std::endl;
    writeDataBlock(output, data[t]);
  }
  output << key << "STOP" << std::endl;
  output << AFLOWIN_SEPARATION_LINE << std::endl;
  aurostd::stringstream2file(output, filename);
  if (!aurostd::FileExist(filename)) {
<<<<<<< HEAD
    string function = _AAPL_TCOND_ERR_PREFIX_ + "writeTempDepOutput()";
    stringstream message;
    message << "Could not write file " << filename << ".";
    throw xerror(function, message, _FILE_ERROR_);
=======
    string function = _AAPL_TCOND_ERR_PREFIX_ + "writeIrredQpoints";
    string message = "Could not write irreducible q-points to file.";
    throw xerror(_AFLOW_FILE_NAME_,function, message, _FILE_ERROR_);
>>>>>>> 9ddb17da
  }
}

//writeDataBlock//////////////////////////////////////////////////////////////
// Writes a block of data for each phonon mode into a stream. Used by output
// file writers.
void TCONDCalculator::writeDataBlock(stringstream& output,
                                     const vector<vector<double> >& data) {
  for (uint q = 0; q < data.size(); q++) {
    output << std::setiosflags(std::ios::fixed | std::ios::right);
    output << std::setw(10) << q;
    for (uint br = 0; br < data[q].size(); br++) {
      output << std::setiosflags(std::ios::fixed | std::ios::showpoint | std::ios::right);
      output << std::setw(20) << std::setprecision(10) << std::scientific << data[q][br];
    }
    output << std::endl;
  }
<<<<<<< HEAD
=======

  output << "[AAPL_FREQUENCY]STOP" << std::endl;
  output << AFLOWIN_SEPARATION_LINE << std::endl;

  // Write to file
  aurostd::stringstream2file(output, filename);
  if (!aurostd::FileExist(filename)) {
    string function = _AAPL_TCOND_ERR_PREFIX_ + "writeFrequencies";
    string message = "Could not write frequencies to file.";
    throw xerror(_AFLOW_FILE_NAME_,function, message, _FILE_ERROR_);
  }
>>>>>>> 9ddb17da
}

//writeGroupVelocities////////////////////////////////////////////////////////
// Writes the group velocities into a file. Each row belongs to a q-point,
// and each column triplet belongs to a phonon branch.
void TCONDCalculator::writeGroupVelocities(const string& filename) {
  stringstream output;

  // Header
  output << AFLOWIN_SEPARATION_LINE << std::endl;
  if (!_pc.getSystemName().empty()) {
    output << "[AAPL_GROUP_VELOCITY]SYSTEM=" << _pc.getSystemName() << std::endl;
  }
  output << "[AAPL_GROUP_VELOCITY]START" << std::endl;
  output << std::setiosflags(std::ios::fixed | std::ios::right);
  output << std::setw(10) << "# Q-point";
  output << std::setw(20) << " ";
  output << "Group Velocity (km/s)" << std::endl;

  // Body
  for (int q = 0; q < nQPs; q++) {
    output << std::setiosflags(std::ios::fixed | std::ios::right);
    output << std::setw(10) << q;
    for (int br = 0; br < nBranches; br++) {
      for (int i = 1; i < 4; i++) {
        output << std::setiosflags(std::ios::fixed | std::ios::showpoint | std::ios::right);
        output << std::setw(20) << std::setprecision(10) << std::scientific << gvel[q][br][i];
      }
      output << std::setw(5) << " ";
    }
    output << std::endl;
  }

  output << "[AAPL_GROUP_VELOCITY]STOP" << std::endl;
  output << AFLOWIN_SEPARATION_LINE << std::endl;

  // Write to file
  aurostd::stringstream2file(output, filename);
  if (!aurostd::FileExist(filename)) {
    string function = _AAPL_TCOND_ERR_PREFIX_ + "writeGroupVelocities()";
    string message = "Could not write group velocities to file.";
    throw xerror(_AFLOW_FILE_NAME_,function, message, _FILE_ERROR_);
  }
}

//writePhaseSpace/////////////////////////////////////////////////////////////
// Writes the scattering phase space into an output file. Numbers are
// converted into fs to get "nicer" numbers. OOO should be zero, but it is
// output regardless in case there is a problem.
void TCONDCalculator::writePhaseSpace(const string& filename,
                                      const vector<vector<vector<vector<double> > > >& phase_space) {
  // Calculate totals
  vector<double> ps_procs(4), ps_nu(2);
  vector<vector<double> > ps_modes(nIQPs, vector<double>(nBranches));
  double ps_total = 0.0, ps = 0.0;
  for (int i = 0; i < nIQPs; i++) {
    for (int b = 0; b < nBranches; b++) {
      for (int p = 0; p < 4; p++) {
        for (int s = 0; s < 2; s++) {
          ps = 1000 * phase_space[i][b][p][s];  // Convert to fs
          ps_total += ps;
          ps_nu[s] += ps;
          ps_procs[p] += ps;
          ps_modes[i][b] += ps;
        }
      }
    }
  }

  stringstream output;
  output << AFLOWIN_SEPARATION_LINE << std::endl;
  output << "# 3-phonon scattering phase space (in fs)" << std::endl;
  output << "[AAPL_SCATTERING_PHASE_SPACE]SYSTEM=" << _pc.getSystemName() << std::endl;
  output << "[AAPL_TOTAL_SCATTERING_PHASE_SPACE]START" << std::endl;
  output << std::setiosflags(std::ios::left | std::ios::fixed | std::ios::showpoint);
  output << std::setw(15) << "total" << std::setw(10) << std::setprecision(8) << std::dec << ps_total << std::endl;
  output << std::setw(15) << "total normal" << std::setw(10) << std::setprecision(8) << std::dec << ps_nu[0] << std::endl;
  output << std::setw(15) << "total umklapp" << std::setw(10) << std::setprecision(8) << std::dec << ps_nu[1] << std::endl;
  output << std::setw(15) << "total AAA" << std::setw(10) << std::setprecision(8) << std::dec << ps_procs[0] << std::endl;
  output << std::setw(15) << "total AAO" << std::setw(10) << std::setprecision(8) << std::dec << ps_procs[1] << std::endl;
  output << std::setw(15) << "total AOO" << std::setw(10) << std::setprecision(8) << std::dec << ps_procs[2] << std::endl;
  output << std::setw(15) << "total OOO" << std::setw(10) << std::setprecision(8) << std::dec << ps_procs[3] << std::endl;
  output << "[AAPL_TOTAL_SCATTERING_PHASE_SPACE]STOP" << std::endl;
  output << "[AAPL_SCATTERING_PHASE_SPACE]START" << std::endl;
  for (int i = 0; i < nIQPs; i++) {
    for (int b = 0; b < nBranches; b++) {
      output << std::setw(17) << std::setprecision(10) << std::dec << ps_modes[i][b];
    }
    output << std::endl;
  }
  output << "[AAPL_SCATTERING_PHASE_SPACE]STOP" << std::endl;
  output << AFLOWIN_SEPARATION_LINE << std::endl;
  aurostd::stringstream2file(output, filename);
<<<<<<< HEAD
=======
  if (!aurostd::FileExist(filename)) {
    string function = _AAPL_TCOND_ERR_PREFIX_ + "writeTempDepRateFile";
    stringstream message;
    message << "Could not write file " << filename << ".";
    throw xerror(_AFLOW_FILE_NAME_,function, message, _FILE_ERROR_);
  }
>>>>>>> 9ddb17da
}

//writeGrueneisen/////////////////////////////////////////////////////////////
// Outputs the temperature-dependent average Grueneisen parameters and the
// mode Grueneisen parameters into a file.
void TCONDCalculator::writeGrueneisen(const string& filename,
                                      const vector<double>& grueneisen_avg,
                                      const vector<vector<double> >& grueneisen_modes) {
  stringstream output;
  output << AFLOWIN_SEPARATION_LINE << std::endl;
  output << "[AAPL_GRUENEISEN]SYSTEM=" << _pc.getSystemName() << std::endl;
  output << "[AAPL_GRUENEISEN_AVERAGE]START" << std::endl;
  output << std::setiosflags(std::ios::right | std::ios::fixed | std::ios::showpoint);
  output << std::setw(8) << "# T (K)"
         << std::setw(23) << "Grueneisen parameter" << std::endl;
  for (uint t = 0; t < grueneisen_avg.size(); t++) {
    output << std::setw(8) << std::fixed << std::setprecision(2) << temperatures[t];
    output << std::setw(23) << std::setprecision(10) << std::dec << grueneisen_avg[t] << std::endl;
  }
<<<<<<< HEAD
  output << "[AAPL_GRUENEISEN_AVERAGE]STOP" << std::endl;
  output << "[AAPL_GRUENEISEN_MODE]START" << std::endl;
  for (int i = 0; i < nIQPs; i++) {
    for (int b = 0; b < nBranches; b++) {
      output << std::setw(17) << std::setprecision(10) << std::dec << grueneisen_modes[i][b];
    }
    output << std::endl;
=======
  ratestream << "[AAPL_SCATTERING_RATE_" << aurostd::toupper(tag);
  ratestream << "= " << std::setprecision(2) << std::dec << temp << " K]STOP" << std::endl;
  ratestream << AFLOWIN_SEPARATION_LINE << std::endl;
  return ratestream.str();
}

//writeTempDepRatesFile///////////////////////////////////////////////////////
// Writes temperature-dependent scattering rates, e.g. anharmonic scattering
// rates, into a file. Each rows belongs to an irreducible q-point and each
// column belongs to a phonon branch.
void TCONDCalculator::writeTempDepRatesFile(string filename,
                                            const string& content) {
  filename = DEFAULT_AAPL_FILE_PREFIX + filename;
  aurostd::string2file(content, filename);
  if (!aurostd::FileExist(filename)) {
    string function = _AAPL_TCOND_ERR_PREFIX_ + "writeTempDepRateFile";
    stringstream message;
    message << "Could not write file " << filename << ".";
    throw xerror(_AFLOW_FILE_NAME_,function, message, _FILE_ERROR_);
>>>>>>> 9ddb17da
  }
  output << "[AAPL_GRUENEISEN_MODE]STOP" << std::endl;
  output << AFLOWIN_SEPARATION_LINE << std::endl;
  aurostd::stringstream2file(output, filename);
}

//writeThermalConductivity////////////////////////////////////////////////////
// Outputs the thermal conductivity tensor into a file.
void TCONDCalculator::writeThermalConductivity(const string& filename) {
  stringstream output;

  // Header
  output << AFLOWIN_SEPARATION_LINE << std::endl;
  if (!_pc.getSystemName().empty()) {
    output << "[AAPL_THERMAL_CONDUCTIVITY]SYSTEM=" << _pc.getSystemName() << std::endl;
  }
  output << "[AAPL_THERMAL_CONDUCTIVITY]START" << std::endl;
  output << std::setw(8) << "# T (K)"
         << std::setw(75) << " "
         << "Thermal Conductivity (W/m*K)" << std::endl;
  string xyz[3] = {"x", "y", "z"};
  output << "#" << std::setw(8) << " ";
  for (int i = 0; i < 3; i++) {
    for (int j = 0; j < 3; j++) {
      output << std::setw(7) << " ";
      // Write columns first to make compatible with gnuplot
      string k = "k(" + xyz[j] + "," + xyz[i] + ")";
      output << k;
      output << std::setw(7) << " ";
    }
  }
  output << std::endl;

  // Body
  for (uint t = 0; t < temperatures.size(); t++) {
    output << std::setw(8) << std::fixed << std::setprecision(2) << temperatures[t];
    for (int i = 1; i < 4; i++) {
      for (int j = 1; j < 4; j++) {
        output << std::setw(2) << " ";
        // Write columns first to make compatible with gnuplot
        output << std::setprecision(10) << std::scientific << thermal_conductivity[t][j][i];
        output << std::setw(2) << " ";
      }
    }
    output << std::endl;
  }
  output << "[AAPL_THERMAL_CONDUCTIVITY]STOP" << std::endl;
  output << AFLOWIN_SEPARATION_LINE << std::endl;

  aurostd::stringstream2file(output, filename);
  if (!aurostd::FileExist(filename)) {
    string function = _AAPL_TCOND_ERR_PREFIX_ + "writeThermalConductivity";
    string message = "Could not write thermal conductivities to file.";
    throw xerror(_AFLOW_FILE_NAME_,function, message, _FILE_ERROR_);
  }
}

}  // namespace apl<|MERGE_RESOLUTION|>--- conflicted
+++ resolved
@@ -115,53 +115,6 @@
   thermal_conductivity.clear();
 }
 
-<<<<<<< HEAD
-=======
-/*********************************** SETUP ***********************************/
-
-//setCalculationOptions///////////////////////////////////////////////////////
-// Sets all options for the thermal conductivity calculations, which includes
-// the corrections to the scattering rates and the temperature steps.
-void TCONDCalculator::setCalculationOptions(string USER_BTE, bool isotope,
-                                            bool cumulative, bool fourth_order,
-                                            bool boundary, double grain_size,
-                                            double temp_start, double temp_end,
-                                            double temp_step) {
-  bool LDEBUG = (FALSE || XHOST.DEBUG || _DEBUG_AAPL_TCOND_);
-  string function = _AAPL_TCOND_ERR_PREFIX_ + "setCalculationOptions()";
-  if (USER_BTE == "RTA") {
-    calc_options.rta_only = true;
-  } else if (USER_BTE == "FULL") {
-    calc_options.rta_only = false;
-  } else {
-    string message = "Illegal value for the flag BTE. Use RTA or FULL.";
-    throw xerror(_AFLOW_FILE_NAME_,function, message, _INPUT_ILLEGAL_);
-  }
-
-  calc_options.calc_isotopes = isotope;
-  calc_options.calc_boundary = boundary;
-  calc_options.calc_cumulative = cumulative;
-  calc_options.fourth_order = fourth_order;
-  calc_options.grain_size = grain_size;
-  calc_options.temp_start = temp_start;
-  calc_options.temp_end = temp_end;
-  calc_options.temp_step = temp_step;
-
-  if (LDEBUG) {
-    function += ": ";
-    std::cerr << function << "rta_only = " << calc_options.rta_only << std::endl;
-    std::cerr << function << "calc_isotopes = " << calc_options.calc_isotopes << std::endl;
-    std::cerr << function << "calc_boundary = " << calc_options.calc_boundary << std::endl;
-    std::cerr << function << "calc_cumulative = " << calc_options.calc_cumulative << std::endl;
-    std::cerr << function << "fourth_order = " << calc_options.fourth_order << std::endl;
-    std::cerr << function << "grain_size = " << calc_options.grain_size << std::endl;
-    std::cerr << function << "temp_start = " << calc_options.temp_start << std::endl;
-    std::cerr << function << "temp_end = " << calc_options.temp_end << std::endl;
-    std::cerr << function << "temp_step = " << calc_options.temp_step << std::endl;
-  }
-}
-
->>>>>>> 9ddb17da
 }  // namespace apl
 
 /******************************* MAIN FUNCTION ******************************/
@@ -222,7 +175,6 @@
   writeThermalConductivity(filename);
 }
 
-<<<<<<< HEAD
 //calculateSmallGroups////////////////////////////////////////////////////////
 // Calculates the small/little group for each irreducible q-point. These
 // groups will be used to symmetrize the mean free displacement in the full
@@ -237,68 +189,6 @@
     const xvector<double>& fpos = _qm.getQPoint(q).fpos;
     for (uint isym = 1; isym < symops.size(); isym++) {
       if (_qm.getQPointIndex(symops[isym].Uf * fpos) == q) small_groups[iq].push_back(isym);
-=======
-//meldIrredQpoints///////////////////////////////////////////////////////////
-// Stitches the results of the MPI threads for the irreducible q-points
-// together.
-vector<vector<int> >
-    TCONDCalculator::meldIrredQpoints(const vector<vector<vector<int> > >& iqpts) {
-  vector<vector<int> > irred = iqpts[0];
-  xvector<double> fpos_trans(3);
-  double tol = _AFLOW_APL_EPS_;
-  double nprocs = 0.0;  // for progress bar
-  for (uint i = 1; i < iqpts.size(); i++) {
-    nprocs += (double) iqpts[i].size();
-  }
-  nprocs -= 1.0;
-
-  for (uint i = 1; i < iqpts.size(); i++) {
-    for (uint j = 0; j < iqpts[i].size(); j++) {
-      bool append = true;
-      for (uint symop = 0; symop < pcell.pgroupk_xtal.size(); symop++) {
-        for (uint iq = 0; iq < irred.size(); iq++) {
-          fpos_trans = pcell.pgroupk_xtal[symop].Uf * qpoints[irred[iq][0]].fpos;
-          if (SYM::FPOSMatch(fpos_trans, qpoints[iqpts[i][j][0]].fpos,
-                             kcell.lattice, kcell.f2c, kcell.skewed, tol)) { //DX 20190619 - lattice and f2c as input
-            append = false;
-            for (uint q = 0; q < iqpts[i][j].size(); q++) {
-              irred[iq].push_back(iqpts[i][j][q]);
-              if (q == 0) {
-                qpoints[iqpts[i][j][q]].symop = symop;
-              } else {
-                // Instead of doing all the symmetry operations again, just
-                // multiply the matrices and figure out which factor group
-                // it belongs to (faster).
-                bool mapped = false;
-                xmatrix<double> Uf;
-                int oldsym = qpoints[iqpts[i][j][q]].symop;
-                Uf = pcell.pgroupk_xtal[oldsym].Uf * pcell.pgroupk_xtal[symop].Uf;
-                for (uint isym = 0; isym < pcell.pgroupk_xtal.size(); isym++) {
-                  if (Uf == pcell.pgroupk_xtal[isym].Uf) {
-                    qpoints[iqpts[i][j][q]].symop = isym;
-                    isym = pcell.pgroupk_xtal.size();
-                    mapped = true;
-                  }
-                }
-                if (!mapped) {
-                  string function = _AAPL_TCOND_ERR_PREFIX_ + "meldIrredQpoints()";
-                  stringstream message;
-                  message << "Could not find the symmetry operation to map q-point ";
-                  message << qpoints[iqpts[i][j][q]].fpos;
-                  throw xerror(_AFLOW_FILE_NAME_,function, message, _RUNTIME_ERROR_);
-                }
-              }
-            }
-            iq = irred.size();
-            symop = pcell.pgroupk_xtal.size();
-          }
-        }
-      }
-      if (append) {
-        irred.push_back(iqpts[i][j]);
-      }
-      _logger.updateProgressBar(1.0/nprocs);
->>>>>>> 9ddb17da
     }
   }
   return small_groups;
@@ -380,7 +270,6 @@
 
 namespace apl {
 
-<<<<<<< HEAD
 //calculateModeGrueneisen/////////////////////////////////////////////////////
 // Calculates the Grueneisen parameters for each mode.
 vector<vector<double> > TCONDCalculator::calculateModeGrueneisen(const vector<vector<vector<xcomplex<double> > > >& phases) {
@@ -398,22 +287,6 @@
     double mass = 1.0;
     for (int i = 0; i < 2; i++) mass *= scell.getAtomMass(clusters[c].atoms[i]);
     invmasses[c] = 1/sqrt(mass);
-=======
-//calculateTransitionProbabilities////////////////////////////////////////////
-// Overhead for the intrinsic transition probabilities. It first determines
-// which scattering processes fulfill momentum and energy conservation,
-// followed by the calculation of the scattering matrix. In the end, it takes
-// the scattering matrix to determine the intrinsic transition probabilities.
-void TCONDCalculator::calculateTransitionProbabilities(int order) {
-  if (order < 3) {
-    string function = _AAPL_TCOND_ERR_PREFIX_ + "calculateScatteringRates()";
-    string message = "Phonon process order needs to be three or higher.";
-    throw xerror(_AFLOW_FILE_NAME_,function, message, _VALUE_RANGE_);
-  } else if (order > 4) {
-    string function = _AAPL_TCOND_ERR_PREFIX_ + "calculateScatteringRates()";
-    string message = "Phonon process order higher than four not implemented yet.";
-    throw xerror(_AFLOW_FILE_NAME_,function, message, _VALUE_RANGE_);
->>>>>>> 9ddb17da
   }
 
   // Cartesian indices to avoid running xcombos multiple times
@@ -963,7 +836,6 @@
       f[j] = frequencies[corners[i][j]];
       index[j] = corners[i][j];
     }
-<<<<<<< HEAD
 
     // Sort
     for (ii = 0; ii < 4; ii++) index_sort[ii] = ii;
@@ -975,48 +847,6 @@
         f[jj] = f[jj - 1];
         index_sort[jj] = index_sort[jj - 1];
         jj--;
-=======
-    stream_total << tempDepRatesString("TOTAL", temp, rates_total);
-
-    // Calculate the thermal conductivity tensor
-    _logger << "Calculating RTA" << apl::endl;
-    vector<vector<xvector<double> > > mfd = getMeanFreeDispRTA(rates_total);
-    tcond = calcTCOND(temp, occ, mfd);  // RTA solution
-
-    // Iterations for the full solution
-    if (!calc_options.rta_only) {
-      xmatrix<double> tcond_prev(3, 3), diff(3, 3);
-      int num_iter = 1;
-      double max_diff;
-      _logger << "Begin SCF for the Boltzmann transport equation." << apl::endl;
-      std::cout << std::setiosflags(std::ios::fixed | std::ios::right);
-      std::cout << std::setw(15) << "Iteration";
-      std::cout << std::setiosflags(std::ios::fixed | std::ios::right);
-      std::cout << std::setw(25) << "\%-difference" << std::endl;
-      do {
-        tcond_prev = tcond;
-        getMeanFreeDispFull(rates_total, occ, iso_processes, iso_trans_probs, mfd);
-        tcond = calcTCOND(temp, occ, mfd);
-
-        // Convergence criterion based on old AAPL. It is not ideal, but
-        // better than the alternatives. Using the relative difference of all
-        // tensor values would cause would overemphasize very small values and
-        // using an absolute convergence criterion would add a lot more
-        // unnecessary steps to materials with high thermal conductivity.
-        max_diff = abs((aurostd::max(tcond_prev) - aurostd::max(tcond))/aurostd::max(tcond));
-        std::cout << std::setiosflags(std::ios::fixed | std::ios::right);
-        std::cout << std::setw(15) << num_iter;
-        std::cout << std::setiosflags(std::ios::fixed | std::ios::right);
-        std::cout << std::setw(25) << std::dec << (100*max_diff) << std::endl;
-        num_iter++;
-      } while ((max_diff > 5e-6) && (num_iter <= max_iter));
-      if (num_iter > max_iter) {
-        string function = _AAPL_TCOND_ERR_PREFIX_ + "calculateThermalConductivity";
-        stringstream message;
-        message << "Thermal conductivity did not converge within " << max_iter << " iterations ";
-        message << "at " << temp << " K.";
-        throw xerror(_AFLOW_FILE_NAME_,function, message, _RUNTIME_ERROR_);
->>>>>>> 9ddb17da
       }
       f[jj] = tmp;
       index_sort[jj] = ii;
@@ -1164,7 +994,7 @@
       stringstream message;
       message << "Thermal conductivity did not converge within " << max_iter << " iterations ";
       message << "at " << T << " K.";
-      throw xerror(function, message, _RUNTIME_ERROR_);
+      throw xerror(_AFLOW_FILE_NAME_, function, message, _RUNTIME_ERROR_);
     }
   }
   return tcond;
@@ -1398,7 +1228,6 @@
   }
 }
 
-<<<<<<< HEAD
 //correctMFD//////////////////////////////////////////////////////////////////
 // Corrects the mean free displacement vectors of all phonon modes.
 void TCONDCalculator::correctMFD(const vector<vector<double> >& rates,
@@ -1414,14 +1243,6 @@
       if (rates[iq][br] > 0.0) mfd[q][br] = (freq[q][br] * gvel[q][br] + Uc * delta[iq][br])/rates[iq][br];
       else mfd[q][br] = xvec;
     }
-=======
-  // Write to file
-  aurostd::stringstream2file(output, filename);
-  if (!aurostd::FileExist(filename)) {
-    string function = _AAPL_TCOND_ERR_PREFIX_ + "writeQpoints";
-    string message = "Could not write q-points to file.";
-    throw xerror(_AFLOW_FILE_NAME_,function, message, _FILE_ERROR_);
->>>>>>> 9ddb17da
   }
 }
 
@@ -1455,7 +1276,7 @@
     string function = _AAPL_TCOND_ERR_PREFIX_ + "writeTempIndepOutput()";
     stringstream message;
     message << "Could not write file " << path << ".";
-    throw xerror(function, message, _FILE_ERROR_);
+    throw xerror(_AFLOW_FILE_NAME_, function, message, _FILE_ERROR_);
   }
 }
 
@@ -1481,16 +1302,10 @@
   output << AFLOWIN_SEPARATION_LINE << std::endl;
   aurostd::stringstream2file(output, filename);
   if (!aurostd::FileExist(filename)) {
-<<<<<<< HEAD
     string function = _AAPL_TCOND_ERR_PREFIX_ + "writeTempDepOutput()";
     stringstream message;
     message << "Could not write file " << filename << ".";
-    throw xerror(function, message, _FILE_ERROR_);
-=======
-    string function = _AAPL_TCOND_ERR_PREFIX_ + "writeIrredQpoints";
-    string message = "Could not write irreducible q-points to file.";
-    throw xerror(_AFLOW_FILE_NAME_,function, message, _FILE_ERROR_);
->>>>>>> 9ddb17da
+    throw xerror(_AFLOW_FILE_NAME_, function, message, _FILE_ERROR_);
   }
 }
 
@@ -1508,20 +1323,6 @@
     }
     output << std::endl;
   }
-<<<<<<< HEAD
-=======
-
-  output << "[AAPL_FREQUENCY]STOP" << std::endl;
-  output << AFLOWIN_SEPARATION_LINE << std::endl;
-
-  // Write to file
-  aurostd::stringstream2file(output, filename);
-  if (!aurostd::FileExist(filename)) {
-    string function = _AAPL_TCOND_ERR_PREFIX_ + "writeFrequencies";
-    string message = "Could not write frequencies to file.";
-    throw xerror(_AFLOW_FILE_NAME_,function, message, _FILE_ERROR_);
-  }
->>>>>>> 9ddb17da
 }
 
 //writeGroupVelocities////////////////////////////////////////////////////////
@@ -1615,15 +1416,6 @@
   output << "[AAPL_SCATTERING_PHASE_SPACE]STOP" << std::endl;
   output << AFLOWIN_SEPARATION_LINE << std::endl;
   aurostd::stringstream2file(output, filename);
-<<<<<<< HEAD
-=======
-  if (!aurostd::FileExist(filename)) {
-    string function = _AAPL_TCOND_ERR_PREFIX_ + "writeTempDepRateFile";
-    stringstream message;
-    message << "Could not write file " << filename << ".";
-    throw xerror(_AFLOW_FILE_NAME_,function, message, _FILE_ERROR_);
-  }
->>>>>>> 9ddb17da
 }
 
 //writeGrueneisen/////////////////////////////////////////////////////////////
@@ -1643,7 +1435,6 @@
     output << std::setw(8) << std::fixed << std::setprecision(2) << temperatures[t];
     output << std::setw(23) << std::setprecision(10) << std::dec << grueneisen_avg[t] << std::endl;
   }
-<<<<<<< HEAD
   output << "[AAPL_GRUENEISEN_AVERAGE]STOP" << std::endl;
   output << "[AAPL_GRUENEISEN_MODE]START" << std::endl;
   for (int i = 0; i < nIQPs; i++) {
@@ -1651,27 +1442,6 @@
       output << std::setw(17) << std::setprecision(10) << std::dec << grueneisen_modes[i][b];
     }
     output << std::endl;
-=======
-  ratestream << "[AAPL_SCATTERING_RATE_" << aurostd::toupper(tag);
-  ratestream << "= " << std::setprecision(2) << std::dec << temp << " K]STOP" << std::endl;
-  ratestream << AFLOWIN_SEPARATION_LINE << std::endl;
-  return ratestream.str();
-}
-
-//writeTempDepRatesFile///////////////////////////////////////////////////////
-// Writes temperature-dependent scattering rates, e.g. anharmonic scattering
-// rates, into a file. Each rows belongs to an irreducible q-point and each
-// column belongs to a phonon branch.
-void TCONDCalculator::writeTempDepRatesFile(string filename,
-                                            const string& content) {
-  filename = DEFAULT_AAPL_FILE_PREFIX + filename;
-  aurostd::string2file(content, filename);
-  if (!aurostd::FileExist(filename)) {
-    string function = _AAPL_TCOND_ERR_PREFIX_ + "writeTempDepRateFile";
-    stringstream message;
-    message << "Could not write file " << filename << ".";
-    throw xerror(_AFLOW_FILE_NAME_,function, message, _FILE_ERROR_);
->>>>>>> 9ddb17da
   }
   output << "[AAPL_GRUENEISEN_MODE]STOP" << std::endl;
   output << AFLOWIN_SEPARATION_LINE << std::endl;
