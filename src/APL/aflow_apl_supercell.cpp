--- conflicted
+++ resolved
@@ -413,11 +413,7 @@
     stringstream message;
     if (!_initialized) {
       message << "Not initialized.";
-<<<<<<< HEAD
-      throw aurostd::xerror(_AFLOW_FILE_NAME_, __AFLOW_FUNC__, message, _RUNTIME_INIT_);
-=======
       throw aurostd::xerror(__AFLOW_FILE__, __AFLOW_FUNC__, message, _RUNTIME_INIT_);
->>>>>>> 78dcc840
     }
     scell_dim = dims;
     _derivative_structure = ((dims.rows == 9) || !aurostd::identical(dims));
