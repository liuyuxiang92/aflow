// [OBSOLETE] #include <limits>

#include "aflow_apl.h"

#define _SYM_AFLOW_APL_EPS_ 0.05

//CO - START
#define ERROR_VERBOSE false
//[CO20190218 - OBSOLETE]#define GETFULLSYMBASIS false  //TRUE is NOT well tested with atomGoesTo() and atomComesFrom(), also slower //CO20190218
//[CO20190218 - OBSOLETE]#define JAHNATEK_ORIGINAL false
#define CENTER_PRIM false
#define MAP_VERBOSE false
#define COPY_XSTRUCTURE_FULL false
//CO - END

using namespace std;

static const xcomplex<double> iONE(0.0, 1.0);  // ME20200116
static const string _APL_SUPERCELL_MODULE_ = "SUPERCELL";  // for the logger

namespace apl {

  // ///////////////////////////////////////////////////////////////////////////

  Supercell::Supercell() {
    free();
  }

  Supercell::Supercell(ofstream& mf) {
    free();
    messageFile = &mf;
  }

  //[CO20190218 - OBSOLETE]#if !JAHNATEK_ORIGINAL
  // ME20200102 - Refactored
  Supercell::Supercell(const xstructure& _xstr, ofstream& mf, ostream& os, string directory) {  //CO20181226
    free();
    messageFile = &mf;
    oss = &os;
    _directory = directory;
    initialize(_xstr);
  }

  // ME200212 - read from a state file
  Supercell::Supercell(const string& filename, ofstream& mf, string directory) {
    free();
    messageFile = &mf;
    _directory = directory;
    readFromStateFile(filename);
  }

  Supercell::Supercell(const Supercell& that) {
    free();
    copy(that);
  }

  Supercell& Supercell::operator=(const Supercell& that) {
    if (this != &that) {
      free();
      copy(that);
    }
    return *this;
  }

  void Supercell::copy(const Supercell& that) {
    messageFile = that.messageFile;
    oss = that.oss;
    _directory = that._directory;
    _inStructure = that._inStructure;
    _inStructure_original = that._inStructure_original;  //CO
    _inStructure_light = that._inStructure_light;        //CO
    _pcStructure = that._pcStructure;                    //CO
    _scStructure = that._scStructure;                    //CO
    _scStructure_original = that._scStructure_original;  //CO
    _scStructure_light = that._scStructure_light;        //CO
    _pc2scMap.clear();
    _pc2scMap = that._pc2scMap;
    _sc2pcMap.clear();
    _sc2pcMap = that._sc2pcMap;
    //CO - START
    _skew = that._skew;
    _derivative_structure = that._derivative_structure;
    _sym_eps = that._sym_eps;
    //CO - END
    _isShellRestricted = that._isShellRestricted;
    _maxShellRadius.clear();
    _maxShellRadius = that._maxShellRadius;
    _isConstructed = that._isConstructed;  //CO
    phase_vectors = that.phase_vectors;  // ME20200116
  }

  // Destructor
  Supercell::~Supercell() {
    free();
  }

  void Supercell::free() {
    _directory = "";
    _inStructure.clear();
    _inStructure_original.clear();
    _inStructure_light.clear();
    _pcStructure.clear();
    _scStructure.clear();
    _scStructure_original.clear();
    _scStructure_light.clear();
    _pc2scMap.clear();
    _sc2pcMap.clear();
    _skew = false;
    _derivative_structure = false;
    _sym_eps = 0.0;
    _isShellRestricted = false;
    _maxShellRadius.clear();
    _isConstructed = false;
    phase_vectors.clear();
    _scStructure.clear();
  }

  void Supercell::clear(ofstream& mf, ostream& os) {
    free();
    messageFile = &mf;
    oss = &os;
  }

  // ///////////////////////////////////////////////////////////////////////////

  void Supercell::setDirectory(const string& directory) {
    _directory = directory;
  }

  string Supercell::getDirectory() const {
    return _directory;
  }

  // ///////////////////////////////////////////////////////////////////////////

  void Supercell::readFromStateFile(const string& filename) {
    string function = "apl::Supercell::readFromStateFile()";
    if (!aurostd::EFileExist(filename)) {
      string message = "Could not find file " + filename + ".";
      throw aurostd::xerror(_AFLOW_FILE_NAME_, function, message, _FILE_NOT_FOUND_);
    }

    // Read data
    vector<string> vlines;
    aurostd::efile2vectorstring(filename, vlines);
    uint nlines = vlines.size();
    uint iline = 0;
    stringstream poscar;

    // Supercell dimensions
    xvector<int> dims;
    for (iline = 0; iline < nlines; iline++) {
      if (aurostd::substring2bool(vlines[iline], "SUPERCELL=")) {
        vector<string> tokens;
        aurostd::string2tokens(vlines[iline], tokens, "=");
        vector<int> vdims;
        aurostd::string2tokens(tokens[1], vdims);
        if (vdims.size() == 3) {
          dims = aurostd::vector2xvector(vdims);
          break;
        }
      }
    }
    if (iline == nlines) {
      string message = "SUPERCELL tag not found or incomplete.";
      throw aurostd::xerror(_AFLOW_FILE_NAME_, function, message, _FILE_CORRUPT_);
    }

    // Structure
    xstructure xstr;
    for (iline = 0; iline < nlines; iline++) {
      if (aurostd::substring2bool(vlines[iline], "INPUT_STRUCTURE=START")) {
        while ((++iline < nlines) && !aurostd::substring2bool(vlines[iline], "INPUT_STRUCTURE=STOP")) {
          poscar << vlines[iline] << std::endl;
        }
        if (iline < nlines) {
          xstr = xstructure(poscar);
          break;
        }
      }
    }
    if (iline == nlines) {
      string message = "INPUT_STRUCTURE tag not found or incomplete.";
      throw aurostd::xerror(_AFLOW_FILE_NAME_, function, message, _FILE_CORRUPT_);
    }

    // Build
    initialize(xstr, false);
    build(dims, false);
  }

  // ME200315 - Added VERBOSE
  void Supercell::initialize(const xstructure& _xstr, bool VERBOSE) {
    bool LDEBUG=(FALSE || XHOST.DEBUG);
    string soliloquy="apl::Supercell::initialize():";

    //CO20190121 - need to sort by equivalent atoms
    //Discovered with help from Xiaoyu Wang of Eva Zurek's group (UBuffalo)
    xstructure xstr(_xstr);

    if(LDEBUG){
      cerr << soliloquy << " input structure" << std::endl;
      cerr << _inStructure << std::endl;
    }

    xstr.sortAtomsEquivalent(); //CO20190218

    // Copy
    _inStructure = xstr;
    _inStructure.ReScale(1.0);
    _inStructure.ShiftOriginToAtom(0);
    _inStructure.BringInCell();  //clean up

    if(LDEBUG){
      cerr << soliloquy << " this is the structure to be analyzed (after sorting via iatoms)" << std::endl;
      cerr << _inStructure << std::endl;
    }

    //COREY, DO NOT MODIFY THE STRUCTURE BELOW HERE, THIS INCLUDES RESCALE(), BRINGINCELL(), SHIFORIGINATOM(), etc.
<<<<<<< HEAD
    if (VERBOSE) {
      stringstream message;
      message << "Estimating the symmetry of structure and calculating the input structure. Please be patient."; //primitive cell." << apl::endl; //CO20180216 - we do NOT primitivize unless requested via [VASP_FORCE_OPTION]CONVERT_UNIT_CELL
      pflow::logger(_AFLOW_FILE_NAME_, _APL_SUPERCELL_MODULE_, message, _directory, *messageFile, std::cout);
    }
    calculateWholeSymmetry(_inStructure, VERBOSE);
=======
    stringstream message;
    message << "Estimating the symmetry of structure and calculating the input structure. Please be patient."; //primitive cell." << apl::endl; //CO20180216 - we do NOT primitivize unless requested via [VASP_FORCE_OPTION]CONVERT_UNIT_CELL
    pflow::logger(_AFLOW_FILE_NAME_, _APL_SUPERCELL_MODULE_, message, _directory, *messageFile, *oss);
    calculateWholeSymmetry(_inStructure);
>>>>>>> 4464aa1d
    if(LDEBUG){ //CO20190218
      bool write_inequivalent_flag=_inStructure.write_inequivalent_flag;
      _inStructure.write_inequivalent_flag=true;
      cerr << soliloquy << " checking iatoms" << std::endl;
      cerr << _inStructure << std::endl;
      _inStructure.write_inequivalent_flag=write_inequivalent_flag;
    }
    _pcStructure = calculatePrimitiveStructure(); //calculate and store primitive cell

    //store some mutual properties
    //need this for getInputStructureLight()
    //#if CENTER_PRIM
    _inStructure_original = _inStructure;
    LightCopy(_inStructure, _inStructure_light);
    //_inStructure_atoms_original = _inStructure.atoms;
    //#endif
    _skew = SYM::isLatticeSkewed(_inStructure.lattice, _inStructure.dist_nn_min, _inStructure.sym_eps);
    _sym_eps = _inStructure.sym_eps;

    clearSupercell();
  }


  // ///////////////////////////////////////////////////////////////////////////

  void Supercell::clearSupercell() {
    _scStructure.info = "not constructed";
    _isConstructed = FALSE;
    _isShellRestricted = FALSE;
    _pc2scMap.clear();
    _sc2pcMap.clear();
    //_skew = FALSE;  //CO, same for _sc and _pc (DO NOT RESET)
    //_derivative_structure = FALSE;  //CO, same for _sc and _pc (DO NOT RESET)
    //_sym_eps = AUROSTD_NAN; //CO, same for _sc and _pc (DO NOT RESET)
    _maxShellRadius.clear();
    _maxShellID = -1;
    phase_vectors.clear();  // ME20200116
  }

  // ///////////////////////////////////////////////////////////////////////////

// ME20200220 - moved to xatom
//[OBSOLETE]  //CO - START
//[OBSOLETE]  void Supercell::LightCopy(const xstructure& a, xstructure& b) {
//[OBSOLETE]#if COPY_XSTRUCTURE_FULL
//[OBSOLETE]    b = a;
//[OBSOLETE]    b.pgroup.clear();
//[OBSOLETE]    b.pgroupk.clear();
//[OBSOLETE]    b.pgroupk_xtal.clear();
//[OBSOLETE]    b.fgroup.clear();
//[OBSOLETE]    for (uint i = 0; i < b.agroup.size(); i++) {
//[OBSOLETE]      b.agroup[i].clear();
//[OBSOLETE]    }
//[OBSOLETE]    b.agroup.clear();
//[OBSOLETE]#else
//[OBSOLETE]    b.clear(); //DX20191220 - uppercase to lowercase clear
//[OBSOLETE]    stringstream POSCAR;
//[OBSOLETE]    POSCAR.str("");
//[OBSOLETE]    if(0){cerr << a << std::endl;}
//[OBSOLETE]    POSCAR << a;
//[OBSOLETE]    POSCAR >> b;
//[OBSOLETE]    //enable inequivalent flag to work
//[OBSOLETE]    for (uint i = 0; i < b.atoms.size(); i++) {
//[OBSOLETE]      b.atoms[i].equivalent = a.atoms[i].equivalent;
//[OBSOLETE]      b.atoms[i].is_inequivalent = a.atoms[i].is_inequivalent;
//[OBSOLETE]      b.atoms[i].num_equivalents = a.atoms[i].num_equivalents;
//[OBSOLETE]    }
//[OBSOLETE]    //[OBSOLETE] pseudo-potential stuff
//[OBSOLETE]    //for(uint i=0;i<b.species.size();i++){
//[OBSOLETE]    //  b.species[i]=a.species[i];
//[OBSOLETE]    //  b.species_pp[i]=a.species_pp[i]; //VERY IMPORTANT
//[OBSOLETE]    //}
//[OBSOLETE]    //enable inequivalent flag to work
//[OBSOLETE]    b.write_inequivalent_flag = a.write_inequivalent_flag;
//[OBSOLETE]    b.info = a.info;
//[OBSOLETE]    if(0){cerr << b << std::endl;}
//[OBSOLETE]#endif
//[OBSOLETE]  }
//[OBSOLETE]  // CO - END

  // ///////////////////////////////////////////////////////////////////////////

  //[CO20190218 - OBSOLETE]#if !JAHNATEK_ORIGINAL
  //ME200315 - Added VERBOSE
  void Supercell::calculateWholeSymmetry(xstructure& xstr, bool VERBOSE) {
    //[CO20181226 needs to write to correct directory]_aflags af;
    //[CO20181226 needs to write to correct directory]af.Directory = "./";
    //[CO20181226 needs to write to correct directory]af.QUIET = FALSE;

    //CO20170804 - we want to append symmetry stuff to ofstream
    _kflags kflags;
    // ME20200330 - Only write for verbose output
    kflags.KBIN_SYMMETRY_PGROUP_WRITE=VERBOSE;
    kflags.KBIN_SYMMETRY_FGROUP_WRITE=VERBOSE;
    kflags.KBIN_SYMMETRY_PGROUP_XTAL_WRITE=VERBOSE;
    kflags.KBIN_SYMMETRY_SGROUP_WRITE=VERBOSE;
    kflags.KBIN_SYMMETRY_IATOMS_WRITE=VERBOSE;
    kflags.KBIN_SYMMETRY_AGROUP_WRITE=VERBOSE;

    //DX CAN REMOVE string options = "";

    xstr.LatticeReduction_avoid = TRUE;
    xstr.sgroup_radius = 8.0;

    //CO20170804 - we want to append symmetry stuff to ofstream
    //if (!pflow::CalculateFullSymmetry(af, xstr))
    if (!pflow::PerformFullSymmetry(xstr,*messageFile,_directory,kflags,VERBOSE,cout)) //CO20181226
    { //CO200106 - patching for auto-indenting
      // ME20191031 - use xerror
      //throw APLRuntimeError("apl::Supercell::calculateWholeSymmetry(): Symmetry routine failed.");
      string function = "apl::Supercell::calculateWholeSymmetry()";
      string message = "Symmetry routine failed.";
      throw aurostd::xerror(_AFLOW_FILE_NAME_, function, message, _RUNTIME_ERROR_);
    }
  }
  //[CO20190218 - OBSOLETE]#else
  //[CO20190218 - OBSOLETE]void Supercell::calculateWholeSymmetry(xstructure& xstr) {
  //[CO20190218 - OBSOLETE]  ofstream fileDevNull("/dev/null");
  //[CO20190218 - OBSOLETE]
  //[CO20190218 - OBSOLETE]  if (!fileDevNull.is_open()) {
  //[CO20190218 - OBSOLETE]    throw APLRuntimeError("apl::Supercell::calculateWholeSymmetry(): Cannot open output stream /dev/null.");
  //[CO20190218 - OBSOLETE]  }
  //[CO20190218 - OBSOLETE]
  //[CO20190218 - OBSOLETE]  _aflags af;
  //[CO20190218 - OBSOLETE]  af.Directory = "./";
  //[CO20190218 - OBSOLETE]  // af.hostname = "";
  //[CO20190218 - OBSOLETE]  af.QUIET = TRUE;
  //[CO20190218 - OBSOLETE]
  //[CO20190218 - OBSOLETE]  xstr.LatticeReduction_avoid = TRUE;
  //[CO20190218 - OBSOLETE]  xstr.sgroup_radius = 8.0;
  //[CO20190218 - OBSOLETE]
  //[CO20190218 - OBSOLETE]  //if( xstr.pgroup_calculated == FALSE )
  //[CO20190218 - OBSOLETE]  SYM::CalculatePointGroup(fileDevNull, xstr, af, FALSE, FALSE, cout);
  //[CO20190218 - OBSOLETE]  //if( xstr.fgroup_calculated == FALSE )
  //[CO20190218 - OBSOLETE]  SYM::CalculateFactorGroup(fileDevNull, xstr, af, FALSE, FALSE, cout);
  //[CO20190218 - OBSOLETE]  //if( xstr.sgroup_calculated == FALSE )
  //[CO20190218 - OBSOLETE]  SYM::CalculateSpaceGroup(fileDevNull, xstr, af, FALSE, FALSE, cout);
  //[CO20190218 - OBSOLETE]  //if( xstr.iatoms_calculated == FALSE )
  //[CO20190218 - OBSOLETE]  SYM::CalculateInequivalentAtoms(fileDevNull, xstr, af, FALSE, FALSE, cout);
  //[CO20190218 - OBSOLETE]  //if( xstr.agroup_calculated == FALSE )
  //[CO20190218 - OBSOLETE]  SYM::CalculateSitePointGroup(fileDevNull, xstr, af, FALSE, FALSE, cout);
  //[CO20190218 - OBSOLETE]
  //[CO20190218 - OBSOLETE]  fileDevNull.clear();
  //[CO20190218 - OBSOLETE]  fileDevNull.close();
  //[CO20190218 - OBSOLETE]}
  //[CO20190218 - OBSOLETE]#endif

  // ///////////////////////////////////////////////////////////////////////////

  void Supercell::reset() {
    _scStructure = _inStructure;

    _scStructure.atoms.clear();

    for (uint i = 0; i < _scStructure.num_each_type.size(); i++)
      _scStructure.num_each_type[i] = 0;

    for (uint i = 0; i < _scStructure.iatoms.size(); i++)
      _scStructure.iatoms[i].clear();

    _scStructure.agroup.clear();
    _scStructure.fgroup.clear();

    _pc2scMap.clear();
    _sc2pcMap.clear();

    _isConstructed = FALSE;
  }

  // ///////////////////////////////////////////////////////////////////////////

  // ME20191225
  // Determine the supercell dimensions of the supercell for different methods
  xvector<int> Supercell::determineSupercellDimensions(const aurostd::xoption& opts) {
    string function = "apl::Supercell::determineSupercellDimensions()";
    stringstream message;
  
    xvector<int> dims(3);
    string method = opts.getattachedscheme("SUPERCELL::METHOD");
    if (method.empty()) {
      message << "Supercell method empty.";
      throw aurostd::xerror(_AFLOW_FILE_NAME_, function, message, _VALUE_ILLEGAL_);
    }
    string value = opts.getattachedscheme("SUPERCELL::VALUE");
    if (value.empty()) {
      message << "Supercell value empty.";
      throw aurostd::xerror(_AFLOW_FILE_NAME_, function, message, _VALUE_ILLEGAL_);
    }
    if (method == "SUPERCELL") {
      vector<int> tokens;
      aurostd::string2tokens(value, tokens, " xX");
      dims = aurostd::vector2xvector(tokens);
    } else if (method == "MINATOMS") {
      int minatoms = aurostd::string2utype<int>(value);
      double radius = 0.0;
      int natoms = (int) _inStructure.atoms.size();
      for (radius = 0.01; natoms < minatoms; radius += 0.01) {
        dims = LatticeDimensionSphere(_inStructure.lattice, radius);
        natoms = dims[1] * dims[2] * dims[3] * (int) _inStructure.atoms.size();
      }
      if (opts.flag("SUPERCELL::VERBOSE")) {
        message << "Radius=" << aurostd::PaddedPOST(aurostd::utype2string<double>(radius, 3), 4)
                << " supercell=" << dims[1] << "x" << dims[2] << "x" << dims[3]
                << " natoms=" << natoms;
        pflow::logger(_AFLOW_FILE_NAME_, _APL_SUPERCELL_MODULE_, message, _directory, *messageFile, *oss);
      }
    } else if (method == "MINATOMS_RESTRICTED") {
      int minatoms = aurostd::string2utype<int>(value);
      int natoms = (int) _inStructure.atoms.size();
      int Ni = 0;
      for (Ni = 1; natoms < minatoms; Ni++) {
        natoms = (int) std::pow(Ni, 3) * _inStructure.atoms.size();
      }
      dims[1] = Ni; dims[2] = Ni; dims[3] = Ni;
      if (opts.flag("SUPERCELL::VERBOSE")) {
        message << "Ni=" << Ni
                << " supercell=" << Ni << "x" << Ni << "x" << Ni
                << " natoms=" << natoms;
        pflow::logger(_AFLOW_FILE_NAME_, _APL_SUPERCELL_MODULE_, message, _directory, *messageFile, *oss);
      }
    } else if (method == "SHELLS") {
      int shells = aurostd::string2utype<int>(value);
      // There is currently no option nor any documentation about
      // using full shells or not, so this feature will be turned off
      // for now.
      bool full_shell = false;
      if (opts.flag("SUPERCELL::VERBOSE")) {
        message << "Searching for suitable cell to handle " << shells << " shells...";
        pflow::logger(_AFLOW_FILE_NAME_, _APL_SUPERCELL_MODULE_, message, _directory, *messageFile, *oss);
      }
      dims = buildSuitableForShell(shells, full_shell, opts.flag("SUPERCELL::VERBOSE"));
    } else {
      message << "Unknown supercell method " + method + ".";
      aurostd::xerror(_AFLOW_FILE_NAME_, function, message, _VALUE_ILLEGAL_);
    }
    return dims;
  }

  // ///////////////////////////////////////////////////////////////////////////

  void Supercell::build(aurostd::xoption& opts, bool VERBOSE) {
    opts.flag("SUPERCELL::VERBOSE", VERBOSE);
    xvector<int> dims = determineSupercellDimensions(opts);
    build(dims);
  }
  
  void Supercell::build(const xvector<int>& dims, bool VERBOSE) {
    build(dims[1], dims[2], dims[3], VERBOSE);
  }

  //[CO20190218 - OBSOLETE]#if !JAHNATEK_ORIGINAL
  void Supercell::build(int nx, int ny, int nz, bool VERBOSE) {
    bool LDEBUG=(FALSE || XHOST.DEBUG);
    string soliloquy="apl::Supercell::build():"; //CO20190218
    stringstream message;
    //BEGIN JJPR
    scell(1) = nx;
    scell(2) = ny;
    scell(3) = nz;
    _derivative_structure = !(nx == ny && ny == nz);
    bool get_full_sym = false; //GETFULLSYMBASIS;  //( GETFULLSYMBASIS || _derivative_structure ); //CO
    //END JJPR

    // Print info
    if (VERBOSE) {
      message << "The supercell is going to build as " << nx << " x " << ny << " x " << nz
        << " (" << (uint)(nx * ny * nz * _inStructure.atoms.size()) << " atoms).";
      pflow::logger(_AFLOW_FILE_NAME_, _APL_SUPERCELL_MODULE_, message, _directory, *messageFile, *oss);
    }

    if (VERBOSE && _derivative_structure) {
      message << "Derivative structure detected, be patient as we calculate symmetry of the supercell.";
      pflow::logger(_AFLOW_FILE_NAME_, _APL_SUPERCELL_MODULE_, message, _directory, *messageFile, *oss);
    }
    // Create lattice of the supercell
    xmatrix<double> scale(3, 3);
    scale.clear();
    scale(1, 1) = nx;
    scale(2, 2) = ny;
    scale(3, 3) = nz;

    // Get supercell
    //_scStructure = GetSuperCell(_inStructure, scale, _sc2pcMap, _pc2scMap, TRUE, _derivative_structure);  //now gets symmetries too! no need for full_basis (just a check)
    _scStructure = GetSuperCell(_inStructure, scale, _sc2pcMap, _pc2scMap, TRUE, get_full_sym, false, true);  //now gets symmetries too! no need for full_basis (just a check) //CO20190409 - force_supercell_matrix==false as we might have a derivative structure, force_strict_pc2scMap==true because we want to map to true primitive cell, no equivalent atoms

    //  cerr << _scStructure << std::endl;
    //  for(uint i=0;i<_scStructure.agroup.size();i++){
    //    cerr << "AGROUP " << i << ": " << _scStructure.agroup[i].size() << std::endl;
    //for(uint j=0;j<a.agroup[i].size();j++){
    //}
    //  }
    //for(uint i=0;i<_scStructure.agroup.size();i++){
    //cerr << "SITE " << i << std::endl;
    //for(uint j=0;j<_scStructure.agroup[i].size();j++){
    //cerr << "OPERATION " << j << std::endl;
    //cerr << _scStructure.agroup[i][j] << std::endl;
    ////for(uint j=0;j<a.agroup[i].size();j++){
    //}
    //}
    //}
    //  exit(0);

    //for(uint i=0;i<_scStructure.agroup[0].size();i++){
    //  cerr << _scStructure.agroup[0][i] << std::endl;
    //}
    //exit(0);  //COREY REMOVE
    //_scStructure = GetSuperCell(_inStructure, scale, _sc2pcMap, _pc2scMap, TRUE, GETFULLSYMBASIS);  //now gets symmetries too! no need for full_basis (just a check)
    //_scStructure.ReScale(1.0); no longer needed, pc is already rescaled, also, try not to change structure much after calculating symmetry

    //it is TRUE that the symmetry of the supercell != symmetry of primitive cell if
    //!(nx==ny==nz), we now have a derivative structure
    //derivative structures have REDUCED symmetry, but instead of recalculating,
    //we will IGNORE failed mappings ONLY if we have a derivative structure
    //if(!( nx == ny && ny == nz)) {
    //  //SUPER slow
    //  _logger << "Supercell is not symmetric, hence we need to recalculate the whole symmetry. (very slow)" << apl::endl;
    //  calculateWholeSymmetry(_scStructure);
    //}

    // Setup output flags
    _scStructure.write_inequivalent_flag = TRUE;

    // Set the information about this construction
    _scStructure.info = "Supercell " + stringify(nx) + "x" + stringify(ny) + "x" + stringify(nz);

    // OK.
    if (VERBOSE) {
      message << "Supercell successfully created.";
      pflow::logger(_AFLOW_FILE_NAME_, _APL_SUPERCELL_MODULE_, message, _directory, *messageFile, *oss);
    }
    _isConstructed = TRUE;

    _scStructure_original = _scStructure;  //COPY EVERYTHING ONCE, will be very slow
    LightCopy(_scStructure, _scStructure_light);
    //_scStructure_atoms_original = _scStructure.atoms;

    // ME20200116 - calculate phase vectors; significantly speeds up post-processing
    calculatePhaseVectors();

    if(LDEBUG){
      cerr << soliloquy << " this is the supercell to be analyzed" << std::endl; //CO20190218
      cerr << _scStructure << std::endl;
    }
  }
  //[CO20190218 - OBSOLETE]#else
  //[CO20190218 - OBSOLETE]void Supercell::build(int nx, int ny, int nz, bool VERBOSE) {
  //[CO20190218 - OBSOLETE]  // Copy the first cell
  //[CO20190218 - OBSOLETE]  _scStructure = _inStructure;
  //[CO20190218 - OBSOLETE]
  //[CO20190218 - OBSOLETE]  // Clear some arrays we will rebuild...
  //[CO20190218 - OBSOLETE]  reset();
  //[CO20190218 - OBSOLETE]
  //[CO20190218 - OBSOLETE]  // Create lattice of the supercell
  //[CO20190218 - OBSOLETE]  xmatrix<double> scale(3, 3);
  //[CO20190218 - OBSOLETE]  scale.clear();
  //[CO20190218 - OBSOLETE]  scale(1, 1) = nx;
  //[CO20190218 - OBSOLETE]  scale(2, 2) = ny;
  //[CO20190218 - OBSOLETE]  scale(3, 3) = nz;
  //[CO20190218 - OBSOLETE]  _scStructure.lattice = scale * _inStructure.lattice;
  //[CO20190218 - OBSOLETE]  _scStructure.FixLattices();
  //[CO20190218 - OBSOLETE]
  //[CO20190218 - OBSOLETE]  // Print info
  //[CO20190218 - OBSOLETE]  if (VERBOSE) _logger << "The supercell is going to build as " << nx << " x " << ny << " x " << nz
  //[CO20190218 - OBSOLETE]                       << " (" << (uint)(nx * ny * nz * _inStructure.atoms.size()) << " atoms). ";
  //[CO20190218 - OBSOLETE]
  //[CO20190218 - OBSOLETE]  //
  //[CO20190218 - OBSOLETE]  _atom atom;
  //[CO20190218 - OBSOLETE]  xvector<double> cshift(3);
  //[CO20190218 - OBSOLETE]  for (uint ia = 0; ia < _inStructure.iatoms.size(); ia++) {
  //[CO20190218 - OBSOLETE]    for (uint iia = 0; iia < _inStructure.iatoms[ia].size(); iia++) {
  //[CO20190218 - OBSOLETE]      // Replicate this atom by given mesh...
  //[CO20190218 - OBSOLETE]      for (_AFLOW_APL_REGISTER_ int i = 0; i < nx; i++)
  //[CO20190218 - OBSOLETE]        for (_AFLOW_APL_REGISTER_ int j = 0; j < ny; j++)
  //[CO20190218 - OBSOLETE]          for (_AFLOW_APL_REGISTER_ int k = 0; k < nz; k++) {
  //[CO20190218 - OBSOLETE]            // Create position of new atoms...
  //[CO20190218 - OBSOLETE]            atom = _inStructure.atoms[_inStructure.iatoms[ia][iia]];
  //[CO20190218 - OBSOLETE]            cshift = (((double)i) * _inStructure.lattice(1) +
  //[CO20190218 - OBSOLETE]                      ((double)j) * _inStructure.lattice(2) +
  //[CO20190218 - OBSOLETE]                      ((double)k) * _inStructure.lattice(3));
  //[CO20190218 - OBSOLETE]            atom.cpos = atom.cpos + cshift;
  //[CO20190218 - OBSOLETE]            atom.fpos = C2F(_scStructure.lattice, atom.cpos);
  //[CO20190218 - OBSOLETE]
  //[CO20190218 - OBSOLETE]            // Increase the number of atoms of this type...
  //[CO20190218 - OBSOLETE]            _scStructure.num_each_type[atom.type]++;
  //[CO20190218 - OBSOLETE]
  //[CO20190218 - OBSOLETE]            // Mark this atom as equivalent or not....
  //[CO20190218 - OBSOLETE]            if (_scStructure.iatoms[ia].empty()) {
  //[CO20190218 - OBSOLETE]              atom.equivalent = _scStructure.atoms.size();
  //[CO20190218 - OBSOLETE]              atom.is_inequivalent = TRUE;
  //[CO20190218 - OBSOLETE]            } else {
  //[CO20190218 - OBSOLETE]              atom.equivalent = _scStructure.iatoms[ia][0];
  //[CO20190218 - OBSOLETE]              atom.is_inequivalent = FALSE;
  //[CO20190218 - OBSOLETE]            }
  //[CO20190218 - OBSOLETE]
  //[CO20190218 - OBSOLETE]            // Add it to the list of all atoms...
  //[CO20190218 - OBSOLETE]            _scStructure.atoms.push_back(atom);
  //[CO20190218 - OBSOLETE]
  //[CO20190218 - OBSOLETE]            // Add its ID number to the list of equivalent atoms of this type...
  //[CO20190218 - OBSOLETE]            _scStructure.iatoms[ia].push_back(_scStructure.atoms.size() - 1);
  //[CO20190218 - OBSOLETE]
  //[CO20190218 - OBSOLETE]            // Add its site point group...
  //[CO20190218 - OBSOLETE]            _scStructure.agroup.push_back(_inStructure.agroup[_inStructure.iatoms[ia][iia]]);
  //[CO20190218 - OBSOLETE]
  //[CO20190218 - OBSOLETE]            // Update our mapping arrays...
  //[CO20190218 - OBSOLETE]            _sc2pcMap.push_back(_inStructure.iatoms[ia][iia]);
  //[CO20190218 - OBSOLETE]            if (i == 0 && j == 0 && k == 0) _pc2scMap.push_back(_scStructure.atoms.size() - 1);
  //[CO20190218 - OBSOLETE]          }
  //[CO20190218 - OBSOLETE]    }
  //[CO20190218 - OBSOLETE]  }
  //[CO20190218 - OBSOLETE]
  //[CO20190218 - OBSOLETE]  // Feed the factor group list (not efficient in this order, but we have all
  //[CO20190218 - OBSOLETE]  // similar operations in order just shifted...
  //[CO20190218 - OBSOLETE]  for (_AFLOW_APL_REGISTER_ uint l = 0; l < _inStructure.fgroup.size(); l++) {
  //[CO20190218 - OBSOLETE]    for (_AFLOW_APL_REGISTER_ int i = 0; i < nx; i++)
  //[CO20190218 - OBSOLETE]      for (_AFLOW_APL_REGISTER_ int j = 0; j < ny; j++)
  //[CO20190218 - OBSOLETE]        for (_AFLOW_APL_REGISTER_ int k = 0; k < nz; k++) {
  //[CO20190218 - OBSOLETE]          // Create position of new atoms...
  //[CO20190218 - OBSOLETE]          cshift = (((double)i) * _inStructure.lattice(1) +
  //[CO20190218 - OBSOLETE]                    ((double)j) * _inStructure.lattice(2) +
  //[CO20190218 - OBSOLETE]                    ((double)k) * _inStructure.lattice(3));
  //[CO20190218 - OBSOLETE]
  //[CO20190218 - OBSOLETE]          // Get factor group from primitive celll
  //[CO20190218 - OBSOLETE]          _sym_op symOp = _inStructure.fgroup[l];
  //[CO20190218 - OBSOLETE]
  //[CO20190218 - OBSOLETE]          // Add our shift(in cartesian) and transform to fractional coords
  //[CO20190218 - OBSOLETE]          symOp.ctau = symOp.ctau + cshift;
  //[CO20190218 - OBSOLETE]          symOp.ftau = C2F(_scStructure.lattice, symOp.ctau);
  //[CO20190218 - OBSOLETE]
  //[CO20190218 - OBSOLETE]          // If it is out of cell, skip it
  //[CO20190218 - OBSOLETE]          if (symOp.ftau(1) > 1.0 - _AFLOW_APL_EPS_ ||
  //[CO20190218 - OBSOLETE]              symOp.ftau(2) > 1.0 - _AFLOW_APL_EPS_ ||
  //[CO20190218 - OBSOLETE]              symOp.ftau(3) > 1.0 - _AFLOW_APL_EPS_ ||
  //[CO20190218 - OBSOLETE]              symOp.ftau(1) < 0.0 - _AFLOW_APL_EPS_ ||
  //[CO20190218 - OBSOLETE]              symOp.ftau(2) < 0.0 - _AFLOW_APL_EPS_ ||
  //[CO20190218 - OBSOLETE]              symOp.ftau(3) < 0.0 - _AFLOW_APL_EPS_) continue;
  //[CO20190218 - OBSOLETE]
  //[CO20190218 - OBSOLETE]          // We have to correct the Uf for each symop since we have changed the lattice...
  //[CO20190218 - OBSOLETE]          symOp.Uf = _scStructure.c2f * symOp.Uc * _scStructure.f2c;
  //[CO20190218 - OBSOLETE]
  //[CO20190218 - OBSOLETE]          // Store it
  //[CO20190218 - OBSOLETE]          _scStructure.fgroup.push_back(symOp);
  //[CO20190218 - OBSOLETE]        }
  //[CO20190218 - OBSOLETE]  }
  //[CO20190218 - OBSOLETE]
  //[CO20190218 - OBSOLETE]  
  //[CO20190218 - OBSOLETE]    // Old version - Feed the factor group list
  //[CO20190218 - OBSOLETE]    for(_AFLOW_APL_REGISTER_ uint l = 0; l < _inStructure.fgroup.size(); l++) {
  //[CO20190218 - OBSOLETE]    for(_AFLOW_APL_REGISTER_ int i = 0; i < nx; i++)
  //[CO20190218 - OBSOLETE]    for(_AFLOW_APL_REGISTER_ int j = 0; j < ny; j++)
  //[CO20190218 - OBSOLETE]    for(_AFLOW_APL_REGISTER_ int k = 0; k < nz; k++) {
  //[CO20190218 - OBSOLETE]    // Create position of new atoms...
  //[CO20190218 - OBSOLETE]    cshift = ( ( (double)i ) * _inStructure.lattice(1) +
  //[CO20190218 - OBSOLETE]    ( (double)j ) * _inStructure.lattice(2) +
  //[CO20190218 - OBSOLETE]    ( (double)k ) * _inStructure.lattice(3) );
  //[CO20190218 - OBSOLETE]    _scStructure.fgroup.push_back(_inStructure.fgroup[l]);
  //[CO20190218 - OBSOLETE]    (_scStructure.fgroup.back()).ctau = (_scStructure.fgroup.back()).ctau + cshift;
  //[CO20190218 - OBSOLETE]    (_scStructure.fgroup.back()).ftau = C2F(_scStructure.lattice,(_scStructure.fgroup.back()).ctau);
  //[CO20190218 - OBSOLETE]    }
  //[CO20190218 - OBSOLETE]    }
  //[CO20190218 - OBSOLETE]    
  //[CO20190218 - OBSOLETE]
  //[CO20190218 - OBSOLETE]  // Setup symmetry flags
  //[CO20190218 - OBSOLETE]  _scStructure.pgroup_xtal_calculated = FALSE;
  //[CO20190218 - OBSOLETE]  _scStructure.pgroupk_calculated = FALSE;
  //[CO20190218 - OBSOLETE]  _scStructure.pgroupk_xtal_calculated = FALSE;
  //[CO20190218 - OBSOLETE]  _scStructure.pgroup_calculated = TRUE;
  //[CO20190218 - OBSOLETE]  _scStructure.fgroup_calculated = TRUE;
  //[CO20190218 - OBSOLETE]  _scStructure.sgroup_calculated = FALSE;
  //[CO20190218 - OBSOLETE]  _scStructure.agroup_calculated = TRUE;
  //[CO20190218 - OBSOLETE]
  //[CO20190218 - OBSOLETE]  // Setup output flags
  //[CO20190218 - OBSOLETE]  _scStructure.write_inequivalent_flag = TRUE;
  //[CO20190218 - OBSOLETE]
  //[CO20190218 - OBSOLETE]  // Set the information about this construction
  //[CO20190218 - OBSOLETE]  _scStructure.info = "Supercell " + stringify(nx) + "x" + stringify(ny) + "x" + stringify(nz);
  //[CO20190218 - OBSOLETE]
  //[CO20190218 - OBSOLETE]  // OK.
  //[CO20190218 - OBSOLETE]  if (VERBOSE) _logger << "Done." << apl::endl;
  //[CO20190218 - OBSOLETE]  _isConstructed = TRUE;
  //[CO20190218 - OBSOLETE]  //cout << _inStructure << std::endl;
  //[CO20190218 - OBSOLETE]  //cout << _scStructure << std::endl;
  //[CO20190218 - OBSOLETE]
  //[CO20190218 - OBSOLETE]  // Bug correction for old version
  //[CO20190218 - OBSOLETE]  
  //[CO20190218 - OBSOLETE]      if( nx != ny || ny != nz || nx != nz ) {
  //[CO20190218 - OBSOLETE]      _logger << "Supercell is not symmetric, hence we need to recalculate the whole symmetry. (very slow)" << apl::endl;
  //[CO20190218 - OBSOLETE]      _scStructure.pgroup_calculated = FALSE;
  //[CO20190218 - OBSOLETE]      _scStructure.fgroup_calculated = FALSE;
  //[CO20190218 - OBSOLETE]      _scStructure.iatoms_calculated = FALSE;
  //[CO20190218 - OBSOLETE]      _scStructure.agroup_calculated = FALSE;
  //[CO20190218 - OBSOLETE]      calculateWholeSymmetry(_scStructure);
  //[CO20190218 - OBSOLETE]      }
  //[CO20190218 - OBSOLETE]    
  //[CO20190218 - OBSOLETE]}
  //[CO20190218 - OBSOLETE]#endif

  // ///////////////////////////////////////////////////////////////////////////

  void Supercell::trimStructure(int n, const xvector<double>& a,
      const xvector<double>& b, const xvector<double>& c, bool constructSymmetry) {
    // Clear some arrays we will rebuild...
    reset();

    // Create lattice of supercell
    _scStructure.lattice(1, 1) = a(1);
    _scStructure.lattice(2, 1) = b(1);
    _scStructure.lattice(3, 1) = c(1);
    _scStructure.lattice(1, 2) = a(2);
    _scStructure.lattice(2, 2) = b(2);
    _scStructure.lattice(3, 2) = c(2);
    _scStructure.lattice(1, 3) = a(3);
    _scStructure.lattice(2, 3) = b(3);
    _scStructure.lattice(3, 3) = c(3);
    _scStructure.FixLattices();

    // Trim from grid p x p x p, where p = 2 * n
    int p = 2 * n;
    _atom atom;
    xvector<double> cshift(3);

    for (uint ia = 0; ia < _inStructure.iatoms.size(); ia++) {
      for (uint iia = 0; iia < _inStructure.iatoms[ia].size(); iia++) {
        // Replicate this atom by given mesh...
        for (_AFLOW_APL_REGISTER_ int i = 0; i <= p; i++)
          for (_AFLOW_APL_REGISTER_ int j = 0; j <= p; j++)
            for (_AFLOW_APL_REGISTER_ int k = 0; k <= p; k++) {
              // Create position of new atoms...
              atom = _inStructure.atoms[_inStructure.iatoms[ia][iia]];
              cshift = (((double)i) * _inStructure.lattice(1) +
                  ((double)j) * _inStructure.lattice(2) +
                  ((double)k) * _inStructure.lattice(3));
              atom.cpos = atom.cpos + cshift;
              atom.fpos = C2F(_scStructure.lattice, atom.cpos);

              // Add only atoms inside the cell
              if (atom.fpos(1) > 1.0 - _AFLOW_APL_EPS_ ||
                  atom.fpos(2) > 1.0 - _AFLOW_APL_EPS_ ||
                  atom.fpos(3) > 1.0 - _AFLOW_APL_EPS_ ||
                  atom.fpos(1) < 0.0 - _AFLOW_APL_EPS_ ||
                  atom.fpos(2) < 0.0 - _AFLOW_APL_EPS_ ||
                  atom.fpos(3) < 0.0 - _AFLOW_APL_EPS_) continue;

              // Increase the number of atoms of this type...
              _scStructure.num_each_type[atom.type]++;

              // Mark this atom as equivalent or not....
              if (_scStructure.iatoms[ia].empty()) {
                atom.equivalent = _scStructure.atoms.size();
                atom.is_inequivalent = TRUE;
              } else {
                atom.equivalent = _scStructure.iatoms[ia][0];
                atom.is_inequivalent = FALSE;
              }

              // Add it to the list of all atoms...
              _scStructure.atoms.push_back(atom);

              // Add its ID number to the list of equivalent atoms of this type...
              _scStructure.iatoms[ia].push_back(_scStructure.atoms.size() - 1);

              // Add its site point group...
              if (constructSymmetry) {
                _scStructure.agroup.push_back(_inStructure.agroup[_inStructure.iatoms[ia][iia]]);
                // We have to correct the Uf for each symop since we have changed the lattice...
                // Stefano formula - great help!
                vector<_sym_op>::iterator soi = _scStructure.agroup.back().begin();
                for (; soi != _scStructure.agroup.back().end(); soi++)
                  soi->Uf = _scStructure.c2f * soi->Uc * _scStructure.f2c;
              }

              // Update our mapping arrays...
              _sc2pcMap.push_back(_inStructure.iatoms[ia][iia]);
              if (i == 0 && j == 0 && k == 0) _pc2scMap.push_back(_scStructure.atoms.size() - 1);
            }
      }
    }

    // Feed the factor group list (not efficient in this order, but we have all
    // similar operations in order just shifted...
    if (constructSymmetry) {
      for (_AFLOW_APL_REGISTER_ uint l = 0; l < _inStructure.fgroup.size(); l++) {
        for (_AFLOW_APL_REGISTER_ int i = 0; i < p; i++)
          for (_AFLOW_APL_REGISTER_ int j = 0; j < p; j++)
            for (_AFLOW_APL_REGISTER_ int k = 0; k < p; k++) {
              // Create position of new atoms...
              cshift = (((double)i) * _inStructure.lattice(1) +
                  ((double)j) * _inStructure.lattice(2) +
                  ((double)k) * _inStructure.lattice(3));

              _sym_op symOp = _inStructure.fgroup[l];
              symOp.ctau = symOp.ctau + cshift;
              symOp.ftau = C2F(_scStructure.lattice, symOp.ctau);

              if (symOp.ftau(1) > 1.0 - _AFLOW_APL_EPS_ ||
                  symOp.ftau(2) > 1.0 - _AFLOW_APL_EPS_ ||
                  symOp.ftau(3) > 1.0 - _AFLOW_APL_EPS_ ||
                  symOp.ftau(1) < 0.0 - _AFLOW_APL_EPS_ ||
                  symOp.ftau(2) < 0.0 - _AFLOW_APL_EPS_ ||
                  symOp.ftau(3) < 0.0 - _AFLOW_APL_EPS_) continue;

              // We have to correct the Uf for each symop since we have changed the lattice...
              // Stefano formula - great help!
              symOp.Uf = _scStructure.c2f * symOp.Uc * _scStructure.f2c;

              _scStructure.fgroup.push_back(symOp);
            }
      }
    }

    // Order atoms in VASP like style
    int start = 0;
    for (_AFLOW_APL_REGISTER_ int i = 0; i < (int)_scStructure.num_each_type.size(); i++) {
      int end = start + _scStructure.num_each_type[i];
      for (_AFLOW_APL_REGISTER_ int j = start; j < end - 1; j++) {
        if (aurostd::abs(_scStructure.atoms[j].fpos(1)) < _AFLOW_APL_EPS_) _scStructure.atoms[j].fpos(1) = 0.0;
        if (aurostd::abs(_scStructure.atoms[j].fpos(2)) < _AFLOW_APL_EPS_) _scStructure.atoms[j].fpos(2) = 0.0;
        if (aurostd::abs(_scStructure.atoms[j].fpos(3)) < _AFLOW_APL_EPS_) _scStructure.atoms[j].fpos(3) = 0.0;

        for (_AFLOW_APL_REGISTER_ int k = j + 1; k < end; k++) {
          if (aurostd::abs(_scStructure.atoms[k].fpos(1)) < _AFLOW_APL_EPS_) _scStructure.atoms[k].fpos(1) = 0.0;
          if (aurostd::abs(_scStructure.atoms[k].fpos(2)) < _AFLOW_APL_EPS_) _scStructure.atoms[k].fpos(2) = 0.0;
          if (aurostd::abs(_scStructure.atoms[k].fpos(3)) < _AFLOW_APL_EPS_) _scStructure.atoms[k].fpos(3) = 0.0;

          if (_scStructure.atoms[k].fpos(1) < _scStructure.atoms[j].fpos(1)) {
            _atom ta = _scStructure.atoms[j];
            _scStructure.atoms[j] = _scStructure.atoms[k];
            _scStructure.atoms[k] = ta;

            for (_AFLOW_APL_REGISTER_ int l = 0; l < (int)_inStructure.atoms.size(); l++) {
              if (_pc2scMap[l] == j)
                _pc2scMap[l] = k;
              else if (_pc2scMap[l] == k)
                _pc2scMap[l] = j;
            }

            int ti = _sc2pcMap[j];
            _sc2pcMap[j] = _sc2pcMap[k];
            _sc2pcMap[k] = ti;
          } else if (_scStructure.atoms[k].fpos(1) == _scStructure.atoms[j].fpos(1)) {
            if (_scStructure.atoms[k].fpos(2) < _scStructure.atoms[j].fpos(2)) {
              _atom ta = _scStructure.atoms[j];
              _scStructure.atoms[j] = _scStructure.atoms[k];
              _scStructure.atoms[k] = ta;

              for (_AFLOW_APL_REGISTER_ int l = 0; l < (int)_inStructure.atoms.size(); l++) {
                if (_pc2scMap[l] == j)
                  _pc2scMap[l] = k;
                else if (_pc2scMap[l] == k)
                  _pc2scMap[l] = j;
              }

              int ti = _sc2pcMap[j];
              _sc2pcMap[j] = _sc2pcMap[k];
              _sc2pcMap[k] = ti;
            } else if (_scStructure.atoms[k].fpos(2) == _scStructure.atoms[j].fpos(2)) {
              if (_scStructure.atoms[k].fpos(3) < _scStructure.atoms[j].fpos(3)) {
                _atom ta = _scStructure.atoms[j];
                _scStructure.atoms[j] = _scStructure.atoms[k];
                _scStructure.atoms[k] = ta;

                for (_AFLOW_APL_REGISTER_ int l = 0; l < (int)_inStructure.atoms.size(); l++) {
                  if (_pc2scMap[l] == j)
                    _pc2scMap[l] = k;
                  else if (_pc2scMap[l] == k)
                    _pc2scMap[l] = j;
                }

                int ti = _sc2pcMap[j];
                _sc2pcMap[j] = _sc2pcMap[k];
                _sc2pcMap[k] = ti;
              }
            }
          }
        }
      }
      start += _scStructure.num_each_type[i];
    }

    // Setup symmetry flags
    if (constructSymmetry) {
      _scStructure.pgroup_xtal_calculated = FALSE;
      _scStructure.pgroupk_calculated = FALSE;
      _scStructure.pgroupk_xtal_calculated = FALSE;
      _scStructure.pgroup_calculated = TRUE;
      _scStructure.fgroup_calculated = TRUE;
      _scStructure.sgroup_calculated = FALSE;
      _scStructure.agroup_calculated = TRUE;
    } else {
      _scStructure.pgroup_xtal_calculated = FALSE;
      _scStructure.pgroupk_calculated = FALSE;
      _scStructure.pgroupk_xtal_calculated = FALSE;
      _scStructure.pgroup_calculated = FALSE;
      _scStructure.fgroup_calculated = FALSE;
      _scStructure.sgroup_calculated = FALSE;
      _scStructure.agroup_calculated = TRUE;
    }

    // Setup output flags
    _scStructure.write_inequivalent_flag = TRUE;

    // Set the information about this construction
    _scStructure.info = "Trimed supercell";

    // OK.
    //_logger << "Done." << apl::endl;
    _isConstructed = TRUE;
    //cout << _scStructure << std::endl;
  }

  // ///////////////////////////////////////////////////////////////////////////

  // ME20200116 - rebase to primitive
  // Does not capture rotated primitive cells yet, but does work for AFLOW's
  // standard conventional unit cells.
  bool Supercell::projectToPrimitive() {
    bool LDEBUG = (FALSE || XHOST.DEBUG);
    string function = "apl::Supercell::projectToPrimitive()";
    vector<int> pc2sc, sc2pc;
    xstructure pcell;
    if (_pcStructure.iatoms_calculated) SYM::CalculateInequivalentAtoms(_pcStructure);
    LightCopy(_pcStructure, pcell);  // No need for symmetry

    // The original structure may be a rotated primitive cell. Transform the
    // primitive cell so that they overlap or else the mapping will not work
    if (_inStructure_original.atoms.size() == pcell.atoms.size()) {
      xmatrix<double> U = trasp(_inStructure_original.lattice) * inverse(trasp(pcell.lattice));
      // For a rotation matrix, trasp(U) * U = I
      if (aurostd::isidentity(trasp(U) * U)) {
        pcell = Rotate(pcell, U);
      }
    }

    bool mapped = getMaps(pcell, _inStructure_original, _scStructure, pc2sc, sc2pc);
    if (!mapped) {
      // When calculating the primitive cell, the positions of the atoms
      // may alternate between x and 1 - x. Test if this is the case here.
      if (LDEBUG) std::cerr << function << " Not mapped succesfully. Try shifting atoms." << std::endl;
      xvector<double> ones(3); ones.set(1.0);
      for (uint at = 0; at < pcell.atoms.size(); at++) {
        pcell.atoms[at].fpos = ones - pcell.atoms[at].fpos;
        pcell.atoms[at].cpos = pcell.f2c * pcell.atoms[at].fpos;
      }
      pcell.BringInCell();
      mapped = getMaps(pcell, _inStructure_original, _scStructure, pc2sc, sc2pc);
    }
    if (mapped) {
      // Sort the iatoms correctly or the non-analytical correction will not work
      // This needs to be done from scratch because the sequence of the atoms may
      // have shifted between the original and the primitive cell.
      xvector<double> fpos(3);
      const vector<vector<int> >& iatoms_pc = _pcStructure.iatoms;
      const vector<vector<int> >& iatoms_oc = _inStructure_original.iatoms;
      uint niatoms_pc = iatoms_pc.size();
      uint niatoms_oc = iatoms_oc.size();
      pcell.iatoms.clear();
      pcell.iatoms.resize(niatoms_pc);
      for (uint iatpc = 0; ((iatpc < niatoms_pc) && mapped); iatpc++) {
        fpos = _inStructure_original.c2f * pcell.atoms[iatoms_pc[iatpc][0]].cpos;
        uint iatoc = 0;
        for (iatoc = 0; iatoc < niatoms_oc; iatoc++) {
          uint i = 0;
          for (i = 0; i < iatoms_oc[iatoc].size(); i++) {
            if (SYM::FPOSMatch(fpos, _inStructure_original.atoms[iatoms_oc[iatoc][i]].fpos,
                _inStructure_original.lattice, _inStructure_original.f2c, _skew, _sym_eps)) {
              pcell.iatoms[iatoc] = _pcStructure.iatoms[iatpc];
              for (uint j = 0; j < iatoms_pc[iatpc].size(); j++) pcell.atoms[iatoms_pc[iatpc][j]].index_iatoms = iatoc;
              break;
            }
          }
          if (i < iatoms_oc[iatoc].size()) break;
        }
        if (iatoc == niatoms_oc) {
          if (LDEBUG) std::cerr << function << " Did not map iatoms of primitive cell (failed for " << iatpc << ")." << std::endl;
          mapped = false;
        }
      }
    }

    if (mapped) {
      _inStructure = pcell;
      _sc2pcMap = sc2pc;
      _pc2scMap = pc2sc;
      calculatePhaseVectors();
      return true;
    } else {
      return false;
    }
  }

  // ME20200116 - rebase to original
  void Supercell::projectToOriginal() {
    vector<int> pc2sc, sc2pc;
    if (getMaps(_inStructure_original, _inStructure_original, _scStructure, pc2sc, sc2pc)) {
      _inStructure = _inStructure_original;
      _pc2scMap = pc2sc;
      _sc2pcMap = sc2pc;
      calculatePhaseVectors();
    } else {
      // If the mapping fails for the original structure,
      // something went seriously wrong
      string function = "apl::Supercell::projectToOriginal()";
      string message = "Mapping between original structure and supercell failed."
                       " This is likely a bug in the code.";
      throw aurostd::xerror(_AFLOW_FILE_NAME_, function, message, _RUNTIME_ERROR_);
    }
  }

  // ME20200116
  // Recalculates _sc2pcMap and _pc2scMap based on the projected cell (pcell)
  // using the original cell (ocell).
  // Returns true when mapping is successful.
  bool Supercell::getMaps(const xstructure& pcell, const xstructure& ocell, const xstructure& scell,
      vector<int>& pc2sc, vector<int>& sc2pc) {
    bool LDEBUG = (FALSE || XHOST.DEBUG);
    string function = "apl::Supercell::getMaps()";
    uint natoms_pc = pcell.atoms.size();
    uint natoms_oc = ocell.atoms.size();
    uint natoms_sc = scell.atoms.size();

    // Check that the cell sizes make sense
    if ((natoms_pc > natoms_oc) || (natoms_oc > natoms_sc)) {
      if (LDEBUG) {
        std::cerr << function << ": cannot map a smaller cell to a larger cell." << std::endl;
      }
      return false;
    }

    pc2sc.clear(); pc2sc.resize(natoms_pc);
    sc2pc.clear(); sc2pc.resize(natoms_sc);
    xvector<double> fpos(3);

    // sc2pcMap - convert scell positions into primitive coordinates
    // and do straightforward fpos matching
    for (uint i = 0; i < natoms_sc; i++) {
      fpos = pcell.c2f * scell.atoms[i].cpos;
      uint j = 0;
      for (j = 0; j < natoms_pc; j++) {
        if (SYM::FPOSMatch(fpos, pcell.atoms[j].fpos, pcell.lattice, pcell.f2c, _skew, _sym_eps)) {
          sc2pc[i] = j;
          break;
        }
      }
      if (j == natoms_pc) {
        if (LDEBUG) {
          std::cerr << function << ": sc2pcMap failed for atom " << i << "." << std::endl;
        }
        return false;
      }
    }

    // pc2scMap - more complex. Since the projected cell may not be fully
    // inside original cell, the primitive atoms need to be mapped to the
    // original cell first. Then, pc2scMap can be built using simple cpos
    // matching. Since _pc2scMap may not represent the original structure
    // anymore, it cannot be used to speed up the process.
    for (uint i = 0; i < natoms_pc; i++) {
      uint j = 0;
      fpos = ocell.c2f * pcell.atoms[i].cpos;
      for (j = 0; j < natoms_oc; j++) {
        if (SYM::FPOSMatch(fpos, ocell.atoms[j].fpos, ocell.lattice, ocell.f2c, _skew, _sym_eps)) {
          uint k = 0;
          for (k = 0; k < natoms_sc; k++) {
            if (aurostd::isequal(ocell.atoms[j].cpos, scell.atoms[k].cpos)) break;
          }
          // If scell was created from ocell, this should never happen
          if (k == natoms_sc) {
            if (LDEBUG) {
              std::cerr << function << ": pc2scMap failed for atom " << i << "."
                        << " Could not map original atom " << j << " to supercell." << std::endl;
            }
            return false;
          }
          pc2sc[i] = k;
          break;
        }
      }
      if (j == natoms_oc) {
        if (LDEBUG) {
          std::cerr << function << ": pc2scMap failed for atom " << i << "." << std::endl;
        }
        return false;
      }
    }

    // Mapping successful
    return true;
  }

  // ///////////////////////////////////////////////////////////////////////////

  // ME20200102 - do not build the supercell here, just retrieve dimensions.
  xvector<int> Supercell::buildSuitableForShell(int MIN_NN_SHELLS, bool shouldBeFullShell, bool VERBOSE) {
    // What is the dimension of the supercell ? OK, user wants to have MAX_NN_SHELLS
    // shell occupied for each nonequvalent atom. Try to find it...

    // Precompute shellhandles for each unique atom
    vector<ShellHandle> sh;
    bool useSplitShells = true;
    for (uint i = 0; i < _inStructure.iatoms.size(); i++) {
      ShellHandle s;
      sh.push_back(s);
      sh.back().init(_inStructure, _inStructure.iatoms[i][0], MIN_NN_SHELLS);
      try {
        if (useSplitShells)
          sh.back().splitBySymmetry();
      }
      // ME20191031 - use xerror
      //catch (APLLogicError& e)
      catch (aurostd::xerror& e)
      { //CO200106 - patching for auto-indenting
        //COREY, we may want to kill this if we create supercells of uniform expansion (not derivative_structures)
        //come back to fix later, but for now, leave as is (NOT WELL TESTED)
        //also, see exit below (throw error), this indicates to me that we do not NEED to exit, but can proceed until next error
        //corey, kill if errors with symmetry
        //_logger << apl::error << e.what() << apl::endl;
        //_logger << apl::error << "The splitting of shells by the symmetry has failed [" << i << "]." << apl::endl;
        //throw APLRuntimeError("apl::Supercell::buildSuitableForShell(); Symmetry failed.");
        //_logger << apl::error << e.what() << apl::endl;
        stringstream message;
        message << e.error_message;
        message << " The splitting of shells by symmetry has failed [" << i << "]. Continuing without this...";
        pflow::logger(_AFLOW_FILE_NAME_, _APL_SUPERCELL_MODULE_, message, _directory, *messageFile, *oss, _LOGGER_WARNING_);
        useSplitShells = false;
        for (uint j = 0; j < sh.size(); j++) {
          sh[j].removeSplitBySymmetry();
        }
      }
    }
    _maxShellID = MIN_NN_SHELLS;

    _AFLOW_APL_REGISTER_ int i = 1;
    _AFLOW_APL_REGISTER_ int j = 1;
    _AFLOW_APL_REGISTER_ int k = 1;

    while (true) {
      _scStructure = GetSuperCell(_inStructure, i, j, k);
      //build(i,j,k);

      uint ia = 0;
      for (; ia < _inStructure.iatoms.size(); ia++) {
        // Get ID of origin atom from pc in the sc
        uint l = 0;
        for (; l < _scStructure.atoms.size(); l++) {
          if (aurostd::modulus(_scStructure.atoms[l].cpos -
                _inStructure.atoms[_inStructure.iatoms[ia][0]].cpos) < _AFLOW_APL_EPS_)
            break;
        }
        if (l == _scStructure.atoms.size()) {
          // ME20191031 - use xerror
          //throw APLRuntimeError("apl::Supercell::buildSuitableForShell(); Mapping error.");
          string function = "apl::Supercell::buildSuitableForShell()";
          string message = "Mapping error.";
          throw aurostd::xerror(_AFLOW_FILE_NAME_, function, message, _RUNTIME_ERROR_);
        }

        // Map with this center
        sh[ia].mapStructure(_scStructure, l, useSplitShells);

        // Get last shell
        int lastShell;
        if (shouldBeFullShell)
          lastShell = sh[ia].getLastFullShell();
        else
          lastShell = sh[ia].getLastRegularShell();

        if (lastShell < MIN_NN_SHELLS) break;
      }

      if (ia != _inStructure.iatoms.size()) {
        i++;
        j = k = i;
        //   if( i == j && j == k )
        //   i++;
        //   else if( j == k )
        //   j++;
        //   else
        //   k++;
      } else {
        break;
      }
    }

    // Build structure
    //build(i, j, k, VERBOSE);  // OBSOLETE ME20200102

    // Print info about shells
    for (uint i = 0; i < _inStructure.iatoms.size(); i++) {
      if (VERBOSE) sh[i].printReport(cout);
      sh[i].clear();
    }
    sh.clear();

     // ME20200102 - BEGIN
    //[OBSOLETE] return i * j * k * _inStructure.atoms.size();
    xvector<int> dims(3);
    dims[1] = i; dims[2] = j; dims[3] = k;
    return dims;
    // ME20200102 - END
  }

  // ///////////////////////////////////////////////////////////////////////////

  void Supercell::setupShellRestrictions(int MAX_NN_SHELLS) {
    // Precompute shellhandles for each unique atom
    vector<ShellHandle> sh;
    stringstream message;
    for (uint i = 0; i < _inStructure.iatoms.size(); i++) {
      ShellHandle s;
      sh.push_back(s);
      sh.back().init(_inStructure, _inStructure.iatoms[i][0], MAX_NN_SHELLS);
      sh.back().mapStructure(_scStructure, _scStructure.iatoms[i][0]);
    }
    _maxShellID = MAX_NN_SHELLS;

    // Set flag to shell restriction
    _isShellRestricted = true;
    message << "Setting shell restrictions up to " << MAX_NN_SHELLS << ".";
    pflow::logger(_AFLOW_FILE_NAME_, _APL_SUPERCELL_MODULE_, message, _directory, *messageFile, *oss);

    // Calculate the truncate radius for each atom
    _maxShellRadius.clear();
    for (uint i = 0; i < _inStructure.iatoms.size(); i++) {
      double r = sh[i].getShellRadius(MAX_NN_SHELLS);
      for (uint j = 0; j < _inStructure.iatoms[i].size(); j++) {
        _maxShellRadius.push_back(r);
      }
    }

    // Print info about shells
    for (uint i = 0; i < _inStructure.iatoms.size(); i++)
      sh[i].clear();
    sh.clear();
  }

  // ///////////////////////////////////////////////////////////////////////////

  // ME20190715 - added const to use function with const Supercell &
  bool Supercell::isShellRestricted() const {
    return _isShellRestricted;
  }

  // ME20190715 - added const to use function with const Supercell &
  int Supercell::getMaxShellID() const {
    return _maxShellID;
  }

  // ///////////////////////////////////////////////////////////////////////////

  xvector<double> Supercell::getFPositionItsNearestImage(const xvector<double>& fposAtom,
      const xvector<double>& fposCenter,
      const xmatrix<double>& lattice) {
    double r2min = numeric_limits<double>::max();
    double r2;
    xvector<double> rfmin(3), rf(3);
    xvector<double> rf0 = fposAtom - fposCenter;

    for (_AFLOW_APL_REGISTER_ int ii = 1; ii >= -1; ii--)
      for (_AFLOW_APL_REGISTER_ int jj = 1; jj >= -1; jj--)
        for (_AFLOW_APL_REGISTER_ int kk = 1; kk >= -1; kk--) {
          rf(1) = rf0(1) + (double)ii;
          rf(2) = rf0(2) + (double)jj;
          rf(3) = rf0(3) + (double)kk;
          r2 = aurostd::modulussquare(F2C(lattice, rf));
          if (r2 < r2min) {
            r2min = r2;
            rfmin = rf;
          }
        }

    return (rfmin);
  }

  // ///////////////////////////////////////////////////////////////////////////

  xvector<double> Supercell::getFPositionItsNearestImage(int atomID, int centerID) {
    return (getFPositionItsNearestImage(_scStructure.atoms[atomID].fpos,
          _scStructure.atoms[centerID].fpos,
          _scStructure.lattice));
  }

  // ///////////////////////////////////////////////////////////////////////////

  xvector<double> Supercell::getCPositionItsNearestImage(int atomID, int centerID) {
    return (F2C(_scStructure.lattice,
          getFPositionItsNearestImage(atomID, centerID)));
  }

  // ///////////////////////////////////////////////////////////////////////////

  bool Supercell::isConstructed() {
    return _isConstructed;
  }

  // ///////////////////////////////////////////////////////////////////////////

  const xstructure& Supercell::getSupercellStructure() const {
    return _scStructure;
  }

  // ///////////////////////////////////////////////////////////////////////////

  //CO, only what's necessary (no heavy symmetry copies)
  const xstructure& Supercell::getSupercellStructureLight() const {
    return _scStructure_light;
    //xstructure a;
    //stringstream POSCAR;
    //POSCAR.str("");
    //POSCAR << _scStructure;
    //POSCAR >> a;
    //enable inequivalent flag to work
    //for(uint i=0;i<a.atoms.size();i++){
    //  a.atoms[i].equivalent=_scStructure.atoms[i].equivalent;
    //  a.atoms[i].is_inequivalent=_scStructure.atoms[i].is_inequivalent;
    //  a.atoms[i].num_equivalents=_scStructure.atoms[i].num_equivalents;
    //}
    //pseudo-potential stuff
    //for(uint i=0;i<a.species.size();i++){
    //  a.species[i]=_scStructure.species[i];
    //  a.species_pp[i]=_scStructure.species_pp[i]; //VERY IMPORTANT
    //}
    //enable inequivalent flag to work
    //a.write_inequivalent_flag = _scStructure.write_inequivalent_flag;
    //a.info = _scStructure.info;
    //return a;
  }
  // ///////////////////////////////////////////////////////////////////////////

  xstructure Supercell::calculatePrimitiveStructure() const { //CO20180409
    xstructure pcStructure=_inStructure;
    // ME20200324 - Setting LatticeReduction_avoid to true can results in
    // primitive cells with slightly different lattice parameters, especially
    // for monoclinic cells. This error can propagate and break mappings from
    // the conventional to the primitive cell.
    pcStructure.LatticeReduction_avoid = false;
    pcStructure.Standard_Primitive_UnitCellForm();
    pcStructure.ReScale(1.0);
    pcStructure.ShiftOriginToAtom(0);
    pcStructure.BringInCell();
    return pcStructure;
  }

  const xstructure& Supercell::getPrimitiveStructure() const {
    return _pcStructure;
  }

  const xstructure& Supercell::getInputStructure() const {
    return _inStructure;
  }

  // ME20200117
  const xstructure& Supercell::getOriginalStructure() const {
    return _inStructure_original;
  }

  // ///////////////////////////////////////////////////////////////////////////

  const xstructure& Supercell::getInputStructureLight() const {
    return _inStructure_light;
    //xstructure a;
    //stringstream POSCAR;
    //POSCAR.str("");
    //POSCAR << _inStructure;
    //POSCAR >> a;
    //enable inequivalent flag to work
    //for(uint i=0;i<a.atoms.size();i++){
    //  a.atoms[i].equivalent=_inStructure.atoms[i].equivalent;
    //  a.atoms[i].is_inequivalent=_inStructure.atoms[i].is_inequivalent;
    //  a.atoms[i].num_equivalents=_inStructure.atoms[i].num_equivalents;
    //}
    //enable inequivalent flag to work
    //a.write_inequivalent_flag = _inStructure.write_inequivalent_flag;
    //a.info = _inStructure.info;
    //return a;
  }

  // ///////////////////////////////////////////////////////////////////////////

  // ME20190715 - added const to use function with const Supercell &
  int Supercell::getNumberOfAtoms() const {
    return _scStructure.atoms.size();
  }

  // ///////////////////////////////////////////////////////////////////////////

  // ME20190715 - added const to use function with const Supercell &
  int Supercell::getNumberOfUniqueAtoms() const {
    return _scStructure.iatoms.size();
  }

  // ///////////////////////////////////////////////////////////////////////////

  // ME20190715 - added const to use function with const Supercell &
  int Supercell::getNumberOfEquivalentAtomsOfType(int i) const { //CO20190218
#ifndef __OPTIMIZE
    if (i >= (int)_scStructure.iatoms.size()) {
      // ME20191031 - use xerror
      //throw APLRuntimeError("apl::Supercell::getNumberOfEquivalentAtomsOfType: Wrong index."); //CO20190218
      string function = "apl::Supercell::getNumberOfEquivalentAtomsOfType";
      string message = "Wrong index " + aurostd::utype2string<int>(i) + ".";
      throw aurostd::xerror(_AFLOW_FILE_NAME_, function, message, _INDEX_BOUNDS_);
    }
#endif
    return _scStructure.iatoms[i].size();
  }

  // ///////////////////////////////////////////////////////////////////////////

  // ME20190715 - added const to use function with const Supercell &
  int Supercell::getUniqueAtomID(int i) const {
#ifndef __OPTIMIZE
    if (i >= (int)_scStructure.iatoms.size()) {
      // ME20191031 - use xerror
      //throw APLRuntimeError("apl::Supercell::getUniqueAtoms(): Wrong index.");
      string function = "apl::Supercell::getNumberOfEquivalentAtomsOfType";
      string message = "Wrong index " + aurostd::utype2string<int>(i) + ".";
      throw aurostd::xerror(_AFLOW_FILE_NAME_, function, message, _INDEX_BOUNDS_);
    }
#endif
    return _scStructure.iatoms[i][0];
  }

  // ///////////////////////////////////////////////////////////////////////////

  // ME20190715 - added const to use function with const Supercell &
  int Supercell::getUniqueAtomID(int i, int j) const {
#ifndef __OPTIMIZE
    if (i >= (int)_scStructure.iatoms.size()) {
      // ME20191031 - use xerror
      //throw APLRuntimeError("apl::Supercell::getUniqueAtoms(): Wrong index 1.");
      string function = "apl::Supercell::getNumberOfEquivalentAtomsOfType";
      string message = "Wrong index[1] " + aurostd::utype2string<int>(i) + ".";
      throw aurostd::xerror(_AFLOW_FILE_NAME_, function, message, _INDEX_BOUNDS_);
    }

    if (j >= (int)_scStructure.iatoms[i].size()) {
      // ME20191031 - use xerror
      //throw APLRuntimeError("apl::Supercell::getUniqueAtoms(): Wrong index 2.");
      string function = "apl::Supercell::getNumberOfEquivalentAtomsOfType";
      string message = "Wrong index[2] " + aurostd::utype2string<int>(i) + ".";
      throw aurostd::xerror(_AFLOW_FILE_NAME_, function, message, _INDEX_BOUNDS_);
    }
#endif
    return _scStructure.iatoms[i][j];
  }

  // ///////////////////////////////////////////////////////////////////////////

  // ME20190715 - added const to use function with const Supercell &
  const _atom& Supercell::getUniqueAtom(int i) const {
    return _scStructure.atoms[getUniqueAtomID(i)];
  }

  // ///////////////////////////////////////////////////////////////////////////

  //[CO20190218 - OBSOLETE]#if !JAHNATEK_ORIGINAL
  bool Supercell::compareFPositions(xvector<double>& v1, xvector<double>& v2) {
    //default assumption is that we are compare positions associated with symmetry rotations
    double eps = _sym_eps;
    return compareFPositions(v1, v2, eps);
  }
  bool Supercell::compareFPositions(xvector<double>& v1, xvector<double>& v2, double eps) {
    // Get the difference vector for SUPERCELL positions
    // if symmetry related, use eps=_sym_eps (default), otherwise eps=_AFLOW_APL_EPS_
    return SYM::FPOSMatch(v1, v2, _scStructure.lattice, _scStructure.f2c, _skew, eps); //DX20190619 - lattice and f2c as input
  }
  //[CO20190218 - OBSOLETE]#else
  //[CO20190218 - OBSOLETE]bool Supercell::compareFPositions(const xvector<double>& v1,
  //[CO20190218 - OBSOLETE]                                  const xvector<double>& v2, double eps) {
  //[CO20190218 - OBSOLETE]  // Get the difference vector
  //[CO20190218 - OBSOLETE]  xvector<double> r = v1 - v2;
  //[CO20190218 - OBSOLETE]
  //[CO20190218 - OBSOLETE]  // Correct and check equality
  //[CO20190218 - OBSOLETE]  for (_AFLOW_APL_REGISTER_ int i = 1; i <= 3; i++) {
  //[CO20190218 - OBSOLETE]    // Correct it for rare cases, when structure is not well relaxed or
  //[CO20190218 - OBSOLETE]    // there is a lot of roundoff problems, like positions like
  //[CO20190218 - OBSOLETE]    // [0,0,0] and [0,0,0.9993567989], but they are the equal in principle
  //[CO20190218 - OBSOLETE]    if (aurostd::abs(v1(i) - 1.0) < eps)
  //[CO20190218 - OBSOLETE]      r(i) -= 1.0;
  //[CO20190218 - OBSOLETE]    if (aurostd::abs(v2(i) - 1.0) < eps)
  //[CO20190218 - OBSOLETE]      r(i) += 1.0;
  //[CO20190218 - OBSOLETE]
  //[CO20190218 - OBSOLETE]    // If this component is still nonzero -> this two possitions are not
  //[CO20190218 - OBSOLETE]    // the same
  //[CO20190218 - OBSOLETE]    if (aurostd::abs(r(i)) > eps)
  //[CO20190218 - OBSOLETE]      return false;
  //[CO20190218 - OBSOLETE]  }
  //[CO20190218 - OBSOLETE]
  //[CO20190218 - OBSOLETE]  //
  //[CO20190218 - OBSOLETE]  return true;
  //[CO20190218 - OBSOLETE]}
  //[CO20190218 - OBSOLETE]#endif

  // ///////////////////////////////////////////////////////////////////////////

  //[CO20190218 - OBSOLETE]/******************************************************************************/
  //[CO20190218 - OBSOLETE]
  //[CO20190218 - OBSOLETE]#if !JAHNATEK_ORIGINAL
  //[CO20190218 - OBSOLETE]
  //[CO20190218 - OBSOLETE]/******************************************************************************/
  //[CO20190218 - OBSOLETE]#if !GETFULLSYMBASIS
  //[CO20190218 - OBSOLETE]/******************************************************************************/
  int Supercell::atomGoesTo(const _sym_op& symOp, int atomID, int centerID, bool translate) { //CO20190218
    //corey
    //change so that if we can retrieve from fullsymbasis,  we do so
    //this functions looks at symop, and asks by applying it, which atom does atomID become?
    //in fgroup, look at basis_atoms_map, return atom at index atomID
#ifndef __OPTIMIZE
    if (atomID >= (int)_scStructure.atoms.size()) {
      // ME20191031 - use xerror
      //throw APLRuntimeError("apl::Supercell::atomGoesTo(); Wrong atomID index."); //CO20190218
      string function = "apl::Supercell::atomGoesTo()";
      string message = "Wrong atomID index " + aurostd::utype2string<int>(atomID) + ".";
      throw aurostd::xerror(_AFLOW_FILE_NAME_, function, message, _INDEX_BOUNDS_);
    }

    if (centerID >= (int)_scStructure.atoms.size()) {
      // ME20191031 - use xerror
      //throw APLRuntimeError("apl::Supercell::atomGoesTo(); Wrong centerID index."); //CO20190218
      string function = "apl::Supercell::atomGoesTo()";
      string message = "Wrong centerID index " + aurostd::utype2string<int>(centerID) + ".";
      throw aurostd::xerror(_AFLOW_FILE_NAME_, function, message, _INDEX_BOUNDS_);
    }
#endif

    // ME20191219 - use basis_atoms_map
    if (symOp.basis_map_calculated) return symOp.basis_atoms_map[atomID];

    // Get the center atom center...
    if (translate && symOp.is_agroup) center(centerID);

    // Transform atom...
    //DX _atom rotatedAtom = SYM::ApplyAtom(_scStructure.atoms[atomID], symOp,
    //DX                                   _scStructure, TRUE, FALSE, _derivative_structure);  //CO no roff
    _atom rotatedAtom;
    if (!SYM::ApplyAtomValidate(_scStructure.atoms[atomID], rotatedAtom, symOp, _scStructure, _skew, TRUE, FALSE, _sym_eps)) {
      // ME20191031 - use xerror
      //throw APLLogicError("apl::Supercell::atomGoesTo(); Illegitimate mapping."); //CO20190218
      string function = "apl::Supercell::atomGoesTo()";
      string message = "Illegitimate mapping.";
      throw aurostd::xerror(_AFLOW_FILE_NAME_, function, message, _RUNTIME_ERROR_);
    }

    // Find its id...
    _AFLOW_APL_REGISTER_ int l = 0;
    for (; l < (int)_scStructure.atoms.size(); l++) {
      if (compareFPositions(rotatedAtom.fpos, _scStructure.atoms[l].fpos)) {  //COREY NEW, default to symmetry tolerance
        break;
      }
    }

    if (l == (int)_scStructure.atoms.size()) {
#if ERROR_VERBOSE
      _AFLOW_APL_REGISTER_ int l = 0;
      for (; l < (int)_scStructure.atoms.size(); l++) {
        printXVector(_scStructure.atoms[atomID].fpos, false);
        cout << " -> ";
        printXVector(rotatedAtom.fpos, false);
        cout << " | ";
        printXVector(_scStructure.atoms[l].fpos, false);
        cout << " | ";
        cout << aurostd::modulus(rotatedAtom.fpos - _scStructure.atoms[l].fpos) << std::endl;
      }
#endif
      // ME20191031 - use xerror
      //throw APLLogicError("apl::Supercell::atomGoesTo(); Mapping failed."); //CO20190218
      string function = "apl::Supercell::atomGoesTo()";
      string message = "Mapping failed.";
      throw aurostd::xerror(_AFLOW_FILE_NAME_, function, message, _RUNTIME_ERROR_);
    }

    // Move center back to zero atom...
    //if( translate && symOp.is_agroup ) center(0);
    if (translate && symOp.is_agroup) center_original();

#if MAP_VERBOSE
    bool will_translate = symOp.is_agroup && translate;
    cerr << "where: " << atomID << " " << centerID << " " << will_translate << " " << l << std::endl;
    cerr << "atomID : " << _scStructure.atoms[atomID] << std::endl;
    cerr << symOp << std::endl;
#endif

    return l;
  }
  //[CO20190218 - OBSOLETE]/******************************************************************************/
  //[CO20190218 - OBSOLETE]#else
  //[CO20190218 - OBSOLETE]/******************************************************************************/
  //[CO20190218 - OBSOLETE]int Supercell::atomGoesTo(const _sym_op& symOp, int atomID, int centerID, bool translate) { //CO20190218
  //[CO20190218 - OBSOLETE]//corey
  //[CO20190218 - OBSOLETE]//change so that if we can retrieve from fullsymbasis,  we do so
  //[CO20190218 - OBSOLETE]//this functions looks at symop, and asks by applying it, which atom does atomID become?
  //[CO20190218 - OBSOLETE]//in fgroup, look at basis_atoms_map, return atom at index atomID
  //[CO20190218 - OBSOLETE]#ifndef __OPTIMIZE
  //[CO20190218 - OBSOLETE]  if (atomID >= (int)_scStructure.atoms.size())
  //[CO20190218 - OBSOLETE]    throw APLRuntimeError("apl::Supercell::atomGoesTo(); Wrong atomID index."); //CO20190218
  //[CO20190218 - OBSOLETE]
  //[CO20190218 - OBSOLETE]  if (centerID >= (int)_scStructure.atoms.size())
  //[CO20190218 - OBSOLETE]    throw APLRuntimeError("apl::Supercell::atomGoesTo(); Wrong centerID index."); //CO20190218
  //[CO20190218 - OBSOLETE]#endif
  //[CO20190218 - OBSOLETE]//corey
  //[CO20190218 - OBSOLETE]#if MAP_VERBOSE
  //[CO20190218 - OBSOLETE]  bool will_translate = symOp.is_agroup && translate;
  //[CO20190218 - OBSOLETE]  cerr << "where: " << atomID << " " << centerID << " " << will_translate << " " << symOp.basis_atoms_map.at(atomID) << std::endl;
  //[CO20190218 - OBSOLETE]  cerr << "atomID : " << _scStructure.atoms[atomID] << std::endl;
  //[CO20190218 - OBSOLETE]  cerr << symOp << std::endl;
  //[CO20190218 - OBSOLETE]#endif
  //[CO20190218 - OBSOLETE]  return symOp.basis_atoms_map.at(atomID);
  //[CO20190218 - OBSOLETE]}
  //[CO20190218 - OBSOLETE]#endif
  //[CO20190218 - OBSOLETE]/******************************************************************************/
  //[CO20190218 - OBSOLETE]
  //[CO20190218 - OBSOLETE]#else
  //[CO20190218 - OBSOLETE]
  //[CO20190218 - OBSOLETE]/******************************************************************************/
  //[CO20190218 - OBSOLETE]int Supercell::atomGoesTo(const _sym_op& symOp, int atomID, int centerID, bool translate) { //CO20190218
  //[CO20190218 - OBSOLETE]#ifndef __OPTIMIZE
  //[CO20190218 - OBSOLETE]  if (atomID >= (int)_scStructure.atoms.size())
  //[CO20190218 - OBSOLETE]    throw APLRuntimeError("apl::Supercell::atomGoesTo(); Wrong atomID index."); //CO20190218
  //[CO20190218 - OBSOLETE]
  //[CO20190218 - OBSOLETE]  if (centerID >= (int)_scStructure.atoms.size())
  //[CO20190218 - OBSOLETE]    throw APLRuntimeError("apl::Supercell::atomGoesTo(); Wrong centerID index."); //CO20190218
  //[CO20190218 - OBSOLETE]#endif
  //[CO20190218 - OBSOLETE]
  //[CO20190218 - OBSOLETE]  // Get the center atom center...
  //[CO20190218 - OBSOLETE]  if (translate && symOp.is_agroup) center(centerID);
  //[CO20190218 - OBSOLETE]
  //[CO20190218 - OBSOLETE]  // Transform atom...
  //[CO20190218 - OBSOLETE]  //DX _atom rotatedAtom = SYM::ApplyAtom(_scStructure.atoms[atomID], symOp,
  //[CO20190218 - OBSOLETE]  //DX                                    _scStructure, TRUE);
  //[CO20190218 - OBSOLETE]  _atom rotatedAtom = SYM::ApplyAtom(_scStructure.atoms[atomID], symOp,
  //[CO20190218 - OBSOLETE]                                     _scStructure);
  //[CO20190218 - OBSOLETE]
  //[CO20190218 - OBSOLETE]  // Find its id...
  //[CO20190218 - OBSOLETE]  _AFLOW_APL_REGISTER_ int l = 0;
  //[CO20190218 - OBSOLETE]  for (; l < (int)_scStructure.atoms.size(); l++) {
  //[CO20190218 - OBSOLETE]    if (compareFPositions(rotatedAtom.fpos, _scStructure.atoms[l].fpos, _SYM_AFLOW_APL_EPS_))
  //[CO20190218 - OBSOLETE]      break;
  //[CO20190218 - OBSOLETE]  }
  //[CO20190218 - OBSOLETE]
  //[CO20190218 - OBSOLETE]  if (l == (int)_scStructure.atoms.size()) {
  //[CO20190218 - OBSOLETE]    /*
  //[CO20190218 - OBSOLETE]	_AFLOW_APL_REGISTER_ int l = 0;
  //[CO20190218 - OBSOLETE]	for(; l < (int)_scStructure.atoms.size(); l++) {
  //[CO20190218 - OBSOLETE]	printXVector(_scStructure.atoms[atomID].fpos,false); cout << " -> ";
  //[CO20190218 - OBSOLETE]	printXVector(rotatedAtom.fpos,false); cout << " | ";
  //[CO20190218 - OBSOLETE]	printXVector(_scStructure.atoms[l].fpos,false); cout << " | ";
  //[CO20190218 - OBSOLETE]	cout << aurostd::modulus( rotatedAtom.fpos - _scStructure.atoms[l].fpos ) << std::endl;
  //[CO20190218 - OBSOLETE]	}
  //[CO20190218 - OBSOLETE]      */
  //[CO20190218 - OBSOLETE]    throw APLLogicError("apl::Supercell::atomGoesTo(); Mapping failed."); //CO20190218
  //[CO20190218 - OBSOLETE]  }
  //[CO20190218 - OBSOLETE]
  //[CO20190218 - OBSOLETE]  // Move center back to zero atom...
  //[CO20190218 - OBSOLETE]  if (translate && symOp.is_agroup) center(0);
  //[CO20190218 - OBSOLETE]
  //[CO20190218 - OBSOLETE]  return l;
  //[CO20190218 - OBSOLETE]}
  //[CO20190218 - OBSOLETE]/******************************************************************************/
  //[CO20190218 - OBSOLETE]
  //[CO20190218 - OBSOLETE]#endif
  //[CO20190218 - OBSOLETE]
  //[CO20190218 - OBSOLETE]/******************************************************************************/

  // ///////////////////////////////////////////////////////////////////////////

  //[CO20190218 - OBSOLETE]/******************************************************************************/
  //[CO20190218 - OBSOLETE]
  //[CO20190218 - OBSOLETE]#if !JAHNATEK_ORIGINAL
  //[CO20190218 - OBSOLETE]
  //[CO20190218 - OBSOLETE]/******************************************************************************/
  //[CO20190218 - OBSOLETE]#if !GETFULLSYMBASIS
  //[CO20190218 - OBSOLETE]/******************************************************************************/
  int Supercell::atomComesFrom(const _sym_op& symOp, int atomID, int centerID, bool translate) { //CO20190218
    //corey
    //this function does the opposite (to above)
    //in basis_atoms_map, return the index of the atom that is atomID
#ifndef __OPTIMIZE
    if (atomID >= (int)_scStructure.atoms.size()) {
      //throw APLRuntimeError("apl::Supercell::atomComesFrom(); Wrong atomID index."); //CO20190218
      string function = "apl::Supercell::atomComesFrom()";
      string message = "Wrong atomID index " + aurostd::utype2string<int>(atomID) + ".";
      throw aurostd::xerror(_AFLOW_FILE_NAME_, function, message, _INDEX_BOUNDS_);
    }

    if (centerID >= (int)_scStructure.atoms.size()) {
      //throw APLRuntimeError("apl::Supercell::atomComesFrom(); Wrong centerID index."); //CO20190218
      string function = "apl::Supercell::atomComesFrom()";
      string message = "Wrong centerID index " + aurostd::utype2string<int>(centerID) + ".";
      throw aurostd::xerror(_AFLOW_FILE_NAME_, function, message, _INDEX_BOUNDS_);
    }
#endif

     // ME20191219 - use basis_atoms_map
    if (symOp.basis_map_calculated) {
      int natoms = (int) _scStructure.atoms.size();
      for (int at = 0; at < natoms; at++) {
        if (symOp.basis_atoms_map[at] == atomID) return at;
      }
      // If the code makes it past the for-loop, the mapping failed
      string function = "apl::Supercell::atomComesFrom()";
      string message = "Mapping failed.";
      throw aurostd::xerror(_AFLOW_FILE_NAME_, function, message, _RUNTIME_ERROR_);
    }

    // Get the center atom center...
    if (translate && symOp.is_agroup) center(centerID);

    // Find it
    int l = 0;
    _atom rotatedAtom;  //CO
    for (; l < (int)_scStructure.atoms.size(); l++) {
      //DX _atom rotatedAtom = SYM::ApplyAtom(_scStructure.atoms[l], symOp, _scStructure, TRUE, FALSE, _derivative_structure);  //CO no roff
      if (!SYM::ApplyAtomValidate(_scStructure.atoms[l], rotatedAtom, symOp, _scStructure, _skew, TRUE, FALSE, _sym_eps)) {
        // ME20191031 - use xerror
        //throw APLLogicError("apl::Supercell::atomComesFrom(); Illegitimate mapping."); //CO20190218
        string function = "apl::Supercell::atomComesFrom()";
        string message = "Illegitimate mapping.";
        throw aurostd::xerror(_AFLOW_FILE_NAME_, function, message, _RUNTIME_ERROR_);
      }
      if (compareFPositions(rotatedAtom.fpos, _scStructure.atoms[atomID].fpos)) {  //COREY NEW, default to symmetry tolerance
        break;
      }
    }

    if (l == (int)_scStructure.atoms.size()) {
#if ERROR_VERBOSE
      _AFLOW_APL_REGISTER_ int l = 0;
      for (; l < (int)_scStructure.atoms.size(); l++) {
        //DX _atom rotatedAtom = SYM::ApplyAtom(_scStructure.atoms[l], symOp, _scStructure, TRUE, FALSE, _derivative_structure);  //CO no roff
        _atom rotatedAtom = SYM::ApplyAtom(_scStructure.atoms[l], symOp, _scStructure, TRUE, FALSE);  //CO no roff
        printXVector(rotatedAtom.fpos, false);
        cout << " | ";
        printXVector(_scStructure.atoms[atomID].fpos, false);
        cout << " | ";
        cout << aurostd::modulus(rotatedAtom.fpos - _scStructure.atoms[atomID].fpos) << std::endl;
      }
#endif
      // ME20191031 - use xerror
      //throw APLLogicError("apl::Supercell::atomComesFrom(); Mapping failed."); //CO20190218
      string function = "apl::Supercell::atomComesFrom()";
      string message = "Mapping failed.";
      throw aurostd::xerror(_AFLOW_FILE_NAME_, function, message, _RUNTIME_ERROR_);
    }

    // Move center back to zero atom...
    //if( translate && symOp.is_agroup ) center(0);
    if (translate && symOp.is_agroup) center_original();

#if MAP_VERBOSE
    bool will_translate = symOp.is_agroup && translate;
    cerr << "wherefrom: " << atomID << " " << centerID << " " << will_translate << " " << l << std::endl;
    cerr << "atomID : " << _scStructure.atoms[atomID] << std::endl;
    cerr << symOp << std::endl;
#endif

    return l;
  }
  //[CO20190218 - OBSOLETE]/******************************************************************************/
  //[CO20190218 - OBSOLETE]#else
  //[CO20190218 - OBSOLETE]/******************************************************************************/
  //[CO20190218 - OBSOLETE]int Supercell::atomComesFrom(const _sym_op& symOp, int atomID, int centerID, bool translate) { //CO20190218
  //[CO20190218 - OBSOLETE]//corey
  //[CO20190218 - OBSOLETE]//this function does the opposite (to above)
  //[CO20190218 - OBSOLETE]//in basis_atoms_map, return the index of the atom that is atomID
  //[CO20190218 - OBSOLETE]#ifndef __OPTIMIZE
  //[CO20190218 - OBSOLETE]  if (atomID >= (int)_scStructure.atoms.size())
  //[CO20190218 - OBSOLETE]    throw APLRuntimeError("apl::Supercell::atomComesFrom(); Wrong atomID index."); //CO20190218
  //[CO20190218 - OBSOLETE]
  //[CO20190218 - OBSOLETE]  if (centerID >= (int)_scStructure.atoms.size())
  //[CO20190218 - OBSOLETE]    throw APLRuntimeError("apl::Supercell::atomComesFrom(); Wrong centerID index."); //CO20190218
  //[CO20190218 - OBSOLETE]#endif
  //[CO20190218 - OBSOLETE]
  //[CO20190218 - OBSOLETE]  int l = 0;
  //[CO20190218 - OBSOLETE]  //corey
  //[CO20190218 - OBSOLETE]  for (; l < (int)symOp.basis_atoms_map.size(); l++) {
  //[CO20190218 - OBSOLETE]    if (symOp.basis_atoms_map.at(l) == atomID) {
  //[CO20190218 - OBSOLETE]#if MAP_VERBOSE
  //[CO20190218 - OBSOLETE]      bool will_translate = symOp.is_agroup && translate;
  //[CO20190218 - OBSOLETE]      cerr << "wherefrom: " << atomID << " " << centerID << " " << will_translate << " " << l << std::endl;
  //[CO20190218 - OBSOLETE]      cerr << "atomID : " << _scStructure.atoms[atomID] << std::endl;
  //[CO20190218 - OBSOLETE]      cerr << symOp << std::endl;
  //[CO20190218 - OBSOLETE]#endif
  //[CO20190218 - OBSOLETE]      return l;
  //[CO20190218 - OBSOLETE]    }
  //[CO20190218 - OBSOLETE]  }
  //[CO20190218 - OBSOLETE]
  //[CO20190218 - OBSOLETE]#if ERROR_VERBOSE
  //[CO20190218 - OBSOLETE]  int l = 0;
  //[CO20190218 - OBSOLETE]  for (; l < (int)symOp.basis_atoms_map.size(); l++) {
  //[CO20190218 - OBSOLETE]    cout << "CHECKING: atomID=" << atomID << ", symOp.basis_atoms_map.at(l)=" << symOp.basis_atoms_map.at(l) << std::endl;
  //[CO20190218 - OBSOLETE]  }
  //[CO20190218 - OBSOLETE]#endif
  //[CO20190218 - OBSOLETE]  throw APLLogicError("apl::Supercell::atomComesFrom(); Mapping failed."); //CO20190218
  //[CO20190218 - OBSOLETE]}
  //[CO20190218 - OBSOLETE]#endif
  //[CO20190218 - OBSOLETE]/******************************************************************************/
  //[CO20190218 - OBSOLETE]
  //[CO20190218 - OBSOLETE]#else
  //[CO20190218 - OBSOLETE]
  //[CO20190218 - OBSOLETE]/******************************************************************************/
  //[CO20190218 - OBSOLETE]int Supercell::atomComesFrom(const _sym_op& symOp, int atomID, int centerID, bool translate) { //CO20190218
  //[CO20190218 - OBSOLETE]#ifndef __OPTIMIZE
  //[CO20190218 - OBSOLETE]  if (atomID >= (int)_scStructure.atoms.size())
  //[CO20190218 - OBSOLETE]    throw APLRuntimeError("apl::Supercell::atomComesFrom(); Wrong atomID index."); //CO20190218
  //[CO20190218 - OBSOLETE]
  //[CO20190218 - OBSOLETE]  if (centerID >= (int)_scStructure.atoms.size())
  //[CO20190218 - OBSOLETE]    throw APLRuntimeError("apl::Supercell::atomComesFrom(); Wrong centerID index."); //CO20190218
  //[CO20190218 - OBSOLETE]#endif
  //[CO20190218 - OBSOLETE]
  //[CO20190218 - OBSOLETE]  // Get the center atom center...
  //[CO20190218 - OBSOLETE]  if (translate && symOp.is_agroup) center(centerID);
  //[CO20190218 - OBSOLETE]
  //[CO20190218 - OBSOLETE]  // Find it
  //[CO20190218 - OBSOLETE]  int l = 0;
  //[CO20190218 - OBSOLETE]  for (; l < (int)_scStructure.atoms.size(); l++) {
  //[CO20190218 - OBSOLETE]    //DX_atom rotatedAtom = SYM::ApplyAtom(_scStructure.atoms[l], symOp, _scStructure, TRUE);
  //[CO20190218 - OBSOLETE]    _atom rotatedAtom = SYM::ApplyAtom(_scStructure.atoms[l], symOp, _scStructure);
  //[CO20190218 - OBSOLETE]    if (compareFPositions(rotatedAtom.fpos, _scStructure.atoms[atomID].fpos, _SYM_AFLOW_APL_EPS_))
  //[CO20190218 - OBSOLETE]      break;
  //[CO20190218 - OBSOLETE]  }
  //[CO20190218 - OBSOLETE]
  //[CO20190218 - OBSOLETE]  if (l == (int)_scStructure.atoms.size()) {
  //[CO20190218 - OBSOLETE]    _AFLOW_APL_REGISTER_ int l = 0;
  //[CO20190218 - OBSOLETE]    for (; l < (int)_scStructure.atoms.size(); l++) {
  //[CO20190218 - OBSOLETE]      //DX _atom rotatedAtom = SYM::ApplyAtom(_scStructure.atoms[l], symOp, _scStructure, TRUE);
  //[CO20190218 - OBSOLETE]      _atom rotatedAtom = SYM::ApplyAtom(_scStructure.atoms[l], symOp, _scStructure);
  //[CO20190218 - OBSOLETE]      printXVector(rotatedAtom.fpos, false);
  //[CO20190218 - OBSOLETE]      cout << " | ";
  //[CO20190218 - OBSOLETE]      printXVector(_scStructure.atoms[atomID].fpos, false);
  //[CO20190218 - OBSOLETE]      cout << " | ";
  //[CO20190218 - OBSOLETE]      cout << aurostd::modulus(rotatedAtom.fpos - _scStructure.atoms[atomID].fpos) << std::endl;
  //[CO20190218 - OBSOLETE]    }
  //[CO20190218 - OBSOLETE]    throw APLLogicError("apl::Supercell::atomComesFrom(); Mapping failed."); //CO20190218
  //[CO20190218 - OBSOLETE]  }
  //[CO20190218 - OBSOLETE]
  //[CO20190218 - OBSOLETE]  // Move center back to zero atom...
  //[CO20190218 - OBSOLETE]  if (translate && symOp.is_agroup) center(0);
  //[CO20190218 - OBSOLETE]
  //[CO20190218 - OBSOLETE]  return l;
  //[CO20190218 - OBSOLETE]}
  //[CO20190218 - OBSOLETE]/******************************************************************************/
  //[CO20190218 - OBSOLETE]
  //[CO20190218 - OBSOLETE]#endif
  //[CO20190218 - OBSOLETE]
  //[CO20190218 - OBSOLETE]/******************************************************************************/

  // ///////////////////////////////////////////////////////////////////////////

  //[CO20190218 - OBSOLETE]/******************************************************************************/
  //[CO20190218 - OBSOLETE]
  //[CO20190218 - OBSOLETE]#if !JAHNATEK_ORIGINAL
  //[CO20190218 - OBSOLETE]
  //[CO20190218 - OBSOLETE]/******************************************************************************/
  //[CO20190218 - OBSOLETE]#if !GETFULLSYMBASIS
  //[CO20190218 - OBSOLETE]/******************************************************************************/
  const _sym_op& Supercell::getSymOpWhichMatchAtoms(int whichAtomID, int toAtomID, int GROUP) {
    //go through all fgroups, look at basis_atoms_map at index whichatomID, find toAtomID
#ifndef __OPTIMIZE
    if (whichAtomID >= (int)_scStructure.atoms.size()) {
      // ME20191031 - use xerror
      //throw APLRuntimeError("apl::Supercell::getSymOpWhichMatchAtoms(); Wrong atom1ID index.");
      string function = "apl::Supercell::getSymOpWhichMatchAtoms()";
      string message = "Wrong atom1ID index " + aurostd::utype2string<int>(whichAtomID) + ".";
      throw aurostd::xerror(_AFLOW_FILE_NAME_, function, message, _INDEX_BOUNDS_);
    }

    if (toAtomID >= (int)_scStructure.atoms.size()) {
      //throw APLRuntimeError("apl::Supercell::getSymOpWhichMatchAtoms(); Wrong atom2ID index.");
      string function = "apl::Supercell::getSymOpWhichMatchAtoms()";
      string message = "Wrong atom2ID index " + aurostd::utype2string<int>(toAtomID) + ".";
      throw aurostd::xerror(_AFLOW_FILE_NAME_, function, message, _INDEX_BOUNDS_);
    }
#endif

    vector<_sym_op>* symPool = NULL;
    if (GROUP == _PGROUP_)
      symPool = &_scStructure.pgroup;
    else if (GROUP == _FGROUP_)
      symPool = &_scStructure.fgroup;
    else {
      // ME20191031 - use xerror
      //throw APLRuntimeError("apl::Supercell::getSymOpWhichMatchAtoms(); Unknown group type.");
      string function = "apl::Supercell::getSymOpWhichMatchAtoms()";
      string message = "Unknown group type.";
      throw aurostd::xerror(_AFLOW_FILE_NAME_, function, message, _RUNTIME_ERROR_);
    }

    // Apply all symmetry operations on atom1 and find which one produce atom2
    uint iSymOp = 0;
    _atom newAtom;  //CO
    for (; iSymOp < symPool->size(); iSymOp++) {
      //DX _atom newAtom = SYM::ApplyAtom(_scStructure.atoms[whichAtomID], (*symPool)[iSymOp],
      //DX                               _scStructure, TRUE, FALSE, _derivative_structure);  //CO no roff
      if (!SYM::ApplyAtomValidate(_scStructure.atoms[whichAtomID], newAtom, (*symPool)[iSymOp], _scStructure, _skew, TRUE, FALSE, _sym_eps)) {
        // ME20191031 - use xerror
        //throw APLLogicError("apl::Supercell::getSymOpWhichMatchAtoms(); Illegitimate mapping.");
        string function = "apl::Supercell::getSymOpWhichMatchAtoms()";
        string message = "Illegitimate mapping.";
        throw aurostd::xerror(_AFLOW_FILE_NAME_, function, message, _RUNTIME_ERROR_);
      }
      if (compareFPositions(newAtom.fpos, _scStructure.atoms[toAtomID].fpos)) {  //COREY NEW, default to symmetry tolerance
        break;
      }
    }

    if (iSymOp == symPool->size()) {
#if ERROR_VERBOSE
      //corey some helpful output
      cout << "_scStructure.fgroup.size()=" << _scStructure.fgroup.size() << std::endl;
      cout << "symPool->size()=" << symPool->size() << std::endl;
      cout << "ATOM " << whichAtomID << ": " << _scStructure.atoms[whichAtomID].fpos << std::endl;
      cout << "ATOM " << toAtomID << ": " << _scStructure.atoms[toAtomID].fpos << std::endl;

      _AFLOW_APL_REGISTER_ uint l = 0;
      for (; l < symPool->size(); l++) {
        cout << "i=" << l << std::endl;
        cout << (*symPool)[l] << std::endl;
        printXVector(_scStructure.atoms[whichAtomID].fpos, false);
        cout << " -> ";
        //DX _atom newAtom = SYM::ApplyAtom(_scStructure.atoms[whichAtomID], (*symPool)[l],
        //DX                               _scStructure, TRUE, FALSE, _derivative_structure);  //CO no roff
        _atom newAtom = SYM::ApplyAtom(_scStructure.atoms[whichAtomID], (*symPool)[l],
            _scStructure, TRUE, FALSE);  //CO no roff
        printXVector(newAtom.fpos, false);
        cout << " | ";
        printXVector(_scStructure.atoms[toAtomID].fpos, false);
        cout << " | ";
        cout << aurostd::modulus(newAtom.fpos - _scStructure.atoms[toAtomID].fpos) << std::endl;
      }
#endif
      // ME20191031 - use xerror
      //throw APLLogicError("apl::Supercell::getSymOpWhichMatchAtoms(); Mapping failed.");
      string function = "apl::Supercell::getSymOpWhichMatchAtoms()";
      string message = "Mapping failed.";
      throw aurostd::xerror(_AFLOW_FILE_NAME_, function, message, _RUNTIME_ERROR_);
    }

#if MAP_VERBOSE
    cerr << "getSymOp: " << whichAtomID << " " << toAtomID << " " << std::endl;
    cerr << "whichAtomID: " << _scStructure.atoms[whichAtomID] << std::endl;
    cerr << "toAtomID: " << _scStructure.atoms[toAtomID] << std::endl;
    cerr << (*symPool)[iSymOp] << std::endl;
#endif

    return (*symPool)[iSymOp];
  }
  //[CO20190218 - OBSOLETE]/******************************************************************************/
  //[CO20190218 - OBSOLETE]#else
  //[CO20190218 - OBSOLETE]/******************************************************************************/
  //[CO20190218 - OBSOLETE]const _sym_op& Supercell::getSymOpWhichMatchAtoms(int whichAtomID, int toAtomID, int GROUP) {
  //[CO20190218 - OBSOLETE]//go through all groups, look at basis_atoms_map at index whichatomID, find toAtomID
  //[CO20190218 - OBSOLETE]#ifndef __OPTIMIZE
  //[CO20190218 - OBSOLETE]  if (whichAtomID >= (int)_scStructure.atoms.size())
  //[CO20190218 - OBSOLETE]    throw APLRuntimeError("apl::Supercell::getSymOpWhichMatchAtoms(); Wrong atom1ID index.");
  //[CO20190218 - OBSOLETE]
  //[CO20190218 - OBSOLETE]  if (toAtomID >= (int)_scStructure.atoms.size())
  //[CO20190218 - OBSOLETE]    throw APLRuntimeError("apl::Supercell::getSymOpWhichMatchAtoms(); Wrong atom2ID index.");
  //[CO20190218 - OBSOLETE]#endif
  //[CO20190218 - OBSOLETE]
  //[CO20190218 - OBSOLETE]  vector<_sym_op>* symPool = NULL;
  //[CO20190218 - OBSOLETE]  if (GROUP == _PGROUP_)
  //[CO20190218 - OBSOLETE]    symPool = &_scStructure.pgroup;
  //[CO20190218 - OBSOLETE]  else if (GROUP == _FGROUP_)
  //[CO20190218 - OBSOLETE]    symPool = &_scStructure.fgroup;
  //[CO20190218 - OBSOLETE]  else
  //[CO20190218 - OBSOLETE]    throw APLRuntimeError("apl::Supercell::getSymOpWhichMatchAtoms(); Unknown group type.");
  //[CO20190218 - OBSOLETE]
  //[CO20190218 - OBSOLETE]  uint iSymOp = 0;
  //[CO20190218 - OBSOLETE]  for (; iSymOp < symPool->size(); iSymOp++) {
  //[CO20190218 - OBSOLETE]    if ((*symPool)[iSymOp].basis_atoms_map.at(whichAtomID) == toAtomID) {
  //[CO20190218 - OBSOLETE]      return (*symPool)[iSymOp];
  //[CO20190218 - OBSOLETE]    }
  //[CO20190218 - OBSOLETE]  }
  //[CO20190218 - OBSOLETE]  throw APLLogicError("apl::Supercell::getSymOpWhichMatchAtoms(); Mapping failed.");
  //[CO20190218 - OBSOLETE]
  //[CO20190218 - OBSOLETE]#if MAP_VERBOSE
  //[CO20190218 - OBSOLETE]  cerr << "getSymOp: " << whichAtomID << " " << toAtomID << " " << std::endl;
  //[CO20190218 - OBSOLETE]  cerr << "whichAtomID: " << _scStructure.atoms[whichAtomID] << std::endl;
  //[CO20190218 - OBSOLETE]  cerr << "toAtomID: " << _scStructure.atoms[toAtomID] << std::endl;
  //[CO20190218 - OBSOLETE]  cerr << (*symPool)[iSymOp] << std::endl;
  //[CO20190218 - OBSOLETE]#endif
  //[CO20190218 - OBSOLETE]
  //[CO20190218 - OBSOLETE]  return (*symPool)[iSymOp];
  //[CO20190218 - OBSOLETE]}
  //[CO20190218 - OBSOLETE]#endif
  //[CO20190218 - OBSOLETE]/******************************************************************************/
  //[CO20190218 - OBSOLETE]
  //[CO20190218 - OBSOLETE]#else
  //[CO20190218 - OBSOLETE]
  //[CO20190218 - OBSOLETE]/******************************************************************************/
  //[CO20190218 - OBSOLETE]const _sym_op& Supercell::getSymOpWhichMatchAtoms(int whichAtomID, int toAtomID, int GROUP) {
  //[CO20190218 - OBSOLETE]#ifndef __OPTIMIZE
  //[CO20190218 - OBSOLETE]  if (whichAtomID >= (int)_scStructure.atoms.size())
  //[CO20190218 - OBSOLETE]    throw APLRuntimeError("apl::Supercell::getSymOpWhichMatchAtoms(); Wrong atom1ID index.");
  //[CO20190218 - OBSOLETE]
  //[CO20190218 - OBSOLETE]  if (toAtomID >= (int)_scStructure.atoms.size())
  //[CO20190218 - OBSOLETE]    throw APLRuntimeError("apl::Supercell::getSymOpWhichMatchAtoms(); Wrong atom2ID index.");
  //[CO20190218 - OBSOLETE]#endif
  //[CO20190218 - OBSOLETE]
  //[CO20190218 - OBSOLETE]  vector<_sym_op>* symPool = NULL;
  //[CO20190218 - OBSOLETE]  if (GROUP == _PGROUP_)
  //[CO20190218 - OBSOLETE]    symPool = &_scStructure.pgroup;
  //[CO20190218 - OBSOLETE]  else if (GROUP == _FGROUP_)
  //[CO20190218 - OBSOLETE]    symPool = &_scStructure.fgroup;
  //[CO20190218 - OBSOLETE]  else
  //[CO20190218 - OBSOLETE]    throw APLRuntimeError("apl::Supercell::getSymOpWhichMatchAtoms(); Unknown group type.");
  //[CO20190218 - OBSOLETE]
  //[CO20190218 - OBSOLETE]  // Apply all symmetry operations on atom1 and find which one produce atom2
  //[CO20190218 - OBSOLETE]  uint iSymOp = 0;
  //[CO20190218 - OBSOLETE]  for (; iSymOp < symPool->size(); iSymOp++) {
  //[CO20190218 - OBSOLETE]    //DX _atom newAtom = SYM::ApplyAtom(_scStructure.atoms[whichAtomID], (*symPool)[iSymOp],
  //[CO20190218 - OBSOLETE]    //DX                                _scStructure, TRUE);
  //[CO20190218 - OBSOLETE]    _atom newAtom = SYM::ApplyAtom(_scStructure.atoms[whichAtomID], (*symPool)[iSymOp],
  //[CO20190218 - OBSOLETE]                                   _scStructure);
  //[CO20190218 - OBSOLETE]    if (compareFPositions(newAtom.fpos, _scStructure.atoms[toAtomID].fpos, _SYM_AFLOW_APL_EPS_))
  //[CO20190218 - OBSOLETE]      break;
  //[CO20190218 - OBSOLETE]  }
  //[CO20190218 - OBSOLETE]
  //[CO20190218 - OBSOLETE]  if (iSymOp == symPool->size())
  //[CO20190218 - OBSOLETE]    throw APLLogicError("apl::Supercell::getSymOpWhichMatchAtoms(); Mapping failed.");
  //[CO20190218 - OBSOLETE]
  //[CO20190218 - OBSOLETE]  return (*symPool)[iSymOp];
  //[CO20190218 - OBSOLETE]}
  //[CO20190218 - OBSOLETE]/******************************************************************************/
  //[CO20190218 - OBSOLETE]
  //[CO20190218 - OBSOLETE]#endif
  //[CO20190218 - OBSOLETE]
  //[CO20190218 - OBSOLETE]/******************************************************************************/

  // ///////////////////////////////////////////////////////////////////////////

  // ME20190715 - added const to use function with const Supercell &
  int Supercell::pc2scMap(int i) const {
    return _pc2scMap[i];
  }

  // ME20190715 - added const to use function with const Supercell &
  int Supercell::sc2pcMap(int i) const {
    return _sc2pcMap[i];
  }

  // ///////////////////////////////////////////////////////////////////////////

  //CO - START
  void Supercell::center(int i) {
    xvector<double> origin(3), frigin(3);
#if CENTER_PRIM
    //_inStructure.ShiftOriginToAtom(_sc2pcMap[i]);
    //_inStructure.BringInCell();
    origin = _inStructure_original.atoms[_sc2pcMap[i]].cpos;
    frigin = _inStructure_original.atoms[_sc2pcMap[i]].fpos;
    _inStructure.origin = origin;
    for (uint i = 0; i < _inStructure.atoms.size(); i++) {
      _inStructure.atoms[i].cpos = _inStructure_original.atoms[i].cpos - origin;
      _inStructure.atoms[i].fpos = _inStructure_original.atoms[i].fpos - frigin;
      _inStructure.atoms[i] = BringInCell(_inStructure.atoms[i], _inStructure.lattice);
    }
#endif
    //_scStructure.ShiftOriginToAtom(i);
    //_scStructure.BringInCell();
    origin = _scStructure_original.atoms[i].cpos;
    frigin = _scStructure_original.atoms[i].fpos;
    _scStructure.origin = origin;
    for (uint i = 0; i < _scStructure.atoms.size(); i++) {
      _scStructure.atoms[i].cpos = _scStructure_original.atoms[i].cpos - origin;
      _scStructure.atoms[i].fpos = _scStructure_original.atoms[i].fpos - frigin;
      _scStructure.atoms[i] = BringInCell(_scStructure.atoms[i], _scStructure.lattice);
    }
  }

  void Supercell::center_original(void) {
    //just a (fast) undo for center(atom);
    //refer to ShiftOriginToAtom in case more properties need to be updated
#if CENTER_PRIM
    _inStructure.origin = _inStructure_original.origin;
    for (uint i = 0; i < _inStructure.atoms.size(); i++) {
      _inStructure.atoms[i].fpos = _inStructure_original.atoms[i].fpos;
      _inStructure.atoms[i].cpos = _inStructure_original.atoms[i].cpos;
    }
#endif
    _scStructure.origin = _scStructure_original.origin;
    for (uint i = 0; i < _scStructure.atoms.size(); i++) {
      _scStructure.atoms[i].fpos = _scStructure_original.atoms[i].fpos;
      _scStructure.atoms[i].cpos = _scStructure_original.atoms[i].cpos;
    }
  }

  // ///////////////////////////////////////////////////////////////////////////

  // ME20190715 - added const to use function with const Supercell &
  const vector<_sym_op>& Supercell::getFGROUP(void) const {
    return _scStructure.fgroup;
  }

  // ///////////////////////////////////////////////////////////////////////////

  // ME20191219
  void Supercell::getFullBasisAGROUP() {
    stringstream message;
    message << "Calculating the full basis for the site point groups of the supercell.";
    pflow::logger(_AFLOW_FILE_NAME_, _APL_SUPERCELL_MODULE_, message, _directory, *messageFile, *oss);
    if (!SYM::CalculateSitePointGroup_EquivalentSites(_scStructure, _sym_eps)) {
      string function = "apl::Supercell::getFullBasisAGROUP()";
      message << "Could not calculate the bases of the site point groups.";
      throw aurostd::xerror(_AFLOW_FILE_NAME_, function, message, _RUNTIME_ERROR_);
    }
  }

  // ME20191219
  bool Supercell::fullBasisCalculatedAGROUP() {
    uint natoms = _scStructure.atoms.size();
    for (uint at = 0; at < natoms; at++) {
      const vector<_sym_op>& agroup = getAGROUP(at);
      for (uint symop = 0; symop < agroup.size(); symop++) {
        if (!agroup[symop].basis_map_calculated) return false;
      }
    }
    return true;
  }

  // ME20190715 - added const to use function with const Supercell &
  const vector<vector<_sym_op> >& Supercell::getAGROUP(void) const {
    return _scStructure.agroup;
  }
  // ME20190715 - added const to use function with const Supercell &
  const vector<_sym_op>& Supercell::getAGROUP(int i) const {
    return _scStructure.agroup[i];
  }

  // ///////////////////////////////////////////////////////////////////////////

  // ME20190715 - added const to use function with const Supercell &
  double Supercell::getEPS(void) const {
    return _sym_eps;
  }

  // ///////////////////////////////////////////////////////////////////////////

  // ME20190715 - added const to use function with const Supercell &
  bool Supercell::isDerivativeStructure(void) const {
    return _derivative_structure;
  }
  //CO - END

  // ///////////////////////////////////////////////////////////////////////////

  // ME20190715 - added const to use function with const Supercell &
  string Supercell::getUniqueAtomSymbol(int i) const {
#ifndef __OPTIMIZE
    if (i >= (int)_scStructure.iatoms.size()) {
      // ME20191031 - use xerror
      //throw APLRuntimeError("apl::Supercell::getUniqueAtomSymbol(): Wrong index.");
      string function = "apl::Supercell::getUniqueAtomSymbol():";
      string message = "Wrong index " + aurostd::utype2string<int> (i) + ".";
      throw aurostd::xerror(_AFLOW_FILE_NAME_, function, message, _INDEX_BOUNDS_);
    }
#endif
    return _scStructure.atoms[_scStructure.iatoms[i][0]].cleanname;
  }

  // ///////////////////////////////////////////////////////////////////////////

  // ME20190715 - added const to use function with const Supercell &
  double Supercell::getUniqueAtomMass(int i) const {
#ifndef __OPTIMIZE
    if (i >= (int)_scStructure.iatoms.size()) {
      // ME20191031 - use xerror
      //throw APLRuntimeError("apl::Supercell::getUniqueAtomMass(): Wrong index.");
      string function = "apl::Supercell::getUniqueAtomMass()";
      string message = "Wrong index " + aurostd::utype2string<int> (i) + ".";
      throw aurostd::xerror(_AFLOW_FILE_NAME_, function, message, _INDEX_BOUNDS_);
    }
#endif
    //return( GetAtomMass(_scStructure.atoms[_scStructure.iatoms[i][0]].cleanname) * KILOGRAM2AMU ); //JAHNATEK ORIGINAL
    //COREY - START
    //double mass = GetAtomMass(_scStructure.atoms[_scStructure.iatoms[i][0]].cleanname); ME20190111 - too slow since version 3.216
    double mass = GetAtomMass(_scStructure.atoms[_scStructure.iatoms[i][0]].atomic_number);  // ME20190111
    if (mass == NNN) {
      // ME20191031 - use xerror
      //throw APLRuntimeError("apl::Supercell::getUniqueAtomMass(): Unknown atom types.");
      string function = "apl::Supercell::getUniqueAtomMass()";
      string message = "Unknown atom types.";
      throw aurostd::xerror(_AFLOW_FILE_NAME_, function, message, _VALUE_ILLEGAL_);
    }
    return mass * KILOGRAM2AMU;
    //COREY - END
  }

  // ///////////////////////////////////////////////////////////////////////////
  // ME20190715 - added const to use function with const Supercell &
  double Supercell::getAtomMass(int i) const {
#ifndef __OPTIMIZE
    if (i >= (int)_scStructure.atoms.size()) {
      // ME20191031 - use xerror
      //throw APLRuntimeError("apl::Supercell::getAtomMass(): Wrong index.");
      string function = "apl::Supercell::getAtomMass()";
      string message = "Wrong index " + aurostd::utype2string<int> (i) + ".";
      throw aurostd::xerror(_AFLOW_FILE_NAME_, function, message, _INDEX_BOUNDS_);
    }
#endif
    //return (GetAtomMass(_scStructure.atoms[i].cleanname) * KILOGRAM2AMU); ME20190111 - too slow since version 3.216
    return (GetAtomMass(_scStructure.atoms[i].atomic_number) * KILOGRAM2AMU);  // ME20190111
  }

  // ///////////////////////////////////////////////////////////////////////////

  // ME20190715 - added const to use function with const Supercell &
  int Supercell::getAtomNumber(int i) const {
#ifndef __OPTIMIZE
    if (i >= (int)_scStructure.atoms.size()) {
      // ME20191031 - use xerror
      //throw APLRuntimeError("apl::Supercell::getAtomNumber(): Wrong index.");
      string function = "apl::Supercell::getAtomNumber()";
      string message = "Wrong index " + aurostd::utype2string<int> (i) + ".";
      throw aurostd::xerror(_AFLOW_FILE_NAME_, function, message, _INDEX_BOUNDS_);
    }
#endif
    return ((int)GetAtomNumber(_scStructure.atoms[i].cleanname));
  }

  // ///////////////////////////////////////////////////////////////////////////
  
  // ME20200116 - Calculate the real space vectors for the phases once.
  // Calculating them once for all atoms is very quick and significantly speeds
  // up dynamical matrix calculations.
  void Supercell::calculatePhaseVectors() {
    uint natoms_in = _inStructure.atoms.size();
    uint natoms_sc = _scStructure.atoms.size();
    phase_vectors.clear();
    phase_vectors.resize(natoms_in, vector<vector<xvector<double> > >(natoms_sc));
    xvector<double> rf(3), rc(3), delta(3), pf(3), pc(3);
    double rshell = 0.0;
    int at1pc = -1, at2pc = -1, at1sc = -1, at2sc = -1, centerIDsc = -1;

    for (uint centerID = 0; centerID < natoms_in; centerID++) {
      centerIDsc = pc2scMap(centerID);
      at2pc = sc2pcMap(centerIDsc);
      at2sc = pc2scMap(at2pc);
      for (uint atomID = 0; atomID < natoms_sc; atomID++) {
        at1pc = sc2pcMap(atomID);
        at1sc = pc2scMap(at1pc);
        // Get the nearest image of atomID and determine the shell radius
        rf = getFPositionItsNearestImage(atomID, centerIDsc);
        rc = F2C(_scStructure.lattice, rf);
        rshell = aurostd::modulus(rc);
        delta = _scStructure.atoms[at1sc].cpos - _scStructure.atoms[at2sc].cpos;
        // Get the phase vectors for all atoms that sit on the shell
        if (!_isShellRestricted || (rshell <= _maxShellRadius[centerIDsc] + _AFLOW_APL_EPS_)) {
          for (int ii = -1; ii <= 1; ii++) {
            for (int jj = -1; jj <= 1; jj++) {
              for (int kk = -1; kk <= 1; kk++) {
                pf[1] = rf[1] + ii;
                pf[2] = rf[2] + jj;
                pf[3] = rf[3] + kk;
                pc = F2C(_scStructure.lattice, pf);
                if (aurostd::isequal(aurostd::modulus(pc), rshell, _AFLOW_APL_EPS_)) {
                  pc -= delta;
                  phase_vectors[centerID][atomID].push_back(pc);
                }
              }
            }
          }
        }
      }
    }
  }

  // ///////////////////////////////////////////////////////////////////////////
  // ME20180827 -- overloaded to calculate derivatives
  bool Supercell::calcShellPhaseFactor(int atomID, int centerID, const xvector<double>& qpoint,
      xcomplex<double>& phase) {
    xvector<xcomplex<double> > placeholder;
    int i;
    return calcShellPhaseFactor(atomID, centerID, qpoint, phase, i, placeholder, false);
  }

  // ME20200116 - rewritten to accommodate new phase vectors
  bool Supercell::calcShellPhaseFactor(int atomID, int centerID, const xvector<double>& qpoint,
                                       xcomplex<double>& phase, int& multiplicity,
                                       xvector<xcomplex<double> >& derivative, bool calc_derivative) {
    centerID = sc2pcMap(centerID);
    const vector<xvector<double> >& vec = phase_vectors[centerID][atomID];
    multiplicity = (int) vec.size();
    phase.re = 0.0;
    phase.im = 0.0;
    if (calc_derivative) {
      for (int i = 1; i < 4; i++) {
        derivative[i].re = 0.0;
        derivative[i].im = 0.0;
      }
    }

    xcomplex<double> p;
    for (int i = 0; i < multiplicity; i++) {
      p = exp(iONE * scalar_product(qpoint, vec[i]))/((double) multiplicity);
      phase += p;
      if (calc_derivative) {
        for (int j = 1; j < 4; j++) derivative[j] += vec[i][j] * p * iONE;
      }
    }

    return (multiplicity > 0);
  }

}  // namespace apl<|MERGE_RESOLUTION|>--- conflicted
+++ resolved
@@ -26,9 +26,10 @@
     free();
   }
 
-  Supercell::Supercell(ofstream& mf) {
+  Supercell::Supercell(ofstream& mf, ostream& os) {
     free();
     messageFile = &mf;
+    oss = &os;
   }
 
   //[CO20190218 - OBSOLETE]#if !JAHNATEK_ORIGINAL
@@ -42,9 +43,10 @@
   }
 
   // ME200212 - read from a state file
-  Supercell::Supercell(const string& filename, ofstream& mf, string directory) {
+  Supercell::Supercell(const string& filename, ofstream& mf, ostream& os, string directory) {
     free();
     messageFile = &mf;
+    oss = &os;
     _directory = directory;
     readFromStateFile(filename);
   }
@@ -217,19 +219,12 @@
     }
 
     //COREY, DO NOT MODIFY THE STRUCTURE BELOW HERE, THIS INCLUDES RESCALE(), BRINGINCELL(), SHIFORIGINATOM(), etc.
-<<<<<<< HEAD
     if (VERBOSE) {
       stringstream message;
       message << "Estimating the symmetry of structure and calculating the input structure. Please be patient."; //primitive cell." << apl::endl; //CO20180216 - we do NOT primitivize unless requested via [VASP_FORCE_OPTION]CONVERT_UNIT_CELL
-      pflow::logger(_AFLOW_FILE_NAME_, _APL_SUPERCELL_MODULE_, message, _directory, *messageFile, std::cout);
+      pflow::logger(_AFLOW_FILE_NAME_, _APL_SUPERCELL_MODULE_, message, _directory, *messageFile, *oss);
     }
     calculateWholeSymmetry(_inStructure, VERBOSE);
-=======
-    stringstream message;
-    message << "Estimating the symmetry of structure and calculating the input structure. Please be patient."; //primitive cell." << apl::endl; //CO20180216 - we do NOT primitivize unless requested via [VASP_FORCE_OPTION]CONVERT_UNIT_CELL
-    pflow::logger(_AFLOW_FILE_NAME_, _APL_SUPERCELL_MODULE_, message, _directory, *messageFile, *oss);
-    calculateWholeSymmetry(_inStructure);
->>>>>>> 4464aa1d
     if(LDEBUG){ //CO20190218
       bool write_inequivalent_flag=_inStructure.write_inequivalent_flag;
       _inStructure.write_inequivalent_flag=true;
@@ -336,7 +331,7 @@
 
     //CO20170804 - we want to append symmetry stuff to ofstream
     //if (!pflow::CalculateFullSymmetry(af, xstr))
-    if (!pflow::PerformFullSymmetry(xstr,*messageFile,_directory,kflags,VERBOSE,cout)) //CO20181226
+    if (!pflow::PerformFullSymmetry(xstr,*messageFile,_directory,kflags,VERBOSE,*oss)) //CO20181226
     { //CO200106 - patching for auto-indenting
       // ME20191031 - use xerror
       //throw APLRuntimeError("apl::Supercell::calculateWholeSymmetry(): Symmetry routine failed.");
