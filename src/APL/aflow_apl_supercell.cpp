// [OBSOLETE] #include <limits>

#include "aflow_apl.h"

#define _SYM_AFLOW_APL_EPS_ 0.05

//CO START
#define ERROR_VERBOSE false
//[CO20190218 - OBSOLETE]#define GETFULLSYMBASIS false  //TRUE is NOT well tested with atomGoesTo() and atomComesFrom(), also slower //CO20190218
//[CO20190218 - OBSOLETE]#define JAHNATEK_ORIGINAL false
#define CENTER_PRIM false
#define MAP_VERBOSE false
#define COPY_XSTRUCTURE_FULL false
//CO END

using namespace std;

static const xcomplex<double> iONE(0.0, 1.0);  // ME20200116
<<<<<<< HEAD
static const string _APL_SUPERCELL_MODULE_ = "SUPERCELL";  // for the logger
=======
>>>>>>> 68ff6162

namespace apl {

  // ///////////////////////////////////////////////////////////////////////////

  Supercell::Supercell(ostream& oss) : xStream() {
    free();
    xStream::initialize(oss);
  }

  Supercell::Supercell(ofstream& mf, ostream& oss) : xStream() {
    free();
    xStream::initialize(mf, oss);
  }

  //[CO20190218 - OBSOLETE]#if !JAHNATEK_ORIGINAL
  // ME20200102 - Refactored
<<<<<<< HEAD
  Supercell::Supercell(const xstructure& _xstr, ofstream& mf, ostream& oss, string directory) : xStream() {  //CO20181226
    free();
    xStream::initialize(mf, oss);
    _directory = directory;
    initialize(_xstr);
  }

  // ME20200212 - read from a state file
  Supercell::Supercell(const string& filename, ofstream& mf, ostream& oss, string directory) {
    free();
    xStream::initialize(mf, oss);
    _directory = directory;
    readFromStateFile(filename);
  }

  Supercell::Supercell(const Supercell& that) {
    free();
    copy(that);
  }

  Supercell& Supercell::operator=(const Supercell& that) {
    if (this != &that) {
      free();
      copy(that);
    }
    return *this;
  }

  void Supercell::copy(const Supercell& that) {
    xStream::copy(that);
    _directory = that._directory;
    _inStructure = that._inStructure;
    _inStructure_original = that._inStructure_original;  //CO
    _inStructure_light = that._inStructure_light;        //CO
    _pcStructure = that._pcStructure;                    //CO
    _scStructure = that._scStructure;                    //CO
    _scStructure_original = that._scStructure_original;  //CO
    _scStructure_light = that._scStructure_light;        //CO
    _pc2scMap.clear();
    _pc2scMap = that._pc2scMap;
    _sc2pcMap.clear();
    _sc2pcMap = that._sc2pcMap;
    //CO - START
    _skew = that._skew;
    _derivative_structure = that._derivative_structure;
    _sym_eps = that._sym_eps;
    //CO - END
    _isShellRestricted = that._isShellRestricted;
    _maxShellRadius.clear();
    _maxShellRadius = that._maxShellRadius;
    _isConstructed = that._isConstructed;  //CO
    phase_vectors = that.phase_vectors;  // ME20200116
  }

  // Destructor
  Supercell::~Supercell() {
    xStream::free();
    free();
  }

  void Supercell::free() {
    _directory = "";
    _inStructure.clear();
    _inStructure_original.clear();
    _inStructure_light.clear();
    _pcStructure.clear();
    _scStructure.clear();
    _scStructure_original.clear();
    _scStructure_light.clear();
    _pc2scMap.clear();
    _sc2pcMap.clear();
    _skew = false;
    _derivative_structure = false;
    _sym_eps = 0.0;
    _isShellRestricted = false;
    _maxShellRadius.clear();
    _isConstructed = false;
    phase_vectors.clear();
    _scStructure.clear();
  }

  void Supercell::clear() {
    free();
  }

  // ///////////////////////////////////////////////////////////////////////////

  void Supercell::setDirectory(const string& directory) {
    _directory = directory;
  }

  string Supercell::getDirectory() const {
    return _directory;
  }

  // ///////////////////////////////////////////////////////////////////////////

  void Supercell::readFromStateFile(const string& filename) {
    string function = "apl::Supercell::readFromStateFile()";
    if (!aurostd::EFileExist(filename)) {
      string message = "Could not find file " + filename + ".";
      throw aurostd::xerror(_AFLOW_FILE_NAME_, function, message, _FILE_NOT_FOUND_);
    }

    // Read data
    vector<string> vlines;
    aurostd::efile2vectorstring(filename, vlines);
    uint nlines = vlines.size();
    uint iline = 0;
    stringstream poscar;

    // Supercell dimensions
    xvector<int> dims;
    for (iline = 0; iline < nlines; iline++) {
      if (aurostd::substring2bool(vlines[iline], "SUPERCELL=")) {
        vector<string> tokens;
        aurostd::string2tokens(vlines[iline], tokens, "=");
        vector<int> vdims;
        aurostd::string2tokens(tokens[1], vdims);
        if (vdims.size() == 3) {
          dims = aurostd::vector2xvector(vdims);
          break;
        }
      }
    }
    if (iline == nlines) {
      string message = "SUPERCELL tag not found or incomplete.";
      throw aurostd::xerror(_AFLOW_FILE_NAME_, function, message, _FILE_CORRUPT_);
    }

    // Structure
    xstructure xstr;
    for (iline = 0; iline < nlines; iline++) {
      if (aurostd::substring2bool(vlines[iline], "INPUT_STRUCTURE=START")) {
        while ((++iline < nlines) && !aurostd::substring2bool(vlines[iline], "INPUT_STRUCTURE=STOP")) {
          poscar << vlines[iline] << std::endl;
        }
        if (iline < nlines) {
          xstr = xstructure(poscar);
          break;
        }
      }
    }
    if (iline == nlines) {
      string message = "INPUT_STRUCTURE tag not found or incomplete.";
      throw aurostd::xerror(_AFLOW_FILE_NAME_, function, message, _FILE_CORRUPT_);
    }

    // Build
    initialize(xstr, false);
    build(dims, false);
  }

  // ME20200315 - Added VERBOSE to prevent excessive file output when
  // reading from state file
  void Supercell::initialize(const xstructure& _xstr, bool VERBOSE) {
=======
  Supercell::Supercell(const xstructure& _xstr, const _aflags& aflags, Logger& l) : _aflowFlags(aflags), _logger(l) {  //CO181226
    initialize(_xstr);
  }

  void Supercell::initialize(const xstructure& _xstr) {
>>>>>>> 68ff6162
    bool LDEBUG=(FALSE || XHOST.DEBUG);
    string soliloquy="apl::Supercell::initialize():";

    //CO20190121 - need to sort by equivalent atoms
    //Discovered with help from Xiaoyu Wang of Eva Zurek's group (UBuffalo)
    xstructure xstr(_xstr);

    if(LDEBUG){
      cerr << soliloquy << " input structure" << std::endl;
      cerr << _inStructure << std::endl;
    }

    xstr.sortAtomsEquivalent(); //CO20190218

    // Copy
    _inStructure = xstr;
    _inStructure.ReScale(1.0);
    _inStructure.ShiftOriginToAtom(0);
    _inStructure.BringInCell();  //clean up

    if(LDEBUG){
      cerr << soliloquy << " this is the structure to be analyzed (after sorting via iatoms)" << std::endl;
      cerr << _inStructure << std::endl;
    }

<<<<<<< HEAD
    //COREY, DO NOT MODIFY THE STRUCTURE BELOW HERE, THIS INCLUDES RESCALE(), BRINGINCELL(), SHIFORIGINATOM(), etc.
    if (VERBOSE) {
      stringstream message;
      message << "Estimating the symmetry of structure and calculating the input structure. Please be patient."; //primitive cell." << apl::endl; //CO20180216 - we do NOT primitivize unless requested via [VASP_FORCE_OPTION]CONVERT_UNIT_CELL
      pflow::logger(_AFLOW_FILE_NAME_, _APL_SUPERCELL_MODULE_, message, _directory, *p_FileMESSAGE, *p_oss);
    }
    calculateWholeSymmetry(_inStructure, VERBOSE);
=======
    //CO, DO NOT MODIFY THE STRUCTURE BELOW HERE, THIS INCLUDES RESCALE(), BRINGINCELL(), SHIFORIGINATOM(), etc.
    _logger << "Estimating the symmetry of structure and calculating the input structure. Please be patient." << apl::endl; //primitive cell." << apl::endl; //CO20180216 - we do NOT primitivize unless requested via [VASP_FORCE_OPTION]CONVERT_UNIT_CELL
    calculateWholeSymmetry(_inStructure);
>>>>>>> 68ff6162
    if(LDEBUG){ //CO20190218
      bool write_inequivalent_flag=_inStructure.write_inequivalent_flag;
      _inStructure.write_inequivalent_flag=true;
      cerr << soliloquy << " checking iatoms" << std::endl;
      cerr << _inStructure << std::endl;
      _inStructure.write_inequivalent_flag=write_inequivalent_flag;
    }
    _pcStructure = calculatePrimitiveStructure(); //calculate and store primitive cell

    //store some mutual properties
    //need this for getInputStructureLight()
    //#if CENTER_PRIM
    _inStructure_original = _inStructure;
    LightCopy(_inStructure, _inStructure_light);
    //_inStructure_atoms_original = _inStructure.atoms;
    //#endif
    _skew = SYM::isLatticeSkewed(_inStructure.lattice, _inStructure.dist_nn_min, _inStructure.sym_eps);
    _sym_eps = _inStructure.sym_eps;
<<<<<<< HEAD
=======

    clear();
  }
  //[CO20190218 - OBSOLETE]#else
  //[CO20190218 - OBSOLETE]Supercell::Supercell(const xstructure& xstr, const _aflags& aflags, Logger& l) : _aflowFlags(aflags), _logger(l) {  //CO20181226
  //[CO20190218 - OBSOLETE]  // Copy
  //[CO20190218 - OBSOLETE]  _inStructure = xstr;
  //[CO20190218 - OBSOLETE]  _inStructure.ReScale(1.0);
  //[CO20190218 - OBSOLETE]  _inStructure.ShifOriginToAtom(0);
  //[CO20190218 - OBSOLETE]  _inStructure.BringInCell();
  //[CO20190218 - OBSOLETE]
  //[CO20190218 - OBSOLETE]  //
  //[CO20190218 - OBSOLETE]  _logger << "Reducing the input structure into a standard primitive form." << apl::endl;
  //[CO20190218 - OBSOLETE]  //_inStructure = GetPrimitive(xstr);
  //[CO20190218 - OBSOLETE]  _inStructure.Standard_Primitive_UnitCellForm();
  //[CO20190218 - OBSOLETE]  _inStructure.ReScale(1.0);
  //[CO20190218 - OBSOLETE]  _inStructure.ShifOriginToAtom(0);
  //[CO20190218 - OBSOLETE]  _inStructure.BringInCell();
  //[CO20190218 - OBSOLETE]
  //[CO20190218 - OBSOLETE]  // Calculate symmetry
  //[CO20190218 - OBSOLETE]  _logger << "Estimating the symmetry of primitive cell." << apl::endl;
  //[CO20190218 - OBSOLETE]  calculateWholeSymmetry(_inStructure);
  //[CO20190218 - OBSOLETE]
  //[CO20190218 - OBSOLETE]  //
  //[CO20190218 - OBSOLETE]  clear();
  //[CO20190218 - OBSOLETE]}
  //[CO20190218 - OBSOLETE]#endif

  // ///////////////////////////////////////////////////////////////////////////
>>>>>>> 68ff6162

    clearSupercell();
  }

<<<<<<< HEAD
=======
  // ///////////////////////////////////////////////////////////////////////////

  Supercell& Supercell::operator=(const Supercell& that) {
    if (this != &that) {
      _aflowFlags = that._aflowFlags; //CO20181226
      _logger = that._logger;

      _inStructure = that._inStructure;
      _inStructure_original = that._inStructure_original;  //CO
      _inStructure_light = that._inStructure_light;        //CO
      _pcStructure = that._pcStructure;                    //CO
      _scStructure = that._scStructure;                    //CO
      _scStructure_original = that._scStructure_original;  //CO
      _scStructure_light = that._scStructure_light;        //CO
      _pc2scMap.clear();
      _pc2scMap = that._pc2scMap;
      _sc2pcMap.clear();
      _sc2pcMap = that._sc2pcMap;
      //CO START
      _skew = that._skew;
      _derivative_structure = that._derivative_structure;
      _sym_eps = that._sym_eps;
      //CO END
      _isShellRestricted = that._isShellRestricted;
      _maxShellRadius.clear();
      _maxShellRadius = that._maxShellRadius;
      _isConstructed = that._isConstructed;  //CO
      phase_vectors = that.phase_vectors;  // ME20200116
    }

    return *this;
  }
>>>>>>> 68ff6162

  // ///////////////////////////////////////////////////////////////////////////

  void Supercell::clearSupercell() {
    _scStructure.info = "not constructed";
    _isConstructed = FALSE;
    _isShellRestricted = FALSE;
    _pc2scMap.clear();
    _sc2pcMap.clear();
    //_skew = FALSE;  //CO, same for _sc and _pc (DO NOT RESET)
    //_derivative_structure = FALSE;  //CO, same for _sc and _pc (DO NOT RESET)
    //_sym_eps = AUROSTD_NAN; //CO, same for _sc and _pc (DO NOT RESET)
    _maxShellRadius.clear();
    _maxShellID = -1;
    phase_vectors.clear();  // ME20200116
  }

  // ///////////////////////////////////////////////////////////////////////////

<<<<<<< HEAD
// ME20200220 - moved to xatom
//[OBSOLETE]  //CO - START
//[OBSOLETE]  void Supercell::LightCopy(const xstructure& a, xstructure& b) {
//[OBSOLETE]#if COPY_XSTRUCTURE_FULL
//[OBSOLETE]    b = a;
//[OBSOLETE]    b.pgroup.clear();
//[OBSOLETE]    b.pgroupk.clear();
//[OBSOLETE]    b.pgroupk_xtal.clear();
//[OBSOLETE]    b.fgroup.clear();
//[OBSOLETE]    for (uint i = 0; i < b.agroup.size(); i++) {
//[OBSOLETE]      b.agroup[i].clear();
//[OBSOLETE]    }
//[OBSOLETE]    b.agroup.clear();
//[OBSOLETE]#else
//[OBSOLETE]    b.clear(); //DX20191220 - uppercase to lowercase clear
//[OBSOLETE]    stringstream POSCAR;
//[OBSOLETE]    POSCAR.str("");
//[OBSOLETE]    if(0){cerr << a << std::endl;}
//[OBSOLETE]    POSCAR << a;
//[OBSOLETE]    POSCAR >> b;
//[OBSOLETE]    //enable inequivalent flag to work
//[OBSOLETE]    for (uint i = 0; i < b.atoms.size(); i++) {
//[OBSOLETE]      b.atoms[i].equivalent = a.atoms[i].equivalent;
//[OBSOLETE]      b.atoms[i].is_inequivalent = a.atoms[i].is_inequivalent;
//[OBSOLETE]      b.atoms[i].num_equivalents = a.atoms[i].num_equivalents;
//[OBSOLETE]    }
//[OBSOLETE]    //[OBSOLETE] pseudo-potential stuff
//[OBSOLETE]    //for(uint i=0;i<b.species.size();i++){
//[OBSOLETE]    //  b.species[i]=a.species[i];
//[OBSOLETE]    //  b.species_pp[i]=a.species_pp[i]; //VERY IMPORTANT
//[OBSOLETE]    //}
//[OBSOLETE]    //enable inequivalent flag to work
//[OBSOLETE]    b.write_inequivalent_flag = a.write_inequivalent_flag;
//[OBSOLETE]    b.info = a.info;
//[OBSOLETE]    if(0){cerr << b << std::endl;}
//[OBSOLETE]#endif
//[OBSOLETE]  }
//[OBSOLETE]  // CO - END
=======
  //CO START
  void Supercell::LightCopy(const xstructure& a, xstructure& b) {
#if COPY_XSTRUCTURE_FULL
    b = a;
    b.pgroup.clear();
    b.pgroupk.clear();
    b.pgroupk_xtal.clear();
    b.fgroup.clear();
    for (uint i = 0; i < b.agroup.size(); i++) {
      b.agroup[i].clear();
    }
    b.agroup.clear();
#else
    b.clear(); //DX20191220 - uppercase to lowercase clear
    stringstream POSCAR;
    POSCAR.str("");
    if(0){cerr << a << std::endl;}
    POSCAR << a;
    POSCAR >> b;
    //enable inequivalent flag to work
    for (uint i = 0; i < b.atoms.size(); i++) {
      b.atoms[i].equivalent = a.atoms[i].equivalent;
      b.atoms[i].is_inequivalent = a.atoms[i].is_inequivalent;
      b.atoms[i].num_equivalents = a.atoms[i].num_equivalents;
    }
    //[OBSOLETE] pseudo-potential stuff
    //for(uint i=0;i<b.species.size();i++){
    //  b.species[i]=a.species[i];
    //  b.species_pp[i]=a.species_pp[i]; //VERY IMPORTANT
    //}
    //enable inequivalent flag to work
    b.write_inequivalent_flag = a.write_inequivalent_flag;
    b.info = a.info;
    if(0){cerr << b << std::endl;}
#endif
  }
  //CO END
>>>>>>> 68ff6162

  // ///////////////////////////////////////////////////////////////////////////

  //[CO20190218 - OBSOLETE]#if !JAHNATEK_ORIGINAL
  // ME20200315 - Added VERBOSE to prevent excessive file output when reading
  // from state file
  void Supercell::calculateWholeSymmetry(xstructure& xstr, bool VERBOSE) {
    //[CO20181226 needs to write to correct directory]_aflags af;
    //[CO20181226 needs to write to correct directory]af.Directory = "./";
    //[CO20181226 needs to write to correct directory]af.QUIET = FALSE;

    //CO20170804 - we want to append symmetry stuff to ofstream
    _kflags kflags;
    // ME20200330 - Only write for verbose output
    kflags.KBIN_SYMMETRY_PGROUP_WRITE=VERBOSE;
    kflags.KBIN_SYMMETRY_FGROUP_WRITE=VERBOSE;
    kflags.KBIN_SYMMETRY_PGROUP_XTAL_WRITE=VERBOSE;
    kflags.KBIN_SYMMETRY_SGROUP_WRITE=VERBOSE;
    kflags.KBIN_SYMMETRY_IATOMS_WRITE=VERBOSE;
    kflags.KBIN_SYMMETRY_AGROUP_WRITE=VERBOSE;

    //DX CAN REMOVE string options = "";

    xstr.LatticeReduction_avoid = TRUE;
    xstr.sgroup_radius = 8.0;

    //CO20170804 - we want to append symmetry stuff to ofstream
    //if (!pflow::CalculateFullSymmetry(af, xstr))
<<<<<<< HEAD
    if (!pflow::PerformFullSymmetry(xstr,*p_FileMESSAGE,_directory,kflags,VERBOSE,*p_oss)) //CO20181226
    { //CO200106 - patching for auto-indenting
      // ME20191031 - use xerror
=======
    if (!pflow::PerformFullSymmetry(xstr,_logger.getOutputStream(),_aflowFlags,kflags,true,cout)) //CO20181226
    { //CO20200106 - patching for auto-indenting
      //ME20191031 - use xerror
>>>>>>> 68ff6162
      //throw APLRuntimeError("apl::Supercell::calculateWholeSymmetry(): Symmetry routine failed.");
      string function = "apl::Supercell::calculateWholeSymmetry()";
      string message = "Symmetry routine failed.";
      throw aurostd::xerror(_AFLOW_FILE_NAME_, function, message, _RUNTIME_ERROR_);
    }
  }
  //[CO20190218 - OBSOLETE]#else
  //[CO20190218 - OBSOLETE]void Supercell::calculateWholeSymmetry(xstructure& xstr) {
  //[CO20190218 - OBSOLETE]  ofstream fileDevNull("/dev/null");
  //[CO20190218 - OBSOLETE]
  //[CO20190218 - OBSOLETE]  if (!fileDevNull.is_open()) {
  //[CO20190218 - OBSOLETE]    throw APLRuntimeError("apl::Supercell::calculateWholeSymmetry(): Cannot open output stream /dev/null.");
  //[CO20190218 - OBSOLETE]  }
  //[CO20190218 - OBSOLETE]
  //[CO20190218 - OBSOLETE]  _aflags af;
  //[CO20190218 - OBSOLETE]  af.Directory = "./";
  //[CO20190218 - OBSOLETE]  // af.hostname = "";
  //[CO20190218 - OBSOLETE]  af.QUIET = TRUE;
  //[CO20190218 - OBSOLETE]
  //[CO20190218 - OBSOLETE]  xstr.LatticeReduction_avoid = TRUE;
  //[CO20190218 - OBSOLETE]  xstr.sgroup_radius = 8.0;
  //[CO20190218 - OBSOLETE]
  //[CO20190218 - OBSOLETE]  //if( xstr.pgroup_calculated == FALSE )
  //[CO20190218 - OBSOLETE]  SYM::CalculatePointGroup(fileDevNull, xstr, af, FALSE, FALSE, cout);
  //[CO20190218 - OBSOLETE]  //if( xstr.fgroup_calculated == FALSE )
  //[CO20190218 - OBSOLETE]  SYM::CalculateFactorGroup(fileDevNull, xstr, af, FALSE, FALSE, cout);
  //[CO20190218 - OBSOLETE]  //if( xstr.sgroup_calculated == FALSE )
  //[CO20190218 - OBSOLETE]  SYM::CalculateSpaceGroup(fileDevNull, xstr, af, FALSE, FALSE, cout);
  //[CO20190218 - OBSOLETE]  //if( xstr.iatoms_calculated == FALSE )
  //[CO20190218 - OBSOLETE]  SYM::CalculateInequivalentAtoms(fileDevNull, xstr, af, FALSE, FALSE, cout);
  //[CO20190218 - OBSOLETE]  //if( xstr.agroup_calculated == FALSE )
  //[CO20190218 - OBSOLETE]  SYM::CalculateSitePointGroup(fileDevNull, xstr, af, FALSE, FALSE, cout);
  //[CO20190218 - OBSOLETE]
  //[CO20190218 - OBSOLETE]  fileDevNull.clear();
  //[CO20190218 - OBSOLETE]  fileDevNull.close();
  //[CO20190218 - OBSOLETE]}
  //[CO20190218 - OBSOLETE]#endif

  // ///////////////////////////////////////////////////////////////////////////

  void Supercell::reset() {
    _scStructure = _inStructure;

    _scStructure.atoms.clear();

    for (uint i = 0; i < _scStructure.num_each_type.size(); i++)
      _scStructure.num_each_type[i] = 0;

    for (uint i = 0; i < _scStructure.iatoms.size(); i++)
      _scStructure.iatoms[i].clear();

    _scStructure.agroup.clear();
    _scStructure.fgroup.clear();

    _pc2scMap.clear();
    _sc2pcMap.clear();

    _isConstructed = FALSE;
  }

  // ///////////////////////////////////////////////////////////////////////////

  // ME20191225
  // Determine the supercell dimensions of the supercell for different methods
  xvector<int> Supercell::determineSupercellDimensions(const aurostd::xoption& opts) {
    string function = "apl::Supercell::determineSupercellDimensions()";
<<<<<<< HEAD
    stringstream message;
=======
    string message = "";
>>>>>>> 68ff6162
  
    xvector<int> dims(3);
    string method = opts.getattachedscheme("SUPERCELL::METHOD");
    if (method.empty()) {
<<<<<<< HEAD
      message << "Supercell method empty.";
=======
      message = "Supercell method empty.";
>>>>>>> 68ff6162
      throw aurostd::xerror(_AFLOW_FILE_NAME_, function, message, _VALUE_ILLEGAL_);
    }
    string value = opts.getattachedscheme("SUPERCELL::VALUE");
    if (value.empty()) {
<<<<<<< HEAD
      message << "Supercell value empty.";
=======
      message = "Supercell value empty.";
>>>>>>> 68ff6162
      throw aurostd::xerror(_AFLOW_FILE_NAME_, function, message, _VALUE_ILLEGAL_);
    }
    if (method == "SUPERCELL") {
      vector<int> tokens;
      aurostd::string2tokens(value, tokens, " xX");
      dims = aurostd::vector2xvector(tokens);
    } else if (method == "MINATOMS") {
      int minatoms = aurostd::string2utype<int>(value);
      double radius = 0.0;
      int natoms = (int) _inStructure.atoms.size();
      for (radius = 0.01; natoms < minatoms; radius += 0.01) {
        dims = LatticeDimensionSphere(_inStructure.lattice, radius);
        natoms = dims[1] * dims[2] * dims[3] * (int) _inStructure.atoms.size();
      }
      if (opts.flag("SUPERCELL::VERBOSE")) {
<<<<<<< HEAD
        message << "Radius=" << aurostd::PaddedPOST(aurostd::utype2string<double>(radius, 3), 4)
                << " supercell=" << dims[1] << "x" << dims[2] << "x" << dims[3]
                << " natoms=" << natoms;
        pflow::logger(_AFLOW_FILE_NAME_, _APL_SUPERCELL_MODULE_, message, _directory, *p_FileMESSAGE, *p_oss);
=======
        _logger << "Radius=" << aurostd::PaddedPOST(aurostd::utype2string<double>(radius, 3), 4)
                << " supercell=" << dims[1] << "x" << dims[2] << "x" << dims[3]
                << " natoms=" << natoms << apl::endl;
>>>>>>> 68ff6162
      }
    } else if (method == "MINATOMS_RESTRICTED") {
      int minatoms = aurostd::string2utype<int>(value);
      int natoms = (int) _inStructure.atoms.size();
      int Ni = 0;
      for (Ni = 1; natoms < minatoms; Ni++) {
        natoms = (int) std::pow(Ni, 3) * _inStructure.atoms.size();
      }
      dims[1] = Ni; dims[2] = Ni; dims[3] = Ni;
      if (opts.flag("SUPERCELL::VERBOSE")) {
<<<<<<< HEAD
        message << "Ni=" << Ni
                << " supercell=" << Ni << "x" << Ni << "x" << Ni
                << " natoms=" << natoms;
        pflow::logger(_AFLOW_FILE_NAME_, _APL_SUPERCELL_MODULE_, message, _directory, *p_FileMESSAGE, *p_oss);
=======
        _logger << "Ni=" << Ni
                << " supercell=" << Ni << "x" << Ni << "x" << Ni
                << " natoms=" << natoms << apl::endl;
>>>>>>> 68ff6162
      }
    } else if (method == "SHELLS") {
      int shells = aurostd::string2utype<int>(value);
      // There is currently no option nor any documentation about
      // using full shells or not, so this feature will be turned off
      // for now.
      bool full_shell = false;
      if (opts.flag("SUPERCELL::VERBOSE")) {
<<<<<<< HEAD
        message << "Searching for suitable cell to handle " << shells << " shells...";
        pflow::logger(_AFLOW_FILE_NAME_, _APL_SUPERCELL_MODULE_, message, _directory, *p_FileMESSAGE, *p_oss);
      }
      dims = buildSuitableForShell(shells, full_shell, opts.flag("SUPERCELL::VERBOSE"));
    } else {
      message << "Unknown supercell method " + method + ".";
=======
        _logger << "Searching for suitable cell to handle " << shells << " shells..." << apl::endl;
      }
      dims = buildSuitableForShell(shells, full_shell, opts.flag("SUPERCELL::VERBOSE"));
    } else {
      message = "Unknown supercell method " + method + ".";
>>>>>>> 68ff6162
      aurostd::xerror(_AFLOW_FILE_NAME_, function, message, _VALUE_ILLEGAL_);
    }
    return dims;
  }

  // ///////////////////////////////////////////////////////////////////////////

  void Supercell::build(aurostd::xoption& opts, bool VERBOSE) {
    opts.flag("SUPERCELL::VERBOSE", VERBOSE);
    xvector<int> dims = determineSupercellDimensions(opts);
    build(dims);
  }
  
  void Supercell::build(const xvector<int>& dims, bool VERBOSE) {
    build(dims[1], dims[2], dims[3], VERBOSE);
  }

  //[CO20190218 - OBSOLETE]#if !JAHNATEK_ORIGINAL
  void Supercell::build(int nx, int ny, int nz, bool VERBOSE) {
    bool LDEBUG=(FALSE || XHOST.DEBUG);
    string soliloquy="apl::Supercell::build():"; //CO20190218
    stringstream message;
    //BEGIN JJPR
    scell(1) = nx;
    scell(2) = ny;
    scell(3) = nz;
    _derivative_structure = !(nx == ny && ny == nz);
    bool get_full_sym = false; //GETFULLSYMBASIS;  //( GETFULLSYMBASIS || _derivative_structure ); //CO
    //END JJPR

    // Print info
    if (VERBOSE) {
      message << "The supercell is going to build as " << nx << " x " << ny << " x " << nz
        << " (" << (uint)(nx * ny * nz * _inStructure.atoms.size()) << " atoms).";
      pflow::logger(_AFLOW_FILE_NAME_, _APL_SUPERCELL_MODULE_, message, _directory, *p_FileMESSAGE, *p_oss);
    }

    if (VERBOSE && _derivative_structure) {
      message << "Derivative structure detected, be patient as we calculate symmetry of the supercell.";
      pflow::logger(_AFLOW_FILE_NAME_, _APL_SUPERCELL_MODULE_, message, _directory, *p_FileMESSAGE, *p_oss);
    }
    // Create lattice of the supercell
    xmatrix<double> scale(3, 3);
    scale.clear();
    scale(1, 1) = nx;
    scale(2, 2) = ny;
    scale(3, 3) = nz;

    // Get supercell
    //_scStructure = GetSuperCell(_inStructure, scale, _sc2pcMap, _pc2scMap, TRUE, _derivative_structure);  //now gets symmetries too! no need for full_basis (just a check)
    _scStructure = GetSuperCell(_inStructure, scale, _sc2pcMap, _pc2scMap, TRUE, get_full_sym, false, true);  //now gets symmetries too! no need for full_basis (just a check) //CO20190409 - force_supercell_matrix==false as we might have a derivative structure, force_strict_pc2scMap==true because we want to map to true primitive cell, no equivalent atoms

    //  cerr << _scStructure << std::endl;
    //  for(uint i=0;i<_scStructure.agroup.size();i++){
    //    cerr << "AGROUP " << i << ": " << _scStructure.agroup[i].size() << std::endl;
    //for(uint j=0;j<a.agroup[i].size();j++){
    //}
    //  }
    //for(uint i=0;i<_scStructure.agroup.size();i++){
    //cerr << "SITE " << i << std::endl;
    //for(uint j=0;j<_scStructure.agroup[i].size();j++){
    //cerr << "OPERATION " << j << std::endl;
    //cerr << _scStructure.agroup[i][j] << std::endl;
    ////for(uint j=0;j<a.agroup[i].size();j++){
    //}
    //}
    //}
    //  exit(0);

    //for(uint i=0;i<_scStructure.agroup[0].size();i++){
    //  cerr << _scStructure.agroup[0][i] << std::endl;
    //}
    //exit(0);  //CO REMOVE
    //_scStructure = GetSuperCell(_inStructure, scale, _sc2pcMap, _pc2scMap, TRUE, GETFULLSYMBASIS);  //now gets symmetries too! no need for full_basis (just a check)
    //_scStructure.ReScale(1.0); no longer needed, pc is already rescaled, also, try not to change structure much after calculating symmetry

    //it is TRUE that the symmetry of the supercell != symmetry of primitive cell if
    //!(nx==ny==nz), we now have a derivative structure
    //derivative structures have REDUCED symmetry, but instead of recalculating,
    //we will IGNORE failed mappings ONLY if we have a derivative structure
    //if(!( nx == ny && ny == nz)) {
    //  //SUPER slow
    //  _logger << "Supercell is not symmetric, hence we need to recalculate the whole symmetry. (very slow)" << apl::endl;
    //  calculateWholeSymmetry(_scStructure);
    //}

    // Setup output flags
    _scStructure.write_inequivalent_flag = TRUE;

    // Set the information about this construction
    _scStructure.info = "Supercell " + stringify(nx) + "x" + stringify(ny) + "x" + stringify(nz);

    // OK.
    if (VERBOSE) {
      message << "Supercell successfully created.";
      pflow::logger(_AFLOW_FILE_NAME_, _APL_SUPERCELL_MODULE_, message, _directory, *p_FileMESSAGE, *p_oss);
    }
    _isConstructed = TRUE;

    _scStructure_original = _scStructure;  //COPY EVERYTHING ONCE, will be very slow
    LightCopy(_scStructure, _scStructure_light);
    //_scStructure_atoms_original = _scStructure.atoms;

    // ME20200116 - calculate phase vectors; significantly speeds up post-processing
    calculatePhaseVectors();

    if(LDEBUG){
      cerr << soliloquy << " this is the supercell to be analyzed" << std::endl; //CO20190218
      cerr << _scStructure << std::endl;
    }
  }
  //[CO20190218 - OBSOLETE]#else
  //[CO20190218 - OBSOLETE]void Supercell::build(int nx, int ny, int nz, bool VERBOSE) {
  //[CO20190218 - OBSOLETE]  // Copy the first cell
  //[CO20190218 - OBSOLETE]  _scStructure = _inStructure;
  //[CO20190218 - OBSOLETE]
  //[CO20190218 - OBSOLETE]  // Clear some arrays we will rebuild...
  //[CO20190218 - OBSOLETE]  reset();
  //[CO20190218 - OBSOLETE]
  //[CO20190218 - OBSOLETE]  // Create lattice of the supercell
  //[CO20190218 - OBSOLETE]  xmatrix<double> scale(3, 3);
  //[CO20190218 - OBSOLETE]  scale.clear();
  //[CO20190218 - OBSOLETE]  scale(1, 1) = nx;
  //[CO20190218 - OBSOLETE]  scale(2, 2) = ny;
  //[CO20190218 - OBSOLETE]  scale(3, 3) = nz;
  //[CO20190218 - OBSOLETE]  _scStructure.lattice = scale * _inStructure.lattice;
  //[CO20190218 - OBSOLETE]  _scStructure.FixLattices();
  //[CO20190218 - OBSOLETE]
  //[CO20190218 - OBSOLETE]  // Print info
  //[CO20190218 - OBSOLETE]  if (VERBOSE) _logger << "The supercell is going to build as " << nx << " x " << ny << " x " << nz
  //[CO20190218 - OBSOLETE]                       << " (" << (uint)(nx * ny * nz * _inStructure.atoms.size()) << " atoms). ";
  //[CO20190218 - OBSOLETE]
  //[CO20190218 - OBSOLETE]  //
  //[CO20190218 - OBSOLETE]  _atom atom;
  //[CO20190218 - OBSOLETE]  xvector<double> cshift(3);
  //[CO20190218 - OBSOLETE]  for (uint ia = 0; ia < _inStructure.iatoms.size(); ia++) {
  //[CO20190218 - OBSOLETE]    for (uint iia = 0; iia < _inStructure.iatoms[ia].size(); iia++) {
  //[CO20190218 - OBSOLETE]      // Replicate this atom by given mesh...
  //[CO20190218 - OBSOLETE]      for (_AFLOW_APL_REGISTER_ int i = 0; i < nx; i++)
  //[CO20190218 - OBSOLETE]        for (_AFLOW_APL_REGISTER_ int j = 0; j < ny; j++)
  //[CO20190218 - OBSOLETE]          for (_AFLOW_APL_REGISTER_ int k = 0; k < nz; k++) {
  //[CO20190218 - OBSOLETE]            // Create position of new atoms...
  //[CO20190218 - OBSOLETE]            atom = _inStructure.atoms[_inStructure.iatoms[ia][iia]];
  //[CO20190218 - OBSOLETE]            cshift = (((double)i) * _inStructure.lattice(1) +
  //[CO20190218 - OBSOLETE]                      ((double)j) * _inStructure.lattice(2) +
  //[CO20190218 - OBSOLETE]                      ((double)k) * _inStructure.lattice(3));
  //[CO20190218 - OBSOLETE]            atom.cpos = atom.cpos + cshift;
  //[CO20190218 - OBSOLETE]            atom.fpos = C2F(_scStructure.lattice, atom.cpos);
  //[CO20190218 - OBSOLETE]
  //[CO20190218 - OBSOLETE]            // Increase the number of atoms of this type...
  //[CO20190218 - OBSOLETE]            _scStructure.num_each_type[atom.type]++;
  //[CO20190218 - OBSOLETE]
  //[CO20190218 - OBSOLETE]            // Mark this atom as equivalent or not....
  //[CO20190218 - OBSOLETE]            if (_scStructure.iatoms[ia].empty()) {
  //[CO20190218 - OBSOLETE]              atom.equivalent = _scStructure.atoms.size();
  //[CO20190218 - OBSOLETE]              atom.is_inequivalent = TRUE;
  //[CO20190218 - OBSOLETE]            } else {
  //[CO20190218 - OBSOLETE]              atom.equivalent = _scStructure.iatoms[ia][0];
  //[CO20190218 - OBSOLETE]              atom.is_inequivalent = FALSE;
  //[CO20190218 - OBSOLETE]            }
  //[CO20190218 - OBSOLETE]
  //[CO20190218 - OBSOLETE]            // Add it to the list of all atoms...
  //[CO20190218 - OBSOLETE]            _scStructure.atoms.push_back(atom);
  //[CO20190218 - OBSOLETE]
  //[CO20190218 - OBSOLETE]            // Add its ID number to the list of equivalent atoms of this type...
  //[CO20190218 - OBSOLETE]            _scStructure.iatoms[ia].push_back(_scStructure.atoms.size() - 1);
  //[CO20190218 - OBSOLETE]
  //[CO20190218 - OBSOLETE]            // Add its site point group...
  //[CO20190218 - OBSOLETE]            _scStructure.agroup.push_back(_inStructure.agroup[_inStructure.iatoms[ia][iia]]);
  //[CO20190218 - OBSOLETE]
  //[CO20190218 - OBSOLETE]            // Update our mapping arrays...
  //[CO20190218 - OBSOLETE]            _sc2pcMap.push_back(_inStructure.iatoms[ia][iia]);
  //[CO20190218 - OBSOLETE]            if (i == 0 && j == 0 && k == 0) _pc2scMap.push_back(_scStructure.atoms.size() - 1);
  //[CO20190218 - OBSOLETE]          }
  //[CO20190218 - OBSOLETE]    }
  //[CO20190218 - OBSOLETE]  }
  //[CO20190218 - OBSOLETE]
  //[CO20190218 - OBSOLETE]  // Feed the factor group list (not efficient in this order, but we have all
  //[CO20190218 - OBSOLETE]  // similar operations in order just shifted...
  //[CO20190218 - OBSOLETE]  for (_AFLOW_APL_REGISTER_ uint l = 0; l < _inStructure.fgroup.size(); l++) {
  //[CO20190218 - OBSOLETE]    for (_AFLOW_APL_REGISTER_ int i = 0; i < nx; i++)
  //[CO20190218 - OBSOLETE]      for (_AFLOW_APL_REGISTER_ int j = 0; j < ny; j++)
  //[CO20190218 - OBSOLETE]        for (_AFLOW_APL_REGISTER_ int k = 0; k < nz; k++) {
  //[CO20190218 - OBSOLETE]          // Create position of new atoms...
  //[CO20190218 - OBSOLETE]          cshift = (((double)i) * _inStructure.lattice(1) +
  //[CO20190218 - OBSOLETE]                    ((double)j) * _inStructure.lattice(2) +
  //[CO20190218 - OBSOLETE]                    ((double)k) * _inStructure.lattice(3));
  //[CO20190218 - OBSOLETE]
  //[CO20190218 - OBSOLETE]          // Get factor group from primitive celll
  //[CO20190218 - OBSOLETE]          _sym_op symOp = _inStructure.fgroup[l];
  //[CO20190218 - OBSOLETE]
  //[CO20190218 - OBSOLETE]          // Add our shift(in cartesian) and transform to fractional coords
  //[CO20190218 - OBSOLETE]          symOp.ctau = symOp.ctau + cshift;
  //[CO20190218 - OBSOLETE]          symOp.ftau = C2F(_scStructure.lattice, symOp.ctau);
  //[CO20190218 - OBSOLETE]
  //[CO20190218 - OBSOLETE]          // If it is out of cell, skip it
  //[CO20190218 - OBSOLETE]          if (symOp.ftau(1) > 1.0 - _AFLOW_APL_EPS_ ||
  //[CO20190218 - OBSOLETE]              symOp.ftau(2) > 1.0 - _AFLOW_APL_EPS_ ||
  //[CO20190218 - OBSOLETE]              symOp.ftau(3) > 1.0 - _AFLOW_APL_EPS_ ||
  //[CO20190218 - OBSOLETE]              symOp.ftau(1) < 0.0 - _AFLOW_APL_EPS_ ||
  //[CO20190218 - OBSOLETE]              symOp.ftau(2) < 0.0 - _AFLOW_APL_EPS_ ||
  //[CO20190218 - OBSOLETE]              symOp.ftau(3) < 0.0 - _AFLOW_APL_EPS_) continue;
  //[CO20190218 - OBSOLETE]
  //[CO20190218 - OBSOLETE]          // We have to correct the Uf for each symop since we have changed the lattice...
  //[CO20190218 - OBSOLETE]          symOp.Uf = _scStructure.c2f * symOp.Uc * _scStructure.f2c;
  //[CO20190218 - OBSOLETE]
  //[CO20190218 - OBSOLETE]          // Store it
  //[CO20190218 - OBSOLETE]          _scStructure.fgroup.push_back(symOp);
  //[CO20190218 - OBSOLETE]        }
  //[CO20190218 - OBSOLETE]  }
  //[CO20190218 - OBSOLETE]
  //[CO20190218 - OBSOLETE]  
  //[CO20190218 - OBSOLETE]    // Old version - Feed the factor group list
  //[CO20190218 - OBSOLETE]    for(_AFLOW_APL_REGISTER_ uint l = 0; l < _inStructure.fgroup.size(); l++) {
  //[CO20190218 - OBSOLETE]    for(_AFLOW_APL_REGISTER_ int i = 0; i < nx; i++)
  //[CO20190218 - OBSOLETE]    for(_AFLOW_APL_REGISTER_ int j = 0; j < ny; j++)
  //[CO20190218 - OBSOLETE]    for(_AFLOW_APL_REGISTER_ int k = 0; k < nz; k++) {
  //[CO20190218 - OBSOLETE]    // Create position of new atoms...
  //[CO20190218 - OBSOLETE]    cshift = ( ( (double)i ) * _inStructure.lattice(1) +
  //[CO20190218 - OBSOLETE]    ( (double)j ) * _inStructure.lattice(2) +
  //[CO20190218 - OBSOLETE]    ( (double)k ) * _inStructure.lattice(3) );
  //[CO20190218 - OBSOLETE]    _scStructure.fgroup.push_back(_inStructure.fgroup[l]);
  //[CO20190218 - OBSOLETE]    (_scStructure.fgroup.back()).ctau = (_scStructure.fgroup.back()).ctau + cshift;
  //[CO20190218 - OBSOLETE]    (_scStructure.fgroup.back()).ftau = C2F(_scStructure.lattice,(_scStructure.fgroup.back()).ctau);
  //[CO20190218 - OBSOLETE]    }
  //[CO20190218 - OBSOLETE]    }
  //[CO20190218 - OBSOLETE]    
  //[CO20190218 - OBSOLETE]
  //[CO20190218 - OBSOLETE]  // Setup symmetry flags
  //[CO20190218 - OBSOLETE]  _scStructure.pgroup_xtal_calculated = FALSE;
  //[CO20190218 - OBSOLETE]  _scStructure.pgroupk_calculated = FALSE;
  //[CO20190218 - OBSOLETE]  _scStructure.pgroupk_xtal_calculated = FALSE;
  //[CO20190218 - OBSOLETE]  _scStructure.pgroup_calculated = TRUE;
  //[CO20190218 - OBSOLETE]  _scStructure.fgroup_calculated = TRUE;
  //[CO20190218 - OBSOLETE]  _scStructure.sgroup_calculated = FALSE;
  //[CO20190218 - OBSOLETE]  _scStructure.agroup_calculated = TRUE;
  //[CO20190218 - OBSOLETE]
  //[CO20190218 - OBSOLETE]  // Setup output flags
  //[CO20190218 - OBSOLETE]  _scStructure.write_inequivalent_flag = TRUE;
  //[CO20190218 - OBSOLETE]
  //[CO20190218 - OBSOLETE]  // Set the information about this construction
  //[CO20190218 - OBSOLETE]  _scStructure.info = "Supercell " + stringify(nx) + "x" + stringify(ny) + "x" + stringify(nz);
  //[CO20190218 - OBSOLETE]
  //[CO20190218 - OBSOLETE]  // OK.
  //[CO20190218 - OBSOLETE]  if (VERBOSE) _logger << "Done." << apl::endl;
  //[CO20190218 - OBSOLETE]  _isConstructed = TRUE;
  //[CO20190218 - OBSOLETE]  //cout << _inStructure << std::endl;
  //[CO20190218 - OBSOLETE]  //cout << _scStructure << std::endl;
  //[CO20190218 - OBSOLETE]
  //[CO20190218 - OBSOLETE]  // Bug correction for old version
  //[CO20190218 - OBSOLETE]  
  //[CO20190218 - OBSOLETE]      if( nx != ny || ny != nz || nx != nz ) {
  //[CO20190218 - OBSOLETE]      _logger << "Supercell is not symmetric, hence we need to recalculate the whole symmetry. (very slow)" << apl::endl;
  //[CO20190218 - OBSOLETE]      _scStructure.pgroup_calculated = FALSE;
  //[CO20190218 - OBSOLETE]      _scStructure.fgroup_calculated = FALSE;
  //[CO20190218 - OBSOLETE]      _scStructure.iatoms_calculated = FALSE;
  //[CO20190218 - OBSOLETE]      _scStructure.agroup_calculated = FALSE;
  //[CO20190218 - OBSOLETE]      calculateWholeSymmetry(_scStructure);
  //[CO20190218 - OBSOLETE]      }
  //[CO20190218 - OBSOLETE]    
  //[CO20190218 - OBSOLETE]}
  //[CO20190218 - OBSOLETE]#endif

  // ///////////////////////////////////////////////////////////////////////////

  void Supercell::trimStructure(int n, const xvector<double>& a,
      const xvector<double>& b, const xvector<double>& c, bool constructSymmetry) {
    // Clear some arrays we will rebuild...
    reset();

    // Create lattice of supercell
    _scStructure.lattice(1, 1) = a(1);
    _scStructure.lattice(2, 1) = b(1);
    _scStructure.lattice(3, 1) = c(1);
    _scStructure.lattice(1, 2) = a(2);
    _scStructure.lattice(2, 2) = b(2);
    _scStructure.lattice(3, 2) = c(2);
    _scStructure.lattice(1, 3) = a(3);
    _scStructure.lattice(2, 3) = b(3);
    _scStructure.lattice(3, 3) = c(3);
    _scStructure.FixLattices();

    // Trim from grid p x p x p, where p = 2 * n
    int p = 2 * n;
    _atom atom;
    xvector<double> cshift(3);

    for (uint ia = 0; ia < _inStructure.iatoms.size(); ia++) {
      for (uint iia = 0; iia < _inStructure.iatoms[ia].size(); iia++) {
        // Replicate this atom by given mesh...
        for (_AFLOW_APL_REGISTER_ int i = 0; i <= p; i++)
          for (_AFLOW_APL_REGISTER_ int j = 0; j <= p; j++)
            for (_AFLOW_APL_REGISTER_ int k = 0; k <= p; k++) {
              // Create position of new atoms...
              atom = _inStructure.atoms[_inStructure.iatoms[ia][iia]];
              cshift = (((double)i) * _inStructure.lattice(1) +
                  ((double)j) * _inStructure.lattice(2) +
                  ((double)k) * _inStructure.lattice(3));
              atom.cpos = atom.cpos + cshift;
              atom.fpos = C2F(_scStructure.lattice, atom.cpos);

              // Add only atoms inside the cell
              if (atom.fpos(1) > 1.0 - _AFLOW_APL_EPS_ ||
                  atom.fpos(2) > 1.0 - _AFLOW_APL_EPS_ ||
                  atom.fpos(3) > 1.0 - _AFLOW_APL_EPS_ ||
                  atom.fpos(1) < 0.0 - _AFLOW_APL_EPS_ ||
                  atom.fpos(2) < 0.0 - _AFLOW_APL_EPS_ ||
                  atom.fpos(3) < 0.0 - _AFLOW_APL_EPS_) continue;

              // Increase the number of atoms of this type...
              _scStructure.num_each_type[atom.type]++;

              // Mark this atom as equivalent or not....
              if (_scStructure.iatoms[ia].empty()) {
                atom.equivalent = _scStructure.atoms.size();
                atom.is_inequivalent = TRUE;
              } else {
                atom.equivalent = _scStructure.iatoms[ia][0];
                atom.is_inequivalent = FALSE;
              }

              // Add it to the list of all atoms...
              _scStructure.atoms.push_back(atom);

              // Add its ID number to the list of equivalent atoms of this type...
              _scStructure.iatoms[ia].push_back(_scStructure.atoms.size() - 1);

              // Add its site point group...
              if (constructSymmetry) {
                _scStructure.agroup.push_back(_inStructure.agroup[_inStructure.iatoms[ia][iia]]);
                // We have to correct the Uf for each symop since we have changed the lattice...
                //SC formula - great help!
                vector<_sym_op>::iterator soi = _scStructure.agroup.back().begin();
                for (; soi != _scStructure.agroup.back().end(); soi++)
                  soi->Uf = _scStructure.c2f * soi->Uc * _scStructure.f2c;
              }

              // Update our mapping arrays...
              _sc2pcMap.push_back(_inStructure.iatoms[ia][iia]);
              if (i == 0 && j == 0 && k == 0) _pc2scMap.push_back(_scStructure.atoms.size() - 1);
            }
      }
    }

    // Feed the factor group list (not efficient in this order, but we have all
    // similar operations in order just shifted...
    if (constructSymmetry) {
      for (_AFLOW_APL_REGISTER_ uint l = 0; l < _inStructure.fgroup.size(); l++) {
        for (_AFLOW_APL_REGISTER_ int i = 0; i < p; i++)
          for (_AFLOW_APL_REGISTER_ int j = 0; j < p; j++)
            for (_AFLOW_APL_REGISTER_ int k = 0; k < p; k++) {
              // Create position of new atoms...
              cshift = (((double)i) * _inStructure.lattice(1) +
                  ((double)j) * _inStructure.lattice(2) +
                  ((double)k) * _inStructure.lattice(3));

              _sym_op symOp = _inStructure.fgroup[l];
              symOp.ctau = symOp.ctau + cshift;
              symOp.ftau = C2F(_scStructure.lattice, symOp.ctau);

              if (symOp.ftau(1) > 1.0 - _AFLOW_APL_EPS_ ||
                  symOp.ftau(2) > 1.0 - _AFLOW_APL_EPS_ ||
                  symOp.ftau(3) > 1.0 - _AFLOW_APL_EPS_ ||
                  symOp.ftau(1) < 0.0 - _AFLOW_APL_EPS_ ||
                  symOp.ftau(2) < 0.0 - _AFLOW_APL_EPS_ ||
                  symOp.ftau(3) < 0.0 - _AFLOW_APL_EPS_) continue;

              // We have to correct the Uf for each symop since we have changed the lattice...
              //SC formula - great help!
              symOp.Uf = _scStructure.c2f * symOp.Uc * _scStructure.f2c;

              _scStructure.fgroup.push_back(symOp);
            }
      }
    }

    // Order atoms in VASP like style
    int start = 0;
    for (_AFLOW_APL_REGISTER_ int i = 0; i < (int)_scStructure.num_each_type.size(); i++) {
      int end = start + _scStructure.num_each_type[i];
      for (_AFLOW_APL_REGISTER_ int j = start; j < end - 1; j++) {
        if (aurostd::abs(_scStructure.atoms[j].fpos(1)) < _AFLOW_APL_EPS_) _scStructure.atoms[j].fpos(1) = 0.0;
        if (aurostd::abs(_scStructure.atoms[j].fpos(2)) < _AFLOW_APL_EPS_) _scStructure.atoms[j].fpos(2) = 0.0;
        if (aurostd::abs(_scStructure.atoms[j].fpos(3)) < _AFLOW_APL_EPS_) _scStructure.atoms[j].fpos(3) = 0.0;

        for (_AFLOW_APL_REGISTER_ int k = j + 1; k < end; k++) {
          if (aurostd::abs(_scStructure.atoms[k].fpos(1)) < _AFLOW_APL_EPS_) _scStructure.atoms[k].fpos(1) = 0.0;
          if (aurostd::abs(_scStructure.atoms[k].fpos(2)) < _AFLOW_APL_EPS_) _scStructure.atoms[k].fpos(2) = 0.0;
          if (aurostd::abs(_scStructure.atoms[k].fpos(3)) < _AFLOW_APL_EPS_) _scStructure.atoms[k].fpos(3) = 0.0;

          if (_scStructure.atoms[k].fpos(1) < _scStructure.atoms[j].fpos(1)) {
            _atom ta = _scStructure.atoms[j];
            _scStructure.atoms[j] = _scStructure.atoms[k];
            _scStructure.atoms[k] = ta;

            for (_AFLOW_APL_REGISTER_ int l = 0; l < (int)_inStructure.atoms.size(); l++) {
              if (_pc2scMap[l] == j)
                _pc2scMap[l] = k;
              else if (_pc2scMap[l] == k)
                _pc2scMap[l] = j;
            }

            int ti = _sc2pcMap[j];
            _sc2pcMap[j] = _sc2pcMap[k];
            _sc2pcMap[k] = ti;
          } else if (_scStructure.atoms[k].fpos(1) == _scStructure.atoms[j].fpos(1)) {
            if (_scStructure.atoms[k].fpos(2) < _scStructure.atoms[j].fpos(2)) {
              _atom ta = _scStructure.atoms[j];
              _scStructure.atoms[j] = _scStructure.atoms[k];
              _scStructure.atoms[k] = ta;

              for (_AFLOW_APL_REGISTER_ int l = 0; l < (int)_inStructure.atoms.size(); l++) {
                if (_pc2scMap[l] == j)
                  _pc2scMap[l] = k;
                else if (_pc2scMap[l] == k)
                  _pc2scMap[l] = j;
              }

              int ti = _sc2pcMap[j];
              _sc2pcMap[j] = _sc2pcMap[k];
              _sc2pcMap[k] = ti;
            } else if (_scStructure.atoms[k].fpos(2) == _scStructure.atoms[j].fpos(2)) {
              if (_scStructure.atoms[k].fpos(3) < _scStructure.atoms[j].fpos(3)) {
                _atom ta = _scStructure.atoms[j];
                _scStructure.atoms[j] = _scStructure.atoms[k];
                _scStructure.atoms[k] = ta;

                for (_AFLOW_APL_REGISTER_ int l = 0; l < (int)_inStructure.atoms.size(); l++) {
                  if (_pc2scMap[l] == j)
                    _pc2scMap[l] = k;
                  else if (_pc2scMap[l] == k)
                    _pc2scMap[l] = j;
                }

                int ti = _sc2pcMap[j];
                _sc2pcMap[j] = _sc2pcMap[k];
                _sc2pcMap[k] = ti;
              }
            }
          }
        }
      }
      start += _scStructure.num_each_type[i];
    }

    // Setup symmetry flags
    if (constructSymmetry) {
      _scStructure.pgroup_xtal_calculated = FALSE;
      _scStructure.pgroupk_calculated = FALSE;
      _scStructure.pgroupk_xtal_calculated = FALSE;
      _scStructure.pgroup_calculated = TRUE;
      _scStructure.fgroup_calculated = TRUE;
      _scStructure.sgroup_calculated = FALSE;
      _scStructure.agroup_calculated = TRUE;
    } else {
      _scStructure.pgroup_xtal_calculated = FALSE;
      _scStructure.pgroupk_calculated = FALSE;
      _scStructure.pgroupk_xtal_calculated = FALSE;
      _scStructure.pgroup_calculated = FALSE;
      _scStructure.fgroup_calculated = FALSE;
      _scStructure.sgroup_calculated = FALSE;
      _scStructure.agroup_calculated = TRUE;
    }

    // Setup output flags
    _scStructure.write_inequivalent_flag = TRUE;

    // Set the information about this construction
    _scStructure.info = "Trimed supercell";

    // OK.
    //_logger << "Done." << apl::endl;
    _isConstructed = TRUE;
    //cout << _scStructure << std::endl;
  }

  // ///////////////////////////////////////////////////////////////////////////

  // ME20200116 - rebase to primitive
<<<<<<< HEAD
  // Does not capture rotated primitive cells yet, but does work for AFLOW's
  // standard conventional unit cells.
  bool Supercell::projectToPrimitive() {
=======
  // Does not capture rotated conventional cells yet, but does work for AFLOW's
  // standard conventional unit cells.
  void Supercell::projectToPrimitive() {
>>>>>>> 68ff6162
    bool LDEBUG = (FALSE || XHOST.DEBUG);
    string function = "apl::Supercell::projectToPrimitive()";
    vector<int> pc2sc, sc2pc;
    xstructure pcell;
    if (_pcStructure.iatoms_calculated) SYM::CalculateInequivalentAtoms(_pcStructure);
    LightCopy(_pcStructure, pcell);  // No need for symmetry

    // The original structure may be a rotated primitive cell. Transform the
    // primitive cell so that they overlap or else the mapping will not work
<<<<<<< HEAD
    if (_inStructure_original.atoms.size() == pcell.atoms.size()) {
      xmatrix<double> U = trasp(_inStructure_original.lattice) * inverse(trasp(pcell.lattice));
=======
    if (_inStructure_original.atoms.size() == _pcStructure.atoms.size()) {
      xmatrix<double> U = trasp(_inStructure_original.scale*_inStructure_original.lattice) * inverse(trasp(_pcStructure.scale*_pcStructure.lattice));
>>>>>>> 68ff6162
      // For a rotation matrix, trasp(U) * U = I
      if (aurostd::isidentity(trasp(U) * U)) {
        pcell = Rotate(pcell, U);
      }
    }

    bool mapped = getMaps(pcell, _inStructure_original, _scStructure, pc2sc, sc2pc);
    if (!mapped) {
      // When calculating the primitive cell, the positions of the atoms
      // may alternate between x and 1 - x. Test if this is the case here.
      if (LDEBUG) std::cerr << function << " Not mapped succesfully. Try shifting atoms." << std::endl;
      xvector<double> ones(3); ones.set(1.0);
      for (uint at = 0; at < pcell.atoms.size(); at++) {
        pcell.atoms[at].fpos = ones - pcell.atoms[at].fpos;
        pcell.atoms[at].cpos = pcell.f2c * pcell.atoms[at].fpos;
      }
<<<<<<< HEAD
      pcell.BringInCell();
=======
>>>>>>> 68ff6162
      mapped = getMaps(pcell, _inStructure_original, _scStructure, pc2sc, sc2pc);
    }
    if (mapped) {
      // Sort the iatoms correctly or the non-analytical correction will not work
      // This needs to be done from scratch because the sequence of the atoms may
      // have shifted between the original and the primitive cell.
      xvector<double> fpos(3);
      const vector<vector<int> >& iatoms_pc = _pcStructure.iatoms;
      const vector<vector<int> >& iatoms_oc = _inStructure_original.iatoms;
      uint niatoms_pc = iatoms_pc.size();
      uint niatoms_oc = iatoms_oc.size();
      pcell.iatoms.clear();
      pcell.iatoms.resize(niatoms_pc);
      for (uint iatpc = 0; ((iatpc < niatoms_pc) && mapped); iatpc++) {
        fpos = _inStructure_original.c2f * pcell.atoms[iatoms_pc[iatpc][0]].cpos;
        uint iatoc = 0;
        for (iatoc = 0; iatoc < niatoms_oc; iatoc++) {
          uint i = 0;
          for (i = 0; i < iatoms_oc[iatoc].size(); i++) {
            if (SYM::FPOSMatch(fpos, _inStructure_original.atoms[iatoms_oc[iatoc][i]].fpos,
                _inStructure_original.lattice, _inStructure_original.f2c, _skew, _sym_eps)) {
              pcell.iatoms[iatoc] = _pcStructure.iatoms[iatpc];
              for (uint j = 0; j < iatoms_pc[iatpc].size(); j++) pcell.atoms[iatoms_pc[iatpc][j]].index_iatoms = iatoc;
              break;
            }
          }
          if (i < iatoms_oc[iatoc].size()) break;
        }
        if (iatoc == niatoms_oc) {
          if (LDEBUG) std::cerr << function << " Did not map iatoms of primitive cell (failed for " << iatpc << ")." << std::endl;
          mapped = false;
        }
      }
    }

    if (mapped) {
      _inStructure = pcell;
      _sc2pcMap = sc2pc;
      _pc2scMap = pc2sc;
      calculatePhaseVectors();
<<<<<<< HEAD
      return true;
    } else {
      return false;
=======
    } else {
      _logger << apl::warning << " apl::Supercell::projectToPrimitive(): Could"
        << " not map the AFLOW standard primitive cell to the supercell."
        << " Phonon dispersions will be calculated using the original"
        << " structure instead." << apl::endl;
>>>>>>> 68ff6162
    }
  }

  // ME20200116 - rebase to original
  void Supercell::projectToOriginal() {
    vector<int> pc2sc, sc2pc;
    if (getMaps(_inStructure_original, _inStructure_original, _scStructure, pc2sc, sc2pc)) {
      _inStructure = _inStructure_original;
      _pc2scMap = pc2sc;
      _sc2pcMap = sc2pc;
      calculatePhaseVectors();
    } else {
      // If the mapping fails for the original structure,
      // something went seriously wrong
      string function = "apl::Supercell::projectToOriginal()";
      string message = "Mapping between original structure and supercell failed."
                       " This is likely a bug in the code.";
      throw aurostd::xerror(_AFLOW_FILE_NAME_, function, message, _RUNTIME_ERROR_);
    }
  }

  // ME20200116
  // Recalculates _sc2pcMap and _pc2scMap based on the projected cell (pcell)
  // using the original cell (ocell).
  // Returns true when mapping is successful.
  bool Supercell::getMaps(const xstructure& pcell, const xstructure& ocell, const xstructure& scell,
      vector<int>& pc2sc, vector<int>& sc2pc) {
    bool LDEBUG = (FALSE || XHOST.DEBUG);
    string function = "apl::Supercell::getMaps()";
    uint natoms_pc = pcell.atoms.size();
    uint natoms_oc = ocell.atoms.size();
    uint natoms_sc = scell.atoms.size();

    // Check that the cell sizes make sense
    if ((natoms_pc > natoms_oc) || (natoms_oc > natoms_sc)) {
      if (LDEBUG) {
        std::cerr << function << ": cannot map a smaller cell to a larger cell." << std::endl;
      }
      return false;
    }

    pc2sc.clear(); pc2sc.resize(natoms_pc);
    sc2pc.clear(); sc2pc.resize(natoms_sc);
    xvector<double> fpos(3);

    // sc2pcMap - convert scell positions into primitive coordinates
    // and do straightforward fpos matching
    for (uint i = 0; i < natoms_sc; i++) {
<<<<<<< HEAD
      fpos = pcell.c2f * scell.atoms[i].cpos;
=======
      fpos = pcell.c2f * _scStructure.atoms[i].cpos;
>>>>>>> 68ff6162
      uint j = 0;
      for (j = 0; j < natoms_pc; j++) {
        if (SYM::FPOSMatch(fpos, pcell.atoms[j].fpos, pcell.lattice, pcell.f2c, _skew, _sym_eps)) {
          sc2pc[i] = j;
          break;
        }
      }
      if (j == natoms_pc) {
        if (LDEBUG) {
          std::cerr << function << ": sc2pcMap failed for atom " << i << "." << std::endl;
        }
        return false;
      }
    }

    // pc2scMap - more complex. Since the projected cell may not be fully
    // inside original cell, the primitive atoms need to be mapped to the
    // original cell first. Then, pc2scMap can be built using simple cpos
    // matching. Since _pc2scMap may not represent the original structure
    // anymore, it cannot be used to speed up the process.
    for (uint i = 0; i < natoms_pc; i++) {
      uint j = 0;
      fpos = ocell.c2f * pcell.atoms[i].cpos;
      for (j = 0; j < natoms_oc; j++) {
        if (SYM::FPOSMatch(fpos, ocell.atoms[j].fpos, ocell.lattice, ocell.f2c, _skew, _sym_eps)) {
          uint k = 0;
          for (k = 0; k < natoms_sc; k++) {
            if (aurostd::isequal(ocell.atoms[j].cpos, scell.atoms[k].cpos)) break;
          }
          // If scell was created from ocell, this should never happen
          if (k == natoms_sc) {
            if (LDEBUG) {
              std::cerr << function << ": pc2scMap failed for atom " << i << "."
                        << " Could not map original atom " << j << " to supercell." << std::endl;
            }
            return false;
          }
          pc2sc[i] = k;
          break;
        }
      }
      if (j == natoms_oc) {
        if (LDEBUG) {
          std::cerr << function << ": pc2scMap failed for atom " << i << "." << std::endl;
        }
        return false;
      }
    }

    // Mapping successful
    return true;
  }

  // ///////////////////////////////////////////////////////////////////////////

  // ME20200102 - do not build the supercell here, just retrieve dimensions.
  xvector<int> Supercell::buildSuitableForShell(int MIN_NN_SHELLS, bool shouldBeFullShell, bool VERBOSE) {
    // What is the dimension of the supercell ? OK, user wants to have MAX_NN_SHELLS
    // shell occupied for each nonequvalent atom. Try to find it...

    // Precompute shellhandles for each unique atom
    vector<ShellHandle> sh;
    bool useSplitShells = true;
    for (uint i = 0; i < _inStructure.iatoms.size(); i++) {
      ShellHandle s;
      sh.push_back(s);
      sh.back().init(_inStructure, _inStructure.iatoms[i][0], MIN_NN_SHELLS);
      try {
        if (useSplitShells)
          sh.back().splitBySymmetry();
      }
      //ME20191031 - use xerror
      //catch (APLLogicError& e)
      catch (aurostd::xerror& e)
      { //CO20200106 - patching for auto-indenting
        //CO, we may want to kill this if we create supercells of uniform expansion (not derivative_structures)
        //come back to fix later, but for now, leave as is (NOT WELL TESTED)
        //also, see exit below (throw error), this indicates to me that we do not NEED to exit, but can proceed until next error
        //CO, kill if errors with symmetry
        //_logger << apl::error << e.what() << apl::endl;
        //_logger << apl::error << "The splitting of shells by the symmetry has failed [" << i << "]." << apl::endl;
        //throw APLRuntimeError("apl::Supercell::buildSuitableForShell(); Symmetry failed.");
        //_logger << apl::error << e.what() << apl::endl;
        stringstream message;
        message << e.error_message;
        message << " The splitting of shells by symmetry has failed [" << i << "]. Continuing without this...";
        pflow::logger(_AFLOW_FILE_NAME_, _APL_SUPERCELL_MODULE_, message, _directory, *p_FileMESSAGE, *p_oss, _LOGGER_WARNING_);
        useSplitShells = false;
        for (uint j = 0; j < sh.size(); j++) {
          sh[j].removeSplitBySymmetry();
        }
      }
    }
    _maxShellID = MIN_NN_SHELLS;

    _AFLOW_APL_REGISTER_ int i = 1;
    _AFLOW_APL_REGISTER_ int j = 1;
    _AFLOW_APL_REGISTER_ int k = 1;

    while (true) {
      _scStructure = GetSuperCell(_inStructure, i, j, k);
      //build(i,j,k);

      uint ia = 0;
      for (; ia < _inStructure.iatoms.size(); ia++) {
        // Get ID of origin atom from pc in the sc
        uint l = 0;
        for (; l < _scStructure.atoms.size(); l++) {
          if (aurostd::modulus(_scStructure.atoms[l].cpos -
                _inStructure.atoms[_inStructure.iatoms[ia][0]].cpos) < _AFLOW_APL_EPS_)
            break;
        }
        if (l == _scStructure.atoms.size()) {
          //ME20191031 - use xerror
          //throw APLRuntimeError("apl::Supercell::buildSuitableForShell(); Mapping error.");
          string function = "apl::Supercell::buildSuitableForShell()";
          string message = "Mapping error.";
          throw aurostd::xerror(_AFLOW_FILE_NAME_, function, message, _RUNTIME_ERROR_);
        }

        // Map with this center
        sh[ia].mapStructure(_scStructure, l, useSplitShells);

        // Get last shell
        int lastShell;
        if (shouldBeFullShell)
          lastShell = sh[ia].getLastFullShell();
        else
          lastShell = sh[ia].getLastRegularShell();

        if (lastShell < MIN_NN_SHELLS) break;
      }

      if (ia != _inStructure.iatoms.size()) {
        i++;
        j = k = i;
        //   if( i == j && j == k )
        //   i++;
        //   else if( j == k )
        //   j++;
        //   else
        //   k++;
      } else {
        break;
      }
    }

    // Build structure
    //build(i, j, k, VERBOSE);  // OBSOLETE ME20200102

    // Print info about shells
    for (uint i = 0; i < _inStructure.iatoms.size(); i++) {
      if (VERBOSE) sh[i].printReport(cout);
      sh[i].clear();
    }
    sh.clear();

     // ME20200102 - BEGIN
    //[OBSOLETE] return i * j * k * _inStructure.atoms.size();
    xvector<int> dims(3);
    dims[1] = i; dims[2] = j; dims[3] = k;
    return dims;
    // ME20200102 - END
  }

  // ///////////////////////////////////////////////////////////////////////////

  void Supercell::setupShellRestrictions(int MAX_NN_SHELLS) {
    // Precompute shellhandles for each unique atom
    vector<ShellHandle> sh;
    stringstream message;
    for (uint i = 0; i < _inStructure.iatoms.size(); i++) {
      ShellHandle s;
      sh.push_back(s);
      sh.back().init(_inStructure, _inStructure.iatoms[i][0], MAX_NN_SHELLS);
      sh.back().mapStructure(_scStructure, _scStructure.iatoms[i][0]);
    }
    _maxShellID = MAX_NN_SHELLS;

    // Set flag to shell restriction
    _isShellRestricted = true;
    message << "Setting shell restrictions up to " << MAX_NN_SHELLS << ".";
    pflow::logger(_AFLOW_FILE_NAME_, _APL_SUPERCELL_MODULE_, message, _directory, *p_FileMESSAGE, *p_oss);

    // Calculate the truncate radius for each atom
    _maxShellRadius.clear();
    for (uint i = 0; i < _inStructure.iatoms.size(); i++) {
      double r = sh[i].getShellRadius(MAX_NN_SHELLS);
      for (uint j = 0; j < _inStructure.iatoms[i].size(); j++) {
        _maxShellRadius.push_back(r);
      }
    }

    // Print info about shells
    for (uint i = 0; i < _inStructure.iatoms.size(); i++)
      sh[i].clear();
    sh.clear();
  }

  // ///////////////////////////////////////////////////////////////////////////

  //ME20190715 - added const to use function with const Supercell &
  bool Supercell::isShellRestricted() const {
    return _isShellRestricted;
  }

  //ME20190715 - added const to use function with const Supercell &
  int Supercell::getMaxShellID() const {
    return _maxShellID;
  }

  // ///////////////////////////////////////////////////////////////////////////

  xvector<double> Supercell::getFPositionItsNearestImage(const xvector<double>& fposAtom,
      const xvector<double>& fposCenter,
      const xmatrix<double>& lattice) {
    double r2min = numeric_limits<double>::max();
    double r2;
    xvector<double> rfmin(3), rf(3);
    xvector<double> rf0 = fposAtom - fposCenter;

    for (_AFLOW_APL_REGISTER_ int ii = 1; ii >= -1; ii--)
      for (_AFLOW_APL_REGISTER_ int jj = 1; jj >= -1; jj--)
        for (_AFLOW_APL_REGISTER_ int kk = 1; kk >= -1; kk--) {
          rf(1) = rf0(1) + (double)ii;
          rf(2) = rf0(2) + (double)jj;
          rf(3) = rf0(3) + (double)kk;
          r2 = aurostd::modulussquare(F2C(lattice, rf));
          if (r2 < r2min) {
            r2min = r2;
            rfmin = rf;
          }
        }

    return (rfmin);
  }

  // ///////////////////////////////////////////////////////////////////////////

  xvector<double> Supercell::getFPositionItsNearestImage(int atomID, int centerID) {
    return (getFPositionItsNearestImage(_scStructure.atoms[atomID].fpos,
          _scStructure.atoms[centerID].fpos,
          _scStructure.lattice));
  }

  // ///////////////////////////////////////////////////////////////////////////

  xvector<double> Supercell::getCPositionItsNearestImage(int atomID, int centerID) {
    return (F2C(_scStructure.lattice,
          getFPositionItsNearestImage(atomID, centerID)));
  }

  // ///////////////////////////////////////////////////////////////////////////

  bool Supercell::isConstructed() {
    return _isConstructed;
  }

  // ///////////////////////////////////////////////////////////////////////////

  const xstructure& Supercell::getSupercellStructure() const {
    return _scStructure;
  }

  // ///////////////////////////////////////////////////////////////////////////

  //CO, only what's necessary (no heavy symmetry copies)
  const xstructure& Supercell::getSupercellStructureLight() const {
    return _scStructure_light;
    //xstructure a;
    //stringstream POSCAR;
    //POSCAR.str("");
    //POSCAR << _scStructure;
    //POSCAR >> a;
    //enable inequivalent flag to work
    //for(uint i=0;i<a.atoms.size();i++){
    //  a.atoms[i].equivalent=_scStructure.atoms[i].equivalent;
    //  a.atoms[i].is_inequivalent=_scStructure.atoms[i].is_inequivalent;
    //  a.atoms[i].num_equivalents=_scStructure.atoms[i].num_equivalents;
    //}
    //pseudo-potential stuff
    //for(uint i=0;i<a.species.size();i++){
    //  a.species[i]=_scStructure.species[i];
    //  a.species_pp[i]=_scStructure.species_pp[i]; //VERY IMPORTANT
    //}
    //enable inequivalent flag to work
    //a.write_inequivalent_flag = _scStructure.write_inequivalent_flag;
    //a.info = _scStructure.info;
    //return a;
  }
  // ///////////////////////////////////////////////////////////////////////////

  xstructure Supercell::calculatePrimitiveStructure() const { //CO20180409
    xstructure pcStructure=_inStructure;
    // ME20200324 - Setting LatticeReduction_avoid to true can results in
    // primitive cells with slightly different lattice parameters, especially
    // for monoclinic cells. This error can propagate and break mappings from
    // the conventional to the primitive cell.
    pcStructure.LatticeReduction_avoid = false;
    pcStructure.Standard_Primitive_UnitCellForm();
    pcStructure.ReScale(1.0);
    pcStructure.ShiftOriginToAtom(0);
    pcStructure.BringInCell();
    return pcStructure;
  }

  const xstructure& Supercell::getPrimitiveStructure() const {
    return _pcStructure;
  }

  const xstructure& Supercell::getInputStructure() const {
    return _inStructure;
  }

  // ME20200117
  const xstructure& Supercell::getOriginalStructure() const {
    return _inStructure_original;
  }

  // ///////////////////////////////////////////////////////////////////////////

  const xstructure& Supercell::getInputStructureLight() const {
    return _inStructure_light;
    //xstructure a;
    //stringstream POSCAR;
    //POSCAR.str("");
    //POSCAR << _inStructure;
    //POSCAR >> a;
    //enable inequivalent flag to work
    //for(uint i=0;i<a.atoms.size();i++){
    //  a.atoms[i].equivalent=_inStructure.atoms[i].equivalent;
    //  a.atoms[i].is_inequivalent=_inStructure.atoms[i].is_inequivalent;
    //  a.atoms[i].num_equivalents=_inStructure.atoms[i].num_equivalents;
    //}
    //enable inequivalent flag to work
    //a.write_inequivalent_flag = _inStructure.write_inequivalent_flag;
    //a.info = _inStructure.info;
    //return a;
  }

  // ///////////////////////////////////////////////////////////////////////////

  //ME20190715 - added const to use function with const Supercell &
  int Supercell::getNumberOfAtoms() const {
    return _scStructure.atoms.size();
  }

  // ///////////////////////////////////////////////////////////////////////////

  //ME20190715 - added const to use function with const Supercell &
  int Supercell::getNumberOfUniqueAtoms() const {
    return _scStructure.iatoms.size();
  }

  // ///////////////////////////////////////////////////////////////////////////

  //ME20190715 - added const to use function with const Supercell &
  int Supercell::getNumberOfEquivalentAtomsOfType(int i) const { //CO20190218
#ifndef __OPTIMIZE
    if (i >= (int)_scStructure.iatoms.size()) {
      //ME20191031 - use xerror
      //throw APLRuntimeError("apl::Supercell::getNumberOfEquivalentAtomsOfType: Wrong index."); //CO20190218
      string function = "apl::Supercell::getNumberOfEquivalentAtomsOfType";
      string message = "Wrong index " + aurostd::utype2string<int>(i) + ".";
      throw aurostd::xerror(_AFLOW_FILE_NAME_, function, message, _INDEX_BOUNDS_);
    }
#endif
    return _scStructure.iatoms[i].size();
  }

  // ///////////////////////////////////////////////////////////////////////////

  //ME20190715 - added const to use function with const Supercell &
  int Supercell::getUniqueAtomID(int i) const {
#ifndef __OPTIMIZE
    if (i >= (int)_scStructure.iatoms.size()) {
      //ME20191031 - use xerror
      //throw APLRuntimeError("apl::Supercell::getUniqueAtoms(): Wrong index.");
      string function = "apl::Supercell::getNumberOfEquivalentAtomsOfType";
      string message = "Wrong index " + aurostd::utype2string<int>(i) + ".";
      throw aurostd::xerror(_AFLOW_FILE_NAME_, function, message, _INDEX_BOUNDS_);
    }
#endif
    return _scStructure.iatoms[i][0];
  }

  // ///////////////////////////////////////////////////////////////////////////

  //ME20190715 - added const to use function with const Supercell &
  int Supercell::getUniqueAtomID(int i, int j) const {
#ifndef __OPTIMIZE
    if (i >= (int)_scStructure.iatoms.size()) {
      //ME20191031 - use xerror
      //throw APLRuntimeError("apl::Supercell::getUniqueAtoms(): Wrong index 1.");
      string function = "apl::Supercell::getNumberOfEquivalentAtomsOfType";
      string message = "Wrong index[1] " + aurostd::utype2string<int>(i) + ".";
      throw aurostd::xerror(_AFLOW_FILE_NAME_, function, message, _INDEX_BOUNDS_);
    }

    if (j >= (int)_scStructure.iatoms[i].size()) {
      //ME20191031 - use xerror
      //throw APLRuntimeError("apl::Supercell::getUniqueAtoms(): Wrong index 2.");
      string function = "apl::Supercell::getNumberOfEquivalentAtomsOfType";
      string message = "Wrong index[2] " + aurostd::utype2string<int>(i) + ".";
      throw aurostd::xerror(_AFLOW_FILE_NAME_, function, message, _INDEX_BOUNDS_);
    }
#endif
    return _scStructure.iatoms[i][j];
  }

  // ///////////////////////////////////////////////////////////////////////////

  //ME20190715 - added const to use function with const Supercell &
  const _atom& Supercell::getUniqueAtom(int i) const {
    return _scStructure.atoms[getUniqueAtomID(i)];
  }

  // ///////////////////////////////////////////////////////////////////////////

  //[CO20190218 - OBSOLETE]#if !JAHNATEK_ORIGINAL
  bool Supercell::compareFPositions(xvector<double>& v1, xvector<double>& v2) {
    //default assumption is that we are compare positions associated with symmetry rotations
    double eps = _sym_eps;
    return compareFPositions(v1, v2, eps);
  }
  bool Supercell::compareFPositions(xvector<double>& v1, xvector<double>& v2, double eps) {
    // Get the difference vector for SUPERCELL positions
    // if symmetry related, use eps=_sym_eps (default), otherwise eps=_AFLOW_APL_EPS_
    return SYM::FPOSMatch(v1, v2, _scStructure.lattice, _scStructure.f2c, _skew, eps); //DX20190619 - lattice and f2c as input
  }
  //[CO20190218 - OBSOLETE]#else
  //[CO20190218 - OBSOLETE]bool Supercell::compareFPositions(const xvector<double>& v1,
  //[CO20190218 - OBSOLETE]                                  const xvector<double>& v2, double eps) {
  //[CO20190218 - OBSOLETE]  // Get the difference vector
  //[CO20190218 - OBSOLETE]  xvector<double> r = v1 - v2;
  //[CO20190218 - OBSOLETE]
  //[CO20190218 - OBSOLETE]  // Correct and check equality
  //[CO20190218 - OBSOLETE]  for (_AFLOW_APL_REGISTER_ int i = 1; i <= 3; i++) {
  //[CO20190218 - OBSOLETE]    // Correct it for rare cases, when structure is not well relaxed or
  //[CO20190218 - OBSOLETE]    // there is a lot of roundoff problems, like positions like
  //[CO20190218 - OBSOLETE]    // [0,0,0] and [0,0,0.9993567989], but they are the equal in principle
  //[CO20190218 - OBSOLETE]    if (aurostd::abs(v1(i) - 1.0) < eps)
  //[CO20190218 - OBSOLETE]      r(i) -= 1.0;
  //[CO20190218 - OBSOLETE]    if (aurostd::abs(v2(i) - 1.0) < eps)
  //[CO20190218 - OBSOLETE]      r(i) += 1.0;
  //[CO20190218 - OBSOLETE]
  //[CO20190218 - OBSOLETE]    // If this component is still nonzero -> this two possitions are not
  //[CO20190218 - OBSOLETE]    // the same
  //[CO20190218 - OBSOLETE]    if (aurostd::abs(r(i)) > eps)
  //[CO20190218 - OBSOLETE]      return false;
  //[CO20190218 - OBSOLETE]  }
  //[CO20190218 - OBSOLETE]
  //[CO20190218 - OBSOLETE]  //
  //[CO20190218 - OBSOLETE]  return true;
  //[CO20190218 - OBSOLETE]}
  //[CO20190218 - OBSOLETE]#endif

  // ///////////////////////////////////////////////////////////////////////////

  //[CO20190218 - OBSOLETE]/******************************************************************************/
  //[CO20190218 - OBSOLETE]
  //[CO20190218 - OBSOLETE]#if !JAHNATEK_ORIGINAL
  //[CO20190218 - OBSOLETE]
  //[CO20190218 - OBSOLETE]/******************************************************************************/
  //[CO20190218 - OBSOLETE]#if !GETFULLSYMBASIS
  //[CO20190218 - OBSOLETE]/******************************************************************************/
  int Supercell::atomGoesTo(const _sym_op& symOp, int atomID, int centerID, bool translate) { //CO20190218
    //CO
    //change so that if we can retrieve from fullsymbasis,  we do so
    //this functions looks at symop, and asks by applying it, which atom does atomID become?
    //in fgroup, look at basis_atoms_map, return atom at index atomID
#ifndef __OPTIMIZE
    if (atomID >= (int)_scStructure.atoms.size()) {
      //ME20191031 - use xerror
      //throw APLRuntimeError("apl::Supercell::atomGoesTo(); Wrong atomID index."); //CO20190218
      string function = "apl::Supercell::atomGoesTo()";
      string message = "Wrong atomID index " + aurostd::utype2string<int>(atomID) + ".";
      throw aurostd::xerror(_AFLOW_FILE_NAME_, function, message, _INDEX_BOUNDS_);
    }

    if (centerID >= (int)_scStructure.atoms.size()) {
      //ME20191031 - use xerror
      //throw APLRuntimeError("apl::Supercell::atomGoesTo(); Wrong centerID index."); //CO20190218
      string function = "apl::Supercell::atomGoesTo()";
      string message = "Wrong centerID index " + aurostd::utype2string<int>(centerID) + ".";
      throw aurostd::xerror(_AFLOW_FILE_NAME_, function, message, _INDEX_BOUNDS_);
    }
#endif

<<<<<<< HEAD
    // ME20191219 - use basis_atoms_map
=======
    // ME191219 - use basis_atoms_map
>>>>>>> 68ff6162
    if (symOp.basis_map_calculated) return symOp.basis_atoms_map[atomID];

    // Get the center atom center...
    if (translate && symOp.is_agroup) center(centerID);

    // Transform atom...
    //DX _atom rotatedAtom = SYM::ApplyAtom(_scStructure.atoms[atomID], symOp,
    //DX                                   _scStructure, TRUE, FALSE, _derivative_structure);  //CO no roff
    _atom rotatedAtom;
    if (!SYM::ApplyAtomValidate(_scStructure.atoms[atomID], rotatedAtom, symOp, _scStructure, _skew, TRUE, FALSE, _sym_eps)) {
      //ME20191031 - use xerror
      //throw APLLogicError("apl::Supercell::atomGoesTo(); Illegitimate mapping."); //CO20190218
      string function = "apl::Supercell::atomGoesTo()";
      string message = "Illegitimate mapping.";
      throw aurostd::xerror(_AFLOW_FILE_NAME_, function, message, _RUNTIME_ERROR_);
    }

    // Find its id...
    _AFLOW_APL_REGISTER_ int l = 0;
    for (; l < (int)_scStructure.atoms.size(); l++) {
      if (compareFPositions(rotatedAtom.fpos, _scStructure.atoms[l].fpos)) {  //CO NEW, default to symmetry tolerance
        break;
      }
    }

    if (l == (int)_scStructure.atoms.size()) {
#if ERROR_VERBOSE
      _AFLOW_APL_REGISTER_ int l = 0;
      for (; l < (int)_scStructure.atoms.size(); l++) {
        printXVector(_scStructure.atoms[atomID].fpos, false);
        cout << " -> ";
        printXVector(rotatedAtom.fpos, false);
        cout << " | ";
        printXVector(_scStructure.atoms[l].fpos, false);
        cout << " | ";
        cout << aurostd::modulus(rotatedAtom.fpos - _scStructure.atoms[l].fpos) << std::endl;
      }
#endif
      //ME20191031 - use xerror
      //throw APLLogicError("apl::Supercell::atomGoesTo(); Mapping failed."); //CO20190218
      string function = "apl::Supercell::atomGoesTo()";
      string message = "Mapping failed.";
      throw aurostd::xerror(_AFLOW_FILE_NAME_, function, message, _RUNTIME_ERROR_);
    }

    // Move center back to zero atom...
    //if( translate && symOp.is_agroup ) center(0);
    if (translate && symOp.is_agroup) center_original();

#if MAP_VERBOSE
    bool will_translate = symOp.is_agroup && translate;
    cerr << "where: " << atomID << " " << centerID << " " << will_translate << " " << l << std::endl;
    cerr << "atomID : " << _scStructure.atoms[atomID] << std::endl;
    cerr << symOp << std::endl;
#endif

    return l;
  }
  //[CO20190218 - OBSOLETE]/******************************************************************************/
  //[CO20190218 - OBSOLETE]#else
  //[CO20190218 - OBSOLETE]/******************************************************************************/
  //[CO20190218 - OBSOLETE]int Supercell::atomGoesTo(const _sym_op& symOp, int atomID, int centerID, bool translate) { //CO20190218
  //[CO20190218 - OBSOLETE]//CO
  //[CO20190218 - OBSOLETE]//change so that if we can retrieve from fullsymbasis,  we do so
  //[CO20190218 - OBSOLETE]//this functions looks at symop, and asks by applying it, which atom does atomID become?
  //[CO20190218 - OBSOLETE]//in fgroup, look at basis_atoms_map, return atom at index atomID
  //[CO20190218 - OBSOLETE]#ifndef __OPTIMIZE
  //[CO20190218 - OBSOLETE]  if (atomID >= (int)_scStructure.atoms.size())
  //[CO20190218 - OBSOLETE]    throw APLRuntimeError("apl::Supercell::atomGoesTo(); Wrong atomID index."); //CO20190218
  //[CO20190218 - OBSOLETE]
  //[CO20190218 - OBSOLETE]  if (centerID >= (int)_scStructure.atoms.size())
  //[CO20190218 - OBSOLETE]    throw APLRuntimeError("apl::Supercell::atomGoesTo(); Wrong centerID index."); //CO20190218
  //[CO20190218 - OBSOLETE]#endif
  //[CO20190218 - OBSOLETE]//CO
  //[CO20190218 - OBSOLETE]#if MAP_VERBOSE
  //[CO20190218 - OBSOLETE]  bool will_translate = symOp.is_agroup && translate;
  //[CO20190218 - OBSOLETE]  cerr << "where: " << atomID << " " << centerID << " " << will_translate << " " << symOp.basis_atoms_map.at(atomID) << std::endl;
  //[CO20190218 - OBSOLETE]  cerr << "atomID : " << _scStructure.atoms[atomID] << std::endl;
  //[CO20190218 - OBSOLETE]  cerr << symOp << std::endl;
  //[CO20190218 - OBSOLETE]#endif
  //[CO20190218 - OBSOLETE]  return symOp.basis_atoms_map.at(atomID);
  //[CO20190218 - OBSOLETE]}
  //[CO20190218 - OBSOLETE]#endif
  //[CO20190218 - OBSOLETE]/******************************************************************************/
  //[CO20190218 - OBSOLETE]
  //[CO20190218 - OBSOLETE]#else
  //[CO20190218 - OBSOLETE]
  //[CO20190218 - OBSOLETE]/******************************************************************************/
  //[CO20190218 - OBSOLETE]int Supercell::atomGoesTo(const _sym_op& symOp, int atomID, int centerID, bool translate) { //CO20190218
  //[CO20190218 - OBSOLETE]#ifndef __OPTIMIZE
  //[CO20190218 - OBSOLETE]  if (atomID >= (int)_scStructure.atoms.size())
  //[CO20190218 - OBSOLETE]    throw APLRuntimeError("apl::Supercell::atomGoesTo(); Wrong atomID index."); //CO20190218
  //[CO20190218 - OBSOLETE]
  //[CO20190218 - OBSOLETE]  if (centerID >= (int)_scStructure.atoms.size())
  //[CO20190218 - OBSOLETE]    throw APLRuntimeError("apl::Supercell::atomGoesTo(); Wrong centerID index."); //CO20190218
  //[CO20190218 - OBSOLETE]#endif
  //[CO20190218 - OBSOLETE]
  //[CO20190218 - OBSOLETE]  // Get the center atom center...
  //[CO20190218 - OBSOLETE]  if (translate && symOp.is_agroup) center(centerID);
  //[CO20190218 - OBSOLETE]
  //[CO20190218 - OBSOLETE]  // Transform atom...
  //[CO20190218 - OBSOLETE]  //DX _atom rotatedAtom = SYM::ApplyAtom(_scStructure.atoms[atomID], symOp,
  //[CO20190218 - OBSOLETE]  //DX                                    _scStructure, TRUE);
  //[CO20190218 - OBSOLETE]  _atom rotatedAtom = SYM::ApplyAtom(_scStructure.atoms[atomID], symOp,
  //[CO20190218 - OBSOLETE]                                     _scStructure);
  //[CO20190218 - OBSOLETE]
  //[CO20190218 - OBSOLETE]  // Find its id...
  //[CO20190218 - OBSOLETE]  _AFLOW_APL_REGISTER_ int l = 0;
  //[CO20190218 - OBSOLETE]  for (; l < (int)_scStructure.atoms.size(); l++) {
  //[CO20190218 - OBSOLETE]    if (compareFPositions(rotatedAtom.fpos, _scStructure.atoms[l].fpos, _SYM_AFLOW_APL_EPS_))
  //[CO20190218 - OBSOLETE]      break;
  //[CO20190218 - OBSOLETE]  }
  //[CO20190218 - OBSOLETE]
  //[CO20190218 - OBSOLETE]  if (l == (int)_scStructure.atoms.size()) {
  //[CO20190218 - OBSOLETE]    /*
  //[CO20190218 - OBSOLETE]	_AFLOW_APL_REGISTER_ int l = 0;
  //[CO20190218 - OBSOLETE]	for(; l < (int)_scStructure.atoms.size(); l++) {
  //[CO20190218 - OBSOLETE]	printXVector(_scStructure.atoms[atomID].fpos,false); cout << " -> ";
  //[CO20190218 - OBSOLETE]	printXVector(rotatedAtom.fpos,false); cout << " | ";
  //[CO20190218 - OBSOLETE]	printXVector(_scStructure.atoms[l].fpos,false); cout << " | ";
  //[CO20190218 - OBSOLETE]	cout << aurostd::modulus( rotatedAtom.fpos - _scStructure.atoms[l].fpos ) << std::endl;
  //[CO20190218 - OBSOLETE]	}
  //[CO20190218 - OBSOLETE]      */
  //[CO20190218 - OBSOLETE]    throw APLLogicError("apl::Supercell::atomGoesTo(); Mapping failed."); //CO20190218
  //[CO20190218 - OBSOLETE]  }
  //[CO20190218 - OBSOLETE]
  //[CO20190218 - OBSOLETE]  // Move center back to zero atom...
  //[CO20190218 - OBSOLETE]  if (translate && symOp.is_agroup) center(0);
  //[CO20190218 - OBSOLETE]
  //[CO20190218 - OBSOLETE]  return l;
  //[CO20190218 - OBSOLETE]}
  //[CO20190218 - OBSOLETE]/******************************************************************************/
  //[CO20190218 - OBSOLETE]
  //[CO20190218 - OBSOLETE]#endif
  //[CO20190218 - OBSOLETE]
  //[CO20190218 - OBSOLETE]/******************************************************************************/

  // ///////////////////////////////////////////////////////////////////////////

  //[CO20190218 - OBSOLETE]/******************************************************************************/
  //[CO20190218 - OBSOLETE]
  //[CO20190218 - OBSOLETE]#if !JAHNATEK_ORIGINAL
  //[CO20190218 - OBSOLETE]
  //[CO20190218 - OBSOLETE]/******************************************************************************/
  //[CO20190218 - OBSOLETE]#if !GETFULLSYMBASIS
  //[CO20190218 - OBSOLETE]/******************************************************************************/
  int Supercell::atomComesFrom(const _sym_op& symOp, int atomID, int centerID, bool translate) { //CO20190218
    //CO
    //this function does the opposite (to above)
    //in basis_atoms_map, return the index of the atom that is atomID
#ifndef __OPTIMIZE
    if (atomID >= (int)_scStructure.atoms.size()) {
      //throw APLRuntimeError("apl::Supercell::atomComesFrom(); Wrong atomID index."); //CO20190218
      string function = "apl::Supercell::atomComesFrom()";
      string message = "Wrong atomID index " + aurostd::utype2string<int>(atomID) + ".";
      throw aurostd::xerror(_AFLOW_FILE_NAME_, function, message, _INDEX_BOUNDS_);
    }

    if (centerID >= (int)_scStructure.atoms.size()) {
      //throw APLRuntimeError("apl::Supercell::atomComesFrom(); Wrong centerID index."); //CO20190218
      string function = "apl::Supercell::atomComesFrom()";
      string message = "Wrong centerID index " + aurostd::utype2string<int>(centerID) + ".";
      throw aurostd::xerror(_AFLOW_FILE_NAME_, function, message, _INDEX_BOUNDS_);
    }
#endif

<<<<<<< HEAD
     // ME20191219 - use basis_atoms_map
=======
     // ME191219 - use basis_atoms_map
>>>>>>> 68ff6162
    if (symOp.basis_map_calculated) {
      int natoms = (int) _scStructure.atoms.size();
      for (int at = 0; at < natoms; at++) {
        if (symOp.basis_atoms_map[at] == atomID) return at;
      }
      // If the code makes it past the for-loop, the mapping failed
      string function = "apl::Supercell::atomComesFrom()";
      string message = "Mapping failed.";
      throw aurostd::xerror(_AFLOW_FILE_NAME_, function, message, _RUNTIME_ERROR_);
    }

    // Get the center atom center...
    if (translate && symOp.is_agroup) center(centerID);

    // Find it
    int l = 0;
    _atom rotatedAtom;  //CO
    for (; l < (int)_scStructure.atoms.size(); l++) {
      //DX _atom rotatedAtom = SYM::ApplyAtom(_scStructure.atoms[l], symOp, _scStructure, TRUE, FALSE, _derivative_structure);  //CO no roff
      if (!SYM::ApplyAtomValidate(_scStructure.atoms[l], rotatedAtom, symOp, _scStructure, _skew, TRUE, FALSE, _sym_eps)) {
        //ME20191031 - use xerror
        //throw APLLogicError("apl::Supercell::atomComesFrom(); Illegitimate mapping."); //CO20190218
        string function = "apl::Supercell::atomComesFrom()";
        string message = "Illegitimate mapping.";
        throw aurostd::xerror(_AFLOW_FILE_NAME_, function, message, _RUNTIME_ERROR_);
      }
      if (compareFPositions(rotatedAtom.fpos, _scStructure.atoms[atomID].fpos)) {  //CO NEW, default to symmetry tolerance
        break;
      }
    }

    if (l == (int)_scStructure.atoms.size()) {
#if ERROR_VERBOSE
      _AFLOW_APL_REGISTER_ int l = 0;
      for (; l < (int)_scStructure.atoms.size(); l++) {
        //DX _atom rotatedAtom = SYM::ApplyAtom(_scStructure.atoms[l], symOp, _scStructure, TRUE, FALSE, _derivative_structure);  //CO no roff
        _atom rotatedAtom = SYM::ApplyAtom(_scStructure.atoms[l], symOp, _scStructure, TRUE, FALSE);  //CO no roff
        printXVector(rotatedAtom.fpos, false);
        cout << " | ";
        printXVector(_scStructure.atoms[atomID].fpos, false);
        cout << " | ";
        cout << aurostd::modulus(rotatedAtom.fpos - _scStructure.atoms[atomID].fpos) << std::endl;
      }
#endif
      //ME20191031 - use xerror
      //throw APLLogicError("apl::Supercell::atomComesFrom(); Mapping failed."); //CO20190218
      string function = "apl::Supercell::atomComesFrom()";
      string message = "Mapping failed.";
      throw aurostd::xerror(_AFLOW_FILE_NAME_, function, message, _RUNTIME_ERROR_);
    }

    // Move center back to zero atom...
    //if( translate && symOp.is_agroup ) center(0);
    if (translate && symOp.is_agroup) center_original();

#if MAP_VERBOSE
    bool will_translate = symOp.is_agroup && translate;
    cerr << "wherefrom: " << atomID << " " << centerID << " " << will_translate << " " << l << std::endl;
    cerr << "atomID : " << _scStructure.atoms[atomID] << std::endl;
    cerr << symOp << std::endl;
#endif

    return l;
  }
  //[CO20190218 - OBSOLETE]/******************************************************************************/
  //[CO20190218 - OBSOLETE]#else
  //[CO20190218 - OBSOLETE]/******************************************************************************/
  //[CO20190218 - OBSOLETE]int Supercell::atomComesFrom(const _sym_op& symOp, int atomID, int centerID, bool translate) { //CO20190218
  //[CO20190218 - OBSOLETE]//CO
  //[CO20190218 - OBSOLETE]//this function does the opposite (to above)
  //[CO20190218 - OBSOLETE]//in basis_atoms_map, return the index of the atom that is atomID
  //[CO20190218 - OBSOLETE]#ifndef __OPTIMIZE
  //[CO20190218 - OBSOLETE]  if (atomID >= (int)_scStructure.atoms.size())
  //[CO20190218 - OBSOLETE]    throw APLRuntimeError("apl::Supercell::atomComesFrom(); Wrong atomID index."); //CO20190218
  //[CO20190218 - OBSOLETE]
  //[CO20190218 - OBSOLETE]  if (centerID >= (int)_scStructure.atoms.size())
  //[CO20190218 - OBSOLETE]    throw APLRuntimeError("apl::Supercell::atomComesFrom(); Wrong centerID index."); //CO20190218
  //[CO20190218 - OBSOLETE]#endif
  //[CO20190218 - OBSOLETE]
  //[CO20190218 - OBSOLETE]  int l = 0;
  //[CO20190218 - OBSOLETE]  //CO
  //[CO20190218 - OBSOLETE]  for (; l < (int)symOp.basis_atoms_map.size(); l++) {
  //[CO20190218 - OBSOLETE]    if (symOp.basis_atoms_map.at(l) == atomID) {
  //[CO20190218 - OBSOLETE]#if MAP_VERBOSE
  //[CO20190218 - OBSOLETE]      bool will_translate = symOp.is_agroup && translate;
  //[CO20190218 - OBSOLETE]      cerr << "wherefrom: " << atomID << " " << centerID << " " << will_translate << " " << l << std::endl;
  //[CO20190218 - OBSOLETE]      cerr << "atomID : " << _scStructure.atoms[atomID] << std::endl;
  //[CO20190218 - OBSOLETE]      cerr << symOp << std::endl;
  //[CO20190218 - OBSOLETE]#endif
  //[CO20190218 - OBSOLETE]      return l;
  //[CO20190218 - OBSOLETE]    }
  //[CO20190218 - OBSOLETE]  }
  //[CO20190218 - OBSOLETE]
  //[CO20190218 - OBSOLETE]#if ERROR_VERBOSE
  //[CO20190218 - OBSOLETE]  int l = 0;
  //[CO20190218 - OBSOLETE]  for (; l < (int)symOp.basis_atoms_map.size(); l++) {
  //[CO20190218 - OBSOLETE]    cout << "CHECKING: atomID=" << atomID << ", symOp.basis_atoms_map.at(l)=" << symOp.basis_atoms_map.at(l) << std::endl;
  //[CO20190218 - OBSOLETE]  }
  //[CO20190218 - OBSOLETE]#endif
  //[CO20190218 - OBSOLETE]  throw APLLogicError("apl::Supercell::atomComesFrom(); Mapping failed."); //CO20190218
  //[CO20190218 - OBSOLETE]}
  //[CO20190218 - OBSOLETE]#endif
  //[CO20190218 - OBSOLETE]/******************************************************************************/
  //[CO20190218 - OBSOLETE]
  //[CO20190218 - OBSOLETE]#else
  //[CO20190218 - OBSOLETE]
  //[CO20190218 - OBSOLETE]/******************************************************************************/
  //[CO20190218 - OBSOLETE]int Supercell::atomComesFrom(const _sym_op& symOp, int atomID, int centerID, bool translate) { //CO20190218
  //[CO20190218 - OBSOLETE]#ifndef __OPTIMIZE
  //[CO20190218 - OBSOLETE]  if (atomID >= (int)_scStructure.atoms.size())
  //[CO20190218 - OBSOLETE]    throw APLRuntimeError("apl::Supercell::atomComesFrom(); Wrong atomID index."); //CO20190218
  //[CO20190218 - OBSOLETE]
  //[CO20190218 - OBSOLETE]  if (centerID >= (int)_scStructure.atoms.size())
  //[CO20190218 - OBSOLETE]    throw APLRuntimeError("apl::Supercell::atomComesFrom(); Wrong centerID index."); //CO20190218
  //[CO20190218 - OBSOLETE]#endif
  //[CO20190218 - OBSOLETE]
  //[CO20190218 - OBSOLETE]  // Get the center atom center...
  //[CO20190218 - OBSOLETE]  if (translate && symOp.is_agroup) center(centerID);
  //[CO20190218 - OBSOLETE]
  //[CO20190218 - OBSOLETE]  // Find it
  //[CO20190218 - OBSOLETE]  int l = 0;
  //[CO20190218 - OBSOLETE]  for (; l < (int)_scStructure.atoms.size(); l++) {
  //[CO20190218 - OBSOLETE]    //DX_atom rotatedAtom = SYM::ApplyAtom(_scStructure.atoms[l], symOp, _scStructure, TRUE);
  //[CO20190218 - OBSOLETE]    _atom rotatedAtom = SYM::ApplyAtom(_scStructure.atoms[l], symOp, _scStructure);
  //[CO20190218 - OBSOLETE]    if (compareFPositions(rotatedAtom.fpos, _scStructure.atoms[atomID].fpos, _SYM_AFLOW_APL_EPS_))
  //[CO20190218 - OBSOLETE]      break;
  //[CO20190218 - OBSOLETE]  }
  //[CO20190218 - OBSOLETE]
  //[CO20190218 - OBSOLETE]  if (l == (int)_scStructure.atoms.size()) {
  //[CO20190218 - OBSOLETE]    _AFLOW_APL_REGISTER_ int l = 0;
  //[CO20190218 - OBSOLETE]    for (; l < (int)_scStructure.atoms.size(); l++) {
  //[CO20190218 - OBSOLETE]      //DX _atom rotatedAtom = SYM::ApplyAtom(_scStructure.atoms[l], symOp, _scStructure, TRUE);
  //[CO20190218 - OBSOLETE]      _atom rotatedAtom = SYM::ApplyAtom(_scStructure.atoms[l], symOp, _scStructure);
  //[CO20190218 - OBSOLETE]      printXVector(rotatedAtom.fpos, false);
  //[CO20190218 - OBSOLETE]      cout << " | ";
  //[CO20190218 - OBSOLETE]      printXVector(_scStructure.atoms[atomID].fpos, false);
  //[CO20190218 - OBSOLETE]      cout << " | ";
  //[CO20190218 - OBSOLETE]      cout << aurostd::modulus(rotatedAtom.fpos - _scStructure.atoms[atomID].fpos) << std::endl;
  //[CO20190218 - OBSOLETE]    }
  //[CO20190218 - OBSOLETE]    throw APLLogicError("apl::Supercell::atomComesFrom(); Mapping failed."); //CO20190218
  //[CO20190218 - OBSOLETE]  }
  //[CO20190218 - OBSOLETE]
  //[CO20190218 - OBSOLETE]  // Move center back to zero atom...
  //[CO20190218 - OBSOLETE]  if (translate && symOp.is_agroup) center(0);
  //[CO20190218 - OBSOLETE]
  //[CO20190218 - OBSOLETE]  return l;
  //[CO20190218 - OBSOLETE]}
  //[CO20190218 - OBSOLETE]/******************************************************************************/
  //[CO20190218 - OBSOLETE]
  //[CO20190218 - OBSOLETE]#endif
  //[CO20190218 - OBSOLETE]
  //[CO20190218 - OBSOLETE]/******************************************************************************/

  // ///////////////////////////////////////////////////////////////////////////

  //[CO20190218 - OBSOLETE]/******************************************************************************/
  //[CO20190218 - OBSOLETE]
  //[CO20190218 - OBSOLETE]#if !JAHNATEK_ORIGINAL
  //[CO20190218 - OBSOLETE]
  //[CO20190218 - OBSOLETE]/******************************************************************************/
  //[CO20190218 - OBSOLETE]#if !GETFULLSYMBASIS
  //[CO20190218 - OBSOLETE]/******************************************************************************/
  const _sym_op& Supercell::getSymOpWhichMatchAtoms(int whichAtomID, int toAtomID, int GROUP) {
    //go through all fgroups, look at basis_atoms_map at index whichatomID, find toAtomID
#ifndef __OPTIMIZE
    if (whichAtomID >= (int)_scStructure.atoms.size()) {
      //ME20191031 - use xerror
      //throw APLRuntimeError("apl::Supercell::getSymOpWhichMatchAtoms(); Wrong atom1ID index.");
      string function = "apl::Supercell::getSymOpWhichMatchAtoms()";
      string message = "Wrong atom1ID index " + aurostd::utype2string<int>(whichAtomID) + ".";
      throw aurostd::xerror(_AFLOW_FILE_NAME_, function, message, _INDEX_BOUNDS_);
    }

    if (toAtomID >= (int)_scStructure.atoms.size()) {
      //throw APLRuntimeError("apl::Supercell::getSymOpWhichMatchAtoms(); Wrong atom2ID index.");
      string function = "apl::Supercell::getSymOpWhichMatchAtoms()";
      string message = "Wrong atom2ID index " + aurostd::utype2string<int>(toAtomID) + ".";
      throw aurostd::xerror(_AFLOW_FILE_NAME_, function, message, _INDEX_BOUNDS_);
    }
#endif

    vector<_sym_op>* symPool = NULL;
    if (GROUP == _PGROUP_)
      symPool = &_scStructure.pgroup;
    else if (GROUP == _FGROUP_)
      symPool = &_scStructure.fgroup;
    else {
      //ME20191031 - use xerror
      //throw APLRuntimeError("apl::Supercell::getSymOpWhichMatchAtoms(); Unknown group type.");
      string function = "apl::Supercell::getSymOpWhichMatchAtoms()";
      string message = "Unknown group type.";
      throw aurostd::xerror(_AFLOW_FILE_NAME_, function, message, _RUNTIME_ERROR_);
    }

    // Apply all symmetry operations on atom1 and find which one produce atom2
    uint iSymOp = 0;
    _atom newAtom;  //CO
    for (; iSymOp < symPool->size(); iSymOp++) {
      //DX _atom newAtom = SYM::ApplyAtom(_scStructure.atoms[whichAtomID], (*symPool)[iSymOp],
      //DX                               _scStructure, TRUE, FALSE, _derivative_structure);  //CO no roff
      if (!SYM::ApplyAtomValidate(_scStructure.atoms[whichAtomID], newAtom, (*symPool)[iSymOp], _scStructure, _skew, TRUE, FALSE, _sym_eps)) {
        //ME20191031 - use xerror
        //throw APLLogicError("apl::Supercell::getSymOpWhichMatchAtoms(); Illegitimate mapping.");
        string function = "apl::Supercell::getSymOpWhichMatchAtoms()";
        string message = "Illegitimate mapping.";
        throw aurostd::xerror(_AFLOW_FILE_NAME_, function, message, _RUNTIME_ERROR_);
      }
      if (compareFPositions(newAtom.fpos, _scStructure.atoms[toAtomID].fpos)) {  //CO NEW, default to symmetry tolerance
        break;
      }
    }

    if (iSymOp == symPool->size()) {
#if ERROR_VERBOSE
      //CO some helpful output
      cout << "_scStructure.fgroup.size()=" << _scStructure.fgroup.size() << std::endl;
      cout << "symPool->size()=" << symPool->size() << std::endl;
      cout << "ATOM " << whichAtomID << ": " << _scStructure.atoms[whichAtomID].fpos << std::endl;
      cout << "ATOM " << toAtomID << ": " << _scStructure.atoms[toAtomID].fpos << std::endl;

      _AFLOW_APL_REGISTER_ uint l = 0;
      for (; l < symPool->size(); l++) {
        cout << "i=" << l << std::endl;
        cout << (*symPool)[l] << std::endl;
        printXVector(_scStructure.atoms[whichAtomID].fpos, false);
        cout << " -> ";
        //DX _atom newAtom = SYM::ApplyAtom(_scStructure.atoms[whichAtomID], (*symPool)[l],
        //DX                               _scStructure, TRUE, FALSE, _derivative_structure);  //CO no roff
        _atom newAtom = SYM::ApplyAtom(_scStructure.atoms[whichAtomID], (*symPool)[l],
            _scStructure, TRUE, FALSE);  //CO no roff
        printXVector(newAtom.fpos, false);
        cout << " | ";
        printXVector(_scStructure.atoms[toAtomID].fpos, false);
        cout << " | ";
        cout << aurostd::modulus(newAtom.fpos - _scStructure.atoms[toAtomID].fpos) << std::endl;
      }
#endif
      //ME20191031 - use xerror
      //throw APLLogicError("apl::Supercell::getSymOpWhichMatchAtoms(); Mapping failed.");
      string function = "apl::Supercell::getSymOpWhichMatchAtoms()";
      string message = "Mapping failed.";
      throw aurostd::xerror(_AFLOW_FILE_NAME_, function, message, _RUNTIME_ERROR_);
    }

#if MAP_VERBOSE
    cerr << "getSymOp: " << whichAtomID << " " << toAtomID << " " << std::endl;
    cerr << "whichAtomID: " << _scStructure.atoms[whichAtomID] << std::endl;
    cerr << "toAtomID: " << _scStructure.atoms[toAtomID] << std::endl;
    cerr << (*symPool)[iSymOp] << std::endl;
#endif

    return (*symPool)[iSymOp];
  }
  //[CO20190218 - OBSOLETE]/******************************************************************************/
  //[CO20190218 - OBSOLETE]#else
  //[CO20190218 - OBSOLETE]/******************************************************************************/
  //[CO20190218 - OBSOLETE]const _sym_op& Supercell::getSymOpWhichMatchAtoms(int whichAtomID, int toAtomID, int GROUP) {
  //[CO20190218 - OBSOLETE]//go through all groups, look at basis_atoms_map at index whichatomID, find toAtomID
  //[CO20190218 - OBSOLETE]#ifndef __OPTIMIZE
  //[CO20190218 - OBSOLETE]  if (whichAtomID >= (int)_scStructure.atoms.size())
  //[CO20190218 - OBSOLETE]    throw APLRuntimeError("apl::Supercell::getSymOpWhichMatchAtoms(); Wrong atom1ID index.");
  //[CO20190218 - OBSOLETE]
  //[CO20190218 - OBSOLETE]  if (toAtomID >= (int)_scStructure.atoms.size())
  //[CO20190218 - OBSOLETE]    throw APLRuntimeError("apl::Supercell::getSymOpWhichMatchAtoms(); Wrong atom2ID index.");
  //[CO20190218 - OBSOLETE]#endif
  //[CO20190218 - OBSOLETE]
  //[CO20190218 - OBSOLETE]  vector<_sym_op>* symPool = NULL;
  //[CO20190218 - OBSOLETE]  if (GROUP == _PGROUP_)
  //[CO20190218 - OBSOLETE]    symPool = &_scStructure.pgroup;
  //[CO20190218 - OBSOLETE]  else if (GROUP == _FGROUP_)
  //[CO20190218 - OBSOLETE]    symPool = &_scStructure.fgroup;
  //[CO20190218 - OBSOLETE]  else
  //[CO20190218 - OBSOLETE]    throw APLRuntimeError("apl::Supercell::getSymOpWhichMatchAtoms(); Unknown group type.");
  //[CO20190218 - OBSOLETE]
  //[CO20190218 - OBSOLETE]  uint iSymOp = 0;
  //[CO20190218 - OBSOLETE]  for (; iSymOp < symPool->size(); iSymOp++) {
  //[CO20190218 - OBSOLETE]    if ((*symPool)[iSymOp].basis_atoms_map.at(whichAtomID) == toAtomID) {
  //[CO20190218 - OBSOLETE]      return (*symPool)[iSymOp];
  //[CO20190218 - OBSOLETE]    }
  //[CO20190218 - OBSOLETE]  }
  //[CO20190218 - OBSOLETE]  throw APLLogicError("apl::Supercell::getSymOpWhichMatchAtoms(); Mapping failed.");
  //[CO20190218 - OBSOLETE]
  //[CO20190218 - OBSOLETE]#if MAP_VERBOSE
  //[CO20190218 - OBSOLETE]  cerr << "getSymOp: " << whichAtomID << " " << toAtomID << " " << std::endl;
  //[CO20190218 - OBSOLETE]  cerr << "whichAtomID: " << _scStructure.atoms[whichAtomID] << std::endl;
  //[CO20190218 - OBSOLETE]  cerr << "toAtomID: " << _scStructure.atoms[toAtomID] << std::endl;
  //[CO20190218 - OBSOLETE]  cerr << (*symPool)[iSymOp] << std::endl;
  //[CO20190218 - OBSOLETE]#endif
  //[CO20190218 - OBSOLETE]
  //[CO20190218 - OBSOLETE]  return (*symPool)[iSymOp];
  //[CO20190218 - OBSOLETE]}
  //[CO20190218 - OBSOLETE]#endif
  //[CO20190218 - OBSOLETE]/******************************************************************************/
  //[CO20190218 - OBSOLETE]
  //[CO20190218 - OBSOLETE]#else
  //[CO20190218 - OBSOLETE]
  //[CO20190218 - OBSOLETE]/******************************************************************************/
  //[CO20190218 - OBSOLETE]const _sym_op& Supercell::getSymOpWhichMatchAtoms(int whichAtomID, int toAtomID, int GROUP) {
  //[CO20190218 - OBSOLETE]#ifndef __OPTIMIZE
  //[CO20190218 - OBSOLETE]  if (whichAtomID >= (int)_scStructure.atoms.size())
  //[CO20190218 - OBSOLETE]    throw APLRuntimeError("apl::Supercell::getSymOpWhichMatchAtoms(); Wrong atom1ID index.");
  //[CO20190218 - OBSOLETE]
  //[CO20190218 - OBSOLETE]  if (toAtomID >= (int)_scStructure.atoms.size())
  //[CO20190218 - OBSOLETE]    throw APLRuntimeError("apl::Supercell::getSymOpWhichMatchAtoms(); Wrong atom2ID index.");
  //[CO20190218 - OBSOLETE]#endif
  //[CO20190218 - OBSOLETE]
  //[CO20190218 - OBSOLETE]  vector<_sym_op>* symPool = NULL;
  //[CO20190218 - OBSOLETE]  if (GROUP == _PGROUP_)
  //[CO20190218 - OBSOLETE]    symPool = &_scStructure.pgroup;
  //[CO20190218 - OBSOLETE]  else if (GROUP == _FGROUP_)
  //[CO20190218 - OBSOLETE]    symPool = &_scStructure.fgroup;
  //[CO20190218 - OBSOLETE]  else
  //[CO20190218 - OBSOLETE]    throw APLRuntimeError("apl::Supercell::getSymOpWhichMatchAtoms(); Unknown group type.");
  //[CO20190218 - OBSOLETE]
  //[CO20190218 - OBSOLETE]  // Apply all symmetry operations on atom1 and find which one produce atom2
  //[CO20190218 - OBSOLETE]  uint iSymOp = 0;
  //[CO20190218 - OBSOLETE]  for (; iSymOp < symPool->size(); iSymOp++) {
  //[CO20190218 - OBSOLETE]    //DX _atom newAtom = SYM::ApplyAtom(_scStructure.atoms[whichAtomID], (*symPool)[iSymOp],
  //[CO20190218 - OBSOLETE]    //DX                                _scStructure, TRUE);
  //[CO20190218 - OBSOLETE]    _atom newAtom = SYM::ApplyAtom(_scStructure.atoms[whichAtomID], (*symPool)[iSymOp],
  //[CO20190218 - OBSOLETE]                                   _scStructure);
  //[CO20190218 - OBSOLETE]    if (compareFPositions(newAtom.fpos, _scStructure.atoms[toAtomID].fpos, _SYM_AFLOW_APL_EPS_))
  //[CO20190218 - OBSOLETE]      break;
  //[CO20190218 - OBSOLETE]  }
  //[CO20190218 - OBSOLETE]
  //[CO20190218 - OBSOLETE]  if (iSymOp == symPool->size())
  //[CO20190218 - OBSOLETE]    throw APLLogicError("apl::Supercell::getSymOpWhichMatchAtoms(); Mapping failed.");
  //[CO20190218 - OBSOLETE]
  //[CO20190218 - OBSOLETE]  return (*symPool)[iSymOp];
  //[CO20190218 - OBSOLETE]}
  //[CO20190218 - OBSOLETE]/******************************************************************************/
  //[CO20190218 - OBSOLETE]
  //[CO20190218 - OBSOLETE]#endif
  //[CO20190218 - OBSOLETE]
  //[CO20190218 - OBSOLETE]/******************************************************************************/

  // ///////////////////////////////////////////////////////////////////////////

  //ME20190715 - added const to use function with const Supercell &
  int Supercell::pc2scMap(int i) const {
    return _pc2scMap[i];
  }

  //ME20190715 - added const to use function with const Supercell &
  int Supercell::sc2pcMap(int i) const {
    return _sc2pcMap[i];
  }

  // ///////////////////////////////////////////////////////////////////////////

  //CO START
  void Supercell::center(int i) {
    xvector<double> origin(3), frigin(3);
#if CENTER_PRIM
    //_inStructure.ShiftOriginToAtom(_sc2pcMap[i]);
    //_inStructure.BringInCell();
    origin = _inStructure_original.atoms[_sc2pcMap[i]].cpos;
    frigin = _inStructure_original.atoms[_sc2pcMap[i]].fpos;
    _inStructure.origin = origin;
    for (uint i = 0; i < _inStructure.atoms.size(); i++) {
      _inStructure.atoms[i].cpos = _inStructure_original.atoms[i].cpos - origin;
      _inStructure.atoms[i].fpos = _inStructure_original.atoms[i].fpos - frigin;
      _inStructure.atoms[i] = BringInCell(_inStructure.atoms[i], _inStructure.lattice);
    }
#endif
    //_scStructure.ShiftOriginToAtom(i);
    //_scStructure.BringInCell();
    origin = _scStructure_original.atoms[i].cpos;
    frigin = _scStructure_original.atoms[i].fpos;
    _scStructure.origin = origin;
    for (uint i = 0; i < _scStructure.atoms.size(); i++) {
      _scStructure.atoms[i].cpos = _scStructure_original.atoms[i].cpos - origin;
      _scStructure.atoms[i].fpos = _scStructure_original.atoms[i].fpos - frigin;
      _scStructure.atoms[i] = BringInCell(_scStructure.atoms[i], _scStructure.lattice);
    }
  }

  void Supercell::center_original(void) {
    //just a (fast) undo for center(atom);
    //refer to ShiftOriginToAtom in case more properties need to be updated
#if CENTER_PRIM
    _inStructure.origin = _inStructure_original.origin;
    for (uint i = 0; i < _inStructure.atoms.size(); i++) {
      _inStructure.atoms[i].fpos = _inStructure_original.atoms[i].fpos;
      _inStructure.atoms[i].cpos = _inStructure_original.atoms[i].cpos;
    }
#endif
    _scStructure.origin = _scStructure_original.origin;
    for (uint i = 0; i < _scStructure.atoms.size(); i++) {
      _scStructure.atoms[i].fpos = _scStructure_original.atoms[i].fpos;
      _scStructure.atoms[i].cpos = _scStructure_original.atoms[i].cpos;
    }
  }

  // ///////////////////////////////////////////////////////////////////////////

  //ME20190715 - added const to use function with const Supercell &
  const vector<_sym_op>& Supercell::getFGROUP(void) const {
    return _scStructure.fgroup;
  }

  // ///////////////////////////////////////////////////////////////////////////

<<<<<<< HEAD
  // ME20191219
  void Supercell::getFullBasisAGROUP() {
    stringstream message;
    message << "Calculating the full basis for the site point groups of the supercell.";
    pflow::logger(_AFLOW_FILE_NAME_, _APL_SUPERCELL_MODULE_, message, _directory, *p_FileMESSAGE, *p_oss);
    if (!SYM::CalculateSitePointGroup_EquivalentSites(_scStructure, _sym_eps)) {
      string function = "apl::Supercell::getFullBasisAGROUP()";
      message << "Could not calculate the bases of the site point groups.";
=======
  //ME20191219
  void Supercell::getFullBasisAGROUP() {
    _logger << "Calculating full basis for the site point groups of the supercell." << apl::endl;
    if (!SYM::CalculateSitePointGroup_EquivalentSites(_scStructure, _sym_eps)) {
      string function = "apl::Supercell::getFullBasisAGROUP()";
      string message = "Could not calculate the bases of the site point groups.";
>>>>>>> 68ff6162
      throw aurostd::xerror(_AFLOW_FILE_NAME_, function, message, _RUNTIME_ERROR_);
    }
  }

<<<<<<< HEAD
  // ME20191219
=======
  //ME20191219
>>>>>>> 68ff6162
  bool Supercell::fullBasisCalculatedAGROUP() {
    uint natoms = _scStructure.atoms.size();
    for (uint at = 0; at < natoms; at++) {
      const vector<_sym_op>& agroup = getAGROUP(at);
      for (uint symop = 0; symop < agroup.size(); symop++) {
        if (!agroup[symop].basis_map_calculated) return false;
      }
    }
    return true;
  }

<<<<<<< HEAD
  // ME20190715 - added const to use function with const Supercell &
=======
  //ME20190715 - added const to use function with const Supercell &
>>>>>>> 68ff6162
  const vector<vector<_sym_op> >& Supercell::getAGROUP(void) const {
    return _scStructure.agroup;
  }
  //ME20190715 - added const to use function with const Supercell &
  const vector<_sym_op>& Supercell::getAGROUP(int i) const {
    return _scStructure.agroup[i];
  }

  // ///////////////////////////////////////////////////////////////////////////

  //ME20190715 - added const to use function with const Supercell &
  double Supercell::getEPS(void) const {
    return _sym_eps;
  }

  // ///////////////////////////////////////////////////////////////////////////

  //ME20190715 - added const to use function with const Supercell &
  bool Supercell::isDerivativeStructure(void) const {
    return _derivative_structure;
  }
  //CO END

  // ///////////////////////////////////////////////////////////////////////////

  //ME20190715 - added const to use function with const Supercell &
  string Supercell::getUniqueAtomSymbol(int i) const {
#ifndef __OPTIMIZE
    if (i >= (int)_scStructure.iatoms.size()) {
      //ME20191031 - use xerror
      //throw APLRuntimeError("apl::Supercell::getUniqueAtomSymbol(): Wrong index.");
      string function = "apl::Supercell::getUniqueAtomSymbol():";
      string message = "Wrong index " + aurostd::utype2string<int> (i) + ".";
      throw aurostd::xerror(_AFLOW_FILE_NAME_, function, message, _INDEX_BOUNDS_);
    }
#endif
    return _scStructure.atoms[_scStructure.iatoms[i][0]].cleanname;
  }

  // ///////////////////////////////////////////////////////////////////////////

  //ME20190715 - added const to use function with const Supercell &
  double Supercell::getUniqueAtomMass(int i) const {
#ifndef __OPTIMIZE
    if (i >= (int)_scStructure.iatoms.size()) {
      //ME20191031 - use xerror
      //throw APLRuntimeError("apl::Supercell::getUniqueAtomMass(): Wrong index.");
      string function = "apl::Supercell::getUniqueAtomMass()";
      string message = "Wrong index " + aurostd::utype2string<int> (i) + ".";
      throw aurostd::xerror(_AFLOW_FILE_NAME_, function, message, _INDEX_BOUNDS_);
    }
#endif
    //return( GetAtomMass(_scStructure.atoms[_scStructure.iatoms[i][0]].cleanname) * KILOGRAM2AMU ); //JAHNATEK ORIGINAL
    //CO START
    //double mass = GetAtomMass(_scStructure.atoms[_scStructure.iatoms[i][0]].cleanname); ME20190111 - too slow since version 3.216
    double mass = GetAtomMass(_scStructure.atoms[_scStructure.iatoms[i][0]].atomic_number);  //ME20190111
    if (mass == NNN) {
      //ME20191031 - use xerror
      //throw APLRuntimeError("apl::Supercell::getUniqueAtomMass(): Unknown atom types.");
      string function = "apl::Supercell::getUniqueAtomMass()";
      string message = "Unknown atom types.";
      throw aurostd::xerror(_AFLOW_FILE_NAME_, function, message, _VALUE_ILLEGAL_);
    }
    return mass * KILOGRAM2AMU;
    //CO END
  }

  // ///////////////////////////////////////////////////////////////////////////
  //ME20190715 - added const to use function with const Supercell &
  double Supercell::getAtomMass(int i) const {
#ifndef __OPTIMIZE
    if (i >= (int)_scStructure.atoms.size()) {
      //ME20191031 - use xerror
      //throw APLRuntimeError("apl::Supercell::getAtomMass(): Wrong index.");
      string function = "apl::Supercell::getAtomMass()";
      string message = "Wrong index " + aurostd::utype2string<int> (i) + ".";
      throw aurostd::xerror(_AFLOW_FILE_NAME_, function, message, _INDEX_BOUNDS_);
    }
#endif
    //return (GetAtomMass(_scStructure.atoms[i].cleanname) * KILOGRAM2AMU); ME20190111 - too slow since version 3.216
    return (GetAtomMass(_scStructure.atoms[i].atomic_number) * KILOGRAM2AMU);  //ME20190111
  }

  // ///////////////////////////////////////////////////////////////////////////

  //ME20190715 - added const to use function with const Supercell &
  int Supercell::getAtomNumber(int i) const {
#ifndef __OPTIMIZE
    if (i >= (int)_scStructure.atoms.size()) {
      //ME20191031 - use xerror
      //throw APLRuntimeError("apl::Supercell::getAtomNumber(): Wrong index.");
      string function = "apl::Supercell::getAtomNumber()";
      string message = "Wrong index " + aurostd::utype2string<int> (i) + ".";
      throw aurostd::xerror(_AFLOW_FILE_NAME_, function, message, _INDEX_BOUNDS_);
    }
#endif
    return ((int)GetAtomNumber(_scStructure.atoms[i].cleanname));
  }

  // ///////////////////////////////////////////////////////////////////////////
  
  // ME20200116 - Calculate the real space vectors for the phases once.
  // Calculating them once for all atoms is very quick and significantly speeds
  // up dynamical matrix calculations.
  void Supercell::calculatePhaseVectors() {
    uint natoms_in = _inStructure.atoms.size();
    uint natoms_sc = _scStructure.atoms.size();
    phase_vectors.clear();
    phase_vectors.resize(natoms_in, vector<vector<xvector<double> > >(natoms_sc));
    xvector<double> rf(3), rc(3), delta(3), pf(3), pc(3);
    double rshell = 0.0;
    int at1pc = -1, at2pc = -1, at1sc = -1, at2sc = -1, centerIDsc = -1;

    for (uint centerID = 0; centerID < natoms_in; centerID++) {
      centerIDsc = pc2scMap(centerID);
      at2pc = sc2pcMap(centerIDsc);
      at2sc = pc2scMap(at2pc);
      for (uint atomID = 0; atomID < natoms_sc; atomID++) {
        at1pc = sc2pcMap(atomID);
        at1sc = pc2scMap(at1pc);
        // Get the nearest image of atomID and determine the shell radius
        rf = getFPositionItsNearestImage(atomID, centerIDsc);
        rc = F2C(_scStructure.lattice, rf);
        rshell = aurostd::modulus(rc);
        delta = _scStructure.atoms[at1sc].cpos - _scStructure.atoms[at2sc].cpos;
        // Get the phase vectors for all atoms that sit on the shell
        if (!_isShellRestricted || (rshell <= _maxShellRadius[centerIDsc] + _AFLOW_APL_EPS_)) {
          for (int ii = -1; ii <= 1; ii++) {
            for (int jj = -1; jj <= 1; jj++) {
              for (int kk = -1; kk <= 1; kk++) {
                pf[1] = rf[1] + ii;
                pf[2] = rf[2] + jj;
                pf[3] = rf[3] + kk;
                pc = F2C(_scStructure.lattice, pf);
                if (aurostd::isequal(aurostd::modulus(pc), rshell, _AFLOW_APL_EPS_)) {
                  pc -= delta;
                  phase_vectors[centerID][atomID].push_back(pc);
                }
              }
            }
          }
        }
      }
    }
  }

  // ///////////////////////////////////////////////////////////////////////////
  // ME20180827 -- overloaded to calculate derivatives
  bool Supercell::calcShellPhaseFactor(int atomID, int centerID, const xvector<double>& qpoint,
      xcomplex<double>& phase) {
    xvector<xcomplex<double> > placeholder;
    int i;
    return calcShellPhaseFactor(atomID, centerID, qpoint, phase, i, placeholder, false);
  }

<<<<<<< HEAD
  // ME20200116 - rewritten to accommodate new phase vectors
  bool Supercell::calcShellPhaseFactor(int atomID, int centerID, const xvector<double>& qpoint,
                                       xcomplex<double>& phase, int& multiplicity,
                                       xvector<xcomplex<double> >& derivative, bool calc_derivative) {
=======
// ME20200116 - rewritten to accommodate new phase vectors
bool Supercell::calcShellPhaseFactor(int atomID, int centerID, const xvector<double>& qpoint,
                                     xcomplex<double>& phase, int& multiplicity,
                                     xvector<xcomplex<double> >& derivative, bool calc_derivative) {
>>>>>>> 68ff6162
    centerID = sc2pcMap(centerID);
    const vector<xvector<double> >& vec = phase_vectors[centerID][atomID];
    multiplicity = (int) vec.size();
    phase.re = 0.0;
    phase.im = 0.0;
    if (calc_derivative) {
      for (int i = 1; i < 4; i++) {
        derivative[i].re = 0.0;
        derivative[i].im = 0.0;
      }
    }

    xcomplex<double> p;
    for (int i = 0; i < multiplicity; i++) {
      p = exp(iONE * scalar_product(qpoint, vec[i]))/((double) multiplicity);
      phase += p;
      if (calc_derivative) {
        for (int j = 1; j < 4; j++) derivative[j] += vec[i][j] * p * iONE;
      }
    }

    return (multiplicity > 0);
  }

}  // namespace apl<|MERGE_RESOLUTION|>--- conflicted
+++ resolved
@@ -6,8 +6,6 @@
 
 //CO START
 #define ERROR_VERBOSE false
-//[CO20190218 - OBSOLETE]#define GETFULLSYMBASIS false  //TRUE is NOT well tested with atomGoesTo() and atomComesFrom(), also slower //CO20190218
-//[CO20190218 - OBSOLETE]#define JAHNATEK_ORIGINAL false
 #define CENTER_PRIM false
 #define MAP_VERBOSE false
 #define COPY_XSTRUCTURE_FULL false
@@ -16,10 +14,7 @@
 using namespace std;
 
 static const xcomplex<double> iONE(0.0, 1.0);  // ME20200116
-<<<<<<< HEAD
 static const string _APL_SUPERCELL_MODULE_ = "SUPERCELL";  // for the logger
-=======
->>>>>>> 68ff6162
 
 namespace apl {
 
@@ -35,9 +30,7 @@
     xStream::initialize(mf, oss);
   }
 
-  //[CO20190218 - OBSOLETE]#if !JAHNATEK_ORIGINAL
   // ME20200102 - Refactored
-<<<<<<< HEAD
   Supercell::Supercell(const xstructure& _xstr, ofstream& mf, ostream& oss, string directory) : xStream() {  //CO20181226
     free();
     xStream::initialize(mf, oss);
@@ -194,13 +187,6 @@
   // ME20200315 - Added VERBOSE to prevent excessive file output when
   // reading from state file
   void Supercell::initialize(const xstructure& _xstr, bool VERBOSE) {
-=======
-  Supercell::Supercell(const xstructure& _xstr, const _aflags& aflags, Logger& l) : _aflowFlags(aflags), _logger(l) {  //CO181226
-    initialize(_xstr);
-  }
-
-  void Supercell::initialize(const xstructure& _xstr) {
->>>>>>> 68ff6162
     bool LDEBUG=(FALSE || XHOST.DEBUG);
     string soliloquy="apl::Supercell::initialize():";
 
@@ -226,19 +212,13 @@
       cerr << _inStructure << std::endl;
     }
 
-<<<<<<< HEAD
-    //COREY, DO NOT MODIFY THE STRUCTURE BELOW HERE, THIS INCLUDES RESCALE(), BRINGINCELL(), SHIFORIGINATOM(), etc.
+    //CO, DO NOT MODIFY THE STRUCTURE BELOW HERE, THIS INCLUDES RESCALE(), BRINGINCELL(), SHIFORIGINATOM(), etc.
     if (VERBOSE) {
       stringstream message;
       message << "Estimating the symmetry of structure and calculating the input structure. Please be patient."; //primitive cell." << apl::endl; //CO20180216 - we do NOT primitivize unless requested via [VASP_FORCE_OPTION]CONVERT_UNIT_CELL
       pflow::logger(_AFLOW_FILE_NAME_, _APL_SUPERCELL_MODULE_, message, _directory, *p_FileMESSAGE, *p_oss);
     }
     calculateWholeSymmetry(_inStructure, VERBOSE);
-=======
-    //CO, DO NOT MODIFY THE STRUCTURE BELOW HERE, THIS INCLUDES RESCALE(), BRINGINCELL(), SHIFORIGINATOM(), etc.
-    _logger << "Estimating the symmetry of structure and calculating the input structure. Please be patient." << apl::endl; //primitive cell." << apl::endl; //CO20180216 - we do NOT primitivize unless requested via [VASP_FORCE_OPTION]CONVERT_UNIT_CELL
-    calculateWholeSymmetry(_inStructure);
->>>>>>> 68ff6162
     if(LDEBUG){ //CO20190218
       bool write_inequivalent_flag=_inStructure.write_inequivalent_flag;
       _inStructure.write_inequivalent_flag=true;
@@ -257,77 +237,10 @@
     //#endif
     _skew = SYM::isLatticeSkewed(_inStructure.lattice, _inStructure.dist_nn_min, _inStructure.sym_eps);
     _sym_eps = _inStructure.sym_eps;
-<<<<<<< HEAD
-=======
-
-    clear();
-  }
-  //[CO20190218 - OBSOLETE]#else
-  //[CO20190218 - OBSOLETE]Supercell::Supercell(const xstructure& xstr, const _aflags& aflags, Logger& l) : _aflowFlags(aflags), _logger(l) {  //CO20181226
-  //[CO20190218 - OBSOLETE]  // Copy
-  //[CO20190218 - OBSOLETE]  _inStructure = xstr;
-  //[CO20190218 - OBSOLETE]  _inStructure.ReScale(1.0);
-  //[CO20190218 - OBSOLETE]  _inStructure.ShifOriginToAtom(0);
-  //[CO20190218 - OBSOLETE]  _inStructure.BringInCell();
-  //[CO20190218 - OBSOLETE]
-  //[CO20190218 - OBSOLETE]  //
-  //[CO20190218 - OBSOLETE]  _logger << "Reducing the input structure into a standard primitive form." << apl::endl;
-  //[CO20190218 - OBSOLETE]  //_inStructure = GetPrimitive(xstr);
-  //[CO20190218 - OBSOLETE]  _inStructure.Standard_Primitive_UnitCellForm();
-  //[CO20190218 - OBSOLETE]  _inStructure.ReScale(1.0);
-  //[CO20190218 - OBSOLETE]  _inStructure.ShifOriginToAtom(0);
-  //[CO20190218 - OBSOLETE]  _inStructure.BringInCell();
-  //[CO20190218 - OBSOLETE]
-  //[CO20190218 - OBSOLETE]  // Calculate symmetry
-  //[CO20190218 - OBSOLETE]  _logger << "Estimating the symmetry of primitive cell." << apl::endl;
-  //[CO20190218 - OBSOLETE]  calculateWholeSymmetry(_inStructure);
-  //[CO20190218 - OBSOLETE]
-  //[CO20190218 - OBSOLETE]  //
-  //[CO20190218 - OBSOLETE]  clear();
-  //[CO20190218 - OBSOLETE]}
-  //[CO20190218 - OBSOLETE]#endif
-
-  // ///////////////////////////////////////////////////////////////////////////
->>>>>>> 68ff6162
 
     clearSupercell();
   }
 
-<<<<<<< HEAD
-=======
-  // ///////////////////////////////////////////////////////////////////////////
-
-  Supercell& Supercell::operator=(const Supercell& that) {
-    if (this != &that) {
-      _aflowFlags = that._aflowFlags; //CO20181226
-      _logger = that._logger;
-
-      _inStructure = that._inStructure;
-      _inStructure_original = that._inStructure_original;  //CO
-      _inStructure_light = that._inStructure_light;        //CO
-      _pcStructure = that._pcStructure;                    //CO
-      _scStructure = that._scStructure;                    //CO
-      _scStructure_original = that._scStructure_original;  //CO
-      _scStructure_light = that._scStructure_light;        //CO
-      _pc2scMap.clear();
-      _pc2scMap = that._pc2scMap;
-      _sc2pcMap.clear();
-      _sc2pcMap = that._sc2pcMap;
-      //CO START
-      _skew = that._skew;
-      _derivative_structure = that._derivative_structure;
-      _sym_eps = that._sym_eps;
-      //CO END
-      _isShellRestricted = that._isShellRestricted;
-      _maxShellRadius.clear();
-      _maxShellRadius = that._maxShellRadius;
-      _isConstructed = that._isConstructed;  //CO
-      phase_vectors = that.phase_vectors;  // ME20200116
-    }
-
-    return *this;
-  }
->>>>>>> 68ff6162
 
   // ///////////////////////////////////////////////////////////////////////////
 
@@ -347,95 +260,9 @@
 
   // ///////////////////////////////////////////////////////////////////////////
 
-<<<<<<< HEAD
-// ME20200220 - moved to xatom
-//[OBSOLETE]  //CO - START
-//[OBSOLETE]  void Supercell::LightCopy(const xstructure& a, xstructure& b) {
-//[OBSOLETE]#if COPY_XSTRUCTURE_FULL
-//[OBSOLETE]    b = a;
-//[OBSOLETE]    b.pgroup.clear();
-//[OBSOLETE]    b.pgroupk.clear();
-//[OBSOLETE]    b.pgroupk_xtal.clear();
-//[OBSOLETE]    b.fgroup.clear();
-//[OBSOLETE]    for (uint i = 0; i < b.agroup.size(); i++) {
-//[OBSOLETE]      b.agroup[i].clear();
-//[OBSOLETE]    }
-//[OBSOLETE]    b.agroup.clear();
-//[OBSOLETE]#else
-//[OBSOLETE]    b.clear(); //DX20191220 - uppercase to lowercase clear
-//[OBSOLETE]    stringstream POSCAR;
-//[OBSOLETE]    POSCAR.str("");
-//[OBSOLETE]    if(0){cerr << a << std::endl;}
-//[OBSOLETE]    POSCAR << a;
-//[OBSOLETE]    POSCAR >> b;
-//[OBSOLETE]    //enable inequivalent flag to work
-//[OBSOLETE]    for (uint i = 0; i < b.atoms.size(); i++) {
-//[OBSOLETE]      b.atoms[i].equivalent = a.atoms[i].equivalent;
-//[OBSOLETE]      b.atoms[i].is_inequivalent = a.atoms[i].is_inequivalent;
-//[OBSOLETE]      b.atoms[i].num_equivalents = a.atoms[i].num_equivalents;
-//[OBSOLETE]    }
-//[OBSOLETE]    //[OBSOLETE] pseudo-potential stuff
-//[OBSOLETE]    //for(uint i=0;i<b.species.size();i++){
-//[OBSOLETE]    //  b.species[i]=a.species[i];
-//[OBSOLETE]    //  b.species_pp[i]=a.species_pp[i]; //VERY IMPORTANT
-//[OBSOLETE]    //}
-//[OBSOLETE]    //enable inequivalent flag to work
-//[OBSOLETE]    b.write_inequivalent_flag = a.write_inequivalent_flag;
-//[OBSOLETE]    b.info = a.info;
-//[OBSOLETE]    if(0){cerr << b << std::endl;}
-//[OBSOLETE]#endif
-//[OBSOLETE]  }
-//[OBSOLETE]  // CO - END
-=======
-  //CO START
-  void Supercell::LightCopy(const xstructure& a, xstructure& b) {
-#if COPY_XSTRUCTURE_FULL
-    b = a;
-    b.pgroup.clear();
-    b.pgroupk.clear();
-    b.pgroupk_xtal.clear();
-    b.fgroup.clear();
-    for (uint i = 0; i < b.agroup.size(); i++) {
-      b.agroup[i].clear();
-    }
-    b.agroup.clear();
-#else
-    b.clear(); //DX20191220 - uppercase to lowercase clear
-    stringstream POSCAR;
-    POSCAR.str("");
-    if(0){cerr << a << std::endl;}
-    POSCAR << a;
-    POSCAR >> b;
-    //enable inequivalent flag to work
-    for (uint i = 0; i < b.atoms.size(); i++) {
-      b.atoms[i].equivalent = a.atoms[i].equivalent;
-      b.atoms[i].is_inequivalent = a.atoms[i].is_inequivalent;
-      b.atoms[i].num_equivalents = a.atoms[i].num_equivalents;
-    }
-    //[OBSOLETE] pseudo-potential stuff
-    //for(uint i=0;i<b.species.size();i++){
-    //  b.species[i]=a.species[i];
-    //  b.species_pp[i]=a.species_pp[i]; //VERY IMPORTANT
-    //}
-    //enable inequivalent flag to work
-    b.write_inequivalent_flag = a.write_inequivalent_flag;
-    b.info = a.info;
-    if(0){cerr << b << std::endl;}
-#endif
-  }
-  //CO END
->>>>>>> 68ff6162
-
-  // ///////////////////////////////////////////////////////////////////////////
-
-  //[CO20190218 - OBSOLETE]#if !JAHNATEK_ORIGINAL
   // ME20200315 - Added VERBOSE to prevent excessive file output when reading
   // from state file
   void Supercell::calculateWholeSymmetry(xstructure& xstr, bool VERBOSE) {
-    //[CO20181226 needs to write to correct directory]_aflags af;
-    //[CO20181226 needs to write to correct directory]af.Directory = "./";
-    //[CO20181226 needs to write to correct directory]af.QUIET = FALSE;
-
     //CO20170804 - we want to append symmetry stuff to ofstream
     _kflags kflags;
     // ME20200330 - Only write for verbose output
@@ -453,52 +280,14 @@
 
     //CO20170804 - we want to append symmetry stuff to ofstream
     //if (!pflow::CalculateFullSymmetry(af, xstr))
-<<<<<<< HEAD
     if (!pflow::PerformFullSymmetry(xstr,*p_FileMESSAGE,_directory,kflags,VERBOSE,*p_oss)) //CO20181226
-    { //CO200106 - patching for auto-indenting
+    { //CO20200106 - patching for auto-indenting
       // ME20191031 - use xerror
-=======
-    if (!pflow::PerformFullSymmetry(xstr,_logger.getOutputStream(),_aflowFlags,kflags,true,cout)) //CO20181226
-    { //CO20200106 - patching for auto-indenting
-      //ME20191031 - use xerror
->>>>>>> 68ff6162
-      //throw APLRuntimeError("apl::Supercell::calculateWholeSymmetry(): Symmetry routine failed.");
       string function = "apl::Supercell::calculateWholeSymmetry()";
       string message = "Symmetry routine failed.";
       throw aurostd::xerror(_AFLOW_FILE_NAME_, function, message, _RUNTIME_ERROR_);
     }
   }
-  //[CO20190218 - OBSOLETE]#else
-  //[CO20190218 - OBSOLETE]void Supercell::calculateWholeSymmetry(xstructure& xstr) {
-  //[CO20190218 - OBSOLETE]  ofstream fileDevNull("/dev/null");
-  //[CO20190218 - OBSOLETE]
-  //[CO20190218 - OBSOLETE]  if (!fileDevNull.is_open()) {
-  //[CO20190218 - OBSOLETE]    throw APLRuntimeError("apl::Supercell::calculateWholeSymmetry(): Cannot open output stream /dev/null.");
-  //[CO20190218 - OBSOLETE]  }
-  //[CO20190218 - OBSOLETE]
-  //[CO20190218 - OBSOLETE]  _aflags af;
-  //[CO20190218 - OBSOLETE]  af.Directory = "./";
-  //[CO20190218 - OBSOLETE]  // af.hostname = "";
-  //[CO20190218 - OBSOLETE]  af.QUIET = TRUE;
-  //[CO20190218 - OBSOLETE]
-  //[CO20190218 - OBSOLETE]  xstr.LatticeReduction_avoid = TRUE;
-  //[CO20190218 - OBSOLETE]  xstr.sgroup_radius = 8.0;
-  //[CO20190218 - OBSOLETE]
-  //[CO20190218 - OBSOLETE]  //if( xstr.pgroup_calculated == FALSE )
-  //[CO20190218 - OBSOLETE]  SYM::CalculatePointGroup(fileDevNull, xstr, af, FALSE, FALSE, cout);
-  //[CO20190218 - OBSOLETE]  //if( xstr.fgroup_calculated == FALSE )
-  //[CO20190218 - OBSOLETE]  SYM::CalculateFactorGroup(fileDevNull, xstr, af, FALSE, FALSE, cout);
-  //[CO20190218 - OBSOLETE]  //if( xstr.sgroup_calculated == FALSE )
-  //[CO20190218 - OBSOLETE]  SYM::CalculateSpaceGroup(fileDevNull, xstr, af, FALSE, FALSE, cout);
-  //[CO20190218 - OBSOLETE]  //if( xstr.iatoms_calculated == FALSE )
-  //[CO20190218 - OBSOLETE]  SYM::CalculateInequivalentAtoms(fileDevNull, xstr, af, FALSE, FALSE, cout);
-  //[CO20190218 - OBSOLETE]  //if( xstr.agroup_calculated == FALSE )
-  //[CO20190218 - OBSOLETE]  SYM::CalculateSitePointGroup(fileDevNull, xstr, af, FALSE, FALSE, cout);
-  //[CO20190218 - OBSOLETE]
-  //[CO20190218 - OBSOLETE]  fileDevNull.clear();
-  //[CO20190218 - OBSOLETE]  fileDevNull.close();
-  //[CO20190218 - OBSOLETE]}
-  //[CO20190218 - OBSOLETE]#endif
 
   // ///////////////////////////////////////////////////////////////////////////
 
@@ -528,29 +317,17 @@
   // Determine the supercell dimensions of the supercell for different methods
   xvector<int> Supercell::determineSupercellDimensions(const aurostd::xoption& opts) {
     string function = "apl::Supercell::determineSupercellDimensions()";
-<<<<<<< HEAD
     stringstream message;
-=======
-    string message = "";
->>>>>>> 68ff6162
   
     xvector<int> dims(3);
     string method = opts.getattachedscheme("SUPERCELL::METHOD");
     if (method.empty()) {
-<<<<<<< HEAD
       message << "Supercell method empty.";
-=======
-      message = "Supercell method empty.";
->>>>>>> 68ff6162
       throw aurostd::xerror(_AFLOW_FILE_NAME_, function, message, _VALUE_ILLEGAL_);
     }
     string value = opts.getattachedscheme("SUPERCELL::VALUE");
     if (value.empty()) {
-<<<<<<< HEAD
       message << "Supercell value empty.";
-=======
-      message = "Supercell value empty.";
->>>>>>> 68ff6162
       throw aurostd::xerror(_AFLOW_FILE_NAME_, function, message, _VALUE_ILLEGAL_);
     }
     if (method == "SUPERCELL") {
@@ -566,16 +343,10 @@
         natoms = dims[1] * dims[2] * dims[3] * (int) _inStructure.atoms.size();
       }
       if (opts.flag("SUPERCELL::VERBOSE")) {
-<<<<<<< HEAD
         message << "Radius=" << aurostd::PaddedPOST(aurostd::utype2string<double>(radius, 3), 4)
                 << " supercell=" << dims[1] << "x" << dims[2] << "x" << dims[3]
                 << " natoms=" << natoms;
         pflow::logger(_AFLOW_FILE_NAME_, _APL_SUPERCELL_MODULE_, message, _directory, *p_FileMESSAGE, *p_oss);
-=======
-        _logger << "Radius=" << aurostd::PaddedPOST(aurostd::utype2string<double>(radius, 3), 4)
-                << " supercell=" << dims[1] << "x" << dims[2] << "x" << dims[3]
-                << " natoms=" << natoms << apl::endl;
->>>>>>> 68ff6162
       }
     } else if (method == "MINATOMS_RESTRICTED") {
       int minatoms = aurostd::string2utype<int>(value);
@@ -586,16 +357,10 @@
       }
       dims[1] = Ni; dims[2] = Ni; dims[3] = Ni;
       if (opts.flag("SUPERCELL::VERBOSE")) {
-<<<<<<< HEAD
         message << "Ni=" << Ni
                 << " supercell=" << Ni << "x" << Ni << "x" << Ni
                 << " natoms=" << natoms;
         pflow::logger(_AFLOW_FILE_NAME_, _APL_SUPERCELL_MODULE_, message, _directory, *p_FileMESSAGE, *p_oss);
-=======
-        _logger << "Ni=" << Ni
-                << " supercell=" << Ni << "x" << Ni << "x" << Ni
-                << " natoms=" << natoms << apl::endl;
->>>>>>> 68ff6162
       }
     } else if (method == "SHELLS") {
       int shells = aurostd::string2utype<int>(value);
@@ -604,20 +369,12 @@
       // for now.
       bool full_shell = false;
       if (opts.flag("SUPERCELL::VERBOSE")) {
-<<<<<<< HEAD
         message << "Searching for suitable cell to handle " << shells << " shells...";
         pflow::logger(_AFLOW_FILE_NAME_, _APL_SUPERCELL_MODULE_, message, _directory, *p_FileMESSAGE, *p_oss);
       }
       dims = buildSuitableForShell(shells, full_shell, opts.flag("SUPERCELL::VERBOSE"));
     } else {
       message << "Unknown supercell method " + method + ".";
-=======
-        _logger << "Searching for suitable cell to handle " << shells << " shells..." << apl::endl;
-      }
-      dims = buildSuitableForShell(shells, full_shell, opts.flag("SUPERCELL::VERBOSE"));
-    } else {
-      message = "Unknown supercell method " + method + ".";
->>>>>>> 68ff6162
       aurostd::xerror(_AFLOW_FILE_NAME_, function, message, _VALUE_ILLEGAL_);
     }
     return dims;
@@ -1097,15 +854,9 @@
   // ///////////////////////////////////////////////////////////////////////////
 
   // ME20200116 - rebase to primitive
-<<<<<<< HEAD
-  // Does not capture rotated primitive cells yet, but does work for AFLOW's
+  // Does not capture rotated conventional cells yet, but does work for AFLOW's
   // standard conventional unit cells.
   bool Supercell::projectToPrimitive() {
-=======
-  // Does not capture rotated conventional cells yet, but does work for AFLOW's
-  // standard conventional unit cells.
-  void Supercell::projectToPrimitive() {
->>>>>>> 68ff6162
     bool LDEBUG = (FALSE || XHOST.DEBUG);
     string function = "apl::Supercell::projectToPrimitive()";
     vector<int> pc2sc, sc2pc;
@@ -1115,13 +866,8 @@
 
     // The original structure may be a rotated primitive cell. Transform the
     // primitive cell so that they overlap or else the mapping will not work
-<<<<<<< HEAD
     if (_inStructure_original.atoms.size() == pcell.atoms.size()) {
-      xmatrix<double> U = trasp(_inStructure_original.lattice) * inverse(trasp(pcell.lattice));
-=======
-    if (_inStructure_original.atoms.size() == _pcStructure.atoms.size()) {
-      xmatrix<double> U = trasp(_inStructure_original.scale*_inStructure_original.lattice) * inverse(trasp(_pcStructure.scale*_pcStructure.lattice));
->>>>>>> 68ff6162
+      xmatrix<double> U = trasp(_inStructure_original.scale*_inStructure_original.lattice) * inverse(trasp(pcell.scale*_pcStructure.lattice));
       // For a rotation matrix, trasp(U) * U = I
       if (aurostd::isidentity(trasp(U) * U)) {
         pcell = Rotate(pcell, U);
@@ -1138,10 +884,7 @@
         pcell.atoms[at].fpos = ones - pcell.atoms[at].fpos;
         pcell.atoms[at].cpos = pcell.f2c * pcell.atoms[at].fpos;
       }
-<<<<<<< HEAD
       pcell.BringInCell();
-=======
->>>>>>> 68ff6162
       mapped = getMaps(pcell, _inStructure_original, _scStructure, pc2sc, sc2pc);
     }
     if (mapped) {
@@ -1182,17 +925,9 @@
       _sc2pcMap = sc2pc;
       _pc2scMap = pc2sc;
       calculatePhaseVectors();
-<<<<<<< HEAD
       return true;
     } else {
       return false;
-=======
-    } else {
-      _logger << apl::warning << " apl::Supercell::projectToPrimitive(): Could"
-        << " not map the AFLOW standard primitive cell to the supercell."
-        << " Phonon dispersions will be calculated using the original"
-        << " structure instead." << apl::endl;
->>>>>>> 68ff6162
     }
   }
 
@@ -1241,11 +976,7 @@
     // sc2pcMap - convert scell positions into primitive coordinates
     // and do straightforward fpos matching
     for (uint i = 0; i < natoms_sc; i++) {
-<<<<<<< HEAD
       fpos = pcell.c2f * scell.atoms[i].cpos;
-=======
-      fpos = pcell.c2f * _scStructure.atoms[i].cpos;
->>>>>>> 68ff6162
       uint j = 0;
       for (j = 0; j < natoms_pc; j++) {
         if (SYM::FPOSMatch(fpos, pcell.atoms[j].fpos, pcell.lattice, pcell.f2c, _skew, _sym_eps)) {
@@ -1735,11 +1466,7 @@
     }
 #endif
 
-<<<<<<< HEAD
     // ME20191219 - use basis_atoms_map
-=======
-    // ME191219 - use basis_atoms_map
->>>>>>> 68ff6162
     if (symOp.basis_map_calculated) return symOp.basis_atoms_map[atomID];
 
     // Get the center atom center...
@@ -1906,11 +1633,7 @@
     }
 #endif
 
-<<<<<<< HEAD
      // ME20191219 - use basis_atoms_map
-=======
-     // ME191219 - use basis_atoms_map
->>>>>>> 68ff6162
     if (symOp.basis_map_calculated) {
       int natoms = (int) _scStructure.atoms.size();
       for (int at = 0; at < natoms; at++) {
@@ -2314,8 +2037,7 @@
 
   // ///////////////////////////////////////////////////////////////////////////
 
-<<<<<<< HEAD
-  // ME20191219
+  //ME20191219
   void Supercell::getFullBasisAGROUP() {
     stringstream message;
     message << "Calculating the full basis for the site point groups of the supercell.";
@@ -2323,23 +2045,11 @@
     if (!SYM::CalculateSitePointGroup_EquivalentSites(_scStructure, _sym_eps)) {
       string function = "apl::Supercell::getFullBasisAGROUP()";
       message << "Could not calculate the bases of the site point groups.";
-=======
+      throw aurostd::xerror(_AFLOW_FILE_NAME_, function, message, _RUNTIME_ERROR_);
+    }
+  }
+
   //ME20191219
-  void Supercell::getFullBasisAGROUP() {
-    _logger << "Calculating full basis for the site point groups of the supercell." << apl::endl;
-    if (!SYM::CalculateSitePointGroup_EquivalentSites(_scStructure, _sym_eps)) {
-      string function = "apl::Supercell::getFullBasisAGROUP()";
-      string message = "Could not calculate the bases of the site point groups.";
->>>>>>> 68ff6162
-      throw aurostd::xerror(_AFLOW_FILE_NAME_, function, message, _RUNTIME_ERROR_);
-    }
-  }
-
-<<<<<<< HEAD
-  // ME20191219
-=======
-  //ME20191219
->>>>>>> 68ff6162
   bool Supercell::fullBasisCalculatedAGROUP() {
     uint natoms = _scStructure.atoms.size();
     for (uint at = 0; at < natoms; at++) {
@@ -2351,11 +2061,7 @@
     return true;
   }
 
-<<<<<<< HEAD
-  // ME20190715 - added const to use function with const Supercell &
-=======
   //ME20190715 - added const to use function with const Supercell &
->>>>>>> 68ff6162
   const vector<vector<_sym_op> >& Supercell::getAGROUP(void) const {
     return _scStructure.agroup;
   }
@@ -2511,17 +2217,10 @@
     return calcShellPhaseFactor(atomID, centerID, qpoint, phase, i, placeholder, false);
   }
 
-<<<<<<< HEAD
-  // ME20200116 - rewritten to accommodate new phase vectors
+  //ME20200116 - rewritten to accommodate new phase vectors
   bool Supercell::calcShellPhaseFactor(int atomID, int centerID, const xvector<double>& qpoint,
                                        xcomplex<double>& phase, int& multiplicity,
                                        xvector<xcomplex<double> >& derivative, bool calc_derivative) {
-=======
-// ME20200116 - rewritten to accommodate new phase vectors
-bool Supercell::calcShellPhaseFactor(int atomID, int centerID, const xvector<double>& qpoint,
-                                     xcomplex<double>& phase, int& multiplicity,
-                                     xvector<xcomplex<double> >& derivative, bool calc_derivative) {
->>>>>>> 68ff6162
     centerID = sc2pcMap(centerID);
     const vector<xvector<double> >& vec = phase_vectors[centerID][atomID];
     multiplicity = (int) vec.size();
