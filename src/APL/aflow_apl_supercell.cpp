--- conflicted
+++ resolved
@@ -21,18 +21,13 @@
 
   // ///////////////////////////////////////////////////////////////////////////
 
-<<<<<<< HEAD
-  //[CO190218 - OBSOLETE]#if !JAHNATEK_ORIGINAL
+  //[CO20190218 - OBSOLETE]#if !JAHNATEK_ORIGINAL
   // ME20200102 - Refactored
   Supercell::Supercell(const xstructure& _xstr, const _aflags& aflags, Logger& l) : _aflowFlags(aflags), _logger(l) {  //CO181226
     initialize(_xstr);
   }
 
   void Supercell::initialize(const xstructure& _xstr) {
-=======
-  //[CO20190218 - OBSOLETE]#if !JAHNATEK_ORIGINAL
-  Supercell::Supercell(const xstructure& _xstr, const _aflags& aflags, Logger& l) : _aflowFlags(aflags), _logger(l) {  //CO20181226
->>>>>>> 589bb8e8
     bool LDEBUG=(FALSE || XHOST.DEBUG);
     string soliloquy="apl::Supercell::initialize():";
 
@@ -298,8 +293,7 @@
 
   // ///////////////////////////////////////////////////////////////////////////
 
-<<<<<<< HEAD
-  // ME191225
+  // ME20191225
   // Determine the supercell dimensions of the supercell for different methods
   xvector<int> Supercell::determineSupercellDimensions(const aurostd::xoption& opts) {
     string function = "apl::Supercell::determineSupercellDimensions()";
@@ -375,10 +369,7 @@
     build(dims[1], dims[2], dims[3], VERBOSE);
   }
 
-  //[CO190218 - OBSOLETE]#if !JAHNATEK_ORIGINAL
-=======
   //[CO20190218 - OBSOLETE]#if !JAHNATEK_ORIGINAL
->>>>>>> 589bb8e8
   void Supercell::build(int nx, int ny, int nz, bool VERBOSE) {
     bool LDEBUG=(FALSE || XHOST.DEBUG);
     string soliloquy="apl::Supercell::build():"; //CO20190218
@@ -2009,8 +2000,7 @@
 
   // ///////////////////////////////////////////////////////////////////////////
 
-<<<<<<< HEAD
-  // ME191219
+  // ME20191219
   void Supercell::getFullBasisAGROUP() {
     _logger << "Calculating full basis for the site point groups of the supercell." << apl::endl;
     if (!SYM::CalculateSitePointGroup_EquivalentSites(_scStructure, _sym_eps)) {
@@ -2020,7 +2010,7 @@
     }
   }
 
-  // ME191219
+  // ME20191219
   bool Supercell::fullBasisCalculatedAGROUP() {
     uint natoms = _scStructure.atoms.size();
     for (uint at = 0; at < natoms; at++) {
@@ -2032,10 +2022,7 @@
     return true;
   }
 
-  // ME190715 - added const to use function with const Supercell &
-=======
   // ME20190715 - added const to use function with const Supercell &
->>>>>>> 589bb8e8
   const vector<vector<_sym_op> >& Supercell::getAGROUP(void) const {
     return _scStructure.agroup;
   }
@@ -2136,7 +2123,6 @@
   }
 
   // ///////////////////////////////////////////////////////////////////////////
-<<<<<<< HEAD
   
   // ME20200116 - Calculate the real space vectors for the phases once.
   // Calculating them once for all atoms is very quick and significantly speeds
@@ -2184,10 +2170,7 @@
   }
 
   // ///////////////////////////////////////////////////////////////////////////
-  // ME 180827 -- overloaded to calculate derivatives
-=======
   // ME20180827 -- overloaded to calculate derivatives
->>>>>>> 589bb8e8
   bool Supercell::calcShellPhaseFactor(int atomID, int centerID, const xvector<double>& qpoint,
       xcomplex<double>& phase) {
     xvector<xcomplex<double> > placeholder;
@@ -2195,7 +2178,6 @@
     return calcShellPhaseFactor(atomID, centerID, qpoint, phase, i, placeholder, false);
   }
 
-<<<<<<< HEAD
 // ME20200116 - rewritten to accommodate new phase vectors
 bool Supercell::calcShellPhaseFactor(int atomID, int centerID, const xvector<double>& qpoint,
                                      xcomplex<double>& phase, int& multiplicity,
@@ -2205,27 +2187,6 @@
     multiplicity = (int) vec.size();
     phase.re = 0.0;
     phase.im = 0.0;
-=======
-  bool Supercell::calcShellPhaseFactor(int atomID, int centerID, const xvector<double>& qpoint,
-      xcomplex<double>& phase, int& ifound,
-      xvector<xcomplex<double> >& derivative, bool calc_derivative) {
-    // Get the nearest image of this atom, it determine also the shell radius
-    xvector<double> rf = getFPositionItsNearestImage(atomID, centerID);
-    xvector<double> rc = F2C(_scStructure.lattice, rf);
-    double rshell = aurostd::modulus(rc);
-    // ME20180829 -- correction for the real space vector pc. With delta, the
-    // phases in AAPL are easier to calculate.
-    int at1pc = sc2pcMap(atomID);
-    int at2pc = sc2pcMap(centerID);
-    int at1sc = pc2scMap(at1pc);
-    int at2sc = pc2scMap(at2pc);
-    xvector<double> delta = getSupercellStructure().atoms[at1sc].cpos - getSupercellStructure().atoms[at2sc].cpos;
-
-    // Initialize
-    bool isCountable = false;
-    xcomplex<double> iONE(0.0, 1.0);
-    phase = 0.0;
->>>>>>> 589bb8e8
     if (calc_derivative) {
       for (int i = 1; i < 4; i++) {
         derivative[i].re = 0.0;
