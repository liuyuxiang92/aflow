--- conflicted
+++ resolved
@@ -32,18 +32,11 @@
     free();
     _supercell = &sc;
     _sc_set = true;
-<<<<<<< HEAD
     xStream::initialize(mf, oss);
     _directory = _supercell->_directory;
   }
 
-  ForceConstantCalculator::ForceConstantCalculator(Supercell& sc, const aurostd::xoption& opts, ofstream& mf, ostream& oss) {
-=======
-    _directory = "./";
-  }
-
-  ForceConstantCalculator::ForceConstantCalculator(const ForceConstantCalculator& that) : xStream(*that.getOFStream(),*that.getOSS()) {
->>>>>>> 494b14cf
+  ForceConstantCalculator::ForceConstantCalculator(Supercell& sc, const aurostd::xoption& opts, ofstream& mf, ostream& oss) : xStream(mf,oss) {
     free();
     _supercell = &sc;
     _sc_set = true;
@@ -52,7 +45,7 @@
     initialize(opts);
   }
 
-  ForceConstantCalculator::ForceConstantCalculator(const ForceConstantCalculator& that) {
+  ForceConstantCalculator::ForceConstantCalculator(const ForceConstantCalculator& that) : xStream(*that.getOFStream(),*that.getOSS()) {
     if (this != &that) free();
     copy(that);
   }
@@ -307,13 +300,8 @@
           const _sym_op& symOp = agroup[symOpID];
 
           try {
-<<<<<<< HEAD
             // int l = _supercell.atomComesFrom(symOp, j, i, FALSE);  //CO NEW //CO20190218
-            // ME20191219 - atomGoesTo now uses basis_atoms_map; keep translation option in case
-=======
-            //_AFLOW_APL_REGISTER_ int l = _supercell.atomComesFrom(symOp, j, i, FALSE);  //CO NEW //CO20190218
             //ME20191219 - atomGoesTo now uses basis_atoms_map; keep translation option in case
->>>>>>> 494b14cf
             // the basis has not been calculated for some reason
             int l = _supercell->atomGoesTo(symOp, j, i, true); //JAHNATEK ORIGINAL //CO20190218
             m = m + (inverse(symOp.Uc) * _forceConstantMatrices[i][l] * symOp.Uc);  //JAHNATEK ORIGINAL //CO20190218
@@ -1286,111 +1274,12 @@
 
 namespace apl {
 
-<<<<<<< HEAD
   bool ForceConstantCalculator::runVASPCalculationsDM(_xinput& xInput, _aflags& _aflowFlags,
       _kflags& _kbinFlags, _xflags& _xFlags, string& _AflowIn) {
     string soliloquy="apl::ForceConstantCalculator::runVASPCalculationsDM():"; //CO20190218
     stringstream message;
     bool stagebreak = false;
 
-=======
-  DirectMethodPC::DirectMethodPC(ostream& oss) : ForceConstantCalculator(oss) {
-    free();
-    _directory = "."; //AS20200512
-  }
-
-  DirectMethodPC::DirectMethodPC(Supercell& sc, ofstream& mf, ostream& oss)
-    : ForceConstantCalculator(sc, mf, oss) {
-      free();
-      _directory = "."; //AS20200512
-    }
-
-  DirectMethodPC::DirectMethodPC(const DirectMethodPC& that)
-    : ForceConstantCalculator(*that._supercell, *that.getOFStream(), *that.getOSS()) {
-      free();
-      copy(that);
-    }
-
-  DirectMethodPC& DirectMethodPC::operator=(const DirectMethodPC& that) {
-    if (this != &that) {
-      free();
-      copy(that);
-    }
-    return *this;
-  }
-
-  DirectMethodPC::~DirectMethodPC() {
-    xStream::free();
-    free();
-  }
-
-  void DirectMethodPC::clear(Supercell& sc) {
-    free();
-    _supercell = &sc;
-    _sc_set = true;
-  }
-
-  void DirectMethodPC::copy(const DirectMethodPC& that) {
-    xStream::copy(that);
-    AUTO_GENERATE_PLUS_MINUS = that.AUTO_GENERATE_PLUS_MINUS;
-    DISTORTION_MAGNITUDE = that.DISTORTION_MAGNITUDE;
-    DISTORTION_INEQUIVONLY = that.DISTORTION_INEQUIVONLY;
-    DISTORTION_SYMMETRIZE = that.DISTORTION_SYMMETRIZE;
-    GENERATE_ONLY_XYZ = that.GENERATE_ONLY_XYZ;
-    USER_GENERATE_PLUS_MINUS = that.USER_GENERATE_PLUS_MINUS;
-    _bornEffectiveChargeTensor = that._bornEffectiveChargeTensor;
-    _dielectricTensor = that._dielectricTensor;
-    _directory = that._directory;
-    _forceConstantMatrices = that._forceConstantMatrices;
-    _isPolarMaterial = that._isPolarMaterial;
-    _sc_set = that._sc_set;
-    _supercell = that._supercell;
-    xInputs = that.xInputs;
-  }
-
-  void DirectMethodPC::free() {
-    AUTO_GENERATE_PLUS_MINUS = true;   //CO
-    DISTORTION_MAGNITUDE = 0.0;
-    DISTORTION_INEQUIVONLY = true;   //CO20190116
-    DISTORTION_SYMMETRIZE = true;   //CO20190116
-    GENERATE_ONLY_XYZ = false;
-    USER_GENERATE_PLUS_MINUS = false;  //CO
-    xInputs.clear();
-    _bornEffectiveChargeTensor.clear();
-    _dielectricTensor.clear();
-    _directory = "";
-    _forceConstantMatrices.clear();
-    _isPolarMaterial = false;
-  }
-
-}  // namespace apl
-
-//////////////////////////////////////////////////////////////////////////////
-//                                                                          //
-//                            VASP CALCULATIONS                             //
-//                                                                          //
-//////////////////////////////////////////////////////////////////////////////
-
-namespace apl {
-
-  bool DirectMethodPC::runVASPCalculations(_xinput& xInput, _aflags& _aflowFlags,
-      _kflags& _kbinFlags, _xflags& _xFlags, string& _AflowIn) {
-    string soliloquy="apl::DirectMethodPC::runVASPCalculations():"; //CO20190218
-    bool stagebreak = false;
-    stringstream message;
-    if (!_sc_set) {
-      message << "Supercell pointer not set.";
-      throw aurostd::xerror(_AFLOW_FILE_NAME_, soliloquy, message, _RUNTIME_INIT_);
-    }
-
-    // Check if supercell is already built
-    if (!_supercell->isConstructed()) {
-      message << "The supercell structure has not been initialized yet.";
-      throw aurostd::xerror(_AFLOW_FILE_NAME_, soliloquy, message, _RUNTIME_INIT_);
-    }
-    xInput.xvasp.AVASP_arun_mode = "APL";
-
->>>>>>> 494b14cf
     // Determine the distortion vectors
     estimateUniqueDistortions(_supercell->getSupercellStructure(), _uniqueDistortions);
 
@@ -1915,13 +1804,8 @@
 
   void ForceConstantCalculator::completeForceFields() {
     stringstream message;
-<<<<<<< HEAD
     string function = "apl::ForceConstantCalculator::completeForceFields():";
-    //CO - START
-=======
-    string function = "apl::DirectMethodPC::completeForceFields():";
     //CO START
->>>>>>> 494b14cf
     // Test of stupidity...
     if (_supercell->getEPS() == AUROSTD_NAN) {
       message << "Need to define symmetry tolerance.";
@@ -2235,7 +2119,6 @@
 
 namespace apl {
 
-<<<<<<< HEAD
    // Writes the forces into a VASP DYNMAT format
    void ForceConstantCalculator::writeDYNMAT(const string& filename) {
      string message = "Writing forces into file " + filename + ".";
@@ -2286,59 +2169,6 @@
        throw aurostd::xerror(_AFLOW_FILE_NAME_,function, message, _FILE_ERROR_);
      }
    }
-=======
-  // Writes the forces into a VASP DYNMAT format
-  void DirectMethodPC::writeDYNMAT() {
-    string filename = aurostd::CleanFileName(_directory + "/" + DEFAULT_APL_FILE_PREFIX + DEFAULT_APL_DYNMAT_FILE);  //ME20181226
-    string message = "Writing forces into file " + filename + ".";
-    pflow::logger(_AFLOW_FILE_NAME_, _APL_DMPC_MODULE_, message, _directory, *p_FileMESSAGE, *p_oss);
-
-    stringstream outfile;
-
-    // 1st line
-    outfile << _supercell->getNumberOfUniqueAtoms() << " ";
-    outfile << _supercell->getNumberOfAtoms() << " ";
-    int dof = 0;
-    for (uint i = 0; i < _uniqueDistortions.size(); i++)
-      dof += _uniqueDistortions[i].size();
-    outfile << dof << std::endl;
-
-    // 2nd line
-    outfile << std::setiosflags(std::ios::fixed | std::ios::showpoint | std::ios::right);
-    outfile << setprecision(3);
-    for (uint i = 0; i < _supercell->getNumberOfUniqueAtoms(); i++) {
-      if (i != 0) outfile << " ";
-      outfile << _supercell->getUniqueAtomMass(i);
-    }
-    outfile << std::endl;
-
-    // forces + 1 line info about distortion
-    for (uint i = 0; i < _supercell->getNumberOfUniqueAtoms(); i++) {
-      for (uint j = 0; j < _uniqueDistortions[i].size(); j++) {
-        // line info
-        outfile << (_supercell->getUniqueAtomID(i) + 1) << " ";
-        outfile << (j + 1) << " ";
-        xvector<double> shift(3);
-        shift = DISTORTION_MAGNITUDE * _uniqueDistortions[i][j];
-        outfile << setprecision(3);
-        outfile << shift(1) << " " << shift(2) << " " << shift(3) << std::endl;
-        // forces
-        outfile << setprecision(6);
-        for (uint k = 0; k < _supercell->getNumberOfAtoms(); k++)
-          outfile << setw(15) << _uniqueForces[i][j][k](1)
-            << setw(15) << _uniqueForces[i][j][k](2)
-            << setw(15) << _uniqueForces[i][j][k](3) << std::endl;
-      }
-    }
-
-    aurostd::stringstream2file(outfile, filename);
-    if (!aurostd::FileExist(filename)) {
-      string function = "DirectMethodPC::writeDYNMAT()";
-      message = "Cannot open output file " + filename + ".";
-      throw aurostd::xerror(_AFLOW_FILE_NAME_,function, message, _FILE_ERROR_);
-    }
-  }
->>>>>>> 494b14cf
 
   // [OBSOLETE]  //////////////////////////////////////////////////////////////////////////////
 
@@ -2419,13 +2249,8 @@
   // [OBSOLETE] void ForceConstantCalculator::writeXCrysDenForces() {
   // [OBSOLETE]   string function = "apl::ForceConstantCalculator::writeXCrysDenForces()";
   // [OBSOLETE]   string message = "Writing forces into file XCrysDenForces.";
-<<<<<<< HEAD
   // [OBSOLETE]   pflow::logger(_AFLOW_FILE_NAME_, _APL_FCCALC_MODULE_, message, _directory, *p_FileMESSAGE, *p_oss);
-  // [OBSOLETE]   _supercell->center_original();  //COREY
-=======
-  // [OBSOLETE]   pflow::logger(_AFLOW_FILE_NAME_, _APL_DMPC_MODULE_, message, _directory, *p_FileMESSAGE, *p_oss);
   // [OBSOLETE]   _supercell->center_original();  //CO
->>>>>>> 494b14cf
 
   // [OBSOLETE]   stringstream outfile;  //CO
   // [OBSOLETE]   // forces + 1 line info about distortion
@@ -2476,236 +2301,6 @@
   // [OBSOLETE]   }
   // [OBSOLETE] }
 
-<<<<<<< HEAD
-=======
-  void DirectMethodPC::saveState(const string& filename) {
-    string function = "apl::DirectMethodPC::saveState()";
-    string message = "";
-    if (!_sc_set) {
-      message = "Supercell pointer not set.";
-      throw aurostd::xerror(_AFLOW_FILE_NAME_, function, message, _RUNTIME_INIT_);
-    }
-    if (xInputs.size() == 0) return;  // Nothing to write
-    message = "Saving state of the force constant calculator into " + aurostd::CleanFileName(filename) + ".";
-    pflow::logger(_AFLOW_FILE_NAME_, _APL_DMPC_MODULE_, message, _directory, *p_FileMESSAGE, *p_oss);
-    stringstream out;
-    string tag = "[APL_FC_CALCULATOR]";
-    out << AFLOWIN_SEPARATION_LINE << std::endl;
-    out << tag << "ENGINE=DM" << std::endl;
-    if (xInputs[0].AFLOW_MODE_VASP) out << tag << "AFLOW_MODE=VASP" << std::endl;
-    else if (xInputs[0].AFLOW_MODE_AIMS) out << tag << "AFLOW_MODE=AIMS" << std::endl;
-    out << AFLOWIN_SEPARATION_LINE << std::endl;
-    out << tag << "SUPERCELL=" << _supercell->scell << std::endl;
-    out << tag << "INPUT_STRUCTURE=START" << std::endl;
-    out << _supercell->getInputStructure();  // No endl necessary
-    out << tag << "INPUT_STRUCTURE=STOP" << std::endl;
-    out << AFLOWIN_SEPARATION_LINE << std::endl;
-    out << tag << "DISTORTION_MAGNITUDE=" << DISTORTION_MAGNITUDE << std::endl;
-    out << tag << "DISTORTION_INEQUIVONLY=" << DISTORTION_INEQUIVONLY << std::endl;
-    out << tag << "DISTORTIONS=START" << std::endl;
-    int idxRun = 0;
-    for (uint i = 0; i < _uniqueDistortions.size(); i++) {
-      for (uint j = 0; j < _uniqueDistortions[i].size(); j++) {
-        out << i << " " << _uniqueDistortions[i][j] << " " << xInputs[idxRun++].xvasp.AVASP_arun_runname;
-        if (vvgenerate_plus_minus[i][j]) out << " " << xInputs[idxRun++].xvasp.AVASP_arun_runname;
-        out << std::endl;
-      }
-    }
-    out << tag << "DISTORTIONS=STOP" << std::endl;
-    out << AFLOWIN_SEPARATION_LINE << std::endl;
-    out << tag << "ZEROSTATE=" << _calculateZeroStateForces << std::endl;
-    if (_calculateZeroStateForces) out << tag << "ZEROSTATE_RUNNAME=" << xInputs[idxRun++].xvasp.AVASP_arun_runname << std::endl;
-    out << AFLOWIN_SEPARATION_LINE << std::endl;
-    out << tag << "POLAR=" << _isPolarMaterial << std::endl;
-    if (_isPolarMaterial) out << tag << "POLAR_RUNNAME=" << xInputs[idxRun].xvasp.AVASP_arun_runname << std::endl;
-    out << AFLOWIN_SEPARATION_LINE << std::endl;
-    aurostd::stringstream2file(out, filename);
-    if (!aurostd::FileExist(filename)) {
-      message = "Could not save state into file " + filename + ".";
-      throw aurostd::xerror(_AFLOW_FILE_NAME_, function, message, _FILE_ERROR_);
-    }
-  }
-
-  //ME20200501
-  // The state reader is designed to read the directory structure and supercell
-  // structures from a prior run for post-processing. It cannot create APL
-  // aflow.in files and should only be used to read forces for force constant
-  // calculations. It is still in development and has only been tested with VASP.
-  void DirectMethodPC::readFromStateFile(const string& filename) {
-    string function = "apl::DirectMethodPC::readFromStateFile()";
-    string message = "";
-    if (!_sc_set) {
-      message = "Supercell pointer not set.";
-      throw aurostd::xerror(_AFLOW_FILE_NAME_, function, message, _RUNTIME_INIT_);
-    }
-    message = "Reading state of the phonon calculator from " + filename + ".";
-    pflow::logger(_AFLOW_FILE_NAME_, _APL_DMPC_MODULE_, message, _directory, *p_FileMESSAGE, *p_oss);
-    if (!aurostd::EFileExist(filename)) {
-      message = "Could not find file " + filename + ".";
-      throw aurostd::xerror(_AFLOW_FILE_NAME_, function, message, _FILE_NOT_FOUND_);
-    }
-
-    // Find if the calculations are VASP or AIMS calculations
-    vector<string> vlines, tokens;
-    aurostd::efile2vectorstring(filename, vlines);
-    uint nlines = vlines.size();
-    uint iline = 0;
-    _xinput xInput;
-    while (++iline < nlines) {
-      if (aurostd::substring2bool(vlines[iline], "AFLOW_MODE")) {;
-        aurostd::string2tokens(vlines[iline], tokens, "=");
-        if (tokens.size() != 2) {
-          message = "Tag for AFLOW_MODE is broken.";
-          throw aurostd::xerror(_AFLOW_FILE_NAME_, function, message, _FILE_CORRUPT_);
-        }
-        if (tokens[1] == "VASP") {
-          xInput.AFLOW_MODE_VASP = true;
-        } else if (tokens[1] == "AIMS") {
-          xInput.AFLOW_MODE_AIMS = true;
-        } else {
-          message = "Unknown AFLOW_MODE " + tokens[1] + ".";
-          throw aurostd::xerror(_AFLOW_FILE_NAME_, function, message, _VALUE_ILLEGAL_);
-        }
-      }
-    }
-    if (iline >= nlines) {
-      message = "AFLOW_MODE tag is missing.";
-      throw aurostd::xerror(_AFLOW_FILE_NAME_, function, message, _FILE_CORRUPT_);
-    }
-
-    // Defaults
-    xInput.xvasp.AVASP_arun_mode = "APL";
-    _isPolarMaterial = DEFAULT_APL_POLAR;
-    _calculateZeroStateForces = DEFAULT_APL_ZEROSTATE;
-    DISTORTION_MAGNITUDE = DEFAULT_APL_DMAG;
-    DISTORTION_INEQUIVONLY = DEFAULT_APL_DINEQUIV_ONLY;
-
-    // Read
-    xInputs.clear();
-    _uniqueDistortions.clear();
-    vvgenerate_plus_minus.clear();
-    iline = 0;
-    while (++iline < nlines) {
-      if (aurostd::substring2bool(vlines[iline], "DISTORTION_MAGNITUDE=")) {
-        tokens.clear();
-        aurostd::string2tokens(vlines[iline], tokens, "=");
-        if (tokens.size() != 2) {
-          message = "Tag for DISTORTION_MAGNITUDE is broken.";
-          throw aurostd::xerror(_AFLOW_FILE_NAME_, function, message, _FILE_CORRUPT_);
-        }
-        DISTORTION_MAGNITUDE = aurostd::string2utype<double>(tokens[1]);
-      } else if (aurostd::substring2bool(vlines[iline], "DISTORTION_INEQUIVONLY=")) {
-        tokens.clear();
-        aurostd::string2tokens(vlines[iline], tokens, "=");
-        if (tokens.size() != 2) {
-          message = "Tag for DISTORTION_INEQUIVONLY correction is broken.";
-          throw aurostd::xerror(_AFLOW_FILE_NAME_, function, message, _FILE_CORRUPT_);
-        }
-        DISTORTION_INEQUIVONLY = aurostd::string2utype<bool>(tokens[1]);
-      } else if (aurostd::substring2bool(vlines[iline], "DISTORTIONS=START")) {
-        xvector<double> distortion(3);
-        uint idist = 0;
-        while ((iline++ < nlines) && !aurostd::substring2bool(vlines[iline], "DISTORTIONS=STOP")) {
-          tokens.clear();
-          aurostd::string2tokens(vlines[iline], tokens);
-          if ((tokens.size() < 5) || (tokens.size() > 7)) {
-            message = "Broken line in DISTORTIONS.";
-            throw aurostd::xerror(_AFLOW_FILE_NAME_, function, message, _FILE_CORRUPT_);
-          }
-          // Distortions
-          idist = aurostd::string2utype<uint>(tokens[0]);
-          if (idist + 1 > _uniqueDistortions.size()) {
-            _uniqueDistortions.push_back(vector<xvector<double> >(0));
-            vvgenerate_plus_minus.push_back(vector<bool>(0));
-          }
-          for (int i = 1; i < 4; i++) distortion[i] = aurostd::string2utype<double>(tokens[i]);
-          _uniqueDistortions[idist].push_back(distortion);
-          xInputs.push_back(xInput);
-          xInputs.back().xvasp.AVASP_arun_runname = tokens[4];
-          if (tokens.size() == 5) {
-            vvgenerate_plus_minus[idist].push_back(false);
-          } else {
-            vvgenerate_plus_minus[idist].push_back(true);
-            xInputs.push_back(xInput);
-            xInputs.back().xvasp.AVASP_arun_runname = tokens[5];
-          }
-        }
-      } else if (aurostd::substring2bool(vlines[iline], "ZEROSTATE=")) {
-        tokens.clear();
-        aurostd::string2tokens(vlines[iline], tokens, "=");
-        if (tokens.size() != 2) {
-          message = "Tag for ZEROSTATE calculation is broken.";
-          throw aurostd::xerror(_AFLOW_FILE_NAME_, function, message, _FILE_CORRUPT_);
-        }
-        _calculateZeroStateForces = aurostd::string2utype<bool>(tokens[1]);
-        if (_calculateZeroStateForces) {
-          iline++;
-          if (iline == nlines) {
-            message = "Runname for ZEROSTATE calculation is missing.";
-            throw aurostd::xerror(_AFLOW_FILE_NAME_, function, message, _FILE_CORRUPT_);
-          }
-          tokens.clear();
-          aurostd::string2tokens(vlines[iline], tokens, "=");
-          if (tokens.size() != 2) {
-            message = "Runname tag for ZEROSTATE calculation is broken.";
-            throw aurostd::xerror(_AFLOW_FILE_NAME_, function, message, _FILE_CORRUPT_);
-          }
-          xInputs.push_back(xInput);
-          xInputs.back().setXStr(_supercell->getSupercellStructureLight());
-          xInputs.back().xvasp.AVASP_arun_runname = tokens[1];
-        }
-      } else if (aurostd::substring2bool(vlines[iline], "POLAR=")) {
-        tokens.clear();
-        aurostd::string2tokens(vlines[iline], tokens, "=");
-        if (tokens.size() != 2) {
-          message = "Tag for POLAR is broken.";
-          throw aurostd::xerror(_AFLOW_FILE_NAME_, function, message, _FILE_CORRUPT_);
-        }
-        _isPolarMaterial = aurostd::string2utype<bool>(tokens[1]);
-        if (_isPolarMaterial) {
-          iline++;
-          if (iline == nlines) {
-            message = "Runname for polar correction is missing.";
-            throw aurostd::xerror(_AFLOW_FILE_NAME_, function, message, _FILE_CORRUPT_);
-          }
-          tokens.clear();
-          aurostd::string2tokens(vlines[iline], tokens, "=");
-          if (tokens.size() != 2) {
-            message = "Runname tag for polar correction is broken.";
-            throw aurostd::xerror(_AFLOW_FILE_NAME_, function, message, _FILE_CORRUPT_);
-          }
-          xInputs.push_back(xInput);
-          xInputs.back().setXStr(_supercell->getInputStructureLight());
-          xInputs.back().xvasp.AVASP_arun_runname = tokens[1];
-        }
-      }
-    }
-
-    // Done reading - apply distortions to structures
-    int idxRun = 0;
-    for (uint i = 0; i < _uniqueDistortions.size(); i++) {
-      int idAtom = (DISTORTION_INEQUIVONLY ? _supercell->getUniqueAtomID(i) : i );
-      for (uint j = 0; j < _uniqueDistortions[i].size(); j++) {
-        for (uint k = 0; k < (vvgenerate_plus_minus[i][j] ? 2 : 1); k++) {
-          xInputs[idxRun].setXStr(_supercell->getSupercellStructureLight());
-          xstructure& xstr = xInputs[idxRun].getXStr();
-          xstr.atoms[idAtom].cpos += ((k == 0) ? 1.0 : -1.0 ) * DISTORTION_MAGNITUDE * _uniqueDistortions[i][j];
-          xstr.atoms[idAtom].fpos = xstr.c2f * xstr.atoms[idAtom].cpos;
-          idxRun++;
-        }
-      }
-    }
-
-    // Set directories
-    string dir = "";
-    for (uint i = 0; i < xInputs.size(); i++) {
-      const _xvasp& xvasp = xInputs[i].xvasp;
-      dir = _directory + "/ARUN." + xvasp.AVASP_arun_mode + "_" + xvasp.AVASP_arun_runname + "/";
-      xInputs[i].setDirectory(aurostd::CleanFileName(dir));
-    }
-  }
-
->>>>>>> 494b14cf
 }  // namespace apl
 
 
@@ -2715,84 +2310,7 @@
 
 //////////////////////////////////////////////////////////////////////////////
 //                                                                          //
-<<<<<<< HEAD
 //                            Linear Response                               //
-=======
-//                            LinearResponsePC                              //
-//                                                                          //
-//////////////////////////////////////////////////////////////////////////////
-
-static const string _APL_LRPC_MODULE_ = "APL";  // for the logger
-
-//////////////////////////////////////////////////////////////////////////////
-//                                                                          //
-//                         CONSTRUCTORS/DESTRUCTORS                         //
-//                                                                          //
-//////////////////////////////////////////////////////////////////////////////
-
-namespace apl {
-
-  LinearResponsePC::LinearResponsePC(ostream& oss) : ForceConstantCalculator(oss) {
-    free();
-  }
-
-  LinearResponsePC::LinearResponsePC(Supercell& sc, ofstream& mf, ostream& oss)
-    : ForceConstantCalculator(sc, mf, oss) {
-      free();
-    }
-
-  LinearResponsePC::LinearResponsePC(const LinearResponsePC& that)
-    : ForceConstantCalculator(*that._supercell, *that.getOFStream(), *that.getOSS()) {
-      free();
-      copy(that);
-    }
-
-  LinearResponsePC& LinearResponsePC::operator=(const LinearResponsePC& that) {
-    if (this != &that) {
-      free();
-      copy(that);
-    }
-    return *this;
-  }
-
-  LinearResponsePC::~LinearResponsePC() {
-    xStream::free();
-    free();
-  }
-
-  void LinearResponsePC::clear(Supercell& sc) {
-    free();
-    _supercell = &sc;
-    _sc_set = true;
-  }
-
-  void LinearResponsePC::copy(const LinearResponsePC& that) {
-    xStream::copy(that);
-    _bornEffectiveChargeTensor = that._bornEffectiveChargeTensor;
-    _dielectricTensor = that._dielectricTensor;
-    _directory = that._directory;
-    _forceConstantMatrices = that._forceConstantMatrices;
-    _isPolarMaterial = that._isPolarMaterial;
-    _supercell = that._supercell;
-    _sc_set = that._sc_set;
-    xInputs = that.xInputs;
-  }
-
-  void LinearResponsePC::free() {
-    xInputs.clear();
-    _bornEffectiveChargeTensor.clear();
-    _dielectricTensor.clear();
-    _directory = "";
-    _forceConstantMatrices.clear();
-    _isPolarMaterial = false;
-  }
-
-}  // namespace apl
-
-//////////////////////////////////////////////////////////////////////////////
-//                                                                          //
-//                            VASP CALCULATIONS                             //
->>>>>>> 494b14cf
 //                                                                          //
 //////////////////////////////////////////////////////////////////////////////
 
@@ -2920,134 +2438,6 @@
 
 }  // namespace apl
 
-<<<<<<< HEAD
-=======
-//////////////////////////////////////////////////////////////////////////////
-//                                                                          //
-//                               FILE OUTPUT                                //
-//                                                                          //
-//////////////////////////////////////////////////////////////////////////////
-
-namespace apl {
-
-  void LinearResponsePC::saveState(const string& filename) {
-    string function = "apl::LinearResponsePC::saveState()";
-    string message = "";
-    if (!_sc_set) {
-      message = "Supercell pointer not set.";
-      throw aurostd::xerror(_AFLOW_FILE_NAME_, function, message, _RUNTIME_INIT_);
-    }
-    if (xInputs.size() == 0) return;  // Nothing to write
-    message = "Saving state of the force constant calculator into " + aurostd::CleanFileName(filename) + ".";
-    pflow::logger(_AFLOW_FILE_NAME_, _APL_LRPC_MODULE_, message, _directory, *p_FileMESSAGE, *p_oss);
-    stringstream out;
-    string tag = "[APL_FC_CALCULATOR]";
-    out << AFLOWIN_SEPARATION_LINE << std::endl;
-    out << tag << "ENGINE=LR" << std::endl;
-    if (xInputs[0].AFLOW_MODE_VASP) out << tag << "AFLOW_MODE=VASP" << std::endl;
-    else if (xInputs[0].AFLOW_MODE_AIMS) out << tag << "AFLOW_MODE=AIMS" << std::endl;
-    out << AFLOWIN_SEPARATION_LINE << std::endl;
-    out << tag << "SUPERCELL=" << _supercell->scell << std::endl;
-    out << tag << "INPUT_STRUCTURE=START" << std::endl;
-    out << _supercell->getInputStructure();  // No endl necessary
-    out << tag << "INPUT_STRUCTURE=STOP" << std::endl;
-    out << AFLOWIN_SEPARATION_LINE << std::endl;
-    out << tag << "POLAR=" << _isPolarMaterial << std::endl;
-    out << AFLOWIN_SEPARATION_LINE << std::endl;
-    aurostd::stringstream2file(out, filename);
-    if (!aurostd::FileExist(filename)) {
-      message = "Could not save state into file " + filename + ".";
-      throw aurostd::xerror(_AFLOW_FILE_NAME_, function, message, _FILE_ERROR_);
-    }
-  }
-
-  //ME20200501
-  // The state reader is designed to read the directory structure and supercell
-  // structures from a prior run for post-processing. It cannot create APL
-  // aflow.in files and should only be used to read forces for force constant
-  // calculations. It is still in development and has only been tested with VASP.
-  void LinearResponsePC::readFromStateFile(const string& filename) {
-    string function = "apl::LinearResponsePC::readFromStateFile()";
-    string message = "";
-    if (!_sc_set) {
-      message = "Supercell pointer not set.";
-      throw aurostd::xerror(_AFLOW_FILE_NAME_, function, message, _RUNTIME_INIT_);
-    }
-    message = "Reading state of the phonon calculator from " + filename + ".";
-    pflow::logger(_AFLOW_FILE_NAME_, _APL_LRPC_MODULE_, message, _directory, *p_FileMESSAGE, *p_oss);
-    if (!aurostd::EFileExist(filename)) {
-      message = "Could not find file " + filename + ".";
-      throw aurostd::xerror(_AFLOW_FILE_NAME_, function, message, _FILE_NOT_FOUND_);
-    }
-
-    // Find if the calculations are VASP or AIMS calculations
-    vector<string> vlines, tokens;
-    aurostd::efile2vectorstring(filename, vlines);
-    uint nlines = vlines.size();
-    uint iline = 0;
-    _xinput xInput;
-    while (++iline < nlines) {
-      if (aurostd::substring2bool(vlines[iline], "AFLOW_MODE") ){
-        aurostd::string2tokens(vlines[iline], tokens, "=");
-        if (tokens.size() != 2) {
-          message = "Tag for AFLOW_MODE is broken.";
-          throw aurostd::xerror(_AFLOW_FILE_NAME_, function, message, _FILE_CORRUPT_);
-        }
-        if (tokens[1] == "VASP") {
-          xInput.AFLOW_MODE_VASP = true;
-        } else if (tokens[1] == "AIMS") {
-          xInput.AFLOW_MODE_AIMS = true;
-        } else {
-          message = "Unknown AFLOW_MODE " + tokens[1] + ".";
-          throw aurostd::xerror(_AFLOW_FILE_NAME_, function, message, _VALUE_ILLEGAL_);
-        }
-      }
-    }
-    if (iline >= nlines) {
-      message = "AFLOW_MODE tag is missing.";
-      throw aurostd::xerror(_AFLOW_FILE_NAME_, function, message, _FILE_CORRUPT_);
-    }
-
-    // Defaults
-    xInput.xvasp.AVASP_arun_mode = "APL";
-    _isPolarMaterial = DEFAULT_APL_POLAR;
-
-    // Set xInput for the linear response calculation
-    xInputs.push_back(xInput);
-    xInputs[0].setXStr(_supercell->getSupercellStructureLight());
-    xInputs[0].xvasp.AVASP_arun_runname = "1_" + _AFLOW_APL_DFPT_RUNNAME_;
-
-    // Read
-    xInputs.clear();
-    iline = 0;
-    while (++iline < nlines) {
-      if (aurostd::substring2bool(vlines[iline], "POLAR=")) {
-        aurostd::string2tokens(vlines[iline], tokens, "=");
-        if (tokens.size() != 2) {
-          string message = "Tag for POLAR is broken.";
-          throw aurostd::xerror(_AFLOW_FILE_NAME_, function, message, _FILE_CORRUPT_);
-        }
-        _isPolarMaterial = aurostd::string2utype<bool>(tokens[1]);
-        if (_isPolarMaterial) {
-          xInputs.push_back(xInput);
-          xInputs[1].setXStr(_supercell->getInputStructureLight());
-          xInputs[1].xvasp.AVASP_arun_runname = "2_" + _AFLOW_APL_BORN_EPSILON_RUNNAME_;
-        }
-      }
-    }
-
-    // Set directories
-    string dir = "";
-    for (uint i = 0; i < xInputs.size(); i++) {
-      const _xvasp& xvasp = xInputs[i].xvasp;
-      dir = _directory + "/ARUN." + xvasp.AVASP_arun_mode + "_" + xvasp.AVASP_arun_runname + "/";
-      xInputs[i].setDirectory(aurostd::CleanFileName(dir));
-    }
-  }
-
-}  // namespace apl
-
->>>>>>> 494b14cf
 // ***************************************************************************
 // *                                                                         *
 // *           Aflow STEFANO CURTAROLO - Duke University 2003-2020           *
