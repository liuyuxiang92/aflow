--- conflicted
+++ resolved
@@ -17,197 +17,59 @@
 
 static const string _APL_QMESH_ERR_PREFIX_ = "apl::QMesh::";
 
+//////////////////////////////////////////////////////////////////////////////
+//                                                                          //
+//                         CONSTRUCTORS/DESTRUCTORS                         //
+//                                                                          //
+//////////////////////////////////////////////////////////////////////////////
+
 namespace apl {
 
-<<<<<<< HEAD
-//////////////////////////////////////////////////////////////////////////////
-//                                                                          //
-//                         CONSTRUCTORS/DESTRUCTORS                         //
-//                                                                          //
-//////////////////////////////////////////////////////////////////////////////
-
-// Default Constructor
-QMesh::QMesh(Logger& l) : _logger(l) {
-  free();
-}
-
-QMesh::QMesh(const xvector<int>& grid, const xstructure& xs, Logger& l, bool gamma_centered) : _logger(l) {
-  free();
-  initialize(grid, xs, gamma_centered);
-}
-
-QMesh::QMesh(const vector<int>& vgrid, const xstructure& xs, Logger& l, bool gamma_centered) : _logger(l) {
-  free();
-  initialize(aurostd::vector2xvector(vgrid), xs, gamma_centered);
-}
-
-// Copy constructors
-QMesh::QMesh(const QMesh& that) : _logger(that._logger) {
-  copy(that);
-}
-
-QMesh& QMesh::operator=(const QMesh& that) {
-  if (this != &that) copy(that);
-  return *this;
-}
-
-void QMesh::copy(const QMesh& that) {
-  _ibzqpts = that._ibzqpts;
-  _isGammaCentered = that._isGammaCentered;
-  _littleGroups = that._littleGroups;
-  _littleGroupsCalculated = that._littleGroupsCalculated;
-  _logger = that._logger;
-  _nIQPs = that._nIQPs;
-  _nQPs = that._nQPs;
-  _qptGrid = that._qptGrid;
-  _qptMap = that._qptMap;
-  _qpoints = that._qpoints;
-  _recCell = that._recCell;
-  _reduced = that._reduced;
-  _shifted = that._shifted;  // ME190813
-  _shift = that._shift;
-  _weights = that._weights;
-}
-
-// Destructor
-QMesh::~QMesh() {
-  free();
-}
-
-void QMesh::free() {
-  xvector<int> zeroint(3);
-  xvector<double> zerodbl(3);
-  xmatrix<double> zeroMatrix(3, 3);
-  _ibzqpts.clear();
-  _isGammaCentered = false;
-  _littleGroups.clear();
-  _littleGroupsCalculated = false;
-  _reduced = false;
-  _nIQPs = 0;
-  _nQPs = 0;
-  _qpoints.clear();
-  _qptGrid = zeroint;
-  _qptMap.clear();
-  _recCell.lattice = zeroMatrix;
-  _recCell.rlattice = zeroMatrix;
-  _recCell.c2f = zeroMatrix;
-  _recCell.f2c = zeroMatrix;
-  _recCell.skewed = false;
-  _recCell.pgroup.clear();
-  _shifted = false;  // ME190701
-  _shift = zerodbl;
-  _weights.clear();
-}
-
-void QMesh::clear(Logger& l) {
-  QMesh that(l);
-  copy(that);
-}
-
-//////////////////////////////////////////////////////////////////////////////
-//                                                                          //
-//                          Q-POINT FUNCTIONS                               //
-//                                                                          //
-//////////////////////////////////////////////////////////////////////////////
-
-//initialize//////////////////////////////////////////////////////////////////
-// Initializes the q-point grid
-void QMesh::initialize(const xvector<int>& grid, const xstructure& xs, bool gamma_centered) {
-  setGrid(grid);
-  setupReciprocalCell(xs);
-  generateGridPoints(gamma_centered);
-}
-
-//setGrid/////////////////////////////////////////////////////////////////////
-// Sets up the grid size
-void QMesh::setGrid(const xvector<int>& grid) {
-  _qptGrid = grid;
-  _nQPs = _qptGrid[1] * _qptGrid[2] * _qptGrid[3];
-  _nIQPs = _nQPs;
-  _qptMap.assign(_qptGrid[1], vector<vector<int> >(_qptGrid[2], vector<int>(_qptGrid[3])));
-}
-
-//setupReciprocalCell/////////////////////////////////////////////////////////
-// Sets up the reciprocal cell that belongs to the q-mesh.
-void QMesh::setupReciprocalCell(xstructure xs) {
-  _recCell.rlattice = xs.lattice;
-  _recCell.lattice = ReciprocalLattice(_recCell.rlattice);
-  _recCell.f2c = trasp(_recCell.lattice);
-  _recCell.c2f = inverse(_recCell.f2c);
-
-  // Determine skewedness
-  xvector<double> min_distances(3);
-  for (int i = 1; i < 4; i++) {
-    min_distances[i] = aurostd::modulus(_recCell.lattice(i))/((double) _qptGrid[i]);
-  }
-  double min_dist = min(min_distances);
-  double tol = _AFLOW_APL_EPS_;
-  _recCell.skewed = SYM::isLatticeSkewed(_recCell.lattice, min_dist, tol);
-
-  // Calculate the point group of the reciprocal cell. "The Physics of Phonons"
-  // by G. P. Srivastava (p. 11) claims that pgroupk can be used to reduce the
-  // q-point grid, which seems to work for most phonon properties. However,
-  // the symmetry of the dynamical matrix (see DOI: 10.1103/RevModPhys.40.1)
-  // cannot be captured using pgroupk because it requires symmetry operations
-  // that map atoms in real space. Thus, pgroupk_xtal needs to be used to get
-  // the irreducible wedge.
-  if (!xs.pgroupk_xtal_calculated) {
-    xs.CalculateSymmetryPointGroupKCrystal(false);
-    if (!xs.pgroupk_xtal_calculated) {
-      string function = _APL_QMESH_ERR_PREFIX_ + "setupReciprocalCell()";
-      string message = "Calculation of the point group of the reciprocal cell unsuccessful.";
-      throw aurostd::xerror(_AFLOW_FILE_NAME_,function, message, _RUNTIME_ERROR_);
-=======
-  //////////////////////////////////////////////////////////////////////////////
-  //                                                                          //
-  //                         CONSTRUCTORS/DESTRUCTORS                         //
-  //                                                                          //
-  //////////////////////////////////////////////////////////////////////////////
+  // Default Constructor
+  QMesh::QMesh(Logger& l) : _logger(l) {
+    free();
+  }
 
   QMesh::QMesh(const xvector<int>& grid, const xstructure& xs, Logger& l, bool gamma_centered) : _logger(l) {
     free();
-    setGrid(grid);
-    setupReciprocalCell(xs);
-    generateGridPoints(gamma_centered);
+    initialize(grid, xs, gamma_centered);
   }
 
   QMesh::QMesh(const vector<int>& vgrid, const xstructure& xs, Logger& l, bool gamma_centered) : _logger(l) {
     free();
-    xvector<int> grid = aurostd::vector2xvector(vgrid);
-    setGrid(grid);
-    setupReciprocalCell(xs);
-    generateGridPoints(gamma_centered);
-  }
-
+    initialize(aurostd::vector2xvector(vgrid), xs, gamma_centered);
+  }
+
+  // Copy constructors
   QMesh::QMesh(const QMesh& that) : _logger(that._logger) {
-    *this = that;
+    copy(that);
   }
 
   QMesh& QMesh::operator=(const QMesh& that) {
-    if (this != &that) {
-      _ibzqpts = that._ibzqpts;
-      _isGammaCentered = that._isGammaCentered;
-      _logger = that._logger;
-      _nIQPs = that._nIQPs;
-      _nQPs = that._nQPs;
-      _qptGrid = that._qptGrid;
-      _qptMap = that._qptMap;
-      _qpoints = that._qpoints;
-      _recCell = that._recCell;
-      _reduced = that._reduced;
-      _shifted = that._shifted;  // ME190813
-      _shift = that._shift;
-      _weights = that._weights;
->>>>>>> ff316bec
-    }
+    if (this != &that) copy(that);
     return *this;
   }
 
+  void QMesh::copy(const QMesh& that) {
+    _ibzqpts = that._ibzqpts;
+    _isGammaCentered = that._isGammaCentered;
+    _littleGroups = that._littleGroups;
+    _littleGroupsCalculated = that._littleGroupsCalculated;
+    _logger = that._logger;
+    _nIQPs = that._nIQPs;
+    _nQPs = that._nQPs;
+    _qptGrid = that._qptGrid;
+    _qptMap = that._qptMap;
+    _qpoints = that._qpoints;
+    _recCell = that._recCell;
+    _reduced = that._reduced;
+    _shifted = that._shifted;  // ME190813
+    _shift = that._shift;
+    _weights = that._weights;
+  }
+
+  // Destructor
   QMesh::~QMesh() {
-    free();
-  }
-
-  void QMesh::clear() {
     free();
   }
 
@@ -217,6 +79,8 @@
     xmatrix<double> zeroMatrix(3, 3);
     _ibzqpts.clear();
     _isGammaCentered = false;
+    _littleGroups.clear();
+    _littleGroupsCalculated = false;
     _reduced = false;
     _nIQPs = 0;
     _nQPs = 0;
@@ -234,13 +98,30 @@
     _weights.clear();
   }
 
-  //////////////////////////////////////////////////////////////////////////////
-  //                                                                          //
-  //                          Q-POINT FUNCTIONS                               //
-  //                                                                          //
-  //////////////////////////////////////////////////////////////////////////////
-
-  //setGrid/////////////////////////////////////////////////////////////////////
+  void QMesh::clear(Logger& l) {
+    QMesh that(l);
+    copy(that);
+  }
+
+}  // namespace apl
+
+//////////////////////////////////////////////////////////////////////////////
+//                                                                          //
+//                          Q-POINT FUNCTIONS                               //
+//                                                                          //
+//////////////////////////////////////////////////////////////////////////////
+
+namespace apl {
+
+  //initialize////////////////////////////////////////////////////////////////
+  // Initializes the q-point grid
+  void QMesh::initialize(const xvector<int>& grid, const xstructure& xs, bool gamma_centered) {
+    setGrid(grid);
+    setupReciprocalCell(xs);
+    generateGridPoints(gamma_centered);
+  }
+
+  //setGrid///////////////////////////////////////////////////////////////////
   // Sets up the grid size
   void QMesh::setGrid(const xvector<int>& grid) {
     _qptGrid = grid;
@@ -248,43 +129,8 @@
     _nIQPs = _nQPs;
     _qptMap.assign(_qptGrid[1], vector<vector<int> >(_qptGrid[2], vector<int>(_qptGrid[3])));
   }
-<<<<<<< HEAD
-  _recCell.pgroup = xs.pgroupk_xtal;
-}
-
-//generateGridPoints//////////////////////////////////////////////////////////
-// Generates all the grid points. No reductions is performed yet since not
-// every purpose requires the irreducible q-points.
-void QMesh::generateGridPoints(bool force_gamma) {
-  _logger << "Generating a " << _qptGrid[1] << "x" << _qptGrid[2] << "x" << _qptGrid[3] << " q-point mesh." << apl::endl;
-  _qpoints.resize(_nQPs);
-  _ibzqpts.resize(_nQPs);  // Before making the mesh irreducible, treat all q-points as irreducible q-points
-  _weights.assign(_nQPs, 1);
-
-  // Use Monkhorst-Pack formula to generate a mesh - do not center yet. Cartesian
-  // coordinates will be calculated after all shifts have been performed.
-  double q1 = 0.0, q2 = 0.0, q3 = 0.0;
-  _qpoint qpt;
-  int q = 0;
-  for (int s = 1; s <= _qptGrid[3]; s++) {
-    q3 = (2.0 * s - _qptGrid[3] - 1)/(2.0 * _qptGrid[3]);
-    for (int r = 1; r <= _qptGrid[2]; r++) {
-      q2 = (2.0 * r - _qptGrid[2] - 1)/(2.0 * _qptGrid[2]);
-      for (int p = 1; p <= _qptGrid[1]; p++) {
-        q1 = (2.0 * p - _qptGrid[1] - 1)/(2.0 * _qptGrid[1]);
-        qpt.fpos[1] = q1;
-        qpt.fpos[2] = q2;
-        qpt.fpos[3] = q3;
-        qpt.symop = 0;
-        qpt.ibzqpt = q;
-        qpt.irredQpt = q;
-        _qptMap[p-1][r-1][s-1] = q;
-        _qpoints[q] = qpt;
-        _ibzqpts[q] = q;
-        q++;
-=======
-
-  //setupReciprocalCell/////////////////////////////////////////////////////////
+
+  //setupReciprocalCell///////////////////////////////////////////////////////
   // Sets up the reciprocal cell that belongs to the q-mesh.
   void QMesh::setupReciprocalCell(xstructure xs) {
     _recCell.rlattice = xs.lattice;
@@ -301,35 +147,25 @@
     double tol = _AFLOW_APL_EPS_;
     _recCell.skewed = SYM::isLatticeSkewed(_recCell.lattice, min_dist, tol);
 
-    // Calculate the point group of the reciprocal cell. This requires some dummy
-    // ofstream objects to parse into the function. These objects will be removed
-    // when CalculatePointGroupKlattice is redesigned to work without ofstreams.
-    if (!xs.pgroupk_calculated) {  // ME190625 - need pgroupk, not pgroupk_xtal since we look at the entire BZ
-      ofstream FileDevNull("/dev/null");
-      if (!FileDevNull.is_open()) {
-        string function = _APL_QMESH_ERR_PREFIX_ + "setupReciprocalCell";
-        string message = "Error while opening /dev/null/. ";
-        message += "Point group of the reciprocal cell cannot be calculated.";
-        throw aurostd::xerror(_AFLOW_FILE_NAME_,function, message, _FILE_ERROR_);
-      }
-      _aflags aflags;
-      aflags.QUIET = true;
-      xs.LatticeReduction_avoid = true;
-      SYM::CalculatePointGroupKlattice(FileDevNull, xs, aflags, false,  // ME190625
-          false, _logger.getOutputStream());
-      FileDevNull.clear();
-      FileDevNull.close();
-      if (!xs.pgroupk_calculated) {  // ME190625
-        string function = _APL_QMESH_ERR_PREFIX_ + "setupReciprocalCell";
+    // Calculate the point group of the reciprocal cell. "The Physics of
+    // Phonons" by G. P. Srivastava (p. 11) claims that pgroupk can be used to
+    // reduce the q-point grid, which seems to work for most phonon properties.
+    // However, the symmetry of the dynamical matrix (see DOI: 10.1103/RevModPhys.40.1)
+    // cannot be captured using pgroupk since it requires symmetry operations
+    // that map atoms in real space. Thus, pgroupk_xtal needs to be used to
+    // get the irreducible wedge.
+    if (!xs.pgroupk_xtal_calculated) {
+      xs.CalculateSymmetryPointGroupKCrystal(false);
+      if (!xs.pgroupk_xtal_calculated) {
+        string function = _APL_QMESH_ERR_PREFIX_ + "setupReciprocalCell()";
         string message = "Calculation of the point group of the reciprocal cell unsuccessful.";
         throw aurostd::xerror(_AFLOW_FILE_NAME_,function, message, _RUNTIME_ERROR_);
->>>>>>> ff316bec
-      }
-    }
-    _recCell.pgroup = xs.pgroupk;  // ME190625
-  }
-
-  //generateGridPoints//////////////////////////////////////////////////////////
+      }
+    }
+    _recCell.pgroup = xs.pgroupk_xtal;
+  }
+
+  //generateGridPoints////////////////////////////////////////////////////////
   // Generates all the grid points. No reductions is performed yet since not
   // every purpose requires the irreducible q-points.
   void QMesh::generateGridPoints(bool force_gamma) {
@@ -389,9 +225,9 @@
     }
   }
 
-  //shiftMesh///////////////////////////////////////////////////////////////////
-  // Shifts the entire q-point mesh along a specific vector. This is useful to
-  // center the q-point mesh around the Gamma point.
+  //shiftMesh/////////////////////////////////////////////////////////////////
+  // Shifts the entire q-point mesh along a specific vector. This is useful
+  // to center the q-point mesh around the Gamma point.
   void QMesh::shiftMesh(const xvector<double>& shift) {
     for (int q = 0; q < _nQPs; q++) {
       _qpoints[q].fpos -= shift;
@@ -400,14 +236,14 @@
     }
   }
 
-  //moveToBZ////////////////////////////////////////////////////////////////////
+  //moveToBZ//////////////////////////////////////////////////////////////////
   // Moves a q-point into the first Brillouin zone.
   // ME190702 - made more robust
   void QMesh::moveToBZ(xvector<double>& qpt) const {
     BringInCellInPlace(qpt, _ZERO_TOL_, 0.5, -0.5); //DX 20190905 - removed SYM namespace
   }
 
-  //makeIrreducible/////////////////////////////////////////////////////////////
+  //makeIrreducible///////////////////////////////////////////////////////////
   // Makes the q-point mesh irreducible
   // ME190813 - Changed algorithm to be much faster
   void QMesh::makeIrreducible() {
@@ -451,11 +287,31 @@
     _logger << "Found " << _nIQPs << " irreducible qpoints." << apl::endl;
   }
 
-  //////////////////////////////////////////////////////////////////////////////
-  //                                                                          //
-  //                            GETTER FUNCTIONS                              //
-  //                                                                          //
-  //////////////////////////////////////////////////////////////////////////////
+  // ME200109
+  //calculateLittleGroups/////////////////////////////////////////////////////
+  // Calculates little/small groups for each irreducible q-point.
+  void QMesh::calculateLittleGroups() {
+    _littleGroups.resize(_nIQPs, vector<int>(1, 0));  // Identity is always invariant
+    uint nsymops = _recCell.pgroup.size();
+    int q = -1;
+    for (int iq = 0; iq < _nIQPs; iq++) {
+      q = _ibzqpts[iq];
+      const xvector<double>& fpos = _qpoints[q].fpos;
+      for (uint isym = 1; isym < nsymops; isym++) {
+        if (getQPointIndex(_recCell.pgroup[isym].Uf * fpos) == q) _littleGroups[iq].push_back(isym);
+      }
+    }
+  }
+
+}  // namespace apl
+
+//////////////////////////////////////////////////////////////////////////////
+//                                                                          //
+//                            GETTER FUNCTIONS                              //
+//                                                                          //
+//////////////////////////////////////////////////////////////////////////////
+
+namespace apl {
 
   int QMesh::getnIQPs() const {
     return _nIQPs;
@@ -496,205 +352,6 @@
     }
     return cpos;
   }
-<<<<<<< HEAD
-  _reduced = true;
-  _logger << "Found " << _nIQPs << " irreducible qpoints." << apl::endl;
-}
-
-// ME200109
-//calculateLittleGroups///////////////////////////////////////////////////////
-// Calculates little/small groups for each irreducible q-point.
-void QMesh::calculateLittleGroups() {
-  _littleGroups.resize(_nIQPs, vector<int>(1, 0));  // Identity is always invariant
-  uint nsymops = _recCell.pgroup.size();
-  int q = -1;
-  for (int iq = 0; iq < _nIQPs; iq++) {
-    q = _ibzqpts[iq];
-    const xvector<double>& fpos = _qpoints[q].fpos;
-    for (uint isym = 1; isym < nsymops; isym++) {
-      if (getQPointIndex(_recCell.pgroup[isym].Uf * fpos) == q) _littleGroups[iq].push_back(isym);
-    }
-  }
-}
-
-//////////////////////////////////////////////////////////////////////////////
-//                                                                          //
-//                            GETTER FUNCTIONS                              //
-//                                                                          //
-//////////////////////////////////////////////////////////////////////////////
-
-int QMesh::getnIQPs() const {
-  return _nIQPs;
-}
-
-int QMesh::getnQPs() const {
-  return _nQPs;
-}
-
-int QMesh::getGrid(int i) const {
-  return _qptGrid[i];
-}
-
-const xvector<int>& QMesh::getGrid() const {
-  return _qptGrid;
-}
-
-const _qpoint& QMesh::getIrredQPoint(int i) const {
-  return _qpoints[_qpoints[i].irredQpt];
-}
-
-const _qpoint& QMesh::getIrredQPoint(int i, int j, int k) const {
-  return _qpoints[_qpoints[_qptMap[i][j][k]].irredQpt];
-}
-
-int QMesh::getIrredQPointIndex(int i) const {
-  return _qpoints[i].irredQpt;
-}
-
-int QMesh::getIrredQPointIndex(int i, int j, int k) const {
-  return _qpoints[_qptMap[i][j][k]].irredQpt;
-}
-
-vector<xvector<double> > QMesh::getIrredQPointsCPOS() const {
-  vector<xvector<double> > cpos(_nIQPs, xvector<double>(3));
-  for (int q = 0; q < _nIQPs; q++) {
-    cpos[q] = _qpoints[_ibzqpts[q]].cpos;
-  }
-  return cpos;
-}
-
-vector<xvector<double> > QMesh::getIrredQPointsFPOS() const {
-  vector<xvector<double> > fpos(_nQPs, xvector<double>(3));
-  for (int q = 0; q < _nIQPs; q++) {
-    fpos[q] = _qpoints[_ibzqpts[q]].fpos;
-  }
-  return fpos;
-}
-
-const _qpoint& QMesh::getQPoint(int i) const {
-  return _qpoints[i];
-}
-
-const _qpoint& QMesh::getQPoint(int i, int j, int k) const {
-  return _qpoints[_qptMap[i][j][k]];
-}
-
-const _qpoint& QMesh::getQPoint(const xvector<double>& fpos) const {
-  return _qpoints[getQPointIndex(fpos)];
-}
-
-// ME190813
-// Returns the index of the qpoint based on the fractional
-// position. It assumes that the point is already on the grid.
-int QMesh::getQPointIndex(xvector<double> fpos) const {
-  // Shift back to original Monkhorst-Pack positions
-  if (_shifted) fpos += _shift;
-  moveToBZ(fpos);
-  // invert Monkhorst-Pack formula;
-  int p = (int) aurostd::nint((fpos[1] * 2 * _qptGrid[1] + _qptGrid[1] + 1)/2);
-  int r = (int) aurostd::nint((fpos[2] * 2 * _qptGrid[2] + _qptGrid[2] + 1)/2);
-  int s = (int) aurostd::nint((fpos[3] * 2 * _qptGrid[3] + _qptGrid[3] + 1)/2);
-  return _qptMap[p - 1][r - 1][s - 1];
-}
-
-int QMesh::getQPointIndex(int i, int j, int k) const {
-  return _qptMap[i][j][k];
-}
-
-vector<xvector<double> > QMesh::getQPointsCPOS() const {
-  vector<xvector<double> > cpos(_nQPs, xvector<double>(3));
-  for (int q = 0; q < _nQPs; q++) {
-    cpos[q] = _qpoints[q].cpos;
-  }
-  return cpos;
-}
-
-vector<xvector<double> > QMesh::getQPointsFPOS() const {
-  vector<xvector<double> > fpos(_nQPs, xvector<double>(3));
-  for (int q = 0; q < _nQPs; q++) {
-    fpos[q] = _qpoints[q].fpos;
-  }
-  return fpos;
-}
-
-int QMesh::getIbzqpt(int i) const {
-  return _qpoints[i].ibzqpt;
-}
-
-int QMesh::getIbzqpt(int i, int j, int k) const {
-  return _qpoints[_qptMap[i][j][k]].ibzqpt;
-}
-
-const vector<int>& QMesh::getIbzqpts() const {
-  return _ibzqpts;
-}
-
-const vector<_qpoint>& QMesh::getPoints() const {
-  return _qpoints;
-}
-
-const _kcell& QMesh::getReciprocalCell() const {
-  return _recCell;
-}
-
-// ME190813
-bool QMesh::isShifted() const {
-  return _shifted;
-}
-
-const xvector<double>& QMesh::getShift() const {
-  return _shift;
-}
-
-const vector<int>& QMesh::getWeights() const {
-  return _weights;
-}
-
-bool QMesh::isReduced() const {
-  return _reduced;
-}
-
-bool QMesh::isGammaCentered() const {
-  return _isGammaCentered;
-}
-
-// ME200109
-bool QMesh::littleGroupsCalculated() const {
-  return _littleGroupsCalculated;
-}
-
-const vector<int>& QMesh::getLittleGroup(int iq) const {
-  if (iq < _nIQPs) {
-    return _littleGroups[iq];
-  } else {
-    string function = _APL_QMESH_ERR_PREFIX_ + "getLittleGroup()";
-    string message = "Little groups are only calculated for irreducible q-points.";
-    throw aurostd::xerror(_AFLOW_FILE_NAME_, function, message, _VALUE_RANGE_);
-  }
-}
-
-//////////////////////////////////////////////////////////////////////////////
-//                                                                          //
-//                                FILE I/O                                  //
-//                                                                          //
-//////////////////////////////////////////////////////////////////////////////
-
-//writeQpoints////////////////////////////////////////////////////////////////
-// Writes the Cartesian coordinates of each q-point into a file.
-void QMesh::writeQpoints(string filename, bool cartesian) {
-  stringstream output;
-
-  // Header
-  output << AFLOWIN_SEPARATION_LINE << std::endl;
-  output << "[APL_QPOINTS]START" << std::endl;
-  output << std::setiosflags(std::ios::fixed | std::ios::right);
-  output << std::setw(10) << "# Index";
-  output << std::setw(20) << " ";
-  output << "Q-points " << (cartesian?"(1/Angstrom)":"fractional") << std::endl;
-
-  // Body
-  for (int q = 0; q < _nQPs; q++) {
-=======
 
   vector<xvector<double> > QMesh::getIrredQPointsFPOS() const {
     vector<xvector<double> > fpos(_nQPs, xvector<double>(3));
@@ -791,13 +448,32 @@
     return _isGammaCentered;
   }
 
-  //////////////////////////////////////////////////////////////////////////////
-  //                                                                          //
-  //                                FILE I/O                                  //
-  //                                                                          //
-  //////////////////////////////////////////////////////////////////////////////
-
-  //writeQpoints////////////////////////////////////////////////////////////////
+  // ME200109
+  bool QMesh::littleGroupsCalculated() const {
+    return _littleGroupsCalculated;
+  }
+
+  const vector<int>& QMesh::getLittleGroup(int iq) const {
+    if (iq < _nIQPs) {
+      return _littleGroups[iq];
+    } else {
+      string function = _APL_QMESH_ERR_PREFIX_ + "getLittleGroup()";
+      string message = "Little groups are only calculated for irreducible q-points.";
+      throw aurostd::xerror(_AFLOW_FILE_NAME_, function, message, _VALUE_RANGE_);
+    }
+  }
+
+}  // namespace apl
+
+//////////////////////////////////////////////////////////////////////////////
+//                                                                          //
+//                                FILE I/O                                  //
+//                                                                          //
+//////////////////////////////////////////////////////////////////////////////
+
+namespace apl {
+
+  //writeQpoints//////////////////////////////////////////////////////////////
   // Writes the Cartesian coordinates of each q-point into a file.
   void QMesh::writeQpoints(string filename, bool cartesian) {
     stringstream output;
@@ -805,7 +481,6 @@
     // Header
     output << AFLOWIN_SEPARATION_LINE << std::endl;
     output << "[APL_QPOINTS]START" << std::endl;
->>>>>>> ff316bec
     output << std::setiosflags(std::ios::fixed | std::ios::right);
     output << std::setw(10) << "# Index";
     output << std::setw(20) << " ";
@@ -834,7 +509,7 @@
     }
   }
 
-  //writeIrredQpoints///////////////////////////////////////////////////////////
+  //writeIrredQpoints/////////////////////////////////////////////////////////
   // Writes the Cartesian coordinates and the multiplicity of the irreducible
   // q-points into a file.
   void QMesh::writeIrredQpoints(string filename, bool cartesian) {
