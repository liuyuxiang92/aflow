// ***************************************************************************
// *                                                                         *
// *           Aflow STEFANO CURTAROLO - Duke University 2003-2020           *
// *            Aflow MARCO ESTERS - Duke University 2019-2020               *
// *                                                                         *
// ***************************************************************************

// This class describes a mesh of q-points.

#include "aflow_apl.h"

#define _DEBUG_APL_QMESH_ false

using aurostd::xvector;
using std::vector;
using std::string;

static const string _APL_QMESH_ERR_PREFIX_ = "apl::QMesh::";
static const string _APL_QMESH_MODULE_ = "QMESH";  // for the logger

//////////////////////////////////////////////////////////////////////////////
//                                                                          //
//                         CONSTRUCTORS/DESTRUCTORS                         //
//                                                                          //
//////////////////////////////////////////////////////////////////////////////

namespace apl {

  // Default Constructor
  QMesh::QMesh(ostream& oss) : xStream(oss) {
    free();
  }

  QMesh::QMesh(ofstream& mf, ostream& oss) : xStream(mf,oss) {
    free();
  }

  QMesh::QMesh(const xvector<int>& grid, const xstructure& xs, ofstream& mf,
      bool include_inversions, bool gamma_centered, const string& directory, ostream& oss) : xStream(mf,oss) {
    free();
    _directory = directory;
    initialize(grid, xs, include_inversions, gamma_centered);
  }

  QMesh::QMesh(const vector<int>& vgrid, const xstructure& xs, ofstream& mf,
      bool include_inversions, bool gamma_centered, const string& directory, ostream& oss) : xStream(mf,oss) {
    free();
    _directory = directory;
    initialize(aurostd::vector2xvector(vgrid), xs, include_inversions, gamma_centered);
  }

  // Copy constructors
<<<<<<< HEAD
  QMesh::QMesh(const QMesh& that) {
    if (this != &that) free();
=======
  QMesh::QMesh(const QMesh& that) : xStream(*that.getOFStream(),*that.getOSS()) {
    free();
>>>>>>> 494b14cf
    copy(that);
  }

  QMesh& QMesh::operator=(const QMesh& that) {
    if (this != &that) free();
    copy(that);
    return *this;
  }

  void QMesh::copy(const QMesh& that) {
    if (this == &that) return;
    xStream::copy(that);
    _ibzqpts = that._ibzqpts;
    _initialized = that._initialized;
    _isGammaCentered = that._isGammaCentered;
    _littleGroups = that._littleGroups;
    _littleGroupsCalculated = that._littleGroupsCalculated;
    _directory = that._directory;
    _nIQPs = that._nIQPs;
    _nQPs = that._nQPs;
    _qptGrid = that._qptGrid;
    _qptMap = that._qptMap;
    _qpoints = that._qpoints;
    _recCell = that._recCell;
    _reduced = that._reduced;
    _shifted = that._shifted;  //ME20190813
    _shift = that._shift;
    _weights = that._weights;
  }

  // Destructor
  QMesh::~QMesh() {
    xStream::free();
    free();
  }

  void QMesh::free() {
    xvector<int> zeroint(3);
    xvector<double> zerodbl(3);
    xmatrix<double> zeroMatrix(3, 3);
    _directory = "";
    _ibzqpts.clear();
    _initialized = false;
    _isGammaCentered = false;
    _littleGroups.clear();
    _littleGroupsCalculated = false;
    _reduced = false;
    _nIQPs = 0;
    _nQPs = 0;
    _qpoints.clear();
    _qptGrid = zeroint;
    _qptMap.clear();
    _recCell.lattice = zeroMatrix;
    _recCell.rlattice = zeroMatrix;
    _recCell.c2f = zeroMatrix;
    _recCell.f2c = zeroMatrix;
    _recCell.skewed = false;
    _recCell.pgroup.clear();
    _shifted = false;  //ME20190701
    _shift = zerodbl;
    _weights.clear();

    clear_tetrahedra();
  }

  void QMesh::clear() {
    free();
  }

  void QMesh::clear_tetrahedra() {
    _tetrahedra.clear();
    _irredTetrahedra.clear();
    _nTetra = 0;
    _nIrredTetra = 0;
    _reducedTetrahedra = false;
    _volumePerTetrahedron = 0.0;
    _weightsTetrahedra.clear();
  }

}  // namespace apl

//////////////////////////////////////////////////////////////////////////////
//                                                                          //
//                          Q-POINT FUNCTIONS                               //
//                                                                          //
//////////////////////////////////////////////////////////////////////////////

namespace apl {

  //initialize////////////////////////////////////////////////////////////////
  // Initializes the q-point grid
  void QMesh::initialize(const vector<int>& vgrid, const xstructure& xs,
      bool include_inversions, bool gamma_centered) {
    initialize(aurostd::vector2xvector(vgrid), xs, include_inversions, gamma_centered);
  }

  void QMesh::initialize(const xvector<int>& grid, const xstructure& xs,
      bool include_inversions, bool gamma_centered) {
<<<<<<< HEAD
    string dir_tmp = _directory;  // Do not delete the directory
    clear();
    _directory = dir_tmp;
=======
    string tmp_dir = _directory;  // Do not delete the directory
    clear();
    _directory = tmp_dir;
>>>>>>> 494b14cf
    setGrid(grid);
    setupReciprocalCell(xs, include_inversions);
    generateGridPoints(gamma_centered);
    _initialized = true;
  }

  //setGrid///////////////////////////////////////////////////////////////////
  // Sets up the grid size
  void QMesh::setGrid(const xvector<int>& grid) {
    _qptGrid = grid;
    _nQPs = _qptGrid[1] * _qptGrid[2] * _qptGrid[3];
    _nIQPs = _nQPs;
    _qptMap.assign(_qptGrid[1], vector<vector<int> >(_qptGrid[2], vector<int>(_qptGrid[3])));
  }

  //setupReciprocalCell///////////////////////////////////////////////////////
  // Sets up the reciprocal cell that belongs to the q-mesh and calculates
  // the point group. Literature and phonon codes are not consistent about
  // whether to use pgroupk or pgroupk_xtal. To get all symmetry-related
  // properties (see DOI: 10.1103/RevModPhys.40.1), pgroupk_xtal must be used
  // or else the transformation properties of the dynamical matrix cannot be
  // captured since they require symmetry operations that map atoms in real
  // space. Thus, pgroupk_xtal needs to be used to get the irreducible wedge;
  // using pgroupk is not correct. However, observables such as the phonon
  // frequencies, eigenvectors, or phonon-phonon scattering matrices also have
  // inversion symmetry, which is not always present in pgroupk_xtal. So,
  // unless the dynamical matrix itself is needed, the Patterson symmetry
  // (pgroupk_Patterson) can be used to create the irreducible wedge.
  void QMesh::setupReciprocalCell(xstructure xs, bool include_inversions) {
    _recCell.rlattice = xs.lattice;
    _recCell.lattice = ReciprocalLattice(_recCell.rlattice);
    _recCell.f2c = trasp(_recCell.lattice);
    _recCell.c2f = inverse(_recCell.f2c);

    // Determine skewedness
    xvector<double> min_distances(3);
    for (int i = 1; i < 4; i++) {
      min_distances[i] = aurostd::modulus(_recCell.lattice(i))/((double) _qptGrid[i]);
    }
    double min_dist = aurostd::min(min_distances);
    double tol = _ZERO_TOL_LOOSE_;
    _recCell.skewed = SYM::isLatticeSkewed(_recCell.lattice, min_dist, tol);

    // Calculate the crystallographic point group of the reciprocal cell.
    if (include_inversions && !xs.pgroupk_Patterson_calculated) {
      xs.CalculateSymmetryPointGroupKPatterson(false);
    } else if (!xs.pgroupk_xtal_calculated) {
      xs.CalculateSymmetryPointGroupKCrystal(false);
    }

    if ((include_inversions && !xs.pgroupk_Patterson_calculated) ||
        (!include_inversions && !xs.pgroupk_xtal_calculated)) {
      string function = _APL_QMESH_ERR_PREFIX_ + "setupReciprocalCell()";
      string message = "Calculation of the crystallographic point group of the reciprocal cell unsuccessful.";
      throw aurostd::xerror(_AFLOW_FILE_NAME_,function, message, _RUNTIME_ERROR_);
    }

    if (include_inversions) _recCell.pgroup=xs.pgroupk_Patterson;
    else _recCell.pgroup = xs.pgroupk_xtal;
  }

  //generateGridPoints////////////////////////////////////////////////////////
  // Generates all the grid points. No reductions is performed yet since not
  // every purpose requires the irreducible q-points.
  void QMesh::generateGridPoints(bool force_gamma) {
    stringstream message;
    message << "Generating a " << _qptGrid[1] << "x" << _qptGrid[2] << "x" << _qptGrid[3] << " q-point mesh.";
    pflow::logger(_AFLOW_FILE_NAME_, _APL_QMESH_MODULE_, message, _directory, *p_FileMESSAGE, *p_oss);
    _qpoints.resize(_nQPs);
    _ibzqpts.resize(_nQPs);  // Before making the mesh irreducible, treat all q-points as irreducible q-points
    _weights.assign(_nQPs, 1);

    // Use Monkhorst-Pack formula to generate a mesh - do not center yet. Cartesian
    // coordinates will be calculated after all shifts have been performed.
    double q1 = 0.0, q2 = 0.0, q3 = 0.0;
    _qpoint qpt;
    int q = 0;
    for (int s = 1; s <= _qptGrid[3]; s++) {
      q3 = (2.0 * s - _qptGrid[3] - 1)/(2.0 * _qptGrid[3]);
      for (int r = 1; r <= _qptGrid[2]; r++) {
        q2 = (2.0 * r - _qptGrid[2] - 1)/(2.0 * _qptGrid[2]);
        for (int p = 1; p <= _qptGrid[1]; p++) {
          q1 = (2.0 * p - _qptGrid[1] - 1)/(2.0 * _qptGrid[1]);
          qpt.fpos[1] = q1;
          qpt.fpos[2] = q2;
          qpt.fpos[3] = q3;
          qpt.symop = 0;
          qpt.ibzqpt = q;
          qpt.irredQpt = q;
          _qptMap[p-1][r-1][s-1] = q;
          _qpoints[q] = qpt;
          _ibzqpts[q] = q;
          q++;
        }
      }
    }

    // Determine if the grid is gamma-centered and which dimensions are not
    bool gamma = true;
    xvector<double> shift(3);
    for (int i = 1; i < 4; i++) {
      if (_qptGrid[i] % 2 == 0) {
        gamma = false;
        shift[i] = _qpoints[0].fpos[i];
      }
    }
    // Center if necessary
    if (!gamma && force_gamma) {
      shiftMesh(shift);
      _shift = shift;
      gamma = true;
    }
    _isGammaCentered = gamma;
    _shifted = !aurostd::iszero(shift);  //ME20190813

    // Obtain Cartesian coordinates
    if (!_shifted) {
      for (int q = 0; q < _nQPs; q++) {
        _qpoints[q].cpos = _recCell.f2c * _qpoints[q].fpos;
      }
    }
  }

  //shiftMesh/////////////////////////////////////////////////////////////////
  // Shifts the entire q-point mesh along a specific vector. This is useful
  // to center the q-point mesh around the Gamma point.
  void QMesh::shiftMesh(const xvector<double>& shift) {
    for (int q = 0; q < _nQPs; q++) {
      _qpoints[q].fpos -= shift;
      moveToBZ(_qpoints[q].fpos);
      _qpoints[q].cpos = _recCell.f2c * _qpoints[q].fpos;
    }
  }

  //moveToBZ//////////////////////////////////////////////////////////////////
  // Moves a q-point into the first Brillouin zone.
  //ME20190702 - made more robust
  void QMesh::moveToBZ(xvector<double>& qpt) const {
    BringInCellInPlace(qpt, _ZERO_TOL_, 0.5, -0.5); //DX20190905 - removed SYM namespace
  }

  //makeIrreducible///////////////////////////////////////////////////////////
  // Makes the q-point mesh irreducible
  //ME20190813 - Changed algorithm to be much faster
  void QMesh::makeIrreducible() {
    if (_reduced) return;  //ME20190701 - don't reduce if it's already reduced
    stringstream message;

    _ibzqpts.clear();
    _weights.clear();
    _nIQPs = 0;
    int nsym = (int) _recCell.pgroup.size();
    vector<vector<int> > irred_trans;
    vector<int> trans(nsym, -1);
    for (int q = 0; q < _nQPs; q++) {
      bool append = true;
      for (int sym = 0; sym < nsym; sym++) {
        for (int iq = 0; iq < _nIQPs; iq++) {
          if (irred_trans[iq][sym] == q) {
            append = false;
            _weights[iq]++;
            _qpoints[q].symop = sym;
            _qpoints[q].ibzqpt = iq;
            _qpoints[q].irredQpt = _ibzqpts[iq];
            sym = nsym;
            iq = _nIQPs;
          }
        }
      }
      if (append) {
        _qpoints[q].ibzqpt = _nIQPs;
        _ibzqpts.push_back(q);
        _weights.push_back(1);
        _nIQPs++;
        // Calculate the transformed irreducible q-point once to avoid repeated
        // matrix multiplications
        for (int sym = 0; sym < nsym; sym++) {
          trans[sym] = getQPointIndex(_recCell.pgroup[sym].Uf * _qpoints[q].fpos);
        }
        irred_trans.push_back(trans);
      }
    }
    _reduced = true;
    message << "Found " << _nIQPs << " irreducible qpoints.";
    pflow::logger(_AFLOW_FILE_NAME_, _APL_QMESH_MODULE_, message, _directory, *p_FileMESSAGE, *p_oss);
  }

  //ME20200109
  //calculateLittleGroups/////////////////////////////////////////////////////
  // Calculates little/small groups for each irreducible q-point. The little
  // group is the group that leaves a q-point invariant, i.e. U q = q + G.
  void QMesh::calculateLittleGroups() {
    if (_littleGroupsCalculated) return;
    _littleGroups.resize(_nIQPs, vector<int>(1, 0));  // Identity is always invariant
    uint nsymops = _recCell.pgroup.size();
    int q = -1;
    for (int iq = 0; iq < _nIQPs; iq++) {
      q = _ibzqpts[iq];
      const xvector<double>& fpos = _qpoints[q].fpos;
      for (uint isym = 1; isym < nsymops; isym++) {
        if (getQPointIndex(_recCell.pgroup[isym].Uf * fpos) == q) _littleGroups[iq].push_back(isym);
      }
    }
  }

}  // namespace apl

//////////////////////////////////////////////////////////////////////////////
//                                                                          //
//                            GETTER FUNCTIONS                              //
//                                                                          //
//////////////////////////////////////////////////////////////////////////////

namespace apl {

  int QMesh::getnIQPs() const {
    return _nIQPs;
  }

  int QMesh::getnQPs() const {
    return _nQPs;
  }

  int QMesh::getGrid(int i) const {
    return _qptGrid[i];
  }

  const xvector<int>& QMesh::getGrid() const {
    return _qptGrid;
  }

  const _qpoint& QMesh::getIrredQPoint(int i) const {
    return _qpoints[_qpoints[i].irredQpt];
  }

  const _qpoint& QMesh::getIrredQPoint(int i, int j, int k) const {
    return _qpoints[_qpoints[_qptMap[i][j][k]].irredQpt];
  }

  int QMesh::getIrredQPointIndex(int i) const {
    return _qpoints[i].irredQpt;
  }

  int QMesh::getIrredQPointIndex(int i, int j, int k) const {
    return _qpoints[_qptMap[i][j][k]].irredQpt;
  }

  vector<xvector<double> > QMesh::getIrredQPointsCPOS() const {
    vector<xvector<double> > cpos(_nIQPs, xvector<double>(3));
    for (int q = 0; q < _nIQPs; q++) {
      cpos[q] = _qpoints[_ibzqpts[q]].cpos;
    }
    return cpos;
  }

  vector<xvector<double> > QMesh::getIrredQPointsFPOS() const {
    vector<xvector<double> > fpos(_nIQPs, xvector<double>(3));
    for (int q = 0; q < _nIQPs; q++) {
      fpos[q] = _qpoints[_ibzqpts[q]].fpos;
    }
    return fpos;
  }

  const _qpoint& QMesh::getQPoint(int i) const {
    return _qpoints[i];
  }

  const _qpoint& QMesh::getQPoint(int i, int j, int k) const {
    return _qpoints[_qptMap[i][j][k]];
  }

  const _qpoint& QMesh::getQPoint(const xvector<double>& fpos) const {
    return _qpoints[getQPointIndex(fpos)];
  }

  //ME20190813
  // Returns the index of the qpoint based on the fractional
  // position. It assumes that the point is already on the grid.
  int QMesh::getQPointIndex(xvector<double> fpos) const {
    // Shift back to original Monkhorst-Pack positions
    if (_shifted) fpos += _shift;
    moveToBZ(fpos);
    // invert Monkhorst-Pack formula;
    int p = (int) aurostd::nint((fpos[1] * 2 * _qptGrid[1] + _qptGrid[1] + 1)/2);
    int r = (int) aurostd::nint((fpos[2] * 2 * _qptGrid[2] + _qptGrid[2] + 1)/2);
    int s = (int) aurostd::nint((fpos[3] * 2 * _qptGrid[3] + _qptGrid[3] + 1)/2);
    return _qptMap[p - 1][r - 1][s - 1];
  }

  int QMesh::getQPointIndex(int i, int j, int k) const {
    return _qptMap[i][j][k];
  }

  vector<xvector<double> > QMesh::getQPointsCPOS() const {
    vector<xvector<double> > cpos(_nQPs, xvector<double>(3));
    for (int q = 0; q < _nQPs; q++) {
      cpos[q] = _qpoints[q].cpos;
    }
    return cpos;
  }

  vector<xvector<double> > QMesh::getQPointsFPOS() const {
    vector<xvector<double> > fpos(_nQPs, xvector<double>(3));
    for (int q = 0; q < _nQPs; q++) {
      fpos[q] = _qpoints[q].fpos;
    }
    return fpos;
  }

  int QMesh::getIbzqpt(int i) const {
    return _qpoints[i].ibzqpt;
  }

  int QMesh::getIbzqpt(int i, int j, int k) const {
    return _qpoints[_qptMap[i][j][k]].ibzqpt;
  }

  const vector<int>& QMesh::getIbzqpts() const {
    return _ibzqpts;
  }

  const vector<_qpoint>& QMesh::getPoints() const {
    return _qpoints;
  }

  const _kcell& QMesh::getReciprocalCell() const {
    return _recCell;
  }

  //ME20190813
  bool QMesh::isShifted() const {
    return _shifted;
  }

  const xvector<double>& QMesh::getShift() const {
    return _shift;
  }

  const vector<int>& QMesh::getWeights() const {
    return _weights;
  }

  bool QMesh::initialized() const {
    return _initialized;
  }

  bool QMesh::isReduced() const {
    return _reduced;
  }

  bool QMesh::isGammaCentered() const {
    return _isGammaCentered;
  }

  //ME20200109
  bool QMesh::littleGroupsCalculated() const {
    return _littleGroupsCalculated;
  }

  const vector<int>& QMesh::getLittleGroup(int iq) const {
    if (iq < _nIQPs) {
      return _littleGroups[iq];
    } else {
      string function = _APL_QMESH_ERR_PREFIX_ + "getLittleGroup()";
      string message = "Little groups are only calculated for irreducible q-points.";
      throw aurostd::xerror(_AFLOW_FILE_NAME_, function, message, _VALUE_RANGE_);
    }
  }

}  // namespace apl

//////////////////////////////////////////////////////////////////////////////
//                                                                          //
//                                FILE I/O                                  //
//                                                                          //
//////////////////////////////////////////////////////////////////////////////

namespace apl {

  //writeQpoints//////////////////////////////////////////////////////////////
  // Writes the Cartesian coordinates of each q-point into a file.
  void QMesh::writeQpoints(string filename, bool cartesian) {
    stringstream output;

    // Header
    output << AFLOWIN_SEPARATION_LINE << std::endl;
    output << "[APL_QPOINTS]START" << std::endl;
    output << std::setiosflags(std::ios::fixed | std::ios::right);
    output << std::setw(10) << "# Index";
    output << std::setw(20) << " ";
    output << "Q-points " << (cartesian?"(1/Angstrom)":"fractional") << std::endl;

    // Body
    for (int q = 0; q < _nQPs; q++) {
      output << std::setiosflags(std::ios::fixed | std::ios::right);
      output << std::setw(10) << q;
      for (int i = 1; i < 4; i++) {
        output << std::setiosflags(std::ios::fixed | std::ios::showpoint | std::ios::right);
        output << std::setw(20) << std::setprecision(10) << std::scientific << (cartesian?_qpoints[q].cpos[i]:_qpoints[q].fpos[i]);
      }
      output << std::endl;
    }

    output << "[APL_QPOINTS]STOP" << std::endl;
    output << AFLOWIN_SEPARATION_LINE << std::endl;

    // Write to file
    aurostd::stringstream2file(output, filename);
    if (!aurostd::FileExist(filename)) {
      string function = _APL_QMESH_ERR_PREFIX_ + "writeQpoints";
      string message = "Could not write q-points to file.";
      throw aurostd::xerror(_AFLOW_FILE_NAME_,function, message, _FILE_ERROR_);
    }
  }

  //writeIrredQpoints/////////////////////////////////////////////////////////
  // Writes the Cartesian coordinates and the multiplicity of the irreducible
  // q-points into a file.
  void QMesh::writeIrredQpoints(string filename, bool cartesian) {
    stringstream output;

    // Header
    output << AFLOWIN_SEPARATION_LINE << std::endl;
    output << "[APL_IRREDUCIBLE_QPOINTS]START" << std::endl;
    output << std::setiosflags(std::ios::fixed | std::ios::right);
    output << std::setw(10) << "# Index";
    output << std::setiosflags(std::ios::fixed | std::ios::right);
    output << std::setw(15) << "Multiplicity";
    output << std::setw(20) << " ";
    output << "Q-points (1/Angstrom)" << std::endl;

    // Body
    for (int iq = 0; iq < _nIQPs; iq++) {
      int q = _ibzqpts[iq];
      output << std::setiosflags(std::ios::fixed | std::ios::right);
      output << std::setw(10) << q;
      output << std::setiosflags(std::ios::fixed | std::ios::right);
      output << std::setw(15) << _weights[iq];
      for (int i = 1; i < 4; i++) {
        output << std::setiosflags(std::ios::fixed | std::ios::showpoint | std::ios::right);
        output << std::setw(20) << std::setprecision(10) << std::scientific << (cartesian?_qpoints[q].cpos[i]:_qpoints[q].fpos[i]);
      }
      output << std::endl;
    }

    output << "[APL_IRREDUCIBLE_QPOINTS]STOP" << std::endl;
    output << AFLOWIN_SEPARATION_LINE << std::endl;

    // Write to file
    aurostd::stringstream2file(output, filename);
    if (!aurostd::FileExist(filename)) {
      string function = _APL_QMESH_ERR_PREFIX_ + "writeIrredQpoints";
      string message = "Could not write irreducible q-points to file.";
      throw aurostd::xerror(_AFLOW_FILE_NAME_,function, message, _FILE_ERROR_);
    }
  }

} // namespace apl

//////////////////////////////////////////////////////////////////////////////
//                                                                          //
//                           TETRAHEDRON METHOD                             //
//                                                                          //
//////////////////////////////////////////////////////////////////////////////

namespace apl {

  //generateTetrahedra//////////////////////////////////////////////////////
  // Builds the tetrahedra for the linear tetrahedron method.
  void QMesh::generateTetrahedra() {
    clear_tetrahedra();
    _volumePerTetrahedron = 1.0/(double)(6 * _qptGrid[1] * _qptGrid[2] * _qptGrid[3]);
    vector<vector<xvector<int> > > tetra_init = initializeTetrahedra();
    findMostCompactTetrahedra(tetra_init);
    generateAllTetrahedra(tetra_init);
  }

  //initializeTetrahedra//////////////////////////////////////////////////////
  // Initializes the six tetrahedra of the microcell. For the numbered
  // corners, see Fig. 5 in DOI 10.1103/PhysRevB.49.16223.
  vector<vector<xvector<int> > > QMesh::initializeTetrahedra() {
    vector<vector<xvector<int> > > tetra_init(6, vector<xvector<int> >(4, xvector<int>(3)));
    //Tetrahedron 3126
    tetra_init[0][0][1] = 0; tetra_init[0][0][2] = 0; tetra_init[0][0][3] = 0;
    tetra_init[0][1][1] = 0; tetra_init[0][1][2] = 1; tetra_init[0][1][3] = 0;
    tetra_init[0][2][1] = 1; tetra_init[0][2][2] = 1; tetra_init[0][2][3] = 0;
    tetra_init[0][3][1] = 1; tetra_init[0][3][2] = 1; tetra_init[0][3][3] = 1;
    //Tetrahedron 3426
    tetra_init[1][0][1] = 0; tetra_init[1][0][2] = 0; tetra_init[1][0][3] = 0;
    tetra_init[1][1][1] = 1; tetra_init[1][1][2] = 0; tetra_init[1][1][3] = 0;
    tetra_init[1][2][1] = 1; tetra_init[1][2][2] = 1; tetra_init[1][2][3] = 0;
    tetra_init[1][3][1] = 1; tetra_init[1][3][2] = 1; tetra_init[1][3][3] = 1;
    //Tetrahedron 3486
    tetra_init[2][0][1] = 0; tetra_init[2][0][2] = 0; tetra_init[2][0][3] = 0;
    tetra_init[2][1][1] = 1; tetra_init[2][1][2] = 0; tetra_init[2][1][3] = 0;
    tetra_init[2][2][1] = 1; tetra_init[2][2][2] = 0; tetra_init[2][2][3] = 1;
    tetra_init[2][3][1] = 1; tetra_init[2][3][2] = 1; tetra_init[2][3][3] = 1;
    //Tetrahedron 3156
    tetra_init[3][0][1] = 0; tetra_init[3][0][2] = 0; tetra_init[3][0][3] = 0;
    tetra_init[3][1][1] = 0; tetra_init[3][1][2] = 1; tetra_init[3][1][3] = 0;
    tetra_init[3][2][1] = 0; tetra_init[3][2][2] = 1; tetra_init[3][2][3] = 1;
    tetra_init[3][3][1] = 1; tetra_init[3][3][2] = 1; tetra_init[3][3][3] = 1;
    //Tetrahedron 3756
    tetra_init[4][0][1] = 0; tetra_init[4][0][2] = 0; tetra_init[4][0][3] = 0;
    tetra_init[4][1][1] = 0; tetra_init[4][1][2] = 0; tetra_init[4][1][3] = 1;
    tetra_init[4][2][1] = 0; tetra_init[4][2][2] = 1; tetra_init[4][2][3] = 1;
    tetra_init[4][3][1] = 1; tetra_init[4][3][2] = 1; tetra_init[4][3][3] = 1;
    //Tetrahedron 3786
    tetra_init[5][0][1] = 0; tetra_init[5][0][2] = 0; tetra_init[5][0][3] = 0;
    tetra_init[5][1][1] = 0; tetra_init[5][1][2] = 0; tetra_init[5][1][3] = 1;
    tetra_init[5][2][1] = 1; tetra_init[5][2][2] = 0; tetra_init[5][2][3] = 1;
    tetra_init[5][3][1] = 1; tetra_init[5][3][2] = 1; tetra_init[5][3][3] = 1;

    return tetra_init;
  }

  //findMostCompactTetrahedra/////////////////////////////////////////////////
  // Determine the configuration that yields the most compact tetrahedra.
  void QMesh::findMostCompactTetrahedra(vector<vector<xvector<int> > >& tetrahedra) {
    int lxx = 0;
    int lyy = 0;
    double gmax = AUROSTD_NAN;
    vector<xvector<double> > tet(4, xvector<double>(3));
    for (int lx = 0; lx <= 1; lx++) {
      for (int ly = 0; ly <= 1; ly++) {
        double d, lmax = 0.0;
        for (int i = 0; i < 6; i++) {
          // Transform tetrahedra 
          for (int j = 0; j < 4; j++) {
            for (int k = 1; k < 4; k++) tet[j][k] = (double) tetrahedra[i][j][k];
            if (lx == 1) tet[j][1] = 1 - tet[j][1];
            if (ly == 1) tet[j][2] = 1 - tet[j][2];
            tet[j] = F2C(_recCell.lattice, tet[j]);
          }
          // Measure tetrahedra sides and determine minimum
          for (int j = 0; j < 3; j++) {
            for (int k = j + 1; k < 4; k++) {
              d = aurostd::modulus(tet[j] - tet[k]);
              if (d > lmax) lmax = d;
            }
          }
        }
        if (lmax < gmax) {
          lxx = lx;
          lyy = ly;
          gmax = lmax;
        }
      }
    }

    // Apply the most compact configuration to existing tetrahedra
    for (int i = 0; i < 6; i++) {
      for (int j = 0; j < 4; j++) {
        if (lxx == 1) tetrahedra[i][j][1] = 1 - tetrahedra[i][j][1];
        if (lyy == 1) tetrahedra[i][j][2] = 1 - tetrahedra[i][j][2];
      }
    }
  }

  //generateAllTetrahedra/////////////////////////////////////////////////////
  // Creates a set of all tetrahedra in the reciprocal cell.
  void QMesh::generateAllTetrahedra(const vector<vector<xvector<int> > >& tetrahedra) {
    vector<vector<vector<int> > > cornerMap(2, vector<vector<int> >(2, vector<int>(2)));
    vector<int> tet(4);
    int j1 = 0, j2 = 0, j3 = 0, t = 0;
    for (int q3 = 0; q3 < _qptGrid[3]; q3++) {
      for (int q2 = 0; q2 < _qptGrid[2]; q2++) {
        for (int q1 = 0; q1 < _qptGrid[1]; q1++) {
          // Get the corners of the microcell and map them to the q-points
          for (int k3 = 0; k3 <= 1; k3++) {
            j3 = (q3 + k3) % _qptGrid[3];
            for (int k2 = 0; k2 <= 1; k2++) {
              j2 = (q2 + k2) % _qptGrid[2];
              for (int k1 = 0; k1 <= 1; k1++) {
                j1 = (q1 + k1) % _qptGrid[1];
                cornerMap[k1][k2][k3] = getQPointIndex(j1, j2, j3);
              }
            }
          }
          // Get the tetrahedra associated with the corners
          for (int i = 0; i < 6; i++) {
            for (int j = 0; j < 4; j++) {
              tet[j] = cornerMap[tetrahedra[i][j][1]][tetrahedra[i][j][2]][tetrahedra[i][j][3]];
            }
            std::sort(tet.begin(), tet.end());
            _tetrahedra.push_back(tet);
            _irredTetrahedra.push_back(t);
            t++;
          }
        }
      }
    }
    _nTetra = (int) _tetrahedra.size();
    _nIrredTetra = _nTetra;
    _weightsTetrahedra.assign(_nTetra, 1);
  }

  //makeIrreducibleTetrahedra/////////////////////////////////////////////////
  // Determines the irreducible tetrahedra.
  //ME20191213 - Improved speed by storing the sorted irreducible tetrahedra
  // instead of sorting in place.
  void QMesh::makeIrreducibleTetrahedra() {
    // Only makes sense with a reduced q-mesh
    if (_nQPs != _nIQPs) {
      _weightsTetrahedra.clear();
      _irredTetrahedra.clear();
      _nIrredTetra = 0;
      int it, m;
      vector<int> compare; //, irred;  OBSOLETE - ME20191213
      vector<vector<int> > irred;
      for (int t = 0; t < _nTetra; t++) {
        compare = getTetrahedron(t);
        for (int i = 0; i < 4; i++) compare[i] = getIrredQPointIndex(compare[i]);
        std::sort(compare.begin(), compare.end());
        for (it = 0; it < _nIrredTetra; it++) {
          // OBSOLETE - ME20191213
          //irred = getIrredTetrahedron(it);
          //for (int i = 0; i < 4; i++) irred[i] = getIrredQPointIndex(irred[i]);
          //std::sort(irred.begin(), irred.end());
          for (m = 0; m < 4; m++) {
            if (compare[m] != irred[it][m]) break;
          }
          if (m == 4) break;
        }
        if (it == _nIrredTetra) {
          irred.push_back(compare);  //ME20191213
          _irredTetrahedra.push_back(t);
          _weightsTetrahedra.push_back(1);
          _nIrredTetra++;
        } else {
          _weightsTetrahedra[it]++;
        }
      }
      _reducedTetrahedra = true;
    }
  }

  const vector<vector<int> >& QMesh::getTetrahedra() const {
    return _tetrahedra;
  }

  const vector<int>& QMesh::getTetrahedron(int tetrahedron) const {
    return _tetrahedra[tetrahedron];
  }

  int QMesh::getTetrahedronCorner(int tetrahedron, int corner) const {
    return _tetrahedra[tetrahedron][corner];
  }

  const vector<int>& QMesh::getIrredTetrahedron(int irred) const {
    return _tetrahedra[_irredTetrahedra[irred]];
  }

  vector<vector<int> > QMesh::getIrreducibleTetrahedra() const {
    vector<vector<int> > irrtet(_nIrredTetra, vector<int>(4));
    for (int i = 0; i < _nIrredTetra; i++) {
      irrtet[i] = getTetrahedron(_irredTetrahedra[i]);
    }
    return irrtet;
  }

  vector<vector<int> > QMesh::getIrreducibleTetrahedraIbzqpt() const {
    vector<vector<int> > irrtet(_nIrredTetra, vector<int>(4));
    for (int i = 0; i < _nIrredTetra; i++) {
      for (int j = 0; j < 4; j++) {
        irrtet[i][j] = getIbzqpt(getTetrahedronCorner(_irredTetrahedra[i], j));
      }
    }
    return irrtet;
  }

  int QMesh::getnTetrahedra() const {
    return _nTetra;
  }

  int QMesh::getnIrredTetrahedra() const {
    return _nIrredTetra;
  }

  double QMesh::getVolumePerTetrahedron() const {
    return _volumePerTetrahedron;
  }

  const vector<int>& QMesh::getWeightsTetrahedra() const {
    return _weightsTetrahedra;
  }

  int QMesh::getWeightTetrahedron(int i) const {
    return _weightsTetrahedra[i];
  }

  bool QMesh::isReducedTetrahedra() const {
    return _reducedTetrahedra;
  }

} // namespace apl

// ***************************************************************************
// *                                                                         *
// *           Aflow STEFANO CURTAROLO - Duke University 2003-2020           *
// *            Aflow MARCO ESTERS - Duke University 2019-2020               *
// *                                                                         *
// ***************************************************************************<|MERGE_RESOLUTION|>--- conflicted
+++ resolved
@@ -50,13 +50,8 @@
   }
 
   // Copy constructors
-<<<<<<< HEAD
-  QMesh::QMesh(const QMesh& that) {
+  QMesh::QMesh(const QMesh& that) : xStream(*that.getOFStream(),*that.getOSS()) {
     if (this != &that) free();
-=======
-  QMesh::QMesh(const QMesh& that) : xStream(*that.getOFStream(),*that.getOSS()) {
-    free();
->>>>>>> 494b14cf
     copy(that);
   }
 
@@ -155,15 +150,9 @@
 
   void QMesh::initialize(const xvector<int>& grid, const xstructure& xs,
       bool include_inversions, bool gamma_centered) {
-<<<<<<< HEAD
-    string dir_tmp = _directory;  // Do not delete the directory
-    clear();
-    _directory = dir_tmp;
-=======
     string tmp_dir = _directory;  // Do not delete the directory
     clear();
     _directory = tmp_dir;
->>>>>>> 494b14cf
     setGrid(grid);
     setupReciprocalCell(xs, include_inversions);
     generateGridPoints(gamma_centered);
