--- conflicted
+++ resolved
@@ -616,13 +616,9 @@
 
     public:
       Supercell();
-<<<<<<< HEAD
-      Supercell(ofstream&);
-      Supercell(const xstructure&, ofstream&, string="./"); //CO20181226
-      Supercell(const string&, ofstream&, string="./");  // ME20200112
-=======
+      Supercell(ofstream&, ostream& os=std::cout);
       Supercell(const xstructure&, ofstream&, ostream& oss=std::cout, string="./"); //CO20181226
->>>>>>> 4464aa1d
+      Supercell(const string&, ofstream&, ostream& os=std::cout, string="./");  // ME20200112
       Supercell(const Supercell&);
       Supercell& operator=(const Supercell&);
       ~Supercell();
@@ -885,8 +881,8 @@
       void writeFORCES();
       void writeDYNMAT();
       void writeXCrysDenForces();
-      void saveState(const string&);  // ME200212
-      void readFromStateFile(const string&);  // ME200212
+      void saveState(const string&);  // ME20200212
+      void readFromStateFile(const string&);  // ME20200212
 
     private:
       void copy(const DirectMethodPC&);
@@ -1039,13 +1035,9 @@
 
       bool runVASPCalculations(bool);  // ME20191029
       bool calculateForceConstants();  // ME20200211
-<<<<<<< HEAD
-
-      void hibernate(const string&);
-      void saveState(const string&);  // ME200212
-      void readFromStateFile(const string&); // ME200212
-=======
->>>>>>> 4464aa1d
+
+      void saveState(const string&);  // ME20200212
+      void readFromStateFile(const string&); // ME20200212
   };
 }  // namespace apl
 
@@ -1904,7 +1896,7 @@
       void writeSceneFileVsim(string, const xstructure&, const vector<vector<vector<xvector<xcomplex<double> > > > >&);
   };
 
-  void createAtomicDisplacementSceneFile(const aurostd::xoption& vpflow);
+  void createAtomicDisplacementSceneFile(const aurostd::xoption& vpflow, ostream& oss=std::cout);
 }
 // ***************************************************************************
 // ***************************************************************************
