// ***************************************************************************
// *                                                                         *
// *           Aflow STEFANO CURTAROLO - Duke University 2003-2020           *
// *                                                                         *
// ***************************************************************************
// MAKEFILE FOR AFLOW_APL
// Written by Michal Jahnatek

#ifndef _AFLOW_APL_H_
#define _AFLOW_APL_H_

//#define USE_MKL 1

// Almost generally used precision in the whole apl, however, somewhere it is
// hard coded based on the tests and it work much better...
#define _AFLOW_APL_EPS_ 1E-6
extern bool _WITHIN_DUKE_;  //will define it immediately in kphonons

// Aflow core libraries
#include "../aflow.h"
#include "../AUROSTD/aurostd.h"
//The functions in the header file "aflow_qha_operations.h" include various vector and matrix operations.//
//These functions are used to calculate eigenvalues and eigenvectors of complex symmetric Hermitian matrices and .//
//Also perform other operations involved in calculating quasiharmonic properties.//
//These functions have been built based on vectorview concepts//
#include "aflow_qha_operations.h"
//#define _AFLOW_APL_REGISTER_ register   // register ?
#define _AFLOW_APL_REGISTER_

// Create the version of GCC, we will uset it for multithread parts of code,
// to check if the current compiling version of gcc is able to compile the
// std::thead features
#ifndef GCC_VERSION
#define GCC_VERSION (__GNUC__ * 10000 + __GNUC_MINOR__ * 100 + __GNUC_PATCHLEVEL__)
#endif

//ME20190219 - Define the checksum algorithm used for APL hibernate files
#define APL_CHECKSUM_ALGO  string("Fletcher32")

// Basic objects ...
// ***************************************************************************
// "aplexcept.h"
// in aurostd.h // [OBSOLETE]
// ME20200222 - APLStageBreak obsolete
//[OBSOLETE] #include <stdexcept>
//[OBSOLETE] namespace apl {
//[OBSOLETE]   //
//[OBSOLETE]   // OBSOLETE ME20191031 - use xerror
//[OBSOLETE]   //class APLRuntimeError : public std::runtime_error {
//[OBSOLETE]   // public:
//[OBSOLETE]   //  APLRuntimeError(const std::string& s) : std::runtime_error(s) {}
//[OBSOLETE]   //};
//[OBSOLETE]   //class APLLogicError : public std::logic_error {
//[OBSOLETE]   // public:
//[OBSOLETE]   //  APLLogicError(const std::string& s) : std::logic_error(s) {}
//[OBSOLETE]   //};
//[OBSOLETE]   //
//[OBSOLETE]   class APLStageBreak : public std::exception {
//[OBSOLETE]     public:
//[OBSOLETE]       APLStageBreak() {}
//[OBSOLETE]   };
//[OBSOLETE] }

// ***************************************************************************
// "logger.h"
namespace apl {
  class Logger;
  // Templates used for the definition of the one parameter manipulation
  // functions of Logger's streams
  template <class T>
    class LMANIP;
  template <class T>
    Logger& operator<<(Logger&, const LMANIP<T>&);
  template <class T>
    class LMANIP {
      public:
        LMANIP(Logger& (*a)(Logger&, T), T v) {
          _action = a;
          _value = v;
        }
        friend Logger& operator<<<>(Logger&, const LMANIP<T>&);

      private:
        Logger& (*_action)(Logger&, T);
        T _value;
    };
  template <class T>
    Logger& operator<<(Logger& s, const LMANIP<T>& m) {
      return (*m._action)(s, m._value);
    }
  // Function without parameter...
  typedef Logger& (*MyStreamManipulator)(Logger&);
  // this is the type of std::cout
  typedef std::basic_ostream<char, std::char_traits<char> > CoutType;
  // this is the function signature of std::endl
  typedef CoutType& (*StandardEndLine)(CoutType&);
  //
  class Logger {
    private:
      ofstream* _os;
      std::string _barCode;
      std::string _typeofMessage;
      std::string _moduleName;
      _aflags _aflowFlags;
      stringstream _ss;
      int _progressBarLastPercent;
      double _progressBarPercent;  //ME20180831
      bool _isQuiet;

    public:
      Logger();
      Logger(std::ofstream&, const _aflags&);
      void initialize(std::ofstream&, const _aflags&);
      Logger(Logger&);
      ~Logger();
      ofstream& getOutputStream();
      void initProgressBar(const char*);
      void initProgressBar(const string&);
      void updateProgressBar(double);  //ME20180831
      void updateProgressBar(int, int);
      void finishProgressBar();
      void setTypeOfMessage(const string&);
      void setBarCode(const string&);
      void setBarCode(const char&);
      void setModuleName(const string&);
      void setQuietMode(bool);
      Logger& operator=(Logger&);
      Logger& operator<<(const string& s);
      Logger& operator<<(const int& s);
      Logger& operator<<(const uint& s);
      Logger& operator<<(const double& s);
      // Manipulation functions without parameter
      Logger& operator<<(StandardEndLine);
      Logger& operator<<(MyStreamManipulator);
      void endl();
      friend Logger& endl(Logger&);
      friend Logger& message(Logger&);
      friend Logger& notice(Logger&);
      friend Logger& warning(Logger&);
      friend Logger& error(Logger&);
      friend Logger& quiet(Logger&);
      // Manipulation functions with one parameter
      friend Logger& setwidth(Logger&, int);
      friend Logger& setformat(Logger&, const char*);
  };
  // Friend functions without parameters
  Logger& endl(Logger&);
  Logger& message(Logger&);
  Logger& notice(Logger&);
  Logger& warning(Logger&);
  Logger& error(Logger&);
  Logger& quiet(Logger&);
  // Friend functions with one parameter
  Logger& setwidth(Logger&, int);
  LMANIP<int> sw(int);
  Logger& setformat(Logger&, const char*);
  LMANIP<const char*> sf(const char*);
}  // namespace APL

// ***************************************************************************
// "hroutines.h"
// in aurostd.h // [OBSOLETE]
#include <typeinfo>

namespace apl {
  template <typename T>
    inline std::string stringify(const T& x) {
      std::ostringstream o;
      if (!(o << x)) {
        //ME20191031 - use xerror
        //throw APLRuntimeError(std::string("stringify(") + typeid(x).name() + ")");
        throw aurostd::xerror(_AFLOW_FILE_NAME_, "apl::stringify()", std::string("stringify(") + typeid(x).name() + ")");
      }
      return o.str();
    }
  //ME20190219 BEGIN
  //[OBSOLETE] vector<vector<int> > getThreadDistribution(const int&, const int&);  //ME20180801
  void tokenize(const string& strin, vector<string>& tokens, const string& del);
  //[OBSOLETE] string getVASPVersionString(const string&);
  //[OBSOLETE] unsigned int getFileCheckSum(const string&);
  //[OBSOLETE] void printXVector(const xvector<double>&, bool = true);
  //[OBSOLETE] void printXVector(const xvector<xcomplex<double> >&);
  //[OBSOLETE] void printXMatrix(const xmatrix<double>&);
  //[OBSOLETE] void printXMatrix(const xmatrix<xcomplex<double> >&);
  //[OBSOLETE] void printXMatrix2(const xmatrix<xcomplex<double> >&);
  //ME20190219 END
}  // namespace apl

// ***************************************************************************
// ***************************************************************************
// BEGIN ME: Anharmonic Force Constants (AAPL)
// ***************************************************************************

namespace apl {
  // Options for anharmonic IFC calculations
  // OBSOLETE ME20190501 - Replaced with xoption
  //struct _anharmonicIFCOptions {
  //  int max_iter;
  //  double sumrule_threshold;
  //  double mixing_coefficient;
  //};

  // _cluster holds a single cluster
  struct _cluster {
    vector<int> atoms;  // List of atoms inside the cluster
    int fgroup;  // Index pointing to the factor group that transforms the cluster into another cluster
    int permutation;  // Index pointing to the permutation that transforms the cluster into another cluster
  };

  // _ineq_distortions contains a list of inequivalent distortion and its equivalent
  // distortions for a given set of atoms
  struct _ineq_distortions {
    vector<int> atoms;  // A list of atoms involved in the distortions
    vector<int> clusters;  // A list of cluster sets that use these distortions for their force constant calculations
    vector<vector<vector<int> > > distortions; // Map of distortions. The distortions vectors need to be defined elsewhere. 
    vector<vector<int> > rotations;  // The factor group that holds the rotation to transform the distortions
    vector<vector<vector<int> > > transformation_maps;  // A map containing the transformation of the atoms for each distortion
  };

  // _linearCombinations is a structure to store linear combinations.
  struct _linearCombinations {
    vector<vector<int> > indices;  // Cartesian indices of each linear combination
    vector<vector<double> > coefficients;  // Coefficients of each linear combination
    vector<int> independent;  // The linearly independent values
    vector<int> dependent;  // The linearly dependent values
    // indep2depMap maps the independent coefficients to the coefficients that
    // depend on them. This is used for the IFC correction method.
    vector<vector<int> > indep2depMap;
  };

  class Supercell;  // Forward declaration
  class ClusterSet : public xStream {
    // See aflow_aapl_cluster.cpp for detailed descriptions of the functions
    public:
      ClusterSet(ostream& oss=std::cout);
      ClusterSet(const Supercell&, int, double, ofstream&, _aflags&, ostream& oss=std::cout);  // Constructor
      ClusterSet(const string&, const Supercell&, int, double, int, ofstream&, _aflags&, ostream& oss=std::cout);  // From file
      ClusterSet(const ClusterSet&);  // Constructor from another ClusterSet instance
      ~ClusterSet();  // Destructor
      const ClusterSet& operator=(const ClusterSet&);  // Copy constructor
      void clear(_aflags&);
      void initialize(const Supercell&, int, double);

      vector<_cluster> clusters;
      vector<vector<int> > coordination_shells;  // Contains all coordinate shells. Central atoms is index 0.
      double cutoff;  // Cutoff radius in Angstroms
      vector<xvector<double> > distortion_vectors;  // List of distortion vectors
      vector<_ineq_distortions> higher_order_ineq_distortions;  //ME20190531 - for 3rd derivatives of higher order processes
      vector<vector<int> > ineq_clusters;  // Clusters rearranged into sets of equivalent clusters.  //ME20190520
      vector<_ineq_distortions> ineq_distortions; // List of inequivalent distortions
      vector<_linearCombinations> linear_combinations;  // List of linear combinations of the IFCs
      int nifcs;  // Number of force constants for each set of atoms.
      int order;  // Order of the cluster, i.e. the order of the force constant to be calculated.
      xstructure pcell;  // Structure of the primitive cell.
      vector<int> pc2scMap;  // Atom map from the primitive cell to the supercell.
      vector<vector<int> > permutations;  // List of possible permutations for the cluster
      xstructure scell;  // Structure of the supercell.
      vector<int> sc2pcMap;  // Atom map from the supercell to the primitive cell.
      xvector<int> sc_dim;  // Dimensions of the supercell.
      vector<vector<int> > symmetry_map;  // Symmetry atom map for the atoms in the clusters

      const _cluster& getCluster(const int& i) const;  //ME20190520
      void build(int);
      void buildDistortions();
      void writeClusterSetToFile(const string&);

    private:
      _aflags* aflags;

      void free();
      void copy(const ClusterSet&);

      double getMaxRad(const xstructure&, int);
      void buildShells();
      vector<_cluster> buildClusters();
      vector<vector<int> > getSymmetryMap();
      vector<vector<int> > getPermutations(int);

      // Clusters
      void getInequivalentClusters(vector<_cluster>&, vector<vector<int> >&);
      int getNumUniqueAtoms(const vector<int>&);
      vector<int> getComposition(const vector<int>&);
      bool sameComposition(const vector<int>&, const vector<int>&);
      int equivalenceCluster(const vector<int>&, const vector<int>&,
          const vector<vector<int> >&, const vector<vector<int> >&);
      vector<int> translateToPcell(const vector<int>&, int);
      int comparePermutations(const vector<int>&, const vector<int>&);
      bool atomsMatch(const vector<int>&, const vector<int>&, const vector<int>&, const int&);
      void getSymOp(_cluster&, const vector<int>&);

      // Distortions
      vector<xvector<double> > getCartesianDistortionVectors();
      vector<_ineq_distortions> initializeIneqDists();
      int sameDistortions(const _cluster&, const vector<_ineq_distortions>&);
      vector<vector<int> > getTestDistortions(const vector<int>&);
      void getInequivalentDistortions(const vector<vector<int> >&, _ineq_distortions&);
      void appendDistortion(_ineq_distortions&, vector<int>,
          const int& eq=-1, const int& fg=-1);
      bool allZeroDistortions(const vector<int>&, const vector<int>&);
      bool allAtomsMatch(const int&, const vector<int>&);
      int equivalenceDistortions(const xmatrix<double>&, const vector<int>&,
          const vector<vector<vector<int> > >&, const vector<int>&);
      vector<int> getTransformationMap(const int&, const int&);
      vector<_ineq_distortions> getHigherOrderDistortions();

      // Linear Combinations
      vector<_linearCombinations> getLinearCombinations();
      vector<vector<int> > getInvariantSymOps(const _cluster&);
      vector<vector<double> > buildCoefficientMatrix(const vector<vector<int> >&);
      vector<vector<double> > getRREF(vector<vector<double> >);

      // File I/O
      string writeParameters();
      string writeInequivalentClusters();
      string writeClusters(const vector<_cluster>&);
      string writeLinearCombinations(const _linearCombinations&);
      string writeInequivalentDistortions();
      string writeIneqDist(const _ineq_distortions&);
      string writeHigherOrderDistortions();

      void readClusterSetFromFile(const string&);
      bool checkCompatibility(uint&, const vector<string>&);
      void readInequivalentClusters(uint&, const vector<string>&);
      vector<_cluster> readClusters(uint&, const vector<string>&);
      _linearCombinations readLinearCombinations(uint&, const vector<string>&);
      void readInequivalentDistortions(uint&, const vector<string>&);
      _ineq_distortions readIneqDist(uint&, const vector<string>&);
      void readHigherOrderDistortions(uint&, const vector<string>&);
  };

  class AnharmonicIFCs : public xStream {
    // See aflow_aapl_ifcs.cpp for detailed descriptions of the functions
    public:
<<<<<<< HEAD
      AnharmonicIFCs(ostream& oss=std::cout);
      AnharmonicIFCs(_xinput&, _aflags&, _kflags&, _xflags&, ClusterSet&, ofstream&, ostream& oss=std::cout);
=======
      AnharmonicIFCs(ClusterSet&, Logger&, _aflags&);
      AnharmonicIFCs(vector<_xinput>&, ClusterSet&, const double&,  //ME20190529
          const aurostd::xoption&, Logger&, _aflags&);  //ME20190501
      AnharmonicIFCs(const string&, ClusterSet&, const double&,
          const aurostd::xoption&, Logger&, _aflags&);  //ME20190501
>>>>>>> 68ff6162
      AnharmonicIFCs(const AnharmonicIFCs&);
      const AnharmonicIFCs& operator=(const AnharmonicIFCs&);
      ~AnharmonicIFCs();
      void clear(_xinput&,_aflags&, _kflags&, _xflags&, ClusterSet&);

      void setOptions(double, int, double, double, bool);
      int getOrder() const;

      bool runVASPCalculations(bool);
      bool calculateForceConstants();
      const vector<vector<double> >& getForceConstants() const;
      vector<vector<int> > getClusters() const;
      void writeIFCsToFile(const string&);

    private:
      _xinput* _xInput;
      _aflags* _aflowFlags;
      _kflags* _kbinFlags;
      _xflags* _xFlags;
      ClusterSet* clst;

      vector<_xinput> xInputs;
      bool _useZeroStateForces;
      vector<vector<int> > cart_indices;  // A list of all Cartesian indices
      double distortion_magnitude;  // The magnitude of the distortions in Angstroms
      vector<vector<double> > force_constants;  // Symmetrized IFCs - ME20190520
      int max_iter;  // Number of iterations for the sum rules
      double mixing_coefficient;  // The mixing coefficient for the SCF procedure
      int order;  // The order of the IFCs
      double sumrule_threshold;  // Convergence threshold for the sum rules

      void free();
      void copy(const AnharmonicIFCs&);

      string buildRunName(const vector<int>&, const vector<int>&, int, int);
      void applyDistortions(_xinput&, const vector<xvector<double> >&, const vector<int>&, const vector<int>&, double=1.0);

      vector<vector<int> > getCartesianIndices();

      vector<vector<vector<xvector<double> > > > storeForces(vector<_xinput>&);
      vector<vector<xvector<double> > > getForces(int, int&, vector<_xinput>&);
      int getTransformedAtom(const vector<int>&, const int&);
      void addHigherOrderForces(vector<vector<vector<xvector<double> > > >&, int&, vector<_xinput>&);
      vector<vector<double> > calculateUnsymmetrizedIFCs(const vector<_ineq_distortions>&,
          const vector<vector<vector<xvector<double> > > >&);
      double finiteDifference(const vector<vector<xvector<double> > >&, int,
          const vector<int>&, const vector<int>&);

      // Symmetrization Functions
      vector<vector<double> > symmetrizeIFCs(vector<vector<double> >);
      typedef vector<std::pair<vector<int>, vector<double> > > tform;
      typedef vector<vector<vector<vector<int> > > > v4int;
      void getTensorTransformations(v4int&, vector<vector<tform> >&);
      vector<vector<int> > getReducedClusters();
      void applyLinCombs(vector<vector<double> >&);
      void transformIFCs(const vector<vector<tform> >&, vector<vector<double> >&);
      void applyPermutations(vector<int>, vector<vector<double> >&);
      void calcSums(const vector<vector<int> >&, const vector<vector<double> >&,
          vector<vector<double> >&, vector<vector<double> >&);
      void correctIFCs(vector<vector<double> >&, const vector<vector<double> >&,
          const vector<vector<double> >&,
          const vector<vector<int> >&, const v4int&);
      vector<double> getCorrectionTerms(const int&,
          const vector<vector<int> >&,
          const vector<vector<double> >&,
          const vector<vector<double> >&,
          const vector<vector<double> >&);
      uint findReducedCluster(const vector<vector<int> >&, const vector<int>&);

      // File I/O
      string writeParameters();
      string writeIFCs();
      bool checkCompatibility(uint&, const vector<string>&);
      vector<vector<double> > readIFCs(uint&, const vector<string>&);
  };

}  //namespace apl
// ***************************************************************************
// END ME: Anharmonic Force Constants (AAPL)
// ***************************************************************************

// ***************************************************************************
// Linear and nonlinear fitting functions, this functions compute fitting parameters correctly
//although chi-square matrix is not computing correctly [PN]
#define FIT_LIMIT 0.001
namespace apl {
  class aflowFITTING {
    public:
      aflowFITTING() {}
      ~aflowFITTING() { clear(); }
      void clear() {}

    private:
      double chisq_quadratic;
      double chisq_birch_murnaghan;
      uint Iteration_birch_murnaghan;
      double alamda_birch_murnaghan;
      vector<double> Uncertainties_birch_murnaghan;
      //user defined fitting functions
      void funcs(double x, xvector<double>& afunc);
      void birch_murnaghan_function(double x,
          const xvector<double> a,
          double* y,
          xvector<double>& dyda);

      //linear leatsquare fitting function
      template <class utype>
        bool lfit(xvector<utype>& x,
            xvector<utype>& y,
            xvector<utype>& sig,
            xvector<utype>& a,
            xvector<int>& ia,
            xmatrix<utype>& covar,
            utype& chisq,
            void (aflowFITTING::*funcs)(utype, xvector<utype>&));

      //nonlinear leatsquare fitting function
      bool mrqmin(xvector<double> x,
          xvector<double> y,
          xvector<double>& sig,
          xvector<double>& a,
          xvector<int>& ia,
          xmatrix<double>& covar,
          xmatrix<double>& alpha,
          double& chisq,
          void (aflowFITTING::*birch_murnaghan_function)(double, xvector<double>, double*, xvector<double>&),
          double* alamda);

      template <class utype>
        void covsrt(xmatrix<utype>& covar, xvector<int>& ia, int& mfit);
      template <class utype>
        bool gaussj(xmatrix<utype>& a, int& n, xmatrix<utype>& b, int m);

      void mrqcof(xvector<double> x,
          xvector<double> y,
          xvector<double>& sig,
          xvector<double>& a,
          xvector<int>& ia,
          xmatrix<double>& alpha,
          xvector<double>& beta,
          double& chisq,
          void (aflowFITTING::*birch_murnaghan_function)(double, xvector<double>, double*, xvector<double>&));

    public:
      bool
        quadraticfit(xvector<double> energy, xvector<double> volume, xvector<double>& params);
      bool
        birch_murnaghan_fitting(xvector<double> energy, xvector<double> volume, xvector<double> guess, xvector<double>& params);
      double get_chisq_quadratic() { return chisq_quadratic; }
      double get_chisq_birch_murnaghan() { return chisq_birch_murnaghan; }
      uint getIteration_birch_murnaghan() { return Iteration_birch_murnaghan; }
      double getalamda_birch_murnaghan() { return alamda_birch_murnaghan; }
      vector<double> getUncertainties_birch_murnaghan() { return Uncertainties_birch_murnaghan; }
  };
}
// ***************************************************************************
namespace apl {
#ifndef EIGEN_H
#define EIGEN_H
  //Functions in this class calculate eigenvalues and eigenvectors of complex symmetrix
  //nxn matrices and can sort them according to following options
  //eval and evec SORTING OPTIONS
  // [ 1. [APL_MV_EIGEN_SORT_VAL_ASC]  => ascending order   ]
  // [ 2. [APL_MV_EIGEN_SORT_VAL_DESC] => descending order ]
  // [ 3. [APL_MV_EIGEN_SORT_ABS_ASC]  => absolute ascending order ]
  // [ 4. [APL_MV_EIGEN_SORT_ABS_DESC] => absolute descending order]
  //Compute Eigenvalues and Eigenvectors for (nxn) Complex Hermitian matrices
  class aplEigensystems : public MVops {
    public:
      aplEigensystems() {}
      ~aplEigensystems() {}
      void clear() { } //this->clear(); //CO20200106 - patching for auto-indenting
      void eigen_calculation(const aurostd::xmatrix<xcomplex<double> >& M, aurostd::xvector<double>& eval, aurostd::xmatrix<xcomplex<double> >& evec);
      void eigen_calculation(const xmatrix<xcomplex<double> >& M, xvector<double>& eval, xmatrix<xcomplex<double> >& evec, apl_eigen_sort_t t);
  };
#endif
}
// ***************************************************************************
namespace apl {
  //The functions in this class are used to perform linear and nonlinear fittings//
  //User defined functions can be used to perform fitting//
  //Both Levenberg-Marquardt and unscaled Levenberg-Marquardt algorithms can be performed
  //either with keyword "APL_multifit_fdfsolver_lmsder" or "APL_multifit_fdfsolver_lmder" //
#ifndef FIT_H
#define FIT_H
#define spread 1e-6               //accuracy of data fitting
#define allowed_fit_error 100.00  // if spread is small then allowed_fit_error is relatively take high value
#define Absolute_Error 1E-6
#define Relative_Error 1E-6
#define APL_multifit_fdfsolver_lmsder  //This is a robust and efficient version of the Levenberg-Marquardt algorithm
#undef APL_multifit_fdfsolver_lmder    //This is an unscaled version of the Levenberg-Marquardt algorithm

  class md_lsquares : public MVops {
    // multi-parameter linear regression
    // multidimensional nonlinear least-squares fitting
    public:
      md_lsquares() {}
      ~md_lsquares() {}

      //user define data sets
      vector<double> Xdata;  //usder defined input data
      vector<double> Ydata;  //usder defined input data
      //guess values calculated automatically
      vector<double> guess;  // guess values for nonlinear fitting, It will calculate automatically.
      //error managments
      bool data_read_error;   //return true if Xdata.size and Ydata.size are same
      int nl_success_status;  //return error message interms of int numbers
      string nl_err_msg;      //return type of error mesages

      //lfit output
      double luncertanity_V0;  //uncertainties linear fit(Quadratic function) in Volume
      double luncertanity_E0;  //uncertainties linear fit(Quadratic function) in Energies
      double luncertanity_B0;  //uncertainties linear fit(Quadratic function) in Bulk Modulus
      double lchisq;           //linear fit chisquare
      double leqmV0;           //Equilibrium Volume from linear fit (Quadratic function)
      double leqmE0;           //Equilibrium Energy from linear fit (Quadratic function)
      double leqmB0;           //Equilibrium Bulk Modulus from linear fit (Quadratic function)
      //nlfit output
      double uncertanity_V0;   //uncertainties non linear fit(Birch Murnaghan Function) in Volume
      double uncertanity_E0;   //uncertainties non linear fit(Birch Murnaghan Function) in Energy
      double uncertanity_B0;   //uncertainties non linear fit(Birch Murnaghan Function) in Bulk Modulus
      double uncertanity_Bp;   //uncertainties non linear fit(Birch Murnaghan Function) in Pressure derivatives Bulk Modulus
      double uncertanity_Bpp;  //uncertainties non linear fit(Birch Murnaghan Function) in Pressure derivatives Bp
      double chisq_dof;        //chi square per degrees of freedom
      double nleqmV0;          //Equilibrium Volume from nonlinear fit (Birch Murnaghan Function)
      double nleqmE0;          //Equilibrium Energy from nonlinear fit (Birch Murnaghan Function)
      double nleqmB0;          //Equilibrium Bulk Modulus from nonlinear fit (Birch Murnaghan Function)
      double nleqmBp;          //Equilibrium Pressure derivatives Bulk Modulus from nonlinear fit (Birch Murnaghan Function)
      double nleqmBpp;         //Equilibrium Pressure derivatives Bp from nonlinear fit (Birch Murnaghan Function)
      string fdfsolver_name;   //return nonlinear method name
      //fitting functions
      void cubic_polynomial_fit();                                            //cubic linear function fitting
      void birch_murnaghan_fit();                                             //Birch-Murnaghan nonlinear function fitting
      void birch_murnaghan_4th_order_fit(const xvector<double>& user_guess);  //Birch-Murnaghan 4th order nonlinear function fitting
      void birch_murnaghan_3rd_order_fit(const xvector<double>& user_guess);  //Birch-Murnaghan 3rd order nonlinear function fitting
      void clear();
  };
#endif
}
// ***************************************************************************
// ***************************************************************************
// Engine core for phonon calculation
// ***************************************************************************
// "supercell.h"
namespace apl {
  class Supercell : public xStream {
    private:
      string _directory;  // for the logger
      xstructure _inStructure;
      xstructure _inStructure_original;  //CO
      xstructure _inStructure_light;     //CO, does not include HEAVY symmetry stuff
      //deque<_atom> _inStructure_atoms_original; //CO
      xstructure _pcStructure;           //CO20180406 - for the path
      xstructure _scStructure;
      xstructure _scStructure_original;  //CO
      xstructure _scStructure_light;     //CO, does not include HEAVY symmetry stuff
      //deque<_atom> _scStructure_atoms_original; //CO
      //CO START
      bool _skew;                  //SYM::isLatticeSkewed(), same for pc and sc
      bool _derivative_structure;  //vs. simple expanded_lattice, derivative structure's lattice has LESS symmetry, so be careful ApplyAtom()'ing
      double _sym_eps;             //same for pc and sc
      //CO END
      bool _isShellRestricted;
      int _maxShellID;
      vector<double> _maxShellRadius;
      bool _isConstructed;
      vector<vector<vector<xvector<double> > > > phase_vectors;  // ME20200116

    private:
      void calculateWholeSymmetry(xstructure&, bool=true);
      xstructure calculatePrimitiveStructure() const;
      bool getMaps(const xstructure&, const xstructure&, const xstructure&, vector<int>&, vector<int>&);  // ME20200117
<<<<<<< HEAD
      void free();
      void copy(const Supercell&);
=======
>>>>>>> 68ff6162

    public:
      Supercell(ostream& oss=std::cout);
      Supercell(ofstream&, ostream& os=std::cout);
      Supercell(const xstructure&, ofstream&, ostream& oss=std::cout, string="./"); //CO20181226
      Supercell(const string&, ofstream&, ostream& os=std::cout, string="./");  // ME20200112
      Supercell(const Supercell&);
      Supercell& operator=(const Supercell&);
      ~Supercell();
<<<<<<< HEAD
=======
      void initialize(const xstructure&);  // ME191225
      void LightCopy(const xstructure& a, xstructure& b);
>>>>>>> 68ff6162
      void clear();
      void setDirectory(const string&);
      string getDirectory() const;
      void readFromStateFile(const string&);  // ME20200212
      void initialize(const xstructure&, bool=true);  // ME20191225
      void clearSupercell();
      //void LightCopy(const xstructure& a, xstructure& b);  // OBSOLETE ME20200220
      bool isConstructed();
      void reset();
<<<<<<< HEAD
      xvector<int> determineSupercellDimensions(const aurostd::xoption&);  // ME20191225
      void build(aurostd::xoption&, bool = true);  // ME20191225
      void build(const xvector<int>&, bool = true);  // ME20191225
=======
      xvector<int> determineSupercellDimensions(const aurostd::xoption&);  // ME191225
      void build(aurostd::xoption&, bool = true);  // ME191225
      void build(const xvector<int>&, bool = true);  // ME191225
>>>>>>> 68ff6162
      void build(int, int, int, bool = TRUE);
      void trimStructure(int, const xvector<double>&,
          const xvector<double>&, const xvector<double>&,
          bool = true);
<<<<<<< HEAD
      bool projectToPrimitive();  // ME20200117
=======
      void projectToPrimitive();  // ME20200117
>>>>>>> 68ff6162
      void projectToOriginal();  // ME20200117
      xvector<int> buildSuitableForShell(int, bool, bool VERBOSE);  // ME20200102
      void setupShellRestrictions(int);
      //ME20190715 BEGIN - added const to getter functions so they can be used with const Supercell &
      bool isShellRestricted() const;
      int getMaxShellID() const;
      int getNumberOfAtoms() const;
      int getNumberOfUniqueAtoms() const;
      int getNumberOfEquivalentAtomsOfType(int) const; //CO20190218
      int getUniqueAtomID(int) const;
      int getUniqueAtomID(int, int) const;
      const _atom& getUniqueAtom(int) const;
      string getUniqueAtomSymbol(int) const;
      double getUniqueAtomMass(int) const;
      double getAtomMass(int) const;
      int getAtomNumber(int) const;
      //ME20190715 END
      const xstructure& getSupercellStructure() const;
      const xstructure& getSupercellStructureLight() const;
      const xstructure& getPrimitiveStructure() const;
      const xstructure& getInputStructure() const;
      const xstructure& getInputStructureLight() const;
      const xstructure& getOriginalStructure() const;  // ME20200117
      int atomGoesTo(const _sym_op&, int, int, bool = TRUE); //CO20190218
      int atomComesFrom(const _sym_op&, int, int, bool = TRUE); //CO20190218
      const _sym_op& getSymOpWhichMatchAtoms(int, int, int);
      xvector<double> getFPositionItsNearestImage(const xvector<double>&,
          const xvector<double>&,
          const xmatrix<double>&);
      xvector<double> getFPositionItsNearestImage(int, int);
      xvector<double> getCPositionItsNearestImage(int, int);
      bool compareFPositions(xvector<double>&, xvector<double>&);          //CO
      bool compareFPositions(xvector<double>&, xvector<double>&, double);  //CO
      void calculatePhaseVectors();  // ME20200117
      bool calcShellPhaseFactor(int, int, const xvector<double>&, xcomplex<double>&);
      bool calcShellPhaseFactor(int, int, const xvector<double>&, xcomplex<double>&,
          int&, xvector<xcomplex<double> >&, bool);  //ME20180828
      int pc2scMap(int) const;
      int sc2pcMap(int) const;
      void center(int);
      //CO START
      void center_original(void);
      //corey
<<<<<<< HEAD
      void getFullBasisAGROUP();  // ME20191218
      bool fullBasisCalculatedAGROUP();  // ME20191218
=======
      void getFullBasisAGROUP();  //ME20191218
      bool fullBasisCalculatedAGROUP();  //ME20191218
>>>>>>> 68ff6162
      const vector<vector<_sym_op> >& getAGROUP(void) const;
      const vector<_sym_op>& getFGROUP(void) const;
      const vector<_sym_op>& getAGROUP(int) const;
      bool isDerivativeStructure() const;
      double getEPS(void) const;
      //ME20190715 END
      //CO END
      // **** BEGIN JJPR *****
      xvector<int> scell;
      vector<int> _pc2scMap;
      vector<int> _sc2pcMap;
      // **** END  JJPR *****
  };
}  // namespace apl

// ***************************************************************************
// "ipc.h"

namespace apl {
  enum IPCFreqFlags {
    NONE = 0L,
    ALLOW_NEGATIVE = 1L << 1,
    OMEGA = 1L << 2,
    RAW = 1L << 3,  // eV/A/A/atomic_mass_unit
    HERTZ = 1L << 4,
    THZ = 1L << 5,
    RECIPROCAL_CM = 1L << 6,
    MEV = 1L << 7
  };
  inline IPCFreqFlags operator&(const IPCFreqFlags& __a, const IPCFreqFlags& __b) {
    return IPCFreqFlags(static_cast<int>(__a) & static_cast<int>(__b));
  }
  inline IPCFreqFlags operator|(const IPCFreqFlags& __a, const IPCFreqFlags& __b) {
    return IPCFreqFlags(static_cast<int>(__a) | static_cast<int>(__b));
  }
  inline IPCFreqFlags operator|=(IPCFreqFlags& __a, const IPCFreqFlags& __b) {
    return (__a = (__a | __b));
  }
  // //////////////////////////////////////////////////////////////////////////

<<<<<<< HEAD
=======
  class IPhononCalculator {
    public:
      virtual ~IPhononCalculator() {}
      virtual xvector<double> getFrequency(const xvector<double>&, const IPCFreqFlags&) = 0;
      virtual xvector<double> getFrequency(const xvector<double>&, const xvector<double>&, const IPCFreqFlags&) = 0;  //ME20200206
      virtual xvector<double> getFrequency(const xvector<double>&, const IPCFreqFlags&, xmatrix<xcomplex<double> > &) = 0;  //ME20190624
      virtual xvector<double> getFrequency(const xvector<double>&, const xvector<double>&, const IPCFreqFlags&, xmatrix<xcomplex<double> >&) = 0;  //ME20200206
      virtual xvector<double> getFrequency(const xvector<double>&, const IPCFreqFlags&, xmatrix<xcomplex<double> > &,
          vector<xmatrix<xcomplex<double> > >&, bool=true) = 0;  //ME20180827
      virtual xvector<double> getFrequency(const xvector<double>&, const xvector<double>&, const IPCFreqFlags&, xmatrix<xcomplex<double> >&,
          vector<xmatrix<xcomplex<double> > >&, bool=true) = 0;  //ME20200206
      virtual double getEPS() = 0;  //CO
      virtual double getFrequencyConversionFactor(IPCFreqFlags, IPCFreqFlags) = 0;
      virtual const Supercell& getSupercell() = 0;
      virtual const xstructure& getInputCellStructure() = 0;
      virtual const xstructure& getSuperCellStructure() = 0;
      virtual uint getNumberOfBranches() = 0;
      virtual string getSystemName() = 0;  //ME20190614
      virtual bool isPolarMaterial() = 0;  //ME20200206
      // **** BEGIN PN ******
      virtual xmatrix<xcomplex<double> > getDynamicalMatrix(const xvector<double>&) = 0;
      virtual xmatrix<xcomplex<double> > getDynamicalMatrix(const xvector<double>&, const xvector<double>&) = 0;  // ME20200206
      virtual xmatrix<xcomplex<double> > getDynamicalMatrix(const xvector<double>&, const xvector<double>&,
          vector<xmatrix<xcomplex<double> > >&,
          bool=true) = 0;  //ME20180827
      virtual vector<double> get_ATOMIC_MASSES_AMU() = 0;
      virtual void get_special_inputs(string& AflowIn) = 0;
      virtual void get_NCPUS(string& ncpus) = 0;  //CO20180214
      virtual void get_NCPUS(int& ncpus) = 0;     //CO20180214
      // **** END   PN ******
  };
>>>>>>> 68ff6162
}  // namespace apl

// ***************************************************************************
// "phoncalc.h"
<<<<<<< HEAD
#define _AFLOW_APL_BORN_EPSILON_RUNNAME_ string("LRBE")  // ME20190108
#define _AFLOW_APL_BORN_EPSILON_DIRECTORY_NAME_ string(ARUN_DIRECTORY_PREFIX + "APL_" + _AFLOW_APL_BORN_EPSILON_RUNNAME_) // ME20190108
//#define _AFLOW_APL_FORCEFIELDS_RUNNAME_ string("LRFF")  // ME20190108  // OBSOLETE ME20200213 - the calculation does not use force fields
//#define _AFLOW_APL_FORCEFIELDS_DIRECTORY_NAME_ string(ARUN_DIRECTORY_PREFIX + "APL_" + _AFLOW_APL_FORCEFIELDS_RUNNAME_) // ME20190108  // OBSOLETE ME20200213
#define _AFLOW_APL_DFPT_RUNNAME_ string("DFPT")  // ME20200213
#define _AFLOW_APL_DFPT_DIRECTORY_NAME_ string(ARUN_DIRECTORY_PREFIX + "APL_" + _AFLOW_APL_DFPT_RUNNAME_) // ME20200213
=======
#define _AFLOW_APL_BORN_EPSILON_RUNNAME_ string("LRBE")  //ME20190108
#define _AFLOW_APL_BORN_EPSILON_DIRECTORY_NAME_ string(ARUN_DIRECTORY_PREFIX + "APL_" + _AFLOW_APL_BORN_EPSILON_RUNNAME_) //ME20190108
#define _AFLOW_APL_FORCEFIELDS_RUNNAME_ string("LRFF")  //ME20190108
#define _AFLOW_APL_FORCEFIELDS_DIRECTORY_NAME_ string(ARUN_DIRECTORY_PREFIX + "APL_" + _AFLOW_APL_FORCEFIELDS_RUNNAME_) //ME20190108
>>>>>>> 68ff6162

// Interface
namespace apl {

  bool createAflowInPhonons(const _aflags&, const _kflags&, const _xflags&, _xinput&); // ME20190108
  void createAflowInPhononsAIMS(_aflags&, _kflags&, _xflags&, string&, _xinput&, ofstream&);
  bool filesExistPhonons(_xinput&);
  bool outfileFoundAnywherePhonons(vector<_xinput>&);
  bool outfileFoundEverywherePhonons(vector<_xinput>&, const string&, ofstream&, ostream&, bool=false);  // ME20191029
  bool readForcesFromDirectory(_xinput&);  // ME20200219
  void subtractZeroStateForces(vector<_xinput>&, bool);
  void subtractZeroStateForces(vector<_xinput>&, _xinput&);  // ME20190114

}

namespace apl {
  class ForceConstantCalculator : public xStream {
    protected:
<<<<<<< HEAD
      // Aflow's stuff required for running some routines
      Supercell* _supercell;
      _xinput* _xInput; //_xvasp& _vaspRun;
      _aflags* _aflowFlags;
      _kflags* _kbinFlags;
      _xflags* _xFlags; //_vflags& _vaspFlags;
      string* _AflowIn;

      vector<_xinput> xInputs;
=======
      // USER PARAMETERS
      double DISTORTION_MAGNITUDE;
      bool DISTORTION_INEQUIVONLY; //CO20190108
      bool TCOND; //ME20180821
      aurostd::xoption anharmonic_IFC_options;  //ME20180821  //ME20190501
      // Aflow's stuff required for running some routines
      _xinput& _xInput; //_xvasp& _vaspRun;
      _aflags& _aflowFlags;
      _kflags& _kbinFlags;
      _xflags& _xFlags; //_vflags& _vaspFlags;
      string& _AflowIn;
      string _system;  //ME20190614 - for VASP-style output files
>>>>>>> 68ff6162

      // Calculate forces at no distortion - since for some structure
      // (not well relaxed, or with other problems) these forces have to be
      // known and substracted from the calculated forces with distortion
      bool _calculateZeroStateForces;

<<<<<<< HEAD
      // For each atom of supercell, there is a full force field
      vector<vector<xmatrix<double> > > _forceConstantMatrices;
=======
      vector<double> ATOMIC_MASSES_AMU;  //[PN]
      string _check_LDAU2_ON;            //PN
      string _LDAU_PARAMETERS;           //PN
      string _PSTRESS;                   //PN

>>>>>>> 68ff6162
      // Stuff for polar materials
      bool _isPolarMaterial;
      // For each atom there is a matrix 3x3 of Born effective charge
      vector<xmatrix<double> > _bornEffectiveChargeTensor;
      // Dielectric tensor
      xmatrix<double> _dielectricTensor;

    private:
<<<<<<< HEAD
      void free();
      void copy(const ForceConstantCalculator&);

      virtual bool calculateForceConstants() {return false;} // ME20200211

=======
      void copy(const PhononCalculator&);  //ME20191228
      virtual void calculateForceFields() {}  //ME20190412  //ME20191029
      void completeForceFields();
      void projectToCartesianDirections();
      void buildForceConstantMatrices();
>>>>>>> 68ff6162
      void symmetrizeForceConstantMatrices();
      void correctSumRules();

      void writeHarmonicIFCs(const string&);
      void writeBornChargesDielectricTensor(const string&);

      void printForceConstantMatrices(ostream&);
      void printFCShellInfo(ostream&);
<<<<<<< HEAD

    public:
      ForceConstantCalculator(ostream& oss=std::cout);
      ForceConstantCalculator(Supercell&, _xinput&, _aflags&, _kflags&, _xflags&, string&, ofstream&, ostream& os=std::cout);
      ForceConstantCalculator(const ForceConstantCalculator&);
      ForceConstantCalculator& operator=(const ForceConstantCalculator&);
      virtual ~ForceConstantCalculator() {};
      void clear(Supercell&, _xinput&, _aflags&, _kflags&, _xflags&, string&);

      virtual bool runVASPCalculations(bool) {return false;};  // ME20191029
      bool runVASPCalculationsBE(_xinput&, uint);
      void setPolarMaterial(bool b) { _isPolarMaterial = b; }  // ME20200218

      bool run();  // ME20191029
      void hibernate();

      const vector<vector<xmatrix<double> > >& getForceConstants() const;
      const vector<xmatrix<double> >& getBornEffectiveChargeTensor() const;
      const xmatrix<double>& getDielectricTensor() const;
      bool isPolarMaterial() const;

      // Born charges + dielectric tensor
      bool calculateDielectricTensor(const _xinput&);  // ME20191029
=======
      xmatrix<xcomplex<double> > getDynamicalMatrix(const xvector<double>&);
      xmatrix<xcomplex<double> > getDynamicalMatrix(const xvector<double>&, const xvector<double>&);  //ME20200206
      xmatrix<xcomplex<double> > getDynamicalMatrix(const xvector<double>&, const xvector<double>&,
          vector<xmatrix<xcomplex<double> > >&, bool=true);  //ME20180827
      xmatrix<xcomplex<double> > getNonanalyticalTermWang(const xvector<double>&);
      xmatrix<xcomplex<double> > getNonanalyticalTermWang(const xvector<double>&,
          vector<xmatrix<xcomplex<double> > >&, bool=true);  //ME20180829
      xmatrix<xcomplex<double> > getNonanalyticalTermGonze(const xvector<double>);
      xmatrix<xcomplex<double> > getEwaldSumDipolDipolContribution(const xvector<double>, bool = true);
      vector<double> get_ATOMIC_MASSES_AMU() { return ATOMIC_MASSES_AMU; }  //[PN]
      void store_masses();                                                  //[PN]
    protected:
      void writeOUTPUT(_xinput&);
      //void createAIMSOUTPUT(const _xaims&); //CO20180406 - obsolete
      //void createAFLOWIN(const _xvasp&);    //CO20180406 - obsolete

    public:
      PhononCalculator(Supercell&, vector<ClusterSet>&, _xinput&, _aflags&, _kflags&, _xflags&, string&, Logger&);
      PhononCalculator& operator=(const PhononCalculator&);
      virtual ~PhononCalculator();
      void clear();
      void run();  // ME20191029
      //xvector<double> getEigenvalues(const xvector<double>&);  // OBSOLETE ME20200206
      xvector<double> getEigenvalues(const xvector<double>&, const xvector<double>&,
          xmatrix<xcomplex<double> >&, vector<xmatrix<xcomplex<double> > >&, bool=true);  //ME20180827
      void setPolarMaterial(bool b) { _isPolarMaterial = b; }  //ME20200218
      void setDistortionMagnitude(double f) { DISTORTION_MAGNITUDE = f; }
      void setDistortionINEQUIVONLY(bool b) { DISTORTION_INEQUIVONLY = b; } //CO20190108
      void setCalculateZeroStateForces(bool b) { _calculateZeroStateForces = b; }
      void setTCOND(bool b) { TCOND = b; }
      void hibernate();
      void awake();
      void writeFORCES();
      void writeDYNMAT();
      void writeXCrysDenForces();
      //****** BEGIN ME ***********
      vector<ClusterSet>& _clusters;
      vector<AnharmonicIFCs> _anharmonicIFCs;
      void setAnharmonicOptions(int, double, double);
      bool buildVaspAAPL(const ClusterSet&, bool);
      string buildRunNameAAPL(const vector<int>&, const vector<int>&,
          const int&, const int&, const int&);//ME20190108
      void applyDistortionsAAPL(_xinput&, const vector<aurostd::xvector<double> >&,
          const vector<int>&, const vector<int>&, double scale=1.0);
      void calculateAnharmonicIFCs(ClusterSet&);
      void readAnharmonicIFCs(const string&, ClusterSet&);
      void subtractZeroStateForcesAAPL(vector<_xinput>&, _xinput&);  //ME20190114
      //******* END ME ************
      bool _stagebreak;  //ME20191029
      // Interface
      xvector<double> getFrequency(const xvector<double>&, const IPCFreqFlags&);  //ME20180827
      xvector<double> getFrequency(const xvector<double>&, const xvector<double>&, const IPCFreqFlags&);  //ME20200206
      xvector<double> getFrequency(const xvector<double>&, const IPCFreqFlags&, xmatrix<xcomplex<double> >&);  //ME20190624
      xvector<double> getFrequency(const xvector<double>&, const xvector<double>&, const IPCFreqFlags&, xmatrix<xcomplex<double> >&);  //ME20200206
      xvector<double> getFrequency(const xvector<double>&, const IPCFreqFlags&, xmatrix<xcomplex<double> >&,
          vector<xmatrix<xcomplex<double> > >&, bool=true);  // ME20180827
      xvector<double> getFrequency(const xvector<double>&, const xvector<double>&, const IPCFreqFlags&, xmatrix<xcomplex<double> >&,
          vector<xmatrix<xcomplex<double> > >&, bool=true);  // ME20200206
      double getFrequencyConversionFactor(IPCFreqFlags, IPCFreqFlags);
      const Supercell& getSupercell();
      const xstructure& getInputCellStructure();
      const xstructure& getSuperCellStructure();
      double getEPS();  //CO
      uint getNumberOfBranches();
      string getSystemName();  //ME20190614
      bool isPolarMaterial();  //ME20200206
      /* friend void runVASPCalculationsBE(apl::PhononCalculator*); */
      /* friend void readBornEffectiveChargesFromOUTCAR(apl::PhononCalculator *pcalculator); */
      /* friend void symmetrizeBornEffectiveChargeTensors(apl::PhononCalculator *pcalculator); */
      /* friend void readDielectricTensorFromOUTCAR(apl::PhononCalculator *pcalculator); */
      void runVASPCalculationsBE(_xinput&, uint=0); //ME20190113
      void runVASPCalculationsLRBE(_xinput&, bool, uint=0);  //ME20181024 //ME20190113
      void calculateDielectricTensor(const _xinput&);  //ME20191029
>>>>>>> 68ff6162
      void readBornEffectiveChargesFromAIMSOUT(void);
      void readBornEffectiveChargesFromOUTCAR(const _xinput&);  //ME20190113
      void symmetrizeBornEffectiveChargeTensors(void);
      void readDielectricTensorFromAIMSOUT(void);
<<<<<<< HEAD
      void readDielectricTensorFromOUTCAR(const _xinput&);  // ME20190113
      virtual void saveState(const string&) {}  // ME20200112
      virtual void readFromStateFile(const string&) {};  // ME20200112
=======
      void readDielectricTensorFromOUTCAR(const _xinput&);  //ME20190113
      void get_special_inputs(string& AflowIn);                                    //PN
      void get_NCPUS(string& ncpus);  //CO20180214
      void get_NCPUS(int& ncpus);     //CO20180214
      // BEGIN ME20180518
      bool filesExistPhonons(_xinput&);
      bool createAflowInPhonons(_xinput&); //ME20190108
      void createAflowInPhonons(_xinput&, const string&);
      bool outfileFoundAnywherePhonons(vector<_xinput>&);
      void outfileFoundEverywherePhonons(vector<_xinput>&, bool=false);  //ME20191029
      void subtractZeroStateForces(vector<_xinput>&);
      // END ME20180518
      vector<xvector<double> > readForcesFromQmvasp(const string&); //ME20190607
      virtual void runVASPCalculations(bool) {}  //ME20191029
      string zerostate_dir;  //ME20191030
>>>>>>> 68ff6162
  };
}

// ***************************************************************************
// "dirphoncalc.h"
namespace apl {
  class DirectMethodPC : public ForceConstantCalculator {
    protected:
      //bool GENERATE_PLUS_MINUS;  //JAHNATEK ORIGINAL
      //CO START
      bool AUTO_GENERATE_PLUS_MINUS;
      bool USER_GENERATE_PLUS_MINUS;
      //CO END
      bool GENERATE_ONLY_XYZ;
      bool DISTORTION_SYMMETRIZE; //CO20190108
      double DISTORTION_MAGNITUDE;
      bool DISTORTION_INEQUIVONLY; //CO20190108
      string zerostate_dir;  // ME20191030
      // For each inequivalent atom, there is a set of unique distortions
      vector<vector<xvector<double> > > _uniqueDistortions;
      // For each inequivalent atom and unique distortion, there is a field
      // of forces (for each atom of the supercell)
      vector<vector<vector<xvector<double> > > > _uniqueForces;

    protected:
      void estimateUniqueDistortions(const xstructure&,
          vector<vector<xvector<double> > >&);
      void testDistortion(const xvector<double>&, const vector<_sym_op>&,
          vector<xvector<double> >&,
          vector<xvector<double> >&,
          bool integrate_equivalent_distortions=true);  //CO20190114
      bool needMinus(uint atom_index, uint distortion_index, bool inequiv_only=true);  //CO //CO20190218
<<<<<<< HEAD
      bool runVASPCalculations(bool);  // ME20190412
=======
      void runVASPCalculations(bool);  //ME20190412
      // BORN
      /* void runVASPCalculationsBE(); */
      /* void readBornEffectiveChargesFromOUTCAR(); */
      /* void symmetrizeBornEffectiveChargeTensors(); */
      /* void readDielectricTensorFromOUTCAR(); */
>>>>>>> 68ff6162

    public:
      DirectMethodPC(ostream& oss=std::cout);
      DirectMethodPC(Supercell&, _xinput&, _aflags&, _kflags&, _xflags&, string&, ofstream&, ostream& os=std::cout);
      DirectMethodPC(const DirectMethodPC&);
      DirectMethodPC& operator=(const DirectMethodPC&);
      ~DirectMethodPC();
<<<<<<< HEAD
      void clear(Supercell&, _xinput&, _aflags&, _kflags&, _xflags&, string&);

      bool calculateForceFields();  // ME20190412  // ME20191029
=======
      void clear();
      void calculateForceFields();  //ME20190412  //ME20191029
>>>>>>> 68ff6162
      // Easy access to global parameters
      //void setGeneratePlusMinus(bool b) { GENERATE_PLUS_MINUS = b; } //JAHNATEK ORIGINAL
      void setDistortionMagnitude(double f) { DISTORTION_MAGNITUDE = f; }
      void setDistortionINEQUIVONLY(bool b) { DISTORTION_INEQUIVONLY = b; } //CO20190108
      void setCalculateZeroStateForces(bool b) { _calculateZeroStateForces = b; }
      void setGeneratePlusMinus(bool _auto_, bool _user_) {
        AUTO_GENERATE_PLUS_MINUS = _auto_;
        USER_GENERATE_PLUS_MINUS = _user_;
      }  //CO
      void setGenerateOnlyXYZ(bool b) { GENERATE_ONLY_XYZ = b; }
      void setDistortionSYMMETRIZE(bool b) { DISTORTION_SYMMETRIZE = b; } //CO20190108
      bool calculateForceConstants();  // ME20200211

      void writeFORCES();
      void writeDYNMAT();
      void writeXCrysDenForces();
      void saveState(const string&);  // ME20200212
      void readFromStateFile(const string&);  // ME20200212

    private:
<<<<<<< HEAD
      void copy(const DirectMethodPC&);
      void free();
      vector<vector<bool> > vvgenerate_plus_minus;  // ME20191029
      void completeForceFields();
      void projectToCartesianDirections();
      void buildForceConstantMatrices();

      void writeForceField(stringstream&);
=======
      vector<vector<bool> > vvgenerate_plus_minus;  //ME20191029
>>>>>>> 68ff6162
  };
}  // namespace apl

//PN START
// ***************************************************************************
//QHA-APL MACROS START PN
#define _AFLOW_QHA_PHONS_DIRECTORY_PREFIX_  string("ARUN.APL_PHONON_")
#define _EOS_AFLOW_DIRECTORY_PREFIX_ string("ARUN.APL_STATIC_")
#define MIN_FREQ_TRESHOLD -0.1//in AMU
#define RAW2Hz 15.6333046177
#define AMU2Kg 1.66053904 
//#define MIN_EIGEN_TRESHOLD -1.0e-2// eigenvalue treshold in AMU

#define _GP_AFLOW_DIRECTORY_PREFIX_ string("ARUN.APL_PHONON_")
#define _EOS_AFLOW_DIRECTORY_PREFIX_ string("ARUN.APL_STATIC_")
#define _PH_AFLOW_DIRECTORY_PREFIX_ string("ARUN.APL_PHONON_")
#define _aflowinpad_ 54
#define Set_QHA_Precision 15
//QHA-APL MACROS END PN

// ***************************************************************************
namespace apl {
  class QHA_AFLOWIN_CREATOR : public ForceConstantCalculator
  {
    private:
      ofstream _log;
      string _logfile;
      bool _is_gp_on, _is_gp_A_on, _is_gp_B_on, _is_gp_C_on;
      bool _is_sc_gp_on, _is_sc_gp_A_on,  _is_sc_gp_B_on,  _is_sc_gp_C_on;
      bool _is_eos, _is_eos_A, _is_eos_B, _is_eos_C;
      bool _is_edos_accurate_on;
      double _gp_vol_distortion;
      double _scqha_vol_distortion;

      vector<string> _scqha_dir_names;
      vector<string> _gp_dir_names;
      vector<string> _ph_dir_names;
      vector<string> _eos_dir_names;
      vector<double> _gp_volumes;
      vector<double> _scqha_volumes;
      vector<double> _eos_volumes;
      vector<double> _ph_volumes;

      int _zero_index, _lattice_index;
      string _pstress;

      double _EOS_VOL_START, _EOS_VOL_END, _EOS_VOL_INC;
      int _NEDOS;
      string _EOS_KSCHEME;
      string _EOS_STATIC_KSCHEME;
      int _EOS_STATIC_KPPRA;
      string _PSTRESS;  // ME20200220

    public:
      QHA_AFLOWIN_CREATOR(Supercell& sc, _xinput& xinput,
          _aflags& aflags, _kflags& kflags,
          _xflags& xflags,
          string&,
          ofstream& mf, ostream& os=std::cout);
      ~QHA_AFLOWIN_CREATOR();
      void clear();
    public:
      //
      void run_qha();
      //
      void close_log();
      //functions to set user define keys 
      void setGP(bool, bool, bool, bool);
      void setSCGP(bool, bool, bool, bool);
      void setEOS(bool b);
      void setGP_VOL_DISTORTION(double d);
      void setSCGP_VOL_DISTORTION(double b);
      void setEOS_distortion_range(double a, double b, double c);
      void setEOS_NEDOS(int s);
      void setEOS_STATIC_KPPRA(int s);
      void setEOS_STATIC_KSCHEME(string s);
      void set_edos_accurate(bool b);
      //interface functions
      vector<string> get_scqha_dir_names();
      vector<string> get_gp_dir_names();
      vector<string> get_ph_dir_names();
      vector<string> get_eos_dir_names();
      vector<double> get_gp_volumes();
      vector<double> get_scqha_volumes();
      vector<double> get_eos_volumes();
      double get_scqha_vol_distortion();
      int get_zero_index();
    private:
      template <typename T> string NumToStr ( T Number );
      //create AFLOWIN for Gruneisen parameter
      //[phonon_option] 0->gp   || 1->sc-gp   || 2-> eos-phonon   || 3->eos-static 
      //[phonon_option] 4->gp_X || 5->sc-gp_X || 6-> eos-phonon_X || 7->eos-static-X
      void create_aflowin_phonon(const double distortion, const int phonon_option);
      //
      void create_aflowin_phonon_X(const double distortion, const int phonon_option);
      //
      void write_aflowin_phonon(const _xvasp& xvasp_input, const int phonon_option);
      void write_phonon_OUTPUT(const _xinput& xinput, const int phonon_option);
      //
      void write_static_AFLOWIN(const _xvasp& xvasp_input);
      void write_static_OUTPUT(const _xinput& xinput);

      void get_pstress();
      //
      void create_aflowin_zero_state(_xinput& xinput);
      void writeZEROOUTPUT(const _xinput& xinput);
      //
      void correcting_scqha_vol_distortion();
      //
      void create_aflowin_scqha_phonon(const _xvasp& xvasp_input);
      void writeSCQHAOUTPUT(const _xinput& xinput);
      //
      void create_aflowin_static_zero();
      void create_aflowin_static_zero_X();
      //
      string get_phonon_runname(const double i, const double distortion);
      string get_phonon_runname(const double i);
      string get_static_runname(const double i);
  };
}
// ***************************************************************************

// ***************************************************************************
// "lrphoncalc.h"
namespace apl {
  class LinearResponsePC : public ForceConstantCalculator {
    private:
<<<<<<< HEAD
      void free();
      void copy(const LinearResponsePC&);
      bool runVASPCalculationsDFPT(_xinput&);  // ME20190113  // ME20200213 - changed name
      bool readForceConstantsFromVasprun(_xinput&);  // ME20200211
=======
      /* void runVASPCalculationsBE(); */
      void runVASPCalculationsFF(_xinput&);  //ME20190113
      /* void readBornEffectiveChargesFromOUTCAR(); */
      /* void symmetrizeBornEffectiveChargeTensors(); */
      /* void readDielectricTensorFromOUTCAR(); */
      void readForceFieldsFromDYNMAT(const _xinput&);  //ME20190113
>>>>>>> 68ff6162

    public:
      LinearResponsePC(ostream& oss=std::cout);
      LinearResponsePC(Supercell&, _xinput&, _aflags&, _kflags&, _xflags&, string&, ofstream&, ostream& os=std::cout);
      LinearResponsePC(const LinearResponsePC&);
      LinearResponsePC& operator=(const LinearResponsePC&);
      ~LinearResponsePC();
<<<<<<< HEAD
      void clear(Supercell&, _xinput&, _aflags&, _kflags&, _xflags&, string&);

      bool runVASPCalculations(bool);  // ME20191029
      bool calculateForceConstants();  // ME20200211

      void saveState(const string&);  // ME20200212
      void readFromStateFile(const string&); // ME20200212
=======
      void clear();
      void runVASPCalculations(bool);  //ME20191029
      void calculateForceFields();  //ME20190412  //ME20191029
>>>>>>> 68ff6162
  };
}  // namespace apl

// ***************************************************************************
// "gsa.h"

//CO generally redirects to DM, the distinction between DM and GSA is obsolete
namespace apl {
  class GeneralizedSupercellApproach : public DirectMethodPC {
    public:
      GeneralizedSupercellApproach(Supercell&, _xinput&,
          _aflags&, _kflags&, _xflags&, //_vflags&, 
          string&, ofstream&, ostream& os=std::cout);
      ~GeneralizedSupercellApproach();
      void clear();
  };
}  // namespace apl

namespace apl {
  class PhononCalculator : public xStream {
    protected:
      // USER PARAMETERS
      string _system;  // ME20190614 - for VASP-style output files
      string _directory;  // for loggers
      int _ncpus;

      Supercell* _supercell;

      // harmonic IFCs
      vector<vector<xmatrix<double> > > _forceConstantMatrices;

      // Stuff for polar materials
      bool _isPolarMaterial;
      // For each atom there is a matrix 3x3 of Born effective charge
      vector<xmatrix<double> > _bornEffectiveChargeTensor;
      // Dielectric tensor
      xmatrix<double> _dielectricTensor;
      // Precomputed values used in non-analytical term (Gonze)
      xmatrix<double> _inverseDielectricTensor;
      double _recsqrtDielectricTensorDeterminant;
      // Precomputed Ewald sum at Gamma point
      bool _isGammaEwaldPrecomputed;
      vector<xmatrix<xcomplex<double> > > _gammaEwaldCorr;
      // Anharmonic IFCs
      vector<vector<vector<double> > > anharmonicIFCs;
      vector<vector<vector<int> > > clusters;

    private:
      void copy(const PhononCalculator&);  // ME20191228
      void free();

      void readHarmonicIFCs(const string&);
      void readBornChargesDielectricTensor(const string&);

      xmatrix<xcomplex<double> > getNonanalyticalTermWang(const xvector<double>&);
      xmatrix<xcomplex<double> > getNonanalyticalTermWang(const xvector<double>&,
          vector<xmatrix<xcomplex<double> > >&, bool=true);  // ME20180829
      xmatrix<xcomplex<double> > getNonanalyticalTermGonze(const xvector<double>);
      xmatrix<xcomplex<double> > getEwaldSumDipoleDipoleContribution(const xvector<double>, bool = true);

    public:
      PhononCalculator(ostream& oss=std::cout);
      PhononCalculator(Supercell&, ofstream&, ostream& oss=std::cout);
      PhononCalculator(const PhononCalculator&);
      PhononCalculator& operator=(const PhononCalculator&);
      ~PhononCalculator();
      void clear(Supercell&);

      // Getter functions
      const Supercell& getSupercell() const;
      const xstructure& getInputCellStructure() const;
      const xstructure& getSuperCellStructure() const;
      uint getNumberOfBranches() const;
      string getSystemName() const;  // ME20190614
      string getDirectory() const;
      int getNCPUs() const;
      bool isPolarMaterial() const;  // ME20200206
      const vector<vector<xmatrix<double> > >& getHarmonicForceConstants() const;
      const vector<vector<double> >& getAnharmonicForceConstants(int) const;
      const vector<vector<int> >& getClusters(int) const;

      // Set functions
      void setSystem(const string&);
      void setDirectory(const string&);
      void setNCPUs(const _kflags&);
      void setPolarMaterial(bool);

      // IFCs
      void setHarmonicForceConstants(const ForceConstantCalculator&);
      void awake();
      void setAnharmonicForceConstants(const AnharmonicIFCs&);
      void readAnharmonicIFCs(string);

      // Dynamical Matrix/Frequencies
      xvector<double> getEigenvalues(const xvector<double>&, const xvector<double>&,
          xmatrix<xcomplex<double> >&, vector<xmatrix<xcomplex<double> > >&, bool=true);  // ME20180827
      xmatrix<xcomplex<double> > getDynamicalMatrix(const xvector<double>&);
      xmatrix<xcomplex<double> > getDynamicalMatrix(const xvector<double>&, const xvector<double>&);  // ME20200206
      xmatrix<xcomplex<double> > getDynamicalMatrix(const xvector<double>&, const xvector<double>&,
          vector<xmatrix<xcomplex<double> > >&, bool=true);  // ME20180827
      xvector<double> getFrequency(const xvector<double>&, const IPCFreqFlags&);  // ME20180827
      xvector<double> getFrequency(const xvector<double>&, const xvector<double>&, const IPCFreqFlags&);  // ME20200206
      xvector<double> getFrequency(const xvector<double>&, const IPCFreqFlags&, xmatrix<xcomplex<double> >&);  // ME20190624
      xvector<double> getFrequency(const xvector<double>&, const xvector<double>&, const IPCFreqFlags&, xmatrix<xcomplex<double> >&);  // ME20200206
      xvector<double> getFrequency(const xvector<double>&, const IPCFreqFlags&, xmatrix<xcomplex<double> >&,
          vector<xmatrix<xcomplex<double> > >&, bool=true);  // ME20180827
      xvector<double> getFrequency(const xvector<double>&, const xvector<double>&, const IPCFreqFlags&, xmatrix<xcomplex<double> >&,
          vector<xmatrix<xcomplex<double> > >&, bool=true);  // ME20200206
      double getFrequencyConversionFactor(IPCFreqFlags, IPCFreqFlags);
  };
}  // namespace apl


// ***************************************************************************

//PN START
// OBSOLETE, moved to .aflow.rc - ME20181024
//#define AFLOW_APL_VASP_USE_LEPSILON
//#undef AFLOW_APL_VASP_USE_LCALCEPS  // HAS some problem [PN]
//PN END

// ***************************************************************************
// ***************************************************************************
// ***************************************************************************
// Supplementary classes for calculation of dispersion curves and density of states

// ***************************************************************************
// "pathbuilder.h"
namespace apl {
  class PathBuilder {
    public:
      enum StoreEnumType { RECIPROCAL_LATTICE,
        CARTESIAN_LATTICE };
      enum ModeEnumType { SINGLE_POINT_MODE,
        COUPLE_POINT_MODE };

    private:
      std::vector<aurostd::xvector<double> > _path;
      std::vector<aurostd::xvector<double> > _points;
      std::vector<std::string> _labels;
      aurostd::xmatrix<double> reciprocalLattice;
      aurostd::xmatrix<double> cartesianLattice;
      int _pointsVectorDimension;
      int _pointsVectorStartingIndex;
      uint _nPointsPerSubPath;
      ModeEnumType _mode;
      StoreEnumType _store;

    private:
      void buildPath();
      void free();
      void copy(const PathBuilder&);
      // [OBSOLETE ME20190219] void tokenize(const string&, vector<string>&, string);

    public:
      PathBuilder();
      PathBuilder(ModeEnumType);
      PathBuilder(const PathBuilder&);
      PathBuilder& operator=(const PathBuilder&);
      ~PathBuilder();
      void clear();
      void addPoint(const std::string& l, int dim, ...);
      void addPoint(const std::string&, const aurostd::xvector<double>&);
      void transform(const aurostd::xmatrix<double>&);
      void pointsAreDefinedFor(const xstructure&, StoreEnumType);
      void transformPointsFor(const xstructure&, StoreEnumType);
      void defineCustomPoints(const string&,const string&,const Supercell&,bool CARESTIAN_COORDS=false);
      void takeAflowElectronicPath(const string&,const Supercell&);//, const xstructure&, const xstructure&);
      void setMode(ModeEnumType);
      void setStore(StoreEnumType);
      const StoreEnumType& getStore() const;  //ME20190614
      void setDensity(int);
      int getDensity();
      uint getPathSize();
      uint getPointSize();
      aurostd::xvector<double> getPoint(uint);
      uint getPointIndexOnPath(uint);
      std::string getPointLabel(uint);
      std::vector<aurostd::xvector<double> > getPath();
      std::vector<aurostd::xvector<double> > getPath(ModeEnumType, const string&);
      double getPathLength();
      double getPathLength(uint);
      xKPOINTS createKPOINTS(const Supercell&);  //ME20190614
  };
}  // namespace apl

// ***************************************************************************
// "pdisc.h"
namespace apl {
  class PhononDispersionCalculator {
    private:
      PhononCalculator* _pc;
      PathBuilder _pb;
      void copy(const PhononDispersionCalculator&);
      void free();
      std::vector<xvector<double> > _qpoints;
      std::vector<xvector<double> > _freqs;
      IPCFreqFlags _frequencyFormat;
<<<<<<< HEAD
      double _temperature;  // ME20190614
      //[OBSOLETE PN180705]vector<double> path;       //[PINKU]
      //[OBSOLETE PN180705]vector<int> path_segment;  //[PINKU]
=======
      double _temperature;  //ME20190614
      //[OBSOLETE PN20180705]vector<double> path;       //[PN]
      //[OBSOLETE PN20180705]vector<int> path_segment;  //[PN]
    private:
>>>>>>> 68ff6162
      void calculateInOneThread(int, int);

    public:
      PhononDispersionCalculator();
      PhononDispersionCalculator(PhononCalculator&);
      PhononDispersionCalculator(const PhononDispersionCalculator&);
      PhononDispersionCalculator& operator=(const PhononDispersionCalculator&);
      ~PhononDispersionCalculator();
      void clear(PhononCalculator&);
      void clear(PhononDispersionCalculator&);
      void initPathCoords(const string&,const string&,int,bool=false);  //CO20180406
      void initPathLattice(const string&, int);
      void setPath(const string&);
      void calc(const IPCFreqFlags);
      void writePDIS(const string&);
      bool isExactQPoint(const xvector<double>&, const xmatrix<double>&);
      std::vector<xvector<double> > get_qpoints() { return _qpoints; }  //[PN]
      //ME20190614 START
      xEIGENVAL createEIGENVAL();
      void writePHEIGENVAL(const string&);
      void writePHKPOINTS(const string&);
      string _system;
      //ME20190614 STOP
      //[OBSOLETE PN20180705]std::vector<double> get_path() { return path; }                   //[PN]
      //[OBSOLETE PN20180705]std::vector<int> get_path_segment() { return path_segment; }      //[PN]
  };
}  // namespace apl

// ***************************************************************************
namespace apl { //PN20180705
  class PhononHSQpoints {
    private:
      Logger& _logger;
      vector< xvector<double> > _qpoints;
      vector<double> _path;
      vector<int> _path_segment;
      vector<xvector<double> >_hs_kpoints;
    private:
      template<typename T>
        std::vector<T> split(const std::string& line);
    public:
      PhononHSQpoints(Logger&);
      ~PhononHSQpoints();
      void clear();
      void read_qpointfile(const string&);
      //interface functions
      vector<xvector<double> > get_qpoints();
      vector<xvector<double> > get_hs_kpoints();
      vector<double> get_path();
      vector<int> get_path_segment();
  };
} // namespace apl
// ***************************************************************************
//ME20190417 BEGIN
// ***************************************************************************
// OBSOLETE - all q-point grids are now described using the QMesh class
// "irpg.h"
//
//namespace apl {
//class IReciprocalPointGrid {
// public:
//  virtual ~IReciprocalPointGrid() {}
//  virtual int getN(int) = 0;
//  virtual aurostd::xmatrix<double> getReciprocalLattice() = 0;
//  virtual std::vector<aurostd::xvector<double> > getPoints() = 0;
//  virtual std::vector<double> getWeights() = 0;
//  virtual aurostd::xtensor<int> getAllToIrrPointMap() = 0; //ME20180705
//};
//}  // end namespace apl
//
// ***************************************************************************
// "mpmesh.h"
//namespace apl {
//class MonkhorstPackMesh : virtual public IReciprocalPointGrid {
// private:
//  Logger& _logger;
//  aurostd::xvector<int> _n;
//  std::vector<aurostd::xvector<double> > _kpoints;
//  std::vector<double> _weights;
//  aurostd::xvector<double> _shift;
//  aurostd::xmatrix<double> _rlattice;
//  aurostd::xmatrix<double> _klattice;
//  aurostd::xtensor<int> _allToIrrPointMap; //ME20180705
//  bool _isIrreducible;
//
// private:
//  void generateAllGridPoints();
//  void makeIrreducible(const std::vector<_sym_op>&);
//
// public:
//  MonkhorstPackMesh(int, int, int, const xstructure&, Logger&);
//  ~MonkhorstPackMesh();
//  void clear();
//  void setDensity(int);
//  void setDensity(int, int, int);
//  // Interface
//  int getN(int);
//  aurostd::xmatrix<double> getReciprocalLattice();
//  std::vector<aurostd::xvector<double> > getPoints();
//  std::vector<double> getWeights();
//  aurostd::xtensor<int> getAllToIrrPointMap(); //ME20180705
//};
//}  // namespace apl

namespace apl {

  struct _qpoint {
    xvector<double> cpos;  // Cartesian position of the q-point
    xvector<double> fpos;  // Fractional coordinates of the q-point
    int irredQpt;  // The irreducible q-point this q-point belongs to
    int ibzqpt;  // The index of the irreducible q-point in the _ibzqpt vector
    int symop;  // Symmetry operation to transform the irreducible q-point into this q-point
  };

  struct _kcell {
    xmatrix<double> lattice;  // The reciprocal lattice vectors
    xmatrix<double> rlattice;  // The real space lattice
    xmatrix<double> c2f;  // Conversion matrix from Cartesian to fractional
    xmatrix<double> f2c;  // Conversion matrix from fractional to Cartesian
    bool skewed;  // Is the lattice skewed?
    vector<_sym_op> pgroup;  // The point group operations of the reciprocal cell
  };

  class QMesh : public xStream {
    public:
<<<<<<< HEAD
      QMesh(ostream& oss=std::cout);
      QMesh(ofstream&, ostream& os=std::cout);
      QMesh(const xvector<int>&, const xstructure&, ofstream&, ostream& os=std::cout, bool=true, bool=true, string="./");
      QMesh(const vector<int>&, const xstructure&, ofstream&, ostream& os=std::cout, bool=true, bool=true, string="./");
      QMesh(const QMesh&);
      QMesh& operator=(const QMesh&);
      ~QMesh();
      void clear();
      void initialize(const vector<int>&, const xstructure& xs, bool=true, bool=true);
      void initialize(const xvector<int>&, const xstructure& xs, bool=true, bool=true);

      void setDirectory(const string& dir);
      void setModule(const string&);
      const string& getDirectory() const;
      const string& getModule() const;
=======
      QMesh(Logger&);
      QMesh(const xvector<int>&, const xstructure&, Logger&, bool=true, bool=true);
      QMesh(const vector<int>&, const xstructure&, Logger&, bool=true, bool=true);
      QMesh(const QMesh&);
      QMesh& operator=(const QMesh&);
      ~QMesh();
      void clear(Logger&);
      void initialize(const xvector<int>&, const xstructure& xs, bool=true, bool=true);
>>>>>>> 68ff6162

      void makeIrreducible();
      void calculateLittleGroups();  // ME20200109
      void writeQpoints(string, bool=true);
      void writeIrredQpoints(string, bool=true);

      int getnIQPs() const;
      int getnQPs() const;
      int getGrid(int) const;
      const xvector<int>& getGrid() const;
      const _qpoint& getIrredQPoint(int) const;
      const _qpoint& getIrredQPoint(int, int, int) const;
      vector<xvector<double> > getIrredQPointsCPOS() const;
      vector<xvector<double> > getIrredQPointsFPOS() const;
      int getIrredQPointIndex(int) const;
      int getIrredQPointIndex(int, int, int) const;
      const _qpoint& getQPoint(int) const;
      const _qpoint& getQPoint(int, int, int) const;
      const _qpoint& getQPoint(const xvector<double>&) const;  //ME20190813
      int getQPointIndex(xvector<double>) const;  //ME20190813
      int getQPointIndex(int, int, int) const;
      vector<xvector<double> > getQPointsCPOS() const;
      vector<xvector<double> > getQPointsFPOS() const;
      int getIbzqpt(int) const;
      int getIbzqpt(int, int, int) const;
      const vector<int>& getIbzqpts() const;
      const vector<_qpoint>& getPoints() const;
      const _kcell& getReciprocalCell() const;
      bool isShifted() const;  //ME20190813
      const xvector<double>& getShift() const;
      const vector<int>& getWeights() const;
      bool isReduced() const;
      bool isGammaCentered() const;
      bool littleGroupsCalculated() const;  // ME20200109
      const vector<int>& getLittleGroup(int) const;  // ME20200109

    private:
      void free();
      void copy(const QMesh&);

      string _directory;

      vector<int> _ibzqpts;  // The indices of the irreducible q-points
      bool _isGammaCentered;  // Indicates whether the includes the Gamma point
      vector<vector<int> > _littleGroups;  // The little groups of the irreducible q-points
      bool _littleGroupsCalculated;  // Indicates whether the little groups have been calculated
      int _nIQPs;  // The number of irreducible q-points
      int _nQPs;  // The number of q-points
      xvector<int> _qptGrid;  // The dimensions of the q-point mesh
      vector<vector<vector<int> > > _qptMap;  // Maps a q-point triplet to a q-point index
      vector<_qpoint> _qpoints;  // The q-points of the mesh
      _kcell _recCell;  // The reciprocal cell
      bool _reduced;  // Indicates whether the q-point mesh has been reduced
      bool _shifted;  // Indicates whether the q-point mesh has been shifted
      xvector<double> _shift;  // The shift vector of the mesh
      vector<int> _weights;  // The weights of each irreducible q-point

      void setGrid(const xvector<int>&);
      void setupReciprocalCell(xstructure, bool);
      void generateGridPoints(bool);
      void shiftMesh(const xvector<double>&);
      void moveToBZ(xvector<double>&) const;
  };
}  // namespace apl

namespace apl {
  class LTMethod {
    public:
      LTMethod();
      LTMethod(QMesh&);
      LTMethod(const LTMethod&);
      LTMethod& operator=(const LTMethod&);
      ~LTMethod();
      void clear(QMesh&);

      void makeIrreducible();  //ME20190625

      const vector<vector<int> >& getTetrahedra() const;
      const vector<int>& getTetrahedron(int) const;
      const vector<int>& getIrredTetrahedron(int) const;
      int getCorner(int, int) const;
      // const int& getCornerIrred(const int&, const int&) const; OBSOLETE ME20190625
      vector<vector<int> > getIrreducibleTetrahedra() const;  //ME20190625
      vector<vector<int> > getIrreducibleTetrahedraIbzqpt() const;  //ME20190625

      int getnTetrahedra() const;
      int getnIrredTetrahedra() const;
      double getVolumePerTetrahedron() const;
      const vector<int>& getWeights() const;
      int getWeight(int) const;
      bool isReduced() const;
    private:
      void free();
      void copy(const LTMethod&);

      QMesh* _qm;

      vector<vector<int> > _tetrahedra;  // The corners of the tetrahedra - ME20190625
      vector<int> _irredTetrahedra;  // List of irreducible tetrahedra - ME20190625
      bool _reduced;  //ME20190625
      int _nTetra;  // The number of tetrahedra
      int _nIrredTetra;  // The number of irreducible tetrahedra - ME20190625
      double _volumePerTetrahedron;  // The relative volume of each tetrahedron
      vector<int> _weights;  // The weights of each irreducible tetrahedron

      void generateTetrahedra();
      vector<vector<xvector<int> > > initializeTetrahedra();
      void findMostCompact(vector<vector<xvector<int> > >&);
      void generateAllTetrahedra(const vector<vector<xvector<int> > >&);  //ME20190625
  };
}  // namespace apl

// ***************************************************************************
//ME20190417 END
// ***************************************************************************
// ***************************************************************************
// "doscalc.h"
namespace apl {
#define MIN_FREQ_TRESHOLD -0.1  //in AMU
#define RAW2Hz 15.6333046177
#define AMU2Kg 1.66053904
#define MIN_EIGEN_TRESHOLD -1e-2  // eigenvalue treshold in AMU
<<<<<<< HEAD
  class DOSCalculator  // ME20190424
  { //CO200106 - patching for auto-indenting
=======
  //class DOSCalculator : virtual public IDOSCalculator  OBSOLETE ME20190424
  class DOSCalculator  //ME20190424
  { //CO20200106 - patching for auto-indenting
>>>>>>> 68ff6162
    protected:
      PhononCalculator* _pc;
      //  IReciprocalPointGrid& _rg;  OBSOLETE ME20190417
<<<<<<< HEAD
      QMesh* _rg;
      string _bzmethod;  // ME20190423
=======
      QMesh& _rg;
      Logger& _logger;
      string _bzmethod;  //ME20190423
>>>>>>> 68ff6162
      std::vector<aurostd::xvector<double> > _qpoints;
      //std::vector<int> _qweights;  OBSOLETE ME20190423
      std::vector<aurostd::xvector<double> > _freqs;
      double _minFreq;
      double _maxFreq;
      double _stepDOS;
      double _halfStepDOS;
      std::vector<double> _bins;
      std::vector<double> _dos;
      std::vector<double> _idos;  //ME20190614
      std::vector<xmatrix<xcomplex<double> > > _eigen;  //ME20190624 - eigenvectors for projected DOS
      std::vector<vector<vector<double> > > _projectedDOS; //ME20190614 - projectedDOS.at(atom).at(direction).at(frequency)
      std::vector<xvector<double> > _projections;  //ME20190626 - the projection directions for the DOS in Cartesian coordinates
      double _temperature;  //ME20190614
      //CO START
      //private:
      void copy(const DOSCalculator&);
      void calculateInOneThread(int, int);
<<<<<<< HEAD
      //CO - END
=======
      //CO END
    protected:
>>>>>>> 68ff6162
      void calculateFrequencies();
      void smearWithGaussian(vector<double>&, vector<double>&, double, double);  //ME20190614

    public:
<<<<<<< HEAD
      DOSCalculator();
      DOSCalculator(PhononCalculator&, QMesh&, string, const vector<xvector<double> >&);  // ME20190423 // ME20190624 - added projections
      DOSCalculator(const DOSCalculator&);
      DOSCalculator& operator=(const DOSCalculator&);
      ~DOSCalculator();
      void clear(PhononCalculator&, QMesh&);
      // ME20190423 - START
=======
      //  DOSCalculator(IPhononCalculator&, IReciprocalPointGrid&, Logger&);  OBSOLETE ME20190417
      DOSCalculator(IPhononCalculator&, QMesh&, Logger&, string, const vector<xvector<double> >&);  //ME20190423 //ME20190624 - added projections
      virtual ~DOSCalculator();
      //ME20190423 START
>>>>>>> 68ff6162
      //virtual void rawCalc(int) {} OBSOLETE ME20190419
      void calcDosRS();
      void calcDosLT();
      //ME20190423 END
      void calc(int);
      void calc(int, double);
      void calc(int, double, double, double);  // ME20200203
<<<<<<< HEAD
=======
      void clear();
>>>>>>> 68ff6162
      void writePDOS(const string&);
      void writePDOS(string, string);  //[PN]
      xDOSCAR createDOSCAR();  //ME20190614
      void writePHDOSCAR(const string&);  //ME20190614
      // Interface IDOSCalculator
<<<<<<< HEAD
      const std::vector<double>& getBins() const;  // ME20200108 - added const
      const std::vector<double>& getDOS() const;   // ME20200108 - added const
      const std::vector<double>& getIDOS() const;  // ME20200210
      bool hasNegativeFrequencies() const;  // ME20200108 - added const
      string _system;  // ME20190614
    private:
      void free();
=======
      const std::vector<double>& getBins() const;  //ME20200108 - added const
      const std::vector<double>& getDOS() const;   //ME20200108 - added const
      const std::vector<double>& getIDOS() const;  //ME20200210
      bool hasNegativeFrequencies() const;  //ME20200108 - added const
      string _system;  //ME20190614
>>>>>>> 68ff6162
  };
}  // namespace apl

// ***************************************************************************
// OBSOLETE ME20190423 - RootSamplingMethod and LinearTetrahedronMethod have
// been integrated into DOSCalculator
// "rsmdos.h"
//namespace apl {
//class RootSamplingMethod : public DOSCalculator {
// public:
//  RootSamplingMethod(IPhononCalculator&, IReciprocalPointGrid&, Logger&);
//  ~RootSamplingMethod();
//  void rawCalc(int);
//};
//}  // namespace apl
//
//// ***************************************************************************
//// "ltetdos.h"
//namespace apl {
//class LinearTetrahedronMethod : public DOSCalculator {
// private:
//  double _weightVolumeOfEachTetrahedron;
//  std::vector<std::vector<int> > _irrTetrahedraList;
//  std::vector<int> _irrTetrahedraWeightList;
//
// private:
//  void generateTetrahedras();
//
// public:
//  LinearTetrahedronMethod(IPhononCalculator&, IReciprocalPointGrid&, Logger&);
//  ~LinearTetrahedronMethod();
//  void clear();
//  void rawCalc(int);
//};
//}  // end namespace apl

// ***************************************************************************
// thermalpc.h
namespace apl {
  enum ThermalPropertiesUnits { eV,
    meV,
    ueV,
    eVK,
    meVK,
    ueVK,
    kB };

  class ThermalPropertiesCalculator : public xStream {
    private:
<<<<<<< HEAD
      string _directory;
=======
      Logger& _logger;
>>>>>>> 68ff6162
      std::vector<double> _freqs_0K;
      std::vector<double> _dos_0K;
      string system;

      void free();
      void copy(const ThermalPropertiesCalculator&);
 
      double getStepDOS(const vector<double>&);
      double getScalingFactor(const ThermalPropertiesUnits&);

    public:
<<<<<<< HEAD
      ThermalPropertiesCalculator(ostream& oss=std::cout);
      ThermalPropertiesCalculator(ofstream&, ostream& os=std::cout);
      ThermalPropertiesCalculator(const DOSCalculator&, ofstream&, ostream& os=std::cout, string="./");
      ThermalPropertiesCalculator(const xDOSCAR&, ofstream&, ostream& os=std::cout, string="./");
      ThermalPropertiesCalculator(const ThermalPropertiesCalculator&);
      ThermalPropertiesCalculator& operator=(const ThermalPropertiesCalculator&);
      ~ThermalPropertiesCalculator();
      void clear();

      void setDirectory(const string&);
      string getDirectory() const;
=======
      ThermalPropertiesCalculator(Logger&);
      ThermalPropertiesCalculator(const DOSCalculator&, Logger&);
      ThermalPropertiesCalculator(const xDOSCAR&, Logger&);
      ThermalPropertiesCalculator(const ThermalPropertiesCalculator&);
      ThermalPropertiesCalculator& operator=(const ThermalPropertiesCalculator&);
      ~ThermalPropertiesCalculator();
      void clear(Logger&);
>>>>>>> 68ff6162

      vector<double> temperatures;
      vector<double> Cv;
      vector<double> Fvib;
      vector<double> Svib;
      vector<double> U;
      double U0;

      void initialize(const vector<double>&, const vector<double>&, string="");
      void calculateThermalProperties(double, double, double);
      void addPoint(double, const xDOSCAR&);
      void addPoint(double, const vector<double>&, const vector<double>&);

      double getZeroPointEnergy();
      double getInternalEnergy(double, ThermalPropertiesUnits=apl::meV);
      double getInternalEnergy(double, const vector<double>&, const vector<double>&, ThermalPropertiesUnits=apl::meV);
      double getVibrationalFreeEnergy(double, ThermalPropertiesUnits=apl::meV);
      double getVibrationalFreeEnergy(double, const vector<double>&, const vector<double>&, ThermalPropertiesUnits=apl::meV);
      double getVibrationalEntropy(double, ThermalPropertiesUnits=apl::meV);
      double getVibrationalEntropy(double, const vector<double>&, const vector<double>&, ThermalPropertiesUnits=apl::kB);
      double getVibrationalEntropy(double, double, double, ThermalPropertiesUnits=apl::kB);
      double getIsochoricSpecificHeat(double, ThermalPropertiesUnits=apl::kB);
      double getIsochoricSpecificHeat(double, const vector<double>&, const vector<double>&, ThermalPropertiesUnits=apl::kB);
   
      void writePropertiesToFile(string);
  };
}  // namespace apl

// ***************************************************************************
// BEGIN ME: Lattice Thermal Conductivity (AAPL)
// ***************************************************************************

namespace apl {
  //[ME20190520 - MOVED UP]struct _qpoint {
  //[ME20190520 - MOVED UP]  xvector<double> cpos;  // Cartesian position of the q-point
  //[ME20190520 - MOVED UP]  xvector<double> fpos;  // Fractional coordinates of the q-point
  //[ME20190520 - MOVED UP]  xvector<int> indices;  // Indices of the q-point grid for this q-point
  //[ME20190520 - MOVED UP]  int symop;  // Symmetry operation to transform into an irreducible q-point
  //[ME20190520 - MOVED UP]};

  //[ME20190520 - MOVED UP]struct _kcell {
  //[ME20190520 - MOVED UP]  xmatrix<double> lattice;  // The reciprocal lattice vectors
  //[ME20190520 - MOVED UP]  xmatrix<double> c2f;  // Conversion matrix from Cartesian to fractional
  //[ME20190520 - MOVED UP]  xmatrix<double> f2c;  // Conversion matrix from fractional to Cartesian
  //[ME20190520 - MOVED UP]  bool skewed;  // Is the lattice skewed?
  //[ME20190520 - MOVED UP]};

  class TCONDCalculator {
    // See aflow_aapl_tcond.cpp for detailed descriptions of the functions
    public:
      TCONDCalculator();
      TCONDCalculator(PhononCalculator&, QMesh&, _aflags&);
      TCONDCalculator(const TCONDCalculator&);
      TCONDCalculator& operator=(const TCONDCalculator&);
      ~TCONDCalculator();
      void clear(PhononCalculator&, QMesh&, _aflags&);
      void initialize();

      aurostd::xoption calc_options; // Options for the the thermal conductivity calculation
      vector<xmatrix<xcomplex<double> > > eigenvectors;  // The eigenvectors at each q-point
      vector<vector<double> > freq;  // The frequencies at each q-point
      vector<vector<xvector<double> > > gvel;  // The group velocities
      int nBranches;  // The number of branches in the phonon spectrum
      int nIQPs;  // The total number of irreducible q-points in the grid
      int nQPs;  // The total number of q-points in the grid
      vector<vector<vector<int> > > processes;  // The sign, q-point and branch indices of the scattering processes
      vector<vector<double> > intr_trans_probs;  // The intrinsic transition probabilities
      vector<vector<vector<int> > > processes_iso;  // The q-point and branch indices of the isotope scattering processes
      vector<vector<double> > intr_trans_probs_iso;  // The intrinsic transition probabilities for isotope processes
      vector<vector<double> > rates_boundary;
      vector<vector<double> > rates_isotope;
      vector<double> temperatures;  // The mperatures for the thermal conductivity calculations
      vector<xmatrix<double> > thermal_conductivity;  // The thermal conductivity values

      void calculateThermalConductivity();

    private:
      PhononCalculator* _pc;  // Reference to the phonon calculator
      QMesh* _qm;  // Reference to the q-point mesh
      Logger _logger;  // The APL logger
      _aflags* aflags;

      void free();
      void copy(const TCONDCalculator&);

      vector<vector<double> > calculateModeGrueneisen(const vector<vector<vector<xcomplex<double> > > >& phases);
      double calculateAverageGrueneisen(double T, const vector<vector<double> >&);

      void calculateFrequenciesGroupVelocities();
      void calculateFreqGvel(int, int);
      void getWeightsLT(const LTMethod&, double, const vector<double>&, vector<double>&);
      void calculateTransitionProbabilities();
      vector<vector<vector<xcomplex<double> > > > calculatePhases(bool=false);
      void calculateTransitionProbabilitiesPhonon(int, int, const LTMethod&,
          vector<vector<vector<vector<double> > > >&,
          const vector<vector<vector<xcomplex<double> > > >&);
      void calculateTransitionProbabilitiesIsotope(int, int, const LTMethod&);
      vector<vector<double> > calculateTransitionProbabilitiesBoundary();
      void getProcess(const vector<int>&, vector<int>&, vector<int>&, int&);
      xmatrix<double> calculateThermalConductivityTensor(double,
          vector<vector<vector<double> > >&,
          vector<vector<vector<double> > >&);
      vector<vector<double> > getOccupationNumbers(double);
      vector<vector<double> > calculateAnharmonicRates(const vector<vector<double> >&);
      vector<vector<double> > calculateTotalRates(const vector<vector<double> >&, vector<vector<vector<double> > >&);
      double getOccupationTerm(const vector<vector<double> >&, int, const vector<int>&, const vector<int>&);
      void calcAnharmRates(int, int, const vector<vector<double> >&, vector<vector<double> >&);
      vector<vector<xvector<double> > > getMeanFreeDispRTA(const vector<vector<double> >&);
      xmatrix<double> calcTCOND(double, const vector<vector<double> >&,
          const vector<vector<xvector<double> > >&);
      void getMeanFreeDispFull(const vector<vector<double> >&,
          const vector<vector<double> >&, vector<vector<xvector<double> > >&);
      void calculateDelta(int, int, const vector<vector<double> >&,
          const vector<vector<xvector<double> > >&, vector<vector<xvector<double> > >&);
      void correctMFD(const vector<vector<double> >&, const vector<vector<xvector<double> > >&, vector<vector<xvector<double> > >&);

      void writeTempIndepOutput(const string&, string, const string&, const vector<vector<double> >&);
      void writeTempDepOutput(const string&, string, const string&, const vector<double>&, const vector<vector<vector<double> > >&);
      void writeDataBlock(stringstream&, const vector<vector<double> >&);
      void writeGroupVelocities(const string&);
      void writePhaseSpace(const string&, const vector<vector<vector<vector<double> > > >&);
      void writeGrueneisen(const string&, const vector<double>&, const vector<vector<double> >&);
      void writeThermalConductivity(const string&);
  };

}  // namespace apl

// ***************************************************************************
// END ME: Lattice Thermal Conductivity (AAPL)
// ***************************************************************************

// OBSOLETE - ME20190428 - all q-point grids are now described using the QMesh class
//namespace apl
//{
//  class UniformMesh
//  { //PN20180705
//  private:
//    Logger& _logger;
//    vector<aurostd::xvector<double> > _kpoints;
//    vector<double> _weights;
//    vector<int> _sc_size;
//    xmatrix<double> _rlattice;
//    aurostd::xmatrix<double> _klattice;
//    int _k_index;//k index at gamma ponit
//    public:
//     UniformMesh(Logger&);
//    ~UniformMesh();
//    void clear();
//
//    public:
//        void create_uniform_mesh(int na, int nb, int nc, const xstructure& xs);
//        vector<int> get_sc_size();
//        vector<double> get_weights();
//        vector<aurostd::xvector<double> > get_kpoints();
//        xmatrix<double> get_rlattice();
//        xmatrix<double> get_klattice();
//        int get_k_index();
//  };
//}
// ***************************************************************************
//Functions in this class are used to calculate group velocities and related properties//
namespace apl
{
  class GroupVelocity
  { //PN20180705
    private:
      PhononCalculator& _pc;
      //UniformMesh& _umesh;  OBSOLETE ME20190428
      QMesh& _umesh;  //ME20190428
      Logger& _logger;

      std::vector< aurostd::xvector<double> > _freq_kp;
      std::vector< aurostd::xvector<double> > _freq_km;
      std::vector< aurostd::xvector<double> > _freq;
      std::vector< aurostd::xmatrix<xcomplex<double> > > _eigenvectors;
      vector<bool> _freq_test;

      std::vector< aurostd::xmatrix<double> > _gv;//direction dependent group velocities
      std::vector< aurostd::xvector<double> > _phvel;//group velocities average over directions

      std::vector< aurostd::xvector<double> > _kpoints_kp;
      std::vector< aurostd::xvector<double> > _kpoints_km;
      vector<aurostd::xvector<double> > _kpoints;

      //std::vector< double > _weights;  OBSOLETE ME20190428 - not used
      uint  _nBranches;
      double _sound_speed;
      double _kshift;
      void populate_variables();
      void solve_eigenvalues_at_k(int startIndex, int endIndex, int cpuid, int ktype);
      bool eigen_solver(int ktype);
      bool eigen_solver();
      void sound_speed();
      int  indexofSmallestElement(const vector<double> &array);
      void clear_auxiliary_variables();

    public:
<<<<<<< HEAD
      GroupVelocity(PhononCalculator&, QMesh&, Logger&);  // ME20190428
=======
      //GroupVelocity(IPhononCalculator&, UniformMesh&, Logger&);  OBSOLETE ME20190428
      GroupVelocity(IPhononCalculator&, QMesh&, Logger&);  //ME20190428
>>>>>>> 68ff6162
      ~GroupVelocity();
      void clear();

    public:
      bool check_negative_frequencies();
      bool compute_group_velocities();
      void write();
      std::vector< aurostd::xvector<double> > get_freq(){return _freq;}
      std::vector< aurostd::xmatrix<double> > get_gv(){return _gv;}
      std::vector< aurostd::xvector<double> > get_phvel(){return _phvel;}
  };
}
// ***************************************************************************
namespace apl {
<<<<<<< HEAD

  class AtomicDisplacements {
    protected:
      PhononCalculator* _pc;

=======
  class AtomicDisplacements
  { //PN20180705
    private:
      IPhononCalculator& _pc;
      //MonkhorstPackMesh& _mp;
      //UniformMesh& _mp; OBSOLETE ME20190428
      QMesh& _mp;  //ME20190428
      Logger& _logger;
>>>>>>> 68ff6162
    private:
      void free();
      void copy(const AtomicDisplacements&);

      vector<vector<vector<xvector<xcomplex<double> > > > > _eigenvectors;
      vector<vector<double> > _frequencies;
      vector<vector<xmatrix<xcomplex<double> > > > _displacement_matrices;
      vector<vector<vector<xvector<xcomplex<double> > > > > _displacement_modes;
      vector<_qpoint> _qpoints;
      vector<double> _temperatures;

      void calculateEigenvectors();
      void calculateEigenvectorsInThread(int, int);
      void calculateMeanSquareDisplacementMatrices();
      void calculateModeDisplacements();
      double getOccupationNumber(double, double);

    public:
<<<<<<< HEAD
      AtomicDisplacements();
      AtomicDisplacements(PhononCalculator&);
      AtomicDisplacements(const AtomicDisplacements&);
      AtomicDisplacements& operator=(const AtomicDisplacements&);
=======
      //AtomicDisplacements(IPhononCalculator&, MonkhorstPackMesh&, Logger&);
      //AtomicDisplacements(IPhononCalculator&, UniformMesh&, Logger&);  OBSOLETE ME20190428
      AtomicDisplacements(IPhononCalculator&, QMesh&, Logger&);  //ME20190428
>>>>>>> 68ff6162
      ~AtomicDisplacements();
      void clear(PhononCalculator&);

      void calculateMeanSquareDisplacements(const QMesh&, double, double, double);
      void calculateModeDisplacements(const vector<xvector<double> >& qpts, bool=true);

      const vector<double>& getTemperatures() const;
      const vector<vector<xmatrix<xcomplex<double> > > >& getDisplacementMatrices() const;
      vector<vector<xvector<double> > > getDisplacementVectors() const;
      const vector<vector<vector<xvector<xcomplex<double> > > > >& getModeDisplacements() const;

      vector<vector<vector<double> > > createDisplacementsXcrysden(const Supercell&, double, int, int, int);
      void getOrientedDisplacementsVsim(xstructure&, vector<vector<vector<xvector<xcomplex<double> > > > >&, double);

      void writeMeanSquareDisplacementsToFile(string);
      void writeSceneFileXcrysden(string, const xstructure&, const vector<vector<vector<double> > >&, int);
      void writeSceneFileVsim(string, const xstructure&, const vector<vector<vector<xvector<xcomplex<double> > > > >&);
  };

  void createAtomicDisplacementSceneFile(const aurostd::xoption& vpflow, ostream& oss=std::cout);
}
// ***************************************************************************
// ***************************************************************************
namespace apl
{
  class QHA:public MVops
  { //PN20180705
    protected:
      PhononCalculator& _pc;
      QHA_AFLOWIN_CREATOR&  _runeos;
      Logger& _logger;
    public:
      QHA(PhononCalculator&, QHA_AFLOWIN_CREATOR&, Logger&);
      ~QHA();
      void clear();

    private:
      double _cutoff_freq;
      bool _is_negative_freq;
      string _tmp_dir;
      //dynamical matrix at +ve volume
      vector<xmatrix<xcomplex<double> > > _DMp;
      //dynamical matrix at +ve volume
      vector<xmatrix<xcomplex<double> > > _DMm;
      //dynamical matrix at equilibrium volume
      vector <xmatrix<xcomplex<double> > > _DM0;
      //phonon branches 
      uint  _nBranches;
      //kpoints 
      std::vector< aurostd::xvector<double> > _kpoints;
      //kpoint weights
      std::vector<double> _weights;
      //check calculations at very highsymmetry kpoint
      vector<bool> _gp_path_test;
      //check calculations at kpoint in mesh
      vector<bool> _gp_mesh_test;
      //qha gruneisen in mesh
      vector<xvector<double> > _qha_gp_mesh;
      //qha gruneisen along path
      vector<xvector<double> > _qha_gp_path;
      //frequecies along high symmetry path in THz
      vector<xvector< double> >  _freqs_path;
      //frequecies along high symmetry path in THz for negative distortion
      vector<xvector< double> >  _freqs_pathM;
      //frequecies along high symmetry path in THz for positive distortion
      vector<xvector< double> >  _freqs_pathP;
      //fequecies in qmesh in THz
      vector<xvector< double> >  _freqs_mesh;

      //qhasiharmonic phonon directories
      vector<string> _qha_gpdir;
      //qhasiharmonic phonon volumes of all configurations
      vector<double> _qha_gpvol;
      //difference in volume
      double _delta_V;
      //equilibrium volume
      double _V0;
    public:
      //all QHA functions
      //
      //
      void get_tmp_dir_name(const string);
      //Calculate Geuneisen along high symmetry path
      bool calculation_gruneisen(const std::vector< aurostd::xvector<double> > &kpoints);
      //Calculate Gruneisen in mesh
      //bool calculation_gruneisen(apl::UniformMesh* umesh);  OBSOLETE ME20190428
      bool calculation_gruneisen(apl::QMesh* umesh);
      //get negative frequency index 
      bool get_is_negative_freq(){return _is_negative_freq;}
      //set cutoff frequency
      void set_cutoff_freq(double a){_cutoff_freq=a;}
      //Write Gruneisen parameter along path
      void write_gruneisen_parameter_path(const vector <double> &path, const vector <int> &path_seg);
      //Write Gruneisen parameter in mesh
      void write_gruneisen_parameter_mesh();
      //Write average Grineisen
      void Writeaverage_gp(double USER_TP_TSTART, double USER_TP_TEND, double USER_TP_TSTEP);
      //Calculate average gruneisen
      double average_gruneisen_parameter(double temperature_in_kelvins);
      //
      bool set_imported_variables();
      //
      void print_freqs();

    private:
      //calculate gruneisen parameters along high symmetry path
      bool cal_gp_along_path();
      //
      bool cal_gp_in_mesh();
      //get Dynamical matrices along path
      bool get_dynamicalmatrices_along_path();
      //get Dynamical matrices in mesh
      bool get_dynamicalmatrices_in_mesh();
      //read dynamical matrices from different distortions
      bool read_matrix( vector<xmatrix<xcomplex<double> > >&A, const string file);
      //
      template<typename T> std::vector<T> split(const std::string& line);
      //calculate Gruneisen in path usong threads
      void calculate_gp_in_path(int startIndex, int endIndex, int cpuid);
      //calculate Gruneisen in mesh usong threads
      void calculate_gp_in_mesh(int startIndex, int endIndex, int cpuid);
      //read PDIS file
      bool read_PDIS(vector<string> &hash_lines);
      //
      void gruneisen_parameter_300K();
      //
      bool exists_test0 (const std::string& name);
  };
}
// ***************************************************************************
namespace apl
{
  class SCQHA_QHA3P:public MVops
  { //PN20180705
    protected:
      PhononCalculator& _pc;
      QHA_AFLOWIN_CREATOR&  _runeos;
      Logger& _logger;
    public:
      SCQHA_QHA3P(PhononCalculator&, QHA_AFLOWIN_CREATOR&, Logger&);
      ~SCQHA_QHA3P();
      void clear();
    private:
      double _cutoff_freq;
      bool _is_negative_freq;
      bool _is_vol_err;
      string _tmp_dir;
      //dynamical matrix at +ve volume
      vector<xmatrix<xcomplex<double> > > _DMp;
      //dynamical matrix at +ve volume
      vector<xmatrix<xcomplex<double> > > _DMm;
      //dynamical matrix at equilibrium volume
      vector <xmatrix<xcomplex<double> > > _DM0;
      //phonon branches 
      uint  _nBranches;
      //kpoints 
      std::vector< aurostd::xvector<double> > _kpoints;
      //kpoint weights
      std::vector< double > _weights;
      //check calculations at very highsymmetry kpoint
      vector<bool> _gp_path_test;
      //check calculations at kpoint in mesh
      vector<bool> _gp_mesh_test;
      //qha gruneisen in mesh
      vector<xvector<double> > _qha_gp_mesh;
      //qha gruneisen along path
      vector<xvector<double> > _qha_gp_path;
      //frequecies along high symmetry path in THz
      vector<xvector< double> >  _freqs_path;
      vector<xvector< double> >  _freqs_pathM;
      vector<xvector< double> >  _freqs_pathP;
      //fequecies in qmesh in THz
      vector<xvector< double> >  _freqs_mesh;
      //fequecies in qmesh in THz
      vector<xvector< double> >  _freqs_meshM;
      //fequecies in qmesh in THz
      vector<xvector< double> >  _freqs_meshP;

      //qhasiharmonic phonon directories
      vector<string> _qha_gpdir;
      //qhasiharmonic phonon volumes of all configurations
      vector<double> _qha_gpvol;
      //difference in volume
      double _delta_V;
      //equilibrium volume
      double _V0;
    public:
      //all QHA functions
      //void setting_qha_type(bool qha, bool scqha, bool eos);
      //
      void get_tmp_dir_name(const string);
      //Calculate Gruneisen in given k-points 
      bool calculation_gruneisen(const std::vector< aurostd::xvector<double> > &kpoints);
      //Calculate Gruneisen in uniform k-mesh
      //bool calculation_gruneisen(apl::UniformMesh* umesh);  OBSOLETE ME20190428
      bool calculation_gruneisen(apl::QMesh* umesh);  //ME20190428
      //
      void set_cutoff_freq(double a){_cutoff_freq=a;}
      //Write Gruneisen
      void write_gruneisen_parameter_path(const vector <double> &path, const vector <int> &path_seg);
      //Write Gruneisen parameter in uniform mesh
      void write_gruneisen_parameter_mesh();
      //Write average Gruneisen parameter 
      void Writeaverage_gp(double USER_TP_TSTART, double USER_TP_TEND, double USER_TP_TSTEP);
      //Calculate average Gruneisen parametars
      double average_gruneisen_parameter(double temperature_in_kelvins);
      //
      bool set_imported_variables();
      //interface functions 
      //get frequencies at 0-distortion
      vector<xvector< double> >  get_freqs_mesh();
      //get frequencies at negative-distortion
      vector<xvector< double> >  get_freqs_meshM();
      //get frequencies at positive-distortion
      vector<xvector< double> >  get_freqs_meshP();
      //get phonon volume
      vector<double> get_qha_gpvol();
      //get k-weights
      vector<double> get_weights();
      bool get_is_negative_freq();
      bool get_is_vol_err();
      void print_freqs();
      void print_path_freqs();
    private:
      //calculate gruneisen parameters along high symmetry path
      bool cal_gp_along_path();
      //Calculate Gruneisen parameter in mesh
      bool cal_gp_in_mesh();
      //get dynamical matrices along path
      bool get_dynamicalmatrices_along_path();
      //get dynamical matrices in mesh
      bool get_dynamicalmatrices_in_mesh();
      //read dynamical matrices from different distortions
      bool read_matrix( vector<xmatrix<xcomplex<double> > >&A, const string file);
      //
      template<typename T> std::vector<T> split(const std::string& line);
      //Calcualte Gruneisen parameter along high symmetry path in threads
      void calculate_gp_in_path(int startIndex, int endIndex, int cpuid);
      //Calcualte Gruneisen parameter in threads
      void calculate_gp_in_mesh(int startIndex, int endIndex, int cpuid);
      //Read PDIS
      bool read_PDIS(vector<string> &hash_lines);
      //
      void gruneisen_parameter_300K();
      //calculate Gruneisen parameters
      double calculate_gruneisen_with_freq_derivative(const double fp, const double fm, const double f0);
      //
      bool exists_test0 (const std::string& name);
  };
}
// ***************************************************************************
//It computes temperature dependent pdis
namespace apl
{
  class T_spectra_SCQHA_QHA3P:public MVops
  { //PN20180705
    protected:
      PhononCalculator& _pc;
      QHA_AFLOWIN_CREATOR&  _runeos;
      Logger& _logger;
    public:
      T_spectra_SCQHA_QHA3P(PhononCalculator&, QHA_AFLOWIN_CREATOR&, Logger&);
      ~T_spectra_SCQHA_QHA3P();
      void clear();
    private:
      double _cutoff_freq;
      bool _is_negative_freq;
      bool _is_vol_err;
      string _tmp_dir;
      //user input data
      std::vector<std::vector<double> > _TV;
      //dynamical matrix at positive volume distortion
      vector<xmatrix<xcomplex<double> > > _DMp;
      //dynamical matrix at negative volume distortion
      vector<xmatrix<xcomplex<double> > > _DMm;
      //phonon branches 
      uint  _nBranches;
      //kpoints 
      std::vector< aurostd::xvector<double> > _kpoints;
      //frequecies along high symmetry path in THz
      vector<xvector< double> >  _freqs_path;
      //frequecies at negative volume distortion
      vector<xvector< double> >  _freqs_pathM;
      //frequecies at positive volume distortion
      vector<xvector< double> >  _freqs_pathP;
      //temperature dependent frequecies
      vector<xvector< double> >  _freqs_T;
      //The taylor 1st coefficients
      vector<xvector< double> >  _d1fdv1;
      //The taylor 2nd coefficients
      vector<xvector< double> >  _d2fdv2;

      //check Gruneisen calculation pass of fail
      vector<bool> _gp_path_test;
      //phonon directories
      vector<string> _qha_gpdir;
      //phonon volumes 
      vector<double> _qha_gpvol;
      //V-V0
      double _delta_V;
      //Relaxed volume, V0
      double _V0;
    public:
      //
      void get_tmp_dir_name(const string);
      //calculate frequencies  
      bool calculation_freqs(const std::vector< aurostd::xvector<double> > &kpoints);
      //
      bool set_imported_variables();
      //set frequency cutoff
      void set_cutoff_freq(double a){_cutoff_freq=a;}
      //Write PDIS
      void write_T_dispersion(double , double, const vector <double> &path, const vector <int> &path_seg);
      //
      void get_input_data(const std::vector<std::vector<double> >&m);
      //calculate temperature dependent pdis
      bool calculate_pdis_T(const vector <double> &path, const vector <int> &path_seg);
    private:
      //calculate frequencies
      bool calculation_freqs();
      //get dynamical matrices
      bool get_dynamicalmatrices_along_path();
      //
      //read dynamical matrices from different distortions
      bool read_matrix( vector<xmatrix<xcomplex<double> > >&A, const string file);
      //
      template<typename T> std::vector<T> split(const std::string& line);
      //calculate frequencies in threads
      void get_freqs_in_threads(int startIndex, int endIndex, int cpuid);
      //
      bool read_PDIS(vector<string> &hash_lines);
      //
      template <typename T>
        string NumToStr ( T Number );
      bool exists_test0 (const std::string& name);
  };
}
// ***************************************************************************
namespace apl
{
  class QH_ENERGIES
  { //PN20180705
    private:
      //[CO20181202 - NOT USED]IPhononCalculator& _pc;
      QHA_AFLOWIN_CREATOR&  _runeos;
      Logger& _logger;
    public:
      //[CO20181202 - NOT USED]QH_ENERGIES(IPhononCalculator&, QHA_AFLOWIN_CREATOR&, Logger&);
      QH_ENERGIES(QHA_AFLOWIN_CREATOR&, Logger&);
      ~QH_ENERGIES();
      void clear();
    private:
      bool _is_magnetic;
      string _tmp_dir;
      //phonon configuration volumes
      vector<double> _ph_vols;
      //phonon configuration name
      vector<string> _ph_dirs;
      //electronic confogurationvolumes
      vector<double> _ele_vols;
      //electronic confoguration name
      vector<string> _ele_dirs;
      //index of equilibrium configuration
      int _eqm_ele_dir_index;
      //phonon dos
      vector<vector<vector<double> > > _pdos;
      //electronic dos
      vector<vector<vector<double> > > _edos;
      //corrected electronic dos
      vector<vector<vector<double> > > _cedos;
      //static energies
      vector<double> _eo;
      //Fermi energies
      vector<double> _fermi_energies;
      //pV energies
      vector<double> _pV;
      //magnetic cell
      vector<double> _mag_cell;
      //imaginary frequency index
      vector<uint> _index_imag_freq;
      //atomic species
      vector<string> _atomic_species;
    private:
      //get phonon dos
      bool get_pdos();
      //get electronic dos
      bool get_edos();
      //get phonon dos
      vector<vector<double> > get_pdos(const string file);
      //get electronic dos
      vector<vector<double> > get_edos(const string file, double &fermi);
      template<typename T>
        std::vector<T> split(const std::string& line);
      //get static energies 
      bool getE0K();
      //get static energies 
      double getE0K(const string file, double &pv, double &mag);
      void get_imaginary_freq_index();
      //remove imaginary frequencies from list
      bool remove_imaginary_freqs();
      //Write configurations having imaginary frequencies
      void print_imaginary_freq_msg();
      //chech sizes of vectors
      bool size_check();
      //chech sizes of SCQHA vectors
      bool size_scqha_check();
      //Write static energies
      bool write_energies();
      //Write configuration name after removing imaginary frequencies
      bool write_imag_freq_corrected_energies(const vector<double> &v);
      //bool eigenvalue_read(const string file, vector<vector< double> > &band_energies, vector<double> &weights);
      void get_electronic_corrected_energies();
      template<class T> vector<uint> sorted_order (const vector<T> & arr);
      bool exists_test0 (const std::string& name);
    public:
      //get QHA static energies
      bool get_qha_energies();
      //get SCQHA static energies
      bool get_scqha_energies();
      //get temporary directory name
      void get_tmp_dir_name(const string);
      //interface functions
      //get imaginary frequency index
      vector<uint>    get_index_imag_freq();
      //get magnetic cell
      vector<double>  get_mag_cell();
      //get pV energies
      vector<double>  get_pV();
      //get fremi energies
      vector<double>  get_fermi_energies();
      //get static energies
      vector<double>  get_eo();
      //get electronic dos
      vector<vector<vector<double> > >  get_edos_data();
      //get nopise free electronic dos
      vector<vector<vector<double> > >  get_cedos_data();
      //get phonon dos
      vector<vector<vector<double> > >  get_pdos_data();
      //get primitive cell volumes
      vector<double>  get_ele_vols();
      //magnetic check
      bool get_is_magnetic();
      //get relaxed volume index
      int  get_eqm_ele_dir_index();
      //get xtracture
      void get_xtracture(const xstructure& xs);
      //get atomic species
      vector<string> get_atomic_species();
  };
}
// ***************************************************************************
namespace apl
{
  class QHAEOS
  { //PN20180705
    private:
      QHA&          _qha;
      QH_ENERGIES&  _qhen;
      Logger&       _logger;
    public:
      QHAEOS(QHA&, QH_ENERGIES&, Logger&);
      ~QHAEOS();
      void clear();

    private:
      int _eqm_ele_dir_index;
      bool _is_magnetic;
      bool _include_ele;
      vector<vector<double> > _TF; 
      //vector of static energies
      vector<double> _eo;
      //vector of primitive cell volumes
      vector<double> _ele_vols;
      //pdos data
      vector<vector<vector<double> > > _pdos;
      //edos data
      vector<vector<vector<double> > > _edos;
      //fermi energies
      vector<double> _fermi_energies;
      //pV energies when external pressure is applied
      vector<double> _pV;
      //zero point energies
      vector<double> _zpe;
      //list of atomic species
      vector<string> _atomic_species;
      //error managments
      bool _data_read_error;
      int _nl_success_status;
      string _nl_err_msg;
      //frequency cutoff
      double _cutoff_freq;
      //lfit output
      //uncertainties in V0 from linear least squares fit
      double _luncertanity_V0;
      //uncertainties in E0 from linear least squares fit
      double _luncertanity_E0;
      //uncertainties in B0 from linear least squares fit
      double _luncertanity_B0;
      //chisquare from linear least squares fit
      double _lchisq;
      //Equilibrium V0 from linear least squares fit
      double _leqmV0;
      //Equilibrium E0 from linear least squares fit
      double _leqmE0;
      //Equilibrium B0 from linear least squares fit
      double _leqmB0;
      //nlfit output
      //uncertainties in V0 from nonlinear least squares fit
      double _uncertanity_V0;
      //uncertainties in E0 from nonlinear least squares fit
      double _uncertanity_E0;
      //uncertainties in B0 from nonlinear least squares fit
      double _uncertanity_B0;
      //uncertainties in Bp from nonlinear least squares fit
      double _uncertanity_Bp;
      //uncertainties in Bpp from nonlinear least squares fit
      double _uncertanity_Bpp;
      //chi square per degrees of freedom
      double _chisq_dof;
      //Equilibrium V0 from linear least squares fit
      double _nleqmV0;
      //Equilibrium E0 from linear least squares fit
      double _nleqmE0;
      //Equilibrium B0 from linear least squares fit
      double _nleqmB0;
      //Equilibrium Bp from linear least squares fit
      double _nleqmBp;
      //Equilibrium Bpp from linear least squares fit
      double _nleqmBpp;
      //
      double chisq_quadratic;
      double chisq_birch_murnaghan;
      uint Iteration_birch_murnaghan;
      double alamda_birch_murnaghan;
      vector<double> Uncertainties_birch_murnaghan;
      //
      string _fdfsolver_name;
      //_fitting_type options
      // (1) BM1 => Murnaghan EOS
      // (2) BM2 => Birch-Murnaghan 3rd-order EOS
      // (3) BM3 => Birch-Murnaghan 4th-order EOS
      string _fitting_type;
      //equilibrium properties
      double _Feqm, _Beqm, _Veqm, _Bp, _Bpp;
      bool check_size();
      //calculate vibrational enengies
      double VibrationEnergy(double temperature_in_kelvins, uint dir_index);
      //calculate zeropoint energies
      void getZeroPointVibrationEnergy();
      void initialize_output_variables();
      //least square fitting
      void md_lsquares_call(const xvector<double> &V, const xvector<double> &E);
      //electronic energy calculation
      double ElectronicEnergy(double temperature_in_kelvins, uint dir_index);
      //electronic specific heat
      double Electronic_Cv(double temperature_in_kelvins, uint dir_index);
      //fermi dirac distribution
      double fermi_dirac_distribution(const double delE, const double t);
      bool more_refinement(const xvector<double> &E, const xvector<double> &V,
          xvector<double> &guess, xvector<double> &out);
      //calculate specific heat
      double getIsochoricSpecificHeat(double temperature_in_kelvins, uint dir_index);
      void calculate_zpe();
    public:
      bool setvariables();
      //calculate EOS with user defined temperatures
      void cal_qheos(double USER_TP_TSTART, double USER_TP_TEND,
          double USER_TP_TSTEP, ThermalPropertiesCalculator &e);
      void set_fitting_type(string s);
      void set_include_ele(bool b);
      //calculate total enthalypy w/o electronic contribution
      void total_enthalpy();
      //calculate total enthaly 
      void enthalpy_incuding_ele(double USER_TP_TSTART, double USER_TP_TEND, double USER_TP_TSTEP);
      bool exists_test0 (const std::string& name);
  };
}
// ***************************************************************************
namespace apl
{
  class SCQHAEOS
  { //PN20180705
    private:
      SCQHA_QHA3P&  _scqha;
      QH_ENERGIES& _qh_energies;
      Logger& _logger;
      //external pressure
      double _pext;
      //phonon branch
      uint _nBranches;
      //equilibrium properties
      double _Eeq, _Beq, _Veq, _Bp, _dE_dV, _d2E_dV2;
      //static energies
      vector<double> _eo;
      //static volumes
      vector<double> _ele_vols;
      //scqha phonon volumes
      vector<double> _scqha_volumes;
      //frequencies at undistorted volume
      vector<xvector<double> > _freq0;
      //frequencies at negative distorted volume
      vector<xvector<double> > _freqM;
      //frequencies at positive distorted volume
      vector<xvector<double> > _freqP;
      //Taylor's 1st order coefficient
      vector<xvector<double> > _d1fdv1;
      //Taylor's 2nd order coefficient
      vector<xvector<double> > _d2fdv2;
      //q-point weights
      vector<double> _weights;
      //temperature free energy data
      vector<vector<double> > _TF;
      //data to calculate temperature dependent PDIS
      vector<vector<double> > _TV;
      //user input temperature to calculate temperature dependent PDIS
      vector<double> _inpiut_T;
      //functions
      //calculate frequency derivative w.r.t volume
      void calculate_freq_derivative();
      //calculate frequency derivative w.r.t volume in threads
      void calculate_derivative(int startIndex, int endIndex);
      //error checking
      bool check_size();
      //polynomial fitting
      void fitting();
      //nonlinear fitting
      void md_lsquares_call(const xvector<double> &V, const xvector<double> &E);
      //
      bool more_refinement(const xvector<double> &E, const xvector<double> &V,
          xvector<double> &guess, xvector<double> &out);
      //energy at volume V
      double E_V(const double volume);
      //calculate heat capacity
      double heat_capacity(const double omeg, const double temp);
      //calculate entropy
      double entropy(const double omeg, const double temp);
      //calculate free energy
      double free_energy(const double omeg, const double temp);
      //calculate derivate of EOS w.r.t volume
      void derivatives(double vol);
      //calculate internal energy
      double internal_energy(const double omeg, const double temp);
      //print
      void print_freq_taylor_cofficients();
      //total enthalpy calculation
      void total_enthalpy();
    public:
      SCQHAEOS(SCQHA_QHA3P&, QH_ENERGIES&, Logger&);
      ~SCQHAEOS();
      void clear();
      bool import_variables();
      void sccycle(double Tmin, double Tmax, double delta_T);
      vector<vector<double> > get_TV_data();
      void  set_input_temperature(const vector<double> &a);
  };
}
// ***************************************************************************
namespace apl
{
  //It computes thermodynamic properties using QHA3P method
  class QHA3POINTS
  { //PN20180705
    private:
      SCQHA_QHA3P&  _scqha;
      QH_ENERGIES& _qh_energies;
      Logger& _logger;
      //external pressure
      double _pext;
      bool _include_ele;
      bool _is_magnetic;
      uint _nBranches;
      //thermodynamic properties
      double _Eeq, _Beq, _Veq, _Bp; //, _dE_dV, _d2E_dV2; //CO20180817
      //temperature free energy data
      vector<vector<double> > _TF;
      //static energies
      vector<double> _eo;
      //pV energies
      vector<double> _pV;
      //primitive cell volues
      vector<double> _ele_vols;
      //extrapolated frequencies
      vector<vector<xvector<double> > > _ep_freqs;
      //volumes of Static calculations
      vector<double> _scqha_volumes;
      //frequencies at 0 distortion
      vector<xvector<double> > _freq0;
      //frequencies at negative distortion
      vector<xvector<double> > _freqM;
      //frequencies at positive distortion
      vector<xvector<double> > _freqP;
      //Taylor's 1st order coefficient
      vector<xvector<double> > _d1fdv1;
      //Taylor's 2nd order coefficient
      vector<xvector<double> > _d2fdv2;
      //k-points weights
      vector<double> _weights;
      //corrected electronic dos
      vector<vector<vector<double> > > _edos;
      //fermi energies
      vector<double> _fermi_energies;
      //edos at fermi energy
      //vector<double> _edosATfermi;
      //atomic species
      vector<string> _atomic_species;

      //functions
      //calculate frequency derivative
      void calculate_freq_derivative();
      //calculate frequency derivative in threads
      void calculate_derivative(int startIndex, int endIndex);
      //check errors
      bool check_size();
      //fitting function
      void fitting();
      //nonlinear fitting
      void md_lsquares_call(const xvector<double> &V, const xvector<double> &E);
      //fitting function
      bool more_refinement(const xvector<double> &E, const xvector<double> &V,
          xvector<double> &guess, xvector<double> &out);
      //calculate heat capacity
      double heat_capacity(const double omeg, const double temp);
      //calculate entropy
      double entropy(const double omeg, const double temp);
      //calculate free energy
      double free_energy(const double omeg, const double temp);
      //calculate internal energy
      double internal_energy(const double omeg, const double temp);
      //calculate electronic energy
      double ElectronicEnergy(double temperature_in_kelvins, uint dir_index);
      //double appElectronicEnergy(double temperature_in_kelvins, uint dir_index);
      double fermi_dirac_distribution(const double delE, const double t);
      //
      bool exists_test0 (const std::string& name);
      //
      void enthalpy_incuding_ele(double USER_TP_TSTART, double USER_TP_TEND, double USER_TP_TSTEP);
      //
      double Electronic_Cv(double temperature_in_kelvins, uint dir_index);
    public:
      QHA3POINTS(SCQHA_QHA3P&, QH_ENERGIES&, Logger&);
      ~QHA3POINTS();
      void clear();
      bool import_variables();
      void qha3pts_temperature_loop(double Tmin, double Tmax, double delta_T, ThermalPropertiesCalculator &e);
      void set_include_ele(bool b);
      void total_enthalpy();
  };
}
// ***************************************************************************
//Functions in this class are used to calculate Gruneisen Paramater related properties//
namespace apl
{
  //this class store dynamical matrices and phonon dispersion files from other directories
  class QHAsubdirectoryData
  { //PN20180705
    private:
      PhononCalculator& _pc;
      Logger& _logger;
      string   _running_dir;
      string   _tmpdirfrefix;
      uint _nBranches;
      string _devnull;
      double _gp_vol_distortion;
      double _sc_vol_distortion;
      std::vector<aurostd::xvector<double> > _kpoints;
      vector <xmatrix<xcomplex<double> > > _dm;
      std::vector<double> _weights;
      aurostd::xmatrix<double> _rlattice;
      aurostd::xmatrix<double> _klattice;

    public:
      QHAsubdirectoryData( PhononCalculator&, Logger&);
      ~QHAsubdirectoryData();
      void clear();
      void createMPmesh(int, int, int, const xstructure&);
      void create_pdispath(std::vector<xvector<double> >& qpoints);
      void setdir_prefix(const string s);
      void set_gp_vol_distortion(const double d);
      void set_sc_vol_distortion(const double d);
      bool check_GP();
      bool check_SCQHA();
      void PDOSsave();
      void DMsave();
      void create_dm();
      string
        getdir_name(string path);
      std::vector<aurostd::xvector<double> >
        get_kpoints() { return _kpoints; }
      std::vector<double>
        get_weights() { return _weights; }
      vector<string>
        directory_list(const string path);

    private:
      template <typename T>
        string NumberToString(T Number);
      void
        get_dm(int startIndex, int endIndex);
      void write_dm(string file);
      void write_kpoints(string file);
      void write_weight(string file);
      template<class T>
        vector<T> splitWdelimiter(string s, string delimiter);
      template<typename T>
        std::vector<T> split(const std::string& line);
  };
}
// ***************************************************************************
// shellhandle.h

namespace apl {

  struct ShellData {
    ShellData();
    ShellData(const ShellData& b);

    int occupation;
    int occupationCapacity;
    bool isFull;
    double radius;
    double stdevRadius;
    vector<xvector<int> > index;
    vector<deque<_atom> > atoms;
    vector<deque<_atom> > ratoms;

    ~ShellData();
    ShellData& operator=(const ShellData&);

    void free();
    void copy(const ShellData& b);
  };

  class ShellHandle {
    private:
      int _idSafeGeneratedShell;
      int _idSafeMappedShell;

      int _centralAtomID;
      double _indexReductionConstant;
      xstructure _initStructure;
      xstructure _initStructure_original;  //CO, does not include HEAVY symmetry stuff
      //deque<_atom> _initStructure_atoms_original; //CO

      xvector<int> _safeDimension;
      vector<ShellData> _shells;

    private:
      xvector<double> getFPositionItsNearestImage(const xvector<double>&,
          const xvector<double>&,
          const xmatrix<double>&);

    public:
      ShellHandle();
      ShellHandle(const xstructure&, int, int);
      ~ShellHandle();

      void clear();
      void init(const xstructure&, int, int);

      double getShellRadius(int);
      int getShell(double);

      double getSafeShellRadius();
      void setSafeShell(int);
      int getSafeShell();

      void calcShells(const xstructure&, int, int);
      void splitBySymmetry();
      void removeSplitBySymmetry();
      void addAtomToShell(int, const _atom&, bool = true);
      void mapStructure(const xstructure&, int, bool = true);

      int getLastOccupiedShell();
      int getLastRegularShell();
      int getLastFullShell();

      int getNumberOfShells();
      int getNumberOfSubshells(int);
      std::deque<_atom> getAtomsAtSameShell(int, int = 0);
      const std::deque<_atom>& getReferenceAtomsAtSameShell(int, int = 0);

      double getIndexReductionConstant() { return _indexReductionConstant; }

      void printReport(ostream&);

      //CO added here
      void center(int);
      void center_original(void);
      //CO added here
  };

}  // end namespace apl

// ***************************************************************************
// aplmath.h

namespace aurostd {
  // Calculate vector projection b on a
  template <class utype>
    xvector<utype> getVectorProjection(const xvector<utype>& b, const xvector<utype>& a) {
      return (a * (utype)(scalar_product(a, b) / scalar_product(a, a)));
    }
  // Calculate vector projection c on a like b on a
  template <class utype>
    xvector<utype> getModeratedVectorProjection(const xvector<utype>& c, const xvector<utype>& b, const xvector<utype>& a) {
      return (c * (utype)(scalar_product(a, b) / scalar_product(a, a)));
    }
  // Calculate vector convolution
  template <class utype>
    xvector<utype> getVectorConvolution(const xvector<utype>& a, const xvector<utype>& b) {
      xvector<utype> v(a.rows);
      for (int i = v.lrows; i <= v.urows; i++) {
        v(i) = a(i) * b(i);
      }
      return (v);
    }
}


//OBSOLETE - ME20190815 - moved to aurostd::xmatrix
//[OBSOLETE] namespace apl {
//[OBSOLETE]   //void tred2(xmatrix<xcomplex<double> >&);
//[OBSOLETE]   void zheevByJacobiRotation(xmatrix<xcomplex<double> >&, xvector<double>&, xmatrix<xcomplex<double> >&);
//[OBSOLETE] #ifdef USE_MKL
//[OBSOLETE]   void zheevMKL(xmatrix<xcomplex<double> >&, xvector<double>&, xmatrix<xcomplex<double> >&);
//[OBSOLETE] #endif
//[OBSOLETE] }

// ***************************************************************************
// cursor.h

#define cursor_moveyx(y, x) printf("\033[%d;%dH", y, x) /*Move cursor to position y,x (rows, columns) with (1,1) as origin*/
#define cursor_moveup(y) printf("\033[%dA", y)          /*Move cursor up y*/
#define cursor_movedown(y) printf("\033[%dB", y)        /*Move cursor down y*/
#define cursor_moveright(x) printf("\033[%dC", x)       /*Move cursor right x*/
#define cursor_moveleft(x) printf("\033[%dD", x)        /*Move cursor left x*/
#define cursor_store() printf("\033[s")                 /*Store current cursor position and color*/
#define cursor_restore() printf("\033[u")               /*Restore cursor position and color from cursor_store()*/
#define cursor_clear() printf("\033[2J")                /*Clear screen and leave cursor where is*/
#define cursor_clearline() printf("\033[K")             /*Clear to end of line and leave cursor where is*/
#define cursor_fore_black() printf("\033[30m")          /*Change foreground color to black*/
#define cursor_fore_red() printf("\033[31m")            /*Change foreground color to red*/
#define cursor_fore_green() printf("\033[32m")          /*Change foreground color to green*/
#define cursor_fore_orange() printf("\033[33m")         /*Change foreground color to orange*/
#define cursor_fore_blue() printf("\033[34m")           /*Change foreground color to blue*/
#define cursor_fore_magenta() printf("\033[35m")        /*Change foreground color to magenta*/
#define cursor_fore_cyan() printf("\033[36m")           /*Change foreground color to cyan*/
#define cursor_fore_yellow() printf("\033[33m\033[1m")
#define cursor_fore_white() printf("\033[37m")    /*Change foreground color to white*/
#define cursor_back_black() printf("\033[40m")    /*Change background color to black*/
#define cursor_back_red() printf("\033[41m")      /*Change background color to red*/
#define cursor_back_green() printf("\033[42m")    /*Change background color to green*/
#define cursor_back_orange() printf("\033[43m")   /*Change background color to orange*/
#define cursor_back_blue() printf("\033[44m")     /*Change background color to blue*/
#define cursor_back_magenta() printf("\033[45m")  /*Change background color to magenta*/
#define cursor_back_cyan() printf("\033[46m")     /*Change background color to cyan*/
#define cursor_back_white() printf("\033[47m")    /*Change background color to white*/
#define cursor_attr_none() printf("\033[0m")      /*Turn off all cursor attributes*/
#define cursor_attr_bold() printf("\033[1m")      /*Make test bold*/
#define cursor_attr_underline() printf("\033[4m") /*Underline text*/
#define cursor_attr_blink() printf("\033[5m")     /*Supposed to make text blink, usually bolds it instead*/
#define cursor_attr_reverse() printf("\033[7m")   /*Swap background and foreground colors*/

// OBSOLETE ME20191031 - not used
// ***************************************************************************
// xtensor.hpp
//
//namespace apl {
//
////////////////////////////////////////////////////////////////////////////////
//template <typename T, unsigned int TENSOR_ORDER>
//class xtensor {
//  T* _data;
//  int _lindex;
//  int _hindex;
//  unsigned int _indexSize;
//  unsigned long long _arraySize;
//  std::vector<unsigned long long> _precomputedOffsets;
//
// private:
//  unsigned long long getOffset(const std::vector<unsigned int>&);
//
// public:
//  xtensor(int, int);
//  ~xtensor();
//  void zero();
//  void fill(const T&);
//  T& operator()(int, ...);
//};
//
////////////////////////////////////////////////////////////////////////////////
//template <typename T, unsigned int TENSOR_ORDER>
//xtensor<T, TENSOR_ORDER>::xtensor(int index1, int index2) {
//  _hindex = index1 > index2 ? index1 : index2;
//  _lindex = index1 < index2 ? index1 : index2;
//
//  _indexSize = _hindex - _lindex + 1;
//
//  // Allocate data
//  unsigned long long arraySizeBefore;
//  _arraySize = 1ULL;
//  _precomputedOffsets.push_back(_arraySize);
//  for (_AFLOW_APL_REGISTER_ unsigned int i = 0; i < TENSOR_ORDER; i++) {
//    arraySizeBefore = _arraySize;
//    _arraySize *= _indexSize;
//    // Detect overflow
//    if (arraySizeBefore > _arraySize)
//      throw APLRuntimeError("apl::xtensor<T>::xtensor(); The setting is producing an array which can not by handled by this implementation.");
//    _precomputedOffsets.push_back(_arraySize);
//  }
//
//  try {
//    // FIX: Problem; new(std::size_t), where size_t is hardware/platform specific,
//    // for 32 bit systems it is uint = 2^32, if our array is bigger than this,
//    // there is a overflow -> use more pages of the same block _data[PAGE][2^32]???,
//    // or go to the 64 bits systems -> 2^64 (unsigned long long)
//    if (_arraySize > (1ULL << (8 * sizeof(std::size_t) - 1)))  // dont go overboard  SC (-1)
//      throw APLRuntimeError("apl::xtensor<T>::xtensor(); Problem to allocate a required array. Hardware specific problem.");
//    _data = new T[(std::size_t)_arraySize];
//  } catch (std::bad_alloc& e) {
//    throw APLRuntimeError("apl::xtensor<T>::xtensor(); Bad allocation.");
//  }
//
//  // Reverse precomputed for better manipulation and shift by 1
//  std::vector<unsigned long long> temp(_precomputedOffsets.rbegin() + 1, _precomputedOffsets.rend());
//  _precomputedOffsets = temp;
//  temp.clear();
//}
//
////////////////////////////////////////////////////////////////////////////////
//template <typename T, unsigned int TENSOR_ORDER>
//xtensor<T, TENSOR_ORDER>::~xtensor() {
//  _precomputedOffsets.clear();
//  delete[] _data;
//  _data = NULL;
//  _arraySize = 0ULL;
//}
//
////////////////////////////////////////////////////////////////////////////////
//template <typename T, unsigned int TENSOR_ORDER>
//void xtensor<T, TENSOR_ORDER>::zero() {
//  // Take care! The last argument is of std::size_t, hence platform specific
//  memset(_data, 0, _arraySize * sizeof(T));
//}
//
////////////////////////////////////////////////////////////////////////////////
//template <typename T, unsigned int TENSOR_ORDER>
//void xtensor<T, TENSOR_ORDER>::fill(const T& val) {
//  for (unsigned long long i = 0ULL; i < _arraySize; i++)
//    _data[i] = val;
//}
//
////////////////////////////////////////////////////////////////////////////////
//template <typename T, unsigned int TENSOR_ORDER>
//unsigned long long xtensor<T, TENSOR_ORDER>::getOffset(const std::vector<unsigned int>& idxs) {
//  unsigned long long offset = idxs.back();
//  for (_AFLOW_APL_REGISTER_ int i = idxs.size() - 2; i >= 0; i--)
//    offset += (unsigned long long)(idxs[i] * _precomputedOffsets[i]);
//  return offset;
//}
//
////////////////////////////////////////////////////////////////////////////////
//template <typename T, unsigned int TENSOR_ORDER>
//T& xtensor<T, TENSOR_ORDER>::operator()(int idx1, ...) {
//  // Get indices and transform to form 0...max
//  va_list arguments;
//  std::vector<unsigned int> idxs;
//
//  // The 1st index
//  idxs.push_back((unsigned int)(idx1 - _lindex));
//  //    if( idxs.back() < 0 || idxs.back() > _indexSize ) throw APLRuntimeError("apl::xtensor<T>::operator(); Index out of range.");
//  if (idxs.back() > _indexSize) throw APLRuntimeError("apl::xtensor<T>::operator(); Index out of range.");  // unsigned long long cant be negative
//
//  // The rest of indices
//  va_start(arguments, idx1);
//  for (_AFLOW_APL_REGISTER_ unsigned int i = 0; i < TENSOR_ORDER - 1; i++) {
//    idxs.push_back((unsigned int)(va_arg(arguments, int) - _lindex));
//    //   if( idxs.back() < 0 || idxs.back() > _indexSize ) throw APLRuntimeError("apl::xtensor<T>::operator(); Index out of range.");
//    if (idxs.back() > _indexSize) throw APLRuntimeError("apl::xtensor<T>::operator(); Index out of range.");  // unsigned long long cant be negative
//  }
//  va_end(arguments);
//
//  // Calculate offset
//  unsigned long long offset = getOffset(idxs);
//  idxs.clear();
//
//  // Return value
//  return _data[offset];
//}
////////////////////////////////////////////////////////////////////////////////
//}
// ***************************************************************************

#endif  // _AFLOW_APL_H_

// ***************************************************************************<|MERGE_RESOLUTION|>--- conflicted
+++ resolved
@@ -331,16 +331,8 @@
   class AnharmonicIFCs : public xStream {
     // See aflow_aapl_ifcs.cpp for detailed descriptions of the functions
     public:
-<<<<<<< HEAD
       AnharmonicIFCs(ostream& oss=std::cout);
       AnharmonicIFCs(_xinput&, _aflags&, _kflags&, _xflags&, ClusterSet&, ofstream&, ostream& oss=std::cout);
-=======
-      AnharmonicIFCs(ClusterSet&, Logger&, _aflags&);
-      AnharmonicIFCs(vector<_xinput>&, ClusterSet&, const double&,  //ME20190529
-          const aurostd::xoption&, Logger&, _aflags&);  //ME20190501
-      AnharmonicIFCs(const string&, ClusterSet&, const double&,
-          const aurostd::xoption&, Logger&, _aflags&);  //ME20190501
->>>>>>> 68ff6162
       AnharmonicIFCs(const AnharmonicIFCs&);
       const AnharmonicIFCs& operator=(const AnharmonicIFCs&);
       ~AnharmonicIFCs();
@@ -613,11 +605,8 @@
       void calculateWholeSymmetry(xstructure&, bool=true);
       xstructure calculatePrimitiveStructure() const;
       bool getMaps(const xstructure&, const xstructure&, const xstructure&, vector<int>&, vector<int>&);  // ME20200117
-<<<<<<< HEAD
       void free();
       void copy(const Supercell&);
-=======
->>>>>>> 68ff6162
 
     public:
       Supercell(ostream& oss=std::cout);
@@ -627,11 +616,6 @@
       Supercell(const Supercell&);
       Supercell& operator=(const Supercell&);
       ~Supercell();
-<<<<<<< HEAD
-=======
-      void initialize(const xstructure&);  // ME191225
-      void LightCopy(const xstructure& a, xstructure& b);
->>>>>>> 68ff6162
       void clear();
       void setDirectory(const string&);
       string getDirectory() const;
@@ -641,24 +625,14 @@
       //void LightCopy(const xstructure& a, xstructure& b);  // OBSOLETE ME20200220
       bool isConstructed();
       void reset();
-<<<<<<< HEAD
       xvector<int> determineSupercellDimensions(const aurostd::xoption&);  // ME20191225
       void build(aurostd::xoption&, bool = true);  // ME20191225
       void build(const xvector<int>&, bool = true);  // ME20191225
-=======
-      xvector<int> determineSupercellDimensions(const aurostd::xoption&);  // ME191225
-      void build(aurostd::xoption&, bool = true);  // ME191225
-      void build(const xvector<int>&, bool = true);  // ME191225
->>>>>>> 68ff6162
       void build(int, int, int, bool = TRUE);
       void trimStructure(int, const xvector<double>&,
           const xvector<double>&, const xvector<double>&,
           bool = true);
-<<<<<<< HEAD
       bool projectToPrimitive();  // ME20200117
-=======
-      void projectToPrimitive();  // ME20200117
->>>>>>> 68ff6162
       void projectToOriginal();  // ME20200117
       xvector<int> buildSuitableForShell(int, bool, bool VERBOSE);  // ME20200102
       void setupShellRestrictions(int);
@@ -702,13 +676,8 @@
       //CO START
       void center_original(void);
       //corey
-<<<<<<< HEAD
-      void getFullBasisAGROUP();  // ME20191218
-      bool fullBasisCalculatedAGROUP();  // ME20191218
-=======
       void getFullBasisAGROUP();  //ME20191218
       bool fullBasisCalculatedAGROUP();  //ME20191218
->>>>>>> 68ff6162
       const vector<vector<_sym_op> >& getAGROUP(void) const;
       const vector<_sym_op>& getFGROUP(void) const;
       const vector<_sym_op>& getAGROUP(int) const;
@@ -749,57 +718,16 @@
   }
   // //////////////////////////////////////////////////////////////////////////
 
-<<<<<<< HEAD
-=======
-  class IPhononCalculator {
-    public:
-      virtual ~IPhononCalculator() {}
-      virtual xvector<double> getFrequency(const xvector<double>&, const IPCFreqFlags&) = 0;
-      virtual xvector<double> getFrequency(const xvector<double>&, const xvector<double>&, const IPCFreqFlags&) = 0;  //ME20200206
-      virtual xvector<double> getFrequency(const xvector<double>&, const IPCFreqFlags&, xmatrix<xcomplex<double> > &) = 0;  //ME20190624
-      virtual xvector<double> getFrequency(const xvector<double>&, const xvector<double>&, const IPCFreqFlags&, xmatrix<xcomplex<double> >&) = 0;  //ME20200206
-      virtual xvector<double> getFrequency(const xvector<double>&, const IPCFreqFlags&, xmatrix<xcomplex<double> > &,
-          vector<xmatrix<xcomplex<double> > >&, bool=true) = 0;  //ME20180827
-      virtual xvector<double> getFrequency(const xvector<double>&, const xvector<double>&, const IPCFreqFlags&, xmatrix<xcomplex<double> >&,
-          vector<xmatrix<xcomplex<double> > >&, bool=true) = 0;  //ME20200206
-      virtual double getEPS() = 0;  //CO
-      virtual double getFrequencyConversionFactor(IPCFreqFlags, IPCFreqFlags) = 0;
-      virtual const Supercell& getSupercell() = 0;
-      virtual const xstructure& getInputCellStructure() = 0;
-      virtual const xstructure& getSuperCellStructure() = 0;
-      virtual uint getNumberOfBranches() = 0;
-      virtual string getSystemName() = 0;  //ME20190614
-      virtual bool isPolarMaterial() = 0;  //ME20200206
-      // **** BEGIN PN ******
-      virtual xmatrix<xcomplex<double> > getDynamicalMatrix(const xvector<double>&) = 0;
-      virtual xmatrix<xcomplex<double> > getDynamicalMatrix(const xvector<double>&, const xvector<double>&) = 0;  // ME20200206
-      virtual xmatrix<xcomplex<double> > getDynamicalMatrix(const xvector<double>&, const xvector<double>&,
-          vector<xmatrix<xcomplex<double> > >&,
-          bool=true) = 0;  //ME20180827
-      virtual vector<double> get_ATOMIC_MASSES_AMU() = 0;
-      virtual void get_special_inputs(string& AflowIn) = 0;
-      virtual void get_NCPUS(string& ncpus) = 0;  //CO20180214
-      virtual void get_NCPUS(int& ncpus) = 0;     //CO20180214
-      // **** END   PN ******
-  };
->>>>>>> 68ff6162
 }  // namespace apl
 
 // ***************************************************************************
 // "phoncalc.h"
-<<<<<<< HEAD
 #define _AFLOW_APL_BORN_EPSILON_RUNNAME_ string("LRBE")  // ME20190108
 #define _AFLOW_APL_BORN_EPSILON_DIRECTORY_NAME_ string(ARUN_DIRECTORY_PREFIX + "APL_" + _AFLOW_APL_BORN_EPSILON_RUNNAME_) // ME20190108
 //#define _AFLOW_APL_FORCEFIELDS_RUNNAME_ string("LRFF")  // ME20190108  // OBSOLETE ME20200213 - the calculation does not use force fields
 //#define _AFLOW_APL_FORCEFIELDS_DIRECTORY_NAME_ string(ARUN_DIRECTORY_PREFIX + "APL_" + _AFLOW_APL_FORCEFIELDS_RUNNAME_) // ME20190108  // OBSOLETE ME20200213
 #define _AFLOW_APL_DFPT_RUNNAME_ string("DFPT")  // ME20200213
 #define _AFLOW_APL_DFPT_DIRECTORY_NAME_ string(ARUN_DIRECTORY_PREFIX + "APL_" + _AFLOW_APL_DFPT_RUNNAME_) // ME20200213
-=======
-#define _AFLOW_APL_BORN_EPSILON_RUNNAME_ string("LRBE")  //ME20190108
-#define _AFLOW_APL_BORN_EPSILON_DIRECTORY_NAME_ string(ARUN_DIRECTORY_PREFIX + "APL_" + _AFLOW_APL_BORN_EPSILON_RUNNAME_) //ME20190108
-#define _AFLOW_APL_FORCEFIELDS_RUNNAME_ string("LRFF")  //ME20190108
-#define _AFLOW_APL_FORCEFIELDS_DIRECTORY_NAME_ string(ARUN_DIRECTORY_PREFIX + "APL_" + _AFLOW_APL_FORCEFIELDS_RUNNAME_) //ME20190108
->>>>>>> 68ff6162
 
 // Interface
 namespace apl {
@@ -818,7 +746,6 @@
 namespace apl {
   class ForceConstantCalculator : public xStream {
     protected:
-<<<<<<< HEAD
       // Aflow's stuff required for running some routines
       Supercell* _supercell;
       _xinput* _xInput; //_xvasp& _vaspRun;
@@ -828,36 +755,14 @@
       string* _AflowIn;
 
       vector<_xinput> xInputs;
-=======
-      // USER PARAMETERS
-      double DISTORTION_MAGNITUDE;
-      bool DISTORTION_INEQUIVONLY; //CO20190108
-      bool TCOND; //ME20180821
-      aurostd::xoption anharmonic_IFC_options;  //ME20180821  //ME20190501
-      // Aflow's stuff required for running some routines
-      _xinput& _xInput; //_xvasp& _vaspRun;
-      _aflags& _aflowFlags;
-      _kflags& _kbinFlags;
-      _xflags& _xFlags; //_vflags& _vaspFlags;
-      string& _AflowIn;
-      string _system;  //ME20190614 - for VASP-style output files
->>>>>>> 68ff6162
 
       // Calculate forces at no distortion - since for some structure
       // (not well relaxed, or with other problems) these forces have to be
       // known and substracted from the calculated forces with distortion
       bool _calculateZeroStateForces;
 
-<<<<<<< HEAD
       // For each atom of supercell, there is a full force field
       vector<vector<xmatrix<double> > > _forceConstantMatrices;
-=======
-      vector<double> ATOMIC_MASSES_AMU;  //[PN]
-      string _check_LDAU2_ON;            //PN
-      string _LDAU_PARAMETERS;           //PN
-      string _PSTRESS;                   //PN
-
->>>>>>> 68ff6162
       // Stuff for polar materials
       bool _isPolarMaterial;
       // For each atom there is a matrix 3x3 of Born effective charge
@@ -866,19 +771,11 @@
       xmatrix<double> _dielectricTensor;
 
     private:
-<<<<<<< HEAD
       void free();
       void copy(const ForceConstantCalculator&);
 
       virtual bool calculateForceConstants() {return false;} // ME20200211
 
-=======
-      void copy(const PhononCalculator&);  //ME20191228
-      virtual void calculateForceFields() {}  //ME20190412  //ME20191029
-      void completeForceFields();
-      void projectToCartesianDirections();
-      void buildForceConstantMatrices();
->>>>>>> 68ff6162
       void symmetrizeForceConstantMatrices();
       void correctSumRules();
 
@@ -887,7 +784,6 @@
 
       void printForceConstantMatrices(ostream&);
       void printFCShellInfo(ostream&);
-<<<<<<< HEAD
 
     public:
       ForceConstantCalculator(ostream& oss=std::cout);
@@ -911,106 +807,13 @@
 
       // Born charges + dielectric tensor
       bool calculateDielectricTensor(const _xinput&);  // ME20191029
-=======
-      xmatrix<xcomplex<double> > getDynamicalMatrix(const xvector<double>&);
-      xmatrix<xcomplex<double> > getDynamicalMatrix(const xvector<double>&, const xvector<double>&);  //ME20200206
-      xmatrix<xcomplex<double> > getDynamicalMatrix(const xvector<double>&, const xvector<double>&,
-          vector<xmatrix<xcomplex<double> > >&, bool=true);  //ME20180827
-      xmatrix<xcomplex<double> > getNonanalyticalTermWang(const xvector<double>&);
-      xmatrix<xcomplex<double> > getNonanalyticalTermWang(const xvector<double>&,
-          vector<xmatrix<xcomplex<double> > >&, bool=true);  //ME20180829
-      xmatrix<xcomplex<double> > getNonanalyticalTermGonze(const xvector<double>);
-      xmatrix<xcomplex<double> > getEwaldSumDipolDipolContribution(const xvector<double>, bool = true);
-      vector<double> get_ATOMIC_MASSES_AMU() { return ATOMIC_MASSES_AMU; }  //[PN]
-      void store_masses();                                                  //[PN]
-    protected:
-      void writeOUTPUT(_xinput&);
-      //void createAIMSOUTPUT(const _xaims&); //CO20180406 - obsolete
-      //void createAFLOWIN(const _xvasp&);    //CO20180406 - obsolete
-
-    public:
-      PhononCalculator(Supercell&, vector<ClusterSet>&, _xinput&, _aflags&, _kflags&, _xflags&, string&, Logger&);
-      PhononCalculator& operator=(const PhononCalculator&);
-      virtual ~PhononCalculator();
-      void clear();
-      void run();  // ME20191029
-      //xvector<double> getEigenvalues(const xvector<double>&);  // OBSOLETE ME20200206
-      xvector<double> getEigenvalues(const xvector<double>&, const xvector<double>&,
-          xmatrix<xcomplex<double> >&, vector<xmatrix<xcomplex<double> > >&, bool=true);  //ME20180827
-      void setPolarMaterial(bool b) { _isPolarMaterial = b; }  //ME20200218
-      void setDistortionMagnitude(double f) { DISTORTION_MAGNITUDE = f; }
-      void setDistortionINEQUIVONLY(bool b) { DISTORTION_INEQUIVONLY = b; } //CO20190108
-      void setCalculateZeroStateForces(bool b) { _calculateZeroStateForces = b; }
-      void setTCOND(bool b) { TCOND = b; }
-      void hibernate();
-      void awake();
-      void writeFORCES();
-      void writeDYNMAT();
-      void writeXCrysDenForces();
-      //****** BEGIN ME ***********
-      vector<ClusterSet>& _clusters;
-      vector<AnharmonicIFCs> _anharmonicIFCs;
-      void setAnharmonicOptions(int, double, double);
-      bool buildVaspAAPL(const ClusterSet&, bool);
-      string buildRunNameAAPL(const vector<int>&, const vector<int>&,
-          const int&, const int&, const int&);//ME20190108
-      void applyDistortionsAAPL(_xinput&, const vector<aurostd::xvector<double> >&,
-          const vector<int>&, const vector<int>&, double scale=1.0);
-      void calculateAnharmonicIFCs(ClusterSet&);
-      void readAnharmonicIFCs(const string&, ClusterSet&);
-      void subtractZeroStateForcesAAPL(vector<_xinput>&, _xinput&);  //ME20190114
-      //******* END ME ************
-      bool _stagebreak;  //ME20191029
-      // Interface
-      xvector<double> getFrequency(const xvector<double>&, const IPCFreqFlags&);  //ME20180827
-      xvector<double> getFrequency(const xvector<double>&, const xvector<double>&, const IPCFreqFlags&);  //ME20200206
-      xvector<double> getFrequency(const xvector<double>&, const IPCFreqFlags&, xmatrix<xcomplex<double> >&);  //ME20190624
-      xvector<double> getFrequency(const xvector<double>&, const xvector<double>&, const IPCFreqFlags&, xmatrix<xcomplex<double> >&);  //ME20200206
-      xvector<double> getFrequency(const xvector<double>&, const IPCFreqFlags&, xmatrix<xcomplex<double> >&,
-          vector<xmatrix<xcomplex<double> > >&, bool=true);  // ME20180827
-      xvector<double> getFrequency(const xvector<double>&, const xvector<double>&, const IPCFreqFlags&, xmatrix<xcomplex<double> >&,
-          vector<xmatrix<xcomplex<double> > >&, bool=true);  // ME20200206
-      double getFrequencyConversionFactor(IPCFreqFlags, IPCFreqFlags);
-      const Supercell& getSupercell();
-      const xstructure& getInputCellStructure();
-      const xstructure& getSuperCellStructure();
-      double getEPS();  //CO
-      uint getNumberOfBranches();
-      string getSystemName();  //ME20190614
-      bool isPolarMaterial();  //ME20200206
-      /* friend void runVASPCalculationsBE(apl::PhononCalculator*); */
-      /* friend void readBornEffectiveChargesFromOUTCAR(apl::PhononCalculator *pcalculator); */
-      /* friend void symmetrizeBornEffectiveChargeTensors(apl::PhononCalculator *pcalculator); */
-      /* friend void readDielectricTensorFromOUTCAR(apl::PhononCalculator *pcalculator); */
-      void runVASPCalculationsBE(_xinput&, uint=0); //ME20190113
-      void runVASPCalculationsLRBE(_xinput&, bool, uint=0);  //ME20181024 //ME20190113
-      void calculateDielectricTensor(const _xinput&);  //ME20191029
->>>>>>> 68ff6162
       void readBornEffectiveChargesFromAIMSOUT(void);
       void readBornEffectiveChargesFromOUTCAR(const _xinput&);  //ME20190113
       void symmetrizeBornEffectiveChargeTensors(void);
       void readDielectricTensorFromAIMSOUT(void);
-<<<<<<< HEAD
       void readDielectricTensorFromOUTCAR(const _xinput&);  // ME20190113
       virtual void saveState(const string&) {}  // ME20200112
       virtual void readFromStateFile(const string&) {};  // ME20200112
-=======
-      void readDielectricTensorFromOUTCAR(const _xinput&);  //ME20190113
-      void get_special_inputs(string& AflowIn);                                    //PN
-      void get_NCPUS(string& ncpus);  //CO20180214
-      void get_NCPUS(int& ncpus);     //CO20180214
-      // BEGIN ME20180518
-      bool filesExistPhonons(_xinput&);
-      bool createAflowInPhonons(_xinput&); //ME20190108
-      void createAflowInPhonons(_xinput&, const string&);
-      bool outfileFoundAnywherePhonons(vector<_xinput>&);
-      void outfileFoundEverywherePhonons(vector<_xinput>&, bool=false);  //ME20191029
-      void subtractZeroStateForces(vector<_xinput>&);
-      // END ME20180518
-      vector<xvector<double> > readForcesFromQmvasp(const string&); //ME20190607
-      virtual void runVASPCalculations(bool) {}  //ME20191029
-      string zerostate_dir;  //ME20191030
->>>>>>> 68ff6162
   };
 }
 
@@ -1043,16 +846,7 @@
           vector<xvector<double> >&,
           bool integrate_equivalent_distortions=true);  //CO20190114
       bool needMinus(uint atom_index, uint distortion_index, bool inequiv_only=true);  //CO //CO20190218
-<<<<<<< HEAD
-      bool runVASPCalculations(bool);  // ME20190412
-=======
-      void runVASPCalculations(bool);  //ME20190412
-      // BORN
-      /* void runVASPCalculationsBE(); */
-      /* void readBornEffectiveChargesFromOUTCAR(); */
-      /* void symmetrizeBornEffectiveChargeTensors(); */
-      /* void readDielectricTensorFromOUTCAR(); */
->>>>>>> 68ff6162
+      bool runVASPCalculations(bool);  //ME20190412
 
     public:
       DirectMethodPC(ostream& oss=std::cout);
@@ -1060,14 +854,9 @@
       DirectMethodPC(const DirectMethodPC&);
       DirectMethodPC& operator=(const DirectMethodPC&);
       ~DirectMethodPC();
-<<<<<<< HEAD
       void clear(Supercell&, _xinput&, _aflags&, _kflags&, _xflags&, string&);
 
-      bool calculateForceFields();  // ME20190412  // ME20191029
-=======
-      void clear();
-      void calculateForceFields();  //ME20190412  //ME20191029
->>>>>>> 68ff6162
+      bool calculateForceFields();  // ME20190412  //ME20191029
       // Easy access to global parameters
       //void setGeneratePlusMinus(bool b) { GENERATE_PLUS_MINUS = b; } //JAHNATEK ORIGINAL
       void setDistortionMagnitude(double f) { DISTORTION_MAGNITUDE = f; }
@@ -1088,18 +877,14 @@
       void readFromStateFile(const string&);  // ME20200212
 
     private:
-<<<<<<< HEAD
       void copy(const DirectMethodPC&);
       void free();
-      vector<vector<bool> > vvgenerate_plus_minus;  // ME20191029
+      vector<vector<bool> > vvgenerate_plus_minus;  //ME20191029
       void completeForceFields();
       void projectToCartesianDirections();
       void buildForceConstantMatrices();
 
       void writeForceField(stringstream&);
-=======
-      vector<vector<bool> > vvgenerate_plus_minus;  //ME20191029
->>>>>>> 68ff6162
   };
 }  // namespace apl
 
@@ -1227,19 +1012,10 @@
 namespace apl {
   class LinearResponsePC : public ForceConstantCalculator {
     private:
-<<<<<<< HEAD
       void free();
       void copy(const LinearResponsePC&);
-      bool runVASPCalculationsDFPT(_xinput&);  // ME20190113  // ME20200213 - changed name
-      bool readForceConstantsFromVasprun(_xinput&);  // ME20200211
-=======
-      /* void runVASPCalculationsBE(); */
-      void runVASPCalculationsFF(_xinput&);  //ME20190113
-      /* void readBornEffectiveChargesFromOUTCAR(); */
-      /* void symmetrizeBornEffectiveChargeTensors(); */
-      /* void readDielectricTensorFromOUTCAR(); */
-      void readForceFieldsFromDYNMAT(const _xinput&);  //ME20190113
->>>>>>> 68ff6162
+      bool runVASPCalculationsDFPT(_xinput&);  //ME20190113  // ME20200213 - changed name
+      bool readForceConstantsFromVasprun(_xinput&);  //ME20200211
 
     public:
       LinearResponsePC(ostream& oss=std::cout);
@@ -1247,19 +1023,13 @@
       LinearResponsePC(const LinearResponsePC&);
       LinearResponsePC& operator=(const LinearResponsePC&);
       ~LinearResponsePC();
-<<<<<<< HEAD
       void clear(Supercell&, _xinput&, _aflags&, _kflags&, _xflags&, string&);
 
-      bool runVASPCalculations(bool);  // ME20191029
-      bool calculateForceConstants();  // ME20200211
-
-      void saveState(const string&);  // ME20200212
-      void readFromStateFile(const string&); // ME20200212
-=======
-      void clear();
-      void runVASPCalculations(bool);  //ME20191029
-      void calculateForceFields();  //ME20190412  //ME20191029
->>>>>>> 68ff6162
+      bool runVASPCalculations(bool);  //ME20191029
+      bool calculateForceConstants();  //ME20200211
+
+      void saveState(const string&);  //ME20200212
+      void readFromStateFile(const string&); //ME20200212
   };
 }  // namespace apl
 
@@ -1458,16 +1228,9 @@
       std::vector<xvector<double> > _qpoints;
       std::vector<xvector<double> > _freqs;
       IPCFreqFlags _frequencyFormat;
-<<<<<<< HEAD
       double _temperature;  // ME20190614
-      //[OBSOLETE PN180705]vector<double> path;       //[PINKU]
-      //[OBSOLETE PN180705]vector<int> path_segment;  //[PINKU]
-=======
-      double _temperature;  //ME20190614
-      //[OBSOLETE PN20180705]vector<double> path;       //[PN]
-      //[OBSOLETE PN20180705]vector<int> path_segment;  //[PN]
-    private:
->>>>>>> 68ff6162
+      //[OBSOLETE PN20180705]vector<double> path;       //[PINKU]
+      //[OBSOLETE PN20180705]vector<int> path_segment;  //[PINKU]
       void calculateInOneThread(int, int);
 
     public:
@@ -1593,7 +1356,6 @@
 
   class QMesh : public xStream {
     public:
-<<<<<<< HEAD
       QMesh(ostream& oss=std::cout);
       QMesh(ofstream&, ostream& os=std::cout);
       QMesh(const xvector<int>&, const xstructure&, ofstream&, ostream& os=std::cout, bool=true, bool=true, string="./");
@@ -1609,16 +1371,6 @@
       void setModule(const string&);
       const string& getDirectory() const;
       const string& getModule() const;
-=======
-      QMesh(Logger&);
-      QMesh(const xvector<int>&, const xstructure&, Logger&, bool=true, bool=true);
-      QMesh(const vector<int>&, const xstructure&, Logger&, bool=true, bool=true);
-      QMesh(const QMesh&);
-      QMesh& operator=(const QMesh&);
-      ~QMesh();
-      void clear(Logger&);
-      void initialize(const xvector<int>&, const xstructure& xs, bool=true, bool=true);
->>>>>>> 68ff6162
 
       void makeIrreducible();
       void calculateLittleGroups();  // ME20200109
@@ -1741,25 +1493,13 @@
 #define RAW2Hz 15.6333046177
 #define AMU2Kg 1.66053904
 #define MIN_EIGEN_TRESHOLD -1e-2  // eigenvalue treshold in AMU
-<<<<<<< HEAD
-  class DOSCalculator  // ME20190424
-  { //CO200106 - patching for auto-indenting
-=======
-  //class DOSCalculator : virtual public IDOSCalculator  OBSOLETE ME20190424
   class DOSCalculator  //ME20190424
   { //CO20200106 - patching for auto-indenting
->>>>>>> 68ff6162
     protected:
       PhononCalculator* _pc;
       //  IReciprocalPointGrid& _rg;  OBSOLETE ME20190417
-<<<<<<< HEAD
       QMesh* _rg;
-      string _bzmethod;  // ME20190423
-=======
-      QMesh& _rg;
-      Logger& _logger;
       string _bzmethod;  //ME20190423
->>>>>>> 68ff6162
       std::vector<aurostd::xvector<double> > _qpoints;
       //std::vector<int> _qweights;  OBSOLETE ME20190423
       std::vector<aurostd::xvector<double> > _freqs;
@@ -1778,61 +1518,37 @@
       //private:
       void copy(const DOSCalculator&);
       void calculateInOneThread(int, int);
-<<<<<<< HEAD
-      //CO - END
-=======
       //CO END
-    protected:
->>>>>>> 68ff6162
       void calculateFrequencies();
       void smearWithGaussian(vector<double>&, vector<double>&, double, double);  //ME20190614
 
     public:
-<<<<<<< HEAD
       DOSCalculator();
-      DOSCalculator(PhononCalculator&, QMesh&, string, const vector<xvector<double> >&);  // ME20190423 // ME20190624 - added projections
+      DOSCalculator(PhononCalculator&, QMesh&, string, const vector<xvector<double> >&);  //ME20190423 //ME20190624 - added projections
       DOSCalculator(const DOSCalculator&);
       DOSCalculator& operator=(const DOSCalculator&);
       ~DOSCalculator();
       void clear(PhononCalculator&, QMesh&);
-      // ME20190423 - START
-=======
-      //  DOSCalculator(IPhononCalculator&, IReciprocalPointGrid&, Logger&);  OBSOLETE ME20190417
-      DOSCalculator(IPhononCalculator&, QMesh&, Logger&, string, const vector<xvector<double> >&);  //ME20190423 //ME20190624 - added projections
-      virtual ~DOSCalculator();
-      //ME20190423 START
->>>>>>> 68ff6162
+      // ME20190423 START
       //virtual void rawCalc(int) {} OBSOLETE ME20190419
       void calcDosRS();
       void calcDosLT();
       //ME20190423 END
       void calc(int);
       void calc(int, double);
-      void calc(int, double, double, double);  // ME20200203
-<<<<<<< HEAD
-=======
-      void clear();
->>>>>>> 68ff6162
+      void calc(int, double, double, double);  //ME20200203
       void writePDOS(const string&);
       void writePDOS(string, string);  //[PN]
       xDOSCAR createDOSCAR();  //ME20190614
       void writePHDOSCAR(const string&);  //ME20190614
       // Interface IDOSCalculator
-<<<<<<< HEAD
-      const std::vector<double>& getBins() const;  // ME20200108 - added const
-      const std::vector<double>& getDOS() const;   // ME20200108 - added const
-      const std::vector<double>& getIDOS() const;  // ME20200210
-      bool hasNegativeFrequencies() const;  // ME20200108 - added const
-      string _system;  // ME20190614
-    private:
-      void free();
-=======
       const std::vector<double>& getBins() const;  //ME20200108 - added const
       const std::vector<double>& getDOS() const;   //ME20200108 - added const
       const std::vector<double>& getIDOS() const;  //ME20200210
       bool hasNegativeFrequencies() const;  //ME20200108 - added const
       string _system;  //ME20190614
->>>>>>> 68ff6162
+    private:
+      void free();
   };
 }  // namespace apl
 
@@ -1882,11 +1598,7 @@
 
   class ThermalPropertiesCalculator : public xStream {
     private:
-<<<<<<< HEAD
       string _directory;
-=======
-      Logger& _logger;
->>>>>>> 68ff6162
       std::vector<double> _freqs_0K;
       std::vector<double> _dos_0K;
       string system;
@@ -1898,7 +1610,6 @@
       double getScalingFactor(const ThermalPropertiesUnits&);
 
     public:
-<<<<<<< HEAD
       ThermalPropertiesCalculator(ostream& oss=std::cout);
       ThermalPropertiesCalculator(ofstream&, ostream& os=std::cout);
       ThermalPropertiesCalculator(const DOSCalculator&, ofstream&, ostream& os=std::cout, string="./");
@@ -1910,15 +1621,6 @@
 
       void setDirectory(const string&);
       string getDirectory() const;
-=======
-      ThermalPropertiesCalculator(Logger&);
-      ThermalPropertiesCalculator(const DOSCalculator&, Logger&);
-      ThermalPropertiesCalculator(const xDOSCAR&, Logger&);
-      ThermalPropertiesCalculator(const ThermalPropertiesCalculator&);
-      ThermalPropertiesCalculator& operator=(const ThermalPropertiesCalculator&);
-      ~ThermalPropertiesCalculator();
-      void clear(Logger&);
->>>>>>> 68ff6162
 
       vector<double> temperatures;
       vector<double> Cv;
@@ -2116,12 +1818,7 @@
       void clear_auxiliary_variables();
 
     public:
-<<<<<<< HEAD
-      GroupVelocity(PhononCalculator&, QMesh&, Logger&);  // ME20190428
-=======
-      //GroupVelocity(IPhononCalculator&, UniformMesh&, Logger&);  OBSOLETE ME20190428
-      GroupVelocity(IPhononCalculator&, QMesh&, Logger&);  //ME20190428
->>>>>>> 68ff6162
+      GroupVelocity(PhononCalculator&, QMesh&, Logger&);  //ME20190428
       ~GroupVelocity();
       void clear();
 
@@ -2136,22 +1833,11 @@
 }
 // ***************************************************************************
 namespace apl {
-<<<<<<< HEAD
 
   class AtomicDisplacements {
     protected:
       PhononCalculator* _pc;
 
-=======
-  class AtomicDisplacements
-  { //PN20180705
-    private:
-      IPhononCalculator& _pc;
-      //MonkhorstPackMesh& _mp;
-      //UniformMesh& _mp; OBSOLETE ME20190428
-      QMesh& _mp;  //ME20190428
-      Logger& _logger;
->>>>>>> 68ff6162
     private:
       void free();
       void copy(const AtomicDisplacements&);
@@ -2170,16 +1856,10 @@
       double getOccupationNumber(double, double);
 
     public:
-<<<<<<< HEAD
       AtomicDisplacements();
       AtomicDisplacements(PhononCalculator&);
       AtomicDisplacements(const AtomicDisplacements&);
       AtomicDisplacements& operator=(const AtomicDisplacements&);
-=======
-      //AtomicDisplacements(IPhononCalculator&, MonkhorstPackMesh&, Logger&);
-      //AtomicDisplacements(IPhononCalculator&, UniformMesh&, Logger&);  OBSOLETE ME20190428
-      AtomicDisplacements(IPhononCalculator&, QMesh&, Logger&);  //ME20190428
->>>>>>> 68ff6162
       ~AtomicDisplacements();
       void clear(PhononCalculator&);
 
