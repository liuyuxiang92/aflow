--- conflicted
+++ resolved
@@ -826,11 +826,7 @@
       //xvector<double> getEigenvalues(const xvector<double>&);  // OBSOLETE ME200206
       xvector<double> getEigenvalues(const xvector<double>&, const xvector<double>&,
           xmatrix<xcomplex<double> >&, vector<xmatrix<xcomplex<double> > >&, bool=true);  // ME 180827
-<<<<<<< HEAD
-      void isPolarMaterial(bool b) { _isPolarMaterial = b; }
-=======
       void setPolarMaterial(bool b) { _isPolarMaterial = b; }  // ME200218
->>>>>>> 45adeed8
       void setDistortionMagnitude(double f) { DISTORTION_MAGNITUDE = f; }
       void setDistortionINEQUIVONLY(bool b) { DISTORTION_INEQUIVONLY = b; } //CO190108
       void setCalculateZeroStateForces(bool b) { _calculateZeroStateForces = b; }
