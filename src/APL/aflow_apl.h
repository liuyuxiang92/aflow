// ***************************************************************************
// *                                                                         *
// *           Aflow STEFANO CURTAROLO - Duke University 2003-2020           *
// *                                                                         *
// ***************************************************************************
// MAKEFILE FOR AFLOW_APL
// Written by Michal Jahnatek

#ifndef _AFLOW_APL_H_
#define _AFLOW_APL_H_

//#define USE_MKL 1

// Almost generally used precision in the whole apl, however, somewhere it is
// hard coded based on the tests and it work much better...
#define _AFLOW_APL_EPS_ 1E-6
extern bool _WITHIN_DUKE_;  //will define it immediately in kphonons

// Aflow core libraries
#include "../aflow.h"
#include "../AUROSTD/aurostd.h"
//The functions in the header file "aflow_qha_operations.h" include various vector and matrix operations.//
//These functions are used to calculate eigenvalues and eigenvectors of complex symmetric Hermitian matrices and .//
//Also perform other operations involved in calculating quasiharmonic properties.//
//These functions have been built based on vectorview concepts//
#include "aflow_qha_operations.h"
//#define _AFLOW_APL_REGISTER_ register   // register ?
#define _AFLOW_APL_REGISTER_

// Create the version of GCC, we will uset it for multithread parts of code,
// to check if the current compiling version of gcc is able to compile the
// std::thead features
#ifndef GCC_VERSION
#define GCC_VERSION (__GNUC__ * 10000 + __GNUC_MINOR__ * 100 + __GNUC_PATCHLEVEL__)
#endif

//ME20190219 - Define the checksum algorithm used for APL hibernate files
#define APL_CHECKSUM_ALGO  string("Fletcher32")

// Basic objects ...
// ***************************************************************************
// "aplexcept.h"
// in aurostd.h // [OBSOLETE]
#include <stdexcept>
namespace apl {
  //
  // OBSOLETE ME20191031 - use xerror
  //class APLRuntimeError : public std::runtime_error {
  // public:
  //  APLRuntimeError(const std::string& s) : std::runtime_error(s) {}
  //};
  //class APLLogicError : public std::logic_error {
  // public:
  //  APLLogicError(const std::string& s) : std::logic_error(s) {}
  //};
  //
  class APLStageBreak : public std::exception {
    public:
      APLStageBreak() {}
  };
}

// ***************************************************************************
// "logger.h"
namespace apl {
  class Logger;
  // Templates used for the definition of the one parameter manipulation
  // functions of Logger's streams
  template <class T>
    class LMANIP;
  template <class T>
    Logger& operator<<(Logger&, const LMANIP<T>&);
  template <class T>
    class LMANIP {
      public:
        LMANIP(Logger& (*a)(Logger&, T), T v) {
          _action = a;
          _value = v;
        }
        friend Logger& operator<<<>(Logger&, const LMANIP<T>&);

      private:
        Logger& (*_action)(Logger&, T);
        T _value;
    };
  template <class T>
    Logger& operator<<(Logger& s, const LMANIP<T>& m) {
      return (*m._action)(s, m._value);
    }
  // Function without parameter...
  typedef Logger& (*MyStreamManipulator)(Logger&);
  // this is the type of std::cout
  typedef std::basic_ostream<char, std::char_traits<char> > CoutType;
  // this is the function signature of std::endl
  typedef CoutType& (*StandardEndLine)(CoutType&);
  //
  class Logger {
    private:
      ofstream* _os;
      std::string _barCode;
      std::string _typeofMessage;
      std::string _moduleName;
      _aflags _aflowFlags;
      stringstream _ss;
      int _progressBarLastPercent;
      double _progressBarPercent;  //ME20180831
      bool _isQuiet;

    public:
      Logger(std::ofstream&, const _aflags&);
      Logger(Logger&);
      ~Logger();
      ofstream& getOutputStream();
      void initProgressBar(const char*);
      void initProgressBar(const string&);
      void updateProgressBar(double);  //ME20180831
      void updateProgressBar(int, int);
      void finishProgressBar();
      void setTypeOfMessage(const string&);
      void setBarCode(const string&);
      void setBarCode(const char&);
      void setModuleName(const string&);
      void setQuietMode(bool);
      Logger& operator=(Logger&);
      Logger& operator<<(const string& s);
      Logger& operator<<(const int& s);
      Logger& operator<<(const uint& s);
      Logger& operator<<(const double& s);
      // Manipulation functions without parameter
      Logger& operator<<(StandardEndLine);
      Logger& operator<<(MyStreamManipulator);
      void endl();
      friend Logger& endl(Logger&);
      friend Logger& message(Logger&);
      friend Logger& notice(Logger&);
      friend Logger& warning(Logger&);
      friend Logger& error(Logger&);
      friend Logger& quiet(Logger&);
      // Manipulation functions with one parameter
      friend Logger& setwidth(Logger&, int);
      friend Logger& setformat(Logger&, const char*);
  };
  // Friend functions without parameters
  Logger& endl(Logger&);
  Logger& message(Logger&);
  Logger& notice(Logger&);
  Logger& warning(Logger&);
  Logger& error(Logger&);
  Logger& quiet(Logger&);
  // Friend functions with one parameter
  Logger& setwidth(Logger&, int);
  LMANIP<int> sw(int);
  Logger& setformat(Logger&, const char*);
  LMANIP<const char*> sf(const char*);
}  // namespace APL

// ***************************************************************************
// "hroutines.h"
// in aurostd.h // [OBSOLETE]
#include <typeinfo>

namespace apl {
  template <typename T>
    inline std::string stringify(const T& x) {
      std::ostringstream o;
      if (!(o << x)) {
        //ME20191031 - use xerror
        //throw APLRuntimeError(std::string("stringify(") + typeid(x).name() + ")");
        throw aurostd::xerror(_AFLOW_FILE_NAME_, "apl::stringify()", std::string("stringify(") + typeid(x).name() + ")");
      }
      return o.str();
    }
  //ME20190219 BEGIN
  //[OBSOLETE] vector<vector<int> > getThreadDistribution(const int&, const int&);  //ME20180801
  void tokenize(const string& strin, vector<string>& tokens, const string& del);
  //[OBSOLETE] string getVASPVersionString(const string&);
  //[OBSOLETE] unsigned int getFileCheckSum(const string&);
  //[OBSOLETE] void printXVector(const xvector<double>&, bool = true);
  //[OBSOLETE] void printXVector(const xvector<xcomplex<double> >&);
  //[OBSOLETE] void printXMatrix(const xmatrix<double>&);
  //[OBSOLETE] void printXMatrix(const xmatrix<xcomplex<double> >&);
  //[OBSOLETE] void printXMatrix2(const xmatrix<xcomplex<double> >&);
  //ME20190219 END
}  // namespace apl

// ***************************************************************************
// ***************************************************************************
// BEGIN ME: Anharmonic Force Constants (AAPL)
// ***************************************************************************

namespace apl {
  // Options for anharmonic IFC calculations
  // OBSOLETE ME20190501 - Replaced with xoption
  //struct _anharmonicIFCOptions {
  //  int max_iter;
  //  double sumrule_threshold;
  //  double mixing_coefficient;
  //};

  // _cluster holds a single cluster
  struct _cluster {
    vector<int> atoms;  // List of atoms inside the cluster
    int fgroup;  // Index pointing to the factor group that transforms the cluster into another cluster
    int permutation;  // Index pointing to the permutation that transforms the cluster into another cluster
  };

  // _ineq_distortions contains a list of inequivalent distortion and its equivalent
  // distortions for a given set of atoms
  struct _ineq_distortions {
    vector<int> atoms;  // A list of atoms involved in the distortions
    vector<int> clusters;  // A list of cluster sets that use these distortions for their force constant calculations
    vector<vector<vector<int> > > distortions; // Map of distortions. The distortions vectors need to be defined elsewhere. 
    vector<vector<int> > rotations;  // The factor group that holds the rotation to transform the distortions
    vector<vector<vector<int> > > transformation_maps;  // A map containing the transformation of the atoms for each distortion
  };

  // _linearCombinations is a structure to store linear combinations.
  struct _linearCombinations {
    vector<vector<int> > indices;  // Cartesian indices of each linear combination
    vector<vector<double> > coefficients;  // Coefficients of each linear combination
    vector<int> independent;  // The linearly independent values
    vector<int> dependent;  // The linearly dependent values
    // indep2depMap maps the independent coefficients to the coefficients that
    // depend on them. This is used for the IFC correction method.
    vector<vector<int> > indep2depMap;
  };

  class Supercell;  // Forward declaration
  class ClusterSet {
    // See aflow_aapl_cluster.cpp for detailed descriptions of the functions
    public:
      ClusterSet();
      ClusterSet(const Supercell&, const int&, double&, Logger&, _aflags&);  // Constructor
      ClusterSet(const string&, const Supercell&, const int&, double&, int, Logger&, _aflags&);  // From file
      ClusterSet(const ClusterSet&);  // Constructor from another ClusterSet instance
      ClusterSet(Logger&, _aflags&);  // Does nothing - used as a placeholder for non-AAPL calculations
      ~ClusterSet();  // Destructor
      const ClusterSet& operator=(const ClusterSet&);  // Copy constructor
      void clear(Logger&, _aflags&);

      vector<_cluster> clusters;
      vector<vector<int> > coordination_shells;  // Contains all coordinate shells. Central atoms is index 0.
      double cutoff;  // Cutoff radius in Angstroms
      vector<xvector<double> > distortion_vectors;  // List of distortion vectors
      vector<_ineq_distortions> higher_order_ineq_distortions;  //ME20190531 - for 3rd derivatives of higher order processes
      vector<vector<int> > ineq_clusters;  // Clusters rearranged into sets of equivalent clusters.  //ME20190520
      vector<_ineq_distortions> ineq_distortions; // List of inequivalent distortions
      vector<_linearCombinations> linear_combinations;  // List of linear combinations of the IFCs
      int nifcs;  // Number of force constants for each set of atoms.
      int order;  // Order of the cluster, i.e. the order of the force constant to be calculated.
      xstructure pcell;  // Structure of the primitive cell.
      vector<int> pc2scMap;  // Atom map from the primitive cell to the supercell.
      vector<vector<int> > permutations;  // List of possible permutations for the cluster
      xstructure scell;  // Structure of the supercell.
      vector<int> sc2pcMap;  // Atom map from the supercell to the primitive cell.
      xvector<int> sc_dim;  // Dimensions of the supercell.
      vector<vector<int> > symmetry_map;  // Symmetry atom map for the atoms in the clusters

      const _cluster& getCluster(const int& i) const;  //ME20190520
      void build(int);
      void buildDistortions();
      void writeClusterSetToFile(const string&);

    private:
      Logger& _logger;  // The AFLOW logger
      _aflags& aflags;

      void free();
      void copy(const ClusterSet&);

      double getMaxRad(const xstructure&, const int&);
      void buildShells();
      vector<_cluster> buildClusters();
      vector<vector<int> > getSymmetryMap();
      vector<vector<int> > getPermutations(const int&);

      // Clusters
      void getInequivalentClusters(vector<_cluster>&, vector<vector<int> >&);
      int getNumUniqueAtoms(const vector<int>&);
      vector<int> getComposition(const vector<int>&);
      bool sameComposition(const vector<int>&, const vector<int>&);
      int equivalenceCluster(const vector<int>&, const vector<int>&,
          const vector<vector<int> >&, const vector<vector<int> >&);
      vector<int> translateToPcell(const vector<int>&, int);
      int comparePermutations(const vector<int>&, const vector<int>&);
      bool atomsMatch(const vector<int>&, const vector<int>&, const vector<int>&, const int&);
      void getSymOp(_cluster&, const vector<int>&);

      // Distortions
      vector<xvector<double> > getCartesianDistortionVectors();
      vector<_ineq_distortions> initializeIneqDists();
      int sameDistortions(const _cluster&, const vector<_ineq_distortions>&);
      vector<vector<int> > getTestDistortions(const vector<int>&);
      void getInequivalentDistortions(const vector<vector<int> >&, _ineq_distortions&);
      void appendDistortion(_ineq_distortions&, vector<int>,
          const int& eq=-1, const int& fg=-1);
      bool allZeroDistortions(const vector<int>&, const vector<int>&);
      bool allAtomsMatch(const int&, const vector<int>&);
      int equivalenceDistortions(const xmatrix<double>&, const vector<int>&,
          const vector<vector<vector<int> > >&, const vector<int>&);
      vector<int> getTransformationMap(const int&, const int&);
      vector<_ineq_distortions> getHigherOrderDistortions();

      // Linear Combinations
      vector<_linearCombinations> getLinearCombinations();
      vector<vector<int> > getInvariantSymOps(const _cluster&);
      vector<vector<double> > buildCoefficientMatrix(const vector<vector<int> >&);
      vector<vector<double> > getRREF(vector<vector<double> >);

      // File I/O
      string writeParameters();
      string writeInequivalentClusters();
      string writeClusters(const vector<_cluster>&);
      string writeLinearCombinations(const _linearCombinations&);
      string writeInequivalentDistortions();
      string writeIneqDist(const _ineq_distortions&);
      string writeHigherOrderDistortions();

      void readClusterSetFromFile(const string&);
      bool checkCompatibility(uint&, const vector<string>&);
      void readInequivalentClusters(uint&, const vector<string>&);
      vector<_cluster> readClusters(uint&, const vector<string>&);
      _linearCombinations readLinearCombinations(uint&, const vector<string>&);
      void readInequivalentDistortions(uint&, const vector<string>&);
      _ineq_distortions readIneqDist(uint&, const vector<string>&);
      void readHigherOrderDistortions(uint&, const vector<string>&);
  };

  class AnharmonicIFCs {
    // See aflow_aapl_ifcs.cpp for detailed descriptions of the functions
    public:
      AnharmonicIFCs(ClusterSet&, Logger&, _aflags&);
      AnharmonicIFCs(vector<_xinput>&, ClusterSet&, const double&,  //ME20190529
          const aurostd::xoption&, Logger&, _aflags&);  //ME20190501
      AnharmonicIFCs(const string&, ClusterSet&, const double&,
          const aurostd::xoption&, Logger&, _aflags&);  //ME20190501
      AnharmonicIFCs(const AnharmonicIFCs&);
      const AnharmonicIFCs& operator=(const AnharmonicIFCs&);
      ~AnharmonicIFCs();
      void clear(ClusterSet&, Logger&, _aflags&);

      ClusterSet& clst;  // Reference to the corresponding ClusterSet
      vector<vector<int> > cart_indices;  // A list of all Cartesian indices
      double distortion_magnitude;  // The magnitude of the distortions in Angstroms
      vector<vector<double> > force_constants;  // Symmetrized IFCs - ME20190520
      int max_iter;  // Number of iterations for the sum rules
      double mixing_coefficient;  // The mixing coefficient for the SCF procedure
      int order;  // The order of the IFCs
      double sumrule_threshold;  // Convergence threshold for the sum rules

      void writeIFCsToFile(const string&);
      void readIFCsFromFile(const string&);

    private:
      Logger& _logger;  // The AFLOW logger
      _aflags& aflags;

      void free();
      void copy(const AnharmonicIFCs&);

      vector<vector<int> > getCartesianIndices();

      vector<vector<vector<xvector<double> > > > storeForces(vector<_xinput>&);
      vector<vector<xvector<double> > > getForces(int, int&, vector<_xinput>&);
      int getTransformedAtom(const vector<int>&, const int&);
      void addHigherOrderForces(vector<vector<vector<xvector<double> > > >&, int&, vector<_xinput>&);
      vector<vector<double> > calculateUnsymmetrizedIFCs(const vector<_ineq_distortions>&,
          const vector<vector<vector<xvector<double> > > >&);
      double finiteDifference(const vector<vector<xvector<double> > >&, int,
          const vector<int>&, const vector<int>&);

      // Symmetrization Functions
      vector<vector<double> > symmetrizeIFCs(vector<vector<double> >);
      typedef vector<std::pair<vector<int>, vector<double> > > tform;
      typedef vector<vector<vector<vector<int> > > > v4int;
      void getTensorTransformations(v4int&, vector<vector<tform> >&);
      vector<vector<int> > getReducedClusters();
      void applyLinCombs(vector<vector<double> >&);
      void transformIFCs(const vector<vector<tform> >&, vector<vector<double> >&);
      void applyPermutations(vector<int>, vector<vector<double> >&);
      void calcSums(const vector<vector<int> >&, const vector<vector<double> >&,
          vector<vector<double> >&, vector<vector<double> >&);
      void correctIFCs(vector<vector<double> >&, const vector<vector<double> >&,
          const vector<vector<double> >&,
          const vector<vector<int> >&, const v4int&);
      vector<double> getCorrectionTerms(const int&,
          const vector<vector<int> >&,
          const vector<vector<double> >&,
          const vector<vector<double> >&,
          const vector<vector<double> >&);
      uint findReducedCluster(const vector<vector<int> >&, const vector<int>&);

      // File I/O
      string writeParameters();
      string writeIFCs();
      bool checkCompatibility(uint&, const vector<string>&);
      vector<vector<double> > readIFCs(uint&, const vector<string>&);
  };

}  //namespace apl
// ***************************************************************************
// END ME: Anharmonic Force Constants (AAPL)
// ***************************************************************************

// ***************************************************************************
// Linear and nonlinear fitting functions, this functions compute fitting parameters correctly
//although chi-square matrix is not computing correctly [PN]
#define FIT_LIMIT 0.001
namespace apl {
  class aflowFITTING {
    public:
      aflowFITTING() {}
      ~aflowFITTING() { clear(); }
      void clear() {}

    private:
      double chisq_quadratic;
      double chisq_birch_murnaghan;
      uint Iteration_birch_murnaghan;
      double alamda_birch_murnaghan;
      vector<double> Uncertainties_birch_murnaghan;
      //user defined fitting functions
      void funcs(double x, xvector<double>& afunc);
      void birch_murnaghan_function(double x,
          const xvector<double> a,
          double* y,
          xvector<double>& dyda);

      //linear leatsquare fitting function
      template <class utype>
        bool lfit(xvector<utype>& x,
            xvector<utype>& y,
            xvector<utype>& sig,
            xvector<utype>& a,
            xvector<int>& ia,
            xmatrix<utype>& covar,
            utype& chisq,
            void (aflowFITTING::*funcs)(utype, xvector<utype>&));

      //nonlinear leatsquare fitting function
      bool mrqmin(xvector<double> x,
          xvector<double> y,
          xvector<double>& sig,
          xvector<double>& a,
          xvector<int>& ia,
          xmatrix<double>& covar,
          xmatrix<double>& alpha,
          double& chisq,
          void (aflowFITTING::*birch_murnaghan_function)(double, xvector<double>, double*, xvector<double>&),
          double* alamda);

      template <class utype>
        void covsrt(xmatrix<utype>& covar, xvector<int>& ia, int& mfit);
      template <class utype>
        bool gaussj(xmatrix<utype>& a, int& n, xmatrix<utype>& b, int m);

      void mrqcof(xvector<double> x,
          xvector<double> y,
          xvector<double>& sig,
          xvector<double>& a,
          xvector<int>& ia,
          xmatrix<double>& alpha,
          xvector<double>& beta,
          double& chisq,
          void (aflowFITTING::*birch_murnaghan_function)(double, xvector<double>, double*, xvector<double>&));

    public:
      bool
        quadraticfit(xvector<double> energy, xvector<double> volume, xvector<double>& params);
      bool
        birch_murnaghan_fitting(xvector<double> energy, xvector<double> volume, xvector<double> guess, xvector<double>& params);
      double get_chisq_quadratic() { return chisq_quadratic; }
      double get_chisq_birch_murnaghan() { return chisq_birch_murnaghan; }
      uint getIteration_birch_murnaghan() { return Iteration_birch_murnaghan; }
      double getalamda_birch_murnaghan() { return alamda_birch_murnaghan; }
      vector<double> getUncertainties_birch_murnaghan() { return Uncertainties_birch_murnaghan; }
  };
}
// ***************************************************************************
namespace apl {
#ifndef EIGEN_H
#define EIGEN_H
  //Functions in this class calculate eigenvalues and eigenvectors of complex symmetrix
  //nxn matrices and can sort them according to following options
  //eval and evec SORTING OPTIONS
  // [ 1. [APL_MV_EIGEN_SORT_VAL_ASC]  => ascending order   ]
  // [ 2. [APL_MV_EIGEN_SORT_VAL_DESC] => descending order ]
  // [ 3. [APL_MV_EIGEN_SORT_ABS_ASC]  => absolute ascending order ]
  // [ 4. [APL_MV_EIGEN_SORT_ABS_DESC] => absolute descending order]
  //Compute Eigenvalues and Eigenvectors for (nxn) Complex Hermitian matrices
  class aplEigensystems : public MVops {
    public:
      aplEigensystems() {}
      ~aplEigensystems() {}
      void clear() { } //this->clear(); //CO20200106 - patching for auto-indenting
      void eigen_calculation(const aurostd::xmatrix<xcomplex<double> >& M, aurostd::xvector<double>& eval, aurostd::xmatrix<xcomplex<double> >& evec);
      void eigen_calculation(const xmatrix<xcomplex<double> >& M, xvector<double>& eval, xmatrix<xcomplex<double> >& evec, apl_eigen_sort_t t);
  };
#endif
}
// ***************************************************************************
namespace apl {
  //The functions in this class are used to perform linear and nonlinear fittings//
  //User defined functions can be used to perform fitting//
  //Both Levenberg-Marquardt and unscaled Levenberg-Marquardt algorithms can be performed
  //either with keyword "APL_multifit_fdfsolver_lmsder" or "APL_multifit_fdfsolver_lmder" //
#ifndef FIT_H
#define FIT_H
#define spread 1e-6               //accuracy of data fitting
#define allowed_fit_error 100.00  // if spread is small then allowed_fit_error is relatively take high value
#define Absolute_Error 1E-6
#define Relative_Error 1E-6
#define APL_multifit_fdfsolver_lmsder  //This is a robust and efficient version of the Levenberg-Marquardt algorithm
#undef APL_multifit_fdfsolver_lmder    //This is an unscaled version of the Levenberg-Marquardt algorithm

  class md_lsquares : public MVops {
    // multi-parameter linear regression
    // multidimensional nonlinear least-squares fitting
    public:
      md_lsquares() {}
      ~md_lsquares() {}

      //user define data sets
      vector<double> Xdata;  //usder defined input data
      vector<double> Ydata;  //usder defined input data
      //guess values calculated automatically
      vector<double> guess;  // guess values for nonlinear fitting, It will calculate automatically.
      //error managments
      bool data_read_error;   //return true if Xdata.size and Ydata.size are same
      int nl_success_status;  //return error message interms of int numbers
      string nl_err_msg;      //return type of error mesages

      //lfit output
      double luncertanity_V0;  //uncertainties linear fit(Quadratic function) in Volume
      double luncertanity_E0;  //uncertainties linear fit(Quadratic function) in Energies
      double luncertanity_B0;  //uncertainties linear fit(Quadratic function) in Bulk Modulus
      double lchisq;           //linear fit chisquare
      double leqmV0;           //Equilibrium Volume from linear fit (Quadratic function)
      double leqmE0;           //Equilibrium Energy from linear fit (Quadratic function)
      double leqmB0;           //Equilibrium Bulk Modulus from linear fit (Quadratic function)
      //nlfit output
      double uncertanity_V0;   //uncertainties non linear fit(Birch Murnaghan Function) in Volume
      double uncertanity_E0;   //uncertainties non linear fit(Birch Murnaghan Function) in Energy
      double uncertanity_B0;   //uncertainties non linear fit(Birch Murnaghan Function) in Bulk Modulus
      double uncertanity_Bp;   //uncertainties non linear fit(Birch Murnaghan Function) in Pressure derivatives Bulk Modulus
      double uncertanity_Bpp;  //uncertainties non linear fit(Birch Murnaghan Function) in Pressure derivatives Bp
      double chisq_dof;        //chi square per degrees of freedom
      double nleqmV0;          //Equilibrium Volume from nonlinear fit (Birch Murnaghan Function)
      double nleqmE0;          //Equilibrium Energy from nonlinear fit (Birch Murnaghan Function)
      double nleqmB0;          //Equilibrium Bulk Modulus from nonlinear fit (Birch Murnaghan Function)
      double nleqmBp;          //Equilibrium Pressure derivatives Bulk Modulus from nonlinear fit (Birch Murnaghan Function)
      double nleqmBpp;         //Equilibrium Pressure derivatives Bp from nonlinear fit (Birch Murnaghan Function)
      string fdfsolver_name;   //return nonlinear method name
      //fitting functions
      void cubic_polynomial_fit();                                            //cubic linear function fitting
      void birch_murnaghan_fit();                                             //Birch-Murnaghan nonlinear function fitting
      void birch_murnaghan_4th_order_fit(const xvector<double>& user_guess);  //Birch-Murnaghan 4th order nonlinear function fitting
      void birch_murnaghan_3rd_order_fit(const xvector<double>& user_guess);  //Birch-Murnaghan 3rd order nonlinear function fitting
      void clear();
  };
#endif
}
// ***************************************************************************
// ***************************************************************************
// Engine core for phonon calculation
// ***************************************************************************
// "supercell.h"
namespace apl {
  class Supercell {
    private:
      _aflags _aflowFlags;  //CO20181226
      Logger& _logger;
      xstructure _inStructure;
      xstructure _inStructure_original;  //CO
      xstructure _inStructure_light;     //CO, does not include HEAVY symmetry stuff
      //deque<_atom> _inStructure_atoms_original; //CO
      xstructure _pcStructure;           //CO20180406 - for the path
      xstructure _scStructure;
      xstructure _scStructure_original;  //CO
      xstructure _scStructure_light;     //CO, does not include HEAVY symmetry stuff
      //deque<_atom> _scStructure_atoms_original; //CO
      //CO START
      bool _skew;                  //SYM::isLatticeSkewed(), same for pc and sc
      bool _derivative_structure;  //vs. simple expanded_lattice, derivative structure's lattice has LESS symmetry, so be careful ApplyAtom()'ing
      double _sym_eps;             //same for pc and sc
      //CO END
      bool _isShellRestricted;
      int _maxShellID;
      vector<double> _maxShellRadius;
      bool _isConstructed;
      vector<vector<vector<xvector<double> > > > phase_vectors;  // ME20200116

    private:
      void calculateWholeSymmetry(xstructure&);
      xstructure calculatePrimitiveStructure() const;
      bool getMaps(const xstructure&, const xstructure&, const xstructure&, vector<int>&, vector<int>&);  // ME20200117

    public:
      Supercell(const xstructure&, const _aflags& aflags, Logger&); //CO20181226
      Supercell(const Supercell&);
      ~Supercell();
      void initialize(const xstructure&);  // ME191225
      void LightCopy(const xstructure& a, xstructure& b);
      void clear();
      Supercell& operator=(const Supercell&);
      bool isConstructed();
      void reset();
      xvector<int> determineSupercellDimensions(const aurostd::xoption&);  // ME191225
      void build(aurostd::xoption&, bool = true);  // ME191225
      void build(const xvector<int>&, bool = true);  // ME191225
      void build(int, int, int, bool = TRUE);
      void trimStructure(int, const xvector<double>&,
          const xvector<double>&, const xvector<double>&,
          bool = true);
      void projectToPrimitive();  // ME20200117
      void projectToOriginal();  // ME20200117
      xvector<int> buildSuitableForShell(int, bool, bool VERBOSE);  // ME20200102
      void setupShellRestrictions(int);
      //ME20190715 BEGIN - added const to getter functions so they can be used with const Supercell &
      bool isShellRestricted() const;
      int getMaxShellID() const;
      int getNumberOfAtoms() const;
      int getNumberOfUniqueAtoms() const;
      int getNumberOfEquivalentAtomsOfType(int) const; //CO20190218
      int getUniqueAtomID(int) const;
      int getUniqueAtomID(int, int) const;
      const _atom& getUniqueAtom(int) const;
      string getUniqueAtomSymbol(int) const;
      double getUniqueAtomMass(int) const;
      double getAtomMass(int) const;
      int getAtomNumber(int) const;
      //ME20190715 END
      const xstructure& getSupercellStructure() const;
      const xstructure& getSupercellStructureLight() const;
      const xstructure& getPrimitiveStructure() const;
      const xstructure& getInputStructure() const;
      const xstructure& getInputStructureLight() const;
      const xstructure& getOriginalStructure() const;  // ME20200117
      int atomGoesTo(const _sym_op&, int, int, bool = TRUE); //CO20190218
      int atomComesFrom(const _sym_op&, int, int, bool = TRUE); //CO20190218
      const _sym_op& getSymOpWhichMatchAtoms(int, int, int);
      xvector<double> getFPositionItsNearestImage(const xvector<double>&,
          const xvector<double>&,
          const xmatrix<double>&);
      xvector<double> getFPositionItsNearestImage(int, int);
      xvector<double> getCPositionItsNearestImage(int, int);
      bool compareFPositions(xvector<double>&, xvector<double>&);          //CO
      bool compareFPositions(xvector<double>&, xvector<double>&, double);  //CO
      void calculatePhaseVectors();  // ME20200117
      bool calcShellPhaseFactor(int, int, const xvector<double>&, xcomplex<double>&);
      bool calcShellPhaseFactor(int, int, const xvector<double>&, xcomplex<double>&,
          int&, xvector<xcomplex<double> >&, bool);  //ME20180828
      int pc2scMap(int) const;
      int sc2pcMap(int) const;
      void center(int);
      //CO START
      void center_original(void);
<<<<<<< HEAD
      //corey
      void getFullBasisAGROUP();  // ME191218
      bool fullBasisCalculatedAGROUP();  // ME191218
=======
      //CO
>>>>>>> 5166ff1a
      const vector<vector<_sym_op> >& getAGROUP(void) const;
      const vector<_sym_op>& getFGROUP(void) const;
      const vector<_sym_op>& getAGROUP(int) const;
      bool isDerivativeStructure() const;
      double getEPS(void) const;
      //ME20190715 END
      //CO END
      // **** BEGIN JJPR *****
      xvector<int> scell;
      vector<int> _pc2scMap;
      vector<int> _sc2pcMap;
      // **** END  JJPR *****
  };
}  // namespace apl

// ***************************************************************************
// "ipc.h"

namespace apl {
  enum IPCFreqFlags {
    NONE = 0L,
    ALLOW_NEGATIVE = 1L << 1,
    OMEGA = 1L << 2,
    RAW = 1L << 3,  // eV/A/A/atomic_mass_unit
    HERTZ = 1L << 4,
    THZ = 1L << 5,
    RECIPROCAL_CM = 1L << 6,
    MEV = 1L << 7
  };
  inline IPCFreqFlags operator&(const IPCFreqFlags& __a, const IPCFreqFlags& __b) {
    return IPCFreqFlags(static_cast<int>(__a) & static_cast<int>(__b));
  }
  inline IPCFreqFlags operator|(const IPCFreqFlags& __a, const IPCFreqFlags& __b) {
    return IPCFreqFlags(static_cast<int>(__a) | static_cast<int>(__b));
  }
  inline IPCFreqFlags operator|=(IPCFreqFlags& __a, const IPCFreqFlags& __b) {
    return (__a = (__a | __b));
  }
  // //////////////////////////////////////////////////////////////////////////

  class IPhononCalculator {
    public:
      virtual ~IPhononCalculator() {}
      virtual xvector<double> getFrequency(const xvector<double>&, const IPCFreqFlags&) = 0;
<<<<<<< HEAD
      virtual xvector<double> getFrequency(const xvector<double>&, const xvector<double>&, const IPCFreqFlags&) = 0;  // ME20200206
      virtual xvector<double> getFrequency(const xvector<double>&, const IPCFreqFlags&, xmatrix<xcomplex<double> > &) = 0;  // ME20190624
      virtual xvector<double> getFrequency(const xvector<double>&, const xvector<double>&, const IPCFreqFlags&, xmatrix<xcomplex<double> >&) = 0;  // ME20200206
      virtual xvector<double> getFrequency(const xvector<double>&, const IPCFreqFlags&, xmatrix<xcomplex<double> > &,
          vector<xmatrix<xcomplex<double> > >&, bool=true) = 0;  // ME20180827
      virtual xvector<double> getFrequency(const xvector<double>&, const xvector<double>&, const IPCFreqFlags&, xmatrix<xcomplex<double> >&,
          vector<xmatrix<xcomplex<double> > >&, bool=true) = 0;  // ME20200206
=======
      virtual xvector<double> getFrequency(const xvector<double>&, IPCFreqFlags, xmatrix<xcomplex<double> > &) = 0;  //ME20190624
      virtual xvector<double> getFrequency(const xvector<double>&, IPCFreqFlags, xmatrix<xcomplex<double> > &,
          vector<xmatrix<xcomplex<double> > >&, bool=true) = 0;  //ME20180827
>>>>>>> 5166ff1a
      virtual double getEPS() = 0;  //CO
      virtual double getFrequencyConversionFactor(IPCFreqFlags, IPCFreqFlags) = 0;
      virtual const Supercell& getSupercell() = 0;
      virtual const xstructure& getInputCellStructure() = 0;
      virtual const xstructure& getSuperCellStructure() = 0;
      virtual uint getNumberOfBranches() = 0;
<<<<<<< HEAD
      virtual string getSystemName() = 0;  // ME20190614
      virtual bool isPolarMaterial() = 0;  // ME20200206
      // **** BEGIN PINKU ******
=======
      virtual string getSystemName() = 0;  //ME20190614
      // **** BEGIN PN ******
>>>>>>> 5166ff1a
      virtual xmatrix<xcomplex<double> > getDynamicalMatrix(const xvector<double>&) = 0;
      virtual xmatrix<xcomplex<double> > getDynamicalMatrix(const xvector<double>&, const xvector<double>&) = 0;  // ME20200206
      virtual xmatrix<xcomplex<double> > getDynamicalMatrix(const xvector<double>&, const xvector<double>&,
          vector<xmatrix<xcomplex<double> > >&,
          bool=true) = 0;  //ME20180827
      virtual vector<double> get_ATOMIC_MASSES_AMU() = 0;
      virtual void get_special_inputs(string& AflowIn) = 0;
      virtual void get_NCPUS(string& ncpus) = 0;  //CO20180214
      virtual void get_NCPUS(int& ncpus) = 0;     //CO20180214
      // **** END   PN ******
  };
}  // namespace apl

// ***************************************************************************
// "phoncalc.h"
#define _AFLOW_APL_BORN_EPSILON_RUNNAME_ string("LRBE")  //ME20190108
#define _AFLOW_APL_BORN_EPSILON_DIRECTORY_NAME_ string(ARUN_DIRECTORY_PREFIX + "APL_" + _AFLOW_APL_BORN_EPSILON_RUNNAME_) //ME20190108
#define _AFLOW_APL_FORCEFIELDS_RUNNAME_ string("LRFF")  //ME20190108
#define _AFLOW_APL_FORCEFIELDS_DIRECTORY_NAME_ string(ARUN_DIRECTORY_PREFIX + "APL_" + _AFLOW_APL_FORCEFIELDS_RUNNAME_) //ME20190108

namespace apl {
  class PhononCalculator : virtual public IPhononCalculator {
    protected:
      // USER PARAMETERS
      double DISTORTION_MAGNITUDE;
      bool DISTORTION_INEQUIVONLY; //CO20190108
      bool TCOND; //ME20180821
      aurostd::xoption anharmonic_IFC_options;  //ME20180821  //ME20190501
      // Aflow's stuff required for running some routines
      _xinput& _xInput; //_xvasp& _vaspRun;
      _aflags& _aflowFlags;
      _kflags& _kbinFlags;
      _xflags& _xFlags; //_vflags& _vaspFlags;
      string& _AflowIn;
      string _system;  //ME20190614 - for VASP-style output files

      // Our standard and common output system
      Logger& _logger;
      // To tar or not to tar
      //  bool DOtar;  OBSOLETE - ME20181024
      // The computational model, supercell (now used by both implementations)
      Supercell& _supercell;
      vector<vector<_xinput> > xInputsAAPL; //vector<_xvasp> vaspRuns for AAPL;
      vector<_xinput> xInputs; //vector<_xvasp> vaspRuns;
      // For each inequivalent atom, there is a set of unique distortions
      vector<vector<xvector<double> > > _uniqueDistortions;
      // For each inequivalent atom and unique distortion, there is a field
      // of forces (for each atom of the supercell)
      vector<vector<vector<xvector<double> > > > _uniqueForces;
      // For each atom of supercell, there is a full force field
      vector<vector<xmatrix<double> > > _forceConstantMatrices;
      // Calculate forces at no distortion - since for some structure
      // (not well relaxed, or with other problems) these forces have to be
      // known and substracted from the calculated forces with distortion
      bool _calculateZeroStateForces;

      vector<double> ATOMIC_MASSES_AMU;  //[PN]
      string _check_LDAU2_ON;            //PN
      string _LDAU_PARAMETERS;           //PN
      string _PSTRESS;                   //PN

      // Stuff for polar materials
      bool _isPolarMaterial;
      // For each atom there is a matrix 3x3 of Born effective charge
      vector<xmatrix<double> > _bornEffectiveChargeTensor;
      // Dielectric tensor
      xmatrix<double> _dielectricTensor;
      // Precomputed values used in non-analytical term
      xmatrix<double> _inverseDielectricTensor;
      double _recsqrtDielectricTensorDeterminant;
      // Precomputed Ewald sum at Gamma point
      bool _isGammaEwaldPrecomputed;
      vector<xmatrix<xcomplex<double> > > _gammaEwaldCorr;

    private:
      void copy(const PhononCalculator&);  //ME20191228
      virtual void calculateForceFields() {}  //ME20190412  //ME20191029
      void completeForceFields();
      void projectToCartesianDirections();
      void buildForceConstantMatrices();
      void symmetrizeForceConstantMatrices();
      void correctSumRules();
      void printForceConstantMatrices(ostream&);
      void printFCShellInfo(ostream&);
      xmatrix<xcomplex<double> > getDynamicalMatrix(const xvector<double>&);
<<<<<<< HEAD
      xmatrix<xcomplex<double> > getDynamicalMatrix(const xvector<double>&, const xvector<double>&);  // ME20200206
      xmatrix<xcomplex<double> > getDynamicalMatrix(const xvector<double>&, const xvector<double>&,
          vector<xmatrix<xcomplex<double> > >&, bool=true);  // ME20180827
=======
      xmatrix<xcomplex<double> > getDynamicalMatrix(const xvector<double>&,
          vector<xmatrix<xcomplex<double> > >&, bool=true);  //ME20180827
>>>>>>> 5166ff1a
      xmatrix<xcomplex<double> > getNonanalyticalTermWang(const xvector<double>&);
      xmatrix<xcomplex<double> > getNonanalyticalTermWang(const xvector<double>&,
          vector<xmatrix<xcomplex<double> > >&, bool=true);  //ME20180829
      xmatrix<xcomplex<double> > getNonanalyticalTermGonze(const xvector<double>);
      xmatrix<xcomplex<double> > getEwaldSumDipolDipolContribution(const xvector<double>, bool = true);
      vector<double> get_ATOMIC_MASSES_AMU() { return ATOMIC_MASSES_AMU; }  //[PN]
      void store_masses();                                                  //[PN]
    protected:
      void writeOUTPUT(_xinput&);
      //void createAIMSOUTPUT(const _xaims&); //CO20180406 - obsolete
      //void createAFLOWIN(const _xvasp&);    //CO20180406 - obsolete

    public:
      PhononCalculator(Supercell&, vector<ClusterSet>&, _xinput&, _aflags&, _kflags&, _xflags&, string&, Logger&);
      PhononCalculator& operator=(const PhononCalculator&);
      virtual ~PhononCalculator();
      void clear();
<<<<<<< HEAD
      void run();  // ME20191029
      //xvector<double> getEigenvalues(const xvector<double>&);  // OBSOLETE ME20200206
      xvector<double> getEigenvalues(const xvector<double>&, const xvector<double>&,
          xmatrix<xcomplex<double> >&, vector<xmatrix<xcomplex<double> > >&, bool=true);  // ME20180827
      void setPolarMaterial(bool b) { _isPolarMaterial = b; }  // ME20200218
=======
      void run();  //ME20191029
      xvector<double> getEigenvalues(const xvector<double>&);
      xvector<double> getEigenvalues(const xvector<double>&, xmatrix<xcomplex<double> >&,
          vector<xmatrix<xcomplex<double> > >&, bool=true);  //ME20180827
      void isPolarMaterial(bool b) { _isPolarMaterial = b; }
>>>>>>> 5166ff1a
      void setDistortionMagnitude(double f) { DISTORTION_MAGNITUDE = f; }
      void setDistortionINEQUIVONLY(bool b) { DISTORTION_INEQUIVONLY = b; } //CO20190108
      void setCalculateZeroStateForces(bool b) { _calculateZeroStateForces = b; }
      void setTCOND(bool b) { TCOND = b; }
      void hibernate();
      void awake();
      void writeFORCES();
      void writeDYNMAT();
      void writeXCrysDenForces();
      //****** BEGIN ME ***********
      vector<ClusterSet>& _clusters;
      vector<AnharmonicIFCs> _anharmonicIFCs;
      void setAnharmonicOptions(int, double, double);
      bool buildVaspAAPL(const ClusterSet&, bool);
      string buildRunNameAAPL(const vector<int>&, const vector<int>&,
          const int&, const int&, const int&);//ME20190108
      void applyDistortionsAAPL(_xinput&, const vector<aurostd::xvector<double> >&,
          const vector<int>&, const vector<int>&, double scale=1.0);
      void calculateAnharmonicIFCs(ClusterSet&);
      void readAnharmonicIFCs(const string&, ClusterSet&);
      void subtractZeroStateForcesAAPL(vector<_xinput>&, _xinput&);  //ME20190114
      //******* END ME ************
      bool _stagebreak;  //ME20191029
      // Interface
<<<<<<< HEAD
      xvector<double> getFrequency(const xvector<double>&, const IPCFreqFlags&);  // ME20180827
      xvector<double> getFrequency(const xvector<double>&, const xvector<double>&, const IPCFreqFlags&);  // ME20200206
      xvector<double> getFrequency(const xvector<double>&, const IPCFreqFlags&, xmatrix<xcomplex<double> >&);  // ME20190624
      xvector<double> getFrequency(const xvector<double>&, const xvector<double>&, const IPCFreqFlags&, xmatrix<xcomplex<double> >&);  // ME20200206
      xvector<double> getFrequency(const xvector<double>&, const IPCFreqFlags&, xmatrix<xcomplex<double> >&,
          vector<xmatrix<xcomplex<double> > >&, bool=true);  // ME20180827
      xvector<double> getFrequency(const xvector<double>&, const xvector<double>&, const IPCFreqFlags&, xmatrix<xcomplex<double> >&,
          vector<xmatrix<xcomplex<double> > >&, bool=true);  // ME20200206
=======
      xvector<double> getFrequency(const xvector<double>&, const IPCFreqFlags&);  //ME20180827
      xvector<double> getFrequency(const xvector<double>&, IPCFreqFlags, xmatrix<xcomplex<double> >&);  //ME20190624
      xvector<double> getFrequency(const xvector<double>&, IPCFreqFlags, xmatrix<xcomplex<double> >&, 
          vector<xmatrix<xcomplex<double> > >&, bool=true);  //ME20180827
>>>>>>> 5166ff1a
      double getFrequencyConversionFactor(IPCFreqFlags, IPCFreqFlags);
      const Supercell& getSupercell();
      const xstructure& getInputCellStructure();
      const xstructure& getSuperCellStructure();
      double getEPS();  //CO
      uint getNumberOfBranches();
<<<<<<< HEAD
      string getSystemName();  // ME20190614
      bool isPolarMaterial();  // ME20200206
=======
      string getSystemName();  //ME20190614
>>>>>>> 5166ff1a
      /* friend void runVASPCalculationsBE(apl::PhononCalculator*); */
      /* friend void readBornEffectiveChargesFromOUTCAR(apl::PhononCalculator *pcalculator); */
      /* friend void symmetrizeBornEffectiveChargeTensors(apl::PhononCalculator *pcalculator); */
      /* friend void readDielectricTensorFromOUTCAR(apl::PhononCalculator *pcalculator); */
      void runVASPCalculationsBE(_xinput&, uint=0); //ME20190113
      void runVASPCalculationsLRBE(_xinput&, bool, uint=0);  //ME20181024 //ME20190113
      void calculateDielectricTensor(const _xinput&);  //ME20191029
      void readBornEffectiveChargesFromAIMSOUT(void);
      void readBornEffectiveChargesFromOUTCAR(const _xinput&);  //ME20190113
      void symmetrizeBornEffectiveChargeTensors(void);
      void readDielectricTensorFromAIMSOUT(void);
      void readDielectricTensorFromOUTCAR(const _xinput&);  //ME20190113
      void get_special_inputs(string& AflowIn);                                    //PN
      void get_NCPUS(string& ncpus);  //CO20180214
      void get_NCPUS(int& ncpus);     //CO20180214
      // BEGIN ME20180518
      bool filesExistPhonons(_xinput&);
      bool createAflowInPhonons(_xinput&); //ME20190108
      void createAflowInPhonons(_xinput&, const string&);
      bool outfileFoundAnywherePhonons(vector<_xinput>&);
      void outfileFoundEverywherePhonons(vector<_xinput>&, bool=false);  //ME20191029
      void subtractZeroStateForces(vector<_xinput>&);
      // END ME20180518
      vector<xvector<double> > readForcesFromQmvasp(const string&); //ME20190607
      virtual void runVASPCalculations(bool) {}  //ME20191029
      string zerostate_dir;  //ME20191030
  };
}  // namespace apl

// ***************************************************************************
// "dirphoncalc.h"
namespace apl {
  class DirectMethodPC : public PhononCalculator {
    protected:
      //bool GENERATE_PLUS_MINUS;  //JAHNATEK ORIGINAL
      //CO START
      bool AUTO_GENERATE_PLUS_MINUS;
      bool USER_GENERATE_PLUS_MINUS;
      //CO END
      bool GENERATE_ONLY_XYZ;
      bool DISTORTION_SYMMETRIZE; //CO20190108

    protected:
      void estimateUniqueDistortions(const xstructure&,
          vector<vector<xvector<double> > >&);
      void testDistortion(const xvector<double>&, const vector<_sym_op>&,
          vector<xvector<double> >&,
          vector<xvector<double> >&,
          bool integrate_equivalent_distortions=true);  //CO20190114
      bool needMinus(uint atom_index, uint distortion_index, bool inequiv_only=true);  //CO //CO20190218
      void runVASPCalculations(bool);  //ME20190412
      // BORN
      /* void runVASPCalculationsBE(); */
      /* void readBornEffectiveChargesFromOUTCAR(); */
      /* void symmetrizeBornEffectiveChargeTensors(); */
      /* void readDielectricTensorFromOUTCAR(); */

    public:
      DirectMethodPC(Supercell&, vector<ClusterSet>&, _xinput&, _aflags&, _kflags&, _xflags&, string&, Logger&);
      ~DirectMethodPC();
      void clear();
      void calculateForceFields();  //ME20190412  //ME20191029
      // Easy access to global parameters
      //void setGeneratePlusMinus(bool b) { GENERATE_PLUS_MINUS = b; } //JAHNATEK ORIGINAL
      void setGeneratePlusMinus(bool _auto_, bool _user_) {
        AUTO_GENERATE_PLUS_MINUS = _auto_;
        USER_GENERATE_PLUS_MINUS = _user_;
      }  //CO
      void setGenerateOnlyXYZ(bool b) { GENERATE_ONLY_XYZ = b; }
      void setDistortionSYMMETRIZE(bool b) { DISTORTION_SYMMETRIZE = b; } //CO20190108

    private:
      vector<vector<bool> > vvgenerate_plus_minus;  //ME20191029
  };
}  // namespace apl

//PN START
// ***************************************************************************
//QHA-APL MACROS START PN
#define _AFLOW_QHA_PHONS_DIRECTORY_PREFIX_  string("ARUN.APL_PHONON_")
#define _EOS_AFLOW_DIRECTORY_PREFIX_ string("ARUN.APL_STATIC_")
#define MIN_FREQ_TRESHOLD -0.1//in AMU
#define RAW2Hz 15.6333046177
#define AMU2Kg 1.66053904 
//#define MIN_EIGEN_TRESHOLD -1.0e-2// eigenvalue treshold in AMU

#define _GP_AFLOW_DIRECTORY_PREFIX_ string("ARUN.APL_PHONON_")
#define _EOS_AFLOW_DIRECTORY_PREFIX_ string("ARUN.APL_STATIC_")
#define _PH_AFLOW_DIRECTORY_PREFIX_ string("ARUN.APL_PHONON_")
#define _aflowinpad_ 54
#define Set_QHA_Precision 15
//QHA-APL MACROS END PN

// ***************************************************************************
namespace apl {
  class QHA_AFLOWIN_CREATOR : public PhononCalculator
  {
    private:
      ofstream _log;
      string _logfile;
      bool _is_gp_on, _is_gp_A_on, _is_gp_B_on, _is_gp_C_on;
      bool _is_sc_gp_on, _is_sc_gp_A_on,  _is_sc_gp_B_on,  _is_sc_gp_C_on;
      bool _is_eos, _is_eos_A, _is_eos_B, _is_eos_C;
      bool _is_edos_accurate_on;
      double _gp_vol_distortion;
      double _scqha_vol_distortion;

      vector<string> _scqha_dir_names;
      vector<string> _gp_dir_names;
      vector<string> _ph_dir_names;
      vector<string> _eos_dir_names;
      vector<double> _gp_volumes;
      vector<double> _scqha_volumes;
      vector<double> _eos_volumes;
      vector<double> _ph_volumes;

      int _zero_index, _lattice_index;
      string _pstress;

      double _EOS_VOL_START, _EOS_VOL_END, _EOS_VOL_INC;
      int _NEDOS;
      string _EOS_KSCHEME;
      string _EOS_STATIC_KSCHEME;
      int _EOS_STATIC_KPPRA;

    public:
      QHA_AFLOWIN_CREATOR(Supercell& sc, vector<ClusterSet>&, _xinput& xinput,
          _aflags& aflags, _kflags& kflags,
          _xflags& xflags,
          string&,
          Logger& l);
      ~QHA_AFLOWIN_CREATOR();
      void clear();
    public:
      //
      void run_qha();
      //
      void close_log();
      //functions to set user define keys 
      void setGP(bool, bool, bool, bool);
      void setSCGP(bool, bool, bool, bool);
      void setEOS(bool b);
      void setGP_VOL_DISTORTION(double d);
      void setSCGP_VOL_DISTORTION(double b);
      void setEOS_distortion_range(double a, double b, double c);
      void setEOS_NEDOS(int s);
      void setEOS_STATIC_KPPRA(int s);
      void setEOS_STATIC_KSCHEME(string s);
      void set_edos_accurate(bool b);
      //interface functions
      vector<string> get_scqha_dir_names();
      vector<string> get_gp_dir_names();
      vector<string> get_ph_dir_names();
      vector<string> get_eos_dir_names();
      vector<double> get_gp_volumes();
      vector<double> get_scqha_volumes();
      vector<double> get_eos_volumes();
      double get_scqha_vol_distortion();
      int get_zero_index();
    private:
      template <typename T> string NumToStr ( T Number );
      //create AFLOWIN for Gruneisen parameter
      //[phonon_option] 0->gp   || 1->sc-gp   || 2-> eos-phonon   || 3->eos-static 
      //[phonon_option] 4->gp_X || 5->sc-gp_X || 6-> eos-phonon_X || 7->eos-static-X
      void create_aflowin_phonon(const double distortion, const int phonon_option);
      //
      void create_aflowin_phonon_X(const double distortion, const int phonon_option);
      //
      void write_aflowin_phonon(const _xvasp& xvasp_input, const int phonon_option);
      void write_phonon_OUTPUT(const _xinput& xinput, const int phonon_option);
      //
      void write_static_AFLOWIN(const _xvasp& xvasp_input);
      void write_static_OUTPUT(const _xinput& xinput);

      void get_pstress();
      //
      void create_aflowin_zero_state(_xinput& xinput);
      void writeZEROOUTPUT(const _xinput& xinput);
      //
      void correcting_scqha_vol_distortion();
      //
      void create_aflowin_scqha_phonon(const _xvasp& xvasp_input);
      void writeSCQHAOUTPUT(const _xinput& xinput);
      //
      void create_aflowin_static_zero();
      void create_aflowin_static_zero_X();
      //
      string get_phonon_runname(const double i, const double distortion);
      string get_phonon_runname(const double i);
      string get_static_runname(const double i);
  };
}
// ***************************************************************************

// ***************************************************************************
// "lrphoncalc.h"
namespace apl {
  class LinearResponsePC : public PhononCalculator {
    private:
      /* void runVASPCalculationsBE(); */
      void runVASPCalculationsFF(_xinput&);  //ME20190113
      /* void readBornEffectiveChargesFromOUTCAR(); */
      /* void symmetrizeBornEffectiveChargeTensors(); */
      /* void readDielectricTensorFromOUTCAR(); */
      void readForceFieldsFromDYNMAT(const _xinput&);  //ME20190113

    public:
      LinearResponsePC(Supercell&, vector<ClusterSet>&, _xinput&, _aflags&, _kflags&, _xflags&, string&, Logger&);
      ~LinearResponsePC();
      void clear();
      void runVASPCalculations(bool);  //ME20191029
      void calculateForceFields();  //ME20190412  //ME20191029
  };
}  // namespace apl

// ***************************************************************************
// "gsa.h"

//CO generally redirects to DM, the distinction between DM and GSA is obsolete
namespace apl {
  class GeneralizedSupercellApproach : public DirectMethodPC {
    public:
      GeneralizedSupercellApproach(Supercell&, vector<ClusterSet>&, _xinput&,
          _aflags&, _kflags&, _xflags&, //_vflags&, 
          string&, Logger&);
      ~GeneralizedSupercellApproach();
      void clear();
  };
}  // namespace apl

// ***************************************************************************

//PN START
// OBSOLETE, moved to .aflow.rc - ME20181024
//#define AFLOW_APL_VASP_USE_LEPSILON
//#undef AFLOW_APL_VASP_USE_LCALCEPS  // HAS some problem [PN]
//PN END

// ***************************************************************************
// ***************************************************************************
// ***************************************************************************
// Supplementary classes for calculation of dispersion curves and density of states

// ***************************************************************************
// "pathbuilder.h"
namespace apl {
  class PathBuilder {
    public:
      enum StoreEnumType { RECIPROCAL_LATTICE,
        CARTESIAN_LATTICE };
      enum ModeEnumType { SINGLE_POINT_MODE,
        COUPLE_POINT_MODE };

    private:
      std::vector<aurostd::xvector<double> > _path;
      std::vector<aurostd::xvector<double> > _points;
      std::vector<std::string> _labels;
      aurostd::xmatrix<double> reciprocalLattice;
      aurostd::xmatrix<double> cartesianLattice;
      int _pointsVectorDimension;
      int _pointsVectorStartingIndex;
      uint _nPointsPerSubPath;
      ModeEnumType _mode;
      StoreEnumType _store;

    private:
      void buildPath();
      // [OBSOLETE ME20190219] void tokenize(const string&, vector<string>&, string);

    public:
      PathBuilder();
      PathBuilder(ModeEnumType);
      ~PathBuilder();
      void clear();
      void addPoint(const std::string& l, int dim, ...);
      void addPoint(const std::string&, const aurostd::xvector<double>&);
      void transform(const aurostd::xmatrix<double>&);
      void pointsAreDefinedFor(const xstructure&, StoreEnumType);
      void transformPointsFor(const xstructure&, StoreEnumType);
      void defineCustomPoints(const string&,const string&,const Supercell&,bool CARESTIAN_COORDS=false);
      void takeAflowElectronicPath(const string&,const Supercell&);//, const xstructure&, const xstructure&);
      void setMode(ModeEnumType);
      void setStore(StoreEnumType);
      const StoreEnumType& getStore() const;  //ME20190614
      void setDensity(int);
      int getDensity();
      uint getPathSize();
      uint getPointSize();
      aurostd::xvector<double> getPoint(uint);
      uint getPointIndexOnPath(uint);
      std::string getPointLabel(uint);
      std::vector<aurostd::xvector<double> > getPath();
      std::vector<aurostd::xvector<double> > getPath(ModeEnumType, const string&);
      double getPathLength();
      double getPathLength(uint);
      xKPOINTS createKPOINTS(const Supercell&);  //ME20190614
  };
}  // namespace apl

// ***************************************************************************
// "pdisc.h"
namespace apl {
  class PhononDispersionCalculator {
    private:
      IPhononCalculator& _pc;
      Logger& _logger;
      PathBuilder _pb;
      std::vector<xvector<double> > _qpoints;
      std::vector<xvector<double> > _freqs;
      IPCFreqFlags _frequencyFormat;
      double _temperature;  //ME20190614
      //[OBSOLETE PN20180705]vector<double> path;       //[PN]
      //[OBSOLETE PN20180705]vector<int> path_segment;  //[PN]
    private:
      void calculateInOneThread(int, int);

    public:
      PhononDispersionCalculator(IPhononCalculator&, Logger&);
      ~PhononDispersionCalculator();
      void clear();
      void initPathCoords(const string&,const string&,int,bool=false);  //CO20180406
      void initPathLattice(const string&, int);
      void setPath(const string&);
      void calc(const IPCFreqFlags);
      void writePDIS(const string&);
      bool isExactQPoint(const xvector<double>&, const xmatrix<double>&);
      std::vector<xvector<double> > get_qpoints() { return _qpoints; }  //[PN]
      //ME20190614 START
      xEIGENVAL createEIGENVAL();
      void writePHEIGENVAL(const string&);
      void writePHKPOINTS(const string&);
      string _system;
      //ME20190614 STOP
      //[OBSOLETE PN20180705]std::vector<double> get_path() { return path; }                   //[PN]
      //[OBSOLETE PN20180705]std::vector<int> get_path_segment() { return path_segment; }      //[PN]
  };
}  // namespace apl

// ***************************************************************************
namespace apl { //PN20180705
  class PhononHSQpoints {
    private:
      Logger& _logger;
      vector< xvector<double> > _qpoints;
      vector<double> _path;
      vector<int> _path_segment;
      vector<xvector<double> >_hs_kpoints;
    private:
      template<typename T>
        std::vector<T> split(const std::string& line);
    public:
      PhononHSQpoints(Logger&);
      ~PhononHSQpoints();
      void clear();
      void read_qpointfile(const string&);
      //interface functions
      vector<xvector<double> > get_qpoints();
      vector<xvector<double> > get_hs_kpoints();
      vector<double> get_path();
      vector<int> get_path_segment();
  };
} // namespace apl
// ***************************************************************************
//ME20190417 BEGIN
// ***************************************************************************
// OBSOLETE - all q-point grids are now described using the QMesh class
// "irpg.h"
//
//namespace apl {
//class IReciprocalPointGrid {
// public:
//  virtual ~IReciprocalPointGrid() {}
//  virtual int getN(int) = 0;
//  virtual aurostd::xmatrix<double> getReciprocalLattice() = 0;
//  virtual std::vector<aurostd::xvector<double> > getPoints() = 0;
//  virtual std::vector<double> getWeights() = 0;
//  virtual aurostd::xtensor<int> getAllToIrrPointMap() = 0; //ME20180705
//};
//}  // end namespace apl
//
// ***************************************************************************
// "mpmesh.h"
//namespace apl {
//class MonkhorstPackMesh : virtual public IReciprocalPointGrid {
// private:
//  Logger& _logger;
//  aurostd::xvector<int> _n;
//  std::vector<aurostd::xvector<double> > _kpoints;
//  std::vector<double> _weights;
//  aurostd::xvector<double> _shift;
//  aurostd::xmatrix<double> _rlattice;
//  aurostd::xmatrix<double> _klattice;
//  aurostd::xtensor<int> _allToIrrPointMap; //ME20180705
//  bool _isIrreducible;
//
// private:
//  void generateAllGridPoints();
//  void makeIrreducible(const std::vector<_sym_op>&);
//
// public:
//  MonkhorstPackMesh(int, int, int, const xstructure&, Logger&);
//  ~MonkhorstPackMesh();
//  void clear();
//  void setDensity(int);
//  void setDensity(int, int, int);
//  // Interface
//  int getN(int);
//  aurostd::xmatrix<double> getReciprocalLattice();
//  std::vector<aurostd::xvector<double> > getPoints();
//  std::vector<double> getWeights();
//  aurostd::xtensor<int> getAllToIrrPointMap(); //ME20180705
//};
//}  // namespace apl

namespace apl {

  struct _qpoint {
    xvector<double> cpos;  // Cartesian position of the q-point
    xvector<double> fpos;  // Fractional coordinates of the q-point
    int irredQpt;  // The irreducible q-point this q-point belongs to
    int ibzqpt;  // The index of the irreducible q-point in the _ibzqpt vector
    int symop;  // Symmetry operation to transform the irreducible q-point into this q-point
  };

  struct _kcell {
    xmatrix<double> lattice;  // The reciprocal lattice vectors
    xmatrix<double> rlattice;  // The real space lattice
    xmatrix<double> c2f;  // Conversion matrix from Cartesian to fractional
    xmatrix<double> f2c;  // Conversion matrix from fractional to Cartesian
    bool skewed;  // Is the lattice skewed?
    vector<_sym_op> pgroup;  // The point group operations of the reciprocal cell
  };

  class QMesh {
    public:
      QMesh(Logger&);
      QMesh(const xvector<int>&, const xstructure&, Logger&, bool=true, bool=true);
      QMesh(const vector<int>&, const xstructure&, Logger&, bool=true, bool=true);
      QMesh(const QMesh&);
      QMesh& operator=(const QMesh&);
      ~QMesh();
      void clear(Logger&);
      void initialize(const xvector<int>&, const xstructure& xs, bool=true, bool=true);

      void makeIrreducible();
      void calculateLittleGroups();  // ME20200109
      void writeQpoints(string, bool=true);
      void writeIrredQpoints(string, bool=true);

      int getnIQPs() const;
      int getnQPs() const;
      int getGrid(int) const;
      const xvector<int>& getGrid() const;
      const _qpoint& getIrredQPoint(int) const;
      const _qpoint& getIrredQPoint(int, int, int) const;
      vector<xvector<double> > getIrredQPointsCPOS() const;
      vector<xvector<double> > getIrredQPointsFPOS() const;
      int getIrredQPointIndex(int) const;
      int getIrredQPointIndex(int, int, int) const;
      const _qpoint& getQPoint(int) const;
      const _qpoint& getQPoint(int, int, int) const;
      const _qpoint& getQPoint(const xvector<double>&) const;  //ME20190813
      int getQPointIndex(xvector<double>) const;  //ME20190813
      int getQPointIndex(int, int, int) const;
      vector<xvector<double> > getQPointsCPOS() const;
      vector<xvector<double> > getQPointsFPOS() const;
      int getIbzqpt(int) const;
      int getIbzqpt(int, int, int) const;
      const vector<int>& getIbzqpts() const;
      const vector<_qpoint>& getPoints() const;
      const _kcell& getReciprocalCell() const;
      bool isShifted() const;  //ME20190813
      const xvector<double>& getShift() const;
      const vector<int>& getWeights() const;
      bool isReduced() const;
      bool isGammaCentered() const;
      bool littleGroupsCalculated() const;  // ME20200109
      const vector<int>& getLittleGroup(int) const;  // ME20200109

    private:
      void free();
      void copy(const QMesh&);

      Logger& _logger;  // The APL logger

      vector<int> _ibzqpts;  // The indices of the irreducible q-points
      bool _isGammaCentered;  // Indicates whether the includes the Gamma point
      vector<vector<int> > _littleGroups;  // The little groups of the irreducible q-points
      bool _littleGroupsCalculated;  // Indicates whether the little groups have been calculated
      int _nIQPs;  // The number of irreducible q-points
      int _nQPs;  // The number of q-points
      xvector<int> _qptGrid;  // The dimensions of the q-point mesh
      vector<vector<vector<int> > > _qptMap;  // Maps a q-point triplet to a q-point index
      vector<_qpoint> _qpoints;  // The q-points of the mesh
      _kcell _recCell;  // The reciprocal cell
      bool _reduced;  // Indicates whether the q-point mesh has been reduced
      bool _shifted;  // Indicates whether the q-point mesh has been shifted
      xvector<double> _shift;  // The shift vector of the mesh
      vector<int> _weights;  // The weights of each irreducible q-point

      void setGrid(const xvector<int>&);
      void setupReciprocalCell(xstructure, bool);
      void generateGridPoints(bool);
      void shiftMesh(const xvector<double>&);
      void moveToBZ(xvector<double>&) const;
  };
}  // namespace apl

namespace apl {
  class LTMethod {
    public:
      LTMethod(QMesh&, Logger&);
      LTMethod(const LTMethod&);
      LTMethod& operator=(const LTMethod&);
      ~LTMethod();
      void clear(QMesh&, Logger&);

      void makeIrreducible();  //ME20190625

      const vector<vector<int> >& getTetrahedra() const;
      const vector<int>& getTetrahedron(int) const;
      const vector<int>& getIrredTetrahedron(int) const;
      int getCorner(int, int) const;
      // const int& getCornerIrred(const int&, const int&) const; OBSOLETE ME20190625
      vector<vector<int> > getIrreducibleTetrahedra() const;  //ME20190625
      vector<vector<int> > getIrreducibleTetrahedraIbzqpt() const;  //ME20190625

      int getnTetrahedra() const;
      int getnIrredTetrahedra() const;
      double getVolumePerTetrahedron() const;
      const vector<int>& getWeights() const;
      int getWeight(int) const;
      bool isReduced() const;
    private:
      void free();
      void copy(const LTMethod&);

      QMesh& _qm;
      Logger& _logger;  // The APL logger

      vector<vector<int> > _tetrahedra;  // The corners of the tetrahedra - ME20190625
      vector<int> _irredTetrahedra;  // List of irreducible tetrahedra - ME20190625
      bool _reduced;  //ME20190625
      int _nTetra;  // The number of tetrahedra
      int _nIrredTetra;  // The number of irreducible tetrahedra - ME20190625
      double _volumePerTetrahedron;  // The relative volume of each tetrahedron
      vector<int> _weights;  // The weights of each irreducible tetrahedron

      void generateTetrahedra();
      vector<vector<xvector<int> > > initializeTetrahedra();
      void findMostCompact(vector<vector<xvector<int> > >&);
      void generateAllTetrahedra(const vector<vector<xvector<int> > >&);  //ME20190625
  };
}  // namespace apl

// ***************************************************************************
//ME20190417 END
// ***************************************************************************
// ***************************************************************************
// OBSOLETE ME20190417 - There is no need for a virtual parent class with only
// one child class
// "idosc.h"
//
//namespace apl {
//class IDOSCalculator {
// public:
//  virtual std::vector<double> getBins() = 0;
//  virtual std::vector<double> getDOS() = 0;
//  virtual bool hasNegativeFrequencies() = 0;
//
// public:
//  virtual ~IDOSCalculator() {}
//};
//}  // namespace apl

// ***************************************************************************
// "doscalc.h"
namespace apl {
#define MIN_FREQ_TRESHOLD -0.1  //in AMU
#define RAW2Hz 15.6333046177
#define AMU2Kg 1.66053904
#define MIN_EIGEN_TRESHOLD -1e-2  // eigenvalue treshold in AMU
  //class DOSCalculator : virtual public IDOSCalculator  OBSOLETE ME20190424
  class DOSCalculator  //ME20190424
  { //CO20200106 - patching for auto-indenting
    protected:
      IPhononCalculator& _pc;
      //  IReciprocalPointGrid& _rg;  OBSOLETE ME20190417
      QMesh& _rg;
      Logger& _logger;
      string _bzmethod;  //ME20190423
      std::vector<aurostd::xvector<double> > _qpoints;
      //std::vector<int> _qweights;  OBSOLETE ME20190423
      std::vector<aurostd::xvector<double> > _freqs;
      double _minFreq;
      double _maxFreq;
      double _stepDOS;
      double _halfStepDOS;
      std::vector<double> _bins;
      std::vector<double> _dos;
      std::vector<double> _idos;  //ME20190614
      std::vector<xmatrix<xcomplex<double> > > _eigen;  //ME20190624 - eigenvectors for projected DOS
      std::vector<vector<vector<double> > > _projectedDOS; //ME20190614 - projectedDOS.at(atom).at(direction).at(frequency)
      std::vector<xvector<double> > _projections;  //ME20190626 - the projection directions for the DOS in Cartesian coordinates
      double _temperature;  //ME20190614
      //CO START
      //private:
      void calculateInOneThread(int, int);
      //CO END
    protected:
      void calculateFrequencies();
      void smearWithGaussian(vector<double>&, vector<double>&, double, double);  //ME20190614

    public:
      //  DOSCalculator(IPhononCalculator&, IReciprocalPointGrid&, Logger&);  OBSOLETE ME20190417
      DOSCalculator(IPhononCalculator&, QMesh&, Logger&, string, const vector<xvector<double> >&);  //ME20190423 //ME20190624 - added projections
      virtual ~DOSCalculator();
      //ME20190423 START
      //virtual void rawCalc(int) {} OBSOLETE ME20190419
      void calcDosRS();
      void calcDosLT();
      //ME20190423 END
      void calc(int);
      void calc(int, double);
      void calc(int, double, double, double);  // ME20200203
      void clear();
      void writePDOS(const string&);
      void writePDOS(string, string);  //[PN]
      xDOSCAR createDOSCAR();  //ME20190614
      void writePHDOSCAR(const string&);  //ME20190614
      // Interface IDOSCalculator
<<<<<<< HEAD
      const std::vector<double>& getBins() const;  // ME20200108 - added const
      const std::vector<double>& getDOS() const;   // ME20200108 - added const
      const std::vector<double>& getIDOS() const;  // ME20200210
      bool hasNegativeFrequencies() const;  // ME20200108 - added const
      string _system;  // ME20190614
=======
      std::vector<double> getBins();
      std::vector<double> getDOS();
      bool hasNegativeFrequencies();
      string _system;  //ME20190614
>>>>>>> 5166ff1a
  };
}  // namespace apl

// ***************************************************************************
// OBSOLETE ME20190423 - RootSamplingMethod and LinearTetrahedronMethod have
// been integrated into DOSCalculator
// "rsmdos.h"
//namespace apl {
//class RootSamplingMethod : public DOSCalculator {
// public:
//  RootSamplingMethod(IPhononCalculator&, IReciprocalPointGrid&, Logger&);
//  ~RootSamplingMethod();
//  void rawCalc(int);
//};
//}  // namespace apl
//
//// ***************************************************************************
//// "ltetdos.h"
//namespace apl {
//class LinearTetrahedronMethod : public DOSCalculator {
// private:
//  double _weightVolumeOfEachTetrahedron;
//  std::vector<std::vector<int> > _irrTetrahedraList;
//  std::vector<int> _irrTetrahedraWeightList;
//
// private:
//  void generateTetrahedras();
//
// public:
//  LinearTetrahedronMethod(IPhononCalculator&, IReciprocalPointGrid&, Logger&);
//  ~LinearTetrahedronMethod();
//  void clear();
//  void rawCalc(int);
//};
//}  // end namespace apl

// ***************************************************************************
// thermalpc.h
namespace apl {
  enum ThermalPropertiesUnits { eV,
    meV,
    ueV,
    eVK,
    meVK,
    ueVK,
    kB };

  class ThermalPropertiesCalculator {
    private:
<<<<<<< HEAD
=======
      //IDOSCalculator& _dosc;  //CO  OBSOLETE ME20190423
      DOSCalculator& _dosc;  //ME20190423
>>>>>>> 5166ff1a
      Logger& _logger;
      std::vector<double> _freqs_0K;
      std::vector<double> _dos_0K;
      string system;

      void free();
      void copy(const ThermalPropertiesCalculator&);
 
      double getStepDOS(const vector<double>&);
      double getScalingFactor(const ThermalPropertiesUnits&);

    public:
<<<<<<< HEAD
      ThermalPropertiesCalculator(Logger&);
      ThermalPropertiesCalculator(const DOSCalculator&, Logger&);
      ThermalPropertiesCalculator(const xDOSCAR&, Logger&);
      ThermalPropertiesCalculator(const ThermalPropertiesCalculator&);
      ThermalPropertiesCalculator& operator=(const ThermalPropertiesCalculator&);
=======
      //ThermalPropertiesCalculator(IDOSCalculator&, Logger&);  OBSOLETE ME20190423
      ThermalPropertiesCalculator(DOSCalculator&, Logger&);  //ME20190423
>>>>>>> 5166ff1a
      ~ThermalPropertiesCalculator();
      void clear(Logger&);

      vector<double> temperatures;
      vector<double> Cv;
      vector<double> Fvib;
      vector<double> Svib;
      vector<double> U;
      double U0;

      void initialize(const vector<double>&, const vector<double>&, string="");
      void calculateThermalProperties(double, double, double);
      void addPoint(double, const xDOSCAR&);
      void addPoint(double, const vector<double>&, const vector<double>&);

      double getZeroPointEnergy();
      double getInternalEnergy(double, ThermalPropertiesUnits=apl::meV);
      double getInternalEnergy(double, const vector<double>&, const vector<double>&, ThermalPropertiesUnits=apl::meV);
      double getVibrationalFreeEnergy(double, ThermalPropertiesUnits=apl::meV);
      double getVibrationalFreeEnergy(double, const vector<double>&, const vector<double>&, ThermalPropertiesUnits=apl::meV);
      double getVibrationalEntropy(double, ThermalPropertiesUnits=apl::meV);
      double getVibrationalEntropy(double, const vector<double>&, const vector<double>&, ThermalPropertiesUnits=apl::kB);
      double getVibrationalEntropy(double, double, double, ThermalPropertiesUnits=apl::kB);
      double getIsochoricSpecificHeat(double, ThermalPropertiesUnits=apl::kB);
      double getIsochoricSpecificHeat(double, const vector<double>&, const vector<double>&, ThermalPropertiesUnits=apl::kB);
   
      void writePropertiesToFile(string);
  };
}  // namespace apl

// ***************************************************************************
// BEGIN ME: Lattice Thermal Conductivity (AAPL)
// ***************************************************************************

namespace apl {
  //[ME20190520 - MOVED UP]struct _qpoint {
  //[ME20190520 - MOVED UP]  xvector<double> cpos;  // Cartesian position of the q-point
  //[ME20190520 - MOVED UP]  xvector<double> fpos;  // Fractional coordinates of the q-point
  //[ME20190520 - MOVED UP]  xvector<int> indices;  // Indices of the q-point grid for this q-point
  //[ME20190520 - MOVED UP]  int symop;  // Symmetry operation to transform into an irreducible q-point
  //[ME20190520 - MOVED UP]};

  //[ME20190520 - MOVED UP]struct _kcell {
  //[ME20190520 - MOVED UP]  xmatrix<double> lattice;  // The reciprocal lattice vectors
  //[ME20190520 - MOVED UP]  xmatrix<double> c2f;  // Conversion matrix from Cartesian to fractional
  //[ME20190520 - MOVED UP]  xmatrix<double> f2c;  // Conversion matrix from fractional to Cartesian
  //[ME20190520 - MOVED UP]  bool skewed;  // Is the lattice skewed?
  //[ME20190520 - MOVED UP]};

  class TCONDCalculator {
    // See aflow_aapl_tcond.cpp for detailed descriptions of the functions
    public:
      TCONDCalculator(PhononCalculator&, QMesh&, Logger&, _aflags&);
      TCONDCalculator(const TCONDCalculator&);

      ~TCONDCalculator();
      void clear(PhononCalculator&, QMesh&, Logger&, _aflags&);

      aurostd::xoption calc_options; // Options for the the thermal conductivity calculation
      vector<xmatrix<xcomplex<double> > > eigenvectors;  // The eigenvectors at each q-point
      vector<vector<double> > freq;  // The frequencies at each q-point
      vector<vector<xvector<double> > > gvel;  // The group velocities
      int nBranches;  // The number of branches in the phonon spectrum
      int nIQPs;  // The total number of irreducible q-points in the grid
      int nQPs;  // The total number of q-points in the grid
      vector<vector<vector<int> > > processes;  // The sign, q-point and branch indices of the scattering processes
      vector<vector<double> > intr_trans_probs;  // The intrinsic transition probabilities
      vector<vector<vector<int> > > processes_iso;  // The q-point and branch indices of the isotope scattering processes
      vector<vector<double> > intr_trans_probs_iso;  // The intrinsic transition probabilities for isotope processes
      vector<vector<double> > rates_boundary;
      vector<vector<double> > rates_isotope;
      vector<double> temperatures;  // The mperatures for the thermal conductivity calculations
      vector<xmatrix<double> > thermal_conductivity;  // The thermal conductivity values

      void calculateThermalConductivity();

    private:
      PhononCalculator& _pc;  // Reference to the phonon calculator
      QMesh& _qm;  // Reference to the q-point mesh
      Logger& _logger;  // The APL logger
      _aflags& aflags;

      void free();
      void copy(const TCONDCalculator&);

      vector<vector<double> > calculateModeGrueneisen(const vector<vector<vector<xcomplex<double> > > >& phases);
      double calculateAverageGrueneisen(double T, const vector<vector<double> >&);

      void calculateFrequenciesGroupVelocities();
      void calculateFreqGvel(int, int);
      void getWeightsLT(const LTMethod&, double, const vector<double>&, vector<double>&);
      void calculateTransitionProbabilities();
      vector<vector<vector<xcomplex<double> > > > calculatePhases(bool=false);
      void calculateTransitionProbabilitiesPhonon(int, int, const LTMethod&,
          vector<vector<vector<vector<double> > > >&,
          const vector<vector<vector<xcomplex<double> > > >&);
      void calculateTransitionProbabilitiesIsotope(int, int, const LTMethod&);
      vector<vector<double> > calculateTransitionProbabilitiesBoundary();
      void getProcess(const vector<int>&, vector<int>&, vector<int>&, int&);
      xmatrix<double> calculateThermalConductivityTensor(double,
          vector<vector<vector<double> > >&,
          vector<vector<vector<double> > >&);
      vector<vector<double> > getOccupationNumbers(double);
      vector<vector<double> > calculateAnharmonicRates(const vector<vector<double> >&);
      vector<vector<double> > calculateTotalRates(const vector<vector<double> >&, vector<vector<vector<double> > >&);
      double getOccupationTerm(const vector<vector<double> >&, int, const vector<int>&, const vector<int>&);
      void calcAnharmRates(int, int, const vector<vector<double> >&, vector<vector<double> >&);
      vector<vector<xvector<double> > > getMeanFreeDispRTA(const vector<vector<double> >&);
      xmatrix<double> calcTCOND(double, const vector<vector<double> >&,
          const vector<vector<xvector<double> > >&);
      void getMeanFreeDispFull(const vector<vector<double> >&,
          const vector<vector<double> >&, vector<vector<xvector<double> > >&);
      void calculateDelta(int, int, const vector<vector<double> >&,
          const vector<vector<xvector<double> > >&, vector<vector<xvector<double> > >&);
      void correctMFD(const vector<vector<double> >&, const vector<vector<xvector<double> > >&, vector<vector<xvector<double> > >&);

      void writeTempIndepOutput(const string&, string, const string&, const vector<vector<double> >&);
      void writeTempDepOutput(const string&, string, const string&, const vector<double>&, const vector<vector<vector<double> > >&);
      void writeDataBlock(stringstream&, const vector<vector<double> >&);
      void writeGroupVelocities(const string&);
      void writePhaseSpace(const string&, const vector<vector<vector<vector<double> > > >&);
      void writeGrueneisen(const string&, const vector<double>&, const vector<vector<double> >&);
      void writeThermalConductivity(const string&);
  };

}  // namespace apl

// ***************************************************************************
// END ME: Lattice Thermal Conductivity (AAPL)
// ***************************************************************************

// OBSOLETE - ME20190428 - all q-point grids are now described using the QMesh class
//namespace apl
//{
//  class UniformMesh
//  { //PN20180705
//  private:
//    Logger& _logger;
//    vector<aurostd::xvector<double> > _kpoints;
//    vector<double> _weights;
//    vector<int> _sc_size;
//    xmatrix<double> _rlattice;
//    aurostd::xmatrix<double> _klattice;
//    int _k_index;//k index at gamma ponit
//    public:
//     UniformMesh(Logger&);
//    ~UniformMesh();
//    void clear();
//
//    public:
//        void create_uniform_mesh(int na, int nb, int nc, const xstructure& xs);
//        vector<int> get_sc_size();
//        vector<double> get_weights();
//        vector<aurostd::xvector<double> > get_kpoints();
//        xmatrix<double> get_rlattice();
//        xmatrix<double> get_klattice();
//        int get_k_index();
//  };
//}
// ***************************************************************************
//Functions in this class are used to calculate group velocities and related properties//
namespace apl
{
  class GroupVelocity
  { //PN20180705
    private:
      IPhononCalculator& _pc;
      //UniformMesh& _umesh;  OBSOLETE ME20190428
      QMesh& _umesh;  //ME20190428
      Logger& _logger;

      std::vector< aurostd::xvector<double> > _freq_kp;
      std::vector< aurostd::xvector<double> > _freq_km;
      std::vector< aurostd::xvector<double> > _freq;
      std::vector< aurostd::xmatrix<xcomplex<double> > > _eigenvectors;
      vector<bool> _freq_test;

      std::vector< aurostd::xmatrix<double> > _gv;//direction dependent group velocities
      std::vector< aurostd::xvector<double> > _phvel;//group velocities average over directions

      std::vector< aurostd::xvector<double> > _kpoints_kp;
      std::vector< aurostd::xvector<double> > _kpoints_km;
      vector<aurostd::xvector<double> > _kpoints;

      //std::vector< double > _weights;  OBSOLETE ME20190428 - not used
      uint  _nBranches;
      double _sound_speed;
      double _kshift;
      void populate_variables();
      void solve_eigenvalues_at_k(int startIndex, int endIndex, int cpuid, int ktype);
      bool eigen_solver(int ktype);
      bool eigen_solver();
      void sound_speed();
      int  indexofSmallestElement(const vector<double> &array);
      void clear_auxiliary_variables();

    public:
      //GroupVelocity(IPhononCalculator&, UniformMesh&, Logger&);  OBSOLETE ME20190428
      GroupVelocity(IPhononCalculator&, QMesh&, Logger&);  //ME20190428
      ~GroupVelocity();
      void clear();

    public:
      bool check_negative_frequencies();
      bool compute_group_velocities();
      void write();
      std::vector< aurostd::xvector<double> > get_freq(){return _freq;}
      std::vector< aurostd::xmatrix<double> > get_gv(){return _gv;}
      std::vector< aurostd::xvector<double> > get_phvel(){return _phvel;}
  };
}
// ***************************************************************************
namespace apl {
  class AtomicDisplacements
  { //PN20180705
    private:
      IPhononCalculator& _pc;
      //MonkhorstPackMesh& _mp;
      //UniformMesh& _mp; OBSOLETE ME20190428
      QMesh& _mp;  //ME20190428
      Logger& _logger;
    private:
      vector<double> _atomic_masses_amu;
      vector<xvector<double> > _atomic_c_positions;
      vector<string> _atomic_species;
      vector<xmatrix<xcomplex<double> > > _DM;
      vector <xmatrix<xcomplex<double> > > _eigenvectors;
      vector <xmatrix<xcomplex<double> > > _eigenvectors_path;
      std::vector< aurostd::xvector<double> > _freq_Thz;
      vector<vector<vector<double> > > atomic_participation_ratio;
      vector<bool> _freq_test;
      bool _is_freq_negative;

      std::vector<aurostd::xvector<double> > _kpoints;
      std::vector< aurostd::xvector<double> > _kpoints_path;
      //std::vector< double > _weights;  OBSOLETE ME20190428 - not used
      aurostd::xmatrix<double> _rlattice;
      aurostd::xmatrix<double> _klattice;
      uint _nBranches;
      double _CUTOFF_FREQ;
      void solve_eigenvalues_in_threads(int startIndex, int endIndex, int cpuid);
      _CMAT_ xmat2mat(const xmatrix<xcomplex<double> > &M);
      double get_population(double freq, double t);
      double get_Q2(double freq, double t);
      _VEC_ xvec2vec(const xvector<double> &V);
      template <typename T> string NumToStr ( T Number );
      _MAT_ xmatd2matd(const xmatrix<double> &M);
      template<typename T> std::vector<T> split(const std::string& line);
      template<class T> vector<T> splitWdelimiter(string s, string delimiter);
      bool eigen_solver_path();
      void solve_eigenvalues_in_threads_path(int startIndex, int endIndex, int cpuid);
      double apl_inner_product(const vector<double> &a, const vector<double> &b);
    public:
      //AtomicDisplacements(IPhononCalculator&, MonkhorstPackMesh&, Logger&);
      //AtomicDisplacements(IPhononCalculator&, UniformMesh&, Logger&);  OBSOLETE ME20190428
      AtomicDisplacements(IPhononCalculator&, QMesh&, Logger&);  //ME20190428
      ~AtomicDisplacements();
      void clear();
      void populate_variables(const xstructure& xs);
      bool eigen_solver();
      void set_frequency_cutoff(double d){_CUTOFF_FREQ=d;};
      void thermal_displacements(double Ts, double Te, int Tinc);
      void projected_displacement(const _VEC_ &direction, double Ts, double Te, int Tinc);
      //bool write_normal_mode_direction(string user_kpoints);
      bool  write_normal_mode_direction(const vector<xvector<double> >& hs_kpoints);
      void atom_projected_dos();
      void calc_participation_ratio_all();
      bool calc_participation_ratio_along_path(const vector< xvector<double> > &qpoints);
      void write_participation_ratio_along_path(const vector <double> &path, const vector<int> &path_segment);
      bool calc_participation_ratio_at_user_kpoints(string user_kpoints);
  };
}
// ***************************************************************************
// ***************************************************************************
namespace apl
{
  class QHA:public MVops
  { //PN20180705
    protected:
      IPhononCalculator& _pc;
      QHA_AFLOWIN_CREATOR&  _runeos;
      Logger& _logger;
    public:
      QHA(IPhononCalculator&, QHA_AFLOWIN_CREATOR&, Logger&);
      ~QHA();
      void clear();

    private:
      double _cutoff_freq;
      bool _is_negative_freq;
      string _tmp_dir;
      //dynamical matrix at +ve volume
      vector<xmatrix<xcomplex<double> > > _DMp;
      //dynamical matrix at +ve volume
      vector<xmatrix<xcomplex<double> > > _DMm;
      //dynamical matrix at equilibrium volume
      vector <xmatrix<xcomplex<double> > > _DM0;
      //phonon branches 
      uint  _nBranches;
      //kpoints 
      std::vector< aurostd::xvector<double> > _kpoints;
      //kpoint weights
      std::vector<double> _weights;
      //check calculations at very highsymmetry kpoint
      vector<bool> _gp_path_test;
      //check calculations at kpoint in mesh
      vector<bool> _gp_mesh_test;
      //qha gruneisen in mesh
      vector<xvector<double> > _qha_gp_mesh;
      //qha gruneisen along path
      vector<xvector<double> > _qha_gp_path;
      //frequecies along high symmetry path in THz
      vector<xvector< double> >  _freqs_path;
      //frequecies along high symmetry path in THz for negative distortion
      vector<xvector< double> >  _freqs_pathM;
      //frequecies along high symmetry path in THz for positive distortion
      vector<xvector< double> >  _freqs_pathP;
      //fequecies in qmesh in THz
      vector<xvector< double> >  _freqs_mesh;

      //qhasiharmonic phonon directories
      vector<string> _qha_gpdir;
      //qhasiharmonic phonon volumes of all configurations
      vector<double> _qha_gpvol;
      //difference in volume
      double _delta_V;
      //equilibrium volume
      double _V0;
    public:
      //all QHA functions
      //
      //
      void get_tmp_dir_name(const string);
      //Calculate Geuneisen along high symmetry path
      bool calculation_gruneisen(const std::vector< aurostd::xvector<double> > &kpoints);
      //Calculate Gruneisen in mesh
      //bool calculation_gruneisen(apl::UniformMesh* umesh);  OBSOLETE ME20190428
      bool calculation_gruneisen(apl::QMesh* umesh);
      //get negative frequency index 
      bool get_is_negative_freq(){return _is_negative_freq;}
      //set cutoff frequency
      void set_cutoff_freq(double a){_cutoff_freq=a;}
      //Write Gruneisen parameter along path
      void write_gruneisen_parameter_path(const vector <double> &path, const vector <int> &path_seg);
      //Write Gruneisen parameter in mesh
      void write_gruneisen_parameter_mesh();
      //Write average Grineisen
      void Writeaverage_gp(double USER_TP_TSTART, double USER_TP_TEND, double USER_TP_TSTEP);
      //Calculate average gruneisen
      double average_gruneisen_parameter(double temperature_in_kelvins);
      //
      bool set_imported_variables();
      //
      void print_freqs();

    private:
      //calculate gruneisen parameters along high symmetry path
      bool cal_gp_along_path();
      //
      bool cal_gp_in_mesh();
      //get Dynamical matrices along path
      bool get_dynamicalmatrices_along_path();
      //get Dynamical matrices in mesh
      bool get_dynamicalmatrices_in_mesh();
      //read dynamical matrices from different distortions
      bool read_matrix( vector<xmatrix<xcomplex<double> > >&A, const string file);
      //
      template<typename T> std::vector<T> split(const std::string& line);
      //calculate Gruneisen in path usong threads
      void calculate_gp_in_path(int startIndex, int endIndex, int cpuid);
      //calculate Gruneisen in mesh usong threads
      void calculate_gp_in_mesh(int startIndex, int endIndex, int cpuid);
      //read PDIS file
      bool read_PDIS(vector<string> &hash_lines);
      //
      void gruneisen_parameter_300K();
      //
      bool exists_test0 (const std::string& name);
  };
}
// ***************************************************************************
namespace apl
{
  class SCQHA_QHA3P:public MVops
  { //PN20180705
    protected:
      IPhononCalculator& _pc;
      QHA_AFLOWIN_CREATOR&  _runeos;
      Logger& _logger;
    public:
      SCQHA_QHA3P(IPhononCalculator&, QHA_AFLOWIN_CREATOR&, Logger&);
      ~SCQHA_QHA3P();
      void clear();
    private:
      double _cutoff_freq;
      bool _is_negative_freq;
      bool _is_vol_err;
      string _tmp_dir;
      //dynamical matrix at +ve volume
      vector<xmatrix<xcomplex<double> > > _DMp;
      //dynamical matrix at +ve volume
      vector<xmatrix<xcomplex<double> > > _DMm;
      //dynamical matrix at equilibrium volume
      vector <xmatrix<xcomplex<double> > > _DM0;
      //phonon branches 
      uint  _nBranches;
      //kpoints 
      std::vector< aurostd::xvector<double> > _kpoints;
      //kpoint weights
      std::vector< double > _weights;
      //check calculations at very highsymmetry kpoint
      vector<bool> _gp_path_test;
      //check calculations at kpoint in mesh
      vector<bool> _gp_mesh_test;
      //qha gruneisen in mesh
      vector<xvector<double> > _qha_gp_mesh;
      //qha gruneisen along path
      vector<xvector<double> > _qha_gp_path;
      //frequecies along high symmetry path in THz
      vector<xvector< double> >  _freqs_path;
      vector<xvector< double> >  _freqs_pathM;
      vector<xvector< double> >  _freqs_pathP;
      //fequecies in qmesh in THz
      vector<xvector< double> >  _freqs_mesh;
      //fequecies in qmesh in THz
      vector<xvector< double> >  _freqs_meshM;
      //fequecies in qmesh in THz
      vector<xvector< double> >  _freqs_meshP;

      //qhasiharmonic phonon directories
      vector<string> _qha_gpdir;
      //qhasiharmonic phonon volumes of all configurations
      vector<double> _qha_gpvol;
      //difference in volume
      double _delta_V;
      //equilibrium volume
      double _V0;
    public:
      //all QHA functions
      //void setting_qha_type(bool qha, bool scqha, bool eos);
      //
      void get_tmp_dir_name(const string);
      //Calculate Gruneisen in given k-points 
      bool calculation_gruneisen(const std::vector< aurostd::xvector<double> > &kpoints);
      //Calculate Gruneisen in uniform k-mesh
      //bool calculation_gruneisen(apl::UniformMesh* umesh);  OBSOLETE ME20190428
      bool calculation_gruneisen(apl::QMesh* umesh);  //ME20190428
      //
      void set_cutoff_freq(double a){_cutoff_freq=a;}
      //Write Gruneisen
      void write_gruneisen_parameter_path(const vector <double> &path, const vector <int> &path_seg);
      //Write Gruneisen parameter in uniform mesh
      void write_gruneisen_parameter_mesh();
      //Write average Gruneisen parameter 
      void Writeaverage_gp(double USER_TP_TSTART, double USER_TP_TEND, double USER_TP_TSTEP);
      //Calculate average Gruneisen parametars
      double average_gruneisen_parameter(double temperature_in_kelvins);
      //
      bool set_imported_variables();
      //interface functions 
      //get frequencies at 0-distortion
      vector<xvector< double> >  get_freqs_mesh();
      //get frequencies at negative-distortion
      vector<xvector< double> >  get_freqs_meshM();
      //get frequencies at positive-distortion
      vector<xvector< double> >  get_freqs_meshP();
      //get phonon volume
      vector<double> get_qha_gpvol();
      //get k-weights
      vector<double> get_weights();
      bool get_is_negative_freq();
      bool get_is_vol_err();
      void print_freqs();
      void print_path_freqs();
    private:
      //calculate gruneisen parameters along high symmetry path
      bool cal_gp_along_path();
      //Calculate Gruneisen parameter in mesh
      bool cal_gp_in_mesh();
      //get dynamical matrices along path
      bool get_dynamicalmatrices_along_path();
      //get dynamical matrices in mesh
      bool get_dynamicalmatrices_in_mesh();
      //read dynamical matrices from different distortions
      bool read_matrix( vector<xmatrix<xcomplex<double> > >&A, const string file);
      //
      template<typename T> std::vector<T> split(const std::string& line);
      //Calcualte Gruneisen parameter along high symmetry path in threads
      void calculate_gp_in_path(int startIndex, int endIndex, int cpuid);
      //Calcualte Gruneisen parameter in threads
      void calculate_gp_in_mesh(int startIndex, int endIndex, int cpuid);
      //Read PDIS
      bool read_PDIS(vector<string> &hash_lines);
      //
      void gruneisen_parameter_300K();
      //calculate Gruneisen parameters
      double calculate_gruneisen_with_freq_derivative(const double fp, const double fm, const double f0);
      //
      bool exists_test0 (const std::string& name);
  };
}
// ***************************************************************************
//It computes temperature dependent pdis
namespace apl
{
  class T_spectra_SCQHA_QHA3P:public MVops
  { //PN20180705
    protected:
      IPhononCalculator& _pc;
      QHA_AFLOWIN_CREATOR&  _runeos;
      Logger& _logger;
    public:
      T_spectra_SCQHA_QHA3P(IPhononCalculator&, QHA_AFLOWIN_CREATOR&, Logger&);
      ~T_spectra_SCQHA_QHA3P();
      void clear();
    private:
      double _cutoff_freq;
      bool _is_negative_freq;
      bool _is_vol_err;
      string _tmp_dir;
      //user input data
      std::vector<std::vector<double> > _TV;
      //dynamical matrix at positive volume distortion
      vector<xmatrix<xcomplex<double> > > _DMp;
      //dynamical matrix at negative volume distortion
      vector<xmatrix<xcomplex<double> > > _DMm;
      //phonon branches 
      uint  _nBranches;
      //kpoints 
      std::vector< aurostd::xvector<double> > _kpoints;
      //frequecies along high symmetry path in THz
      vector<xvector< double> >  _freqs_path;
      //frequecies at negative volume distortion
      vector<xvector< double> >  _freqs_pathM;
      //frequecies at positive volume distortion
      vector<xvector< double> >  _freqs_pathP;
      //temperature dependent frequecies
      vector<xvector< double> >  _freqs_T;
      //The taylor 1st coefficients
      vector<xvector< double> >  _d1fdv1;
      //The taylor 2nd coefficients
      vector<xvector< double> >  _d2fdv2;

      //check Gruneisen calculation pass of fail
      vector<bool> _gp_path_test;
      //phonon directories
      vector<string> _qha_gpdir;
      //phonon volumes 
      vector<double> _qha_gpvol;
      //V-V0
      double _delta_V;
      //Relaxed volume, V0
      double _V0;
    public:
      //
      void get_tmp_dir_name(const string);
      //calculate frequencies  
      bool calculation_freqs(const std::vector< aurostd::xvector<double> > &kpoints);
      //
      bool set_imported_variables();
      //set frequency cutoff
      void set_cutoff_freq(double a){_cutoff_freq=a;}
      //Write PDIS
      void write_T_dispersion(double , double, const vector <double> &path, const vector <int> &path_seg);
      //
      void get_input_data(const std::vector<std::vector<double> >&m);
      //calculate temperature dependent pdis
      bool calculate_pdis_T(const vector <double> &path, const vector <int> &path_seg);
    private:
      //calculate frequencies
      bool calculation_freqs();
      //get dynamical matrices
      bool get_dynamicalmatrices_along_path();
      //
      //read dynamical matrices from different distortions
      bool read_matrix( vector<xmatrix<xcomplex<double> > >&A, const string file);
      //
      template<typename T> std::vector<T> split(const std::string& line);
      //calculate frequencies in threads
      void get_freqs_in_threads(int startIndex, int endIndex, int cpuid);
      //
      bool read_PDIS(vector<string> &hash_lines);
      //
      template <typename T>
        string NumToStr ( T Number );
      bool exists_test0 (const std::string& name);
  };
}
// ***************************************************************************
namespace apl
{
  class QH_ENERGIES
  { //PN20180705
    private:
      //[CO20181202 - NOT USED]IPhononCalculator& _pc;
      QHA_AFLOWIN_CREATOR&  _runeos;
      Logger& _logger;
    public:
      //[CO20181202 - NOT USED]QH_ENERGIES(IPhononCalculator&, QHA_AFLOWIN_CREATOR&, Logger&);
      QH_ENERGIES(QHA_AFLOWIN_CREATOR&, Logger&);
      ~QH_ENERGIES();
      void clear();
    private:
      bool _is_magnetic;
      string _tmp_dir;
      //phonon configuration volumes
      vector<double> _ph_vols;
      //phonon configuration name
      vector<string> _ph_dirs;
      //electronic confogurationvolumes
      vector<double> _ele_vols;
      //electronic confoguration name
      vector<string> _ele_dirs;
      //index of equilibrium configuration
      int _eqm_ele_dir_index;
      //phonon dos
      vector<vector<vector<double> > > _pdos;
      //electronic dos
      vector<vector<vector<double> > > _edos;
      //corrected electronic dos
      vector<vector<vector<double> > > _cedos;
      //static energies
      vector<double> _eo;
      //Fermi energies
      vector<double> _fermi_energies;
      //pV energies
      vector<double> _pV;
      //magnetic cell
      vector<double> _mag_cell;
      //imaginary frequency index
      vector<uint> _index_imag_freq;
      //atomic species
      vector<string> _atomic_species;
    private:
      //get phonon dos
      bool get_pdos();
      //get electronic dos
      bool get_edos();
      //get phonon dos
      vector<vector<double> > get_pdos(const string file);
      //get electronic dos
      vector<vector<double> > get_edos(const string file, double &fermi);
      template<typename T>
        std::vector<T> split(const std::string& line);
      //get static energies 
      bool getE0K();
      //get static energies 
      double getE0K(const string file, double &pv, double &mag);
      void get_imaginary_freq_index();
      //remove imaginary frequencies from list
      bool remove_imaginary_freqs();
      //Write configurations having imaginary frequencies
      void print_imaginary_freq_msg();
      //chech sizes of vectors
      bool size_check();
      //chech sizes of SCQHA vectors
      bool size_scqha_check();
      //Write static energies
      bool write_energies();
      //Write configuration name after removing imaginary frequencies
      bool write_imag_freq_corrected_energies(const vector<double> &v);
      //bool eigenvalue_read(const string file, vector<vector< double> > &band_energies, vector<double> &weights);
      void get_electronic_corrected_energies();
      template<class T> vector<uint> sorted_order (const vector<T> & arr);
      bool exists_test0 (const std::string& name);
    public:
      //get QHA static energies
      bool get_qha_energies();
      //get SCQHA static energies
      bool get_scqha_energies();
      //get temporary directory name
      void get_tmp_dir_name(const string);
      //interface functions
      //get imaginary frequency index
      vector<uint>    get_index_imag_freq();
      //get magnetic cell
      vector<double>  get_mag_cell();
      //get pV energies
      vector<double>  get_pV();
      //get fremi energies
      vector<double>  get_fermi_energies();
      //get static energies
      vector<double>  get_eo();
      //get electronic dos
      vector<vector<vector<double> > >  get_edos_data();
      //get nopise free electronic dos
      vector<vector<vector<double> > >  get_cedos_data();
      //get phonon dos
      vector<vector<vector<double> > >  get_pdos_data();
      //get primitive cell volumes
      vector<double>  get_ele_vols();
      //magnetic check
      bool get_is_magnetic();
      //get relaxed volume index
      int  get_eqm_ele_dir_index();
      //get xtracture
      void get_xtracture(const xstructure& xs);
      //get atomic species
      vector<string> get_atomic_species();
  };
}
// ***************************************************************************
namespace apl
{
  class QHAEOS
  { //PN20180705
    private:
      QHA&          _qha;
      QH_ENERGIES&  _qhen;
      Logger&       _logger;
    public:
      QHAEOS(QHA&, QH_ENERGIES&, Logger&);
      ~QHAEOS();
      void clear();

    private:
      int _eqm_ele_dir_index;
      bool _is_magnetic;
      bool _include_ele;
      vector<vector<double> > _TF; 
      //vector of static energies
      vector<double> _eo;
      //vector of primitive cell volumes
      vector<double> _ele_vols;
      //pdos data
      vector<vector<vector<double> > > _pdos;
      //edos data
      vector<vector<vector<double> > > _edos;
      //fermi energies
      vector<double> _fermi_energies;
      //pV energies when external pressure is applied
      vector<double> _pV;
      //zero point energies
      vector<double> _zpe;
      //list of atomic species
      vector<string> _atomic_species;
      //error managments
      bool _data_read_error;
      int _nl_success_status;
      string _nl_err_msg;
      //frequency cutoff
      double _cutoff_freq;
      //lfit output
      //uncertainties in V0 from linear least squares fit
      double _luncertanity_V0;
      //uncertainties in E0 from linear least squares fit
      double _luncertanity_E0;
      //uncertainties in B0 from linear least squares fit
      double _luncertanity_B0;
      //chisquare from linear least squares fit
      double _lchisq;
      //Equilibrium V0 from linear least squares fit
      double _leqmV0;
      //Equilibrium E0 from linear least squares fit
      double _leqmE0;
      //Equilibrium B0 from linear least squares fit
      double _leqmB0;
      //nlfit output
      //uncertainties in V0 from nonlinear least squares fit
      double _uncertanity_V0;
      //uncertainties in E0 from nonlinear least squares fit
      double _uncertanity_E0;
      //uncertainties in B0 from nonlinear least squares fit
      double _uncertanity_B0;
      //uncertainties in Bp from nonlinear least squares fit
      double _uncertanity_Bp;
      //uncertainties in Bpp from nonlinear least squares fit
      double _uncertanity_Bpp;
      //chi square per degrees of freedom
      double _chisq_dof;
      //Equilibrium V0 from linear least squares fit
      double _nleqmV0;
      //Equilibrium E0 from linear least squares fit
      double _nleqmE0;
      //Equilibrium B0 from linear least squares fit
      double _nleqmB0;
      //Equilibrium Bp from linear least squares fit
      double _nleqmBp;
      //Equilibrium Bpp from linear least squares fit
      double _nleqmBpp;
      //
      double chisq_quadratic;
      double chisq_birch_murnaghan;
      uint Iteration_birch_murnaghan;
      double alamda_birch_murnaghan;
      vector<double> Uncertainties_birch_murnaghan;
      //
      string _fdfsolver_name;
      //_fitting_type options
      // (1) BM1 => Murnaghan EOS
      // (2) BM2 => Birch-Murnaghan 3rd-order EOS
      // (3) BM3 => Birch-Murnaghan 4th-order EOS
      string _fitting_type;
      //equilibrium properties
      double _Feqm, _Beqm, _Veqm, _Bp, _Bpp;
      bool check_size();
      //calculate vibrational enengies
      double VibrationEnergy(double temperature_in_kelvins, uint dir_index);
      //calculate zeropoint energies
      void getZeroPointVibrationEnergy();
      void initialize_output_variables();
      //least square fitting
      void md_lsquares_call(const xvector<double> &V, const xvector<double> &E);
      //electronic energy calculation
      double ElectronicEnergy(double temperature_in_kelvins, uint dir_index);
      //electronic specific heat
      double Electronic_Cv(double temperature_in_kelvins, uint dir_index);
      //fermi dirac distribution
      double fermi_dirac_distribution(const double delE, const double t);
      bool more_refinement(const xvector<double> &E, const xvector<double> &V,
          xvector<double> &guess, xvector<double> &out);
      //calculate specific heat
      double getIsochoricSpecificHeat(double temperature_in_kelvins, uint dir_index);
      void calculate_zpe();
    public:
      bool setvariables();
      //calculate EOS with user defined temperatures
      void cal_qheos(double USER_TP_TSTART, double USER_TP_TEND,
          double USER_TP_TSTEP, ThermalPropertiesCalculator &e);
      void set_fitting_type(string s);
      void set_include_ele(bool b);
      //calculate total enthalypy w/o electronic contribution
      void total_enthalpy();
      //calculate total enthaly 
      void enthalpy_incuding_ele(double USER_TP_TSTART, double USER_TP_TEND, double USER_TP_TSTEP);
      bool exists_test0 (const std::string& name);
  };
}
// ***************************************************************************
namespace apl
{
  class SCQHAEOS
  { //PN20180705
    private:
      SCQHA_QHA3P&  _scqha;
      QH_ENERGIES& _qh_energies;
      Logger& _logger;
      //external pressure
      double _pext;
      //phonon branch
      uint _nBranches;
      //equilibrium properties
      double _Eeq, _Beq, _Veq, _Bp, _dE_dV, _d2E_dV2;
      //static energies
      vector<double> _eo;
      //static volumes
      vector<double> _ele_vols;
      //scqha phonon volumes
      vector<double> _scqha_volumes;
      //frequencies at undistorted volume
      vector<xvector<double> > _freq0;
      //frequencies at negative distorted volume
      vector<xvector<double> > _freqM;
      //frequencies at positive distorted volume
      vector<xvector<double> > _freqP;
      //Taylor's 1st order coefficient
      vector<xvector<double> > _d1fdv1;
      //Taylor's 2nd order coefficient
      vector<xvector<double> > _d2fdv2;
      //q-point weights
      vector<double> _weights;
      //temperature free energy data
      vector<vector<double> > _TF;
      //data to calculate temperature dependent PDIS
      vector<vector<double> > _TV;
      //user input temperature to calculate temperature dependent PDIS
      vector<double> _inpiut_T;
      //functions
      //calculate frequency derivative w.r.t volume
      void calculate_freq_derivative();
      //calculate frequency derivative w.r.t volume in threads
      void calculate_derivative(int startIndex, int endIndex);
      //error checking
      bool check_size();
      //polynomial fitting
      void fitting();
      //nonlinear fitting
      void md_lsquares_call(const xvector<double> &V, const xvector<double> &E);
      //
      bool more_refinement(const xvector<double> &E, const xvector<double> &V,
          xvector<double> &guess, xvector<double> &out);
      //energy at volume V
      double E_V(const double volume);
      //calculate heat capacity
      double heat_capacity(const double omeg, const double temp);
      //calculate entropy
      double entropy(const double omeg, const double temp);
      //calculate free energy
      double free_energy(const double omeg, const double temp);
      //calculate derivate of EOS w.r.t volume
      void derivatives(double vol);
      //calculate internal energy
      double internal_energy(const double omeg, const double temp);
      //print
      void print_freq_taylor_cofficients();
      //total enthalpy calculation
      void total_enthalpy();
    public:
      SCQHAEOS(SCQHA_QHA3P&, QH_ENERGIES&, Logger&);
      ~SCQHAEOS();
      void clear();
      bool import_variables();
      void sccycle(double Tmin, double Tmax, double delta_T);
      vector<vector<double> > get_TV_data();
      void  set_input_temperature(const vector<double> &a);
  };
}
// ***************************************************************************
namespace apl
{
  //It computes thermodynamic properties using QHA3P method
  class QHA3POINTS
  { //PN20180705
    private:
      SCQHA_QHA3P&  _scqha;
      QH_ENERGIES& _qh_energies;
      Logger& _logger;
      //external pressure
      double _pext;
      bool _include_ele;
      bool _is_magnetic;
      uint _nBranches;
      //thermodynamic properties
      double _Eeq, _Beq, _Veq, _Bp; //, _dE_dV, _d2E_dV2; //CO20180817
      //temperature free energy data
      vector<vector<double> > _TF;
      //static energies
      vector<double> _eo;
      //pV energies
      vector<double> _pV;
      //primitive cell volues
      vector<double> _ele_vols;
      //extrapolated frequencies
      vector<vector<xvector<double> > > _ep_freqs;
      //volumes of Static calculations
      vector<double> _scqha_volumes;
      //frequencies at 0 distortion
      vector<xvector<double> > _freq0;
      //frequencies at negative distortion
      vector<xvector<double> > _freqM;
      //frequencies at positive distortion
      vector<xvector<double> > _freqP;
      //Taylor's 1st order coefficient
      vector<xvector<double> > _d1fdv1;
      //Taylor's 2nd order coefficient
      vector<xvector<double> > _d2fdv2;
      //k-points weights
      vector<double> _weights;
      //corrected electronic dos
      vector<vector<vector<double> > > _edos;
      //fermi energies
      vector<double> _fermi_energies;
      //edos at fermi energy
      //vector<double> _edosATfermi;
      //atomic species
      vector<string> _atomic_species;

      //functions
      //calculate frequency derivative
      void calculate_freq_derivative();
      //calculate frequency derivative in threads
      void calculate_derivative(int startIndex, int endIndex);
      //check errors
      bool check_size();
      //fitting function
      void fitting();
      //nonlinear fitting
      void md_lsquares_call(const xvector<double> &V, const xvector<double> &E);
      //fitting function
      bool more_refinement(const xvector<double> &E, const xvector<double> &V,
          xvector<double> &guess, xvector<double> &out);
      //calculate heat capacity
      double heat_capacity(const double omeg, const double temp);
      //calculate entropy
      double entropy(const double omeg, const double temp);
      //calculate free energy
      double free_energy(const double omeg, const double temp);
      //calculate internal energy
      double internal_energy(const double omeg, const double temp);
      //calculate electronic energy
      double ElectronicEnergy(double temperature_in_kelvins, uint dir_index);
      //double appElectronicEnergy(double temperature_in_kelvins, uint dir_index);
      double fermi_dirac_distribution(const double delE, const double t);
      //
      bool exists_test0 (const std::string& name);
      //
      void enthalpy_incuding_ele(double USER_TP_TSTART, double USER_TP_TEND, double USER_TP_TSTEP);
      //
      double Electronic_Cv(double temperature_in_kelvins, uint dir_index);
    public:
      QHA3POINTS(SCQHA_QHA3P&, QH_ENERGIES&, Logger&);
      ~QHA3POINTS();
      void clear();
      bool import_variables();
      void qha3pts_temperature_loop(double Tmin, double Tmax, double delta_T, ThermalPropertiesCalculator &e);
      void set_include_ele(bool b);
      void total_enthalpy();
  };
}
// ***************************************************************************
//Functions in this class are used to calculate Gruneisen Paramater related properties//
namespace apl
{
  //this class store dynamical matrices and phonon dispersion files from other directories
  class QHAsubdirectoryData
  { //PN20180705
    private:
      IPhononCalculator& _pc;
      Logger& _logger;
      string   _running_dir;
      string   _tmpdirfrefix;
      uint _nBranches;
      string _devnull;
      double _gp_vol_distortion;
      double _sc_vol_distortion;
      std::vector<aurostd::xvector<double> > _kpoints;
      vector <xmatrix<xcomplex<double> > > _dm;
      std::vector<double> _weights;
      aurostd::xmatrix<double> _rlattice;
      aurostd::xmatrix<double> _klattice;

    public:
      QHAsubdirectoryData( IPhononCalculator&, Logger&);
      ~QHAsubdirectoryData();
      void clear();
      void createMPmesh(int, int, int, const xstructure&);
      void create_pdispath(std::vector<xvector<double> >& qpoints);
      void setdir_prefix(const string s);
      void set_gp_vol_distortion(const double d);
      void set_sc_vol_distortion(const double d);
      bool check_GP();
      bool check_SCQHA();
      void PDOSsave();
      void DMsave();
      void create_dm();
      string
        getdir_name(string path);
      std::vector<aurostd::xvector<double> >
        get_kpoints() { return _kpoints; }
      std::vector<double>
        get_weights() { return _weights; }
      vector<string>
        directory_list(const string path);

    private:
      template <typename T>
        string NumberToString(T Number);
      void
        get_dm(int startIndex, int endIndex);
      void write_dm(string file);
      void write_kpoints(string file);
      void write_weight(string file);
      template<class T>
        vector<T> splitWdelimiter(string s, string delimiter);
      template<typename T>
        std::vector<T> split(const std::string& line);
  };
}
// ***************************************************************************
// shellhandle.h

namespace apl {

  struct ShellData {
    ShellData();
    ShellData(const ShellData& b);

    int occupation;
    int occupationCapacity;
    bool isFull;
    double radius;
    double stdevRadius;
    vector<xvector<int> > index;
    vector<deque<_atom> > atoms;
    vector<deque<_atom> > ratoms;

    ~ShellData();
    ShellData& operator=(const ShellData&);

    void free();
    void copy(const ShellData& b);
  };

  class ShellHandle {
    private:
      int _idSafeGeneratedShell;
      int _idSafeMappedShell;

      int _centralAtomID;
      double _indexReductionConstant;
      xstructure _initStructure;
      xstructure _initStructure_original;  //CO, does not include HEAVY symmetry stuff
      //deque<_atom> _initStructure_atoms_original; //CO

      xvector<int> _safeDimension;
      vector<ShellData> _shells;

    private:
      xvector<double> getFPositionItsNearestImage(const xvector<double>&,
          const xvector<double>&,
          const xmatrix<double>&);

    public:
      ShellHandle();
      ShellHandle(const xstructure&, int, int);
      ~ShellHandle();

      void clear();
      void init(const xstructure&, int, int);

      double getShellRadius(int);
      int getShell(double);

      double getSafeShellRadius();
      void setSafeShell(int);
      int getSafeShell();

      void calcShells(const xstructure&, int, int);
      void splitBySymmetry();
      void removeSplitBySymmetry();
      void addAtomToShell(int, const _atom&, bool = true);
      void mapStructure(const xstructure&, int, bool = true);

      int getLastOccupiedShell();
      int getLastRegularShell();
      int getLastFullShell();

      int getNumberOfShells();
      int getNumberOfSubshells(int);
      std::deque<_atom> getAtomsAtSameShell(int, int = 0);
      const std::deque<_atom>& getReferenceAtomsAtSameShell(int, int = 0);

      double getIndexReductionConstant() { return _indexReductionConstant; }

      void printReport(ostream&);

      //CO added here
      void center(int);
      void center_original(void);
      //CO added here
  };

}  // end namespace apl

// ***************************************************************************
// aplmath.h

namespace aurostd {
  // Calculate vector projection b on a
  template <class utype>
    xvector<utype> getVectorProjection(const xvector<utype>& b, const xvector<utype>& a) {
      return (a * (utype)(scalar_product(a, b) / scalar_product(a, a)));
    }
  // Calculate vector projection c on a like b on a
  template <class utype>
    xvector<utype> getModeratedVectorProjection(const xvector<utype>& c, const xvector<utype>& b, const xvector<utype>& a) {
      return (c * (utype)(scalar_product(a, b) / scalar_product(a, a)));
    }
  // Calculate vector convolution
  template <class utype>
    xvector<utype> getVectorConvolution(const xvector<utype>& a, const xvector<utype>& b) {
      xvector<utype> v(a.rows);
      for (int i = v.lrows; i <= v.urows; i++) {
        v(i) = a(i) * b(i);
      }
      return (v);
    }
}


//OBSOLETE - ME20190815 - moved to aurostd::xmatrix
namespace apl {
  //void tred2(xmatrix<xcomplex<double> >&);
  void zheevByJacobiRotation(xmatrix<xcomplex<double> >&, xvector<double>&, xmatrix<xcomplex<double> >&);
#ifdef USE_MKL
  void zheevMKL(xmatrix<xcomplex<double> >&, xvector<double>&, xmatrix<xcomplex<double> >&);
#endif
}

// ***************************************************************************
// cursor.h

#define cursor_moveyx(y, x) printf("\033[%d;%dH", y, x) /*Move cursor to position y,x (rows, columns) with (1,1) as origin*/
#define cursor_moveup(y) printf("\033[%dA", y)          /*Move cursor up y*/
#define cursor_movedown(y) printf("\033[%dB", y)        /*Move cursor down y*/
#define cursor_moveright(x) printf("\033[%dC", x)       /*Move cursor right x*/
#define cursor_moveleft(x) printf("\033[%dD", x)        /*Move cursor left x*/
#define cursor_store() printf("\033[s")                 /*Store current cursor position and color*/
#define cursor_restore() printf("\033[u")               /*Restore cursor position and color from cursor_store()*/
#define cursor_clear() printf("\033[2J")                /*Clear screen and leave cursor where is*/
#define cursor_clearline() printf("\033[K")             /*Clear to end of line and leave cursor where is*/
#define cursor_fore_black() printf("\033[30m")          /*Change foreground color to black*/
#define cursor_fore_red() printf("\033[31m")            /*Change foreground color to red*/
#define cursor_fore_green() printf("\033[32m")          /*Change foreground color to green*/
#define cursor_fore_orange() printf("\033[33m")         /*Change foreground color to orange*/
#define cursor_fore_blue() printf("\033[34m")           /*Change foreground color to blue*/
#define cursor_fore_magenta() printf("\033[35m")        /*Change foreground color to magenta*/
#define cursor_fore_cyan() printf("\033[36m")           /*Change foreground color to cyan*/
#define cursor_fore_yellow() printf("\033[33m\033[1m")
#define cursor_fore_white() printf("\033[37m")    /*Change foreground color to white*/
#define cursor_back_black() printf("\033[40m")    /*Change background color to black*/
#define cursor_back_red() printf("\033[41m")      /*Change background color to red*/
#define cursor_back_green() printf("\033[42m")    /*Change background color to green*/
#define cursor_back_orange() printf("\033[43m")   /*Change background color to orange*/
#define cursor_back_blue() printf("\033[44m")     /*Change background color to blue*/
#define cursor_back_magenta() printf("\033[45m")  /*Change background color to magenta*/
#define cursor_back_cyan() printf("\033[46m")     /*Change background color to cyan*/
#define cursor_back_white() printf("\033[47m")    /*Change background color to white*/
#define cursor_attr_none() printf("\033[0m")      /*Turn off all cursor attributes*/
#define cursor_attr_bold() printf("\033[1m")      /*Make test bold*/
#define cursor_attr_underline() printf("\033[4m") /*Underline text*/
#define cursor_attr_blink() printf("\033[5m")     /*Supposed to make text blink, usually bolds it instead*/
#define cursor_attr_reverse() printf("\033[7m")   /*Swap background and foreground colors*/

// OBSOLETE ME20191031 - not used
// ***************************************************************************
// xtensor.hpp
//
//namespace apl {
//
////////////////////////////////////////////////////////////////////////////////
//template <typename T, unsigned int TENSOR_ORDER>
//class xtensor {
//  T* _data;
//  int _lindex;
//  int _hindex;
//  unsigned int _indexSize;
//  unsigned long long _arraySize;
//  std::vector<unsigned long long> _precomputedOffsets;
//
// private:
//  unsigned long long getOffset(const std::vector<unsigned int>&);
//
// public:
//  xtensor(int, int);
//  ~xtensor();
//  void zero();
//  void fill(const T&);
//  T& operator()(int, ...);
//};
//
////////////////////////////////////////////////////////////////////////////////
//template <typename T, unsigned int TENSOR_ORDER>
//xtensor<T, TENSOR_ORDER>::xtensor(int index1, int index2) {
//  _hindex = index1 > index2 ? index1 : index2;
//  _lindex = index1 < index2 ? index1 : index2;
//
//  _indexSize = _hindex - _lindex + 1;
//
//  // Allocate data
//  unsigned long long arraySizeBefore;
//  _arraySize = 1ULL;
//  _precomputedOffsets.push_back(_arraySize);
//  for (_AFLOW_APL_REGISTER_ unsigned int i = 0; i < TENSOR_ORDER; i++) {
//    arraySizeBefore = _arraySize;
//    _arraySize *= _indexSize;
//    // Detect overflow
//    if (arraySizeBefore > _arraySize)
//      throw APLRuntimeError("apl::xtensor<T>::xtensor(); The setting is producing an array which can not by handled by this implementation.");
//    _precomputedOffsets.push_back(_arraySize);
//  }
//
//  try {
//    // FIX: Problem; new(std::size_t), where size_t is hardware/platform specific,
//    // for 32 bit systems it is uint = 2^32, if our array is bigger than this,
//    // there is a overflow -> use more pages of the same block _data[PAGE][2^32]???,
//    // or go to the 64 bits systems -> 2^64 (unsigned long long)
//    if (_arraySize > (1ULL << (8 * sizeof(std::size_t) - 1)))  // dont go overboard  SC (-1)
//      throw APLRuntimeError("apl::xtensor<T>::xtensor(); Problem to allocate a required array. Hardware specific problem.");
//    _data = new T[(std::size_t)_arraySize];
//  } catch (std::bad_alloc& e) {
//    throw APLRuntimeError("apl::xtensor<T>::xtensor(); Bad allocation.");
//  }
//
//  // Reverse precomputed for better manipulation and shift by 1
//  std::vector<unsigned long long> temp(_precomputedOffsets.rbegin() + 1, _precomputedOffsets.rend());
//  _precomputedOffsets = temp;
//  temp.clear();
//}
//
////////////////////////////////////////////////////////////////////////////////
//template <typename T, unsigned int TENSOR_ORDER>
//xtensor<T, TENSOR_ORDER>::~xtensor() {
//  _precomputedOffsets.clear();
//  delete[] _data;
//  _data = NULL;
//  _arraySize = 0ULL;
//}
//
////////////////////////////////////////////////////////////////////////////////
//template <typename T, unsigned int TENSOR_ORDER>
//void xtensor<T, TENSOR_ORDER>::zero() {
//  // Take care! The last argument is of std::size_t, hence platform specific
//  memset(_data, 0, _arraySize * sizeof(T));
//}
//
////////////////////////////////////////////////////////////////////////////////
//template <typename T, unsigned int TENSOR_ORDER>
//void xtensor<T, TENSOR_ORDER>::fill(const T& val) {
//  for (unsigned long long i = 0ULL; i < _arraySize; i++)
//    _data[i] = val;
//}
//
////////////////////////////////////////////////////////////////////////////////
//template <typename T, unsigned int TENSOR_ORDER>
//unsigned long long xtensor<T, TENSOR_ORDER>::getOffset(const std::vector<unsigned int>& idxs) {
//  unsigned long long offset = idxs.back();
//  for (_AFLOW_APL_REGISTER_ int i = idxs.size() - 2; i >= 0; i--)
//    offset += (unsigned long long)(idxs[i] * _precomputedOffsets[i]);
//  return offset;
//}
//
////////////////////////////////////////////////////////////////////////////////
//template <typename T, unsigned int TENSOR_ORDER>
//T& xtensor<T, TENSOR_ORDER>::operator()(int idx1, ...) {
//  // Get indices and transform to form 0...max
//  va_list arguments;
//  std::vector<unsigned int> idxs;
//
//  // The 1st index
//  idxs.push_back((unsigned int)(idx1 - _lindex));
//  //    if( idxs.back() < 0 || idxs.back() > _indexSize ) throw APLRuntimeError("apl::xtensor<T>::operator(); Index out of range.");
//  if (idxs.back() > _indexSize) throw APLRuntimeError("apl::xtensor<T>::operator(); Index out of range.");  // unsigned long long cant be negative
//
//  // The rest of indices
//  va_start(arguments, idx1);
//  for (_AFLOW_APL_REGISTER_ unsigned int i = 0; i < TENSOR_ORDER - 1; i++) {
//    idxs.push_back((unsigned int)(va_arg(arguments, int) - _lindex));
//    //   if( idxs.back() < 0 || idxs.back() > _indexSize ) throw APLRuntimeError("apl::xtensor<T>::operator(); Index out of range.");
//    if (idxs.back() > _indexSize) throw APLRuntimeError("apl::xtensor<T>::operator(); Index out of range.");  // unsigned long long cant be negative
//  }
//  va_end(arguments);
//
//  // Calculate offset
//  unsigned long long offset = getOffset(idxs);
//  idxs.clear();
//
//  // Return value
//  return _data[offset];
//}
////////////////////////////////////////////////////////////////////////////////
//}
// ***************************************************************************

#endif  // _AFLOW_APL_H_

// ***************************************************************************<|MERGE_RESOLUTION|>--- conflicted
+++ resolved
@@ -655,13 +655,9 @@
       void center(int);
       //CO START
       void center_original(void);
-<<<<<<< HEAD
       //corey
-      void getFullBasisAGROUP();  // ME191218
-      bool fullBasisCalculatedAGROUP();  // ME191218
-=======
-      //CO
->>>>>>> 5166ff1a
+      void getFullBasisAGROUP();  //ME20191218
+      bool fullBasisCalculatedAGROUP();  //ME20191218
       const vector<vector<_sym_op> >& getAGROUP(void) const;
       const vector<_sym_op>& getFGROUP(void) const;
       const vector<_sym_op>& getAGROUP(int) const;
@@ -706,33 +702,22 @@
     public:
       virtual ~IPhononCalculator() {}
       virtual xvector<double> getFrequency(const xvector<double>&, const IPCFreqFlags&) = 0;
-<<<<<<< HEAD
-      virtual xvector<double> getFrequency(const xvector<double>&, const xvector<double>&, const IPCFreqFlags&) = 0;  // ME20200206
-      virtual xvector<double> getFrequency(const xvector<double>&, const IPCFreqFlags&, xmatrix<xcomplex<double> > &) = 0;  // ME20190624
-      virtual xvector<double> getFrequency(const xvector<double>&, const xvector<double>&, const IPCFreqFlags&, xmatrix<xcomplex<double> >&) = 0;  // ME20200206
+      virtual xvector<double> getFrequency(const xvector<double>&, const xvector<double>&, const IPCFreqFlags&) = 0;  //ME20200206
+      virtual xvector<double> getFrequency(const xvector<double>&, const IPCFreqFlags&, xmatrix<xcomplex<double> > &) = 0;  //ME20190624
+      virtual xvector<double> getFrequency(const xvector<double>&, const xvector<double>&, const IPCFreqFlags&, xmatrix<xcomplex<double> >&) = 0;  //ME20200206
       virtual xvector<double> getFrequency(const xvector<double>&, const IPCFreqFlags&, xmatrix<xcomplex<double> > &,
-          vector<xmatrix<xcomplex<double> > >&, bool=true) = 0;  // ME20180827
+          vector<xmatrix<xcomplex<double> > >&, bool=true) = 0;  //ME20180827
       virtual xvector<double> getFrequency(const xvector<double>&, const xvector<double>&, const IPCFreqFlags&, xmatrix<xcomplex<double> >&,
-          vector<xmatrix<xcomplex<double> > >&, bool=true) = 0;  // ME20200206
-=======
-      virtual xvector<double> getFrequency(const xvector<double>&, IPCFreqFlags, xmatrix<xcomplex<double> > &) = 0;  //ME20190624
-      virtual xvector<double> getFrequency(const xvector<double>&, IPCFreqFlags, xmatrix<xcomplex<double> > &,
-          vector<xmatrix<xcomplex<double> > >&, bool=true) = 0;  //ME20180827
->>>>>>> 5166ff1a
+          vector<xmatrix<xcomplex<double> > >&, bool=true) = 0;  //ME20200206
       virtual double getEPS() = 0;  //CO
       virtual double getFrequencyConversionFactor(IPCFreqFlags, IPCFreqFlags) = 0;
       virtual const Supercell& getSupercell() = 0;
       virtual const xstructure& getInputCellStructure() = 0;
       virtual const xstructure& getSuperCellStructure() = 0;
       virtual uint getNumberOfBranches() = 0;
-<<<<<<< HEAD
-      virtual string getSystemName() = 0;  // ME20190614
-      virtual bool isPolarMaterial() = 0;  // ME20200206
-      // **** BEGIN PINKU ******
-=======
       virtual string getSystemName() = 0;  //ME20190614
+      virtual bool isPolarMaterial() = 0;  //ME20200206
       // **** BEGIN PN ******
->>>>>>> 5166ff1a
       virtual xmatrix<xcomplex<double> > getDynamicalMatrix(const xvector<double>&) = 0;
       virtual xmatrix<xcomplex<double> > getDynamicalMatrix(const xvector<double>&, const xvector<double>&) = 0;  // ME20200206
       virtual xmatrix<xcomplex<double> > getDynamicalMatrix(const xvector<double>&, const xvector<double>&,
@@ -818,14 +803,9 @@
       void printForceConstantMatrices(ostream&);
       void printFCShellInfo(ostream&);
       xmatrix<xcomplex<double> > getDynamicalMatrix(const xvector<double>&);
-<<<<<<< HEAD
-      xmatrix<xcomplex<double> > getDynamicalMatrix(const xvector<double>&, const xvector<double>&);  // ME20200206
+      xmatrix<xcomplex<double> > getDynamicalMatrix(const xvector<double>&, const xvector<double>&);  //ME20200206
       xmatrix<xcomplex<double> > getDynamicalMatrix(const xvector<double>&, const xvector<double>&,
-          vector<xmatrix<xcomplex<double> > >&, bool=true);  // ME20180827
-=======
-      xmatrix<xcomplex<double> > getDynamicalMatrix(const xvector<double>&,
           vector<xmatrix<xcomplex<double> > >&, bool=true);  //ME20180827
->>>>>>> 5166ff1a
       xmatrix<xcomplex<double> > getNonanalyticalTermWang(const xvector<double>&);
       xmatrix<xcomplex<double> > getNonanalyticalTermWang(const xvector<double>&,
           vector<xmatrix<xcomplex<double> > >&, bool=true);  //ME20180829
@@ -843,19 +823,11 @@
       PhononCalculator& operator=(const PhononCalculator&);
       virtual ~PhononCalculator();
       void clear();
-<<<<<<< HEAD
       void run();  // ME20191029
       //xvector<double> getEigenvalues(const xvector<double>&);  // OBSOLETE ME20200206
       xvector<double> getEigenvalues(const xvector<double>&, const xvector<double>&,
-          xmatrix<xcomplex<double> >&, vector<xmatrix<xcomplex<double> > >&, bool=true);  // ME20180827
-      void setPolarMaterial(bool b) { _isPolarMaterial = b; }  // ME20200218
-=======
-      void run();  //ME20191029
-      xvector<double> getEigenvalues(const xvector<double>&);
-      xvector<double> getEigenvalues(const xvector<double>&, xmatrix<xcomplex<double> >&,
-          vector<xmatrix<xcomplex<double> > >&, bool=true);  //ME20180827
-      void isPolarMaterial(bool b) { _isPolarMaterial = b; }
->>>>>>> 5166ff1a
+          xmatrix<xcomplex<double> >&, vector<xmatrix<xcomplex<double> > >&, bool=true);  //ME20180827
+      void setPolarMaterial(bool b) { _isPolarMaterial = b; }  //ME20200218
       void setDistortionMagnitude(double f) { DISTORTION_MAGNITUDE = f; }
       void setDistortionINEQUIVONLY(bool b) { DISTORTION_INEQUIVONLY = b; } //CO20190108
       void setCalculateZeroStateForces(bool b) { _calculateZeroStateForces = b; }
@@ -880,33 +852,22 @@
       //******* END ME ************
       bool _stagebreak;  //ME20191029
       // Interface
-<<<<<<< HEAD
-      xvector<double> getFrequency(const xvector<double>&, const IPCFreqFlags&);  // ME20180827
-      xvector<double> getFrequency(const xvector<double>&, const xvector<double>&, const IPCFreqFlags&);  // ME20200206
-      xvector<double> getFrequency(const xvector<double>&, const IPCFreqFlags&, xmatrix<xcomplex<double> >&);  // ME20190624
-      xvector<double> getFrequency(const xvector<double>&, const xvector<double>&, const IPCFreqFlags&, xmatrix<xcomplex<double> >&);  // ME20200206
+      xvector<double> getFrequency(const xvector<double>&, const IPCFreqFlags&);  //ME20180827
+      xvector<double> getFrequency(const xvector<double>&, const xvector<double>&, const IPCFreqFlags&);  //ME20200206
+      xvector<double> getFrequency(const xvector<double>&, const IPCFreqFlags&, xmatrix<xcomplex<double> >&);  //ME20190624
+      xvector<double> getFrequency(const xvector<double>&, const xvector<double>&, const IPCFreqFlags&, xmatrix<xcomplex<double> >&);  //ME20200206
       xvector<double> getFrequency(const xvector<double>&, const IPCFreqFlags&, xmatrix<xcomplex<double> >&,
           vector<xmatrix<xcomplex<double> > >&, bool=true);  // ME20180827
       xvector<double> getFrequency(const xvector<double>&, const xvector<double>&, const IPCFreqFlags&, xmatrix<xcomplex<double> >&,
           vector<xmatrix<xcomplex<double> > >&, bool=true);  // ME20200206
-=======
-      xvector<double> getFrequency(const xvector<double>&, const IPCFreqFlags&);  //ME20180827
-      xvector<double> getFrequency(const xvector<double>&, IPCFreqFlags, xmatrix<xcomplex<double> >&);  //ME20190624
-      xvector<double> getFrequency(const xvector<double>&, IPCFreqFlags, xmatrix<xcomplex<double> >&, 
-          vector<xmatrix<xcomplex<double> > >&, bool=true);  //ME20180827
->>>>>>> 5166ff1a
       double getFrequencyConversionFactor(IPCFreqFlags, IPCFreqFlags);
       const Supercell& getSupercell();
       const xstructure& getInputCellStructure();
       const xstructure& getSuperCellStructure();
       double getEPS();  //CO
       uint getNumberOfBranches();
-<<<<<<< HEAD
-      string getSystemName();  // ME20190614
-      bool isPolarMaterial();  // ME20200206
-=======
       string getSystemName();  //ME20190614
->>>>>>> 5166ff1a
+      bool isPolarMaterial();  //ME20200206
       /* friend void runVASPCalculationsBE(apl::PhononCalculator*); */
       /* friend void readBornEffectiveChargesFromOUTCAR(apl::PhononCalculator *pcalculator); */
       /* friend void symmetrizeBornEffectiveChargeTensors(apl::PhononCalculator *pcalculator); */
@@ -1538,18 +1499,11 @@
       xDOSCAR createDOSCAR();  //ME20190614
       void writePHDOSCAR(const string&);  //ME20190614
       // Interface IDOSCalculator
-<<<<<<< HEAD
-      const std::vector<double>& getBins() const;  // ME20200108 - added const
-      const std::vector<double>& getDOS() const;   // ME20200108 - added const
-      const std::vector<double>& getIDOS() const;  // ME20200210
-      bool hasNegativeFrequencies() const;  // ME20200108 - added const
-      string _system;  // ME20190614
-=======
-      std::vector<double> getBins();
-      std::vector<double> getDOS();
-      bool hasNegativeFrequencies();
+      const std::vector<double>& getBins() const;  //ME20200108 - added const
+      const std::vector<double>& getDOS() const;   //ME20200108 - added const
+      const std::vector<double>& getIDOS() const;  //ME20200210
+      bool hasNegativeFrequencies() const;  //ME20200108 - added const
       string _system;  //ME20190614
->>>>>>> 5166ff1a
   };
 }  // namespace apl
 
@@ -1599,11 +1553,6 @@
 
   class ThermalPropertiesCalculator {
     private:
-<<<<<<< HEAD
-=======
-      //IDOSCalculator& _dosc;  //CO  OBSOLETE ME20190423
-      DOSCalculator& _dosc;  //ME20190423
->>>>>>> 5166ff1a
       Logger& _logger;
       std::vector<double> _freqs_0K;
       std::vector<double> _dos_0K;
@@ -1616,16 +1565,11 @@
       double getScalingFactor(const ThermalPropertiesUnits&);
 
     public:
-<<<<<<< HEAD
       ThermalPropertiesCalculator(Logger&);
       ThermalPropertiesCalculator(const DOSCalculator&, Logger&);
       ThermalPropertiesCalculator(const xDOSCAR&, Logger&);
       ThermalPropertiesCalculator(const ThermalPropertiesCalculator&);
       ThermalPropertiesCalculator& operator=(const ThermalPropertiesCalculator&);
-=======
-      //ThermalPropertiesCalculator(IDOSCalculator&, Logger&);  OBSOLETE ME20190423
-      ThermalPropertiesCalculator(DOSCalculator&, Logger&);  //ME20190423
->>>>>>> 5166ff1a
       ~ThermalPropertiesCalculator();
       void clear(Logger&);
 
