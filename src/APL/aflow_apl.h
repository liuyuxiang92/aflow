--- conflicted
+++ resolved
@@ -1221,7 +1221,8 @@
 namespace apl
 {
   enum EOSmethod {EOS_MURNAGHAN, EOS_POLYNOMIAL, EOS_BIRCH_MURNAGHAN};
-  enum QHAmethod {QHA_CALC, QHA3P_CALC, SCQHA_CALC};
+  enum QHAmethod {QHA_CALC, QHA3P_CALC, SCQHA_CALC, QHANP_CALC};
+  enum QHAtype   {QHA_FD, QHA_EOS, QHA_TE};
 
   /// Calculates QHA-related properties
   ///
@@ -1240,6 +1241,7 @@
       const QHAN& operator=(const QHAN &qha);
       void run(_xflags &xflags, _aflags &aflags, _kflags &kflags, string &aflowin);
       void clear();
+      double calcFrequencyFit(double V, xvector<double> &xomega);
       double calcGrueneisen(double V, xvector<double> &xomega, double &w);
       double calcGrueneisenFD(const xvector<double> &xomega);
       void   calcCVandGP(double T, double &CV, double &GP);
@@ -1247,6 +1249,8 @@
       double FreeEnergy(double T, int id);
       double FreeEnergyFit(double T, double V, EOSmethod eos_method, QHAmethod method);
       double electronicFreeEnergy(double T, int id);
+      double ChemicalPotential(double T, int Vid);
+      double IDOS(double e, double T, xEIGENVAL &eig);
       xvector<double> electronicFreeEnergySommerfeld(double T);
       xvector<double> DOSatEf();
       double InternalEnergyFit(double T, double V);
@@ -1257,14 +1261,15 @@
       double ThermalExpansion(double T, EOSmethod eos_method, QHAmethod method);
       double IsochoricSpecificHeat(double T, double V, EOSmethod eos_method, 
           QHAmethod qha_method);
-      // QHA3P and SCQHA
-      double extrapolateFrequency(double V, const xvector<double> &xomega);
-      double extrapolateGamma(double V, const xvector<double> &xomega);
+      // QHA3P and SCQHA and QHANP
+      double extrapolateFrequency(double V, const xvector<double> &xomega, QHAmethod qha_method);
+      double extrapolateGamma(double V, const xvector<double> &xomega, QHAmethod qha_method);
       // QHA3P
-      double FreeEnergyTaylorExpansion(double T, int Vid);
-      double InternalEnergyTaylorExpansion(double T, double V);
+      double FreeEnergyTaylorExpansion(double T, int Vid, QHAmethod qha_method);
+      double InternalEnergyTaylorExpansion(double T, double V, QHAmethod qha_method);
       // SCQHA
       double VPgamma(double T, double V);
+      double SCQHAgetEquilibriumVolume(double T);
       void   RunSCQHA(EOSmethod method, bool all_iterations_self_consistent=true);
       // output
       void   writeThermalProperties(EOSmethod eos_method, QHAmethod qha_method);
@@ -1273,6 +1278,7 @@
       void   writeAverageGPfiniteDifferences();
       void   writeGPmeshFD();
       void   writeFrequencies();
+      void   writeTphononDispersions(QHAmethod qha_method);
       // members
       xoption apl_options;
       string system_title;
@@ -1285,30 +1291,35 @@
       bool isEOS;
       bool isGP_FD;
       bool ignore_imaginary;
-      bool runQHA, runQHA3P, runSCQHA;
+      bool runQHA, runQHA3P, runSCQHA, runQHANP;
       bool isInitialized;
       bool includeElectronicContribution;
+      bool doSommerfeldExpansion;
       int Ntemperatures;
       int N_GPvolumes;   ///< number of volumes/calculations for finite difference calc
       int N_EOSvolumes;  ///< number of volumes/calculations for EOS calc
+      int N_QHANPvolumes; ///< number of volumes/calculations for QHANP calc
       int Nbranches;       ///< number of phonon dispersion branches
       int NatomsOrigCell;  ///< number of atoms in original cell
+      int Nelectrons;
+      int TaylorExpansionOrder;
+      double gp_distortion;
       //int NatomsSupercell; ///< number of atoms in supercell
       xstructure origStructure;
       vector<double> Temperatures;
+      vector<double> ph_disp_temperatures;///< temperatures for T-dependent phonon dispersions
       vector<double> GPvolumes; ///< a set of volumes for FD Grueneisen calculation
       vector<double> EOSvolumes; ///< a set of volumes for EOS calculation
+      vector<double> QHANPvolumes; ///< a set of volumes for QHANP calculation
       vector<double> coefGPVolumes; ///< multiplication coefficient w.r.t initial volume
       vector<double> coefEOSVolumes;
+      vector<double> coefQHANPVolumes;
       xvector<double> DOS_Ef;
       // data necessary to calculate thermodynamic properties
       vector<double> Efermi_V; ///< Fermi energy vs V
       vector<double> E0_V;     ///< total energy vs V
       vector<xEIGENVAL> static_eigvals;
       vector<xIBZKPT>   static_ibzkpts;
-      vector<vector<double> > energies_V; ///< electronic energy bins vs V
-      vector<vector<double> > edos_V; ///< electronic DOS
-      vector<vector<double> > frequencies_V; ///< phonon frequency bins vs V
       vector<vector<double> > pdos_V; ///< phonon DOS
       vector<int> qpWeights;
       vector<xvector<double> > qPoints;
@@ -1316,25 +1327,30 @@
       xmatrix<double> gp_fit_matrix;
       vector<vector<vector<double> > > omegaV_mesh;
       vector<vector<vector<double> > > omegaV_mesh_EOS;
+      vector<vector<vector<double> > > omegaV_mesh_QHANP;
       vector<xEIGENVAL> gp_ph_dispersions;
+      vector<xEIGENVAL> eos_ph_dispersions;
       vector<ThermalPropertiesCalculator> eos_vib_thermal_properties;
       //
       vector<string> subdirectories_apl_eos;
       vector<string> subdirectories_apl_gp;
+      vector<string> subdirectories_apl_qhanp;
       vector<string> subdirectories_static;
       vector<string> arun_runnames_static;
       _xinput xinput;
       string currentDirectory;
       // methods
-      int  checkStaticCalculations();
+      int  checkStaticCalculations(vector<vector<bool> > &file_is_present);
       void read();
       bool runAPLcalculations(const vector<string> &subdirectories,
           const vector<double> &coefVolumes, _xflags &xflags, _aflags &aflags,
-          _kflags &kflags, string &aflowin, bool gp=true);
-      void readStaticCalculationsData();
+          _kflags &kflags, string &aflowin, QHAtype type);
+      bool readStaticCalculationsData();
       void calculate();
       void createSubdirectoriesStaticRun(const _xflags &xflags, const _aflags &aflags,
-          const _kflags &kflags);
+          const _kflags &kflags, const vector<vector<bool> > &list);
+      void printMissingStaticFiles(const vector<vector<bool> > & list,
+          const vector<string> &subdirectories);
       void free();
       void copy(const QHAN &qha);
   };
@@ -1648,7 +1664,6 @@
       vector<double> _eos_volumes;
       vector<double> _ph_volumes;
 
-<<<<<<< HEAD
       int _zero_index, _lattice_index;
       string _pstress;
 
@@ -1658,19 +1673,11 @@
       string _EOS_STATIC_KSCHEME;
       int _EOS_STATIC_KPPRA;
       string _PSTRESS;  // ME20200220
-=======
-namespace apl
-{
-  enum EOSmethod {EOS_MURNAGHAN, EOS_POLYNOMIAL, EOS_BIRCH_MURNAGHAN};
-  enum QHAmethod {QHA_CALC, QHA3P_CALC, SCQHA_CALC, QHANP_CALC};
-  enum QHAtype   {QHA_FD, QHA_EOS, QHA_TE};
->>>>>>> 2b2fd7be
 
     public:
       QHA_AFLOWIN_CREATOR(Supercell& sc, ofstream& mf, ostream& os=std::cout);
       ~QHA_AFLOWIN_CREATOR();
       void clear();
-<<<<<<< HEAD
     public:
       //
       void run_qha(const _xinput&, const _kflags&, const _xflags&);
@@ -1728,119 +1735,6 @@
       string get_phonon_runname(const double i, const double distortion);
       string get_phonon_runname(const double i);
       string get_static_runname(const double i);
-=======
-      double calcFrequencyFit(double V, xvector<double> &xomega);
-      double calcGrueneisen(double V, xvector<double> &xomega, double &w);
-      double calcGrueneisenFD(const xvector<double> &xomega);
-      void   calcCVandGP(double T, double &CV, double &GP);
-      void   calcCVandGPfit(double T, double V, double &CV, double &GP);
-      double FreeEnergy(double T, int id);
-      double FreeEnergyFit(double T, double V, EOSmethod eos_method, QHAmethod method);
-      double electronicFreeEnergy(double T, int id);
-      double ChemicalPotential(double T, int Vid);
-      double IDOS(double e, double T, xEIGENVAL &eig);
-      xvector<double> electronicFreeEnergySommerfeld(double T);
-      xvector<double> DOSatEf();
-      double InternalEnergyFit(double T, double V);
-      xvector<double> fitToEOSmodel(xvector<double> &E, EOSmethod method);
-      double evalEOSmodel(double V, const xvector<double> &p, EOSmethod eos_method);
-      double Entropy(double T, double V, EOSmethod eos_method, QHAmethod method);
-      double getEqVolumeT(double T, EOSmethod eos_method, QHAmethod method);
-      double ThermalExpansion(double T, EOSmethod eos_method, QHAmethod method);
-      double IsochoricSpecificHeat(double T, double V, EOSmethod eos_method, 
-          QHAmethod qha_method);
-      // QHA3P and SCQHA
-      double extrapolateFrequency(double V, const xvector<double> &xomega, QHAmethod qha_method);
-      double extrapolateGamma(double V, const xvector<double> &xomega, QHAmethod qha_method);
-      // QHA3P
-      double FreeEnergyTaylorExpansion(double T, int Vid, QHAmethod qha_method);
-      double InternalEnergyTaylorExpansion(double T, double V, QHAmethod qha_method);
-      // SCQHA
-      double VPgamma(double T, double V);
-      double SCQHAgetEquilibriumVolume(double T);
-      void   RunSCQHA(EOSmethod method, bool all_iterations_self_consistent=true);
-      // output
-      void   writeThermalProperties(EOSmethod eos_method, QHAmethod qha_method);
-      void   writeFVT();
-      void   writeGPpath(double V, const string &directory=".");
-      void   writeAverageGPfiniteDifferences();
-      void   writeGPmeshFD();
-      void   writeFrequencies();
-      void   writeTphononDispersions(QHAmethod qha_method);
-      // members
-      xoption apl_options;
-      string system_title;
-      double EOS_volume_at_equilibrium;
-      double EOS_energy_at_equilibrium;
-      double EOS_bulk_modulus_at_equilibrium;
-      double EOS_Bprime_at_equilibrium;
-    private:
-      xoption supercellopts;
-      bool isEOS;
-      bool isGP_FD;
-      bool ignore_imaginary;
-      bool runQHA, runQHA3P, runSCQHA, runQHANP;
-      bool isInitialized;
-      bool includeElectronicContribution;
-      bool doSommerfeldExpansion;
-      int Ntemperatures;
-      int N_GPvolumes;   ///< number of volumes/calculations for finite difference calc
-      int N_EOSvolumes;  ///< number of volumes/calculations for EOS calc
-      int N_QHANPvolumes; ///< number of volumes/calculations for QHANP calc
-      int Nbranches;       ///< number of phonon dispersion branches
-      int NatomsOrigCell;  ///< number of atoms in original cell
-      int Nelectrons;
-      int TaylorExpansionOrder;
-      double gp_distortion;
-      //int NatomsSupercell; ///< number of atoms in supercell
-      xstructure origStructure;
-      vector<double> Temperatures;
-      vector<double> ph_disp_temperatures;///< temperatures for T-dependent phonon dispersions
-      vector<double> GPvolumes; ///< a set of volumes for FD Grueneisen calculation
-      vector<double> EOSvolumes; ///< a set of volumes for EOS calculation
-      vector<double> QHANPvolumes; ///< a set of volumes for QHANP calculation
-      vector<double> coefGPVolumes; ///< multiplication coefficient w.r.t initial volume
-      vector<double> coefEOSVolumes;
-      vector<double> coefQHANPVolumes;
-      xvector<double> DOS_Ef;
-      // data necessary to calculate thermodynamic properties
-      vector<double> Efermi_V; ///< Fermi energy vs V
-      vector<double> E0_V;     ///< total energy vs V
-      vector<xEIGENVAL> static_eigvals;
-      vector<xIBZKPT>   static_ibzkpts;
-      vector<int> qpWeights;
-      vector<xvector<double> > qPoints;
-      // data needed for Grueneisen parameter calculation
-      xmatrix<double> gp_fit_matrix;
-      vector<vector<vector<double> > > omegaV_mesh;
-      vector<vector<vector<double> > > omegaV_mesh_EOS;
-      vector<vector<vector<double> > > omegaV_mesh_QHANP;
-      vector<xEIGENVAL> gp_ph_dispersions;
-      vector<xEIGENVAL> eos_ph_dispersions;
-      vector<ThermalPropertiesCalculator> eos_vib_thermal_properties;
-      //
-      vector<string> subdirectories_apl_eos;
-      vector<string> subdirectories_apl_gp;
-      vector<string> subdirectories_apl_qhanp;
-      vector<string> subdirectories_static;
-      vector<string> arun_runnames_static;
-      _xinput xinput;
-      string currentDirectory;
-      // methods
-      int  checkStaticCalculations(vector<vector<bool> > &file_is_present);
-      void read();
-      bool runAPLcalculations(const vector<string> &subdirectories,
-          const vector<double> &coefVolumes, _xflags &xflags, _aflags &aflags,
-          _kflags &kflags, string &aflowin, QHAtype type);
-      bool readStaticCalculationsData();
-      void calculate();
-      void createSubdirectoriesStaticRun(const _xflags &xflags, const _aflags &aflags,
-          const _kflags &kflags, const vector<vector<bool> > &list);
-      void printMissingStaticFiles(const vector<vector<bool> > & list,
-          const vector<string> &subdirectories);
-      void free();
-      void copy(const QHAN &qha);
->>>>>>> 2b2fd7be
   };
 }
 
