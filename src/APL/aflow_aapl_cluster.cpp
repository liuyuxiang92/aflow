--- conflicted
+++ resolved
@@ -58,13 +58,8 @@
   }
 
   //Copy Constructors/////////////////////////////////////////////////////////
-<<<<<<< HEAD
-  ClusterSet::ClusterSet(const ClusterSet& that) {
+  ClusterSet::ClusterSet(const ClusterSet& that) : xStream(*that.getOFStream(),*that.getOSS()) {
     if (this != &that) free();
-=======
-  ClusterSet::ClusterSet(const ClusterSet& that) : xStream(*that.getOFStream(),*that.getOSS()) {
-    free();
->>>>>>> 494b14cf
     copy(that);
   }
 
