//****************************************************************************
// *                                                                         *
// *           Aflow STEFANO CURTAROLO - Duke University 2003-2020           *
// *            Aflow MARCO ESTERS - Duke University 2018-2020               *
// *                                                                         *
//****************************************************************************
// Written by Marco Esters, 2018. Based on work by Jose J. Plata (AFLOW AAPL,
// DOI: 10.1038/s41524-017-0046-7) and Jesus Carrete (ShengBTE, 
// DOI: 10.1016/j.cpc.2014.02.015).
//
// This class is a generalized cluster class for N-order force constants.
// It calculates inequivalent atom clusters and distortions, and establishes
// transformation relationships (rotation matrices, linear combinations)
// between the equivalent and inequivalent clusters.
//
// See aflow_apl.h for descriptions of the class members, and for the structs
// structs _cluster and _ineq_distortions.

#include "aflow_apl.h"
using std::vector;
using aurostd::xcombos;
using aurostd::xerror;

#define _DEBUG_AAPL_CLUSTERS_ false
static const string _AAPL_CLUSTER_ERR_PREFIX_ = "apl::ClusterSet::";
static const string _AAPL_CLUSTER_MODULE_ = "CLUSTER";

/************************** CONSTRUCTORS/DESTRUCTOR *************************/

namespace apl {

  //Constructors//////////////////////////////////////////////////////////////
<<<<<<< HEAD
  // Default constructor
  ClusterSet::ClusterSet(ostream& oss) : xStream() {
    free();
    xStream::initialize(oss);
  }
=======
  ClusterSet::ClusterSet(const Supercell& supercell, const int& cut_shell,
      double& cut_rad, Logger& l, _aflags& a) : _logger(l), aflags(a) {
    free();  // Clear old vectors
    _logger << "CLUSTER: Building coordination shells." << apl::endl;

    scell = supercell.getSupercellStructure();
    pcell = supercell.getInputStructure();
    sc_dim = supercell.scell;
    pc2scMap = supercell._pc2scMap;
    sc2pcMap = supercell._sc2pcMap;
    symmetry_map = getSymmetryMap();
>>>>>>> 68ff6162

  ClusterSet::ClusterSet(const Supercell& supercell, int cut_shell,
      double cut_rad, ofstream& mf, _aflags& a, ostream& oss) {
    free();
    xStream::initialize(mf, oss);
    aflags = &a;
    initialize(supercell, cut_shell, cut_rad);
  }

  //From file
  ClusterSet::ClusterSet(const string& filename, const Supercell& supercell,
      int cut_shell, double cut_rad, int _order, ofstream& mf, _aflags& a, ostream& oss) : xStream() {
    free();  // Clear old vectors
    xStream::initialize(mf, oss);
    aflags = &a;
    initialize(supercell, cut_shell, cut_rad);
    string message = "Reading ClusterSet from file " + aurostd::CleanFileName(filename) + ".";
    pflow::logger(_AFLOW_FILE_NAME_, _AAPL_CLUSTER_MODULE_, message, *aflags, *p_FileMESSAGE, *p_oss);

    order = _order;
<<<<<<< HEAD
=======
    scell = supercell.getSupercellStructure();
    pcell = supercell.getInputStructure();
    sc_dim = supercell.scell;
    pc2scMap = supercell._pc2scMap;
    sc2pcMap = supercell._sc2pcMap;
    if (cut_shell > 0) {
      double max_rad = getMaxRad(scell, cut_shell);
      if (max_rad > cut_rad) {
        // globally changes CUT_RAD
        cut_rad = max_rad;
      }
    }
    cutoff = cut_rad;
>>>>>>> 68ff6162
    readClusterSetFromFile(filename);
    // Necessary for AAPL calculations; since these calculations are
    // quick, they are not stored in the output file
    distortion_vectors = getCartesianDistortionVectors();
    permutations = getPermutations(order);
    nifcs = aurostd::powint(3, order);
  }

  //Copy Constructors/////////////////////////////////////////////////////////
  ClusterSet::ClusterSet(const ClusterSet& that) {
    free();
<<<<<<< HEAD
=======
  }

  //Copy Constructors/////////////////////////////////////////////////////////
  ClusterSet::ClusterSet(const ClusterSet& that) : _logger(that._logger), aflags(that.aflags) {
    free();
>>>>>>> 68ff6162
    copy(that);
  }

  const ClusterSet& ClusterSet::operator=(const ClusterSet& that) {
    if (this != &that) {
      free();
      copy(that);
    }
    return *this;
  }

  void ClusterSet::copy(const ClusterSet& that) {
    xStream::copy(that);
    aflags = that.aflags;
    clusters = that.clusters;
    coordination_shells = that.coordination_shells;
    cutoff = that.cutoff;
    distortion_vectors = that.distortion_vectors;
    higher_order_ineq_distortions = that.higher_order_ineq_distortions;
    ineq_clusters = that.ineq_clusters;
    ineq_distortions = that.ineq_distortions;
    linear_combinations = that.linear_combinations;
    nifcs = that.nifcs;
    order = that.order;
    pcell = that.pcell;
    pc2scMap = that.pc2scMap;
    permutations = that.permutations;
    scell = that.scell;
    sc2pcMap = that.sc2pcMap;
    sc_dim = that.sc_dim;
    symmetry_map = that.symmetry_map;
  }

  //Destructor////////////////////////////////////////////////////////////////
  ClusterSet::~ClusterSet() {
    xStream::free();
    free();
  }

  //free//////////////////////////////////////////////////////////////////////
  // Clears all vectors and resets all values.
  void ClusterSet::free() {
    clusters.clear();
    coordination_shells.clear();
    cutoff = 0.0;
    distortion_vectors.clear();
    higher_order_ineq_distortions.clear();
    ineq_clusters.clear();
    ineq_distortions.clear();
    linear_combinations.clear();
    nifcs = 0;
    order = 0;
    pc2scMap.clear();
    pcell.clear();
    permutations.clear();
    scell.clear();
    sc_dim.clear();
    sc2pcMap.clear();
    symmetry_map.clear();
  }


  //clear/////////////////////////////////////////////////////////////////////
  // Creates an empty ClusterSet object.
  void ClusterSet::clear(_aflags& a) {
    free();
    aflags = &a;
  }

  void ClusterSet::initialize(const Supercell& supercell, int cut_shell, double cut_rad) {
    scell = supercell.getSupercellStructure();
    pcell = supercell.getInputStructure();
    sc_dim = supercell.scell;
    pc2scMap = supercell._pc2scMap;
    sc2pcMap = supercell._sc2pcMap;
    if (cut_shell > 0) {
      double max_rad = getMaxRad(scell, cut_shell);
      if (max_rad > cut_rad) {
        // globally changes CUT_RAD
        stringstream message;
        message << "Cutoff has been modified to " << max_rad << " Angstroms.";
        pflow::logger(_AFLOW_FILE_NAME_, _AAPL_CLUSTER_MODULE_, message, *aflags, *p_FileMESSAGE, *p_oss);
        cut_rad = max_rad;
      }
    }
    cutoff = cut_rad;
  }

}  // namespace apl

/************************** INITIAL CALCULATIONS ****************************/

namespace apl {

  //getSymmetryMap////////////////////////////////////////////////////////////
  // Creates a symmetry map for a list of atoms in the supercell using scaled
  // symmetry operations. Note that the supercell and the primtive cell must
  // have the same symmetry.
  vector<vector<int> > ClusterSet::getSymmetryMap() {
    bool LDEBUG = (FALSE || XHOST.DEBUG || _DEBUG_AAPL_CLUSTERS_);
    string function = _AAPL_CLUSTER_ERR_PREFIX_ + "getSymmetryMap()";
    // Check if the symmetry of the supercell and the primitive cell are the
    // same by comparing the crystal point groups.
    if (!scell.pgroup_xtal_calculated) {
      scell.CalculateSymmetryPointGroupCrystal(false);
      if (!scell.pgroup_xtal_calculated) {
        string message = "Could not calculate the point group of the supercell.";
        throw xerror(_AFLOW_FILE_NAME_,function, message, _RUNTIME_ERROR_);
      }
    }
    if (!pcell.pgroup_xtal_calculated) {
      pcell.CalculateSymmetryPointGroupCrystal(false);
      if (!pcell.pgroup_xtal_calculated) {
        string message = "Could not calculate the point group of the primitive cell.";
        throw xerror(_AFLOW_FILE_NAME_,function, message, _RUNTIME_ERROR_);
      }
    }

    if (SYM::PointGroupsIdentical(scell.pgroup_xtal, pcell.pgroup_xtal, scell.sym_eps, false)) {
      // Make sure that the factor group is calculated
      if (!pcell.fgroup_calculated) {
        pcell.CalculateSymmetryFactorGroup(false);
<<<<<<< HEAD
        if (!pcell.pgroup_xtal_calculated) {
=======
        if (!pcell.fgroup_calculated) {
>>>>>>> 68ff6162
          string message = "Could not calculate the factor group of the primitive cell.";
          throw xerror(_AFLOW_FILE_NAME_,function, message, _RUNTIME_ERROR_);
        }
      }
      bool mapped = false;
      // Minimum distance for pcell is the same for scell and cheaper to compute
      pcell.dist_nn_min = SYM::minimumDistance(pcell.atoms, pcell.lattice);
      double tol = _ZERO_TOL_;
      bool skewed = SYM::isLatticeSkewed(scell.lattice, pcell.dist_nn_min, tol);
      uint fgsize = pcell.fgroup.size();
      uint natoms = scell.atoms.size();
      vector<vector<int> > sym_map(fgsize, vector<int>(natoms,  -1));

      for (uint fg = 0; fg < fgsize; fg++) {
        // Scale the translation vector to supercell dimensions
        xvector<double> ftau_scaled(3), fpos_scaled(3);
        for (int i = 1; i < 4; i++) {
          ftau_scaled[i] = pcell.fgroup[fg].ftau[i]/sc_dim[i];
        }
        // Map atoms
        for (uint atsc = 0; atsc < natoms; atsc++) {
          mapped = false;
          fpos_scaled = (pcell.fgroup[fg].Uf * scell.atoms[atsc].fpos) + ftau_scaled;
          for (uint at_map = 0; at_map < natoms && !mapped; at_map++) {
            if (SYM::FPOSMatch(fpos_scaled, scell.atoms[at_map].fpos,
                  scell.lattice, scell.f2c, skewed, scell.sym_eps)) { //DX20190619 - lattice and f2c as input
              sym_map[fg][atsc] = at_map;
              mapped = true;
            }
          }
          if (!mapped) {
            string message = "At least one atom of the supercell could not be mapped.";
            if (LDEBUG) {
              std::cerr << function << " Failed to map atom " << atsc << " using fgroup number " << fg << "." << std::endl;
            }
            throw xerror(_AFLOW_FILE_NAME_, function, message, _RUNTIME_ERROR_);
          }
        }
      }
      return sym_map;
    } else {
      string message = "The point group of supercell is different than the point of the supercell.";
      message += " This feature is not implemented yet.";
      if (LDEBUG) {
        std::cerr << "ClusterSet::getSymmetryMap: Point group mismatch. Primitive cell: ";
        std::cerr << pcell.point_group_Hermann_Mauguin << "; supercell: " << scell.point_group_Hermann_Mauguin << std::endl;
      }
      throw xerror(_AFLOW_FILE_NAME_,function, message, _RUNTIME_ERROR_);
    }
  }

  ///getMaxRad////////////////////////////////////////////////////////////////
  // Returns the largest coordination shell for all inequivalent atoms using
  // cut_shell coordination shells.
  double ClusterSet::getMaxRad(const xstructure& cell, int cut_shell){
    bool LDEBUG = (FALSE || XHOST.DEBUG || _DEBUG_AAPL_CLUSTERS_) || _DEBUG_AAPL_CLUSTERS_;
    if (cut_shell > 0) {
      int countshell = 0;
      double shell_rad = 0.0;
      double max_rad = 0.0;
      const double _DIST_TOL_ = 0.1;
      uint natoms = cell.atoms.size();
      xvector<double> distances(natoms - 1, 0);
      for (uint i = 0; i < cell.iatoms.size(); i++) {
        countshell = 0;
        int at1 = cell.iatoms[i][0];
        for (uint at2 = 0; at2 < natoms; at2++) {
          //DX20190613 [OBSOLETE - changed function name] distances[at2] = SYM::minimumCartesianDistance(cell.atoms[at1].cpos,
          //DX20190613 [OBSOLETE - changed function name]                                                cell.atoms[at2].cpos,
          //DX20190613 [OBSOLETE - changed function name]                                                cell.lattice);
          distances[at2] = aurostd::modulus(SYM::minimizeDistanceCartesianMethod(cell.atoms[at1].cpos,
                cell.atoms[at2].cpos,
                cell.lattice)); //DX20190613
        }
        distances = aurostd::sort(distances);
        for (uint j = 1; j < natoms; j++) {
          if (distances[j] > distances[j - 1] + _DIST_TOL_ ){
            countshell++;
          }
          if (countshell == cut_shell) {
            shell_rad = distances[j] + _DIST_TOL_;
            j = natoms;
            if (shell_rad > max_rad){
              max_rad = shell_rad;
            }
          }
        }
      }
      if (LDEBUG) {
        std::cerr << "ClusterSet::getMaxRad: Modified cutoff: " << max_rad << " Angstrom." << std::endl;
      }
      return max_rad;
    } else {
      return 0.0;
    }
  }

  //buildShells///////////////////////////////////////////////////////////////
  // Creates coordination shells around the atoms of the primitive cell.
  void ClusterSet::buildShells() {
    bool LDEBUG = (FALSE || XHOST.DEBUG || _DEBUG_AAPL_CLUSTERS_);
    string message = "Building coordination shells.";
    pflow::logger(_AFLOW_FILE_NAME_, _AAPL_CLUSTER_MODULE_, message, *aflags, *p_FileMESSAGE, *p_oss);
    int at1sc = 0;
    vector<int> shell;
    coordination_shells.clear();
    uint natoms_pcell = pcell.atoms.size();
    uint natoms_scell = scell.atoms.size();
    for (uint at1 = 0; at1 < natoms_pcell; at1++) {
      shell.clear();
      at1sc = pc2scMap[at1];
      shell.push_back(at1sc);
      for (uint at2 = 0; at2 < natoms_scell; at2++) {
        //DX20190613 [OBSOLETE - changed function name] xvector<double> vec; xvector<int> ijk;
        //DX20190613 [OBSOLETE - changed function name] double cart_dist = SYM::minimumCartesianDistance(scell.atoms[at1sc].cpos,
        //DX20190613 [OBSOLETE - changed function name]                                                  scell.atoms[at2].cpos,
        //DX20190613 [OBSOLETE - changed function name]                                                  scell.lattice, vec, ijk);
        double cart_dist = aurostd::modulus(SYM::minimizeDistanceCartesianMethod(scell.atoms[at1sc].cpos,
              scell.atoms[at2].cpos,
              scell.lattice)); //DX20190613
        if (cart_dist < cutoff) {
          shell.push_back(at2);
        }
      }
      coordination_shells.push_back(shell);
      if (LDEBUG) {
        uint shellsize = shell.size();
        std::cerr << "ClusterSet::buildShells: Found " << shellsize - 1;
        std::cerr << " atoms in shell around atom " << shell[0] << "." << std::endl;
        std::cerr << "ClusterSet::buildShells: Atoms in shell:";
        for (uint i = 1; i < shellsize; i++) {
          std::cerr << " " << shell[i];
        }
        std::cerr << std::endl;
      }
    }
  }

}  // namespace apl

/********************************** BUILD ***********************************/

namespace apl {

  //getCluster////////////////////////////////////////////////////////////////
  // Returns a cluster from the list of clusters
  const _cluster& ClusterSet::getCluster(const int& i) const {
    return clusters[i];
  }

  //build/////////////////////////////////////////////////////////////////////
  // Builds the inequivalent clusters.
  void ClusterSet::build(int _order) {
    bool LDEBUG = (FALSE || XHOST.DEBUG || _DEBUG_AAPL_CLUSTERS_);
    stringstream message;
    if (_order > 1) {
      order = _order;
    } else {
      string function = _AAPL_CLUSTER_ERR_PREFIX_ + "build";
      message << "Cluster order must be larger than 1 (is " << _order << ").";
      throw xerror(_AFLOW_FILE_NAME_,function, message, _VALUE_RANGE_);
    }
    message << "Building clusters of order " << order << ".";
    pflow::logger(_AFLOW_FILE_NAME_, _AAPL_CLUSTER_MODULE_, message, *aflags, *p_FileMESSAGE, *p_oss);
    buildShells();
    nifcs = aurostd::powint(3, order);
    symmetry_map = getSymmetryMap();

    permutations = getPermutations(order);
    clusters = buildClusters();
    getInequivalentClusters(clusters, ineq_clusters);

    if (LDEBUG) {
      std::cerr << "ClusterSet::build: Inequivalent clusters built:" << std::endl;
      for (uint i = 0; i < ineq_clusters.size(); i++) {
        std::cerr << "Inequivalent cluster " << i << std::endl;
        for (uint j = 0; j < ineq_clusters[i].size(); j++) {
          for (uint k = 0; k < getCluster(ineq_clusters[i][j]).atoms.size(); k++) {
            std::cerr << getCluster(ineq_clusters[i][j]).atoms[k] << " ";
          }
          std::cerr << std::endl;
        }
        std::cerr << std::endl;
      }
    }
  }

  //getPermutations///////////////////////////////////////////////////////////
  // Initialize permutations.
  vector<vector<int> > ClusterSet::getPermutations(int order) {
    vector<int> permut_base(order);
    vector<vector<int> > permuts;
    for (int i = 0; i < order; i++) {
      permut_base[i] = i;
    }
    xcombos combos(permut_base);
    while (combos.increment()) {
      permuts.push_back(combos.getCombo());
    }
    return permuts;
  }

  //buildClusters/////////////////////////////////////////////////////////////
  // Builds a list of clusters around the central atoms. No symmetry reduction
  // is performed here.
  vector<_cluster> ClusterSet::buildClusters() {
    bool LDEBUG = (FALSE || XHOST.DEBUG || _DEBUG_AAPL_CLUSTERS_);
    vector<_cluster> cluster_list;
    vector<int> atoms_in_cluster(order), clst;
    bool repeat = true;
    for (uint s = 0; s < coordination_shells.size(); s++) {
      atoms_in_cluster[0] = coordination_shells[s][0];
      xcombos clst_combos(coordination_shells[s].size() - 1, order - 1, 'E', repeat);
      while (clst_combos.increment()) {
        bool append = true;
        clst = clst_combos.getCombo();
        for (int o = 1; o < order; o++) {
          int at = coordination_shells[s][clst[o-1] + 1];
          for (int d = 1; d < o; d++) {
            int atc = atoms_in_cluster[d];
            //DX20190613 [OBSOLETE - changed function name] double mdist = SYM::minimumCartesianDistance(scell.atoms[at].cpos,
            //DX20190613 [OBSOLETE - changed function name]                                              scell.atoms[atc].cpos,
            //DX20190613 [OBSOLETE - changed function name]                                              scell.lattice);
            double mdist = aurostd::modulus(SYM::minimizeDistanceCartesianMethod(scell.atoms[at].cpos,
                  scell.atoms[atc].cpos,
                  scell.lattice)); //DX20190613
            if (mdist > cutoff) {
              append = false;
              d = o;
              o = order;
            }
          }
          atoms_in_cluster[o] = at;
        }
        if (append) {
          _cluster cluster;
          cluster.atoms = atoms_in_cluster;
          cluster_list.push_back(cluster);
          if (LDEBUG) {
            std::cerr << "ClusterSet::buildClusters: Built cluster";
            for (uint c = 0; c < cluster.atoms.size(); c++) {
              std::cerr << " " << cluster.atoms[c];
            }
            std::cerr << std::endl;
          }
        }
      }
    }
    return cluster_list;
  }

  // BEGIN getInequivalentClusters functions
  //getInequivalentClusters///////////////////////////////////////////////////
  // Builds a list of inequivalent clusters and their transformations. This is
  // done in two steps: First, equivalenceCluster determines if the cluster in
  // question can be transformed into an inequivalent cluster. However, for
  // the force constants, it is important to know how the inequivalent cluster
  // transforms into the equivalent cluster, which is determined by getSymOp.
  // While it is possible to determine this in one step, the two-step
  // procedure is significantly faster, especially with many coordination
  // shells.
  void ClusterSet::getInequivalentClusters(vector<_cluster>& clusters,
      vector<vector<int> > & ineq_clst) {
    string message = "Determining inequivalent clusters.";
    pflow::logger(_AFLOW_FILE_NAME_, _AAPL_CLUSTER_MODULE_, message, *aflags, *p_FileMESSAGE, *p_oss);
    int equivalent_clst = -1;
    vector<int> unique_atoms;
    vector<vector<int> > compositions;
    uint nspecies = scell.species.size();
    ineq_clst.clear();
    for (uint c = 0; c < clusters.size(); c++) {
      // Determine if cluster is equivalent to an inequivalent cluster
      equivalent_clst = equivalenceCluster(clusters[c].atoms, unique_atoms,
          compositions, ineq_clst);
      if (equivalent_clst > -1 ) {
        // Equivalent - determine transformation
        getSymOp(clusters[c], getCluster(ineq_clusters[equivalent_clst][0]).atoms);
        ineq_clst[equivalent_clst].push_back(c);
      } else {
        // Not equivalent - create new inequivalent cluster
        clusters[c].fgroup = -1;
        clusters[c].permutation = -1;
        vector<int> ineq_init;
        ineq_init.push_back(c);
        ineq_clst.push_back(ineq_init);
        int unique = getNumUniqueAtoms(clusters[c].atoms);
        unique_atoms.push_back(unique);
        if (nspecies > 1) {
          vector<int> comp = getComposition(clusters[c].atoms);
          compositions.push_back(comp);
        }
      }
    }
  }

  //getNumUniqueAtoms/////////////////////////////////////////////////////////
  // Gets the number of unique atoms in a cluster. This greatly speeds up the
  // determination of inequivalent clusters because clusters with different
  // numbers of unique atoms cannot be equivalent and thus do not need to be
  // compared with each other.
  int ClusterSet::getNumUniqueAtoms(const vector<int>& atoms) {
    int unique = 1;
    for (int at = 1; at < order; at++) {
      bool found = false;
      for (int i = 0; i < at; i++) {
        if (atoms[at] == atoms[at - i]) {
          found = true;
          i = at;
        }
      }
      if (!found) {
        unique++;
      }
    }
    return unique;
  }

  //getComposition////////////////////////////////////////////////////////////
  // Determines the composition of a cluster. This greatly speeds up the
  // determination of inequivalent clusters because clusters with different
  // compoistion cannot be equivalent and thus do not need to be compared
  // with each other.
  vector<int> ClusterSet::getComposition(const vector<int>& atoms) {
    vector<int> composition(scell.species.size());
    int type = -1;
    for (int at = 0; at < order; at++) {
      type = scell.atoms[atoms[at]].type;
      composition[type]++;
    }
    return composition;
  }

  //sameCompositions//////////////////////////////////////////////////////////
  // Compares the compositions of two clusters. If they are not the same, the
  // symmetry check can be skipped.
  bool ClusterSet::sameComposition(const vector<int>& comp1,
      const vector<int>& comp2) {
    for (uint s = 0; s < scell.species.size(); s++) {
      if (comp1[s] != comp2[s]) {
        return false;
      }
    }
    return true;
  }

  //equivalenceCluster////////////////////////////////////////////////////////
  // Determines whether a cluster is equivalent to another inequivalent
  // cluster. The output is the index of the inequivalent cluster the cluster
  // it is equivalent to (-1 if none).
  int ClusterSet::equivalenceCluster(const vector<int>& atoms,
      const vector<int>& unique_atoms,
      const vector<vector<int> >& compositions,
      const vector<vector<int> >& ineq_clst) {
    bool LDEBUG = (FALSE || XHOST.DEBUG || _DEBUG_AAPL_CLUSTERS_);
    if (LDEBUG) {
      std::cerr << "ClusterSet::equivalenceCluster: Determining equivalent cluster for:";
      for (int a = 0; a < order; a++) {
        std::cerr << " " << atoms[a];
      }
      std::cerr << std::endl;
    }
    uint nspecies = scell.species.size();
    int unique = getNumUniqueAtoms(atoms);
    vector<int> composition;
    if (nspecies > 1) {
      composition = getComposition(atoms);
    }
    vector<int> cluster_transl(order), cluster_transformed(order);
    if (ineq_clst.size() > 0) {
      int perm_index = -1;
      for (uint fg = 0; fg < pcell.fgroup.size(); fg++) {
        for (int at = 0; at < order; at++) {
          cluster_transformed[at] = symmetry_map[fg][atoms[at]];
        }
        for (int at = 0; at < order; at++) {
          cluster_transl = translateToPcell(cluster_transformed, at);
          for (uint ineq = 0; ineq < ineq_clst.size(); ineq++) {
            bool same_composition = true;
            if (nspecies > 1) {
              same_composition = sameComposition(composition, compositions[ineq]);
            } else {
              same_composition = true;
            }
            if ((unique == unique_atoms[ineq]) && (same_composition)) {  
              perm_index = comparePermutations(getCluster(ineq_clst[ineq][0]).atoms, cluster_transl);
              if (perm_index != -1) {
                return ineq;
              }
            }
          }
        }
      }
    }
    return -1;
  }

  //translateToPcell//////////////////////////////////////////////////////////
  // Translates the cluster so that the atom with index "at" is inside the
  // primitive cell.
  vector<int> ClusterSet::translateToPcell(const vector<int>& atoms, int at) {
    xvector<double> translation_vector, fpos_transl;
    vector<int> atoms_translated(order);
    bool update = false;
    int atompc = sc2pcMap[atoms[at]];
    int atomsc = pc2scMap[atompc];
    translation_vector = scell.atoms[atomsc].fpos - scell.atoms[atoms[at]].fpos;
    for (uint i = 0; i < atoms.size(); i++) {
      if ((int)i == at) {
        atoms_translated[i] = atomsc;
      } else {
        fpos_transl = translation_vector + scell.atoms[atoms[i]].fpos;
        for (uint j = 0; j < scell.atoms.size(); j++) {
          // No need to compare when atoms are of different type
          if (scell.atoms[j].type == scell.atoms[atoms[i]].type) {
            if (SYM::FPOSMatch(fpos_transl, scell.atoms[j].fpos, scell.lattice,
                  scell.f2c, update, scell.sym_eps)) { //DX20190619 - lattice and f2c as input
              atoms_translated[i] = j;
              j = scell.atoms.size();
            }
          }
        }
      }
    }
    return atoms_translated;
  }

  //comparePermutations///////////////////////////////////////////////////////
  // Compares if clusters are equivalent by permutation and returns the index
  // of the permutation (-1 if none). The algorithm requires the permutations
  // to be in lexicographical order, which is done by xcombos.
  int ClusterSet::comparePermutations(const vector<int>& cluster_ineq,
      const vector<int>& cluster_compare) {
    int index = 0, iper = 0;
    uint depth = 0, jump = 0;
    uint n = cluster_ineq.size();
    uint jump_size = permutations.size()/n;
    while ((jump < n - depth) && (depth < n)) {
      if (atomsMatch(permutations[iper], cluster_compare, cluster_ineq, depth)) {
        index += jump_size * jump;
        depth++;
        if (depth != n) {jump_size /= (n - depth);}
        jump = 0;
      } else {
        jump++;
        iper += jump_size;
      }
    }
    if (depth == n) {
      return index;
    } else {
      return -1;
    }
  }

  //atomsMatch////////////////////////////////////////////////////////////////
  // Auxilliary function for comparePermutations to make the code more
  // legible. Returns true if the indices after permutation are the same.
  bool ClusterSet::atomsMatch(const vector<int>& permutation, const vector<int>& cluster_perm,
      const vector<int>& cluster_orig, const int& depth) {
    return (cluster_perm[permutation[depth]] == cluster_orig[depth]);
  }

  //getSymOp//////////////////////////////////////////////////////////////////
  // Determines the factor group and the permutation index that transforms
  // the inequivalent cluster into the equivalent cluster.
  void ClusterSet::getSymOp(_cluster& cluster, const vector<int>& atoms_orig) {
    vector<int> cluster_transformed(order), cluster_transl(order);
    int perm_index = -1;
    for (uint fg = 0; fg < pcell.fgroup.size(); fg++) {
      for (int at = 0; at < order; at++) {
        cluster_transformed[at] = symmetry_map[fg][atoms_orig[at]];
      }
      for (int at = 0; at < order; at++) {
        cluster_transl = translateToPcell(cluster_transformed, at);
        perm_index = comparePermutations(cluster.atoms, cluster_transl);
        if (perm_index != -1) {
          cluster.fgroup = fg;
          cluster.permutation = perm_index;
          at = order;
          fg = pcell.fgroup.size();
        }
      }
    }
  }
  // END getInequivalentClusters functions

}  // namespace apl

/******************************* DISTORTIONS ********************************/

namespace apl {

  //buildDistortions//////////////////////////////////////////////////////////
  // Builds the inequivalent distortions for the AAPL calculations.
  void ClusterSet::buildDistortions() {
    string message = "Getting inequivalent distortions.";
    pflow::logger(_AFLOW_FILE_NAME_, _AAPL_CLUSTER_MODULE_, message, *aflags, *p_FileMESSAGE, *p_oss);
    distortion_vectors = getCartesianDistortionVectors();
    linear_combinations = getLinearCombinations();
    ineq_distortions = initializeIneqDists();
    vector<vector<int> > test_distortions;
    for (uint i = 0; i < ineq_distortions.size(); i++) {
      test_distortions = getTestDistortions(ineq_distortions[i].clusters);
      getInequivalentDistortions(test_distortions, ineq_distortions[i]);
    }
    if (order > 3) {
      higher_order_ineq_distortions = getHigherOrderDistortions();
    }
  }

  //getCartesianDistortionVectors/////////////////////////////////////////////
  // Builds vectors along the plus and minus direction of the Cartesian axes.
  vector<xvector<double> > ClusterSet::getCartesianDistortionVectors() {
    bool LDEBUG = (FALSE || XHOST.DEBUG || _DEBUG_AAPL_CLUSTERS_);
    vector<xvector<double> > dist_vecs;
    xvector<double> vec(3);
    for (int i = 1; i < 4; i++) {
      for (int j = 1; j < 4; j++) {
        if (i == j) {
          vec(j) = 1.0;
        } else {
          vec(j) = 0.0;
        }
      }
      dist_vecs.push_back(vec);
    }
    for (int i = 0; i < 3; i++) {
      vec = -dist_vecs[i];
      dist_vecs.push_back(vec);
    }
    if (LDEBUG) {
      std::cerr << "ClusterSet::getCartesianDistortionVectors: Built distortion vectors" << std::endl;
      for (uint i = 0; i < dist_vecs.size(); i++) {
        for (int j = 1; j < 4; j++) {
          std::cerr << dist_vecs[i][j] << " ";
        }
        std::cerr << std::endl;
      }
    }
    return dist_vecs;
  }

  //initializeIneqDists///////////////////////////////////////////////////////
  // Initializes the inequivalent distortion objects and groups all
  // inequivalent clusters that require the same distortions.
  vector<_ineq_distortions> ClusterSet::initializeIneqDists() {
    vector<_ineq_distortions> ineq_dists;
    for (uint ineq = 0; ineq < ineq_clusters.size(); ineq++) {
      int same = sameDistortions(getCluster(ineq_clusters[ineq][0]), ineq_dists);
      if (same == -1) {
        _ineq_distortions dists;
        dists.clusters.clear();
        dists.clusters.push_back(ineq);
        dists.atoms.resize(order - 1);
        for (int at = 0; at < order - 1; at++) {
          dists.atoms[at] = getCluster(ineq_clusters[ineq][0]).atoms[at];
        }
        ineq_dists.push_back(dists);
      } else {
        ineq_dists[same].clusters.push_back(ineq);
      }
    }
    return ineq_dists;
  }

  //sameDistortions///////////////////////////////////////////////////////////
  // Checks if the atoms that would be distorted for the inequivalent cluster
  // are already distorted by another cluster. Returns -1 if none are found.
  int ClusterSet::sameDistortions(const _cluster& clst,
      const vector<_ineq_distortions>& ineq_dists) {
    bool LDEBUG = (FALSE || XHOST.DEBUG || _DEBUG_AAPL_CLUSTERS_);
    int same = -1;
    for (uint ineq = 0; ineq < ineq_dists.size(); ineq++) {
      same = (int) ineq;
      for (int at = 0; at < order - 1; at++) {
        if (clst.atoms[at] != ineq_dists[ineq].atoms[at]) {
          same = -1;
          at = order;
        }
      }
      if (same > -1) {
        ineq = ineq_dists.size(); 
      }
    }
    if (LDEBUG) {
      std::cerr << "ClusterSet::sameDistortions: same = " << same << std::endl;
    }
    return same;
  }

  //getTestDistortions////////////////////////////////////////////////////////
  // Gets the test distortions from the linear dependences of the interatomic
  // force constants. Only the distortions that belong to linearly independent
  // force constants are kept.
  vector<vector<int> > ClusterSet::getTestDistortions(const vector<int>& clusters) {
    vector<int> dists;
    uint max_dists = (uint) nifcs/3;

    // Determine for which IFCs distortions need to be calculated
    for (uint clst = 0; clst < clusters.size(); clst++) {
      int c = clusters[clst];
      vector<int> independent = linear_combinations[c].independent;
      for (uint i = 0; i < independent.size(); i++) {
        int dist = independent[i]/3;
        bool append = true;
        for (uint d = 0; d < dists.size(); d++) {
          if (dist == dists[d]) {
            append = false;
            d = max_dists;
          }
        }
        if (append) {
          dists.push_back(dist);
        }
        if (dists.size() == max_dists) {
          i = independent.size();
          clst = clusters.size();
        }
      }
    }

    // Determine the actual distortions that are necessary
    vector<vector<int> > test_distortions;
    vector<int> distortions(order - 1), distortions_base(order -1), signs;
    for (uint d = 0; d < dists.size(); d++) {
      int dist = dists[d];
      for (int i = order - 2; i >= 0; i--) {
        distortions_base[i] = dist % 3;
        dist /= 3;
      }
      // Bit enumerator indicating the signs of the distortions
      aurostd::xcombos bitenum(2, order - 1, 'E', true);
      while (bitenum.increment()) {
        signs = bitenum.getCombo();
        for (int i = 0; i < order - 1; i++) {
          distortions[i] = 3 * signs[i] + distortions_base[i];
        }
        test_distortions.push_back(distortions);
      }
    }
    return test_distortions;
  }

  // BEGIN Inequivalent distortions functions
  //getInequivalentDistortions////////////////////////////////////////////////
  // Determines a set of inequivalent distortions and the distortions that
  // are equivalent by symmetry.
  void ClusterSet::getInequivalentDistortions(const vector<vector<int> >& dists,
      _ineq_distortions& ineq_dists) {
    bool LDEBUG = (FALSE || XHOST.DEBUG || _DEBUG_AAPL_CLUSTERS_);
    for (uint td = 0; td < dists.size(); td++) {
      if (ineq_dists.distortions.size() == 0) {
        appendDistortion(ineq_dists, dists[td]);
        continue;
      }
      if (!allZeroDistortions(ineq_dists.atoms, dists[td])) {
        int eq = -1;
        for (uint fg = 0; fg < pcell.fgroup.size(); fg++) {
          if (allAtomsMatch(fg, ineq_dists.atoms)) {
            eq = equivalenceDistortions(pcell.fgroup[fg].Uc, dists[td],
                ineq_dists.distortions, ineq_dists.atoms);
            if (eq > -1) {
              appendDistortion(ineq_dists, dists[td], eq, fg);
              if (LDEBUG) {
                std::cerr << "ClusterSet::getInequivalentDistortions: Distortion ";
                for (uint d = 0; d < dists[td].size(); d++) {
                  std::cerr << " " << dists[td][d];
                }
                std::cerr << " equivalent to";
                for (uint d = 0; d < dists[td].size(); d++) {
                  std::cerr << " " << ineq_dists.distortions[eq][0][d];
                }
                std::cerr << " using factor group " << fg << "." << std::endl;
              }
              fg = pcell.fgroup.size();
            }
          }
        }
        if (eq == -1) {
          appendDistortion(ineq_dists, dists[td]);
          if (LDEBUG) {
            std::cerr << "ClusterSet::getInequivalentDistortions: No equivalent distortion found for";
            for (uint d = 0; d < dists[td].size(); d++) {
              std::cerr << " " << dists[td][d];
            }
            std::cerr << "." << std::endl;
          }
        }
      }
    }
  }

  //appendDistortion//////////////////////////////////////////////////////////
  // Append the distortion either to its equivalent distortion or creates a
  // new inequivalent distortion.
  void ClusterSet::appendDistortion(_ineq_distortions& ineq_dists, vector<int> dist,
      const int& eq, const int& fg) {
    vector<int> transformation_map;
    if (eq == -1) {
      // No equivalent distortion found - create a new inequivalent distortion
      vector<vector<int> > init_dist, init_map;
      vector<int> init_trans;
      init_dist.push_back(dist);
      init_map.push_back(transformation_map);
      init_trans.push_back(-1);
      ineq_dists.distortions.push_back(init_dist);
      ineq_dists.rotations.push_back(init_trans);
      ineq_dists.transformation_maps.push_back(init_map);
    } else {
      // Equivalent distortion found - append to inequivalent distortion
      ineq_dists.distortions[eq].push_back(dist);
      ineq_dists.rotations[eq].push_back(fg);
      transformation_map = getTransformationMap(fg, ineq_dists.atoms[0]);
      ineq_dists.transformation_maps[eq].push_back(transformation_map);
    }
  }

  //allZeroDistortions////////////////////////////////////////////////////////
  // Returns whether the set of distortions cancel each other out (i.e. the
  // total distortions are all zero vectors) since the force constant is then
  // zero and does not need to be considered. This algorithm assumes that
  // atoms are in lexicographical order, which is true when the clusters were
  // created using xcombos.
  bool ClusterSet::allZeroDistortions(const vector<int>& atoms, const vector<int>& dist) {
    int atom = 0, at_count = 0;
    uint natoms = atoms.size();
    for (uint at = 0; at < natoms; at++) {
      atom = atoms[at];
      at_count = 1;
      while ((at + at_count < natoms) && (atoms[at+at_count] == atom)) {
        at_count++;
      }
      if (at_count % 2 == 1) { // Cannot cancel out with odd number of instances
        return false;
      } else {
        xvector<double> total_distortion(3);
        for (uint i = at; i < at + at_count; i++) {
          int d = dist[i];
          total_distortion += distortion_vectors[d];
        }
        if (!aurostd::iszero(total_distortion, _ZERO_TOL_)) {
          return false;
        }
        at += (at_count - 1);
      }
    }
    return true;
  }

  //allAtomsMatch/////////////////////////////////////////////////////////////
  // Tests whether all atoms transform into themselves under factor group fg.
  bool ClusterSet::allAtomsMatch(const int& fg, const vector<int>& atoms) {
    vector<int> atoms_transformed(order -1);
    for (int at = 0; at < order - 1; at++) {
      atoms_transformed[at] = symmetry_map[fg][atoms[at]];
    }
    atoms_transformed = translateToPcell(atoms_transformed, 0);
    for (int at = 0; at < order - 1; at++) {
      if (atoms_transformed[at] != atoms[at]) {
        return false;
      }
    }
    return true;
  }

  //equivalenceDistortions////////////////////////////////////////////////////
  // Determines whether a distortion is equivalent to another inequivalent
  // distortion and returns the index of that distortion (-1 if not equivalent
  // to any).
  int ClusterSet::equivalenceDistortions(const xmatrix<double>& Uc,
      const vector<int>& dist,
      const vector<vector<vector<int> > >& ineq_dists,
      const vector<int>& atoms) {
    uint distsize = dist.size();
    uint natoms = atoms.size();
    vector<xvector<double> > trans_dist(distsize);
    int eq = -1;
    for (uint d = 0; d < distsize; d++) {
      int v = dist[d];
      trans_dist[d] = distortion_vectors[v];
    }
    for (uint ineq = 0; ineq < ineq_dists.size(); ineq++) {
      for (uint at = 0; at < natoms; at++) {
        int at_count = 1;
        xvector<double> vec_dist, vec_comp;
        vec_dist = trans_dist[at];
        int v = ineq_dists[ineq][0][at];
        vec_comp = distortion_vectors[v];
        while ((at + at_count < natoms) && (atoms[at] == atoms[at+at_count])) {
          vec_dist += trans_dist[at+at_count];
          int v = ineq_dists[ineq][0][at+at_count];
          vec_comp += distortion_vectors[v];
          at_count++;
        }
        vec_comp = Uc * vec_comp;

        // Normalize so that each component is -1, 0, or 1.
        for (int i = 1; i < 4; i++) {
          if (abs(vec_dist(i)) > _ZERO_TOL_) vec_dist(i) /= abs(vec_dist(i));
          if (abs(vec_comp(i)) > _ZERO_TOL_) vec_comp(i) /= abs(vec_comp(i));
        }

        if (aurostd::iszero(vec_dist - vec_comp, _ZERO_TOL_)) {
          eq = ineq;
          at += (at_count - 1);
        } else {
          eq = -1;
          at = natoms;
        }
      }
      if (eq > -1) {
        ineq = ineq_dists.size();
      }
    }
    return eq;
  }

  //getTransformationMap//////////////////////////////////////////////////////
  // Obtains the transformation map for the equivalent distortion.
  vector<int> ClusterSet::getTransformationMap(const int& fg, const int& atom) {
    uint natoms = scell.atoms.size();
    vector<int> transformation_map(natoms, -1);
    int atom_trans = symmetry_map[fg][atom];
    xvector<double> transl = scell.atoms[atom_trans].cpos - scell.atoms[atom].cpos;
    transl -= pcell.fgroup[fg].ctau;
    // If the symmetry operation does not include a translation, the already
    // determined symmetry map can be used. Otherwise, the transformation map
    // needs to be determined using the supercell factor group
    if (aurostd::iszero(transl, _ZERO_TOL_)) {
      transformation_map = symmetry_map[fg];
    } else {
      double tol = _ZERO_TOL_;
      bool skewed = SYM::isLatticeSkewed(scell.lattice, pcell.dist_nn_min, tol);
      for (uint at = 0; at < natoms; at++) {
        atom_trans = symmetry_map[fg][at];
        xvector<double> fpos = scell.c2f * (scell.atoms[atom_trans].cpos - transl);
        for (uint at_map = 0; at_map < natoms; at_map++) {
          if (SYM::FPOSMatch(fpos, scell.atoms[at_map].fpos,
                scell.lattice, scell.f2c, skewed, scell.sym_eps)) { //DX20190619 - lattice and f2c as input
            transformation_map[at] = at_map;
            at_map = natoms;
          }
        }
      }
    }
    return transformation_map;
  }
  // END Inequivalent distortions functions

  //getHigherOrderDistortions/////////////////////////////////////////////////
  vector<_ineq_distortions> ClusterSet::getHigherOrderDistortions() {
    vector<_ineq_distortions> ineq_dists;
    if (order != 4) return ineq_dists;  // Not implemented for higher order and not necessary for lower
    ineq_dists.resize(pcell.iatoms.size());
    vector<vector<int> > dists(6, vector<int>(1));
    for (uint i = 0; i < 6; i++) dists[i][0] = i;
    for (uint iat = 0; iat < pcell.iatoms.size(); iat++) {
      int at = pc2scMap[pcell.iatoms[iat][0]];
      vector<int> atoms(1, at);
      ineq_dists[iat].atoms = atoms; 
      int cl = 0;
      for (cl = 0; cl < (int) clusters.size(); cl++) {
        int a = 0;
        for (a = 0; a < order; a++) {
          if (clusters[cl].atoms[a] != at) break;
        }
        if (a == order) break;
      }
      vector<int> clusters(1, cl);
      ineq_dists[iat].clusters = clusters;
      for (uint td = 0; td < dists.size(); td++) {
        int eq = -1;
        for (uint fg = 0; fg < pcell.fgroup.size(); fg++) {
          eq = equivalenceDistortions(pcell.fgroup[fg].Uc, dists[td], ineq_dists[iat].distortions, atoms);
          if (eq > -1) {
            appendDistortion(ineq_dists[iat], dists[td], eq, fg);
            fg = pcell.fgroup.size();
          }
        }
        if (eq == -1) appendDistortion(ineq_dists[iat], dists[td]);
      }
    }
    return ineq_dists;
  }

}  // namespace apl


/*************************** LINEAR COMBINATIONS ****************************/

namespace apl {

  //getLinearCombinations/////////////////////////////////////////////////////
  // Obtains the linear combinations of the IFCs. See aflow.apl.h for a
  // description of the _linearCombinations struct.
  vector<_linearCombinations> ClusterSet::getLinearCombinations() {
    vector<_linearCombinations> lincombs(ineq_clusters.size());
    for (uint ineq = 0; ineq < ineq_clusters.size(); ineq++) {
      _linearCombinations lcomb;
      // Build coefficient matrix
      vector<vector<int> > symops = getInvariantSymOps(getCluster(ineq_clusters[ineq][0]));
      vector<vector<double> > coeff_mat = buildCoefficientMatrix(symops);
      if (coeff_mat.size() > 0) {
        // Determine the reduced row echelon form of the coefficiebt
        // matrix and extract the linearly dependent and independnet
        // coefficients.
        vector<vector<double> > rref = getRREF(coeff_mat);
        int shift = 0;
        for (uint r = 0; r < rref.size(); r++) {
          while ((abs(rref[r][r+shift]) < _ZERO_TOL_) &&
              (r + shift < rref[r].size())) {
            lcomb.independent.push_back(r + shift);
            shift++;
          }
          bool allzero = true;
          vector<double> coefficients;
          vector<int> indices;
          for (uint c = r + shift; c < rref[r].size(); c++) {
            if (abs(rref[r][c]) > _ZERO_TOL_) {
              allzero = false;
              if (c != r + shift) {
                // Write each linearly dependent IFC as a linear
                // combination of the independent ones
                coefficients.push_back(-rref[r][c]);
                indices.push_back(c);
              }
            }
          }
          if (allzero) {
            r = rref.size();
          } else {
            lcomb.dependent.push_back(r + shift);
            lcomb.indices.push_back(indices);
            lcomb.coefficients.push_back(coefficients);
          }
        }
        // Create a map that points the linearly independent IFCs to the IFCs
        // that depend on them. This is used for the symmetrization of the
        // anharmonic IFCs.
        lcomb.indep2depMap.resize(lcomb.independent.size());
        for (uint i = 0; i < lcomb.indices.size(); i++) {
          for (uint j = 0; j < lcomb.indices[i].size(); j++) {
            for (uint ind = 0; ind < lcomb.independent.size(); ind++) {
              if (lcomb.indices[i][j] == lcomb.independent[ind]) {
                lcomb.indep2depMap[ind].push_back(lcomb.dependent[i]);
              }
            }
          }
        }
      } else {
        for (int crt = 0; crt < nifcs; crt++) {
          lcomb.independent.push_back(crt);
        }
        lcomb.indep2depMap.resize(lcomb.independent.size());
      }
      lincombs[ineq] = lcomb;
    }
    return lincombs;
  }

  //getSymOps/////////////////////////////////////////////////////////////////
  // Gets all the symmetry operations permutation that transform a cluster of
  // atoms into itself or a permutation of itself. This algorithm cannot use
  // ClusterSet::comparePermutations because it needs to find all permutations
  // and not just the first.
  vector<vector<int> > ClusterSet::getInvariantSymOps(const _cluster& ineq_clst) {
    vector<vector<int> > sym;
    vector<int> cluster_transformed(order), cluster_transl(order);
    for (uint fg = 0; fg < pcell.fgroup.size(); fg++) {
      for (int at = 0; at < order; at++) {
        cluster_transformed[at] = symmetry_map[fg][ineq_clst.atoms[at]];
      }
      vector<int> previous_permutation;
      int at = 0;
      for (uint iperm = 0; iperm < permutations.size(); iperm++) {
        bool permutation_found = true;
        vector<int> permutation = permutations[iperm];
        if ((iperm ==  0) || (permutation[0] != previous_permutation[0])) {
          cluster_transl = translateToPcell(cluster_transformed, at);
          at++;
        }
        // Skip identity because it has only zeros in the coefficient matrix 
        if ((fg > 0) || (iperm > 0)) {
          vector<int> cluster_permut(permutation.size());
          for (uint i = 0; i < cluster_transl.size(); i++) {
            cluster_permut[i] = cluster_transl[permutation[i]];
            if (cluster_permut[i] != ineq_clst.atoms[i]) {
              permutation_found = false;
              i = cluster_transl.size();
            }
          }
          if (permutation_found) {
            vector<int> fgperm(2);
            fgperm[0] = fg;
            fgperm[1] = iperm;
            sym.push_back(fgperm);
          }
        }
        previous_permutation = permutation;
      }
    }
    return sym;
  }

  //buildCoefficientMatrix////////////////////////////////////////////////////
  // Builds the coefficient matrix that will be used to obtain the RREF.
  vector<vector<double> > ClusterSet::buildCoefficientMatrix(const vector<vector<int> >& symops) {
    vector<vector<double> > coeff_mat;
    vector<double> row;
    bool append = true;
    int rw = 0, cl = 0, perm = 0, fg = 0, p = 0;
    // Build Cartesian indices - faster and easier to read than running
    // an xcombo within an xcombo
    vector<vector<int> > cart_indices;
    aurostd::xcombos crt_ind(3, order, 'E', true);
    while (crt_ind.increment()) {
      cart_indices.push_back(crt_ind.getCombo());
    }

    for (uint sop = 0; sop < symops.size(); sop++) {
      fg = symops[sop][0];
      perm = symops[sop][1];
      for (int r = 0; r < nifcs; r++) {
        row.resize(nifcs, 0);
        append = false;
        for (int c = 0; c < nifcs; c++) {
          row[c] = 1.0;
          for (int o = 0; o < order; o++) {
            rw = cart_indices[r][o] + 1;
            p = permutations[perm][o];
            cl = cart_indices[c][p] + 1;
            row[c] *= pcell.fgroup[fg].Uc[rw][cl];
            if (abs(row[c]) < _ZERO_TOL_) {
              row[c] = 0.0;
              o = order;
            }
          }
          if (r == c) {
            row[c] -= 1.0;
          }
          if (abs(row[c]) < _ZERO_TOL_) {
            row[c] = 0.0;
          } else {
            append = true;
          }
        }
        if (append) {
          coeff_mat.push_back(row);
        }
      }
    }
    return coeff_mat;
  }

  //getRREF///////////////////////////////////////////////////////////////////
  // Obtains the reduced row echelon form (RREF) of the coefficient matrix
  // using Gaussian elimination.
  vector<vector<double> > ClusterSet::getRREF(vector<vector<double> > mat) {
    uint currentrow = 0, nrows = 0, ncols = 0;
    double swap = 0.0;
    nrows = mat.size();
    ncols = mat[0].size();
    currentrow = 0;
    for (uint col = 0; col < ncols; col++) { 
      for (uint row = 0; row < nrows; row++) {
        if (abs(mat[row][col]) < _ZERO_TOL_) {
          mat[row][col] = 0.0;
        }
      }
      for (uint row = currentrow + 1; row < nrows; row++) {
        if (abs(mat[row][col]) - abs(mat[currentrow][col]) > _ZERO_TOL_) {
          for (uint c = col; c < ncols; c++) {
            swap = mat[currentrow][c];
            mat[currentrow][c] = mat[row][c];
            mat[row][c] = swap;
          }
        }
      }
      if (abs(mat[currentrow][col]) > _ZERO_TOL_) { 
        for (uint i = ncols - 1; i > col; i--) {
          mat[currentrow][i] /= mat[currentrow][col];
        }
        mat[currentrow][col] = 1.0;
        for (uint row = 0; row < nrows; row++) {
          if (row != currentrow) {
            for (uint i = ncols - 1; i > col; i--) {
              mat[row][i] -= mat[row][col] * mat[currentrow][i]/mat[currentrow][col];
            }
            mat[row][col] = 0.0;
          }
        }
        if (currentrow < nrows - 1) {
          currentrow++;
        }
      }
    }
    return mat;
  }

}  // namespace apl

/********************************* FILE I/O *********************************/

namespace apl {

  // BEGIN Write files
  //writeClusterSetToFile/////////////////////////////////////////////////////
  // Writes the ClusterSet object to an XML file.
  void ClusterSet::writeClusterSetToFile(const string& filename) {
    string message = "Writing ClusterSet to file " + filename + ".";
    pflow::logger(_AFLOW_FILE_NAME_, _AAPL_CLUSTER_MODULE_, message, *aflags, *p_FileMESSAGE, *p_oss);
    std::stringstream output;
    // Header
    output << "<?xml version=\"1.0\" encoding=\"UTF-8\" ?>" << std::endl;
    output << "<cluster_set>" << std::endl;

    output << writeParameters();
    output << writeClusters(clusters);
    output << writeInequivalentClusters();
    output << writeInequivalentDistortions();
    if (order == 4) output << writeHigherOrderDistortions();
    output << "</cluster_set>" << std::endl;
    aurostd::stringstream2file(output, filename);
    if (!aurostd::FileExist(filename)) {
      string function = _AAPL_CLUSTER_ERR_PREFIX_ + "writeClusterSetToFile";
      message = "Could not write ClusterSet to file.";
      throw xerror(_AFLOW_FILE_NAME_,function, message, _FILE_ERROR_);
    }
  }

  //writeParameters///////////////////////////////////////////////////////////
  // Writes the calculation parameters and minimal structure information of
  // the XML file.
  string ClusterSet::writeParameters() {
    std::stringstream parameters;
    string tab = " ";

    // Info about calculation run
    parameters << tab << "<generator>" << std::endl;
    string time = aflow_get_time_string();
    if (time[time.size() - 1] == '\n') time.erase(time.size() - 1);
    parameters << tab << tab << "<i name=\"date\" type=\"string\">" << time << "</i>" << std::endl;
    parameters << tab << tab << "<i name=\"checksum\" file=\"" << _AFLOWIN_;
<<<<<<< HEAD
    parameters << "\" type=\"" << APL_CHECKSUM_ALGO << "\">" << std::hex << aurostd::getFileCheckSum(aflags->Directory + "/" + _AFLOWIN_, APL_CHECKSUM_ALGO);
    parameters.unsetf(std::ios::hex);  // ME20190125 - Remove hexadecimal formatting
=======
    parameters << "\" type=\"" << APL_CHECKSUM_ALGO << "\">" << std::hex << aurostd::getFileCheckSum(aflags.Directory + "/" + _AFLOWIN_, APL_CHECKSUM_ALGO);
    parameters.unsetf(std::ios::hex);  //ME20190125 - Remove hexadecimal formatting
>>>>>>> 68ff6162
    parameters  << "</i>" << std::endl;
    parameters << tab << "</generator>" << std::endl;

    // Parameters
    parameters << tab << "<order>" << order << "</order>" << std::endl;
    parameters << tab << "<cutoff units=\"Angstrom\">" << std::setprecision(12) << cutoff << "</cutoff>" << std::endl;

    // Structure
    parameters << tab << "<structure units=\"Angstrom\" cs=\"fractional\">" << std::endl;
    parameters << tab << tab << "<varray name=\"pcell lattice\">" << std::endl;
    for (int i = 1; i < 4; i++) {
      parameters << tab << tab << tab << "<v>";
      for (int j = 1; j < 4; j++) {
        parameters << std::setiosflags(std::ios::fixed | std::ios::showpoint | std::ios::right);
        parameters << std::setprecision(8);
        parameters << std::setw(15) << pcell.lattice[i][j];
      }
      parameters << "</v>" << std::endl;
    }
    parameters << tab << tab << "</varray>" << std::endl;
    parameters << tab << tab << "<varray name=\"positions\">" << std::endl;
    for (uint i = 0; i < pcell.atoms.size(); i++) {
      int t = pcell.atoms[i].type;
      parameters << tab << tab << tab << "<v species=\"" << pcell.species[t] << "\">";
      for (int j = 1; j < 4; j++) {
        parameters << std::setiosflags(std::ios::fixed | std::ios::showpoint | std::ios::right);
        parameters << std::setprecision(8);
        parameters << std::setw(15) << pcell.atoms[i].fpos[j];
      }
      parameters << "</v>" << std::endl;
    }
    parameters << tab << tab << "</varray>" << std::endl;
    parameters << tab << tab << "<varray name=\"supercell\">" << std::endl;
    parameters << tab << tab << tab << "<v>";
    for (int i = 1; i < 4; i++) {
      parameters << tab << sc_dim[i];
    }
    parameters << "</v>" << std::endl;
    parameters << tab << tab << "</varray>" << std::endl;
    parameters << tab << "</structure>" << std::endl;
    return parameters.str();
  }

  //writeClusters/////////////////////////////////////////////////////////////
  // Writes the _cluster objects inside a set of clusters.
  string ClusterSet::writeClusters(const vector<_cluster>& clusters) {
    string tab = " ";
    stringstream clst;
    clst << "<clusters>" << std::endl;
    for (uint c = 0; c < clusters.size(); c++) {
      clst << tab << "<cluster>" << std::endl;
      clst << tab << tab << "<atoms>";
      for (int at = 0; at < order; at++) {
        clst << " " << clusters[c].atoms[at];
      }
      clst << " </atoms>" << std::endl;
      clst << tab << tab << "<fgroup>";
      clst << clusters[c].fgroup << "</fgroup>" << std::endl;
      clst << tab << tab << "<permutation>";
      clst << clusters[c].permutation << "</permutation>" << std::endl;
      clst << tab << "</cluster>" << std::endl;
    }
    clst << "</clusters>" << std::endl;
    return clst.str();
  }

  //writeInequivalentClusters/////////////////////////////////////////////////
  // Writes the inequivalent clusters and the linear combinations.
  string ClusterSet::writeInequivalentClusters() {
    string tab = " ";
    stringstream clusters;
    clusters << tab << "<inequivalent_clusters>" << std::endl;
    for (uint i = 0; i < ineq_clusters.size(); i++) {
      clusters << tab << tab << "<ineq_cluster ID=\"" << i << "\">" << std::endl;
      clusters << tab << tab << tab << "<varray name=\"clusters\">"
        << aurostd::joinWDelimiter(ineq_clusters[i], " ")
        << "</varray>" << std::endl;
      clusters << writeLinearCombinations(linear_combinations[i]);
      clusters << tab << tab << "</ineq_cluster>" << std::endl;
    }
    clusters << tab << "</inequivalent_clusters>" << std::endl;
    return clusters.str();
  }

  //writeLinearCombinations///////////////////////////////////////////////////
  // Writes the _linearCombinations object.
  string ClusterSet::writeLinearCombinations(const _linearCombinations& lcombs) {
    string tab = " ";
    string basetab = tab + tab + tab;
    stringstream lc;
    lc << basetab << "<linear_combinations>" << std::endl;

    lc << basetab << tab << "<independent>";
    for (uint i = 0; i < lcombs.independent.size(); i++) {
      lc << " " << lcombs.independent[i];
    }
    lc << " </independent>" << std::endl;

    lc << basetab << tab << "<dependent>";
    for (uint i = 0; i < lcombs.dependent.size(); i++) {
      lc << " " << lcombs.dependent[i];
    }
    lc << " </dependent>" << std::endl;

    lc << basetab << tab << "<varray name=\"indices\">" << std::endl;
    for (uint i = 0; i < lcombs.indices.size(); i++) {
      lc << basetab << tab << tab << "<v>";
      for (uint j = 0; j < lcombs.indices[i].size(); j++) {
        lc << " " << lcombs.indices[i][j];
      }
      lc << " </v>" << std::endl;
    }
    lc << basetab << tab << "</varray>" << std::endl;

    lc << basetab << tab << "<varray name=\"coefficients\">" << std::endl;
    for (uint i = 0; i < lcombs.coefficients.size(); i++) {
      lc << basetab << tab << tab << "<v>";
      for (uint j = 0; j < lcombs.coefficients[i].size(); j++) {
        lc << " " << lcombs.coefficients[i][j];
      }
      lc << " </v>" << std::endl;
    }
    lc << basetab << tab << "</varray>" << std::endl;

    lc << basetab << tab << "<varray name=\"indep2depMap\">" << std::endl;
    for (uint i = 0; i < lcombs.indep2depMap.size(); i++) {
      lc << basetab << tab << tab << "<v>";
      for (uint j = 0; j < lcombs.indep2depMap[i].size(); j++) {
        lc << " " << lcombs.indep2depMap[i][j];
      }
      lc << " </v>" << std::endl;
    }
    lc << basetab << tab << "</varray>" << std::endl;

    lc << basetab << "</linear_combinations>" << std::endl;
    return lc.str();
  }

  //writeInequivalentDistortions//////////////////////////////////////////////
  // Writes the inequivalent distortions.
  string ClusterSet::writeInequivalentDistortions() {
    string tab = " ";
    stringstream distortions;
    distortions << tab << "<inequivalent_distortions>" << std::endl;
    for (uint i = 0; i < ineq_distortions.size(); i++) {
      distortions << tab << tab << "<ineq_dist ID=\"" << i << "\">" << std::endl;
      distortions << writeIneqDist(ineq_distortions[i]);
      distortions << tab << tab << "</ineq_dist>" << std::endl;
    } 
    distortions << tab << "</inequivalent_distortions>" << std::endl;
    return distortions.str();
  }

  //writeIneqDist/////////////////////////////////////////////////////////////
  // Writes a single _ineq_distortions object.
  string ClusterSet::writeIneqDist(const _ineq_distortions& ineq_dist) {
    string tab = " ";
    string basetab = tab + tab + tab;
    stringstream idist;

    idist << basetab << "<atoms>";
    for (uint at = 0; at < ineq_dist.atoms.size(); at++) {
      idist << " " << ineq_dist.atoms[at];
    }
    idist << " </atoms>" << std::endl;

    idist << basetab << "<clusters>";
    for (uint c = 0; c < ineq_dist.clusters.size(); c++) {
      idist << " " << ineq_dist.clusters[c];
    }
    idist << " </clusters>" << std::endl;

    idist << basetab << "<distortions>" << std::endl;
    for (uint d = 0; d < ineq_dist.distortions.size(); d++) {
      idist << basetab << tab << "<varray ID=\"" << d << "\">" << std::endl;
      for (uint i = 0; i < ineq_dist.distortions[d].size(); i++) {
        idist << basetab << tab << tab << "<v>";
        for (uint j = 0; j < ineq_dist.distortions[d][i].size(); j++) {
          idist << " " << ineq_dist.distortions[d][i][j];
        }
        idist << " </v>" << std::endl;
      }
      idist << basetab << tab << "</varray>" << std::endl;
    }
    idist << basetab << "</distortions>" << std::endl;

    idist << basetab << "<rotations>" << std::endl;
    idist << basetab << tab << "<varray>" << std::endl;
    for (uint r = 0; r < ineq_dist.rotations.size(); r++) {
      idist << basetab << tab << tab << "<v>";
      for (uint i = 0; i < ineq_dist.rotations[r].size(); i++) {
        idist << " " << ineq_dist.rotations[r][i];
      }
      idist << " </v>" << std::endl;
    }
    idist << basetab << tab << "</varray>" << std::endl;
    idist << basetab << "</rotations>" << std::endl;

    idist << basetab << "<transformation_maps>" << std::endl;
    for (uint t = 0; t < ineq_dist.transformation_maps.size(); t++) {
      idist << basetab << tab << "<varray ID=\"" << t << "\">" << std::endl;
      for (uint i = 0; i < ineq_dist.transformation_maps[t].size(); i++) {
        idist << basetab << tab << tab << "<v>";
        for (uint j = 0; j < ineq_dist.transformation_maps[t][i].size(); j++) {
          idist << " " << ineq_dist.transformation_maps[t][i][j];
        }
        idist << " </v>" << std::endl;
      }
      idist << basetab << tab << "</varray>" << std::endl;
    }
    idist << basetab << "</transformation_maps>" << std::endl;

    return idist.str();
  }

  string ClusterSet::writeHigherOrderDistortions() {
    string tab = " ";
    stringstream distortions;
    distortions << tab << "<higher_order_distortions>" << std::endl;
    for (uint i = 0; i < higher_order_ineq_distortions.size(); i++) {
      distortions << tab << tab << "<ineq_dist ID=\"" << i << "\">" << std::endl;
      distortions << writeIneqDist(higher_order_ineq_distortions[i]);
      distortions << tab << tab << "</ineq_dist>" << std::endl;
    }
    distortions << tab << "</higher_order_distortions>" << std::endl;
    return distortions.str();
  }

  // END Write files

  // BEGIN Read files

  //readClusterSetFromFile////////////////////////////////////////////////////
  // Reads a ClusterSet from an XML file.
  void ClusterSet::readClusterSetFromFile(const string& filename) {
    // Open file and handle exceptions
    string function = _AAPL_CLUSTER_ERR_PREFIX_ + "readClusterSetFromFile";
    stringstream message;

    if (!aurostd::EFileExist(filename) && !aurostd::FileExist(filename)) {
      message << "Could not open file " << filename << ". File not found.";
      throw xerror(_AFLOW_FILE_NAME_,function, message, _FILE_NOT_FOUND_);
    }
    vector<string> vlines;
    aurostd::efile2vectorstring(filename, vlines);
    if (vlines.size() == 0) {
      message << "Cannot open file " << filename << ". File empty or corrupt.";
      throw xerror(_AFLOW_FILE_NAME_,function, message, _FILE_CORRUPT_);
    }

    // Start reading
    uint line_count = 0;
    string line = vlines[line_count++];

    // Check that this is a valid xml file
    if (line.find("xml") == string::npos) {
      message << "File is not a valid xml file.";
      throw xerror(_AFLOW_FILE_NAME_, function, message, _FILE_WRONG_FORMAT_);
    }

    //Check if xml file can be used to read the ClusterSet object
    if (checkCompatibility(line_count, vlines)) {
      clusters = readClusters(line_count, vlines);
      readInequivalentClusters(line_count, vlines);
      readInequivalentDistortions(line_count, vlines);
      if (order == 4) readHigherOrderDistortions(line_count, vlines);
    } else {
      message << "The settings in the hibernate file and the aflow.in file are incompatible.";
      throw xerror(_AFLOW_FILE_NAME_, function, message, _RUNTIME_ERROR_);
    }
  }

  //checkCompatibility////////////////////////////////////////////////////////
  // Checks if the hibernate XML file is compatible with the aflow.in file.
  // If the checksum in the XML file is the same as the checksum of the
  // aflow.in file, then the parameters are the same. If not, the function
  // checks if the parameters relevant for the ClusterSet (supercell, order,
  // cutoff) are the same. This prevents the ClusterSet from being
  // recalculated when only post-processing parameters are changed.
  bool ClusterSet::checkCompatibility(uint& line_count, const vector<string>& vlines) {
    string function = _AAPL_CLUSTER_ERR_PREFIX_ + "checkCompatibility";
    string line = "";
    std::stringstream message;
    bool compatible = true;
    int t = 0;
    vector<string> tokens;
    uint vsize = vlines.size();

    // Compare checksum
    while (true) {
      if (line_count == vsize) {
        message << "Checksum not found in hibernate file.";
        throw xerror(_AFLOW_FILE_NAME_,function, message, _FILE_CORRUPT_);
      }
      line = vlines[line_count++];
      if (line.find("checksum") != string::npos) {
        break;
      }
    }

    t = line.find_first_of(">") + 1;
    tokenize(line.substr(t, line.find_last_of("<") - t), tokens, string(" "));
<<<<<<< HEAD
    if (strtoul(tokens[0].c_str(), NULL, 16) != aurostd::getFileCheckSum(aflags->Directory + "/" + _AFLOWIN_, APL_CHECKSUM_ALGO)) {  // ME20190219
=======
    if (strtoul(tokens[0].c_str(), NULL, 16) != aurostd::getFileCheckSum(aflags.Directory + "/" + _AFLOWIN_, APL_CHECKSUM_ALGO)) {  //ME20190219
>>>>>>> 68ff6162
      message << "The " << _AFLOWIN_ << " file has been changed from the hibernated state. ";

      tokens.clear();

      // Compare order
      while (compatible) {
        if (line_count == vsize) {
          message << "Could not find order tag. ";
          compatible = false;
        }
        line = vlines[line_count++];
        if (line.find("order") != string::npos) {
          t = line.find_first_of(">") + 1;
          tokenize(line.substr(t, line.find_last_of("<") - t), tokens, string(" "));
          int ord = aurostd::string2utype<int>(tokens[0]);
          tokens.clear();
          if (ord != order) {
            message << "Hibernate file and aflow.in have different order. ";
            compatible = false;
          }
          break;
        }
      }

      // Compare cutoff
      while (compatible) {
        if (line_count == vsize) {
          message << "Could not find cutoff tag. ";
          compatible = false;
        }
        line = vlines[line_count++];
        if (line.find("cutoff") != string::npos) {
          t = line.find_first_of(">") + 1;
          tokenize(line.substr(t, line.find_last_of("<") - t), tokens, string(" "));
          double cut = aurostd::string2utype<double>(tokens[0]);
          tokens.clear();
          if (abs(cut - cutoff) > _ZERO_TOL_) {
            message << "Hibernate file and aflow.in have different cutoff. ";
            compatible = false;
          }
          break;
        }
      }

      // Compare supercells
      //// Lattice
      while (compatible) {
        if (line_count == vsize) {
          message << "Could not find structure tag. ";
          compatible = false;
        }
        line = vlines[line_count++];
        if (line.find("structure") != string::npos) {
          break;
        }
      }

      while (compatible) {
        if (line_count == vsize) {
          message << "Could not find primitive lattice vectors. ";
          compatible = false;
        }
        line = vlines[line_count++];
        if (line.find("varray name=\"pcell lattice\"") != string::npos) {
          xmatrix<double> latt(3, 3);
          for (int i = 1; i < 4; i++) {
            line = vlines[line_count++];
            if (line_count == vsize) {
              message << "pcell lattice tag is corrupt. ";
            }
            t = line.find_first_of(">") + 1;
            tokenize(line.substr(t, line.find_last_of("<") - t), tokens, string(" "));
            for (int j = 1; j < 3; j++) {
              latt(i, j) = aurostd::string2utype<double>(tokens[j - 1]);
            }
            tokens.clear();
          }
          line = vlines[line_count++];
          if (line.find("</varray>") == string::npos) {
            message << "pcell lattice tag is corrupt. ";
            compatible = false;
          } else {
            break;
          }
          if (latt != pcell.lattice) {
            message << "Hibernate file and aflow.in do not have the same lattice. ";
            compatible = false;
          }
        }
      }

      //// Atomic positions
      while (compatible) {
        if (line_count == vsize) {
          message << "Could not find atomic positions. ";
          compatible = false;
        }
        line = vlines[line_count++];
        if (line.find("varray name=\"positions\"") != string::npos) {
          // First check for tag corruption and extract everything
          vector<string> species;
          vector<xvector<double> > positions;
          while (compatible) {
            if (line_count == vsize) {
              message << "positions tag is corrupt. ";
              compatible = false;
            }
            line = vlines[line_count++];
            if (line.find("species=\"") != string::npos) {
              // Extract species
              t = line.find_first_of("\"") + 1;
              tokenize(line.substr(t, line.find_last_of("\"") - t), tokens, string(" "));
              species.push_back(tokens[0]);
              tokens.clear();
              // Extract positions
              t = line.find_first_of(">") + 1;
              tokenize(line.substr(t, line.find_last_of("<") - t), tokens, string(" "));
              xvector<double> fpos(3);
              for (int i = 1; i < 4; i++) {
                fpos(i) = aurostd::string2utype<double>(tokens[i-1]);
              }
              positions.push_back(fpos);
              tokens.clear();
            } else if (line.find("/varray") != string::npos) {
              break;
            } else {
              message << "positions tag is corrupt. ";
              compatible = false;
            }
          }
          // Now compare with the primitive cell from the aflow.in file
          uint nspecies = species.size();
          if (nspecies == pcell.atoms.size()) {
            for (uint sp = 0; sp < nspecies; sp++) {
              int type = pcell.atoms[sp].type;
              string spec = pcell.species[type];
              xvector<double> pos = pcell.atoms[sp].fpos;
              if (species[sp] != spec) {
                message << "The structures in the hibernate file and aflow.in ";
                message << "have different species. ";
                compatible = false;
                sp = nspecies;
              } else if (positions[sp] != pos) {
                message << "The structures in the hibernate file and aflow.in ";
                message << "have different atomic positions.";
                compatible = false;
                sp = nspecies;
              }
            }
          } else {
            message << "The structures in the hibernate file and in aflow.in ";
            message << "do not have the same number of atoms. ";
            compatible = false;
          }
          break;
        }
      }

      //// Supercell dimensions
      while (compatible) {
        if (line_count == vsize) {
          message << "Could not find supercell dimensions. ";
          compatible = false;
        }
        line = vlines[line_count++];
        if (line.find("varray name=\"supercell\"") != string::npos) {
          line = vlines[line_count++];
          t = line.find_first_of(">") + 1;
          tokenize(line.substr(t, line.find_last_of("<") - t), tokens, string(" "));
          xvector<int> sc(3);
          for (int i = 1; i < 4; i++) {
            sc(i) = aurostd::string2utype<double>(tokens[i-1]);
          }
          if (sc == sc_dim) {
            break;
          } else {
            message << "The supercells in the hibernate file and in aflow.in ";
            message << "have different dimensions. ";
            compatible = false;
          }
        }
      }

      if (compatible) {
        message << "The relevant settings appear to be the same, ";
        message << "so the ClusterSet will not be determined again. ";
        message << "Make sure that the changes do not impact the IFCs.";
      } else {
        message << "The ClusterSet needs to be determined again.";
      }
      pflow::logger(_AFLOW_FILE_NAME_, _AAPL_CLUSTER_MODULE_, message, *aflags, *p_FileMESSAGE, *p_oss, _LOGGER_WARNING_);
    }
    return compatible;
  }


  //readInequivalentClusters//////////////////////////////////////////////////
  // Reads the inequivalent clusters.
  void ClusterSet::readInequivalentClusters(uint& line_count,
      const vector<string>& vlines) {
    string function = _AAPL_CLUSTER_ERR_PREFIX_ + "readInequivalentClusters";
    string line = "", message = "";
    vector<string> tokens;
    int t = 0;
    uint vsize = vlines.size();

    // Find inequivalent_clusters tag
    while (true) {
      if (line_count == vsize) {
        message = "inequivalent_clusters tag not found";
        throw xerror(_AFLOW_FILE_NAME_,function, message, _FILE_CORRUPT_);
      }
      line = vlines[line_count++];
      if (line.find("inequivalent_clusters") != string::npos) {
        break;
      }
    }

    // Read inequivalent clusters
    while (line.find("/inequivalent_clusters") == string::npos) {
      if (line_count == vsize) {
        message = "inequivalent_clusters tag incomplete";
        throw xerror(_AFLOW_FILE_NAME_,function, message, _FILE_CORRUPT_);
      }
      line = vlines[line_count++];
      if (line.find("ineq_cluster") != string::npos) {
        while (line.find("/ineq_cluster") == string::npos) {
          if (line_count == vsize) {
            message = "ineq_cluster tag incomplete";
            throw xerror(_AFLOW_FILE_NAME_,function, message, _FILE_CORRUPT_);
          }
          line = vlines[line_count++];
          if (line.find("varray name=\"clusters\"") != string::npos) {
            vector<int> clst;
            t = line.find_first_of(">") + 1;
            aurostd::string2tokens(line.substr(t, line.find_last_of("<") - t), clst, string(" "));
            ineq_clusters.push_back(clst);
          } else if (line.find("linear_combinations") != string::npos) {
            _linearCombinations lcomb = readLinearCombinations(line_count, vlines);
            linear_combinations.push_back(lcomb);
          }
        }
      }
    }
  }

  //readClusters//////////////////////////////////////////////////////////////
  // Reads a set of _cluster objects for the inequivalent clusters.
  vector<_cluster> ClusterSet::readClusters(uint& line_count,
      const vector<string>& vlines) {
    string function = "readClusters";
    string message = "", line = "";
    vector<_cluster> clusters;
    vector<string> tokens;
    int t = 0;
    uint vsize = vlines.size();

    while (line.find("/clusters") == string::npos) {
      if (line_count == vsize) {
        message = "clusters tag incomplete";
        throw xerror(_AFLOW_FILE_NAME_,function, message, _FILE_CORRUPT_);
      } 
      line = vlines[line_count++];
      if (line.find("<cluster>") != string::npos) {
        _cluster clst;
        while(line.find("</cluster>") == string::npos) {
          if (line_count == vsize) {
            message = "cluster tag incomplete";
            throw xerror(_AFLOW_FILE_NAME_,function, message, _FILE_CORRUPT_);
          }
          line = vlines[line_count++];
          if (line.find("atoms") != string::npos) {
            tokens.clear();
            t = line.find_first_of(">") + 1;
            tokenize(line.substr(t, line.find_last_of("<") - t), tokens, string(" "));
            for (uint at = 0; at < tokens.size(); at++) {
              clst.atoms.push_back(aurostd::string2utype<int>(tokens[at]));
            }
          } else if (line.find("fgroup") != string::npos) {
            tokens.clear();
            t = line.find_first_of(">") + 1;
            tokenize(line.substr(t, line.find_last_of("<") - t), tokens, string(" "));
            clst.fgroup = aurostd::string2utype<int>(tokens[0]);
          } else if (line.find("permutation") != string::npos) {
            tokens.clear();
            t = line.find_first_of(">") + 1;
            tokenize(line.substr(t, line.find_last_of("<") - t), tokens, string(" "));
            clst.permutation = aurostd::string2utype<int>(tokens[0]);
          }
        }
        clusters.push_back(clst);
      }
    }

    return clusters;
  }

  //readLinearCombinations////////////////////////////////////////////////////
  // Reads a single _linearCombinations object.
  _linearCombinations ClusterSet::readLinearCombinations(uint& line_count,
      const vector<string>& vlines) {
    string function = "readLinearCombinations";
    string message = "", line = "";
    _linearCombinations lcombs;
    vector<string> tokens;
    int t = 0;
    uint vsize = vlines.size();

    while (line.find("/linear_combinations") == string::npos) {
      if (line_count == vsize) {
        message = "linear_combinations tag incomplete";
        throw xerror(_AFLOW_FILE_NAME_,function, message, _FILE_CORRUPT_);
      }
      line = vlines[line_count++];
      if (line.find("independent") != string::npos) {
        tokens.clear();
        t = line.find_first_of(">") + 1;
        tokenize(line.substr(t, line.find_last_of("<") - t), tokens, string(" "));
        for (uint i = 0; i < tokens.size(); i++) {
          lcombs.independent.push_back(aurostd::string2utype<int>(tokens[i]));
        }
      } else if (line.find("dependent") != string::npos) {
        tokens.clear();
        t = line.find_first_of(">") + 1;
        tokenize(line.substr(t, line.find_last_of("<") - t), tokens, string(" "));
        for (uint i = 0; i < tokens.size(); i++) {
          lcombs.dependent.push_back(aurostd::string2utype<int>(tokens[i]));
        }
      } else if (line.find("indices") != string::npos) {
        while(true) {
          if (line_count == vsize) {
            message = "indices varray incomplete";
            throw xerror(_AFLOW_FILE_NAME_,function, message, _FILE_CORRUPT_);
          }
          line = vlines[line_count++];
          if (line.find("/varray") != string::npos) {
            break;
          } else {
            vector<int> indices;
            tokens.clear();
            t = line.find_first_of(">") + 1;
            tokenize(line.substr(t, line.find_last_of("<") - t), tokens, string(" "));
            for (uint i = 0; i < tokens.size(); i++) {
              indices.push_back(aurostd::string2utype<int>(tokens[i]));
            }
            lcombs.indices.push_back(indices);
          }
        }
      } else if (line.find("coefficients") != string::npos) {
        while(true) {
          if (line_count == vsize) {
            message = "coefficients varray incomplete";
            throw xerror(_AFLOW_FILE_NAME_,function, message, _FILE_CORRUPT_);
          }
          line = vlines[line_count++];
          if (line.find("/varray") != string::npos) {
            break;
          } else {
            vector<double> coefficients;
            tokens.clear();
            t = line.find_first_of(">") + 1;
            tokenize(line.substr(t, line.find_last_of("<") - t), tokens, string(" "));
            for (uint i = 0; i < tokens.size(); i++) {
              coefficients.push_back(aurostd::string2utype<double>(tokens[i]));
            }
            lcombs.coefficients.push_back(coefficients);
          }
        }
      } else if (line.find("indep2depMap") != string::npos) {
        while(true) {
          if (line_count == vsize) {
            message = "indep2depMap varray incomplete";
            throw xerror(_AFLOW_FILE_NAME_,function, message, _FILE_CORRUPT_);
          }
          line = vlines[line_count++];
          if (line.find("/varray") != string::npos) {
            break;
          } else {
            vector<int> indep2depMap;
            tokens.clear();
            t = line.find_first_of(">") + 1;
            tokenize(line.substr(t, line.find_last_of("<") - t), tokens, string(" "));
            for (uint i = 0; i < tokens.size(); i++) {
              indep2depMap.push_back(aurostd::string2utype<int>(tokens[i]));
            }
            lcombs.indep2depMap.push_back(indep2depMap);
          }
        }
      }
    }

    return lcombs;
  }

  //readInequivalentDistortions///////////////////////////////////////////////
  // Reads the inequivalent distortions.
  void ClusterSet::readInequivalentDistortions(uint& line_count,
      const vector<string>& vlines) {
    string function = "readInequivalentDistortions";
    string line = "", message = "";
    uint vsize = vlines.size();

    while (line.find("/inequivalent_distortions") == string::npos) {
      if (line_count == vsize) {
        message = "inequivalent_distortions tag incomplete";
        throw xerror(_AFLOW_FILE_NAME_,function, message, _FILE_CORRUPT_);
      }
      line = vlines[line_count++];
      if (line.find("ineq_dist") != string::npos) {
        _ineq_distortions idist = readIneqDist(line_count, vlines);
        ineq_distortions.push_back(idist);
      }
    }
  }

  _ineq_distortions ClusterSet::readIneqDist(uint& line_count, const vector<string>& vlines) {
    string function = "readIneqDist";
    string line = "", message = "";
    uint vsize = vlines.size();
    vector<string> tokens;
    int t = 0;

    _ineq_distortions idist;
    while (line.find("/ineq_dist") == string::npos) {
      if (line_count == vsize) {
        message = "ineq_dist tag incomplete";
        throw xerror(_AFLOW_FILE_NAME_, function, message, _FILE_CORRUPT_);
      }
      line = vlines[line_count++];
      if (line.find("atoms") != string::npos) {
        tokens.clear();
        t = line.find_first_of(">") + 1;
        tokenize(line.substr(t, line.find_last_of("<") - t), tokens, string(" "));
        for (uint i = 0; i < tokens.size(); i++) {
          idist.atoms.push_back(aurostd::string2utype<int>(tokens[i]));
        }
      } else if (line.find("clusters") != string::npos) {
        tokens.clear();
        t = line.find_first_of(">") + 1;
        tokenize(line.substr(t, line.find_last_of("<") - t), tokens, string(" "));
        for (uint i = 0; i < tokens.size(); i++) {
          idist.clusters.push_back(aurostd::string2utype<int>(tokens[i]));
        }
      } else if (line.find("distortions") != string::npos) {
        while (line.find("/distortions") == string::npos) {
          if (line_count == vsize) {
            message = "ineq_dist tag incomplete";
            throw xerror(_AFLOW_FILE_NAME_,function, message, _FILE_CORRUPT_);
          }
          line = vlines[line_count++];
          if (line.find("varray") != string::npos) {
            vector<vector<int> > distortions;
            while (true) {
              if (line_count == vsize) {
                message = "incomplete distortions varray";
                throw xerror(_AFLOW_FILE_NAME_, function, message, _FILE_CORRUPT_);
              }
              line = vlines[line_count++];
              if (line.find("/varray") != string::npos) {
                break;
              } else {
                vector<int> dist;
                tokens.clear();
                t = line.find_first_of(">") + 1;
                tokenize(line.substr(t, line.find_last_of("<") - t), tokens, string(" "));
                for (uint i = 0; i < tokens.size(); i++) {
                  dist.push_back(aurostd::string2utype<int>(tokens[i]));
                }
                distortions.push_back(dist);
              }
            }
            idist.distortions.push_back(distortions);
          }
        }
      } else if (line.find("rotations") != string::npos) {
        while (line.find("/rotations") == string::npos) {
          if (line_count == vsize) {
            message = "rotations tag incomplete";
            throw xerror(_AFLOW_FILE_NAME_, function, message, _FILE_CORRUPT_);
          }
          line = vlines[line_count++];
          if (line.find("varray") != string::npos) {
            while (true) {
              if (line_count == vsize) {
                message = "incomplete rotations varray";
                throw xerror(_AFLOW_FILE_NAME_, function, message, _FILE_CORRUPT_);
              }
              line = vlines[line_count++];
              if (line.find("/varray") != string::npos) {
                break;
              } else {
                vector<int> rot;
                tokens.clear();
                t = line.find_first_of(">") + 1;
                tokenize(line.substr(t, line.find_last_of("<") - t), tokens, string(" "));
                for (uint i = 0; i < tokens.size(); i++) {
                  rot.push_back(aurostd::string2utype<int>(tokens[i]));
                }
                idist.rotations.push_back(rot);
              }
            }
          }
        }
      } else if (line.find("transformation_maps") != string::npos) {
        while (line.find("/transformation_maps") == string::npos) {
          if (line_count == vsize) {
            message = "transformation_maps tag incomplete";
            throw xerror(_AFLOW_FILE_NAME_, function, message, _FILE_CORRUPT_);
          }
          line = vlines[line_count++];
          if (line.find("varray") != string::npos) {
            vector<vector<int> > maps;
            while (true) {
              if (line_count == vsize) {
                message = "incomplete distortions varray";
                throw xerror(_AFLOW_FILE_NAME_, function, message, _FILE_CORRUPT_);
              }
              line = vlines[line_count++];
              if (line.find("/varray") != string::npos) {
                break;
              } else {
                vector<int> map;
                tokens.clear();
                t = line.find_first_of(">") + 1;
                tokenize(line.substr(t, line.find_last_of("<") - t), tokens, string(" "));
                for (uint i = 0; i < tokens.size(); i++) {
                  map.push_back(aurostd::string2utype<int>(tokens[i]));
                }
                maps.push_back(map);
              }
            }
            idist.transformation_maps.push_back(maps);
          }
        }
      }
    }
    return idist;
  }

  void ClusterSet::readHigherOrderDistortions(uint& line_count,
      const vector<string>& vlines) {
    string function = "readHigherOrderDistortions";
    string line = "", message = "";
    uint vsize = vlines.size();

    while (line.find("/higher_order_distortions") == string::npos) {
      if (line_count == vsize) {
        message = "higher_order_distortions tag incomplete";
        throw xerror(_AFLOW_FILE_NAME_, function, message, _FILE_CORRUPT_);
      }
      line = vlines[line_count++];
      if (line.find("ineq_dist") != string::npos) {
        _ineq_distortions idist = readIneqDist(line_count, vlines);
        higher_order_ineq_distortions.push_back(idist);
      }
    }
  }

  // END Read files

}  // namespace apl

// ***************************************************************************
// *                                                                         *
// *           Aflow STEFANO CURTAROLO - Duke University 2003-2020           *
// *                Aflow MARCO ESTERS - Duke University 2018-2020           *
// *                                                                         *
// ***************************************************************************<|MERGE_RESOLUTION|>--- conflicted
+++ resolved
@@ -30,25 +30,11 @@
 namespace apl {
 
   //Constructors//////////////////////////////////////////////////////////////
-<<<<<<< HEAD
   // Default constructor
   ClusterSet::ClusterSet(ostream& oss) : xStream() {
     free();
     xStream::initialize(oss);
   }
-=======
-  ClusterSet::ClusterSet(const Supercell& supercell, const int& cut_shell,
-      double& cut_rad, Logger& l, _aflags& a) : _logger(l), aflags(a) {
-    free();  // Clear old vectors
-    _logger << "CLUSTER: Building coordination shells." << apl::endl;
-
-    scell = supercell.getSupercellStructure();
-    pcell = supercell.getInputStructure();
-    sc_dim = supercell.scell;
-    pc2scMap = supercell._pc2scMap;
-    sc2pcMap = supercell._sc2pcMap;
-    symmetry_map = getSymmetryMap();
->>>>>>> 68ff6162
 
   ClusterSet::ClusterSet(const Supercell& supercell, int cut_shell,
       double cut_rad, ofstream& mf, _aflags& a, ostream& oss) {
@@ -69,22 +55,6 @@
     pflow::logger(_AFLOW_FILE_NAME_, _AAPL_CLUSTER_MODULE_, message, *aflags, *p_FileMESSAGE, *p_oss);
 
     order = _order;
-<<<<<<< HEAD
-=======
-    scell = supercell.getSupercellStructure();
-    pcell = supercell.getInputStructure();
-    sc_dim = supercell.scell;
-    pc2scMap = supercell._pc2scMap;
-    sc2pcMap = supercell._sc2pcMap;
-    if (cut_shell > 0) {
-      double max_rad = getMaxRad(scell, cut_shell);
-      if (max_rad > cut_rad) {
-        // globally changes CUT_RAD
-        cut_rad = max_rad;
-      }
-    }
-    cutoff = cut_rad;
->>>>>>> 68ff6162
     readClusterSetFromFile(filename);
     // Necessary for AAPL calculations; since these calculations are
     // quick, they are not stored in the output file
@@ -96,14 +66,6 @@
   //Copy Constructors/////////////////////////////////////////////////////////
   ClusterSet::ClusterSet(const ClusterSet& that) {
     free();
-<<<<<<< HEAD
-=======
-  }
-
-  //Copy Constructors/////////////////////////////////////////////////////////
-  ClusterSet::ClusterSet(const ClusterSet& that) : _logger(that._logger), aflags(that.aflags) {
-    free();
->>>>>>> 68ff6162
     copy(that);
   }
 
@@ -226,11 +188,7 @@
       // Make sure that the factor group is calculated
       if (!pcell.fgroup_calculated) {
         pcell.CalculateSymmetryFactorGroup(false);
-<<<<<<< HEAD
-        if (!pcell.pgroup_xtal_calculated) {
-=======
         if (!pcell.fgroup_calculated) {
->>>>>>> 68ff6162
           string message = "Could not calculate the factor group of the primitive cell.";
           throw xerror(_AFLOW_FILE_NAME_,function, message, _RUNTIME_ERROR_);
         }
@@ -1374,13 +1332,8 @@
     if (time[time.size() - 1] == '\n') time.erase(time.size() - 1);
     parameters << tab << tab << "<i name=\"date\" type=\"string\">" << time << "</i>" << std::endl;
     parameters << tab << tab << "<i name=\"checksum\" file=\"" << _AFLOWIN_;
-<<<<<<< HEAD
     parameters << "\" type=\"" << APL_CHECKSUM_ALGO << "\">" << std::hex << aurostd::getFileCheckSum(aflags->Directory + "/" + _AFLOWIN_, APL_CHECKSUM_ALGO);
-    parameters.unsetf(std::ios::hex);  // ME20190125 - Remove hexadecimal formatting
-=======
-    parameters << "\" type=\"" << APL_CHECKSUM_ALGO << "\">" << std::hex << aurostd::getFileCheckSum(aflags.Directory + "/" + _AFLOWIN_, APL_CHECKSUM_ALGO);
     parameters.unsetf(std::ios::hex);  //ME20190125 - Remove hexadecimal formatting
->>>>>>> 68ff6162
     parameters  << "</i>" << std::endl;
     parameters << tab << "</generator>" << std::endl;
 
@@ -1683,11 +1636,7 @@
 
     t = line.find_first_of(">") + 1;
     tokenize(line.substr(t, line.find_last_of("<") - t), tokens, string(" "));
-<<<<<<< HEAD
-    if (strtoul(tokens[0].c_str(), NULL, 16) != aurostd::getFileCheckSum(aflags->Directory + "/" + _AFLOWIN_, APL_CHECKSUM_ALGO)) {  // ME20190219
-=======
-    if (strtoul(tokens[0].c_str(), NULL, 16) != aurostd::getFileCheckSum(aflags.Directory + "/" + _AFLOWIN_, APL_CHECKSUM_ALGO)) {  //ME20190219
->>>>>>> 68ff6162
+    if (strtoul(tokens[0].c_str(), NULL, 16) != aurostd::getFileCheckSum(aflags->Directory + "/" + _AFLOWIN_, APL_CHECKSUM_ALGO)) {  //ME20190219
       message << "The " << _AFLOWIN_ << " file has been changed from the hibernated state. ";
 
       tokens.clear();
