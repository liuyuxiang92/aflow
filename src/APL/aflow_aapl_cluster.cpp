//****************************************************************************
// *                                                                         *
// *           Aflow STEFANO CURTAROLO - Duke University 2003-2019           *
// *                  Marco Esters - Duke University 2018                    *
// *                                                                         *
//****************************************************************************
// Written by Marco Esters, 2018. Based on work by Jose J. Plata (AFLOW AAPL,
// DOI: 10.1038/s41524-017-0046-7) and Jesus Carrete (ShengBTE, 
// DOI: 10.1016/j.cpc.2014.02.015).
//
// This class is a generalized cluster class for N-order force constants.
// It calculates inequivalent atom clusters and distortions, and establishes
// transformation relationships (rotation matrices, linear combinations)
// between the equivalent and inequivalent clusters.
//
// See aflow_apl.h for descriptions of the class members, and for the structs
// structs _cluster and _ineq_distortions.

#include "aflow_apl.h"
using std::vector;
using aurostd::xcombos;
using aurostd::xerror;

#define _DEBUG_AAPL_CLUSTERS_ false
static const string _AAPL_CLUSTER_ERR_PREFIX_ = "apl::ClusterSet::";

/************************** CONSTRUCTORS/DESTRUCTOR *************************/

namespace apl {

//Constructors////////////////////////////////////////////////////////////////
ClusterSet::ClusterSet(const Supercell& supercell, const int& cut_shell,
                       double& cut_rad, Logger& l, _aflags& a) : _logger(l), aflags(a) {
  _logger << "CLUSTER: Building coordination shells." << apl::endl;
  free();  // Clear old vectors

  scell = supercell.getSupercellStructure();
  pcell = supercell.getPrimitiveStructure();
  sc_dim = supercell.scell;
  pc2scMap = supercell._pc2scMap;
  sc2pcMap = supercell._sc2pcMap;
  symmetry_map = getSymmetryMap();

  if (cut_shell > 0) {
    double max_rad = getMaxRad(scell, cut_shell);
    if (max_rad > cut_rad) {
      // globally changes CUT_RAD
      _logger << "Cutoff has been modified to " << max_rad << " Angstroms." << apl::endl;
      cut_rad = max_rad;
    }
  }
  cutoff = cut_rad;
  buildShells();
}

//From file
ClusterSet::ClusterSet(const string& filename, const Supercell& supercell,
                       const int& cut_shell, double& cut_rad,
                       int _order, Logger& l, _aflags& a) : _logger(l), aflags(a) {
  _logger << "Reading ClusterSet from file " << aurostd::CleanFileName(filename) << apl::endl;
  free();  // Clear old vectors

  order = _order;
  scell = supercell.getSupercellStructure();
  pcell = supercell.getPrimitiveStructure();
  sc_dim = supercell.scell;
  pc2scMap = supercell._pc2scMap;
  sc2pcMap = supercell._sc2pcMap;
  if (cut_shell > 0) {
    double max_rad = getMaxRad(scell, cut_shell);
    if (max_rad > cut_rad) {
      // globally changes CUT_RAD
      cut_rad = max_rad;
    }
  }
  cutoff = cut_rad;
  readClusterSetFromFile(filename);
  // Necessary for AAPL calculations; since these calculations are
  // quick, they are not stored in the output file
  distortion_vectors = getCartesianDistortionVectors();
  permutations = getPermutations(order);
  nifcs = (int) std::pow(3, order);
}

// Just allocates. Used for non-AAPL calculations.
ClusterSet::ClusterSet(Logger& l, _aflags& a) : _logger(l), aflags(a) {
  free();
}

//Copy Constructors///////////////////////////////////////////////////////////
ClusterSet::ClusterSet(const ClusterSet& that) : _logger(that._logger), aflags(that.aflags) {
  *this = that;
}

const ClusterSet& ClusterSet::operator=(const ClusterSet& that) {
  if (this != &that) {
    _logger = that._logger;
    aflags = that.aflags;
    clusters = that.clusters;
    coordination_shells = that.coordination_shells;
    cutoff = that.cutoff;
    distortion_vectors = that.distortion_vectors;
    higher_order_ineq_distortions = that.higher_order_ineq_distortions;
    ineq_clusters = that.ineq_clusters;
    ineq_distortions = that.ineq_distortions;
    linear_combinations = that.linear_combinations;
    nifcs = that.nifcs;
    order = that.order;
    pcell = that.pcell;
    pc2scMap = that.pc2scMap;
    permutations = that.permutations;
    scell = that.scell;
    sc2pcMap = that.sc2pcMap;
    sc_dim = that.sc_dim;
    symmetry_map = that.symmetry_map;
  }
  return *this;
}

//Destructor//////////////////////////////////////////////////////////////////
ClusterSet::~ClusterSet() {
  free();
}

//free////////////////////////////////////////////////////////////////////////
// Clears all vectors and resets all values.
void ClusterSet::free() {
  coordination_shells.clear();
  cutoff = 0.0;
  distortion_vectors.clear();
  higher_order_ineq_distortions.clear();
  ineq_clusters.clear();
  ineq_distortions.clear();
  nifcs = 0;
  order = 0;
  pc2scMap.clear();
  permutations.clear();
  sc_dim.clear();
  sc2pcMap.clear();
  symmetry_map.clear();
}

}  // namespace apl

/************************** INITIAL CALCULATIONS ****************************/

namespace apl {

//getSymmetryMap//////////////////////////////////////////////////////////////
// Creates a symmetry map for a list of atoms in the supercell using scaled
// symmetry operations. Note that the supercell and the primtive cell must
// have the same symmetry.
vector<vector<int> > ClusterSet::getSymmetryMap() {
  bool LDEBUG = (FALSE || XHOST.DEBUG || _DEBUG_AAPL_CLUSTERS_);
  // Check if the symmetry of the supercell and the primitive cell are the
  // same by comparing the lattice point groups. To calculate the point
  // groups, some dummy objects are needed. These objects will be removed
  // as soon as CalculatePointGroup is redesigned to work without output
  // streams and flags.
  ofstream FileDevNull("/dev/null");
  ostream dummy_os(NULL);
  _aflags aflags;
  aflags.QUIET = true;
  if (!scell.pgroup_calculated) {
    if (!SYM::CalculatePointGroup(FileDevNull, scell, aflags,
                                  false, false, dummy_os, scell.sym_eps)) {
      string function = _AAPL_CLUSTER_ERR_PREFIX_ + "getSymmetryMap";
      string message = "Could not calculate the point group of the supercell.";
      throw xerror(_AFLOW_FILE_NAME_,function, message, _RUNTIME_ERROR_);
    }
  }
  if (!pcell.pgroup_xtal_calculated) {
    if (!SYM::CalculatePointGroupCrystal(FileDevNull, pcell, aflags,
                                         false, false, dummy_os, pcell.sym_eps)) {
      string function = _AAPL_CLUSTER_ERR_PREFIX_ + "getSymmetryMap";
      string message = "Could not calculate the point group of the primitive cell.";
      throw xerror(_AFLOW_FILE_NAME_,function, message, _RUNTIME_ERROR_);
    }
  }
  FileDevNull.clear();
  FileDevNull.close();

  if (SYM::PointGroupsIdentical(scell.pgroup_xtal, pcell.pgroup_xtal, scell.sym_eps, false)) {
    bool mapped;
    // Minimum distance for pcell is the same for scell and cheaper to compute
    pcell.dist_nn_min = SYM::minimumDistance(pcell.atoms, pcell.lattice);
    double tol = _ZERO_TOL_;
    bool skewed = SYM::isLatticeSkewed(scell.lattice, pcell.dist_nn_min, tol);
    uint fgsize = pcell.fgroup.size();
    uint natoms = scell.atoms.size();
    vector<vector<int> > sym_map(fgsize, vector<int>(natoms,  -1));

    for (uint fg = 0; fg < fgsize; fg++) {
      // Scale the translation vector to supercell dimensions
      xvector<double> ftau_scaled(3), fpos_scaled(3);
      for (int i = 1; i < 4; i++) {
        ftau_scaled[i] = pcell.fgroup[fg].ftau[i]/sc_dim[i];
      }
      // Map atoms
      for (uint atsc = 0; atsc < natoms; atsc++) {
        mapped = false;
        fpos_scaled = (pcell.fgroup[fg].Uf * scell.atoms[atsc].fpos) + ftau_scaled;
        for (uint at_map = 0; at_map < natoms; at_map++) {
          if (SYM::FPOSMatch(fpos_scaled, scell.atoms[at_map].fpos,
                             scell.lattice, scell.f2c, skewed, scell.sym_eps)) { //DX 20190619 - lattice and f2c as input
            sym_map[fg][atsc] = at_map;
            mapped = true;
          }
        }
        if (!mapped) {
          string function = _AAPL_CLUSTER_ERR_PREFIX_ + "getSymmetryMap";
          string message = "At least one atom of the supercell could not be mapped.";
<<<<<<< HEAD
=======
          throw xerror(_AFLOW_FILE_NAME_,function, message, _RUNTIME_ERROR_);
>>>>>>> 9ddb17da
          if (LDEBUG) {
            std::cerr << "ClusterSet::getSymmetryMap: Failed to map atom " << atsc;
            std::cerr << "using symmetry fgroup number " << fg << std::endl;
          }
          throw xerror(function, message, _RUNTIME_ERROR_);
        }
      }
    }
    return sym_map;
  } else {
    string function = _AAPL_CLUSTER_ERR_PREFIX_ + "getSymmetryMap";
    string message = "The point group of supercell is different than the point of the supercell.";
    message += " This feature is not implemented yet.";
    if (LDEBUG) {
      std::cerr << "ClusterSet::getSymmetryMap: Point group mismatch. Primitive cell: ";
      std::cerr << pcell.point_group_Hermann_Mauguin << "; supercell: " << scell.point_group_Hermann_Mauguin << std::endl;
    }
    throw xerror(_AFLOW_FILE_NAME_,function, message, _RUNTIME_ERROR_);
  }
}

///getMaxRad//////////////////////////////////////////////////////////////////
// Returns the largest coordination shell for all inequivalent atoms using
// cut_shell coordination shells.
double ClusterSet::getMaxRad(const xstructure& cell, const int& cut_shell){
  bool LDEBUG = (FALSE || XHOST.DEBUG || _DEBUG_AAPL_CLUSTERS_) || _DEBUG_AAPL_CLUSTERS_;
  if (cut_shell > 0) {
    int countshell = 0;
    double shell_rad = 0.0;
    double max_rad = 0.0;
    const double _DIST_TOL_ = 0.1;
    uint natoms = cell.atoms.size();
    xvector<double> distances(natoms - 1, 0);
    for (uint i = 0; i < cell.iatoms.size(); i++) {
      countshell = 0;
      int at1 = cell.iatoms[i][0];
      for (uint at2 = 0; at2 < natoms; at2++) {
        //DX 20190613 [OBSOLETE - changed function name] distances[at2] = SYM::minimumCartesianDistance(cell.atoms[at1].cpos,
        //DX 20190613 [OBSOLETE - changed function name]                                                cell.atoms[at2].cpos,
        //DX 20190613 [OBSOLETE - changed function name]                                                cell.lattice);
        distances[at2] = aurostd::modulus(SYM::minimizeDistanceCartesianMethod(cell.atoms[at1].cpos,
                                                                               cell.atoms[at2].cpos,
                                                                               cell.lattice)); //DX 20190613
      }
      distances = aurostd::sort(distances);
      for (uint j = 1; j < natoms; j++) {
        if (distances[j] > distances[j - 1] + _DIST_TOL_ ){
          countshell++;
        }
        if (countshell == cut_shell) {
          shell_rad = distances[j] + _DIST_TOL_;
          j = natoms;
          if (shell_rad > max_rad){
            max_rad = shell_rad;
          }
        }
      }
    }
    if (LDEBUG) {
      std::cerr << "ClusterSet::getMaxRad: Modified cutoff: " << max_rad << " Angstrom." << std::endl;
    }
    return max_rad;
  } else {
    return 0.0;
  }
}

//buildShells/////////////////////////////////////////////////////////////////
// Creates coordination shells around the atoms of the primitive cell.
void ClusterSet::buildShells() {
  bool LDEBUG = (FALSE || XHOST.DEBUG || _DEBUG_AAPL_CLUSTERS_);
  int at1sc = 0;
  vector<int> shell;
  coordination_shells.clear();
  uint natoms_pcell = pcell.atoms.size();
  uint natoms_scell = scell.atoms.size();
  for (uint at1 = 0; at1 < natoms_pcell; at1++) {
    shell.clear();
    at1sc = pc2scMap[at1];
    shell.push_back(at1sc);
    for (uint at2 = 0; at2 < natoms_scell; at2++) {
      //DX 20190613 [OBSOLETE - changed function name] xvector<double> vec; xvector<int> ijk;
      //DX 20190613 [OBSOLETE - changed function name] double cart_dist = SYM::minimumCartesianDistance(scell.atoms[at1sc].cpos,
      //DX 20190613 [OBSOLETE - changed function name]                                                  scell.atoms[at2].cpos,
      //DX 20190613 [OBSOLETE - changed function name]                                                  scell.lattice, vec, ijk);
      double cart_dist = aurostd::modulus(SYM::minimizeDistanceCartesianMethod(scell.atoms[at1sc].cpos,
                                                                               scell.atoms[at2].cpos,
                                                                               scell.lattice)); //DX 20190613
      if (cart_dist < cutoff) {
        shell.push_back(at2);
      }
    }
    coordination_shells.push_back(shell);
    if (LDEBUG) {
      uint shellsize = shell.size();
      std::cerr << "ClusterSet::buildShells: Found " << shellsize - 1;
      std::cerr << " atoms in shell around atom " << shell[0] << "." << std::endl;
      std::cerr << "ClusterSet::buildShells: Atoms in shell:";
      for (uint i = 1; i < shellsize; i++) {
        std::cerr << " " << shell[i];
      }
      std::cerr << std::endl;
    }
  }
}

}  // namespace apl

/********************************** BUILD ***********************************/

namespace apl {

//getCluster//////////////////////////////////////////////////////////////////
// Returns a cluster from the list of clusters
const _cluster& ClusterSet::getCluster(const int& i) const {
  return clusters[i];
}

//build///////////////////////////////////////////////////////////////////////
// Builds the inequivalent clusters.
void ClusterSet::build(int _order) {
  bool LDEBUG = (FALSE || XHOST.DEBUG || _DEBUG_AAPL_CLUSTERS_);
  if (_order > 1) {
    order = _order;
  } else {
    string function = _AAPL_CLUSTER_ERR_PREFIX_ + "build";
    stringstream message;
    message << "Cluster order must be larger than 1 (is " << _order << ").";
    throw xerror(_AFLOW_FILE_NAME_,function, message, _VALUE_RANGE_);
  }
  _logger << "CLUSTER: Building clusters of order " << order << "." << apl::endl;
  nifcs = (int) std::pow(3, order);

  permutations = getPermutations(order);
  clusters = buildClusters();
  getInequivalentClusters(clusters, ineq_clusters);

  if (LDEBUG) {
    std::cerr << "ClusterSet::build: Inequivalent clusters built:" << std::endl;
    for (uint i = 0; i < ineq_clusters.size(); i++) {
      std::cerr << "Inequivalent cluster " << i << std::endl;
      for (uint j = 0; j < ineq_clusters[i].size(); j++) {
        for (uint k = 0; k < getCluster(ineq_clusters[i][j]).atoms.size(); k++) {
          std::cerr << getCluster(ineq_clusters[i][j]).atoms[k] << " ";
        }
        std::cerr << std::endl;
      }
      std::cerr << std::endl;
    }
  }
}

//getPermutations/////////////////////////////////////////////////////////////
// Initialize permutations.
vector<vector<int> > ClusterSet::getPermutations(const int& order) {
  vector<int> permut_base(order);
  vector<vector<int> > permuts;
  for (int i = 0; i < order; i++) {
    permut_base[i] = i;
  }
  xcombos combos(permut_base);
  while (combos.increment()) {
    permuts.push_back(combos.getCombo());
  }
  return permuts;
}

//buildClusters///////////////////////////////////////////////////////////////
// Builds a list of clusters around the central atoms. No symmetry reduction
// is performed here.
vector<_cluster> ClusterSet::buildClusters() {
  bool LDEBUG = (FALSE || XHOST.DEBUG || _DEBUG_AAPL_CLUSTERS_);
  vector<_cluster> cluster_list;
  vector<int> atoms_in_cluster(order), clst;
  bool repeat = true;
  for (uint s = 0; s < coordination_shells.size(); s++) {
    atoms_in_cluster[0] = coordination_shells[s][0];
    xcombos clst_combos(coordination_shells[s].size() - 1, order - 1, 'E', repeat);
    while (clst_combos.increment()) {
      bool append = true;
      clst = clst_combos.getCombo();
      for (int o = 1; o < order; o++) {
        int at = coordination_shells[s][clst[o-1] + 1];
        for (int d = 1; d < o; d++) {
          int atc = atoms_in_cluster[d];
          //DX 20190613 [OBSOLETE - changed function name] double mdist = SYM::minimumCartesianDistance(scell.atoms[at].cpos,
          //DX 20190613 [OBSOLETE - changed function name]                                              scell.atoms[atc].cpos,
          //DX 20190613 [OBSOLETE - changed function name]                                              scell.lattice);
          double mdist = aurostd::modulus(SYM::minimizeDistanceCartesianMethod(scell.atoms[at].cpos,
                                                                               scell.atoms[atc].cpos,
                                                                               scell.lattice)); //DX 20190613
          if (mdist > cutoff) {
            append = false;
            d = o;
            o = order;
          }
        }
        atoms_in_cluster[o] = at;
      }
      if (append) {
          _cluster cluster;
          cluster.atoms = atoms_in_cluster;
          cluster_list.push_back(cluster);
        if (LDEBUG) {
          std::cerr << "ClusterSet::buildClusters: Built cluster";
          for (uint c = 0; c < cluster.atoms.size(); c++) {
            std::cerr << " " << cluster.atoms[c];
          }
          std::cerr << std::endl;
        }
      }
    }
  }
  return cluster_list;
}

// BEGIN getInequivalentClusters functions
//getInequivalentClusters/////////////////////////////////////////////////////
// Builds a list of inequivalent clusters and their transformations. This is
// done in two steps: First, equivalenceCluster determines if the cluster in
// question can be transformed into an inequivalent cluster. However, for the
// force constants, it is important to know how the inequivalent cluster
// transforms into the equivalent cluster, which is determined by getSymOp.
// While it is possible to determine this in one step, the two-step procedure
// is significantly faster, especially with many coordination shells.
void ClusterSet::getInequivalentClusters(vector<_cluster>& clusters,
                                         vector<vector<int> > & ineq_clst) {
  _logger << "CLUSTER: Determining inequivalent clusters." << apl::endl;
  int equivalent_clst = -1;
  vector<int> unique_atoms;
  vector<vector<int> > compositions;
  uint nspecies = scell.species.size();
  ineq_clst.clear();
  for (uint c = 0; c < clusters.size(); c++) {
    // Determine if cluster is equivalent to an inequivalent cluster
    equivalent_clst = equivalenceCluster(clusters[c].atoms, unique_atoms,
                                         compositions, ineq_clst);
    if (equivalent_clst > -1 ) {
       // Equivalent - determine transformation
      getSymOp(clusters[c], getCluster(ineq_clusters[equivalent_clst][0]).atoms);
      ineq_clst[equivalent_clst].push_back(c);
    } else {
      // Not equivalent - create new inequivalent cluster
      clusters[c].fgroup = -1;
      clusters[c].permutation = -1;
      vector<int> ineq_init;
      ineq_init.push_back(c);
      ineq_clst.push_back(ineq_init);
      int unique = getNumUniqueAtoms(clusters[c].atoms);
      unique_atoms.push_back(unique);
      if (nspecies > 1) {
        vector<int> comp = getComposition(clusters[c].atoms);
        compositions.push_back(comp);
      }
    }
  }
}

//getNumUniqueAtoms///////////////////////////////////////////////////////////
// Gets the number of unique atoms in a cluster. This greatly speeds up the
// determination of inequivalent clusters because clusters with different
// numbers of unique atoms cannot be equivalent and thus do not need to be
// compared with each other.
int ClusterSet::getNumUniqueAtoms(const vector<int>& atoms) {
  int unique = 1;
  for (int at = 1; at < order; at++) {
    bool found = false;
    for (int i = 0; i < at; i++) {
      if (atoms[at] == atoms[at - i]) {
        found = true;
        i = at;
      }
    }
    if (!found) {
      unique++;
    }
  }
  return unique;
}

//getComposition//////////////////////////////////////////////////////////////
// Determines the composition of a cluster. This greatly speeds up the
// determination of inequivalent clusters because clusters with different
// compoistion cannot be equivalent and thus do not need to be compared with
// each other.
vector<int> ClusterSet::getComposition(const vector<int>& atoms) {
  vector<int> composition(scell.species.size());
  int type = -1;
  for (int at = 0; at < order; at++) {
    type = scell.atoms[atoms[at]].type;
    composition[type]++;
  }
  return composition;
}

//sameCompositions////////////////////////////////////////////////////////////
// Compares the compositions of two clusters. If they are not the same, the
// symmetry check can be skipped.
bool ClusterSet::sameComposition(const vector<int>& comp1,
                                 const vector<int>& comp2) {
  for (uint s = 0; s < scell.species.size(); s++) {
    if (comp1[s] != comp2[s]) {
      return false;
    }
  }
  return true;
}

//equivalenceCluster//////////////////////////////////////////////////////////
// Determines whether a cluster is equivalent to another inequivalent cluster.
// The output is the index of the inequivalent cluster the cluster it is
// equivalent to (-1 if none).
int ClusterSet::equivalenceCluster(const vector<int>& atoms,
                                   const vector<int>& unique_atoms,
                                   const vector<vector<int> >& compositions,
                                   const vector<vector<int> >& ineq_clst) {
  bool LDEBUG = (FALSE || XHOST.DEBUG || _DEBUG_AAPL_CLUSTERS_);
  if (LDEBUG) {
    std::cerr << "ClusterSet::equivalenceCluster: Determining equivalent cluster for:";
    for (int a = 0; a < order; a++) {
      std::cerr << " " << atoms[a];
    }
    std::cerr << std::endl;
  }
  uint nspecies = scell.species.size();
  int unique = getNumUniqueAtoms(atoms);
  vector<int> composition;
  if (nspecies > 1) {
    composition = getComposition(atoms);
  }
  vector<int> cluster_transl(order), cluster_transformed(order);
  if (ineq_clst.size() > 0) {
    int perm_index = -1;
    for (uint fg = 0; fg < pcell.fgroup.size(); fg++) {
      for (int at = 0; at < order; at++) {
        cluster_transformed[at] = symmetry_map[fg][atoms[at]];
      }
      for (int at = 0; at < order; at++) {
        cluster_transl = translateToPcell(cluster_transformed, at);
        for (uint ineq = 0; ineq < ineq_clst.size(); ineq++) {
          bool same_composition = true;
          if (nspecies > 1) {
            same_composition = sameComposition(composition, compositions[ineq]);
          } else {
            same_composition = true;
          }
          if ((unique == unique_atoms[ineq]) && (same_composition)) {  
            perm_index = comparePermutations(getCluster(ineq_clst[ineq][0]).atoms, cluster_transl);
            if (perm_index != -1) {
              return ineq;
            }
          }
        }
      }
    }
  }
  return -1;
}

//translateToPcell//////////////////////////////////////////////////////////////
// Translates the cluster so that the atom with index "at" is inside the
// primitive cell.
vector<int> ClusterSet::translateToPcell(const vector<int>& atoms, int at) {
  xvector<double> translation_vector, fpos_transl;
  vector<int> atoms_translated(order);
  bool update = false;
  int atompc = sc2pcMap[atoms[at]];
  int atomsc = pc2scMap[atompc];
  translation_vector = scell.atoms[atomsc].fpos - scell.atoms[atoms[at]].fpos;
  for (uint i = 0; i < atoms.size(); i++) {
    if ((int)i == at) {
      atoms_translated[i] = atomsc;
    } else {
      fpos_transl = translation_vector + scell.atoms[atoms[i]].fpos;
      for (uint j = 0; j < scell.atoms.size(); j++) {
        // No need to compare when atoms are of different type
        if (scell.atoms[j].type == scell.atoms[atoms[i]].type) {
          if (SYM::FPOSMatch(fpos_transl, scell.atoms[j].fpos, scell.lattice,
                             scell.f2c, update, scell.sym_eps)) { //DX 20190619 - lattice and f2c as input
            atoms_translated[i] = j;
            j = scell.atoms.size();
          }
        }
      }
    }
  }
  return atoms_translated;
}

//comparePermutations/////////////////////////////////////////////////////////
// Compares if clusters are equivalent by permutation and returns the index of
// the permutation (-1 if none). The algorithm requires the permutations to be
// in lexicographical order, which is done by xcombos.
int ClusterSet::comparePermutations(const vector<int>& cluster_ineq,
                                    const vector<int>& cluster_compare) {
  int index = 0, iper = 0;
  uint depth = 0, jump = 0;
  uint n = cluster_ineq.size();
  uint jump_size = permutations.size()/n;
  while ((jump < n - depth) && (depth < n)) {
    if (atomsMatch(permutations[iper], cluster_compare, cluster_ineq, depth)) {
      index += jump_size * jump;
      depth++;
      if (depth != n) {jump_size /= (n - depth);}
        jump = 0;
      } else {
        jump++;
        iper += jump_size;
      }
  }
  if (depth == n) {
    return index;
  } else {
    return -1;
  }
}

//atomsMatch//////////////////////////////////////////////////////////////////
// Auxilliary function for comparePermutations to make the code more legible.
// Returns true if the indices after permutation are the same.
bool ClusterSet::atomsMatch(const vector<int>& permutation, const vector<int>& cluster_perm,
                           const vector<int>& cluster_orig, const int& depth) {
  if (cluster_perm[permutation[depth]] == cluster_orig[depth]) {
    return true;
  } else {
    return false;
  }
}

//getSymOp////////////////////////////////////////////////////////////////////
// Determines the factor group and the permutation index that transforms the
// the inequivalent cluster into the equivalent cluster.
void ClusterSet::getSymOp(_cluster& cluster, const vector<int>& atoms_orig) {
  vector<int> cluster_transformed(order), cluster_transl(order);
  int perm_index = -1;
  for (uint fg = 0; fg < pcell.fgroup.size(); fg++) {
    for (int at = 0; at < order; at++) {
      cluster_transformed[at] = symmetry_map[fg][atoms_orig[at]];
    }
    for (int at = 0; at < order; at++) {
      cluster_transl = translateToPcell(cluster_transformed, at);
      perm_index = comparePermutations(cluster.atoms, cluster_transl);
      if (perm_index != -1) {
        cluster.fgroup = fg;
        cluster.permutation = perm_index;
        at = order;
        fg = pcell.fgroup.size();
      }
    }
  }
}
// END getInequivalentClusters functions

}  // namespace apl

/******************************* DISTORTIONS ********************************/

namespace apl {

//buildDistortions////////////////////////////////////////////////////////////
// Builds the inequivalent distortions for the AAPL calculations.
void ClusterSet::buildDistortions() {
  _logger << "CLUSTER: Getting inequivalent distortions." << apl::endl;
  distortion_vectors = getCartesianDistortionVectors();
  linear_combinations = getLinearCombinations();
  ineq_distortions = initializeIneqDists();
  vector<vector<int> > test_distortions;
  for (uint i = 0; i < ineq_distortions.size(); i++) {
    test_distortions = getTestDistortions(ineq_distortions[i].clusters);
    getInequivalentDistortions(test_distortions, ineq_distortions[i]);
  }
  if (order > 3) {
    higher_order_ineq_distortions = getHigherOrderDistortions();
  }
}

//getCartesianDistortionVectors///////////////////////////////////////////////
// Builds vectors along the plus and minus direction of the Cartesian axes.
vector<xvector<double> > ClusterSet::getCartesianDistortionVectors() {
  bool LDEBUG = (FALSE || XHOST.DEBUG || _DEBUG_AAPL_CLUSTERS_);
  vector<xvector<double> > dist_vecs;
  xvector<double> vec(3);
  for (int i = 1; i < 4; i++) {
    for (int j = 1; j < 4; j++) {
      if (i == j) {
        vec(j) = 1.0;
      } else {
        vec(j) = 0.0;
      }
    }
    dist_vecs.push_back(vec);
  }
  for (int i = 0; i < 3; i++) {
    vec = -dist_vecs[i];
    dist_vecs.push_back(vec);
  }
  if (LDEBUG) {
    std::cerr << "ClusterSet::getCartesianDistortionVectors: Built distortion vectors" << std::endl;
    for (uint i = 0; i < dist_vecs.size(); i++) {
      for (int j = 1; j < 4; j++) {
        std::cerr << dist_vecs[i][j] << " ";
      }
      std::cerr << std::endl;
    }
  }
  return dist_vecs;
}

//initializeIneqDists/////////////////////////////////////////////////////////
// Initializes the inequivalent distortion objects and groups all inequivalent
// clusters that require the same distortions.
vector<_ineq_distortions> ClusterSet::initializeIneqDists() {
  vector<_ineq_distortions> ineq_dists;
  for (uint ineq = 0; ineq < ineq_clusters.size(); ineq++) {
    int same = sameDistortions(getCluster(ineq_clusters[ineq][0]), ineq_dists);
    if (same == -1) {
      _ineq_distortions dists;
      dists.clusters.clear();
      dists.clusters.push_back(ineq);
      dists.atoms.resize(order - 1);
      for (int at = 0; at < order - 1; at++) {
        dists.atoms[at] = getCluster(ineq_clusters[ineq][0]).atoms[at];
      }
      ineq_dists.push_back(dists);
    } else {
      ineq_dists[same].clusters.push_back(ineq);
    }
  }
  return ineq_dists;
}

//sameDistortions/////////////////////////////////////////////////////////////
// Checks if the atoms that would be distorted for the inequivalent cluster
// are already distorted by another cluster. Returns -1 if none are found.
int ClusterSet::sameDistortions(const _cluster& clst,
                                const vector<_ineq_distortions>& ineq_dists) {
  bool LDEBUG = (FALSE || XHOST.DEBUG || _DEBUG_AAPL_CLUSTERS_);
  int same = -1;
  for (uint ineq = 0; ineq < ineq_dists.size(); ineq++) {
    same = (int) ineq;
    for (int at = 0; at < order - 1; at++) {
      if (clst.atoms[at] != ineq_dists[ineq].atoms[at]) {
        same = -1;
        at = order;
      }
    }
    if (same > -1) {
      ineq = ineq_dists.size(); 
    }
  }
  if (LDEBUG) {
    std::cerr << "ClusterSet::sameDistortions: same = " << same << std::endl;
  }
  return same;
}

//getTestDistortions//////////////////////////////////////////////////////////
// Gets the test distortions from the linear dependences of the interatomic
// force constants. Only the distortions that belong to linearly independent
// force constants are kept.
vector<vector<int> > ClusterSet::getTestDistortions(const vector<int>& clusters) {
  vector<int> dists;
  uint max_dists = (uint) nifcs/3;

  // Determine for which IFCs distortions need to be calculated
  for (uint clst = 0; clst < clusters.size(); clst++) {
    int c = clusters[clst];
    vector<int> independent = linear_combinations[c].independent;
    for (uint i = 0; i < independent.size(); i++) {
      int dist = independent[i]/3;
      bool append = true;
      for (uint d = 0; d < dists.size(); d++) {
        if (dist == dists[d]) {
          append = false;
          d = max_dists;
        }
      }
      if (append) {
        dists.push_back(dist);
      }
      if (dists.size() == max_dists) {
        i = independent.size();
        clst = clusters.size();
      }
    }
  }

  // Determine the actual distortions that are necessary
  vector<vector<int> > test_distortions;
  vector<int> distortions(order - 1), distortions_base(order -1), signs;
  for (uint d = 0; d < dists.size(); d++) {
    int dist = dists[d];
    for (int i = order - 2; i >= 0; i--) {
      distortions_base[i] = dist % 3;
      dist /= 3;
    }
    // Bit enumerator indicating the signs of the distortions
    aurostd::xcombos bitenum(2, order - 1, 'E', true);
    while (bitenum.increment()) {
      signs = bitenum.getCombo();
      for (int i = 0; i < order - 1; i++) {
        distortions[i] = 3 * signs[i] + distortions_base[i];
      }
      test_distortions.push_back(distortions);
    }
  }
  return test_distortions;
}

// BEGIN Inequivalent distortions functions
//getInequivalentDistortions//////////////////////////////////////////////////
// Determines a set of inequivalent distortions and the distortions that are
// equivalent by symmetry.
void ClusterSet::getInequivalentDistortions(const vector<vector<int> >& dists,
                                            _ineq_distortions& ineq_dists) {
  bool LDEBUG = (FALSE || XHOST.DEBUG || _DEBUG_AAPL_CLUSTERS_);
  for (uint td = 0; td < dists.size(); td++) {
    if (ineq_dists.distortions.size() == 0) {
      appendDistortion(ineq_dists, dists[td]);
      continue;
    }
    if (!allZeroDistortions(ineq_dists.atoms, dists[td])) {
      int eq = -1;
      for (uint fg = 0; fg < pcell.fgroup.size(); fg++) {
        if (allAtomsMatch(fg, ineq_dists.atoms)) {
          eq = equivalenceDistortions(pcell.fgroup[fg].Uc, dists[td],
                                      ineq_dists.distortions, ineq_dists.atoms);
          if (eq > -1) {
            appendDistortion(ineq_dists, dists[td], eq, fg);
            if (LDEBUG) {
              std::cerr << "ClusterSet::getInequivalentDistortions: Distortion ";
              for (uint d = 0; d < dists[td].size(); d++) {
                std::cerr << " " << dists[td][d];
              }
              std::cerr << " equivalent to";
              for (uint d = 0; d < dists[td].size(); d++) {
                std::cerr << " " << ineq_dists.distortions[eq][0][d];
              }
              std::cerr << " using factor group " << fg << "." << std::endl;
            }
            fg = pcell.fgroup.size();
          }
        }
      }
      if (eq == -1) {
        appendDistortion(ineq_dists, dists[td]);
        if (LDEBUG) {
          std::cerr << "ClusterSet::getInequivalentDistortions: No equivalent distortion found for";
          for (uint d = 0; d < dists[td].size(); d++) {
            std::cerr << " " << dists[td][d];
          }
          std::cerr << "." << std::endl;
        }
      }
    }
  }
}

//appendDistortion////////////////////////////////////////////////////////////
// Append the distortion either to its equivalent distortion or creates a new
// inequivalent distortion.
void ClusterSet::appendDistortion(_ineq_distortions& ineq_dists, vector<int> dist,
                                  const int& eq, const int& fg) {
  vector<int> transformation_map;
  if (eq == -1) {
    // No equivalent distortion found - create a new inequivalent distortion
    vector<vector<int> > init_dist, init_map;
    vector<int> init_trans;
    init_dist.push_back(dist);
    init_map.push_back(transformation_map);
    init_trans.push_back(-1);
    ineq_dists.distortions.push_back(init_dist);
    ineq_dists.rotations.push_back(init_trans);
    ineq_dists.transformation_maps.push_back(init_map);
  } else {
    // Equivalent distortion found - append to inequivalent distortion
    ineq_dists.distortions[eq].push_back(dist);
    ineq_dists.rotations[eq].push_back(fg);
    transformation_map = getTransformationMap(fg, ineq_dists.atoms[0]);
    ineq_dists.transformation_maps[eq].push_back(transformation_map);
  }
}

//allZeroDistortions///////////////////////////////////////////////////////////
// Returns whether the set of distortions cancel each other out (i.e. the total
// distortions are all zero vectors) since the force constant is then zero and
// does not need to be considered. This algorithm assumes that atoms are in
// lexicographical order, which is true when the clusters were created using
// xcombos.
bool ClusterSet::allZeroDistortions(const vector<int>& atoms, const vector<int>& dist) {
  int atom = 0, at_count = 0;
  uint natoms = atoms.size();
  for (uint at = 0; at < natoms; at++) {
    atom = atoms[at];
    at_count = 1;
    while ((at + at_count < natoms) && (atoms[at+at_count] == atom)) {
      at_count++;
    }
    if (at_count % 2 == 1) { // Cannot cancel out with odd number of instances
      return false;
    } else {
      xvector<double> total_distortion(3);
      for (uint i = at; i < at + at_count; i++) {
        int d = dist[i];
        total_distortion += distortion_vectors[d];
      }
      if (!aurostd::iszero(total_distortion, _ZERO_TOL_)) {
        return false;
      }
      at += (at_count - 1);
    }
  }
  return true;
}

//allAtomsMatch///////////////////////////////////////////////////////////////
// Tests whether all atoms transform into themselves under factor group fg.
bool ClusterSet::allAtomsMatch(const int& fg, const vector<int>& atoms) {
  vector<int> atoms_transformed(order -1);
  for (int at = 0; at < order - 1; at++) {
    atoms_transformed[at] = symmetry_map[fg][atoms[at]];
  }
  atoms_transformed = translateToPcell(atoms_transformed, 0);
  for (int at = 0; at < order - 1; at++) {
    if (atoms_transformed[at] != atoms[at]) {
      return false;
    }
  }
  return true;
}

//equivalenceDistortions//////////////////////////////////////////////////////
// Determines whether a distortion is equivalent to another inequivalent
// distortion and returns the index of that distortion (-1 if not equivalent
// to any).
int ClusterSet::equivalenceDistortions(const xmatrix<double>& Uc,
                                       const vector<int>& dist,
                                       const vector<vector<vector<int> > >& ineq_dists,
                                       const vector<int>& atoms) {
  uint distsize = dist.size();
  uint natoms = atoms.size();
  vector<xvector<double> > trans_dist(distsize);
  int eq = -1;
  for (uint d = 0; d < distsize; d++) {
    int v = dist[d];
    trans_dist[d] = distortion_vectors[v];
  }
  for (uint ineq = 0; ineq < ineq_dists.size(); ineq++) {
    for (uint at = 0; at < natoms; at++) {
      int at_count = 1;
      xvector<double> vec_dist, vec_comp;
      vec_dist = trans_dist[at];
      int v = ineq_dists[ineq][0][at];
      vec_comp = distortion_vectors[v];
      while ((at + at_count < natoms) && (atoms[at] == atoms[at+at_count])) {
        vec_dist += trans_dist[at+at_count];
        int v = ineq_dists[ineq][0][at+at_count];
        vec_comp += distortion_vectors[v];
        at_count++;
      }
      vec_comp = Uc * vec_comp;

      // Normalize so that each component is -1, 0, or 1.
      for (int i = 1; i < 4; i++) {
        if (abs(vec_dist(i)) > _ZERO_TOL_) vec_dist(i) /= abs(vec_dist(i));
        if (abs(vec_comp(i)) > _ZERO_TOL_) vec_comp(i) /= abs(vec_comp(i));
      }

      if (aurostd::iszero(vec_dist - vec_comp, _ZERO_TOL_)) {
        eq = ineq;
        at += (at_count - 1);
      } else {
        eq = -1;
        at = natoms;
      }
    }
    if (eq > -1) {
      ineq = ineq_dists.size();
    }
  }
  return eq;
}

//getTransformationMap////////////////////////////////////////////////////////
// Obtains the transformation map for the equivalent distortion.
vector<int> ClusterSet::getTransformationMap(const int& fg, const int& atom) {
  uint natoms = scell.atoms.size();
  vector<int> transformation_map(natoms, -1);
  int atom_trans = symmetry_map[fg][atom];
  xvector<double> transl = scell.atoms[atom_trans].cpos - scell.atoms[atom].cpos;
  transl -= pcell.fgroup[fg].ctau;
  // If the symmetry operation does not include a translation, the already
  // determined symmetry map can be used. Otherwise, the transformation map
  // needs to be determined using the supercell factor group
  if (aurostd::iszero(transl, _ZERO_TOL_)) {
    transformation_map = symmetry_map[fg];
  } else {
    double tol = _ZERO_TOL_;
    bool skewed = SYM::isLatticeSkewed(scell.lattice, pcell.dist_nn_min, tol);
    for (uint at = 0; at < natoms; at++) {
      atom_trans = symmetry_map[fg][at];
      xvector<double> fpos = scell.c2f * (scell.atoms[atom_trans].cpos - transl);
      for (uint at_map = 0; at_map < natoms; at_map++) {
        if (SYM::FPOSMatch(fpos, scell.atoms[at_map].fpos,
                           scell.lattice, scell.f2c, skewed, scell.sym_eps)) { //DX 20190619 - lattice and f2c as input
          transformation_map[at] = at_map;
          at_map = natoms;
        }
      }
    }
  }
  return transformation_map;
}
// END Inequivalent distortions functions

//getHigherOrderDistortions///////////////////////////////////////////////////
vector<_ineq_distortions> ClusterSet::getHigherOrderDistortions() {
  vector<_ineq_distortions> ineq_dists;
  if (order != 4) return ineq_dists;  // Not implemented for higher order and not necessary for lowe
  ineq_dists.resize(pcell.iatoms.size());
  vector<vector<int> > dists(6, vector<int>(1));
  for (uint i = 0; i < 6; i++) dists[i][0] = i;
  for (uint iat = 0; iat < pcell.iatoms.size(); iat++) {
    int at = pc2scMap[pcell.iatoms[iat][0]];
    vector<int> atoms(1, at);
    ineq_dists[iat].atoms = atoms; 
    int cl = 0;
    for (cl = 0; cl < (int) clusters.size(); cl++) {
      int a;
      for (a = 0; a < order; a++) {
        if (clusters[cl].atoms[a] != at) break;
      }
      if (a == order) break;
    }
    vector<int> clusters(1, cl);
    ineq_dists[iat].clusters = clusters;
    for (uint td = 0; td < dists.size(); td++) {
      int eq = -1;
      for (uint fg = 0; fg < pcell.fgroup.size(); fg++) {
        eq = equivalenceDistortions(pcell.fgroup[fg].Uc, dists[td], ineq_dists[iat].distortions, atoms);
        if (eq > -1) {
          appendDistortion(ineq_dists[iat], dists[td], eq, fg);
          fg = pcell.fgroup.size();
        }
      }
      if (eq == -1) appendDistortion(ineq_dists[iat], dists[td]);
    }
  }
  return ineq_dists;
}

}  // namespace apl


/*************************** LINEAR COMBINATIONS ****************************/

namespace apl {

//getLinearCombinations///////////////////////////////////////////////////////
// Obtains the linear combinations of the IFCs. See aflow.apl.h for a
// description of the _linearCombinations struct.
vector<_linearCombinations> ClusterSet::getLinearCombinations() {
  vector<_linearCombinations> lincombs(ineq_clusters.size());
  for (uint ineq = 0; ineq < ineq_clusters.size(); ineq++) {
    _linearCombinations lcomb;
    // Build coefficient matrix
    vector<vector<int> > symops = getInvariantSymOps(getCluster(ineq_clusters[ineq][0]));
    vector<vector<double> > coeff_mat = buildCoefficientMatrix(symops);
    if (coeff_mat.size() > 0) {
      // Determine the reduced row echelon form of the coefficiebt
      // matrix and extract the linearly dependent and independnet
      // coefficients.
      vector<vector<double> > rref = getRREF(coeff_mat);
      int shift = 0;
      for (uint r = 0; r < rref.size(); r++) {
        while ((abs(rref[r][r+shift]) < _ZERO_TOL_) &&
               (r + shift < rref[r].size())) {
          lcomb.independent.push_back(r + shift);
          shift++;
        }
        bool allzero = true;
        vector<double> coefficients;
        vector<int> indices;
        for (uint c = r + shift; c < rref[r].size(); c++) {
          if (abs(rref[r][c]) > _ZERO_TOL_) {
            allzero = false;
            if (c != r + shift) {
              // Write each linearly dependent IFC as a linear
              // combination of the independent ones
              coefficients.push_back(-rref[r][c]);
              indices.push_back(c);
            }
          }
        }
        if (allzero) {
          r = rref.size();
        } else {
          lcomb.dependent.push_back(r + shift);
          lcomb.indices.push_back(indices);
          lcomb.coefficients.push_back(coefficients);
        }
      }
      // Create a map that points the linearly independent IFCs to the IFCs
      // that depend on them. This is used for the symmetrization of the
      // anharmonic IFCs.
      lcomb.indep2depMap.resize(lcomb.independent.size());
      for (uint i = 0; i < lcomb.indices.size(); i++) {
        for (uint j = 0; j < lcomb.indices[i].size(); j++) {
          for (uint ind = 0; ind < lcomb.independent.size(); ind++) {
            if (lcomb.indices[i][j] == lcomb.independent[ind]) {
              lcomb.indep2depMap[ind].push_back(lcomb.dependent[i]);
            }
          }
        }
      }
    } else {
      for (int crt = 0; crt < nifcs; crt++) {
        lcomb.independent.push_back(crt);
      }
      lcomb.indep2depMap.resize(lcomb.independent.size());
    }
    lincombs[ineq] = lcomb;
  }
  return lincombs;
}

//getSymOps///////////////////////////////////////////////////////////////////
// Gets all the symmetry operations permutation that transform a cluster of
// atoms into itself or a permutation of itself. This algorithm cannot use
// ClusterSet::comparePermutations because it needs to find all permutations
// and not just the first.
vector<vector<int> > ClusterSet::getInvariantSymOps(const _cluster& ineq_clst) {
  vector<vector<int> > sym;
  vector<int> cluster_transformed(order), cluster_transl(order);
  for (uint fg = 0; fg < pcell.fgroup.size(); fg++) {
    for (int at = 0; at < order; at++) {
      cluster_transformed[at] = symmetry_map[fg][ineq_clst.atoms[at]];
    }
    vector<int> previous_permutation;
    int at = 0;
    for (uint iperm = 0; iperm < permutations.size(); iperm++) {
      bool permutation_found = true;
      vector<int> permutation = permutations[iperm];
      if ((iperm ==  0) || (permutation[0] != previous_permutation[0])) {
        cluster_transl = translateToPcell(cluster_transformed, at);
        at++;
      }
      // Skip identity because it has only zeros in the coefficient matrix 
      if ((fg > 0) || (iperm > 0)) {
        vector<int> cluster_permut(permutation.size());
        for (uint i = 0; i < cluster_transl.size(); i++) {
          cluster_permut[i] = cluster_transl[permutation[i]];
          if (cluster_permut[i] != ineq_clst.atoms[i]) {
            permutation_found = false;
            i = cluster_transl.size();
          }
        }
        if (permutation_found) {
          vector<int> fgperm(2);
          fgperm[0] = fg;
          fgperm[1] = iperm;
          sym.push_back(fgperm);
        }
      }
      previous_permutation = permutation;
    }
  }
  return sym;
}

//buildCoefficientMatrix//////////////////////////////////////////////////////
// Builds the coefficient matrix that will be used to obtain the RREF.
vector<vector<double> > ClusterSet::buildCoefficientMatrix(const vector<vector<int> >& symops) {
  vector<vector<double> > coeff_mat;
  vector<double> row;
  bool append = true;
  int rw = 0, cl = 0, perm = 0, fg = 0, p = 0;
  // Build Cartesian indices - faster and easier to read than running
  // an xcombo within an xcombo
  vector<vector<int> > cart_indices;
  aurostd::xcombos crt_ind(3, order, 'E', true);
  while (crt_ind.increment()) {
    cart_indices.push_back(crt_ind.getCombo());
  }

  for (uint sop = 0; sop < symops.size(); sop++) {
    fg = symops[sop][0];
    perm = symops[sop][1];
    for (int r = 0; r < nifcs; r++) {
      row.resize(nifcs, 0);
      append = false;
      for (int c = 0; c < nifcs; c++) {
        row[c] = 1.0;
        for (int o = 0; o < order; o++) {
          rw = cart_indices[r][o] + 1;
          p = permutations[perm][o];
          cl = cart_indices[c][p] + 1;
          row[c] *= pcell.fgroup[fg].Uc[rw][cl];
          if (abs(row[c]) < _ZERO_TOL_) {
            row[c] = 0.0;
            o = order;
          }
        }
        if (r == c) {
          row[c] -= 1.0;
        }
        if (abs(row[c]) < _ZERO_TOL_) {
          row[c] = 0.0;
        } else {
          append = true;
        }
      }
      if (append) {
        coeff_mat.push_back(row);
      }
    }
  }
  return coeff_mat;
}

//getRREF/////////////////////////////////////////////////////////////////////
// Obtains the reduced row echelon form (RREF) of the coefficient matrix
// using Gaussian elimination.
vector<vector<double> > ClusterSet::getRREF(vector<vector<double> > mat) {
  uint currentrow = 0, nrows = 0, ncols = 0;
  double swap = 0.0;
  nrows = mat.size();
  ncols = mat[0].size();
  currentrow = 0;
  for (uint col = 0; col < ncols; col++) { 
    for (uint row = 0; row < nrows; row++) {
      if (abs(mat[row][col]) < _ZERO_TOL_) {
        mat[row][col] = 0.0;
      }
    }
    for (uint row = currentrow + 1; row < nrows; row++) {
      if (abs(mat[row][col]) - abs(mat[currentrow][col]) > _ZERO_TOL_) {
        for (uint c = col; c < ncols; c++) {
          swap = mat[currentrow][c];
          mat[currentrow][c] = mat[row][c];
          mat[row][c] = swap;
        }
      }
    }
    if (abs(mat[currentrow][col]) > _ZERO_TOL_) { 
      for (uint i = ncols - 1; i > col; i--) {
        mat[currentrow][i] /= mat[currentrow][col];
      }
      mat[currentrow][col] = 1.0;
      for (uint row = 0; row < nrows; row++) {
        if (row != currentrow) {
          for (uint i = ncols - 1; i > col; i--) {
            mat[row][i] -= mat[row][col] * mat[currentrow][i]/mat[currentrow][col];
          }
          mat[row][col] = 0.0;
        }
      }
      if (currentrow < nrows - 1) {
        currentrow++;
      }
    }
  }
  return mat;
}

}  // namespace apl

/********************************* FILE I/O *********************************/

namespace apl {

// BEGIN Write files
//writeClusterSetToFile///////////////////////////////////////////////////////
// Writes the ClusterSet object to an XML file.
void ClusterSet::writeClusterSetToFile(const string& filename) {
  _logger << "Writing ClusterSet to file " << filename << apl::endl;
  std::stringstream output;
  // Header
  output << "<?xml version=\"1.0\" encoding=\"UTF-8\" ?>" << std::endl;
  output << "<cluster_set>" << std::endl;

  output << writeParameters();
  output << writeClusters(clusters);
  output << writeInequivalentClusters();
  output << writeInequivalentDistortions();
  if (order == 4) output << writeHigherOrderDistortions();
  output << "</cluster_set>" << std::endl;
  aurostd::stringstream2file(output, filename);
  if (!aurostd::FileExist(filename)) {
    string function = _AAPL_CLUSTER_ERR_PREFIX_ + "writeClusterSetToFile";
    string message = "Could not write ClusterSet to file.";
    throw xerror(_AFLOW_FILE_NAME_,function, message, _FILE_ERROR_);
  }
}

//writeParameters/////////////////////////////////////////////////////////////
// Writes the calculation parameters and minimal structure information of the
// XML file.
string ClusterSet::writeParameters() {
  std::stringstream parameters;
  string tab = " ";

  // Info about calculation run
  parameters << tab << "<generator>" << std::endl;
  string time = aflow_get_time_string();
  if (time[time.size() - 1] == '\n') time.erase(time.size() - 1);
  parameters << tab << tab << "<i name=\"date\" type=\"string\">" << time << "</i>" << std::endl;
  parameters << tab << tab << "<i name=\"checksum\" file=\"" << _AFLOWIN_;
  parameters << "\" type=\"" << APL_CHECKSUM_ALGO << "\">" << std::hex << aurostd::getFileCheckSum(aflags.Directory + "/" + _AFLOWIN_, APL_CHECKSUM_ALGO);
  parameters.unsetf(std::ios::hex);  // ME190125 - Remove hexadecimal formatting
  parameters  << "</i>" << std::endl;
  parameters << tab << "</generator>" << std::endl;

  // Parameters
  parameters << tab << "<order>" << order << "</order>" << std::endl;
  parameters << tab << "<cutoff units=\"Angstrom\">" << std::setprecision(12) << cutoff << "</cutoff>" << std::endl;

  // Structure
  parameters << tab << "<structure units=\"Angstrom\" cs=\"fractional\">" << std::endl;
  parameters << tab << tab << "<varray name=\"pcell lattice\">" << std::endl;
  for (int i = 1; i < 4; i++) {
    parameters << tab << tab << tab << "<v>";
    for (int j = 1; j < 4; j++) {
      parameters << std::setiosflags(std::ios::fixed | std::ios::showpoint | std::ios::right);
      parameters << std::setprecision(8);
      parameters << std::setw(15) << pcell.lattice[i][j];
    }
    parameters << "</v>" << std::endl;
  }
  parameters << tab << tab << "</varray>" << std::endl;
  parameters << tab << tab << "<varray name=\"positions\">" << std::endl;
  for (uint i = 0; i < pcell.atoms.size(); i++) {
    int t = pcell.atoms[i].type;
    parameters << tab << tab << tab << "<v species=\"" << pcell.species[t] << "\">";
    for (int j = 1; j < 4; j++) {
      parameters << std::setiosflags(std::ios::fixed | std::ios::showpoint | std::ios::right);
      parameters << std::setprecision(8);
      parameters << std::setw(15) << pcell.atoms[i].fpos[j];
    }
    parameters << "</v>" << std::endl;
  }
  parameters << tab << tab << "</varray>" << std::endl;
  parameters << tab << tab << "<varray name=\"supercell\">" << std::endl;
  parameters << tab << tab << tab << "<v>";
  for (int i = 1; i < 4; i++) {
    parameters << tab << sc_dim[i];
  }
  parameters << "</v>" << std::endl;
  parameters << tab << tab << "</varray>" << std::endl;
  parameters << tab << "</structure>" << std::endl;
  return parameters.str();
}

//writeClusters///////////////////////////////////////////////////////////////
// Writes the _cluster objects inside a set of clusters.
string ClusterSet::writeClusters(const vector<_cluster>& clusters) {
  string tab = " ";
  stringstream clst;
  clst << "<clusters>" << std::endl;
  for (uint c = 0; c < clusters.size(); c++) {
    clst << tab << "<cluster>" << std::endl;
    clst << tab << tab << "<atoms>";
    for (int at = 0; at < order; at++) {
      clst << " " << clusters[c].atoms[at];
    }
    clst << " </atoms>" << std::endl;
    clst << tab << tab << "<fgroup>";
    clst << clusters[c].fgroup << "</fgroup>" << std::endl;
    clst << tab << tab << "<permutation>";
    clst << clusters[c].permutation << "</permutation>" << std::endl;
    clst << tab << "</cluster>" << std::endl;
  }
  clst << "</clusters>" << std::endl;
  return clst.str();
}

//writeInequivalentClusters///////////////////////////////////////////////////
// Writes the inequivalent clusters and the linear combinations.
string ClusterSet::writeInequivalentClusters() {
  string tab = " ";
  stringstream clusters;
  clusters << tab << "<inequivalent_clusters>" << std::endl;
  for (uint i = 0; i < ineq_clusters.size(); i++) {
    clusters << tab << tab << "<ineq_cluster ID=\"" << i << "\">" << std::endl;
    clusters << tab << tab << tab << "<varray name=\"clusters\">"
             << aurostd::joinWDelimiter(ineq_clusters[i], " ")
             << "</varray>" << std::endl;
    clusters << writeLinearCombinations(linear_combinations[i]);
    clusters << tab << tab << "</ineq_cluster>" << std::endl;
  }
  clusters << tab << "</inequivalent_clusters>" << std::endl;
  return clusters.str();
}

//writeLinearCombinations/////////////////////////////////////////////////////
// Writes the _linearCombinations object.
string ClusterSet::writeLinearCombinations(const _linearCombinations& lcombs) {
  string tab = " ";
  string basetab = tab + tab + tab;
  stringstream lc;
  lc << basetab << "<linear_combinations>" << std::endl;

  lc << basetab << tab << "<independent>";
  for (uint i = 0; i < lcombs.independent.size(); i++) {
    lc << " " << lcombs.independent[i];
  }
  lc << " </independent>" << std::endl;

  lc << basetab << tab << "<dependent>";
  for (uint i = 0; i < lcombs.dependent.size(); i++) {
    lc << " " << lcombs.dependent[i];
  }
  lc << " </dependent>" << std::endl;

  lc << basetab << tab << "<varray name=\"indices\">" << std::endl;
  for (uint i = 0; i < lcombs.indices.size(); i++) {
    lc << basetab << tab << tab << "<v>";
    for (uint j = 0; j < lcombs.indices[i].size(); j++) {
      lc << " " << lcombs.indices[i][j];
    }
    lc << " </v>" << std::endl;
  }
  lc << basetab << tab << "</varray>" << std::endl;

  lc << basetab << tab << "<varray name=\"coefficients\">" << std::endl;
  for (uint i = 0; i < lcombs.coefficients.size(); i++) {
    lc << basetab << tab << tab << "<v>";
    for (uint j = 0; j < lcombs.coefficients[i].size(); j++) {
      lc << " " << lcombs.coefficients[i][j];
    }
    lc << " </v>" << std::endl;
  }
  lc << basetab << tab << "</varray>" << std::endl;

  lc << basetab << tab << "<varray name=\"indep2depMap\">" << std::endl;
  for (uint i = 0; i < lcombs.indep2depMap.size(); i++) {
    lc << basetab << tab << tab << "<v>";
    for (uint j = 0; j < lcombs.indep2depMap[i].size(); j++) {
      lc << " " << lcombs.indep2depMap[i][j];
    }
    lc << " </v>" << std::endl;
  }
  lc << basetab << tab << "</varray>" << std::endl;

  lc << basetab << "</linear_combinations>" << std::endl;
  return lc.str();
}

//writeInequivalentDistortions////////////////////////////////////////////////
// Writes the inequivalent distortions.
string ClusterSet::writeInequivalentDistortions() {
  string tab = " ";
  stringstream distortions;
  distortions << tab << "<inequivalent_distortions>" << std::endl;
  for (uint i = 0; i < ineq_distortions.size(); i++) {
    distortions << tab << tab << "<ineq_dist ID=\"" << i << "\">" << std::endl;
    distortions << writeIneqDist(ineq_distortions[i]);
    distortions << tab << tab << "</ineq_dist>" << std::endl;
  } 
  distortions << tab << "</inequivalent_distortions>" << std::endl;
  return distortions.str();
}

//writeIneqDist///////////////////////////////////////////////////////////////
// Writes a single _ineq_distortions object.
string ClusterSet::writeIneqDist(const _ineq_distortions& ineq_dist) {
  string tab = " ";
  string basetab = tab + tab + tab;
  stringstream idist;

  idist << basetab << "<atoms>";
  for (uint at = 0; at < ineq_dist.atoms.size(); at++) {
    idist << " " << ineq_dist.atoms[at];
  }
  idist << " </atoms>" << std::endl;

  idist << basetab << "<clusters>";
  for (uint c = 0; c < ineq_dist.clusters.size(); c++) {
    idist << " " << ineq_dist.clusters[c];
  }
  idist << " </clusters>" << std::endl;

  idist << basetab << "<distortions>" << std::endl;
  for (uint d = 0; d < ineq_dist.distortions.size(); d++) {
    idist << basetab << tab << "<varray ID=\"" << d << "\">" << std::endl;
    for (uint i = 0; i < ineq_dist.distortions[d].size(); i++) {
      idist << basetab << tab << tab << "<v>";
      for (uint j = 0; j < ineq_dist.distortions[d][i].size(); j++) {
        idist << " " << ineq_dist.distortions[d][i][j];
      }
      idist << " </v>" << std::endl;
    }
    idist << basetab << tab << "</varray>" << std::endl;
  }
  idist << basetab << "</distortions>" << std::endl;

  idist << basetab << "<rotations>" << std::endl;
  idist << basetab << tab << "<varray>" << std::endl;
  for (uint r = 0; r < ineq_dist.rotations.size(); r++) {
    idist << basetab << tab << tab << "<v>";
    for (uint i = 0; i < ineq_dist.rotations[r].size(); i++) {
      idist << " " << ineq_dist.rotations[r][i];
    }
    idist << " </v>" << std::endl;
  }
  idist << basetab << tab << "</varray>" << std::endl;
  idist << basetab << "</rotations>" << std::endl;

  idist << basetab << "<transformation_maps>" << std::endl;
  for (uint t = 0; t < ineq_dist.transformation_maps.size(); t++) {
    idist << basetab << tab << "<varray ID=\"" << t << "\">" << std::endl;
    for (uint i = 0; i < ineq_dist.transformation_maps[t].size(); i++) {
      idist << basetab << tab << tab << "<v>";
      for (uint j = 0; j < ineq_dist.transformation_maps[t][i].size(); j++) {
        idist << " " << ineq_dist.transformation_maps[t][i][j];
      }
      idist << " </v>" << std::endl;
    }
    idist << basetab << tab << "</varray>" << std::endl;
  }
  idist << basetab << "</transformation_maps>" << std::endl;

  return idist.str();
}

string ClusterSet::writeHigherOrderDistortions() {
  string tab = " ";
  stringstream distortions;
  distortions << tab << "<higher_order_distortions>" << std::endl;
  for (uint i = 0; i < higher_order_ineq_distortions.size(); i++) {
    distortions << tab << tab << "<ineq_dist ID=\"" << i << "\">" << std::endl;
    distortions << writeIneqDist(higher_order_ineq_distortions[i]);
    distortions << tab << tab << "</ineq_dist>" << std::endl;
  }
  distortions << tab << "</higher_order_distortions>" << std::endl;
  return distortions.str();
}

// END Write files

// BEGIN Read files

//readClusterSetFromFile//////////////////////////////////////////////////////
// Reads a ClusterSet from an XML file.
void ClusterSet::readClusterSetFromFile(const string& filename) {
  // Open file and handle exceptions
  string function = _AAPL_CLUSTER_ERR_PREFIX_ + "readClusterSetFromFile";
  stringstream message;

  if (!aurostd::EFileExist(filename) && !aurostd::FileExist(filename)) {
    message << "Could not open file " << filename << ". File not found.";
    throw xerror(_AFLOW_FILE_NAME_,function, message, _FILE_NOT_FOUND_);
  }
  vector<string> vlines;
  aurostd::efile2vectorstring(filename, vlines);
  if (vlines.size() == 0) {
    message << "Cannot open file " << filename << ". File empty or corrupt.";
    throw xerror(_AFLOW_FILE_NAME_,function, message, _FILE_CORRUPT_);
  }

  // Start reading
  uint line_count = 0;
  string line = vlines[line_count++];

  // Check that this is a valid xml file
  if (line.find("xml") == string::npos) {
    message << "File is not a valid xml file.";
    throw xerror(_AFLOW_FILE_NAME_,function, message, _FILE_WRONG_FORMAT_);
  }

  //Check if xml file can be used to read the ClusterSet object
  if (checkCompatibility(line_count, vlines)) {
    clusters = readClusters(line_count, vlines);
    readInequivalentClusters(line_count, vlines);
    readInequivalentDistortions(line_count, vlines);
    if (order == 4) readHigherOrderDistortions(line_count, vlines);
  } else {
    message << "The settings in the hibernate file and the aflow.in file are incompatible.";
    throw xerror(_AFLOW_FILE_NAME_,function, message, _RUNTIME_ERROR_);
  }
}

//checkCompatibility//////////////////////////////////////////////////////////
// Checks if the hibernate XML file is compatible with the aflow.in file. If
// the checksum in the XML file is the same as the checksum of the aflow.in
// file, then the parameters are the same. If not, the function checks if the
// parameters relevant for the ClusterSet (supercell, order, cutoff) are the
// same. This prevents the ClusterSet from being recalculated when only
// post-processing parameters are changed.
bool ClusterSet::checkCompatibility(uint& line_count, const vector<string>& vlines) {
  string function = _AAPL_CLUSTER_ERR_PREFIX_ + "checkCompatibility";
  string line = "";
  std::stringstream message;
  bool compatible = true;
  int t = 0;
  vector<string> tokens;
  uint vsize = vlines.size();

  // Compare checksum
  while (true) {
    if (line_count == vsize) {
      message << "Checksum not found in hibernate file.";
      throw xerror(_AFLOW_FILE_NAME_,function, message, _FILE_CORRUPT_);
    }
    line = vlines[line_count++];
    if (line.find("checksum") != string::npos) {
      break;
    }
  }

  t = line.find_first_of(">") + 1;
  tokenize(line.substr(t, line.find_last_of("<") - t), tokens, string(" "));
  if (strtoul(tokens[0].c_str(), NULL, 16) != aurostd::getFileCheckSum(aflags.Directory + "/" + _AFLOWIN_, APL_CHECKSUM_ALGO)) {  // ME190219
    message << "The " << _AFLOWIN_ << " file has been changed from the hibernated state. ";

    tokens.clear();

    // Compare order
    while (compatible) {
      if (line_count == vsize) {
        message << "Could not find order tag. ";
        compatible = false;
      }
      line = vlines[line_count++];
      if (line.find("order") != string::npos) {
        t = line.find_first_of(">") + 1;
        tokenize(line.substr(t, line.find_last_of("<") - t), tokens, string(" "));
        int ord = aurostd::string2utype<int>(tokens[0]);
        tokens.clear();
        if (ord != order) {
          message << "Hibernate file and aflow.in have different order. ";
          compatible = false;
        }
        break;
      }
    }

    // Compare cutoff
    while (compatible) {
      if (line_count == vsize) {
        message << "Could not find cutoff tag. ";
        compatible = false;
      }
      line = vlines[line_count++];
      if (line.find("cutoff") != string::npos) {
        t = line.find_first_of(">") + 1;
        tokenize(line.substr(t, line.find_last_of("<") - t), tokens, string(" "));
        double cut = aurostd::string2utype<double>(tokens[0]);
        tokens.clear();
        if (abs(cut - cutoff) > _ZERO_TOL_) {
          message << "Hibernate file and aflow.in have different cutoff. ";
          compatible = false;
        }
        break;
      }
    }

    // Compare supercells
    //// Lattice
    while (compatible) {
      if (line_count == vsize) {
        message << "Could not find structure tag. ";
        compatible = false;
      }
      line = vlines[line_count++];
      if (line.find("structure") != string::npos) {
        break;
      }
    }

    while (compatible) {
      if (line_count == vsize) {
        message << "Could not find primitive lattice vectors. ";
        compatible = false;
      }
      line = vlines[line_count++];
      if (line.find("varray name=\"pcell lattice\"") != string::npos) {
        xmatrix<double> latt(3, 3);
        for (int i = 1; i < 4; i++) {
          line = vlines[line_count++];
          if (line_count == vsize) {
            message << "pcell lattice tag is corrupt. ";
          }
          t = line.find_first_of(">") + 1;
          tokenize(line.substr(t, line.find_last_of("<") - t), tokens, string(" "));
          for (int j = 1; j < 3; j++) {
            latt(i, j) = aurostd::string2utype<double>(tokens[j - 1]);
          }
          tokens.clear();
        }
        line = vlines[line_count++];
        if (line.find("</varray>") == string::npos) {
          message << "pcell lattice tag is corrupt. ";
          compatible = false;
        } else {
          break;
        }
        if (latt != pcell.lattice) {
          message << "Hibernate file and aflow.in do not have the same lattice. ";
          compatible = false;
        }
      }
    }

    //// Atomic positions
    while (compatible) {
      if (line_count == vsize) {
        message << "Could not find atomic positions. ";
        compatible = false;
      }
      line = vlines[line_count++];
      if (line.find("varray name=\"positions\"") != string::npos) {
        // First check for tag corruption and extract everything
        vector<string> species;
        vector<xvector<double> > positions;
        while (compatible) {
          if (line_count == vsize) {
            message << "positions tag is corrupt. ";
            compatible = false;
          }
          line = vlines[line_count++];
          if (line.find("species=\"") != string::npos) {
            // Extract species
            t = line.find_first_of("\"") + 1;
            tokenize(line.substr(t, line.find_last_of("\"") - t), tokens, string(" "));
            species.push_back(tokens[0]);
            tokens.clear();
            // Extract positions
            t = line.find_first_of(">") + 1;
            tokenize(line.substr(t, line.find_last_of("<") - t), tokens, string(" "));
            xvector<double> fpos(3);
            for (int i = 1; i < 4; i++) {
              fpos(i) = aurostd::string2utype<double>(tokens[i-1]);
            }
            positions.push_back(fpos);
            tokens.clear();
          } else if (line.find("/varray") != string::npos) {
            break;
          } else {
            message << "positions tag is corrupt. ";
            compatible = false;
          }
        }
        // Now compare with the primitive cell from the aflow.in file
        uint nspecies = species.size();
        if (nspecies == pcell.atoms.size()) {
          for (uint sp = 0; sp < nspecies; sp++) {
            int type = pcell.atoms[sp].type;
            string spec = pcell.species[type];
            xvector<double> pos = pcell.atoms[sp].fpos;
            if (species[sp] != spec) {
              message << "The structures in the hibernate file and aflow.in ";
              message << "have different species. ";
              compatible = false;
              sp = nspecies;
            } else if (positions[sp] != pos) {
              message << "The structures in the hibernate file and aflow.in ";
              message << "have different atomic positions.";
              compatible = false;
              sp = nspecies;
            }
          }
        } else {
          message << "The structures in the hibernate file and in aflow.in ";
          message << "do not have the same number of atoms. ";
          compatible = false;
        }
        break;
      }
    }

    //// Supercell dimensions
    while (compatible) {
      if (line_count == vsize) {
        message << "Could not find supercell dimensions. ";
        compatible = false;
      }
      line = vlines[line_count++];
      if (line.find("varray name=\"supercell\"") != string::npos) {
        line = vlines[line_count++];
        t = line.find_first_of(">") + 1;
        tokenize(line.substr(t, line.find_last_of("<") - t), tokens, string(" "));
        xvector<int> sc(3);
        for (int i = 1; i < 4; i++) {
          sc(i) = aurostd::string2utype<double>(tokens[i-1]);
        }
        if (sc == sc_dim) {
          break;
        } else {
          message << "The supercells in the hibernate file and in aflow.in ";
          message << "have different dimensions. ";
          compatible = false;
        }
      }
    }

    if (compatible) {
      message << "The relevant settings appear to be the same, ";
      message << "so the ClusterSet will not be determined again. ";
      message << "Make sure that the changes do not impact the IFCs.";
    } else {
      message << "The ClusterSet needs to be determined again.";
    }
    _logger << apl::warning << "apl::ClusterSet::readClusterSetFromFile(); ";
    _logger << message.str() << apl::endl;
  }
  return compatible;
}


//readInequivalentClusters////////////////////////////////////////////////////
// Reads the inequivalent clusters.
void ClusterSet::readInequivalentClusters(uint& line_count,
                                          const vector<string>& vlines) {
  string function = _AAPL_CLUSTER_ERR_PREFIX_ + "readInequivalentClusters";
  string line = "", message = "";
  vector<string> tokens;
  int t = 0;
  uint vsize = vlines.size();

  // Find inequivalent_clusters tag
  while (true) {
    if (line_count == vsize) {
      message = "inequivalent_clusters tag not found";
      throw xerror(_AFLOW_FILE_NAME_,function, message, _FILE_CORRUPT_);
    }
    line = vlines[line_count++];
    if (line.find("inequivalent_clusters") != string::npos) {
      break;
    }
  }

  // Read inequivalent clusters
  while (line.find("/inequivalent_clusters") == string::npos) {
    if (line_count == vsize) {
      message = "inequivalent_clusters tag incomplete";
      throw xerror(_AFLOW_FILE_NAME_,function, message, _FILE_CORRUPT_);
    }
    line = vlines[line_count++];
    if (line.find("ineq_cluster") != string::npos) {
      while (line.find("/ineq_cluster") == string::npos) {
        if (line_count == vsize) {
          message = "ineq_cluster tag incomplete";
          throw xerror(_AFLOW_FILE_NAME_,function, message, _FILE_CORRUPT_);
        }
        line = vlines[line_count++];
        if (line.find("varray name=\"clusters\"") != string::npos) {
          vector<int> clst;
          t = line.find_first_of(">") + 1;
          aurostd::string2tokens(line.substr(t, line.find_last_of("<") - t), clst, string(" "));
          ineq_clusters.push_back(clst);
        } else if (line.find("linear_combinations") != string::npos) {
          _linearCombinations lcomb = readLinearCombinations(line_count, vlines);
          linear_combinations.push_back(lcomb);
        }
      }
    }
  }
}

//readClusters////////////////////////////////////////////////////////////////
// Reads a set of _cluster objects for the inequivalent clusters.
vector<_cluster> ClusterSet::readClusters(uint& line_count,
                                          const vector<string>& vlines) {
  string function = "readClusters";
  string message = "", line = "";
  vector<_cluster> clusters;
  vector<string> tokens;
  int t = 0;
  uint vsize = vlines.size();

  while (line.find("/clusters") == string::npos) {
    if (line_count == vsize) {
      message = "clusters tag incomplete";
      throw xerror(_AFLOW_FILE_NAME_,function, message, _FILE_CORRUPT_);
    } 
    line = vlines[line_count++];
    if (line.find("<cluster>") != string::npos) {
      _cluster clst;
      while(line.find("</cluster>") == string::npos) {
        if (line_count == vsize) {
          message = "cluster tag incomplete";
          throw xerror(_AFLOW_FILE_NAME_,function, message, _FILE_CORRUPT_);
        }
        line = vlines[line_count++];
        if (line.find("atoms") != string::npos) {
          tokens.clear();
          t = line.find_first_of(">") + 1;
          tokenize(line.substr(t, line.find_last_of("<") - t), tokens, string(" "));
          for (uint at = 0; at < tokens.size(); at++) {
            clst.atoms.push_back(aurostd::string2utype<int>(tokens[at]));
          }
        } else if (line.find("fgroup") != string::npos) {
          tokens.clear();
          t = line.find_first_of(">") + 1;
          tokenize(line.substr(t, line.find_last_of("<") - t), tokens, string(" "));
          clst.fgroup = aurostd::string2utype<int>(tokens[0]);
        } else if (line.find("permutation") != string::npos) {
          tokens.clear();
          t = line.find_first_of(">") + 1;
          tokenize(line.substr(t, line.find_last_of("<") - t), tokens, string(" "));
          clst.permutation = aurostd::string2utype<int>(tokens[0]);
        }
      }
      clusters.push_back(clst);
    }
  }

  return clusters;
}

//readLinearCombinations//////////////////////////////////////////////////////
// Reads a single _linearCombinations object.
_linearCombinations ClusterSet::readLinearCombinations(uint& line_count,
                                                       const vector<string>& vlines) {
  string function = "readLinearCombinations";
  string message = "", line = "";
  _linearCombinations lcombs;
  vector<string> tokens;
  int t = 0;
  uint vsize = vlines.size();

  while (line.find("/linear_combinations") == string::npos) {
    if (line_count == vsize) {
      message = "linear_combinations tag incomplete";
      throw xerror(_AFLOW_FILE_NAME_,function, message, _FILE_CORRUPT_);
    }
    line = vlines[line_count++];
    if (line.find("independent") != string::npos) {
      tokens.clear();
      t = line.find_first_of(">") + 1;
      tokenize(line.substr(t, line.find_last_of("<") - t), tokens, string(" "));
      for (uint i = 0; i < tokens.size(); i++) {
        lcombs.independent.push_back(aurostd::string2utype<int>(tokens[i]));
      }
    } else if (line.find("dependent") != string::npos) {
      tokens.clear();
      t = line.find_first_of(">") + 1;
      tokenize(line.substr(t, line.find_last_of("<") - t), tokens, string(" "));
      for (uint i = 0; i < tokens.size(); i++) {
        lcombs.dependent.push_back(aurostd::string2utype<int>(tokens[i]));
      }
    } else if (line.find("indices") != string::npos) {
      while(true) {
        if (line_count == vsize) {
          message = "indices varray incomplete";
          throw xerror(_AFLOW_FILE_NAME_,function, message, _FILE_CORRUPT_);
        }
        line = vlines[line_count++];
        if (line.find("/varray") != string::npos) {
          break;
        } else {
          vector<int> indices;
          tokens.clear();
          t = line.find_first_of(">") + 1;
          tokenize(line.substr(t, line.find_last_of("<") - t), tokens, string(" "));
          for (uint i = 0; i < tokens.size(); i++) {
            indices.push_back(aurostd::string2utype<int>(tokens[i]));
          }
          lcombs.indices.push_back(indices);
        }
      }
    } else if (line.find("coefficients") != string::npos) {
      while(true) {
        if (line_count == vsize) {
          message = "coefficients varray incomplete";
          throw xerror(_AFLOW_FILE_NAME_,function, message, _FILE_CORRUPT_);
        }
        line = vlines[line_count++];
        if (line.find("/varray") != string::npos) {
          break;
        } else {
          vector<double> coefficients;
          tokens.clear();
          t = line.find_first_of(">") + 1;
          tokenize(line.substr(t, line.find_last_of("<") - t), tokens, string(" "));
          for (uint i = 0; i < tokens.size(); i++) {
            coefficients.push_back(aurostd::string2utype<double>(tokens[i]));
          }
          lcombs.coefficients.push_back(coefficients);
        }
      }
    } else if (line.find("indep2depMap") != string::npos) {
      while(true) {
        if (line_count == vsize) {
          message = "indep2depMap varray incomplete";
          throw xerror(_AFLOW_FILE_NAME_,function, message, _FILE_CORRUPT_);
        }
        line = vlines[line_count++];
        if (line.find("/varray") != string::npos) {
          break;
        } else {
          vector<int> indep2depMap;
          tokens.clear();
          t = line.find_first_of(">") + 1;
          tokenize(line.substr(t, line.find_last_of("<") - t), tokens, string(" "));
          for (uint i = 0; i < tokens.size(); i++) {
            indep2depMap.push_back(aurostd::string2utype<int>(tokens[i]));
          }
          lcombs.indep2depMap.push_back(indep2depMap);
        }
      }
    }
  }

  return lcombs;
}

//readInequivalentDistortions/////////////////////////////////////////////////
// Reads the inequivalent distortions.
void ClusterSet::readInequivalentDistortions(uint& line_count,
                                             const vector<string>& vlines) {
  string function = "readInequivalentDistortions";
  string line = "", message = "";
  uint vsize = vlines.size();

  while (line.find("/inequivalent_distortions") == string::npos) {
    if (line_count == vsize) {
      message = "inequivalent_distortions tag incomplete";
      throw xerror(_AFLOW_FILE_NAME_,function, message, _FILE_CORRUPT_);
    }
    line = vlines[line_count++];
    if (line.find("ineq_dist") != string::npos) {
      _ineq_distortions idist = readIneqDist(line_count, vlines);
      ineq_distortions.push_back(idist);
    }
  }
}

_ineq_distortions ClusterSet::readIneqDist(uint& line_count, const vector<string>& vlines) {
  string function = "readIneqDist";
  string line = "", message = "";
  uint vsize = vlines.size();
  vector<string> tokens;
  int t = 0;

  _ineq_distortions idist;
  while (line.find("/ineq_dist") == string::npos) {
    if (line_count == vsize) {
      message = "ineq_dist tag incomplete";
      throw xerror(function, message, _FILE_CORRUPT_);
    }
    line = vlines[line_count++];
    if (line.find("atoms") != string::npos) {
      tokens.clear();
      t = line.find_first_of(">") + 1;
      tokenize(line.substr(t, line.find_last_of("<") - t), tokens, string(" "));
      for (uint i = 0; i < tokens.size(); i++) {
        idist.atoms.push_back(aurostd::string2utype<int>(tokens[i]));
      }
    } else if (line.find("clusters") != string::npos) {
      tokens.clear();
      t = line.find_first_of(">") + 1;
      tokenize(line.substr(t, line.find_last_of("<") - t), tokens, string(" "));
      for (uint i = 0; i < tokens.size(); i++) {
        idist.clusters.push_back(aurostd::string2utype<int>(tokens[i]));
      }
    } else if (line.find("distortions") != string::npos) {
      while (line.find("/distortions") == string::npos) {
        if (line_count == vsize) {
<<<<<<< HEAD
          message = "distortions tag incomplete";
          throw xerror(function, message, _FILE_CORRUPT_);
=======
          message = "ineq_dist tag incomplete";
          throw xerror(_AFLOW_FILE_NAME_,function, message, _FILE_CORRUPT_);
>>>>>>> 9ddb17da
        }
        line = vlines[line_count++];
        if (line.find("varray") != string::npos) {
          vector<vector<int> > distortions;
          while (true) {
            if (line_count == vsize) {
<<<<<<< HEAD
              message = "incomplete distortions varray";
              throw xerror(function, message, _FILE_CORRUPT_);
            }
            line = vlines[line_count++];
            if (line.find("/varray") != string::npos) {
              break;
            } else {
              vector<int> dist;
              tokens.clear();
              t = line.find_first_of(">") + 1;
              tokenize(line.substr(t, line.find_last_of("<") - t), tokens, string(" "));
              for (uint i = 0; i < tokens.size(); i++) {
                dist.push_back(aurostd::string2utype<int>(tokens[i]));
=======
              message = "distortions tag incomplete";
              throw xerror(_AFLOW_FILE_NAME_,function, message, _FILE_CORRUPT_);
            }
            line = vlines[line_count++];
            if (line.find("varray") != string::npos) {
              vector<vector<int> > distortions;
              while (true) {
                if (line_count == vsize) {
                  message = "incomplete distortions varray";
                  throw xerror(_AFLOW_FILE_NAME_,function, message, _FILE_CORRUPT_);
                }
                line = vlines[line_count++];
                if (line.find("/varray") != string::npos) {
                  break;
                } else {
                  vector<int> dist;
                  tokens.clear();
                  t = line.find_first_of(">") + 1;
                  tokenize(line.substr(t, line.find_last_of("<") - t), tokens, string(" "));
                  for (uint i = 0; i < tokens.size(); i++) {
                    dist.push_back(aurostd::string2utype<int>(tokens[i]));
                  }
                  distortions.push_back(dist);
                }
>>>>>>> 9ddb17da
              }
              distortions.push_back(dist);
            }
          }
          idist.distortions.push_back(distortions);
        }
      }
    } else if (line.find("rotations") != string::npos) {
      while (line.find("/rotations") == string::npos) {
        if (line_count == vsize) {
          message = "rotations tag incomplete";
          throw xerror(function, message, _FILE_CORRUPT_);
        }
        line = vlines[line_count++];
        if (line.find("varray") != string::npos) {
          while (true) {
            if (line_count == vsize) {
<<<<<<< HEAD
              message = "incomplete rotations varray";
              throw xerror(function, message, _FILE_CORRUPT_);
            }
            line = vlines[line_count++];
            if (line.find("/varray") != string::npos) {
              break;
            } else {
              vector<int> rot;
              tokens.clear();
              t = line.find_first_of(">") + 1;
              tokenize(line.substr(t, line.find_last_of("<") - t), tokens, string(" "));
              for (uint i = 0; i < tokens.size(); i++) {
                rot.push_back(aurostd::string2utype<int>(tokens[i]));
=======
              message = "rotations tag incomplete";
              throw xerror(_AFLOW_FILE_NAME_,function, message, _FILE_CORRUPT_);
            }
            line = vlines[line_count++];
            if (line.find("varray") != string::npos) {
              while (true) {
                if (line_count == vsize) {
                  message = "incomplete rotations varray";
                  throw xerror(_AFLOW_FILE_NAME_,function, message, _FILE_CORRUPT_);
                }
                line = vlines[line_count++];
                if (line.find("/varray") != string::npos) {
                  break;
                } else {
                  vector<int> rot;
                  tokens.clear();
                  t = line.find_first_of(">") + 1;
                  tokenize(line.substr(t, line.find_last_of("<") - t), tokens, string(" "));
                  for (uint i = 0; i < tokens.size(); i++) {
                    rot.push_back(aurostd::string2utype<int>(tokens[i]));
                  }
                  idist.rotations.push_back(rot);
                }
>>>>>>> 9ddb17da
              }
              idist.rotations.push_back(rot);
            }
          }
        }
      }
    } else if (line.find("transformation_maps") != string::npos) {
      while (line.find("/transformation_maps") == string::npos) {
        if (line_count == vsize) {
          message = "transformation_maps tag incomplete";
          throw xerror(function, message, _FILE_CORRUPT_);
        }
        line = vlines[line_count++];
        if (line.find("varray") != string::npos) {
          vector<vector<int> > maps;
          while (true) {
            if (line_count == vsize) {
<<<<<<< HEAD
              message = "incomplete distortios varray";
              throw xerror(function, message, _FILE_CORRUPT_);
            }
            line = vlines[line_count++];
            if (line.find("/varray") != string::npos) {
              break;
            } else {
              vector<int> map;
              tokens.clear();
              t = line.find_first_of(">") + 1;
              tokenize(line.substr(t, line.find_last_of("<") - t), tokens, string(" "));
              for (uint i = 0; i < tokens.size(); i++) {
                map.push_back(aurostd::string2utype<int>(tokens[i]));
=======
              message = "transformation_maps tag incomplete";
              throw xerror(_AFLOW_FILE_NAME_,function, message, _FILE_CORRUPT_);
            }
            line = vlines[line_count++];
            if (line.find("varray") != string::npos) {
              vector<vector<int> > maps;
              while (true) {
                if (line_count == vsize) {
                  message = "incomplete distortios varray";
                  throw xerror(_AFLOW_FILE_NAME_,function, message, _FILE_CORRUPT_);
                }
                line = vlines[line_count++];
                if (line.find("/varray") != string::npos) {
                  break;
                } else {
                  vector<int> map;
                  tokens.clear();
                  t = line.find_first_of(">") + 1;
                  tokenize(line.substr(t, line.find_last_of("<") - t), tokens, string(" "));
                  for (uint i = 0; i < tokens.size(); i++) {
                    map.push_back(aurostd::string2utype<int>(tokens[i]));
                  }
                  maps.push_back(map);
                }
>>>>>>> 9ddb17da
              }
              maps.push_back(map);
            }
          }
          idist.transformation_maps.push_back(maps);
        }
      }
    }
  }
  return idist;
}

void ClusterSet::readHigherOrderDistortions(uint& line_count,
                                            const vector<string>& vlines) {
  string function = "readHigherOrderDistortions";
  string line = "", message = "";
  uint vsize = vlines.size();

  while (line.find("/higher_order_distortions") == string::npos) {
    if (line_count == vsize) {
      message = "higher_order_distortions tag incomplete";
      throw xerror(function, message, _FILE_CORRUPT_);
    }
    line = vlines[line_count++];
    if (line.find("ineq_dist") != string::npos) {
      _ineq_distortions idist = readIneqDist(line_count, vlines);
      higher_order_ineq_distortions.push_back(idist);
    }
  }
}

// END Read files

}  // namespace apl

// ***************************************************************************
// *                                                                         *
// *           Aflow STEFANO CURTAROLO - Duke University 2003-2019           *
// *                Aflow Marco Esters - Duke University 2018                *
// *                                                                         *
// ***************************************************************************<|MERGE_RESOLUTION|>--- conflicted
+++ resolved
@@ -210,15 +210,11 @@
         if (!mapped) {
           string function = _AAPL_CLUSTER_ERR_PREFIX_ + "getSymmetryMap";
           string message = "At least one atom of the supercell could not be mapped.";
-<<<<<<< HEAD
-=======
-          throw xerror(_AFLOW_FILE_NAME_,function, message, _RUNTIME_ERROR_);
->>>>>>> 9ddb17da
           if (LDEBUG) {
             std::cerr << "ClusterSet::getSymmetryMap: Failed to map atom " << atsc;
             std::cerr << "using symmetry fgroup number " << fg << std::endl;
           }
-          throw xerror(function, message, _RUNTIME_ERROR_);
+          throw xerror(_AFLOW_FILE_NAME_, function, message, _RUNTIME_ERROR_);
         }
       }
     }
@@ -1581,7 +1577,7 @@
   // Check that this is a valid xml file
   if (line.find("xml") == string::npos) {
     message << "File is not a valid xml file.";
-    throw xerror(_AFLOW_FILE_NAME_,function, message, _FILE_WRONG_FORMAT_);
+    throw xerror(_AFLOW_FILE_NAME_, function, message, _FILE_WRONG_FORMAT_);
   }
 
   //Check if xml file can be used to read the ClusterSet object
@@ -1592,7 +1588,7 @@
     if (order == 4) readHigherOrderDistortions(line_count, vlines);
   } else {
     message << "The settings in the hibernate file and the aflow.in file are incompatible.";
-    throw xerror(_AFLOW_FILE_NAME_,function, message, _RUNTIME_ERROR_);
+    throw xerror(_AFLOW_FILE_NAME_, function, message, _RUNTIME_ERROR_);
   }
 }
 
@@ -2054,7 +2050,7 @@
   while (line.find("/ineq_dist") == string::npos) {
     if (line_count == vsize) {
       message = "ineq_dist tag incomplete";
-      throw xerror(function, message, _FILE_CORRUPT_);
+      throw xerror(_AFLOW_FILE_NAME_, function, message, _FILE_CORRUPT_);
     }
     line = vlines[line_count++];
     if (line.find("atoms") != string::npos) {
@@ -2074,22 +2070,16 @@
     } else if (line.find("distortions") != string::npos) {
       while (line.find("/distortions") == string::npos) {
         if (line_count == vsize) {
-<<<<<<< HEAD
-          message = "distortions tag incomplete";
-          throw xerror(function, message, _FILE_CORRUPT_);
-=======
           message = "ineq_dist tag incomplete";
           throw xerror(_AFLOW_FILE_NAME_,function, message, _FILE_CORRUPT_);
->>>>>>> 9ddb17da
         }
         line = vlines[line_count++];
         if (line.find("varray") != string::npos) {
           vector<vector<int> > distortions;
           while (true) {
             if (line_count == vsize) {
-<<<<<<< HEAD
               message = "incomplete distortions varray";
-              throw xerror(function, message, _FILE_CORRUPT_);
+              throw xerror(_AFLOW_FILE_NAME_, function, message, _FILE_CORRUPT_);
             }
             line = vlines[line_count++];
             if (line.find("/varray") != string::npos) {
@@ -2101,32 +2091,6 @@
               tokenize(line.substr(t, line.find_last_of("<") - t), tokens, string(" "));
               for (uint i = 0; i < tokens.size(); i++) {
                 dist.push_back(aurostd::string2utype<int>(tokens[i]));
-=======
-              message = "distortions tag incomplete";
-              throw xerror(_AFLOW_FILE_NAME_,function, message, _FILE_CORRUPT_);
-            }
-            line = vlines[line_count++];
-            if (line.find("varray") != string::npos) {
-              vector<vector<int> > distortions;
-              while (true) {
-                if (line_count == vsize) {
-                  message = "incomplete distortions varray";
-                  throw xerror(_AFLOW_FILE_NAME_,function, message, _FILE_CORRUPT_);
-                }
-                line = vlines[line_count++];
-                if (line.find("/varray") != string::npos) {
-                  break;
-                } else {
-                  vector<int> dist;
-                  tokens.clear();
-                  t = line.find_first_of(">") + 1;
-                  tokenize(line.substr(t, line.find_last_of("<") - t), tokens, string(" "));
-                  for (uint i = 0; i < tokens.size(); i++) {
-                    dist.push_back(aurostd::string2utype<int>(tokens[i]));
-                  }
-                  distortions.push_back(dist);
-                }
->>>>>>> 9ddb17da
               }
               distortions.push_back(dist);
             }
@@ -2138,15 +2102,14 @@
       while (line.find("/rotations") == string::npos) {
         if (line_count == vsize) {
           message = "rotations tag incomplete";
-          throw xerror(function, message, _FILE_CORRUPT_);
+          throw xerror(_AFLOW_FILE_NAME_, function, message, _FILE_CORRUPT_);
         }
         line = vlines[line_count++];
         if (line.find("varray") != string::npos) {
           while (true) {
             if (line_count == vsize) {
-<<<<<<< HEAD
               message = "incomplete rotations varray";
-              throw xerror(function, message, _FILE_CORRUPT_);
+              throw xerror(_AFLOW_FILE_NAME_, function, message, _FILE_CORRUPT_);
             }
             line = vlines[line_count++];
             if (line.find("/varray") != string::npos) {
@@ -2158,31 +2121,6 @@
               tokenize(line.substr(t, line.find_last_of("<") - t), tokens, string(" "));
               for (uint i = 0; i < tokens.size(); i++) {
                 rot.push_back(aurostd::string2utype<int>(tokens[i]));
-=======
-              message = "rotations tag incomplete";
-              throw xerror(_AFLOW_FILE_NAME_,function, message, _FILE_CORRUPT_);
-            }
-            line = vlines[line_count++];
-            if (line.find("varray") != string::npos) {
-              while (true) {
-                if (line_count == vsize) {
-                  message = "incomplete rotations varray";
-                  throw xerror(_AFLOW_FILE_NAME_,function, message, _FILE_CORRUPT_);
-                }
-                line = vlines[line_count++];
-                if (line.find("/varray") != string::npos) {
-                  break;
-                } else {
-                  vector<int> rot;
-                  tokens.clear();
-                  t = line.find_first_of(">") + 1;
-                  tokenize(line.substr(t, line.find_last_of("<") - t), tokens, string(" "));
-                  for (uint i = 0; i < tokens.size(); i++) {
-                    rot.push_back(aurostd::string2utype<int>(tokens[i]));
-                  }
-                  idist.rotations.push_back(rot);
-                }
->>>>>>> 9ddb17da
               }
               idist.rotations.push_back(rot);
             }
@@ -2193,16 +2131,15 @@
       while (line.find("/transformation_maps") == string::npos) {
         if (line_count == vsize) {
           message = "transformation_maps tag incomplete";
-          throw xerror(function, message, _FILE_CORRUPT_);
+          throw xerror(_AFLOW_FILE_NAME_, function, message, _FILE_CORRUPT_);
         }
         line = vlines[line_count++];
         if (line.find("varray") != string::npos) {
           vector<vector<int> > maps;
           while (true) {
             if (line_count == vsize) {
-<<<<<<< HEAD
               message = "incomplete distortios varray";
-              throw xerror(function, message, _FILE_CORRUPT_);
+              throw xerror(_AFLOW_FILE_NAME_, function, message, _FILE_CORRUPT_);
             }
             line = vlines[line_count++];
             if (line.find("/varray") != string::npos) {
@@ -2214,32 +2151,6 @@
               tokenize(line.substr(t, line.find_last_of("<") - t), tokens, string(" "));
               for (uint i = 0; i < tokens.size(); i++) {
                 map.push_back(aurostd::string2utype<int>(tokens[i]));
-=======
-              message = "transformation_maps tag incomplete";
-              throw xerror(_AFLOW_FILE_NAME_,function, message, _FILE_CORRUPT_);
-            }
-            line = vlines[line_count++];
-            if (line.find("varray") != string::npos) {
-              vector<vector<int> > maps;
-              while (true) {
-                if (line_count == vsize) {
-                  message = "incomplete distortios varray";
-                  throw xerror(_AFLOW_FILE_NAME_,function, message, _FILE_CORRUPT_);
-                }
-                line = vlines[line_count++];
-                if (line.find("/varray") != string::npos) {
-                  break;
-                } else {
-                  vector<int> map;
-                  tokens.clear();
-                  t = line.find_first_of(">") + 1;
-                  tokenize(line.substr(t, line.find_last_of("<") - t), tokens, string(" "));
-                  for (uint i = 0; i < tokens.size(); i++) {
-                    map.push_back(aurostd::string2utype<int>(tokens[i]));
-                  }
-                  maps.push_back(map);
-                }
->>>>>>> 9ddb17da
               }
               maps.push_back(map);
             }
@@ -2261,7 +2172,7 @@
   while (line.find("/higher_order_distortions") == string::npos) {
     if (line_count == vsize) {
       message = "higher_order_distortions tag incomplete";
-      throw xerror(function, message, _FILE_CORRUPT_);
+      throw xerror(_AFLOW_FILE_NAME_, function, message, _FILE_CORRUPT_);
     }
     line = vlines[line_count++];
     if (line.find("ineq_dist") != string::npos) {
