#include "aflow_apl.h"

#define _DEBUG_APL_DIRPHONCALC_ false  //CO190116

namespace apl {

  // ///////////////////////////////////////////////////////////////////////////

  DirectMethodPC::DirectMethodPC(Supercell& sc, vector<ClusterSet>& clst,
      _xinput& xinput, _aflags& aflags, _kflags& kflags,
      _xflags& xflags, //_vflags& vflags, 
      string& AflowIn, //this is the file CONTENTS, not the file path
      Logger& l)
    : PhononCalculator(sc, clst, xinput, aflags, kflags, xflags, AflowIn, l) {
      //GENERATE_PLUS_MINUS = false; //JAHNATEK ORIGINAL
      AUTO_GENERATE_PLUS_MINUS = true;   //CO
      USER_GENERATE_PLUS_MINUS = false;  //CO
      GENERATE_ONLY_XYZ = false;
      DISTORTION_SYMMETRIZE = true;   //CO190116
      DISTORTION_INEQUIVONLY = true;   //CO190116
      _isPolarMaterial = false;
    }

  // ///////////////////////////////////////////////////////////////////////////

  DirectMethodPC::~DirectMethodPC() {
    clear();
  }

  // ///////////////////////////////////////////////////////////////////////////

  void DirectMethodPC::clear() {
  }

  //////////////////////////////////////////////////////////////////////////////

  void DirectMethodPC::runVASPCalculations(bool zerostate_chgcar) {
    string soliloquy="apl::DirectMethodPC::runVASPCalculations():"; //CO190218

    // Check if supercell is already built
    if (!_supercell.isConstructed()) {
      // ME191029 - use xerror
      //throw APLRuntimeError("apl::DirectMethodPC::calculateForceFields(); The supercell structure has not been initialized yet.");
      string message = "The supercell structure has not been initialized yet.";
      throw aurostd::xerror(_AFLOW_FILE_NAME_, soliloquy, message, _RUNTIME_INIT_);
    }
    _xInput.xvasp.AVASP_arun_mode = "APL";

    // Determine the distortion vectors
    estimateUniqueDistortions(_supercell.getSupercellStructure(), _uniqueDistortions);

    //CO - START
    vvgenerate_plus_minus.clear();  //CO //CO181226  // ME191029
    bool generate_plus_minus;           //CO
    //bool         check_minus_needed = ( AUTO_GENERATE_PLUS_MINUS && !USER_GENERATE_PLUS_MINUS && !_supercell.isDerivativeStructure() );
    //bool check_minus_needed = (AUTO_GENERATE_PLUS_MINUS && !USER_GENERATE_PLUS_MINUS);  OBSOLETE ME 181028 - this overrides DPM=OFF
    //[CO181212]bool check_minus_needed = AUTO_GENERATE_PLUS_MINUS;  // ME 181028
    int ncalcs = 0;  // ME 190107 - total number of calculations for padding
    if (_calculateZeroStateForces) ncalcs++;  // ME190112
    if (_isPolarMaterial) ncalcs++;  // ME190112

    for (uint i = 0; i < _uniqueDistortions.size(); i++) {
      vvgenerate_plus_minus.push_back(vector<bool>(0)); //CO181226
      for (uint j = 0; j < _uniqueDistortions[i].size(); j++) {
        //      vvgenerate_plus_minus.push_back(true);  //assume we need plus/minus OBSOLETE ME 181028 - this overrides DPM=OFF
        // ME 190107 - Calculate "need minus" here
        if (AUTO_GENERATE_PLUS_MINUS) {
          vvgenerate_plus_minus.back().push_back(needMinus(i, j, DISTORTION_INEQUIVONLY)); //CO190218
        } else {
          vvgenerate_plus_minus.back().push_back(USER_GENERATE_PLUS_MINUS);  // ME 181028
        }
        if (vvgenerate_plus_minus[i][j]) {
          ncalcs += 2;
        } else {
          ncalcs += 1;
        }
      }
    }
    //CO - END
    // ME 181022 - START
    // Generate calculation directories
    string chgcar_file = "";
    if (zerostate_chgcar) {  // ME191029 - for ZEROSTATE CHGCAR
      zerostate_dir = "ARUN.APL_";
      int index = ncalcs;
      if (_isPolarMaterial) index--;
      zerostate_dir += aurostd::PaddedNumString(index, aurostd::getZeroPadding(ncalcs)) + "_ZEROSTATE";
      chgcar_file = "../" + zerostate_dir + "/CHGCAR.static";
      if (_kbinFlags.KZIP_COMPRESS) chgcar_file += "." + _kbinFlags.KZIP_BIN;
    }

    for (uint i = 0; i < _uniqueDistortions.size(); i++) {
      for (uint j = 0; j < _uniqueDistortions[i].size(); j++) {
        //CO - START
        //[CO181212]if (check_minus_needed)
        //[ME190107] if(AUTO_GENERATE_PLUS_MINUS)  //CHECK -
        //[ME190107] {  //CO200106 - patching for auto-indenting
        //[ME190107]  vvgenerate_plus_minus[i][j] = needMinus(i, j);
        //[ME190107]  if (!vvgenerate_plus_minus[i][j]) {_logger << "No negative distortion needed for distortion [atom=" << i << ",direction=" << j << "]." << apl::endl;}
        //[ME190107]}
        generate_plus_minus = vvgenerate_plus_minus[i][j];
        if (AUTO_GENERATE_PLUS_MINUS && !generate_plus_minus) {
          _logger << "No negative distortion needed for distortion [atom=" << i << ",direction=" << j << "]." << apl::endl;
        }
        for (uint k = 0; k < (generate_plus_minus ? 2 : 1); k++) {
          //CO - END
          // Copy settings from common case
          xInputs.push_back(_xInput);
          int idxRun = xInputs.size() - 1;
          int idAtom = (DISTORTION_INEQUIVONLY ? _supercell.getUniqueAtomID(i) : i); //CO190218

          // Create run ID
          // ME190107 - added padding
          string runname = aurostd::PaddedNumString(idxRun + 1, aurostd::getZeroPadding(ncalcs)) + "_";  // ME190112
          runname += "A" + stringify(idAtom) + "D" + stringify(j); //CO190218

          if (generate_plus_minus) {  //CO
            runname = runname + ((k == 0) ? "P" : "M");
          }
          xInputs[idxRun].xvasp.AVASP_arun_runname = runname;
          // Apply the unique distortion to one inequvalent atom
          // This distortion vector is stored in Cartesian form, hence use C2F before applying
          xInputs[idxRun].setXStr(_supercell.getSupercellStructureLight()); //CO faster, only what's necessary here
          xstructure& xstr = xInputs[idxRun].getXStr(); // ME190109 - Declare to make code more legible
          //CO190114 - it is very silly to try to add in fpos
          //add to cpos, then convert to fpos
          xstr.atoms[idAtom].cpos += ((k == 0) ? 1.0 : -1.0) * DISTORTION_MAGNITUDE * _uniqueDistortions[i][j];
          xstr.atoms[idAtom].fpos = C2F(xstr.lattice, xstr.atoms[idAtom].cpos);
          //[CO190114 - OBSOLETE]xInputs[idxRun].getXStr().atoms[idAtom].fpos = xInputs[idxRun].getXStr().atoms[idAtom].fpos + C2F(xInputs[idxRun].getXStr().lattice, ((k == 0) ? 1.0 : -1.0) * DISTORTION_MAGNITUDE * _uniqueDistortions[i][j]);
          //[CO190114 - OBSOLETE]xInputs[idxRun].getXStr().atoms[idAtom].cpos = F2C(xInputs[idxRun].getXStr().lattice,
          //[CO190114 - OBSOLETE]                                                 xInputs[idxRun].getXStr().atoms[idAtom].fpos);

          //clean title //CO181226
          //[CO190131 - moved up]xstructure& xstr = xInputs[idxRun].getXStr(); // ME190109 - Declare to make code more legible
          xstr.title = aurostd::RemoveWhiteSpacesFromTheFrontAndBack(xstr.title); //CO181226, ME 190109
          if(xstr.title.empty()){xstr.buildGenericTitle(true,false);} //CO181226, ME 190109
          xstr.title += " APL supercell=" + aurostd::joinWDelimiter(_supercell.scell, 'x'); //ME190109
          xstr.title += " atom=" + stringify(idAtom); //ME190109
          //xstr.title += " distortion=[" + aurostd::RemoveWhiteSpacesFromTheFrontAndBack(stringify(DISTORTION_MAGNITUDE*_uniqueDistortions[i][j])) + "]"; //ME190109 - OBSOLETE ME190112
          std::stringstream distortion; // ME190112 - need stringstream for nicer formatting
          xvector<double> dist_cart = DISTORTION_MAGNITUDE * _uniqueDistortions[i][j];  // ME190112
          distortion << " distortion=["
            << std::setprecision(3) << dist_cart[1] << ","
            << std::setprecision(3) << dist_cart[2] << ","
            << std::setprecision(3) << dist_cart[3] << "]"; // ME190112
          xstr.title += distortion.str();

          // For VASP, use the standardized aflow.in creator
          if (_kbinFlags.AFLOW_MODE_VASP){
            // ME191029
            xInputs[idxRun].xvasp.aopts.flag("APL_FLAG::ZEROSTATE_CHGCAR", zerostate_chgcar);
            if (zerostate_chgcar) {
              xInputs[idxRun].xvasp.aopts.push_attached("APL_FLAG::CHGCAR_FILE", chgcar_file);
            }

            _kbinFlags.KBIN_MPI_AUTOTUNE = true;
            // Change format of POSCAR
            // ME 190228 - OBSOLETE for two reasons:
            // 1. This method is not robust
            // 2. This will be taken care of when the actual POSCAR is generated
            // [OBSOLETE - 190228] if ((!_kbinFlags.KBIN_MPI && (_kbinFlags.KBIN_BIN.find("46") != string::npos)) ||
            // [OBSOLETE - 190228]    (_kbinFlags.KBIN_MPI && (_kbinFlags.KBIN_MPI_BIN.find("46") != string::npos))) {
            // [OBSOLETE - 190228]  xInputs[idxRun].getXStr().is_vasp5_poscar_format = false;
            // [OBSOLETE - 190228] }
            _stagebreak = (createAflowInPhonons(xInputs[idxRun]) || _stagebreak);
          }
          // For AIMS, use the old method until we have AVASP_populateXAIMS
          if (_kbinFlags.AFLOW_MODE_AIMS) {
            string runname = ARUN_DIRECTORY_PREFIX + "APL_" + stringify(idxRun) + "A" + stringify(_supercell.getUniqueAtomID(i)) + "D" + stringify(j);
            xInputs[idxRun].setDirectory(_xInput.getDirectory() + "/" + runname);
            if (!filesExistPhonons(xInputs[idxRun])) {
              _logger << "Creating " << xInputs[idxRun].getDirectory() << apl::endl;
              createAflowInPhonons(xInputs[idxRun], runname);
            }
          }
        }
      }
    }

    // Add zero state if requested
    if (_calculateZeroStateForces) {
      // Copy settings from common case
      xInputs.push_back(_xInput);
      int idxRun = xInputs.size() - 1;
      // Create run ID //ME181226
      xInputs[idxRun].xvasp.AVASP_arun_runname = aurostd::PaddedNumString(idxRun+1, aurostd::getZeroPadding(ncalcs)) + "_ZEROSTATE"; //ME181226, ME190112

      // Get structure
      xInputs[idxRun].setXStr(_supercell.getSupercellStructureLight()); //CO

      // ME 190108 - Set title
      xInputs[idxRun].getXStr().title=aurostd::RemoveWhiteSpacesFromTheFrontAndBack(xInputs[idxRun].getXStr().title); //CO181226
      if(xInputs[idxRun].getXStr().title.empty()){xInputs[idxRun].getXStr().buildGenericTitle(true,false);} //CO181226
      xInputs[idxRun].getXStr().title += " APL supercell=" + aurostd::joinWDelimiter(_supercell.scell, 'x'); //ME190112
      xInputs[idxRun].getXStr().title += " undistorted";
      xInputs[idxRun].xvasp.aopts.flag("APL_FLAG::IS_ZEROSTATE", true);  // ME191029
      // For VASP, use the standardized aflow.in creator
      if(_kbinFlags.AFLOW_MODE_VASP){
        xInputs[idxRun].xvasp.aopts.flag("APL_FLAG::ZEROSTATE_CHGCAR", zerostate_chgcar);
        _stagebreak = (createAflowInPhonons(xInputs[idxRun]) || _stagebreak); //ME181226
      }
      // For AIMS, use the old method until we have AVASP_populateXAIMS //ME181226
      if(_kbinFlags.AFLOW_MODE_AIMS){
        string runname = ARUN_DIRECTORY_PREFIX + "APL_" + stringify(idxRun) + "ZEROSTATE";
        xInputs[idxRun].setDirectory(_xInput.getDirectory() + "/" + runname);
        if (!filesExistPhonons(xInputs[idxRun])) {
          _logger << "Creating " << xInputs[idxRun].getDirectory() << apl::endl;
          createAflowInPhonons(xInputs[idxRun], runname);
        }
      }
    }

    // BEGIN STEFANO
    // Do an additional calculation for polar materials
    if (_isPolarMaterial) {
      // Calc. Born effective charge tensors and dielectric constant matrix
      _xinput xinpBE(_xInput);  // ME190113
      runVASPCalculationsBE(xinpBE, xInputs.size());  // ME190113
      xInputs.push_back(xinpBE);
    }
    // END STEFANO
  }

  void DirectMethodPC::estimateUniqueDistortions(const xstructure& xstr,
      vector<vector<xvector<double> > >& uniqueDistortions) {
    //COREY NOTES ON THIS FUNCTION
    // - this function creates symmetrically unique distortion vectors for each iatom
    // - you can have at most 3 unique (orthogonal) distortions per atom, but probably fewer considering symmetry
    // - distortions are relative to the lattice vectors
    // - we first generate different types of basic distortions (along lattice vectors, diagonal, body diagonal) in fractional coordinates
    // - convert fractional to cartesian, now distortions truly represent those along lattice vectors, etc.
    // - despite that the vector order changes with every loop, these basic distortions are not changed
    // - for each iatom,
    //   - we build three lists:
    //     - allDistortionsOfAtom (horrible name) is simply a list of symmetrically equivalent (orthogonal) distortions
    //       to each basic distortion (by rotations of the crystal) - this is true because we clear allDistortionsOfAtom with every loop,
    //       so original distortionVector is unchanged
    //     - uniqueDistortions does not play a role in this loop right now, so ignore
    //     - testVectorDim is a count of symmetrically equivalent distortions for each basic distortion
    //   - we sort the basic distortions by testVectorDim (largest first), i.e. the basic distortions that generate the highest count of
    //     equivalent distortions go first (you could consider it like the most "natural" choices for distortions based on crystal symmetry)

    // Is there a list of inequivalent atoms?
    if (DISTORTION_INEQUIVONLY && !xstr.iatoms_calculated) { //CO190218
      // ME191031 - use xerror
      //throw APLRuntimeError("apl::DirectMethodPC::estimateUniqueDistortions(); The list of the inequivalent atoms is missing.");
      string function = "apl::DirectMethodPC::estimateUniqueDistortions()";
      string message = "The list of the inequivalent atoms is missing.";
      throw aurostd::xerror(_AFLOW_FILE_NAME_, function, message, _RUNTIME_ERROR_);
    }

    // Clear old stuff
    for (uint i = 0; i < uniqueDistortions.size(); i++) {
      uniqueDistortions[i].clear();
    }
    uniqueDistortions.clear();

    // Determine the distortion vectors for this system
    if (xstr.agroup_calculated) {
      // Test directions for distortion (in cartesian coordinates)
      vector<xvector<double> > testDistortions;
      xvector<double> testVec(3);

      if (GENERATE_ONLY_XYZ) {
        // Test distortion (in cartesian coordinates) along x, y, and z
        // - they have to be orthonormal
        testVec(1) = 1.0;
        testVec(2) = 0.0;
        testVec(3) = 0.0;
        testDistortions.push_back(testVec);
        testVec(1) = 0.0;
        testVec(2) = 1.0;
        testVec(3) = 0.0;
        testDistortions.push_back(testVec);
        testVec(1) = 0.0;
        testVec(2) = 0.0;
        testVec(3) = 1.0;
        testDistortions.push_back(testVec);
      } else {
        // Add lattice vectors
        testVec(1) = 1.0;
        testVec(2) = 0.0;
        testVec(3) = 0.0;
        testDistortions.push_back(testVec);
        testVec(1) = 0.0;
        testVec(2) = 1.0;
        testVec(3) = 0.0;
        testDistortions.push_back(testVec);
        testVec(1) = 0.0;
        testVec(2) = 0.0;
        testVec(3) = 1.0;
        testDistortions.push_back(testVec);

        // Add diagonal vectors
        testVec(1) = 1.0;
        testVec(2) = 1.0;
        testVec(3) = 0.0;
        testDistortions.push_back(testVec);
        testVec(1) = 1.0;
        testVec(2) = 0.0;
        testVec(3) = 1.0;
        testDistortions.push_back(testVec);
        testVec(1) = 0.0;
        testVec(2) = 1.0;
        testVec(3) = 1.0;
        testDistortions.push_back(testVec);

        // Add body diagonal vectors
        testVec(1) = 1.0;
        testVec(2) = 1.0;
        testVec(3) = 1.0;
        testDistortions.push_back(testVec);

        // Convert to cartesian representation
        for (uint idTestVector = 0; idTestVector < testDistortions.size(); idTestVector++) {
          testDistortions[idTestVector] = F2C(xstr.lattice, testDistortions[idTestVector]);
        }

        // Norm to one (so it will be scaled by user magnitude of distortion)
        for (uint idTestVector = 0; idTestVector < testDistortions.size(); idTestVector++) {
          double len = aurostd::modulus(testDistortions[idTestVector]);
          testDistortions[idTestVector](1) /= len;
          testDistortions[idTestVector](2) /= len;
          testDistortions[idTestVector](3) /= len;
        }
      }

      // Loop over inequivalent atoms
      vector<xvector<double> > uniqueDistortionsOfAtom;
      vector<xvector<double> > allDistortionsOfAtom;
      uint natoms = DISTORTION_INEQUIVONLY ? xstr.iatoms.size() : xstr.atoms.size();
      for (uint i = 0; i < natoms; i++) {
        int atomID = (DISTORTION_INEQUIVONLY ? xstr.iatoms[i][0] : i); //CO190218
        //cout << "atomID = " << atomID << std::endl; //CO190218
        if (xstr.agroup[atomID].size() == 0) { //CO190218
          // ME191031 - use xerror
          //throw APLRuntimeError("apl::DirectMethodPC::estimateUniqueDistortions(); Site point group operations are missing.");
          string function = "apl::DirectMethodPC::estimateUniqueDistortions()";
          string message = "Site point group operations are missing.";
          throw aurostd::xerror(_AFLOW_FILE_NAME_, function, message, _RUNTIME_ERROR_);
        }

        // Loop over test directions vectors - we count the number of unique
        // which can be obtain from the each test vector
        vector<int> testVectorDim;
        for (uint idTestVector = 0; idTestVector < testDistortions.size(); idTestVector++) {
          // Get the list of all equivalent distortions
          testDistortion(testDistortions[idTestVector],
              xstr.agroup[atomID], allDistortionsOfAtom,
              uniqueDistortionsOfAtom,true); //CO190114 - maximize distortion impact first
          testVectorDim.push_back(allDistortionsOfAtom.size());
          allDistortionsOfAtom.clear();
          uniqueDistortionsOfAtom.clear();
        }

        // Now, we order all test vectors according to their dimensionality
        // Those with the highest score go first
        for (uint j = 0; j < testDistortions.size() - 1; j++) {
          for (uint k = j + 1; k < testDistortions.size(); k++) {
            if (testVectorDim[k] > testVectorDim[j]) {
              xvector<double> temp = testDistortions[k];
              testDistortions[k] = testDistortions[j];
              testDistortions[j] = temp;
              int itemp = testVectorDim[k];
              testVectorDim[k] = testVectorDim[j];
              testVectorDim[j] = itemp;
            }
          }
        }

        // Now we are going again, but slightly different, we count all
        // generated directions together until the total count is lower than three
        for (uint idTestVector = 0; idTestVector < testDistortions.size(); idTestVector++) {
          testDistortion(testDistortions[idTestVector],
              xstr.agroup[atomID], allDistortionsOfAtom,
              uniqueDistortionsOfAtom,DISTORTION_SYMMETRIZE);  //CO190114 - if DISTORTION_SYMMETRIZE==false, we want all 3 directions (don't integrate equivalent distortions into count)
          if (allDistortionsOfAtom.size() >= 3) break;
        }

        //cout << "XXXXX  Number of unique distortion vectors for atom ["
        //     << atomID << "] = " << uniqueDistortionsOfAtom.size() << std::endl; //CO190218
        uniqueDistortions.push_back(uniqueDistortionsOfAtom);
        // Free useless stuff
        allDistortionsOfAtom.clear();
        uniqueDistortionsOfAtom.clear();
      }
      // Free useless stuff
      testDistortions.clear();
    } else {
      // ME191031
      //throw APLRuntimeError("apl::DirectMethodPC::estimateUniqueDistortions(); The list of the site point group operations is missing.");
      string function = "apl::DirectMethodPC::estimateUniqueDistortions()";
      string message = "The list of the site point group operations is missing.";
      throw aurostd::xerror(_AFLOW_FILE_NAME_, function, message, _RUNTIME_ERROR_);
    }

    // Print some information
    int dof = 0;
    for (uint i = 0; i < _uniqueDistortions.size(); i++){ //CO200106 - wrapping with guard
      dof += _uniqueDistortions[i].size();
    }
    _logger << "Found " << dof << " degree(s) of freedom." << apl::endl;
    uint natoms = DISTORTION_INEQUIVONLY ? _supercell.getNumberOfUniqueAtoms() : _supercell.getNumberOfAtoms();
<<<<<<< HEAD
    for (uint i = 0; i < natoms; i++) {
      int id = (DISTORTION_INEQUIVONLY ? _supercell.getUniqueAtomID(i) : i); //CO190218
=======
    for (uint i = 0; i < natoms; i++) {  //CO200212 - int->uint
      uint id = (DISTORTION_INEQUIVONLY ? _supercell.getUniqueAtomID(i) : i); //CO190218
>>>>>>> 15297f38
      for (uint j = 0; j < _uniqueDistortions[i].size(); j++) {
        _logger << "Atom [" << sf("%03d") << id << "] (" << sf("%f")
          << sw(2) << _supercell.getSupercellStructure().atoms[id].cleanname
          << ") will be distorted in direction ["
          << sf("%5.3f") << _uniqueDistortions[i][j](1) << ","
          << sf("%5.3f") << _uniqueDistortions[i][j](2) << ","
          << sf("%5.3f") << _uniqueDistortions[i][j](3) << "]." << apl::endl;
      }
    }
  }

  //////////////////////////////////////////////////////////////////////////////

  void DirectMethodPC::testDistortion(const xvector<double>& distortionVector,
      const vector<_sym_op>& symPool,
      vector<xvector<double> >& allDistortionsOfAtom,
      vector<xvector<double> >& uniqueDistortionsOfAtom,
      bool integrate_equivalent_distortions) {  //CO190114
    // Test if it is unique direction
    // Use the Gram–Schmidt method for orthogonalizing, if the final vectors
    // is non zero length -> is unique
    xvector<double> testDistortion = distortionVector;
    for (uint k = 0; k < allDistortionsOfAtom.size(); k++) {
      testDistortion = testDistortion - getVectorProjection(testDistortion, allDistortionsOfAtom[k]);
    }
    if (aurostd::modulus(testDistortion) > _AFLOW_APL_EPS_) {
      // Normalize vector
      testDistortion = testDistortion / aurostd::modulus(testDistortion);
      // Store this vector (in Cartesian form!)
      allDistortionsOfAtom.push_back(testDistortion);
      uniqueDistortionsOfAtom.push_back(testDistortion);
      //cout << "new unique distortion vector: " << testDistortion << std::endl;
    }

    if(integrate_equivalent_distortions) { //CO181226
      // Apply all symmetry operations on test vector and generate all
      // unique directions and store them for future comparison
      for (uint iSymOp = 0; iSymOp < symPool.size(); iSymOp++) {
        testDistortion = symPool[iSymOp].Uc * distortionVector;

        for (uint k = 0; k < allDistortionsOfAtom.size(); k++) {
          testDistortion = testDistortion - getVectorProjection(testDistortion, allDistortionsOfAtom[k]);
        }
        if (aurostd::modulus(testDistortion) > _AFLOW_APL_EPS_) {
          testDistortion = testDistortion / aurostd::modulus(testDistortion);
          allDistortionsOfAtom.push_back(testDistortion);
          //cout << "new symmetry generated distortion vector: " << testDistortion << std::endl;
        }
      }
    }
  }

  //////////////////////////////////////////////////////////////////////////////

  //CO - START
  bool DirectMethodPC::needMinus(uint atom_index, uint distortion_index, bool inequiv_only) { //CO190218
    //bool need_minus = true;
    const vector<_sym_op>& agroup = _supercell.getAGROUP( inequiv_only ? _supercell.getUniqueAtomID(atom_index) : atom_index);  //CO190116
    //[CO190131 OBSOLETE]uint atom_index = _supercell.getUniqueAtomID(ineq_atom_indx);
    //[CO190131 OBSOLETE]vector<_sym_op> agroup = _supercell.getAGROUP(atom_index);

    xvector<double> rotated_distortion, distortion_sum;
    //cerr << agroup.size() << std::endl;
    //cerr << "distortion  : " << _uniqueDistortions[atom_index][distortion_index] << std::endl;
    for (uint i = 0; i < agroup.size(); i++) {
      rotated_distortion = agroup[i].Uc * _uniqueDistortions[atom_index][distortion_index];
      //cerr << "rdistortion : " << rotated_distortion << std::endl;
      if (identical(_uniqueDistortions[atom_index][distortion_index], -rotated_distortion, _AFLOW_APL_EPS_)) {  //just mimicking Jahnatek tolerance here
        return FALSE;
        //need_minus = false;
        //break;
      } //else {
      //  continue;
      //}
    }
    return TRUE;
    //return need_minus;
  }
  //CO - END

  //////////////////////////////////////////////////////////////////////////////

  void DirectMethodPC::calculateForceFields() {
    bool LDEBUG=(FALSE || _DEBUG_APL_DIRPHONCALC_ || XHOST.DEBUG);
    string soliloquy="apl::DirectMethodPC::runVASPCalculations():"; //CO190218
    // Extract all forces ////////////////////////////////////////////////////

    //first pass, just find if outfile is found ANYWHERE
    if(!outfileFoundAnywherePhonons(xInputs)){throw APLStageBreak();}

    //second pass, make sure it's everywhere!
    outfileFoundEverywherePhonons(xInputs, _isPolarMaterial);

    // Remove zero state forces if necessary
    if (_calculateZeroStateForces) {
      subtractZeroStateForces(xInputs);
    }

    // Store forces //////////////////////////////////////////////////////////

    bool generate_plus_minus = false;  // ME190129

    int idxRun = 0;
    uint natoms = DISTORTION_INEQUIVONLY ? _supercell.getNumberOfUniqueAtoms() : _supercell.getNumberOfAtoms();
<<<<<<< HEAD
    for (uint i = 0; i < natoms; i++) {
=======
    for (uint i = 0; i < natoms; i++) {  //CO200212 - int->uint
>>>>>>> 15297f38
      vector<vector<xvector<double> > > forcesForOneAtomAndAllDistortions;
      for (uint j = 0; j < _uniqueDistortions[i].size(); j++) {
        generate_plus_minus = vvgenerate_plus_minus[i][j];  //CO181226
        vector<xvector<double> > forcefield;
        xvector<double> drift(3);
        for (int k = 0; k < _supercell.getNumberOfAtoms(); k++) {
          xvector<double> force(3);
          force(1) = xInputs[idxRun].getXStr().qm_forces[k](1);
          force(2) = xInputs[idxRun].getXStr().qm_forces[k](2);
          force(3) = xInputs[idxRun].getXStr().qm_forces[k](3);
          if(LDEBUG) { cerr << soliloquy << " force[idistortion=" << i << ",atom=" << k << ",+]=" << xInputs[idxRun].getXStr().qm_forces[k] << std::endl;} //CO190218
          if (generate_plus_minus) {  //CO
            force(1) = 0.5 * (force(1) - xInputs[idxRun + 1].getXStr().qm_forces[k](1));
            force(2) = 0.5 * (force(2) - xInputs[idxRun + 1].getXStr().qm_forces[k](2));
            force(3) = 0.5 * (force(3) - xInputs[idxRun + 1].getXStr().qm_forces[k](3));
            if(LDEBUG) { cerr << soliloquy << " force[idistortion=" << i << ",atom=" << k << ",-]=" << xInputs[idxRun + 1].getXStr().qm_forces[k] << std::endl;} //CO190218
          }
          if(LDEBUG) { cerr << soliloquy << " force[idistortion=" << i << ",atom=" << k << ",AVG]=" << force << std::endl;} //CO190218
          forcefield.push_back(force);
          drift = drift + force;
        }

        if (generate_plus_minus) {  //CO
          idxRun += 2;
        } else {
          idxRun++;
        }

        // Remove drift
        if(LDEBUG) { cerr << soliloquy << " drift[idistortion=" << i << ",total]=" << drift << std::endl;} //CO190218
        drift(1) = drift(1) / forcefield.size();
        drift(2) = drift(2) / forcefield.size();
        drift(3) = drift(3) / forcefield.size();
        if(LDEBUG) { cerr << soliloquy << " drift[idistortion=" << i << ",AVG]=" << drift << std::endl;} //CO190218
        for (_AFLOW_APL_REGISTER_ uint k = 0; k < forcefield.size(); k++) {
          forcefield[k] = forcefield[k] - drift;
          if(LDEBUG) { cerr << soliloquy << " force[idistortion=" << i << ",atom=" << k << ",-drift]=" << forcefield[k] << std::endl;} //CO190218
        }

        // Store
        forcesForOneAtomAndAllDistortions.push_back(forcefield);
        forcefield.clear();
      }
      _uniqueForces.push_back(forcesForOneAtomAndAllDistortions);
      forcesForOneAtomAndAllDistortions.clear();
    }

    if (_isPolarMaterial) calculateDielectricTensor(xInputs.back());

    //******** BEGIN JJPR: Clean later to use ZERO STATE FORCES with TENSOR  *******
    // Clear useless stuff
    if (!TCOND) {
      for (uint i = 0; i < xInputs.size(); i++) {
        xInputs[i].clear();
      }
      xInputs.clear();
    }
    //****** END JJPR *******
  }

  //////////////////////////////////////////////////////////////////////////////

}  // namespace apl<|MERGE_RESOLUTION|>--- conflicted
+++ resolved
@@ -401,13 +401,8 @@
     }
     _logger << "Found " << dof << " degree(s) of freedom." << apl::endl;
     uint natoms = DISTORTION_INEQUIVONLY ? _supercell.getNumberOfUniqueAtoms() : _supercell.getNumberOfAtoms();
-<<<<<<< HEAD
-    for (uint i = 0; i < natoms; i++) {
-      int id = (DISTORTION_INEQUIVONLY ? _supercell.getUniqueAtomID(i) : i); //CO190218
-=======
     for (uint i = 0; i < natoms; i++) {  //CO200212 - int->uint
       uint id = (DISTORTION_INEQUIVONLY ? _supercell.getUniqueAtomID(i) : i); //CO190218
->>>>>>> 15297f38
       for (uint j = 0; j < _uniqueDistortions[i].size(); j++) {
         _logger << "Atom [" << sf("%03d") << id << "] (" << sf("%f")
           << sw(2) << _supercell.getSupercellStructure().atoms[id].cleanname
@@ -512,11 +507,7 @@
 
     int idxRun = 0;
     uint natoms = DISTORTION_INEQUIVONLY ? _supercell.getNumberOfUniqueAtoms() : _supercell.getNumberOfAtoms();
-<<<<<<< HEAD
-    for (uint i = 0; i < natoms; i++) {
-=======
     for (uint i = 0; i < natoms; i++) {  //CO200212 - int->uint
->>>>>>> 15297f38
       vector<vector<xvector<double> > > forcesForOneAtomAndAllDistortions;
       for (uint j = 0; j < _uniqueDistortions[i].size(); j++) {
         generate_plus_minus = vvgenerate_plus_minus[i][j];  //CO181226
