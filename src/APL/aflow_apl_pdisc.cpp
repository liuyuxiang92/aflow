--- conflicted
+++ resolved
@@ -161,45 +161,6 @@
 
 #ifdef AFLOW_APL_MULTITHREADS_ENABLE
 
-<<<<<<< HEAD
-  // Get the number of CPUS
-  int ncpus; //= sysconf(_SC_NPROCESSORS_ONLN);  // AFLOW_MachineNCPUs;  //CO 180214
-  _pc.get_NCPUS(ncpus);  //CO 180214
-  if (ncpus < 1) ncpus = 1;
-//  int qpointsPerCPU = _qpoints.size() / ncpus;  OBSOLETE ME180801
-
-  // Show info
-  if (ncpus == 1)
-    _logger.initProgressBar("Calculating frequencies for PDIS");
-  else
-    _logger.initProgressBar("Calculating frequencies for PDIS (" + stringify(ncpus) + " threads)");
-
-  // Prepare storage
-  _freqs.clear();
-  xvector<double> zero(_pc.getNumberOfBranches());
-  for (uint i = 0; i < _qpoints.size(); i++)
-    _freqs.push_back(zero);
-
-  // Distribute the calculation
-  int startIndex, endIndex;
-  std::vector<std::thread*> threads;
-  vector<vector<int> > thread_dist = getThreadDistribution((int) _qpoints.size(), ncpus);
-  for (int icpu = 0; icpu < ncpus; icpu++) {
-    startIndex = thread_dist[icpu][0];
-    endIndex = thread_dist[icpu][1];
-    threads.push_back(new std::thread(&PhononDispersionCalculator::calculateInOneThread, this, startIndex, endIndex));
-  }
-
-// OBSOLETE ME 180801
-//  for (int icpu = 0; icpu < ncpus; icpu++) {
-//    startIndex = icpu * qpointsPerCPU;
-//    endIndex = startIndex + qpointsPerCPU;
-//    if (((uint)endIndex > _qpoints.size()) ||
-//        ((icpu == ncpus - 1) && ((uint)endIndex < _qpoints.size())))
-//      endIndex = _qpoints.size();
-//    threads.push_back(new std::thread(&PhononDispersionCalculator::calculateInOneThread, this, startIndex, endIndex));
-//  }
-=======
     // Get the number of CPUS
     int ncpus; //= sysconf(_SC_NPROCESSORS_ONLN);  // AFLOW_MachineNCPUs;  //CO 180214
     _pc.get_NCPUS(ncpus);  //CO 180214
@@ -227,18 +188,16 @@
       endIndex = thread_dist[icpu][1];
       threads.push_back(new std::thread(&PhononDispersionCalculator::calculateInOneThread, this, startIndex, endIndex));
     }
->>>>>>> ff316bec
-
-    /* OBSOLETE ME 180801
-       for (int icpu = 0; icpu < ncpus; icpu++) {
-       startIndex = icpu * qpointsPerCPU;
-       endIndex = startIndex + qpointsPerCPU;
-       if (((uint)endIndex > _qpoints.size()) ||
-       ((icpu == ncpus - 1) && ((uint)endIndex < _qpoints.size())))
-       endIndex = _qpoints.size();
-       threads.push_back(new std::thread(&PhononDispersionCalculator::calculateInOneThread, this, startIndex, endIndex));
-       }
-       */
+
+    // OBSOLETE ME 180801
+    //  for (int icpu = 0; icpu < ncpus; icpu++) {
+    //    startIndex = icpu * qpointsPerCPU;
+    //    endIndex = startIndex + qpointsPerCPU;
+    //    if (((uint)endIndex > _qpoints.size()) ||
+    //        ((icpu == ncpus - 1) && ((uint)endIndex < _qpoints.size())))
+    //      endIndex = _qpoints.size();
+    //    threads.push_back(new std::thread(&PhononDispersionCalculator::calculateInOneThread, this, startIndex, endIndex));
+    //  }
 
     // Wait to finish all threads here!
     for (uint i = 0; i < threads.size(); i++) {
@@ -445,44 +404,6 @@
     return (isExact);
   }
 
-<<<<<<< HEAD
-  // Also write PHKPOINTS and PHPOSCAR file
-  writePHKPOINTS(directory);
-  // OBSOLETE ME191219 - PHPOSCAR is already written in KBIN::RunPhonons_APL
-  //  filename = aurostd::CleanFileName(directory + "/" + DEFAULT_APL_PHPOSCAR_FILE);
-  //  xstructure xstr = _pc.getInputCellStructure();
-  //  xstr.is_vasp5_poscar_format = true;
-  //  stringstream poscar;
-  //  poscar << xstr;
-  //  aurostd::stringstream2file(poscar, filename);
-  //  if (!aurostd::FileExist(filename)) {
-  //    string function = "PhononDispersionCalculator::writePHPOSCAR()";
-  //    string message = "Cannot open output file " + filename + ".";
-  //    throw aurostd::xerror(_AFLOW_FILE_NAME_,function, message, _FILE_ERROR_);
-  //  }
-}
-
-xEIGENVAL PhononDispersionCalculator::createEIGENVAL() {
-  xEIGENVAL xeigen;
-  stringstream outfile;
-  // Header values
-  xeigen.number_atoms = _pc.getInputCellStructure().atoms.size();
-  xeigen.number_loops = 0;
-  xeigen.spin = 0;
-  xeigen.Vol = GetVolume(_pc.getInputCellStructure())/xeigen.number_atoms;
-  xvector<double> lattice(3);
-  lattice[1] = _pc.getInputCellStructure().a * 1E-10;
-  lattice[2] = _pc.getInputCellStructure().b * 1E-10;
-  lattice[3] = _pc.getInputCellStructure().c * 1E-10;
-  xeigen.lattice = lattice;
-  xeigen.POTIM = 0.5E-15;
-  xeigen.temperature = _temperature;
-  xeigen.carstring = "PHON";
-  xeigen.title = _pc.getSystemName();
-  xeigen.number_electrons = 0;
-  for (uint at = 0; at < xeigen.number_atoms; at++) {
-    xeigen.number_electrons += _pc.getInputCellStructure().species_pp_ZVAL[at];
-=======
   // ///////////////////////////////////////////////////////////////////////////
 
   // ME190614 - START
@@ -501,18 +422,18 @@
 
     // Also write PHKPOINTS and PHPOSCAR file
     writePHKPOINTS(directory);
-    filename = aurostd::CleanFileName(directory + "/" + DEFAULT_APL_PHPOSCAR_FILE);
-    xstructure xstr = _pc.getInputCellStructure();
-    xstr.is_vasp5_poscar_format = true;
-    stringstream poscar;
-    poscar << xstr;
-    aurostd::stringstream2file(poscar, filename);
-    if (!aurostd::FileExist(filename)) {
-      string function = "PhononDispersionCalculator::writePHPOSCAR()";
-      string message = "Cannot open output file " + filename + ".";
-      throw aurostd::xerror(_AFLOW_FILE_NAME_,function, message, _FILE_ERROR_);
-    }
->>>>>>> ff316bec
+    // OBSOLETE ME191219 - PHPOSCAR is already written in KBIN::RunPhonons_APL
+    // filename = aurostd::CleanFileName(directory + "/" + DEFAULT_APL_PHPOSCAR_FILE);
+    // xstructure xstr = _pc.getInputCellStructure();
+    // xstr.is_vasp5_poscar_format = true;
+    // stringstream poscar;
+    // poscar << xstr;
+    // aurostd::stringstream2file(poscar, filename);
+    // if (!aurostd::FileExist(filename)) {
+    //   string function = "PhononDispersionCalculator::writePHPOSCAR()";
+    //   string message = "Cannot open output file " + filename + ".";
+    //   throw aurostd::xerror(_AFLOW_FILE_NAME_,function, message, _FILE_ERROR_);
+    // }
   }
 
   xEIGENVAL PhononDispersionCalculator::createEIGENVAL() {
