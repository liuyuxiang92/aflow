// ***************************************************************************
// *                                                                         *
// *           Aflow STEFANO CURTAROLO - Duke University 2003-2021           *
// *                                                                         *
// ***************************************************************************
// This file contains the classes PhononDispersionCalculator and PathBuilder

#include "aflow_apl.h"

//////////////////////////////////////////////////////////////////////////////
//                                                                          //
//                        PhononDispersionCalculator                        //
//                                                                          //
//////////////////////////////////////////////////////////////////////////////

namespace apl {

  // ///////////////////////////////////////////////////////////////////////////

  PhononDispersionCalculator::PhononDispersionCalculator() {
    free();
  }

  PhononDispersionCalculator::PhononDispersionCalculator(PhononCalculator& pc) {
    free();
    _pc = &pc;
    _pc_set = true;
    _system = _pc->_system;  //ME20190614
  }

  PhononDispersionCalculator::PhononDispersionCalculator(const PhononDispersionCalculator& that) {
    if (this != &that) free();
    copy(that);
  }

  PhononDispersionCalculator& PhononDispersionCalculator::operator=(const PhononDispersionCalculator& that) {
    if (this != &that) free();
    copy(that);
    return *this;
  }

  void PhononDispersionCalculator::copy(const PhononDispersionCalculator& that) {
    if (this == &that) return;
    _frequencyFormat = that._frequencyFormat;
    _freqs = that._freqs;
    _pc = that._pc;
    _pc_set = that._pc_set;
    _pb = that._pb;
    _qpoints = that._qpoints;
    _system = that._system;
    _temperature = that._temperature;
  }

  PhononDispersionCalculator::~PhononDispersionCalculator() {
    free();
  }

  void PhononDispersionCalculator::free() {
    _qpoints.clear();
    _freqs.clear();
    _frequencyFormat = apl::NONE;
    _pc = NULL;
    _pc_set = false;
    _pb.clear();
    _system = "";
    _temperature = 0.0;  //ME20190614
  }

  void PhononDispersionCalculator::clear(PhononCalculator& pc) {
    free();
    _pc = &pc;
    _pc_set = true;
  }

  //////////////////////////////////////////////////////////////////////////////

  void PhononDispersionCalculator::initPathCoords(  //CO20180406
      const string& USER_DC_INITCOORDS,
      const string& USER_DC_INITLABELS,
      int USER_DC_NPOINTS, 
      bool CARTESIAN_COORDS) {
    string message = "";
    if (!_pc_set) {
      message = "PhononCalculator pointer not set.";
      throw aurostd::xerror(__AFLOW_FILE__, __AFLOW_FUNC__, message, _RUNTIME_INIT_);
    }
    if(USER_DC_INITCOORDS.empty() || USER_DC_INITLABELS.empty()) {
      string message = "Inputs are empty.";
      throw aurostd::xerror(__AFLOW_FILE__, __AFLOW_FUNC__, message, _INPUT_ERROR_);
    }
    _pb.defineCustomPoints(USER_DC_INITCOORDS,USER_DC_INITLABELS,_pc->getSupercell(),CARTESIAN_COORDS);
    _pb.setDensity(USER_DC_NPOINTS);
    //_qpoints = _pb.getPath(); // Get points // OBSOLETE ME20190429 - this function should just define points; there is no path to set or get
  }

  void PhononDispersionCalculator::initPathLattice(const string& USER_DC_INITLATTICE,int USER_DC_NPOINTS){
    string message = "";
    if (!_pc_set) {
      message = "PhononCalculator pointer not set.";
      throw aurostd::xerror(__AFLOW_FILE__, __AFLOW_FUNC__, message, _RUNTIME_INIT_);
    }
    string lattice = USER_DC_INITLATTICE;
    if (lattice.empty()) {
      xstructure a(_pc->getInputCellStructure());
      //CO START
      if (a.bravais_lattice_variation_type == "") {
        if (a.spacegroup == "") {
          if(a.space_group_ITC<1 || a.space_group_ITC>230){a.space_group_ITC = a.SpaceGroup_ITC();} //if (a.space_group_ITC == 0) { //CO20180214 - if not set then it could be 32767 //[CO20200106 - close bracket for indenting]}
        a.spacegroup = GetSpaceGroupName(a.space_group_ITC) + " #" + aurostd::utype2string(a.space_group_ITC);  //will break here if spacegroup is bad
        }
        // Use PLATON to get space group number if user did not get it...
        //a.platon2sg(_PLATON_P_EQUAL_DEFAULT,    //CO
        //	      _PLATON_P_EXACT_DEFAULT,
        //	      _PLATON_P_ANG_DEFAULT,
        //	      _PLATON_P_D1_DEFAULT,
        //	      _PLATON_P_D2_DEFAULT,
        //            _PLATON_P_D3_DEFAULT);
        //if( a.spacegroup.empty() )
        //throw apl::APLRuntimeError("apl::PhononDispersionCalculator::initPath(); The PLATON call to get spacegroup number failed. You have to specify it by DCINITSG in "+_AFLOWIN_);

        //vector<string> tokens;
        //aurostd::string2tokens(a.spacegroup,tokens,"#");
        //int spacegroupNumber = aurostd::string2utype<int>(tokens[1]);
        //tokens.clear();

        //lattice = LATTICE_Lattice_Variation_SpaceGroup(spacegroupNumber,_pc->getInputCellStructure());
        //lattice = LATTICE::SpaceGroup2LatticeVariation(spacegroupNumber,_pc->getInputCellStructure());
        //AS+DX20210602 BEGIN
        // lattice = LATTICE::SpaceGroup2LatticeVariation(a.space_group_ITC, a);
        // Sometimes SpaceGroup2LatticeVariation might not detect a correct
        // lattice variation, that is consistent with the space group number:
        // AS encountered a problem when MCLC is returned instead of MCLC1
        a.GetExtendedCrystallographicData();
        lattice = a.bravais_lattice_variation_type;
        //AS+DX20210602 END
      } else {
        lattice = a.bravais_lattice_variation_type;
      }
      message = "The phonon dispersion curves will be generated for lattice variation " + lattice + ".";
      pflow::logger(__AFLOW_FILE__, "APL", message, _pc->getDirectory(), *_pc->getOFStream(),*_pc->getOSS());
    }
    //CO END

    // cerr << "LATTICE=" << lattice << std::endl;
    // Suck point definition from the electronic structure part of AFLOW...
    _pb.takeAflowElectronicPath(lattice,_pc->getSupercell());             //CO20180406
    //_pc->getInputCellStructure(),        //CO20180406
    //_pc->getSuperCellStructure());       //CO20180406

    _pb.setDensity(USER_DC_NPOINTS);
    _qpoints = _pb.getPath(); // Get points
  }

  //////////////////////////////////////////////////////////////////////////////

  void PhononDispersionCalculator::setPath(const string& USER_DC_OWNPATH) {
    // Get user's path...
    if (!USER_DC_OWNPATH.empty()) {
      if (USER_DC_OWNPATH.find('|') != string::npos) {
        //ME20190614 START
        // This breaks "mixed" paths such as G-X-W-L|K-U (interprets as G-X|W-L|K-U
        // _qpoints = _pb.getPath(apl::PathBuilder::COUPLE_POINT_MODE, USER_DC_OWNPATH);
        vector<string> tokens, tokens_pt;
        aurostd::string2tokens(USER_DC_OWNPATH, tokens, "-");
        string path;
        if (tokens[0].find('|') != string::npos) {
          string message = "Cannot have | in the first path coordinate";
          throw aurostd::xerror(__AFLOW_FILE__, __AFLOW_FUNC__, message, _INPUT_ILLEGAL_);
        } else {
          path = tokens[0];
        }
        for (uint i = 1; i < tokens.size(); i++) {
          if ((tokens[i].find('|') != string::npos) || (i == tokens.size() - 1)) {
            path += '-' + tokens[i];
          } else {
            path += '-' + tokens[i] + '|' + tokens[i];
          }
        }
        _qpoints = _pb.getPath(apl::PathBuilder::COUPLE_POINT_MODE, path);
        //ME20190614 END
      } else {
        _qpoints = _pb.getPath(apl::PathBuilder::SINGLE_POINT_MODE, USER_DC_OWNPATH);
      }
    }
  }

  //////////////////////////////////////////////////////////////////////////////

  void PhononDispersionCalculator::calculateInOneThread(int iqp) {
    //ME20200206 - get direction for q-points near Gamma for non-analytical correction
    // or the discontinuity due to LO-TO splitting is not accurately captured.
    if (_pc->isPolarMaterial() && (aurostd::modulus(_qpoints[iqp]) < 0.005)) {
      int npts = _pb.getDensity() + 1;
      int i = iqp/npts;
      xvector<double> qpoint_nac = _qpoints[i * npts] - _qpoints[(i + 1) * npts - 1];
      _freqs[iqp] = _pc->getFrequency(_qpoints[iqp], qpoint_nac, _frequencyFormat);
    } else {
      _freqs[iqp] = _pc->getFrequency(_qpoints[iqp], _frequencyFormat);
    }
  }

  //////////////////////////////////////////////////////////////////////////////

  void PhononDispersionCalculator::calc(const IPCFreqFlags frequencyFormat) {
    string message = "";
    if (!_pc_set) {
      message = "PhononCalculator pointer not set.";
      throw aurostd::xerror(__AFLOW_FILE__, __AFLOW_FUNC__, message, _RUNTIME_INIT_);
    }
    // Save
    _frequencyFormat = frequencyFormat;

    // Maybe there was some error and the list of q-points is empty, hence bye-bye...
    if (_qpoints.empty()) {
      //throw apl::APLRuntimeError("There are no points for calculation.");
      message = "There are no points for the calculation.";
      throw aurostd::xerror(__AFLOW_FILE__, __AFLOW_FUNC__, message, _RUNTIME_ERROR_);
    }

    // Compute frequencies for each q-point
    message = "Calculating frequencies for the phonon dispersion.";
    pflow::logger(__AFLOW_FILE__, "APL", message, _pc->getDirectory(), *_pc->getOFStream(), *_pc->getOSS());

    // Prepare storage
    _freqs.clear();
    xvector<double> zero(_pc->getNumberOfBranches());
    for (uint i = 0; i < _qpoints.size(); i++)
      _freqs.push_back(zero);

    int nqps = (int) _qpoints.size();
#ifdef AFLOW_MULTITHREADS_ENABLE
    xthread::xThread xt(_pc->getNCPUs());
    std::function<void(int)> fn = std::bind(&PhononDispersionCalculator::calculateInOneThread, this, std::placeholders::_1);
    xt.run(nqps, fn);
#else
    for (int i = 0; i < nqps; i++) calculateInOneThread(i);
#endif
  }

  //////////////////////////////////////////////////////////////////////////////

  void PhononDispersionCalculator::writePDIS(const string& directory) {
    string message = "";
    if (!_pc_set) {
      message = "PhononCalculator pointer not set.";
      throw aurostd::xerror(__AFLOW_FILE__, __AFLOW_FUNC__, message, _RUNTIME_INIT_);
    }
    string filename = aurostd::CleanFileName(directory + "/" + DEFAULT_APL_FILE_PREFIX + DEFAULT_APL_PDIS_FILE); //ME20181226
    message = "Writing dispersion curves into file " + filename + ".";
    pflow::logger(__AFLOW_FILE__, "APL", message, _pc->getDirectory(), *_pc->getOFStream(), *_pc->getOSS());

    //CO START
    stringstream outfile;
    //CO END

    // Write header
    outfile << "# Phonon dispersion curves calculated by Aflow" << std::endl;
    outfile << "#" << std::endl;
    outfile << "# <system>    \"" << _system << "\"" << std::endl;  //ME20190614 - use system name, not structure title
    outfile << "#" << std::endl;
    outfile << "# <units>     " << _frequencyFormat << std::endl;
    outfile << "# <nbranches> " << _pc->getNumberOfBranches() << std::endl;
    outfile << "# <npoints>   " << _freqs.size() << std::endl;
    outfile << "# <nsubpathp> " << _pb.getDensity() + 1 << std::endl;
    outfile << "#" << std::endl;

    // Write table of label points
    outfile << std::setiosflags(std::ios::fixed | std::ios::showpoint | std::ios::right);
    outfile << setprecision(8);
    double x = 0.0;
    double wholePathLength = _pb.getPathLength();
    std::map<double, string> labelMap;
    for (uint i = 1; i < _pb.getPointSize(); i++) {
      outfile << "# <label>     " << x << " "
        << setw(5) << _pb.getPointLabel(i)
        << std::endl;
      labelMap.insert(std::pair<double, string>(x, _pb.getPointLabel(i)));
      x += _pb.getPathLength(i) / wholePathLength;
    }
    outfile << "# <label>     " << 1.0 << " " << setw(5) << _pb.getPointLabel(_pb.getPointSize()) << std::endl;
    labelMap.insert(std::pair<double, string>(1.0, _pb.getPointLabel(_pb.getPointSize())));
    outfile << "#" << std::endl;

    //writing high-symmetry qpoints [PN] //PN20180705
    stringstream ouths;  //PN20180705
    ouths << std::setiosflags(std::ios::fixed | std::ios::showpoint | std::ios::right);  //PN20180705
    ouths << setprecision(8);  //PN20180705

    // Write table of exact _qpoints + use label map to identify its labels
    x = 0.0;
    int subpath = 0;
    double xstep = 0.0;
    int p = 0;
    vector<double> exactPointPositions;
    for (uint i = 0; i < _qpoints.size(); i++) {
      // Check it
      if (isExactQPoint(_qpoints[i], _pc->getSuperCellStructure().lattice)) {
        // Is it new exact points
        uint j = 0;
        for (; j < exactPointPositions.size(); j++)
          if (exactPointPositions[j] == x) break;

        // If yes, add it....
        if (j == exactPointPositions.size()) {
          exactPointPositions.push_back(x);
          string name = "-";
          std::map<double, string>::iterator iter = labelMap.begin();
          for (; iter != labelMap.end(); iter++)
            if (aurostd::abs(iter->first - x) < _FLOAT_TOL_) break;
          if (iter != labelMap.end())
            name = iter->second;
          outfile << "# <exact>     " << x << " "
            << setw(5) << name
            << std::endl;
          ouths << "# <exact>     " << x << " "  //PN20180705
            << setw(5) << name  //PN20180705
            << setw(15) << _qpoints[i][1]<< setw(15) << _qpoints[i][2]<< setw(15) << _qpoints[i][3]  //PN20180705
            << '\n';  //PN20180705
        }
      }

      // Step of x will change in each subpath
      if (i % (_pb.getDensity() + 1) == 0) {
        if (i + 1 != _freqs.size())
          xstep = _pb.getPathLength(++subpath) / wholePathLength / (_pb.getDensity());
      }
      x += xstep;
      if (p != 0 && (p % _pb.getDensity()) == 0) {
        x -= xstep;
        p = -1;
      }
      p++;
    }
    outfile << "#" << std::endl;
    labelMap.clear();
    exactPointPositions.clear();

    // Write frequencies
    //[OBSOLETE PN20180705]path_segment.clear();  //[PN]
    //[OBSOLETE PN20180705]path.clear();          //[PN]
    outfile << std::setiosflags(std::ios::fixed | std::ios::showpoint | std::ios::right);
    outfile << setprecision(8);
    x = 0.0;
    subpath = 0;
    xstep = 0.0;
    p = 0;
    for (uint i = 0; i < _freqs.size(); i++) {
      ouths<<setw(15)<<_qpoints[i][1]<<setw(15) //PN20180705
        <<_qpoints[i][2]<<setw(15)<<_qpoints[i][3]<<setw(15)<<p<<setw(15)<<x<<"\n"; //PN20180705

      outfile << setw(4) << p << " ";
      //[OBSOLETE PN20180705]path_segment.push_back(p);  //[PN]
      outfile << setw(15) << x << " ";
      //[OBSOLETE PN20180705]path.push_back(x);  //[PN]
      for (uint j = 1; j <= _pc->getNumberOfBranches(); j++)
        outfile << setw(15) << _freqs[i](j) << " ";
      outfile << std::endl;

      // Step of x will change in each subpath
      if (i % (_pb.getDensity() + 1) == 0) {
        if (i + 1 != _freqs.size())
          xstep = _pb.getPathLength(++subpath) / wholePathLength / (_pb.getDensity());
      }
      x += xstep;
      if (p != 0 && (p % _pb.getDensity()) == 0) {
        x -= xstep;
        p = -1;
      }
      p++;
    }

    aurostd::stringstream2file(outfile, filename); //ME20181226
    if (!aurostd::FileExist(filename)) { //ME20181226
      message = "Cannot open output file " + filename + "."; //ME20181226
      throw aurostd::xerror(__AFLOW_FILE__, __AFLOW_FUNC__, message, _FILE_ERROR_);
    }

    //PN //PN20180705
    string hskptsfile = aurostd::CleanFileName(directory + "/" + DEFAULT_APL_FILE_PREFIX + DEFAULT_APL_HSKPTS_FILE); //ME20181226
    aurostd::stringstream2file(ouths, hskptsfile); //ME20181226
    if (!aurostd::FileExist(hskptsfile)) { //ME20181226
      message = "Cannot open output file " + hskptsfile + "."; //ME20181226
      throw aurostd::xerror(__AFLOW_FILE__, __AFLOW_FUNC__, message, _FILE_ERROR_);
    }
    //PN
  }

  //////////////////////////////////////////////////////////////////////////////

  bool PhononDispersionCalculator::isExactQPoint(const xvector<double>& qpoint,
      const xmatrix<double>& lattice) {
    xcomplex<double> iONE(0.0, 1.0);

    bool isExact = false;
    for (int i = 1; i <= 1; i++) {
      for (int j = 1; j <= 1; j++) {
        for (int k = 1; k <= 1; k++) {
          xvector<double> L = (((double)i) * lattice(1) +
              ((double)j) * lattice(2) +
              ((double)k) * lattice(3));
          xcomplex<double> p = exp(iONE * scalar_product(qpoint, L));
          if ((aurostd::abs(p.imag()) < _FLOAT_TOL_) &&
              (aurostd::abs(p.real() - 1.0) < _FLOAT_TOL_)) {
            isExact = true;
            break;
          }
        }
        if (isExact) break;
      }
      if (isExact) break;
    }

    return (isExact);
  }

  // ///////////////////////////////////////////////////////////////////////////

  //ME20190614 START
  // Write the eigenvalues into a VASP EIGENVAL-formatted file
  void PhononDispersionCalculator::writePHEIGENVAL(const string& directory) {
    string message = "";
    if (!_pc_set) {
      message = "PhononCalculator pointer not set.";
      throw aurostd::xerror(__AFLOW_FILE__, __AFLOW_FUNC__, message, _RUNTIME_INIT_);
    }
    string filename = aurostd::CleanFileName(directory + "/" + DEFAULT_APL_PHEIGENVAL_FILE);
    message = "Writing phonon eigenvalues into file " + filename + ".";
    pflow::logger(__AFLOW_FILE__, "APL", message, _pc->getDirectory(), *_pc->getOFStream(), *_pc->getOSS());
    stringstream eigenval;
    eigenval << createEIGENVAL();
    aurostd::stringstream2file(eigenval, filename);
    if (!aurostd::FileExist(filename)) {
      message = "Cannot open output file " + filename + ".";
      throw aurostd::xerror(__AFLOW_FILE__, __AFLOW_FUNC__, message, _FILE_ERROR_);
    }

    // Also write PHKPOINTS and PHPOSCAR file
    writePHKPOINTS(directory);
    // OBSOLETE ME20191219 - PHPOSCAR is already written in KBIN::RunPhonons_APL
    // filename = aurostd::CleanFileName(directory + "/" + DEFAULT_APL_PHPOSCAR_FILE);
    // xstructure xstr = _pc->getInputCellStructure();
    // xstr.is_vasp5_poscar_format = true;
    // stringstream poscar;
    // poscar << xstr;
    // aurostd::stringstream2file(poscar, filename);
    // if (!aurostd::FileExist(filename)) {
    //   string message = "Cannot open output file " + filename + ".";
    //   throw aurostd::xerror(__AFLOW_FILE__, __AFLOW_FUNC__, message, _FILE_ERROR_);
    // }
  }

  xEIGENVAL PhononDispersionCalculator::createEIGENVAL() {
    if (!_pc_set) {
      string message = "PhononCalculator pointer not set.";
      throw aurostd::xerror(__AFLOW_FILE__, __AFLOW_FUNC__, message, _RUNTIME_INIT_);
    }
    xEIGENVAL xeigen;
    stringstream outfile;
    // Header values
    xeigen.number_atoms = _pc->getInputCellStructure().atoms.size();
    xeigen.number_loops = 0;
    xeigen.spin = 0;
    xeigen.Vol = GetVolume(_pc->getInputCellStructure())/xeigen.number_atoms;
    xvector<double> lattice(3);
    lattice[1] = _pc->getInputCellStructure().a * 1E-10;
    lattice[2] = _pc->getInputCellStructure().b * 1E-10;
    lattice[3] = _pc->getInputCellStructure().c * 1E-10;
    xeigen.lattice = lattice;
    xeigen.POTIM = 0.5E-15;
    xeigen.temperature = _temperature;
    xeigen.carstring = "PHON";
    xeigen.title = _pc->_system;
    xeigen.number_electrons = 0;
    for (uint at = 0; at < xeigen.number_atoms; at++) {
      xeigen.number_electrons += _pc->getInputCellStructure().species_pp_ZVAL[at];
    }
    xeigen.number_kpoints = _freqs.size();
    xeigen.number_bands = _pc->getNumberOfBranches();

    // Data
    double weight = 1.0/_freqs.size();
    double factorTHz2Raw = _pc->getFrequencyConversionFactor(apl::THZ, apl::RAW);
    double factorRaw2meV = _pc->getFrequencyConversionFactor(apl::RAW, apl::MEV);
    double conv = factorTHz2Raw * factorRaw2meV/1000;
    apl::PathBuilder::StoreEnumType store = _pb.getStore();
    xmatrix<double> c2f = inverse(trasp(ReciprocalLattice(_pc->getInputCellStructure().lattice)));

    xeigen.vweight.assign(xeigen.number_kpoints, weight);
    xeigen.vkpoint.resize(xeigen.number_kpoints, xvector<double>(3));
    xeigen.venergy.resize(xeigen.number_kpoints, deque<deque<double> >(xeigen.number_bands, deque<double>(1)));

    for (uint q = 0; q < xeigen.number_kpoints; q++) {
      if (store == apl::PathBuilder::CARTESIAN_LATTICE) xeigen.vkpoint[q] = c2f * _qpoints[q];
      else xeigen.vkpoint[q] = _qpoints[q];
      for (uint br = 0; br < xeigen.number_bands; br++) {
        xeigen.venergy[q][br][0] = conv * _freqs[q][br + 1];
      }
    }

    return xeigen;
  }

  // ///////////////////////////////////////////////////////////////////////////

  // Write the k-point path into a VASP KPOINTS-formatted file
  void PhononDispersionCalculator::writePHKPOINTS(const string& directory) {
    string message = "";
    if (!_pc_set) {
      message = "PhononCalculator pointer not set.";
      throw aurostd::xerror(__AFLOW_FILE__, __AFLOW_FUNC__, message, _RUNTIME_INIT_);
    }
    string filename = aurostd::CleanFileName(directory + "/" + DEFAULT_APL_PHKPOINTS_FILE);
    stringstream kpoints;
    kpoints << _pb.createKPOINTS(_pc->getSupercell());
    aurostd::stringstream2file(kpoints, filename);
    if (!aurostd::FileExist(filename)) {
      message = "Cannot open output file " + filename + ".";
      throw aurostd::xerror(__AFLOW_FILE__, __AFLOW_FUNC__, message, _FILE_ERROR_);
    }
  }

  // ///////////////////////////////////////////////////////////////////////////
  //ME20190614 END

  //AS20201110 BEGIN
  /// Return q-path (as xKPOINTS) used to calculate phonon dispersion relations.
  xKPOINTS PhononDispersionCalculator::getPHKPOINTS()
  {
    return _pb.createKPOINTS(_pc->getSupercell());
  }
  //AS20201110 END

}  // namespace apl


//////////////////////////////////////////////////////////////////////////////
//////////////////////////////////////////////////////////////////////////////


//////////////////////////////////////////////////////////////////////////////
//                                                                          //
//                               PathBuilder                                //
//                                                                          //
//////////////////////////////////////////////////////////////////////////////

namespace apl {

  // ///////////////////////////////////////////////////////////////////////////

  PathBuilder::PathBuilder() {
    free();
  }

  PathBuilder::PathBuilder(ModeEnumType mode) {
    free();
    setMode(mode);
  }

  PathBuilder::PathBuilder(const PathBuilder& that) {
    if (this != &that) free();
    copy(that);
  }

  PathBuilder& PathBuilder::operator=(const PathBuilder& that) {
    if (this != &that) free();
    copy(that);
    return *this;
  }

  void PathBuilder::copy(const PathBuilder& that) {
    if (this == &that) return;
    _mode = that._mode;
    _store = that._store;
    _path = that._path;
    _points = that._points;
    _labels = that._labels;
    reciprocalLattice = that.reciprocalLattice;
    cartesianLattice = that.cartesianLattice;
    _pointsVectorDimension = that._pointsVectorDimension;
    _pointsVectorStartingIndex = that._pointsVectorStartingIndex;
    _nPointsPerSubPath = that._nPointsPerSubPath;
  }

  PathBuilder::~PathBuilder() {
    free();
  }

  void PathBuilder::free() {
    _mode = SINGLE_POINT_MODE;
    _store = CARTESIAN_LATTICE;
    _path.clear();
    _points.clear();
    _labels.clear();
    reciprocalLattice.clear();
    cartesianLattice.clear();
    _pointsVectorDimension = 0;
    _pointsVectorStartingIndex = 0;
    _nPointsPerSubPath = 0;
  }

  void PathBuilder::clear() {
    free();
  }

  // ///////////////////////////////////////////////////////////////////////////

  void PathBuilder::setMode(ModeEnumType mode) {
    _mode = mode;
  }

  // ///////////////////////////////////////////////////////////////////////////

  void PathBuilder::setStore(StoreEnumType store) {
    _store = store;
  }

  // ///////////////////////////////////////////////////////////////////////////
  //ME20190614
  const apl::PathBuilder::StoreEnumType& PathBuilder::getStore() const {
    return _store;
  }

  // ///////////////////////////////////////////////////////////////////////////

  void PathBuilder::addPoint(const string& l, int dim, ...) {
    va_list arguments;
    xvector<double> point(dim,1);

    va_start(arguments, dim);
    for(int i = 0; i < dim; i++) {
      point(i+1) = va_arg(arguments, double);
    }
    va_end(arguments);
    //
    addPoint(l, point);
  }

  // ///////////////////////////////////////////////////////////////////////////

  void PathBuilder::addPoint(const string& l, const xvector<double>& p) {
    if( _points.empty() ) {
      _pointsVectorDimension = p.rows;
      _pointsVectorStartingIndex = p.lrows;
    }

    if( p.rows != _pointsVectorDimension ) {
      //ME20191031 - use xerror
      //throw APLRuntimeError("apl::PathBuilder::addPoint(); Wrong dimension of the point.");
      string message = "Wrong dimension of the point.";
      throw aurostd::xerror(__AFLOW_FILE__, __AFLOW_FUNC__, message, _RUNTIME_ERROR_);
    }

    if( p.lrows != _pointsVectorStartingIndex ) {
      xvector<double> pp(_pointsVectorDimension+_pointsVectorStartingIndex,_pointsVectorStartingIndex);
      for(int i = 0; i < _pointsVectorDimension; i++){
        pp(_pointsVectorStartingIndex+i) = p(p.lrows+i);
      }
      _points.push_back(pp);
    } else {
      _points.push_back(p);
    }

    _labels.push_back(l);
  }

  // ///////////////////////////////////////////////////////////////////////////

  int PathBuilder::getDensity() {
    return _nPointsPerSubPath;
  }

  // ///////////////////////////////////////////////////////////////////////////

  void PathBuilder::setDensity(int n) {
    if( n < 0 ) {
      //ME20191031 - use xerror
      //throw APLRuntimeError("apl::PathBuilder::setDensity(); The density should be >= 0.");
      string message = "The density should be >= 0.";
      throw aurostd::xerror(__AFLOW_FILE__, __AFLOW_FUNC__, message, _RUNTIME_ERROR_);
    }
    _nPointsPerSubPath = n;
  }

  // ///////////////////////////////////////////////////////////////////////////

  void PathBuilder::buildPath() {
    string message = "";
    // Remove the old path
    _path.clear();

    // Quick solution...
    if( _points.empty() ) {
      //ME20191031 - use xerror
      //throw APLRuntimeError("apl::PathBuilder::buildPath; There are no points.");
      message ="There are no points.";
      throw aurostd::xerror(__AFLOW_FILE__, __AFLOW_FUNC__, message, _RUNTIME_ERROR_);
    };

    // Create path in the SINGLE_POINT_MODE
    if( _mode == SINGLE_POINT_MODE ) {
      for(uint i = 1; i < _points.size(); i++) {
        xvector<double> startPoint = _points[i-1];
        _path.push_back(startPoint);
        if( _nPointsPerSubPath != 0 ) {
          xvector<double> dPoint = ( _points[i] - _points[i-1] ) * ( 1.0 / (_nPointsPerSubPath) );
          for(int j = 1; j <= (int)_nPointsPerSubPath; j++)
          {
            xvector<double> p = startPoint + j*dPoint;
            _path.push_back(p);
          }
        }
      }
      _path.push_back(_points[_points.size()-1]);
    }

    // Create path in the COUPLE_POINT_MODE
    if( _mode == COUPLE_POINT_MODE ) {
      // If the number of points is odd -> escape
      if( _points.size() % 2 != 0 ) {
        //ME20191031 - use xerror
        //throw APLRuntimeError("apl::PathBuilder::buildPath(); The number of points is odd.");
        message = "The number of points is odd.";
        throw aurostd::xerror(__AFLOW_FILE__, __AFLOW_FUNC__, message, _RUNTIME_ERROR_);
      }

      xvector<double> startPoint(3), endPoint(3);
      endPoint = _points[0];
      for(uint i = 0; i < _points.size(); i+=2) {
        startPoint = _points[i];
        //if( aurostd::modulus( startPoint - endPoint ) > _FLOAT_TOL_ )
        //    _path.push_back(endPoint);
        _path.push_back(startPoint);
        endPoint = _points[i+1];

        if( _nPointsPerSubPath != 0 ) {
          xvector<double> dPoint = ( endPoint - startPoint ) * ( 1.0 / (_nPointsPerSubPath) );
          for(int j = 1; j <= (int)_nPointsPerSubPath; j++) {
            xvector<double> p = startPoint + j*dPoint;
            _path.push_back(p);
          }
        }
      }
      //_path.push_back(endPoint);
    }
  }

  // ///////////////////////////////////////////////////////////////////////////

  uint PathBuilder::getPathSize() {
    return _path.size();
  }

  // ///////////////////////////////////////////////////////////////////////////

  uint PathBuilder::getPointSize() {
    if( _mode == SINGLE_POINT_MODE ) {
      return( _points.size() );
    }

    if( _mode == COUPLE_POINT_MODE ) {
      return( ( _points.size() / 2 ) + 1 );
    }

    //ME20191031 - use xerror
    //throw APLRuntimeError("apl::PathBuilder::getPointSize(); Unknown mode.");
    string message = "Unknown mode.";
    throw aurostd::xerror(__AFLOW_FILE__, __AFLOW_FUNC__, message, _VALUE_ILLEGAL_);
  }

  // ///////////////////////////////////////////////////////////////////////////

  double PathBuilder::getPathLength() {
    // Quick solution...
    if( _points.empty() ) return 0;

    //
    uint npaths;
    if( _mode == SINGLE_POINT_MODE )
      npaths = _points.size()-1;
    else if( _mode == COUPLE_POINT_MODE )
      npaths = _points.size()/2;
    else {
      //ME20191031 - use xerror
      //throw APLRuntimeError("apl::PathBuilder::getPointLength(); Unknown mode.");
      string message = "Unknown mode.";
      throw aurostd::xerror(__AFLOW_FILE__, __AFLOW_FUNC__, message, _VALUE_ILLEGAL_);
    }

    //
    double length = 0.0;

    for(uint i = 1; i <= npaths; i++) {
      length += getPathLength(i);
    }

    return length;
  }

  // ///////////////////////////////////////////////////////////////////////////

  double PathBuilder::getPathLength(uint i) {
    string message = "";
    if( i <= 0 ) {
      //ME20191031 - use xerror
      //throw APLRuntimeError("apl::PathBuilder::getPathLength(); Wrong index. The index has to start from 1.");
      message = "Wrong index. The index has to start from 1.";
      throw aurostd::xerror(__AFLOW_FILE__, __AFLOW_FUNC__, message, _INDEX_BOUNDS_);
    }

    // Quick solution 1...
    if( _points.empty() ) return 0;

    double length;
    if( _mode == SINGLE_POINT_MODE ) {
      // Quick solution 2...
      if( i > _points.size() ) {
        //ME20191031 - use xerror
        //throw APLRuntimeError("apl::PathBuilder::getPathLength(); Wrong index.");
        message = "Wrong index " + aurostd::utype2string<int>(i) + ".";
        throw aurostd::xerror(__AFLOW_FILE__, __AFLOW_FUNC__, message, _INDEX_BOUNDS_);
      }
      if( _store == RECIPROCAL_LATTICE ) {
        length = aurostd::modulus( F2C(trasp(reciprocalLattice),_points[i]) - F2C(trasp(reciprocalLattice),_points[i-1]) );
      } else {
        length = aurostd::modulus( _points[i] - _points[i-1] );
      }
      return length;
    }
    else if( _mode == COUPLE_POINT_MODE ) {
      // Quick solution 2...
      if( i > _points.size()/2 ) {
        //ME20191031 - use xerror
        //throw APLRuntimeError("apl::PathBuilder::getPathLength(); Wrong index.");
        message = "Wrong index " + aurostd::utype2string<int>(i) + ".";
        throw aurostd::xerror(__AFLOW_FILE__, __AFLOW_FUNC__, message, _INDEX_BOUNDS_);
      }
      if( _store == RECIPROCAL_LATTICE ) {
        length = aurostd::modulus( F2C(trasp(reciprocalLattice),_points[(i*2)-1]) - F2C(trasp(reciprocalLattice),_points[(i-1)*2]) );
      } else {
        length = aurostd::modulus( _points[(i*2)-1] - _points[(i-1)*2] );
      }
      return length;
    }

    //ME20191031 - use xerror
    //throw APLRuntimeError("apl::PathBuilder::getPathLength(); Unknown mode.");
    message = "Unknown mode.";
    throw aurostd::xerror(__AFLOW_FILE__, __AFLOW_FUNC__, message, _VALUE_ILLEGAL_);
  }

  // ///////////////////////////////////////////////////////////////////////////

  xvector<double> PathBuilder::getPoint(uint i) {
    string message = "";
    if( i <= 0 ) {
      //ME20191031 - use xerror
      //throw APLRuntimeError("apl::PathBuilder::getPoint(); Wrong index. The index has to start from 1.");
      message = "Wrong index. The index has to start from 1.";
      throw aurostd::xerror(__AFLOW_FILE__, __AFLOW_FUNC__, message, _INDEX_BOUNDS_);
    }
    if( _mode == SINGLE_POINT_MODE ) {
      if( i > _points.size() ) {
        //ME20191031 - use xerror
        //throw APLRuntimeError("apl::PathBuilder::getPoint(); Wrong index.");
        message = "Wrong index " + aurostd::utype2string<int>(i) + ".";
        throw aurostd::xerror(__AFLOW_FILE__, __AFLOW_FUNC__, message, _INDEX_BOUNDS_);
      }
      return _points[i-1];
    } else if( _mode == COUPLE_POINT_MODE ) {
      if( i > (_points.size()/2)+1 ) {
        //ME20191031 - use xerro
        //throw APLRuntimeError("apl::PathBuilder::getPoint(); Wrong index.");
        message = "Wrong index " + aurostd::utype2string<int>(i) + ".";
        throw aurostd::xerror(__AFLOW_FILE__, __AFLOW_FUNC__, message, _INDEX_BOUNDS_);
      }
      if( i == 1 ) return _points[0];
      if( i == (_points.size()/2)+1 ) return _points[_points.size()-1];
      return _points[2*i-3];
    }

    //ME20191031 - use xerror
    //throw APLRuntimeError("apl::PathBuilder::getPoint(); Unknown mode.");
    message = "Unknown mode.";
    throw aurostd::xerror(__AFLOW_FILE__, __AFLOW_FUNC__, message, _VALUE_ILLEGAL_);
  }

  // ///////////////////////////////////////////////////////////////////////////

  string PathBuilder::getPointLabel(uint i) {
    string message = "";
    if( i <= 0 ) {
      //ME20191031 - use xerror
      //throw APLRuntimeError("apl::PathBuilder::getPointLabel(); Wrong index. The index has to start from 1.");
      message = "Wrong index. The index has to start from 1.";
      throw aurostd::xerror(__AFLOW_FILE__, __AFLOW_FUNC__, message, _INDEX_BOUNDS_);
    }

    if( _mode == SINGLE_POINT_MODE ) {
      if( i > _labels.size() ) {
        //ME20191031 - use xerror
        //throw APLRuntimeError("apl::PathBuilder::getPointLabel(); Wrong index.");
        string message = "Wrong index " + aurostd::utype2string<int>(i) + ".";
        throw aurostd::xerror(__AFLOW_FILE__, __AFLOW_FUNC__, message, _INDEX_BOUNDS_);
      }
      return _labels[i-1];
    } else if( _mode == COUPLE_POINT_MODE ) {
      if( i > (_labels.size()/2)+1 ) {
        //ME20191031 - use xerror
        //throw APLRuntimeError("apl::PathBuilder::getPointLabel(); Wrong index.");
        message = "Wrong index " + aurostd::utype2string<int>(i) + ".";
        throw aurostd::xerror(__AFLOW_FILE__, __AFLOW_FUNC__, message, _INDEX_BOUNDS_);
      }
      if( i == 1 ) return _labels[0];
      if( i == (_labels.size()/2)+1 ) return _labels[_labels.size()-1];

      int h = 2*i-2;
      int l = 2*i-3;

      if( _labels[l] == _labels[h] )
        return _labels[l];
      else
        return(_labels[l]+"|"+_labels[h]);
    }

    //ME20191031 - use xerror
    //throw APLRuntimeError("apl::PathBuilder::getPointLabel(); Unknown mode.");
    message = "Unknown mode.";
    throw aurostd::xerror(__AFLOW_FILE__, __AFLOW_FUNC__, message, _VALUE_ILLEGAL_);
  }

  // ///////////////////////////////////////////////////////////////////////////

  vector< aurostd::xvector<double> > PathBuilder::getPath(ModeEnumType mode, const string& userPath) {
    vector< xvector<double> > new_points;
    vector<string> new_labels;
    vector<string> tokens;

    // Generate users path by points
    aurostd::string2tokens(userPath,tokens,"|-");
    for(uint i = 0; i < tokens.size(); i++) {
      uint j = 0;
      for( ; j < _labels.size(); j++) {
        // This works fine, but notorious changes of the Gamma point label
        // in aflow_kpoints.cpp lead me to do it like: G, Gamma, of \Gamma or
        // or anything like GAMMA \G or GaMmA or I do not know what else is
        // still a gamma point labeled as G!
        //if( _labels[j] == tokens.at(i) ) break;
        if( _labels[j].find(tokens.at(i)) != string::npos ) break;
      }
      if( j == _labels.size() ) {
        //ME20191031 - use xerror
        //throw APLRuntimeError("apl::PathBuilder::getPath(); Undefined label of the point.");
        string message = "Undefined label of the point.";
        throw aurostd::xerror(__AFLOW_FILE__, __AFLOW_FUNC__, message, _RUNTIME_ERROR_);
      }

      new_points.push_back(_points[j]);      
      //new_labels.push_back(_labels[j]);
      // I will use my labels...
      new_labels.push_back(tokens.at(i));
    }

    // update
    _points.clear();
    _labels.clear();
    for(uint i = 0; i < new_points.size(); i++) {
      _points.push_back(new_points[i]);
      _labels.push_back(new_labels[i]);
    }
    new_points.clear();
    new_labels.clear();

    // Build full path
    _mode = mode;
    buildPath();

    //
    return _path;
  }

  // ///////////////////////////////////////////////////////////////////////////

  std::vector< aurostd::xvector<double> > PathBuilder::getPath() {
    buildPath();
    return _path;
  }

  // ///////////////////////////////////////////////////////////////////////////

  void PathBuilder::transform(const aurostd::xmatrix<double>& m) {
    bool LDEBUG=(FALSE || XHOST.DEBUG);
    if(LDEBUG){
      cerr << "PathBuilder::transform():" << " matrix:" << std::endl;
      cerr << m;
    }
    for(uint i = 0; i < _points.size(); i++) {
      if(LDEBUG){cerr << __AFLOW_FUNC__ << " IN: " << _labels[i] << ": " << _points[i] << std::endl;}
      _points[i] = m * _points[i];
      if(LDEBUG){cerr << __AFLOW_FUNC__ << " OUT: " << _labels[i] << ": " << _points[i] << std::endl;}
    }
  }

  // ///////////////////////////////////////////////////////////////////////////

  void PathBuilder::pointsAreDefinedFor(const xstructure& primitiveStructure, StoreEnumType store) {
    // Transform from the reciprocal lattice of the primitive cell to cartesian coordinates
    if( store == RECIPROCAL_LATTICE ) {
      transform( trasp(ReciprocalLattice(primitiveStructure.lattice)) );
    }

    //
    _store = store;
  }

  // ///////////////////////////////////////////////////////////////////////////

  //void PathBuilder::transformPointsFor(const xstructure& supercellStructure, StoreEnumType store) {
  //  if( store == CARTESIAN_LATTICE ) {
  //    if( _store == RECIPROCAL_LATTICE )
  //      transform( trasp(ReciprocalLattice(supercellStructure.lattice)) );
  //    else
  //  }
  //  else if( store == RECIPROCAL_LATTICE ) {
  //    transform( inverse(trasp(ReciprocalLattice(supercellStructure.lattice))) );
  //  }

  //  _store = store;
  //  cartesianLattice = supercellStructure.lattice;
  //  reciprocalLattice = ReciprocalLattice(supercellStructure.lattice);

  //}

  // ///////////////////////////////////////////////////////////////////////////

  void PathBuilder::defineCustomPoints(const string& coords,const string& labels,const Supercell& sc,bool CARTESIAN_COORDS){ //CO20180409
    bool LDEBUG=(FALSE || XHOST.DEBUG);
    string message = "";
    vector<string> vcoords,vlabels;
    vector<double> coordinate;
    aurostd::string2tokens(coords,vcoords,";");
    aurostd::string2tokens(labels,vlabels,",;");

    if(vcoords.empty()){
      //ME20191031 - use xerror
      //throw APLRuntimeError("apl::PathBuilder::defineCustomPoints(); No input coordinates found");
      message = "No input coordinates found";
<<<<<<< HEAD
      throw aurostd::xerror(_AFLOW_FILE_NAME_, __AFLOW_FUNC__, message, _INPUT_ERROR_);
=======
      throw aurostd::xerror(__AFLOW_FILE__, __AFLOW_FUNC__, message, _INPUT_ERROR_);
>>>>>>> 78dcc840
    }
    if(vlabels.empty()){
      //ME20191031 - use xerror
      //throw APLRuntimeError("apl::PathBuilder::defineCustomPoints(); No input labels found");
      message = "No input labels found";
<<<<<<< HEAD
      throw aurostd::xerror(_AFLOW_FILE_NAME_, __AFLOW_FUNC__, message, _INPUT_ERROR_);
=======
      throw aurostd::xerror(__AFLOW_FILE__, __AFLOW_FUNC__, message, _INPUT_ERROR_);
>>>>>>> 78dcc840
    }
    if(vcoords.size()!=vlabels.size()){
      //ME20191031 - use xerror
      //throw APLRuntimeError("apl::PathBuilder::defineCustomPoints(); Size of input coordinates does not match size of input labels");
      message = "Size of input coordinates does not match size of input labels";
<<<<<<< HEAD
      throw aurostd::xerror(_AFLOW_FILE_NAME_, __AFLOW_FUNC__, message, _INPUT_ERROR_);
=======
      throw aurostd::xerror(__AFLOW_FILE__, __AFLOW_FUNC__, message, _INPUT_ERROR_);
>>>>>>> 78dcc840
    }
    if(vcoords.size()<2){
      //ME20191031 - use xerror
      //throw APLRuntimeError("apl::PathBuilder::defineCustomPoints(); Path size should include at least two points");
      message = "Path size should include at least two points";
<<<<<<< HEAD
      throw aurostd::xerror(_AFLOW_FILE_NAME_, __AFLOW_FUNC__, message, _INPUT_ERROR_);
=======
      throw aurostd::xerror(__AFLOW_FILE__, __AFLOW_FUNC__, message, _INPUT_ERROR_);
>>>>>>> 78dcc840
    }

    for(uint i=0;i<vcoords.size();i++){
      aurostd::string2tokens<double>(vcoords[i],coordinate,",");
      if(coordinate.size()!=3){
        //ME20191031 - use xerror
        //throw APLRuntimeError("apl::PathBuilder::defineCustomPoints(); Input coordinate["+aurostd::utype2string(i)+"] is not dimension==3");
        message = "Input coordinate["+aurostd::utype2string(i)+"] is not dimension==3";
<<<<<<< HEAD
        throw aurostd::xerror(_AFLOW_FILE_NAME_, __AFLOW_FUNC__, message, _INPUT_ERROR_);
=======
        throw aurostd::xerror(__AFLOW_FILE__, __AFLOW_FUNC__, message, _INPUT_ERROR_);
>>>>>>> 78dcc840
      }
      if(LDEBUG){cerr << __AFLOW_FUNC__ << " found point " << vlabels[i] << ": (" << (CARTESIAN_COORDS?"cartesian":"fractional") << ") " << coordinate[0] << "," << coordinate[1] << "," << coordinate[2] << std::endl;}
      addPoint(vlabels[i],3,coordinate[0],coordinate[1],coordinate[2]);
    }

    if(!CARTESIAN_COORDS){
      //ME20200203 - these are custom points, i.e. they are user generated based
      // on a user-defined input structure. AFLOW should not switch the basis
      // behind the scenes. Assume that the user knows what they are doing.
      //transform( trasp(ReciprocalLattice(sc.getPrimitiveStructure().lattice)) ); //must be reciprocal
      transform( trasp(ReciprocalLattice(sc.getInputStructure().lattice)) );
    }

    //set lattices
    cartesianLattice = sc.getSupercellStructure().lattice;
    reciprocalLattice = ReciprocalLattice(sc.getSupercellStructure().lattice);

    setMode(SINGLE_POINT_MODE); //unless modified later
    _store = CARTESIAN_LATTICE;
  }

  void PathBuilder::takeAflowElectronicPath(const string& latticeName,const Supercell& sc) //CO20180409
    //const xstructure& inStructure,
    //const xstructure& scStructure) 
  {
    // Get path from electronic structure...
    stringstream fileKPOINTS;
    // input is not the reciprocal lattice!
    bool foundBZ;
    fileKPOINTS << LATTICE::KPOINTS_Directions(latticeName,sc.getInputStructure().lattice,10,sc.getInputStructure().iomode,foundBZ);
    fileKPOINTS.flush();

    if( !foundBZ ) {
      //ME20191031 - use xerror
      //throw APLRuntimeError("apl::PathBuilder::takeAflowElectronicPath(); The BZ not found for this lattice.");
      string message = "The Brillouin zone was not found for this lattice.";
      throw aurostd::xerror(__AFLOW_FILE__, __AFLOW_FUNC__, message, _RUNTIME_ERROR_);
    }

    //   cerr << fileKPOINTS.str() << std::endl;
    string line;
    vector<string> tokens;
    int nLine = 0;
    while( getline( fileKPOINTS, line ) ) {
      if( nLine++ < 4 ) continue;
      if( line.empty() ) continue;
      if( line.size() == 1 ) continue;
      //cout << line << std::endl;
      aurostd::string2tokens(line,tokens,string(" !"));
      addPoint(tokens[3],3,atof(tokens[0].c_str()),atof(tokens[1].c_str()),atof(tokens[2].c_str()));
      tokens.clear();
      line.clear();
    }
    fileKPOINTS.clear();

    //CO20180406 - with help from Mike Mehl
    //these coordinates are wrt PRIMITIVE lattice, so if input is not PRIMITIVE, the conversion will not work
    // Transform from the reciprocal lattice of the primitive cell to
    // cartesian coordinates (note; in klattice vectors are rows! )
    transform( trasp(ReciprocalLattice(sc.getPrimitiveStructure().lattice)) );  //inStructure.lattice)) );  //CO20180406

    //set lattices
    cartesianLattice = sc.getSupercellStructure().lattice;
    reciprocalLattice = ReciprocalLattice(sc.getSupercellStructure().lattice);

    // set mode
    setMode(COUPLE_POINT_MODE);
    _store = CARTESIAN_LATTICE;
  }

  // ///////////////////////////////////////////////////////////////////////////

  //ME20190614
  // Writes the k-points path into a VASP KPOINTS-formatted file
  xKPOINTS PathBuilder::createKPOINTS(const Supercell& sc) {
    vector<xvector<double> > points(2 * (_points.size() - 1), xvector<double>(3));
    vector<string> labels(2 * (_points.size() - 1));
    if (_mode == SINGLE_POINT_MODE) {
      points[0] = _points[0];
      labels[0] = _labels[0];
      for (uint i = 1; i < _points.size() - 1; i++) {
        points[2 * i - 1] = _points[i];
        points[2 * i] = _points[i];
        labels[2 * i - 1] = _labels[i];
        labels[2 * i] = _labels[i];
      }
      points.back() = _points.back();
      labels.back() = _labels.back();
    } else {
      points = _points;
      labels = _labels;
    }
    //ME20200117 - Convert to reciprocal coordinates of the
    // original structure or the distances will be wrong
    if (_store == CARTESIAN_LATTICE) {
      xmatrix<double> c2f = inverse(trasp(ReciprocalLattice(sc.getOriginalStructure().lattice)));
      for (uint i = 0; i < points.size(); i++) points[i] = c2f * points[i];
    } else {
      xmatrix<double> f2c = trasp(ReciprocalLattice(sc.getInputStructure().lattice));
      xmatrix<double> c2f_orig = inverse(trasp(ReciprocalLattice(sc.getOriginalStructure().lattice)));
      for (uint i = 0; i < points.size(); i++) points[i] = c2f_orig * f2c * points[i];
    }

    xKPOINTS xkpts;
    xkpts.is_KPOINTS_PATH = true;
    xkpts.is_KPOINTS_NNN = false;
    xkpts.vpath = labels;
    xkpts.vkpoints = points;
    xkpts.title = xkpts.createStandardTitlePath(sc.getPrimitiveStructure());
    xkpts.path_grid = _path.size()/(_points.size()/2);
    xkpts.grid_type = "Line-mode";
    xkpts.path_mode = "reciprocal";

    return xkpts;
  }

} // namespace apl

// ***************************************************************************
// *                                                                         *
// *           Aflow STEFANO CURTAROLO - Duke University 2003-2021           *
// *                                                                         *
// ***************************************************************************<|MERGE_RESOLUTION|>--- conflicted
+++ resolved
@@ -1044,41 +1044,25 @@
       //ME20191031 - use xerror
       //throw APLRuntimeError("apl::PathBuilder::defineCustomPoints(); No input coordinates found");
       message = "No input coordinates found";
-<<<<<<< HEAD
-      throw aurostd::xerror(_AFLOW_FILE_NAME_, __AFLOW_FUNC__, message, _INPUT_ERROR_);
-=======
       throw aurostd::xerror(__AFLOW_FILE__, __AFLOW_FUNC__, message, _INPUT_ERROR_);
->>>>>>> 78dcc840
     }
     if(vlabels.empty()){
       //ME20191031 - use xerror
       //throw APLRuntimeError("apl::PathBuilder::defineCustomPoints(); No input labels found");
       message = "No input labels found";
-<<<<<<< HEAD
-      throw aurostd::xerror(_AFLOW_FILE_NAME_, __AFLOW_FUNC__, message, _INPUT_ERROR_);
-=======
       throw aurostd::xerror(__AFLOW_FILE__, __AFLOW_FUNC__, message, _INPUT_ERROR_);
->>>>>>> 78dcc840
     }
     if(vcoords.size()!=vlabels.size()){
       //ME20191031 - use xerror
       //throw APLRuntimeError("apl::PathBuilder::defineCustomPoints(); Size of input coordinates does not match size of input labels");
       message = "Size of input coordinates does not match size of input labels";
-<<<<<<< HEAD
-      throw aurostd::xerror(_AFLOW_FILE_NAME_, __AFLOW_FUNC__, message, _INPUT_ERROR_);
-=======
       throw aurostd::xerror(__AFLOW_FILE__, __AFLOW_FUNC__, message, _INPUT_ERROR_);
->>>>>>> 78dcc840
     }
     if(vcoords.size()<2){
       //ME20191031 - use xerror
       //throw APLRuntimeError("apl::PathBuilder::defineCustomPoints(); Path size should include at least two points");
       message = "Path size should include at least two points";
-<<<<<<< HEAD
-      throw aurostd::xerror(_AFLOW_FILE_NAME_, __AFLOW_FUNC__, message, _INPUT_ERROR_);
-=======
       throw aurostd::xerror(__AFLOW_FILE__, __AFLOW_FUNC__, message, _INPUT_ERROR_);
->>>>>>> 78dcc840
     }
 
     for(uint i=0;i<vcoords.size();i++){
@@ -1087,11 +1071,7 @@
         //ME20191031 - use xerror
         //throw APLRuntimeError("apl::PathBuilder::defineCustomPoints(); Input coordinate["+aurostd::utype2string(i)+"] is not dimension==3");
         message = "Input coordinate["+aurostd::utype2string(i)+"] is not dimension==3";
-<<<<<<< HEAD
-        throw aurostd::xerror(_AFLOW_FILE_NAME_, __AFLOW_FUNC__, message, _INPUT_ERROR_);
-=======
         throw aurostd::xerror(__AFLOW_FILE__, __AFLOW_FUNC__, message, _INPUT_ERROR_);
->>>>>>> 78dcc840
       }
       if(LDEBUG){cerr << __AFLOW_FUNC__ << " found point " << vlabels[i] << ": (" << (CARTESIAN_COORDS?"cartesian":"fractional") << ") " << coordinate[0] << "," << coordinate[1] << "," << coordinate[2] << std::endl;}
       addPoint(vlabels[i],3,coordinate[0],coordinate[1],coordinate[2]);
