// ***************************************************************************
// *                                                                         *
// *           Aflow STEFANO CURTAROLO - Duke University 2003-2020           *
// *                                                                         *
// ***************************************************************************
// This file contains the classes PhononDispersionCalculator and PathBuilder

#include "aflow_apl.h"

// Some parts are written within the C++0x support in GCC, especially the std::thread,
// which is implemented in gcc 4.4 and higher.... For multithreads with std::thread see:
// http://www.justsoftwaresolutions.co.uk/threading/multithreading-in-c++0x-part-1-starting-threads.html
#if GCC_VERSION >= 40400  // added two zeros
#define AFLOW_APL_MULTITHREADS_ENABLE 1
#include <thread>
#else
#warning "The multithread parts of APL will not be included, since they need gcc 4.4 and higher (C++0x support)."
#endif

using namespace std;

//////////////////////////////////////////////////////////////////////////////
//                                                                          //
//                        PhononDispersionCalculator                        //
//                                                                          //
//////////////////////////////////////////////////////////////////////////////

namespace apl {

  // ///////////////////////////////////////////////////////////////////////////

  PhononDispersionCalculator::PhononDispersionCalculator() {
    free();
  }

  PhononDispersionCalculator::PhononDispersionCalculator(PhononCalculator& pc) {
    free();
    _pc = &pc;
    _pc_set = true;
<<<<<<< HEAD
    _system = _pc->_system;  // ME20190614
=======
    _system = _pc->getSystemName();  //ME20190614
>>>>>>> 494b14cf
  }

  PhononDispersionCalculator::PhononDispersionCalculator(const PhononDispersionCalculator& that) {
    if (this != &that) free();
    copy(that);
  }

  PhononDispersionCalculator& PhononDispersionCalculator::operator=(const PhononDispersionCalculator& that) {
    if (this != &that) free();
    copy(that);
    return *this;
  }

  void PhononDispersionCalculator::copy(const PhononDispersionCalculator& that) {
    if (this == &that) return;
    _frequencyFormat = that._frequencyFormat;
    _freqs = that._freqs;
    _pc = that._pc;
    _pc_set = that._pc_set;
    _pb = that._pb;
    _qpoints = that._qpoints;
    _system = that._system;
    _temperature = that._temperature;
  }

  PhononDispersionCalculator::~PhononDispersionCalculator() {
    free();
  }

  void PhononDispersionCalculator::free() {
    _qpoints.clear();
    _freqs.clear();
    _frequencyFormat = apl::NONE;
    _pc = NULL;
    _pc_set = false;
    _pb.clear();
    _system = "";
    _temperature = 0.0;  //ME20190614
  }

  void PhononDispersionCalculator::clear(PhononCalculator& pc) {
    free();
    _pc = &pc;
    _pc_set = true;
  }

  //////////////////////////////////////////////////////////////////////////////

  void PhononDispersionCalculator::initPathCoords(  //CO20180406
      const string& USER_DC_INITCOORDS,
      const string& USER_DC_INITLABELS,
      int USER_DC_NPOINTS, 
      bool CARTESIAN_COORDS) {
    string function = "apl::PhononDispersionCalculator::initPathCoords():";
    string message = "";
    if (!_pc_set) {
      message = "PhononCalculator pointer not set.";
      throw aurostd::xerror(_AFLOW_FILE_NAME_, function, message, _RUNTIME_INIT_);
    }
    if(USER_DC_INITCOORDS.empty() || USER_DC_INITLABELS.empty()) {
      string message = "Inputs are empty.";
      throw aurostd::xerror(_AFLOW_FILE_NAME_, function, message, _INPUT_ERROR_);
    }
    _pb.defineCustomPoints(USER_DC_INITCOORDS,USER_DC_INITLABELS,_pc->getSupercell(),CARTESIAN_COORDS);
    _pb.setDensity(USER_DC_NPOINTS);
    //_qpoints = _pb.getPath(); // Get points // OBSOLETE ME20190429 - this function should just define points; there is no path to set or get
  }

  void PhononDispersionCalculator::initPathLattice(const string& USER_DC_INITLATTICE,int USER_DC_NPOINTS){
    if (!_pc_set) {
      string function = "apl::PhononDispersionCalculator::initPathLattice():";
      string message = "PhononCalculator pointer not set.";
      throw aurostd::xerror(_AFLOW_FILE_NAME_, function, message, _RUNTIME_INIT_);
    }
    string lattice = USER_DC_INITLATTICE;
    if (lattice.empty()) {
      xstructure a(_pc->getInputCellStructure());
      //CO START
      if (a.bravais_lattice_variation_type == "") {
        if (a.spacegroup == "") {
          if(a.space_group_ITC<1 || a.space_group_ITC>230){a.space_group_ITC = a.SpaceGroup_ITC();} //if (a.space_group_ITC == 0) { //CO20180214 - if not set then it could be 32767 //[CO20200106 - close bracket for indenting]}
        a.spacegroup = GetSpaceGroupName(a.space_group_ITC) + " #" + aurostd::utype2string(a.space_group_ITC);  //will break here if spacegroup is bad
        }
        // Use PLATON to get space group number if user did not get it...
        //a.platon2sg(_PLATON_P_EQUAL_DEFAULT,    //CO
        //	      _PLATON_P_EXACT_DEFAULT,
        //	      _PLATON_P_ANG_DEFAULT,
        //	      _PLATON_P_D1_DEFAULT,
        //	      _PLATON_P_D2_DEFAULT,
        //            _PLATON_P_D3_DEFAULT);
        //if( a.spacegroup.empty() )
        //throw apl::APLRuntimeError("apl::PhononDispersionCalculator::initPath(); The PLATON call to get spacegroup number failed. You have to specify it by DCINITSG in "+_AFLOWIN_);

        //vector<string> tokens;
        //aurostd::string2tokens(a.spacegroup,tokens,"#");
        //int spacegroupNumber = aurostd::string2utype<int>(tokens[1]);
        //tokens.clear();

        //lattice = LATTICE_Lattice_Variation_SpaceGroup(spacegroupNumber,_pc->getInputCellStructure());
        //lattice = LATTICE::SpaceGroup2LatticeVariation(spacegroupNumber,_pc->getInputCellStructure());
        lattice = LATTICE::SpaceGroup2LatticeVariation(a.space_group_ITC, a);
      } else {
        lattice = a.bravais_lattice_variation_type;
      }
      string message = "The phonon dispersion curves will be generated for lattice variation " + lattice + ".";
      pflow::logger(_AFLOW_FILE_NAME_, "APL", message, _pc->getDirectory(), *_pc->getOFStream(),*_pc->getOSS());
    }
    //CO END

    // cerr << "LATTICE=" << lattice << std::endl;
    // Suck point definition from the electronic structure part of AFLOW...
    _pb.takeAflowElectronicPath(lattice,_pc->getSupercell());             //CO20180406
    //_pc->getInputCellStructure(),        //CO20180406
    //_pc->getSuperCellStructure());       //CO20180406

    _pb.setDensity(USER_DC_NPOINTS);
    _qpoints = _pb.getPath(); // Get points
  }

  //////////////////////////////////////////////////////////////////////////////

  void PhononDispersionCalculator::setPath(const string& USER_DC_OWNPATH) {
    // Get user's path...
    if (!USER_DC_OWNPATH.empty()) {
      if (USER_DC_OWNPATH.find('|') != string::npos) {
        //ME20190614 START
        // This breaks "mixed" paths such as G-X-W-L|K-U (interprets as G-X|W-L|K-U
        // _qpoints = _pb.getPath(apl::PathBuilder::COUPLE_POINT_MODE, USER_DC_OWNPATH);
        vector<string> tokens, tokens_pt;
        aurostd::string2tokens(USER_DC_OWNPATH, tokens, "-");
        string path;
        if (tokens[0].find('|') != string::npos) {
          string function = "PhononDispersionCalculator::setPath()";
          string message = "Cannot have | in the first path coordinate";
          throw aurostd::xerror(_AFLOW_FILE_NAME_,function, message, _INPUT_ILLEGAL_);
        } else {
          path = tokens[0];
        }
        for (uint i = 1; i < tokens.size(); i++) {
          if ((tokens[i].find('|') != string::npos) || (i == tokens.size() - 1)) {
            path += '-' + tokens[i];
          } else {
            path += '-' + tokens[i] + '|' + tokens[i];
          }
        }
        _qpoints = _pb.getPath(apl::PathBuilder::COUPLE_POINT_MODE, path);
        //ME20190614 END
      } else {
        _qpoints = _pb.getPath(apl::PathBuilder::SINGLE_POINT_MODE, USER_DC_OWNPATH);
      }
    }
  }

  //////////////////////////////////////////////////////////////////////////////

  void PhononDispersionCalculator::calculateInOneThread(int startIndex, int endIndex) {
    //cout << "Thread: from " << startIndex << " to " <<  endIndex << std::endl;
    for (int iqp = startIndex; iqp < endIndex; iqp++) {
      //ME20200206 - get direction for q-points near Gamma for non-analytical correction
      // or the discontinuity due to LO-TO splitting is not accurately captured.
      if (_pc->isPolarMaterial() && (aurostd::modulus(_qpoints[iqp]) < 0.005)) {
        int npts = _pb.getDensity() + 1;
        int i = iqp/npts;
        xvector<double> qpoint_nac = _qpoints[i * npts] - _qpoints[(i + 1) * npts - 1];
        _freqs[iqp] = _pc->getFrequency(_qpoints[iqp], qpoint_nac, _frequencyFormat);
      } else {
        _freqs[iqp] = _pc->getFrequency(_qpoints[iqp], _frequencyFormat);
      }
      //std::this_thread::yield();
    }
  }

  //////////////////////////////////////////////////////////////////////////////

  void PhononDispersionCalculator::calc(const IPCFreqFlags frequencyFormat) {
    if (!_pc_set) {
      string function = "apl::PhononDispersionCalculator::calc():";
      string message = "PhononCalculator pointer not set.";
      throw aurostd::xerror(_AFLOW_FILE_NAME_, function, message, _RUNTIME_INIT_);
    }
    // Save
    _frequencyFormat = frequencyFormat;

    // Maybe there was some error and the list of q-points is empty, hence bye-bye...
    if (_qpoints.empty()) {
      //throw apl::APLRuntimeError("There are no points for calculation.");
      string function = "PhononDispersionCalculator::calc()";
      string message = "There are no points for the calculation.";
      throw aurostd::xerror(_AFLOW_FILE_NAME_, function, message, _RUNTIME_ERROR_);
    }

    // Compute frequencies for each q-point
    string message = "Calculating frequencies for the phonon dispersion.";
    pflow::logger(_AFLOW_FILE_NAME_, "APL", message, _pc->getDirectory(), *_pc->getOFStream(), *_pc->getOSS());

#ifdef AFLOW_APL_MULTITHREADS_ENABLE

    // Get the number of CPUS
    int ncpus = _pc->getNCPUs();

    // Prepare storage
    _freqs.clear();
    xvector<double> zero(_pc->getNumberOfBranches());
    for (uint i = 0; i < _qpoints.size(); i++)
      _freqs.push_back(zero);

    // Distribute the calculation
    int startIndex, endIndex;
    std::vector<std::thread*> threads;
    vector<vector<int> > thread_dist = getThreadDistribution((int) _qpoints.size(), ncpus);
    for (int icpu = 0; icpu < ncpus; icpu++) {
      startIndex = thread_dist[icpu][0];
      endIndex = thread_dist[icpu][1];
      threads.push_back(new std::thread(&PhononDispersionCalculator::calculateInOneThread, this, startIndex, endIndex));
    }

    // OBSOLETE ME20180801
    //  for (int icpu = 0; icpu < ncpus; icpu++) {
    //    startIndex = icpu * qpointsPerCPU;
    //    endIndex = startIndex + qpointsPerCPU;
    //    if (((uint)endIndex > _qpoints.size()) ||
    //        ((icpu == ncpus - 1) && ((uint)endIndex < _qpoints.size())))
    //      endIndex = _qpoints.size();
    //    threads.push_back(new std::thread(&PhononDispersionCalculator::calculateInOneThread, this, startIndex, endIndex));
    //  }

    // Wait to finish all threads here!
    for (uint i = 0; i < threads.size(); i++) {
      threads[i]->join();
      delete threads[i];
    }
    threads.clear();

#else

    //ME20200206 - use calculateInOneThread so changes only need to be made in one place
    //[OBSOLETE]for (uint iqp = 0; iqp < _qpoints.size(); iqp++) {
    //[OBSOLETE]  _logger.updateProgressBar(iqp, _qpoints.size());
    //[OBSOLETE]  _freqs.push_back(_pc->getFrequency(_qpoints[iqp], _frequencyFormat));
    //[OBSOLETE]}
    calculateInOneThread(0, (int) _qpoints.size());

#endif
  }

  //////////////////////////////////////////////////////////////////////////////

  void PhononDispersionCalculator::writePDIS(const string& directory) {
    string function = "apl::PhononDispersionCalculator::writePDIS():";
    string message = "";
    if (!_pc_set) {
      message = "PhononCalculator pointer not set.";
      throw aurostd::xerror(_AFLOW_FILE_NAME_, function, message, _RUNTIME_INIT_);
    }
    string filename = aurostd::CleanFileName(directory + "/" + DEFAULT_APL_FILE_PREFIX + DEFAULT_APL_PDIS_FILE); //ME20181226
    message = "Writing dispersion curves into file " + filename + ".";
    pflow::logger(_AFLOW_FILE_NAME_, "APL", message, _pc->getDirectory(), *_pc->getOFStream(), *_pc->getOSS());

    //CO START
    stringstream outfile;
    //CO END

    // Write header
    outfile << "# Phonon dispersion curves calculated by Aflow" << std::endl;
    outfile << "#" << std::endl;
    outfile << "# <system>    \"" << _system << "\"" << std::endl;  //ME20190614 - use system name, not structure title
    outfile << "#" << std::endl;
    outfile << "# <units>     " << _frequencyFormat << std::endl;
    outfile << "# <nbranches> " << _pc->getNumberOfBranches() << std::endl;
    outfile << "# <npoints>   " << _freqs.size() << std::endl;
    outfile << "# <nsubpathp> " << _pb.getDensity() + 1 << std::endl;
    outfile << "#" << std::endl;

    // Write table of label points
    outfile << std::setiosflags(std::ios::fixed | std::ios::showpoint | std::ios::right);
    outfile << setprecision(8);
    double x = 0.0;
    double wholePathLength = _pb.getPathLength();
    map<double, string> labelMap;
    for (uint i = 1; i < _pb.getPointSize(); i++) {
      outfile << "# <label>     " << x << " "
        << setw(5) << _pb.getPointLabel(i)
        << std::endl;
      labelMap.insert(std::pair<double, string>(x, _pb.getPointLabel(i)));
      x += _pb.getPathLength(i) / wholePathLength;
    }
    outfile << "# <label>     " << 1.0 << " " << setw(5) << _pb.getPointLabel(_pb.getPointSize()) << std::endl;
    labelMap.insert(std::pair<double, string>(1.0, _pb.getPointLabel(_pb.getPointSize())));
    outfile << "#" << std::endl;

    //writing high-symmetry qpoints [PN] //PN20180705
    stringstream ouths;  //PN20180705
    ouths << std::setiosflags(std::ios::fixed | std::ios::showpoint | std::ios::right);  //PN20180705
    ouths << setprecision(8);  //PN20180705

    // Write table of exact _qpoints + use label map to identify its labels
    x = 0.0;
    int subpath = 0;
    double xstep = 0.0;
    int p = 0;
    vector<double> exactPointPositions;
    for (uint i = 0; i < _qpoints.size(); i++) {
      // Check it
      if (isExactQPoint(_qpoints[i], _pc->getSuperCellStructure().lattice)) {
        // Is it new exact points
        uint j = 0;
        for (; j < exactPointPositions.size(); j++)
          if (exactPointPositions[j] == x) break;

        // If yes, add it....
        if (j == exactPointPositions.size()) {
          exactPointPositions.push_back(x);
          string name = "-";
          std::map<double, string>::iterator iter = labelMap.begin();
          for (; iter != labelMap.end(); iter++)
            if (aurostd::abs(iter->first - x) < _ZERO_TOL_LOOSE_) break;
          if (iter != labelMap.end())
            name = iter->second;
          outfile << "# <exact>     " << x << " "
            << setw(5) << name
            << std::endl;
          ouths << "# <exact>     " << x << " "  //PN20180705
            << setw(5) << name  //PN20180705
            << setw(15) << _qpoints[i][1]<< setw(15) << _qpoints[i][2]<< setw(15) << _qpoints[i][3]  //PN20180705
            << '\n';  //PN20180705
        }
      }

      // Step of x will change in each subpath
      if (i % (_pb.getDensity() + 1) == 0) {
        if (i + 1 != _freqs.size())
          xstep = _pb.getPathLength(++subpath) / wholePathLength / (_pb.getDensity());
      }
      x += xstep;
      if (p != 0 && (p % _pb.getDensity()) == 0) {
        x -= xstep;
        p = -1;
      }
      p++;
    }
    outfile << "#" << std::endl;
    labelMap.clear();
    exactPointPositions.clear();

    // Write frequencies
    //[OBSOLETE PN20180705]path_segment.clear();  //[PN]
    //[OBSOLETE PN20180705]path.clear();          //[PN]
    outfile << std::setiosflags(std::ios::fixed | std::ios::showpoint | std::ios::right);
    outfile << setprecision(8);
    x = 0.0;
    subpath = 0;
    xstep = 0.0;
    p = 0;
    for (uint i = 0; i < _freqs.size(); i++) {
      ouths<<setw(15)<<_qpoints[i][1]<<setw(15) //PN20180705
        <<_qpoints[i][2]<<setw(15)<<_qpoints[i][3]<<setw(15)<<p<<setw(15)<<x<<"\n"; //PN20180705

      outfile << setw(4) << p << " ";
      //[OBSOLETE PN20180705]path_segment.push_back(p);  //[PN]
      outfile << setw(15) << x << " ";
      //[OBSOLETE PN20180705]path.push_back(x);  //[PN]
      for (uint j = 1; j <= _pc->getNumberOfBranches(); j++)
        outfile << setw(15) << _freqs[i](j) << " ";
      outfile << std::endl;

      // Step of x will change in each subpath
      if (i % (_pb.getDensity() + 1) == 0) {
        if (i + 1 != _freqs.size())
          xstep = _pb.getPathLength(++subpath) / wholePathLength / (_pb.getDensity());
      }
      x += xstep;
      if (p != 0 && (p % _pb.getDensity()) == 0) {
        x -= xstep;
        p = -1;
      }
      p++;
    }

    aurostd::stringstream2file(outfile, filename); //ME20181226
    if (!aurostd::FileExist(filename)) { //ME20181226
      message = "Cannot open output file " + filename + "."; //ME20181226
      throw aurostd::xerror(_AFLOW_FILE_NAME_,function, message, _FILE_ERROR_);
    }

    //PN //PN20180705
    string hskptsfile = aurostd::CleanFileName(directory + "/" + DEFAULT_APL_FILE_PREFIX + DEFAULT_APL_HSKPTS_FILE); //ME20181226
    aurostd::stringstream2file(ouths, hskptsfile); //ME20181226
    if (!aurostd::FileExist(hskptsfile)) { //ME20181226
      message = "Cannot open output file " + hskptsfile + "."; //ME20181226
      throw aurostd::xerror(_AFLOW_FILE_NAME_,function, message, _FILE_ERROR_);
    }
    //PN
  }

  //////////////////////////////////////////////////////////////////////////////

  bool PhononDispersionCalculator::isExactQPoint(const xvector<double>& qpoint,
      const xmatrix<double>& lattice) {
    xcomplex<double> iONE(0.0, 1.0);

    bool isExact = false;
    for (int i = 1; i <= 1; i++) {
      for (int j = 1; j <= 1; j++) {
        for (int k = 1; k <= 1; k++) {
          xvector<double> L = (((double)i) * lattice(1) +
              ((double)j) * lattice(2) +
              ((double)k) * lattice(3));
          xcomplex<double> p = exp(iONE * scalar_product(qpoint, L));
          if ((aurostd::abs(p.imag()) < _ZERO_TOL_LOOSE_) &&
              (aurostd::abs(p.real() - 1.0) < _ZERO_TOL_LOOSE_)) {
            isExact = true;
            break;
          }
        }
        if (isExact) break;
      }
      if (isExact) break;
    }

    return (isExact);
  }

  // ///////////////////////////////////////////////////////////////////////////

  //ME20190614 START
  // Write the eigenvalues into a VASP EIGENVAL-formatted file
  void PhononDispersionCalculator::writePHEIGENVAL(const string& directory) {
    string function = "PhononDispersionCalculator::writePHEIGENVAL()";
    string message = "";
    if (!_pc_set) {
      message = "PhononCalculator pointer not set.";
      throw aurostd::xerror(_AFLOW_FILE_NAME_, function, message, _RUNTIME_INIT_);
    }
    string filename = aurostd::CleanFileName(directory + "/" + DEFAULT_APL_PHEIGENVAL_FILE);
    message = "Writing phonon eigenvalues into file " + filename + ".";
    pflow::logger(_AFLOW_FILE_NAME_, "APL", message, _pc->getDirectory(), *_pc->getOFStream(), *_pc->getOSS());
    stringstream eigenval;
    eigenval << createEIGENVAL();
    aurostd::stringstream2file(eigenval, filename);
    if (!aurostd::FileExist(filename)) {
      message = "Cannot open output file " + filename + ".";
      throw aurostd::xerror(_AFLOW_FILE_NAME_,function, message, _FILE_ERROR_);
    }

    // Also write PHKPOINTS and PHPOSCAR file
    writePHKPOINTS(directory);
    // OBSOLETE ME20191219 - PHPOSCAR is already written in KBIN::RunPhonons_APL
    // filename = aurostd::CleanFileName(directory + "/" + DEFAULT_APL_PHPOSCAR_FILE);
    // xstructure xstr = _pc->getInputCellStructure();
    // xstr.is_vasp5_poscar_format = true;
    // stringstream poscar;
    // poscar << xstr;
    // aurostd::stringstream2file(poscar, filename);
    // if (!aurostd::FileExist(filename)) {
    //   string function = "PhononDispersionCalculator::writePHPOSCAR()";
    //   string message = "Cannot open output file " + filename + ".";
    //   throw aurostd::xerror(_AFLOW_FILE_NAME_,function, message, _FILE_ERROR_);
    // }
  }

  xEIGENVAL PhononDispersionCalculator::createEIGENVAL() {
    if (!_pc_set) {
      string function = "apl::PhononDispersionCalculator::createEIGENVAL():";
      string message = "PhononCalculator pointer not set.";
      throw aurostd::xerror(_AFLOW_FILE_NAME_, function, message, _RUNTIME_INIT_);
    }
    xEIGENVAL xeigen;
    stringstream outfile;
    // Header values
    xeigen.number_atoms = _pc->getInputCellStructure().atoms.size();
    xeigen.number_loops = 0;
    xeigen.spin = 0;
    xeigen.Vol = GetVolume(_pc->getInputCellStructure())/xeigen.number_atoms;
    xvector<double> lattice(3);
    lattice[1] = _pc->getInputCellStructure().a * 1E-10;
    lattice[2] = _pc->getInputCellStructure().b * 1E-10;
    lattice[3] = _pc->getInputCellStructure().c * 1E-10;
    xeigen.lattice = lattice;
    xeigen.POTIM = 0.5E-15;
    xeigen.temperature = _temperature;
    xeigen.carstring = "PHON";
    xeigen.title = _pc->_system;
    xeigen.number_electrons = 0;
    for (uint at = 0; at < xeigen.number_atoms; at++) {
      xeigen.number_electrons += _pc->getInputCellStructure().species_pp_ZVAL[at];
    }
    xeigen.number_kpoints = _freqs.size();
    xeigen.number_bands = _pc->getNumberOfBranches();

    // Data
    double weight = 1.0/_freqs.size();
    double factorTHz2Raw = _pc->getFrequencyConversionFactor(apl::THZ, apl::RAW);
    double factorRaw2meV = _pc->getFrequencyConversionFactor(apl::RAW, apl::MEV);
    double conv = factorTHz2Raw * factorRaw2meV/1000;
    apl::PathBuilder::StoreEnumType store = _pb.getStore();
    xmatrix<double> c2f = inverse(trasp(ReciprocalLattice(_pc->getInputCellStructure().lattice)));

    xeigen.vweight.assign(xeigen.number_kpoints, weight);
    xeigen.vkpoint.resize(xeigen.number_kpoints, xvector<double>(3));
    xeigen.venergy.resize(xeigen.number_kpoints, deque<deque<double> >(xeigen.number_bands, deque<double>(1)));

    for (uint q = 0; q < xeigen.number_kpoints; q++) {
      if (store == apl::PathBuilder::CARTESIAN_LATTICE) xeigen.vkpoint[q] = c2f * _qpoints[q];
      else xeigen.vkpoint[q] = _qpoints[q];
      for (uint br = 0; br < xeigen.number_bands; br++) {
        xeigen.venergy[q][br][0] = conv * _freqs[q][br + 1];
      }
    }

    return xeigen;
  }

  // ///////////////////////////////////////////////////////////////////////////

  // Write the k-point path into a VASP KPOINTS-formatted file
  void PhononDispersionCalculator::writePHKPOINTS(const string& directory) {
    string function = "PhononDispersionCalculator::writePHKPOINTS()";
    string message = "";
    if (!_pc_set) {
      message = "PhononCalculator pointer not set.";
      throw aurostd::xerror(_AFLOW_FILE_NAME_, function, message, _RUNTIME_INIT_);
    }
    string filename = aurostd::CleanFileName(directory + "/" + DEFAULT_APL_PHKPOINTS_FILE);
    stringstream kpoints;
    kpoints << _pb.createKPOINTS(_pc->getSupercell());
    aurostd::stringstream2file(kpoints, filename);
    if (!aurostd::FileExist(filename)) {
      message = "Cannot open output file " + filename + ".";
      throw aurostd::xerror(_AFLOW_FILE_NAME_,function, message, _FILE_ERROR_);
    }
  }

  // ///////////////////////////////////////////////////////////////////////////
  //ME20190614 END

}  // namespace apl


//////////////////////////////////////////////////////////////////////////////
//////////////////////////////////////////////////////////////////////////////


//////////////////////////////////////////////////////////////////////////////
//                                                                          //
//                               PathBuilder                                //
//                                                                          //
//////////////////////////////////////////////////////////////////////////////

namespace apl {

  // ///////////////////////////////////////////////////////////////////////////

  PathBuilder::PathBuilder() {
    free();
  }

  PathBuilder::PathBuilder(ModeEnumType mode) {
    free();
    setMode(mode);
  }

  PathBuilder::PathBuilder(const PathBuilder& that) {
    if (this != &that) free();
    copy(that);
  }

  PathBuilder& PathBuilder::operator=(const PathBuilder& that) {
    if (this != &that) free();
    copy(that);
    return *this;
  }

  void PathBuilder::copy(const PathBuilder& that) {
    if (this == &that) return;
    _mode = that._mode;
    _store = that._store;
    _path = that._path;
    _points = that._points;
    _labels = that._labels;
    reciprocalLattice = that.reciprocalLattice;
    cartesianLattice = that.cartesianLattice;
    _pointsVectorDimension = that._pointsVectorDimension;
    _pointsVectorStartingIndex = that._pointsVectorStartingIndex;
    _nPointsPerSubPath = that._nPointsPerSubPath;
  }

  PathBuilder::~PathBuilder() {
    free();
  }

  void PathBuilder::free() {
    _mode = SINGLE_POINT_MODE;
    _store = CARTESIAN_LATTICE;
    _path.clear();
    _points.clear();
    _labels.clear();
    reciprocalLattice.clear();
    cartesianLattice.clear();
    _pointsVectorDimension = 0;
    _pointsVectorStartingIndex = 0;
    _nPointsPerSubPath = 0;
  }

  void PathBuilder::clear() {
    free();
  }

  // ///////////////////////////////////////////////////////////////////////////

  void PathBuilder::setMode(ModeEnumType mode) {
    _mode = mode;
  }

  // ///////////////////////////////////////////////////////////////////////////

  void PathBuilder::setStore(StoreEnumType store) {
    _store = store;
  }

  // ///////////////////////////////////////////////////////////////////////////
  //ME20190614
  const apl::PathBuilder::StoreEnumType& PathBuilder::getStore() const {
    return _store;
  }

  // ///////////////////////////////////////////////////////////////////////////

  void PathBuilder::addPoint(const string& l, int dim, ...) {
    va_list arguments;
    xvector<double> point(dim,1);

    va_start(arguments, dim);
    for(int i = 0; i < dim; i++) {
      point(i+1) = va_arg(arguments, double);
    }
    va_end(arguments);
    //
    addPoint(l, point);
  }

  // ///////////////////////////////////////////////////////////////////////////

  void PathBuilder::addPoint(const string& l, const xvector<double>& p) {
    if( _points.empty() ) {
      _pointsVectorDimension = p.rows;
      _pointsVectorStartingIndex = p.lrows;
    }

    if( p.rows != _pointsVectorDimension ) {
      //ME20191031 - use xerror
      //throw APLRuntimeError("apl::PathBuilder::addPoint(); Wrong dimension of the point.");
      string function = "apl::PathBuilder::addPoint()";
      string message = "Wrong dimension of the point.";
      throw aurostd::xerror(_AFLOW_FILE_NAME_, function, message, _RUNTIME_ERROR_);
    }

    if( p.lrows != _pointsVectorStartingIndex ) {
      xvector<double> pp(_pointsVectorDimension+_pointsVectorStartingIndex,_pointsVectorStartingIndex);
      for(int i = 0; i < _pointsVectorDimension; i++){
        pp(_pointsVectorStartingIndex+i) = p(p.lrows+i);
      }
      _points.push_back(pp);
    } else {
      _points.push_back(p);
    }

    _labels.push_back(l);
  }

  // ///////////////////////////////////////////////////////////////////////////

  int PathBuilder::getDensity() {
    return _nPointsPerSubPath;
  }

  // ///////////////////////////////////////////////////////////////////////////

  void PathBuilder::setDensity(int n) {
    if( n < 0 ) {
      //ME20191031 - use xerror
      //throw APLRuntimeError("apl::PathBuilder::setDensity(); The density should be >= 0.");
      string function = "apl::PathBuilder::setDensity()";
      string message = "The density should be >= 0.";
      throw aurostd::xerror(_AFLOW_FILE_NAME_, function, message, _RUNTIME_ERROR_);
    }
    _nPointsPerSubPath = n;
  }

  // ///////////////////////////////////////////////////////////////////////////

  void PathBuilder::buildPath() {
    // Remove the old path
    _path.clear();

    // Quick solution...
    if( _points.empty() ) {
      //ME20191031 - use xerror
      //throw APLRuntimeError("apl::PathBuilder::buildPath; There are no points.");
      string function = "apl::PathBuilder::buildPath";
      string message ="There are no points.";
      throw aurostd::xerror(_AFLOW_FILE_NAME_, function, message, _RUNTIME_ERROR_);
    };

    // Create path in the SINGLE_POINT_MODE
    if( _mode == SINGLE_POINT_MODE ) {
      for(uint i = 1; i < _points.size(); i++) {
        xvector<double> startPoint = _points[i-1];
        _path.push_back(startPoint);
        if( _nPointsPerSubPath != 0 ) {
          xvector<double> dPoint = ( _points[i] - _points[i-1] ) * ( 1.0 / (_nPointsPerSubPath) );
          for(int j = 1; j <= (int)_nPointsPerSubPath; j++)
          {
            xvector<double> p = startPoint + j*dPoint;
            _path.push_back(p);
          }
        }
      }
      _path.push_back(_points[_points.size()-1]);
    }

    // Create path in the COUPLE_POINT_MODE
    if( _mode == COUPLE_POINT_MODE ) {
      // If the number of points is odd -> escape
      if( _points.size() % 2 != 0 ) {
        //ME20191031 - use xerror
        //throw APLRuntimeError("apl::PathBuilder::buildPath(); The number of points is odd.");
        string function = "apl::PathBuilder::buildPath()";
        string message = "The number of points is odd.";
        throw aurostd::xerror(_AFLOW_FILE_NAME_, function, message, _RUNTIME_ERROR_);
      }

      xvector<double> startPoint(3), endPoint(3);
      endPoint = _points[0];
      for(uint i = 0; i < _points.size(); i+=2) {
        startPoint = _points[i];
        //if( aurostd::modulus( startPoint - endPoint ) > _ZERO_TOL_LOOSE_ )
        //    _path.push_back(endPoint);
        _path.push_back(startPoint);
        endPoint = _points[i+1];

        if( _nPointsPerSubPath != 0 ) {
          xvector<double> dPoint = ( endPoint - startPoint ) * ( 1.0 / (_nPointsPerSubPath) );
          for(int j = 1; j <= (int)_nPointsPerSubPath; j++) {
            xvector<double> p = startPoint + j*dPoint;
            _path.push_back(p);
          }
        }
      }
      //_path.push_back(endPoint);
    }
  }

  // ///////////////////////////////////////////////////////////////////////////

  uint PathBuilder::getPathSize() {
    return _path.size();
  }

  // ///////////////////////////////////////////////////////////////////////////

  uint PathBuilder::getPointSize() {
    if( _mode == SINGLE_POINT_MODE ) {
      return( _points.size() );
    }

    if( _mode == COUPLE_POINT_MODE ) {
      return( ( _points.size() / 2 ) + 1 );
    }

    //ME20191031 - use xerror
    //throw APLRuntimeError("apl::PathBuilder::getPointSize(); Unknown mode.");
    string function = "apl::PathBuilder::getPointSize()";
    string message = "Unknown mode.";
    throw aurostd::xerror(_AFLOW_FILE_NAME_, function, message, _VALUE_ILLEGAL_);
  }

  // ///////////////////////////////////////////////////////////////////////////

  double PathBuilder::getPathLength() {
    // Quick solution...
    if( _points.empty() ) return 0;

    //
    uint npaths;
    if( _mode == SINGLE_POINT_MODE )
      npaths = _points.size()-1;
    else if( _mode == COUPLE_POINT_MODE )
      npaths = _points.size()/2;
    else {
      //ME20191031 - use xerror
      //throw APLRuntimeError("apl::PathBuilder::getPointLength(); Unknown mode.");
      string function = "apl::PathBuilder::getPointLength()";
      string message = "Unknown mode.";
      throw aurostd::xerror(_AFLOW_FILE_NAME_, function, message, _VALUE_ILLEGAL_);
    }

    //
    double length = 0.0;

    for(uint i = 1; i <= npaths; i++) {
      length += getPathLength(i);
    }

    return length;
  }

  // ///////////////////////////////////////////////////////////////////////////

  double PathBuilder::getPathLength(uint i) {
    if( i <= 0 ) {
      //ME20191031 - use xerror
      //throw APLRuntimeError("apl::PathBuilder::getPathLength(); Wrong index. The index has to start from 1.");
      string function = "apl::PathBuilder::getPathLength()";
      string message = "Wrong index. The index has to start from 1.";
      throw aurostd::xerror(_AFLOW_FILE_NAME_, function, message, _INDEX_BOUNDS_);
    }

    // Quick solution 1...
    if( _points.empty() ) return 0;

    double length;
    if( _mode == SINGLE_POINT_MODE ) {
      // Quick solution 2...
      if( i > _points.size() ) {
        //ME20191031 - use xerror
        //throw APLRuntimeError("apl::PathBuilder::getPathLength(); Wrong index.");
        string function = "apl::PathBuilder::getPathLength()";
        string message = "Wrong index " + aurostd::utype2string<int>(i) + ".";
        throw aurostd::xerror(_AFLOW_FILE_NAME_, function, message, _INDEX_BOUNDS_);
      }
      if( _store == RECIPROCAL_LATTICE ) {
        length = aurostd::modulus( F2C(trasp(reciprocalLattice),_points[i]) - F2C(trasp(reciprocalLattice),_points[i-1]) );
      } else {
        length = aurostd::modulus( _points[i] - _points[i-1] );
      }
      return length;
    }
    else if( _mode == COUPLE_POINT_MODE ) {
      // Quick solution 2...
      if( i > _points.size()/2 ) {
        //ME20191031 - use xerror
        //throw APLRuntimeError("apl::PathBuilder::getPathLength(); Wrong index.");
        string function = "apl::PathBuilder::getPathLength()";
        string message = "Wrong index " + aurostd::utype2string<int>(i) + ".";
        throw aurostd::xerror(_AFLOW_FILE_NAME_, function, message, _INDEX_BOUNDS_);
      }
      if( _store == RECIPROCAL_LATTICE ) {
        length = aurostd::modulus( F2C(trasp(reciprocalLattice),_points[(i*2)-1]) - F2C(trasp(reciprocalLattice),_points[(i-1)*2]) );
      } else {
        length = aurostd::modulus( _points[(i*2)-1] - _points[(i-1)*2] );
      }
      return length;
    }

    //ME20191031 - use xerror
    //throw APLRuntimeError("apl::PathBuilder::getPathLength(); Unknown mode.");
    string function = "apl::PathBuilder::getPathLength()";
    string message = "Unknown mode.";
    throw aurostd::xerror(_AFLOW_FILE_NAME_, function, message, _VALUE_ILLEGAL_);
  }

  // ///////////////////////////////////////////////////////////////////////////

  xvector<double> PathBuilder::getPoint(uint i) {
    if( i <= 0 ) {
      //ME20191031 - use xerror
      //throw APLRuntimeError("apl::PathBuilder::getPoint(); Wrong index. The index has to start from 1.");
      string function = "apl::PathBuilder::getPoint()";
      string message = "Wrong index. The index has to start from 1.";
      throw aurostd::xerror(_AFLOW_FILE_NAME_, function, message, _INDEX_BOUNDS_);
    }
    if( _mode == SINGLE_POINT_MODE ) {
      if( i > _points.size() ) {
        //ME20191031 - use xerror
        //throw APLRuntimeError("apl::PathBuilder::getPoint(); Wrong index.");
        string function = "apl::PathBuilder::getPoint()";
        string message = "Wrong index " + aurostd::utype2string<int>(i) + ".";
        throw aurostd::xerror(_AFLOW_FILE_NAME_, function, message, _INDEX_BOUNDS_);
      }
      return _points[i-1];
    } else if( _mode == COUPLE_POINT_MODE ) {
      if( i > (_points.size()/2)+1 ) {
        //ME20191031 - use xerro
        //throw APLRuntimeError("apl::PathBuilder::getPoint(); Wrong index.");
        string function = "apl::PathBuilder::getPoint()";
        string message = "Wrong index " + aurostd::utype2string<int>(i) + ".";
        throw aurostd::xerror(_AFLOW_FILE_NAME_, function, message, _INDEX_BOUNDS_);
      }
      if( i == 1 ) return _points[0];
      if( i == (_points.size()/2)+1 ) return _points[_points.size()-1];
      return _points[2*i-3];
    }

    //ME20191031 - use xerror
    //throw APLRuntimeError("apl::PathBuilder::getPoint(); Unknown mode.");
    string function = "apl::PathBuilder::getPoint()";
    string message = "Unknown mode.";
    throw aurostd::xerror(_AFLOW_FILE_NAME_, function, message, _VALUE_ILLEGAL_);
  }

  // ///////////////////////////////////////////////////////////////////////////

  string PathBuilder::getPointLabel(uint i) {
    if( i <= 0 ) {
      //ME20191031 - use xerror
      //throw APLRuntimeError("apl::PathBuilder::getPointLabel(); Wrong index. The index has to start from 1.");
      string function = "apl::PathBuilder::getPointLabel()";
      string message = "Wrong index. The index has to start from 1.";
      throw aurostd::xerror(_AFLOW_FILE_NAME_, function, message, _INDEX_BOUNDS_);
    }

    if( _mode == SINGLE_POINT_MODE ) {
      if( i > _labels.size() ) {
        //ME20191031 - use xerror
        //throw APLRuntimeError("apl::PathBuilder::getPointLabel(); Wrong index.");
        string function = "apl::PathBuilder::getPointLabel()";
        string message = "Wrong index " + aurostd::utype2string<int>(i) + ".";
        throw aurostd::xerror(_AFLOW_FILE_NAME_, function, message, _INDEX_BOUNDS_);
      }
      return _labels[i-1];
    } else if( _mode == COUPLE_POINT_MODE ) {
      if( i > (_labels.size()/2)+1 ) {
        //ME20191031 - use xerror
        //throw APLRuntimeError("apl::PathBuilder::getPointLabel(); Wrong index.");
        string function = "apl::PathBuilder::getPointLabel()";
        string message = "Wrong index " + aurostd::utype2string<int>(i) + ".";
        throw aurostd::xerror(_AFLOW_FILE_NAME_, function, message, _INDEX_BOUNDS_);
      }
      if( i == 1 ) return _labels[0];
      if( i == (_labels.size()/2)+1 ) return _labels[_labels.size()-1];

      int h = 2*i-2;
      int l = 2*i-3;

      if( _labels[l] == _labels[h] )
        return _labels[l];
      else
        return(_labels[l]+"|"+_labels[h]);
    }

    //ME20191031 - use xerror
    //throw APLRuntimeError("apl::PathBuilder::getPointLabel(); Unknown mode.");
    string function = "apl::PathBuilder::getPointLabel()";
    string message = "Unknown mode.";
    throw aurostd::xerror(_AFLOW_FILE_NAME_, function, message, _VALUE_ILLEGAL_);
  }

  // ///////////////////////////////////////////////////////////////////////////

  vector< aurostd::xvector<double> > PathBuilder::getPath(ModeEnumType mode, const string& userPath) {
    vector< xvector<double> > new_points;
    vector<string> new_labels;
    vector<string> tokens;

    // Generate users path by points
    aurostd::string2tokens(userPath,tokens,"|-");
    for(uint i = 0; i < tokens.size(); i++) {
      uint j = 0;
      for( ; j < _labels.size(); j++) {
        // This works fine, but notorious changes of the Gamma point label
        // in aflow_kpoints.cpp lead me to do it like: G, Gamma, of \Gamma or
        // or anything like GAMMA \G or GaMmA or I do not know what else is
        // still a gamma point labeled as G!
        //if( _labels[j] == tokens.at(i) ) break;
        if( _labels[j].find(tokens.at(i)) != string::npos ) break;
      }
      if( j == _labels.size() ) {
        //ME20191031 - use xerror
        //throw APLRuntimeError("apl::PathBuilder::getPath(); Undefined label of the point.");
        string function = "apl::PathBuilder::getPath()";
        string message = "Undefined label of the point.";
        throw aurostd::xerror(_AFLOW_FILE_NAME_, function, message, _RUNTIME_ERROR_);
      }

      new_points.push_back(_points[j]);      
      //new_labels.push_back(_labels[j]);
      // I will use my labels...
      new_labels.push_back(tokens.at(i));
    }

    // update
    _points.clear();
    _labels.clear();
    for(uint i = 0; i < new_points.size(); i++) {
      _points.push_back(new_points[i]);
      _labels.push_back(new_labels[i]);
    }
    new_points.clear();
    new_labels.clear();

    // Build full path
    _mode = mode;
    buildPath();

    //
    return _path;
  }

  // ///////////////////////////////////////////////////////////////////////////

  std::vector< aurostd::xvector<double> > PathBuilder::getPath() {
    buildPath();
    return _path;
  }

  // ///////////////////////////////////////////////////////////////////////////

  void PathBuilder::transform(const aurostd::xmatrix<double>& m) {
    bool LDEBUG=(FALSE || XHOST.DEBUG);
    string soliloquy="PathBuilder::transform():";
    if(LDEBUG){
      cerr << "PathBuilder::transform():" << " matrix:" << std::endl;
      cerr << m;
    }
    for(uint i = 0; i < _points.size(); i++) {
      if(LDEBUG){cerr << soliloquy << " IN: " << _labels[i] << ": " << _points[i] << std::endl;}
      _points[i] = m * _points[i];
      if(LDEBUG){cerr << soliloquy << " OUT: " << _labels[i] << ": " << _points[i] << std::endl;}
    }
  }

  // ///////////////////////////////////////////////////////////////////////////

  void PathBuilder::pointsAreDefinedFor(const xstructure& primitiveStructure, StoreEnumType store) {
    // Transform from the reciprocal lattice of the primitive cell to cartesian coordinates
    if( store == RECIPROCAL_LATTICE ) {
      transform( trasp(ReciprocalLattice(primitiveStructure.lattice)) );
    }

    //
    _store = store;
  }

  // ///////////////////////////////////////////////////////////////////////////

  //void PathBuilder::transformPointsFor(const xstructure& supercellStructure, StoreEnumType store) {
  //  if( store == CARTESIAN_LATTICE ) {
  //    if( _store == RECIPROCAL_LATTICE )
  //      transform( trasp(ReciprocalLattice(supercellStructure.lattice)) );
  //    else
  //  }
  //  else if( store == RECIPROCAL_LATTICE ) {
  //    transform( inverse(trasp(ReciprocalLattice(supercellStructure.lattice))) );
  //  }

  //  _store = store;
  //  cartesianLattice = supercellStructure.lattice;
  //  reciprocalLattice = ReciprocalLattice(supercellStructure.lattice);

  //}

  // ///////////////////////////////////////////////////////////////////////////

  void PathBuilder::defineCustomPoints(const string& coords,const string& labels,const Supercell& sc,bool CARTESIAN_COORDS){ //CO20180409
    bool LDEBUG=(FALSE || XHOST.DEBUG);
    string soliloquy="PathBuilder::defineCustomPoints():";
    vector<string> vcoords,vlabels;
    vector<double> coordinate;
    aurostd::string2tokens(coords,vcoords,";");
    aurostd::string2tokens(labels,vlabels,",;");

    if(vcoords.empty()){
      //ME20191031 - use xerror
      //throw APLRuntimeError("apl::PathBuilder::defineCustomPoints(); No input coordinates found");
      string function = "apl::PathBuilder::defineCustomPoints()";
      string message = "No input coordinates found";
      throw aurostd::xerror(_AFLOW_FILE_NAME_, function, message, _INPUT_ERROR_);
    }
    if(vlabels.empty()){
      //ME20191031 - use xerror
      //throw APLRuntimeError("apl::PathBuilder::defineCustomPoints(); No input labels found");
      string function = "apl::PathBuilder::defineCustomPoints()";
      string message = "No input labels found";
      throw aurostd::xerror(_AFLOW_FILE_NAME_, function, message, _INPUT_ERROR_);
    }
    if(vcoords.size()!=vlabels.size()){
      //ME20191031 - use xerror
      //throw APLRuntimeError("apl::PathBuilder::defineCustomPoints(); Size of input coordinates does not match size of input labels");
      string function = "apl::PathBuilder::defineCustomPoints()";
      string message = "Size of input coordinates does not match size of input labels";
      throw aurostd::xerror(_AFLOW_FILE_NAME_, function, message, _INPUT_ERROR_);
    }
    if(vcoords.size()<2){
      //ME20191031 - use xerror
      //throw APLRuntimeError("apl::PathBuilder::defineCustomPoints(); Path size should include at least two points");
      string function = "apl::PathBuilder::defineCustomPoints()";
      string message = "Path size should include at least two points";
      throw aurostd::xerror(_AFLOW_FILE_NAME_, function, message, _INPUT_ERROR_);
    }

    for(uint i=0;i<vcoords.size();i++){
      aurostd::string2tokens<double>(vcoords[i],coordinate,",");
      if(coordinate.size()!=3){
        //ME20191031 - use xerror
        //throw APLRuntimeError("apl::PathBuilder::defineCustomPoints(); Input coordinate["+aurostd::utype2string(i)+"] is not dimension==3");
        string function = "apl::PathBuilder::defineCustomPoints()";
        string message = "Input coordinate["+aurostd::utype2string(i)+"] is not dimension==3";
        throw aurostd::xerror(_AFLOW_FILE_NAME_, function, message, _INPUT_ERROR_);
      }
      if(LDEBUG){cerr << soliloquy << " found point " << vlabels[i] << ": (" << (CARTESIAN_COORDS?"cartesian":"fractional") << ") " << coordinate[0] << "," << coordinate[1] << "," << coordinate[2] << std::endl;}
      addPoint(vlabels[i],3,coordinate[0],coordinate[1],coordinate[2]);
    }

    if(!CARTESIAN_COORDS){
      //ME20200203 - these are custom points, i.e. they are user generated based
      // on a user-defined input structure. AFLOW should not switch the basis
      // behind the scenes. Assume that the user knows what they are doing.
      //transform( trasp(ReciprocalLattice(sc.getPrimitiveStructure().lattice)) ); //must be reciprocal
      transform( trasp(ReciprocalLattice(sc.getInputStructure().lattice)) );
    }

    //set lattices
    cartesianLattice = sc.getSupercellStructure().lattice;
    reciprocalLattice = ReciprocalLattice(sc.getSupercellStructure().lattice);

    setMode(SINGLE_POINT_MODE); //unless modified later
    _store = CARTESIAN_LATTICE;
  }

  void PathBuilder::takeAflowElectronicPath(const string& latticeName,const Supercell& sc) //CO20180409
    //const xstructure& inStructure,
    //const xstructure& scStructure) 
  {
    // Get path from electronic structure...
    stringstream fileKPOINTS;
    // input is not the reciprocal lattice!
    bool foundBZ;
    fileKPOINTS << LATTICE::KPOINTS_Directions(latticeName,sc.getInputStructure().lattice,10,sc.getInputStructure().iomode,foundBZ);
    fileKPOINTS.flush();

    if( !foundBZ ) {
      //ME20191031 - use xerror
      //throw APLRuntimeError("apl::PathBuilder::takeAflowElectronicPath(); The BZ not found for this lattice.");
      string function = "apl::PathBuilder::takeAflowElectronicPath()";
      string message = "The Brillouin zone was not found for this lattice.";
      throw aurostd::xerror(_AFLOW_FILE_NAME_, function, message, _RUNTIME_ERROR_);
    }

    //   cerr << fileKPOINTS.str() << std::endl;
    string line;
    vector<string> tokens;
    int nLine = 0;
    while( getline( fileKPOINTS, line ) ) {
      if( nLine++ < 4 ) continue;
      if( line.empty() ) continue;
      if( line.size() == 1 ) continue;
      //cout << line << std::endl;
      aurostd::string2tokens(line,tokens,string(" !"));
      addPoint(tokens[3],3,atof(tokens[0].c_str()),atof(tokens[1].c_str()),atof(tokens[2].c_str()));
      tokens.clear();
      line.clear();
    }
    fileKPOINTS.clear();

    //CO20180406 - with help from Mike Mehl
    //these coordinates are wrt PRIMITIVE lattice, so if input is not PRIMITIVE, the conversion will not work
    // Transform from the reciprocal lattice of the primitive cell to
    // cartesian coordinates (note; in klattice vectors are rows! )
    transform( trasp(ReciprocalLattice(sc.getPrimitiveStructure().lattice)) );  //inStructure.lattice)) );  //CO20180406

    //set lattices
    cartesianLattice = sc.getSupercellStructure().lattice;
    reciprocalLattice = ReciprocalLattice(sc.getSupercellStructure().lattice);

    // set mode
    setMode(COUPLE_POINT_MODE);
    _store = CARTESIAN_LATTICE;
  }

  // ///////////////////////////////////////////////////////////////////////////

  //ME20190614
  // Writes the k-points path into a VASP KPOINTS-formatted file
  xKPOINTS PathBuilder::createKPOINTS(const Supercell& sc) {
    vector<xvector<double> > points(2 * (_points.size() - 1), xvector<double>(3));
    vector<string> labels(2 * (_points.size() - 1));
    if (_mode == SINGLE_POINT_MODE) {
      points[0] = _points[0];
      labels[0] = _labels[0];
      for (uint i = 1; i < _points.size() - 1; i++) {
        points[2 * i - 1] = _points[i];
        points[2 * i] = _points[i];
        labels[2 * i - 1] = _labels[i];
        labels[2 * i] = _labels[i];
      }
      points.back() = _points.back();
      labels.back() = _labels.back();
    } else {
      points = _points;
      labels = _labels;
    }
    //ME20200117 - Convert to reciprocal coordinates of the
    // original structure or the distances will be wrong
    if (_store == CARTESIAN_LATTICE) {
      xmatrix<double> c2f = inverse(trasp(ReciprocalLattice(sc.getOriginalStructure().lattice)));
      for (uint i = 0; i < points.size(); i++) points[i] = c2f * points[i];
    } else {
      xmatrix<double> f2c = trasp(ReciprocalLattice(sc.getInputStructure().lattice));
      xmatrix<double> c2f_orig = inverse(trasp(ReciprocalLattice(sc.getOriginalStructure().lattice)));
      for (uint i = 0; i < points.size(); i++) points[i] = c2f_orig * f2c * points[i];
    }

    xKPOINTS xkpts;
    xkpts.is_KPOINTS_PATH = true;
    xkpts.is_KPOINTS_NNN = false;
    xkpts.vpath = labels;
    xkpts.vkpoints = points;
    xkpts.title = xkpts.createStandardTitlePath(sc.getPrimitiveStructure());
    xkpts.path_grid = _path.size()/(_points.size()/2);
    xkpts.grid_type = "Line-mode";
    xkpts.path_mode = "reciprocal";

    return xkpts;
  }

} // namespace apl

// ***************************************************************************
// *                                                                         *
// *           Aflow STEFANO CURTAROLO - Duke University 2003-2020           *
// *                                                                         *
// ***************************************************************************<|MERGE_RESOLUTION|>--- conflicted
+++ resolved
@@ -37,11 +37,7 @@
     free();
     _pc = &pc;
     _pc_set = true;
-<<<<<<< HEAD
-    _system = _pc->_system;  // ME20190614
-=======
-    _system = _pc->getSystemName();  //ME20190614
->>>>>>> 494b14cf
+    _system = _pc->_system;  //ME20190614
   }
 
   PhononDispersionCalculator::PhononDispersionCalculator(const PhononDispersionCalculator& that) {
