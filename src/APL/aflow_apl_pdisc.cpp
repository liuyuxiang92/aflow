--- conflicted
+++ resolved
@@ -18,16 +18,12 @@
 
   // ///////////////////////////////////////////////////////////////////////////
 
-<<<<<<< HEAD
   PhononDispersionCalculator::PhononDispersionCalculator() {
     free();
-=======
-  PhononDispersionCalculator::PhononDispersionCalculator(IPhononCalculator& pc, Logger& l) : _pc(pc), _logger(l) {
-    _system = _pc.getSystemName();  //ME20190614
->>>>>>> 68ff6162
   }
 
   PhononDispersionCalculator::PhononDispersionCalculator(PhononCalculator& pc) {
+    free();
     _pc = &pc;
     _system = _pc->getSystemName();  // ME20190614
   }
@@ -62,14 +58,10 @@
   void PhononDispersionCalculator::free() {
     _qpoints.clear();
     _freqs.clear();
-<<<<<<< HEAD
     _frequencyFormat = apl::NONE;
     _pb.clear();
     _system = "";
-    _temperature = 0.0;  // ME20190614
-=======
     _temperature = 0.0;  //ME20190614
->>>>>>> 68ff6162
   }
 
   void PhononDispersionCalculator::clear(PhononCalculator& pc) {
@@ -99,13 +91,8 @@
   void PhononDispersionCalculator::initPathLattice(const string& USER_DC_INITLATTICE,int USER_DC_NPOINTS){
     string lattice = USER_DC_INITLATTICE;
     if (lattice.empty()) {
-<<<<<<< HEAD
       xstructure a(_pc->getInputCellStructure());
-      //CO - START
-=======
-      xstructure a(_pc.getInputCellStructure());
       //CO START
->>>>>>> 68ff6162
       if (a.bravais_lattice_variation_type == "") {
         if (a.spacegroup == "") {
           if(a.space_group_ITC<1 || a.space_group_ITC>230){a.space_group_ITC = a.SpaceGroup_ITC();} //if (a.space_group_ITC == 0) { //CO20180214 - if not set then it could be 32767 //[CO20200106 - close bracket for indenting]}
@@ -186,7 +173,6 @@
   void PhononDispersionCalculator::calculateInOneThread(int startIndex, int endIndex) {
     //cout << "Thread: from " << startIndex << " to " <<  endIndex << std::endl;
     for (int iqp = startIndex; iqp < endIndex; iqp++) {
-<<<<<<< HEAD
       // ME20200206 - get direction for q-points near Gamma for non-analytical correction
       // or the discontinuity due to LO-TO splitting is not accurately captured.
       if (_pc->isPolarMaterial() && (aurostd::modulus(_qpoints[iqp]) < 0.005)) {
@@ -196,18 +182,6 @@
         _freqs[iqp] = _pc->getFrequency(_qpoints[iqp], qpoint_nac, _frequencyFormat);
       } else {
         _freqs[iqp] = _pc->getFrequency(_qpoints[iqp], _frequencyFormat);
-=======
-      _logger.updateProgressBar(iqp, _qpoints.size());
-      // ME20200206 - get direction for q-points near Gamma for non-analytical correction
-      // or the discontinuity due to LO-TO splitting is not accurately captured.
-      if (_pc.isPolarMaterial() && (aurostd::modulus(_qpoints[iqp]) < 0.005)) {
-        int npts = _pb.getDensity() + 1;
-        int i = iqp/npts;
-        xvector<double> qpoint_nac = _qpoints[i * npts] - _qpoints[(i + 1) * npts - 1];
-        _freqs[iqp] = _pc.getFrequency(_qpoints[iqp], qpoint_nac, _frequencyFormat);
-      } else {
-        _freqs[iqp] = _pc.getFrequency(_qpoints[iqp], _frequencyFormat);
->>>>>>> 68ff6162
       }
       //std::this_thread::yield();
     }
@@ -271,23 +245,12 @@
 
 #else
 
-<<<<<<< HEAD
     // ME20200206 - use calculateInOneThread so changes only need to be made in one place
     //[OBSOLETE]for (uint iqp = 0; iqp < _qpoints.size(); iqp++) {
     //[OBSOLETE]  _logger.updateProgressBar(iqp, _qpoints.size());
     //[OBSOLETE]  _freqs.push_back(_pc->getFrequency(_qpoints[iqp], _frequencyFormat));
     //[OBSOLETE]}
     calculateInOneThread(0, (int) _qpoints.size());
-=======
-    _logger.initProgressBar("Calculating frequencies for PDIS");
-    // ME20200206 - use calculateInOneThread so changes only need to be made in one place
-    //[OBSOLETE]for (uint iqp = 0; iqp < _qpoints.size(); iqp++) {
-    //[OBSOLETE]  _logger.updateProgressBar(iqp, _qpoints.size());
-    //[OBSOLETE]  _freqs.push_back(_pc.getFrequency(_qpoints[iqp], _frequencyFormat));
-    //[OBSOLETE]}
-    calculateInOneThread(0, (int) _qpoints.size());
-    _logger.finishProgressBar();
->>>>>>> 68ff6162
 
 #endif
   }
@@ -405,14 +368,9 @@
       outfile << setw(4) << p << " ";
       //[OBSOLETE PN20180705]path_segment.push_back(p);  //[PN]
       outfile << setw(15) << x << " ";
-<<<<<<< HEAD
-      //[OBSOLETE PN180705]path.push_back(x);  //[PINKU]
+      //[OBSOLETE PN20180705]path.push_back(x);  //[PN]
       for (uint j = 1; j <= _pc->getNumberOfBranches(); j++)
-=======
-      //[OBSOLETE PN20180705]path.push_back(x);  //[PN]
-      for (uint j = 1; j <= _pc.getNumberOfBranches(); j++)
->>>>>>> 68ff6162
-        outfile << setw(15) << _freqs[i](j) << " ";
+      outfile << setw(15) << _freqs[i](j) << " ";
       outfile << std::endl;
 
       // Step of x will change in each subpath
@@ -500,15 +458,9 @@
 
     // Also write PHKPOINTS and PHPOSCAR file
     writePHKPOINTS(directory);
-<<<<<<< HEAD
     // OBSOLETE ME20191219 - PHPOSCAR is already written in KBIN::RunPhonons_APL
     // filename = aurostd::CleanFileName(directory + "/" + DEFAULT_APL_PHPOSCAR_FILE);
     // xstructure xstr = _pc->getInputCellStructure();
-=======
-    // OBSOLETE ME191219 - PHPOSCAR is already written in KBIN::RunPhonons_APL
-    // filename = aurostd::CleanFileName(directory + "/" + DEFAULT_APL_PHPOSCAR_FILE);
-    // xstructure xstr = _pc.getInputCellStructure();
->>>>>>> 68ff6162
     // xstr.is_vasp5_poscar_format = true;
     // stringstream poscar;
     // poscar << xstr;
