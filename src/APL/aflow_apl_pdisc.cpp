--- conflicted
+++ resolved
@@ -198,8 +198,7 @@
       threads.push_back(new std::thread(&PhononDispersionCalculator::calculateInOneThread, this, startIndex, endIndex));
     }
 
-<<<<<<< HEAD
-    // OBSOLETE ME 180801
+    // OBSOLETE ME20180801
     //  for (int icpu = 0; icpu < ncpus; icpu++) {
     //    startIndex = icpu * qpointsPerCPU;
     //    endIndex = startIndex + qpointsPerCPU;
@@ -208,18 +207,6 @@
     //      endIndex = _qpoints.size();
     //    threads.push_back(new std::thread(&PhononDispersionCalculator::calculateInOneThread, this, startIndex, endIndex));
     //  }
-=======
-    /* OBSOLETE ME20180801
-       for (int icpu = 0; icpu < ncpus; icpu++) {
-       startIndex = icpu * qpointsPerCPU;
-       endIndex = startIndex + qpointsPerCPU;
-       if (((uint)endIndex > _qpoints.size()) ||
-       ((icpu == ncpus - 1) && ((uint)endIndex < _qpoints.size())))
-       endIndex = _qpoints.size();
-       threads.push_back(new std::thread(&PhononDispersionCalculator::calculateInOneThread, this, startIndex, endIndex));
-       }
-       */
->>>>>>> 589bb8e8
 
     // Wait to finish all threads here!
     for (uint i = 0; i < threads.size(); i++) {
