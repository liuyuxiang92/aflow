// ***************************************************************************
// *                                                                         *
// *           Aflow STEFANO CURTAROLO - Duke University 2003-2020           *
// *                                                                         *
// ***************************************************************************
// Written by Andriy Smolyanyuk (andriy.smolyanyuk@duke.edu)
//
//    This file is part of Aflow.
//
//    Aflow is free software: you can redistribute it and/or modify
//    it under the terms of the GNU General Public License as published by
//    the Free Software Foundation, either version 3 of the License, or
//    (at your option) any later version.
//
//    Aflow is distributed in the hope that it will be useful,
//    but WITHOUT ANY WARRANTY; without even the implied warranty of
//    MERCHANTABILITY or FITNESS FOR A PARTICULAR PURPOSE.  See the
//    GNU General Public License for more details.
//
//    You should have received a copy of the GNU General Public License
//    along with Aflow.  If not, see <https://www.gnu.org/licenses/>.

#include "aflow_apl.h"

// OBSOLTE ME20200516 - Not needed anymore
//[OBSOLETE] #if __cplusplus >= 201103L
//[OBSOLETE] template <typename T>
//[OBSOLETE] using auto_ptr = std::unique_ptr<T>;
//[OBSOLETE] #else
//[OBSOLETE] using std::auto_ptr;
//[OBSOLETE] #endif

// Field width modifiers: used to format text during the output via std::setw function
#define SW 5  // width of columns with blank space separator
#define TW 15 // width of columns containing label/number
#define DCOEFF 1e-2 // this coefficient is used in numerical differentiation
// (should not be too small). Usage dT = DCOEFF*T

#define DEBUG_QHA false // toggles QHA-related debug output
#define DEBUG_QHA_GP_FIT false // toggles debug output related to the fit functionality
// in the calcGrueneisen function

#define BINOM(n,m) aurostd::factorial(n)/(aurostd::factorial(m)*aurostd::factorial(n-m))

enum DATA_FILE {DF_DIRECTORY, DF_OUTCAR, DF_EIGENVAL, DF_IBZKPT};

//=============================================================================
//              Definitions of the NonlinearFit class members

namespace apl
{
  NonlinearFit::NonlinearFit()
  {
    free();
  }

  NonlinearFit::NonlinearFit(const NonlinearFit &nlf)
  {
    if (this==&nlf) return;
    free(); copy(nlf);
  }

  NonlinearFit::NonlinearFit(xvector<double> &x_in, xvector<double> &y_in,
      xvector<double> &guess_in,
      double foo(const double x, const xvector<double> &p, xvector<double> &dydp),
      double tol_in, double tau_in, int max_iter_in)
  {
    free();
    Npoints = x_in.rows;
    Nparams = guess_in.rows;
    tol = tol_in;
    tau = tau_in;
    max_iter = max_iter_in;
    x = x_in;
    y = y_in;
    residuals = xvector<double> (Npoints);
    guess = guess_in;
    p = xvector<double> (Nparams);
    dydp = xvector<double> (Nparams);
    A = xmatrix<double> (Nparams, Nparams);
    J = xmatrix<double> (Npoints, Nparams);
    f = foo;
  }

  NonlinearFit::~NonlinearFit() { free(); }

  const NonlinearFit& NonlinearFit::operator=(const NonlinearFit &nlf)
  {
    copy(nlf);
    return *this;
  }

  void NonlinearFit::clear() { free(); }
  void NonlinearFit::free()
  {
    Npoints = 0;
    Nparams = 0;
    tol = 0.0;
    tau = 0.0;
    max_iter = 0;
    x.clear();
    y.clear();
    residuals.clear();
    guess.clear();
    p.clear();
    dydp.clear();
    A.clear();
    J.clear();
    f = NULL;
  }

  void NonlinearFit::copy(const NonlinearFit &nlf)
  {
    if (this==&nlf) return;

    Npoints = nlf.Npoints;
    Nparams = nlf.Nparams;
    tol = nlf.tol;
    tau = nlf.tau;
    max_iter = nlf.max_iter;
    x = nlf.x;
    y = nlf.y;
    residuals = nlf.residuals;
    guess = nlf.guess;
    p = nlf.p;
    dydp = nlf.dydp;
    A = nlf.A;
    J = nlf.J;
    f = nlf.f;
  }

  /// Calculates the residual sum of squares of a model function w.r.t the given data
  ///
  double NonlinearFit::calculateResidualSquareSum(const xvector<double> &params)
  {
    double chi_sqr = 0.0;

    calculateResiduals(params); // calculate residuals and save them to residuals
    for (int i=1; i<= Npoints; i++) chi_sqr += pow(residuals[i], 2);

    return chi_sqr;
  }

  /// Calculates residuals of a given model function and stores the results
  ///
  void NonlinearFit::calculateResiduals(const xvector<double> &params)
  {
    for (int i=1; i<=Npoints; i++) residuals[i] = y[i] - f(x[i], params, dydp);
  }

  /// Calculates the Jacobian of a given model function for the given "guess" parameters
  ///
  void NonlinearFit::Jacobian(const xvector<double> &guess)
  {
    for (int i=1; i<=Npoints; i++){
      f(x[i], guess, dydp); 
      for (int j=1; j<=Nparams; j++){
        J[i][j] = -dydp[j]; // derivative of a given function w.r.t fit parameters
      }
    }
  }

  /// Nonlinear fit using the Levenberg-Marquardt algorithm.
  /// The implementation here is based on the ideas from Numerical Recipes and
  /// K.Madsen et al. Methods For Non-linear Least Squares Problems
  /// http://www2.imm.dtu.dk/pubdb/views/edoc_download.php/3215/pdf/imm3215.pdf
  ///
  bool NonlinearFit::fitLevenbergMarquardt()
  {
    string function = "NonlinearFit::fit(): ";
    bool LDEBUG = (FALSE || DEBUG_QHA || XHOST.DEBUG);
    if (LDEBUG) cerr << function << "begin"  << std::endl;

    static const double step_scaling_factor = 10.0;

    xvector<double> pnew(Nparams);
    xmatrix<double> G(Nparams, 1), M(Nparams, Nparams);

    int iter = 0;
    double chi_sqr = 0.0, new_chi_sqr =0.0; // old and new residual square sums

    p = guess; Jacobian(p); calculateResiduals(p); // p are the fitted parameters

    xmatrix<double> A = trasp(J)*J;
    xvector<double> g = -trasp(J)*residuals;

    // determine initial step
    double lambda = tau*maxDiagonalElement(A);
    if (LDEBUG) cerr << function << "lambda = " << lambda << std::endl;

    while (iter<max_iter){
      iter++;
      if (LDEBUG) cerr << function << "iteration: " << iter << std::endl;

      // M = A + lambda*diag(A)
      M = A; for (int i=1; i<=Nparams; i++) M[i][i] += lambda*A[i][i];

      if (LDEBUG) cerr << function << " M:" << std::endl << M << std::endl;

      // transformation: xvector(N) => xmatrix(N,1) to use GaussJordan function
      for (int i=1; i<=Nparams; i++) G[i][1] = g[i];
      aurostd::GaussJordan(M,G);

      pnew = p + M*g;

      chi_sqr = calculateResidualSquareSum(p);
      new_chi_sqr = calculateResidualSquareSum(pnew);

      if (abs(new_chi_sqr - chi_sqr) < tol){
        p = pnew;
        break;
      }

      // update only if step leads to a smaller residual sum of squares
      if (new_chi_sqr < chi_sqr){
        p = pnew; Jacobian(p); calculateResiduals(p);

        A = trasp(J)*J;
        g = -trasp(J)*residuals;

        lambda /= step_scaling_factor;
      }
      else{
        lambda *= step_scaling_factor;
      }
      if (LDEBUG) cerr << function << "pnew = " << p << std::endl;
    }

    if (LDEBUG) cerr << function << "end"  << std::endl;
    return iter < max_iter;
  }
}

//================================================================================
//                    EOS related

/// Murnaghan equation of state
/// https://en.wikipedia.org/wiki/Murnaghan_equation_of_state
/// Ref: Proceedings of the National Academy of Sciences of the United States of 
/// America, 30 (9): 244–247
/// 
double Murnaghan(const double x, const xvector<double> &p, xvector<double> &dydp)
{
  double Eeq = p[1];
  double Veq = p[2];
  double B   = p[3];
  double Bp  = p[4];
  double V = x;

  dydp[1] = 1.0;
  dydp[2] = (B*(Veq-V*pow(Veq/V,Bp)))/(Veq-Bp*Veq);
  dydp[3] = -(Veq/(Bp-1.0))+(V*(1+pow(Veq/V,Bp)/(Bp-1.0)))/Bp;
  dydp[4] = (B*(-V+2.0*Bp*V-pow(Bp,2)*V+pow(Bp,2)*Veq+V*pow(Veq/V,Bp)*(1.0-2.0*Bp
          +(Bp-1.0)*Bp*log(Veq/V))))/(pow(Bp-1.0,2)*pow(Bp,2));

  return Eeq-(B*Veq)/(Bp-1.0)+(B*V*(1+pow(Veq/V,Bp)/(Bp-1)))/Bp;
}

/// Birch-Murnaghan equation of state
/// https://en.wikipedia.org/wiki/Birch%E2%80%93Murnaghan_equation_of_state
/// Ref: Physical Review. 71 (11): 809–824
/// 
double BirchMurnaghan(const double x, const xvector<double> &p, xvector<double> &dydp)
{
  double Eeq = p[1];
  double Veq = p[2];
  double B   = p[3];
  double Bp  = p[4];
  double V = x;

  double kappa = pow(Veq/V, 2.0/3.0);

  dydp[1] = 1.0;
  dydp[2] = 3.0*B*kappa*(kappa-1)*(3.0*(Bp-6.0)*V*pow(Veq/V,1.0/3.0)+
      Veq*(62.0-36.0*kappa+3*Bp*(3*kappa-4)))/(16.0*Veq);
  dydp[3] = 9.0/16.0*Veq*pow(kappa-1,2.0)*(6.0-4.0*kappa+Bp*(kappa-1));
  dydp[4] = 9.0/16.0*B*Veq*pow(kappa-1,3.0);

  return Eeq + 9.0/16.0*B*Veq*(pow(kappa-1.0,3.0)*Bp + pow(kappa-1.0,2.0)*(6.0-4.0*kappa));
}


/// Checks if there is a minimum within a given data set 
/// (at least one internal point should be lower than the edge points)
bool isMinimumWithinBounds(const xvector<double> &y){
  for (int i=y.lrows+1; i<y.urows; i++){
    if (y[y.lrows] > y[i] && y[y.urows] > y[i]) return true;
  }

  return false;
}

/// The polynomial model that is used for equation of state fitting.
///
/// E = a + b*V^(-2/3) + c*V^(-4/3) + d*V^(-6/3) + e*V^(-8/3)
/// Ref: (eq (5.2) page 106)  https://doi.org/10.1017/CBO9781139018265
///
double EOSpoly(double V, const xvector<double> &p){
  if (p.rows != 5) return 0;
  return p[1] + p[2]*pow(V,-2/3.0) + p[3]*pow(V,-4/3.0)
    + p[4]*pow(V,-6/3.0) + p[5]*pow(V,-8/3.0);
}

/// First derivative w.r.t volume of the polynomial model
double dEOSpoly(double x, const xvector<double> &p){
  if (p.rows != 5) return 0;
  return -2/3.0*p[2]*pow(x,-5/3.0) - 4/3.0*p[3]*pow(x, -7/3.0)
    -6/3.0*p[4]*pow(x,-9/3.0) - 8/3.0*p[5]*pow(x,-11/3.0);
}

/// Second derivative w.r.t volume of the polynomial model
double d2EOSpoly(double x, const xvector<double> &p){
  if (p.rows != 5) return 0;
  return  10/9.0*p[2]*pow(x, -8/3.0) + 28/9.0*p[3]*pow(x,-10/3.0)
    +     6*p[4]*pow(x,-12/3.0) + 88/9.0*p[5]*pow(x,-14/3.0);
}

/// Third derivative w.r.t volume of the polynomial model
double d3EOSpoly(double x, const xvector<double> &p){
  if (p.rows != 5) return 0;
  return -(80.0/27.0*p[2]*pow(x, -11.0/3.0) + 280.0/27.0*p[3]*pow(x, -13.0/3.0) +
      24.0*p[4]*pow(x, -15.0/3.0) + 88*14/27.0*p[5]*pow(x, -17.0/3.0));
}

/// Calculates the equilibrium volume for the polynomial model.
///
/// Veq is determined as a solution of dE/dV=0 using the bisection method.
/// The function returns a negative number if an error has occurred.
///
/// It is assumed that only one minimum exists between Vmin and Vmax,
/// since it is the only physically meaningful situation.
///
/// The main idea: if a continuous function f(x) has the root f(x0)=0 in the interval [a,b], 
/// then its sign in the interval [a,x0) is opposite to its sign in the interval (x0,b].
/// The root searching algorithm is iterative: one bisects the interval [a,b] into two 
/// subintervals and for the next iteration picks a subinterval where f(x) has 
/// opposite sign on its ends.
/// This process continues until the length of the interval is less than some negligibly
/// small number and one picks the middle of the interval as x0.
/// In this situation, f(x0)~0 and this condition is used as a criterion to stop the
/// iteration procedure.
///
double EOSpolyGetEqVolume(const xvector<double> &p, double Vmin, double Vmax, 
    double tol=_mm_epsilon) {
  bool LDEBUG = (FALSE || DEBUG_QHA || XHOST.DEBUG);
  string function = "EOSpolyGetEqVolume(): ";
  if (LDEBUG) cerr << function << "begin" << std::endl;

  double left_end = Vmin; double right_end = Vmax;
  double middle = 0.5*(left_end + right_end);

  double f_at_left_end  = dEOSpoly(left_end, p);
  double f_at_right_end = dEOSpoly(right_end, p);
  double f_at_middle    = dEOSpoly(middle, p);

  // no root within a given interval
  if (sign(f_at_left_end) == sign(f_at_right_end)) return -1;

  if (LDEBUG){
    cerr << function << "left_end= "  << left_end  << "middle= ";
    cerr << middle  << "right_end= "  << right_end  << std::endl;
    cerr << function << "f_left= " << f_at_left_end;
    cerr << "f_middle= " << f_at_middle << "f_right= ";
    cerr << f_at_right_end << std::endl;
  }

  // Iterate until the convergence criterion is reached:
  // f(middle) is sufficiently close to zero.
  // Meanwhile, do a sanity check that the function has opposite signs at the interval ends.
  while ((sign(f_at_left_end) != sign(f_at_right_end)) && (abs(f_at_middle)>tol)){
    if (sign(f_at_left_end) == sign(f_at_middle)){
      std::swap(left_end, middle);
      std::swap(f_at_left_end, f_at_middle);
    }

    if (sign(f_at_right_end) == sign(f_at_middle)){
      std::swap(right_end, middle);
      std::swap(f_at_right_end, f_at_middle);
    }

    middle = 0.5*(left_end + right_end);
    f_at_middle = dEOSpoly(middle, p);

    if (LDEBUG){
      cerr << function << "left_end= "  << left_end  << "middle= ";
      cerr << middle  << "right_end= "  << right_end  << std::endl;
      cerr << function << "f_left= " << f_at_left_end;
      cerr << "f_middle= " << f_at_middle << "f_right= ";
      cerr << f_at_right_end << std::endl;
    }
  }

  // double-check that the convergence criterion was reached
  if (abs(f_at_middle) > tol) return -1;

  if (LDEBUG) cerr << function << "end" << std::endl;
  return middle;
}

/// Perform a fit to the polynomial EOS model for a given set of volumes and energies
/// using the linear least squares method.
///
xvector<double> fitEOSpoly(const xvector<double> &Volumes, xvector<double> &E){
  xmatrix<double> M(Volumes.rows,5);
  xvector<double> sigma(Volumes.rows);
  for (int i=sigma.lrows;i<=sigma.urows;i++) sigma[i]=1.0;

  for (int i=Volumes.lrows; i<=Volumes.urows; i++) {
    for (int j=0; j<=4; j++) M[i][j+1] = pow(Volumes[i],-2*j/3.0);
  }

  aurostd::cematrix M_ce(M);
  M_ce.LeastSquare(E, sigma);
  return M_ce.GetFitVector();
}

/// Calculates the bulk modulus for the polynomial EOS model.
double BulkModulus(double V0, const xvector<double> &fit_parameters){
  return eV2GPa*V0*d2EOSpoly(V0,fit_parameters);
}

/// Calculates the pressure derivative of bulk modulus for the polynomial EOS model.
double Bprime(double V0, const xvector<double> &fit_parameters){
  return -(V0*d3EOSpoly(V0, fit_parameters)/d2EOSpoly(V0, fit_parameters) + 1);
}

//=============================================================================
//                         Definitions of the QHA class members
namespace apl
{
  QHAN::QHAN(ostream& oss) : xStream(oss) { free(); }
  QHAN::QHAN(const QHAN &qha) : xStream(*qha.getOFStream(),*qha.getOSS()) {
    free(); copy(qha);
  }
  QHAN::~QHAN() { xStream::free(); free(); }
  const QHAN& QHAN::operator=(const QHAN &qha){
    copy(qha);
    return *this;
  }

  void QHAN::clear()
  {
    free();
  }

  /// Initializes all values to "zero" and attempts to clear all containers.
  ///
  void QHAN::free()
  {
    system_title = "";
    //supercellopts.clear();  // OBSOLETE ME20200518
    isEOS = false; isGP_FD = false;
    ignore_imaginary = false;
    runQHA   = false; runQHA3P = false; runSCQHA = false; runQHANP = false;
    isInitialized = false;
    includeElectronicContribution = false;
    doSommerfeldExpansion = false;
    Ntemperatures = 0;
    N_GPvolumes = 3;
    N_EOSvolumes = 0;
    N_QHANPvolumes = 0;
    Nbranches = 0;
    NatomsOrigCell = 0;
    Nelectrons = 0;
    TaylorExpansionOrder = 0;
    gp_distortion = 0.0;
    origStructure.clear();
    Temperatures.clear();
    ph_disp_temperatures.clear();
    GPvolumes.clear();
    EOSvolumes.clear();
    QHANPvolumes.clear();
    coefGPVolumes.clear();
    coefEOSVolumes.clear();
    coefQHANPVolumes.clear();
    DOS_Ef.clear();
    Efermi_V.clear();
    E0_V.clear();
    static_eigvals.clear();
    static_ibzkpts.clear();
    qpWeights.clear();
    qPoints.clear();
    gp_fit_matrix.clear();
    omegaV_mesh.clear();
    omegaV_mesh_EOS.clear();
    gp_ph_dispersions.clear();
    eos_ph_dispersions.clear();
    eos_vib_thermal_properties.clear();
    subdirectories_apl_gp.clear();
    subdirectories_apl_eos.clear();
    subdirectories_apl_qhanp.clear();
    subdirectories_static.clear();
    arun_runnames_static.clear();
    xinput.clear();
    currentDirectory = ".";
  }

  void QHAN::copy(const QHAN &qha)
  {
    if (this==&qha) return;

    apl_options       = qha.apl_options;
    system_title      = qha.system_title;
    //supercellopts     = qha.supercellopts;  // OBSOLETE ME20200518
    isEOS             = qha.isEOS;
    isGP_FD           = qha.isGP_FD;
    ignore_imaginary  = qha.ignore_imaginary;
    runQHA            = qha.runQHA;
    runQHA3P          = qha.runQHA3P;
    runSCQHA          = qha.runSCQHA;
    runQHANP          = qha.runQHANP;
    isInitialized     = qha.isInitialized;
    includeElectronicContribution = qha.includeElectronicContribution;
    doSommerfeldExpansion = qha.doSommerfeldExpansion;
    Ntemperatures     = qha.Ntemperatures;
    N_GPvolumes       = qha.N_GPvolumes;
    N_EOSvolumes      = qha.N_EOSvolumes;
    N_QHANPvolumes    = qha.N_QHANPvolumes;
    Nbranches         = qha.Nbranches;
    NatomsOrigCell    = qha.NatomsOrigCell;
    Nelectrons        = qha.Nelectrons;
    TaylorExpansionOrder = qha.TaylorExpansionOrder;
    gp_distortion     = qha.gp_distortion;
    origStructure     = qha.origStructure;
    Temperatures      = qha.Temperatures;
    ph_disp_temperatures = qha.ph_disp_temperatures;
    GPvolumes         = qha.GPvolumes;
    EOSvolumes        = qha.EOSvolumes;
    QHANPvolumes      = qha.QHANPvolumes;
    coefGPVolumes     = qha.coefGPVolumes;
    coefEOSVolumes    = qha.coefEOSVolumes;
    coefQHANPVolumes  = qha.coefQHANPVolumes;
    DOS_Ef            = qha.DOS_Ef;
    Efermi_V          = qha.Efermi_V;
    E0_V              = qha.E0_V;
    static_eigvals    = qha.static_eigvals;
    static_ibzkpts    = qha.static_ibzkpts;
    qpWeights         = qha.qpWeights;
    qPoints           = qha.qPoints;
    gp_fit_matrix     = qha.gp_fit_matrix;
    omegaV_mesh       = qha.omegaV_mesh;
    omegaV_mesh_EOS   = qha.omegaV_mesh_EOS;
    gp_ph_dispersions = qha.gp_ph_dispersions;
    eos_ph_dispersions = qha.eos_ph_dispersions;
    eos_vib_thermal_properties = qha.eos_vib_thermal_properties;
    subdirectories_apl_eos  = qha.subdirectories_apl_eos;
    subdirectories_apl_gp   = qha.subdirectories_apl_gp;
    subdirectories_apl_qhanp   = qha.subdirectories_apl_qhanp;
    subdirectories_static   = qha.subdirectories_static;
    arun_runnames_static    = qha.arun_runnames_static;
    xinput            = qha.xinput;
    currentDirectory  = qha.currentDirectory;

    xStream::copy(qha);
  }

  ///////////////////////////////////////////////////////////////////////////////

  QHAN::QHAN(string &tpt, _xinput &xinput, _kflags &kflags, xoption &apl_options,
      ofstream &messageFile, ostream &oss)
  {
    initialize(tpt, xinput, kflags, apl_options, messageFile, oss);
  }

  /// Initializes the QHA class with all the necessary data.
  ///
  void QHAN::initialize(string &tpt, _xinput &xinput, _kflags &kflags,
      xoption &apl_options, ofstream &messageFile, ostream &oss)
  {
    static const int REQUIRED_MIN_NUM_OF_DATA_POINTS_FOR_EOS_FIT = 5;
    static const int precision_format = 3;

    isInitialized = false;

    xStream::initialize(messageFile, oss);

    string function = "QHAN::initialize():";
    string msg  = "Initializing QHA.";
    pflow::logger(QHA_ARUN_MODE, function, msg, currentDirectory, *p_FileMESSAGE, *p_oss,
        _LOGGER_MESSAGE_);

    free();

    this->xinput = xinput;
    //this->supercellopts = supercellopts;  // OBSOLETE ME20200518
    this->apl_options = apl_options;

    currentDirectory = xinput.xvasp.Directory; // remember the current directory

    // initialization of the data that is derived from the structure
    origStructure = xinput.xvasp.str;
    origStructure.ReScale(1.0);
    NatomsOrigCell = origStructure.atoms.size();
    Nbranches = NatomsOrigCell * 3;
    double Volume = origStructure.GetVolume();

    // parse QHA-related aflow.in options
    string dirname = "";
    gp_distortion = 0.0;
    vector<double> eosrange(3);
    vector<string> tokens;
    vector<xoption>::iterator option;
    for (option  = kflags.KBIN_MODULE_OPTIONS.qhaflags.begin();
        option != kflags.KBIN_MODULE_OPTIONS.qhaflags.end(); ++option){
      if (option->keyword=="EOS") isEOS = option->option;
      if (option->keyword=="INCLUDE_ELEC_CONTRIB")
        includeElectronicContribution = option->option;
      if (option->keyword=="SOMMERFELD_EXPANSION") doSommerfeldExpansion=option->option;
      if (option->keyword=="GP_FINITE_DIFF") isGP_FD = option->option;
      if (option->keyword=="IGNORE_IMAGINARY") ignore_imaginary = option->option;

      if (option->keyword=="EOS_DISTORTION_RANGE"){
        aurostd::string2tokens(option->content_string, tokens, string(" :"));

        if (tokens.size() != 3) {
          string message = "Wrong setting in the ";
          message += "[AFLOW_QHA]EOS_DISTORTION_RANGE.";
          message += "Specify as EOS_DISTORTION_RANGE=";
          message += AFLOWRC_DEFAULT_QHA_EOS_DISTORTION_RANGE;
          throw aurostd::xerror(_AFLOW_FILE_NAME_, QHA_ARUN_MODE, message,
              _INPUT_NUMBER_);
        }

        for (uint j=0; j<3; j++){
          eosrange[j] = aurostd::string2utype<double>(tokens[j]);
        }
      } // eos_distortion_range

      if (option->keyword=="GP_DISTORTION"){
        gp_distortion = option->content_double/100.0;
      }

      if (option->keyword=="TAYLOR_EXPANSION_ORDER"){
        TaylorExpansionOrder = option->content_int;
        if (TaylorExpansionOrder <= 0){
          string message = "Wrong setting in [AFLOW_QHA]TAYLOR_EXPANSION_ORDER.";
          throw aurostd::xerror(_AFLOW_FILE_NAME_, QHA_ARUN_MODE, message,
              _INPUT_ILLEGAL_);
        }
      }

      // note: QHA, QHA3P and SCQHA could run "simultaneously"
      if (option->keyword=="MODE"){
        tokens.clear();
        aurostd::string2tokens(option->content_string, tokens, ",");

        if ((tokens.size()<1) || (tokens.size() > 4)){
          string message = "Wrong setting in ";
          message += "[AFLOW_QHA]MODE. ";
          message += "Specify as MODE=QHA,QHA3P,SCQHA";
          throw aurostd::xerror(_AFLOW_FILE_NAME_, QHA_ARUN_MODE, message,
              _INPUT_NUMBER_);
        }

        for (uint i=0; i<tokens.size(); i++){
          if (tokens[i].length()==3){
            if (tokens[i].find("QHA")!=std::string::npos) runQHA = true;
          }
          else if (tokens[i].length()==5){
            if (tokens[i].find("QHA3P")!=std::string::npos) runQHA3P = true;
            if (tokens[i].find("SCQHA")!=std::string::npos) runSCQHA = true;
            if (tokens[i].find("QHANP")!=std::string::npos) runQHANP = true;
          }
        }
      }

      // list of temperatures for temperature-dependent phonon dispersions
      if (option->keyword=="PDIS_T"){
        tokens.clear();
        aurostd::string2tokens(option->content_string, tokens, ",");
        if (!tokens.size()){
          string message = "Wrong setting in [AFLOW_QHA]SCQHA_PDIS_T: list of ";
          message += "temperatures is not given.";
          throw aurostd::xerror(_AFLOW_FILE_NAME_, QHA_ARUN_MODE, message,
              _INPUT_NUMBER_);
        }
        for (uint i=0; i<tokens.size(); i++){
          ph_disp_temperatures.push_back(aurostd::string2utype<double>(tokens[i]));
        }
      }
    }

    // determine the names for the directories for the calculation of the Grueneisen parameter
    // (calculated using finite differences method)
    vector<double> gprange(3);
    gprange[0] = 1.0-gp_distortion; gprange[1] = 1.0; gprange[2] = 1.0+gp_distortion;
    N_GPvolumes = 3;
    for (int j=0; j<N_GPvolumes; j++){
      subdirectories_apl_gp.push_back(ARUN_DIRECTORY_PREFIX + QHA_ARUN_MODE + 
          "_PHONON_" + aurostd::utype2string<double>(gprange[j],precision_format));

      coefGPVolumes.push_back(gprange[j]);
      GPvolumes.push_back(gprange[j]*Volume/NatomsOrigCell);
    }


    // determine the names for the directories used for the EOS calculation
    if (isEOS || runQHA3P || runSCQHA || runQHANP){
      eosrange[0] = 1.0 + eosrange[0]/100.0;
      eosrange[1] = 1.0 + eosrange[1]/100.0;
      eosrange[2] = eosrange[2]/100.0;

      N_EOSvolumes = floor((eosrange[1]-eosrange[0])/eosrange[2])+1;
      if (N_EOSvolumes < REQUIRED_MIN_NUM_OF_DATA_POINTS_FOR_EOS_FIT){
        isEOS = false;

        stringstream msg;
        msg << "QHA EOS calculation requires at least ";
        msg << aurostd::utype2string<int>(REQUIRED_MIN_NUM_OF_DATA_POINTS_FOR_EOS_FIT);
        msg << " APL calculations." << std::endl;
        msg << "The current choice of volume range and increment produces ";
        msg << aurostd::utype2string<int>(N_EOSvolumes);
        msg << " APL calculations." << std::endl;
        msg << "QHA EOS calculation will be skipped!";
        pflow::logger(QHA_ARUN_MODE, function, msg, currentDirectory, *p_FileMESSAGE,
            *p_oss, _LOGGER_ERROR_);
      }

      // get a set of volumes that would be used for the QHA-EOS calculation
      for (double i=eosrange[0]; i<=eosrange[1]; i+=eosrange[2]){
        subdirectories_apl_eos.push_back(ARUN_DIRECTORY_PREFIX + QHA_ARUN_MODE + 
            "_PHONON_" + aurostd::utype2string(i, precision_format));

        arun_runnames_static.push_back("STATIC_" + 
            aurostd::utype2string(i, precision_format));
        dirname = ARUN_DIRECTORY_PREFIX + QHA_ARUN_MODE + '_' +
          arun_runnames_static.back();
        subdirectories_static.push_back(dirname);

        coefEOSVolumes.push_back(i);
        EOSvolumes.push_back(i*Volume/NatomsOrigCell);
      }
    }

    double coef = 0.0;
    // determine the names for the directories used for the QHANP calculation
    if (runQHANP){
      N_QHANPvolumes = 2*TaylorExpansionOrder + 1;

      // get a set of volumes that would be used for the QHANP calculation
      for (int i=0; i<N_QHANPvolumes; i++){
        coef = 1.0 + (-TaylorExpansionOrder + i)*gp_distortion; //dV = 2*gp_distortion
        subdirectories_apl_qhanp.push_back(ARUN_DIRECTORY_PREFIX + QHA_ARUN_MODE + 
            "_PHONON_" + aurostd::utype2string(coef, precision_format));

        coefQHANPVolumes.push_back(coef);
        QHANPvolumes.push_back(coef*Volume/NatomsOrigCell);
      }
    }

    tokens.clear();
    aurostd::string2tokens(tpt, tokens, string (" :"));
    if (tokens.size() != 3){
      stringstream msg;
      msg << "Wrong setting in ";
      msg << "[AFLOW_APL]TPT.";
      msg << "Specify as TPT="+AFLOWRC_DEFAULT_APL_TPT+"." << std::endl;
      msg << "See README_AFLOW_APL.TXT for the details.";
      throw aurostd::xerror(_AFLOW_FILE_NAME_, QHA_ARUN_MODE, msg,
          _INPUT_NUMBER_);
    }
    double tp_start = aurostd::string2utype<double>(tokens[0]);
    double tp_end   = aurostd::string2utype<double>(tokens[1]);
    double tp_step  = aurostd::string2utype<double>(tokens[2]);


    // define a set of temperatures for thermodynamic calculations
    Ntemperatures = floor((tp_end - tp_start)/tp_step) + 1;

    for (int T=tp_start; T<=tp_end; T+=tp_step) Temperatures.push_back(T);

    // this matrix will be used in the fit of the frequency-volume dependency
    // w(V) = a + b*V + c*V^2 + d*V^3
    gp_fit_matrix = xmatrix<double> (N_EOSvolumes, 4);
    for (int Vid=1; Vid<=N_EOSvolumes; Vid++){
      gp_fit_matrix[Vid][1] = 1;
      gp_fit_matrix[Vid][2] = EOSvolumes[Vid-1];
      gp_fit_matrix[Vid][3] = pow(EOSvolumes[Vid-1],2);
      gp_fit_matrix[Vid][4] = pow(EOSvolumes[Vid-1],3);
    }

    isInitialized = true;
  }

  /// Performs a QHA calculation.
  /// 
  /// For a regular QHA calculation, there are two possible choices:
  /// 1) calculate the Grueneisen parameter using the finite difference method.
  ///    This calculation requires 3 phonon calculations (for volumes V, V-dV and V+dV);
  /// 2) calculate temperature-dependent parameters (such as equilibrium volume,
  /// free energy, bulk modulus, thermal expansion, isochoric and isobaric specific heat,
  /// average Grueneisen parameter) employing a set of phonon calculations and
  /// making a fit to some model equation of state.
  /// It requires N_EOSvolumes static and N_EOSvolumes phonon calculations
  /// (N_EOSvolumes is determined by the EOS_DISTORTION_RANGE option).
  /// 
  /// QHA3P and SCQHA calculations require 3 phonon calculations and N_EOSvolumes static
  /// calculations.
  /// 
  void QHAN::run(_xflags &xflags, _aflags &aflags, _kflags &kflags, string &aflowin)
  {
    bool LDEBUG = (FALSE || DEBUG_QHA || XHOST.DEBUG);

    string function = "QHAN::run():";
    string msg = "Performing a QHA calculation.";
    pflow::logger(QHA_ARUN_MODE, function, msg, currentDirectory, *p_FileMESSAGE, *p_oss,
        _LOGGER_MESSAGE_);

    if (!isInitialized){
      msg = "QHA was not initialized properly and the QHA calculation will be aborted.";
      pflow::logger(QHA_ARUN_MODE, function, msg, currentDirectory, *p_FileMESSAGE,
          *p_oss, _LOGGER_ERROR_);
      return;
    }

    try{
      bool eos_static_data_available = false;
      bool eos_apl_data_available = false;
      bool gp_data_available = false;

      // QHA3P, QHANP and SCQHA require a set of static EOS calculations.
      // But for a QHA calculation, the EOS flag is used to toggle these types of 
      // calculations.
      if ((runQHA && isEOS) || runQHA3P || runSCQHA || runQHANP){
        msg = "Checking if all required files from static DFT calculations exist.";
        pflow::logger(QHA_ARUN_MODE, function, msg, currentDirectory, *p_FileMESSAGE,
          *p_oss, _LOGGER_MESSAGE_);
        vector<vector<bool> > file_is_present(subdirectories_static.size(),
            vector<bool>(4));

        uint n_static_calcs = checkStaticCalculations(file_is_present);
        if (n_static_calcs == subdirectories_static.size()){
          eos_static_data_available = readStaticCalculationsData();
        }
        else{
          if (n_static_calcs > 0) printMissingStaticFiles(file_is_present, 
              subdirectories_static);

          createSubdirectoriesStaticRun(xflags, aflags, kflags, file_is_present);
        }
      }

      // In a QHA calculation, the EOS flag performs APL calculations for a set of volumes.
      // This flag is used when one is interested in T-dependent properties.
      if (isEOS && runQHA){
        eos_apl_data_available = runAPLcalculations(subdirectories_apl_eos,
            coefEOSVolumes, xflags, aflags, kflags, aflowin, QHA_EOS);

        if (eos_apl_data_available && eos_static_data_available){
          if (includeElectronicContribution && doSommerfeldExpansion) DOSatEf();
          if (LDEBUG) writeFrequencies();
          writeFVT();

          writeThermalProperties(EOS_POLYNOMIAL, QHA_CALC);
          writeThermalProperties(EOS_MURNAGHAN, QHA_CALC);
          writeThermalProperties(EOS_BIRCH_MURNAGHAN, QHA_CALC);

          writeTphononDispersions(QHA_CALC);
        }
      }

      bool qhanp_data_available = false;
      if (runQHANP){
        qhanp_data_available = runAPLcalculations(subdirectories_apl_qhanp, 
            coefQHANPVolumes, xflags, aflags, kflags, aflowin, QHA_TE);
        if (qhanp_data_available){
          writeThermalProperties(EOS_POLYNOMIAL, QHANP_CALC);
          writeThermalProperties(EOS_MURNAGHAN, QHANP_CALC);
          writeThermalProperties(EOS_BIRCH_MURNAGHAN, QHANP_CALC);
        }
      }

      // QHA3P and SCQHA require that mode-dependent Grueneisen parameters are
      // calculated via a finite difference numerical derivative.
      // For a QHA calculation, use the GP_FD flag to turn on this type of calculation.
      if (isGP_FD || runQHA3P || runSCQHA){
        gp_data_available = runAPLcalculations(subdirectories_apl_gp, coefGPVolumes,
            xflags, aflags, kflags, aflowin, QHA_FD);

        if (gp_data_available){
          if (runQHA || runQHA3P){
            double V0 = origStructure.GetVolume()/NatomsOrigCell;
            writeGPpath(V0);
            writeGPmeshFD();
            writeAverageGPfiniteDifferences();

            if (runQHA3P && eos_static_data_available){
              writeThermalProperties(EOS_POLYNOMIAL, QHA3P_CALC);
              writeThermalProperties(EOS_MURNAGHAN, QHA3P_CALC);
              writeThermalProperties(EOS_BIRCH_MURNAGHAN, QHA3P_CALC);

              writeTphononDispersions(QHA3P_CALC);
            }
          }

          if (runSCQHA && eos_static_data_available){
            RunSCQHA(EOS_POLYNOMIAL, true);
            RunSCQHA(EOS_POLYNOMIAL, false);

            writeTphononDispersions(SCQHA_CALC);
          }
        }
      }
    }
    catch(aurostd::xerror &e){
      pflow::logger(e.whereFileName(),e.whereFunction(), e.what(), currentDirectory,
          *p_FileMESSAGE, *p_oss, _LOGGER_ERROR_);
      return;
    }
  }

  /// Creates subdirectories with aflow.in for a set of static DFT calculations.
  ///
  void QHAN::createSubdirectoriesStaticRun(const _xflags &xflags, const _aflags &aflags,
      const _kflags &kflags, const vector<vector<bool> > &file_is_present)
  {
    string function = "QHAN:createSubdirectoriesStaticRun():", msg = "";
    // use static_bands calculations to get a reasonable electronic DOS
    xinput.xvasp.AVASP_flag_RUN_STATIC_BANDS       = true;
    xinput.xvasp.AVASP_flag_RUN_STATIC             = false;
    xinput.xvasp.AVASP_flag_RUN_RELAX_STATIC_BANDS = false;
    xinput.xvasp.AVASP_flag_RUN_RELAX_STATIC       = false;
    xinput.xvasp.AVASP_flag_RUN_RELAX              = false;
    xinput.xvasp.AVASP_flag_GENERATE               = false;
    xinput.xvasp.aopts.pop_attached("AFLOWIN_FLAG::MODULE");

    stringstream aflow;

    for (uint i=0; i<subdirectories_static.size(); i++){
      // if electronic contributions are not required neglect that EIGENVAL or IBZKPT 
      // is missing
      if (includeElectronicContribution){
        if (file_is_present[i][DF_EIGENVAL] && file_is_present[i][DF_IBZKPT] &&
            file_is_present[i][DF_DIRECTORY] && file_is_present[i][DF_OUTCAR]) continue;
      }
      else if (file_is_present[i][DF_DIRECTORY] &&
               file_is_present[i][DF_OUTCAR]) continue;

      msg = "Generate aflow.in file in " + subdirectories_static[i] + " directory.";
      pflow::logger(QHA_ARUN_MODE, function, msg, currentDirectory, *p_FileMESSAGE,
        *p_oss, _LOGGER_MESSAGE_);

      xinput.xvasp.str = origStructure;
      xinput.xvasp.str.InflateVolume(coefEOSVolumes[i]);

      xinput.setDirectory(currentDirectory);
      xinput.xvasp.AVASP_arun_mode = QHA_ARUN_MODE;
      xinput.xvasp.AVASP_arun_runname = arun_runnames_static[i];

      if (xinput.xvasp.AVASP_path_BANDS.empty()) xinput.xvasp.AVASP_path_BANDS = AFLOWRC_DEFAULT_BANDS_LATTICE;
      if (!xinput.xvasp.AVASP_value_BANDS_GRID)
        xinput.xvasp.AVASP_value_BANDS_GRID=DEFAULT_BANDS_GRID;
      AVASP_populateXVASP(aflags,kflags,xflags.vflags, xinput.xvasp);
      AVASP_MakeSingleAFLOWIN(xinput.xvasp, aflow, true);
    }
  }

  /// Checks if all required static calculations exist and returns the number of
  /// finished calculations.
  /// 
  int QHAN::checkStaticCalculations(vector<vector<bool> > &file_is_present)
  {
    string function = "QHAN::checkStaticCalculations():", msg = "";

    if (!isInitialized){
      msg = "QHA was not initialized properly and the QHA calculation will be aborted.";
      pflow::logger(QHA_ARUN_MODE, function, msg, currentDirectory, *p_FileMESSAGE,
          *p_oss, _LOGGER_ERROR_);
      return 0;
    }

    int count = 0;
    string outcarfile = "", eigenvfile = "", ibzkptfile = "";
    bool all_files_are_present = true;
    for (uint i=0; i<subdirectories_static.size(); i++){
      all_files_are_present = true;

      if (aurostd::FileExist(subdirectories_static[i]))
        file_is_present[i][DF_DIRECTORY] = true;
      else
        all_files_are_present = false;

      outcarfile = subdirectories_static[i]+"/OUTCAR.static";
      if (aurostd::EFileExist(outcarfile) || aurostd::FileExist(outcarfile))
        file_is_present[i][DF_OUTCAR] = true;
      else
        all_files_are_present = false;

      if (includeElectronicContribution){
        eigenvfile = subdirectories_static[i]+"/EIGENVAL.static";
        ibzkptfile = subdirectories_static[i]+"/IBZKPT.static";

        if (aurostd::EFileExist(eigenvfile) || (aurostd::FileExist(eigenvfile)))
          file_is_present[i][DF_EIGENVAL] = true;
        else
          all_files_are_present = false;

        if (aurostd::EFileExist(ibzkptfile) || (aurostd::FileExist(ibzkptfile)))
          file_is_present[i][DF_IBZKPT] = true;
        else
          all_files_are_present = false;
      }
      if (all_files_are_present) count++;
    }

    return count;
  }

  void QHAN::printMissingStaticFiles(const vector<vector<bool> > & list, 
    const vector<string> &subdirectories)
  {
    string function = "QHAN::printMissingStaticFiles():";
    string msg = "";
    for (uint i=0; i<subdirectories.size(); i++){
      if (!list[i][DF_DIRECTORY]){
        msg = "Directory " + subdirectories[i] + " is missing.";
        pflow::logger(QHA_ARUN_MODE, function, msg, currentDirectory, *p_FileMESSAGE,
          *p_oss, _LOGGER_ERROR_);
      }
      else{
        if (!list[i][DF_OUTCAR]){
          msg = "File " + subdirectories[i] + "/OUTCAR.static is missing.";
          pflow::logger(QHA_ARUN_MODE, function, msg, currentDirectory, *p_FileMESSAGE,
            *p_oss, _LOGGER_ERROR_);
        }
        if (includeElectronicContribution){
          if(!list[i][DF_EIGENVAL]){
            msg = "File " + subdirectories[i] + "/EIGENVAL.static is missing.";
            pflow::logger(QHA_ARUN_MODE, function, msg, currentDirectory, *p_FileMESSAGE,
              *p_oss, _LOGGER_ERROR_);
          }

          if(!list[i][DF_IBZKPT]){
            msg = "File " + subdirectories[i] + "/IBZKPT.static is missing.";
            pflow::logger(QHA_ARUN_MODE, function, msg, currentDirectory, *p_FileMESSAGE,
              *p_oss, _LOGGER_ERROR_);
          }
        }
      }
    }
  }
/*      file_is_missing = false;

      if (!aurostd::FileExist(subdirectories_static[i])){
        file_is_missing = true;
        msg = "QHA is not able to proceed: the ";
        msg += subdirectories_static[i] + " directory is missing.";
        pflow::logger(QHA_ARUN_MODE, function, msg, currentDirectory, *p_FileMESSAGE,
            *p_oss, _LOGGER_WARNING_);
      }

      outcarfile = subdirectories_static[i]+"/OUTCAR.static";
      if (!(aurostd::EFileExist(outcarfile) || aurostd::FileExist(outcarfile))){
        file_is_missing = true;
        msg = "File " + outcarfile + " is missing";
        pflow::logger(QHA_ARUN_MODE, function, msg, currentDirectory, *p_FileMESSAGE,
            *p_oss, _LOGGER_WARNING_);
      }

      if (includeElectronicContribution){
        eigenvfile = subdirectories_static[i]+"/EIGENVAL.static";
        ibzkptfile = subdirectories_static[i]+"/IBZKPT.static";

        if (!(aurostd::EFileExist(eigenvfile) || (aurostd::FileExist(eigenvfile)))){
          file_is_missing = true;
          msg = "File " + eigenvfile + " is missing";
          pflow::logger(QHA_ARUN_MODE, function, msg, currentDirectory, *p_FileMESSAGE,
          *p_oss, _LOGGER_WARNING_);
        }

        if (!(aurostd::EFileExist(ibzkptfile) || (aurostd::FileExist(ibzkptfile)))){
          file_is_missing = true;
          msg = "File " + ibzkptfile + " is missing";
          pflow::logger(QHA_ARUN_MODE, function, msg, currentDirectory, *p_FileMESSAGE,
          *p_oss, _LOGGER_WARNING_);
        }

        if (!file_is_missing) count++;
      }*/

  /// Creates a set of EOS APL subdirectories with corresponding aflow.in or gathers
  /// and processes data from finished APL calculations.
  /// 
  bool QHAN::runAPLcalculations(const vector<string> &subdirectories,
      const vector<double> &coefVolumes, _xflags &xflags,
      _aflags &aflags, _kflags &kflags, string &aflowin, QHAtype type)
  {
    string function = "QHAN::runAPLcalculations():";
    string msg = "Reading phonon DOS and dispersion relations.";
    pflow::logger(QHA_ARUN_MODE, function, msg, currentDirectory, *p_FileMESSAGE, *p_oss,
        _LOGGER_MESSAGE_);

    if (!isInitialized){
      msg = "QHA was not initialized properly and the QHA calculation will be aborted.";
      pflow::logger(QHA_ARUN_MODE, function, msg, currentDirectory, *p_FileMESSAGE,
          *p_oss, _LOGGER_ERROR_);
      return false;
    }

    int Nqpoints = 0;
    bool apl_data_calculated = true;

    for (uint i=0; i<subdirectories.size(); i++){
      xinput.xvasp.str = origStructure;
      xinput.xvasp.str.InflateVolume(coefVolumes[i]);

      // save the corresponing structure into PHPOSCAR
      string phposcarfile = subdirectories[i]+'/'+DEFAULT_APL_PHPOSCAR_FILE;
      if (!aurostd::EFileExist(phposcarfile)){
        xinput.xvasp.str.is_vasp5_poscar_format = true;
        stringstream poscar;
        poscar << xinput.xvasp.str;
        aurostd::stringstream2file(poscar, phposcarfile);
      }

      apl::PhononCalculator phcalc(*p_FileMESSAGE, *p_oss);
      phcalc.initialize_supercell(xinput.getXStr());
      phcalc.getSupercell().build(apl_options);  // ME20200518
      phcalc.setDirectory(subdirectories[i]);
      phcalc.setNCPUs(kflags);

<<<<<<< HEAD
      // ME20200517 - New ForceConstantCalculator format
      ForceConstantCalculator fccalc(phcalc.getSupercell(), apl_options, *p_FileMESSAGE, *p_oss);
      //[OBSOLETE] auto_ptr<apl::ForceConstantCalculator> fccalc;

      //[OBSOLETE] if (apl_options.getattachedscheme("ENGINE") == string("DM")){
      //[OBSOLETE]   apl::DirectMethodPC* dmPC = new apl::DirectMethodPC(phcalc.getSupercell(),
      //[OBSOLETE]     *p_FileMESSAGE, *p_oss);
      //[OBSOLETE]   fccalc.reset(dmPC);

      //[OBSOLETE]   // set options for direct method phonon calculations
      //[OBSOLETE]   dmPC->setGeneratePlusMinus(apl_options.flag("AUTO_DIST"),apl_options.flag("DPM"));
      //[OBSOLETE]   dmPC->setGenerateOnlyXYZ(apl_options.flag("XYZONLY"));
      //[OBSOLETE]   dmPC->setDistortionSYMMETRIZE(apl_options.flag("SYMMETRIZE"));
      //[OBSOLETE]   dmPC->setDistortionINEQUIVONLY(apl_options.flag("INEQUIVONLY"));
      //[OBSOLETE]   dmPC->setDistortionMagnitude(aurostd::string2utype<double>(
      //[OBSOLETE]       apl_options.getattachedscheme("DIST_MAGNITUDE")));
      //[OBSOLETE]   dmPC->setCalculateZeroStateForces(apl_options.flag("ZEROSTATE"));
      //[OBSOLETE] }
      //[OBSOLETE] else{
      //[OBSOLETE]   fccalc.reset(new apl::LinearResponsePC(phcalc.getSupercell(), *p_FileMESSAGE,
      //[OBSOLETE]         *p_oss));
      //[OBSOLETE] }
      //[OBSOLETE] fccalc->setPolarMaterial(apl_options.flag("POLAR"));
      //[OBSOLETE] fccalc->setDirectory(subdirectories[i]);

      // set the name of the subdirectory
      xinput.setDirectory(subdirectories[i]);

      // if it is the first run, create APL subdirectories with corresponding aflow.in
      // files and skip to the next volume calculation
      if (fccalc.runVASPCalculations(xinput, aflags, kflags, xflags, aflowin)){
        apl_data_calculated = false;
        continue;
      }

      // check if APL calculation is ready and calculate the force constants
      if (!fccalc.run()){
        apl_data_calculated = false;
        continue;
      }
      phcalc.setHarmonicForceConstants(fccalc);
=======
      string hibernation_file = subdirectories[i]+'/'+DEFAULT_APL_FILE_PREFIX + 
        DEFAULT_APL_HARMIFC_FILE;
      bool was_awakened = false;
      if (aurostd::EFileExist(hibernation_file)){
        msg = "Reading hibernation file...";
        pflow::logger(QHA_ARUN_MODE, function, msg, currentDirectory, *p_FileMESSAGE,
              *p_oss, _LOGGER_MESSAGE_);
        try{
          phcalc.awake();
          was_awakened = true;
        } catch (aurostd::xerror& e){
          was_awakened = false;
          pflow::logger(QHA_ARUN_MODE, function, e.error_message, currentDirectory,
              *p_FileMESSAGE, *p_oss, _LOGGER_ERROR_);
          msg = "Reading data from the hibernation file failed.";
          msg += " Force constants and the relevant data will be recalculated.";
          pflow::logger(QHA_ARUN_MODE, function, msg, currentDirectory, *p_FileMESSAGE,
              *p_oss, _LOGGER_WARNING_);
        }
      }

      if (!was_awakened){
        auto_ptr<apl::ForceConstantCalculator> fccalc;
  
        if (apl_options.getattachedscheme("ENGINE") == string("DM")){
          apl::DirectMethodPC* dmPC = new apl::DirectMethodPC(phcalc.getSupercell(),
              *p_FileMESSAGE, *p_oss);
          fccalc.reset(dmPC);
  
          // set options for direct method phonon calculations
          dmPC->setGeneratePlusMinus(apl_options.flag("AUTO_DIST"),apl_options.flag("DPM"));
          dmPC->setGenerateOnlyXYZ(apl_options.flag("XYZONLY"));
          dmPC->setDistortionSYMMETRIZE(apl_options.flag("SYMMETRIZE"));
          dmPC->setDistortionINEQUIVONLY(apl_options.flag("INEQUIVONLY"));
          dmPC->setDistortionMagnitude(aurostd::string2utype<double>(
                apl_options.getattachedscheme("DIST_MAGNITUDE")));
          dmPC->setCalculateZeroStateForces(apl_options.flag("ZEROSTATE"));
        }
        else{
          fccalc.reset(new apl::LinearResponsePC(phcalc.getSupercell(), *p_FileMESSAGE,
                *p_oss));
        }
        fccalc->setPolarMaterial(apl_options.flag("POLAR"));
        fccalc->setDirectory(subdirectories[i]);
  
        // set the name of the subdirectory
        xinput.setDirectory(subdirectories[i]);
  
        // if it is the first run, create APL subdirectories with corresponding aflow.in
        // files and skip to the next volume calculation
        if (fccalc->runVASPCalculations(xinput, aflags, kflags, xflags, aflowin)){
          apl_data_calculated = false;
          continue;
        }
  
        // check if APL calculation is ready and calculate the force constants
        if (!fccalc->run()){
          apl_data_calculated = false;
          continue;
        }
        fccalc->hibernate();
        phcalc.setHarmonicForceConstants(*fccalc);
      }
>>>>>>> 2b2fd7be

      // calculate all phonon-related data: DOS, frequencies along the q-mesh and
      // phonon dispersions
      vector<xvector<double> > dummy_dos_projections; // do not need for QHA
      vector<int> dos_mesh(3);

      vector<string> tokens;

      //ME20200518 - Changed keywords to correspond to rest of APL
      aurostd::string2tokens(apl_options.getattachedscheme("DOSMESH"), tokens,
          string(" xX"));
      for (uint j=0; j<tokens.size(); j++){
        dos_mesh[j] = aurostd::string2utype<int>(tokens[j]);
      }

      phcalc.initialize_qmesh(dos_mesh);

      apl::DOSCalculator dosc(phcalc, apl_options.getattachedscheme("DOSMETHOD"),
          dummy_dos_projections);
      dosc.calc(aurostd::string2utype<double>(apl_options.getattachedscheme("DOSPOINTS")),
          aurostd::string2utype<double>(apl_options.getattachedscheme("DOSSMEAR")));
      dosc.writePHDOSCAR(subdirectories[i]);

      if (dosc.hasNegativeFrequencies()){
        stringstream msg;
        msg << "Phonon dispersions of the APL calculation in the " << subdirectories[i];
        msg << " directory contain imaginary frequencies." << std::endl;
        if (ignore_imaginary){
          msg << "The imaginary parts of the phonon dispersions and phonon DOS will be ignored.";
          msg << " Check if the results are still meaningful!" << std::endl;
          pflow::logger(QHA_ARUN_MODE, function, msg, currentDirectory, *p_FileMESSAGE,
              *p_oss, _LOGGER_WARNING_);
        }
        else{
          msg << "QHA calculation will be stopped after checking all available APL calculations." << std::endl;
          msg << "Please check the phonon DOS and phonon dispersions." << std::endl;
          msg << "Workaround: adjust the EOS_DISTORTION_RANGE option to exclude ";
          msg << "the problematic calculations or ignore this error by setting "; 
          msg << "IGNORE_IMAGINARY=ON." << std::endl;

          pflow::logger(QHA_ARUN_MODE, function, msg, currentDirectory, *p_FileMESSAGE,
              *p_oss, _LOGGER_ERROR_);
          apl_data_calculated = false;
        }
      }

      if (phcalc.getSupercell().projectToPrimitive()){
        // if projection to primitive was successful update origStructure on the last
        // iteration
        if (i==subdirectories.size()-1){
          double Volume = origStructure.GetVolume();
          origStructure = phcalc.getSupercell().getInputStructure();
          origStructure.InflateVolume(Volume/origStructure.GetVolume());
          NatomsOrigCell = origStructure.atoms.size();
        }
      }
      else{
        msg = "Could not map the AFLOW standard primitive cell to the supercell. ";
        msg += "Phonon dispersions will be calculated using the original structure instead.";
        pflow::logger(QHA_ARUN_MODE, function, msg, currentDirectory, *p_FileMESSAGE,
            *p_oss, _LOGGER_ERROR_);
      }
      Nbranches = phcalc.getNumberOfBranches();

      string USER_DC_INITLATTICE="";
      //ME20200518 - Changed keyword to common APL keywords
      int USER_DC_NPOINTS = aurostd::string2utype<int>(
          apl_options.getattachedscheme("DCPOINTS"));
      apl::PhononDispersionCalculator pdisc(phcalc);
      pdisc.initPathLattice(USER_DC_INITLATTICE, USER_DC_NPOINTS);
      pdisc.calc(apl::THZ | apl::ALLOW_NEGATIVE);
      pdisc.writePHEIGENVAL(subdirectories[i]);

      // save all the data that is necessary for QHA calculations
      if (i==0){// qmesh data is the same for all volumes: need to store only once
        qpWeights = phcalc.getQMesh().getWeights();
        qPoints   = phcalc.getQMesh().getIrredQPointsFPOS();
        Nqpoints  = qPoints.size();
      }
      else{
        if (qpWeights.size() != phcalc.getQMesh().getWeights().size()){
          msg = "Inconsistent size of q-points weights for calculations at different volumes.";
          throw aurostd::xerror(_AFLOW_FILE_NAME_, QHA_ARUN_MODE, msg, _INDEX_MISMATCH_);
        }

        if (qPoints.size() != phcalc.getQMesh().getIrredQPointsFPOS().size()){
          msg = "Inconsistent number of irreducible q-points for calculations at different volumes.";
          throw aurostd::xerror(_AFLOW_FILE_NAME_, QHA_ARUN_MODE, msg, _INDEX_MISMATCH_);
        }
      }

      // we have two different sets of data: one for the finite difference Grueneisen
      // parameter calculation and one for the EOS APL calculation
      vector<xvector<double> > freqs = dosc.getFreqs();
      switch (type){
        case(QHA_FD):
          gp_ph_dispersions.push_back(pdisc.createEIGENVAL());

          // allocate memory at the first run (entire chunk of memory is required because
          // data will be reordered)
          if (i==0){
            omegaV_mesh = vector<vector<vector<double> > > (Nqpoints,
                vector<vector<double> >(Nbranches, vector<double>(N_GPvolumes)));
          }

          for (int q=0; q<Nqpoints; q++){
            for (int branch=0; branch<Nbranches; branch++){
              // clean imaginary frequencies in case if user wants to ignore them
              omegaV_mesh[q][branch][i] = freqs[q][branch+1] < 0 ? 0 : freqs[q][branch+1];
            }
          }
          break;
        case (QHA_EOS):
          eos_ph_dispersions.push_back(pdisc.createEIGENVAL());
          eos_vib_thermal_properties.push_back(ThermalPropertiesCalculator(dosc,
                *p_FileMESSAGE));

          // allocate memory at the first run (an entire chunk of memory is required because
          // data will be reordered)
          if (i==0){
            omegaV_mesh_EOS = vector<vector<vector<double> > > (Nqpoints,
                vector<vector<double> >(Nbranches, vector<double>(N_EOSvolumes)));
          }

          for (int q=0; q<Nqpoints; q++){
            for (int branch=0; branch<Nbranches; branch++){
              // clean imaginary frequencies in case if user wants to ignore them
              omegaV_mesh_EOS[q][branch][i] = freqs[q][branch+1] < 0 ? 0 : freqs[q][branch+1];
            }
          }
          break;
        case (QHA_TE):
          // allocate memory at the first run (entire chunk of memory is required because
          // data will be reordered)
          if (i==0){
            omegaV_mesh_QHANP = vector<vector<vector<double> > > (Nqpoints,
                vector<vector<double> >(Nbranches, vector<double>(N_QHANPvolumes)));
          }

          for (int q=0; q<Nqpoints; q++){
            for (int branch=0; branch<Nbranches; branch++){
              // clean imaginary frequencies in case if user wants to ignore them
              omegaV_mesh_QHANP[q][branch][i] = freqs[q][branch+1] < 0 ? 0 : freqs[q][branch+1];
            }
          }
          break;
      }
    }

    return apl_data_calculated;
  }

  /// Reads data from a set of static DFT calculations.
  bool QHAN::readStaticCalculationsData()
  {
    string function = "QHAN::readStaticCalculationsData():";
    string msg = "";
    pflow::logger(QHA_ARUN_MODE, function, msg, currentDirectory, *p_FileMESSAGE, *p_oss,
        _LOGGER_MESSAGE_);

    if (!isInitialized){
      msg = "QHA was not initialized properly and the QHA calculation will be aborted.";
      pflow::logger(QHA_ARUN_MODE, function, msg, currentDirectory, *p_FileMESSAGE,
          *p_oss, _LOGGER_ERROR_);
      return false;
    }

    bool data_read_success = true;

    xOUTCAR outcar;
    string outcarfile = "";
    for (uint i=0; i<subdirectories_static.size(); i++){
      msg = "Reading data from the static DFT calculation in the ";
      msg += subdirectories_static[i] + " directory.";
      pflow::logger(QHA_ARUN_MODE, function, msg, currentDirectory, *p_FileMESSAGE, 
          *p_oss, _LOGGER_MESSAGE_);

      outcarfile = subdirectories_static[i]+'/'+"OUTCAR.static";
      if (!outcar.GetPropertiesFile(outcarfile)){
        msg = "Could not read the " + outcarfile + " file";
        pflow::logger(QHA_ARUN_MODE, function, msg, currentDirectory, *p_FileMESSAGE, 
          *p_oss, _LOGGER_ERROR_);
        data_read_success = false;
      }

      Efermi_V.push_back(outcar.Efermi);
      E0_V.push_back(outcar.energy_cell/outcar.natoms);

      Nelectrons = outcar.nelectrons;

      static_eigvals.push_back(xEIGENVAL(subdirectories_static[i]+"/EIGENVAL.static"));
      static_ibzkpts.push_back(xIBZKPT(subdirectories_static[i]+"/IBZKPT.static"));

      if (!static_eigvals.back().m_initialized){
        msg = "Could not read the " + subdirectories_static[i]+"/EIGENVAL.static file.";
        pflow::logger(QHA_ARUN_MODE, function, msg, currentDirectory, *p_FileMESSAGE,
          *p_oss, _LOGGER_ERROR_);
        data_read_success = false;
      }

//      if (!static_ibzkpts.back().m_initialized){
//        msg = "Could not read the " + subdirectories_static[i]+"/IBZKPT.static file.";
//        pflow::logger(QHA_ARUN_MODE, function, msg, currentDirectory, *p_FileMESSAGE,
//          *p_oss, _LOGGER_ERROR_);
//        data_read_success = false;
//      }
    }

    return data_read_success;
  }

  /// Returns a frequency obtained by approximation of frequency-volume dependence
  /// to a polynomial.
  ///
  /// The following polynomial is used:
  /// w = a + b*V  + c*V**2 + d*V**3
  ///
  double QHAN::calcFrequencyFit(double V, xvector<double> &xomega)
  {
    string function = "calcFrequencyFit():";
    // set all weight in fit to 1
    xvector<double> s(xomega.rows); for (int i=s.lrows;i<=s.urows;i++) s[i]=1;
    xvector<double> Vpoly(4); for (int i=1; i<=4; i++) Vpoly[i] = pow(V,i-1);

    aurostd::cematrix lsfit(gp_fit_matrix);
    lsfit.LeastSquare(xomega,s);

    return scalar_product(Vpoly, lsfit.GetFitVector());
  }

  /// Calculates the Grueneisen parameter of an individual vibrational mode for a
  /// given volume.
  /// 
  /// gamma_i = -V/w*dw/dV,
  /// where w is a frequency of a given mode at a given volume
  /// 
  /// Volume dependence of the frequency is approximated by the following polynomial:
  /// w = a + b*V  + c*V**2 + d*V**3
  /// 
  /// @param V is a volume at which the Grueneisen parameter is calculated.
  /// @param xomega is an array of the frequency-volume dependence for a given
  /// phonon branch.
  /// 
  double QHAN::calcGrueneisen(double V, xvector<double> &xomega, double &w)
  {
    string function = "calcGrueneisen():";
    // set all weight in fit to 1
    xvector<double> s(xomega.rows); for (int i=s.lrows;i<=s.urows;i++) s[i]=1;
    aurostd::cematrix lsfit(gp_fit_matrix);

    double a=0.0, b=0.0, c=0.0, d=0.0; // fit parameters
    double gamma = 0; // mode-dependent Grueneisen parameter
    w = 0; // frequency of a given branch that corresponds to the input volume V

    /** Workaround: for w=0, gamma_i is assumed to be zero, since
      / the actual value depends on the path used to approach w->0. */
    bool freqs_are_nonzero = true;
    for (int i=xomega.lrows; i<=xomega.urows; i++){
      if (!(xomega[i] > AUROSTD_ROUNDOFF_TOL)){
        freqs_are_nonzero = false;
        break;
      }
    }

    // calculate gamma_i only if all frequencies in a given branch are nonzero
    if (freqs_are_nonzero){
      lsfit.LeastSquare(xomega,s);
      a = lsfit.AVec()[0];
      b = lsfit.AVec()[1];
      c = lsfit.AVec()[2];
      d = lsfit.AVec()[3];

#if DEBUG_QHA_GP_FIT
      double err = 0;
      xvector<double> tmp(4);
      tmp[1] = a; tmp[2] = b; tmp[3] = c; tmp[4] = d;

      // check the fit error
      for (int Vid=0; Vid<N_EOSvolumes; Vid++){
        err = abs(a+b*EOSvolumes[Vid]+c*pow(EOSvolumes[Vid],2)+d*pow(EOSvolumes[Vid],3)
            -xomega[Vid+1])/xomega[Vid+1];
        err *= 100.0;
        if (err>=10.0){
          string msg="Relative error of the log(w)=f(V) fit (used to ";
          msg+="determine mode-decomposed Grueneisen parameter) is larger than ";
          msg+="10\% for V="+aurostd::utype2string<double>(EOSvolumes[Vid]);

          pflow::logger(QHA_ARUN_MODE, function, msg, currentDirectory,
              *p_FileMESSAGE, *p_oss, _LOGGER_MESSAGE_);
          cerr << function << " original frequencies:" << std::endl;
          cerr << function << xomega << std::endl;
          cerr << function << " fit to frequencies:" << std::endl;
          cerr << function << gp_fit_matrix * tmp << std::endl;
          break;
        }
      }
#endif

      w = a + b*V + c*pow(V,2) + d*pow(V,3);
      gamma = -V/w * (b + 2*c*V + 3*d*pow(V,2));
    }

    return gamma;
  }

  /// Calculates the Grueneisen parameter of an individual vibrational mode using
  /// the central finite difference method.
  /// 
  /// gamma = -V0/w0*dw/dV |V->V0 ~ -V0/w0*(w(V0+dV)-w(V0-dV))/(2*dV)
  /// 
  double QHAN::calcGrueneisenFD(const xvector<double> &xomega)
  {
    string function = "calcGrueneisenFD(): ", msg = "";
    if (xomega.rows != 3){
      msg = "Wrong size of the xomega array passed to calcGrueneisenFD function.";
      msg += "Expected size: 3. Actual size: ";
      msg += aurostd::utype2string<int>(xomega.rows);
      throw aurostd::xerror(_AFLOW_FILE_NAME_, QHA_ARUN_MODE, msg, _INDEX_BOUNDS_);
    }

    if (xomega[2] > _ZERO_TOL_){
      return -GPvolumes[1]/xomega[2]*(xomega[3]-xomega[1])/
        (GPvolumes[2]-GPvolumes[0]);
    }
    else{
      return 0.0;
    }
  }


  /// Calculates the free energy (without electronic contribution) as a function of 
  /// volume and temperature.
  /// The volume dependency is obtained via a fit to the model equation of state.
  /// @param qha_method defines what kind of QHA calculation is performed.
  ///
  double QHAN::FreeEnergyFit(double T, double V, EOSmethod eos_method,
      QHAmethod qha_method)
  {
    string function = "FreeEnergyFit():", msg = "";
    if (T<_ZERO_TOL_) return 0;

    xvector<double> E(N_EOSvolumes);
    switch(qha_method){
      case (QHA3P_CALC):
      case (QHANP_CALC):
        for (int i=E.lrows; i<=E.urows; i++){
          E[i] = FreeEnergyTaylorExpansion(T, i-1, qha_method);
        }
        break;
      case(QHA_CALC):
        for (int i=E.lrows; i<=E.urows; i++){
          E[i] = FreeEnergy(T, i-1);
        }
        break;
      default:
        msg = "Nonexistent QHA method was passed to " + function;
        throw aurostd::xerror(_AFLOW_FILE_NAME_, QHA_ARUN_MODE, msg, _INPUT_UNKNOWN_);
        break;
    }
    if (includeElectronicContribution){
      if (doSommerfeldExpansion) E += electronicFreeEnergySommerfeld(T);
      else{
        for (int id=0; id<N_EOSvolumes; id++) E[id+1]+=electronicFreeEnergy(T, id);
      }
    }

    xvector<double> p = fitToEOSmodel(E, eos_method);
    return evalEOSmodel(V, p, eos_method);
  }

  /// Calculates the internal energy as a function of volume and temperature.
  ///
  double QHAN::InternalEnergyFit(double T, double V)
  {
    static xvector<double> U(N_EOSvolumes);
    static xvector<double> xvolumes = aurostd::vector2xvector(EOSvolumes);

    if (T<0) return 0;

    for (int i=0; i<N_EOSvolumes; i++){
      U[i+1] = eos_vib_thermal_properties[i].getInternalEnergy(T, apl::eV);
      U[i+1] /= NatomsOrigCell;
    }

    return EOSpoly(V, fitEOSpoly(xvolumes, U));
  }

  /// Calculates the free energy (without electronic contribution) for a calculation at
  /// a specific volume (given by its id in the EOSvolumes array).
  ///
  double QHAN::FreeEnergy(double T, int id)
  {
    return eos_vib_thermal_properties[id].getVibrationalFreeEnergy(T, apl::eV)
      /NatomsOrigCell + E0_V[id];
  }

  /// Fits the (free) energy-volume dependency to one of the following equation of state
  /// models:
  /// polynomial: (eq (5.2) page 106)  https://doi.org/10.1017/CBO9781139018265
  /// Murnaghan: Proceedings of the National Academy of Sciences of the United States of 
  /// America, 30 (9): 244–247
  /// Birch-Murnaghan: Physical Review. 71 (11): 809–824
  ///
  xvector<double> QHAN::fitToEOSmodel(xvector<double> &E, EOSmethod method)
  {
    string function = "EOSfit::fit():", msg = "";
    xvector<double> V = aurostd::vector2xvector(EOSvolumes);
    xvector<double> fit_params;
    xvector<double> guess(4);
    switch(method){
      case(EOS_POLYNOMIAL):
        fit_params = fitEOSpoly(V, E);
        EOS_volume_at_equilibrium = EOSpolyGetEqVolume(fit_params, min(V), max(V));
        EOS_energy_at_equilibrium = EOSpoly(EOS_volume_at_equilibrium, fit_params);
        EOS_bulk_modulus_at_equilibrium = BulkModulus(EOS_volume_at_equilibrium,fit_params);
        EOS_Bprime_at_equilibrium  = Bprime(EOS_volume_at_equilibrium, fit_params);
        break;
      case(EOS_BIRCH_MURNAGHAN):
        {
          guess[1] = min(E);
          guess[2] = (max(V)+min(V))/2;
          guess[3] = V[1]*(E[3]-2*E[2]+E[1])/pow(V[2]-V[1],2); // B from central differences
          guess[4] = 3.5; // a reasonable initial value for most materials

          NonlinearFit bmfit(V,E,guess,BirchMurnaghan);
          bmfit.fitLevenbergMarquardt();

          fit_params = bmfit.p;
          EOS_energy_at_equilibrium = bmfit.p[1];
          EOS_volume_at_equilibrium = bmfit.p[2];
          EOS_bulk_modulus_at_equilibrium   = bmfit.p[3]*eV2GPa;
          EOS_Bprime_at_equilibrium  = bmfit.p[4];
        }
        break;
      case(EOS_MURNAGHAN):
        {
          guess[1] = min(E);
          guess[2] = (max(V)+min(V))/2;
          guess[3] = V[1]*(E[3]-2*E[2]+E[1])/pow(V[2]-V[1],2); // B from central differences 
          guess[4] = 3.5; // a reasonable initial value for most materials

          NonlinearFit nlfit(V,E,guess,Murnaghan);
          nlfit.fitLevenbergMarquardt();

          fit_params = nlfit.p;
          EOS_energy_at_equilibrium = nlfit.p[1];
          EOS_volume_at_equilibrium = nlfit.p[2];
          EOS_bulk_modulus_at_equilibrium   = nlfit.p[3]*eV2GPa;
          EOS_Bprime_at_equilibrium  = nlfit.p[4];
        }
        break;
      default:
        msg = "Nonexistent EOS method was passed to " + function;
        throw aurostd::xerror(_AFLOW_FILE_NAME_, QHA_ARUN_MODE, msg, _INPUT_UNKNOWN_);
        break;
    }

    return fit_params;
  }

  /// Returns the (free) energy at a given volume for a chosen EOS model.
  double QHAN::evalEOSmodel(double V, const xvector<double> &p, EOSmethod method)
  {
    string function = "EOSfit::eval():", msg = "";
    double energy = 0;

    static xvector<double> dydp(4);
    switch(method){
      case(EOS_POLYNOMIAL):
        energy = EOSpoly(V, p);
        break;
      case(EOS_BIRCH_MURNAGHAN):
        energy = BirchMurnaghan(V, p, dydp);
        break;
      case(EOS_MURNAGHAN):
        energy = Murnaghan(V, p, dydp);
        break;
      default:
        msg = "Nonexistent EOS method was passed to " + function;
        throw aurostd::xerror(_AFLOW_FILE_NAME_, QHA_ARUN_MODE, msg, _INPUT_UNKNOWN_);
        break;
    }

    return energy;
  }

  /// Calculates the electronic free energy using integration over the electronic DOS.
  /// Currently this function does not work (to be fixed in the future)
  ///
  /// @param id selects the volume at which corresponding data was obtained 
  ///
  //double QHAN::electronicFreeEnergy(double T, int id)
  //{
  //  double EelecT = 0; double SelecT = 0; double FelecT = 0; double Eelec0K = 0;
  //  double f = 0.0, f0 = 0.0;

  //  double dE = (max(energies_V[id])-min(energies_V[id]))/(energies_V[id].size()-1);
  //  for (uint i=0; i<edos_V[id].size(); i++){
  //    f0 = aurostd::FermiDirac(energies_V[id][i], Efermi_V[id], 0);
  //    f  = aurostd::FermiDirac(energies_V[id][i], Efermi_V[id], T);

  //    Eelec0K += energies_V[id][i] * edos_V[id][i] * f0;
  //    EelecT  += energies_V[id][i] * edos_V[id][i] * f;
  //    // limit of values for f->0 or f->1 is 0
  //    if (f>0 && f<1) SelecT -= (f*log(f) + (1-f)*log(1-f)) * edos_V[id][i];
  //  }

  //  EelecT  *= dE;
  //  Eelec0K *= dE;
  //  SelecT  *= KBOLTZEV*dE;

  //  FelecT = (EelecT-Eelec0K) - T*SelecT;

  //  return FelecT;
  //}

  /// Calculates the equilibrium volume at a given temperature.
  /// @param qha_method defines what kind of QHA calculation is performed.
  /// 
  double QHAN::getEqVolumeT(double T, EOSmethod eos_method, QHAmethod qha_method)
  {
    string function = "getEqVolumeT():", msg = "";
    xvector<double> E(N_EOSvolumes);
    switch(qha_method){
      case (QHA3P_CALC):
      case (QHANP_CALC):
        for (int i=E.lrows; i<=E.urows; i++){
          E[i] = FreeEnergyTaylorExpansion(T, i-1, qha_method);
        }
        break;
      case(QHA_CALC):
        for (int i=E.lrows; i<=E.urows; i++){
          E[i] = FreeEnergy(T, i-1);
        }
        break;
      default:
        msg = "Nonexistent QHA method was passed to " + function;
        throw aurostd::xerror(_AFLOW_FILE_NAME_, QHA_ARUN_MODE, msg, _INPUT_UNKNOWN_);
        break;
    }

    if (includeElectronicContribution){
      if (doSommerfeldExpansion) E += electronicFreeEnergySommerfeld(T);
      else{
        for (int id=0; id<N_EOSvolumes; id++) E[id+1]+=electronicFreeEnergy(T, id);
      }
    }

    fitToEOSmodel(E, eos_method);

    return EOS_volume_at_equilibrium;
  }


  /// Calculates the average Grueneisen parameter (GP) and the isochoric specific 
  /// heat (CV) at a given temperature using a weighted sum over the k-points mesh.
  /// This function is used when the Grueneisen parameter is calculated using the finite
  /// difference method.
  ///
  void QHAN::calcCVandGP(double T, double &CV, double &GP)
  {
    CV = 0; GP = 0;
    if (T<_ZERO_TOL_) return;

    xvector<double> xomega;

    uint NIrQpoints = omegaV_mesh.size();
    int NQpoints = 0; //  total number of q-points

    double Cvi  = 0;   // mode-dependent specific heat at V=const
    double w    = 0;   // frequency for a given volume
    double expx = 0;   // temperature-dependent exponential factor
    double beta = 1.0/KBOLTZEV/T;

    for (uint q=0; q<NIrQpoints; q++){
      for (uint branch=0; branch<omegaV_mesh[q].size(); branch++){
        xomega = aurostd::vector2xvector(omegaV_mesh[q][branch]);

        w = xomega[2]*THz2Hz*PLANCKSCONSTANTEV_h; // [THz] -> [eV]
        if (w>0){
          expx = exp(beta*w);

          Cvi = pow(w,2)*expx/pow(expx-1.0,2) * qpWeights[q];

          GP += calcGrueneisenFD(xomega) * Cvi;
          CV += Cvi;
        }
      }
      NQpoints += qpWeights[q];
    }

    GP /= CV;
    CV /= NQpoints; CV /= Nbranches;
    CV *= 3*pow(beta,2);
  }

  /// Calculates the average Grueneisen parameter (GP) and the isochoric specific 
  /// heat (CV) at a given volume and a given temperature.
  /// This function is used when the Grueneisen parameter is calculated using a fit to the
  /// w(V) relation, that is obtained from a set of EOS calculations.
  ///
  void QHAN::calcCVandGPfit(double T, double V, double &CV, double &GP)
  {
    CV = 0; GP = 0;
    if (T<_ZERO_TOL_) return;

    xvector<double> xomega;

    uint NIrQpoints = omegaV_mesh_EOS.size();
    int NQpoints = 0; // the total number of q-points

    double Cvi  = 0;  // mode-dependent specific heat at V=const
    double w    = 0;  // frequency for a given volume
    double expx = 0;  // temperature-dependent exponential factor
    double gamma = 0;
    double beta = 1.0/KBOLTZEV/T;

    for (uint q=0; q<NIrQpoints; q++){
      for (int branch=0; branch<Nbranches; branch++){
        xomega = aurostd::vector2xvector(omegaV_mesh_EOS[q][branch]);

        gamma = calcGrueneisen(V, xomega, w);
        w *= THz2Hz*PLANCKSCONSTANTEV_h; // [THz] -> [eV]
        if (w > AUROSTD_ROUNDOFF_TOL){
          expx = exp(w*beta);

          Cvi = pow(w,2)*expx/pow(expx-1.0,2) * qpWeights[q];

          GP += gamma * Cvi;
          CV += Cvi;
        }
      }
      NQpoints += qpWeights[q];
    }

    GP /= CV;
    CV /= NQpoints; CV /= NatomsOrigCell;
    CV *= pow(beta,2);
  }

  /// Calculates the volumetric thermal expansion coefficient (beta).
  /// 
  /// Central finite differences are used to calculate beta = 1/V dV/dT.
  /// Values of V(T+dT) and V(T-dT) are taken from the EOS fit to the corresponding
  /// free energies.
  /// 
  /// For T=0 K, the function returns 0. Negative temperatures are ignored.
  /// 
  /// @param T is the temperature at which the calculation is done.
  /// @param eos_method defines which model is used for the EOS fit
  /// @return volumetric thermal expansion coefficient.
  /// 
  double QHAN::ThermalExpansion(double T, EOSmethod eos_method, QHAmethod qha_method)
  {
    if (!(T>0)) return 0;

    double dT = DCOEFF*T;
    return 0.5*(getEqVolumeT(T+dT,eos_method,qha_method)
        -getEqVolumeT(T-dT,eos_method,qha_method))/
      dT/getEqVolumeT(T,eos_method,qha_method);
  }

  /// Calculates the isochoric specific heat as a temperature derivative of the free
  /// energy using the central finite differences method.
  /// 
  /// @param eos_method defines which model is used for the EOS fit
  /// 
  double QHAN::IsochoricSpecificHeat(double T, double V, EOSmethod eos_method,
      QHAmethod qha_method)
  {
    double dT = DCOEFF*T;
    double CV = 0;
    if (T>0){
      CV = -(FreeEnergyFit(T+dT, V, eos_method, qha_method)
          -2*FreeEnergyFit(T, V, eos_method, qha_method)
          +FreeEnergyFit(T-dT ,V, eos_method, qha_method));
      CV *= T/pow(dT,2);
    }

    return CV;
  }

  /// Calculates the entropy as a temperature derivative of the free energy using
  /// the central finite differences method.
  /// 
  /// @param eos_method defines which model is used for EOS fit
  /// 
  double QHAN::Entropy(double T, double V, EOSmethod eos_method, QHAmethod qha_method)
  {
    double dT = DCOEFF*T;
    return -0.5*(FreeEnergyFit(T+dT,V,eos_method,qha_method)
        -FreeEnergyFit(T-dT,V,eos_method,qha_method))/dT;
  }

  /// Calculates the DOS value at the Fermi level using the linear tetrahedron method. 
  /// For the details check: https://doi.org/10.1103/PhysRevB.49.16223
  ///
  xvector<double> QHAN::DOSatEf()
  {
    xvector<double> energy_tetrahedron(4);//energy eigenvalues at the corners of the tetrahedron
    double weighted_volume = 0; // weighted volume of tetrahedron
    double DEf = 0.0; // DOS at Fermi level
    double Ef = 0.0;  // Fermi energy
    // Eij = energy_tetrahedron[i] - energy_tetrahedron[j]
    double E21 = 0.0, E31 = 0.0, E41 = 0.0, E32 = 0.0, E42 = 0.0, E43 = 0.0; 

    DOS_Ef =  xvector<double>(N_EOSvolumes);

    for (int id=0; id<N_EOSvolumes; id++){
      DEf = 0;
      for (uint band=0; band<static_eigvals[id].number_bands; band++){
        for (uint i=0; i<static_ibzkpts[id].ntetrahedra; i++){
          weighted_volume = static_ibzkpts[id].wtetrahedra * static_ibzkpts[id].vtetrahedra[i][1];

          for (uint s=0; s<static_eigvals[id].spin+1; s++){
            for (int j=1; j<=4; j++)
              energy_tetrahedron[j] = static_eigvals[id].venergy[static_ibzkpts[id].vtetrahedra[i][j+1]-1][band][s];

            energy_tetrahedron = aurostd::sort(energy_tetrahedron);
            Ef = Efermi_V[id];

            if (Ef < energy_tetrahedron[1] && energy_tetrahedron[4] < Ef) DEf += 0;

            if (energy_tetrahedron[1] < Ef && Ef <= energy_tetrahedron[2]){
              E21 = energy_tetrahedron[2] - energy_tetrahedron[1];
              E31 = energy_tetrahedron[3] - energy_tetrahedron[1];
              E41 = energy_tetrahedron[4] - energy_tetrahedron[1];

              DEf += weighted_volume*3*pow(Ef-energy_tetrahedron[1],2)/(E21*E31*E41);
            }
            else if (energy_tetrahedron[2] < Efermi_V[id] && Efermi_V[id] <= energy_tetrahedron[3]){
              E21 = energy_tetrahedron[2] - energy_tetrahedron[1];
              E31 = energy_tetrahedron[3] - energy_tetrahedron[1];
              E41 = energy_tetrahedron[4] - energy_tetrahedron[1];

              E32 = energy_tetrahedron[3] - energy_tetrahedron[2];
              E42 = energy_tetrahedron[4] - energy_tetrahedron[2];

              DEf += weighted_volume/(E31*E41)*(3*E21+6*(Ef-energy_tetrahedron[2])-3*(E31+E42)*pow(Ef-energy_tetrahedron[2],2)/(E32*E42));
            }
            else if (energy_tetrahedron[3] < Ef && Ef <= energy_tetrahedron[4]){
              E41 = energy_tetrahedron[4] - energy_tetrahedron[1];
              E42 = energy_tetrahedron[4] - energy_tetrahedron[2];
              E43 = energy_tetrahedron[4] - energy_tetrahedron[3];

              DEf += 3*weighted_volume*pow(energy_tetrahedron[4]-Ef,2)/(E41*E42*E43);
            }
          }
        }
      }
      DOS_Ef[id+1] = (2-static_eigvals[id].spin)*DEf; // factor 2 if non-magnetic and 1 otherwise
    }
    return DOS_Ef;
  }

  /// Calculates integrated DOS as a function of energy and temperature.
  double QHAN::IDOS(double e, double T, xEIGENVAL &eig)
  {
    double res = 0.0;
    double weight = 0.0;
    for (uint k=0; k<eig.number_kpoints; k++){
      weight = (2-eig.spin)*eig.vweight[k];// factor 2 if non-magnetic and 1 otherwise
      for (uint b=0; b<eig.number_bands; b++){
        for (uint s=0; s<=eig.spin; s++){
          res += weight*aurostd::FermiDirac(eig.venergy[k][b][s], e, T);
        }
      }
    }
    return res;
  }

  /// Returns the chemical potential at a given temperature for a given volume id.
  ///
  /// Chemical potential is found as a solution of the equation IDOS(T)-Nelectrons = 0,
  /// where IDOS(T) = integral over the energy region of DOS(E)*FermiDirac(E, mu, T),
  /// where mu is a chemical potential.
  /// Equation is solved using the bisection method and bracketing interval is
  /// automatically determined starting with the Fermi energy at the one end of the
  /// interval.
  double QHAN::ChemicalPotential(double T, int Vid)
  {
    // step taken to determine the bracketing interval
    static const double dE = max(0.01, KBOLTZEV*T);
    static const string function = "ChemicalPotential():";

    bool LDEBUG = (FALSE || DEBUG_QHA || XHOST.DEBUG);
    if (LDEBUG) cerr << function << "begin" << std::endl;

    // Fermi energy is used as a starting guess for the value of chemical potential
    double guess = Efermi_V[Vid];
    double f = IDOS(guess, T, static_eigvals[Vid]) - Nelectrons;
    if (abs(f) < AUROSTD_ROUNDOFF_TOL) return guess;

    double left_end = 0.0, middle = 0.0, right_end = 0.0;
    double f_at_left_end = 0.0, f_at_middle = 0.0, f_at_right_end = 0.0;

    // The value of the initial guess is used to bracket the root.
    // Since IDOS is monotonically increasing function another end of the bracketing 
    // interval is found by stepping in the direction of increase, if IDOS value at
    // "guess" energy is lower than the number of electrons, or in the direction of
    // decrease in the opposite case until the bracketing interval is found (opposite
    // signs of IDOS-number_of_electrons at bracketing interval ends).
    left_end = right_end = guess;
    if (sign(f) > 0){
      f_at_right_end = f;
      do {
        left_end -= dE;
        f_at_left_end = IDOS(left_end, T, static_eigvals[Vid]) - Nelectrons;
      } while (sign(f_at_left_end) == sign(f_at_right_end));
    }
    else{
      f_at_left_end = f;
      do {
        right_end += dE;
        f_at_right_end = IDOS(right_end, T, static_eigvals[Vid]) - Nelectrons;
      } while (sign(f_at_left_end) == sign(f_at_right_end));
    }

    middle = (left_end + right_end)/2;
    f_at_middle = IDOS(middle, T, static_eigvals[Vid]) - Nelectrons;

    if (LDEBUG){
      cerr << function << "Bracketing interval was determined." << std::endl;
      cerr << function << "left_end= "  << left_end  << "middle= ";
      cerr << middle  << "right_end= "  << right_end  << std::endl;
      cerr << function << "f_left= " << f_at_left_end;
      cerr << "f_middle= " << f_at_middle << "f_right= ";
      cerr << f_at_right_end << std::endl;
    }

  // Iterate until the convergence criterion is reached:
  // f(middle) is sufficiently close to zero or the bracketing interval is sufficiently
  // small. The latter is used to avoid the infinite loop.
  // For T->0 it is likely that IDOS is not smooth but is step-like due to numerical
  // discretization.
  // Meanwhile, do a sanity check that the function has opposite signs at the interval 
  // ends.
    while ((sign(f_at_left_end) != sign(f_at_right_end)) && 
        (abs(f_at_middle)>_ZERO_TOL_) && (abs(left_end-right_end) > _ZERO_TOL_)){
      if (sign(f_at_left_end) == sign(f_at_middle)){
        std::swap(left_end, middle);
        std::swap(f_at_left_end, f_at_middle);
      }

      if (sign(f_at_right_end) == sign(f_at_middle)){
        std::swap(right_end, middle);
        std::swap(f_at_right_end, f_at_middle);
      }

      middle = 0.5*(left_end + right_end);
      f_at_middle = IDOS(middle, T, static_eigvals[Vid]) - Nelectrons;
  
      if (LDEBUG){
        cerr << function << "left_end= "  << left_end  << "middle= ";
        cerr << middle  << "right_end= "  << right_end  << std::endl;
        cerr << function << "f_left= " << f_at_left_end;
        cerr << "f_middle= " << f_at_middle << "f_right= ";
        cerr << f_at_right_end << std::endl;
      }
    }

    if (LDEBUG) cerr << function << "end" << std::endl;
    return middle;
  }

  /// Calculates the electronic free energy at a given tempearture for a given volume id.
  ///
  /// Electronic free energy is calculated as a weighted sum over energy eigenvalues
  /// with occupancies as defined by Fermi-Dirac statistics.
  ///
  /// Notice: there might be a problem for non-magnetic system when magnetic calculation
  /// is turned on. Although, eigenvalues for spin up and spin down should be the same,
  /// I encountered a situation when the small differences in the values of eigenvalues
  /// for spin up and down down lead to wrong electronic free energy for spin down,
  /// while the calculation was correct for spin up.
  double QHAN::electronicFreeEnergy(double T, int Vid)
  {
     static const double Tmin = 0.1;
     if (T < Tmin) return 0.0;
     double U = 0.0, S = 0.0;
     xEIGENVAL eig = static_eigvals[Vid];
     double mu  = ChemicalPotential(T, Vid);
     double mu0 = ChemicalPotential(Tmin, Vid);
     double E = 0.0;
     double f = 0.0, f0 = 0.0;
     double weight = 0.0;
     for (uint k=0; k<eig.number_kpoints; k++){
       weight = (2-eig.spin)*eig.vweight[k];// factor 2 if non-magnetic and 1 otherwise
       for (uint s=0; s<=eig.spin; s++){
         for (uint b=0; b<eig.number_bands; b++){
           E = eig.venergy[k][b][0];
           f = aurostd::FermiDirac(E, mu, T); f0 = aurostd::FermiDirac(E, mu0, Tmin);
           U += E * weight*(f - f0);

           if (f>0 && f<1) S -= (f*log(f) + (1-f)*log(1-f)) * weight;
         }
       }
     }
     S *= KBOLTZEV;

     return U - T*S;
  }

  /// Calculates the electronic free energy using the Sommerfeld expansion.
  xvector<double> QHAN::electronicFreeEnergySommerfeld(double T)
  {
    xvector<double> F_Som = DOS_Ef;
    for (int i=F_Som.lrows; i<=F_Som.urows; i++){
      F_Som[i] *= -pow(M_PI*KBOLTZEV*T,2)/6.0;
    }
    return F_Som;
  }

  // QHA3P-related functions

  /// Returns the frequency extrapolated by a Taylor expansion.
  ///
  double QHAN::extrapolateFrequency(double V, const xvector<double> &xomega,
      QHAmethod qha_method)
  {
    double result = 0.0;
    switch(qha_method){
      case(QHA3P_CALC):
      case(SCQHA_CALC):
        {
          double dwdV = (xomega[1]-xomega[3])/(GPvolumes[0]-GPvolumes[2]);
          double d2wdV2 = (xomega[1]+xomega[3]-2.0*xomega[2])/
            pow(0.5*(GPvolumes[0]-GPvolumes[2]),2);

          double dV = (V-GPvolumes[1]);
          result = xomega[2] + dwdV*dV + 0.5*d2wdV2*pow(dV,2);
        }
        break;
      case(QHANP_CALC):
        {
          // volume-derivative of frequency is calculated using central finite 
          // differences:
          // d^n w/dV^2 = Sum_i=0^n (-1)^i binomial(n,i) w(V0 + (n/2-i)*dV)/dV^n
          //
          // Frequency itself is extrapolated using Taylor expansion
          double V0 = QHANPvolumes[TaylorExpansionOrder];
          int order_begin = 0, order_end = 0;
          double deriv = 0.0;
          // iterate to calculate derivatives up to a given order
          for (int order=1; order<=TaylorExpansionOrder; order++){
            deriv = 0.0; // derivative of a given order
            // example for TE of 3rd order, we need the following data:
            // data:            |0|1|2|3|4|5|6|
            // value itself     | | | |*| | | |
            // 1st derivative   | | |*| |*| | |
            // 2nd derivative   | |*| |*| |*| |
            // 3rd derivative   |*| |*| |*| |*|
            // example: for 2nd derivative order_begin = 1 and order_end = 5
            order_begin = TaylorExpansionOrder - order;
            order_end = order_begin + 2*order;
            for (int i=order_begin, j=order; i<=order_end; i+=2, j--){
              deriv += std::pow(-1,j) * BINOM(order, j) * xomega[i+1];
            }
            deriv /= pow(2*gp_distortion*V0, order);
            result += deriv * pow(V-V0,order)/aurostd::factorial(order);
          }
          result += xomega[TaylorExpansionOrder+1];
        }
        break;
      case(QHA_CALC):
        // todo: error here
        break;
    }
    return result;
  }

  /// Returns the Grueneisen parameter extrapolated by a Taylor expansion.
  ///
  double QHAN::extrapolateGamma(double V, const xvector<double> &xomega,
      QHAmethod qha_method)
  {
    double gamma = 0.0;
    double w  = extrapolateFrequency(V, xomega, qha_method);

    if (w>1e-6){
      switch (qha_method){
        case (QHA3P_CALC):
        case (SCQHA_CALC):
          {
            double dwdV = 0, d2wdV2 = 0;
            double V0 = GPvolumes[1];
            dwdV = (xomega[1]-xomega[3])/(GPvolumes[0]-GPvolumes[2]);
            d2wdV2 = (xomega[1]+xomega[3]-2.0*xomega[2])/
              pow(0.5*(GPvolumes[0]-GPvolumes[2]),2);

            gamma = -V/w*(dwdV + d2wdV2 * (V-V0));
          }
          break;
        case (QHANP_CALC):
          {
            // volume-derivative of frequency is calculated using central finite 
            // differences:
            // d^n w/dV^2 = Sum_i=0^n (-1)^i binomial(n,i) w(V0 + (n/2-i)*dV)/dV^n
            //
            // Frequency itself is extrapolated using Taylor expansion
            double V0 = QHANPvolumes[TaylorExpansionOrder];
            int order_begin = 0, order_end = 0;
            double deriv = 0.0;
            // iterate to calculate derivatives up to a given order
            for (int order=1; order<=TaylorExpansionOrder; order++){
              deriv = 0.0; // derivative of a given order
              order_begin = TaylorExpansionOrder - order;
              order_end = order_begin + 2*order;
              for (int i=order_begin, j=order; i<=order_end; i+=2, j--){
                deriv += std::pow(-1,j) * BINOM(order, j) * xomega[i+1];
              }
              deriv /= pow(2*gp_distortion*V0, order);
              // gamma = -V/w dw/dV: reduce power in (V-V0)^order expression
              gamma += deriv * pow(V-V0,order-1)/aurostd::factorial(order-1);
            }
            gamma *= -V/w;
          }
          break;
        case (QHA_CALC):
          // TODO error
           break;
      }
    }

    return gamma;
  }

  /// Calculates the free energy (total energy + vibrational contribution) obtained 
  /// using a Taylor expansion of the frequencies.
  /// This function is used in the QHA3P and SCQHA methods.
  /// 
  double QHAN::FreeEnergyTaylorExpansion(double T, int Vid, QHAmethod qha_method)
  {
    double w = 0.0; // extrapolated frequency at V_id volume
    double F = 0.0; // Free energy
    double fi = 0.0;
    double beta = 1.0/KBOLTZEV/T;
    int NQpoints = 0;
    xvector<double> xomega;

    vector<vector<vector<double> > > &omegaV = qha_method == QHA3P_CALC ? omegaV_mesh : omegaV_mesh_QHANP;

    for (uint q=0; q<omegaV.size(); q++){
      for (int branch=0; branch<Nbranches; branch++){
        xomega = aurostd::vector2xvector(omegaV[q][branch]);

        w = extrapolateFrequency(EOSvolumes[Vid], xomega, qha_method) * THz2Hz *
          PLANCKSCONSTANTEV_h;
        fi = 0.5*w;

        if (w> AUROSTD_ROUNDOFF_TOL && T>_ZERO_TOL_) fi += KBOLTZEV*T*log(1-exp(-w*beta));

        fi *= qpWeights[q];
        F += fi;
      }
      NQpoints += qpWeights[q];
    }

    F /= NQpoints;
    F /= NatomsOrigCell;

    return F + E0_V[Vid];
  }

  /// Calculates the vibrational internal energy obtained using a Taylor expansion of
  /// the frequencies.
  /// This function is used in the QHA3P and SCQHA methods.
  double QHAN::InternalEnergyTaylorExpansion(double T, double V, QHAmethod qha_method)
  {
    if (T<_ZERO_TOL_) return 0.0;

    double U = 0.0, ui = 0.0,  w = 0.0; 
    double beta = 1.0/KBOLTZEV/T;
    int NQpoints = 0;
    xvector<double> xomega;

    vector<vector<vector<double> > > &omegaV = qha_method == QHA3P_CALC ? omegaV_mesh : omegaV_mesh_QHANP;

    for (uint q=0; q<omegaV.size(); q++){
      for (int branch=0; branch<Nbranches; branch++){
        xomega = aurostd::vector2xvector(omegaV[q][branch]);

        w = extrapolateFrequency(V, xomega, qha_method) * THz2Hz * PLANCKSCONSTANTEV_h;
        ui = 0.5*w;

        if (w>_mm_epsilon && T>_mm_epsilon) ui += w/(exp(w*beta)-1.0);

        ui *= qpWeights[q];
        U += ui;
      }
      NQpoints += qpWeights[q];
    }

    U /= NQpoints;
    U /= NatomsOrigCell;

    return U;
  }

  // Definition of the functions used by SCQHA.
  // Implementation is based on http://dx.doi.org/10.1103/PhysRevMaterials.3.073801
  // and https://doi.org/10.1016/j.commatsci.2016.04.012

  /// Calculates the phononic pressure multiplied by volume for a given temperature and
  /// a given volume.
  /// Check http://dx.doi.org/10.1103/PhysRevMaterials.3.073801
  /// for more details
  /// 
  double QHAN::VPgamma(double T, double V)
  {
    double VPgamma = 0.0, ui = 0.0,  w = 0.0; 
    double beta = 1.0/KBOLTZEV/T;
    int NQpoints = 0;
    xvector<double> xomega;
    for (uint q=0; q<omegaV_mesh.size(); q++){
      for (int branch=0; branch<Nbranches; branch++){
        xomega = aurostd::vector2xvector(omegaV_mesh[q][branch]);

        w = extrapolateFrequency(V, xomega, SCQHA_CALC) * THz2Hz * PLANCKSCONSTANTEV_h;
        ui = 0.5*w;

        if (w>_mm_epsilon && T>_mm_epsilon) ui += w/(exp(w*beta)-1.0);

        ui *= qpWeights[q];
        VPgamma += ui * extrapolateGamma(V, xomega, SCQHA_CALC);
      }
      NQpoints += qpWeights[q];
    }

    VPgamma /= NQpoints;
    VPgamma /= NatomsOrigCell;

    return VPgamma;
  }

  /// Calculates equilibrium volume for a given temperatures using SCQHA self-consistent
  /// loop procedure.
  /// Check for details:
  /// http://dx.doi.org/10.1103/PhysRevMaterials.3.073801
  /// and https://doi.org/10.1016/j.commatsci.2016.04.012
  double QHAN::SCQHAgetEquilibriumVolume(double T)
  {
    string function = "SCQHAgetEquilibriumVolume():";
    const static int max_scqha_iteration = 10000;
    const static double Vtol = 1e-5;
    const static double dV = 1e-3;
    xvector<double> E = aurostd::vector2xvector<double>(E0_V);
    xvector<double> fit_params = fitToEOSmodel(E, EOS_POLYNOMIAL);
    double V_static_eq = EOSpolyGetEqVolume(fit_params, min(EOSvolumes), max(EOSvolumes));

    double Pe = 0.0, VPg = 0.0; // electronic pressure and volume multiplied by phononic pressure
    double Vnew = 0.0;
    // to avoid division by zero in the self-consistent loop,
    // the initial volume is taken to be 10% bigger
    double V = 1.1 * V_static_eq;
    int iter = 0;
    while (iter++ < max_scqha_iteration){
      Pe   = dEOSpoly(V, fit_params);
      VPg  = VPgamma(T, V);
      Vnew = VPg/Pe;
      if (abs(V - Vnew)/V > Vtol) V += (Vnew - V) * dV; else break;
    }

    if (iter == max_scqha_iteration){
      string msg="Maximum number of iterations in self consistent loop is reached";
      msg += " at T="+aurostd::utype2string<double>(T)+"K.";
      pflow::logger(QHA_ARUN_MODE, function, msg, currentDirectory, *p_FileMESSAGE, 
          *p_oss, _LOGGER_MESSAGE_);
    }

    return V;
  }

  /// Performs SCQHA calculations.
  /// There are two implementations:
  /// 1) perform a self-consistent loop for the initial nonzero temperature and extrapolate
  /// the volume at the next temperature step using V(T+dT) ~ (1+beta dT)*V.
  /// Expect it to be inaccurate at high temperatures.
  /// 2) perform a self-consistent loop for each temperature.
  ///
  /// 1) corresponds to the original implementation as described by the following papers:
  /// http://dx.doi.org/10.1103/PhysRevMaterials.3.073801
  /// and https://doi.org/10.1016/j.commatsci.2016.04.012
  void QHAN::RunSCQHA(EOSmethod method, bool all_iterations_self_consistent)
  {
    const int max_scqha_iteration = 10000;
    const double dV = 1e-3;
    const double Vtol = 1e-5;

    string function = "QHAN::RunSCQHA():", msg = "Running SCQHA ";
    if (all_iterations_self_consistent)
      msg += "with all temperature steps computed self-consistenly.";
    else
      msg += "with temperature steps computed using V *= (1 + beta*dT) approximation.";

    pflow::logger(QHA_ARUN_MODE, function, msg, currentDirectory, *p_FileMESSAGE, *p_oss,
        _LOGGER_MESSAGE_);

    // get the equilibrium volume from the fit to the EOS model fitted to the set of 
    // energies obtained from static DFT calculations
    xvector<double> E = aurostd::vector2xvector<double>(E0_V);
    xvector<double> fit_params = fitToEOSmodel(E, method);
    double Pe = 0.0, VPg = 0.0; // electronic pressure and volume multiplied by phononic pressure
    double Vnew = 0.0;

    // self-consistent loop for 0 K
    // to avoid division by zero in the self-consistent loop,
    // the initial volume is taken to be 10% bigger
    double V0K = 1.1*EOS_volume_at_equilibrium;
    for (int i=0; i<max_scqha_iteration; i++){
      Pe   = dEOSpoly(V0K, fit_params);
      VPg  = VPgamma(0.0,V0K);
      Vnew = VPg/Pe;
      if (abs(V0K - Vnew)/V0K > Vtol) V0K += (Vnew - V0K) * dV; else break;
    }

    // the name of the output file depends on the EOS fit method
    stringstream file;
    string filename = DEFAULT_QHA_FILE_PREFIX + "scqha.";
    string sc = all_iterations_self_consistent ? "sc." : "";
    switch(method){
      case(EOS_POLYNOMIAL):
        filename += sc+"polynomial.";
        break;
      case(EOS_BIRCH_MURNAGHAN):
        filename += sc+"birch-murnaghan.";
        break;
      case(EOS_MURNAGHAN):
        filename += sc+"murnaghan.";
        break;
      default:
        msg = "Nonexistent EOS method was passed to " + function;
        throw aurostd::xerror(_AFLOW_FILE_NAME_, QHA_ARUN_MODE, msg, _INPUT_UNKNOWN_);
        break;
    }
    filename += DEFAULT_QHA_THERMO_FILE;

    file.precision(10);

    file << AFLOWIN_SEPARATION_LINE << std::endl;
    file << "[SCQHA_THERMAL_PROPERTIES]START" << std::endl;

    // print header
    file << setw(5)  << "# T[K]"               << setw(SW) << ' ' <<
      setw(TW) << "Veq[ev/atom]"         << setw(SW) << ' ' <<
      setw(TW) << "F(Veq)[eV/atom]"      << setw(SW) << ' ' <<
      setw(TW) << "B[GPa]"               << setw(SW) << ' ' <<
      setw(TW) << "beta[10^-6/K]"        << setw(SW) << ' ' <<
      setw(TW) << "Cv[kB/atoms]"         << setw(SW) << ' ' <<
      setw(TW) << "Cp[kB/atoms]"         << setw(SW) << ' ' <<
      setw(TW) << "gamma"                << setw(SW) << ' ' <<
      std::endl;

    double T = Temperatures[0];

    // to avoid division by zero in the self-consistent loop,
    // the initial volume is taken to be 10% bigger
    double V = 1.1*EOS_volume_at_equilibrium;

    // self-consistent loop for the initial temperature (defined by user)
    int iter=1;
    while (iter <= max_scqha_iteration){
      Pe   = dEOSpoly(V, fit_params);
      VPg  = VPgamma(T, V);
      Vnew = VPg/Pe;
      if (abs(V - Vnew)/V > Vtol) V += (Vnew - V) * dV; else break;
      iter++;
    }
    if (iter == max_scqha_iteration){
      msg="Maximum number of iterations in self consistent loop is reached";
      msg += " at T="+aurostd::utype2string<double>(T)+"K.";
      pflow::logger(QHA_ARUN_MODE, function, msg, currentDirectory, *p_FileMESSAGE, 
          *p_oss, _LOGGER_MESSAGE_);
    }

    double dT = (Temperatures[Ntemperatures-1]-Temperatures[0])/(Ntemperatures-1);

    // a set of variables predefined here
    double Cvi     = 0.0;  // mode-dependent specific heat at V=const
    double w       = 0.0;  // frequency for a given volume
    double w0K     = 0.0;  // frequency for a volume at T=0K
    double expx    = 0.0;  // temperature-dependent exponential factor
    double expx0   = 0.0;  // temperature-dependent exponential factor
    double ui      = 0.0;  // mode-dependent internal energy
    double Bgamma  = 0.0;  // contribution to bulk modulus of 2nd order gamma component
    double Bdgamma = 0.0;  // check https://doi.org/10.1016/j.commatsci.2016.04.012
    double Belec   = 0.0;  // "electronic" bulk modulus
    double B       = 0.0;  // total bulk modulus
    double Pgamma  = 0.0;  // "phononic" pressure
    double gamma   = 0.0;  // Grueneisen parameter
    double fi      = 0.0;  // mode-dependet free energy
    double Feq     = 0.0;  // total free energy for equilibrium volume at given T
    double CP      = 0.0;  // isobaric specific heat
    double CV      = 0.0;  // isochoric specific heat
    double GP      = 0.0;  // average Grueneisen parameter
    double beta    = 0.0;  // coefficient of thermal expansion
    double d2wdV2  = 0.0;  // second derivative of frequency w.r.t volume
    double betaT   = 1.0/KBOLTZEV/T;

    uint NIrQpoints = omegaV_mesh.size(); // number of irreducible q-points
    int NQpoints = 0; // the total number of q-points (to be determined in the loop)

    for (int Tid=0; Tid<Ntemperatures; Tid++){
      T = Temperatures[Tid];
      betaT = 1.0/KBOLTZEV/T;

      // calculate the next equilibrium volume using a self-consistent loop if beta=0 or
      // if the user wants so
      if (all_iterations_self_consistent || !(abs(beta)>0)){
        iter=1;
        while (iter <= max_scqha_iteration){
          Pe   = dEOSpoly(V, fit_params);
          VPg  = VPgamma(T, V);
          Vnew = VPg/Pe;
          if (abs(V - Vnew)/V > Vtol) V += (Vnew - V) * dV; else break;
          iter++;
        }
        if (iter == max_scqha_iteration){
          string msg="Maximum number of iterations in self consistent loop is reached";
          msg += " at T="+aurostd::utype2string<double>(T)+"K";
          pflow::logger(QHA_ARUN_MODE, function, msg, currentDirectory, *p_FileMESSAGE, 
              *p_oss, _LOGGER_MESSAGE_);
        }
      }
      else{
        V *= (1 + beta*dT);
      }

      // calculate thermodynamic properties
      Cvi = 0.0; CP = 0.0; CV = 0.0; 
      GP = 0.0; gamma = 0.0;
      w = 0.0; w0K = 0.0; expx = 0.0; expx0 = 0.0;
      ui = 0.0;
      Bgamma = 0.0; Bdgamma = 0.0; Belec = 0.0; Pgamma = 0.0; B = 0.0;
      fi = 0.0; Feq = 0.0;
      NQpoints = 0;

      for (uint q=0; q<NIrQpoints; q++){
        for (uint branch=0; branch<omegaV_mesh[q].size(); branch++){
          xvector<double> xomega = aurostd::vector2xvector(omegaV_mesh[q][branch]);
          w = extrapolateFrequency(V, xomega, SCQHA_CALC);
          w *= THz2Hz*PLANCKSCONSTANTEV_h; // [THz] -> [eV]

          w0K = extrapolateFrequency(V0K, xomega, SCQHA_CALC);
          w0K *= THz2Hz*PLANCKSCONSTANTEV_h; // [THz] -> [eV]

          ui = 0.5*w;
          fi = 0.5*w;
          if (w > AUROSTD_ROUNDOFF_TOL && T > _ZERO_TOL_){
            expx = exp(w*betaT);

            // use volume at T=0K for calculation of isochoric specific heat
            expx0 = exp(w0K*betaT);
            Cvi = pow(w0K,2)*expx0/pow(expx0-1.0,2) * qpWeights[q];

            ui  += w/(expx - 1.0);
            ui  *= qpWeights[q];

            fi += KBOLTZEV*T*log(1-exp(-w*betaT));
            fi *= qpWeights[q];

            d2wdV2 = (xomega[1]+xomega[3]-2.0*xomega[2])/
              pow(0.5*(GPvolumes[0]-GPvolumes[2]),2);
            d2wdV2 *= THz2Hz*PLANCKSCONSTANTEV_h;

            gamma = extrapolateGamma(V, xomega, SCQHA_CALC);

            Bgamma  += (ui - T*Cvi*pow(betaT,2)*KBOLTZEV)*pow(gamma, 2);
            Bdgamma -= ui*((1+gamma)*gamma - pow(V,2)/w*d2wdV2);

            GP += extrapolateGamma(V, xomega, SCQHA_CALC) * Cvi;
            CV += Cvi;
            Feq  += fi;
          }
        }
        NQpoints += qpWeights[q];
      }

      Feq /= NQpoints;
      Feq /= NatomsOrigCell;
      Feq += evalEOSmodel(V, fit_params, method);

      Bgamma /= NQpoints; Bdgamma /= NQpoints;
      Bgamma /= NatomsOrigCell; Bdgamma /= NatomsOrigCell;
      Bgamma /= V; Bdgamma /= V;

      Belec  = BulkModulus(V, fit_params);
      Pgamma = VPgamma(T, V)/V;

      B = Belec + (Bgamma + Bdgamma + Pgamma)*eV2GPa;

      GP /= CV;
      CV /= NQpoints; CV /= Nbranches;
      CV *= 3*pow(betaT,2); // [kB/atom]

      beta = KBOLTZEV*CV*GP/V/(B/eV2GPa); // [K^-1]

      CP = CV + V*T*B*pow(beta,2)/eV2GPa/KBOLTZEV; // [kB/atom]
      file << setw(5)  << T                   << setw(SW) << ' ' <<
        setw(TW) << V                   << setw(SW) << ' ' <<
        setw(TW) << Feq                 << setw(SW) << ' ' <<
        setw(TW) << B                   << setw(SW) << ' ' <<
        setw(TW) << beta * 1e6          << setw(SW) << ' ' << //[10^-6/K]
        setw(TW) << CV                  << setw(SW) << ' ' <<
        setw(TW) << CP                  << setw(SW) << ' ' <<
        setw(TW) << GP                  << setw(SW) << ' ' <<
        std::endl;
    }
    file << "[SCQHA_THERMAL_PROPERTIES]STOP" << std::endl;
    file << AFLOWIN_SEPARATION_LINE << std::endl;

    if (!aurostd::stringstream2file(file, filename)){
      msg = "Error writing to " + filename + "file.";
      throw aurostd::xerror(_AFLOW_FILE_NAME_,function,msg,_FILE_ERROR_);
    }
  }

  ////////////////////////////////////////////////////////////////////////////////
  // output-related functions

  /// Writes temperature-dependent properties to file.
  ///
  /// List of properties: temperature, volume, free energy, bulk modulus,
  /// thermal expansion coefficient, specific heat at const V, specific heat at
  /// const P, average Grueneisen parameter calculated from mode-dependent
  /// Grueneisen parameters and average Grueneisen calculated from the thermal
  /// expansion coefficient.
  ///
  void QHAN::writeThermalProperties(EOSmethod eos_method, QHAmethod qha_method)
  {
    string function = "QHAN::writeThermalProperties():";
    string msg = "";

    // type of qha calculation
    string qha = "";
    switch(qha_method){
      case (QHANP_CALC):
        qha = "qhanp";
        break;
      case (QHA3P_CALC):
        qha = "qha3p";
        break;
      case(QHA_CALC):
        qha = "qha";
        break;
      default:
        msg = "Nonexistent QHA method was passed to " + function;
        throw aurostd::xerror(_AFLOW_FILE_NAME_, QHA_ARUN_MODE, msg, _INPUT_UNKNOWN_);
        break;
    }

    // the name of the output file depends on the EOS fit method and on the type of
    // QHA calculation
    stringstream file;
    string filename = DEFAULT_QHA_FILE_PREFIX;
    switch(eos_method){
      case(EOS_POLYNOMIAL):
        filename += qha + ".polynomial.";
        break;
      case(EOS_BIRCH_MURNAGHAN):
        filename += qha + ".birch-murnaghan.";
        break;
      case(EOS_MURNAGHAN):
        filename += qha + ".murnaghan.";
        break;
      default:
        msg = "Nonexistent EOS method was passed to " + function;
        throw aurostd::xerror(_AFLOW_FILE_NAME_, QHA_ARUN_MODE, msg, _INPUT_UNKNOWN_);
        break;
    }
    filename += DEFAULT_QHA_THERMO_FILE;

    msg = "Writing T-dependent properties to "+filename;
    pflow::logger(QHA_ARUN_MODE, function, msg, currentDirectory, *p_FileMESSAGE, *p_oss,
        _LOGGER_MESSAGE_);

    file.precision(10);

    file << AFLOWIN_SEPARATION_LINE << std::endl;
    file << "[QHA_THERMAL_PROPERTIES]START" << std::endl;
    // write header
    file << setw(5)  << "# T[K]"               << setw(SW) << ' ' <<
      setw(TW) << "Veq[ev/atom]"         << setw(SW) << ' ' <<
      setw(TW) << "F(V0)[eV/atom]"       << setw(SW) << ' ' <<
      setw(TW) << "B[GPa]"               << setw(SW) << ' ' <<
      setw(TW) << "beta[10^-6/K]"        << setw(SW) << ' ' <<
      setw(TW) << "Cv[kB/atoms]"         << setw(SW) << ' ' <<
      setw(TW) << "Cp[kB/atoms]"         << setw(SW) << ' ' <<
      setw(TW) << "gamma(beta,B,Cv)"     << setw(SW) << ' ' <<
      setw(TW) << "Bprime";
    // the following properties are calculated only with a regular QHA calculation
    if (qha_method==QHA_CALC){
      file  << setw(SW) << ' ' <<
        setw(TW) << "beta_mesh[10^-6/K]"   << setw(SW) << ' ' <<
        setw(TW) << "Cv_mesh[kB/atoms]"    << setw(SW) << ' ' <<
        setw(TW) << "Cp_mesh[kB/atoms]"    << setw(SW) << ' ' <<
        setw(TW) << "gamma_mesh";
    }
    file << std::endl;

    xvector<double> F(N_EOSvolumes); // free energy
    xvector<double> xvolumes = aurostd::vector2xvector(EOSvolumes);

    switch(qha_method){
      case(QHA3P_CALC):
      case(QHANP_CALC):
        for (int Vid=0; Vid<N_EOSvolumes; Vid++)
          F[Vid+1] = FreeEnergyTaylorExpansion(0, Vid, qha_method);
        break;
      case(QHA_CALC):
        for (int Vid=0; Vid<N_EOSvolumes; Vid++) F[Vid+1] = FreeEnergy(0, Vid);
        break;
      default:
        msg = "Nonexistent QHA method was passed to " + function;
        throw aurostd::xerror(_AFLOW_FILE_NAME_, QHA_ARUN_MODE, msg, _INPUT_UNKNOWN_);
        break;
    }

    fitToEOSmodel(F, eos_method);
    double V0K = EOS_volume_at_equilibrium; // equilibrium volume at 0K

    double T = 0.0, Veq = 0.0, Feq = 0.0, B = 0.0, Bp = 0.0, beta = 0.0, CV = 0.0, CP = 0.0, GP = 0.0;
    double CV_mesh = 0.0, GP_mesh = 0.0, CP_mesh = 0.0, beta_mesh = 0.0; // these properties are calculated 
    // by weighted sum over q-points mesh
    for (int Tid=0; Tid<Ntemperatures; Tid++){
      T = Temperatures[Tid];

      switch(qha_method){
        case(QHA3P_CALC):
        case(QHANP_CALC):
          for (int Vid=0; Vid<N_EOSvolumes; Vid++) 
            F[Vid+1] = FreeEnergyTaylorExpansion(T, Vid, qha_method);
          break;
        case(QHA_CALC):
          for (int Vid=0; Vid<N_EOSvolumes; Vid++) F[Vid+1] = FreeEnergy(T, Vid);
          break;
        default:
          msg = "Nonexistent QHA method was passed to " + function;
          throw aurostd::xerror(_AFLOW_FILE_NAME_, QHA_ARUN_MODE, msg, _INPUT_UNKNOWN_);
          break;
      }

      if (includeElectronicContribution){
        if (doSommerfeldExpansion) F += electronicFreeEnergySommerfeld(T);
        else{
          for (int id=0; id<N_EOSvolumes; id++) F[id+1]+=electronicFreeEnergy(T, id);
        }
      }

      // stop if energy minimum is no longer within a given set of volumes
      if (!isMinimumWithinBounds(F)){
        msg = "Calculation is stopped at T=" + aurostd::utype2string<double>(T) + " [K]";
        msg+= " since there is no free energy minimum within a given volume range.";
        pflow::logger(QHA_ARUN_MODE, function, msg, currentDirectory, *p_FileMESSAGE,
            *p_oss, _LOGGER_WARNING_);
        break;
      }

      fitToEOSmodel(F, eos_method);
      // note that the state of the EOS fit is changed by the ThermalExpansion and/or
      // IsochoricSpecificHeat functions, so save Veq, Feq and B for future use
      Veq = EOS_volume_at_equilibrium;
      Feq = EOS_energy_at_equilibrium;
      B   = EOS_bulk_modulus_at_equilibrium;  // [GPa]
      Bp  = EOS_Bprime_at_equilibrium;
      beta = ThermalExpansion(T, eos_method, qha_method); // [K^-1]
      CV   = IsochoricSpecificHeat(T, V0K, eos_method, qha_method)/KBOLTZEV; // [kB/atom]
      CP   = CV + Veq*T*B*pow(beta,2)/eV2GPa/KBOLTZEV; // [kB/atom]
      GP   = (beta/CV)*B*Veq/eV2GPa/KBOLTZEV;

      // the following properties are calculated only with a regular QHA calculation
      if (qha_method==QHA_CALC){
        calcCVandGPfit(T, Veq, CV_mesh, GP_mesh);
        beta_mesh = KBOLTZEV*CV_mesh*GP_mesh/Veq/(B/eV2GPa); // [K^-1]
        CP_mesh   = CV_mesh + Veq*T*B*pow(beta_mesh,2)/eV2GPa/KBOLTZEV; // [kB/atom]
      }

      // write values to file
      file << setw(5)  << T                   << setw(SW) << ' ' <<
        setw(TW) << Veq                 << setw(SW) << ' ' <<
        setw(TW) << Feq                 << setw(SW) << ' ' <<
        setw(TW) << B                   << setw(SW) << ' ' <<
        setw(TW) << beta * 1e6          << setw(SW) << ' ' << //[10^-6/K]
        setw(TW) << CV                  << setw(SW) << ' ' <<
        setw(TW) << CP                  << setw(SW) << ' ' <<
        setw(TW) << GP                  << setw(SW) << ' ' <<
        setw(TW) << Bp;
      // the following properties are calculated only with a regular QHA calculation
      if (qha_method==QHA_CALC){
        file << setw(SW) << ' ' <<
          setw(TW) << beta_mesh * 1e6     << setw(SW) << ' ' << //[10^-6/K]
          setw(TW) << CV_mesh             << setw(SW) << ' ' <<
          setw(TW) << CP_mesh             << setw(SW) << ' ' <<
          setw(TW) << GP_mesh             << setw(SW);
      }
      file << std::endl;
    }

    file << "[QHA_THERMAL_PROPERTIES]STOP" << std::endl;
    file << AFLOWIN_SEPARATION_LINE << std::endl;

    if (!aurostd::stringstream2file(file, filename)){
      msg = "Error writing to " + filename + "file.";
      throw aurostd::xerror(_AFLOW_FILE_NAME_,function,msg,_FILE_ERROR_);
    }
  }

  /// Writes the F(V,T) data to aflow.qha.FVT.out file
  ///
  void QHAN::writeFVT()
  {
    string function = "QHA::writeFVT():";
    string msg = "Writing F(V,T) relations to file.";
    pflow::logger(QHA_ARUN_MODE, function, msg, currentDirectory, *p_FileMESSAGE, *p_oss,
        _LOGGER_MESSAGE_);

    stringstream file;
    string filename = DEFAULT_QHA_FILE_PREFIX + DEFAULT_QHA_FVT_FILE;
    file.precision(10);

    file << AFLOWIN_SEPARATION_LINE << std::endl;
    file << "[QHA_FVT]START" << std::endl;

    xvector<double> Felec(N_EOSvolumes);
    double T = 0.0;

    for (int Tid = 0; Tid < Ntemperatures; Tid++){
      T = Temperatures[Tid];
      file << "# T = " << T << " K" << std::endl;
      if (includeElectronicContribution && doSommerfeldExpansion){
        Felec = electronicFreeEnergySommerfeld(T);
      }
      for (int Vid = 0; Vid < N_EOSvolumes; Vid++){
        if (includeElectronicContribution && !doSommerfeldExpansion){
          Felec[Vid+1]=electronicFreeEnergy(T,Vid);
        }

        file << setw(TW) << EOSvolumes[Vid]    << setw(SW) << ' '
          << setw(TW) << FreeEnergy(T, Vid) << setw(SW) << ' '
          << setw(TW) << Felec[Vid+1]       << setw(SW) << ' '
          << setw(TW) << E0_V[Vid] <<
          std::endl;
      }
      file << std::endl << std::endl;
    }
    file << "[QHA_FVT]STOP" << std::endl;
    file << AFLOWIN_SEPARATION_LINE << std::endl;

    if (!aurostd::stringstream2file(file, filename)){
      msg = "Error writing to " + filename + "file.";
      throw aurostd::xerror(_AFLOW_FILE_NAME_,function,msg,_FILE_ERROR_);
    }
  }

  /// Writes mode-dependent Grueneisen parameter along a given path in k-space.
  ///
  void QHAN::writeGPpath(double V, const string &directory)
  {
    string function = "QHAN::writeGPpath():";
    string msg = "Calculating Grueneisen parameters along the path in";
    msg += " that was used to for the phonon dispersion.";
    pflow::logger(QHA_ARUN_MODE, function, msg, currentDirectory, *p_FileMESSAGE, *p_oss,
        _LOGGER_MESSAGE_);
    // we will save bands-projected Grueneisen parameter in xEIGENVAL
    xEIGENVAL GPpath(gp_ph_dispersions.front());
    GPpath.Vol = V;
    GPpath.temperature = 0;

    xstructure struc = origStructure;
    struc.SetVolume(V);
    xvector<double> lattice(3);
    lattice[1] = struc.a * 1E-10;
    lattice[2] = struc.b * 1E-10;
    lattice[3] = struc.c * 1E-10;
    GPpath.lattice = lattice;
    GPpath.carstring = "GRUEN_PATH";

    xvector<double> xomega(N_GPvolumes);
    //venergy.at(kpoint number).at(band number).at(spin number)
    for (uint q=0; q<GPpath.venergy.size(); q++){
      for (int branch=0; branch<Nbranches; branch++){
        for (int Vid=0; Vid<N_GPvolumes; Vid++){
          xomega[Vid+1] = gp_ph_dispersions[Vid].venergy.at(q).at(branch).at(0);
        }

        //GPpath.venergy.at(q).at(branch).at(0) = calcGrueneisen(V, xomega);
        GPpath.venergy.at(q).at(branch).at(0) = calcGrueneisenFD(xomega);
      }
    }

    stringstream eigenval;
    eigenval << GPpath;

    string filename = directory+'/'+DEFAULT_QHA_FILE_PREFIX+DEFAULT_QHA_GP_PATH_FILE;
    aurostd::stringstream2file(eigenval, filename);
    if (!aurostd::FileExist(filename)){
      msg = "Cannot open "+filename+" file.";
      throw aurostd::xerror(_AFLOW_FILE_NAME_,function,msg,_FILE_ERROR_);
    }
  }


  /// Writes the average Grueneisen parameter, which is calculated using the finite
  /// difference method and isochoric specific heat.
  /// Output file: "aflow.qha.gp.avg.out"
  ///
  void QHAN::writeAverageGPfiniteDifferences()
  {
    string function = "QHAN::writeAverageGPfiniteDifferences(): ";
    string msg = "Writing T-dependence of the average Grueneisen parameter.";
    pflow::logger(QHA_ARUN_MODE, function, msg, currentDirectory, *p_FileMESSAGE, *p_oss,
        _LOGGER_MESSAGE_);

    stringstream file;
    string filename = DEFAULT_QHA_FILE_PREFIX + DEFAULT_QHA_GP_AVG_FILE;
    file.precision(10);

    file << AFLOWIN_SEPARATION_LINE << std::endl;
    file << "[QHA_AVG_GP]START" << std::endl;

    file << setw(5)  << "# T[K]"           << setw(SW) << ' ' <<
      setw(TW) << "gamma"            << setw(SW) << ' ' <<
      setw(TW) << "CV"               << setw(SW) << ' ' <<
      std::endl;

    double T = 0.0, CV =0.0, GP = 0.0;
    for (int Tid=0; Tid<Ntemperatures; Tid++){
      T = Temperatures[Tid];

      calcCVandGP(T, CV, GP);

      file << setw(5)  << T                   << setw(SW) << ' ' <<
        setw(TW) << GP                  << setw(SW) << ' ' <<
        setw(TW) << CV                  << setw(SW) << ' ' <<
        std::endl;
    }

    file << "[QHA_AVG_GP]STOP" << std::endl;
    file << AFLOWIN_SEPARATION_LINE << std::endl;

    if (!aurostd::stringstream2file(file, filename)){
      msg = "Error writing to " + filename + "file.";
      throw aurostd::xerror(_AFLOW_FILE_NAME_,function,msg,_FILE_ERROR_);
    }
  }

  /// Writes the mode-dependent Grueneisen parameters calculated at each q-point in the IBZ.
  ///
  void QHAN::writeGPmeshFD()
  {
    string function = "QHAN::writeGPmeshFD():";
    string msg = "Writing Grueneisen parameters calculated on the mesh of q-points.";
    pflow::logger(QHA_ARUN_MODE, function, msg, currentDirectory, *p_FileMESSAGE, *p_oss,
        _LOGGER_MESSAGE_);

    stringstream file;
    string filename = DEFAULT_QHA_FILE_PREFIX + DEFAULT_QHA_GP_MESH_FILE;
    file.precision(6);

    xvector<double> xomega;
    uint NIrQpoints = omegaV_mesh.size();

    xEIGENVAL xeigen;
    xeigen.number_atoms = NatomsOrigCell;
    xeigen.number_loops = 0;
    xeigen.spin = 1;
    xeigen.Vol = origStructure.GetVolume()/NatomsOrigCell;
    xvector<double> lattice(3);
    lattice[1] = origStructure.a * 1e-10;
    lattice[2] = origStructure.b * 1e-10;
    lattice[3] = origStructure.c * 1e-10;
    xeigen.lattice = lattice;
    xeigen.POTIM = 0;
    xeigen.temperature = 0;
    xeigen.carstring = "GRUEN_MESH";
    xeigen.title = system_title;
    xeigen.number_electrons = 0;
    xeigen.number_kpoints = NIrQpoints;
    xeigen.number_bands = Nbranches;

    xeigen.vweight.resize(NIrQpoints);
    xeigen.vkpoint.resize(NIrQpoints, xvector<double>(3));
    xeigen.venergy.resize(NIrQpoints, deque<deque<double> >(xeigen.number_bands,
          deque<double>(2)));

    for (uint q=0; q<NIrQpoints; q++){
      xeigen.vkpoint[q] = qPoints[q];
      xeigen.vweight[q] = qpWeights[q];
      for (int branch=0; branch<Nbranches; branch++){
        xomega = aurostd::vector2xvector(omegaV_mesh[q][branch]);
        xeigen.venergy[q][branch][0] = xomega[2];
        xeigen.venergy[q][branch][1] = calcGrueneisenFD(xomega);
      }
    }

    file << xeigen;
    if (!aurostd::stringstream2file(file, filename)){
      msg = "Error writing to " + filename + "file.";
      throw aurostd::xerror(_AFLOW_FILE_NAME_,function,msg,_FILE_ERROR_);
    }
  }

  /// Writes the volume-dependent phonon frequencies obtained from the series of EOS APL
  /// calculations.
  ///
  void QHAN::writeFrequencies()
  {
    string function = "writeFrequencies():", msg = "";
    stringstream file;
    string filename = DEFAULT_QHA_FILE_PREFIX + DEFAULT_QHA_FREQS_FILE;

    file << AFLOWIN_SEPARATION_LINE << std::endl;
    file << "[QHA_FREQUENCIES]START" << std::endl;
    for (uint q=0; q<omegaV_mesh_EOS.size(); q++){
      for (int branch=0; branch<Nbranches; branch++){
        for (int Vid=0; Vid<N_EOSvolumes; Vid++){
          file << EOSvolumes[Vid] << " " << omegaV_mesh_EOS[q][branch][Vid] << std::endl;
        }
        file << std::endl << std::endl;
      }
    }
    file << "[QHA_FREQUENCIES]STOP" << std::endl;
    file << AFLOWIN_SEPARATION_LINE << std::endl;

    if (!aurostd::stringstream2file(file, filename)){
      msg = "Error writing to " + filename + "file.";
      throw aurostd::xerror(_AFLOW_FILE_NAME_,function,msg,_FILE_ERROR_);
    }
  }

  void QHAN::writeTphononDispersions(QHAmethod qha_method)
  {
    string function = "QHAN::writeTphononDispersions():", msg = "";
    double T = 0.0, V = 0.0;
    xvector<double> xomega;
    for (uint i=0; i<ph_disp_temperatures.size(); i++){
      T = ph_disp_temperatures[i];
      switch(qha_method){
        case (QHA_CALC):
          xomega = xvector<double>(N_EOSvolumes);
          V = getEqVolumeT(T, EOS_POLYNOMIAL, qha_method);
          break;
        case (QHA3P_CALC):
          xomega = xvector<double>(N_GPvolumes);
          V = getEqVolumeT(T, EOS_POLYNOMIAL, qha_method);
          break;
        case (SCQHA_CALC):
          xomega = xvector<double>(N_GPvolumes);
          V = SCQHAgetEquilibriumVolume(T);
          break;
        case (QHANP_CALC):
          msg = "T-dependent phonon dispersion calculation is not supported for QHANP method";
          pflow::logger(QHA_ARUN_MODE, function, msg, currentDirectory, *p_FileMESSAGE, *p_oss, _LOGGER_ERROR_);
          return;
          break;
      }

      msg = "Writing phonon dispersions corresponding to a ";
      msg += aurostd::utype2string<double>(T) + " (K) temperature.";
      pflow::logger(QHA_ARUN_MODE, function, msg, currentDirectory, *p_FileMESSAGE, *p_oss,
          _LOGGER_MESSAGE_);

      // we will save T-dependent phonon bands in xEIGENVAL
      xEIGENVAL eig;
      switch (qha_method){
        case(QHA_CALC):
          eig = eos_ph_dispersions.front();
          break;
        case(QHA3P_CALC):
        case(SCQHA_CALC):
          eig = gp_ph_dispersions.front();
          break;
        case (QHANP_CALC):
          // not supported, this case is handled eariler
          break;
      }
      eig.Vol = V;
      eig.temperature = T;

      xstructure struc = origStructure;
      struc.InflateVolume(V/struc.GetVolume());
      xvector<double> lattice(3);
      lattice[1] = struc.a * 1E-10;
      lattice[2] = struc.b * 1E-10;
      lattice[3] = struc.c * 1E-10;
      eig.lattice = lattice;
      eig.carstring = "TPHON";

      //venergy.at(kpoint number).at(band number).at(spin number)
      for (uint q=0; q<eig.venergy.size(); q++){
        for (int branch=0; branch<Nbranches; branch++){
          switch (qha_method){
            case (QHA_CALC):
              for (int Vid=0; Vid<N_EOSvolumes; Vid++){
                xomega[Vid+1] = eos_ph_dispersions[Vid].venergy[q][branch][0];
              }
              eig.venergy[q][branch][0] = calcFrequencyFit(V, xomega);
              break;
            case (QHA3P_CALC):
            case (SCQHA_CALC):
              for (int Vid=0; Vid<N_GPvolumes; Vid++){
                xomega[Vid+1] = gp_ph_dispersions[Vid].venergy[q][branch][0];
              }
              eig.venergy[q][branch][0] = extrapolateFrequency(V, xomega, SCQHA_CALC);
              break;
            case (QHANP_CALC):
              // not supported
              break;
          }
        }
      }

      stringstream eig_stream;
      eig_stream << eig;

      string filename = DEFAULT_QHA_FILE_PREFIX;
      switch (qha_method){
        case (QHA_CALC):
          filename += "qha.";
          break;
        case (QHA3P_CALC):
          filename += "qha3p.";
          break;
        case (SCQHA_CALC):
          filename += "scqha.";
          break;
        case (QHANP_CALC):
          //not supported
          break;
      }
      filename += aurostd::utype2string<double>(T)+DEFAULT_QHA_TPHDISP_FILE;
      aurostd::stringstream2file(eig_stream, filename);
      if (!aurostd::FileExist(filename)){
        msg = "Cannot open "+filename+" file.";
        throw aurostd::xerror(_AFLOW_FILE_NAME_,function,msg,_FILE_ERROR_);
      }
    }
  }
}<|MERGE_RESOLUTION|>--- conflicted
+++ resolved
@@ -21,14 +21,6 @@
 //    along with Aflow.  If not, see <https://www.gnu.org/licenses/>.
 
 #include "aflow_apl.h"
-
-// OBSOLTE ME20200516 - Not needed anymore
-//[OBSOLETE] #if __cplusplus >= 201103L
-//[OBSOLETE] template <typename T>
-//[OBSOLETE] using auto_ptr = std::unique_ptr<T>;
-//[OBSOLETE] #else
-//[OBSOLETE] using std::auto_ptr;
-//[OBSOLETE] #endif
 
 // Field width modifiers: used to format text during the output via std::setw function
 #define SW 5  // width of columns with blank space separator
@@ -1119,49 +1111,6 @@
       phcalc.setDirectory(subdirectories[i]);
       phcalc.setNCPUs(kflags);
 
-<<<<<<< HEAD
-      // ME20200517 - New ForceConstantCalculator format
-      ForceConstantCalculator fccalc(phcalc.getSupercell(), apl_options, *p_FileMESSAGE, *p_oss);
-      //[OBSOLETE] auto_ptr<apl::ForceConstantCalculator> fccalc;
-
-      //[OBSOLETE] if (apl_options.getattachedscheme("ENGINE") == string("DM")){
-      //[OBSOLETE]   apl::DirectMethodPC* dmPC = new apl::DirectMethodPC(phcalc.getSupercell(),
-      //[OBSOLETE]     *p_FileMESSAGE, *p_oss);
-      //[OBSOLETE]   fccalc.reset(dmPC);
-
-      //[OBSOLETE]   // set options for direct method phonon calculations
-      //[OBSOLETE]   dmPC->setGeneratePlusMinus(apl_options.flag("AUTO_DIST"),apl_options.flag("DPM"));
-      //[OBSOLETE]   dmPC->setGenerateOnlyXYZ(apl_options.flag("XYZONLY"));
-      //[OBSOLETE]   dmPC->setDistortionSYMMETRIZE(apl_options.flag("SYMMETRIZE"));
-      //[OBSOLETE]   dmPC->setDistortionINEQUIVONLY(apl_options.flag("INEQUIVONLY"));
-      //[OBSOLETE]   dmPC->setDistortionMagnitude(aurostd::string2utype<double>(
-      //[OBSOLETE]       apl_options.getattachedscheme("DIST_MAGNITUDE")));
-      //[OBSOLETE]   dmPC->setCalculateZeroStateForces(apl_options.flag("ZEROSTATE"));
-      //[OBSOLETE] }
-      //[OBSOLETE] else{
-      //[OBSOLETE]   fccalc.reset(new apl::LinearResponsePC(phcalc.getSupercell(), *p_FileMESSAGE,
-      //[OBSOLETE]         *p_oss));
-      //[OBSOLETE] }
-      //[OBSOLETE] fccalc->setPolarMaterial(apl_options.flag("POLAR"));
-      //[OBSOLETE] fccalc->setDirectory(subdirectories[i]);
-
-      // set the name of the subdirectory
-      xinput.setDirectory(subdirectories[i]);
-
-      // if it is the first run, create APL subdirectories with corresponding aflow.in
-      // files and skip to the next volume calculation
-      if (fccalc.runVASPCalculations(xinput, aflags, kflags, xflags, aflowin)){
-        apl_data_calculated = false;
-        continue;
-      }
-
-      // check if APL calculation is ready and calculate the force constants
-      if (!fccalc.run()){
-        apl_data_calculated = false;
-        continue;
-      }
-      phcalc.setHarmonicForceConstants(fccalc);
-=======
       string hibernation_file = subdirectories[i]+'/'+DEFAULT_APL_FILE_PREFIX + 
         DEFAULT_APL_HARMIFC_FILE;
       bool was_awakened = false;
@@ -1184,48 +1133,25 @@
       }
 
       if (!was_awakened){
-        auto_ptr<apl::ForceConstantCalculator> fccalc;
-  
-        if (apl_options.getattachedscheme("ENGINE") == string("DM")){
-          apl::DirectMethodPC* dmPC = new apl::DirectMethodPC(phcalc.getSupercell(),
-              *p_FileMESSAGE, *p_oss);
-          fccalc.reset(dmPC);
-  
-          // set options for direct method phonon calculations
-          dmPC->setGeneratePlusMinus(apl_options.flag("AUTO_DIST"),apl_options.flag("DPM"));
-          dmPC->setGenerateOnlyXYZ(apl_options.flag("XYZONLY"));
-          dmPC->setDistortionSYMMETRIZE(apl_options.flag("SYMMETRIZE"));
-          dmPC->setDistortionINEQUIVONLY(apl_options.flag("INEQUIVONLY"));
-          dmPC->setDistortionMagnitude(aurostd::string2utype<double>(
-                apl_options.getattachedscheme("DIST_MAGNITUDE")));
-          dmPC->setCalculateZeroStateForces(apl_options.flag("ZEROSTATE"));
-        }
-        else{
-          fccalc.reset(new apl::LinearResponsePC(phcalc.getSupercell(), *p_FileMESSAGE,
-                *p_oss));
-        }
-        fccalc->setPolarMaterial(apl_options.flag("POLAR"));
-        fccalc->setDirectory(subdirectories[i]);
-  
+        ForceConstantCalculator fccalc(phcalc.getSupercell(), apl_options, *p_FileMESSAGE, *p_oss);
         // set the name of the subdirectory
         xinput.setDirectory(subdirectories[i]);
   
         // if it is the first run, create APL subdirectories with corresponding aflow.in
         // files and skip to the next volume calculation
-        if (fccalc->runVASPCalculations(xinput, aflags, kflags, xflags, aflowin)){
+        if (fccalc.runVASPCalculations(xinput, aflags, kflags, xflags, aflowin)){
           apl_data_calculated = false;
           continue;
         }
   
         // check if APL calculation is ready and calculate the force constants
-        if (!fccalc->run()){
+        if (!fccalc.run()){
           apl_data_calculated = false;
           continue;
         }
-        fccalc->hibernate();
-        phcalc.setHarmonicForceConstants(*fccalc);
-      }
->>>>>>> 2b2fd7be
+        fccalc.hibernate();
+        phcalc.setHarmonicForceConstants(fccalc);
+      }
 
       // calculate all phonon-related data: DOS, frequencies along the q-mesh and
       // phonon dispersions
