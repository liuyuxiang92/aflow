// ***************************************************************************
// *                                                                         *
// *           Aflow STEFANO CURTAROLO - Duke University 2003-2021           *
// *                                                                         *
// ***************************************************************************
// Written by Andriy Smolyanyuk (andriy.smolyanyuk@duke.edu)
//
//    This file is part of Aflow.
//
//    Aflow is free software: you can redistribute it and/or modify
//    it under the terms of the GNU General Public License as published by
//    the Free Software Foundation, either version 3 of the License, or
//    (at your option) any later version.
//
//    Aflow is distributed in the hope that it will be useful,
//    but WITHOUT ANY WARRANTY; without even the implied warranty of
//    MERCHANTABILITY or FITNESS FOR A PARTICULAR PURPOSE.  See the
//    GNU General Public License for more details.
//
//    You should have received a copy of the GNU General Public License
//    along with Aflow.  If not, see <https://www.gnu.org/licenses/>.

#include "aflow_apl.h"

// Field width modifiers: used to format text during the output via std::setw function
#define SW 5  // width of columns with blank space separator
#define TW 15 // width of columns containing label/number
#define SWTM 2  // width of columns with blank space separator for the THERMO_MESH block
#define TWTM 18 // width of columns containing label/number for the THERMO_MESH block
#define DCOEFF 1e-2 // this coefficient is used in numerical differentiation
// (should not be too small). Usage dT = DCOEFF*T

// to avoid division by zero in the self-consistent loop,
// the initial volume is taken to be 10% bigger
#define SCQHA_INITIAL_VOLUME_FACTOR 1.1

#define DEBUG_QHA false // toggles QHA-related debug output
#define DEBUG_QHA_GP_FIT false // toggles debug output related to the fit functionality
// in the calcGrueneisen function

// files required by static DFT calculation
enum ST_DATA_FILE {ST_DF_DIRECTORY, ST_DF_OUTCAR, ST_DF_EIGENVAL, ST_DF_IBZKPT};
// files required by APL calculation
enum PH_DATA_FILE {PH_DF_DIRECTORY, PH_DF_HARMIFC, PH_DF_PHPOSCAR};

#define EOS_METHOD_FILE_SJ "stabilized-jellium."
#define EOS_METHOD_FILE_BIRCH_MURNAGHAN2 "birch-murnaghan2."
#define EOS_METHOD_FILE_BIRCH_MURNAGHAN3 "birch-murnaghan3."
#define EOS_METHOD_FILE_BIRCH_MURNAGHAN4 "birch-murnaghan4."
#define EOS_METHOD_FILE_MURNAGHAN "murnaghan."

#define QHA_AFLOWIN_DEFAULT string("aflow_qha.in")

// labels to specify what contributions to the free energy are included
#define F_ELEC 1
#define F_VIB  2

//================================================================================
//                    EOS related

/// Murnaghan equation of state
/// https://en.wikipedia.org/wiki/Murnaghan_equation_of_state
/// Ref: Proceedings of the National Academy of Sciences of the United States of 
/// America, 30 (9): 244–247
/// 
double Murnaghan(const double x, const xvector<double> &p, xvector<double> &dydp)
{
  double Eeq = p[1];
  double Veq = p[2];
  double B   = p[3];
  double Bp  = p[4];
  double V = x;

  dydp[1] = 1.0;
  dydp[2] = (B*(Veq-V*pow(Veq/V,Bp)))/(Veq-Bp*Veq);
  dydp[3] = -(Veq/(Bp-1.0))+(V*(1+pow(Veq/V,Bp)/(Bp-1.0)))/Bp;
  dydp[4] = (B*(-V+2.0*Bp*V-pow(Bp,2)*V+pow(Bp,2)*Veq+V*pow(Veq/V,Bp)*(1.0-2.0*Bp
          +(Bp-1.0)*Bp*log(Veq/V))))/(pow(Bp-1.0,2)*pow(Bp,2));

  return Eeq-(B*Veq)/(Bp-1.0)+(B*V*(1+pow(Veq/V,Bp)/(Bp-1)))/Bp;
}

/// Birch-Murnaghan equation of state
/// https://en.wikipedia.org/wiki/Birch%E2%80%93Murnaghan_equation_of_state
/// Ref: Physical Review. 71 (11): 809–824
/// 
double BirchMurnaghan(const double x, const xvector<double> &p, xvector<double> &dydp)
{
  double Eeq = p[1];
  double Veq = p[2];
  double B   = p[3];
  double Bp  = p[4];
  double V = x;

  double kappa = pow(Veq/V, 2.0/3.0);

  dydp[1] = 1.0;
  dydp[2] = 3.0*B*kappa*(kappa-1)*(3.0*(Bp-6.0)*V*pow(Veq/V,1.0/3.0)+
      Veq*(62.0-36.0*kappa+3*Bp*(3*kappa-4)))/(16.0*Veq);
  dydp[3] = 9.0/16.0*Veq*pow(kappa-1,2.0)*(6.0-4.0*kappa+Bp*(kappa-1));
  dydp[4] = 9.0/16.0*B*Veq*pow(kappa-1,3.0);

  return Eeq + 9.0/16.0*B*Veq*(pow(kappa-1.0,3.0)*Bp + pow(kappa-1.0,2.0)*(6.0-4.0*kappa));
}

/// Checks if there is a minimum within a given data set 
/// (at least one internal point should be lower than the edge points)
bool isMinimumWithinBounds(const xvector<double> &y){
  for (int i=y.lrows+1; i<y.urows; i++){
    if (y[y.lrows] > y[i] && y[y.urows] > y[i]) return true;
  }

  return false;
}

/// Calculates the bulk modulus for the Birch-Murnaghan EOS model.
double calcBulkModulus_BM(double x_eq, const xvector<double> &dEdp)
{
  double B = 4.0/9.0*std::pow(x_eq,5)*dEdp[3]+10.0/9.0*std::pow(x_eq,4)*dEdp[2];
  B *= eV2GPa*std::pow(x_eq,-3.0/2.0);
  return B;
}

/// Calculates the pressure derivative of the bulk modulus for the Birch-Murnaghan EOS
/// model.
double Bprime_BM(double x, const xvector<double> &dEdp)
{
  // -(V*d^3E/dV^3/d^2E/dV^2 + 1)
  double d3EdV3 = -8.0/27.0*std::pow(x,15.0/2.0)*dEdp[4];
  d3EdV3 -= 20.0/9.0*std::pow(x, 13.0/2.0)*dEdp[3];
  d3EdV3 -= 80.0/28.0*std::pow(x, 11.0/2.0)*dEdp[2];

  double d2EdV2 = 4.0/9.0*std::pow(x, 5)*dEdp[3];
  d2EdV2 += 10.0/9.0*std::pow(x, 4)*dEdp[2];

  return -(std::pow(x,-3.0/2.0)*d3EdV3/d2EdV2 + 1);
}

/// Calculates the bulk modulus for the stabilized jellium EOS model.
/// Stabilized jellium model: https://doi.org/10.1103/PhysRevB.63.224115
/// It is equivalent to the model introduced in:
/// https://doi.org/10.1103/PhysRevB.52.8064
double calcBulkModulus_SJ(double x, const xvector<double> &dEdp)
{
  double B = 1.0/9.0*std::pow(x,8)*dEdp[3]+4.0/9.0*std::pow(x,7)*dEdp[2];
  B *= eV2GPa*std::pow(x,-3);
  return B;
}

/// Calculates the pressure derivative of the bulk modulus for the stabilized jellium EOS
/// model.
/// Stabilized jellium model: https://doi.org/10.1103/PhysRevB.63.224115
/// It is equivalent to the model introduced in:
/// https://doi.org/10.1103/PhysRevB.52.8064
double Bprime_SJ(double x, const xvector<double> &dEdp)
{
  // -(V*d^3E/dV^3/d^2E/dV^2 + 1)
  double d3EdV3 = -1.0/27.0*std::pow(x,12)*dEdp[4];
  d3EdV3 -= 4.0/9.0*std::pow(x,11)*dEdp[3];
  d3EdV3 -= 28.0/27.0*std::pow(x,10)*dEdp[2];

  double d2EdV2 = 1.0/9.0*std::pow(x, 8)*dEdp[3];
  d2EdV2 += 4.0/9.0*std::pow(x, 7)*dEdp[2];

  return -(std::pow(x,-3)*d3EdV3/d2EdV2 + 1);
}

//=============================================================================
//                         Definitions of the QHA class members
namespace apl
{
  QHA::QHA(ostream& oss) : xStream(oss) { free(); }
  QHA::QHA(const QHA &qha) : xStream(*qha.getOFStream(),*qha.getOSS()) {
    free(); copy(qha);
  }
  QHA::~QHA() { xStream::free(); free(); }
  const QHA& QHA::operator=(const QHA &qha){
    copy(qha);
    return *this;
  }

  void QHA::clear()
  {
    free();
  }

  /// Initializes all values to "zero" and attempts to clear all containers.
  ///
  void QHA::free()
  {
    apl_options.clear();
    qha_options.clear();
    system_title = "";
    isEOS = false; isGP_FD = false;
    ignore_imaginary = false;
    isQHA   = false; isQHA3P = false; isSCQHA = false; isQHANP = false;
    isInitialized = false;
    includeElectronicContribution = false;
    doSommerfeldExpansion = false;
    Ntemperatures = 0;
    N_GPvolumes = 3;
    N_EOSvolumes = 0;
    N_QHANPvolumes = 0;
    Nbranches = 0;
    NatomsOrigCell = 0;
    Nelectrons = 0;
    TaylorExpansionOrder = 0;
    gp_distortion = 0.0;
    origStructure.clear();
    Temperatures.clear();
    ph_disp_temperatures.clear();
    GPvolumes.clear();
    EOSvolumes.clear();
    QHANPvolumes.clear();
    coefGPVolumes.clear();
    coefEOSVolumes.clear();
    coefQHANPVolumes.clear();
    DOS_Ef.clear();
    Efermi_V.clear();
    E0_V.clear();
    static_eigvals.clear();
    static_ibzkpts.clear();
    qpWeights.clear();
    qPoints.clear();
    gp_fit_matrix.clear();
    omegaV_mesh.clear();
    omegaV_mesh_EOS.clear();
    gp_ph_dispersions.clear();
    eos_ph_dispersions.clear();
    eos_vib_thermal_properties.clear();
    subdirectories_apl_gp.clear();
    subdirectories_apl_eos.clear();
    subdirectories_apl_qhanp.clear();
    subdirectories_static.clear();
    arun_runnames_apl_eos.clear();
    arun_runnames_apl_gp.clear();
    arun_runnames_apl_qhanp.clear();
    arun_runnames_static.clear();
    xinput.clear();
    currentDirectory = ".";
  }

  void QHA::copy(const QHA &qha)
  {
    if (this==&qha) return;

    apl_options       = qha.apl_options;
    qha_options       = qha.qha_options;
    system_title      = qha.system_title;
    isEOS             = qha.isEOS;
    isGP_FD           = qha.isGP_FD;
    ignore_imaginary  = qha.ignore_imaginary;
    isQHA             = qha.isQHA;
    isQHA3P           = qha.isQHA3P;
    isSCQHA           = qha.isSCQHA;
    isQHANP           = qha.isQHANP;
    isInitialized     = qha.isInitialized;
    includeElectronicContribution = qha.includeElectronicContribution;
    doSommerfeldExpansion = qha.doSommerfeldExpansion;
    Ntemperatures     = qha.Ntemperatures;
    N_GPvolumes       = qha.N_GPvolumes;
    N_EOSvolumes      = qha.N_EOSvolumes;
    N_QHANPvolumes    = qha.N_QHANPvolumes;
    Nbranches         = qha.Nbranches;
    NatomsOrigCell    = qha.NatomsOrigCell;
    Nelectrons        = qha.Nelectrons;
    TaylorExpansionOrder = qha.TaylorExpansionOrder;
    gp_distortion     = qha.gp_distortion;
    origStructure     = qha.origStructure;
    Temperatures      = qha.Temperatures;
    ph_disp_temperatures = qha.ph_disp_temperatures;
    GPvolumes         = qha.GPvolumes;
    EOSvolumes        = qha.EOSvolumes;
    QHANPvolumes      = qha.QHANPvolumes;
    coefGPVolumes     = qha.coefGPVolumes;
    coefEOSVolumes    = qha.coefEOSVolumes;
    coefQHANPVolumes  = qha.coefQHANPVolumes;
    DOS_Ef            = qha.DOS_Ef;
    Efermi_V          = qha.Efermi_V;
    E0_V              = qha.E0_V;
    static_eigvals    = qha.static_eigvals;
    static_ibzkpts    = qha.static_ibzkpts;
    qpWeights         = qha.qpWeights;
    qPoints           = qha.qPoints;
    gp_fit_matrix     = qha.gp_fit_matrix;
    omegaV_mesh       = qha.omegaV_mesh;
    omegaV_mesh_EOS   = qha.omegaV_mesh_EOS;
    gp_ph_dispersions = qha.gp_ph_dispersions;
    eos_ph_dispersions = qha.eos_ph_dispersions;
    eos_vib_thermal_properties = qha.eos_vib_thermal_properties;
    subdirectories_apl_eos  = qha.subdirectories_apl_eos;
    subdirectories_apl_gp   = qha.subdirectories_apl_gp;
    subdirectories_apl_qhanp   = qha.subdirectories_apl_qhanp;
    subdirectories_static   = qha.subdirectories_static;
    arun_runnames_apl_eos   = qha.arun_runnames_apl_eos;
    arun_runnames_apl_gp    = qha.arun_runnames_apl_gp;
    arun_runnames_apl_qhanp = qha.arun_runnames_apl_qhanp;
    arun_runnames_static    = qha.arun_runnames_static;
    xinput            = qha.xinput;
    currentDirectory  = qha.currentDirectory;

    xStream::copy(qha);
  }

  ///////////////////////////////////////////////////////////////////////////////

  QHA::QHA(const xstructure &in_structure, _xinput &xinput, xoption &qha_options,
      xoption &apl_options, ofstream &FileMESSAGE, ostream &oss)
  {
    initialize(in_structure, xinput, qha_options, apl_options, FileMESSAGE, oss);
  }

  //xStream initializers
  void QHA::initialize(ostream& oss) {
    xStream::initialize(oss);
  }

  void QHA::initialize(ofstream& mf, ostream& oss) {
    xStream::initialize(mf, oss);
  }

  /// Initializes the QHA class with all the necessary data.
  ///
  void QHA::initialize(const xstructure &in_structure, _xinput &xinput,
      xoption &qha_options, xoption &apl_options, ofstream &FileMESSAGE, ostream &oss)
  {
    static const int precision_format = 4;

    isInitialized = false;

    xStream::initialize(FileMESSAGE, oss);

    string msg  = "Initializing QHA.";
    pflow::logger(QHA_ARUN_MODE, __AFLOW_FUNC__, msg, currentDirectory, *p_FileMESSAGE, *p_oss,
        _LOGGER_MESSAGE_);

    free();

    this->xinput = xinput;
    this->apl_options = apl_options;
    this->qha_options = qha_options;

    currentDirectory = xinput.xvasp.Directory; // remember the current directory

    // initialization of the data that is derived from the structure
    origStructure = in_structure;
    origStructure.ReScale(1.0);
    NatomsOrigCell = origStructure.atoms.size();
    Nbranches = NatomsOrigCell * 3;
    double Volume = origStructure.GetVolume();

    // parse QHA-related aflow.in options
    isEOS = qha_options.flag("EOS");
    vector<double> eosrange(3);
    aurostd::string2tokens(qha_options.getattachedscheme("EOS_DISTORTION_RANGE"),
        eosrange, " :");
    gp_distortion = aurostd::string2utype<double>(qha_options.getattachedscheme("GP_DISTORTION"));
    gp_distortion /= 100.0;
    isGP_FD = qha_options.flag("GP_FINITE_DIFF");
    ignore_imaginary = qha_options.flag("IGNORE_IMAGINARY");
    includeElectronicContribution = qha_options.flag("INCLUDE_ELEC_CONTRIB");
    isQHA = qha_options.flag("MODE:QHA");
    isQHA3P = qha_options.flag("MODE:QHA3P");
    isQHANP = qha_options.flag("MODE:QHANP");
    isSCQHA = qha_options.flag("MODE:SCQHA");
    aurostd::string2tokens(qha_options.getattachedscheme("PDIS_T"), ph_disp_temperatures, ",");
    doSommerfeldExpansion = qha_options.flag("SOMMERFELD_EXPANSION");
    TaylorExpansionOrder = aurostd::string2utype<int>(qha_options.getattachedscheme("TAYLOR_EXPANSION_ORDER"));

    // retrieve the minimum number of parameters for the EOS calculation with a
    // given set of requested EOS models
    int REQUIRED_MIN_NUM_OF_DATA_POINTS_FOR_EOS_FIT = 5;
    if (qha_options.flag("EOS_MODEL:BM2")){
      REQUIRED_MIN_NUM_OF_DATA_POINTS_FOR_EOS_FIT = 3;
    }

    if (qha_options.flag("EOS_MODEL:BM3") ||
        qha_options.flag("EOS_MODEL:SJ")  ||
        qha_options.flag("EOS_MODEL:M")){
      REQUIRED_MIN_NUM_OF_DATA_POINTS_FOR_EOS_FIT = 4;
    }

    if (qha_options.flag("EOS_MODEL:BM4")){
      REQUIRED_MIN_NUM_OF_DATA_POINTS_FOR_EOS_FIT = 5;
    }

    // output with what parameters QHA will be run
    stringstream message;
    message << "QHA will run with the following parameters:" << std::endl;
    message << "Methods:" << (isQHA ? " QHA" : "") << (isQHA3P ? " QHA3P" : "");
    message << (isQHANP ? " QHANP" : "") << (isSCQHA ? " SCQHA" : "") << "." << std::endl;

    message << "Finite differences calculation of Grueneisen parameters will ";
    message << (isGP_FD ? "" : "NOT ") << "be run." << std::endl;

    message << "Equation of state will " << (isEOS ? "" : "NOT ") << "be calculated ";
    message << "when QHA method is used." << std::endl;
    message << "EOS range of volumes and volume increment is ";
    message << qha_options.getattachedscheme("EOS_DISTORTION_RANGE") << "." << std::endl;

    message << "Electronic contribution to the free energy will ";
    message << (includeElectronicContribution ? "" : "NOT ") << "be included." << std::endl;
    message << "Sommerfeld expansion will " << (doSommerfeldExpansion ? "" : "NOT ");
    message << "be employed." << std::endl;

    message << "GP_DISTORTION = " << gp_distortion << "." << std::endl;
    message << "TAYLOR_EXPANSION_ORDER = " << TaylorExpansionOrder << "." << std::endl;
    message << "Temperature-dependent phonon dispersions will be calculated for the";
    message << " following list of temperatures: ";
    message << qha_options.getattachedscheme("PDIS_T") << "." << std::endl;

    message << "If there are unstable phonon modes, they will ";
    message << (ignore_imaginary ? "" : "NOT ") << "be ignored.";

    pflow::logger(QHA_ARUN_MODE, __AFLOW_FUNC__, message, currentDirectory, *p_FileMESSAGE,
        *p_oss, _LOGGER_MESSAGE_);

    // determine the names for the directories for the calculation of the Grueneisen parameter
    // (calculated using finite differences method)
    vector<double> gprange(3);
    gprange[0] = 1.0-gp_distortion; gprange[1] = 1.0; gprange[2] = 1.0+gp_distortion;
    N_GPvolumes = 3;
    for (int j=0; j<N_GPvolumes; j++){
      arun_runnames_apl_gp.push_back("PHONON_"
          + aurostd::utype2string(gprange[j],precision_format,false,FIXED_STREAM));

      // if APL state file for V=1.0 exists, reuse it and do not create PHONON_1.000 directory
      if (aurostd::isequal(gprange[j], 1.0) &&
          aurostd::EFileExist(currentDirectory + "/" +
            DEFAULT_APL_FILE_PREFIX+DEFAULT_APL_STATE_FILE)){
        subdirectories_apl_gp.push_back(".");
      }
      else{
        subdirectories_apl_gp.push_back(ARUN_DIRECTORY_PREFIX + QHA_ARUN_MODE + '_' +
            arun_runnames_apl_gp.back());
      }

      coefGPVolumes.push_back(gprange[j]);
      GPvolumes.push_back(gprange[j]*Volume/NatomsOrigCell);
    }

    // determine the names for the directories used for the EOS calculation
    if (isEOS || isQHA3P || isSCQHA || isQHANP){
      eosrange[0] = 1.0 + eosrange[0]/100.0;
      eosrange[1] = 1.0 + eosrange[1]/100.0;
      eosrange[2] = eosrange[2]/100.0;

      // get a set of volumes that would be used for the QHA-EOS calculation
      string dirname = "";
      for (double i=eosrange[0]; i<=(eosrange[1]+AUROSTD_IDENTITY_TOL); i+=eosrange[2]){
        arun_runnames_apl_eos.push_back( "PHONON_" +
            aurostd::utype2string(i,precision_format,false,FIXED_STREAM));

        // if APL state file for V=1.0 exists, reuse it and do not create PHONON_1.000 directory
        if (aurostd::isequal(i, 1.0) &&
            aurostd::EFileExist(currentDirectory + "/" +
              DEFAULT_APL_FILE_PREFIX+DEFAULT_APL_STATE_FILE)){
          subdirectories_apl_eos.push_back(".");
        }
        else{
          subdirectories_apl_eos.push_back(ARUN_DIRECTORY_PREFIX + QHA_ARUN_MODE + '_' +
              arun_runnames_apl_eos.back());
        }

        arun_runnames_static.push_back("STATIC_" + 
            aurostd::utype2string(i, precision_format, false, FIXED_STREAM));
        dirname = ARUN_DIRECTORY_PREFIX + QHA_ARUN_MODE + '_' +
          arun_runnames_static.back();
        subdirectories_static.push_back(dirname);

        coefEOSVolumes.push_back(i);
        EOSvolumes.push_back(i*Volume/NatomsOrigCell);
      }
      N_EOSvolumes = EOSvolumes.size();

      // check that we have enough datapoints to do the requested set of EOS
      // models. If not print an error and swith the EOS calculation off
      if (N_EOSvolumes < REQUIRED_MIN_NUM_OF_DATA_POINTS_FOR_EOS_FIT){
        isEOS = false;

        stringstream msg;
        msg << "QHA EOS calculation requires at least ";
        msg << aurostd::utype2string<int>(REQUIRED_MIN_NUM_OF_DATA_POINTS_FOR_EOS_FIT);
        msg << " APL calculations for the requested set of EOS models." << std::endl;
        msg << "The current choice of volume range and increment produces ";
        msg << aurostd::utype2string<int>(N_EOSvolumes);
        msg << " APL calculations." << std::endl;
        msg << "QHA EOS calculation will be skipped!";
        pflow::logger(QHA_ARUN_MODE, __AFLOW_FUNC__, msg, currentDirectory, *p_FileMESSAGE,
            *p_oss, _LOGGER_ERROR_);
      }
    }

    // determine the names for the directories used for the QHANP calculation
    if (isQHANP){
      N_QHANPvolumes = 2*TaylorExpansionOrder + 1;

      // get a set of volumes that would be used for the QHANP calculation
      double coef = 0.0;
      for (int i=0; i<N_QHANPvolumes; i++){
        coef = 1.0 + (-TaylorExpansionOrder + i)*gp_distortion; //dV = 2*gp_distortion
        arun_runnames_apl_qhanp.push_back("PHONON_"+
            aurostd::utype2string(coef,precision_format,false,FIXED_STREAM));

        // if APL state file for V=1.0 exists, reuse it and do not create PHONON_1.000 directory
        if (aurostd::isequal(coef, 1.0) &&
            aurostd::EFileExist(currentDirectory + "/" +
              DEFAULT_APL_FILE_PREFIX+DEFAULT_APL_STATE_FILE)){
          subdirectories_apl_qhanp.push_back(".");
        }
        else{
          subdirectories_apl_qhanp.push_back(ARUN_DIRECTORY_PREFIX + QHA_ARUN_MODE + '_' +
              arun_runnames_apl_qhanp.back());
        }

        coefQHANPVolumes.push_back(coef);
        QHANPvolumes.push_back(coef*Volume/NatomsOrigCell);
      }
    }


    vector<double> tokens;
    aurostd::string2tokens(apl_options.getattachedscheme("TPT"), tokens, string (" :"));
    if (tokens.size() != 3){
      stringstream msg;
      msg << "Wrong setting in ";
      msg << "[AFLOW_APL]TPT.";
      msg << "Specify as TPT="+AFLOWRC_DEFAULT_APL_TPT+"." << std::endl;
      msg << "See README_AFLOW_APL.TXT for the details.";
      throw aurostd::xerror(_AFLOW_FILE_NAME_, QHA_ARUN_MODE, msg,
          _INPUT_NUMBER_);
    }
    double tp_start = tokens[0];
    double tp_end   = tokens[1];
    double tp_step  = tokens[2];


    // define a set of temperatures for thermodynamic calculations
    Ntemperatures = floor((tp_end - tp_start)/tp_step) + 1;

    for (int T=tp_start; T<=tp_end; T+=tp_step) Temperatures.push_back(T);

    // this matrix will be used in the fit of the frequency-volume dependency
    // w(V) = a + b*V + c*V^2 + d*V^3
    gp_fit_matrix = xmatrix<double> (N_EOSvolumes, 4);
    for (int Vid=1; Vid<=N_EOSvolumes; Vid++){
      gp_fit_matrix[Vid][1] = 1;
      gp_fit_matrix[Vid][2] = EOSvolumes[Vid-1];
      gp_fit_matrix[Vid][3] = pow(EOSvolumes[Vid-1],2);
      gp_fit_matrix[Vid][4] = pow(EOSvolumes[Vid-1],3);
    }

    isInitialized = true;
  }

  /// Performs a QHA calculation.
  /// 
  /// For a regular QHA calculation, there are two possible choices:
  /// 1) calculate the Grueneisen parameter using the finite difference method.
  ///    This calculation requires 3 phonon calculations (for volumes V, V-dV and V+dV);
  /// 2) calculate temperature-dependent parameters (such as equilibrium volume,
  /// free energy, bulk modulus, thermal expansion, isochoric and isobaric specific heat,
  /// average Grueneisen parameter) employing a set of phonon calculations and
  /// making a fit to some model equation of state.
  /// It requires N_EOSvolumes static and N_EOSvolumes phonon calculations
  /// (N_EOSvolumes is determined by the EOS_DISTORTION_RANGE option).
  /// 
  /// QHA3P and SCQHA calculations require 3 phonon calculations and N_EOSvolumes static
  /// calculations.
  /// 
  /// QHANP calculation requires 2*TaylorExpansionOrder+1 phonon calculations and 
  /// N_EOSvolumes static calculations.
  ///
  void QHA::run(_xflags &xflags, _aflags &aflags, _kflags &kflags)
  {
    bool LDEBUG = (FALSE || DEBUG_QHA || XHOST.DEBUG);

    // ME20220427 - must be one or the other
    if (!isEOS && !isGP_FD) {
      string message = "Nothing to be done. Selector EOS=ON or GP_FINITE_DIFF=ON";
      pflow::logger(_AFLOW_FILE_NAME_, __AFLOW_FUNC__, message, currentDirectory, *p_FileMESSAGE, *p_oss, _LOGGER_ERROR_);
      return;
    }
    string msg = "Performing a QHA calculation.";
    pflow::logger(QHA_ARUN_MODE, __AFLOW_FUNC__, msg, currentDirectory, *p_FileMESSAGE, *p_oss,
        _LOGGER_MESSAGE_);

    if (!isInitialized){
      msg = "QHA was not initialized properly and the QHA calculation will be aborted.";
      pflow::logger(QHA_ARUN_MODE, __AFLOW_FUNC__, msg, currentDirectory, *p_FileMESSAGE,
          *p_oss, _LOGGER_ERROR_);
      return;
    }

    try{
      bool eos_static_data_available = false;
      bool eos_apl_data_available = false;
      bool gp_data_available = false;

      // we need to clean THERMO file from previous calculations, since calculated data from
      // each QHA/EOS model is appended to the THERMO file and we do not want to mix
      // results of calculations with potentially different parameters
      if (eos_static_data_available){
        aurostd::RemoveFile(currentDirectory+'/'+DEFAULT_QHA_FILE_PREFIX+DEFAULT_QHA_THERMO_FILE);
        aurostd::RemoveFile(currentDirectory+'/'+DEFAULT_QHA_FILE_PREFIX+DEFAULT_QHA_COEFF_FILE);
        aurostd::RemoveFile(currentDirectory+'/'+DEFAULT_QHA_FILE_PREFIX+DEFAULT_QHA_IMAG_FILE);
      }

      // In a QHA calculation, the EOS flag performs APL calculations for a set of volumes.
      // This flag is used when one is interested in T-dependent properties.
      if (isEOS && isQHA){
        eos_apl_data_available = runAPL(xflags, aflags, kflags, QHA_EOS);

        if (eos_apl_data_available && eos_static_data_available){
          if (includeElectronicContribution && doSommerfeldExpansion) calcDOSatEf();
          if (LDEBUG) writeFrequencies();
          writeFVT(currentDirectory);

          if (qha_options.flag("EOS_MODEL:SJ")){
            writeQHAresults(currentDirectory);
            writeThermalProperties(EOS_SJ, QHA_CALC, currentDirectory);
            writeTphononDispersions(EOS_SJ, QHA_CALC, currentDirectory);
          }

          if (qha_options.flag("EOS_MODEL:BM2")){
            writeThermalProperties(EOS_BIRCH_MURNAGHAN2, QHA_CALC, currentDirectory);
            writeTphononDispersions(EOS_BIRCH_MURNAGHAN2, QHA_CALC, currentDirectory);
          }

          if (qha_options.flag("EOS_MODEL:BM3")){
            writeThermalProperties(EOS_BIRCH_MURNAGHAN3, QHA_CALC, currentDirectory);
            writeTphononDispersions(EOS_BIRCH_MURNAGHAN3, QHA_CALC, currentDirectory);
          }

          if (qha_options.flag("EOS_MODEL:BM4")){
            writeThermalProperties(EOS_BIRCH_MURNAGHAN4, QHA_CALC, currentDirectory);
            writeTphononDispersions(EOS_BIRCH_MURNAGHAN4, QHA_CALC, currentDirectory);
          }

          if (qha_options.flag("EOS_MODEL:M")){
            writeThermalProperties(EOS_MURNAGHAN, QHA_CALC, currentDirectory);
            writeTphononDispersions(EOS_MURNAGHAN, QHA_CALC, currentDirectory);
          }
        }
      }

      // ME20220427 - Do static last. There is so much phonon output that
      // the NOTICE won't be easy to spot otherwise.
      // QHA3P, QHANP and SCQHA require a set of static EOS calculations.
      // But for a QHA calculation, the EOS flag is used to toggle these types of
      // calculations.
      if ((isQHA && isEOS) || isQHA3P || isSCQHA || isQHANP){
        msg = "Checking if all required files from static DFT calculations exist.";
        pflow::logger(QHA_ARUN_MODE, __AFLOW_FUNC__, msg, currentDirectory, *p_FileMESSAGE,
            *p_oss, _LOGGER_MESSAGE_);
        vector<vector<bool> > file_is_present(subdirectories_static.size(),
            vector<bool>(4));

        uint n_static_calcs = checkStaticCalculations(file_is_present);
        // read data from a set of static DFT calculations only when all required
        // output files are present.
        // Post-processing that requires a set of static DFT calculations (QHA+EOS,
        // QHA3P, QHANP and SCQHA) will happen only when all required data from this
        // set was read successfully.
        if (n_static_calcs == subdirectories_static.size()){
          eos_static_data_available = readStaticCalculationsData();
        }
        else{
          // if there exists data for at least one completed static DFT calculation,
          // print an error listing missing files/directories.
          // Thus, errors are not printed if it is a first QHA run or QHA was run by
          // mistake after the first run before the static DFT calculations were executed
          if (n_static_calcs > 0) {
            printMissingStaticFiles(file_is_present, subdirectories_static);
          } else {
            // ME20220427
            // Add NOTICE when no static calculations have been performed, or QHA will
            // finish as DONE without telling the user why no output has been produed.
            string message = "Waiting for required STATIC calculations.";
            pflow::logger(_AFLOW_FILE_NAME_, __AFLOW_FUNC__, message, currentDirectory, *p_FileMESSAGE, *p_oss, _LOGGER_NOTICE_);
          }

          createSubdirectoriesStaticRun(xflags, aflags, kflags, file_is_present);
        }
      }

      bool qhanp_data_available = false;
      if (isQHANP){
        qhanp_data_available = runAPL(xflags, aflags, kflags, QHA_TE);
        if (qhanp_data_available){
          if (qha_options.flag("EOS_MODEL:SJ")){
            writeThermalProperties(EOS_SJ, QHANP_CALC, currentDirectory);
          }

          if (qha_options.flag("EOS_MODEL:BM2")){
            writeThermalProperties(EOS_BIRCH_MURNAGHAN2, QHANP_CALC, currentDirectory);
          }

          if (qha_options.flag("EOS_MODEL:BM3")){
            writeThermalProperties(EOS_BIRCH_MURNAGHAN3, QHANP_CALC, currentDirectory);
          }

          if (qha_options.flag("EOS_MODEL:BM4")){
            writeThermalProperties(EOS_BIRCH_MURNAGHAN4, QHANP_CALC, currentDirectory);
          }

          if (qha_options.flag("EOS_MODEL:M")){
            writeThermalProperties(EOS_MURNAGHAN, QHANP_CALC, currentDirectory);
          }
        }
      }

      // QHA3P and SCQHA require that mode-dependent Grueneisen parameters are
      // calculated via a finite difference numerical derivative.
      // For a QHA calculation, use the GP_FD flag to turn on this type of calculation.
      if (isGP_FD || isQHA3P || isSCQHA){
        gp_data_available = runAPL(xflags, aflags, kflags, QHA_FD);

        if (gp_data_available){
          if (isQHA || isQHA3P){
            double V0 = origStructure.GetVolume()/NatomsOrigCell;
            writeGPpath(V0, currentDirectory);
            writeGPmeshFD(currentDirectory);
            writeAverageGPfiniteDifferences(currentDirectory);

            if (isQHA3P && eos_static_data_available){
              if (qha_options.flag("EOS_MODEL:SJ")){
                writeThermalProperties(EOS_SJ, QHA3P_CALC, currentDirectory);
                writeTphononDispersions(EOS_SJ, QHA3P_CALC, currentDirectory);
              }

              if (qha_options.flag("EOS_MODEL:BM2")){
                writeThermalProperties(EOS_BIRCH_MURNAGHAN2, QHA3P_CALC,
                    currentDirectory);
                writeTphononDispersions(EOS_BIRCH_MURNAGHAN2, QHA3P_CALC,
                    currentDirectory);
              }

              if (qha_options.flag("EOS_MODEL:BM3")){
                writeThermalProperties(EOS_BIRCH_MURNAGHAN3, QHA3P_CALC,
                    currentDirectory);
                writeTphononDispersions(EOS_BIRCH_MURNAGHAN3, QHA3P_CALC,
                    currentDirectory);
              }

              if (qha_options.flag("EOS_MODEL:BM4")){
                writeThermalProperties(EOS_BIRCH_MURNAGHAN4, QHA3P_CALC,
                    currentDirectory);
                writeTphononDispersions(EOS_BIRCH_MURNAGHAN4, QHA3P_CALC,
                    currentDirectory);
              }

              if (qha_options.flag("EOS_MODEL:M")){
                writeThermalProperties(EOS_MURNAGHAN, QHA3P_CALC, currentDirectory);
                writeTphononDispersions(EOS_MURNAGHAN, QHA3P_CALC, currentDirectory);
              }
            }
          }

          if (isSCQHA && eos_static_data_available){
            if (qha_options.flag("EOS_MODEL:SJ")){
              runSCQHA(EOS_SJ, true, currentDirectory);
              writeTphononDispersions(EOS_SJ, SCQHA_CALC, currentDirectory);
            }
            if (qha_options.flag("EOS_MODEL:BM2")){
              runSCQHA(EOS_BIRCH_MURNAGHAN2, true, currentDirectory);
              writeTphononDispersions(EOS_BIRCH_MURNAGHAN2, SCQHA_CALC,
                  currentDirectory);
            }
            if (qha_options.flag("EOS_MODEL:BM3")){
              runSCQHA(EOS_BIRCH_MURNAGHAN3, true, currentDirectory);
              writeTphononDispersions(EOS_BIRCH_MURNAGHAN3, SCQHA_CALC,
                  currentDirectory);
            }
            if (qha_options.flag("EOS_MODEL:BM4")){
              runSCQHA(EOS_BIRCH_MURNAGHAN4, true, currentDirectory);
              writeTphononDispersions(EOS_BIRCH_MURNAGHAN4, SCQHA_CALC,
                  currentDirectory);
            }
            if (qha_options.flag("EOS_MODEL:M")){
              runSCQHA(EOS_MURNAGHAN, true, currentDirectory);
              writeTphononDispersions(EOS_MURNAGHAN, SCQHA_CALC,
                  currentDirectory);
            }
          }
        }
      }
    }
    catch(aurostd::xerror &e){
      pflow::logger(e.whereFileName(),e.whereFunction(), e.what(), currentDirectory,
          *p_FileMESSAGE, *p_oss, _LOGGER_ERROR_);
      return;
    }
  }

  /// Creates subdirectories with aflow.in for a set of static DFT calculations.
  ///
  void QHA::createSubdirectoriesStaticRun(const _xflags &xflags, const _aflags &aflags,
      const _kflags &kflags, const vector<vector<bool> > &file_is_present)
  {
    string msg = "";
    // use static_bands calculations to get a reasonable electronic DOS
    if (qha_options.flag("RELAX_IONS_CELL")){ 
      xinput.xvasp.AVASP_flag_RUN_STATIC_BANDS       = false;
      xinput.xvasp.AVASP_flag_RUN_RELAX_STATIC_BANDS = true;
    }
    else {
      xinput.xvasp.AVASP_flag_RUN_STATIC_BANDS       = true;
      xinput.xvasp.AVASP_flag_RUN_RELAX_STATIC_BANDS = false;
    }
    xinput.xvasp.AVASP_flag_RUN_STATIC             = false;
    xinput.xvasp.AVASP_flag_RUN_RELAX_STATIC       = false;
    xinput.xvasp.AVASP_flag_RUN_RELAX              = false;
    xinput.xvasp.AVASP_flag_GENERATE               = false;
    xinput.xvasp.aopts.pop_attached("AFLOWIN_FLAG::MODULE");

    stringstream aflow;
    string incar_explicit = xinput.xvasp.AVASP_INCAR_EXPLICIT_START_STOP.str();

    // create aflow.in if there are no outputs with results in the directory:
    // OUTCAR, EIGENVAL and IBZKPT. The last two are only required when electronic
    // contribution is included
    // The existing aflow.in file will not be overwritten.
    for (uint i=0; i<subdirectories_static.size(); i++){
      if (includeElectronicContribution){
        if (file_is_present[i][ST_DF_EIGENVAL] && file_is_present[i][ST_DF_IBZKPT] &&
            file_is_present[i][ST_DF_OUTCAR]) continue;
      }
      else if (file_is_present[i][ST_DF_OUTCAR]) continue;

      if (aurostd::FileExist(currentDirectory+'/'+subdirectories_static[i]+'/'
            +_AFLOWIN_)) continue;

      msg = "Generate aflow.in file in " + subdirectories_static[i] + " directory.";
      pflow::logger(QHA_ARUN_MODE, __AFLOW_FUNC__, msg, currentDirectory, *p_FileMESSAGE,
          *p_oss, _LOGGER_MESSAGE_);

      xinput.xvasp.str = origStructure;
      xinput.xvasp.str.InflateVolume(coefEOSVolumes[i]);
      xinput.xvasp.str.is_vasp5_poscar_format = true;

      xinput.setDirectory(currentDirectory);
      xinput.xvasp.AVASP_arun_mode = QHA_ARUN_MODE;
      xinput.xvasp.AVASP_arun_runname = arun_runnames_static[i];

      AVASP_populateXVASP(aflags,kflags,xflags.vflags, xinput.xvasp);
      if (xinput.xvasp.AVASP_path_BANDS.empty()){
        if (xflags.vflags.KBIN_VASP_KPOINTS_BANDS_LATTICE.content_string.empty())
          xinput.xvasp.AVASP_path_BANDS = AFLOWRC_DEFAULT_BANDS_LATTICE;
        else
          xinput.xvasp.AVASP_path_BANDS = xflags.vflags.KBIN_VASP_KPOINTS_BANDS_LATTICE.content_string;
      }
      if (!xinput.xvasp.AVASP_value_BANDS_GRID)
        xinput.xvasp.AVASP_value_BANDS_GRID=DEFAULT_BANDS_GRID;

      // set CONVERT_UNIT_CELL to PRES
      xinput.xvasp.aopts.flag("AFLOWIN_FLAG::CONVERT_UNIT_CELL",true);
      xinput.xvasp.aopts.pop_attached("AFLOWIN_FLAG::CONVERT_UNIT_CELL");
      xinput.xvasp.aopts.push_attached("AFLOWIN_FLAG::CONVERT_UNIT_CELL", "PRES");
      if (qha_options.flag("RELAX_IONS_CELL")){
        xinput.xvasp.aopts.pop_attached("AFLOWIN_FLAG::RELAX_TYPE");
        xinput.xvasp.aopts.push_attached("AFLOWIN_FLAG::RELAX_TYPE","IONS_CELL_SHAPE");
      }

      AVASP_MakeSingleAFLOWIN(xinput.xvasp, aflow, true);

      xinput.xvasp.AVASP_INCAR_EXPLICIT_START_STOP.str(std::string());
      xinput.xvasp.AVASP_INCAR_EXPLICIT_START_STOP.clear();
      xinput.xvasp.AVASP_INCAR_EXPLICIT_START_STOP << incar_explicit;
    }
  }

  /// Checks if all required static calculations exist and returns the number of
  /// finished calculations.
  /// 
  int QHA::checkStaticCalculations(vector<vector<bool> > &file_is_present)
  {
    string msg = "";

    if (!isInitialized){
      msg = "QHA was not initialized properly and the QHA calculation will be aborted.";
      pflow::logger(QHA_ARUN_MODE, __AFLOW_FUNC__, msg, currentDirectory, *p_FileMESSAGE,
          *p_oss, _LOGGER_ERROR_);
      return 0;
    }

    int count = 0;
    string outcarfile = "", eigenvfile = "", ibzkptfile = "", directory = "";
    bool all_files_are_present = true;
    for (uint i=0; i<subdirectories_static.size(); i++){
      all_files_are_present = true;

      directory = currentDirectory + '/' + subdirectories_static[i];
      if (aurostd::IsDirectory(directory))
        file_is_present[i][ST_DF_DIRECTORY] = true;
      else
        all_files_are_present = false;

      outcarfile = directory+"/OUTCAR.static";
      if (aurostd::EFileExist(outcarfile))
        file_is_present[i][ST_DF_OUTCAR] = true;
      else
        all_files_are_present = false;

      if (includeElectronicContribution){
        eigenvfile = directory+"/EIGENVAL.static";
        ibzkptfile = directory+"/IBZKPT.static";

        if (aurostd::EFileExist(eigenvfile))
          file_is_present[i][ST_DF_EIGENVAL] = true;
        else
          all_files_are_present = false;

        if (aurostd::EFileExist(ibzkptfile))
          file_is_present[i][ST_DF_IBZKPT] = true;
        else
          all_files_are_present = false;
      }
      if (all_files_are_present) count++;
    }

    return count;
  }

  /// Prints what data output files from static DFT calculations are missing.
  void QHA::printMissingStaticFiles(const vector<vector<bool> > & list,
      const vector<string> &subdirectories)
  {
    string msg = "", missing_files = "";
    for (uint i=0; i<subdirectories.size(); i++){
      if (!list[i][ST_DF_DIRECTORY]){
        msg += "Directory " + subdirectories[i] + " is missing.\n";
      }
      else{
        missing_files = "";
        if (!list[i][ST_DF_OUTCAR]){
          missing_files = "OUTCAR.static";
        }
        if (includeElectronicContribution){
          if(!list[i][ST_DF_EIGENVAL]){
            if (!missing_files.empty()) missing_files += ",";
            missing_files += "EIGENVAL.static";
          }

          if(!list[i][ST_DF_IBZKPT]){
            if (!missing_files.empty()) missing_files += ",";
            missing_files += "IBZKPT.static";
          }
        }
        if (!missing_files.empty()){
          msg += "File(s)   "+subdirectories[i]+"/"+missing_files+" is (are) missing.\n";
        }
      }
    }

    // No exception is thrown since QHA is handling the problem of missing files
    // in a way that a method that depends on missing data will not be evaluated.
    // Since the user might request a number of methods to be run in one aflow run,
    // we want to allow the ones that do not depend on the missing data to finish
    // successfully. For example, a finite difference calculation of Grueneisen
    // parameters does not depend on any data from any static DFT calculation.
    if (!msg.empty()){
      pflow::logger(QHA_ARUN_MODE, __AFLOW_FUNC__, msg, currentDirectory, *p_FileMESSAGE,
          *p_oss, _LOGGER_ERROR_);
    }
  }

  ///////////////////////////////////////////////////////////////////////////////////////

  /// Creates subdirectories with aflow.in for a set of APL calculations.
  ///
  void QHA::createSubdirectoriesAPLRun(const _xflags &xflags, const _aflags &aflags,
      const _kflags &kflags, const vector<vector<bool> > &file_is_present,
      QHAtype qhatype)
  {
    string msg = "";

    xinput.xvasp.aopts.opattachedscheme("AFLOWIN_FLAG::MODULE","APL",true);
    xinput.xvasp.aopts.flag("FLAG::VOLUME_PRESERVED",true);
    if (qha_options.flag("RELAX_IONS_CELL")){
      xinput.xvasp.aplopts.opattachedscheme("AFLOWIN_FLAG::APL_RELAX","ON",true);
    }
    else{
      xinput.xvasp.aplopts.opattachedscheme("AFLOWIN_FLAG::APL_RELAX","OFF",true);
    }
    xinput.xvasp.aplopts.opattachedscheme("AFLOWIN_FLAG::APL_HIBERNATE","ON",true);

    stringstream aflow;
    string incar_explicit = xinput.xvasp.AVASP_INCAR_EXPLICIT_START_STOP.str();

    vector<string> &subdirectories = (QHA_FD==qhatype) ? subdirectories_apl_gp :
      (QHA_EOS==qhatype) ? subdirectories_apl_eos : subdirectories_apl_qhanp;
    vector<string> &arun_runnames = (QHA_FD==qhatype) ? arun_runnames_apl_gp :
      (QHA_EOS==qhatype) ? arun_runnames_apl_eos : arun_runnames_apl_qhanp;
    vector<double> &coefVolumes = (QHA_FD==qhatype) ? coefGPVolumes :
      (QHA_EOS==qhatype) ? coefEOSVolumes : coefQHANPVolumes;

    // create aflow.in if there are no outputs with results in the directory.
    // The existing aflow.in file will not be overwritten.
    for (uint i=0; i<subdirectories.size(); i++){
      if (file_is_present[i][PH_DF_HARMIFC]) continue;

      if (aurostd::FileExist(currentDirectory+'/'+subdirectories[i]+'/'+_AFLOWIN_)) 
        continue;

      msg = "Generating aflow.in file in " + subdirectories[i] + " directory.";
      pflow::logger(QHA_ARUN_MODE, __AFLOW_FUNC__, msg, currentDirectory, *p_FileMESSAGE,
          *p_oss, _LOGGER_MESSAGE_);

      xinput.xvasp.str = origStructure;
      xinput.xvasp.str.InflateVolume(coefVolumes[i]);
      xinput.xvasp.str.is_vasp5_poscar_format = true;

      xinput.setDirectory(currentDirectory);
      xinput.xvasp.AVASP_arun_mode = QHA_ARUN_MODE;
      xinput.xvasp.AVASP_arun_runname = arun_runnames[i];

      AVASP_populateXVASP(aflags,kflags,xflags.vflags, xinput.xvasp);
      if (xinput.xvasp.AVASP_path_BANDS.empty()){
        if (xflags.vflags.KBIN_VASP_KPOINTS_BANDS_LATTICE.content_string.empty())
          xinput.xvasp.AVASP_path_BANDS = AFLOWRC_DEFAULT_BANDS_LATTICE;
        else
          xinput.xvasp.AVASP_path_BANDS = xflags.vflags.KBIN_VASP_KPOINTS_BANDS_LATTICE.content_string;
      }
      if (!xinput.xvasp.AVASP_value_BANDS_GRID)
        xinput.xvasp.AVASP_value_BANDS_GRID=DEFAULT_BANDS_GRID;

      // set CONVERT_UNIT_CELL to PRES
      xinput.xvasp.aopts.flag("AFLOWIN_FLAG::CONVERT_UNIT_CELL",true);
      xinput.xvasp.aopts.pop_attached("AFLOWIN_FLAG::CONVERT_UNIT_CELL");
      xinput.xvasp.aopts.push_attached("AFLOWIN_FLAG::CONVERT_UNIT_CELL", "PRES");
      if (qha_options.flag("RELAX_IONS_CELL")){
        xinput.xvasp.aopts.pop_attached("AFLOWIN_FLAG::RELAX_TYPE");
        xinput.xvasp.aopts.push_attached("AFLOWIN_FLAG::RELAX_TYPE","IONS_CELL_SHAPE");
      }

      AVASP_MakeSingleAFLOWIN(xinput.xvasp, aflow, true);

      xinput.xvasp.AVASP_INCAR_EXPLICIT_START_STOP.str(std::string());
      xinput.xvasp.AVASP_INCAR_EXPLICIT_START_STOP.clear();
      xinput.xvasp.AVASP_INCAR_EXPLICIT_START_STOP << incar_explicit;
    }
  }

  /// Checks if all required APL calculations exist and returns the number of
  /// finished calculations.
  ///
  int QHA::checkAPLCalculations(vector<vector<bool> > &file_is_present, QHAtype qhatype)
  {
    string msg = "";

    if (!isInitialized){
      msg = "QHA was not initialized properly.";
      pflow::logger(QHA_ARUN_MODE, __AFLOW_FUNC__, msg, currentDirectory, *p_FileMESSAGE,
          *p_oss, _LOGGER_ERROR_);
      return 0;
    }

    vector<string> &subdirectories = (QHA_FD==qhatype) ? subdirectories_apl_gp :
      (QHA_EOS==qhatype) ? subdirectories_apl_eos : subdirectories_apl_qhanp;

    int count = 0;
    string harmifcfile = "", phposcarfile = "", directory = "";
    bool all_files_are_present = true;
    for (uint i=0; i<subdirectories.size(); i++){
      all_files_are_present = true;

      directory = currentDirectory + '/' + subdirectories[i];
      if (aurostd::IsDirectory(directory))
        file_is_present[i][PH_DF_DIRECTORY] = true;
      else
        all_files_are_present = false;

      harmifcfile=directory+'/'+DEFAULT_APL_FILE_PREFIX+DEFAULT_APL_HARMIFC_FILE;
      if (aurostd::EFileExist(harmifcfile))
        file_is_present[i][PH_DF_HARMIFC] = true;
      else
        all_files_are_present = false;

      phposcarfile=directory+'/'+DEFAULT_APL_PHPOSCAR_FILE;
      if (aurostd::EFileExist(phposcarfile))
        file_is_present[i][PH_DF_PHPOSCAR] = true;
      else
        all_files_are_present = false;

      if (all_files_are_present) count++;
    }

    return count;
  }

  /// Prints what data output files from APL calculations are missing.
  void QHA::printMissingAPLFiles(const vector<vector<bool> > & list, QHAtype qhatype)
  {

    vector<string> &subdirectories = (QHA_FD==qhatype) ? subdirectories_apl_gp :
      (QHA_EOS==qhatype) ? subdirectories_apl_eos : subdirectories_apl_qhanp;

    string msg = "", missing_files = "";
    for (uint i=0; i<subdirectories.size(); i++){
      if (!list[i][PH_DF_DIRECTORY]){
        msg += "Directory " + subdirectories[i] + " is missing.\n";
      }
      else{
        missing_files = "";
        if (!list[i][PH_DF_HARMIFC]){
          missing_files = DEFAULT_APL_FILE_PREFIX+DEFAULT_APL_HARMIFC_FILE;
        }
        if (!list[i][PH_DF_PHPOSCAR]){
          if (!missing_files.empty()) missing_files += ",";
          missing_files +=  DEFAULT_APL_PHPOSCAR_FILE;
        }
        if (!missing_files.empty()){
          msg += "File(s)   "+subdirectories[i]+"/"+missing_files+" is (are) missing.\n";
        }
      }
    }

    // No exception is thrown since QHA is handling the problem of missing files
    // in a way that a method that depends on missing data will not be evaluated.
    // Since the user might request a number of methods to be run in one aflow run,
    // we want to allow the ones that do not depend on the missing data to finish
    // successfully. For example, a finite difference calculation of Grueneisen
    // parameters does not depend on any data from any static DFT calculation.
    if (!msg.empty()){
      pflow::logger(QHA_ARUN_MODE, __AFLOW_FUNC__, msg, currentDirectory, *p_FileMESSAGE,
          *p_oss, _LOGGER_ERROR_);
    }
  }

  /// Runs APL-related processing and post-processing logic.
  ///
  /// Reads data from a set of APL calculations only when all required output files are
  /// present.
  /// Post-processing will happen only when all required data from this set was read
  /// successfully.
  bool QHA::runAPL(_xflags &xflags, _aflags &aflags, _kflags &kflags, QHAtype qhatype)
  {
    string msg = "Checking if all required files from ";
    switch(qhatype){
      case (QHA_EOS):
        msg += "EOS";
        break;
      case (QHA_FD):
        msg += "FD";
        break;
      case (QHA_TE):
        msg += "TE";
        break;
    }
    msg+=" APL calculations exist.";
    pflow::logger(QHA_ARUN_MODE, __AFLOW_FUNC__, msg, currentDirectory, *p_FileMESSAGE,
        *p_oss, _LOGGER_MESSAGE_);

    vector<string> &subdirectories = (QHA_FD==qhatype) ? subdirectories_apl_gp :
      (QHA_EOS==qhatype) ? subdirectories_apl_eos : subdirectories_apl_qhanp;

    vector<vector<bool> > file_is_present(subdirectories.size(),vector<bool>(2));

    bool apl_data_available = false;
    uint n_apl_calcs = checkAPLCalculations(file_is_present, qhatype);
    if (n_apl_calcs == subdirectories.size()){
      apl_data_available = readAPLCalculationData(subdirectories, kflags, qhatype);
    }
    else{
      /// if there exists data for at least one completed APL calculation, an error is
      /// printed listing missing files/directories.
      /// Thus, errors are not printed if it is a first QHA run or QHA was run by
      /// mistake after the first run before the APL calculations were executed.
      if (n_apl_calcs > 0) {
        printMissingAPLFiles(file_is_present, qhatype);
      } else {
        // ME20220427
        // Add NOTICE when no phonon calculations have been performed, or QHA will
        // finish as DONE without telling the user why no output has been produed.
        string message = "Waiting for required PHONON calculations.";
        pflow::logger(_AFLOW_FILE_NAME_, __AFLOW_FUNC__, message, currentDirectory, *p_FileMESSAGE, *p_oss, _LOGGER_NOTICE_);
      }
      createSubdirectoriesAPLRun(xflags, aflags, kflags, file_is_present, qhatype);
    }
    return apl_data_available;
  }

  /// Gathers and processes data from finished APL calculations.
  /// 
  bool QHA::readAPLCalculationData(const vector<string> &subdirectories, _kflags &kflags,
      QHAtype type)
  {
    string msg = "Reading phonon DOS and dispersion relations.";
    pflow::logger(QHA_ARUN_MODE, __AFLOW_FUNC__, msg, currentDirectory, *p_FileMESSAGE, *p_oss,
        _LOGGER_MESSAGE_);

    if (!isInitialized){
      msg = "QHA was not initialized properly and the QHA calculation will be aborted.";
      pflow::logger(QHA_ARUN_MODE, __AFLOW_FUNC__, msg, currentDirectory, *p_FileMESSAGE,
          *p_oss, _LOGGER_ERROR_);
      return false;
    }

    int Nqpoints = 0;
    bool apl_data_read_successfully = true;
    bool has_negative_frequencies   = false;

    string phposcarfile = "", directory = "";
    for (uint i=0; i<subdirectories.size(); i++){
      directory = currentDirectory + '/' + subdirectories[i];
      phposcarfile = directory + '/' + DEFAULT_APL_PHPOSCAR_FILE;

      apl::PhononCalculator phcalc(*p_FileMESSAGE, *p_oss);
      phcalc.initialize_supercell(xstructure(phposcarfile, IOVASP_POSCAR), false);// verbose=false: do not write files related to symmetry-analysis
      phcalc.getSupercell().build(apl_options);  // ME20200518
      phcalc.setDirectory(directory);
      phcalc.setNCPUs(kflags);
      phcalc._system = system_title;

      string hibernation_file = directory+'/'+DEFAULT_APL_FILE_PREFIX + 
        DEFAULT_APL_HARMIFC_FILE;
      if (aurostd::EFileExist(hibernation_file)){
        msg = "Reading hibernation file...";
        pflow::logger(QHA_ARUN_MODE, __AFLOW_FUNC__, msg, currentDirectory, *p_FileMESSAGE,
            *p_oss, _LOGGER_MESSAGE_);
        try{
          phcalc.awake();
        } catch (aurostd::xerror& e){
          pflow::logger(QHA_ARUN_MODE, __AFLOW_FUNC__, e.buildMessageString(), currentDirectory,
              *p_FileMESSAGE, *p_oss, _LOGGER_ERROR_);
          msg = "Reading data from the hibernation file failed.";
          pflow::logger(QHA_ARUN_MODE, __AFLOW_FUNC__, msg, currentDirectory, *p_FileMESSAGE,
              *p_oss, _LOGGER_ERROR_);
          return false;
        }
        msg = "Hibernation file was read successfully.";
        pflow::logger(QHA_ARUN_MODE, __AFLOW_FUNC__, msg, currentDirectory, *p_FileMESSAGE,
            *p_oss, _LOGGER_MESSAGE_);
      }

      // calculate all phonon-related data: DOS, frequencies along the q-mesh and
      // phonon dispersions
      vector<xvector<double> > dummy_dos_projections; // do not need for QHA
      vector<int> dos_mesh(3);

      vector<string> tokens;

      //ME20200518 - Changed keywords to correspond to rest of APL
      aurostd::string2tokens(apl_options.getattachedscheme("DOSMESH"), tokens,
          string(" xX"));
      for (uint j=0; j<tokens.size(); j++){
        dos_mesh[j] = aurostd::string2utype<int>(tokens[j]);
      }

      phcalc.initialize_qmesh(dos_mesh);

      apl_options.flag("DOS_PROJECT", false);// do not need to calculated DOS projections for QHA
      apl::DOSCalculator dosc(phcalc, apl_options);
      dosc.calc(aurostd::string2utype<double>(apl_options.getattachedscheme("DOSPOINTS")),
          aurostd::string2utype<double>(apl_options.getattachedscheme("DOSSMEAR")));
      // AS20200824 we do not want to overwrite the PHDOSCAR created by the independent APL
      // calculation.
      // A.S. was not sure if it is necessary to write the file at QHA level at all (maybe for
      // debug purposes).
      // In the case if it would be necessary to output the file, for convenience the
      // following line is left commented instead of being deleted.
      //      dosc.writePHDOSCAR(subdirectories[i]);//AS20200824

      if (dosc.hasImaginaryFrequencies()){
        stringstream msg;
        msg << "Phonon dispersions of the APL calculation in the " << subdirectories[i];
        msg << " directory contain imaginary frequencies." << std::endl;
        if (ignore_imaginary){
          msg << "The imaginary parts of the phonon dispersions and phonon DOS will be ignored.";
          msg << " Check if the results are still meaningful!" << std::endl;
          pflow::logger(QHA_ARUN_MODE, __AFLOW_FUNC__, msg, currentDirectory, *p_FileMESSAGE,
              *p_oss, _LOGGER_WARNING_);
        }
        else{
          msg << "QHA calculation will be stopped after checking all available APL calculations." << std::endl;
          msg << "Please check the phonon DOS and phonon dispersions." << std::endl;
          msg << "Workaround: adjust the EOS_DISTORTION_RANGE option to exclude ";
          msg << "the problematic calculations or ignore this error by setting "; 
          msg << "IGNORE_IMAGINARY=ON." << std::endl;

          pflow::logger(QHA_ARUN_MODE, __AFLOW_FUNC__, msg, currentDirectory, *p_FileMESSAGE,
              *p_oss, _LOGGER_ERROR_);
          apl_data_read_successfully = false;
          has_negative_frequencies   = true;
        }
      }

      if (phcalc.getSupercell().projectToPrimitive()){
        // if projection to primitive was successful update origStructure on the last
        // iteration
        if (i==subdirectories.size()-1){
          double Volume = origStructure.GetVolume();
          origStructure = phcalc.getSupercell().getInputStructure();
          origStructure.InflateVolume(Volume/origStructure.GetVolume());
          NatomsOrigCell = origStructure.atoms.size();
        }
      }
      else{
        msg = "Could not map the AFLOW standard primitive cell to the supercell. ";
        msg += "Phonon dispersions will be calculated using the original structure instead.";
        pflow::logger(QHA_ARUN_MODE, __AFLOW_FUNC__, msg, currentDirectory, *p_FileMESSAGE,
            *p_oss, _LOGGER_WARNING_);
      }
      Nbranches = phcalc.getNumberOfBranches();

      string USER_DC_INITLATTICE="";
      //ME20200518 - Changed keyword to common APL keywords
      int USER_DC_NPOINTS = aurostd::string2utype<int>(
          apl_options.getattachedscheme("DCPOINTS"));
      apl::PhononDispersionCalculator pdisc(phcalc);
      pdisc.initPathLattice(USER_DC_INITLATTICE, USER_DC_NPOINTS);
      pdisc.calc(apl::THZ | apl::ALLOW_NEGATIVE);
      // AS20200824 we do not want to overwrite the PHEIGENVAL created by the independent APL
      // calculation.
      // A.S. was not sure if it is necessary to write the file at QHA level at all (maybe for
      // debug purposes).
      // In the case if it would be necessary to output the file, for convenience the
      // following line is left commented instead of being deleted.
      //      pdisc.writePHEIGENVAL(subdirectories[i]);//AS20200824

      // save all the data that is necessary for QHA calculations
      if (i==0){// qmesh data is the same for all volumes: need to store only once
        qpWeights = phcalc.getQMesh().getWeights();
        qPoints   = phcalc.getQMesh().getIrredQPointsFPOS();
        Nqpoints  = qPoints.size();
        stringstream qpath_stream;
        qpath_stream <<  pdisc.getPHKPOINTS();
        string filename = currentDirectory+"/";
        filename += DEFAULT_QHA_FILE_PREFIX + DEFAULT_QHA_KPOINTS_FILE;
        if (!aurostd::stringstream2file(qpath_stream, filename)){
          msg = "Error writing to " + filename + "file.";
          throw aurostd::xerror(_AFLOW_FILE_NAME_,__AFLOW_FUNC__,msg,_FILE_ERROR_);
        }
      }
      else{
        if (qpWeights.size() != phcalc.getQMesh().getWeights().size()){
          msg = "Inconsistent size of q-points weights for calculations at different volumes.";
          throw aurostd::xerror(_AFLOW_FILE_NAME_, QHA_ARUN_MODE, msg, _INDEX_MISMATCH_);
        }

        if (qPoints.size() != phcalc.getQMesh().getIrredQPointsFPOS().size()){
          msg = "Inconsistent number of irreducible q-points for calculations at different volumes.";
          throw aurostd::xerror(_AFLOW_FILE_NAME_, QHA_ARUN_MODE, msg, _INDEX_MISMATCH_);
        }
      }

      // we have two different sets of data: one for the finite difference Grueneisen
      // parameter calculation and one for the EOS APL calculation
      vector<xvector<double> > freqs = dosc.getFreqs();
      switch (type){
        case(QHA_FD):
          gp_ph_dispersions.push_back(pdisc.createEIGENVAL());

          // allocate memory at the first run (entire chunk of memory is required because
          // data will be reordered)
          if (i==0){
            omegaV_mesh = vector<vector<vector<double> > > (Nqpoints,
                vector<vector<double> >(Nbranches, vector<double>(N_GPvolumes)));
          }

          for (int q=0; q<Nqpoints; q++){
            for (int branch=0; branch<Nbranches; branch++){
              // clean imaginary frequencies in case if user wants to ignore them
              omegaV_mesh[q][branch][i] = freqs[q][branch+1] < 0 ? 0 : freqs[q][branch+1];
            }
          }
          break;
        case (QHA_EOS):
          eos_ph_dispersions.push_back(pdisc.createEIGENVAL());
          eos_vib_thermal_properties.push_back(ThermalPropertiesCalculator(dosc,
                *p_FileMESSAGE));

          // allocate memory at the first run (an entire chunk of memory is required because
          // data will be reordered)
          if (i==0){
            omegaV_mesh_EOS = vector<vector<vector<double> > > (Nqpoints,
                vector<vector<double> >(Nbranches, vector<double>(N_EOSvolumes)));
          }

          for (int q=0; q<Nqpoints; q++){
            for (int branch=0; branch<Nbranches; branch++){
              // clean imaginary frequencies in case if user wants to ignore them
              omegaV_mesh_EOS[q][branch][i] = freqs[q][branch+1] < 0 ? 0 : freqs[q][branch+1];
            }
          }
          break;
        case (QHA_TE):
          // allocate memory at the first run (entire chunk of memory is required because
          // data will be reordered)
          if (i==0){
            omegaV_mesh_QHANP = vector<vector<vector<double> > > (Nqpoints,
                vector<vector<double> >(Nbranches, vector<double>(N_QHANPvolumes)));
          }

          for (int q=0; q<Nqpoints; q++){
            for (int branch=0; branch<Nbranches; branch++){
              // clean imaginary frequencies in case if user wants to ignore them
              omegaV_mesh_QHANP[q][branch][i] = freqs[q][branch+1] < 0 ? 0 : freqs[q][branch+1];
            }
          }
          break;
      }
    }

    // write the flag that tells if a specific type of QHA calculation contains
    // imaginary frequencies
    switch(type){
      case(QHA_EOS):
        msg = (std::string)"[QHA]IMAG=" + (has_negative_frequencies ? "YES" : "NO") + "\n";
        break;
      case(QHA_FD):
        msg = (std::string)"[QHA3P]IMAG=" + (has_negative_frequencies ? "YES" : "NO") + "\n";
        msg = (std::string)"[SCQHA]IMAG=" + (has_negative_frequencies ? "YES" : "NO") + "\n";
        break;
      case(QHA_TE):
        msg = (std::string)"[QHANP]IMAG=" + (has_negative_frequencies ? "YES" : "NO") + "\n";
        break;
    }

    string filename = currentDirectory+'/'+DEFAULT_QHA_FILE_PREFIX+DEFAULT_QHA_IMAG_FILE;
    if (aurostd::FileExist(filename)){
      if (!aurostd::string2file(msg, filename, "APPEND")){
        msg = "Error writing to " + filename + " file.";
        throw aurostd::xerror(_AFLOW_FILE_NAME_,function,msg,_FILE_ERROR_);
      }
    }
    else{
      if (!aurostd::string2file(msg, filename)){
        msg = "Error writing to " + filename + " file.";
        throw aurostd::xerror(_AFLOW_FILE_NAME_,function,msg,_FILE_ERROR_);
      }
    }

    return apl_data_read_successfully;
  }

  /// Reads data from a set of static DFT calculations.
  bool QHA::readStaticCalculationsData()
  {
    string msg = "";
    pflow::logger(QHA_ARUN_MODE, __AFLOW_FUNC__, msg, currentDirectory, *p_FileMESSAGE, *p_oss,
        _LOGGER_MESSAGE_);

    if (!isInitialized){
      msg = "QHA was not initialized properly and the QHA calculation will be aborted.";
      pflow::logger(QHA_ARUN_MODE, __AFLOW_FUNC__, msg, currentDirectory, *p_FileMESSAGE,
          *p_oss, _LOGGER_ERROR_);
      return false;
    }

    bool data_read_success = true;

    xOUTCAR outcar;
    string outcarfile = "", directory = "";
    for (uint i=0; i<subdirectories_static.size(); i++){
      msg = "Reading data from the static DFT calculation in the ";
      msg += subdirectories_static[i] + " directory.";
      pflow::logger(QHA_ARUN_MODE, __AFLOW_FUNC__, msg, currentDirectory, *p_FileMESSAGE,
          *p_oss, _LOGGER_MESSAGE_);

      directory = currentDirectory + '/' + subdirectories_static[i];
      outcarfile = directory+'/'+"OUTCAR.static";
      if (!outcar.GetPropertiesFile(outcarfile)){
        msg = "Could not read the " + outcarfile + " file";
        pflow::logger(QHA_ARUN_MODE, __AFLOW_FUNC__, msg, currentDirectory, *p_FileMESSAGE,
            *p_oss, _LOGGER_ERROR_);
        data_read_success = false;
      }

      Efermi_V.push_back(outcar.Efermi);
      E0_V.push_back(outcar.energy_cell/outcar.natoms);

      Nelectrons = outcar.nelectrons;

      if (includeElectronicContribution){
        static_eigvals.push_back(xEIGENVAL(directory+"/EIGENVAL.static"));
        static_ibzkpts.push_back(xIBZKPT(directory+"/IBZKPT.static"));

<<<<<<< HEAD
        if (!static_eigvals.back().m_initialized){
          msg = "Could not read the " + subdirectories_static[i]+"/EIGENVAL.static file.";
          pflow::logger(QHA_ARUN_MODE, function, msg, currentDirectory, *p_FileMESSAGE,
              *p_oss, _LOGGER_ERROR_);
          data_read_success = false;
        }
=======
      if (!static_eigvals.back().m_initialized){
        msg = "Could not read the " + subdirectories_static[i]+"/EIGENVAL.static file.";
        pflow::logger(QHA_ARUN_MODE, __AFLOW_FUNC__, msg, currentDirectory, *p_FileMESSAGE,
            *p_oss, _LOGGER_ERROR_);
        data_read_success = false;
>>>>>>> ce08a372
      }
    }

    return data_read_success;
  }

  /// Returns a frequency obtained by approximation of frequency-volume dependence
  /// to a polynomial.
  ///
  /// The following polynomial is used:
  /// w = a + b*V  + c*V**2 + d*V**3
  ///
  double QHA::calcFrequencyFit(double V, xvector<double> &xomega)
  {
    // set all weight in fit to 1
    xvector<double> s(xomega.rows); for (int i=s.lrows;i<=s.urows;i++) s[i]=1;
    xvector<double> Vpoly(4); for (int i=1; i<=4; i++) Vpoly[i] = pow(V,i-1);

    aurostd::cematrix lsfit(gp_fit_matrix);
    lsfit.LeastSquare(xomega,s);

    return scalar_product(Vpoly, lsfit.GetFitVector());
  }

  /// Calculates the Grueneisen parameter of an individual vibrational mode for a
  /// given volume.
  /// 
  /// gamma_i = -V/w*dw/dV,
  /// where w is a frequency of a given mode at a given volume
  /// 
  /// Volume dependence of the frequency is approximated by the following polynomial:
  /// w = a + b*V  + c*V**2 + d*V**3
  /// 
  /// @param V is a volume at which the Grueneisen parameter is calculated.
  /// @param xomega is an array of the frequency-volume dependence for a given
  /// phonon branch.
  /// 
  double QHA::calcGrueneisen(double V, xvector<double> &xomega, double &w)
  {
    // set all weight in fit to 1
    xvector<double> s(xomega.rows); for (int i=s.lrows;i<=s.urows;i++) s[i]=1;
    aurostd::cematrix lsfit(gp_fit_matrix);

    double a=0.0, b=0.0, c=0.0, d=0.0; // fit parameters
    double gamma = 0; // mode-dependent Grueneisen parameter
    w = 0; // frequency of a given branch that corresponds to the input volume V

    /** Workaround: for w=0, gamma_i is assumed to be zero, since
      / the actual value depends on the path used to approach w->0. */
    bool freqs_are_nonzero = true;
    for (int i=xomega.lrows; i<=xomega.urows; i++){
      if (!(xomega[i] > AUROSTD_IDENTITY_TOL)){
        freqs_are_nonzero = false;
        break;
      }
    }

    // calculate gamma_i only if all frequencies in a given branch are nonzero
    if (freqs_are_nonzero){
      lsfit.LeastSquare(xomega,s);
      a = lsfit.AVec()[0];
      b = lsfit.AVec()[1];
      c = lsfit.AVec()[2];
      d = lsfit.AVec()[3];

#if DEBUG_QHA_GP_FIT
      double err = 0;
      xvector<double> tmp(4);
      tmp[1] = a; tmp[2] = b; tmp[3] = c; tmp[4] = d;

      // check the fit error
      for (int Vid=0; Vid<N_EOSvolumes; Vid++){
        err = std::abs(a+b*EOSvolumes[Vid]+c*pow(EOSvolumes[Vid],2)+d*pow(EOSvolumes[Vid],3)
            -xomega[Vid+1])/xomega[Vid+1];
        err *= 100.0;
        if (err>=10.0){
          string msg="Relative error of the log(w)=f(V) fit (used to ";
          msg+="determine mode-decomposed Grueneisen parameter) is larger than ";
          msg+="10\% for V="+aurostd::utype2string<double>(EOSvolumes[Vid]);

          pflow::logger(QHA_ARUN_MODE, __AFLOW_FUNC__, msg, currentDirectory,
              *p_FileMESSAGE, *p_oss, _LOGGER_MESSAGE_);
          cerr << __AFLOW_FUNC__ << " original frequencies:" << std::endl;
          cerr << __AFLOW_FUNC__ << " " << xomega << std::endl;
          cerr << __AFLOW_FUNC__ << " fit to frequencies:" << std::endl;
          cerr << __AFLOW_FUNC__ << " " << gp_fit_matrix * tmp << std::endl;
          break;
        }
      }
#endif

      w = a + b*V + c*pow(V,2) + d*pow(V,3);
      gamma = -V/w * (b + 2*c*V + 3*d*pow(V,2));
    }

    return gamma;
  }

  double QHA::calcGrueneisen(double V, xvector<double> &xomega)
  {
    double w = 0.0;
    return calcGrueneisen(V, xomega, w);
  }

  /// Calculates the Grueneisen parameter of an individual vibrational mode using
  /// the central finite difference method.
  /// 
  /// gamma = -V0/w0*dw/dV |V->V0 ~ -V0/w0*(w(V0+dV)-w(V0-dV))/(2*dV)
  /// 
  double QHA::calcGrueneisenFD(const xvector<double> &xomega)
  {
    string msg = "";
    if (xomega.rows != 3){
      msg = "Wrong size of the xomega array passed to calcGrueneisenFD function.";
      msg += "Expected size: 3. Actual size: ";
      msg += aurostd::utype2string<int>(xomega.rows);
      throw aurostd::xerror(_AFLOW_FILE_NAME_, QHA_ARUN_MODE, msg, _INDEX_BOUNDS_);
    }

    if (xomega[2] > _ZERO_TOL_){
      return -GPvolumes[1]/xomega[2]*(xomega[3]-xomega[1])/
        (GPvolumes[2]-GPvolumes[0]);
    }
    else{
      return 0.0;
    }
  }


  /// Calculates the free energy as a function of volume and temperature.
  /// The volume dependency is obtained via a fit to the model equation of state.
  /// @param qha_method defines what kind of QHA calculation is performed.
  ///
  double QHA::calcFreeEnergyFit(double T, double V, EOSmethod eos_method,
      QHAmethod qha_method, uint contrib)
  {
    string msg = "";
    if (T<_ZERO_TOL_) T = 0.0;

    xvector<double> F = calcFreeEnergy(T, qha_method, contrib);
    xvector<double> p = fitToEOSmodel(F, eos_method);
    return evalEOSmodel(V, p, eos_method);
  }

  /// Calculates the free energy as a function of temperature.
  xvector<double> QHA::calcFreeEnergy(double T, QHAmethod qha_method,
      uint contrib)
  {
    string msg = "";

    xvector<double> F(aurostd::vector2xvector(E0_V));
    if (T<_ZERO_TOL_) T = 0.0;

    // include electronic contribution to the free energy
    if (contrib & F_ELEC){
      if (doSommerfeldExpansion) F += calcElectronicFreeEnergySommerfeld(T);
      else{
        for (int id=0; id<N_EOSvolumes; id++){
          F[id+1]+=calcElectronicFreeEnergy(T, id);
        }
      }
    }

    // include vibrational contribution to the free energy
    if (contrib & F_VIB){
      switch(qha_method){
        // here QHA3P and QHANP share the same code
        case (QHA3P_CALC):
        case (QHANP_CALC):
          for (int i=F.lrows; i<=F.urows; i++){
            F[i] += calcVibFreeEnergyTaylorExpansion(T, i-1, qha_method);
          }
          break;
        case(QHA_CALC):
          for (int i=F.lrows; i<=F.urows; i++){
            F[i] += calcVibFreeEnergy(T, i-1);
          }
          break;
        default:
          msg = "Nonexistent QHA method was passed to " + string(__func__);
          throw aurostd::xerror(_AFLOW_FILE_NAME_, QHA_ARUN_MODE, msg,
              _INPUT_UNKNOWN_);
          break;
      }
    }

    return F;
  }

  /// Calculates the bulk modulus for a given EOS model.
  double QHA::calcBulkModulus(double V, const xvector<double> &parameters, EOSmethod method)
  {
    double B = 0.0;
    switch(method){
      case(EOS_SJ):
        {
          double x = std::pow(V, -1.0/3.0);
          xvector<double> dEdp = aurostd::evalPolynomialDeriv(x, parameters, 2);
          B = calcBulkModulus_SJ(x, dEdp);
        }
        break;
      case(EOS_BIRCH_MURNAGHAN2):
      case(EOS_BIRCH_MURNAGHAN3):
      case(EOS_BIRCH_MURNAGHAN4):
        {
          double x = std::pow(V, -2.0/3.0);
          xvector<double> dEdp = aurostd::evalPolynomialDeriv(x, parameters, 2);
          B = calcBulkModulus_BM(x, dEdp);
        }
        break;
      case(EOS_MURNAGHAN):
        // B = B0*(V0/V)^Bp0 | parameters = {E, V0, B0, Bp0}
        B = eV2GPa*parameters[3]*std::pow(parameters[2]/V, parameters[4]);
        break;
    }

    return B;
  }

  /// Calculates the pressure derivative of the bulk modulus for a given EOS model.
  double QHA::calcBprime(double V, const xvector<double> &parameters, EOSmethod method)
  {
    double Bp = 0.0;
    switch(method){
      case(EOS_SJ):
        {
          double x = std::pow(V, -1.0/3.0);
          xvector<double> dEdp = aurostd::evalPolynomialDeriv(x, parameters, 3);
          Bp = Bprime_SJ(x, dEdp);
        }
        break;
      case(EOS_BIRCH_MURNAGHAN2):
      case(EOS_BIRCH_MURNAGHAN3):
      case(EOS_BIRCH_MURNAGHAN4):
        {
          double x = std::pow(V, -2.0/3.0);
          xvector<double> dEdp = aurostd::evalPolynomialDeriv(x, parameters, 3);
          Bp = Bprime_BM(x, dEdp);
        }
        break;
      case(EOS_MURNAGHAN):
        Bp = parameters[4]; // for Murnaghan EOS Bp does not depend on volume
        break;
    }
    return Bp;
  }

  /// For a given E(V) relations calculates a pressure the corresponds to a given
  /// volume V.
  double QHA::calcEOS2Pressure(double V, const xvector<double> &parameters, EOSmethod method)
  {
    double P = 0.0;
    switch(method){
      case(EOS_SJ):
        {
          double x = std::pow(V, -1.0/3.0);
          xvector<double> dEdp = aurostd::evalPolynomialDeriv(x, parameters, 1);
          P = -std::pow(x,4)/3.0*dEdp[2];
        }
        break;
      case(EOS_BIRCH_MURNAGHAN2):
      case(EOS_BIRCH_MURNAGHAN3):
      case(EOS_BIRCH_MURNAGHAN4):
        {
          double x = std::pow(V, -2.0/3.0);
          xvector<double> dEdp = aurostd::evalPolynomialDeriv(x, parameters, 1);
          P = -2.0/3.0*std::pow(x,5.0/2.0)*dEdp[2];
        }
        break;
      case(EOS_MURNAGHAN):
        P = parameters[3]*(1-std::pow(parameters[2]/V,parameters[4]))/parameters[4];
        break;
    }
    return -P;
  }

  /// Calculates an equilibrium volume for a given EOS model.
  double QHA::calcEquilibriumVolume(const xvector<double> &parameters, EOSmethod method)
  {
    double Veq = 0.0;
    switch(method){
      case(EOS_SJ):
        {
          double xmin = std::pow(max(EOSvolumes), -1.0/3.0);
          double xmax = std::pow(min(EOSvolumes), -1.0/3.0);
          Veq = std::pow(aurostd::polynomialFindExtremum(parameters, xmin, xmax), -3);
        }
        break;
      case(EOS_BIRCH_MURNAGHAN2):
      case(EOS_BIRCH_MURNAGHAN3):
      case(EOS_BIRCH_MURNAGHAN4):
        {
          double xmin = std::pow(max(EOSvolumes), -2.0/3.0);
          double xmax = std::pow(min(EOSvolumes), -2.0/3.0);
          Veq = std::pow(aurostd::polynomialFindExtremum(parameters, xmin, xmax), -3.0/2.0);
        }
        break;
      case(EOS_MURNAGHAN):
        Veq = parameters[2]; // parameters = {E, V, B, Bp}
    break;
    }
    return Veq;
  }


  /// Calculates the internal energy as a function of volume and temperature.
  ///
  double QHA::calcInternalEnergyFit(double T, double V, EOSmethod method)
  {
    static xvector<double> U(N_EOSvolumes);
    static xvector<double> xvolumes = aurostd::vector2xvector(EOSvolumes);

    if (T<0) return 0;

    for (int i=0; i<N_EOSvolumes; i++){
      U[i+1] = eos_vib_thermal_properties[i].getInternalEnergy(T, apl::eV);
      U[i+1] /= NatomsOrigCell;
    }

    return evalEOSmodel(V, fitToEOSmodel(U, method), method);
  }

  /// Calculates the vibrational contribution to the free energy for a
  /// calculation at a specific volume (given by its id in the EOSvolumes array).
  ///
  double QHA::calcVibFreeEnergy(double T, int id)
  {
    return eos_vib_thermal_properties[id].getVibrationalFreeEnergy(T, apl::eV)
      /NatomsOrigCell;
  }

  /// Fits the (free) energy-volume dependency to one of the following equation of state
  /// models:
  /// stabilized jellium: https://doi.org/10.1103/PhysRevB.63.224115
  /// Murnaghan: Proceedings of the National Academy of Sciences of the United States of 
  /// America, 30 (9): 244–247
  /// Birch-Murnaghan: Physical Review. 71 (11): 809–824
  ///
  xvector<double> QHA::fitToEOSmodel(xvector<double> &V, xvector<double> &E,
      EOSmethod method)
  {
    string msg = "";

    if (!isMinimumWithinBounds(E)){
      msg = "Calculation is stopped since there is no free energy minimum";
      msg += " within a given volume range.";
      throw aurostd::xerror(_AFLOW_FILE_NAME_,__AFLOW_FUNC__,msg,_VALUE_RANGE_);
    }

    xvector<double> fit_params;
    xvector<double> guess(4);
    switch(method){
      case(EOS_SJ):
        {
          xvector<double> x(V.rows);
          for (int i=V.lrows; i<=V.urows; i++) x[i] = std::pow(V[i],-1.0/3.0);
          aurostd::cematrix M(aurostd::Vandermonde_matrix(x, 4));
          M.LeastSquare(E);
          fit_params = M.GetFitVector();

          double x_eq = aurostd::polynomialFindExtremum(fit_params, min(x), max(x));
          EOS_volume_at_equilibrium = std::pow(x_eq, -3);
          // index 1 - value, 2 - 1st derivative, 3 - 2nd derivative and so on
          xvector<double> dEdp = aurostd::evalPolynomialDeriv(x_eq, fit_params, 3);
          EOS_energy_at_equilibrium = dEdp[1];
          EOS_bulk_modulus_at_equilibrium = calcBulkModulus_SJ(x_eq, dEdp);
          EOS_Bprime_at_equilibrium  = Bprime_SJ(x_eq, dEdp);
        }
        break;
      case(EOS_BIRCH_MURNAGHAN2):
        {
          xvector<double> x(V.rows);
          for (int i=V.lrows; i<=V.urows; i++) x[i] = std::pow(V[i],-2.0/3.0);
          aurostd::cematrix M(aurostd::Vandermonde_matrix(x, 3));
          M.LeastSquare(E);
          fit_params = M.GetFitVector();

          double x_eq = aurostd::polynomialFindExtremum(fit_params, min(x), max(x));
          EOS_volume_at_equilibrium = std::pow(x_eq, -3.0/2.0);
          // index 1 - value, 2 - 1st derivative, 3 - 2nd derivative and so on
          xvector<double> dEdp = aurostd::evalPolynomialDeriv(x_eq, fit_params, 3);
          EOS_energy_at_equilibrium = dEdp[1];
          EOS_bulk_modulus_at_equilibrium = calcBulkModulus_BM(x_eq, dEdp);
          EOS_Bprime_at_equilibrium  = Bprime_BM(x_eq, dEdp);
        }
        break;
      case(EOS_BIRCH_MURNAGHAN3):
        {
          xvector<double> x(V.rows);
          for (int i=V.lrows; i<=V.urows; i++) x[i] = std::pow(V[i],-2.0/3.0);
          aurostd::cematrix M(aurostd::Vandermonde_matrix(x, 4));
          M.LeastSquare(E);
          fit_params = M.GetFitVector();

          double x_eq = aurostd::polynomialFindExtremum(fit_params, min(x), max(x));
          EOS_volume_at_equilibrium = std::pow(x_eq, -3.0/2.0);
          // index 1 - value, 2 - 1st derivative, 3 - 2nd derivative and so on
          xvector<double> dEdp = aurostd::evalPolynomialDeriv(x_eq, fit_params, 3);
          EOS_energy_at_equilibrium = dEdp[1];
          EOS_bulk_modulus_at_equilibrium = calcBulkModulus_BM(x_eq, dEdp);
          EOS_Bprime_at_equilibrium  = Bprime_BM(x_eq, dEdp);
        }
        break;
      case(EOS_BIRCH_MURNAGHAN4):
        {
          xvector<double> x(V.rows);
          for (int i=V.lrows; i<=V.urows; i++) x[i] = std::pow(V[i],-2.0/3.0);
          aurostd::cematrix M(aurostd::Vandermonde_matrix(x, 5));
          M.LeastSquare(E);
          fit_params = M.GetFitVector();

          double x_eq = aurostd::polynomialFindExtremum(fit_params, min(x), max(x));
          EOS_volume_at_equilibrium = std::pow(x_eq, -3.0/2.0);
          // index 1 - value, 2 - 1st derivative, 3 - 2nd derivative and so on
          xvector<double> dEdp = aurostd::evalPolynomialDeriv(x_eq, fit_params, 3);
          EOS_energy_at_equilibrium = dEdp[1];
          EOS_bulk_modulus_at_equilibrium = calcBulkModulus_BM(x_eq, dEdp);
          EOS_Bprime_at_equilibrium  = Bprime_BM(x_eq, dEdp);
        }
        break;
      case(EOS_MURNAGHAN):
        {
          guess[1] = min(E);
          guess[2] = (max(V)+min(V))/2;
          guess[3] = V[1]*(E[3]-2*E[2]+E[1])/pow(V[2]-V[1],2); // B from central differences 
          guess[4] = 3.5; // a reasonable initial value for most materials

          aurostd::NonlinearFit nlfit(V,E,guess,Murnaghan);
          nlfit.fitLevenbergMarquardt();

          fit_params = nlfit.p;
          EOS_energy_at_equilibrium = nlfit.p[1];
          EOS_volume_at_equilibrium = nlfit.p[2];
          EOS_bulk_modulus_at_equilibrium   = nlfit.p[3]*eV2GPa;
          EOS_Bprime_at_equilibrium  = nlfit.p[4];
        }
        break;
      default:
        msg = "Nonexistent EOS method was passed to " + string(__func__);
        throw aurostd::xerror(_AFLOW_FILE_NAME_, QHA_ARUN_MODE, msg, _INPUT_UNKNOWN_);
        break;
    }

    return fit_params;
  }
  xvector<double> QHA::fitToEOSmodel(xvector<double> &E, EOSmethod method)
  {
    xvector<double> V = aurostd::vector2xvector(EOSvolumes);
    return fitToEOSmodel(V, E, method);
  }

  /// Returns the (free) energy at a given volume for a chosen EOS model.
  double QHA::evalEOSmodel(double V, const xvector<double> &p, EOSmethod method)
  {
    string msg = "";
    double energy = 0;

    static xvector<double> dydp(4);
    switch(method){
      case(EOS_SJ):
        energy = aurostd::evalPolynomial(std::pow(V, -1.0/3.0), p);
        break;
      case(EOS_BIRCH_MURNAGHAN2):
      case(EOS_BIRCH_MURNAGHAN3):
      case(EOS_BIRCH_MURNAGHAN4):
        energy = aurostd::evalPolynomial(std::pow(V, -2.0/3.0), p);
        break;
      case(EOS_MURNAGHAN):
        energy = Murnaghan(V, p, dydp);
        break;
      default:
        msg = "Nonexistent EOS method was passed to " + string(__func__);
        throw aurostd::xerror(_AFLOW_FILE_NAME_, QHA_ARUN_MODE, msg, _INPUT_UNKNOWN_);
        break;
    }

    return energy;
  }


  /// Calculates the equilibrium volume at a given temperature.
  /// @param qha_method defines what kind of QHA calculation is performed.
  /// 
  double QHA::getEqVolumeT(double T, EOSmethod eos_method, QHAmethod qha_method,
      uint contrib)
  {
    string msg = "";
    xvector<double> F = calcFreeEnergy(T, qha_method, contrib);
    fitToEOSmodel(F, eos_method);

    return EOS_volume_at_equilibrium;
  }


  /// Calculates the average Grueneisen parameter (GP) and the isochoric specific 
  /// heat (CV) at a given temperature using a weighted sum over the k-points mesh.
  /// This function is used when the Grueneisen parameter is calculated using the finite
  /// difference method.
  ///
  void QHA::calcCVandGP(double T, double &CV, double &GP)
  {
    CV = 0; GP = 0;
    if (T<_ZERO_TOL_) return;

    xvector<double> xomega;

    uint NIrQpoints = omegaV_mesh.size();
    int NQpoints = 0; //  total number of q-points

    double Cvi  = 0;   // mode-dependent specific heat at V=const
    double w    = 0;   // frequency for a given volume
    double expx = 0;   // temperature-dependent exponential factor
    double beta = 1.0/KBOLTZEV/T;

    for (uint q=0; q<NIrQpoints; q++){
      for (uint branch=0; branch<omegaV_mesh[q].size(); branch++){
        xomega = aurostd::vector2xvector(omegaV_mesh[q][branch]);

        w = xomega[2]*THz2Hz*PLANCKSCONSTANTEV_h; // [THz] -> [eV]
        if (w>0){
          expx = exp(beta*w);

          Cvi = pow(w,2)*expx/pow(expx-1.0,2) * qpWeights[q];

          GP += calcGrueneisenFD(xomega) * Cvi;
          CV += Cvi;
        }
      }
      NQpoints += qpWeights[q];
    }

    GP /= CV;
    CV /= NQpoints; CV /= Nbranches;
    CV *= 3*pow(beta,2);
  }

  /// Calculates the average Grueneisen parameter (GP) and the isochoric specific 
  /// heat (CV) at a given volume and a given temperature.
  /// This function is used when the Grueneisen parameter is calculated using a fit to the
  /// w(V) relation, that is obtained from a set of EOS calculations.
  ///
  void QHA::calcCVandGPfit(double T, double V, double &CV, double &GP)
  {
    CV = 0; GP = 0;
    if (T<_ZERO_TOL_) return;

    xvector<double> xomega;

    uint NIrQpoints = omegaV_mesh_EOS.size();
    int NQpoints = 0; // the total number of q-points

    double Cvi  = 0;  // mode-dependent specific heat at V=const
    double w    = 0;  // frequency for a given volume
    double expx = 0;  // temperature-dependent exponential factor
    double gamma = 0;
    double beta = 1.0/KBOLTZEV/T;

    for (uint q=0; q<NIrQpoints; q++){
      for (int branch=0; branch<Nbranches; branch++){
        xomega = aurostd::vector2xvector(omegaV_mesh_EOS[q][branch]);

        gamma = calcGrueneisen(V, xomega, w);
        w *= THz2Hz*PLANCKSCONSTANTEV_h; // [THz] -> [eV]
        if (w > AUROSTD_IDENTITY_TOL){
          expx = exp(w*beta);

          Cvi = pow(w,2)*expx/pow(expx-1.0,2) * qpWeights[q];

          GP += gamma * Cvi;
          CV += Cvi;
        }
      }
      NQpoints += qpWeights[q];
    }

    GP /= CV;
    CV /= NQpoints; CV /= NatomsOrigCell;
    CV *= pow(beta,2);
  }

  /// Calculates average Grueneisen parameter at infinite temperature.
  /// It corresponds to an unweighted average over mode-dependent Grueneisen parameters.
  double QHA::calcGPinfFit(double V)
  {
    xvector<double> xomega;

    uint NIrQpoints = omegaV_mesh_EOS.size();
    int NQpoints = 0; // the total number of q-points
    double w    = 0;  // frequency for a given volume
    double gamma = 0;
    double GP = 0;

    for (uint q=0; q<NIrQpoints; q++){
      for (int branch=0; branch<Nbranches; branch++){
        xomega = aurostd::vector2xvector(omegaV_mesh_EOS[q][branch]);

        gamma = calcGrueneisen(V, xomega, w);
        w *= THz2Hz*PLANCKSCONSTANTEV_h; // [THz] -> [eV]
        if (w > AUROSTD_IDENTITY_TOL) GP += gamma * qpWeights[q];
      }
      NQpoints += qpWeights[q];
    }

    GP /= NQpoints; GP/= Nbranches;
    return GP;
  }

  /// Calculates the volumetric thermal expansion coefficient (beta).
  /// 
  /// Central finite differences are used to calculate beta = 1/V dV/dT.
  /// Values of V(T+dT) and V(T-dT) are taken from the EOS fit to the corresponding
  /// free energies.
  /// 
  /// For T=0 K, the function returns 0. Negative temperatures are ignored.
  /// 
  /// @param T is the temperature at which the calculation is done.
  /// @param eos_method defines which model is used for the EOS fit
  /// @return volumetric thermal expansion coefficient.
  /// 
  double QHA::calcThermalExpansion(double T, EOSmethod eos_method,
      QHAmethod qha_method, uint contrib)
  {
    if (!(T>0)) return 0;

    double dT = DCOEFF*T;
    return 0.5*(getEqVolumeT(T+dT,eos_method,qha_method,contrib)
        -getEqVolumeT(T-dT,eos_method,qha_method,contrib))/
      dT/getEqVolumeT(T,eos_method,qha_method,contrib);
  }

  /// Calculates the isochoric specific heat as a second temperature derivative
  /// of the free energy using the central finite differences method.
  /// 
  /// @param eos_method defines which model is used for the EOS fit
  /// 
  double QHA::calcIsochoricSpecificHeat(double T, double V, EOSmethod eos_method,
      QHAmethod qha_method, uint contrib)
  {
    double dT = DCOEFF*T;
    double CV = 0;
    if (T>0){
      CV = -(calcFreeEnergyFit(T+dT, V, eos_method, qha_method, contrib)
          -2*calcFreeEnergyFit(T, V, eos_method, qha_method, contrib)
          +calcFreeEnergyFit(T-dT ,V, eos_method, qha_method, contrib));
      CV *= T/pow(dT,2);
    }

    return CV;
  }

  /// Calculates the entropy as a temperature derivative of the free energy using
  /// the central finite differences method.
  /// 
  /// @param eos_method defines which model is used for EOS fit
  /// 
  double QHA::calcEntropy(double T, double V, EOSmethod eos_method,
      QHAmethod qha_method, uint contrib)
  {
    double dT = DCOEFF*T;
    return -0.5*(calcFreeEnergyFit(T+dT,V,eos_method,qha_method,contrib)
        -calcFreeEnergyFit(T-dT,V,eos_method,qha_method,contrib))/dT;
  }

  /// Calculates the DOS value at the Fermi level using the linear tetrahedron method. 
  /// For the details check: https://doi.org/10.1103/PhysRevB.49.16223
  ///
  xvector<double> QHA::calcDOSatEf()
  {
    xvector<double> energy_tetrahedron(4);//energy eigenvalues at the corners of the tetrahedron
    double weighted_volume = 0; // weighted volume of tetrahedron
    double DEf = 0.0; // DOS at Fermi level
    double Ef = 0.0;  // Fermi energy
    // Eij = energy_tetrahedron[i] - energy_tetrahedron[j]
    double E21 = 0.0, E31 = 0.0, E41 = 0.0, E32 = 0.0, E42 = 0.0, E43 = 0.0; 

    DOS_Ef =  xvector<double>(N_EOSvolumes);

    for (int id=0; id<N_EOSvolumes; id++){
      DEf = 0;
      for (uint band=0; band<static_eigvals[id].number_bands; band++){
        for (uint i=0; i<static_ibzkpts[id].ntetrahedra; i++){
          weighted_volume = static_ibzkpts[id].wtetrahedra * static_ibzkpts[id].vtetrahedra[i][1];

          for (uint s=0; s<static_eigvals[id].spin+1; s++){
            for (int j=1; j<=4; j++)
              energy_tetrahedron[j] = static_eigvals[id].venergy[static_ibzkpts[id].vtetrahedra[i][j+1]-1][band][s];

            energy_tetrahedron = aurostd::sort(energy_tetrahedron);
            Ef = Efermi_V[id];

            if (Ef < energy_tetrahedron[1] && energy_tetrahedron[4] < Ef) DEf += 0;

            if (energy_tetrahedron[1] < Ef && Ef <= energy_tetrahedron[2]){
              E21 = energy_tetrahedron[2] - energy_tetrahedron[1];
              E31 = energy_tetrahedron[3] - energy_tetrahedron[1];
              E41 = energy_tetrahedron[4] - energy_tetrahedron[1];

              DEf += weighted_volume*3*pow(Ef-energy_tetrahedron[1],2)/(E21*E31*E41);
            }
            else if (energy_tetrahedron[2] < Efermi_V[id] && Efermi_V[id] <= energy_tetrahedron[3]){
              E21 = energy_tetrahedron[2] - energy_tetrahedron[1];
              E31 = energy_tetrahedron[3] - energy_tetrahedron[1];
              E41 = energy_tetrahedron[4] - energy_tetrahedron[1];

              E32 = energy_tetrahedron[3] - energy_tetrahedron[2];
              E42 = energy_tetrahedron[4] - energy_tetrahedron[2];

              DEf += weighted_volume/(E31*E41)*(3*E21+6*(Ef-energy_tetrahedron[2])
                  -3*(E31+E42)*pow(Ef-energy_tetrahedron[2],2)/(E32*E42));
            }
            else if (energy_tetrahedron[3] < Ef && Ef <= energy_tetrahedron[4]){
              E41 = energy_tetrahedron[4] - energy_tetrahedron[1];
              E42 = energy_tetrahedron[4] - energy_tetrahedron[2];
              E43 = energy_tetrahedron[4] - energy_tetrahedron[3];

              DEf += 3*weighted_volume*pow(energy_tetrahedron[4]-Ef,2)/(E41*E42*E43);
            }
          }
        }
      }
      DOS_Ef[id+1] = (2-static_eigvals[id].spin)*DEf; // factor 2 if non-magnetic and 1 otherwise
    }
    return DOS_Ef;
  }

  /// Calculates integrated DOS as a function of energy and temperature.
  double QHA::calcIDOS(double e, double T, xEIGENVAL &eig)
  {
    double res = 0.0;
    double weight = 0.0;
    for (uint k=0; k<eig.number_kpoints; k++){
      weight = (2-eig.spin)*eig.vweight[k];// factor 2 if non-magnetic and 1 otherwise
      for (uint b=0; b<eig.number_bands; b++){
        for (uint s=0; s<=eig.spin; s++){
          res += weight*aurostd::FermiDirac(eig.venergy[k][b][s], e, T);
        }
      }
    }
    return res;
  }

  /// Returns the chemical potential at a given temperature for a given volume Vid.
  ///
  /// The chemical potential is found as a solution of the equation IDOS(T)-Nelectrons = 0,
  /// where IDOS(T) = integral over the energy region of DOS(E)*FermiDirac(E, mu, T),
  /// where mu is a chemical potential.
  /// The equation is solved using the bisection method and the bracketing interval is
  /// automatically determined starting with the Fermi energy at the one end of the
  /// interval.
  double QHA::calcChemicalPotential(double T, int Vid)
  {
    // step taken to determine the bracketing interval
    static const double dE = max(0.01, KBOLTZEV*T);

    bool LDEBUG = (FALSE || DEBUG_QHA || XHOST.DEBUG);
    if (LDEBUG) cerr << __AFLOW_FUNC__ << " begin" << std::endl;

    // Fermi energy is used as a starting guess for the value of chemical potential
    double guess = Efermi_V[Vid];
    double f = calcIDOS(guess, T, static_eigvals[Vid]) - Nelectrons;
    if (std::abs(f) < AUROSTD_IDENTITY_TOL) return guess;

    double left_end = 0.0, middle = 0.0, right_end = 0.0;
    double f_at_left_end = 0.0, f_at_middle = 0.0, f_at_right_end = 0.0;

    // The value of the initial guess is used to bracket the root.
    // Since IDOS is a monotonically increasing function another end of the bracketing 
    // interval is found by stepping in the direction of increase, if the IDOS value at
    // the "guess" energy is lower than the number of electrons, or in the direction of
    // decrease in the opposite case until the bracketing interval is found (opposite
    // signs of IDOS-number_of_electrons at bracketing interval ends).
    left_end = right_end = guess;
    if (sign(f) > 0){
      f_at_right_end = f;
      do {
        left_end -= dE;
        f_at_left_end = calcIDOS(left_end, T, static_eigvals[Vid]) - Nelectrons;
      } while (sign(f_at_left_end) == sign(f_at_right_end));
    }
    else{
      f_at_left_end = f;
      do {
        right_end += dE;
        f_at_right_end = calcIDOS(right_end, T, static_eigvals[Vid]) - Nelectrons;
      } while (sign(f_at_left_end) == sign(f_at_right_end));
    }

    middle = (left_end + right_end)/2;
    f_at_middle = calcIDOS(middle, T, static_eigvals[Vid]) - Nelectrons;

    if (LDEBUG){
      cerr << __AFLOW_FUNC__ << " Bracketing interval was determined." << std::endl;
      cerr << __AFLOW_FUNC__ << " left_end= "  << left_end  << "middle= ";
      cerr << middle  << "right_end= "  << right_end  << std::endl;
      cerr << __AFLOW_FUNC__ << " f_left= " << f_at_left_end;
      cerr << "f_middle= " << f_at_middle << "f_right= ";
      cerr << f_at_right_end << std::endl;
    }

    // Iterate until the convergence criterion is reached:
    // f(middle) is sufficiently close to zero or the bracketing interval is sufficiently
    // small. The latter is used to avoid an infinite loop.
    // For T->0 it is likely that the IDOS is not smooth but step-like due to numerical
    // discretization.
    // Meanwhile, do a sanity check that the function has opposite signs at the interval 
    // ends.
    while ((sign(f_at_left_end) != sign(f_at_right_end)) && 
        (std::abs(f_at_middle)>_ZERO_TOL_) && (std::abs(left_end-right_end) > _ZERO_TOL_)){
      if (sign(f_at_left_end) == sign(f_at_middle)){
        std::swap(left_end, middle);
        std::swap(f_at_left_end, f_at_middle);
      }

      if (sign(f_at_right_end) == sign(f_at_middle)){
        std::swap(right_end, middle);
        std::swap(f_at_right_end, f_at_middle);
      }

      middle = 0.5*(left_end + right_end);
      f_at_middle = calcIDOS(middle, T, static_eigvals[Vid]) - Nelectrons;

      if (LDEBUG){
        cerr << __AFLOW_FUNC__ << " left_end= "  << left_end  << "middle= ";
        cerr << middle  << "right_end= "  << right_end  << std::endl;
        cerr << __AFLOW_FUNC__ << " f_left= " << f_at_left_end;
        cerr << "f_middle= " << f_at_middle << "f_right= ";
        cerr << f_at_right_end << std::endl;
      }
    }

    if (LDEBUG) cerr << __AFLOW_FUNC__ << " end" << std::endl;
    return middle;
  }

  /// Calculates the electronic free energy at a given temperature for a given volume Vid.
  ///
  /// The electronic free energy is calculated as a weighted sum over energy eigenvalues
  /// with occupancies as defined by Fermi-Dirac statistics.
  ///
  /// Notice: there might be a problem for non-magnetic systems when magnetic calculation
  /// is turned on. Even though eigenvalues for spin up and spin down should be the same,
  /// A.S. encountered a situation when the small differences in the values of
  /// eigenvalues for spin up and down down lead to wrong electronic free energies for 
  /// spin down while the calculation was correct for spin up.
  double QHA::calcElectronicFreeEnergy(double T, int Vid)
  {
    static const double Tmin = 0.1;
    if (T < Tmin) return 0.0;
    double U = 0.0, S = 0.0;
    xEIGENVAL eig = static_eigvals[Vid];
    double mu  = calcChemicalPotential(T, Vid);
    double mu0 = calcChemicalPotential(Tmin, Vid);
    double E = 0.0;
    double f = 0.0, f0 = 0.0;
    double weight = 0.0;
    for (uint k=0; k<eig.number_kpoints; k++){
      weight = (2-eig.spin)*eig.vweight[k];// factor 2 if non-magnetic and 1 otherwise
      for (uint s=0; s<=eig.spin; s++){
        for (uint b=0; b<eig.number_bands; b++){
          E = eig.venergy[k][b][s];
          f = aurostd::FermiDirac(E, mu, T); f0 = aurostd::FermiDirac(E, mu0, Tmin);
          U += E * weight*(f - f0);

          if (f>0 && f<1) S -= (f*log(f) + (1-f)*log(1-f)) * weight;
        }
      }
    }
    S *= KBOLTZEV;

    return (U - T*S)/NatomsOrigCell;
  }

  /// Calculates the electronic free energy using the Sommerfeld expansion.
  xvector<double> QHA::calcElectronicFreeEnergySommerfeld(double T)
  {
    xvector<double> F_Som = DOS_Ef;
    for (int i=F_Som.lrows; i<=F_Som.urows; i++){
      F_Som[i] *= -pow(M_PI*KBOLTZEV*T,2)/6.0/NatomsOrigCell;
    }
    return F_Som;
  }

  /// Calculates the electronic specific heat at a fixed volume using the
  /// Sommerfeld expansion. Units are eV/atom.
  xvector<double> QHA::calcElectronicSpecificHeatSommerfeld(double T)
  {
    xvector<double> Cv_Som = DOS_Ef;
    for (int i=Cv_Som.lrows; i<=Cv_Som.urows; i++){
      Cv_Som[i] *= pow(M_PI*KBOLTZEV,2)*T/3.0/NatomsOrigCell;
    }
    return Cv_Som;
  }

  // QHA3P-related functions

  /// Returns the frequency extrapolated by a Taylor expansion.
  ///
  double QHA::extrapolateFrequency(double V, const xvector<double> &xomega,
      QHAmethod qha_method)
  {
    string msg = "";
    double result = 0.0;
    switch(qha_method){
      // here QHA3P and SCQHA share the same code
      case(QHA3P_CALC):
      case(SCQHA_CALC):
        {
          double dwdV = (xomega[1]-xomega[3])/(GPvolumes[0]-GPvolumes[2]);
          double d2wdV2 = (xomega[1]+xomega[3]-2.0*xomega[2])/
            pow(0.5*(GPvolumes[0]-GPvolumes[2]),2);

          double dV = (V-GPvolumes[1]);
          result = xomega[2] + dwdV*dV + 0.5*d2wdV2*pow(dV,2);
        }
        break;
      case(QHANP_CALC):
        {
          // volume-derivative of frequency is calculated using central finite 
          // differences:
          // d^n w/dV^2 = Sum_i=0^n (-1)^i binomial(n,i) w(V0 + (n/2-i)*dV)/dV^n
          //
          // Frequency itself is extrapolated using Taylor expansion
          double V0 = QHANPvolumes[TaylorExpansionOrder];
          int order_begin = 0, order_end = 0;
          double deriv = 0.0;
          // iterate to calculate derivatives up to a given order
          for (int order=1; order<=TaylorExpansionOrder; order++){
            deriv = 0.0; // derivative of a given order
            // example for TE of 3rd order: we need the following data:
            // data:            |0|1|2|3|4|5|6|
            // value itself     | | | |*| | | |
            // 1st derivative   | | |*| |*| | |
            // 2nd derivative   | |*| |*| |*| |
            // 3rd derivative   |*| |*| |*| |*|
            // example: for 2nd derivative order_begin = 1 and order_end = 5
            order_begin = TaylorExpansionOrder - order;
            order_end = order_begin + 2*order;
            for (int i=order_begin, j=order; i<=order_end; i+=2, j--){
              deriv += std::pow(-1,j) * combinations(order, j) * xomega[i+1];
            }
            deriv /= pow(2*gp_distortion*V0, order);
            result += deriv * pow(V-V0,order)/aurostd::factorial(order);
          }
          result += xomega[TaylorExpansionOrder+1];
        }
        break;
      case (QHA_CALC):
        msg = "QHA::extrapolateFrequency() function is designed to be used only with QHA3P, QHANP or SCQHA method.";
        msg += " However, QHA method was requested.";
        throw aurostd::xerror(_AFLOW_FILE_NAME_, QHA_ARUN_MODE, msg,
            _INPUT_ILLEGAL_);
        break;
    }
    return result;
  }

  /// Returns the Grueneisen parameter extrapolated by a Taylor expansion.
  ///
  double QHA::extrapolateGrueneisen(double V, const xvector<double> &xomega,
      QHAmethod qha_method)
  {
    double gamma = 0.0;
    double w  = extrapolateFrequency(V, xomega, qha_method);

    if (w>1e-6){
      switch (qha_method){
        // here QHA3P and SCQHA share the same code
        case (QHA3P_CALC):
        case (SCQHA_CALC):
          {
            double dwdV = 0, d2wdV2 = 0;
            double V0 = GPvolumes[1];
            dwdV = (xomega[1]-xomega[3])/(GPvolumes[0]-GPvolumes[2]);
            d2wdV2 = (xomega[1]+xomega[3]-2.0*xomega[2])/
              pow(0.5*(GPvolumes[0]-GPvolumes[2]),2);

            gamma = -V/w*(dwdV + d2wdV2 * (V-V0));
          }
          break;
        case (QHANP_CALC):
          {
            // volume-derivative of frequency is calculated using central finite 
            // differences:
            // d^n w/dV^2 = Sum_i=0^n (-1)^i binomial(n,i) w(V0 + (n/2-i)*dV)/dV^n
            //
            // Frequency itself is extrapolated using Taylor expansion
            double V0 = QHANPvolumes[TaylorExpansionOrder];
            int order_begin = 0, order_end = 0;
            double deriv = 0.0;
            // iterate to calculate derivatives up to a given order
            for (int order=1; order<=TaylorExpansionOrder; order++){
              deriv = 0.0; // derivative of a given order
              order_begin = TaylorExpansionOrder - order;
              order_end = order_begin + 2*order;
              for (int i=order_begin, j=order; i<=order_end; i+=2, j--){
                deriv += std::pow(-1,j) * combinations(order, j) * xomega[i+1];
              }
              deriv /= pow(2*gp_distortion*V0, order);
              // gamma = -V/w dw/dV: reduce power in (V-V0)^order expression
              gamma += deriv * pow(V-V0,order-1)/aurostd::factorial(order-1);
            }
            gamma *= -V/w;
          }
          break;
        default:
          string message = "QHA::extrapolateGrueneisen() function is designed to be used only with QHA3P, QHANP or SCQHA method.";
          message += " However, QHA method was requested.";
          throw aurostd::xerror(_AFLOW_FILE_NAME_, QHA_ARUN_MODE, message,
              _INPUT_ILLEGAL_);
          break;
      }
    }

    return gamma;
  }

  /// Calculates the vibrational contribution to the free energy obtained
  /// using a Taylor expansion of the frequencies.
  /// This function is used in the QHA3P and SCQHA methods.
  /// 
  double QHA::calcVibFreeEnergyTaylorExpansion(double T, int Vid, QHAmethod qha_method)
  {
    double w = 0.0; // extrapolated frequency at V_id volume
    double F = 0.0; // Free energy
    double fi = 0.0;
    double beta = 1.0/KBOLTZEV/T;
    int NQpoints = 0;
    xvector<double> xomega;

    vector<vector<vector<double> > > &omegaV = qha_method == QHA3P_CALC ? omegaV_mesh : omegaV_mesh_QHANP;

    for (uint q=0; q<omegaV.size(); q++){
      for (int branch=0; branch<Nbranches; branch++){
        xomega = aurostd::vector2xvector(omegaV[q][branch]);

        w = extrapolateFrequency(EOSvolumes[Vid], xomega, qha_method) * THz2Hz *
          PLANCKSCONSTANTEV_h;
        fi = 0.5*w;

        if (w> AUROSTD_IDENTITY_TOL && T>_ZERO_TOL_) fi += KBOLTZEV*T*log(1-exp(-w*beta));

        fi *= qpWeights[q];
        F += fi;
      }
      NQpoints += qpWeights[q];
    }

    F /= NQpoints;
    F /= NatomsOrigCell;

    return F;
  }

  /// Calculates the vibrational internal energy obtained using a Taylor expansion of
  /// the frequencies.
  /// This function is used in the QHA3P and SCQHA methods.
  double QHA::calcInternalEnergyTaylorExpansion(double T, double V, QHAmethod qha_method)
  {
    if (T<_ZERO_TOL_) return 0.0;

    double U = 0.0, ui = 0.0,  w = 0.0; 
    double beta = 1.0/KBOLTZEV/T;
    int NQpoints = 0;
    xvector<double> xomega;

    vector<vector<vector<double> > > &omegaV = qha_method == QHA3P_CALC ? omegaV_mesh : omegaV_mesh_QHANP;

    for (uint q=0; q<omegaV.size(); q++){
      for (int branch=0; branch<Nbranches; branch++){
        xomega = aurostd::vector2xvector(omegaV[q][branch]);

        w = extrapolateFrequency(V, xomega, qha_method) * THz2Hz * PLANCKSCONSTANTEV_h;
        ui = 0.5*w;

        if (w>_mm_epsilon && T>_mm_epsilon) ui += w/(exp(w*beta)-1.0);

        ui *= qpWeights[q];
        U += ui;
      }
      NQpoints += qpWeights[q];
    }

    U /= NQpoints;
    U /= NatomsOrigCell;

    return U;
  }

  // Definition of the functions used by SCQHA.
  // Implementation is based on http://dx.doi.org/10.1103/PhysRevMaterials.3.073801
  // and https://doi.org/10.1016/j.commatsci.2016.04.012

  /// Calculates the phononic pressure multiplied by volume for a given temperature and
  /// a given volume.
  /// Check http://dx.doi.org/10.1103/PhysRevMaterials.3.073801
  /// for more details
  /// 
  double QHA::calcVPgamma(double T, double V)
  {
    double calcVPgamma = 0.0, ui = 0.0,  w = 0.0; 
    double beta = 1.0/KBOLTZEV/T;
    int NQpoints = 0;
    xvector<double> xomega;
    for (uint q=0; q<omegaV_mesh.size(); q++){
      for (int branch=0; branch<Nbranches; branch++){
        xomega = aurostd::vector2xvector(omegaV_mesh[q][branch]);

        w = extrapolateFrequency(V, xomega, SCQHA_CALC) * THz2Hz * PLANCKSCONSTANTEV_h;
        ui = 0.5*w;

        if (w>_mm_epsilon && T>_mm_epsilon) ui += w/(exp(w*beta)-1.0);

        ui *= qpWeights[q];
        calcVPgamma += ui * extrapolateGrueneisen(V, xomega, SCQHA_CALC);
      }
      NQpoints += qpWeights[q];
    }

    calcVPgamma /= NQpoints;
    calcVPgamma /= NatomsOrigCell;

    return calcVPgamma;
  }

  /// Calculates the equilibrium volume for a given temperatures using SCQHA self-consistent
  /// loop procedure.
  /// Check for details:
  /// http://dx.doi.org/10.1103/PhysRevMaterials.3.073801
  /// and https://doi.org/10.1016/j.commatsci.2016.04.012
  double QHA::calcSCQHAequilibriumVolume(double T, double Vguess, xvector<double> &fit_params, EOSmethod method)
  {
    const static int max_scqha_iteration = 10000;
    const static double Vtol = 1e-5;
    const static double dV = 1e-3;

    double Pe = 0.0, VPg = 0.0; // electronic pressure and volume multiplied by phononic pressure
    double Vnew = 0.0, V = Vguess;
    int iter = 0;
    while (iter++ < max_scqha_iteration){
      Pe   = calcEOS2Pressure(V, fit_params, method);
      VPg  = calcVPgamma(T, V);
      Vnew = -VPg/Pe; // be careful: note that sign in this expression depends on 
      // whether the pressure or the volume derivative of energy is used (dE/dV = -Pe)
      if (std::abs(V - Vnew)/V > Vtol) V += (Vnew - V) * dV; else break;
    }

    if (iter == max_scqha_iteration){
      string msg="Maximum number of iterations in self consistent loop is reached";
      msg += " at T="+aurostd::utype2string<double>(T)+"K.";
      pflow::logger(QHA_ARUN_MODE, __AFLOW_FUNC__, msg, currentDirectory, *p_FileMESSAGE,
          *p_oss, _LOGGER_MESSAGE_);
    }

    return V;
  }

  double QHA::calcSCQHAequilibriumVolume(double T, EOSmethod method)
  {
    xvector<double> E = aurostd::vector2xvector<double>(E0_V);
    xvector<double> fit_params = fitToEOSmodel(E, method);
    double Vguess = SCQHA_INITIAL_VOLUME_FACTOR * calcEquilibriumVolume(fit_params, method);

    return calcSCQHAequilibriumVolume(T, Vguess, fit_params, method);
  }

  /// Performs SCQHA calculations.
  /// There are two implementations:
  /// 1) perform a self-consistent loop for the initial nonzero temperature and extrapolate
  /// the volume at the next temperature step using V(T+dT) ~ (1+beta dT)*V.
  /// Expect it to be inaccurate at high temperatures.
  /// 2) perform a self-consistent loop for each temperature.
  ///
  /// 1) corresponds to the original implementation as described by the following papers:
  /// http://dx.doi.org/10.1103/PhysRevMaterials.3.073801
  /// and https://doi.org/10.1016/j.commatsci.2016.04.012
  void QHA::runSCQHA(EOSmethod method, bool all_iterations_self_consistent,
      const string &directory)
  {
    string msg = "Running SCQHA ";
    if (all_iterations_self_consistent)
      msg += "with all temperature steps computed self-consistenly.";
    else
      msg += "with temperature steps computed using the V *= (1 + beta*dT) approximation.";

    pflow::logger(QHA_ARUN_MODE, __AFLOW_FUNC__, msg, currentDirectory, *p_FileMESSAGE, *p_oss,
        _LOGGER_MESSAGE_);

    // get the equilibrium volume from the fit to the EOS model fitted to the set of 
    // energies obtained from static DFT calculations
    xvector<double> E = aurostd::vector2xvector<double>(E0_V);
    xvector<double> fit_params = fitToEOSmodel(E, method);

    // self-consistent loop to determine equilibrium volume at T=0K
    // to avoid division by zero in the self-consistent loop,
    // the initial volume is taken to be 10% bigger
    double V0K = calcSCQHAequilibriumVolume(0,SCQHA_INITIAL_VOLUME_FACTOR *
        EOS_volume_at_equilibrium, fit_params, method);

    // the name of the output file depends on the EOS fit method
    stringstream file;
    string filename = directory+'/'+DEFAULT_QHA_FILE_PREFIX+DEFAULT_QHA_THERMO_FILE;
    string sc = all_iterations_self_consistent ? "SC_" : "";
    string blockname = "[SCQHA_" + sc;
    switch(method){
      case(EOS_SJ):
        blockname += "SJ_THERMO]";
        break;
      case(EOS_BIRCH_MURNAGHAN2):
        blockname += "BM2_THERMO]";
        break;
      case(EOS_BIRCH_MURNAGHAN3):
        blockname += "BM3_THERMO]";
        break;
      case(EOS_BIRCH_MURNAGHAN4):
        blockname += "BM4_THERMO]";
        break;
      case(EOS_MURNAGHAN):
        blockname += "M_THERMO]";
        break;
      default:
        msg = "Nonexistent EOS method was passed to " + string(__func__);
        throw aurostd::xerror(_AFLOW_FILE_NAME_, QHA_ARUN_MODE, msg, _INPUT_UNKNOWN_);
        break;
    }

    file.precision(10);

    file << AFLOWIN_SEPARATION_LINE << std::endl;
    file << blockname + "SYSTEM=" << system_title << std::endl;
    file << blockname + "START" << std::endl;

    // print header
    file << setw(5)  << "# T[K]"               << setw(SW) << ' ' <<
      setw(TW) << "Veq[ev/atom]"         << setw(SW) << ' ' <<
      setw(TW) << "F(Veq)[eV/atom]"      << setw(SW) << ' ' <<
      setw(TW) << "B[GPa]"               << setw(SW) << ' ' <<
      setw(TW) << "beta[10^-5/K]"        << setw(SW) << ' ' <<
      setw(TW) << "Cv[kB/atom]"         << setw(SW) << ' ' <<
      setw(TW) << "Cp[kB/atom]"         << setw(SW) << ' ' <<
      setw(TW) << "gamma"                << setw(SW) << ' ' <<
      std::endl;

    double T = Temperatures[0];

    // to avoid division by zero in the self-consistent loop,
    // the initial volume is taken to be 10% bigger
    double V = calcSCQHAequilibriumVolume(T, SCQHA_INITIAL_VOLUME_FACTOR * 
        EOS_volume_at_equilibrium, fit_params, method);

    double dT = (Temperatures[Ntemperatures-1]-Temperatures[0])/(Ntemperatures-1);

    // a set of variables predefined here
    double Cvi     = 0.0;  // mode-dependent specific heat at V=const
    double w       = 0.0;  // frequency for a given volume
    double w0K     = 0.0;  // frequency for a volume at T=0K
    double expx    = 0.0;  // temperature-dependent exponential factor
    double expx0   = 0.0;  // temperature-dependent exponential factor
    double ui      = 0.0;  // mode-dependent internal energy
    double Belec   = 0.0;  // "electronic" bulk modulus
    double Bphononic = 0.0;// "phononic" bulk modulus
    double B       = 0.0;  // total bulk modulus
    double gamma   = 0.0;  // Grueneisen parameter
    double fi      = 0.0;  // mode-dependent free energy
    double Feq     = 0.0;  // total free energy for equilibrium volume at given T
    double CP      = 0.0;  // isobaric specific heat
    double CV      = 0.0;  // isochoric specific heat
    double GP      = 0.0;  // average Grueneisen parameter
    double beta    = 0.0;  // coefficient of thermal expansion
    double d2wdV2  = 0.0;  // second derivative of frequency w.r.t volume
    double betaT   = 1.0/KBOLTZEV/T;

    uint NIrQpoints = omegaV_mesh.size(); // number of irreducible q-points
    int NQpoints = 0; // the total number of q-points (to be determined in the loop)

    for (int Tid=0; Tid<Ntemperatures; Tid++){
      T = Temperatures[Tid];
      if (T > _ZERO_TOL_) betaT = 1.0/KBOLTZEV/T;
      else betaT = 0.0;

      // calculate the next equilibrium volume using a self-consistent loop if beta=0 or
      // if the user wants so
      if (all_iterations_self_consistent || !(std::abs(beta)>0)){
        V = calcSCQHAequilibriumVolume(T, V, fit_params, method);
      }
      else{
        V *= (1 + beta*dT);
      }

      // calculate thermodynamic properties
      Cvi = 0.0; CP = 0.0; CV = 0.0; 
      GP = 0.0; gamma = 0.0;
      w = 0.0; w0K = 0.0; expx = 0.0; expx0 = 0.0;
      ui = 0.0;
      Belec = 0.0; Bphononic = 0.0; B = 0.0;
      fi = 0.0; Feq = 0.0;
      NQpoints = 0;

      for (uint q=0; q<NIrQpoints; q++){
        for (uint branch=0; branch<omegaV_mesh[q].size(); branch++){
          xvector<double> xomega = aurostd::vector2xvector(omegaV_mesh[q][branch]);
          w = extrapolateFrequency(V, xomega, SCQHA_CALC);
          w *= THz2Hz*PLANCKSCONSTANTEV_h; // [THz] -> [eV]

          w0K = extrapolateFrequency(V0K, xomega, SCQHA_CALC);
          w0K *= THz2Hz*PLANCKSCONSTANTEV_h; // [THz] -> [eV]

          ui = 0.5*w;
          fi = 0.5*w;

          Cvi = 0.0;

          if (T > _ZERO_TOL_){
            expx = exp(w*betaT);
            // use volume at T=0K for calculation of isochoric specific heat
            expx0 = exp(w0K*betaT);
            if (w0K > _ZERO_TOL_) Cvi = pow(w0K,2)*expx0/pow(expx0-1.0,2) * qpWeights[q];

            if (w > _ZERO_TOL_){
              ui += w/(expx - 1.0);
              fi += KBOLTZEV*T*log(1-exp(-w*betaT));
            }
          }
          ui *= qpWeights[q];
          fi *= qpWeights[q];

          d2wdV2 = (xomega[1]+xomega[3]-2.0*xomega[2])/
            pow(0.5*(GPvolumes[0]-GPvolumes[2]),2);
          d2wdV2 *= THz2Hz*PLANCKSCONSTANTEV_h;

          gamma = extrapolateGrueneisen(V, xomega, SCQHA_CALC);

          if (w > _ZERO_TOL_) Bphononic += ui*pow(V,2)/w*d2wdV2;
          Bphononic -= T*Cvi*pow(betaT,2)*KBOLTZEV*pow(gamma, 2);

          GP += extrapolateGrueneisen(V, xomega, SCQHA_CALC) * Cvi;
          CV += Cvi;
          Feq  += fi;
        }
        NQpoints += qpWeights[q];
      }

      Feq /= NQpoints;
      Feq /= NatomsOrigCell;
      Feq += evalEOSmodel(V, fit_params, method);

      Belec  = calcBulkModulus(V, fit_params, method);
      Bphononic *= eV2GPa/(NQpoints*NatomsOrigCell*V);

      B = Belec + Bphononic;

      GP /= CV;
      CV /= NQpoints; CV /= Nbranches;
      CV *= 3*pow(betaT,2); // [kB/atom]

      if (T > _ZERO_TOL_){
        beta = KBOLTZEV*CV*GP/V/(B/eV2GPa); // [K^-1]
        CP = CV + V*T*B*pow(beta,2)/eV2GPa/KBOLTZEV; // [kB/atom]
      }

      file << setw(5)  << T                   << setw(SW) << ' ' <<
        setw(TW) << V                   << setw(SW) << ' ' <<
        setw(TW) << Feq                 << setw(SW) << ' ' <<
        setw(TW) << B                   << setw(SW) << ' ' <<
        setw(TW) << beta * 1e5          << setw(SW) << ' ' << //[10^-5/K]
        setw(TW) << CV                  << setw(SW) << ' ' <<
        setw(TW) << CP                  << setw(SW) << ' ' <<
        setw(TW) << GP                  << setw(SW) << ' ' <<
        std::endl;
    }
    file << blockname + "STOP" << std::endl;
    file << AFLOWIN_SEPARATION_LINE << std::endl;

    if (!aurostd::stringstream2file(file, filename, "APPEND")){
      msg = "Error writing to " + filename + "file.";
      throw aurostd::xerror(_AFLOW_FILE_NAME_,__AFLOW_FUNC__,msg,_FILE_ERROR_);
    }
  }

  ////////////////////////////////////////////////////////////////////////////////
  // output-related functions

  /// Writes temperature-dependent properties to file.
  ///
  /// List of properties: temperature, volume, free energy, bulk modulus,
  /// thermal expansion coefficient, specific heat at const V, specific heat at
  /// const P, average Grueneisen parameter calculated from mode-dependent
  /// Grueneisen parameters and average Grueneisen calculated from the thermal
  /// expansion coefficient.
  ///
  void QHA::writeThermalProperties(EOSmethod eos_method, QHAmethod qha_method,
      const string &directory)
  {
<<<<<<< HEAD
    static int PRECISION = 10;

    string function = XPID + "QHA::writeThermalProperties():";
=======
>>>>>>> ce08a372
    string msg = "";

    // type of qha calculation
    string blockname = "[";
    switch(qha_method){
      case (QHANP_CALC):
        blockname += "QHANP_";
        break;
      case (QHA3P_CALC):
        blockname += "QHA3P_";
        break;
      case(QHA_CALC):
        blockname += "QHA_";
        break;
      default:
        msg = "Nonexistent QHA method was passed to " + string(__func__);
        throw aurostd::xerror(_AFLOW_FILE_NAME_, QHA_ARUN_MODE, msg, _INPUT_UNKNOWN_);
        break;
    }

    // the name of the output file depends on the EOS fit method and on the type of
    // QHA calculation
    switch(eos_method){
      case(EOS_SJ):
        blockname += "SJ";
        break;
      case(EOS_BIRCH_MURNAGHAN2):
        blockname += "BM2";
        break;
      case(EOS_BIRCH_MURNAGHAN3):
        blockname += "BM3";
        break;
      case(EOS_BIRCH_MURNAGHAN4):
        blockname += "BM4";
        break;
      case(EOS_MURNAGHAN):
        blockname += "M";
        break;
      default:
        msg = "Nonexistent EOS method was passed to " + string(__func__);
        throw aurostd::xerror(_AFLOW_FILE_NAME_, QHA_ARUN_MODE, msg, _INPUT_UNKNOWN_);
        break;
    }

    string blockname_coeff  = blockname + "_COEFF]";
    string blockname_mesh   = blockname + "_THERMO_MESH]";
    blockname += "_THERMO]";

    string filename = directory+'/'+DEFAULT_QHA_FILE_PREFIX+DEFAULT_QHA_THERMO_FILE;
    msg = "Writing T-dependent properties to "+filename;
    pflow::logger(QHA_ARUN_MODE, __AFLOW_FUNC__, msg, currentDirectory, *p_FileMESSAGE, *p_oss,
        _LOGGER_MESSAGE_);

    stringstream file_coeff;
    file_coeff.precision(20);// it's better to have as many significant digits as possible
    stringstream thermo_block, thermo_mesh_block;

    // write header
    thermo_block << setw(5)  << "#T[K]"  << setw(SW) << ' ' <<
      setw(TW) << "V[A^3/atom]"          << setw(SW) << ' ' <<
      setw(TW) << "F(V)[eV/atom]"        << setw(SW) << ' ' <<
      setw(TW) << "B[GPa]"               << setw(SW) << ' ' <<
      setw(TW) << "beta[10^-5/K]"        << setw(SW) << ' ' <<
      setw(TW) << "Cv(V)[kB/atom]"       << setw(SW) << ' ' <<
      setw(TW) << "Cp(V)[kB/atom]"       << setw(SW) << ' ' <<
      setw(TW) << "gamma"                << setw(SW) << ' ' <<
      setw(TW) << "Bprime";
    // the following properties are calculated only with a regular QHA calculation
    if (qha_method==QHA_CALC){
      thermo_mesh_block  << setw(5)  << "#T[K]"  << setw(SWTM) << ' ' <<
        setw(TWTM) << "gamma"                    << setw(SWTM) << ' ' <<
        setw(TWTM) << "beta[10^-5/K]"            << setw(SWTM) << ' ' <<
        setw(TWTM) << "Cv[kB/atom]"              << setw(SWTM) << ' ' <<
        setw(TWTM) << "Cp[kB/atom]"              << setw(SWTM) << ' ' <<
        setw(TWTM) << "gamma(V0)"                << setw(SWTM) << ' ' <<
        setw(TWTM) << "beta(V0)[10^-5/K]"        << setw(SWTM) << ' ' <<
        setw(TWTM) << "Cv(V0)[kB/atom]"          << setw(SWTM) << ' ' <<
        setw(TWTM) << "Cp(V0)[kB/atom]";
    }
    thermo_block      << std::endl;
    thermo_mesh_block << std::endl;

    xvector<double> F(N_EOSvolumes); // free energy
    xvector<double> xvolumes = aurostd::vector2xvector(EOSvolumes);
    aurostd::cematrix VM(aurostd::Vandermonde_matrix(xvolumes, 3));

    F = calcFreeEnergy(0, qha_method, F_VIB);

    fitToEOSmodel(F, eos_method);
    double V0K = EOS_volume_at_equilibrium; // equilibrium volume at 0K
    double B0K = EOS_bulk_modulus_at_equilibrium; // bulk modulus at 0K

    double T = 0.0, Veq = 0.0, Feq = 0.0, B = 0.0, Bp = 0.0, beta = 0.0, CV = 0.0, CP = 0.0, GP = 0.0;
    // the following properties are calculated by weighted sum over q-points mesh
    double CV_mesh_V0K = 0.0, GP_mesh_V0K = 0.0, CP_mesh_V0K = 0.0, beta_mesh_V0K = 0.0;
    double CV_mesh_V   = 0.0, GP_mesh_V   = 0.0, CP_mesh_V   = 0.0, beta_mesh_V   = 0.0;

    // if electronic contributions are requested
    double beta_elec_V0K = 0.0, beta_elec_V = 0.0;
    double CV_elec_V0K   = 0.0, CV_elec_V   = 0.0;

    uint f_contrib = includeElectronicContribution ? F_ELEC | F_VIB : F_VIB;

    xvector<double> p; // EOS fit coefficients

    file_coeff << AFLOWIN_SEPARATION_LINE << std::endl;
    file_coeff << blockname_coeff + "VMIN=" << min(xvolumes) << std::endl;
    file_coeff << blockname_coeff + "VMAX=" << max(xvolumes) << std::endl;
    file_coeff << AFLOWIN_SEPARATION_LINE << std::endl;
    file_coeff << blockname_coeff + "SYSTEM=" << system_title << std::endl;
    file_coeff << blockname_coeff + "START" << std::endl;

    try{
      for (int Tid=0; Tid<Ntemperatures; Tid++){
        T = Temperatures[Tid];

        F = calcFreeEnergy(T, qha_method, f_contrib);
        // stop if energy minimum is no longer within a given set of volumes
        if (!isMinimumWithinBounds(F)){
          msg = "Calculation is stopped at T=" + aurostd::utype2string<double>(T) + " [K]";
          msg+= " since there is no free energy minimum within a given volume range.";
          pflow::logger(QHA_ARUN_MODE, __AFLOW_FUNC__, msg, currentDirectory, *p_FileMESSAGE,
              *p_oss, _LOGGER_WARNING_);
          break;
        }

        p = fitToEOSmodel(F, eos_method);

        // output fit coefficients to the file
        file_coeff << setw(5)  << T;
        for (int i=p.lrows; i<=p.urows; i++){
          file_coeff << setw(SW) << ' ' << setw(TW) << p[i];
        }
        file_coeff << std::endl;

        // note that the state of the EOS fit is changed by the calcThermalExpansion and/or
        // calcIsochoricSpecificHeat functions, so save Veq, Feq and B for future use
        Veq = EOS_volume_at_equilibrium;
        Feq = EOS_energy_at_equilibrium;
        B   = EOS_bulk_modulus_at_equilibrium;  // [GPa]
        Bp  = EOS_Bprime_at_equilibrium;
        beta = calcThermalExpansion(T, eos_method, qha_method, f_contrib); // [K^-1]
        CV   = calcIsochoricSpecificHeat(T, Veq, eos_method, qha_method, f_contrib)/KBOLTZEV; // [kB/atom]
        CP   = CV + Veq*T*B*pow(beta,2)/eV2GPa/KBOLTZEV; // [kB/atom]
        GP   = (beta/CV)*B*Veq/eV2GPa/KBOLTZEV;

        // the following properties are calculated only with a regular QHA calculation
        if (qha_method==QHA_CALC){
          if (includeElectronicContribution){
            if (doSommerfeldExpansion){
              xvector<double> Cv_elec = calcElectronicSpecificHeatSommerfeld(T);
              VM.LeastSquare(Cv_elec);
              CV_elec_V0K = aurostd::evalPolynomial(V0K, VM.GetFitVector())/KBOLTZEV; // [kB/atom]
              CV_elec_V   = aurostd::evalPolynomial(Veq, VM.GetFitVector())/KBOLTZEV; // [kB/atom]

              beta_elec_V0K = 2.0*CV_elec_V0K*KBOLTZEV*eV2GPa/(3.0*B0K*V0K);
              beta_elec_V   = 2.0*CV_elec_V *KBOLTZEV*eV2GPa/(3.0*B*Veq);
            }
            else{
              CV_elec_V0K = calcIsochoricSpecificHeat(T, V0K, eos_method,
                  qha_method, F_ELEC)/KBOLTZEV; // [kB/atom]
              CV_elec_V   = calcIsochoricSpecificHeat(T, Veq, eos_method,
                  qha_method, F_ELEC)/KBOLTZEV; // [kB/atom]
              beta_elec_V   = calcThermalExpansion(T, eos_method, qha_method, F_ELEC);
              beta_elec_V0K = beta_elec_V;
            }
          }

          calcCVandGPfit(T, V0K, CV_mesh_V0K, GP_mesh_V0K);
          CV_mesh_V0K += CV_elec_V0K;

          beta_mesh_V0K = KBOLTZEV*CV_mesh_V0K*GP_mesh_V0K/V0K/(B0K/eV2GPa); // [K^-1]
          beta_mesh_V0K += beta_elec_V0K;

          CP_mesh_V0K = CV_mesh_V0K + V0K*T*B0K*pow(beta_mesh_V0K,2)/eV2GPa/KBOLTZEV;//[kB/atom]

          calcCVandGPfit(T, Veq, CV_mesh_V,  GP_mesh_V);
          CV_mesh_V += CV_elec_V;

          beta_mesh_V = KBOLTZEV*CV_mesh_V*GP_mesh_V/Veq/(B/eV2GPa); // [K^-1]
          beta_mesh_V += beta_elec_V;

          CP_mesh_V   = CV_mesh_V + Veq*T*B*pow(beta_mesh_V,2)/eV2GPa/KBOLTZEV; //[kB/atom]
        }

        // write values to file
        thermo_block.unsetf(ios_base::floatfield);
        thermo_block << setw(5)  << T     << setw(SW) << ' ' <<
          std::fixed << std::setprecision(PRECISION) <<
          setw(TW) << Veq                 << setw(SW) << ' ' <<
          setw(TW) << Feq                 << setw(SW) << ' ' << //[eV/atom]
          setw(TW) << B                   << setw(SW) << ' ' <<
          setw(TW) << beta * 1e5          << setw(SW) << ' ' << //[10^-5/K]
          setw(TW) << CV                  << setw(SW) << ' ' << //[kB/atom]
          setw(TW) << CP                  << setw(SW) << ' ' << //[kB/atom]
          setw(TW) << GP                  << setw(SW) << ' ' <<
          setw(TW) << Bp;
        // the following properties are calculated only with a regular QHA calculation
        if (qha_method==QHA_CALC){
          thermo_mesh_block.unsetf(ios_base::floatfield);
          thermo_mesh_block << setw(5)  << T     << setw(SWTM) << ' ' <<
            std::fixed << std::setprecision(PRECISION) <<
            setw(TWTM) << GP_mesh_V              << setw(SWTM) << ' ' <<
            setw(TWTM) << beta_mesh_V * 1e5      << setw(SWTM) << ' ' << //[10^-5/K]
            setw(TWTM) << CV_mesh_V              << setw(SWTM) << ' ' << //[kB/atom]
            setw(TWTM) << CP_mesh_V              << setw(SWTM) << ' ' << //[kB/atom]
            setw(TWTM) << GP_mesh_V0K            << setw(SWTM) << ' ' <<
            setw(TWTM) << beta_mesh_V0K * 1e5    << setw(SWTM) << ' ' << //[10^-5/K]
            setw(TWTM) << CV_mesh_V0K            << setw(SWTM) << ' ' << //[kB/atom]
            setw(TWTM) << CP_mesh_V0K            << setw(SWTM); //[kB/atom]
        }
        thermo_block      << std::endl;
        thermo_mesh_block << std::endl;
      }
    } catch (aurostd::xerror e){
      // QHA throws _VALUE_RANGE_ exception only when there is no minimum in
      // the energy-volume relation: at this point the calculation of 
      // thermodynamic properties should be stopped and a warning should be
      // printed, and all calculated data should be saved to the file
      if (e.whatCode() == _VALUE_RANGE_){
        pflow::logger(e.whereFileName(), e.whereFunction(), e.buildMessageString(),
            currentDirectory, *p_FileMESSAGE, *p_oss, _LOGGER_WARNING_);
      }
      else{
        throw;
      }
    }

    // output the data to the file
    stringstream file;
    file << AFLOWIN_SEPARATION_LINE << std::endl;
    file << blockname + "SYSTEM=" << system_title << std::endl;
    file << blockname + "START" << std::endl;
    file << thermo_block.rdbuf();
    file << blockname + "STOP" << std::endl;
    file << AFLOWIN_SEPARATION_LINE << std::endl;

    if (qha_method==QHA_CALC){
      file << AFLOWIN_SEPARATION_LINE << std::endl;
      file << blockname_mesh + "SYSTEM=" << system_title << std::endl;
      file << blockname_mesh + "START" << std::endl;
      file << thermo_mesh_block.rdbuf();
      file << blockname_mesh + "STOP" << std::endl;
      file << AFLOWIN_SEPARATION_LINE << std::endl;
    }

    if (aurostd::FileExist(filename)){
      if (!aurostd::stringstream2file(file, filename, "APPEND")){
        msg = "Error writing to " + filename + " file.";
        throw aurostd::xerror(_AFLOW_FILE_NAME_,__AFLOW_FUNC__,msg,_FILE_ERROR_);
      }
    }
    else{
      if (!aurostd::stringstream2file(file, filename)){
        msg = "Error writing to " + filename + " file.";
        throw aurostd::xerror(_AFLOW_FILE_NAME_,__AFLOW_FUNC__,msg,_FILE_ERROR_);
      }
    }

    file_coeff << blockname_coeff + "STOP" << std::endl;
    file_coeff << AFLOWIN_SEPARATION_LINE << std::endl;

    // write EOS coefficients to file
    filename = directory+'/'+DEFAULT_QHA_FILE_PREFIX+DEFAULT_QHA_COEFF_FILE;
    if (aurostd::FileExist(filename)){
      if (!aurostd::stringstream2file(file_coeff, filename, "APPEND")){
        msg = "Error writing to " + filename + " file.";
        throw aurostd::xerror(_AFLOW_FILE_NAME_,function,msg,_FILE_ERROR_);
      }
    }
    else{
      if (!aurostd::stringstream2file(file_coeff, filename)){
        msg = "Error writing to " + filename + " file.";
        throw aurostd::xerror(_AFLOW_FILE_NAME_,function,msg,_FILE_ERROR_);
      }
    }
  }

  /// Writes the F(V,T) data to aflow.qha.FVT.out file
  ///
  void QHA::writeFVT(const string &directory)
  {
    string msg = "Writing F(V,T) relations to file.";
    pflow::logger(QHA_ARUN_MODE, __AFLOW_FUNC__, msg, currentDirectory, *p_FileMESSAGE, *p_oss,
        _LOGGER_MESSAGE_);

    stringstream file;
    string filename = directory+'/'+DEFAULT_QHA_FILE_PREFIX+DEFAULT_QHA_FVT_FILE;
    file.precision(10);

    // output the calculation parameters
    file << AFLOWIN_SEPARATION_LINE << std::endl;
    file << "[QHA_FVT_PARAMETERS]START" << std::endl;
    file << "N_VOLUMES="      << N_EOSvolumes  << std::endl;
    file << "N_TEMPERATURES=" << Ntemperatures << std::endl;
    file << "[QHA_FVT_PARAMETERS]STOP"  << std::endl;

    file << AFLOWIN_SEPARATION_LINE << std::endl;
    file << "[QHA_FVT]START" << std::endl;

    // output the FVT data
    xvector<double> Felec(N_EOSvolumes);
    double T = 0.0, Ftot = 0.0;

    for (int Tid = 0; Tid < Ntemperatures; Tid++){
      T = Temperatures[Tid];
      file << "# T = " << T << " K" << std::endl;
      if (includeElectronicContribution && doSommerfeldExpansion){
        Felec = calcElectronicFreeEnergySommerfeld(T);
      }
      for (int Vid = 0; Vid < N_EOSvolumes; Vid++){
        if (includeElectronicContribution && !doSommerfeldExpansion){
          Felec[Vid+1]=calcElectronicFreeEnergy(T,Vid);
        }

        Ftot = E0_V[Vid] + calcVibFreeEnergy(T, Vid) + Felec[Vid+1];
        file << setw(TW) << EOSvolumes[Vid]    << setw(SW) << ' '
          << setw(TW) << Ftot << setw(SW) << ' '
          << setw(TW) << calcVibFreeEnergy(T, Vid) << setw(SW) << ' '
          << setw(TW) << Felec[Vid+1]       << setw(SW) << ' '
          << setw(TW) << E0_V[Vid] <<
          std::endl;
      }
      file << std::endl << std::endl;
    }
    file << "[QHA_FVT]STOP" << std::endl;
    file << AFLOWIN_SEPARATION_LINE << std::endl;

    if (!aurostd::stringstream2file(file, filename)){
      msg = "Error writing to " + filename + "file.";
      throw aurostd::xerror(_AFLOW_FILE_NAME_,__AFLOW_FUNC__,msg,_FILE_ERROR_);
    }
  }

  /// Writes mode-dependent Grueneisen parameter along a given path in k-space.
  ///
  void QHA::writeGPpath(double V, const string &directory)
  {
    string msg = "Calculating Grueneisen parameters along the path in";
    msg += " that was used to for the phonon dispersion.";
    pflow::logger(QHA_ARUN_MODE, __AFLOW_FUNC__, msg, currentDirectory, *p_FileMESSAGE, *p_oss,
        _LOGGER_MESSAGE_);
    // we will save bands-projected Grueneisen parameter in xEIGENVAL
    xEIGENVAL GPpath(gp_ph_dispersions.front());
    GPpath.Vol = V;
    GPpath.temperature = 0;

    xstructure struc = origStructure;
    struc.SetVolume(V);
    xvector<double> lattice(3);
    lattice[1] = struc.a * 1E-10;
    lattice[2] = struc.b * 1E-10;
    lattice[3] = struc.c * 1E-10;
    GPpath.lattice = lattice;
    GPpath.carstring = "GRUEN_PATH";

    xvector<double> xomega(N_GPvolumes);
    //venergy.at(kpoint number).at(band number).at(spin number)
    for (uint q=0; q<GPpath.venergy.size(); q++){
      for (int branch=0; branch<Nbranches; branch++){
        for (int Vid=0; Vid<N_GPvolumes; Vid++){
          xomega[Vid+1] = gp_ph_dispersions[Vid].venergy.at(q).at(branch).at(0);
        }

        //GPpath.venergy.at(q).at(branch).at(0) = calcGrueneisen(V, xomega);
        GPpath.venergy.at(q).at(branch).at(0) = calcGrueneisenFD(xomega);
      }
    }

    stringstream eigenval;
    eigenval << GPpath;

    string filename = directory+'/'+DEFAULT_QHA_FILE_PREFIX+DEFAULT_QHA_GP_PATH_FILE;
    aurostd::stringstream2file(eigenval, filename);
    if (!aurostd::FileExist(filename)){
      msg = "Cannot open "+filename+" file.";
      throw aurostd::xerror(_AFLOW_FILE_NAME_,__AFLOW_FUNC__,msg,_FILE_ERROR_);
    }
  }


  /// Writes the average Grueneisen parameter, which is calculated using the finite
  /// difference method and isochoric specific heat.
  /// Output file: "aflow.qha.gp.avg.out"
  ///
  void QHA::writeAverageGPfiniteDifferences(const string &directory)
  {
    string msg = "Writing T-dependence of the average Grueneisen parameter.";
    pflow::logger(QHA_ARUN_MODE, __AFLOW_FUNC__, msg, currentDirectory, *p_FileMESSAGE, *p_oss,
        _LOGGER_MESSAGE_);

    stringstream file;
    string filename = directory+'/'+DEFAULT_QHA_FILE_PREFIX+DEFAULT_QHA_GP_AVG_FILE;
    file.precision(10);

    file << AFLOWIN_SEPARATION_LINE << std::endl;
    file << "[QHA_AVG_GP]START" << std::endl;

    file << setw(5)  << "# T[K]"           << setw(SW) << ' ' <<
      setw(TW) << "gamma"            << setw(SW) << ' ' <<
      setw(TW) << "CV"               << setw(SW) << ' ' <<
      std::endl;

    double T = 0.0, CV =0.0, GP = 0.0;
    for (int Tid=0; Tid<Ntemperatures; Tid++){
      T = Temperatures[Tid];

      calcCVandGP(T, CV, GP);

      file << setw(5)  << T                   << setw(SW) << ' ' <<
        setw(TW) << GP                  << setw(SW) << ' ' <<
        setw(TW) << CV                  << setw(SW) << ' ' <<
        std::endl;
    }

    file << "[QHA_AVG_GP]STOP" << std::endl;
    file << AFLOWIN_SEPARATION_LINE << std::endl;

    if (!aurostd::stringstream2file(file, filename)){
      msg = "Error writing to " + filename + "file.";
      throw aurostd::xerror(_AFLOW_FILE_NAME_,__AFLOW_FUNC__,msg,_FILE_ERROR_);
    }
  }

  /// Writes the mode-dependent Grueneisen parameters calculated at each q-point in the IBZ.
  ///
  void QHA::writeGPmeshFD(const string &directory)
  {
    string msg = "Writing Grueneisen parameters calculated on the mesh of q-points.";
    pflow::logger(QHA_ARUN_MODE, __AFLOW_FUNC__, msg, currentDirectory, *p_FileMESSAGE, *p_oss,
        _LOGGER_MESSAGE_);

    stringstream file;
    string filename = directory+'/'+DEFAULT_QHA_FILE_PREFIX+DEFAULT_QHA_GP_MESH_FILE;
    file.precision(6);

    xvector<double> xomega;
    uint NIrQpoints = omegaV_mesh.size();

    xEIGENVAL xeigen;
    xeigen.number_atoms = NatomsOrigCell;
    xeigen.number_loops = 0;
    xeigen.spin = 1;
    xeigen.Vol = origStructure.GetVolume()/NatomsOrigCell;
    xvector<double> lattice(3);
    lattice[1] = origStructure.a * 1e-10;
    lattice[2] = origStructure.b * 1e-10;
    lattice[3] = origStructure.c * 1e-10;
    xeigen.lattice = lattice;
    xeigen.POTIM = 0;
    xeigen.temperature = 0;
    xeigen.carstring = "GRUEN_MESH";
    xeigen.title = system_title;
    xeigen.number_electrons = 0;
    xeigen.number_kpoints = NIrQpoints;
    xeigen.number_bands = Nbranches;

    xeigen.vweight.resize(NIrQpoints);
    xeigen.vkpoint.resize(NIrQpoints, xvector<double>(3));
    xeigen.venergy.resize(NIrQpoints, deque<deque<double> >(xeigen.number_bands,
          deque<double>(2)));

    for (uint q=0; q<NIrQpoints; q++){
      xeigen.vkpoint[q] = qPoints[q];
      xeigen.vweight[q] = qpWeights[q];
      for (int branch=0; branch<Nbranches; branch++){
        xomega = aurostd::vector2xvector(omegaV_mesh[q][branch]);
        xeigen.venergy[q][branch][0] = xomega[2];
        xeigen.venergy[q][branch][1] = calcGrueneisenFD(xomega);
      }
    }

    file << xeigen;
    if (!aurostd::stringstream2file(file, filename)){
      msg = "Error writing to " + filename + "file.";
      throw aurostd::xerror(_AFLOW_FILE_NAME_,__AFLOW_FUNC__,msg,_FILE_ERROR_);
    }
  }

  /// Writes the volume-dependent phonon frequencies obtained from the series of EOS APL
  /// calculations.
  ///
  void QHA::writeFrequencies(const string &directory)
  {
    string msg = "";
    stringstream file;
    string filename = directory+'/'+DEFAULT_QHA_FILE_PREFIX + DEFAULT_QHA_FREQS_FILE;

    file << AFLOWIN_SEPARATION_LINE << std::endl;
    file << "[QHA_FREQUENCIES]START" << std::endl;
    for (uint q=0; q<omegaV_mesh_EOS.size(); q++){
      for (int branch=0; branch<Nbranches; branch++){
        for (int Vid=0; Vid<N_EOSvolumes; Vid++){
          file << EOSvolumes[Vid] << " " << omegaV_mesh_EOS[q][branch][Vid] << std::endl;
        }
        file << std::endl << std::endl;
      }
    }
    file << "[QHA_FREQUENCIES]STOP" << std::endl;
    file << AFLOWIN_SEPARATION_LINE << std::endl;

    if (!aurostd::stringstream2file(file, filename)){
      msg = "Error writing to " + filename + "file.";
      throw aurostd::xerror(_AFLOW_FILE_NAME_,__AFLOW_FUNC__,msg,_FILE_ERROR_);
    }
  }

  void QHA::writeTphononDispersions(EOSmethod eos_method, QHAmethod qha_method,
      const string &directory)
  {
    string msg = "";
    double V = 0.0; int T = 0;
    xvector<double> xomega;

    int ndigits = aurostd::getZeroPadding(max(ph_disp_temperatures));
    uint f_contrib = includeElectronicContribution ? F_ELEC | F_VIB : F_VIB;

    for (uint i=0; i<ph_disp_temperatures.size(); i++){
<<<<<<< HEAD
      try{
        T = ph_disp_temperatures[i];
        switch(qha_method){
          case (QHA_CALC):
            xomega = xvector<double>(N_EOSvolumes);
            V = getEqVolumeT(T, eos_method, qha_method, f_contrib);
            break;
          case (QHA3P_CALC):
            xomega = xvector<double>(N_GPvolumes);
            V = getEqVolumeT(T, eos_method, qha_method, f_contrib);
            break;
          case (SCQHA_CALC):
            xomega = xvector<double>(N_GPvolumes);
            V = calcSCQHAequilibriumVolume(T, eos_method);
            break;
          case (QHANP_CALC):
            msg = "T-dependent phonon dispersion calculation is not supported for QHANP method";
            pflow::logger(QHA_ARUN_MODE, function, msg, currentDirectory, *p_FileMESSAGE, *p_oss, _LOGGER_ERROR_);
            return;
            break;
        }
=======
      T = ph_disp_temperatures[i];
      switch(qha_method){
        case (QHA_CALC):
          xomega = xvector<double>(N_EOSvolumes);
          V = getEqVolumeT(T, eos_method, qha_method, f_contrib);
          break;
        case (QHA3P_CALC):
          xomega = xvector<double>(N_GPvolumes);
          V = getEqVolumeT(T, eos_method, qha_method, f_contrib);
          break;
        case (SCQHA_CALC):
          xomega = xvector<double>(N_GPvolumes);
          V = calcSCQHAequilibriumVolume(T, eos_method);
          break;
        case (QHANP_CALC):
          msg = "T-dependent phonon dispersion calculation is not supported for QHANP method";
          pflow::logger(QHA_ARUN_MODE, __AFLOW_FUNC__, msg, currentDirectory, *p_FileMESSAGE, *p_oss, _LOGGER_ERROR_);
          return;
          break;
      }

      msg = "Writing phonon dispersions corresponding to a ";
      msg += "temperature of " + aurostd::utype2string<double>(T) + " K.";
      pflow::logger(QHA_ARUN_MODE, __AFLOW_FUNC__, msg, currentDirectory, *p_FileMESSAGE, *p_oss,
          _LOGGER_MESSAGE_);
>>>>>>> ce08a372

        msg = "Writing phonon dispersions corresponding to a ";
        msg += "temperature of " + aurostd::utype2string<double>(T) + " K.";
        pflow::logger(QHA_ARUN_MODE, function, msg, currentDirectory, *p_FileMESSAGE, *p_oss,
            _LOGGER_MESSAGE_);

        // we will save T-dependent phonon bands in xEIGENVAL
        xEIGENVAL eig;
        switch (qha_method){
          case(QHA_CALC):
            eig = eos_ph_dispersions.front();
            break;
            // here QHA3P and SCQHA share the same code
          case(QHA3P_CALC):
          case(SCQHA_CALC):
            eig = gp_ph_dispersions.front();
            break;
          case (QHANP_CALC):
            // not supported, this case is handled in an earlier switch statement
            break;
        }
        eig.Vol = V;
        eig.temperature = T;

        xstructure struc = origStructure;
        struc.InflateVolume(V/struc.GetVolume());
        xvector<double> lattice(3);
        lattice[1] = struc.a * 1E-10;
        lattice[2] = struc.b * 1E-10;
        lattice[3] = struc.c * 1E-10;
        eig.lattice = lattice;
        eig.carstring = "PHON";
        eig.title = system_title;

        //venergy.at(kpoint number).at(band number).at(spin number)
        for (uint q=0; q<eig.venergy.size(); q++){
          for (int branch=0; branch<Nbranches; branch++){
            switch (qha_method){
              case (QHA_CALC):
                for (int Vid=0; Vid<N_EOSvolumes; Vid++){
                  xomega[Vid+1] = eos_ph_dispersions[Vid].venergy[q][branch][0];
                }
                eig.venergy[q][branch][0] = calcFrequencyFit(V, xomega);
                break;
                // here QHA3P and SCQHA share the same code
              case (QHA3P_CALC):
              case (SCQHA_CALC):
                for (int Vid=0; Vid<N_GPvolumes; Vid++){
                  xomega[Vid+1] = gp_ph_dispersions[Vid].venergy[q][branch][0];
                }
                eig.venergy[q][branch][0] = extrapolateFrequency(V, xomega, SCQHA_CALC);
                break;
              case (QHANP_CALC):
                // not supported, this case is handled in an earlier switch statement
                break;
            }
          }
        }

<<<<<<< HEAD
        stringstream eig_stream;
        eig_stream << eig;

        string filename = directory + '/';
        switch (qha_method){
          case (QHA_CALC):
            filename += DEFAULT_QHA_FILE_PREFIX;
            break;
          case (QHA3P_CALC):
            filename += DEFAULT_QHA3P_FILE_PREFIX;
            break;
          case (SCQHA_CALC):
            filename += DEFAULT_SCQHA_FILE_PREFIX;
            break;
          case (QHANP_CALC):
            // not supported, this case is handled in an earlier switch statement
            break;
        }
        filename += DEFAULT_QHA_PDIS_FILE;
        filename += ".T"+aurostd::PaddedNumString(T, ndigits)+"K.out";
        if (!aurostd::stringstream2file(eig_stream, filename)){
          msg = "An error occurred when attempted to write "+filename+" file.";
          throw aurostd::xerror(_AFLOW_FILE_NAME_,function,msg,_FILE_ERROR_);
        }
      } catch (aurostd::xerror e){
        // QHA throws _VALUE_RANGE_ exception only when there is no minimum in
        // the energy-volume relation: at this point the calculation of
        // thermodynamic properties should be stopped and a warning should be
        // printed, and all calculated data should be saved to the file
        if (e.error_code == _VALUE_RANGE_){
          pflow::logger(e.whereFileName(), e.whereFunction(),
              "called by " + function + " " + e.error_message,
              currentDirectory, *p_FileMESSAGE, *p_oss, _LOGGER_WARNING_);
        }
        else{
          throw;
        }
=======
      stringstream eig_stream;
      eig_stream << eig;

      string filename = directory + '/';
      switch (qha_method){
        case (QHA_CALC):
          filename += DEFAULT_QHA_FILE_PREFIX;
          break;
        case (QHA3P_CALC):
          filename += DEFAULT_QHA3P_FILE_PREFIX;
          break;
        case (SCQHA_CALC):
          filename += DEFAULT_SCQHA_FILE_PREFIX;
          break;
        case (QHANP_CALC):
          // not supported, this case is handled in an earlier switch statement
          break;
      }
      filename += DEFAULT_QHA_PDIS_FILE;
      filename += ".T"+aurostd::PaddedNumString(T, ndigits)+"K.out";
      if (!aurostd::stringstream2file(eig_stream, filename)){
        msg = "An error occurred when attempted to write "+filename+" file.";
        throw aurostd::xerror(_AFLOW_FILE_NAME_,__AFLOW_FUNC__,msg,_FILE_ERROR_);
>>>>>>> ce08a372
      }
    }
  }

  void QHA::writeQHAresults(const string &directory)
  {
    string msg = "Writing properties calculated by QHA into aflow.qha.out file.";
    pflow::logger(QHA_ARUN_MODE, __AFLOW_FUNC__, msg, currentDirectory, *p_FileMESSAGE,
        *p_oss, _LOGGER_MESSAGE_);

<<<<<<< HEAD
    try{
      xvector<double> xvolumes = aurostd::vector2xvector(EOSvolumes);

      uint f_contrib = includeElectronicContribution ? F_ELEC | F_VIB : F_VIB;
      xvector<double> F = calcFreeEnergy(0, QHA_CALC, f_contrib);

      fitToEOSmodel(F, EOS_SJ);
      double V0K = EOS_volume_at_equilibrium; // equilibrium volume at 0K

      double T = 300.0;
      F = calcFreeEnergy(T, QHA_CALC, f_contrib);
      fitToEOSmodel(F, EOS_SJ);

      double volume = EOS_volume_at_equilibrium;
      double free_energy = EOS_energy_at_equilibrium;
      double bulk_modulus = EOS_bulk_modulus_at_equilibrium;
      double bprime = EOS_Bprime_at_equilibrium;
      double thermal_expansion = calcThermalExpansion(T, EOS_SJ, QHA_CALC, f_contrib);

      double CV = 0.0, grueneisen_300K = 0.0;
      calcCVandGPfit(T, V0K, CV, grueneisen_300K);
      double grueneisen = calcGPinfFit(V0K);

      CV = calcIsochoricSpecificHeat(T, volume, EOS_SJ, QHA_CALC, f_contrib)/KBOLTZEV; // [kB/atom]
      double CP = CV + volume*T*bulk_modulus*pow(thermal_expansion,2)/eV2GPa/KBOLTZEV; // [kB/atom]

      stringstream aflow_qha_out;
      aflow_qha_out << AFLOWIN_SEPARATION_LINE << endl;
      aflow_qha_out << "[QHA_RESULTS]START" << endl;
      aflow_qha_out << "gruneisen_qha = " << grueneisen << endl;
      aflow_qha_out << "gruneisen_qha_300K = " << grueneisen_300K << endl;
      aflow_qha_out << "thermal_expansion_qha_300K = " << thermal_expansion;
      aflow_qha_out << " (1/K)" << endl;
      aflow_qha_out << "modulus_bulk_qha_300K = " << bulk_modulus;
      aflow_qha_out << " (GPa)" << endl;
      aflow_qha_out << "modulus_bulk_derivative_pressure_qha_300K = " << bprime << endl;
      aflow_qha_out << "heat_capacity_Cv_atom_qha_300K = " << CV;
      aflow_qha_out << " (kB/atom)" << endl;
      aflow_qha_out << "heat_capacity_Cv_cell_qha_300K = " << CV * NatomsOrigCell;
      aflow_qha_out << " (kB/cell)" << endl;
      aflow_qha_out << "heat_capacity_Cp_atom_qha_300K = " << CP;
      aflow_qha_out << " (kB/atom)" << endl;
      aflow_qha_out << "heat_capacity_Cp_cell_qha_300K = " << CP * NatomsOrigCell;
      aflow_qha_out << " (kB/cell)" << endl;
      aflow_qha_out << "volume_atom_qha_300K = " << volume;
      aflow_qha_out << " (A^3/atom)" << endl;
      aflow_qha_out << "energy_free_atom_qha_300K = " << free_energy;
      aflow_qha_out << " (eV/atom)" << endl;
      aflow_qha_out << "energy_free_cell_qha_300K = " << free_energy * NatomsOrigCell;
      aflow_qha_out << " (eV/cell)" << endl;
      aflow_qha_out << "[QHA_RESULTS]STOP" << endl;
      aflow_qha_out << AFLOWIN_SEPARATION_LINE << endl;

      string filename = directory + '/' + DEFAULT_QHA_FILE_PREFIX + "out";
      if (!aurostd::stringstream2file(aflow_qha_out, filename)){
        msg = "Error writing to " + filename + " file.";
        throw aurostd::xerror(_AFLOW_FILE_NAME_,function,msg,_FILE_ERROR_);
      }
    } catch (aurostd::xerror e){
      // QHA throws _VALUE_RANGE_ exception only when there is no minimum in
      // the energy-volume relation: at this point the calculation of
      // thermodynamic properties should be stopped and a warning should be
      // printed, and all calculated data should be saved to the file
      if (e.error_code == _VALUE_RANGE_){
        pflow::logger(e.whereFileName(), e.whereFunction(),
            "called by " + function + " " + e.error_message,
            currentDirectory, *p_FileMESSAGE, *p_oss, _LOGGER_WARNING_);
      }
      else{
        throw;
      }
=======
    xvector<double> xvolumes = aurostd::vector2xvector(EOSvolumes);

    uint f_contrib = includeElectronicContribution ? F_ELEC | F_VIB : F_VIB;
    xvector<double> F = calcFreeEnergy(0, QHA_CALC, f_contrib);

    fitToEOSmodel(F, EOS_SJ);
    double V0K = EOS_volume_at_equilibrium; // equilibrium volume at 0K

    double T = 300.0;
    F = calcFreeEnergy(T, QHA_CALC, f_contrib);
    fitToEOSmodel(F, EOS_SJ);

    double volume = EOS_volume_at_equilibrium;
    double free_energy = EOS_energy_at_equilibrium;
    double bulk_modulus = EOS_bulk_modulus_at_equilibrium;
    double bprime = EOS_Bprime_at_equilibrium;
    double thermal_expansion = calcThermalExpansion(T, EOS_SJ, QHA_CALC, f_contrib);

    double CV = 0.0, grueneisen_300K = 0.0;
    calcCVandGPfit(T, V0K, CV, grueneisen_300K);
    double grueneisen = calcGPinfFit(V0K);

    CV = calcIsochoricSpecificHeat(T, volume, EOS_SJ, QHA_CALC, f_contrib)/KBOLTZEV; // [kB/atom]
    double CP = CV + volume*T*bulk_modulus*pow(thermal_expansion,2)/eV2GPa/KBOLTZEV; // [kB/atom]

    stringstream aflow_qha_out;
    aflow_qha_out << AFLOWIN_SEPARATION_LINE << endl;
    aflow_qha_out << "[QHA_RESULTS]START" << endl;
    aflow_qha_out << "gruneisen_qha = " << grueneisen << endl;
    aflow_qha_out << "gruneisen_qha_300K = " << grueneisen_300K << endl;
    aflow_qha_out << "thermal_expansion_qha_300K = " << thermal_expansion;
    aflow_qha_out << " (1/K)" << endl;
    aflow_qha_out << "modulus_bulk_qha_300K = " << bulk_modulus;
    aflow_qha_out << " (GPa)" << endl;
    aflow_qha_out << "modulus_bulk_derivative_pressure_qha_300K = " << bprime << endl;
    aflow_qha_out << "heat_capacity_Cv_atom_qha_300K = " << CV;
    aflow_qha_out << " (kB/atom)" << endl;
    aflow_qha_out << "heat_capacity_Cv_cell_qha_300K = " << CV * NatomsOrigCell;
    aflow_qha_out << " (kB/cell)" << endl;
    aflow_qha_out << "heat_capacity_Cp_atom_qha_300K = " << CP;
    aflow_qha_out << " (kB/atom)" << endl;
    aflow_qha_out << "heat_capacity_Cp_cell_qha_300K = " << CP * NatomsOrigCell;
    aflow_qha_out << " (kB/cell)" << endl;
    aflow_qha_out << "volume_atom_qha_300K = " << volume;
    aflow_qha_out << " (A^3/atom)" << endl;
    aflow_qha_out << "energy_free_atom_qha_300K = " << free_energy;
    aflow_qha_out << " (eV/atom)" << endl;
    aflow_qha_out << "energy_free_cell_qha_300K = " << free_energy * NatomsOrigCell;
    aflow_qha_out << " (eV/cell)" << endl;
    aflow_qha_out << "[QHA_RESULTS]STOP" << endl;
    aflow_qha_out << AFLOWIN_SEPARATION_LINE << endl;

    string filename = directory + '/' + DEFAULT_QHA_FILE_PREFIX + "out";
    if (!aurostd::stringstream2file(aflow_qha_out, filename)){
      msg = "Error writing to " + filename + " file.";
      throw aurostd::xerror(_AFLOW_FILE_NAME_,__AFLOW_FUNC__,msg,_FILE_ERROR_);
>>>>>>> ce08a372
    }
  }
}

//=============================================================================
//                         Auxiliary functions
namespace apl{
  /// Checks if there is an aflow.in-type file in directory_LIB with a directive to
  /// run QHA and returns its name in AflowInName parameter.
  /// The following variables/filenames are used for the check: AflowInName, _AFLOWIN_
  /// and aflow_qha.in.
  /// If there are a few suitable files, the topmost in the list is returned.
  bool QHA_Get_AflowInName(string &AflowInName, const string &directory_LIB)
  {
    bool qha_aflowin_is_found = false;
    vector<string> vaflowins;
    string stmp="";
    if (!AflowInName.empty()) vaflowins.push_back(AflowInName);
    if (!_AFLOWIN_.empty()) vaflowins.push_back(_AFLOWIN_);
    vaflowins.push_back(QHA_AFLOWIN_DEFAULT);

    string aflowin_name = "", aflowin = "", fullpath_aflowin_name = "";
    for (uint i=0; i<vaflowins.size(); i++){
      aflowin_name = vaflowins[i];
      fullpath_aflowin_name = directory_LIB + '/' + aflowin_name;
      if(aurostd::EFileExist(fullpath_aflowin_name,stmp)&&aurostd::IsCompressed(stmp)){aurostd::UncompressFile(stmp);}  //CO20210204 - fix aflow.in.xz
      if (aurostd::FileExist(fullpath_aflowin_name)){
        aflowin = aurostd::file2string(fullpath_aflowin_name);
        if (aflowin.empty()) continue;
      }

      aflowin = aurostd::RemoveComments(aflowin);
      if (aurostd::substring2bool(aflowin,"[AFLOW_QHA]CALC",TRUE) ||
          aurostd::substring2bool(aflowin,"[VASP_QHA]CALC",TRUE)){
        AflowInName = aflowin_name;
        qha_aflowin_is_found = true;
        break;
      }
    }

    return qha_aflowin_is_found;
  }

  string EOSmethod2label(EOSmethod eos_method)
  {
    string function = "EOSmethod2label():", msg = "";

    switch(eos_method){
      case(EOS_SJ):
        return "SJ";
        break;
      case(EOS_BIRCH_MURNAGHAN2):
        return "BM2";
        break;
      case(EOS_BIRCH_MURNAGHAN3):
        return "BM3";
        break;
      case(EOS_BIRCH_MURNAGHAN4):
        return "BM4";
        break;
      case(EOS_MURNAGHAN):
        return "M";
        break;
      default:
        msg = "Nonexistent EOS method was passed to " + function;
        throw aurostd::xerror(_AFLOW_FILE_NAME_, QHA_ARUN_MODE, msg, _INPUT_UNKNOWN_);
        break;
    }
  }

  string QHAmethod2label(QHAmethod qha_method)
  {
    string function = "QHAmethod2label():", msg = "";

    switch(qha_method){
      case(QHA_CALC):
        return "QHA";
        break;
      case(QHA3P_CALC):
        return "QHA3P";
        break;
      case(SCQHA_CALC):
        return "SCQHA";
        break;
      case(QHANP_CALC):
        return "QHANP";
        break;
      default:
        msg = "Nonexistent QHA method was passed to " + function;
        throw aurostd::xerror(_AFLOW_FILE_NAME_, QHA_ARUN_MODE, msg, _INPUT_UNKNOWN_);
        break;
    }
  }

  /// Checks if the given calculation contains imaginary frequencies by
  /// reading the corresponding flag from filename.
  /// The flag is IMAG and is set to YES if it contains imaginary frequencies, i.e:
  /// [QHA_method]IMAG=NO
  bool hasImaginary(const string& filename, const string &QHA_method)
  {
    string function = "hasImaginary():", msg = "";

    vector<string> vlines;
    bool has_imaginary = false;
    if (!aurostd::efile2vectorstring(filename, vlines)){
      msg = "File " + filename + " does not exist.";
      throw aurostd::xerror(_AFLOW_FILE_NAME_, function, msg, _FILE_NOT_FOUND_);
    }

    vector<string> tokens;
    for (uint i=0; i<vlines.size(); i++){
      if (vlines[i].find("["+QHA_method+"]") != std::string::npos){
        if (vlines[i].find("IMAG") != std::string::npos){
          aurostd::string2tokens(vlines[i],tokens,"=");
          if (tokens.size() != 2){
            msg = "Incorrect number of tokens: should be 2 instead of ";
            msg += tokens.size();
            throw aurostd::xerror(_AFLOW_FILE_NAME_, function, msg, _FILE_CORRUPT_);
          }

          has_imaginary = tokens[1].find("YES") != std::string::npos;
          break;
        }
      }
    }
    return has_imaginary;
  }

  // AS20201211 OBSOLETE, but might be useful
  /// Links existing APL calculation at the input volume to a corresponding QHA directory
  /// (ARUN.QHA_PHONONS_1.0000).
  /// It is assumed that linking should be performed before the first QHA run.
  // void linkAPLtoQHA()
  // {
  //    string qha_directory_default = ARUN_DIRECTORY_PREFIX+QHA_ARUN_MODE+"_PHONON_1.0000";
  //    string currentDirectory = aurostd::getPWD();
  //    string qha_directory = currentDirectory + '/' + qha_directory_default;
  //    if (!aurostd::IsDirectory(qha_directory)) aurostd::DirectoryMake(qha_directory);

  //    vector<string> vfiles;
  //    aurostd::DirectoryLS(currentDirectory, vfiles);
  //    string dirname = "";
  //    for (uint i=0; i<vfiles.size(); i++){
  //      if (aurostd::substring2bool(vfiles[i], ARUN_DIRECTORY_PREFIX+"APL")){
  //        dirname = currentDirectory+'/'+vfiles[i];
  //        cout << "Linking "+dirname+" to "+qha_directory << endl;
  //        aurostd::LinkFile(dirname, qha_directory);
  //      }
  //    }
  // }
}<|MERGE_RESOLUTION|>--- conflicted
+++ resolved
@@ -1422,13 +1422,13 @@
     if (aurostd::FileExist(filename)){
       if (!aurostd::string2file(msg, filename, "APPEND")){
         msg = "Error writing to " + filename + " file.";
-        throw aurostd::xerror(_AFLOW_FILE_NAME_,function,msg,_FILE_ERROR_);
+        throw aurostd::xerror(_AFLOW_FILE_NAME_,__AFLOW_FUNC__,msg,_FILE_ERROR_);
       }
     }
     else{
       if (!aurostd::string2file(msg, filename)){
         msg = "Error writing to " + filename + " file.";
-        throw aurostd::xerror(_AFLOW_FILE_NAME_,function,msg,_FILE_ERROR_);
+        throw aurostd::xerror(_AFLOW_FILE_NAME_,__AFLOW_FUNC__,msg,_FILE_ERROR_);
       }
     }
 
@@ -1477,20 +1477,12 @@
         static_eigvals.push_back(xEIGENVAL(directory+"/EIGENVAL.static"));
         static_ibzkpts.push_back(xIBZKPT(directory+"/IBZKPT.static"));
 
-<<<<<<< HEAD
         if (!static_eigvals.back().m_initialized){
           msg = "Could not read the " + subdirectories_static[i]+"/EIGENVAL.static file.";
-          pflow::logger(QHA_ARUN_MODE, function, msg, currentDirectory, *p_FileMESSAGE,
+          pflow::logger(QHA_ARUN_MODE, __AFLOW_FUNC__, msg, currentDirectory, *p_FileMESSAGE,
               *p_oss, _LOGGER_ERROR_);
           data_read_success = false;
         }
-=======
-      if (!static_eigvals.back().m_initialized){
-        msg = "Could not read the " + subdirectories_static[i]+"/EIGENVAL.static file.";
-        pflow::logger(QHA_ARUN_MODE, __AFLOW_FUNC__, msg, currentDirectory, *p_FileMESSAGE,
-            *p_oss, _LOGGER_ERROR_);
-        data_read_success = false;
->>>>>>> ce08a372
       }
     }
 
@@ -2883,12 +2875,7 @@
   void QHA::writeThermalProperties(EOSmethod eos_method, QHAmethod qha_method,
       const string &directory)
   {
-<<<<<<< HEAD
     static int PRECISION = 10;
-
-    string function = XPID + "QHA::writeThermalProperties():";
-=======
->>>>>>> ce08a372
     string msg = "";
 
     // type of qha calculation
@@ -3156,13 +3143,13 @@
     if (aurostd::FileExist(filename)){
       if (!aurostd::stringstream2file(file_coeff, filename, "APPEND")){
         msg = "Error writing to " + filename + " file.";
-        throw aurostd::xerror(_AFLOW_FILE_NAME_,function,msg,_FILE_ERROR_);
+        throw aurostd::xerror(_AFLOW_FILE_NAME_,__AFLOW_FUNC__,msg,_FILE_ERROR_);
       }
     }
     else{
       if (!aurostd::stringstream2file(file_coeff, filename)){
         msg = "Error writing to " + filename + " file.";
-        throw aurostd::xerror(_AFLOW_FILE_NAME_,function,msg,_FILE_ERROR_);
+        throw aurostd::xerror(_AFLOW_FILE_NAME_,__AFLOW_FUNC__,msg,_FILE_ERROR_);
       }
     }
   }
@@ -3407,7 +3394,6 @@
     uint f_contrib = includeElectronicContribution ? F_ELEC | F_VIB : F_VIB;
 
     for (uint i=0; i<ph_disp_temperatures.size(); i++){
-<<<<<<< HEAD
       try{
         T = ph_disp_temperatures[i];
         switch(qha_method){
@@ -3425,41 +3411,14 @@
             break;
           case (QHANP_CALC):
             msg = "T-dependent phonon dispersion calculation is not supported for QHANP method";
-            pflow::logger(QHA_ARUN_MODE, function, msg, currentDirectory, *p_FileMESSAGE, *p_oss, _LOGGER_ERROR_);
+            pflow::logger(QHA_ARUN_MODE, __AFLOW_FUNC__, msg, currentDirectory, *p_FileMESSAGE, *p_oss, _LOGGER_ERROR_);
             return;
             break;
         }
-=======
-      T = ph_disp_temperatures[i];
-      switch(qha_method){
-        case (QHA_CALC):
-          xomega = xvector<double>(N_EOSvolumes);
-          V = getEqVolumeT(T, eos_method, qha_method, f_contrib);
-          break;
-        case (QHA3P_CALC):
-          xomega = xvector<double>(N_GPvolumes);
-          V = getEqVolumeT(T, eos_method, qha_method, f_contrib);
-          break;
-        case (SCQHA_CALC):
-          xomega = xvector<double>(N_GPvolumes);
-          V = calcSCQHAequilibriumVolume(T, eos_method);
-          break;
-        case (QHANP_CALC):
-          msg = "T-dependent phonon dispersion calculation is not supported for QHANP method";
-          pflow::logger(QHA_ARUN_MODE, __AFLOW_FUNC__, msg, currentDirectory, *p_FileMESSAGE, *p_oss, _LOGGER_ERROR_);
-          return;
-          break;
-      }
-
-      msg = "Writing phonon dispersions corresponding to a ";
-      msg += "temperature of " + aurostd::utype2string<double>(T) + " K.";
-      pflow::logger(QHA_ARUN_MODE, __AFLOW_FUNC__, msg, currentDirectory, *p_FileMESSAGE, *p_oss,
-          _LOGGER_MESSAGE_);
->>>>>>> ce08a372
 
         msg = "Writing phonon dispersions corresponding to a ";
         msg += "temperature of " + aurostd::utype2string<double>(T) + " K.";
-        pflow::logger(QHA_ARUN_MODE, function, msg, currentDirectory, *p_FileMESSAGE, *p_oss,
+        pflow::logger(QHA_ARUN_MODE, __AFLOW_FUNC__, msg, currentDirectory, *p_FileMESSAGE, *p_oss,
             _LOGGER_MESSAGE_);
 
         // we will save T-dependent phonon bands in xEIGENVAL
@@ -3515,7 +3474,6 @@
           }
         }
 
-<<<<<<< HEAD
         stringstream eig_stream;
         eig_stream << eig;
 
@@ -3538,46 +3496,21 @@
         filename += ".T"+aurostd::PaddedNumString(T, ndigits)+"K.out";
         if (!aurostd::stringstream2file(eig_stream, filename)){
           msg = "An error occurred when attempted to write "+filename+" file.";
-          throw aurostd::xerror(_AFLOW_FILE_NAME_,function,msg,_FILE_ERROR_);
+          throw aurostd::xerror(_AFLOW_FILE_NAME_,__AFLOW_FUNC__,msg,_FILE_ERROR_);
         }
       } catch (aurostd::xerror e){
         // QHA throws _VALUE_RANGE_ exception only when there is no minimum in
         // the energy-volume relation: at this point the calculation of
         // thermodynamic properties should be stopped and a warning should be
         // printed, and all calculated data should be saved to the file
-        if (e.error_code == _VALUE_RANGE_){
+        if (e.whatCode() == _VALUE_RANGE_){
           pflow::logger(e.whereFileName(), e.whereFunction(),
-              "called by " + function + " " + e.error_message,
+              "called by " + __AFLOW_FUNC__ + " " + e.what(),
               currentDirectory, *p_FileMESSAGE, *p_oss, _LOGGER_WARNING_);
         }
         else{
           throw;
         }
-=======
-      stringstream eig_stream;
-      eig_stream << eig;
-
-      string filename = directory + '/';
-      switch (qha_method){
-        case (QHA_CALC):
-          filename += DEFAULT_QHA_FILE_PREFIX;
-          break;
-        case (QHA3P_CALC):
-          filename += DEFAULT_QHA3P_FILE_PREFIX;
-          break;
-        case (SCQHA_CALC):
-          filename += DEFAULT_SCQHA_FILE_PREFIX;
-          break;
-        case (QHANP_CALC):
-          // not supported, this case is handled in an earlier switch statement
-          break;
-      }
-      filename += DEFAULT_QHA_PDIS_FILE;
-      filename += ".T"+aurostd::PaddedNumString(T, ndigits)+"K.out";
-      if (!aurostd::stringstream2file(eig_stream, filename)){
-        msg = "An error occurred when attempted to write "+filename+" file.";
-        throw aurostd::xerror(_AFLOW_FILE_NAME_,__AFLOW_FUNC__,msg,_FILE_ERROR_);
->>>>>>> ce08a372
       }
     }
   }
@@ -3588,7 +3521,6 @@
     pflow::logger(QHA_ARUN_MODE, __AFLOW_FUNC__, msg, currentDirectory, *p_FileMESSAGE,
         *p_oss, _LOGGER_MESSAGE_);
 
-<<<<<<< HEAD
     try{
       xvector<double> xvolumes = aurostd::vector2xvector(EOSvolumes);
 
@@ -3645,79 +3577,21 @@
       string filename = directory + '/' + DEFAULT_QHA_FILE_PREFIX + "out";
       if (!aurostd::stringstream2file(aflow_qha_out, filename)){
         msg = "Error writing to " + filename + " file.";
-        throw aurostd::xerror(_AFLOW_FILE_NAME_,function,msg,_FILE_ERROR_);
+        throw aurostd::xerror(_AFLOW_FILE_NAME_,__AFLOW_FUNC__,msg,_FILE_ERROR_);
       }
     } catch (aurostd::xerror e){
       // QHA throws _VALUE_RANGE_ exception only when there is no minimum in
       // the energy-volume relation: at this point the calculation of
       // thermodynamic properties should be stopped and a warning should be
       // printed, and all calculated data should be saved to the file
-      if (e.error_code == _VALUE_RANGE_){
+      if (e.whatCode() == _VALUE_RANGE_){
         pflow::logger(e.whereFileName(), e.whereFunction(),
-            "called by " + function + " " + e.error_message,
+            "called by " + __AFLOW_FUNC__ + " " + e.what(),
             currentDirectory, *p_FileMESSAGE, *p_oss, _LOGGER_WARNING_);
       }
       else{
         throw;
       }
-=======
-    xvector<double> xvolumes = aurostd::vector2xvector(EOSvolumes);
-
-    uint f_contrib = includeElectronicContribution ? F_ELEC | F_VIB : F_VIB;
-    xvector<double> F = calcFreeEnergy(0, QHA_CALC, f_contrib);
-
-    fitToEOSmodel(F, EOS_SJ);
-    double V0K = EOS_volume_at_equilibrium; // equilibrium volume at 0K
-
-    double T = 300.0;
-    F = calcFreeEnergy(T, QHA_CALC, f_contrib);
-    fitToEOSmodel(F, EOS_SJ);
-
-    double volume = EOS_volume_at_equilibrium;
-    double free_energy = EOS_energy_at_equilibrium;
-    double bulk_modulus = EOS_bulk_modulus_at_equilibrium;
-    double bprime = EOS_Bprime_at_equilibrium;
-    double thermal_expansion = calcThermalExpansion(T, EOS_SJ, QHA_CALC, f_contrib);
-
-    double CV = 0.0, grueneisen_300K = 0.0;
-    calcCVandGPfit(T, V0K, CV, grueneisen_300K);
-    double grueneisen = calcGPinfFit(V0K);
-
-    CV = calcIsochoricSpecificHeat(T, volume, EOS_SJ, QHA_CALC, f_contrib)/KBOLTZEV; // [kB/atom]
-    double CP = CV + volume*T*bulk_modulus*pow(thermal_expansion,2)/eV2GPa/KBOLTZEV; // [kB/atom]
-
-    stringstream aflow_qha_out;
-    aflow_qha_out << AFLOWIN_SEPARATION_LINE << endl;
-    aflow_qha_out << "[QHA_RESULTS]START" << endl;
-    aflow_qha_out << "gruneisen_qha = " << grueneisen << endl;
-    aflow_qha_out << "gruneisen_qha_300K = " << grueneisen_300K << endl;
-    aflow_qha_out << "thermal_expansion_qha_300K = " << thermal_expansion;
-    aflow_qha_out << " (1/K)" << endl;
-    aflow_qha_out << "modulus_bulk_qha_300K = " << bulk_modulus;
-    aflow_qha_out << " (GPa)" << endl;
-    aflow_qha_out << "modulus_bulk_derivative_pressure_qha_300K = " << bprime << endl;
-    aflow_qha_out << "heat_capacity_Cv_atom_qha_300K = " << CV;
-    aflow_qha_out << " (kB/atom)" << endl;
-    aflow_qha_out << "heat_capacity_Cv_cell_qha_300K = " << CV * NatomsOrigCell;
-    aflow_qha_out << " (kB/cell)" << endl;
-    aflow_qha_out << "heat_capacity_Cp_atom_qha_300K = " << CP;
-    aflow_qha_out << " (kB/atom)" << endl;
-    aflow_qha_out << "heat_capacity_Cp_cell_qha_300K = " << CP * NatomsOrigCell;
-    aflow_qha_out << " (kB/cell)" << endl;
-    aflow_qha_out << "volume_atom_qha_300K = " << volume;
-    aflow_qha_out << " (A^3/atom)" << endl;
-    aflow_qha_out << "energy_free_atom_qha_300K = " << free_energy;
-    aflow_qha_out << " (eV/atom)" << endl;
-    aflow_qha_out << "energy_free_cell_qha_300K = " << free_energy * NatomsOrigCell;
-    aflow_qha_out << " (eV/cell)" << endl;
-    aflow_qha_out << "[QHA_RESULTS]STOP" << endl;
-    aflow_qha_out << AFLOWIN_SEPARATION_LINE << endl;
-
-    string filename = directory + '/' + DEFAULT_QHA_FILE_PREFIX + "out";
-    if (!aurostd::stringstream2file(aflow_qha_out, filename)){
-      msg = "Error writing to " + filename + " file.";
-      throw aurostd::xerror(_AFLOW_FILE_NAME_,__AFLOW_FUNC__,msg,_FILE_ERROR_);
->>>>>>> ce08a372
     }
   }
 }
