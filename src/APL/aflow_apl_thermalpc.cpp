--- conflicted
+++ resolved
@@ -27,78 +27,79 @@
 
 static const string _APL_THERMO_ERR_PREFIX_ = "apl::ThermalPropertiesCalculator::";
 
+//////////////////////////////////////////////////////////////////////////////
+//                                                                          //
+//                         CONSTRUCTORS/DESTRUCTORS                         //
+//                                                                          //
+//////////////////////////////////////////////////////////////////////////////
+
 namespace apl {
 
-<<<<<<< HEAD
-//////////////////////////////////////////////////////////////////////////////
-//                                                                          //
-//                         CONSTRUCTORS/DESTRUCTORS                         //
-//                                                                          //
-//////////////////////////////////////////////////////////////////////////////
-
-// Default Constructor
-ThermalPropertiesCalculator::ThermalPropertiesCalculator(Logger& l) : _logger(l) {
-  free();
-}
-
-ThermalPropertiesCalculator::ThermalPropertiesCalculator(const DOSCalculator& dosc, Logger& l) : _logger(l) {
-  free();
-  initialize(dosc.getBins(), dosc.getDOS(), dosc._system);
-}
-
-ThermalPropertiesCalculator::ThermalPropertiesCalculator(const xDOSCAR& xdos, Logger& l) : _logger(l) {
-  free();
-  vector<double> freq = aurostd::deque2vector(xdos.venergy);
-  // Convert to THz
-  for (uint i = 0; i < freq.size(); i++) freq[i] *= eV2Hz * Hz2THz;
-  vector<double> dos = aurostd::deque2vector(xdos.vDOS[0][0][0]);
-  initialize(freq, dos, xdos.title);
-}
-
-// Copy constructors
-ThermalPropertiesCalculator::ThermalPropertiesCalculator(const ThermalPropertiesCalculator& that) : _logger(that._logger) {
-  copy(that);
-}
-
-ThermalPropertiesCalculator& ThermalPropertiesCalculator::operator=(const ThermalPropertiesCalculator& that) {
-  if (this != &that) copy(that);
-  return *this;
-}
-
-// Destructor
-ThermalPropertiesCalculator::~ThermalPropertiesCalculator() {
-  free();
-}
-
-void ThermalPropertiesCalculator::copy(const ThermalPropertiesCalculator& that) {
-  _freqs_0K = that._freqs_0K;
-  _dos_0K = that._dos_0K;
-  system = that.system;
-  temperatures = that.temperatures;
-  Cv = that.Cv;
-  Fvib = that.Fvib;
-  Svib = that.Svib;
-  U = that.U;
-  U0 = that.U0;
-}
-
-
-void ThermalPropertiesCalculator::free() {
-  _freqs_0K.clear();
-  _dos_0K.clear();
-  system = "";
-  temperatures.clear();
-  Cv.clear();
-  Fvib.clear();
-  Svib.clear();
-  U.clear();
-  U0 = 0.0;
-}
-
-void ThermalPropertiesCalculator::clear(Logger& l) {
-  ThermalPropertiesCalculator that(l);
-  copy(that);
-}
+  // Default Constructor
+  ThermalPropertiesCalculator::ThermalPropertiesCalculator(Logger& l) : _logger(l) {
+    free();
+  }
+
+  ThermalPropertiesCalculator::ThermalPropertiesCalculator(const DOSCalculator& dosc, Logger& l) : _logger(l) {
+    free();
+    initialize(dosc.getBins(), dosc.getDOS(), dosc._system);
+  }
+
+  ThermalPropertiesCalculator::ThermalPropertiesCalculator(const xDOSCAR& xdos, Logger& l) : _logger(l) {
+    free();
+    vector<double> freq = aurostd::deque2vector(xdos.venergy);
+    // Convert to THz
+    for (uint i = 0; i < freq.size(); i++) freq[i] *= eV2Hz * Hz2THz;
+    vector<double> dos = aurostd::deque2vector(xdos.vDOS[0][0][0]);
+    initialize(freq, dos, xdos.title);
+  }
+
+  // Copy constructors
+  ThermalPropertiesCalculator::ThermalPropertiesCalculator(const ThermalPropertiesCalculator& that) : _logger(that._logger) {
+    copy(that);
+  }
+
+  ThermalPropertiesCalculator& ThermalPropertiesCalculator::operator=(const ThermalPropertiesCalculator& that) {
+    if (this != &that) copy(that);
+    return *this;
+  }
+
+  // Destructor
+  ThermalPropertiesCalculator::~ThermalPropertiesCalculator() {
+    free();
+  }
+
+  void ThermalPropertiesCalculator::copy(const ThermalPropertiesCalculator& that) {
+    _freqs_0K = that._freqs_0K;
+    _dos_0K = that._dos_0K;
+    system = that.system;
+    temperatures = that.temperatures;
+    Cv = that.Cv;
+    Fvib = that.Fvib;
+    Svib = that.Svib;
+    U = that.U;
+    U0 = that.U0;
+  }
+
+
+  void ThermalPropertiesCalculator::free() {
+    _freqs_0K.clear();
+    _dos_0K.clear();
+    system = "";
+    temperatures.clear();
+    Cv.clear();
+    Fvib.clear();
+    Svib.clear();
+    U.clear();
+    U0 = 0.0;
+  }
+
+  void ThermalPropertiesCalculator::clear(Logger& l) {
+    ThermalPropertiesCalculator that(l);
+    copy(that);
+  }
+
+}  // namespace apl
 
 //////////////////////////////////////////////////////////////////////////////
 //                                                                          //
@@ -106,59 +107,63 @@
 //                                                                          //
 //////////////////////////////////////////////////////////////////////////////
 
-//initialize//////////////////////////////////////////////////////////////////
-// Initializes the thermal properties calculator with a 0 K solution.
-void ThermalPropertiesCalculator::initialize(const vector<double>& freqs,
-                                             const vector<double>& dos,
-                                             string _system) {
-  _freqs_0K = freqs;
-  _dos_0K = dos;
-  system = _system;
-  U0 = getZeroPointEnergy();
-}
-
-//calculateThermalProperties//////////////////////////////////////////////////
-// Calculates thermal properties within a desired temperature range using the
-// 0 K density of states.
-void ThermalPropertiesCalculator::calculateThermalProperties(double Tstart,
-                                                             double Tend,
-                                                             double Tstep) {
-  _logger << "Calculating thermal properties." << apl::endl;
-  if (Tstart > Tend) {
-    string function = _APL_THERMO_ERR_PREFIX_ + "calculateThermalProperties()";
-    string message = "Tstart cannot be higher than Tend.";
-    throw aurostd::xerror(_AFLOW_FILE_NAME_, function, message, _VALUE_ILLEGAL_);
-  }
-
-  temperatures.clear();
-  U.clear();
-  Fvib.clear();
-  Svib.clear();
-  Cv.clear();
-  for (double T = Tstart; T <= Tend; T += Tstep) addPoint(T, _freqs_0K, _dos_0K);
-}
-
-//addPoint////////////////////////////////////////////////////////////////////
-// Adds a temperature data point to the thermal properties. This function is
-// especially useful when each temperature has a different DOS.
-void ThermalPropertiesCalculator::addPoint(double T,
-                                           const xDOSCAR& xdos) {
-  vector<double> freq = aurostd::deque2vector(xdos.venergy);
-  // Convert to THz
-  for (uint i = 0; i < freq.size(); i++) freq[i] *= eV2Hz * Hz2THz;
-  vector<double> dos = aurostd::deque2vector(xdos.vDOS[0][0][0]);
-  addPoint(T, freq, dos);
-}
-
-void ThermalPropertiesCalculator::addPoint(double T,
-                                           const vector<double>& freq,
-                                           const vector<double>& dos) {
-  temperatures.push_back(T);
-  U.push_back(getInternalEnergy(T, freq, dos));
-  Fvib.push_back(getVibrationalFreeEnergy(T, freq, dos));
-  Svib.push_back(getVibrationalEntropy(T, U.back(), Fvib.back()));
-  Cv.push_back(getIsochoricSpecificHeat(T, freq, dos));
-}
+namespace apl {
+
+  //initialize////////////////////////////////////////////////////////////////
+  // Initializes the thermal properties calculator with a 0 K solution.
+  void ThermalPropertiesCalculator::initialize(const vector<double>& freqs,
+      const vector<double>& dos,
+      string _system) {
+    _freqs_0K = freqs;
+    _dos_0K = dos;
+    system = _system;
+    U0 = getZeroPointEnergy();
+  }
+
+  //calculateThermalProperties////////////////////////////////////////////////
+  // Calculates thermal properties within a desired temperature range using
+  // the 0 K density of states.
+  void ThermalPropertiesCalculator::calculateThermalProperties(double Tstart,
+      double Tend,
+      double Tstep) {
+    _logger << "Calculating thermal properties." << apl::endl;
+    if (Tstart > Tend) {
+      string function = _APL_THERMO_ERR_PREFIX_ + "calculateThermalProperties()";
+      string message = "Tstart cannot be higher than Tend.";
+      throw aurostd::xerror(_AFLOW_FILE_NAME_, function, message, _VALUE_ILLEGAL_);
+    }
+
+    temperatures.clear();
+    U.clear();
+    Fvib.clear();
+    Svib.clear();
+    Cv.clear();
+    for (double T = Tstart; T <= Tend; T += Tstep) addPoint(T, _freqs_0K, _dos_0K);
+  }
+
+  //addPoint//////////////////////////////////////////////////////////////////
+  // Adds a temperature data point to the thermal properties. This function
+  // is especially useful when each temperature has a different DOS.
+  void ThermalPropertiesCalculator::addPoint(double T,
+      const xDOSCAR& xdos) {
+    vector<double> freq = aurostd::deque2vector(xdos.venergy);
+    // Convert to THz
+    for (uint i = 0; i < freq.size(); i++) freq[i] *= eV2Hz * Hz2THz;
+    vector<double> dos = aurostd::deque2vector(xdos.vDOS[0][0][0]);
+    addPoint(T, freq, dos);
+  }
+
+  void ThermalPropertiesCalculator::addPoint(double T,
+      const vector<double>& freq,
+      const vector<double>& dos) {
+    temperatures.push_back(T);
+    U.push_back(getInternalEnergy(T, freq, dos));
+    Fvib.push_back(getVibrationalFreeEnergy(T, freq, dos));
+    Svib.push_back(getVibrationalEntropy(T, U.back(), Fvib.back()));
+    Cv.push_back(getIsochoricSpecificHeat(T, freq, dos));
+  }
+
+}  // namespace apl
 
 //////////////////////////////////////////////////////////////////////////////
 //                                                                          //
@@ -170,326 +175,148 @@
 // DOS as the input. This is useful for cases that have different DOS for each
 // temperature.
 
-//getZeroPointEnergy//////////////////////////////////////////////////////////
-// Calculates the zero point (internal) energy from the 0 K DOS.
-double ThermalPropertiesCalculator::getZeroPointEnergy() {
-  double zpe = 0.0;
-  double stepDOS = getStepDOS(_freqs_0K);
-  for (uint i = 0; i < _freqs_0K.size(); i++) {
-    zpe += _freqs_0K[i] * THz2Hz * _dos_0K[i];
-  }
-  zpe *= 0.5 * 1000 * PLANCKSCONSTANTEV_h * stepDOS;  // Convert to meV
-  return zpe;
-}
-
-//getInternalEnergy///////////////////////////////////////////////////////////
-// Calculates the internal energy.
-double ThermalPropertiesCalculator::getInternalEnergy(double T,
-                                                      ThermalPropertiesUnits unit) {
-  return getInternalEnergy(T, _freqs_0K, _dos_0K, unit);
-}
-
-double ThermalPropertiesCalculator::getInternalEnergy(double T,
-                                                      const vector<double>& freq,
-                                                      const vector<double>& dos,
-                                                      ThermalPropertiesUnits unit) {
-  if (T < _AFLOW_APL_EPS_) return U0;
-
-  double stepDOS = getStepDOS(freq);
-  double beta = 1.0/(KBOLTZEV * T);  // beta = 1/kBT (in 1/eV)
-
-  double E = 0.0, hni = 0;
-  for (uint i = 0; i < freq.size(); i++) {
-    hni = PLANCKSCONSTANTEV_h * freq[i] * THz2Hz;  // h * freq in eV
-    E += dos[i] * hni / (exp(beta * hni) - 1.0);
-  }
-  E *= 1000 * stepDOS;  // Convert to meV
-  E += U0;
-  return getScalingFactor(unit) * E;
-}
-
-//getVibrationalFreeEnergy////////////////////////////////////////////////////
-// Calculates the vibrational free energy using the zero point energy (faster
-// than calculating from scratch).
-double ThermalPropertiesCalculator::getVibrationalFreeEnergy(double T,
-                                                             ThermalPropertiesUnits unit) {
-  return getVibrationalFreeEnergy(T, _freqs_0K, _dos_0K, unit);
-}
-
-double ThermalPropertiesCalculator::getVibrationalFreeEnergy(double T,
-                                                             const vector<double>& freq,
-                                                             const vector<double>& dos,
-                                                             ThermalPropertiesUnits unit) {
-  if (T < _AFLOW_APL_EPS_) return U0;
-
-  double stepDOS = getStepDOS(freq);
-  double beta = 1.0/(KBOLTZEV * T);  // beta = 1/kBT (in 1/eV)
-
-  double F = 0.0, hni = 0.0;
-  for (uint i = 0; i < freq.size(); i++) {
-    hni = PLANCKSCONSTANTEV_h * freq[i] * THz2Hz;  // h * freq in eV
-    F += dos[i] * aurostd::ln(1.0 - exp(-beta * hni)) / beta;
-  }
-  F *= 1000 * stepDOS;  // Convert to meV
-  F += U0;
-  return getScalingFactor(unit) * F;
-}
-
-
-//getVibrationalEntropy///////////////////////////////////////////////////////
-// Calculates the vibrational entropy using the free energy and the internal
-// energy (faster than calculating directly if they are available).
-double ThermalPropertiesCalculator::getVibrationalEntropy(double T,
-                                                          ThermalPropertiesUnits unit) {
-  return getVibrationalEntropy(T, _freqs_0K, _dos_0K, unit);
-}
-
-double ThermalPropertiesCalculator::getVibrationalEntropy(double T,
-                                                          const vector<double>& freq,
-                                                          const vector<double>& dos,
-                                                          ThermalPropertiesUnits unit) {
-  if (T < _AFLOW_APL_EPS_) return 0.0;
-
-  double E = getInternalEnergy(T, freq, dos);
-  double F = getVibrationalFreeEnergy(T, freq, dos);
-
-  return getVibrationalEntropy(T, E, F, unit);
-}
-
-double ThermalPropertiesCalculator::getVibrationalEntropy(double T, double E, double F,
-                                                          ThermalPropertiesUnits unit) {
-  if (T < _AFLOW_APL_EPS_) return 0.0;
-
-  double S = (E - F)/T;
-  return getScalingFactor(unit) * S;
-}
-
-//getIsochoricSpecificHeat////////////////////////////////////////////////////
-// Calculates the isochoric heat capacity.
-double ThermalPropertiesCalculator::getIsochoricSpecificHeat(double T,
-                                                             ThermalPropertiesUnits unit) {
-  return getIsochoricSpecificHeat(T, _freqs_0K, _dos_0K, unit);
-}
-
-double ThermalPropertiesCalculator::getIsochoricSpecificHeat(double T,
-                                                             const vector<double>& freq,
-                                                             const vector<double>& dos,
-                                                             ThermalPropertiesUnits unit) {
-  if (T < _AFLOW_APL_EPS_) return 0.0;
-
-  double stepDOS = getStepDOS(freq);
-  double beta = 1.0/(KBOLTZEV * T);  // beta = 1/kBT (in 1/eV)
-
-  double cv = 0.0, bhni = 0.0, ebhni = 0.0;
-  for (uint i = 0; i < freq.size(); i++) {
-    bhni = beta * PLANCKSCONSTANTEV_h * freq[i] * THz2Hz;  // h * freq/(kB * T)
-    ebhni = exp(bhni);
-    cv += dos[i] * (KBOLTZEV * bhni * bhni / ((1.0 - 1.0 / ebhni) * (ebhni - 1.0)));
-  }
-  if (isnan(cv)) return 0.0;
-  cv *= 1000.0 * stepDOS;  // Convert to meV
-  return getScalingFactor(unit) * cv;
-}
-
-//getStepDOS//////////////////////////////////////////////////////////////////
-// Calculates the step size of the DOS. While it may be redundant to do this
-// for every temperature when the 0 K DOS is used, it is essential when using
-// different DOS for each temperature.
-double ThermalPropertiesCalculator::getStepDOS(const vector<double>& freq) {
-  double stepDOS = 0.0;
-  if (freq.size() > 2) {
-    stepDOS = freq[1] - freq[0];
-  } else {
-    string function = _APL_THERMO_ERR_PREFIX_ + "getStepDOS()";
-    string message = "Not enough DOS points (need at least two).";
-    throw aurostd::xerror(_AFLOW_FILE_NAME_, function, message, _RUNTIME_ERROR_); 
-  }
-  return stepDOS;
-}
-
-//getScalingFactor////////////////////////////////////////////////////////////
-// Used to convert meV (default unit) into another unit.
-double ThermalPropertiesCalculator::getScalingFactor(const ThermalPropertiesUnits& units) {
-  switch (units) {
-    case eV:
-    case eVK:
-      return 0.001;
-    case meV:
-    case meVK:
-      return 1.0;
-    case ueV:
-    case ueVK:
-      return 1000.0;
-    case kB:
-      return 1.0/(1000 * KBOLTZEV);
-  }
-  return 1.0;
-}
-
-//////////////////////////////////////////////////////////////////////////////
-//                                                                          //
-//                                FILE I/O                                  //
-//                                                                          //
-//////////////////////////////////////////////////////////////////////////////
-
-//writePropertiesToFile///////////////////////////////////////////////////////
-// Outputs the thermal properties into a file that can be plotted using the
-// AFLOW plotter.
-void ThermalPropertiesCalculator::writePropertiesToFile(string filename) {
-  filename = aurostd::CleanFileName(filename);
-  _logger << "Writing thermal properties into file " << filename << "." << apl::endl;
-
-  stringstream outfile;
-
-  // Header
-  outfile << AFLOWIN_SEPARATION_LINE << std::endl;
-  if (!system.empty()) outfile << "[APL_THERMO]SYSTEM=" << system << std::endl;
-  outfile << "[APL_THERMO]START" << std::endl;
-  outfile << std::setiosflags(std::ios::fixed | std::ios::showpoint | std::ios::right);
-  outfile << "#"
-          << std::setw(7) << "T(K)"
-          << std::setw(15) << "U0 (meV/cell)" << "   "
-          << std::setw(15) << "U (meV/cell)" << "   "
-          << std::setw(15) << "F (meV/cell)" << "   "
-          << std::setw(15) << "S (kB/cell)" << "   "
-          << std::setw(15) << "Cv (kB/cell)" << std::endl;
-
-  for (uint t = 0; t < temperatures.size(); t++) {
-    outfile << std::setw(8) << std::setprecision(2) << temperatures[t]
-            << std::setprecision(8)
-            << std::setw(15) << U0 << "   "
-            << std::setw(15) << U[t] << "   "
-            << std::setw(15) << Fvib[t] << "   "
-            << std::setw(15) << Svib[t] << "   "
-            << std::setw(15) << Cv[t] << std::endl;
-  }
-
-  // Footer
-  outfile << "[APL_THERMO]STOP" << std::endl;
-  outfile << AFLOWIN_SEPARATION_LINE << std::endl;
-
-  aurostd::stringstream2file(outfile, filename);
-  if (!aurostd::FileExist(filename)) {
-    string function = "ThermalPropertiesCalculator::writePropertiesToFile()";
-    string message = "Cannot open output file " + filename + ".";
-    throw aurostd::xerror(_AFLOW_FILE_NAME_,function, message, _FILE_ERROR_);
-  }
-}
-
-}  // namespace APL
-=======
-  // ///////////////////////////////////////////////////////////////////////////
-
-  // ThermalPropertiesCalculator::ThermalPropertiesCalculator(IDOSCalculator& dosc, Logger& l)  OBSOLETE ME190423
-  ThermalPropertiesCalculator::ThermalPropertiesCalculator(DOSCalculator& dosc, Logger& l)  // ME190423
-    : _dosc(dosc), _logger(l) {
-      // Copy to us, since it is more quick than call these function again and again
-      _bins = _dosc.getBins();  //_bins == omega
-      _dos = _dosc.getDOS();
-
-      // Get step
-      if (_bins.size() > 2)
-        _stepDOS = _bins[1] - _bins[0];
-      else {
-        // ME191031 - use xerror
-        //throw APLRuntimeError("ThermalPropertiesCalculator::ThermalPropertiesCalculator(); Problem to obtain the step of DOS.");
-        string function = "ThermalPropertiesCalculator::ThermalPropertiesCalculator()";
-        string message = "Problem in obtaining the step of the phonon DOS.";
-        throw aurostd::xerror(_AFLOW_FILE_NAME_, function, message, _RUNTIME_ERROR_);
-      }
-
-      // Precompute it, since it wil be used many times
-      _isCalcZeroPointVibrationEnergy_meV = false;
-      _zeroPointVibrationEnergy_meV = getZeroPointVibrationEnergy(apl::meV);
-      _isCalcZeroPointVibrationEnergy_meV = true;
-    }
-
-  ThermalPropertiesCalculator::~ThermalPropertiesCalculator() {
-    this->clear();
-  }
-
-  // ///////////////////////////////////////////////////////////////////////////
-
-  void ThermalPropertiesCalculator::clear() {
-    _bins.clear();
-    _dos.clear();
-    _zeroPointVibrationEnergy_meV = 0.0;
-  }
-
-  // ///////////////////////////////////////////////////////////////////////////
-
-  double ThermalPropertiesCalculator::getZeroPointVibrationEnergy(ThermalPropertiesUnits return_unit) {
-    // Return precomputed value if the required units are the same
-    if (_isCalcZeroPointVibrationEnergy_meV && (return_unit == apl::meV)) {
-      return _zeroPointVibrationEnergy_meV;
-    }
-
-    // Compute
+namespace apl {
+
+  //getZeroPointEnergy////////////////////////////////////////////////////////
+  // Calculates the zero point (internal) energy from the 0 K DOS.
+  double ThermalPropertiesCalculator::getZeroPointEnergy() {
     double zpe = 0.0;
-    for (uint i = 0; i < _bins.size(); i++) {
-      zpe += _bins[i] * _dos[i];  //_bins == omega
-    }
-    zpe *= _stepDOS * 0.5 * 6.6260689633 / 1.60217733;  // 1/2 * hplanck/e-charge (e-charge converts hplanck to units of eV vs. J)
-    return getScalingFactor(return_unit) * zpe;
-  }
-
-  // ///////////////////////////////////////////////////////////////////////////
-
-  double ThermalPropertiesCalculator::getInternalEnergy(double temperature_in_kelvins, ThermalPropertiesUnits return_unit) {
-    if (temperature_in_kelvins < _AFLOW_APL_EPS_) return _zeroPointVibrationEnergy_meV;
-
-    double u = 0.0;
-    double beta = 1.0 / (0.0861734315 * temperature_in_kelvins);  // beta = 1/kBT = 1 / ([meV/K] [K])
-    for (uint i = 0; i < _bins.size(); i++) {
-      double hni = 4.1356673310 * _bins[i];  // hplanck in [eV.s] * 10^-15 * freq in [Hz] * 10^12 => hni in [meV].
-      u += _dos[i] * hni / (exp(beta * hni) - 1.0);
-    }
-    return (_zeroPointVibrationEnergy_meV + getScalingFactor(return_unit) * u * _stepDOS);
-  }
-
-  // ///////////////////////////////////////////////////////////////////////////
-
-  double ThermalPropertiesCalculator::getVibrationalFreeEnergy(double temperature_in_kelvins, ThermalPropertiesUnits return_unit) {
-    if (temperature_in_kelvins < _AFLOW_APL_EPS_) return _zeroPointVibrationEnergy_meV;
-
-    double f = 0.0;
-    double beta = 1.0 / (0.0861734315 * temperature_in_kelvins);  // beta = 1/kBT = 1 / ([meV/K] [K])
-    for (uint i = 0; i < _bins.size(); i++) {
-      double hni = 4.1356673310 * _bins[i];  // hplanck in [eV.s] * 10^-15 * freq in [Hz] * 10^12 => hni in [meV].
-      //f += _dos[i] * ( 0.5 * hni + aurostd::ln( 1.0 - exp( -beta * hni ) ) / beta );
-      f += _dos[i] * aurostd::ln(1.0 - exp(-beta * hni)) / beta;
-    }
-    return (_zeroPointVibrationEnergy_meV + (getScalingFactor(return_unit) * f * _stepDOS));
-  }
-
-  // ///////////////////////////////////////////////////////////////////////////
-
-  double ThermalPropertiesCalculator::getVibrationalEntropy(double temperature_in_kelvins, ThermalPropertiesUnits return_unit) {
-    if (temperature_in_kelvins < _AFLOW_APL_EPS_) return 0.0;
-
-    double u = getInternalEnergy(temperature_in_kelvins, apl::meV);
-    double f = getVibrationalFreeEnergy(temperature_in_kelvins, apl::meV);
-
-    return (getScalingFactor(return_unit) * (u - f) / temperature_in_kelvins);
-  }
-
-  // ///////////////////////////////////////////////////////////////////////////
-
-  double ThermalPropertiesCalculator::getIsochoricSpecificHeat(double temperature_in_kelvins, ThermalPropertiesUnits return_unit) {
-    double cv = 0.0;
-    double beta = 1.0 / (0.0861734315 * temperature_in_kelvins);  // beta = 1/kBT = 1 / ([meV/K] [K])
-    for (uint i = 0; i < _bins.size(); i++) {
-      double bhni = beta * 4.1356673310 * _bins[i];   // hplanck in [eV.s] * 10^-15 * freq in [Hz] * 10^12 => hni in [meV].
-      double ebhni = exp(bhni);
-      cv += _dos[i] * 0.0861734315 * bhni * bhni / ((1.0 - 1.0 / ebhni) * (ebhni - 1.0)); // beta = 1/kBT = 1 / ([meV/K] [K])
+    double stepDOS = getStepDOS(_freqs_0K);
+    for (uint i = 0; i < _freqs_0K.size(); i++) {
+      zpe += _freqs_0K[i] * THz2Hz * _dos_0K[i];
+    }
+    zpe *= 0.5 * 1000 * PLANCKSCONSTANTEV_h * stepDOS;  // Convert to meV
+    return zpe;
+  }
+
+  //getInternalEnergy/////////////////////////////////////////////////////////
+  // Calculates the internal energy.
+  double ThermalPropertiesCalculator::getInternalEnergy(double T,
+      ThermalPropertiesUnits unit) {
+    return getInternalEnergy(T, _freqs_0K, _dos_0K, unit);
+  }
+
+  double ThermalPropertiesCalculator::getInternalEnergy(double T,
+      const vector<double>& freq,
+      const vector<double>& dos,
+      ThermalPropertiesUnits unit) {
+    if (T < _AFLOW_APL_EPS_) return U0;
+
+    double stepDOS = getStepDOS(freq);
+    double beta = 1.0/(KBOLTZEV * T);  // beta = 1/kBT (in 1/eV)
+
+    double E = 0.0, hni = 0;
+    for (uint i = 0; i < freq.size(); i++) {
+      hni = PLANCKSCONSTANTEV_h * freq[i] * THz2Hz;  // h * freq in eV
+      E += dos[i] * hni / (exp(beta * hni) - 1.0);
+    }
+    E *= 1000 * stepDOS;  // Convert to meV
+    E += U0;
+    return getScalingFactor(unit) * E;
+  }
+
+  //getVibrationalFreeEnergy//////////////////////////////////////////////////
+  // Calculates the vibrational free energy using the zero point energy, which
+  // is faster than calculating from scratch.
+  double ThermalPropertiesCalculator::getVibrationalFreeEnergy(double T,
+      ThermalPropertiesUnits unit) {
+    return getVibrationalFreeEnergy(T, _freqs_0K, _dos_0K, unit);
+  }
+
+  double ThermalPropertiesCalculator::getVibrationalFreeEnergy(double T,
+      const vector<double>& freq,
+      const vector<double>& dos,
+      ThermalPropertiesUnits unit) {
+    if (T < _AFLOW_APL_EPS_) return U0;
+
+    double stepDOS = getStepDOS(freq);
+    double beta = 1.0/(KBOLTZEV * T);  // beta = 1/kBT (in 1/eV)
+
+    double F = 0.0, hni = 0.0;
+    for (uint i = 0; i < freq.size(); i++) {
+      hni = PLANCKSCONSTANTEV_h * freq[i] * THz2Hz;  // h * freq in eV
+      F += dos[i] * aurostd::ln(1.0 - exp(-beta * hni)) / beta;
+    }
+    F *= 1000 * stepDOS;  // Convert to meV
+    F += U0;
+    return getScalingFactor(unit) * F;
+  }
+
+
+  //getVibrationalEntropy/////////////////////////////////////////////////////
+  // Calculates the vibrational entropy using the free energy and the internal
+  // energy (faster than calculating directly if they are available).
+  double ThermalPropertiesCalculator::getVibrationalEntropy(double T,
+      ThermalPropertiesUnits unit) {
+    return getVibrationalEntropy(T, _freqs_0K, _dos_0K, unit);
+  }
+
+  double ThermalPropertiesCalculator::getVibrationalEntropy(double T,
+      const vector<double>& freq,
+      const vector<double>& dos,
+      ThermalPropertiesUnits unit) {
+    if (T < _AFLOW_APL_EPS_) return 0.0;
+
+    double E = getInternalEnergy(T, freq, dos);
+    double F = getVibrationalFreeEnergy(T, freq, dos);
+
+    return getVibrationalEntropy(T, E, F, unit);
+  }
+
+  double ThermalPropertiesCalculator::getVibrationalEntropy(double T, double E,
+      double F, ThermalPropertiesUnits unit) {
+    if (T < _AFLOW_APL_EPS_) return 0.0;
+
+    double S = (E - F)/T;
+    return getScalingFactor(unit) * S;
+  }
+
+  //getIsochoricSpecificHeat//////////////////////////////////////////////////
+  // Calculates the isochoric heat capacity.
+  double ThermalPropertiesCalculator::getIsochoricSpecificHeat(double T,
+      ThermalPropertiesUnits unit) {
+    return getIsochoricSpecificHeat(T, _freqs_0K, _dos_0K, unit);
+  }
+
+  double ThermalPropertiesCalculator::getIsochoricSpecificHeat(double T,
+      const vector<double>& freq,
+      const vector<double>& dos,
+      ThermalPropertiesUnits unit) {
+    if (T < _AFLOW_APL_EPS_) return 0.0;
+
+    double stepDOS = getStepDOS(freq);
+    double beta = 1.0/(KBOLTZEV * T);  // beta = 1/kBT (in 1/eV)
+
+    double cv = 0.0, bhni = 0.0, ebhni = 0.0;
+    for (uint i = 0; i < freq.size(); i++) {
+      bhni = beta * PLANCKSCONSTANTEV_h * freq[i] * THz2Hz;  // h * freq/(kB * T)
+      ebhni = exp(bhni);
+      cv += dos[i] * (KBOLTZEV * bhni * bhni / ((1.0 - 1.0 / ebhni) * (ebhni - 1.0)));
     }
     if (isnan(cv)) return 0.0;
-    return getScalingFactor(return_unit) * cv * _stepDOS;
-  }
-
-  // ///////////////////////////////////////////////////////////////////////////
-
-  double ThermalPropertiesCalculator::getScalingFactor(ThermalPropertiesUnits units) {
+    cv *= 1000.0 * stepDOS;  // Convert to meV
+    return getScalingFactor(unit) * cv;
+  }
+
+  //getStepDOS////////////////////////////////////////////////////////////////
+  // Calculates the step size of the DOS. While it may be redundant to do
+  // this for every temperature when the 0 K DOS is used, it is essential when
+  // using different DOS for each temperature.
+  double ThermalPropertiesCalculator::getStepDOS(const vector<double>& freq) {
+    double stepDOS = 0.0;
+    if (freq.size() > 2) {
+      stepDOS = freq[1] - freq[0];
+    } else {
+      string function = _APL_THERMO_ERR_PREFIX_ + "getStepDOS()";
+      string message = "Not enough DOS points (need at least two).";
+      throw aurostd::xerror(_AFLOW_FILE_NAME_, function, message, _RUNTIME_ERROR_); 
+    }
+    return stepDOS;
+  }
+
+  //getScalingFactor//////////////////////////////////////////////////////////
+  // Used to convert meV (default unit) into another unit.
+  double ThermalPropertiesCalculator::getScalingFactor(const ThermalPropertiesUnits& units) {
     switch (units) {
       case eV:
       case eVK:
@@ -501,66 +328,66 @@
       case ueVK:
         return 1000.0;
       case kB:
-        return 1.0 / 0.0861734315;
-    }
-
+        return 1.0/(1000 * KBOLTZEV);
+    }
     return 1.0;
   }
 
-  // ///////////////////////////////////////////////////////////////////////////
-
-  void ThermalPropertiesCalculator::writeTHERMO(double USER_TP_TSTART, double USER_TP_TEND,
-      double USER_TP_TSTEP, const string& directory) {
-    // The output file THERMO
-    //CO - START
-    //ofstream outfile("THERMO",ios_base::out);
+}  // namespace apl
+
+//////////////////////////////////////////////////////////////////////////////
+//                                                                          //
+//                                FILE I/O                                  //
+//                                                                          //
+//////////////////////////////////////////////////////////////////////////////
+
+namespace apl {
+
+  //writePropertiesToFile/////////////////////////////////////////////////////
+  // Outputs the thermal properties into a file that can be plotted using the
+  // AFLOW plotter.
+  void ThermalPropertiesCalculator::writePropertiesToFile(string filename) {
+    filename = aurostd::CleanFileName(filename);
+    _logger << "Writing thermal properties into file " << filename << "." << apl::endl;
+
     stringstream outfile;
-    //if( !outfile.is_open() )
-    //{
-    //    throw apl::APLRuntimeError("ThermalPropertiesCalculator::writeTHERMO(); Cannot open output THERMO file.");
-    //}
-    //CO - END
-
-    string filename = aurostd::CleanFileName(directory + "/" + DEFAULT_APL_FILE_PREFIX + DEFAULT_APL_THERMO_FILE); //ME181226
-    _logger << "Writing thermodynamic properties into file " << filename << "." << apl::endl; //ME181226
-    outfile << AFLOWIN_SEPARATION_LINE << std::endl;  // ME190614
-    if (!_dosc._system.empty()) outfile << "[APL_THERMO]SYSTEM=" << _dosc._system << std::endl;  // ME190614
-    outfile << "[APL_THERMO]START" << std::endl;  // ME190614
-    outfile << "#  T(K)     U0(meV/cell)    U(meV/cell)     F(meV/cell)      S(kB/cell)      Cv(kB/cell)" << std::endl;
+
+    // Header
+    outfile << AFLOWIN_SEPARATION_LINE << std::endl;
+    if (!system.empty()) outfile << "[APL_THERMO]SYSTEM=" << system << std::endl;
+    outfile << "[APL_THERMO]START" << std::endl;
     outfile << std::setiosflags(std::ios::fixed | std::ios::showpoint | std::ios::right);
-    int n = (int)((USER_TP_TEND - USER_TP_TSTART) / USER_TP_TSTEP);
-    for (int i = 0; i <= n; i++) {
-      double TEMPERATURE_IN_K = USER_TP_TSTART + i * USER_TP_TSTEP;
-      double U0 = getZeroPointVibrationEnergy(apl::meV);
-      double U = getInternalEnergy(TEMPERATURE_IN_K, apl::meV);
-      double Fvib = getVibrationalFreeEnergy(TEMPERATURE_IN_K, apl::meV);
-      double Svib = getVibrationalEntropy(TEMPERATURE_IN_K, apl::kB);
-      double Cv = getIsochoricSpecificHeat(TEMPERATURE_IN_K, apl::kB);
-
-      outfile << setw(8) << setprecision(2) << TEMPERATURE_IN_K << setprecision(8)
-        << setw(15) << U0 << "\t"
-        << setw(15) << U << "\t"
-        << setw(15) << Fvib << "\t"
-        << setw(15) << Svib << "\t"
-        << setw(15) << Cv << std::endl;
-    }
-    outfile << "[APL_THERMO]STOP" << std::endl;  // ME190614
-    outfile << AFLOWIN_SEPARATION_LINE << std::endl;  // ME190614
-    //CO - START
-    aurostd::stringstream2file(outfile, filename); //ME181226
-    if (!aurostd::FileExist(filename)) { //ME181226
-      string function = "ThermalPropertiesCalculator::writeTHERMO()";
-      string message = "Cannot open output file " + filename + "."; //ME181226
+    outfile << "#"
+      << std::setw(7) << "T(K)"
+      << std::setw(15) << "U0 (meV/cell)" << "   "
+      << std::setw(15) << "U (meV/cell)" << "   "
+      << std::setw(15) << "F (meV/cell)" << "   "
+      << std::setw(15) << "S (kB/cell)" << "   "
+      << std::setw(15) << "Cv (kB/cell)" << std::endl;
+
+    for (uint t = 0; t < temperatures.size(); t++) {
+      outfile << std::setw(8) << std::setprecision(2) << temperatures[t]
+        << std::setprecision(8)
+        << std::setw(15) << U0 << "   "
+        << std::setw(15) << U[t] << "   "
+        << std::setw(15) << Fvib[t] << "   "
+        << std::setw(15) << Svib[t] << "   "
+        << std::setw(15) << Cv[t] << std::endl;
+    }
+
+    // Footer
+    outfile << "[APL_THERMO]STOP" << std::endl;
+    outfile << AFLOWIN_SEPARATION_LINE << std::endl;
+
+    aurostd::stringstream2file(outfile, filename);
+    if (!aurostd::FileExist(filename)) {
+      string function = "ThermalPropertiesCalculator::writePropertiesToFile()";
+      string message = "Cannot open output file " + filename + ".";
       throw aurostd::xerror(_AFLOW_FILE_NAME_,function, message, _FILE_ERROR_);
-      //    throw apl::APLRuntimeError("ThermalPropertiesCalculator::writeTHERMO(); Cannot open output THERMO file.");
-    }
-    //outfile.clear();
-    //outfile.close();
-    //CO - START
-  }
-
-  // ///////////////////////////////////////////////////////////////////////////
->>>>>>> ff316bec
+    }
+  }
+
+}  // namespace apl
 
 //****************************************************************************
 // *                                                                         *
