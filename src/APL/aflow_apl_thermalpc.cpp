// ***************************************************************************
// *                                                                         *
// *           Aflow STEFANO CURTAROLO - Duke University 2003-2020           *
// *                                                                         *
// ***************************************************************************
//
// Calculates thermal properties from phonon densities of states. Originally
// written by Jahnatek and adapted/rewritten by Marco Esters for use with POCC.
//
// The old code assumed that there was one DOS for the entire temperature range.
// However, POCC has different DOS for different temperatures.
//
// Properties (all units per cell):
// U0:    zero point energy (in meV)
// U:     internal energy (in meV)
// Fvib:  vibrational free energy (in meV)
// Cv:    isochoric heat capacity (in kB)
// Svib:  vibrational entropy (in kB)
//
// For the calculations, frequencies are assumed to be in THz divided by 2pi (as
// is standard for the APL DOS calculator).

#include "aflow_apl.h"

using std::vector;
using std::string;

static const string _APL_THERMO_ERR_PREFIX_ = "apl::ThermalPropertiesCalculator::";
static const string _APL_TPC_MODULE_ = "APL";

//////////////////////////////////////////////////////////////////////////////
//                                                                          //
//                         CONSTRUCTORS/DESTRUCTORS                         //
//                                                                          //
//////////////////////////////////////////////////////////////////////////////

namespace apl {

  // Default Constructor
  ThermalPropertiesCalculator::ThermalPropertiesCalculator(ostream& oss): xStream(oss) {
    free();
  }

  ThermalPropertiesCalculator::ThermalPropertiesCalculator(ofstream& mf, ostream& oss) : xStream(mf,oss) {
    free();
  }

  ThermalPropertiesCalculator::ThermalPropertiesCalculator(const DOSCalculator& dosc, ofstream& mf, string directory, ostream& oss) : xStream(mf,oss) {
    free();
    _directory = directory;
    initialize(dosc.getBins(), dosc.getDOS(), dosc._system);
  }

  ThermalPropertiesCalculator::ThermalPropertiesCalculator(const xDOSCAR& xdos, ofstream& mf, string directory, ostream& oss) : xStream(mf,oss) {
    free();
    _directory = directory;
    vector<double> freq = aurostd::deque2vector(xdos.venergy);
    // Convert to THz
    for (uint i = 0; i < freq.size(); i++) freq[i] *= eV2Hz * Hz2THz;
    vector<double> dos = aurostd::deque2vector(xdos.vDOS[0][0][0]);
    initialize(freq, dos, xdos.title);
  }

  // Copy constructors
<<<<<<< HEAD
  ThermalPropertiesCalculator::ThermalPropertiesCalculator(const ThermalPropertiesCalculator& that) {
    if (this != &that) free();
=======
  ThermalPropertiesCalculator::ThermalPropertiesCalculator(const ThermalPropertiesCalculator& that) : xStream(*that.getOFStream(),*that.getOSS()) {
    free();
>>>>>>> 494b14cf
    copy(that);
  }

  ThermalPropertiesCalculator& ThermalPropertiesCalculator::operator=(const ThermalPropertiesCalculator& that) {
    if (this != &that) free();
    copy(that);
    return *this;
  }

  // Destructor
  ThermalPropertiesCalculator::~ThermalPropertiesCalculator() {
    xStream::free();
    free();
  }

  void ThermalPropertiesCalculator::copy(const ThermalPropertiesCalculator& that) {
    if (this == &that) return;
    xStream::copy(that);
    _freqs_0K = that._freqs_0K;
    _dos_0K = that._dos_0K;
    _directory = that._directory;
    system = that.system;
    temperatures = that.temperatures;
    Cv = that.Cv;
    Fvib = that.Fvib;
    Svib = that.Svib;
    U = that.U;
    U0 = that.U0;
  }


  void ThermalPropertiesCalculator::free() {
    _freqs_0K.clear();
    _dos_0K.clear();
    _directory = "";
    system = "";
    temperatures.clear();
    Cv.clear();
    Fvib.clear();
    Svib.clear();
    U.clear();
    U0 = 0.0;
  }

  void ThermalPropertiesCalculator::clear() {
    free();
  }

  void ThermalPropertiesCalculator::setDirectory(const string& directory) {
    _directory = directory;
  }

  string ThermalPropertiesCalculator::getDirectory() const {
    return _directory;
  }

}  // namespace apl

//////////////////////////////////////////////////////////////////////////////
//                                                                          //
//                                 OVERHEAD                                 //
//                                                                          //
//////////////////////////////////////////////////////////////////////////////

namespace apl {

  //initialize////////////////////////////////////////////////////////////////
  // Initializes the thermal properties calculator with a 0 K solution.
  void ThermalPropertiesCalculator::initialize(const vector<double>& freqs,
      const vector<double>& dos,
      string _system) {
    _freqs_0K = freqs;
    _dos_0K = dos;
    system = _system;
    U0 = getZeroPointEnergy();
  }

  //calculateThermalProperties////////////////////////////////////////////////
  // Calculates thermal properties within a desired temperature range using
  // the 0 K density of states.
  void ThermalPropertiesCalculator::calculateThermalProperties(double Tstart,
      double Tend,
      double Tstep) {
    string message = "Calculating thermal properties.";
    pflow::logger(_AFLOW_FILE_NAME_, _APL_TPC_MODULE_, message, _directory, *p_FileMESSAGE, *p_oss);
    if (Tstart > Tend) {
      string function = _APL_THERMO_ERR_PREFIX_ + "calculateThermalProperties()";
      message = "Tstart cannot be higher than Tend.";
      throw aurostd::xerror(_AFLOW_FILE_NAME_, function, message, _VALUE_ILLEGAL_);
    }

    temperatures.clear();
    U.clear();
    Fvib.clear();
    Svib.clear();
    Cv.clear();
    for (double T = Tstart; T <= Tend; T += Tstep) addPoint(T, _freqs_0K, _dos_0K);
  }

  //addPoint//////////////////////////////////////////////////////////////////
  // Adds a temperature data point to the thermal properties. This function
  // is especially useful when each temperature has a different DOS.
  void ThermalPropertiesCalculator::addPoint(double T,
      const xDOSCAR& xdos) {
    vector<double> freq = aurostd::deque2vector(xdos.venergy);
    // Convert to THz
    for (uint i = 0; i < freq.size(); i++) freq[i] *= eV2Hz * Hz2THz;
    vector<double> dos = aurostd::deque2vector(xdos.vDOS[0][0][0]);
    addPoint(T, freq, dos);
  }

  void ThermalPropertiesCalculator::addPoint(double T,
      const vector<double>& freq,
      const vector<double>& dos) {
    temperatures.push_back(T);
    U.push_back(getInternalEnergy(T, freq, dos));
    Fvib.push_back(getVibrationalFreeEnergy(T, freq, dos));
    Svib.push_back(getVibrationalEntropy(T, U.back(), Fvib.back()));
    Cv.push_back(getIsochoricSpecificHeat(T, freq, dos));
  }

}  // namespace apl

//////////////////////////////////////////////////////////////////////////////
//                                                                          //
//                                PROPERTIES                                //
//                                                                          //
//////////////////////////////////////////////////////////////////////////////

// Except for the zero point energy, each function is overloaded to use another
// DOS as the input. This is useful for cases that have different DOS for each
// temperature.

namespace apl {

  //getZeroPointEnergy////////////////////////////////////////////////////////
  // Calculates the zero point (internal) energy from the 0 K DOS.
  double ThermalPropertiesCalculator::getZeroPointEnergy() {
    double zpe = 0.0;
    double stepDOS = getStepDOS(_freqs_0K);
    for (uint i = 0; i < _freqs_0K.size(); i++) {
      if (_freqs_0K[i] < _ZERO_TOL_LOOSE_) continue;
      zpe += _freqs_0K[i] * THz2Hz * _dos_0K[i];
    }
    zpe *= 0.5 * 1000 * PLANCKSCONSTANTEV_h * stepDOS;  // Convert to meV
    return zpe;
  }

  //getInternalEnergy/////////////////////////////////////////////////////////
  // Calculates the internal energy.
  double ThermalPropertiesCalculator::getInternalEnergy(double T,
      ThermalPropertiesUnits unit) {
    return getInternalEnergy(T, _freqs_0K, _dos_0K, unit);
  }

  double ThermalPropertiesCalculator::getInternalEnergy(double T,
      const vector<double>& freq,
      const vector<double>& dos,
      ThermalPropertiesUnits unit) {
    if (T < _ZERO_TOL_LOOSE_) return getScalingFactor(unit) * U0; //AS20200508

    double stepDOS = getStepDOS(freq);
    double beta = 1.0/(KBOLTZEV * T);  // beta = 1/kBT (in 1/eV)

    double E = 0.0, hni = 0;
    for (uint i = 0; i < freq.size(); i++) {
      if (freq[i] < _ZERO_TOL_LOOSE_) continue;
      hni = PLANCKSCONSTANTEV_h * freq[i] * THz2Hz;  // h * freq in eV
      E += dos[i] * hni / (exp(beta * hni) - 1.0);
    }
    E *= 1000 * stepDOS;  // Convert to meV
    E += U0;
    return getScalingFactor(unit) * E;
  }

  //getVibrationalFreeEnergy//////////////////////////////////////////////////
  // Calculates the vibrational free energy using the zero point energy, which
  // is faster than calculating from scratch.
  double ThermalPropertiesCalculator::getVibrationalFreeEnergy(double T,
      ThermalPropertiesUnits unit) {
    return getVibrationalFreeEnergy(T, _freqs_0K, _dos_0K, unit);
  }

  double ThermalPropertiesCalculator::getVibrationalFreeEnergy(double T,
      const vector<double>& freq,
      const vector<double>& dos,
      ThermalPropertiesUnits unit) {
    if (T < _ZERO_TOL_LOOSE_) return getScalingFactor(unit) * U0; //AS20200508

    double stepDOS = getStepDOS(freq);
    double beta = 1.0/(KBOLTZEV * T);  // beta = 1/kBT (in 1/eV)

    double F = 0.0, hni = 0.0;
    for (uint i = 0; i < freq.size(); i++) {
      if (freq[i] < _ZERO_TOL_LOOSE_) continue;
      hni = PLANCKSCONSTANTEV_h * freq[i] * THz2Hz;  // h * freq in eV
      F += dos[i] * aurostd::ln(1.0 - exp(-beta * hni)) / beta;
    }
    F *= 1000 * stepDOS;  // Convert to meV
    F += U0;
    return getScalingFactor(unit) * F;
  }


  //getVibrationalEntropy/////////////////////////////////////////////////////
  // Calculates the vibrational entropy using the free energy and the internal
  // energy (faster than calculating directly if they are available).
  double ThermalPropertiesCalculator::getVibrationalEntropy(double T,
      ThermalPropertiesUnits unit) {
    return getVibrationalEntropy(T, _freqs_0K, _dos_0K, unit);
  }

  double ThermalPropertiesCalculator::getVibrationalEntropy(double T,
      const vector<double>& freq,
      const vector<double>& dos,
      ThermalPropertiesUnits unit) {
    if (T < _ZERO_TOL_LOOSE_) return 0.0;

    double E = getInternalEnergy(T, freq, dos);
    double F = getVibrationalFreeEnergy(T, freq, dos);

    return getVibrationalEntropy(T, E, F, unit);
  }

  double ThermalPropertiesCalculator::getVibrationalEntropy(double T, double E,
      double F, ThermalPropertiesUnits unit) {
    if (T < _ZERO_TOL_LOOSE_) return 0.0;

    double S = (E - F)/T;
    return getScalingFactor(unit) * S;
  }

  //getIsochoricSpecificHeat//////////////////////////////////////////////////
  // Calculates the isochoric heat capacity.
  double ThermalPropertiesCalculator::getIsochoricSpecificHeat(double T,
      ThermalPropertiesUnits unit) {
    return getIsochoricSpecificHeat(T, _freqs_0K, _dos_0K, unit);
  }

  double ThermalPropertiesCalculator::getIsochoricSpecificHeat(double T,
      const vector<double>& freq,
      const vector<double>& dos,
      ThermalPropertiesUnits unit) {
    if (T < _ZERO_TOL_LOOSE_) return 0.0;

    double stepDOS = getStepDOS(freq);
    double beta = 1.0/(KBOLTZEV * T);  // beta = 1/kBT (in 1/eV)

    double cv = 0.0, bhni = 0.0, ebhni = 0.0;
    for (uint i = 0; i < freq.size(); i++) {
      if (freq[i] < _ZERO_TOL_LOOSE_) continue;
      bhni = beta * PLANCKSCONSTANTEV_h * freq[i] * THz2Hz;  // h * freq/(kB * T)
      ebhni = exp(bhni);
      cv += dos[i] * (KBOLTZEV * bhni * bhni / ((1.0 - 1.0 / ebhni) * (ebhni - 1.0)));
    }
    if (std::isnan(cv)) return 0.0;  //ME20200428 - the only problem here is when T = 0 (checked above), phase transitions not captured by the model
    cv *= 1000.0 * stepDOS;  // Convert to meV
    return getScalingFactor(unit) * cv;
  }

  //getStepDOS////////////////////////////////////////////////////////////////
  // Calculates the step size of the DOS. While it may be redundant to do
  // this for every temperature when the 0 K DOS is used, it is essential when
  // using different DOS for each temperature.
  double ThermalPropertiesCalculator::getStepDOS(const vector<double>& freq) {
    double stepDOS = 0.0;
    if (freq.size() > 2) {
      stepDOS = freq[1] - freq[0];
    } else {
      string function = _APL_THERMO_ERR_PREFIX_ + "getStepDOS()";
      string message = "Not enough DOS points (need at least two).";
      throw aurostd::xerror(_AFLOW_FILE_NAME_, function, message, _RUNTIME_ERROR_); 
    }
    return stepDOS;
  }

  //getScalingFactor//////////////////////////////////////////////////////////
  // Used to convert meV (default unit) into another unit.
  double ThermalPropertiesCalculator::getScalingFactor(const ThermalPropertiesUnits& units) {
    switch (units) {
      case eV:
      case eVK:
        return 0.001;
      case meV:
      case meVK:
        return 1.0;
      case ueV:
      case ueVK:
        return 1000.0;
      case kB:
        return 1.0/(1000 * KBOLTZEV);
    }
    return 1.0;
  }

}  // namespace apl

//////////////////////////////////////////////////////////////////////////////
//                                                                          //
//                                FILE I/O                                  //
//                                                                          //
//////////////////////////////////////////////////////////////////////////////

namespace apl {

  //writePropertiesToFile/////////////////////////////////////////////////////
  // Outputs the thermal properties into a file that can be plotted using the
  // AFLOW plotter.
  void ThermalPropertiesCalculator::writePropertiesToFile(string filename) {
    filename = aurostd::CleanFileName(filename);
    string message = "Writing thermal properties into file " + filename + ".";
    pflow::logger(_AFLOW_FILE_NAME_, _APL_TPC_MODULE_, message, _directory, *p_FileMESSAGE, *p_oss);

    stringstream outfile;

    // Header
    outfile << AFLOWIN_SEPARATION_LINE << std::endl;
    if (!system.empty()) outfile << "[APL_THERMO]SYSTEM=" << system << std::endl;
    outfile << "[APL_THERMO]START" << std::endl;
    outfile << std::setiosflags(std::ios::fixed | std::ios::showpoint | std::ios::right);
    outfile << "#"
      << std::setw(7) << "T(K)"
      << std::setw(15) << "U0 (meV/cell)" << "   "
      << std::setw(15) << "U (meV/cell)" << "   "
      << std::setw(15) << "F (meV/cell)" << "   "
      << std::setw(15) << "S (kB/cell)" << "   "
      << std::setw(15) << "Cv (kB/cell)" << std::endl;

    for (uint t = 0; t < temperatures.size(); t++) {
      outfile << std::setw(8) << std::setprecision(2) << temperatures[t]
        << std::setprecision(8)
        << std::setw(15) << U0 << "   "
        << std::setw(15) << U[t] << "   "
        << std::setw(15) << Fvib[t] << "   "
        << std::setw(15) << Svib[t] << "   "
        << std::setw(15) << Cv[t] << std::endl;
    }

    // Footer
    outfile << "[APL_THERMO]STOP" << std::endl;
    outfile << AFLOWIN_SEPARATION_LINE << std::endl;

    aurostd::stringstream2file(outfile, filename);
    if (!aurostd::FileExist(filename)) {
      string function = "ThermalPropertiesCalculator::writePropertiesToFile()";
      message = "Cannot open output file " + filename + ".";
      throw aurostd::xerror(_AFLOW_FILE_NAME_,function, message, _FILE_ERROR_);
    }
  }

}  // namespace apl

// ***************************************************************************
// *                                                                         *
// *           Aflow STEFANO CURTAROLO - Duke University 2003-2020           *
// *                                                                         *
// ***************************************************************************<|MERGE_RESOLUTION|>--- conflicted
+++ resolved
@@ -62,13 +62,8 @@
   }
 
   // Copy constructors
-<<<<<<< HEAD
-  ThermalPropertiesCalculator::ThermalPropertiesCalculator(const ThermalPropertiesCalculator& that) {
+  ThermalPropertiesCalculator::ThermalPropertiesCalculator(const ThermalPropertiesCalculator& that) : xStream(*that.getOFStream(),*that.getOSS()) {
     if (this != &that) free();
-=======
-  ThermalPropertiesCalculator::ThermalPropertiesCalculator(const ThermalPropertiesCalculator& that) : xStream(*that.getOFStream(),*that.getOSS()) {
-    free();
->>>>>>> 494b14cf
     copy(that);
   }
 
