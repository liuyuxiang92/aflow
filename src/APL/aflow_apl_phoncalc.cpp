// ***************************************************************************
// *                                                                         *
// *           Aflow STEFANO CURTAROLO - Duke University 2003-2020           *
// *                                                                         *
// ***************************************************************************

#include "aflow_apl.h"

// Some parts are written within the C++0x support in GCC, especially the std::thread,
// which is implemented in gcc 4.4 and higher.... For multithreads with std::thread see:
// http://www.justsoftwaresolutions.co.uk/threading/multithreading-in-c++0x-part-1-starting-threads.html
#if GCC_VERSION >= 40400  // added two zeros
#define AFLOW_APL_MULTITHREADS_ENABLE 1
#include <thread>
#else
#warning "The multithread parts of APL will not be included, since they need gcc 4.4 and higher (C++0x support)."
#endif

#define _DEBUG_APL_PHONCALC_ false  //CO20190116

using std::string;
using std::vector;
using aurostd::xvector;

static const string _APL_PHCALC_ERR_PREFIX_ = "apl::PhononCalculator::";

//////////////////////////////////////////////////////////////////////////////
//                                                                          //
//                         CONSTRUCTORS/DESTRUCTORS                         //
//                                                                          //
//////////////////////////////////////////////////////////////////////////////

namespace apl {

  PhononCalculator::PhononCalculator(ostream& oss) : xStream(oss) {
    free();
    _qm = QMesh(oss);
    _supercell = Supercell(oss);
    setDirectory("./");
    _ncpus = 1;
  }

  PhononCalculator::PhononCalculator(ofstream& mf, ostream& oss) : xStream(mf,oss) {
    free();
    _qm = QMesh(mf, oss);
    _supercell = Supercell(mf, oss);
    setDirectory("./");
    _ncpus = 1;
  }


<<<<<<< HEAD
  PhononCalculator::PhononCalculator(const PhononCalculator& that) {
    if (this != &that) free();
=======
  PhononCalculator::PhononCalculator(const PhononCalculator& that) : xStream(*that.getOFStream(),*that.getOSS()) {
    free();
>>>>>>> 494b14cf
    copy(that);
  }

  // Copy constructors
  PhononCalculator& PhononCalculator::operator=(const PhononCalculator& that) {
    if (this != &that) free();
    copy(that);
    return *this;
  }

  void PhononCalculator::copy(const PhononCalculator& that) {
    if (this == &that) return;
    xStream::copy(that);
    _bornEffectiveChargeTensor = that._bornEffectiveChargeTensor;
    _dielectricTensor = that._dielectricTensor;
    _directory = that._directory;
    _forceConstantMatrices = that._forceConstantMatrices;
    _gammaEwaldCorr = that._gammaEwaldCorr;
    _inverseDielectricTensor = that._inverseDielectricTensor;
    _isGammaEwaldPrecomputed = that._isGammaEwaldPrecomputed;
    _ncpus = that._ncpus;
    _qm = that._qm;
    _recsqrtDielectricTensorDeterminant = that._recsqrtDielectricTensorDeterminant;
    _supercell = that._supercell;
    _system = that._system;
  }

  PhononCalculator::~PhononCalculator() {
    xStream::free();
    free();
  }

  void PhononCalculator::free() {
    _bornEffectiveChargeTensor.clear();
    _dielectricTensor.clear();
    _directory = "";
    _forceConstantMatrices.clear();
    _gammaEwaldCorr.clear();
    _inverseDielectricTensor.clear();
    _isGammaEwaldPrecomputed = false;
    _isPolarMaterial = false;
    _ncpus = 0;
    _recsqrtDielectricTensorDeterminant = 0.0;
    _qm.clear();
    _system = "";
    _supercell.clear();
  }


  void PhononCalculator::clear() {
    free();
  }

}  // namespace apl

//////////////////////////////////////////////////////////////////////////////
//                                                                          //
//                               INTERFACE                                  //
//                                                                          //
//////////////////////////////////////////////////////////////////////////////

namespace apl {

  QMesh& PhononCalculator::getQMesh() {
    return _qm;
  }

  Supercell& PhononCalculator::getSupercell() {
    return _supercell;
  }

  const xstructure& PhononCalculator::getInputCellStructure() const {
    return _supercell.getInputStructure();
  }

  const xstructure& PhononCalculator::getSuperCellStructure() const {
    return _supercell.getSupercellStructure();
  }

  uint PhononCalculator::getNumberOfBranches() const {
    return 3 * _supercell.getInputStructure().atoms.size();
  }

<<<<<<< HEAD
  // ME20190614
=======
  //ME20190614
  string PhononCalculator::getSystemName() const {
    return _system;
  }

>>>>>>> 494b14cf
  string PhononCalculator::getDirectory() const {
    return _directory;
  }

  int PhononCalculator::getNCPUs() const {
    return _ncpus;
  }

  //ME20200206
  bool PhononCalculator::isPolarMaterial() const {
    return _isPolarMaterial;
  }

  const vector<vector<xmatrix<double> > >& PhononCalculator::getHarmonicForceConstants() const {
    return _forceConstantMatrices;
  }

  const vector<vector<double> >& PhononCalculator::getAnharmonicForceConstants(int order) const {
    return anharmonicIFCs[order - 3];
  }

  const vector<vector<int> >& PhononCalculator::getClusters(int order) const {
    return clusters[order - 3];
  }

}  // namespace apl

// ///////////////////////////////////////////////////////////////////////////

namespace apl {

  void PhononCalculator::setDirectory(const string& dir) {
    _directory = dir;
    _qm._directory = dir;
    _supercell._directory = dir;
  }

  void PhononCalculator::setNCPUs(const _kflags& kfl) {
    _ncpus = KBIN::get_NCPUS(kfl);
  }

  void PhononCalculator::setPolarMaterial(bool polar) {
    _isPolarMaterial = polar;
  }

}  // namespace apl

// ///////////////////////////////////////////////////////////////////////////

namespace apl {

  void PhononCalculator::initialize_qmesh(const vector<int>& grid, bool include_inversions, bool gamma_centered) {
    initialize_qmesh(aurostd::vector2xvector(grid), include_inversions, gamma_centered);
  }

  void PhononCalculator::initialize_qmesh(const xvector<int>& grid, bool include_inversions, bool gamma_centered) {
    _qm.initialize(grid, _supercell.getInputStructure(), include_inversions, gamma_centered);
  }

  void PhononCalculator::initialize_supercell(const xstructure& xstr) {
    _supercell.initialize(xstr);
  }
  void PhononCalculator::initialize_supercell(const string& filename) {
    _supercell.readFromStateFile(filename);
  }
}

//////////////////////////////////////////////////////////////////////////////
//                                                                          //
//                            FORCE CONSTANTS                               //
//                                                                          //
//////////////////////////////////////////////////////////////////////////////

namespace apl {

  void PhononCalculator::setHarmonicForceConstants(const ForceConstantCalculator& fc) {
    _forceConstantMatrices = fc.getForceConstants();
    _isPolarMaterial = fc.isPolarMaterial();
    if (_isPolarMaterial) {
      _bornEffectiveChargeTensor = fc.getBornEffectiveChargeTensor();
      _dielectricTensor = fc.getDielectricTensor();
      _inverseDielectricTensor = inverse(_dielectricTensor);
      _recsqrtDielectricTensorDeterminant = 1.0/sqrt(determinant(_dielectricTensor));
    }
  }

  void PhononCalculator::awake() {
    string base = _directory + "/" + DEFAULT_APL_FILE_PREFIX;
    readHarmonicIFCs(aurostd::CleanFileName(base + DEFAULT_APL_HARMIFC_FILE));
    if (_isPolarMaterial) readBornChargesDielectricTensor(aurostd::CleanFileName(base + DEFAULT_APL_POLAR_FILE));
  }

  void PhononCalculator::readHarmonicIFCs(const string& hibfile) {
    //CO, we already checked that it exists before, just open
    vector<string> vlines;                           //CO
    aurostd::efile2vectorstring(hibfile, vlines);  //CO //ME20181226
    string function = _APL_PHCALC_ERR_PREFIX_ + "readHarmonicIFCs()";

    //CO START
    if (!vlines.size()) {
      string message = "Cannot open output file " + hibfile + "."; //ME20181226
      throw aurostd::xerror(_AFLOW_FILE_NAME_,function, message, _FILE_ERROR_);
    }

    string line;
    uint line_count = 0;
    vector<string> tokens;

    // Test of xml...
    line = vlines[line_count++];
    //getline(infile, line);
    if (line.find("xml") == string::npos) {
      string message = "Not an xml file.";
      throw aurostd::xerror(_AFLOW_FILE_NAME_, function, message, _FILE_WRONG_FORMAT_);
    }
    //CO END

    // Check if a version string is in the xml file. If not, the force constants
    // follow an older, incompatible format and need to be recalculated
    while (true) {
      if (line_count == vlines.size()) {
        string message = "The format for harmonic force constants has changed and is incomptable with the format found in this file.";
        throw aurostd::xerror(_AFLOW_FILE_NAME_, function, message, _FILE_ERROR_);
      }
      line = vlines[line_count++];  //CO
      if (line.find("aflow_version") != string::npos) break;
    }

    // Get force constant matrices
    while (true) {
      if (line_count == vlines.size()) { //CO
        string message = "Cannot find <fcms> tag.";
        throw aurostd::xerror(_AFLOW_FILE_NAME_, function, message, _FILE_CORRUPT_);
      }
      line = vlines[line_count++];  //CO
      if (line.find("fcms") != string::npos)
        break;
    }
    //CO START
    line = vlines[line_count++];
    line = vlines[line_count++];
    //CO END
    vector<xmatrix<double> > row;
    xmatrix<double> m(3, 3);
    while (true) {
      if (line_count == vlines.size()) { //CO
        string message = "Incomplete <fcms> tag.";
        throw aurostd::xerror(_AFLOW_FILE_NAME_, function, message, _FILE_CORRUPT_);
      }
      line = vlines[line_count++];  //CO
      if (line.find("</varray>") != string::npos) {
        _forceConstantMatrices.push_back(row);
        row.clear();
        line = vlines[line_count++];  //CO
        if (line.find("</varray>") != string::npos)
          break;
        line = vlines[line_count++];  //CO
      }

      for (int k = 1; k <= 3; k++) {
        line = vlines[line_count++];  //CO
        int t = line.find_first_of(">") + 1;
        aurostd::string2tokens(line.substr(t, line.find_last_of("<") - t), tokens, string(" "));
        m(k, 1) = aurostd::string2utype<double>(tokens.at(0));
        m(k, 2) = aurostd::string2utype<double>(tokens.at(1));
        m(k, 3) = aurostd::string2utype<double>(tokens.at(2));
        tokens.clear();
      }
      row.push_back(m);
      line = vlines[line_count++];  //CO
    }
  }

  void PhononCalculator::readBornChargesDielectricTensor(const string& hibfile) {
    string function = _APL_PHCALC_ERR_PREFIX_ + "readBornChargesDielectricTensor()";
    string message = "";
    if (!aurostd::EFileExist(hibfile)) {
      message = "Cannot find file " + hibfile + ".";
      throw aurostd::xerror(_AFLOW_FILE_NAME_,function, message, _FILE_NOT_FOUND_);
    }

    vector<string> vlines;
    aurostd::efile2vectorstring(hibfile, vlines);

    //CO START
    if (!vlines.size()) {
      message = "Cannot open output file " + hibfile + ".";
      throw aurostd::xerror(_AFLOW_FILE_NAME_, function, message, _FILE_ERROR_);
    }

    string line = "";
    uint line_count = 0;
    vector<string> tokens;

    // Test of xml...
    line = vlines[line_count++];
    if (line.find("xml") == string::npos) {
      message = "Not an xml file.";
      throw aurostd::xerror(_AFLOW_FILE_NAME_, function, message, _FILE_WRONG_FORMAT_);
    }

    // Get Born effective charge tensors
    xmatrix<double> m(3, 3);
    while (true) {
      if (line_count == vlines.size()) {
        message = "Cannot find <born> tag.";
        throw aurostd::xerror(_AFLOW_FILE_NAME_, function, message, _FILE_CORRUPT_);
      }
      line = vlines[line_count++];  //CO
      if (line.find("born") != string::npos) break;
    }

    line = vlines[line_count++];  //CO
    while (true) {
      if (line_count == vlines.size()) { //CO
        message = "Incomplete <born> tag.";
        throw aurostd::xerror(_AFLOW_FILE_NAME_, function, message, _FILE_CORRUPT_);
      }
      line = vlines[line_count++];  //CO
      if (line.find("</varray>") != string::npos) break;
      for (int k = 1; k <= 3; k++) {
        line = vlines[line_count++];  //CO
        int t = line.find_first_of(">") + 1;
        aurostd::string2tokens(line.substr(t, line.find_last_of("<") - t), tokens, string(" "));
        m(k, 1) = aurostd::string2utype<double>(tokens.at(0));
        m(k, 2) = aurostd::string2utype<double>(tokens.at(1));
        m(k, 3) = aurostd::string2utype<double>(tokens.at(2));
        tokens.clear();
      }
      _bornEffectiveChargeTensor.push_back(m);
      line = vlines[line_count++];  //CO
    }

    // Get dielectric constant tensor
    while (true) {
      if (line_count == vlines.size()) {
        message = "Cannot find <epsilon> tag.";
        throw aurostd::xerror(_AFLOW_FILE_NAME_, function, message, _FILE_CORRUPT_);
      }
      line = vlines[line_count++];  //CO
      if (line.find("epsilon") != string::npos) break;
    }

    line = vlines[line_count++];  //CO
    for (int k = 1; k <= 3; k++) {
      line = vlines[line_count++];  //CO
      int t = line.find_first_of(">") + 1;
      aurostd::string2tokens(line.substr(t, line.find_last_of("<") - t), tokens, string(" "));
      _dielectricTensor(k, 1) = aurostd::string2utype<double>(tokens.at(0));
      _dielectricTensor(k, 2) = aurostd::string2utype<double>(tokens.at(1));
      _dielectricTensor(k, 3) = aurostd::string2utype<double>(tokens.at(2));
      tokens.clear();
    }
    _inverseDielectricTensor = inverse(_dielectricTensor);
    _recsqrtDielectricTensorDeterminant = 1.0 / sqrt(determinant(_dielectricTensor));
  }

  void PhononCalculator::setAnharmonicForceConstants(const AnharmonicIFCs& fc) {
    int order = fc.getOrder();
    int nifcs = (int) anharmonicIFCs.size();
    vector<vector<double> > dummy_ifc;
    vector<vector<int> > dummy_clst;
    for (int i = nifcs; i < order - 2; i++) {
      anharmonicIFCs.push_back(dummy_ifc);
      clusters.push_back(dummy_clst);
    }
    anharmonicIFCs[order - 3] = fc.getForceConstants();
    clusters[order - 3] = fc.getClusters();
  }

  void PhononCalculator::readAnharmonicIFCs(string filename) {
    filename = aurostd::CleanFileName(filename);
    string function = _APL_PHCALC_ERR_PREFIX_ + "readAnharmonicIFCs()";
    string message = "";
    if (!aurostd::EFileExist(filename)) {
      message = "Could not open file " + filename + ". File not found.";
      throw aurostd::xerror(_AFLOW_FILE_NAME_, function, message, _FILE_NOT_FOUND_);
    }

    vector<string> vlines;
    aurostd::efile2vectorstring(filename, vlines);
    uint nlines = vlines.size();
    if (nlines == 0) {
      message = "Cannot open file " + filename + ". File empty or corrupt.";
      throw aurostd::xerror(_AFLOW_FILE_NAME_, function, message, _FILE_CORRUPT_);
    }

    uint line_count = 0;
    string line = vlines[line_count++];

    // Check that this is a valid xml file
    if (line.find("xml") == string::npos) {
      message = "File is not a valid xml file.";
      throw aurostd::xerror(_AFLOW_FILE_NAME_, function, message, _FILE_WRONG_FORMAT_);
    }

    int t = 0;
    vector<string> tokens;

    // Read order
    uint order = 0;
    while (true) {
      if (line_count == nlines) {
        message = "order tag not found.";
        throw aurostd::xerror(_AFLOW_FILE_NAME_, function, message, _FILE_CORRUPT_);
      }
      line = vlines[line_count++];
      if (line.find("order") != string::npos) {
        t = line.find_first_of(">") + 1;
        order = aurostd::string2utype<uint>(line.substr(t, line.find_last_of("<") - t));
        break;
      }
    }

    // Read IFCs
    while (true) {
      if (line_count == nlines) {
        message = "force_constants tag not found.";
        throw aurostd::xerror(_AFLOW_FILE_NAME_, function, message, _FILE_CORRUPT_);
      }
      line = vlines[line_count++];
      if (line.find("force_constants") != string::npos) break;
    }

    vector<vector<double> > ifcs;
    vector<vector<int> > clst;
    uint nanharm = anharmonicIFCs.size();
    for (uint i = nanharm; i < order - 2; i++) {
      anharmonicIFCs.push_back(ifcs);
      clusters.push_back(clst);
    }
    vector<double> fc;
    vector<int> cl;
    while (line.find("/force_constants") == string::npos) {
      if (line_count == nlines) {
        message = "force_constants tag incomplete.";
        throw aurostd::xerror(_AFLOW_FILE_NAME_, function, message, _FILE_CORRUPT_);
      }
      line = vlines[line_count++];
      if (line.find("atoms") != string::npos) {
        // New tensor and cluster
        fc.clear();
        cl.clear();
        t = line.find_first_of("\"") + 1;
        aurostd::string2tokens(line.substr(t, line.find_last_of("\"") - t), cl, " ");
        clst.push_back(cl);
      } else if (line.find("slice") != string::npos) {
        // Populate tensor
        for (int i = 0; i < 3; i++) {
          tokens.clear();
          line = vlines[line_count++];
          t = line.find_first_of(">") + 1;
          aurostd::string2tokens(line.substr(t, line.find_last_of("<") - t), tokens, " ");
          for (int j = 0; j < 3; j++) fc.push_back(aurostd::string2utype<double>(tokens[j]));
        }
        line_count++;  // Skip /varray
      } else if (line.find("</varray>") != string::npos) {
        ifcs.push_back(fc);
      }
    }

    if (ifcs.size() != clst.size()) {
      message = "Number of IFCs is different from the number of clusters.";
      throw aurostd::xerror(_AFLOW_FILE_NAME_, function, message, _FILE_CORRUPT_);
    }

    // Populate
    anharmonicIFCs[order - 3] = ifcs;
    clusters[order - 3] = clst;
  }

}  // namespace apl

//////////////////////////////////////////////////////////////////////////////
//                                                                          //
//                           DYNAMICAL MATRIX                               //
//                                                                          //
//////////////////////////////////////////////////////////////////////////////

namespace apl {

  //ME20180827 - Overloaded to calculate derivative and eigenvectors for AAPL
  //ME20200206 - Added variants for the case near the Gamma point where the
  // non-analytical correction also needs a direction.
  xvector<double> PhononCalculator::getFrequency(const xvector<double>& kpoint, const IPCFreqFlags& flags) {
    return getFrequency(kpoint, kpoint, flags);
  }

  xvector<double> PhononCalculator::getFrequency(const xvector<double>& kpoint, const xvector<double>& kpoint_nac, const IPCFreqFlags& flags) {
    uint _nBranches = getNumberOfBranches();
    xmatrix<xcomplex<double> > placeholder_eigen(_nBranches, _nBranches, 1, 1);
    return getFrequency(kpoint, kpoint_nac, flags, placeholder_eigen);
  }

  //ME20190624 - get eigenvectors and frequencies
  xvector<double> PhononCalculator::getFrequency(const xvector<double>& kpoint, const IPCFreqFlags& flags,
      xmatrix<xcomplex<double> >& eigenvectors) {
    return getFrequency(kpoint, kpoint, flags, eigenvectors);
  }

  xvector<double> PhononCalculator::getFrequency(const xvector<double>& kpoint, const xvector<double>& kpoint_nac,
      const IPCFreqFlags& flags, xmatrix<xcomplex<double> >& eigenvectors) {
    vector<xvector<double> > placeholder_gvel;
    return getFrequency(kpoint, kpoint_nac, flags, eigenvectors, placeholder_gvel, false);
  }

  xvector<double> PhononCalculator::getFrequency(const xvector<double>& kpoint,
      const IPCFreqFlags& flags, xmatrix<xcomplex<double> >& eigenvectors,
      vector<xvector<double> >& gvel, bool calc_derivative) {
    return getFrequency(kpoint, kpoint, flags, eigenvectors, gvel, calc_derivative);
  }

  xvector<double> PhononCalculator::getFrequency(const xvector<double>& kpoint, const xvector<double>& kpoint_nac,
      const IPCFreqFlags& flags, xmatrix<xcomplex<double> >& eigenvectors,
      vector<xvector<double> >& gvel, bool calc_gvel) {
    // Compute frequency(omega) from eigenvalues [in eV/A/A/atomic_mass_unit]
    vector<xmatrix<xcomplex<double> > > dDynMat;
    xvector<double> omega = getEigenvalues(kpoint, kpoint_nac, eigenvectors, dDynMat, calc_gvel);

    // Get value of conversion factor
    double conversionFactor = getFrequencyConversionFactor(apl::RAW | apl::OMEGA, flags);

    // Transform values to desired format
    for (int i = omega.lrows; i <= omega.urows; i++) {
      if (omega(i) < 0) {
        if (flags & ALLOW_NEGATIVE)
          omega(i) = -sqrt(-omega(i));
        else
          omega(i) = 0.0;
      } else {
        omega(i) = sqrt(omega(i));
      }

      // Convert to desired units
      omega(i) *= conversionFactor;
    }

    if (calc_gvel) {
      double conversionFactorGvel = getFrequencyConversionFactor(flags, apl::THZ | apl::OMEGA);
      uint nbranches = getNumberOfBranches();
      gvel.clear();
      gvel.resize(nbranches, xvector<double>(3));
      xvector<xcomplex<double> > eigenvec(3), eigenvec_conj(3);
      xcomplex<double> prod;
      for (uint br = 0; br < nbranches; br++) {
        if (omega[br + 1] > _ZERO_TOL_LOOSE_) {
          eigenvec = eigenvectors.getcol(br + 1);
          eigenvec_conj = conj(eigenvec);
          for (uint i = 1; i < 4; i++) {
            prod = eigenvec_conj * (dDynMat[i - 1] * eigenvec);
            gvel[br][i] = au2nmTHz * prod.re/(2.0 * omega[br + 1] * conversionFactorGvel);
          }
        }
      }
    }

    // Return
    return (omega);
  }

  // ///////////////////////////////////////////////////////////////////////////

  //ME20200108 - replaced with constants in xscalar
  double PhononCalculator::getFrequencyConversionFactor(IPCFreqFlags inFlags, IPCFreqFlags outFlags) {
    double conversionFactor = 1.0;

    // Conversion from eV/A/A/atomic_mass_unit -> something
    if (inFlags & apl::RAW) {
      if (outFlags & apl::RAW) {
        // Transform to eV/A/A/atomic_mass_unit
        conversionFactor = 1.0;
      } else if (outFlags & apl::HERTZ) {
        // Transform to s-1; sqrt(EV_TO_JOULE / (ANGSTROM_TO_METER*ANGSTROM_TO_METER) / AMU_TO_KG);
        conversionFactor = au2Hz;
      } else if (outFlags & apl::THZ) {
        // Transform to THz; (in Hertz) / 1E12;
        conversionFactor = au2Hz * Hz2THz;
      } else if (outFlags & apl::RECIPROCAL_CM) {
        // Transform to cm-1; 1/lambda(m) = freq.(s-1) / light_speed(m/s);
        conversionFactor = au2rcm;
      } else if (outFlags & apl::MEV) {
        // Transform to meV; E(eV) = h(eV.s) * freq(s-1); h[(from J.s) -> (eV.s)] = 4.1356673310E-15
        conversionFactor = 1000 * au2eV;
      } else {
        string function = _APL_PHCALC_ERR_PREFIX_ + "convertFrequencyUnit()";
        string message = "Not implemented conversion.";
        throw aurostd::xerror(_AFLOW_FILE_NAME_, function, message, _VALUE_ILLEGAL_);
      }
    }

    // Conversion from THz -> something
    else if (inFlags & apl::THZ) {
      if (outFlags & apl::RAW) {
        // Transform to eV/A/A/atomic_mass_unit
        conversionFactor = 1.0 / (au2Hz * Hz2THz);
      } else if (outFlags & apl::THZ) {
        conversionFactor = 1.0;
      } else if (outFlags & apl::MEV) {
        conversionFactor = 1000 * PLANCKSCONSTANTEV_h * THz2Hz;
      } else {
        string function = _APL_PHCALC_ERR_PREFIX_ + "convertFrequencyUnit()";
        string message = "Not implemented conversion.";
        throw aurostd::xerror(_AFLOW_FILE_NAME_, function, message, _VALUE_ILLEGAL_);
      }
    }

    // Nothing suits?
    else {
      string function = _APL_PHCALC_ERR_PREFIX_ + "convertFrequencyUnit()";
      string message = "Not implemented conversion.";
      throw aurostd::xerror(_AFLOW_FILE_NAME_, function, message, _VALUE_ILLEGAL_);
    }

    //
    if ((outFlags & OMEGA) && !(inFlags & OMEGA))
      conversionFactor *= 2.0 * M_PI;
    if (!(outFlags & OMEGA) && (inFlags & OMEGA))
      conversionFactor /= 2.0 * M_PI;

    //
    return (conversionFactor);
  }

  // ///////////////////////////////////////////////////////////////////////////

  xvector<double> PhononCalculator::getEigenvalues(const xvector<double>& kpoint,
      const xvector<double>& kpoint_nac,
      xmatrix<xcomplex<double> >& eigenvectors,
      vector<xmatrix<xcomplex<double> > >& dDynMat,
      bool calc_derivative) {
    // Get dynamical matrix
    xmatrix<xcomplex<double> > dynamicalMatrix = getDynamicalMatrix(kpoint, kpoint_nac, dDynMat, calc_derivative);

    // Diagonalize
    xvector<double> eigenvalues(dynamicalMatrix.rows, 1);

    //ME20180828; OBSOLETE ME20190815 - use Jacobi algorithm in aurostd::xmatrix, which
    // is much, much faster than aplEigensystems for large systems
    //    apl::aplEigensystems e;
    //    e.eigen_calculation(dynamicalMatrix, eigenvalues, eigenvectors, APL_MV_EIGEN_SORT_VAL_ASC);

    eigenvalues = jacobiHermitian(dynamicalMatrix, eigenvectors);  //ME20190815

    return eigenvalues;
  }

  //  // ///////////////////////////////////////////////////////////////////////////
  //ME20180827 - Overloaded to calculate derivative for AAPL
  //ME20200206 - Added variants for the case near the Gamma point where the
  // non-analytical correction also needs a direction. While dynamical matrices
  // are not used directly, these functions are helpful debugging tools.
  xmatrix<xcomplex<double> > PhononCalculator::getDynamicalMatrix(const xvector<double>& kpoint) {
    return getDynamicalMatrix(kpoint, kpoint);
  }

  xmatrix<xcomplex<double> > PhononCalculator::getDynamicalMatrix(const xvector<double>& kpoint, const xvector<double>& kpoint_nac) {
    vector<xmatrix<xcomplex<double> > > placeholder;
    return getDynamicalMatrix(kpoint, kpoint_nac, placeholder, false);
  }

  xmatrix<xcomplex<double> > PhononCalculator::getDynamicalMatrix(const xvector<double>& kpoint,
      const xvector<double>& kpoint_nac,
      vector<xmatrix<xcomplex<double> > >& dDynMat,
      bool calc_derivative) {
    uint scAtomsSize = _supercell.getSupercellStructure().atoms.size();
    uint pcAtomsSize = _supercell.getInputStructure().atoms.size();

    uint _nBranches = getNumberOfBranches();
    xmatrix<xcomplex<double> > dynamicalMatrix(_nBranches, _nBranches, 1, 1);
    xmatrix<xcomplex<double> > dynamicalMatrix0(_nBranches, _nBranches, 1, 1);

    xcomplex<double> phase;
    double value = 0.0;
    //ME20180828 - Prepare derivative calculation
    xvector<xcomplex<double> > derivative(3);
    vector<xmatrix<xcomplex<double> > > dDynMat_NAC;
    if (calc_derivative) {  // reset dDynMat
      dDynMat.clear();
      xmatrix<xcomplex<double> > mat(_nBranches, _nBranches, 1, 1);
      dDynMat.assign(3, mat);
    }

    // Calculate nonanalytical contribution
    xmatrix<xcomplex<double> > dynamicalMatrixNA(_nBranches, _nBranches, 1, 1);
    if (_isPolarMaterial)
      dynamicalMatrixNA = getNonanalyticalTermWang(kpoint_nac, dDynMat_NAC, calc_derivative);

    // Loop over primitive cell
    xcomplex<double> nac;
    for (uint ipc1 = 0; ipc1 < pcAtomsSize; ipc1++) {
      uint isc1 = _supercell.pc2scMap(ipc1);

      for (uint isc2 = 0; isc2 < scAtomsSize; isc2++) {
        uint ipc2 = _supercell.sc2pcMap(isc2);
        int neq = 0;  // Important for NAC derivative
<<<<<<< HEAD
        if (_supercell.calcShellPhaseFactor(isc2, isc1, kpoint, phase, neq, derivative, calc_derivative)) {  // ME20180827
          for (int ix = 1; ix <= 3; ix++) {
            for (int iy = 1; iy <= 3; iy++) {
=======
        if (_supercell.calcShellPhaseFactor(isc2, isc1, kpoint, phase, neq, derivative, calc_derivative)) {  //ME20180827
          for (_AFLOW_APL_REGISTER_ int ix = 1; ix <= 3; ix++) {
            for (_AFLOW_APL_REGISTER_ int iy = 1; iy <= 3; iy++) {
>>>>>>> 494b14cf
              value = 0.5 * (_forceConstantMatrices[isc1][isc2](ix, iy) + _forceConstantMatrices[isc2][isc1](iy, ix));
              if (!aurostd::iszero(value)) {
                dynamicalMatrix(3 * ipc1 + ix, 3 * ipc2 + iy) += value * phase;
                dynamicalMatrix0(3 * ipc1 + ix, 3 * ipc2 + iy) += value;
                if (calc_derivative) {
                  for (int d = 0; d < 3; d++) {
                    dDynMat[d](3 * ipc1 + ix, 3 * ipc2 + iy) += value * derivative[d+1];
                  }
                }
              }
              if (_isPolarMaterial) {
                dynamicalMatrix(3 * ipc1 + ix, 3 * ipc2 + iy) += dynamicalMatrixNA(3 * ipc1 + ix, 3 * ipc2 + iy) * phase;
                dynamicalMatrix0(3 * ipc1 + ix, 3 * ipc2 + iy) += dynamicalMatrixNA(3 * ipc1 + ix, 3 * ipc2 + iy);
                if (calc_derivative && !aurostd::iszero(kpoint)) {
                  for (int d = 0; d < 3; d++) {
                    nac = ((double) neq) * phase * dDynMat_NAC[d](3 * ipc1 + ix, 3 * ipc2 + iy);
                    dDynMat[d](3 * ipc1 + ix, 3 * ipc2 + iy) += nac;
                  }
                }
              }
            }
          }
        }
      }
    }
    //printXMatrix2(dynamicalMatrix);

    // Subtract the sum of all "forces" from the central atom, this is like an automatic sum rule...
    for (uint i = 0; i < pcAtomsSize; i++) {
      for (uint j = 0; j < pcAtomsSize; j++) {
        for (int ix = 1; ix <= 3; ix++) {
          for (int iy = 1; iy <= 3; iy++) {
            dynamicalMatrix(3 * i + ix, 3 * i + iy) = dynamicalMatrix(3 * i + ix, 3 * i + iy) - dynamicalMatrix0(3 * i + ix, 3 * j + iy);
          }
        }
      }
    }

    // Get correction for polar materials
    //if( _isPolarMaterial )
    // dynamicMatrix += getNonanalyticalTermGonze(kpoint);

    // Make it hermitian
    for (uint i = 0; i <= pcAtomsSize - 1; i++) {
      for (uint j = 0; j <= i; j++) {
        for (int ix = 1; ix <= 3; ix++) {
          for (int iy = 1; iy <= 3; iy++) {
            dynamicalMatrix(3 * i + ix, 3 * j + iy) += conj(dynamicalMatrix(3 * j + iy, 3 * i + ix));
            dynamicalMatrix(3 * i + ix, 3 * j + iy) *= 0.5;
            dynamicalMatrix(3 * j + iy, 3 * i + ix) = conj(dynamicalMatrix(3 * i + ix, 3 * j + iy));
            if (calc_derivative) {
              for (int d = 0; d < 3; d++) {
                dDynMat[d](3 * i + ix, 3 * j + iy) += conj(dDynMat[d](3 * j + iy, 3 * i + ix));
                dDynMat[d](3 * i + ix, 3 * j + iy) *= 0.5;
                dDynMat[d](3 * j + iy, 3 * i + ix) = conj(dDynMat[d](3 * i + ix, 3 * j + iy));
              }
            }
          }
        }
      }
    }

    // Divide by masses
    for (uint i = 0; i < pcAtomsSize; i++) {
      double mass_i = _supercell.getAtomMass(_supercell.pc2scMap(i));
      for (uint j = 0; j < pcAtomsSize; j++) {
        double mass_j = _supercell.getAtomMass(_supercell.pc2scMap(j));
        for (int ix = 1; ix <= 3; ix++) {
          for (int iy = 1; iy <= 3; iy++) {
            dynamicalMatrix(3 * i + ix, 3 * j + iy) *= 1.0 / sqrt(mass_i * mass_j);
            if (calc_derivative) {
              for (int d = 0; d < 3; d++) {
                dDynMat[d](3 * i + ix, 3 * j + iy) *= 1.0/sqrt(mass_i * mass_j);
              }
            }
          }
        }
      }
    }

    return dynamicalMatrix;
  }

  ///////////////////////////////////////////////////////////////////////////

  // Y. Wang et.al, J. Phys.:Condens. Matter 22, 202201 (2010)
  // DOI: 10.1088/0953-8984/22/20/202201

  //ME20180827 - Overloaded to calculate derivative for AAPL
  //ME20200207 - This function assummed that Born charges were stored for each type,
  // but it is actually stored for each iatom.
  xmatrix<xcomplex<double> > PhononCalculator::getNonanalyticalTermWang(const xvector<double>& _q) {
    vector<xmatrix<xcomplex<double> > > placeholder;
    return getNonanalyticalTermWang(_q, placeholder, false);
  }

  xmatrix<xcomplex<double> > PhononCalculator::getNonanalyticalTermWang(const xvector<double>& _q,
      vector<xmatrix<xcomplex<double> > >& derivative,
      bool calc_derivative) {
    const xstructure& sc = _supercell.getSupercellStructureLight();           //CO
    const xstructure& pc = _supercell.getInputStructure();  //CO  //ME20200207 - grab input structure (need iatoms)

    // to correct the q=\Gamma as a limit
    xvector<double> q(_q);
    if (aurostd::modulus(q) < _ZERO_TOL_LOOSE_) {
      q(1) = _ZERO_TOL_LOOSE_ * 1.001;
    }

    uint pcAtomsSize = pc.atoms.size();
    uint pcIAtomsSize = pc.iatoms.size();

    uint _nBranches = getNumberOfBranches();
    xmatrix<xcomplex<double> > dynamicalMatrix(_nBranches, _nBranches);

    if (aurostd::modulus(q) > _ZERO_TOL_LOOSE_) {
      if (calc_derivative) {  // reset derivative
        derivative.clear();
        xmatrix<xcomplex<double> > mat(_nBranches, _nBranches, 1, 1);
        derivative.assign(3, mat);
      }

      // Calculation
      double fac0 = hartree2eV * bohr2angstrom;  // from a.u. to eV/A  //ME20200206 - replaced with xscalar constants
      double volume = det(pc.lattice);
      double fac1 = 4.0 * PI / volume;
      double nbCells = det(sc.lattice) / volume;

      // Precompute product of q-point with charge tensor
      vector<xvector<double> > qZ(pcIAtomsSize);
      for (uint at = 0; at < pcIAtomsSize; at++) qZ[at] = q * _bornEffectiveChargeTensor[at];

      double dotprod = scalar_product(q, _dielectricTensor * q);
      double prefactor = fac0 * fac1/(dotprod * nbCells);
      for (uint ipc1 = 0; ipc1 < pcAtomsSize; ipc1++) {
        int iat1 = pc.atoms[ipc1].index_iatoms;
        for (uint ipc2 = 0; ipc2 < pcAtomsSize; ipc2++) {
          int iat2 = pc.atoms[ipc2].index_iatoms;
          for (int ix = 1; ix <= 3; ix++) {
            for (int iy = 1; iy <= 3; iy++) {
              //int typei = pc.atoms[ipc1].type;
              //int typej = pc.atoms[ipc2].type;
              //double borni = (q * _bornEffectiveChargeTensor[typei])(ix);
              //double bornj = (q * _bornEffectiveChargeTensor[typej])(iy);
              double borni = qZ[iat1][ix];
              double bornj = qZ[iat2][iy];
              dynamicalMatrix(3 * ipc1 + ix, 3 * ipc2 + iy) = prefactor * borni * bornj;
              if (calc_derivative) {
                for (int d = 0; d < 3; d++) {
                  xcomplex<double> coeff(0, 0);
                  //coeff += borni * _bornEffectiveChargeTensor[ipc1](iy, d + 1);
                  //coeff += bornj * _bornEffectiveChargeTensor[ipc2](ix, d + 1);
                  coeff += borni * _bornEffectiveChargeTensor[iat2](iy, d + 1);
                  coeff += bornj * _bornEffectiveChargeTensor[iat1](ix, d + 1);
                  coeff -= 2 * borni * bornj * scalar_product(_dielectricTensor(d + 1), q)/dotprod;
                  derivative[d](3 * ipc1 + ix, 3 * ipc2 + iy) = prefactor * coeff;
                }
              }
            }
          }
        }
      }
    }

    return dynamicalMatrix;
  }

  // ///////////////////////////////////////////////////////////////////////////

  // X. Gonze et al., Phys. Rev. B 50, 13035 (1994)
  // X. Gonze and Ch. Lee, Phys. Rev. B 55, 10355 (1997)
  //ME20200504 - This function does not appear to be working!

  xmatrix<xcomplex<double> > PhononCalculator::getNonanalyticalTermGonze(const xvector<double> kpoint) {
    uint pcAtomsSize = _supercell.getInputStructure().atoms.size();

    if (!_isGammaEwaldPrecomputed) {
      xvector<double> zero(3);
      xmatrix<xcomplex<double> > dynamicalMatrix0(getEwaldSumDipoleDipoleContribution(zero, false));

      _gammaEwaldCorr.clear();
      for (uint ipc1 = 0; ipc1 < pcAtomsSize; ipc1++) {
        xmatrix<xcomplex<double> > sum(3, 3);
        for (uint ipc2 = 0; ipc2 < pcAtomsSize; ipc2++) {
          for (int ix = 1; ix <= 3; ix++)
            for (int iy = 1; iy <= 3; iy++)
              sum(ix, iy) += dynamicalMatrix0(3 * ipc1 + ix, 3 * ipc2 + iy);
        }
        _gammaEwaldCorr.push_back(sum);
      }

      _isGammaEwaldPrecomputed = true;
    }

    //
    xmatrix<xcomplex<double> > dynamicalMatrix(getEwaldSumDipoleDipoleContribution(kpoint));

    for (uint ipc1 = 0; ipc1 < pcAtomsSize; ipc1++) {
      for (int ix = 1; ix <= 3; ix++)
        for (int iy = 1; iy <= 3; iy++)
          dynamicalMatrix(3 * ipc1 + ix, 3 * ipc1 + iy) -= _gammaEwaldCorr[ipc1](ix, iy);
    }

    //
    return dynamicalMatrix;
  }

  // ///////////////////////////////////////////////////////////////////////////

  //ME20200207 - This function assummed that Born charges were stored for each type,
  // but it is actually stored for each iatom.
  //ME20200504 - This function does not appear to be working!
  xmatrix<xcomplex<double> > PhononCalculator::getEwaldSumDipoleDipoleContribution(const xvector<double> qpoint, bool includeTerm1) {
    // Definitions
    const xstructure& sc = _supercell.getSupercellStructureLight();           //CO
    const xstructure& pc = _supercell.getInputStructure();  //CO  //ME20200207 - grab input structure (need iatoms)

    uint pcAtomsSize = pc.atoms.size();

    uint _nBranches = getNumberOfBranches();
    xmatrix<xcomplex<double> > dynamicalMatrix(_nBranches, _nBranches);

    double gmax = 14.0;
    double lambda = 1.0;
    double lambda2 = lambda * lambda;
    double lambda3 = lambda2 * lambda;
    double geg = gmax * lambda2 * 4.0;

    // Reciprocal Space
    xmatrix<double> klattice = trasp(ReciprocalLattice(pc.lattice));

    // Grid
    int n1 = (int)(sqrt(geg) / aurostd::modulus(klattice(1))) + 1;
    int n2 = (int)(sqrt(geg) / aurostd::modulus(klattice(2))) + 1;
    int n3 = (int)(sqrt(geg) / aurostd::modulus(klattice(3))) + 1;

    // Calculation
    double fac0 = hartree2eV * bohr2angstrom;  // from a.u. to eV/A  //ME20200207 - replaced with xscalar constants
    double SQRTPI = sqrt(PI);
    double volume = det(pc.lattice);
    double fac = 4.0 * PI / volume;
    xcomplex<double> iONE(0.0, 1.0);

    // Term 1 - Reciprocal space sum

    if (includeTerm1) {
      for (int m1 = -n1; m1 <= n1; m1++) {
        for (int m2 = -n2; m2 <= n2; m2++) {
          for (int m3 = -n3; m3 <= n3; m3++) {
            xvector<double> g = m1 * klattice(1) + m2 * klattice(2) + m3 * klattice(3) + qpoint;

            geg = scalar_product(g, _dielectricTensor * g);

            if (aurostd::abs(geg) > _ZERO_TOL_LOOSE_ && geg / lambda2 / 4.0 < gmax) {
              double fac2 = fac * exp(-geg / lambda2 / 4.0) / geg;

              for (uint ipc1 = 0; ipc1 < pcAtomsSize; ipc1++) {
                //xvector<double> zag = g * _bornEffectiveChargeTensor[pc.atoms[ipc1].type];
                int iat1 = pc.atoms[ipc1].index_iatoms;
                xvector<double> zag = g * _bornEffectiveChargeTensor[iat1];

                for (uint ipc2 = 0; ipc2 < pcAtomsSize; ipc2++) {
                  //xvector<double> zbg = g * _bornEffectiveChargeTensor[pc.atoms[ipc2].type];
                  int iat2 = pc.atoms[ipc2].index_iatoms;
                  xvector<double> zbg = g * _bornEffectiveChargeTensor[iat2];

                  //xcomplex<double> e;
                  //(void)_supercell.calcShellPhaseFactor(ipc2,ipc1,g,e);
                  //xcomplex<double> facg = fac2 * e;
                  xcomplex<double> facg = fac2 * exp(iONE * scalar_product(g, sc.atoms[ipc2].cpos - sc.atoms[ipc1].cpos));

                  for (int ix = 1; ix <= 3; ix++) {
                    for (int iy = 1; iy <= 3; iy++) {
                      dynamicalMatrix(3 * ipc1 + ix, 3 * ipc2 + iy) += fac0 * facg * zag(ix) * zbg(iy);
                    }
                  }
                }
              }
            }
          }
        }
      }
    }

    // Term 2 - Real space sum
    //for(int m1 = -n1; m1 <= n1; m1++)
    //  for(int m2 = -n2; m2 <= n2; m2++)
    //    for(int m3 = -n2; m3 <= n3; m3++) {
    //      xvector<double> rc = m1 * pc.lattice(1) + m2 * pc.lattice(2)
    //        + m3 * pc.lattice(3);

    //      //xvector<double> zero(3);
    //      //xvector<double> rf = _supercell.getFPositionItsNearestImage(rc,zero,pc.lattice);
    //      //rc = F2C(pc.lattice,rf);

    //      if( aurostd::modulus(rc) < _ZERO_TOL_LOOSE_ ) continue;

    //      //
    //      xvector<double> delta = _inverseDielectricTensor * rc;
    //      double D = sqrt( scalar_product(delta,rc) );

    //      //
    //      xmatrix<double> H(3,3);
    //      xvector<double> x = lambda * delta;
    //      double y = lambda * D;
    //      double y2 = y * y;
    //      double ym2 = 1.0 / y2;
    //      double emy2dpi = 2.0 * exp( -y2 ) / SQRTPI;
    //      double erfcdy = erfc(y) / y;
    //      double c1 = ym2 * ( 3.0 * erfcdy * ym2 + ( emy2dpi * ( 3.0 * ym2 + 2.0 ) ) );
    //      double c2 = ym2 * ( erfcdy + emy2dpi );
    //      for(int a = 1; a <= 3; a++)
    //        for(int b = 1; b <= 3; b++) {
    //          H(a,b) = x(a) * x(b) * c1 - _inverseDielectricTensor(a,b) * c2;
    //        }

    //      //
    //      xcomplex<double> e = exp( iONE * scalar_product(qpoint,rc) );
    //      xcomplex<double> fac = fac0 * lambda3 * _recsqrtDielectricTensorDeterminant * e;

    //      //
    //      for(uint ipc1 = 0; ipc1 < pcAtomsSize; ipc1++) {
    //        xmatrix<double> zh = _bornEffectiveChargeTensor[pc.atoms[ipc1].type] * H;

    //        for(uint ipc2 = 0; ipc2 < pcAtomsSize; ipc2++) {
    //          xmatrix<double> zhz = zh * _bornEffectiveChargeTensor[pc.atoms[ipc2].type];

    //          for(int ix = 1; ix <= 3; ix++)
    //            for(int iy = 1; iy <= 3; iy++)
    //              dynamicalMatrix(3*ipc1+ix,3*ipc2+iy) -= fac * zhz(ix,iy);
    //        }
    //      }
    //    }

    // Term 2
    uint scAtomsSize = sc.atoms.size();
    for (uint ipc1 = 0; ipc1 < pcAtomsSize; ipc1++) {
      uint isc1 = _supercell.pc2scMap(ipc1);

      for (uint isc2 = 0; isc2 < scAtomsSize; isc2++) {
        uint ipc2 = _supercell.sc2pcMap(isc2);

        xvector<double> rc = SYM::minimizeDistanceCartesianMethod(sc.atoms[isc2].cpos, sc.atoms[isc1].cpos, sc.lattice);
        xvector<double> rf = F2C(sc.lattice, rc);

        if (aurostd::modulus(rc) < _ZERO_TOL_LOOSE_) continue;

        //
        xvector<double> delta = _inverseDielectricTensor * rc;
        double D = sqrt(scalar_product(delta, rc));

        //
        xmatrix<double> H(3, 3);
        xvector<double> x = lambda * delta;
        double y = lambda * D;
        double y2 = y * y;
        double ym2 = 1.0 / y2;
        double emy2dpi = 2.0 * exp(-y2) / SQRTPI;
        double erfcdy = erfc(y) / y;
        double c1 = ym2 * (3.0 * erfcdy * ym2 + (emy2dpi * (3.0 * ym2 + 2.0)));
        double c2 = ym2 * (erfcdy + emy2dpi);
        for (int a = 1; a <= 3; a++) {
          for (int b = 1; b <= 3; b++) {
            H(a, b) = x(a) * x(b) * c1 - _inverseDielectricTensor(a, b) * c2;
          }
        }

        //xmatrix<double> za = _bornEffectiveChargeTensor[pc.atoms[ipc1].type];
        //xmatrix<double> zb = _bornEffectiveChargeTensor[pc.atoms[ipc2].type];
        int iat1 = pc.atoms[ipc1].index_iatoms;
        int iat2 = pc.atoms[ipc2].index_iatoms;
        xmatrix<double> za = _bornEffectiveChargeTensor[iat1];
        xmatrix<double> zb = _bornEffectiveChargeTensor[iat2];
        xmatrix<double> zhz = za * H * zb;

        //
        xcomplex<double> e;  // = exp( iONE * scalar_product(qpoint,rc) );
        (void)_supercell.calcShellPhaseFactor(isc2, isc1, qpoint, e);

        //
        xcomplex<double> fac = fac0 * lambda3 * _recsqrtDielectricTensorDeterminant * e;
        for (int ix = 1; ix <= 3; ix++)
          for (int iy = 1; iy <= 3; iy++)
            dynamicalMatrix(3 * ipc1 + ix, 3 * ipc2 + iy) -= fac * zhz(ix, iy);
      }
    }

    // Term 3 - Limiting contribution

    double facterm3 = fac0 * 4.0 * lambda3 * _recsqrtDielectricTensorDeterminant / (3.0 * SQRTPI);
    for (uint ipc1 = 0; ipc1 < pcAtomsSize; ipc1++) {
      //xmatrix<double> z = _bornEffectiveChargeTensor[pc.atoms[ipc1].type];
      int iat1 = pc.atoms[ipc1].index_iatoms;
      xmatrix<double> z = _bornEffectiveChargeTensor[iat1];
      xmatrix<double> zez = z * _inverseDielectricTensor * z;

      for (int ix = 1; ix <= 3; ix++)
        for (int iy = 1; iy <= 3; iy++)
          dynamicalMatrix(3 * ipc1 + ix, 3 * ipc1 + iy) -= facterm3 * zez(ix, iy);
    }

    //
    return dynamicalMatrix;
  }

}  // namespace apl

//////////////////////////////////////////////////////////////////////////////
//                                                                          //
//                           GROUP VELOCITIES                               //
//                                                                          //
//////////////////////////////////////////////////////////////////////////////

namespace apl {

  // Calculate the group velocities on a q-point mesh using the Hellman-Feynman
  // theorem. Group velocities will be in km/s (nm THz).
  vector<vector<xvector<double> > > PhononCalculator::calculateGroupVelocitiesOnMesh() {
    vector<vector<double> > freqs_placeholder;
    vector<xmatrix<xcomplex<double> > > eigenvectors_placeholder;
    return calculateGroupVelocitiesOnMesh(freqs_placeholder, eigenvectors_placeholder);
  }

  vector<vector<xvector<double> > > PhononCalculator::calculateGroupVelocitiesOnMesh(vector<vector<double> >& freqs) {
    vector<xmatrix<xcomplex<double> > > eigenvectors_placeholder;
    return calculateGroupVelocitiesOnMesh(freqs, eigenvectors_placeholder);
  }

  vector<vector<xvector<double> > > PhononCalculator::calculateGroupVelocitiesOnMesh(vector<vector<double> >& freqs, vector<xmatrix<xcomplex<double> > >& eigenvectors) {
    string function = "PhononCalculator::calculateGroupVelocitiesOnMesh():";
    string message = "";
    if (!_supercell.isConstructed()) {
      message = "Supercell not constructed yet.";
      throw aurostd::xerror(_AFLOW_FILE_NAME_, function, message, _RUNTIME_INIT_);
    }
    uint nQPs = _qm.getnQPs();
    if (nQPs == 0) {
      message = "Mesh has no q-points.";
      throw aurostd::xerror(_AFLOW_FILE_NAME_, function, message, _RUNTIME_INIT_);
    }

    freqs.clear();
    eigenvectors.clear();

    uint nbranches = getNumberOfBranches();
    freqs.resize(nQPs);
    eigenvectors.resize(nQPs, xmatrix<xcomplex<double> >(nbranches, nbranches));
    vector<vector<xvector<double> > > gvel(nQPs);
#ifdef AFLOW_APL_MULTITHREADS_ENABLE
    vector<vector<int> > thread_dist = getThreadDistribution(nQPs, _ncpus);
    vector<std::thread*> threads;
    threads.clear();
    for (int icpu = 0; icpu < _ncpus; icpu++) {
      threads.push_back(new std::thread(&PhononCalculator::calculateGroupVelocitiesThread, this,
            thread_dist[icpu][0], thread_dist[icpu][1], std::ref(freqs), std::ref(eigenvectors), std::ref(gvel)));
    }
    for (uint t = 0; t < threads.size(); t++) {
      threads[t]->join();
      delete threads[t];
    }
#else
    calculateGroupVelocitiesThread(0, nQPs, freq, gvel);
#endif
    return gvel;
  }

  void PhononCalculator::calculateGroupVelocitiesThread(int startIndex, int endIndex,
      vector<vector<double> >& freqs, vector<xmatrix<xcomplex<double> > >& eigenvectors, vector<vector<xvector<double> > >& gvel) {
    xvector<double> f;
    for (int q = startIndex; q < endIndex; q++) {
      f = getFrequency(_qm.getQPoint(q).cpos, apl::THZ | apl::OMEGA, eigenvectors[q], gvel[q]);
      freqs[q] = aurostd::xvector2vector(f);
    }
  }

  //writeGroupVelocitiesToFile////////////////////////////////////////////////
  // Writes the group velocities into a file. Each row belongs to a q-point,
  // and each column triplet belongs to a phonon branch.
  void PhononCalculator::writeGroupVelocitiesToFile(const string& filename,
    const vector<vector<xvector<double> > >& gvel) {
    vector<vector<double> > freqs;
    writeGroupVelocitiesToFile(filename, gvel, freqs);
  }
  void PhononCalculator::writeGroupVelocitiesToFile(const string& filename,
    const vector<vector<xvector<double> > >& gvel, const vector<vector<double> >& freqs, const string& unit) {
    if (gvel.size() == 0) return;  // Nothing to write
    string function = "PhononCalculator::writeGroupVelocitiesToFile():";
    string message = "";
    stringstream output;

    uint nBranches = getNumberOfBranches();
    uint nQPs = _qm.getnQPs();

    // Consistency check
    if (gvel.size() != nQPs) {
      message = "Number of group velocities is not equal to the number of q-points.";
      throw aurostd::xerror(_AFLOW_FILE_NAME_, function, message, _INDEX_MISMATCH_);
    }
    for (uint q = 0; q < nQPs; q++) {
      if (gvel[q].size() != nBranches) {
        message = "Number of group velocities for q-point " + aurostd::utype2string<uint>(q) + " is not equal to the number branches.";
        throw aurostd::xerror(_AFLOW_FILE_NAME_, function, message, _INDEX_MISMATCH_);
      }
    }

    if (freqs.size() > 0) {
      if (freqs.size() != nQPs) {
        message = "Number of frequencies is not equal to the number of q-points.";
        throw aurostd::xerror(_AFLOW_FILE_NAME_, function, message, _INDEX_MISMATCH_);
      }
      for (uint q = 0; q < nQPs; q++) {
        if (freqs[q].size() != nBranches) {
          message = "Number of frequencies for q-point " + aurostd::utype2string<uint>(q) + " is not equal to the number branches.";
          throw aurostd::xerror(_AFLOW_FILE_NAME_, function, message, _INDEX_MISMATCH_);
        }
      }
    }

    // Header
    output << AFLOWIN_SEPARATION_LINE << std::endl;
    if (!_system.empty()) {
      output << "[APL_GROUP_VELOCITY]SYSTEM=" << _system << std::endl;
      output << AFLOWIN_SEPARATION_LINE << std::endl;
    }

    output << "[APL_GROUP_VELOCITY]START" << std::endl;
    output << std::setiosflags(std::ios::fixed | std::ios::right);
    output << std::setw(10) << "# Q-point";
    output << std::setw(20) << " ";
    output << "Group Velocity (km/s)" << std::endl;

    // Body
    for (uint q = 0; q < nQPs; q++) {
      output << std::setiosflags(std::ios::fixed | std::ios::right);
      output << std::setw(10) << q;
      for (uint br = 0; br < nBranches; br++) {
        for (uint i = 1; i < 4; i++) {
          output << std::setiosflags(std::ios::fixed | std::ios::showpoint | std::ios::right);
          output << std::setw(20) << std::setprecision(10) << std::scientific << gvel[q][br][i];
        }
        output << std::setw(5) << " ";
      }
      output << std::endl;
    }

    output << "[APL_GROUP_VELOCITY]STOP" << std::endl;
    output << AFLOWIN_SEPARATION_LINE << std::endl;

    // Write frequencies if provided
    if (freqs.size() > 0) {
      output << "[APL_FREQUENCY]STOP" << std::endl;
      output << std::setiosflags(std::ios::fixed | std::ios::right);
      output << std::setw(10) << "# Q-point"
        << std::setw(20) << " "
        << "Frequency " << (unit.empty()?"":("(" + unit + ")")) << std::endl;
      for (uint q = 0; q < nQPs; q++) {
        output << std::setiosflags(std::ios::fixed | std::ios::right);
        output << std::setw(10) << q;
        for (uint br = 0; br < nBranches; br++) {
          output << std::setiosflags(std::ios::fixed | std::ios::showpoint | std::ios::right);
          output << std::setw(20) << std::setprecision(10) << std::scientific << freqs[q][br];
        }
        output << std::endl;
      }
      output << "[APL_FREQUENCY]STOP" << std::endl;
      output << AFLOWIN_SEPARATION_LINE << std::endl;
    }

    // Write q-points
    output << "[APL_QPOINTS]START" << std::endl;
    output << std::setiosflags(std::ios::fixed | std::ios::right);
    output << std::setw(10) << "# Index";
    output << std::setw(20) << " ";
    output << "Q-points (fractional)" << std::endl;
    // Body
    for (uint q = 0; q < nQPs; q++) {
      output << std::setiosflags(std::ios::fixed | std::ios::right);
      output << std::setw(10) << q;
      for (uint i = 1; i < 4; i++) {
        output << std::setiosflags(std::ios::fixed | std::ios::showpoint | std::ios::right);
        output << std::setw(20) << std::setprecision(10) << std::scientific << _qm.getQPoint(q).fpos[i];
      }
      output << std::endl;
    }
    output << "[APL_QPOINTS]STOP" << std::endl;
    output << AFLOWIN_SEPARATION_LINE << std::endl;

    // Write to file
    aurostd::stringstream2file(output, filename);
    if (!aurostd::FileExist(filename)) {
      message = "Could not write group velocities to file.";
      throw aurostd::xerror(_AFLOW_FILE_NAME_,function, message, _FILE_ERROR_);
    }
  }

}  // namespace apl

// ***************************************************************************
// *                                                                         *
// *           Aflow STEFANO CURTAROLO - Duke University 2003-2020           *
// *                                                                         *
// ***************************************************************************<|MERGE_RESOLUTION|>--- conflicted
+++ resolved
@@ -48,14 +48,8 @@
     _ncpus = 1;
   }
 
-
-<<<<<<< HEAD
-  PhononCalculator::PhononCalculator(const PhononCalculator& that) {
+  PhononCalculator::PhononCalculator(const PhononCalculator& that) : xStream(*that.getOFStream(),*that.getOSS()) {
     if (this != &that) free();
-=======
-  PhononCalculator::PhononCalculator(const PhononCalculator& that) : xStream(*that.getOFStream(),*that.getOSS()) {
-    free();
->>>>>>> 494b14cf
     copy(that);
   }
 
@@ -139,15 +133,7 @@
     return 3 * _supercell.getInputStructure().atoms.size();
   }
 
-<<<<<<< HEAD
-  // ME20190614
-=======
   //ME20190614
-  string PhononCalculator::getSystemName() const {
-    return _system;
-  }
-
->>>>>>> 494b14cf
   string PhononCalculator::getDirectory() const {
     return _directory;
   }
@@ -743,15 +729,9 @@
       for (uint isc2 = 0; isc2 < scAtomsSize; isc2++) {
         uint ipc2 = _supercell.sc2pcMap(isc2);
         int neq = 0;  // Important for NAC derivative
-<<<<<<< HEAD
-        if (_supercell.calcShellPhaseFactor(isc2, isc1, kpoint, phase, neq, derivative, calc_derivative)) {  // ME20180827
+        if (_supercell.calcShellPhaseFactor(isc2, isc1, kpoint, phase, neq, derivative, calc_derivative)) {  //ME20180827
           for (int ix = 1; ix <= 3; ix++) {
             for (int iy = 1; iy <= 3; iy++) {
-=======
-        if (_supercell.calcShellPhaseFactor(isc2, isc1, kpoint, phase, neq, derivative, calc_derivative)) {  //ME20180827
-          for (_AFLOW_APL_REGISTER_ int ix = 1; ix <= 3; ix++) {
-            for (_AFLOW_APL_REGISTER_ int iy = 1; iy <= 3; iy++) {
->>>>>>> 494b14cf
               value = 0.5 * (_forceConstantMatrices[isc1][isc2](ix, iy) + _forceConstantMatrices[isc2][isc1](iy, ix));
               if (!aurostd::iszero(value)) {
                 dynamicalMatrix(3 * ipc1 + ix, 3 * ipc2 + iy) += value * phase;
