--- conflicted
+++ resolved
@@ -187,11 +187,7 @@
         int atomID = (DISTORTION_INEQUIVONLY ? _supercell.getUniqueAtomID(i) : i); //CO20190218
         const vector<_sym_op>& agroup = _supercell.getAGROUP(atomID); //CO20190218
 
-<<<<<<< HEAD
-        //_supercell.center(atomID);  //CO //CO190218 // OBSOLETE ME191218
-=======
-        _supercell.center(atomID);  //CO //CO20190218
->>>>>>> 589bb8e8
+        //_supercell.center(atomID);  //CO //CO20190218 // OBSOLETE ME20191218
 
         // Generate next independent distortion by symmetry operations...
         uint currentSizeDistortions = _uniqueDistortions[i].size(); //CO20190218
@@ -205,13 +201,9 @@
             testForce.clear();
             for (_AFLOW_APL_REGISTER_ int k = 0; k < _supercell.getNumberOfAtoms(); k++) {
               try {
-<<<<<<< HEAD
-                // ME191219 - atomGoesTo now uses basis_atoms_map; keep translation option in case
+                // ME20191219 - atomGoesTo now uses basis_atoms_map; keep translation option in case
                 // the basis has not been calculated for some reason
-                _AFLOW_APL_REGISTER_ int l = _supercell.atomComesFrom(symOp, k, atomID, true); //CO190218
-=======
-                _AFLOW_APL_REGISTER_ int l = _supercell.atomComesFrom(symOp, k, atomID, FALSE); //CO20190218
->>>>>>> 589bb8e8
+                _AFLOW_APL_REGISTER_ int l = _supercell.atomComesFrom(symOp, k, atomID, true); //CO20190218
                 testForce.push_back(symOp.Uc * _uniqueForces[i][idistor][l]);
                 // ME20191031 - use xerror
               }  //CO200106 - patching for auto-indenting
@@ -613,15 +605,10 @@
           const _sym_op& symOp = agroup[symOpID];
 
           try {
-<<<<<<< HEAD
-            //_AFLOW_APL_REGISTER_ int l = _supercell.atomComesFrom(symOp, j, i, FALSE);  //CO NEW //CO190218
-            // ME191219 - atomGoesTo now uses basis_atoms_map; keep translation option in case
+            //_AFLOW_APL_REGISTER_ int l = _supercell.atomComesFrom(symOp, j, i, FALSE);  //CO NEW //CO20190218
+            // ME20191219 - atomGoesTo now uses basis_atoms_map; keep translation option in case
             // the basis has not been calculated for some reason
-            _AFLOW_APL_REGISTER_ int l = _supercell.atomGoesTo(symOp, j, i, true); //JAHNATEK ORIGINAL //CO190218
-=======
-            //_AFLOW_APL_REGISTER_ int l = _supercell.atomComesFrom(symOp, j, i, FALSE);  //CO NEW //CO20190218
-            _AFLOW_APL_REGISTER_ int l = _supercell.atomGoesTo(symOp, j, i, FALSE); //JAHNATEK ORIGINAL //CO20190218
->>>>>>> 589bb8e8
+            _AFLOW_APL_REGISTER_ int l = _supercell.atomGoesTo(symOp, j, i, true); //JAHNATEK ORIGINAL //CO20190218
             //cout << "Mapping " << j << " <-> " << l << std::endl;
             m = m + (inverse(symOp.Uc) * _forceConstantMatrices[i][l] * symOp.Uc);  //JAHNATEK ORIGINAL //CO20190218
             //m = m + (symOp.Uc * _forceConstantMatrices[i][l] * inverse(symOp.Uc));  //CO NEW //CO20190218
@@ -856,13 +843,9 @@
   // Y. Wang et.al, J. Phys.:Condens. Matter 22, 202201 (2010)
   // DOI: 10.1088/0953-8984/22/20/202201
 
-<<<<<<< HEAD
-  // ME180827 - Overloaded to calculate derivative for AAPL
+  // ME20180827 - Overloaded to calculate derivative for AAPL
   // ME20200207 - This function assummed that Born charges were stored for each type,
   // but it is actually stored for each iatom.
-=======
-  // ME20180827 - Overloaded to calculate derivative for AAPL
->>>>>>> 589bb8e8
   xmatrix<xcomplex<double> > PhononCalculator::getNonanalyticalTermWang(const xvector<double>& _q) {
     vector<xmatrix<xcomplex<double> > > placeholder;
     return getNonanalyticalTermWang(_q, placeholder, false);
@@ -1177,14 +1160,10 @@
   }
 
   // ///////////////////////////////////////////////////////////////////////////
-<<<<<<< HEAD
-  // ME180827 - Overloaded to calculate derivative for AAPL
+  // ME20180827 - Overloaded to calculate derivative for AAPL
   // ME20200206 - Added variants for the case near the Gamma point where the
   // non-analytical correction also needs a direction. While dynamical matrices
   // are not used directly, these functions are helpful debugging tools.
-=======
-  // ME20180827 - Overloaded to calculate derivative for AAPL
->>>>>>> 589bb8e8
   xmatrix<xcomplex<double> > PhononCalculator::getDynamicalMatrix(const xvector<double>& kpoint) {
     return getDynamicalMatrix(kpoint, kpoint);
   }
@@ -1206,24 +1185,14 @@
     xmatrix<xcomplex<double> > dynamicalMatrix0(nBranches, nBranches, 1, 1);
 
     xcomplex<double> phase;
-<<<<<<< HEAD
     double value = 0.0;
-    // ME 180828 - Prepare derivative calculation
+    // ME20180828 - Prepare derivative calculation
     xvector<xcomplex<double> > derivative(3);
     // OBSOLETE ME20200115 - not used
     //double nbCells = 1.0;  // for NAC derivative
     //for (int i = 1; i < 4; i++) {
     //  nbCells *= _supercell.scell[i];
     //}
-=======
-    double value;
-    // ME20180828 - Prepare derivative calculation
-    xvector<xcomplex<double> > derivative;
-    double nbCells = 1.0;  // for NAC derivative
-    for (int i = 1; i < 4; i++) {
-      nbCells *= _supercell.scell[i];
-    }
->>>>>>> 589bb8e8
     vector<xmatrix<xcomplex<double> > > dDynMat_NAC;
     if (calc_derivative) {  // reset dDynMat
       dDynMat.clear();
@@ -1327,8 +1296,7 @@
 
   // ///////////////////////////////////////////////////////////////////////////
 
-<<<<<<< HEAD
-  // ME180827 - Overloaded to calculate derivative and eigenvectors for AAPL
+  // ME20180827 - Overloaded to calculate derivative and eigenvectors for AAPL
   // OBSOLETE ME20200206 - not used anywhere and not useful for debugging (use get Frequency)
   //[OBSOLETE] xvector<double> PhononCalculator::getEigenvalues(const xvector<double>& kpoint) {
   //[OBSOLETE]   const xstructure& pc = _supercell.getInputStructureLight();  //CO
@@ -1337,16 +1305,6 @@
   //[OBSOLETE]   vector<xmatrix<xcomplex<double> > > placeholder_mat;
   //[OBSOLETE]   return getEigenvalues(kpoint, kpoint, placeholder_eigen, placeholder_mat, false);
   //[OBSOLETE] }
-=======
-  // ME20180827 - Overloaded to calculate derivative and eigenvectors for AAPL
-  xvector<double> PhononCalculator::getEigenvalues(const xvector<double>& kpoint) {
-    const xstructure& pc = _supercell.getInputStructureLight();  //CO
-    uint nBranches = 3 * pc.atoms.size();
-    xmatrix<xcomplex<double> > placeholder_eigen(nBranches, nBranches, 1, 1);
-    vector<xmatrix<xcomplex<double> > > placeholder_mat;
-    return getEigenvalues(kpoint, placeholder_eigen, placeholder_mat, false);
-  }
->>>>>>> 589bb8e8
 
   xvector<double> PhononCalculator::getEigenvalues(const xvector<double>& kpoint,
       const xvector<double>& kpoint_nac,
@@ -1381,13 +1339,9 @@
 
   // ///////////////////////////////////////////////////////////////////////////
 
-<<<<<<< HEAD
-  // ME180827 - Overloaded to calculate derivative and eigenvectors for AAPL
+  // ME20180827 - Overloaded to calculate derivative and eigenvectors for AAPL
   // ME20200206 - Added variants for the case near the Gamma point where the
   // non-analytical correction also needs a direction.
-=======
-  // ME20180827 - Overloaded to calculate derivative and eigenvectors for AAPL
->>>>>>> 589bb8e8
   xvector<double> PhononCalculator::getFrequency(const xvector<double>& kpoint, const IPCFreqFlags& flags) {
     return getFrequency(kpoint, kpoint, flags);
   }
@@ -1399,13 +1353,8 @@
     return getFrequency(kpoint, kpoint_nac, flags, placeholder_eigen);
   }
 
-<<<<<<< HEAD
-  // ME190624 - get eigenvectors and frequencies
+  // ME20190624 - get eigenvectors and frequencies
   xvector<double> PhononCalculator::getFrequency(const xvector<double>& kpoint, const IPCFreqFlags& flags,
-=======
-  // ME20190624 - get eigenvectors and frequencies
-  xvector<double> PhononCalculator::getFrequency(const xvector<double>& kpoint, IPCFreqFlags flags,
->>>>>>> 589bb8e8
       xmatrix<xcomplex<double> >& eigenvectors) {
     return getFrequency(kpoint, kpoint, flags, eigenvectors);
   }
