// ***************************************************************************
// *                                                                         *
// *             STEFANO CURTAROLO - Duke University 2003-2019               *
// *                                                                         *
// ***************************************************************************

#include "../aflow.h"
#include "aflow_apl.h"

#define _ASTROPT_APL_OLD_ string("[AFLOW_PHONONS]") //CO 170601, ensure backwards compatibility (we ALWAYS support LEGACY)
#define _ASTROPT_APL_ string("[AFLOW_APL]") //CO 170601
#define _ASTROPT_QHA_ string("[AFLOW_QHA]") //CO 170601
#define _ASTROPT_AAPL_ string("[AFLOW_AAPL]") //CO 170601
//temporary directory for storing QHA files
#define _TMPDIR_ string("ARUN.APL.QH.TMP")  //[PINKU]
#define _STROPT_ string("[VASP_FORCE_OPTION]") //ME181226

 //CO181226
#define COMPILE_SLIM

bool _WITHIN_DUKE_ = false;

//CO fixing cpp version issues with auto_ptr (depreciated)
#if __cplusplus >= 201103L
template <typename T>
using auto_ptr = std::unique_ptr<T>;
#else
using std::auto_ptr;
#endif

static const string _ANHARMONIC_IFCS_FILE_[2] = {"anharmonicIFCs_3rd.xml", "anharmonicIFCs_4th.xml"};
static const string _CLUSTER_SET_FILE_[2] = {"clusterSet_3rd.xml", "clusterSet_4th.xml"};
static const int _NUM_RELAX_ = 2; //ME181226
static const string _APL_RELAX_PREFIX_ = "relax_apl"; //ME181226  // ME190125

namespace apl {
  // ME190119
  // Old apl::tokenize is essentially just aurostd::string2tokens
  void tokenize(const string& strin, vector<string>& tokens, const string& del) {
    aurostd::string2tokens(strin, tokens, del);
  }
}

namespace KBIN {
// ME 181107 - Relax structure with PREC=PHONONS before running APL
bool relaxStructureAPL_VASP(int start_relax,
                            const string& AflowIn,
                             _xvasp& xvasp,
                             _aflags& aflags,
                             _kflags& kflags,
                             _vflags& vflags,
                             ofstream& fileMessage) {
  bool LDEBUG=(FALSE || XHOST.DEBUG);
  ostringstream aus;
  
  // Store original settings
  string prec = vflags.KBIN_VASP_FORCE_OPTION_PREC.xscheme;
  bool prec_entry = vflags.KBIN_VASP_FORCE_OPTION_PREC.isentry;

  // Change to phonon settings
  string prec_phonons = xvasp.aplopts.getattachedscheme("AFLOWIN_FLAG::APL_PREC");
  vflags.KBIN_VASP_FORCE_OPTION_PREC.pop(prec);
  vflags.KBIN_VASP_FORCE_OPTION_PREC.push(prec_phonons);
  vflags.KBIN_VASP_FORCE_OPTION_PREC.isentry = true;

  bool Krun = VASP_Produce_and_Modify_INPUT(xvasp, AflowIn, fileMessage, aflags, kflags, vflags);
  Krun = (Krun && VASP_Write_INPUT(xvasp, vflags));

  if (Krun) {
    int i;
    for (i = start_relax; Krun && i <= _NUM_RELAX_; i++) {
      aus << 11111*i << " RELAXATION APL - " << xvasp.Directory << " - K=[" << xvasp.str.kpoints_k1 << " " << xvasp.str.kpoints_k2 << " " << xvasp.str.kpoints_k3 << "]" << " - " << kflags.KBIN_BIN << " - " << Message("user,host,time") << endl;
      aurostd::PrintMessageStream(fileMessage, aus, XHOST.QUIET);
      if (i < _NUM_RELAX_) {
        Krun = VASP_Run(xvasp, aflags, kflags, vflags, _APL_RELAX_PREFIX_ + aurostd::utype2string<int>(i), _APL_RELAX_PREFIX_ + aurostd::utype2string<int>(i), true, fileMessage);
        XVASP_INCAR_SPIN_REMOVE_RELAX(xvasp, aflags, vflags, i, fileMessage);
        XVASP_KPOINTS_IBZKPT_UPDATE(xvasp, aflags, vflags, i, fileMessage);
      } else { 
        Krun = VASP_Run(xvasp, aflags, kflags, vflags, _APL_RELAX_PREFIX_ + aurostd::utype2string<int>(i), true, fileMessage);
      }
    }
    if (Krun && (i == _NUM_RELAX_)) {
      aus << 11111*i << " RELAXATION APL END - " << xvasp.Directory << " - K=[" << xvasp.str.kpoints_k1 << " " << xvasp.str.kpoints_k2 << " " << xvasp.str.kpoints_k3 << "]" << " - " << kflags.KBIN_BIN << " - " << Message("user,host,time") << endl;
    }
  }

  // Update structure - do not set xvasp.str = str_fin or all other
  // information (species, PPs) will be deleted!
  stringstream xstr;
  string filename = "CONTCAR." + _APL_RELAX_PREFIX_ + aurostd::utype2string<int>(_NUM_RELAX_);  // ME190308
  if (!aurostd::FileExist(filename)) return false;
  aurostd::file2stringstream(filename, xstr);
  xstructure str_fin(xstr, IOVASP_AUTO);
  // Restore species and PP information
  str_fin.species = xvasp.str.species; // ME190109
  str_fin.species_pp = xvasp.str.species_pp; // ME190109
  str_fin.species_pp_type = xvasp.str.species_pp_type; // ME190109
  str_fin.species_pp_version = xvasp.str.species_pp_version; // ME190109
  str_fin.species_pp_ZVAL = xvasp.str.species_pp_ZVAL; // ME190109
  str_fin.species_pp_vLDAU = xvasp.str.species_pp_vLDAU; // ME190109

  xvasp.str = str_fin; // ME190109
  if(LDEBUG){std::cout << xvasp.str << std::endl;} // ME190308
  pflow::fixEmptyAtomNames(xvasp.str,true);  // ME190308

  // Safeguard for when CONVERT is set in the aflow.in file
  // CONVERT_UNIT_CELL may shift the origin, so not doing it here
  // would lead to inconsistencies when between the supercell creation
  // and the APL/AAPL analysis
  if (!vflags.KBIN_VASP_FORCE_OPTION_CONVERT_UNIT_CELL.flag("PRESERVE") &&
      !vflags.KBIN_VASP_FORCE_OPTION_CONVERT_UNIT_CELL.xscheme.empty()) { // ME190109
    xvasp.str.Standard_Lattice_primitive = false;
    xvasp.str.Standard_Lattice_conventional = false;
    VASP_Convert_Unit_Cell(xvasp, vflags, aflags, fileMessage, aus);
  }

  // Restore original settings
  vflags.KBIN_VASP_FORCE_OPTION_PREC.pop(prec_phonons);
  vflags.KBIN_VASP_FORCE_OPTION_PREC.push(prec);
  vflags.KBIN_VASP_FORCE_OPTION_KPOINTS.isentry = prec_entry;

  return Krun;
}

void VASP_RunPhonons_APL(_xvasp& xvasp,
                         string AflowIn,
                         _aflags& aflags,
                         _kflags& kflags,
                         _vflags& vflags, ofstream& messageFile) {
  _xinput xinput(xvasp);
  _xflags xflags(vflags);
  return RunPhonons_APL(xinput,AflowIn,aflags,kflags,xflags,messageFile);
}

void RunPhonons_APL(_xinput& xinput,
                    string AflowIn,
                    _aflags& aflags,
                    _kflags& kflags,
                    _xflags& xflags, 
                    ofstream& messageFile) {
  return RunPhonons_APL_181216(xinput,AflowIn,aflags,kflags,xflags,messageFile);
}
void RunPhonons_APL_181216(_xinput& xinput,
                    string AflowIn,
                    _aflags& aflags,
                    _kflags& kflags,
                    _xflags& xflags, 
                    ofstream& messageFile) {

  /////////////////////////////////////////////////////////////////////////////
  //                                                                         //
  //                               INITIALIZE                                //
  //                                                                         //
  /////////////////////////////////////////////////////////////////////////////

  xinput.xvasp.AVASP_arun = true;
  string function = "KBIN::RunPhonons_APL()";  // ME191029
  // Test
    //if (!(kflags.KBIN_PHONONS_CALCULATION_APL || kflags.KBIN_PHONONS_CALCULATION_QHA || kflags.KBIN_PHONONS_CALCULATION_AAPL)) return; //PN180705
    if (!(kflags.KBIN_PHONONS_CALCULATION_APL ||
          kflags.KBIN_PHONONS_CALCULATION_QHA || kflags.KBIN_PHONONS_CALCULATION_QHA_A || kflags.KBIN_PHONONS_CALCULATION_QHA_B || kflags.KBIN_PHONONS_CALCULATION_QHA_C ||
          kflags.KBIN_PHONONS_CALCULATION_SCQHA || kflags.KBIN_PHONONS_CALCULATION_SCQHA_A || kflags.KBIN_PHONONS_CALCULATION_SCQHA_B || kflags.KBIN_PHONONS_CALCULATION_SCQHA_C ||
          kflags.KBIN_PHONONS_CALCULATION_QHA3P || kflags.KBIN_PHONONS_CALCULATION_QHA3P_A || kflags.KBIN_PHONONS_CALCULATION_QHA3P_B || kflags.KBIN_PHONONS_CALCULATION_QHA3P_C || //PN180717
          kflags.KBIN_PHONONS_CALCULATION_AAPL)) return; //PN180705

  //we make certain automatic fixes if we're within our domain, otherwise issue warning/error
  // ME 190109 - OBSOLETE because this doesn't make any sense. The automatic fix that is applied is
  // the VASP version, which can be done anywhere. Moreover, the hostname becomes the name of the node
  //  whenever a job is sent to the queue.
//  ::_WITHIN_DUKE_ = (aurostd::substring2bool(XHOST.hostname, "nietzsche") || aurostd::substring2bool(XHOST.hostname, "aflowlib") || aurostd::substring2bool(XHOST.hostname, "qrats") || aurostd::substring2bool(XHOST.hostname, "habana") || aurostd::substring2bool(XHOST.hostname, "quser"));

  //determine if we have a consistent mode defined between input and flags
  if(xinput.AFLOW_MODE_VASP){
    if(!xflags.AFLOW_MODE_VASP){
      cerr << "ERROR: KBIN::RunPhonons_APL: mismatch types between xinput(VASP) and xflags(!VASP)" << endl;
      return;
    }
  } else if(xinput.AFLOW_MODE_AIMS){
    if(!xflags.AFLOW_MODE_AIMS){
      cerr << "ERROR: KBIN::RunPhonons_APL: mismatch types between xinput(AIMS) and xflags(!AIMS)" << endl;
      return;
    }
  //} else if(xinput.AFLOW_MODE_ALIEN){  //alien doesn't have xstr, so we ignore
  } else {
    cerr << "ERROR: KBIN::RunPhonons_APL: unknown input type" << endl;
    return;
  }

  //corey
  //fix names if necessary, but do not remove pp info, we need mass!
  if(xinput.AFLOW_MODE_VASP){pflow::fixEmptyAtomNames(xinput.xvasp.str,true);}

  // Setup our logger
  apl::Logger logger(messageFile, aflags);
  //logger.setModuleName("PHONONS");  //will rename later
  
  string _ASTROPT_; //CO 170601
  if (kflags.KBIN_PHONONS_CALCULATION_AAPL) {
    logger.setModuleName("AAPL");  //CO 170601
    _ASTROPT_ = _ASTROPT_AAPL_;    //CO 170601
    } else if (kflags.KBIN_PHONONS_CALCULATION_QHA || 
               kflags.KBIN_PHONONS_CALCULATION_QHA_A || 
               kflags.KBIN_PHONONS_CALCULATION_QHA_B || 
               kflags.KBIN_PHONONS_CALCULATION_QHA_C || 
               kflags.KBIN_PHONONS_CALCULATION_SCQHA ||
               kflags.KBIN_PHONONS_CALCULATION_SCQHA_A ||
               kflags.KBIN_PHONONS_CALCULATION_SCQHA_B ||
               kflags.KBIN_PHONONS_CALCULATION_SCQHA_C ||
               kflags.KBIN_PHONONS_CALCULATION_QHA3P ||
               kflags.KBIN_PHONONS_CALCULATION_QHA3P_A ||
               kflags.KBIN_PHONONS_CALCULATION_QHA3P_B ||
               kflags.KBIN_PHONONS_CALCULATION_QHA3P_C) { //PN180705
    logger.setModuleName("QHA");  //CO 170601
    _ASTROPT_ = _ASTROPT_QHA_;    //CO 170601
  } else {
    logger.setModuleName("APL");  //CO 170601
    _ASTROPT_ = _ASTROPT_APL_;    //CO 170601
  }

  logger << "RUNNING..." << apl::endl;

  /////////////////////////////////////////////////////////////////////////////
  //                                                                         //
  //                      READ PARAMETERS FROM AFLOWIN                       //
  //                                                                         //
  /////////////////////////////////////////////////////////////////////////////

  // ME 181019 - Overwrite defaults for CHGCAR, WAVECAR, etc. Only write
  // these files if the user explicitly sets these flags. Otherwise, APL will
  // use too much disk space.
  if (xinput.AFLOW_MODE_VASP) {
    xflags.vflags.KBIN_VASP_FORCE_OPTION_BADER.options2entry(AflowIn,_STROPT_+"BADER=",false);
    xinput.xvasp.aopts.flag("FLAG::AVASP_BADER",xflags.vflags.KBIN_VASP_FORCE_OPTION_BADER.option);
    if (!xflags.vflags.KBIN_VASP_FORCE_OPTION_BADER.isentry && DEFAULT_VASP_FORCE_OPTION_BADER) {
      logger << "Switching OFF BADER for APL calculations (default: OFF)." << apl::endl; //CO181226 - default OFF
    }

    xflags.vflags.KBIN_VASP_FORCE_OPTION_CHGCAR.options2entry(AflowIn,_STROPT_+"CHGCAR=",false);
    xinput.xvasp.aopts.flag("FLAG::AVASP_CHGCAR",xflags.vflags.KBIN_VASP_FORCE_OPTION_CHGCAR.option);
    if (!xflags.vflags.KBIN_VASP_FORCE_OPTION_CHGCAR.isentry && DEFAULT_VASP_FORCE_OPTION_CHGCAR) {
      logger << "Switching OFF CHGCAR for APL calculations (default: OFF)." << apl::endl;  //CO181226 - default OFF
    }

    xflags.vflags.KBIN_VASP_FORCE_OPTION_ELF.options2entry(AflowIn,_STROPT_+"ELF=",false);
    xinput.xvasp.aopts.flag("FLAG::AVASP_ELF",xflags.vflags.KBIN_VASP_FORCE_OPTION_ELF.option);
    if (!xflags.vflags.KBIN_VASP_FORCE_OPTION_ELF.isentry && DEFAULT_VASP_FORCE_OPTION_ELF) {
      logger << "Switching OFF ELF for APL calculations (default: OFF)." << apl::endl; //CO181226 - default OFF
      }

    xflags.vflags.KBIN_VASP_FORCE_OPTION_WAVECAR.options2entry(AflowIn,_STROPT_+"WAVECAR=",false);
    xinput.xvasp.aopts.flag("FLAG::AVASP_WAVECAR",xflags.vflags.KBIN_VASP_FORCE_OPTION_WAVECAR.option);
    if (!xflags.vflags.KBIN_VASP_FORCE_OPTION_WAVECAR.isentry && DEFAULT_VASP_FORCE_OPTION_WAVECAR) {
      logger << "Switching OFF WAVECAR for APL calculations (default: OFF)." << apl::endl;  //CO181226 - default OFF
    }
  }

  // APL ----------------------------------------------------------------------

  // ME 181026 START

  /***************************** READ PARAMETERS *****************************/

  string USER_ENGINE="", USER_FREQFORMAT="", USER_SUPERCELL="", DOS_MESH_SCHEME="", USER_DOS_METHOD="", USER_TPT="", USER_DC_METHOD=""; //CO190114 - initialize everything
  string USER_DOS_PROJECTIONS_CART_SCHEME = "", USER_DOS_PROJECTIONS_FRAC_SCHEME = ""; // ME190625
  string USER_DC_INITLATTICE="", USER_DC_INITCOORDS_FRAC="", USER_DC_INITCOORDS_CART="", USER_DC_INITCOORDS_LABELS="", USER_DC_USERPATH=""; //CO190114 - initialize everything
  bool USER_DPM=false, USER_AUTO_DISTORTIONS=false, USER_DISTORTIONS_XYZ_ONLY=false, USER_DISTORTIONS_SYMMETRIZE=false, USER_DISTORTIONS_INEQUIVONLY=false, USER_RELAX=false, USER_ZEROSTATE=false, USER_ZEROSTATE_CHGCAR = false; //CO190114 - initialize everything
  bool USER_HIBERNATE=false, USER_POLAR=false, USER_DC=false, USER_DOS=false, USER_TP=false;  //CO190114 - initialize everything
  double USER_DISTORTION_MAGNITUDE=false, USER_DOS_SMEAR=false, USER_TP_TSTART=false, USER_TP_TEND=false, USER_TP_TSTEP=false;  //CO190114 - initialize everything  
  int USER_MAXSHELL = 0, USER_MINSHELL = 0, USER_MINATOMS = 0, USER_MINATOMS_RESTRICTED = 0, USER_DC_NPOINTS = 0, USER_DOS_NPOINTS = 0, START_RELAX = 0;  //CO190114 - initialize everything
  vector<int> USER_DOS_MESH(3);
  vector<xvector<double> > USER_DOS_PROJECTIONS;
  for (uint i = 0; i < kflags.KBIN_MODULE_OPTIONS.aplflags.size(); i++) {
    const string& key = kflags.KBIN_MODULE_OPTIONS.aplflags[i].keyword;
    logger << (kflags.KBIN_MODULE_OPTIONS.aplflags[i].isentry? "Setting" : "DEFAULT") << " " << _ASTROPT_ << key << "=" << kflags.KBIN_MODULE_OPTIONS.aplflags[i].xscheme << apl::endl;
    if (key == "RELAX") {USER_RELAX = kflags.KBIN_MODULE_OPTIONS.aplflags[i].option; continue;}
    if (key == "HIBERNATE") {USER_HIBERNATE = kflags.KBIN_MODULE_OPTIONS.aplflags[i].option; continue;}
    if (key == "ENGINE") {USER_ENGINE = kflags.KBIN_MODULE_OPTIONS.aplflags[i].xscheme; continue;}
    if (key == "SUPERCELL") {USER_SUPERCELL = kflags.KBIN_MODULE_OPTIONS.aplflags[i].xscheme; continue;}
    if (key == "MINATOMS") {USER_MINATOMS = kflags.KBIN_MODULE_OPTIONS.aplflags[i].content_int; continue;}
    if (key == "MINATOMS_RESTRICTED") {USER_MINATOMS_RESTRICTED = kflags.KBIN_MODULE_OPTIONS.aplflags[i].content_int; continue;}
    if (key == "MINSHELL") {USER_MINSHELL = kflags.KBIN_MODULE_OPTIONS.aplflags[i].content_int; continue;}
    if (key == "POLAR") {USER_POLAR = kflags.KBIN_MODULE_OPTIONS.aplflags[i].option; continue;}
    if (key == "DMAG") {USER_DISTORTION_MAGNITUDE = kflags.KBIN_MODULE_OPTIONS.aplflags[i].content_double; continue;}
    if (key == "DXYZONLY") {USER_DISTORTIONS_XYZ_ONLY = kflags.KBIN_MODULE_OPTIONS.aplflags[i].option; continue;}
    if (key == "DSYMMETRIZE") {USER_DISTORTIONS_SYMMETRIZE = kflags.KBIN_MODULE_OPTIONS.aplflags[i].option; continue;}
    if (key == "DINEQUIV_ONLY") {USER_DISTORTIONS_INEQUIVONLY = kflags.KBIN_MODULE_OPTIONS.aplflags[i].option; continue;} //CO190131
    // Special case: DPM can be true, false, or empty
    if (key == "DPM") {
      USER_DPM = kflags.KBIN_MODULE_OPTIONS.aplflags[i].option;
      USER_AUTO_DISTORTIONS=(!kflags.KBIN_MODULE_OPTIONS.aplflags[i].xscheme.empty() && (kflags.KBIN_MODULE_OPTIONS.aplflags[i].xscheme[0] == 'A' || kflags.KBIN_MODULE_OPTIONS.aplflags[i].xscheme[0] == 'a')); //CO190131
      continue;
    }
    if (key == "ZEROSTATE") {USER_ZEROSTATE = kflags.KBIN_MODULE_OPTIONS.aplflags[i].option; continue;}
    if (key == "ZEROSTATE_CHGCAR") {USER_ZEROSTATE_CHGCAR = kflags.KBIN_MODULE_OPTIONS.aplflags[i].option; continue;}  // ME191029
    if (key == "FREQFORMAT") {USER_FREQFORMAT = aurostd::toupper(kflags.KBIN_MODULE_OPTIONS.aplflags[i].xscheme); continue;}
    if (key == "DC") {USER_DC = kflags.KBIN_MODULE_OPTIONS.aplflags[i].option; continue;}
    if (key == "DCPATH") {USER_DC_METHOD = kflags.KBIN_MODULE_OPTIONS.aplflags[i].xscheme; continue;}
    if (key == "DCPOINTS") {USER_DC_NPOINTS = kflags.KBIN_MODULE_OPTIONS.aplflags[i].content_int; continue;}
    if (key == "DCINITCOORDSFRAC") {USER_DC_INITCOORDS_FRAC = kflags.KBIN_MODULE_OPTIONS.aplflags[i].xscheme; continue;}
    if (key == "DCINITCOORDSCART") {USER_DC_INITCOORDS_CART = kflags.KBIN_MODULE_OPTIONS.aplflags[i].xscheme; continue;}
    if (key == "DCINITCOORDSLABELS") {USER_DC_INITCOORDS_LABELS = kflags.KBIN_MODULE_OPTIONS.aplflags[i].xscheme; continue;}
    if (key == "DCUSERPATH") {USER_DC_USERPATH = kflags.KBIN_MODULE_OPTIONS.aplflags[i].xscheme; continue;}
    if (key == "DOS") {USER_DOS = kflags.KBIN_MODULE_OPTIONS.aplflags[i].option; continue;}
    if (key == "DOSMESH") {DOS_MESH_SCHEME = kflags.KBIN_MODULE_OPTIONS.aplflags[i].xscheme; continue;}
    if (key == "DOSMETHOD") {USER_DOS_METHOD = kflags.KBIN_MODULE_OPTIONS.aplflags[i].xscheme; continue;}
    if (key == "DOSSMEAR") {USER_DOS_SMEAR = kflags.KBIN_MODULE_OPTIONS.aplflags[i].content_double; continue;}
    if (key == "DOSPOINTS") {USER_DOS_NPOINTS = kflags.KBIN_MODULE_OPTIONS.aplflags[i].content_int; continue;}
    if (key == "DOSPROJECTIONS_CART") {USER_DOS_PROJECTIONS_CART_SCHEME = kflags.KBIN_MODULE_OPTIONS.aplflags[i].xscheme; continue;}  // ME190625
    if (key == "DOSPROJECTIONS_FRAC") {USER_DOS_PROJECTIONS_FRAC_SCHEME = kflags.KBIN_MODULE_OPTIONS.aplflags[i].xscheme; continue;}  // ME190625
    if (key == "TP") {USER_TP = kflags.KBIN_MODULE_OPTIONS.aplflags[i].option; continue;}
    if (key == "TPT") {USER_TPT = kflags.KBIN_MODULE_OPTIONS.aplflags[i].xscheme; continue;}
  }

  /***************************** CHECK PARAMETERS *****************************/

//  try {  OBSOLETE ME191029 - error handling switched to aurostd::xerror
    string message;

    // ME 190313 - START
    // Do not relax with --generate_aflowin_only option
    if (XHOST.GENERATE_AFLOWIN_ONLY && USER_RELAX) {
      USER_RELAX = false;
      logger << apl::warning << "RELAX will be switched OFF for generate_aflowin_only." << apl::endl;
    }
    // ME 190313 - END
    // Relax structure
    if (USER_RELAX) {
      START_RELAX = 1;
      if(xinput.AFLOW_MODE_VASP){
        // Check if the structure has already been relaxed
        for (int i = 1; i <= _NUM_RELAX_; i++) {
          string contcar = aflags.Directory + "/CONTCAR." + _APL_RELAX_PREFIX_ + aurostd::utype2string<int>(i);
          if (aurostd::EFileExist(contcar)) {
            START_RELAX++;
          } else {
            break;
          }
        }
        if (START_RELAX == _NUM_RELAX_ + 1) {
          logger << "Structure has already been relaxed. Relaxation will be skipped." << apl::endl;
          USER_RELAX = false;
        } else if (START_RELAX != 1) {
          logger << "APL has already performed " << (START_RELAX + 1) << " relaxations.";
          logger << "Number of relaxations remaining: " << (_NUM_RELAX_ - START_RELAX + 1) << "." << apl::endl;
        }
      } else {
        USER_RELAX = false;
        logger << apl::warning << "RELAX option only supported for VASP. Relaxations will be skipped." << apl::endl;
      }
    }

    // Correct user engine
    if (USER_ENGINE == "GSA") {
      logger << "The Generalized Supercell Approach (GSA) is deprecated - replaced with the Direct Method (DM)." << apl::endl;
      USER_ENGINE = "DM";
    }
    if ((USER_ENGINE != "DM") && (USER_ENGINE != "LR")) {
      message = "Wrong setting in " + _ASTROPT_ + "ENGINE. Use either DM or LR. ";
      message += "See README_AFLOW_APL.TXT for more information.";
      //throw apl::APLRuntimeError(message);  OBSOLETE ME191029 - replace with xerror
      throw aurostd::xerror(_AFLOW_FILE_NAME_, function, message, _INPUT_ILLEGAL_);
    }
    // ME191029
    if (USER_ZEROSTATE_CHGCAR) {
      if (USER_ENGINE == "DM") {
        logger << "ZEROSTATE_CHGCAR requires the calculation of the undistorted supercell. ZEROSTATE will be switched on." << apl::endl;
        USER_ZEROSTATE = true;
      } else if (USER_ENGINE == "LR") {
        logger << "ZEROSTATE_CHGCAR cannot be used with Linear Response calculations and will be switched off." << apl::endl;
        USER_ZEROSTATE_CHGCAR = false;
      }
    }

    // Correct MINATOMS if restricted
    if (kflags.KBIN_MODULE_OPTIONS.minatoms_restricted) USER_MINATOMS = USER_MINATOMS_RESTRICTED;

    vector<string> tokens;
    // Check supercell settings
    if (!USER_SUPERCELL.empty()) {
        tokens.clear();
      apl::tokenize(USER_SUPERCELL, tokens, string(" xX"));
      if (tokens.size() != 3) {
        message = "Wrong setting in " + _ASTROPT_ + "SUPERCELL. ";
        message += "See README_AFLOW_APL.TXT for the correct format.";
        //throw apl::APLRuntimeError(message);  OBSOLETE ME191029 - replace with xerror
        throw aurostd::xerror(_AFLOW_FILE_NAME_, function, message, _INPUT_NUMBER_);
      }
    }

    if (USER_DC) {
      if (USER_DC_METHOD == "LATTICE") {
        USER_DC_INITLATTICE = xinput.getXStr().bravais_lattice_variation_type;  // ME191202 - must be variation_type to get e.g. MCLC3
      } else if (USER_DC_METHOD == "MANUAL") {
        // Make sure that the number of coordinates and labels agree
        tokens.clear();
        if (!USER_DC_INITCOORDS_FRAC.empty()) {
          apl::tokenize(USER_DC_INITCOORDS_FRAC, tokens, string(" ;"));
        } else {
          apl::tokenize(USER_DC_INITCOORDS_CART, tokens, string(" ;"));
        }
        uint ncoords = tokens.size();
        tokens.clear();
        apl::tokenize(USER_DC_INITCOORDS_LABELS, tokens, string(" ,;"));  // ME190427 - also break along semicolon
        if (tokens.size() != ncoords) {
          message = "Mismatch between the number of points and the number of labels for the phonon dispersions. ";
          message += "Check the parameters DCINITCOORDS" + string(USER_DC_INITCOORDS_FRAC.empty()?"CART":"FRAC") + " and DCINITCOORDSLABELS.";
          message += "See README_AFLOW_APL.TXT for more information.";
          //throw apl::APLRuntimeError(message);  OBSOLETE ME191029 - replace with xerror
          throw aurostd::xerror(_AFLOW_FILE_NAME_, function, message, _INPUT_NUMBER_);
        }
      } else {
        message = "Wrong setting in " + _ASTROPT_ + "DCPATH. Use either LATTICE or MANUAL. ";
        message += "See README_AFLOW_APL.TXT for more information.";
        //throw apl::APLRuntimeError(message);  OBSOLETE ME191029 - replace with xerror
        throw aurostd::xerror(_AFLOW_FILE_NAME_, function, message, _INPUT_ILLEGAL_);
      }
    }

    // DOS
    if (USER_DOS || USER_TP) {  // ME190423
      tokens.clear();
      if (USER_DOS_METHOD != "LT" && USER_DOS_METHOD != "RS") {
        message = "Wrong setting in " + _ASTROPT_ + "DOSMETHOD. Use either LT or RS. ";
        message += "See README_AFLOW_APL.TXT for more information.";
        //throw apl::APLRuntimeError(message);  OBSOLETE ME191029 - replace with xerror
        throw aurostd::xerror(_AFLOW_FILE_NAME_, function, message, _INPUT_ILLEGAL_);
      }
      if ((USER_DOS_METHOD == "RS") && (USER_DOS_SMEAR < _ZERO_TOL_)) {
        logger << apl::warning << "Smearing value for DOS not set or set to zero. ";
        logger << "APL will overwrite the smearing value to 0.05 eV." << apl::endl;
        USER_DOS_SMEAR = 0.05;
      }
      apl::tokenize(DOS_MESH_SCHEME, tokens, string(" xX"));
      if (tokens.size() != 3) {
        message = "Wrong setting in " + _ASTROPT_ + "DOSMESH. ";
        message += "See README_AFLOW_APL.TXT for the correct format.";
        //throw apl::APLRuntimeError(message);  OBSOLETE ME191029 - replace with xerror
        throw aurostd::xerror(_AFLOW_FILE_NAME_, function, message, _INPUT_NUMBER_);
      } else {
        USER_DOS_MESH[0] = aurostd::string2utype<int>(tokens[0]);
        USER_DOS_MESH[1] = aurostd::string2utype<int>(tokens[1]);
        USER_DOS_MESH[2] = aurostd::string2utype<int>(tokens[2]);
      }
      // ME190625 - projected DOS
      if (!USER_DOS_PROJECTIONS_CART_SCHEME.empty() || !USER_DOS_PROJECTIONS_FRAC_SCHEME.empty()) {
        if (!USER_DOS_PROJECTIONS_CART_SCHEME.empty() && !USER_DOS_PROJECTIONS_FRAC_SCHEME.empty()) {
          message = "Ambiguous input in APL DOS projections. ";
          message += "Choose between DOSPROJECTIONS_CART and DOSPROJECTIONS_FRAC.";
          //throw apl::APLRuntimeError(message);  OBSOLETE ME191029 - replace with xerror
          throw aurostd::xerror(_AFLOW_FILE_NAME_, function, message, _INPUT_AMBIGUOUS_);
        } else {
          string projscheme;
          if (!USER_DOS_PROJECTIONS_CART_SCHEME.empty()) projscheme = USER_DOS_PROJECTIONS_CART_SCHEME;
          else projscheme = USER_DOS_PROJECTIONS_FRAC_SCHEME;
          aurostd::string2tokens(projscheme, tokens, "; ");
          for (uint i = 0; i < tokens.size(); i++) {
            vector<double> proj;
            aurostd::string2tokens(tokens[i], proj, ", ");
            if (proj.size() == 3) {
              USER_DOS_PROJECTIONS.push_back(aurostd::vector2xvector<double>(proj));
            } else {
              message = "Wrong setting in " + _ASTROPT_ + "DOSPROJECTIONS_";
              message += string(USER_DOS_PROJECTIONS_CART_SCHEME.empty()?"FRAC":"CART") + ". ";
              message += "See README_AFLOW_APL.TXT for the correct format.";
              //throw apl::APLRuntimeError(message);  OBSOLETE ME191029 - replace with xerror
              throw aurostd::xerror(_AFLOW_FILE_NAME_, function, message, _INPUT_NUMBER_);
            }
          }
        }
      }
    }

    // TPT
    if (USER_TP) {
      tokens.clear();
      apl::tokenize(USER_TPT, tokens, string(" :"));
      if (tokens.size() != 3) {
        message = "Wrong setting in " + _ASTROPT_ + "TPT. ";
        message += "See README_AFLOW_APL.TXT for the correct format.";
        //throw apl::APLRuntimeError(message);  OBSOLETE ME191029 - replace with xerror
        throw aurostd::xerror(_AFLOW_FILE_NAME_, function, message, _INPUT_NUMBER_);
      }
      USER_TP_TSTART = aurostd::string2utype<double>(tokens[0]);
      USER_TP_TEND = aurostd::string2utype<double>(tokens[1]);
      USER_TP_TSTEP = aurostd::string2utype<double>(tokens[2]);
    }
// OBSOLETE - ME191029
//  } catch (std::exception& e) {
//    logger << apl::error << e.what() << apl::endl;
//    return;
//  }

  /****************************** OUTPUT SUMMARY ******************************/

  logger << "Parameters for the Automatic Phonon Library successfully read." << apl::endl;
  logger << "The structure will " << (USER_RELAX?"":"NOT ") << "be relaxed before running APL." << apl::endl;
  logger << "The hibernate feature is switched " << (USER_HIBERNATE?"ON":"OFF") << "." << apl::endl;
  logger << "Phonons will be calculated using the " << (USER_ENGINE=="DM"?"Direct":"Linear Response") << " Method." << apl::endl;

  if (USER_ENGINE == "DM") {
    logger << "The distortion magnitude will be " << USER_DISTORTION_MAGNITUDE << " Angstrom." << apl::endl;
    if (USER_DISTORTIONS_XYZ_ONLY) {
      logger << "Only distortions along the lattice vectors will be used." << apl::endl;
    } else {
      logger << "Atoms will be distorted along the lattice vectors, face diagonals, and body diagonals." << apl::endl;
    }
    if (USER_DISTORTIONS_SYMMETRIZE) {
      logger << "Non-symmetric distortion directions will be determined for each site." << apl::endl;
    } else {
      logger << "Distortions will be generated in three independent directions." << apl::endl;
    }
    if (USER_DISTORTIONS_INEQUIVONLY) { //CO190131
      logger << "Distortion directions will be determined for inequivalent site only." << apl::endl;
    } else {
      logger << "Distortion directions will be determined for ALL site." << apl::endl;
    }
    if (USER_AUTO_DISTORTIONS) {
      logger << "Positive/negative distortion directions will be determined for each site." << apl::endl; 
    } else if (USER_DPM) {
      logger << "Distortions will be generated in both the positive and negative direction." << apl::endl;
    } else {
      logger << apl::warning << "Distortions will only be generated in the positive direction - this is NOT recommended." << apl::endl;
    }
    logger << "Forces from the undistored state will " << (USER_ZEROSTATE?"":"NOT ") << "be used." << apl::endl;
    logger << "The CHGCAR file of the undistorted state will " << (USER_ZEROSTATE_CHGCAR?"":"NOT ") << "be used for distorted cells." << apl::endl;  // ME191029
  }

  logger << "Polar corrections will " << (USER_POLAR?"":"NOT ") << "be employed." << apl::endl;
  logger << "Frequencies will be returned in this format: " << USER_FREQFORMAT << "." << apl::endl;

  logger << "The supercell will be built using ";
  if (kflags.KBIN_MODULE_OPTIONS.supercell_method[0]) {
    logger << "the dimensions " << USER_SUPERCELL << "." << apl::endl;
  } else if (kflags.KBIN_MODULE_OPTIONS.supercell_method[1]) {
    logger << "at least " << USER_MINATOMS << " atoms." << apl::endl;
  } else if (kflags.KBIN_MODULE_OPTIONS.supercell_method[2]) {
    logger << "at most " << USER_MAXSHELL << " shells." << apl::endl;
  } else {
    logger << "at least " << USER_MINSHELL << " shells." << apl::endl;
  }

  if (USER_DC) {
    logger << "Phonon dispersion curves will be calculated ";
    if (USER_DC_METHOD == "LATTICE") {
        logger << "using the default path of the lattice (see DOI 10.1016/j.commatsci.2010.05.010). ";
    } else {
      logger << "along the " << (USER_DC_INITCOORDS_FRAC.empty()?"Cartesian":"fractional") << " coordinates ";
      logger << "[" << (USER_DC_INITCOORDS_FRAC.empty()?USER_DC_INITCOORDS_CART:USER_DC_INITCOORDS_FRAC) << "].";
    }
    logger << " Each subpath will be divided into " << USER_DC_NPOINTS << " points." << apl::endl;
  } else {
    logger << "Phonon dispersion curves will NOT be calculated." << apl::endl;
  }

  if (USER_DOS || USER_TP) {  // ME190423
    logger << "Phonon DOS will be calculated using the ";
    logger << (USER_DOS_METHOD == "LT"?"Linear Tetrahedron":"Root Sampling") << " method ";
    logger << "along a " << USER_DOS_MESH[0] << "x" << USER_DOS_MESH[1] << "x" << USER_DOS_MESH[2];
    logger << " mesh with " << USER_DOS_NPOINTS << " bins.";
    if (USER_DOS_METHOD == "RS")
      logger << " A smearing value of " << USER_DOS_SMEAR << " eV will be used.";
    // ME190626 - projected DOS
    if ((USER_DOS_PROJECTIONS.size() == 0) || (USER_DOS_METHOD == "RS")) {
      logger << " Projected phonon DOS will NOT be calculated.";
    } else {
      logger << " Projected phonon DOS will be calculated along the "
             << (USER_DOS_PROJECTIONS_CART_SCHEME.empty()?"fractional":"Cartesian") << " directions ";
      for (uint i = 0; i < USER_DOS_PROJECTIONS.size(); i++) {
        logger << "[";
        for (int j = 1; j < 4; j++) logger << USER_DOS_PROJECTIONS[i][j] << ((j < 3)?", ":"");
        logger << "]" << ((i < USER_DOS_PROJECTIONS.size() - 1)?", ":".");
      }
    }
    logger << apl::endl;
  } else {
    logger << "Phonon DOS will NOT be calculated." << apl::endl;
    }

  if (USER_TP) {
    logger << "Thermodynamic properties will be calculated between ";
    logger << USER_TP_TSTART << " K and " << USER_TP_TEND << " K ";
    logger << "in " << USER_TP_TSTEP << " K steps." << apl::endl;
  } else {
    logger << "Thermodynamic properties will NOT be calculated." << apl::endl;
    }
  // ME 181026 END

  // AAPL ----------------------------------------------------------------------

  // ME 181027 START

  /***************************** READ PARAMETERS *****************************/

  string USER_BTE;
  bool USER_TCOND, USER_ISOTOPE, USER_BOUNDARY, USER_CUMULATIVEK, USER_AAPL_FOURTH_ORDER;
  double USER_NANO_SIZE, USER_EPS_SUM, USER_AAPL_MIX, USER_TCT_TSTART, USER_TCT_TEND, USER_TCT_TSTEP;
  int USER_AAPL_MAX_ITER, USER_KPPRA_AAPL = -1;  // ME190408 - Added KPPRA_AAPL
  vector<double> USER_CUTOFF_DISTANCE(2);
  vector<int> USER_CUTOFF_SHELL(2), USER_THERMALGRID(3);
  if (kflags.KBIN_PHONONS_CALCULATION_AAPL) {
    USER_TCOND = true;
    string CUTOFF_SCHEME, SHELL_SCHEME, THERMALGRID_SCHEME, TCT_SCHEME;
    for (uint i = 0; i < kflags.KBIN_MODULE_OPTIONS.aaplflags.size(); i++) {
      const string& key = kflags.KBIN_MODULE_OPTIONS.aaplflags[i].keyword;
      logger << (kflags.KBIN_MODULE_OPTIONS.aaplflags[i].isentry? "Setting" : "DEFAULT") << " " << _ASTROPT_ << key << "=" << kflags.KBIN_MODULE_OPTIONS.aaplflags[i].xscheme << apl::endl;
      if (key == "BTE") {USER_BTE = kflags.KBIN_MODULE_OPTIONS.aaplflags[i].xscheme; continue;}
      if (key == "FOURTH_ORDER") {USER_AAPL_FOURTH_ORDER = kflags.KBIN_MODULE_OPTIONS.aaplflags[i].option; continue;}
      if (key == "CUT_RAD") {CUTOFF_SCHEME = kflags.KBIN_MODULE_OPTIONS.aaplflags[i].xscheme; continue;}
      if (key == "CUT_SHELL") {SHELL_SCHEME = kflags.KBIN_MODULE_OPTIONS.aaplflags[i].xscheme; continue;}
      if (key == "THERMALGRID") {THERMALGRID_SCHEME = kflags.KBIN_MODULE_OPTIONS.aaplflags[i].xscheme; continue;}
      if (key == "TCT") {TCT_SCHEME = kflags.KBIN_MODULE_OPTIONS.aaplflags[i].xscheme; continue;}
      if (key == "SUMRULE") {USER_EPS_SUM = kflags.KBIN_MODULE_OPTIONS.aaplflags[i].content_double; continue;}
      if (key == "SUMRULE_MAX_ITER") {USER_AAPL_MAX_ITER = kflags.KBIN_MODULE_OPTIONS.aaplflags[i].content_int; continue;}
      if (key == "MIXING_COEFFICIENT") {USER_AAPL_MIX = kflags.KBIN_MODULE_OPTIONS.aaplflags[i].content_double; continue;}
      if (key == "ISOTOPE") {USER_ISOTOPE = kflags.KBIN_MODULE_OPTIONS.aaplflags[i].option; continue;}
      if (key == "BOUNDARY") {USER_BOUNDARY = kflags.KBIN_MODULE_OPTIONS.aaplflags[i].option; continue;}
      if (key == "CUMULATIVEK") {USER_CUMULATIVEK = kflags.KBIN_MODULE_OPTIONS.aaplflags[i].option; continue;}
      if (key == "NANO_SIZE") {USER_NANO_SIZE = kflags.KBIN_MODULE_OPTIONS.aaplflags[i].content_double; continue;}
      if (key == "KPPRA_AAPL") {USER_KPPRA_AAPL = kflags.KBIN_MODULE_OPTIONS.aaplflags[i].content_int; continue;}  // ME190408
    }

  /***************************** CHECK PARAMETERS *****************************/

//      try { OBSOLETE ME191029 - error handling will be done with aurostd::xerror
//      string message;
      // Correct BTE
    if (USER_BTE != "RTA" && USER_BTE != "FULL") {
      message = "Wrong setting in " + _ASTROPT_ + "BTE. Use either RTA or FULL.";
      message += "See README_AFLOW_APL.TXT for more information.";
      //throw apl::APLRuntimeError(message);  OBSOLETE ME191029 - replace with xerror
      throw aurostd::xerror(_AFLOW_FILE_NAME_, function, message, _INPUT_ILLEGAL_);
    }

    vector<string> tokens;
    // CUT_SHELL and CUT_RAD
    bool defaults = (!kflags.KBIN_MODULE_OPTIONS.cut_rad_shell[0] && !kflags.KBIN_MODULE_OPTIONS.cut_rad_shell[1]);
    if (defaults || kflags.KBIN_MODULE_OPTIONS.cut_rad_shell[0]) {
      tokens.clear();
      apl::tokenize(CUTOFF_SCHEME, tokens, string(" ,"));
      if (tokens.size() < 1) {
        message = "Not enought entries in " + _ASTROPT_ + "CUT_RAD. ";
        message += "See README_AFLOW_APL.TXT for more information.";
        //throw apl::APLRuntimeError(message);  OBSOLETE ME191029 - replace with xerror
        throw aurostd::xerror(_AFLOW_FILE_NAME_, function, message, _INPUT_NUMBER_);
      } else if (tokens.size() > 2) {
        logger << apl::warning << "Too many entries for " << _ASTROPT_ << "CUT_RAD. ";
        logger << "Excess entries will be ignored." << apl::endl;
      }
      USER_CUTOFF_DISTANCE[0] = aurostd::string2utype<double>(tokens[0]);
      if (USER_AAPL_FOURTH_ORDER) {
        if (tokens.size() == 1) {
          logger << apl::warning << "Only one entry found for the cutoff radius. ";
          logger << "3rd and 4th order anharmonic IFCs will use the same value." << apl::endl;
          USER_CUTOFF_DISTANCE[1] = USER_CUTOFF_DISTANCE[0];
        } else {
          USER_CUTOFF_DISTANCE[1] = aurostd::string2utype<double>(tokens[1]);
        }
      }
    }

    if (defaults || kflags.KBIN_MODULE_OPTIONS.cut_rad_shell[1]) {
      tokens.clear();
      apl::tokenize(SHELL_SCHEME, tokens, string(" ,"));
      if (tokens.size() < 1) {
        message = "Not enought entries in " + _ASTROPT_ + "CUT_SHELL. ";
        message += "See README_AFLOW_APL.TXT for more information.";
        //throw apl::APLRuntimeError(message);  OBSOLETE ME191029 - replace with xerror
        throw aurostd::xerror(_AFLOW_FILE_NAME_, function, message, _INPUT_NUMBER_);
      } else if (tokens.size() > 2) {
        logger << apl::warning << "Too many entries for " << _ASTROPT_ << "CUT_SHELL. ";
        logger << "Excess entries will be ignored." << apl::endl;
      }
      USER_CUTOFF_SHELL[0] = aurostd::string2utype<int>(tokens[0]);
      if (USER_AAPL_FOURTH_ORDER) {
        if (tokens.size() == 1) {
          logger << apl::warning << "Only one entry found for the number of coordination shells. ";
          logger << "3rd and 4th order anharmonic IFCs will use the same value." << apl::endl;
          USER_CUTOFF_SHELL[1] = USER_CUTOFF_SHELL[0];
        } else {
          USER_CUTOFF_SHELL[1] = aurostd::string2utype<int>(tokens[1]);
        }
      }
    }
    // If only one parameter is set in the aflow.in file, unset the other
    if (kflags.KBIN_MODULE_OPTIONS.cut_rad_shell[0] != kflags.KBIN_MODULE_OPTIONS.cut_rad_shell[1]) {
      if (!kflags.KBIN_MODULE_OPTIONS.cut_rad_shell[0]) USER_CUTOFF_DISTANCE.assign(2, 0.0);
      if (!kflags.KBIN_MODULE_OPTIONS.cut_rad_shell[1]) USER_CUTOFF_SHELL.assign(2, 0);
    }

    // THERMALGRID
    tokens.clear();
    apl::tokenize(THERMALGRID_SCHEME, tokens, string(" xX"));
    if (tokens.size() == 3) {
      USER_THERMALGRID[0] = aurostd::string2utype<int>(tokens[0]);
      USER_THERMALGRID[1] = aurostd::string2utype<int>(tokens[1]);
      USER_THERMALGRID[2] = aurostd::string2utype<int>(tokens[2]);
    } else {
      message = "Wrong setting in " + _ASTROPT_ + "THERMALGRID. ";
      message += "See README_AFLOW_APL.TXT for the correct format.";
      //throw apl::APLRuntimeError(message);  OBSOLETE ME191029 - replace with xerror
      throw aurostd::xerror(_AFLOW_FILE_NAME_, function, message, _INPUT_NUMBER_);
    }

    // TCT
    tokens.clear();
    apl::tokenize(TCT_SCHEME, tokens, string(" :"));
    if (tokens.size() == 3) {
      USER_TCT_TSTART = aurostd::string2utype<double>(tokens[0]);
      USER_TCT_TEND = aurostd::string2utype<double>(tokens[1]);
      USER_TCT_TSTEP = aurostd::string2utype<double>(tokens[2]);
      if (USER_TCT_TSTART == 0) {
        logger << apl::warning << "Thermal conductivity is infinite at 0 K and will be skipped." << apl::endl;
        USER_TCT_TSTART += USER_TCT_TSTEP;
      }
    } else {
      message = "Wrong setting in " + _ASTROPT_ + "TCT. ";
      message += "See README_AFLOW_APL.TXT for the correct format.";
      //throw apl::APLRuntimeError(message);  OBSOLETE ME191029 - replace with xerror
      throw aurostd::xerror(_AFLOW_FILE_NAME_, function, message, _INPUT_NUMBER_);
    }
    // BOUNDARY and CUMULATIVEK
    if (USER_BOUNDARY && USER_CUMULATIVEK) {
      USER_CUMULATIVEK = false;
      logger << apl::warning << "Both boundary effects and cumulative thermal conductivity cannot be ";
      logger << "set at the same time. Cumulative thermal conductivity has been switched off." << apl::endl;
    }
// OBSOLETE ME191029      
//    } catch (std::exception& e) {
//      logger << apl::error << e.what() << apl::endl;
//      return;
//    }

  /****************************** OUTPUT SUMMARY ******************************/

    logger << "Parameters for the Automatic Anharmonic Phonon Library successfully read." << apl::endl;
    logger << "Four-phonon processes will " << (USER_AAPL_FOURTH_ORDER?"":"NOT ") << "be included in the calculations." << apl::endl;

    defaults = (!kflags.KBIN_MODULE_OPTIONS.cut_rad_shell[0] && !kflags.KBIN_MODULE_OPTIONS.cut_rad_shell[1]);
    if (defaults || kflags.KBIN_MODULE_OPTIONS.cut_rad_shell[0]) {
      logger << "The cutoff to compute the 3rd order anharmonic IFCs will be ";
      logger << USER_CUTOFF_DISTANCE[0] << " Angstrom." << apl::endl;
      if (USER_AAPL_FOURTH_ORDER) {
        logger << "The cutoff to compute the 4th order anharmonic IFCs will be ";
        logger << USER_CUTOFF_DISTANCE[1] << " Angstrom." << apl::endl;
      }
    }
    if (defaults || kflags.KBIN_MODULE_OPTIONS.cut_rad_shell[1]) {
      logger << "The calculation of 3rd order anharmonic IFCs will consider up to ";
      logger << USER_CUTOFF_SHELL[0] << " coordination shells." << apl::endl;
      if (USER_AAPL_FOURTH_ORDER) {
        logger << "The calculation of 4th order anharmonic IFCs will consider up to ";
        logger << USER_CUTOFF_SHELL[1] << " coordination shells." << apl::endl;
      }
    }

    if (USER_KPPRA_AAPL > 0) logger << "AAPL will use a KPPRA of " << USER_KPPRA_AAPL << " for static calculations." << apl::endl;  // ME190408

    logger << "Anharmonic IFCs will be calculated with a convergence criterion of " << USER_EPS_SUM << "." << apl::endl;
    logger << "A mixing coefficient of " << USER_AAPL_MIX << " will be used." << apl::endl;
    logger << "Anharmonic IFCs need to be converged within " << USER_AAPL_MAX_ITER << " iterations." << apl::endl;

    logger << "Thermal conductivity will be calculated between ";
    logger << USER_TCT_TSTART << " K and " << USER_TCT_TEND << "K ";
    logger << "in " << USER_TCT_TSTEP << " K steps." << apl::endl;

    logger << "The Boltzmann Transport Equation will be solved using ";
    if (USER_BTE == "RTA") {
      logger << "the Relaxation Time Approximation Approximation (RTA)." << apl::endl;
    } else {
      logger << "an iterative scheme." << apl::endl;
    }
    logger << "The equation will be solved using the adaptive broadening method along a ";
    logger << USER_THERMALGRID[0] << "x" << USER_THERMALGRID[1] << "x" << USER_THERMALGRID[2] << " q-point mesh." << apl::endl;
    logger << "Isotope effects will " << (USER_ISOTOPE?"":"NOT ") << "be included." << apl::endl;
    if (USER_BOUNDARY || USER_CUMULATIVEK) {
      logger << "Boundary effects will be included via ";
      if (USER_BOUNDARY) {
        logger << "boundary scattering with a grain size of ";
      } else {
        logger << "cumulative thermal conductivity and a mean free path of at most ";
      }
      logger << USER_NANO_SIZE << " nm." << apl::endl;
    } else {
      logger << "Boundary effects will NOT be included." << apl::endl;
    }
  } else {
    USER_TCOND = false;
    logger << "Anharmonic force constants and thermal conductivity will NOT be calculated." << apl::endl;
  }
  // ME 181027 STOP

  // QHA ----------------------------------------------------------------------

    //  //PINKU QUASI-HARMONIC START
    aurostd::xoption CALCULATE_GROUPVELOCITY_OPTION; CALCULATE_GROUPVELOCITY_OPTION.option = false; //PN180705
    aurostd::xoption CALCULATE_ATOMIC_DISPLACEMENT_OPTION; CALCULATE_ATOMIC_DISPLACEMENT_OPTION.option = false; //PN180705
  aurostd::xoption CALCULATE_GRUNEISEN_OPTION; CALCULATE_GRUNEISEN_OPTION.option = false;
  aurostd::xoption CALCULATE_DISPLACEMENTS_OPTION; CALCULATE_DISPLACEMENTS_OPTION.option = false;
  aurostd::xoption CALCULATE_GRUNEISEN_SUBDIRECTORIES_OPTION; CALCULATE_GRUNEISEN_SUBDIRECTORIES_OPTION.option = false;
  aurostd::xoption CALCULATE_EOS_OPTION; CALCULATE_EOS_OPTION.option = false;
  aurostd::xoption CALCULATE_EOS_SUBDIRECTORIES_OPTION; CALCULATE_EOS_SUBDIRECTORIES_OPTION.option = false;
    aurostd::xoption EDOS_ACURATE_OPTION; EDOS_ACURATE_OPTION.option = false; //PN180705
    aurostd::xoption INCLUDE_ELE_OPTION;  INCLUDE_ELE_OPTION.option = false; //PN180705
    //Anisotropic Gruneisen and EOS //PN180705
    //in the a-direction //PN180705
    aurostd::xoption CALCULATE_GRUNEISEN_A_OPTION; CALCULATE_GRUNEISEN_A_OPTION.option = false; //PN180705
    aurostd::xoption CALCULATE_GRUNEISEN_A_SUBDIRECTORIES_OPTION; CALCULATE_GRUNEISEN_A_SUBDIRECTORIES_OPTION.option = false; //PN180705
    aurostd::xoption GP_DISTORTION_OPTION; GP_DISTORTION_OPTION.xscheme = "0.03"; double GP_DISTORTION = 0.03; //PN180705
      
    //in the b-direction //PN180705
    aurostd::xoption CALCULATE_GRUNEISEN_B_OPTION; CALCULATE_GRUNEISEN_B_OPTION.option = false; //PN180705
    aurostd::xoption CALCULATE_GRUNEISEN_B_SUBDIRECTORIES_OPTION; CALCULATE_GRUNEISEN_B_SUBDIRECTORIES_OPTION.option = false; //PN180705

    //in the c-direction //PN180705
    aurostd::xoption CALCULATE_GRUNEISEN_C_OPTION; CALCULATE_GRUNEISEN_C_OPTION.option = false; //PN180705
    aurostd::xoption CALCULATE_GRUNEISEN_C_SUBDIRECTORIES_OPTION; CALCULATE_GRUNEISEN_C_SUBDIRECTORIES_OPTION.option = false; //PN180705

    //SC-QHA //PN180705
    aurostd::xoption CALCULATE_SCQHA_OPTION; CALCULATE_SCQHA_OPTION.option = false; //PN180705
    aurostd::xoption CALCULATE_SCQHA_SUBDIRECTORIES_OPTION; CALCULATE_SCQHA_SUBDIRECTORIES_OPTION.option = false; //PN180705
    //QHA3P option
    aurostd::xoption CALCULATE_QHA3P_OPTION; CALCULATE_QHA3P_OPTION.option = false; //PN180705

    //Anisotropic SCQHA EOS //PN180705
    //in the a-direction //PN180705
    aurostd::xoption CALCULATE_SCQHA_A_OPTION; CALCULATE_SCQHA_A_OPTION.option = false; //PN180705
    aurostd::xoption SCQHA_DISTORTION_OPTION; SCQHA_DISTORTION_OPTION.xscheme = "3.0"; double SCQHA_DISTORTION = 3.0; //PN180705
    aurostd::xoption CALCULATE_SCQHA_A_SUBDIRECTORIES_OPTION; CALCULATE_SCQHA_A_SUBDIRECTORIES_OPTION.option = false; //PN180705

    //in the b-direction //PN180705
    aurostd::xoption CALCULATE_SCQHA_B_OPTION; CALCULATE_SCQHA_B_OPTION.option = false; //PN180705
    aurostd::xoption CALCULATE_SCQHA_B_SUBDIRECTORIES_OPTION; CALCULATE_SCQHA_B_SUBDIRECTORIES_OPTION.option = false; //PN180705

    //in the c-direction //PN180705
    aurostd::xoption CALCULATE_SCQHA_C_OPTION; CALCULATE_SCQHA_C_OPTION.option = false; //PN180705
    aurostd::xoption CALCULATE_SCQHA_C_SUBDIRECTORIES_OPTION; CALCULATE_SCQHA_C_SUBDIRECTORIES_OPTION.option = false; //PN180705

    //QHA3P a direction
    aurostd::xoption CALCULATE_QHA3P_A_OPTION; CALCULATE_QHA3P_A_OPTION.option = false; //PN180705
    aurostd::xoption CALCULATE_QHA3P_A_SUBDIRECTORIES_OPTION; CALCULATE_QHA3P_A_SUBDIRECTORIES_OPTION.option = false; //PN180705
    aurostd::xoption CALCULATE_QHA3P_B_OPTION; CALCULATE_QHA3P_B_OPTION.option = false; //PN180705
    aurostd::xoption CALCULATE_QHA3P_B_SUBDIRECTORIES_OPTION; CALCULATE_QHA3P_B_SUBDIRECTORIES_OPTION.option = false; //PN180705
    aurostd::xoption CALCULATE_QHA3P_C_OPTION; CALCULATE_QHA3P_C_OPTION.option = false; //PN180705
    aurostd::xoption CALCULATE_QHA3P_C_SUBDIRECTORIES_OPTION; CALCULATE_QHA3P_C_SUBDIRECTORIES_OPTION.option = false; //PN180705


    //QHA, QHA3P and SCQHA options initializing from previous options
    CALCULATE_GRUNEISEN_OPTION.option=kflags.KBIN_PHONONS_CALCULATION_QHA;
    CALCULATE_GRUNEISEN_A_OPTION.option=kflags.KBIN_PHONONS_CALCULATION_QHA_A;
    CALCULATE_GRUNEISEN_B_OPTION.option=kflags.KBIN_PHONONS_CALCULATION_QHA_B;
    CALCULATE_GRUNEISEN_C_OPTION.option=kflags.KBIN_PHONONS_CALCULATION_QHA_C;

    CALCULATE_SCQHA_OPTION.option=kflags.KBIN_PHONONS_CALCULATION_SCQHA;
    CALCULATE_SCQHA_A_OPTION.option=kflags.KBIN_PHONONS_CALCULATION_SCQHA_A;
    CALCULATE_SCQHA_B_OPTION.option=kflags.KBIN_PHONONS_CALCULATION_SCQHA_B;
    CALCULATE_SCQHA_C_OPTION.option=kflags.KBIN_PHONONS_CALCULATION_SCQHA_C;

    CALCULATE_QHA3P_OPTION.option=kflags.KBIN_PHONONS_CALCULATION_QHA3P;
    CALCULATE_QHA3P_A_OPTION.option=kflags.KBIN_PHONONS_CALCULATION_QHA3P_A;
    CALCULATE_QHA3P_B_OPTION.option=kflags.KBIN_PHONONS_CALCULATION_QHA3P_B;
    CALCULATE_QHA3P_C_OPTION.option=kflags.KBIN_PHONONS_CALCULATION_QHA3P_C;

  // different types of fitting options for EOS calculations
  // (1) BM1 => Murnaghan EOS
  // (2) BM2 => Birch-Murnaghan 3rd-order EOS
  // (3) BM3 => Birch-Murnaghan 4th-order EOS
  //[OBSOLETE PN180705]aurostd::xoption GP_VOL_DISTORTION_OPTION; GP_VOL_DISTORTION_OPTION.xscheme = "0.03"; double GP_VOL_DISTORTION = 0.03;
  aurostd::xoption USER_PROJECTION_DIR_OPTION; USER_PROJECTION_DIR_OPTION.xscheme = "1:1:1"; vector<double> directions(3, 0); directions[0] = 1; directions[1] = 1; directions[2] = 1;   // 3 Miller indices
  aurostd::xoption CUTOFF_FREQ_OPTION; CUTOFF_FREQ_OPTION.xscheme="1e-5"; double CUTOFF_FREQ = 1e-5;  //in amu
    aurostd::xoption EOS_DISTORTION_RANGE_OPTION; EOS_DISTORTION_RANGE_OPTION.xscheme = "-3:6:1"; double EOS_DISTORTION_START = -3; double EOS_DISTORTION_END = 6; double EOS_DISTORTION_DISTORTION_INC=1; //PN180705
    aurostd::xoption EOS_STATIC_KPPRA_OPTION; EOS_STATIC_KPPRA_OPTION.xscheme = "10000"; int EOS_STATIC_KPPRA = 10000; //PN180705
    aurostd::xoption NEDOS_OPTION; NEDOS_OPTION.xscheme = "5000"; int NEDOS = 5000; //PN180705
  aurostd::xoption FITTING_TYPE_OPTION; FITTING_TYPE_OPTION.xscheme = "BM1"; string FITTING_TYPE = "BM1";
    aurostd::xoption SCQHA_PDIS_T_OPTION; SCQHA_PDIS_T_OPTION.xscheme = "100,400,600"; std::vector<double> scqha_pdis_T; //PN180705
  //PINKU QUASI-HARMONIC END
  
//PINKU PHONON START
    //GROUPVELOCITY=y/n
    CALCULATE_GROUPVELOCITY_OPTION.options2entry(AflowIn, string(_ASTROPT_ + "GROUP_VELOCITY=" + "|" + _ASTROPT_APL_OLD_ + "GROUP_VELOCITY="), CALCULATE_GROUPVELOCITY_OPTION.option,  CALCULATE_GROUPVELOCITY_OPTION.xscheme);
    logger << (CALCULATE_GROUPVELOCITY_OPTION.isentry ? "Setting " : "DEFAULT ") << _ASTROPT_ << "GROUP_VELOCITY=" << (CALCULATE_GROUPVELOCITY_OPTION.option ? "ON" : "OFF") << "." << apl::endl;

    //ATOMIC_DISPLACEMENT=y/n
    CALCULATE_ATOMIC_DISPLACEMENT_OPTION.options2entry(AflowIn, string(_ASTROPT_ + "ATOMIC_DISPLACEMENT=" + "|" + _ASTROPT_APL_OLD_ + "ATOMIC_DISPLACEMENT="), CALCULATE_ATOMIC_DISPLACEMENT_OPTION.option,  CALCULATE_ATOMIC_DISPLACEMENT_OPTION.xscheme);
    logger << (CALCULATE_ATOMIC_DISPLACEMENT_OPTION.isentry ? "Setting " : "DEFAULT ") << _ASTROPT_ << "ATOMIC_DISPLACEMENT=" << (CALCULATE_ATOMIC_DISPLACEMENT_OPTION.option ? "ON" : "OFF") << "." << apl::endl;
    //PINKU PHONON END

    //PINKU QUASI-HARMONIC START
    if(!USER_TCOND){
      if(kflags.KBIN_PHONONS_CALCULATION_QHA){
        CALCULATE_GRUNEISEN_OPTION.option = kflags.KBIN_PHONONS_CALCULATION_QHA; //recycle what we parsed earlier
        logger << _ASTROPT_ << "CALC is" << ( CALCULATE_GRUNEISEN_OPTION.option ? "" : " NOT" ) << " set." << apl::endl;
        logger << "The Gruneisen parameter will" << ( CALCULATE_GRUNEISEN_OPTION.option ? "" : " NOT" ) << " be computed via AFLOW-QHA." << apl::endl;
      } else if(kflags.KBIN_PHONONS_CALCULATION_QHA_A){
        CALCULATE_GRUNEISEN_A_OPTION.option = kflags.KBIN_PHONONS_CALCULATION_QHA_A;
        logger << _ASTROPT_ << "CALC is" << ( CALCULATE_GRUNEISEN_A_OPTION.option ? "" : " NOT" ) << " set." << apl::endl;
        logger << "The Gruneisen_A parameter will" << ( CALCULATE_GRUNEISEN_A_OPTION.option ? "" : " NOT" ) << " be computed via AFLOW-QHA." << apl::endl;
      } else if(kflags.KBIN_PHONONS_CALCULATION_QHA_B){
        CALCULATE_GRUNEISEN_B_OPTION.option = kflags.KBIN_PHONONS_CALCULATION_QHA_B;
        logger << _ASTROPT_ << "CALC is" << ( CALCULATE_GRUNEISEN_B_OPTION.option ? "" : " NOT" ) << " set." << apl::endl;
        logger << "The Gruneisen_B parameter will" << ( CALCULATE_GRUNEISEN_B_OPTION.option ? "" : " NOT" ) << " be computed via AFLOW-QHA." << apl::endl;
      } else if(kflags.KBIN_PHONONS_CALCULATION_QHA_C){
        CALCULATE_GRUNEISEN_C_OPTION.option = kflags.KBIN_PHONONS_CALCULATION_QHA_C;
        logger << _ASTROPT_ << "CALC is" << ( CALCULATE_GRUNEISEN_C_OPTION.option ? "" : " NOT" ) << " set." << apl::endl;
        logger << "The Gruneisen_C parameter will" << ( CALCULATE_GRUNEISEN_C_OPTION.option ? "" : " NOT" ) << " be computed via AFLOW-QHA." << apl::endl;
      }

      //QHA, QHA3P and SCQHA INCLUDE ELECTRONIC OPTION
      if(kflags.KBIN_PHONONS_CALCULATION_QHA || kflags.KBIN_PHONONS_CALCULATION_QHA_A || kflags.KBIN_PHONONS_CALCULATION_QHA_B || kflags.KBIN_PHONONS_CALCULATION_QHA_C ||
          kflags.KBIN_PHONONS_CALCULATION_SCQHA|| kflags.KBIN_PHONONS_CALCULATION_SCQHA_A || kflags.KBIN_PHONONS_CALCULATION_SCQHA_B || kflags.KBIN_PHONONS_CALCULATION_SCQHA_C){
        INCLUDE_ELE_OPTION.options2entry(AflowIn, string( _ASTROPT_ + "INCLUDE_ELE=" + "|" + _ASTROPT_ + "INCLUDE_ELE="), INCLUDE_ELE_OPTION.option, INCLUDE_ELE_OPTION.xscheme);
        logger << (INCLUDE_ELE_OPTION.isentry ? "Setting " : "DEFAULT ") << _ASTROPT_ << "INCLUDE_ELE=" << (INCLUDE_ELE_OPTION.option ? "ON" : "OFF") << "." << apl::endl;
      }

      //QHA3P and SCQHA temperature dependent phonon dispersion option
      if(kflags.KBIN_PHONONS_CALCULATION_SCQHA|| kflags.KBIN_PHONONS_CALCULATION_SCQHA_A || kflags.KBIN_PHONONS_CALCULATION_SCQHA_B || kflags.KBIN_PHONONS_CALCULATION_SCQHA_C){
        SCQHA_PDIS_T_OPTION.options2entry(AflowIn, string( _ASTROPT_ + "SCQHA_PDIS_T=" + "|" + _ASTROPT_APL_OLD_ + "SCQHA_PDIS_T="), SCQHA_PDIS_T_OPTION.option, SCQHA_PDIS_T_OPTION.xscheme);
        tokens.clear(); scqha_pdis_T.clear();
        apl::tokenize(SCQHA_PDIS_T_OPTION.content_string, tokens, string(" ,"));
        if (tokens.size() == 0) {
          // ME191031 - use xerror
          //throw apl::APLRuntimeError("Wrong setting in the "+_ASTROPT_+"SCQHA_PDIS_T. Specify as SCQHA_PDIS_T=-100.0, 300.0, 600.0");
          throw aurostd::xerror(_AFLOW_FILE_NAME_, function, "Wrong setting in the"+_ASTROPT_+"SCQHA_PDIS_T. Specify as SCQHA_PDIS_T=-100.0, 300.0, 600.0", _INPUT_ILLEGAL_);
        }
        if(tokens.size()!=0){
          for (uint i=0; i<tokens.size(); i++){
            scqha_pdis_T.push_back(aurostd::string2utype<double>(tokens.at(i)));
          }
        }
      }
      //rectifying possible user QHA-input errors
      if(CALCULATE_GRUNEISEN_OPTION.option){
        CALCULATE_SCQHA_A_OPTION.option=false;
        CALCULATE_SCQHA_B_OPTION.option=false;
        CALCULATE_SCQHA_C_OPTION.option=false;
      } else if(CALCULATE_GRUNEISEN_A_OPTION.option){
        CALCULATE_SCQHA_OPTION.option=false;
        CALCULATE_SCQHA_B_OPTION.option=false;
        CALCULATE_SCQHA_C_OPTION.option=false;
      } else if(CALCULATE_GRUNEISEN_B_OPTION.option){
        CALCULATE_SCQHA_OPTION.option=false;
        CALCULATE_SCQHA_A_OPTION.option=false;
        CALCULATE_SCQHA_C_OPTION.option=false;
      } else if(CALCULATE_GRUNEISEN_C_OPTION.option){
        CALCULATE_SCQHA_OPTION.option=false;
        CALCULATE_SCQHA_A_OPTION.option=false;
        CALCULATE_SCQHA_B_OPTION.option=false;
      }
      
      //Writing to log
      if(kflags.KBIN_PHONONS_CALCULATION_SCQHA){
        logger << (CALCULATE_SCQHA_OPTION.isentry ? "Setting " : "DEFAULT ") << _ASTROPT_ << "SCQHA=" << (CALCULATE_SCQHA_OPTION.option ? "ON" : "OFF") << "." << apl::endl;
      } else if(kflags.KBIN_PHONONS_CALCULATION_SCQHA_A){
        logger << (CALCULATE_SCQHA_A_OPTION.isentry ? "Setting " : "DEFAULT ") << _ASTROPT_ << "SCQHA_A=" << (CALCULATE_SCQHA_A_OPTION.option ? "ON" : "OFF") << "." << apl::endl;
      } else if(kflags.KBIN_PHONONS_CALCULATION_SCQHA_B){
        logger << (CALCULATE_SCQHA_B_OPTION.isentry ? "Setting " : "DEFAULT ") << _ASTROPT_ << "SCQHA_B=" << (CALCULATE_SCQHA_B_OPTION.option ? "ON" : "OFF") << "." << apl::endl;
      } else if(kflags.KBIN_PHONONS_CALCULATION_SCQHA_C){
        logger << (CALCULATE_SCQHA_C_OPTION.isentry ? "Setting " : "DEFAULT ") << _ASTROPT_ << "SCQHA_C=" << (CALCULATE_SCQHA_C_OPTION.option ? "ON" : "OFF") << "." << apl::endl;
      }

      //Writing to log
      if(kflags.KBIN_PHONONS_CALCULATION_QHA3P){
        logger << (CALCULATE_QHA3P_OPTION.isentry ? "Setting " : "DEFAULT ") << _ASTROPT_ << "QHA3P=" << (CALCULATE_QHA3P_OPTION.option ? "ON" : "OFF") << "." << apl::endl;
      } else if(kflags.KBIN_PHONONS_CALCULATION_QHA3P_A){
        logger << (CALCULATE_QHA3P_A_OPTION.isentry ? "Setting " : "DEFAULT ") << _ASTROPT_ << "QHA3P_A=" << (CALCULATE_QHA3P_A_OPTION.option ? "ON" : "OFF") << "." << apl::endl;
      } else if(kflags.KBIN_PHONONS_CALCULATION_QHA3P_B){
        logger << (CALCULATE_QHA3P_B_OPTION.isentry ? "Setting " : "DEFAULT ") << _ASTROPT_ << "QHA3P_B=" << (CALCULATE_QHA3P_B_OPTION.option ? "ON" : "OFF") << "." << apl::endl;
      } else if(kflags.KBIN_PHONONS_CALCULATION_QHA3P_C){
        logger << (CALCULATE_QHA3P_C_OPTION.isentry ? "Setting " : "DEFAULT ") << _ASTROPT_ << "QHA3P_C=" << (CALCULATE_QHA3P_C_OPTION.option ? "ON" : "OFF") << "." << apl::endl;
    }

      if(CALCULATE_SCQHA_OPTION.option || kflags.KBIN_PHONONS_CALCULATION_SCQHA_A || kflags.KBIN_PHONONS_CALCULATION_SCQHA_B || kflags.KBIN_PHONONS_CALCULATION_SCQHA_C){
        SCQHA_DISTORTION_OPTION.options2entry(AflowIn, string( _ASTROPT_ + "SCQHA_DISTORTION=" + "|" + _ASTROPT_APL_OLD_ + "SCQHA_DISTORTION="), SCQHA_DISTORTION_OPTION.option, SCQHA_DISTORTION_OPTION.xscheme);
        SCQHA_DISTORTION=SCQHA_DISTORTION_OPTION.content_double;
        if (SCQHA_DISTORTION_OPTION.isentry) {
          tokens.clear();
          apl::tokenize(SCQHA_DISTORTION_OPTION.content_string, tokens, string(" "));
          if (tokens.size() != 1) {
            // ME191031 - use xerror
            //throw apl::APLRuntimeError("Wrong setting in the "+_ASTROPT_+"SCQHA_DISTORTION. Specify as SCQHA_DISTORTION_OPTION=3.0.");
            throw aurostd::xerror(_AFLOW_FILE_NAME_, function, "Wrong setting in the "+_ASTROPT_+"SCQHA_DISTORTION. Specify as SCQHA_DISTORTION_OPTION=3.0.", _INPUT_ILLEGAL_);
          }
        }
        logger << (SCQHA_DISTORTION_OPTION.isentry ? "Setting" : "DEFAULT") << " " << _ASTROPT_ << "SCQHA_DISTORTION=" << SCQHA_DISTORTION << "." << apl::endl;
      }

      if(CALCULATE_GRUNEISEN_OPTION.option || kflags.KBIN_PHONONS_CALCULATION_QHA_A || kflags.KBIN_PHONONS_CALCULATION_QHA_B || kflags.KBIN_PHONONS_CALCULATION_QHA_C || kflags.KBIN_PHONONS_CALCULATION_SCQHA ||
          kflags.KBIN_PHONONS_CALCULATION_SCQHA_A || kflags.KBIN_PHONONS_CALCULATION_SCQHA_B || kflags.KBIN_PHONONS_CALCULATION_SCQHA_C || kflags.KBIN_PHONONS_CALCULATION_QHA3P ||
          kflags.KBIN_PHONONS_CALCULATION_QHA3P_A || kflags.KBIN_PHONONS_CALCULATION_QHA3P_B || kflags.KBIN_PHONONS_CALCULATION_QHA3P_C){

        CUTOFF_FREQ_OPTION.options2entry(AflowIn, string( _ASTROPT_ + "CUTOFF_FREQ=" + "|" + _ASTROPT_APL_OLD_ + "CUTOFF_FREQ="), CUTOFF_FREQ_OPTION.option, CUTOFF_FREQ_OPTION.xscheme); //CO 170601
        CUTOFF_FREQ = CUTOFF_FREQ_OPTION.content_double;
        if (CUTOFF_FREQ_OPTION.isentry) {
      tokens.clear();
          apl::tokenize(CUTOFF_FREQ_OPTION.content_string, tokens, string(" "));
          if (tokens.size() != 1) {
            // ME191031 - use xerror
            //throw apl::APLRuntimeError("Wrong setting in the "+_ASTROPT_+"CUTOFF_FREQ. Specify as CUTOFF_FREQ=0.01.");
            throw aurostd::xerror(_AFLOW_FILE_NAME_, function, "Wrong setting in the "+_ASTROPT_+"CUTOFF_FREQ. Specify as CUTOFF_FREQ=0.01.", _INPUT_ILLEGAL_);
          }
        }
        logger << (CUTOFF_FREQ_OPTION.isentry ? "Setting" : "DEFAULT") << " " << _ASTROPT_ << "CUTOFF_FREQ=" << CUTOFF_FREQ_OPTION.content_string << "." << apl::endl;


        CALCULATE_EOS_OPTION.options2entry(AflowIn, string(_ASTROPT_ + "EOS=" + "|" + _ASTROPT_APL_OLD_ + "EOS="), CALCULATE_EOS_OPTION.option, CALCULATE_EOS_OPTION.xscheme); //CO 170601
        logger << (CALCULATE_EOS_OPTION.isentry ? "Setting " : "DEFAULT ") << _ASTROPT_ << "EOS=" << (CALCULATE_EOS_OPTION.option ? "ON" : "OFF") << "." << apl::endl;

        if ((CALCULATE_EOS_OPTION.option) && (CALCULATE_GRUNEISEN_OPTION.option || kflags.KBIN_PHONONS_CALCULATION_QHA_A || kflags.KBIN_PHONONS_CALCULATION_QHA_B ||
              kflags.KBIN_PHONONS_CALCULATION_QHA_C || kflags.KBIN_PHONONS_CALCULATION_SCQHA || kflags.KBIN_PHONONS_CALCULATION_SCQHA_A ||
              kflags.KBIN_PHONONS_CALCULATION_SCQHA_B || kflags.KBIN_PHONONS_CALCULATION_SCQHA_C || kflags.KBIN_PHONONS_CALCULATION_QHA3P ||
              kflags.KBIN_PHONONS_CALCULATION_QHA3P_A || kflags.KBIN_PHONONS_CALCULATION_QHA3P_B || kflags.KBIN_PHONONS_CALCULATION_QHA3P_C))

        {
          EOS_DISTORTION_RANGE_OPTION.options2entry(AflowIn, string( _ASTROPT_ + "EOS_DISTORTION_RANGE=" + "|" + _ASTROPT_APL_OLD_ + "EOS_DISTORTION_RANGE="), EOS_DISTORTION_RANGE_OPTION.option, EOS_DISTORTION_RANGE_OPTION.xscheme);
          tokens.clear();
          apl::tokenize(EOS_DISTORTION_RANGE_OPTION.content_string, tokens, string(" :"));
          if (tokens.size() != 3) {
            // ME191031
            //throw apl::APLRuntimeError("Wrong setting in the "+_ASTROPT_+"EOS_DISTORTION_RANGE. Specify as EOS_DISTORTION_RANGE=-3:6:1.");
            throw aurostd::xerror(_AFLOW_FILE_NAME_, function, "Wrong setting in the "+_ASTROPT_+"EOS_DISTORTION_RANGE. Specify as EOS_DISTORTION_RANGE=-3:6:1.", _INPUT_ILLEGAL_);
          }
          EOS_DISTORTION_START = aurostd::string2utype<double>(tokens.at(0));
          EOS_DISTORTION_END = aurostd::string2utype<double>(tokens.at(1));
          EOS_DISTORTION_DISTORTION_INC = aurostd::string2utype<double>(tokens.at(2));
          logger << (EOS_DISTORTION_RANGE_OPTION.isentry ? "Setting" : "DEFAULT") << " " << _ASTROPT_ << "EOS_DISTORTION_RANGE=" << EOS_DISTORTION_RANGE_OPTION.content_string << "." << apl::endl;
          logger << "The EOS properties will be calculated in distortion range <" << EOS_DISTORTION_START << "," << EOS_DISTORTION_END << "," << EOS_DISTORTION_DISTORTION_INC << "." << apl::endl;

          FITTING_TYPE_OPTION.options2entry(AflowIn, string( _ASTROPT_ + "FITTING_TYPE=" + "|" + _ASTROPT_APL_OLD_ + "FITTING_TYPE="), FITTING_TYPE_OPTION.option, FITTING_TYPE_OPTION.xscheme); //CO 170601
          FITTING_TYPE = FITTING_TYPE_OPTION.content_string;
          if (FITTING_TYPE_OPTION.isentry) {
            tokens.clear();
            apl::tokenize(FITTING_TYPE_OPTION.content_string, tokens, string(" "));
            if (tokens.size() != 1) {
              // ME191031 - use xerror
              //throw apl::APLRuntimeError("Wrong setting in the "+_ASTROPT_+"FITTING_TYPE. Specify as FITTING_TYPE=BM2.");
              throw aurostd::xerror(_AFLOW_FILE_NAME_, function, "Wrong setting in the "+_ASTROPT_+"FITTING_TYPE. Specify as FITTING_TYPE=BM2.", _INPUT_ILLEGAL_);
            }
    }
          logger << (FITTING_TYPE_OPTION.isentry ? "Setting" : "DEFAULT") << " " << _ASTROPT_ << "FITTING_TYPE=" << FITTING_TYPE_OPTION.content_string << "." << apl::endl;
          logger << "EOS fitting type found = " << FITTING_TYPE << "." << apl::endl;

          EOS_STATIC_KPPRA_OPTION.options2entry(AflowIn, string( _ASTROPT_ + "EOS_STATIC_KPPRA=" + "|" + _ASTROPT_APL_OLD_ + "EOS_STATIC_KPPRA="), EOS_STATIC_KPPRA_OPTION.option, EOS_STATIC_KPPRA_OPTION.xscheme);
          EOS_STATIC_KPPRA = EOS_STATIC_KPPRA_OPTION.content_int;
          if(CALCULATE_GRUNEISEN_OPTION.option){
            if (EOS_STATIC_KPPRA_OPTION.isentry) {
              tokens.clear();
              apl::tokenize(EOS_STATIC_KPPRA_OPTION.content_string, tokens, string(" "));
              if (tokens.size() != 1) {
                // ME191031 - use xerror
                //throw apl::APLRuntimeError("Wrong setting in the "+_ASTROPT_+"EOS_STATIC_KPPRA. Specify as EOS_STATIC_KPPRA=10000.");
                throw aurostd::xerror(_AFLOW_FILE_NAME_, function, "Wrong setting in the "+_ASTROPT_+"EOS_STATIC_KPPRA. Specify as EOS_STATIC_KPPRA=10000.", _INPUT_ILLEGAL_);
              }
            }
            logger << (EOS_STATIC_KPPRA_OPTION.isentry ? "Setting" : "DEFAULT") << " " << _ASTROPT_ << "EOS_STATIC_KPPRA=" << EOS_STATIC_KPPRA_OPTION.content_string << "." << apl::endl;
          }
          NEDOS_OPTION.options2entry(AflowIn, string( _ASTROPT_ + "NEDOS=" + "|" + _ASTROPT_APL_OLD_ + "NEDOS="), NEDOS_OPTION.option, NEDOS_OPTION.xscheme);
          NEDOS = NEDOS_OPTION.content_int;
          if (NEDOS_OPTION.isentry) {
            tokens.clear();
            apl::tokenize(NEDOS_OPTION.content_string, tokens, string(" "));
            if (tokens.size() != 1) {
              // ME191031 - use xerror
              //throw apl::APLRuntimeError("Wrong setting in the "+_ASTROPT_+"NEDOS. Specify as NEDOS=5000.");}
              throw aurostd::xerror(_AFLOW_FILE_NAME_, function, "Wrong setting in the "+_ASTROPT_+"NEDOS. Specify as NEDOS=5000.", _INPUT_ILLEGAL_);
            }
          }
          logger << (NEDOS_OPTION.isentry ? "Setting" : "DEFAULT") << " " << _ASTROPT_ << "NEDOS=" << NEDOS_OPTION.content_string << "." << apl::endl;
        }
      }
    }
    //GP SUBDIRECTORY OPTIONS. These are automic options and not controlled by users
    CALCULATE_GRUNEISEN_SUBDIRECTORIES_OPTION.options2entry(AflowIn, string(_ASTROPT_ + "GRUNEISEN_SD=" + "|" + _ASTROPT_APL_OLD_ + "GRUNEISEN_SD="), CALCULATE_GRUNEISEN_SUBDIRECTORIES_OPTION.option, CALCULATE_GRUNEISEN_SUBDIRECTORIES_OPTION.xscheme);
    if(!CALCULATE_GRUNEISEN_SUBDIRECTORIES_OPTION.option){
      CALCULATE_GRUNEISEN_A_SUBDIRECTORIES_OPTION.options2entry(AflowIn, string(_ASTROPT_ + "GRUNEISEN_A_SD=" + "|" + _ASTROPT_APL_OLD_ + "GRUNEISEN_A_SD="), CALCULATE_GRUNEISEN_A_SUBDIRECTORIES_OPTION.option, CALCULATE_GRUNEISEN_A_SUBDIRECTORIES_OPTION.xscheme);
      if(!CALCULATE_GRUNEISEN_A_SUBDIRECTORIES_OPTION.option){
        CALCULATE_GRUNEISEN_B_SUBDIRECTORIES_OPTION.options2entry(AflowIn, string(_ASTROPT_ + "GRUNEISEN_B_SD=" + "|" + _ASTROPT_APL_OLD_ + "GRUNEISEN_B_SD="), CALCULATE_GRUNEISEN_B_SUBDIRECTORIES_OPTION.option, CALCULATE_GRUNEISEN_B_SUBDIRECTORIES_OPTION.xscheme);
        if(!CALCULATE_GRUNEISEN_B_SUBDIRECTORIES_OPTION.option){
          CALCULATE_GRUNEISEN_C_SUBDIRECTORIES_OPTION.options2entry(AflowIn, string(_ASTROPT_ + "GRUNEISEN_C_SD=" + "|" + _ASTROPT_APL_OLD_ + "GRUNEISEN_C_SD="), CALCULATE_GRUNEISEN_C_SUBDIRECTORIES_OPTION.option, CALCULATE_GRUNEISEN_C_SUBDIRECTORIES_OPTION.xscheme);
        }
      }
    }

    //Writing to log
    if(CALCULATE_GRUNEISEN_SUBDIRECTORIES_OPTION.option){
      logger << (CALCULATE_GRUNEISEN_SUBDIRECTORIES_OPTION.isentry ? "Setting" : "DEFAULT") << " " << _ASTROPT_ << "GRUNEISEN_SD=" << (CALCULATE_GRUNEISEN_SUBDIRECTORIES_OPTION.option ? "ON" : "OFF") << "." << apl::endl;
    } else if(CALCULATE_GRUNEISEN_A_SUBDIRECTORIES_OPTION.option){
      logger << (CALCULATE_GRUNEISEN_A_SUBDIRECTORIES_OPTION.isentry ? "Setting" : "DEFAULT") << " " << _ASTROPT_ << "GRUNEISEN_A_SD=" << (CALCULATE_GRUNEISEN_A_SUBDIRECTORIES_OPTION.option ? "ON" : "OFF") << "." << apl::endl;
    } else if(CALCULATE_GRUNEISEN_B_SUBDIRECTORIES_OPTION.option){
      logger << (CALCULATE_GRUNEISEN_B_SUBDIRECTORIES_OPTION.isentry ? "Setting" : "DEFAULT") << " " << _ASTROPT_ << "GRUNEISEN_B_SD=" << (CALCULATE_GRUNEISEN_B_SUBDIRECTORIES_OPTION.option ? "ON" : "OFF") << "." << apl::endl;
    } else if(CALCULATE_GRUNEISEN_C_SUBDIRECTORIES_OPTION.option){
      logger << (CALCULATE_GRUNEISEN_C_SUBDIRECTORIES_OPTION.isentry ? "Setting" : "DEFAULT") << " " << _ASTROPT_ << "GRUNEISEN_C_SD=" << (CALCULATE_GRUNEISEN_C_SUBDIRECTORIES_OPTION.option ? "ON" : "OFF") << "." << apl::endl;
    }

    if(CALCULATE_GRUNEISEN_SUBDIRECTORIES_OPTION.option|| CALCULATE_GRUNEISEN_A_SUBDIRECTORIES_OPTION.option || CALCULATE_GRUNEISEN_B_SUBDIRECTORIES_OPTION.option || CALCULATE_GRUNEISEN_C_SUBDIRECTORIES_OPTION.option){
      GP_DISTORTION_OPTION.options2entry(AflowIn, string( _ASTROPT_ + "GP_DISTORTION=" + "|" + _ASTROPT_APL_OLD_ + "GP_DISTORTION="), GP_DISTORTION_OPTION.option, GP_DISTORTION_OPTION.xscheme);
      GP_DISTORTION=GP_DISTORTION_OPTION.content_double;
      if (GP_DISTORTION_OPTION.isentry) {
      tokens.clear();
        apl::tokenize(GP_DISTORTION_OPTION.content_string, tokens, string(" "));
        if (tokens.size() != 1) {
          // ME191031 - use xerror
          //throw apl::APLRuntimeError("Wrong setting in the "+_ASTROPT_+"GP_DISTORTION. Specify as GP_DISTORTION=0.03.");
          throw aurostd::xerror(_AFLOW_FILE_NAME_, function, "Wrong setting in the "+_ASTROPT_+"GP_DISTORTION. Specify as GP_DISTORTION=0.03.", _INPUT_ILLEGAL_);
        }
    }
      logger << (GP_DISTORTION_OPTION.isentry ? "Setting" : "DEFAULT") << " " << _ASTROPT_ << "GP_DISTORTION=" << GP_DISTORTION << "." << apl::endl;
    }
    //EOS SUBDIRECTORY OPTIONS. These are automic options and not controlled by users
    CALCULATE_EOS_SUBDIRECTORIES_OPTION.options2entry(AflowIn, string(_ASTROPT_ + "EOS_SD=" + "|" + _ASTROPT_APL_OLD_ + "EOS_SD="), CALCULATE_EOS_SUBDIRECTORIES_OPTION.option, CALCULATE_EOS_SUBDIRECTORIES_OPTION.xscheme); //CO 170601
    if(CALCULATE_EOS_SUBDIRECTORIES_OPTION.option){
      logger << (CALCULATE_EOS_SUBDIRECTORIES_OPTION.isentry ? "Setting " : "DEFAULT ") << _ASTROPT_ << "EOS_SD=" << (CALCULATE_EOS_SUBDIRECTORIES_OPTION.option ? "ON" : "OFF") << "." << apl::endl;
      EOS_DISTORTION_RANGE_OPTION.options2entry(AflowIn, string( _ASTROPT_ + "EOS_DISTORTION_RANGE=" + "|" + _ASTROPT_APL_OLD_ + "EOS_DISTORTION_RANGE="), EOS_DISTORTION_RANGE_OPTION.option, EOS_DISTORTION_RANGE_OPTION.xscheme); //CO 170601
      tokens.clear();
      apl::tokenize(EOS_DISTORTION_RANGE_OPTION.content_string, tokens, string(" :"));
      if (tokens.size() != 3) {
        // ME191031 - use xerror
        //throw apl::APLRuntimeError("Wrong setting in the "+_ASTROPT_+"EOS_DISTORTION_RANGE. Specify as EOS_DISTORTION_RANGE=-3:6:1");
        throw aurostd::xerror(_AFLOW_FILE_NAME_, function, "Wrong setting in the "+_ASTROPT_+"EOS_DISTORTION_RANGE. Specify as EOS_DISTORTION_RANGE=-3:6:1", _INPUT_ILLEGAL_);
      }
      EOS_DISTORTION_START = aurostd::string2utype<double>(tokens.at(0));
      EOS_DISTORTION_END = aurostd::string2utype<double>(tokens.at(1));
      EOS_DISTORTION_DISTORTION_INC = aurostd::string2utype<double>(tokens.at(2));
      logger << (EOS_DISTORTION_RANGE_OPTION.isentry ? "Setting" : "DEFAULT") << " " << _ASTROPT_ << "EOS_DISTORTION_RANGE=" << EOS_DISTORTION_RANGE_OPTION.content_string << "." << apl::endl;
      logger << "The EOS properties will be calculated in distortion range <" << EOS_DISTORTION_START << "," << EOS_DISTORTION_END << "," << EOS_DISTORTION_DISTORTION_INC << "." << apl::endl;
    }
    //}

    //SCQHA SUBDIRECTORY OPTIONS. These are automic options and not controlled by users
    CALCULATE_SCQHA_SUBDIRECTORIES_OPTION.options2entry(AflowIn, string(_ASTROPT_ + "SCQHA_SD=" + "|" + _ASTROPT_APL_OLD_ + "SCQHA_SD="), CALCULATE_SCQHA_SUBDIRECTORIES_OPTION.option,  CALCULATE_SCQHA_SUBDIRECTORIES_OPTION.xscheme);
    if(!CALCULATE_SCQHA_SUBDIRECTORIES_OPTION.option){
      CALCULATE_SCQHA_A_SUBDIRECTORIES_OPTION.options2entry(AflowIn, string(_ASTROPT_ + "SCQHA_A_SD=" + "|" + _ASTROPT_APL_OLD_ + "SCQHA_A_SD="), CALCULATE_SCQHA_A_SUBDIRECTORIES_OPTION.option,  CALCULATE_SCQHA_A_SUBDIRECTORIES_OPTION.xscheme);
      if(!CALCULATE_SCQHA_A_SUBDIRECTORIES_OPTION.option){
        CALCULATE_SCQHA_B_SUBDIRECTORIES_OPTION.options2entry(AflowIn, string(_ASTROPT_ + "SCQHA_B_SD=" + "|" + _ASTROPT_APL_OLD_ + "SCQHA_B_SD="), CALCULATE_SCQHA_B_SUBDIRECTORIES_OPTION.option,  CALCULATE_SCQHA_B_SUBDIRECTORIES_OPTION.xscheme);
        if(!CALCULATE_SCQHA_B_SUBDIRECTORIES_OPTION.option){
          CALCULATE_SCQHA_C_SUBDIRECTORIES_OPTION.options2entry(AflowIn, string(_ASTROPT_ + "SCQHA_C_SD=" + "|" + _ASTROPT_APL_OLD_ + "SCQHA_C_SD="), CALCULATE_SCQHA_C_SUBDIRECTORIES_OPTION.option,  CALCULATE_SCQHA_C_SUBDIRECTORIES_OPTION.xscheme);
        }
      }
  }

    //Writing to log
    if(CALCULATE_SCQHA_SUBDIRECTORIES_OPTION.option){
      logger << (CALCULATE_SCQHA_SUBDIRECTORIES_OPTION.isentry ? "Setting " : "DEFAULT ") << _ASTROPT_ << "SCQHA_SD=" << (CALCULATE_SCQHA_SUBDIRECTORIES_OPTION.option ? "ON" : "OFF") << "." << apl::endl;
    } else if(CALCULATE_SCQHA_A_SUBDIRECTORIES_OPTION.option){
      logger << (CALCULATE_SCQHA_A_SUBDIRECTORIES_OPTION.isentry ? "Setting " : "DEFAULT ") << _ASTROPT_ << "SCQHA_A_SD=" << (CALCULATE_SCQHA_A_SUBDIRECTORIES_OPTION.option ? "ON" : "OFF") << "." << apl::endl;
    } else if(CALCULATE_SCQHA_B_SUBDIRECTORIES_OPTION.option){
      logger << (CALCULATE_SCQHA_B_SUBDIRECTORIES_OPTION.isentry ? "Setting " : "DEFAULT ") << _ASTROPT_ << "SCQHA_B_SD=" << (CALCULATE_SCQHA_B_SUBDIRECTORIES_OPTION.option ? "ON" : "OFF") << "." << apl::endl;
    } else if(CALCULATE_SCQHA_C_SUBDIRECTORIES_OPTION.option){
      logger << (CALCULATE_SCQHA_C_SUBDIRECTORIES_OPTION.isentry ? "Setting " : "DEFAULT ") << _ASTROPT_ << "SCQHA_C_SD=" << (CALCULATE_SCQHA_C_SUBDIRECTORIES_OPTION.option ? "ON" : "OFF") << "." << apl::endl;
    }

    if(CALCULATE_SCQHA_SUBDIRECTORIES_OPTION.option || CALCULATE_SCQHA_A_SUBDIRECTORIES_OPTION.option || CALCULATE_SCQHA_B_SUBDIRECTORIES_OPTION.option || CALCULATE_SCQHA_C_SUBDIRECTORIES_OPTION.isentry){
      SCQHA_DISTORTION_OPTION.options2entry(AflowIn, string( _ASTROPT_ + "SCQHA_DISTORTION=" + "|" + _ASTROPT_APL_OLD_ + "SCQHA_DISTORTION="), SCQHA_DISTORTION_OPTION.option, SCQHA_DISTORTION_OPTION.xscheme);
      SCQHA_DISTORTION=SCQHA_DISTORTION_OPTION.content_double;
      if (SCQHA_DISTORTION_OPTION.isentry) {
        tokens.clear();
        apl::tokenize(SCQHA_DISTORTION_OPTION.content_string, tokens, string(" "));
        if (tokens.size() != 1) {
          // ME190131 - use xerror
          //throw apl::APLRuntimeError("Wrong setting in the "+_ASTROPT_+"SCQHA_DISTORTION. Specify as SCQHA_DISTORTION=3.0.");
          throw aurostd::xerror(_AFLOW_FILE_NAME_, function, "Wrong setting in the "+_ASTROPT_+"SCQHA_DISTORTION. Specify as SCQHA_DISTORTION=3.0.", _INPUT_ILLEGAL_);
        }
      }
      logger << (SCQHA_DISTORTION_OPTION.isentry ? "Setting" : "DEFAULT") << " " << _ASTROPT_ << "SCQHA_DISTORTION=" << SCQHA_DISTORTION << "." << apl::endl;
    }
    // PINKU QUASI-HARMONIC END


//  ME181026 - OBSOLETE until it's properly documented
//    // Get the users maximum shell which will be included into calculation
//    // CO, not sure how maxshell works here (F option), need to investigate further and add to README
//    // also seems USER_WANTS_FULL_SHELL applies for both MAX and MIN shell settings, should one take precedence? should they be separate flags?
//    if(!found_supercell){
//      USER_MAXSHELL_OPTION.options2entry(AflowIn, string( _ASTROPT_APL_ + "MAXSHELL=" + "|" + _ASTROPT_QHA_ + "MAXSHELL=" + "|" + _ASTROPT_AAPL_ + "MAXSHELL=" + "|" + _ASTROPT_APL_OLD_ + "MAXSHELL="), USER_MAXSHELL_OPTION.option, USER_MAXSHELL_OPTION.xscheme); //CO 170601
//      test = USER_MAXSHELL_OPTION.content_string;
//      if (test[test.size() - 1] == 'f' || test[test.size() - 1] == 'F') {
//        USER_MAXSHELL = aurostd::string2utype<int>(test.substr(0, test.size() - 1));
//        USER_WANTS_FULL_SHELL = true;
//      } else {
//        USER_MAXSHELL = USER_MAXSHELL_OPTION.content_int;
//        USER_WANTS_FULL_SHELL = false;
//      }
//      if(USER_MAXSHELL_OPTION.isentry){
//        logger << (USER_MAXSHELL_OPTION.isentry ? "Setting" : "DEFAULT") << " " << _ASTROPT_ << "MAXSHELL=" << USER_MAXSHELL << (USER_WANTS_FULL_SHELL ? " (FULL)" : "") << "." << apl::endl;
//        logger << "Supercell will be built with at most " << USER_MAXSHELL << " shells." << apl::endl;
//        found_supercell = true;
//      }
//    }
//
//    ME181026 - F option OBSOLETE until it's properly documented
//    // Get the users minimum shell which will be included into calculation
//    // CO, not sure how minshell works here (F option), need to investigate further and add to README
//    if(!found_supercell){
//      USER_MINSHELL_OPTION.options2entry(AflowIn, string( _ASTROPT_APL_ + "MINSHELL=" + "|" + _ASTROPT_QHA_ + "MINSHELL=" + "|" + _ASTROPT_AAPL_ + "MINSHELL=" + "|" + _ASTROPT_APL_OLD_ + "MINSHELL="), USER_MINSHELL_OPTION.option, USER_MINSHELL_OPTION.xscheme); //CO 170601
//      test = USER_MINSHELL_OPTION.content_string;
//      if (test[test.size() - 1] == 'f' || test[test.size() - 1] == 'F') {
//        USER_MINSHELL = aurostd::string2utype<int>(test.substr(0, test.size() - 1));
//        USER_WANTS_FULL_SHELL = true;
//      } else {
//        USER_MINSHELL = USER_MINSHELL_OPTION.content_int;
//        USER_WANTS_FULL_SHELL = false;
//      }
//      if(USER_MINSHELL_OPTION.isentry){
//        logger << (USER_MINSHELL_OPTION.isentry ? "Setting" : "DEFAULT") << " " << _ASTROPT_ << "MINSHELL=" << USER_MINSHELL << (USER_WANTS_FULL_SHELL ? " (FULL)" : "") << "." << apl::endl;
//        logger << "Supercell will be built with at least " << USER_MINSHELL << " shells." << apl::endl;
//        found_supercell = true;
//      }
//    }

  /////////////////////////////////////////////////////////////////////////////
  //                                                                         //
  //                          PREPARE CALCULATIONS                           //
  //                                                                         //
  /////////////////////////////////////////////////////////////////////////////

    //fix vasp bin for LR or DM+POLAR
    if (USER_ENGINE == string("LR") || (USER_ENGINE == string("DM") && USER_POLAR)) {
      if(xflags.AFLOW_MODE_VASP && !XHOST.GENERATE_AFLOWIN_ONLY){  // ME190313 - Do not check the VASP binary for generate_aflowin_only
        try {
          // Check the version of VASP binary
          logger << "Checking VASP version for linear response calculations.";
          string vaspVersion;
          vaspVersion = getVASPVersionString( (kflags.KBIN_MPI ? kflags.KBIN_MPI_BIN : kflags.KBIN_BIN ) );
          if (!vaspVersion.empty()) {
            logger << "[" << vaspVersion << "]";
            if ((vaspVersion[0] - '0') < 5) { //cool way of getting ascii value:  https://stackoverflow.com/questions/36310181/char-subtraction-in-c
              logger << apl::warning << "." << apl::endl;
              // if(_WITHIN_DUKE_){ OBSOLETE - ME 190108
              // ME 190107 - fix both serial and MPI binaries
              kflags.KBIN_SERIAL_BIN = DEFAULT_VASP5_BIN;
              kflags.KBIN_MPI_BIN = DEFAULT_VASP5_MPI_BIN;
              if (kflags.KBIN_MPI) {
                kflags.KBIN_BIN = kflags.KBIN_MPI_BIN;
              } else {
                kflags.KBIN_BIN = kflags.KBIN_SERIAL_BIN;
              }
              logger << apl::warning << "Modifying VASP bin to " << kflags.KBIN_BIN << " (AUTO modification)." << apl::endl;  // ME 190109
//[ME190109]            } else {
//[ME190109]              throw apl::APLRuntimeError("The LR engine needs VASP5 or higher.");
//[ME190109]            }
            } else {
              logger << " OK." << apl::endl;
            }
          } else {
            logger << "Failed." << apl::warning << apl::endl;
            // ME191031 - use xerror
            //throw apl::APLLogicError("Unexpected binary format.");
            throw aurostd::xerror(_AFLOW_FILE_NAME_, function, "Unexpected binary format.", _FILE_WRONG_FORMAT_);
          }
        //} catch (apl::APLLogicError& e) {
        } catch (aurostd::xerror& excpt) {
          logger << apl::warning << "Failed to identify the version of the VASP binary." << apl::endl;
          logger << apl::warning << excpt.error_message << apl::endl;
          //logger << apl::warning << excpt.what() << apl::endl;
        }
      }
    }

    // ME 190107 - Relax after fixing the vasp bin to make version consistent.
    // Run relaxations if necessary
    if (USER_RELAX) {
      bool Krun=true;
      string function;
      if (xinput.AFLOW_MODE_VASP) {
        function = "KBIN::relaxStructureAPL_VASP";
        Krun = relaxStructureAPL_VASP(START_RELAX, AflowIn, xinput.xvasp, aflags,
                                      kflags, xflags.vflags, messageFile);
      }
      if (!Krun) {
        string message = "Relaxation calculations did not run successfully.";
        throw aurostd::xerror(_AFLOW_FILE_NAME_,function, message, _RUNTIME_ERROR_);
      }
    }

    // ME190626 - Convert projection directions for DOS to Cartesian
    if ((USER_DOS_PROJECTIONS.size() > 0) && (!USER_DOS_PROJECTIONS_FRAC_SCHEME.empty())) {
      for (uint p = 0; p < USER_DOS_PROJECTIONS.size(); p++) {
        USER_DOS_PROJECTIONS[p] = xinput.getXStr().f2c * USER_DOS_PROJECTIONS[p];
      }
    }

    // SUPERCELL ---------------------------------------------------------

    // Construct the working supercell ////////////////////////////////////

    //apl::Supercell supercell(xvasp.str,logger),supercell_test(xvasp.str,logger);    //corey, slow
  try {

    apl::Supercell supercell(xinput.getXStr(),aflags,logger); //xvasp.str, logger);  //CO  //CO181226
    apl::Supercell supercell_test = supercell;    //CO

    //   pflow::PrintDist(xinput.getXStr(),20.0,cerr);
    // ME 181026 - Added default case: if there are no supercell entries,
    // use MINATOMS (default value defined in aflow.rc)
    if ((USER_SUPERCELL.empty() && kflags.KBIN_MODULE_OPTIONS.supercell_method[1])) {
      stringstream aus;
      if(kflags.KBIN_MODULE_OPTIONS.minatoms_restricted){
        for (int Ni=1; USER_SUPERCELL == ""; Ni++) {
          aus.str("");
          aus << "Ni=" << Ni
              << " "
              << "supercell=" << Ni << "x" << Ni << "x" << Ni << "  natoms=" << Ni * Ni * Ni * xinput.getXStr().atoms.size(); //xvasp.str.atoms.size();
          //	  logger << aus.getXStr() << apl::endl;
          if (Ni * Ni * Ni * ((int)xinput.getXStr().atoms.size()) > (int)USER_MINATOMS) { // xvasp.str.atoms.size()) > (int)USER_MINATOMS) {
            USER_MINATOMS = 0;
            USER_SUPERCELL = aurostd::utype2string<uint>(Ni) + "X" + aurostd::utype2string<uint>(Ni) + "X" + aurostd::utype2string<uint>(Ni);
            logger << aus.str() << apl::endl;
          }
        }
      } else {
      for (double radius = 0.01; USER_SUPERCELL == ""; radius += 0.01) {
        xvector<int> dims(3);
        dims = LatticeDimensionSphere(xinput.getXStr().lattice,radius); //xvasp.str.lattice, radius);
          aus.str("");
        aus << "Radius=" << aurostd::PaddedPOST(aurostd::utype2string<double>(radius, 3), 4)
            << " "
            << " supercell=" << dims(1) << "x" << dims(2) << "x" << dims(3) << "  natoms=" << dims(1) * dims(2) * dims(3) * xinput.getXStr().atoms.size(); //xvasp.str.atoms.size();
        //	  logger << aus.getXStr() << apl::endl;
        if (dims(1) * dims(2) * dims(3) * ((int)xinput.getXStr().atoms.size()) > (int)USER_MINATOMS) { // xvasp.str.atoms.size()) > (int)USER_MINATOMS) {
          USER_MINATOMS = 0;
          USER_SUPERCELL = aurostd::utype2string<uint>(dims(1)) + "X" + aurostd::utype2string<uint>(dims(2)) + "X" + aurostd::utype2string<uint>(dims(3));
          logger << aus.str() << apl::endl;
          }
        }
      }
    }

    //      cerr << "USER_WANTS_FULL_SHELL=" << USER_WANTS_FULL_SHELL << endl;
    //    for(int i=2;i<20;i+=2) cerr << "try " << i << ": " << supercell_test.buildSuitableForShell(i,USER_WANTS_FULL_SHELL,FALSE) << endl;

    if (USER_SUPERCELL.empty() && kflags.KBIN_MODULE_OPTIONS.supercell_method[2]) {  // Not documented - ME181026
      logger << "a Searching for suitable cell to handle " << USER_MAXSHELL << " shells..." << apl::endl;
      bool USER_WANTS_FULL_SHELL = false;  // ME 181026
      supercell.buildSuitableForShell(USER_MAXSHELL, USER_WANTS_FULL_SHELL, TRUE);
      supercell.setupShellRestrictions(USER_MAXSHELL);
    } else if (USER_SUPERCELL.empty() && kflags.KBIN_MODULE_OPTIONS.supercell_method[3]) {
      bool USER_WANTS_FULL_SHELL = false;  // ME 181026
      logger << "b Searching for suitable cell to handle " << USER_MINSHELL << " shells..." << apl::endl;
      supercell.buildSuitableForShell(USER_MINSHELL, USER_WANTS_FULL_SHELL, TRUE);
    } else if (USER_SUPERCELL.find_first_of("xX") != string::npos) {
      // OK, user wants their own supercell...
      tokens.clear();
      apl::tokenize(USER_SUPERCELL, tokens, string(" xX"));
      supercell.build(aurostd::string2utype<int>(tokens.at(0)),
                      aurostd::string2utype<int>(tokens.at(1)),
                      aurostd::string2utype<int>(tokens.at(2)));
      // Did he specify also regular restriction for max shell included
      // in calculation?
      if (USER_MAXSHELL > 0)
        supercell.setupShellRestrictions(USER_MAXSHELL);
//    } else {  OBSOLETE ME181026
//      throw apl::APLRuntimeError("The settings for supercell construction are confusing.");
    }

    // CLUSTERS ---------------------------------------------------------

    // ME 180925
    // Calculate the clusters for thermal conductivity calculations
    vector<apl::ClusterSet> clusters;  // ME, default, only allocates to be passed into functions
    if (USER_TCOND) {
      int max_order;
      if (USER_AAPL_FOURTH_ORDER) {
        max_order = 4;
      } else {
        max_order = 3;
    }

      for (int o = 3; o <= max_order; o++) {
        apl::ClusterSet clst(logger, aflags);
        bool awakeClusterSet;
        string clust_hib_file = aflags.Directory + "/" + DEFAULT_AAPL_FILE_PREFIX + _CLUSTER_SET_FILE_[o-3];
        if (USER_HIBERNATE) {
          awakeClusterSet = (aurostd::EFileExist(clust_hib_file) ||
                             aurostd::FileExist(clust_hib_file));
        } else {
          awakeClusterSet = false;
        }

        if (awakeClusterSet) {
          try {
            clst = apl::ClusterSet(clust_hib_file, supercell, USER_CUTOFF_SHELL[o-3],
                                   USER_CUTOFF_DISTANCE[o-3], o, logger, aflags);
          } catch (aurostd::xerror excpt) {
<<<<<<< HEAD
            logger << apl::warning << excpt.where() << " " << excpt.error_message
                   << " Skipping awakening of anharmonic IFCs." << apl::endl;
=======
            logger << apl::warning << excpt.whereFunction() << " " << excpt.error_message << std::endl; //CO191201 - marco, patch so whereFileName() is included through logger()
            logger << apl::warning << "Skipping awakening of anharmonic IFCs." << apl::endl;
>>>>>>> 12e63c72
            awakeClusterSet = false;
          }
        }

        if (!awakeClusterSet) {
          clst = apl::ClusterSet(supercell, USER_CUTOFF_SHELL[o-3],
                                 USER_CUTOFF_DISTANCE[o-3], logger, aflags);
          clst.build(o);
          clst.buildDistortions();
          if (USER_HIBERNATE) {
            clst.writeClusterSetToFile(clust_hib_file);
          }
        }
        clusters.push_back(clst);
      }
    }

  /////////////////////////////////////////////////////////////////////////////
  //                                                                         //
  //                           CALCULATE PHONONS                             //
  //                                                                         //
  /////////////////////////////////////////////////////////////////////////////

    auto_ptr<apl::PhononCalculator> phcalc;
    if (USER_ENGINE == string("DM")) {
      apl::DirectMethodPC* phcalcdm = new apl::DirectMethodPC(supercell, clusters, xinput, aflags,
                                                              kflags, xflags, AflowIn, logger);
      phcalcdm->isPolarMaterial(USER_POLAR);                                                       // TRY POLAR [STEFANO]
      phcalcdm->setTCOND(USER_TCOND);
      //phcalcdm->setGeneratePlusMinus(USER_DISTORTIONS_PLUS_MINUS_OPTION.option); //CO auto
      phcalcdm->setGeneratePlusMinus(USER_AUTO_DISTORTIONS, USER_DPM);  //CO auto
      phcalcdm->setGenerateOnlyXYZ(USER_DISTORTIONS_XYZ_ONLY);
      phcalcdm->setDistortionSYMMETRIZE(USER_DISTORTIONS_SYMMETRIZE);
      phcalcdm->setDistortionINEQUIVONLY(USER_DISTORTIONS_INEQUIVONLY); //CO190131
      phcalcdm->setDistortionMagnitude(USER_DISTORTION_MAGNITUDE);
      phcalcdm->setCalculateZeroStateForces(USER_ZEROSTATE);
      phcalcdm->get_special_inputs(AflowIn);  //PINKU, to include PSTRESS and LDAU_PARAMETERS in the SUPERCELL files
      phcalc.reset(phcalcdm);
    //CO generally redirects to DM, the distinction between DM and GSA is obsolete
    //} else if (USER_ENGINE == string("GSA")) {
    //  apl::GeneralizedSupercellApproach* gsa = new apl::GeneralizedSupercellApproach(supercell, strPair, xinput, aflags, kflags, xflags, logger);//xvasp, aflags, kflags, vflags, logger);  //Modified JJPR
    //  //gsa->setGeneratePlusMinus(USER_DISTORTIONS_PLUS_MINUS_OPTION.option); //CO auto
    //  gsa->setGeneratePlusMinus(AUTO_DISTORTIONS_PLUS_MINUS_OPTION.option, USER_DISTORTIONS_PLUS_MINUS_OPTION.option);  //CO auto
    //  gsa->setGenerateOnlyXYZ(USER_DISTORTIONS_XYZ_ONLY_OPTION.option);
    //  gsa->setDistortionMagnitude(USER_DISTORTION_MAGNITUDE);
    //  gsa->setTensor(CALCULATE_TCOND_OPTION.option);  // TCOND JJPR
    //  gsa->setSumRule(USER_EPS_SUM);           // TCOND JJPR
    //  //phcalcdm->setCalculateZeroStateForces(USER_ZEROSTATE_OPTION.option);
    //  phcalc.reset(gsa);
    } else {
      phcalc.reset(new apl::LinearResponsePC(supercell, clusters, xinput, aflags,
                                             kflags, xflags, AflowIn, logger));
      phcalc->setTCOND(USER_TCOND);
      phcalc->isPolarMaterial(USER_POLAR);
      //phcalcdm->setCalculateZeroStateForces(USER_ZEROSTATE_OPTION.option);
    }

      //QHA/SCQHA/QHA3P  START //PN180705
      // Create directories for QHA/SCQHA/QHA3P
      // The pointer pheos should be called before creation of apl.xml
      auto_ptr<apl::QHA_AFLOWIN_CREATOR> pheos;
      if(CALCULATE_GRUNEISEN_OPTION.option || CALCULATE_GRUNEISEN_A_OPTION.option || CALCULATE_GRUNEISEN_B_OPTION.option || CALCULATE_GRUNEISEN_C_OPTION.option ||
         CALCULATE_SCQHA_OPTION.option || CALCULATE_SCQHA_A_OPTION.option || CALCULATE_SCQHA_B_OPTION.option || CALCULATE_SCQHA_C_OPTION.option ||
         CALCULATE_QHA3P_OPTION.option || CALCULATE_QHA3P_A_OPTION.option || CALCULATE_QHA3P_B_OPTION.option || CALCULATE_QHA3P_C_OPTION.option)
	{

        pheos.reset(new apl::QHA_AFLOWIN_CREATOR(supercell, clusters, xinput, aflags,
                                                 kflags, xflags, AflowIn, logger));

        pheos->setGP(CALCULATE_GRUNEISEN_OPTION.option, CALCULATE_GRUNEISEN_A_OPTION.option, CALCULATE_GRUNEISEN_B_OPTION.option, CALCULATE_GRUNEISEN_C_OPTION.option);
          if( CALCULATE_SCQHA_OPTION.option || CALCULATE_SCQHA_A_OPTION.option || CALCULATE_SCQHA_B_OPTION.option || CALCULATE_SCQHA_C_OPTION.option )
	    {
        pheos->setSCGP(CALCULATE_SCQHA_OPTION.option, CALCULATE_SCQHA_A_OPTION.option, CALCULATE_SCQHA_B_OPTION.option, CALCULATE_SCQHA_C_OPTION.option);
	    }
          if( CALCULATE_QHA3P_OPTION.option || CALCULATE_QHA3P_A_OPTION.option || CALCULATE_QHA3P_B_OPTION.option || CALCULATE_QHA3P_C_OPTION.option )
	    {
	      pheos->setSCGP(CALCULATE_QHA3P_OPTION.option, CALCULATE_QHA3P_A_OPTION.option, CALCULATE_QHA3P_B_OPTION.option, CALCULATE_QHA3P_C_OPTION.option);
	    }

        pheos->setGP_VOL_DISTORTION(GP_DISTORTION);
	  if(CALCULATE_SCQHA_OPTION.option || CALCULATE_SCQHA_A_OPTION.option || CALCULATE_SCQHA_B_OPTION.option || CALCULATE_SCQHA_C_OPTION.option ||
	     CALCULATE_QHA3P_OPTION.option || CALCULATE_QHA3P_A_OPTION.option || CALCULATE_QHA3P_B_OPTION.option|| CALCULATE_QHA3P_C_OPTION.option){
          pheos->setSCGP_VOL_DISTORTION(SCQHA_DISTORTION);
        }
        if(CALCULATE_EOS_OPTION.option){
      pheos->setEOS(CALCULATE_EOS_OPTION.option);
          pheos->setEOS_distortion_range(EOS_DISTORTION_START, EOS_DISTORTION_END, EOS_DISTORTION_DISTORTION_INC);
        pheos->setEOS_STATIC_KPPRA(EOS_STATIC_KPPRA);
          pheos->setEOS_NEDOS(NEDOS);
          pheos->set_edos_accurate(EDOS_ACURATE_OPTION.option);
      }
        pheos->run_qha();
        pheos->close_log();
    }
      //QHA/SCQHA/QHA3P END

    // ME191029 - Reordered APL workflow to accommodate ZEROSTATE CHGCAR
    phcalc->runVASPCalculations(USER_ZEROSTATE_CHGCAR);

    // ME180820 - set up VASP calculations for thermal conductivity calculations
    bool aapl_stagebreak = false;
    if (USER_TCOND) {
      aapl_stagebreak = phcalc->buildVaspAAPL(phcalc->_clusters[0], USER_ZEROSTATE_CHGCAR);
      if (USER_AAPL_FOURTH_ORDER) {
        aapl_stagebreak = (phcalc->buildVaspAAPL(phcalc->_clusters[1], USER_ZEROSTATE_CHGCAR) || aapl_stagebreak);
      }
    } else {
      aapl_stagebreak = false;
    }
    // ME1901029 - BEGIN
    phcalc->_stagebreak = (phcalc->_stagebreak || aapl_stagebreak);

    // Run ZEROSTATE calculation if ZEROSTATE CHGCAR
    if (USER_ZEROSTATE_CHGCAR && !XHOST.GENERATE_AFLOWIN_ONLY) {
      string chgcar_file = phcalc->zerostate_dir + "/CHGCAR.static";
      if (kflags.KZIP_COMPRESS) chgcar_file += "." + kflags.KZIP_BIN;
      if (!aurostd::FileExist(chgcar_file)) {
        logger << "Executing ZEROSTATE directory." << apl::endl;
        stringstream cmd;
        cmd << "aflow --use_aflow.in=" << _AFLOWIN_
            << " --use_LOCK=" << _AFLOWLOCK_
            << " --quiet -D ./" << phcalc->zerostate_dir;
        aurostd::execute(cmd.str());
        logger << "Finished executing ZEROSTATE directory." << apl::endl;
      }
    }
    
    if (phcalc->_stagebreak) {
      throw apl::APLStageBreak();
    }
    // ME1901029 - END

    // Run or awake
    bool isHibFileAvailable = aurostd::EFileExist(aflags.Directory +"/"+DEFAULT_APL_FILE_PREFIX+DEFAULT_APL_HARMIFC_FILE);  //|| //CO
    //aurostd::FileExist(string("apl.xml")); //CO

    if (USER_HIBERNATE && isHibFileAvailable) {
      // OBSOLETE ME191029
      //if (aapl_stagebreak) {
      //  throw apl::APLStageBreak();  // ME 180830
      //}
      try {
        phcalc->awake();
      // ME191031 - use xerror
      //} catch (apl::APLLogicError& e) {
      } catch (aurostd::xerror& e) {
        logger << apl::warning << e.error_message << apl::endl;
        logger << apl::warning << "Skipping awakening..." << apl::endl;
        isHibFileAvailable = false;
      }
    }

    if (!isHibFileAvailable) {
      phcalc->run();
      if (USER_HIBERNATE)
        phcalc->hibernate();
    }

  /////////////////////////////////////////////////////////////////////////////
  //                                                                         //
  //                            QUASI-HARMONIC                               //
  //                                                                         //
  /////////////////////////////////////////////////////////////////////////////

      //QHA/SCQHA/QHA3P START //PN180705
      //Store synamical matrics and PDOS from different distorted directores
      if(CALCULATE_GRUNEISEN_SUBDIRECTORIES_OPTION.option ||
         CALCULATE_GRUNEISEN_A_SUBDIRECTORIES_OPTION.option ||
         CALCULATE_GRUNEISEN_B_SUBDIRECTORIES_OPTION.option ||
         CALCULATE_GRUNEISEN_C_SUBDIRECTORIES_OPTION.option)
        { 
          apl::QHAsubdirectoryData store(*phcalc, logger);
          store.setdir_prefix(_TMPDIR_);
      string dirname = store.getdir_name(aflags.Directory);
          store.set_gp_vol_distortion(GP_DISTORTION);
        //create uniform q-mesh
        store.createMPmesh(USER_DOS_MESH[0], USER_DOS_MESH[1], USER_DOS_MESH[2],
                           phcalc->getInputCellStructure());

          //check the distorted directort contains Gruneisen ON //PN180705
          if(store.check_GP()){ //PN180705
            //store dynamical matrices //PN180705
            store.create_dm(); //PN180705
        apl::PhononDispersionCalculator pdisc(*phcalc, logger);
        
        // Init path according to the aflow's definition for elec. struc.
        // ME 181029 - Restructured
        if (USER_DC_METHOD == "LATTICE") {
          pdisc.initPathLattice(USER_DC_INITLATTICE,USER_DC_NPOINTS);
        } else {
          if (!USER_DC_INITCOORDS_LABELS.empty() && !USER_DC_INITCOORDS_FRAC.empty()) {
            pdisc.initPathCoords(USER_DC_INITCOORDS_FRAC, USER_DC_INITCOORDS_LABELS, USER_DC_NPOINTS, false);
          } else if (!USER_DC_INITCOORDS_LABELS.empty() && !USER_DC_INITCOORDS_CART.empty()) {
            pdisc.initPathCoords(USER_DC_INITCOORDS_CART, USER_DC_INITCOORDS_LABELS, USER_DC_NPOINTS, true);
          }
        }
        // ME190501 Allow user to override path
          if(!USER_DC_USERPATH.empty()){  // Set path
            pdisc.setPath(USER_DC_USERPATH);
          }

        std::vector<xvector<double> > qpoints = pdisc.get_qpoints();
            //store dynamical matrices along path //PN180705
        store.create_pdispath(qpoints);
        qpoints.clear();
        pdisc.clear();
      }
          store.clear(); //PN180705
          phcalc->clear(); //PN180705
          return; //PN180705
        } //PN180705
      //store PDOS from different distorted directories
      if(CALCULATE_EOS_SUBDIRECTORIES_OPTION.option)
        {
          apl::QHAsubdirectoryData store(*phcalc, logger);
          store.setdir_prefix(_TMPDIR_);
          string dirname=store.getdir_name(aflags.Directory);
          // ME190428 - START
          // MonkhorstPackMesh replaced by qmesh
          //apl::MonkhorstPackMesh qmesh(USER_DOS_MESH[0], USER_DOS_MESH[1], USER_DOS_MESH[2],
          //  phcalc->getInputCellStructure(), logger);
         apl::QMesh qmesh(USER_DOS_MESH, phcalc->getInputCellStructure(), logger);
         if (USER_DOS_PROJECTIONS.size() == 0) qmesh.makeIrreducible();  // ME190625

        // OBSOLETE - DOSCalculator is not an auto_ptr anymore
        //auto_ptr<apl::DOSCalculator> dosc;

        //if (USER_DOS_METHOD == string("LT")) {
        //  apl::LTMethod _lt(qmesh, logger);
          //dosc.reset(new apl::LinearTetrahedronMethod(*phcalc, qmesh, logger));
        //  dosc.reset(new apl::DOSLinearTetrahedronMethod(_lt, *phcalc, qmesh, logger));
        //} else {
          //dosc.reset(new apl::RootSamplingMethod(*phcalc, qmesh, logger));
        //  dosc.reset(new apl::DOSRootSamplingMethod(*phcalc, qmesh, logger));
        //}
        
        apl::DOSCalculator dosc(*phcalc, qmesh, logger, USER_DOS_METHOD, USER_DOS_PROJECTIONS);

        // ME190428 - END
        // Calculate DOS
        dosc.calc(USER_DOS_NPOINTS, USER_DOS_SMEAR);
        if (USER_DOS) dosc.writePDOS(_TMPDIR_, dirname);
        dosc.clear();
          qmesh.clear();
          store.clear();
          phcalc->clear();
          return;
        }
      //SCQHA and QHA3P save dynamical matrices and PDOS from different distorted directories
      if(CALCULATE_SCQHA_SUBDIRECTORIES_OPTION.option ||
         CALCULATE_SCQHA_A_SUBDIRECTORIES_OPTION.option ||
         CALCULATE_SCQHA_B_SUBDIRECTORIES_OPTION.option ||
         CALCULATE_SCQHA_C_SUBDIRECTORIES_OPTION.option)
        {
          {
            apl::QHAsubdirectoryData store(*phcalc, logger);
            store.setdir_prefix(_TMPDIR_);
            string dirname=store.getdir_name(aflags.Directory);
            store.set_sc_vol_distortion(SCQHA_DISTORTION);

            //create uniform q-mesh
            store.createMPmesh(USER_DOS_MESH[0], USER_DOS_MESH[1], USER_DOS_MESH[2],
                               phcalc->getInputCellStructure());

            if(store.check_SCQHA())
              {
                store.create_dm();
                apl::PhononDispersionCalculator pdisc(*phcalc,logger);

		// Init path according to the aflow's definition for elec. struc.
                // ME 181029 - Restructured
                if (USER_DC_METHOD == "LATTICE") {
                  pdisc.initPathLattice(USER_DC_INITLATTICE,USER_DC_NPOINTS);
                } else {
                  if (!USER_DC_INITCOORDS_LABELS.empty() && !USER_DC_INITCOORDS_FRAC.empty()) {
                    pdisc.initPathCoords(USER_DC_INITCOORDS_FRAC, USER_DC_INITCOORDS_LABELS, USER_DC_NPOINTS, false);
                  } else if (!USER_DC_INITCOORDS_LABELS.empty() && !USER_DC_INITCOORDS_CART.empty()) {
                    pdisc.initPathCoords(USER_DC_INITCOORDS_CART, USER_DC_INITCOORDS_LABELS, USER_DC_NPOINTS, true);
                  }
                }
                // ME190501 Allow user to override path
                if(!USER_DC_USERPATH.empty()) {  // Set path
                  pdisc.setPath(USER_DC_USERPATH);
                }

                std::vector< xvector<double> > qpoints=pdisc.get_qpoints();
                store.create_pdispath(qpoints);
                qpoints.clear();
                pdisc.clear();
              }
            {
              // ME190428 - START
              // MonkhorstPackMesh replaced by qmesh
              //apl::MonkhorstPackMesh qmesh(USER_DOS_MESH[0], USER_DOS_MESH[1], USER_DOS_MESH[2],
              //                             phcalc->getInputCellStructure(),logger);
              apl::QMesh qmesh(USER_DOS_MESH, phcalc->getInputCellStructure(), logger);
              if (USER_DOS_PROJECTIONS.size() == 0) qmesh.makeIrreducible();  // ME190625
              
              // OBSOLETE - DOSCalculator is not an auto_ptr anymore
              //auto_ptr<apl::DOSCalculator> dosc;
              //if( USER_DOS_METHOD == string("LT") ) {
              //  apl::LTMethod _lt(qmesh, logger);
                //dosc.reset( new apl::LinearTetrahedronMethod(*phcalc,qmesh,logger) );
              //  dosc.reset( new apl::DOSLinearTetrahedronMethod(_lt, *phcalc,qmesh,logger) );
              //} else {
                //dosc.reset( new apl::RootSamplingMethod(*phcalc,qmesh,logger) );
              //  dosc.reset( new apl::DOSRootSamplingMethod(*phcalc,qmesh,logger) );
              //}
              
              apl::DOSCalculator dosc(*phcalc, qmesh, logger, USER_DOS_METHOD, USER_DOS_PROJECTIONS);
              // ME190428 - END
              // Calculate DOS
              dosc.calc(USER_DOS_NPOINTS,USER_DOS_SMEAR);
              if(USER_DOS)dosc.writePDOS(_TMPDIR_, dirname);
              dosc.clear();
              qmesh.clear();
      }
      store.clear();
      phcalc->clear();
          }
      return;
    }
      //PINKU QHA/SCQHA/QHA3P  END


  /////////////////////////////////////////////////////////////////////////////
  //                                                                         //
  //                           PHONON PROPERTIES                             //
  //                                                                         //
  /////////////////////////////////////////////////////////////////////////////

    // Get the format of frequency desired by user ///////////////////////

    apl::IPCFreqFlags frequencyFormat = apl::NONE;

    if (!USER_FREQFORMAT.empty()) {
//     try {
      // Convert format to machine representation
      tokens.clear();
      apl::tokenize(USER_FREQFORMAT, tokens, string(" |:;,"));
      for (uint i = 0; i < tokens.size(); i++) {
        if (tokens.at(i) == string("OMEGA")) {
          frequencyFormat |= apl::OMEGA;
          continue;
        }
        if (tokens.at(i) == string("HERTZ")) {
          frequencyFormat |= apl::HERTZ;
          continue;
        } else if (tokens.at(i) == string("THZ")) {
          frequencyFormat |= apl::THZ;
          continue;
        } else if (tokens.at(i) == string("CM-1") || tokens.at(i) == string("RECIPROCAL_CM")) {
          frequencyFormat |= apl::RECIPROCAL_CM;
          continue;
        } else if (tokens.at(i) == string("MEV")) {
          frequencyFormat |= apl::MEV;
          continue;
        }
        if (tokens.at(i) == string("ALLOW_NEGATIVE")) {
          frequencyFormat |= apl::ALLOW_NEGATIVE;
          continue;
        }
      }
      // Check if there was specified unit keyword...
      // ME191031 - use xerror
      if (((frequencyFormat & ~apl::OMEGA) & ~apl::ALLOW_NEGATIVE) == apl::NONE)
        throw aurostd::xerror(_AFLOW_FILE_NAME_, function, "Ambiguous frequency format.", _INPUT_AMBIGUOUS_);
//        throw apl::APLLogicError("The mishmash frequency format.");
//     } catch (std::exception& e) {
//       logger << apl::error << e.what() << apl::endl;
//     }
    } else {
      frequencyFormat = apl::THZ | apl::ALLOW_NEGATIVE;
    }

      //high-symmery qpoint auto pointer [PINKU] //PN180705
      auto_ptr<apl::PhononHSQpoints> ptr_hsq;
      bool is_negative_freq=false;
      bool scqha_is_vol_err=false;
      //high-symmery qpoint auto pointer END [PINKU]

    // PHONON DISPERSIONS ---------------------------------------------------------

    if (USER_DC) {
      apl::PhononDispersionCalculator pdisc(*phcalc, logger);

      // Init path according to the aflow's definition for elec. struc.
      // ME 181029 - Restructured
      if (USER_DC_METHOD == "LATTICE") {
        pdisc.initPathLattice(USER_DC_INITLATTICE,USER_DC_NPOINTS);
      } else {
        if (!USER_DC_INITCOORDS_LABELS.empty() && !USER_DC_INITCOORDS_FRAC.empty()) {
          pdisc.initPathCoords(USER_DC_INITCOORDS_FRAC, USER_DC_INITCOORDS_LABELS, USER_DC_NPOINTS, false);
        } else if (!USER_DC_INITCOORDS_LABELS.empty() && !USER_DC_INITCOORDS_CART.empty()) {
          pdisc.initPathCoords(USER_DC_INITCOORDS_CART, USER_DC_INITCOORDS_LABELS, USER_DC_NPOINTS, true);
        }
      }
      // ME190501 Allow user to override path
      if(!USER_DC_USERPATH.empty()){  // Set path
        pdisc.setPath(USER_DC_USERPATH);
      }

      // Calculate frequencies on path
      pdisc.calc(frequencyFormat);

      // Write results into PDIS file
      pdisc.writePDIS(aflags.Directory);
      pdisc.writePHEIGENVAL(aflags.Directory);  // ME190614
	//QHA/SCQHA/QHA3P  START //PN180705
	//////////////////////////////////////////////////////////////////////
        ptr_hsq.reset(new apl::PhononHSQpoints(logger));
        ptr_hsq->read_qpointfile(aflags.Directory);
      //compute Gruneisen dispersion curve
        if (CALCULATE_GRUNEISEN_OPTION.option ||
            CALCULATE_GRUNEISEN_A_OPTION.option ||
            CALCULATE_GRUNEISEN_B_OPTION.option ||
            CALCULATE_GRUNEISEN_C_OPTION.option)
          {
            apl::QHA qha(*phcalc, *pheos, logger);
            qha.get_tmp_dir_name(_TMPDIR_);
            qha.set_cutoff_freq(CUTOFF_FREQ);
            if(qha.set_imported_variables())
              {
                if(qha.calculation_gruneisen(ptr_hsq->get_qpoints()))
                  {
                    qha.write_gruneisen_parameter_path(ptr_hsq->get_path(), ptr_hsq->get_path_segment());
                    is_negative_freq=qha.get_is_negative_freq();
        }
        //[OBSOLETE PN180705]//clear used variables
        //[OBSOLETE PN180705]path.clear();
        //[OBSOLETE PN180705]path_segment.clear();
        //[OBSOLETE PN180705]qpoints.clear();
        //[OBSOLETE PN180705]qh->clear();
      }
            qha.clear();
          }
	//QHA/SCQHA/QHA3P  END
    }

    // PHONON DOS AND THERMODYNAMIC PROPERTIES ----------------------------------------

    if (USER_DOS || USER_TP) {
      // Generate mesh for calculation of DOS...
      // ME190428 - START
      // MonkhorstPackMesh replaced by qmesh
      //apl::MonkhorstPackMesh qmesh(USER_DOS_MESH[0], USER_DOS_MESH[1], USER_DOS_MESH[2],
      //                             phcalc->getInputCellStructure(), logger);

      apl::QMesh qmesh(USER_DOS_MESH, phcalc->getInputCellStructure(), logger);
      if (USER_DOS_PROJECTIONS.size() == 0) qmesh.makeIrreducible();  // ME190625
      // Setup the DOS engine which is used also for thermodynamic properties
      // OBSOLETE - DOSCalculator is not an auto_ptr anymore
      //auto_ptr<apl::DOSCalculator> dosc;
      //if (USER_DOS_METHOD == string("LT")) {
      //  apl::LTMethod _lt(qmesh, logger);
        //dosc.reset(new apl::LinearTetrahedronMethod(*phcalc, qmesh, logger));
      //  dosc.reset(new apl::DOSLinearTetrahedronMethod(_lt, *phcalc, qmesh, logger));
      //} else {
        //dosc.reset(new apl::RootSamplingMethod(*phcalc, qmesh, logger));
      //  dosc.reset(new apl::DOSRootSamplingMethod(*phcalc, qmesh, logger));
      //}

      // Calculate DOS
      apl::DOSCalculator dosc(*phcalc, qmesh, logger, USER_DOS_METHOD, USER_DOS_PROJECTIONS);
      // ME190428 - END
      dosc.calc(USER_DOS_NPOINTS, USER_DOS_SMEAR);
      if (USER_DOS) {
        dosc.writePDOS(aflags.Directory);
        dosc.writePHDOSCAR(aflags.Directory);  // ME190614
      }

      // Calculate thermal properties
      if (USER_TP) {
        if (!dosc.hasNegativeFrequencies()) {  // ME190423
          apl::ThermalPropertiesCalculator tpc(dosc, logger);  // ME190423
          tpc.writeTHERMO(USER_TP_TSTART, USER_TP_TEND, USER_TP_TSTEP, aflags.Directory);
	    //QHA/SCQHA/QHA3P START //PN180705
          //calculate Gruneisen
          // ME 190428 - START
            // Uniform Mesh is obsolete - replaced by QMesh
            //vector<int> sc_size(3,0);
            //for (int i = 0; i < 3; i++) sc_size[i] = USER_DOS_MESH[i];
            //apl::UniformMesh umesh(logger);
            //calculate group velocities
            //umesh.create_uniform_mesh(sc_size[0],sc_size[1],sc_size[2],phcalc->getInputCellStructure());
            if(CALCULATE_GROUPVELOCITY_OPTION.option){
              //apl::GroupVelocity vg(*phcalc, umesh, logger);
              apl::GroupVelocity vg(*phcalc, qmesh, logger);
              if(vg.check_negative_frequencies()){
                vg.write();
                vg.clear();
              }}
                //atomic displacement calculations
            if(CALCULATE_ATOMIC_DISPLACEMENT_OPTION.option){
              // Uniform Mesh is obsolete - replaced by QMesh
              //apl::AtomicDisplacements ad(*phcalc, umesh, logger);
              apl::AtomicDisplacements ad(*phcalc, qmesh, logger);
              ad.set_frequency_cutoff(CUTOFF_FREQ);
              ad.populate_variables(phcalc->getInputCellStructure());
              if(ad.eigen_solver()){
                ad.thermal_displacements(USER_TP_TSTART,USER_TP_TEND,USER_TP_TSTEP);
                ad.write_normal_mode_direction(ptr_hsq->get_hs_kpoints());
              }}
          // ME 190428 - END
            //QHA calculate Gruneisen
            std::vector< std::vector< double> > scqha_tv;
            if (CALCULATE_GRUNEISEN_OPTION.option   ||
                CALCULATE_GRUNEISEN_A_OPTION.option ||
                CALCULATE_GRUNEISEN_B_OPTION.option ||
                CALCULATE_GRUNEISEN_C_OPTION.option) {
              if(!is_negative_freq){
                // ME190428 - UniformMesh is obsolete - replaced by QMesh
                //if(umesh.get_kpoints().size()==0){
                //  umesh.create_uniform_mesh(sc_size[0],sc_size[1],sc_size[2],phcalc->getInputCellStructure());
                //}
                apl::QHA qha(*phcalc, *pheos, logger);
                qha.get_tmp_dir_name(_TMPDIR_);
                qha.set_cutoff_freq(CUTOFF_FREQ);
                if(qha.set_imported_variables())
                  {
                    //QHA Grunneisen parameter calculations     
                    //if(qha.calculation_gruneisen(&umesh))  OBSOLETE ME190428
                    if(qha.calculation_gruneisen(&qmesh))  // ME190428
                      {
                        qha.write_gruneisen_parameter_mesh();
                        qha.Writeaverage_gp(USER_TP_TSTART,USER_TP_TEND,USER_TP_TSTEP);
                        is_negative_freq=qha.get_is_negative_freq();
                  }
                  //[OBSOLETE PN180705]eos.clear();
                }
		if(CALCULATE_EOS_OPTION.option)
                  {
                    //QHA EOS calculations
                    //[CO181202 - NOT USED]apl::QH_ENERGIES eos_ens(*phcalc, *pheos, logger);
                    apl::QH_ENERGIES eos_ens(*pheos, logger);
                    eos_ens.get_tmp_dir_name(_TMPDIR_);
                    eos_ens.get_xtracture(phcalc->getInputCellStructure());
                    if(eos_ens.get_qha_energies())
                      {     
                        apl::QHAEOS qheos(qha, eos_ens, logger);
                        qheos.set_fitting_type(FITTING_TYPE);
                        if(qheos.setvariables())
                          { 
                            qheos.set_include_ele(INCLUDE_ELE_OPTION.option);
                            qheos.cal_qheos(USER_TP_TSTART,USER_TP_TEND,USER_TP_TSTEP, tpc);
              }
                        qheos.clear();
                        qha.clear();
                        //QHA3P and SCQHA calculations
                        if( (CALCULATE_SCQHA_OPTION.option || 
                             CALCULATE_SCQHA_A_OPTION.option || 
                             CALCULATE_SCQHA_B_OPTION.option || 
                             CALCULATE_SCQHA_C_OPTION.option ||
                             CALCULATE_QHA3P_OPTION.option || 
                             CALCULATE_QHA3P_A_OPTION.option || 
                             CALCULATE_QHA3P_B_OPTION.option || 
                             CALCULATE_QHA3P_C_OPTION.option) && (!scqha_is_vol_err) )
                          {         
                            if(!is_negative_freq){
                              apl::SCQHA_QHA3P scqha(*phcalc, *pheos, logger);
                              scqha.get_tmp_dir_name(_TMPDIR_);
                              scqha.set_cutoff_freq(CUTOFF_FREQ);
                              if(scqha.set_imported_variables())
                                {    
                                  //QHA3P Gruneisen parameter calculations 
                                  //if(scqha.calculation_gruneisen(&umesh))  OBSOLETE ME190428
                                  if(scqha.calculation_gruneisen(&qmesh))  // ME190428
                                    {
				      if(kflags.KBIN_PHONONS_CALCULATION_QHA3P || kflags.KBIN_PHONONS_CALCULATION_QHA3P_A || kflags.KBIN_PHONONS_CALCULATION_QHA3P_B || kflags.KBIN_PHONONS_CALCULATION_QHA3P_C)
					{ //PN 180719
                                      scqha.write_gruneisen_parameter_mesh();
                                      scqha.Writeaverage_gp(USER_TP_TSTART,USER_TP_TEND,USER_TP_TSTEP);
                                      is_negative_freq=scqha.get_is_negative_freq();
            }
				    }
            //[OBSOLETE PN180705]pheos->clear();
          }
                              if(!is_negative_freq) //PN180705
                                {   
                                  //SCQHA EOS
				  if(kflags.KBIN_PHONONS_CALCULATION_SCQHA || kflags.KBIN_PHONONS_CALCULATION_SCQHA_A || kflags.KBIN_PHONONS_CALCULATION_SCQHA_B || kflags.KBIN_PHONONS_CALCULATION_SCQHA_A)
				    {
                                  apl::SCQHAEOS scqhaeos(scqha, eos_ens, logger);
                                  if(scqhaeos.import_variables())
                                    { 
                                      scqhaeos.set_input_temperature(scqha_pdis_T);
                                      scqhaeos.sccycle(USER_TP_TSTART,USER_TP_TEND, 0.1);
                                      scqha_tv=scqhaeos.get_TV_data();
                                    } 
                                  scqhaeos.clear();
				    }
                                  //QHA3P EOS
				  if(kflags.KBIN_PHONONS_CALCULATION_QHA3P || kflags.KBIN_PHONONS_CALCULATION_QHA3P_A || kflags.KBIN_PHONONS_CALCULATION_QHA3P_B || kflags.KBIN_PHONONS_CALCULATION_QHA3P_C)
				    {
                                  apl::QHA3POINTS qha3points(scqha, eos_ens, logger);
                                  if(qha3points.import_variables())
                                    {
                                      qha3points.set_include_ele(INCLUDE_ELE_OPTION.option);
                                      qha3points.qha3pts_temperature_loop(USER_TP_TSTART,USER_TP_TEND,USER_TP_TSTEP, tpc);
                                    }
                                  qha3points.clear();
                                }
                                }
                              eos_ens.clear();
                              scqha.clear();
                            }
                          }
                      }
                  }
	      } //QHA3P and SCQHA calculations    
	    } else if(kflags.KBIN_PHONONS_CALCULATION_SCQHA || kflags.KBIN_PHONONS_CALCULATION_SCQHA_A || kflags.KBIN_PHONONS_CALCULATION_SCQHA_B || kflags.KBIN_PHONONS_CALCULATION_SCQHA_A ||
	             kflags.KBIN_PHONONS_CALCULATION_QHA3P || kflags.KBIN_PHONONS_CALCULATION_QHA3P_A || kflags.KBIN_PHONONS_CALCULATION_QHA3P_B || kflags.KBIN_PHONONS_CALCULATION_QHA3P_C)
	      {
              //[CO181202 - NOT USED]apl::QH_ENERGIES eos_ens(*phcalc, *pheos, logger);
              apl::QH_ENERGIES eos_ens(*pheos, logger);
              eos_ens.get_xtracture(phcalc->getInputCellStructure());
              eos_ens.get_tmp_dir_name(_TMPDIR_);
              if(eos_ens.get_scqha_energies())
                {
                  if(!is_negative_freq){
                    // ME190428 - UniformMesh is obsolete - replaced by QMesh
                    //if(umesh.get_kpoints().size()==0){
                    //  umesh.create_uniform_mesh(sc_size[0],sc_size[1],sc_size[2],phcalc->getInputCellStructure());
                    //}
                    apl::SCQHA_QHA3P scqha(*phcalc, *pheos, logger);
                    scqha.get_tmp_dir_name(_TMPDIR_);
                    scqha.set_cutoff_freq(CUTOFF_FREQ);
                    if(scqha.set_imported_variables())
                      {
                        //QHA3P Gruneisen parameter calculation
                        //if(scqha.calculation_gruneisen(&umesh))  OBSOLETE M190428
                        if(scqha.calculation_gruneisen(&qmesh))  // ME190428
                          {
			      if(kflags.KBIN_PHONONS_CALCULATION_QHA3P || kflags.KBIN_PHONONS_CALCULATION_QHA3P_A || kflags.KBIN_PHONONS_CALCULATION_QHA3P_B || kflags.KBIN_PHONONS_CALCULATION_QHA3P_C)
				{ //PN 180719
                            scqha.write_gruneisen_parameter_mesh();
                            scqha.Writeaverage_gp(USER_TP_TSTART,USER_TP_TEND,USER_TP_TSTEP);
                            is_negative_freq=scqha.get_is_negative_freq();
				}
                          }
                      }
                    if(!is_negative_freq)
                      {
                        //SCQHA calculations
			  if(kflags.KBIN_PHONONS_CALCULATION_SCQHA || kflags.KBIN_PHONONS_CALCULATION_SCQHA_A || kflags.KBIN_PHONONS_CALCULATION_SCQHA_B || kflags.KBIN_PHONONS_CALCULATION_SCQHA_C)
			    {
                        apl::SCQHAEOS scqhaeos(scqha, eos_ens, logger);
                        if(scqhaeos.import_variables())
                          {
                            scqhaeos.sccycle(USER_TP_TSTART,USER_TP_TEND, 0.1);
                          }
                        scqhaeos.clear();
			    }
                        //QHA3P calculations
			  if(kflags.KBIN_PHONONS_CALCULATION_QHA3P || kflags.KBIN_PHONONS_CALCULATION_QHA3P_A || kflags.KBIN_PHONONS_CALCULATION_QHA3P_B || kflags.KBIN_PHONONS_CALCULATION_QHA3P_C)
			    {
                        apl::QHA3POINTS qha3points(scqha, eos_ens, logger);
                        if(qha3points.import_variables())
                          {
                            qha3points.set_include_ele(INCLUDE_ELE_OPTION.option);
                            qha3points.qha3pts_temperature_loop(USER_TP_TSTART,USER_TP_TEND,USER_TP_TSTEP, tpc);
                          }
                        qha3points.clear();
                      }
			}
                    scqha.clear();
                  }
                }
              eos_ens.clear();
	    }
	    //compute SCQHA temperature dependent dispersion curve
	    if((scqha_tv.size()!=0) && (SCQHA_PDIS_T_OPTION.option)){
	      apl::T_spectra_SCQHA_QHA3P scqha_T(*phcalc, *pheos, logger);
	      scqha_T.get_tmp_dir_name(_TMPDIR_);
	      scqha_T.set_cutoff_freq(CUTOFF_FREQ);
	      scqha_T.get_input_data(scqha_tv);
	      if(scqha_T.set_imported_variables())
		{
		  if(scqha_T.calculation_freqs(ptr_hsq->get_qpoints()))
		    {
		      scqha_T.calculate_pdis_T(ptr_hsq->get_path(), ptr_hsq->get_path_segment());
		    }
		}
	      scqha_T.clear();
	    }
            if(ptr_hsq.get()) ptr_hsq->clear();  // ME190423
            // umesh.clear();  OBSOLETE ME190428
	    //QHA/SCQHA/QHA3P END
          tpc.clear();
        } else {
          logger << apl::warning << "There are negative frequencies in DOS. The calculation of thermal properties has been skipped." << apl::endl;
        }
      }

      // Clear old stuff
      dosc.clear();  // ME190423
      //delete dosc; //auto_ptr will do
      qmesh.clear();
    }

  /////////////////////////////////////////////////////////////////////////////
  //                                                                         //
  //                         THERMAL CONDUCTIVITY                            //
  //                                                                         //
  /////////////////////////////////////////////////////////////////////////////

    if (USER_TCOND) {
      // Get anharmonic force constants
      phcalc->setAnharmonicOptions(USER_AAPL_MAX_ITER, USER_AAPL_MIX, USER_EPS_SUM);
      bool awakeAnharmIFCs;
      for (uint i = 0; i < phcalc->_clusters.size(); i++) {
        string ifcs_hib_file = aflags.Directory + "/" +  DEFAULT_AAPL_FILE_PREFIX + _ANHARMONIC_IFCS_FILE_[i];
        if (USER_HIBERNATE) {
          awakeAnharmIFCs = (aurostd::EFileExist(ifcs_hib_file) ||
                             aurostd::FileExist(ifcs_hib_file));
        } else {
          awakeAnharmIFCs = false;
        }

        if (awakeAnharmIFCs) {
          try {
            phcalc->readAnharmonicIFCs(ifcs_hib_file, phcalc->_clusters[i]);
          } catch (aurostd::xerror excpt) {
            logger << apl::warning << excpt.whereFunction() << " " << excpt.error_message << std::endl; //CO191201 - marco, patch so whereFileName() is included through logger()
            logger << apl::warning << "Skipping awakening of anharmonic IFCs." << apl::endl;
            awakeAnharmIFCs = false;
          }
        }

        if (!awakeAnharmIFCs) {
          phcalc->calculateAnharmonicIFCs(phcalc->_clusters[i]);
          if (USER_HIBERNATE) {
            phcalc->_anharmonicIFCs[i].writeIFCsToFile(ifcs_hib_file);
          }
        }
      }

      // Get q-points
      logger << "Preparing a q-mesh of " << USER_THERMALGRID[0] << "x" << USER_THERMALGRID[1] << "x" << USER_THERMALGRID[2] << "." << apl::endl;
      apl::QMesh qmtcond(USER_THERMALGRID, phcalc->getInputCellStructure(), logger, true);
      qmtcond.makeIrreducible();
      qmtcond.writeQpoints(aflags.Directory + "/" + DEFAULT_AAPL_FILE_PREFIX + DEFAULT_AAPL_QPOINTS_FILE);
      qmtcond.writeIrredQpoints(aflags.Directory + "/" + DEFAULT_AAPL_FILE_PREFIX + DEFAULT_AAPL_IRRQPTS_FILE);

      // Do the thermal conductivity calculation
      logger << "Starting thermal conductivity calculations." << apl::endl;
      apl::TCONDCalculator tcond(*phcalc, qmtcond, logger, aflags);

      // Set calculation options
      tcond.calc_options.flag("RTA", (USER_BTE == "RTA"));
      tcond.calc_options.flag("ISOTOPE", USER_ISOTOPE);
      tcond.calc_options.flag("BOUNDARY", USER_BOUNDARY);
      tcond.calc_options.flag("CUMULATIVE", USER_CUMULATIVEK);
      tcond.calc_options.flag("FOURTH_ORDER", USER_AAPL_FOURTH_ORDER);
      tcond.calc_options.push_attached("GRAIN_SIZE", aurostd::utype2string<double>(USER_NANO_SIZE));
      tcond.calc_options.push_attached("TSTART", aurostd::utype2string<double>(USER_TCT_TSTART));
      tcond.calc_options.push_attached("TEND", aurostd::utype2string<double>(USER_TCT_TEND));
      tcond.calc_options.push_attached("TSTEP", aurostd::utype2string<double>(USER_TCT_TSTEP));
      tcond.calc_options.push_attached("KZIP_BIN", kflags.KZIP_BIN);

      tcond.calculateThermalConductivity();
    }
    /*************** End Thermal Conductivity Calculations ****************/

    phcalc->clear();
    // delete phcalc; //auto_ptr will do
    supercell.clear();
  } catch (apl::APLStageBreak& e) {
    logger << apl::notice << "Stopped. Waiting for required calculations..." << apl::endl;  //CO181226
  }
}
}

#ifndef COMPILE_SLIM
void RunPhonons_APL_180101(_xinput& xinput,
                    string AflowIn,
                    _aflags& aflags,
                    _kflags& kflags,
                    _xflags& xflags, 
                    ofstream& messageFile) {
  // Test
    //if (!(kflags.KBIN_PHONONS_CALCULATION_APL || kflags.KBIN_PHONONS_CALCULATION_QHA || kflags.KBIN_PHONONS_CALCULATION_AAPL)) return; //PN180705
    if (!(kflags.KBIN_PHONONS_CALCULATION_APL ||
          kflags.KBIN_PHONONS_CALCULATION_QHA || kflags.KBIN_PHONONS_CALCULATION_QHA_A || kflags.KBIN_PHONONS_CALCULATION_QHA_B || kflags.KBIN_PHONONS_CALCULATION_QHA_C ||
          kflags.KBIN_PHONONS_CALCULATION_SCQHA || kflags.KBIN_PHONONS_CALCULATION_SCQHA_A || kflags.KBIN_PHONONS_CALCULATION_SCQHA_B || kflags.KBIN_PHONONS_CALCULATION_SCQHA_C ||
          kflags.KBIN_PHONONS_CALCULATION_QHA3P || kflags.KBIN_PHONONS_CALCULATION_QHA3P_A || kflags.KBIN_PHONONS_CALCULATION_QHA3P_B || kflags.KBIN_PHONONS_CALCULATION_QHA3P_C || //PN180717
          kflags.KBIN_PHONONS_CALCULATION_AAPL)) return; //PN180705

  //we make certain automatic fixes if we're within our domain, otherwise issue warning/error
  ::_WITHIN_DUKE_ = (aurostd::substring2bool(XHOST.hostname, "nietzsche") || aurostd::substring2bool(XHOST.hostname, "aflowlib") || aurostd::substring2bool(XHOST.hostname, "qrats") || aurostd::substring2bool(XHOST.hostname, "habana") || aurostd::substring2bool(XHOST.hostname, "quser"));

  //determine if we have a consistent mode defined between input and flags
  if(xinput.AFLOW_MODE_VASP){
    if(!xflags.AFLOW_MODE_VASP){
      cerr << "ERROR: KBIN::RunPhonons_APL: mismatch types between xinput(VASP) and xflags(!VASP)" << endl;
      return;
    }
  } else if(xinput.AFLOW_MODE_AIMS){
    if(!xflags.AFLOW_MODE_AIMS){
      cerr << "ERROR: KBIN::RunPhonons_APL: mismatch types between xinput(AIMS) and xflags(!AIMS)" << endl;
      return;
    }
  //} else if(xinput.AFLOW_MODE_ALIEN){  //alien doesn't have xstr, so we ignore
  } else {
    cerr << "ERROR: KBIN::RunPhonons_APL: unknown input type" << endl;
    return;
  }

  //corey
  //fix names regardless of POSCAR style, we need mass!
  if(xinput.AFLOW_MODE_VASP){pflow::fixEmptyAtomNames(xinput.xvasp.str, true);}

  // Setup our logger
  apl::Logger logger(messageFile, aflags);
  //logger.setModuleName("PHONONS");  //will rename later
  
  string _ASTROPT_; //CO 170601
  if (kflags.KBIN_PHONONS_CALCULATION_AAPL) {
    logger.setModuleName("AAPL");  //CO 170601
    _ASTROPT_ = _ASTROPT_AAPL_;    //CO 170601
    } else if (kflags.KBIN_PHONONS_CALCULATION_QHA || 
               kflags.KBIN_PHONONS_CALCULATION_QHA_A || 
               kflags.KBIN_PHONONS_CALCULATION_QHA_B || 
               kflags.KBIN_PHONONS_CALCULATION_QHA_C || 
               kflags.KBIN_PHONONS_CALCULATION_SCQHA ||
               kflags.KBIN_PHONONS_CALCULATION_SCQHA_A ||
               kflags.KBIN_PHONONS_CALCULATION_SCQHA_B ||
               kflags.KBIN_PHONONS_CALCULATION_SCQHA_C ||
               kflags.KBIN_PHONONS_CALCULATION_QHA3P ||
               kflags.KBIN_PHONONS_CALCULATION_QHA3P_A ||
               kflags.KBIN_PHONONS_CALCULATION_QHA3P_B ||
               kflags.KBIN_PHONONS_CALCULATION_QHA3P_C) { //PN180705
    logger.setModuleName("QHA");  //CO 170601
    _ASTROPT_ = _ASTROPT_QHA_;    //CO 170601
  } else {
    logger.setModuleName("APL");  //CO 170601
    _ASTROPT_ = _ASTROPT_APL_;    //CO 170601
  }

  logger << "RUNNING..." << apl::endl;

  // CONTROL PARAMETERS FROM _AFLOWIN_ --------------------------------------

  // General switches what to calculate
  aurostd::xoption CALCULATE_PHONON_DISPERSIONS_OPTION; CALCULATE_PHONON_DISPERSIONS_OPTION.option = DEFAULT_APL_DC;
  aurostd::xoption CALCULATE_PHONON_DOS_OPTION; CALCULATE_PHONON_DOS_OPTION.option = DEFAULT_APL_DOS;
  aurostd::xoption CALCULATE_THERMODYNAMIC_PROPERTIES_OPTION; CALCULATE_THERMODYNAMIC_PROPERTIES_OPTION.option = DEFAULT_APL_TP;
  aurostd::xoption CALCULATE_POLAR_CORRECTIONS_OPTION; CALCULATE_POLAR_CORRECTIONS_OPTION.option = DEFAULT_APL_POLAR;
  // BEGIN ME - AAPL
  aurostd::xoption CALCULATE_APL_OPTION; CALCULATE_APL_OPTION.option = false;
  aurostd::xoption CALCULATE_TCOND_OPTION; CALCULATE_TCOND_OPTION.option = false;
  aurostd::xoption USER_BTE_OPTION; USER_BTE_OPTION.xscheme = DEFAULT_AAPL_BTE; string USER_BTE = DEFAULT_AAPL_BTE;
  aurostd::xoption CALCULATE_ISOTOPE_OPTION; CALCULATE_ISOTOPE_OPTION.option = DEFAULT_AAPL_ISOTOPE;
  aurostd::xoption CALCULATE_CUMULATIVEK_OPTION; CALCULATE_CUMULATIVEK_OPTION.option = DEFAULT_AAPL_CUMULATIVEK;
  aurostd::xoption CALCULATE_BOUNDARY_OPTION; CALCULATE_BOUNDARY_OPTION.option = DEFAULT_AAPL_CUMULATIVEK;
//  aurostd::xoption USER_TDISTORTION_MAGNITUDE_OPTION; USER_TDISTORTION_MAGNITUDE_OPTION.xscheme = "0.015"; double USER_TDISTORTION_MAGNITUDE = 0.015;  OBSOLETE ME 181018
  aurostd::xoption USER_THERMALGRID_OPTION; USER_THERMALGRID_OPTION.xscheme = DEFAULT_AAPL_THERMALGRID; string USER_THERMALGRID = DEFAULT_AAPL_THERMALGRID;
  aurostd::xoption USER_CUTOFF_DISTANCE_OPTION; USER_CUTOFF_DISTANCE_OPTION.xscheme = DEFAULT_AAPL_CUT_RAD; vector<double> USER_CUTOFF_DISTANCE; //CO 180409
  vector<string> default_tokens;
  default_tokens.clear();
  apl::tokenize(DEFAULT_AAPL_CUT_RAD, default_tokens, string(" ,"));
  for (uint i = 0; i < default_tokens.size(); i++) USER_CUTOFF_DISTANCE.push_back(aurostd::string2utype<double>(default_tokens[i]));
  stringstream default_stream;
  default_stream << DEFAULT_AAPL_NANO_SIZE;
  aurostd::xoption USER_NANO_SIZE_OPTION; USER_NANO_SIZE_OPTION.xscheme = default_stream.str(); double USER_NANO_SIZE = DEFAULT_AAPL_NANO_SIZE;
  default_stream.str("");
  default_stream << DEFAULT_AAPL_SUMRULE;
  aurostd::xoption USER_EPS_SUM_OPTION; USER_EPS_SUM_OPTION.xscheme = default_stream.str(); double USER_EPS_SUM = DEFAULT_AAPL_SUMRULE;
  default_stream.str("");
  default_stream << DEFAULT_AAPL_SUMRULE_MAX_ITER;
  aurostd::xoption USER_AAPL_MAX_ITER_OPTION; USER_AAPL_MAX_ITER_OPTION.xscheme = default_stream.str(); int USER_AAPL_MAX_ITER = DEFAULT_AAPL_SUMRULE_MAX_ITER;
  default_stream.str("");
  default_stream << DEFAULT_AAPL_MIXING_COEFFICIENT;
  aurostd::xoption USER_AAPL_MIX_OPTION; USER_AAPL_MIX_OPTION.xscheme = default_stream.str(); double USER_AAPL_MIX = DEFAULT_AAPL_MIXING_COEFFICIENT;
  aurostd::xoption USER_AAPL_FOURTH_ORDER_OPTION; USER_AAPL_FOURTH_ORDER_OPTION.option = DEFAULT_AAPL_FOURTH_ORDER;
  aurostd::xoption USER_CUTOFF_SHELL_OPTION; USER_CUTOFF_SHELL_OPTION.xscheme = DEFAULT_AAPL_CUT_SHELL; vector<int> USER_CUTOFF_SHELL; //CO 180409
  default_tokens.clear();
  apl::tokenize(DEFAULT_AAPL_CUT_SHELL, default_tokens, string(" ,"));
  for (uint i = 0; i < default_tokens.size(); i++) USER_CUTOFF_SHELL.push_back(aurostd::string2utype<int>(default_tokens[i]));
  aurostd::xoption USER_TCT_OPTION; USER_TCT_OPTION.xscheme = DEFAULT_AAPL_TCT;
  default_tokens.clear(); apl::tokenize(DEFAULT_AAPL_TCT, default_tokens, string(" :"));
  double USER_TCT_TSTART = aurostd::string2utype<double>(default_tokens[0]);
  double USER_TCT_TEND = aurostd::string2utype<double>(default_tokens[1]);
  double USER_TCT_TSTEP = aurostd::string2utype<double>(default_tokens[2]);
  // END ME
  
  //PINKU QUASI-HARMONIC START
    aurostd::xoption CALCULATE_GROUPVELOCITY_OPTION; CALCULATE_GROUPVELOCITY_OPTION.option = false; //PN180705
    aurostd::xoption CALCULATE_ATOMIC_DISPLACEMENT_OPTION; CALCULATE_ATOMIC_DISPLACEMENT_OPTION.option = false; //PN180705
  aurostd::xoption CALCULATE_GRUNEISEN_OPTION; CALCULATE_GRUNEISEN_OPTION.option = false;
  aurostd::xoption CALCULATE_DISPLACEMENTS_OPTION; CALCULATE_DISPLACEMENTS_OPTION.option = false;
  aurostd::xoption CALCULATE_GRUNEISEN_SUBDIRECTORIES_OPTION; CALCULATE_GRUNEISEN_SUBDIRECTORIES_OPTION.option = false;
  aurostd::xoption CALCULATE_EOS_OPTION; CALCULATE_EOS_OPTION.option = false;
  aurostd::xoption CALCULATE_EOS_SUBDIRECTORIES_OPTION; CALCULATE_EOS_SUBDIRECTORIES_OPTION.option = false;
    aurostd::xoption EDOS_ACURATE_OPTION; EDOS_ACURATE_OPTION.option = false; //PN180705
    aurostd::xoption INCLUDE_ELE_OPTION;  INCLUDE_ELE_OPTION.option = false; //PN180705
    //Anisotropic Gruneisen and EOS //PN180705
    //in the a-direction //PN180705
    aurostd::xoption CALCULATE_GRUNEISEN_A_OPTION; CALCULATE_GRUNEISEN_A_OPTION.option = false; //PN180705
    aurostd::xoption CALCULATE_GRUNEISEN_A_SUBDIRECTORIES_OPTION; CALCULATE_GRUNEISEN_A_SUBDIRECTORIES_OPTION.option = false; //PN180705
    aurostd::xoption GP_DISTORTION_OPTION; GP_DISTORTION_OPTION.xscheme = "0.03"; double GP_DISTORTION = 0.03; //PN180705

    //in the b-direction //PN180705
    aurostd::xoption CALCULATE_GRUNEISEN_B_OPTION; CALCULATE_GRUNEISEN_B_OPTION.option = false; //PN180705
    aurostd::xoption CALCULATE_GRUNEISEN_B_SUBDIRECTORIES_OPTION; CALCULATE_GRUNEISEN_B_SUBDIRECTORIES_OPTION.option = false; //PN180705

    //in the c-direction //PN180705
    aurostd::xoption CALCULATE_GRUNEISEN_C_OPTION; CALCULATE_GRUNEISEN_C_OPTION.option = false; //PN180705
    aurostd::xoption CALCULATE_GRUNEISEN_C_SUBDIRECTORIES_OPTION; CALCULATE_GRUNEISEN_C_SUBDIRECTORIES_OPTION.option = false; //PN180705

    //SC-QHA //PN180705
    aurostd::xoption CALCULATE_SCQHA_OPTION; CALCULATE_SCQHA_OPTION.option = false; //PN180705
    aurostd::xoption CALCULATE_SCQHA_SUBDIRECTORIES_OPTION; CALCULATE_SCQHA_SUBDIRECTORIES_OPTION.option = false; //PN180705
    //QHA3P option
    aurostd::xoption CALCULATE_QHA3P_OPTION; CALCULATE_QHA3P_OPTION.option = false; //PN180705

    //Anisotropic SCQHA EOS //PN180705
    //in the a-direction //PN180705
    aurostd::xoption CALCULATE_SCQHA_A_OPTION; CALCULATE_SCQHA_A_OPTION.option = false; //PN180705
    aurostd::xoption SCQHA_DISTORTION_OPTION; SCQHA_DISTORTION_OPTION.xscheme = "3.0"; double SCQHA_DISTORTION = 3.0; //PN180705
    aurostd::xoption CALCULATE_SCQHA_A_SUBDIRECTORIES_OPTION; CALCULATE_SCQHA_A_SUBDIRECTORIES_OPTION.option = false; //PN180705

    //in the b-direction //PN180705
    aurostd::xoption CALCULATE_SCQHA_B_OPTION; CALCULATE_SCQHA_B_OPTION.option = false; //PN180705
    aurostd::xoption CALCULATE_SCQHA_B_SUBDIRECTORIES_OPTION; CALCULATE_SCQHA_B_SUBDIRECTORIES_OPTION.option = false; //PN180705

    //in the c-direction //PN180705
    aurostd::xoption CALCULATE_SCQHA_C_OPTION; CALCULATE_SCQHA_C_OPTION.option = false; //PN180705
    aurostd::xoption CALCULATE_SCQHA_C_SUBDIRECTORIES_OPTION; CALCULATE_SCQHA_C_SUBDIRECTORIES_OPTION.option = false; //PN180705

    //QHA3P a direction
    aurostd::xoption CALCULATE_QHA3P_A_OPTION; CALCULATE_QHA3P_A_OPTION.option = false; //PN180705
    aurostd::xoption CALCULATE_QHA3P_A_SUBDIRECTORIES_OPTION; CALCULATE_QHA3P_A_SUBDIRECTORIES_OPTION.option = false; //PN180705
    aurostd::xoption CALCULATE_QHA3P_B_OPTION; CALCULATE_QHA3P_B_OPTION.option = false; //PN180705
    aurostd::xoption CALCULATE_QHA3P_B_SUBDIRECTORIES_OPTION; CALCULATE_QHA3P_B_SUBDIRECTORIES_OPTION.option = false; //PN180705
    aurostd::xoption CALCULATE_QHA3P_C_OPTION; CALCULATE_QHA3P_C_OPTION.option = false; //PN180705
    aurostd::xoption CALCULATE_QHA3P_C_SUBDIRECTORIES_OPTION; CALCULATE_QHA3P_C_SUBDIRECTORIES_OPTION.option = false; //PN180705


    //QHA, QHA3P and SCQHA options initializing from previous options
    CALCULATE_GRUNEISEN_OPTION.option=kflags.KBIN_PHONONS_CALCULATION_QHA;
    CALCULATE_GRUNEISEN_A_OPTION.option=kflags.KBIN_PHONONS_CALCULATION_QHA_A;
    CALCULATE_GRUNEISEN_B_OPTION.option=kflags.KBIN_PHONONS_CALCULATION_QHA_B;
    CALCULATE_GRUNEISEN_C_OPTION.option=kflags.KBIN_PHONONS_CALCULATION_QHA_C;

    CALCULATE_SCQHA_OPTION.option=kflags.KBIN_PHONONS_CALCULATION_SCQHA;
    CALCULATE_SCQHA_A_OPTION.option=kflags.KBIN_PHONONS_CALCULATION_SCQHA_A;
    CALCULATE_SCQHA_B_OPTION.option=kflags.KBIN_PHONONS_CALCULATION_SCQHA_B;
    CALCULATE_SCQHA_C_OPTION.option=kflags.KBIN_PHONONS_CALCULATION_SCQHA_C;

    CALCULATE_QHA3P_OPTION.option=kflags.KBIN_PHONONS_CALCULATION_QHA3P;
    CALCULATE_QHA3P_A_OPTION.option=kflags.KBIN_PHONONS_CALCULATION_QHA3P_A;
    CALCULATE_QHA3P_B_OPTION.option=kflags.KBIN_PHONONS_CALCULATION_QHA3P_B;
    CALCULATE_QHA3P_C_OPTION.option=kflags.KBIN_PHONONS_CALCULATION_QHA3P_C;

  // different types of fitting options for EOS calculations
  // (1) BM1 => Murnaghan EOS
  // (2) BM2 => Birch-Murnaghan 3rd-order EOS
  // (3) BM3 => Birch-Murnaghan 4th-order EOS
  //[OBSOLETE PN180705]aurostd::xoption GP_VOL_DISTORTION_OPTION; GP_VOL_DISTORTION_OPTION.xscheme = "0.03"; double GP_VOL_DISTORTION = 0.03;
  aurostd::xoption USER_PROJECTION_DIR_OPTION; USER_PROJECTION_DIR_OPTION.xscheme = "1:1:1"; vector<double> directions(3, 0); directions[0] = 1; directions[1] = 1; directions[2] = 1;   // 3 Miller indices
  aurostd::xoption CUTOFF_FREQ_OPTION; CUTOFF_FREQ_OPTION.xscheme="1e-5"; double CUTOFF_FREQ = 1e-5;  //in amu
    aurostd::xoption EOS_DISTORTION_RANGE_OPTION; EOS_DISTORTION_RANGE_OPTION.xscheme = "-3:6:1"; double EOS_DISTORTION_START = -3; double EOS_DISTORTION_END = 6; double EOS_DISTORTION_DISTORTION_INC=1; //PN180705
    aurostd::xoption EOS_STATIC_KPPRA_OPTION; EOS_STATIC_KPPRA_OPTION.xscheme = "10000"; int EOS_STATIC_KPPRA = 10000; //PN180705
    aurostd::xoption NEDOS_OPTION; NEDOS_OPTION.xscheme = "5000"; int NEDOS = 5000; //PN180705
  aurostd::xoption FITTING_TYPE_OPTION; FITTING_TYPE_OPTION.xscheme = "BM1"; string FITTING_TYPE = "BM1";
    aurostd::xoption SCQHA_PDIS_T_OPTION; SCQHA_PDIS_T_OPTION.xscheme = "100,400,600"; std::vector<double> scqha_pdis_T; //PN180705
  //PINKU QUASI-HARMONIC END
  
  // User's control about general phonon engine
  aurostd::xoption USER_ENGINE_OPTION; USER_ENGINE_OPTION.xscheme = DEFAULT_APL_ENGINE; string USER_ENGINE = DEFAULT_APL_ENGINE;
  aurostd::xoption AUTO_DISTORTIONS_PLUS_MINUS_OPTION; AUTO_DISTORTIONS_PLUS_MINUS_OPTION.option = true;  //CO
  aurostd::xoption USER_DISTORTIONS_PLUS_MINUS_OPTION; USER_DISTORTIONS_PLUS_MINUS_OPTION.option = DEFAULT_APL_DPM;  //CO
  aurostd::xoption USER_DISTORTIONS_XYZ_ONLY_OPTION; USER_DISTORTIONS_XYZ_ONLY_OPTION.option = DEFAULT_APL_DXYZONLY;
  default_stream.str("");
  default_stream << DEFAULT_APL_DMAG;
  aurostd::xoption USER_DISTORTION_MAGNITUDE_OPTION; USER_DISTORTION_MAGNITUDE_OPTION.xscheme = default_stream.str(); double USER_DISTORTION_MAGNITUDE = DEFAULT_APL_DMAG;
  aurostd::xoption USER_ZEROSTATE_OPTION; USER_ZEROSTATE_OPTION.option = DEFAULT_APL_ZEROSTATE;
  aurostd::xoption USER_HIBERNATE_OPTION; USER_HIBERNATE_OPTION.option = DEFAULT_APL_HIBERNATE;
  
  aurostd::xoption USER_FREQFORMAT_OPTION; USER_FREQFORMAT_OPTION.xscheme=DEFAULT_APL_FREQFORMAT; string USER_FREQFORMAT = DEFAULT_APL_FREQFORMAT;
  // User's control of supercell used for calculation
  aurostd::xoption USER_WANTS_RELAX_OPTION; USER_WANTS_RELAX_OPTION.option = false;
  bool USER_WANTS_FULL_SHELL = false;
  //  bool   USER_WANTS_FULL_ATOMS            = false;
  aurostd::xoption USER_MAXSHELL_OPTION; USER_MAXSHELL_OPTION.xscheme = "-1"; int USER_MAXSHELL = -1;  //CO set by OPTION
  default_stream.str("");
  default_stream << DEFAULT_APL_MINSHELL;
  aurostd::xoption USER_MINSHELL_OPTION; USER_MINSHELL_OPTION.xscheme = default_stream.str(); int USER_MINSHELL = DEFAULT_APL_MINSHELL;  //CO set by OPTION
  default_stream.str("");
  default_stream << DEFAULT_APL_MINATOMS;
  aurostd::xoption USER_MINATOMS_OPTION; USER_MINATOMS_OPTION.xscheme = default_stream.str(); int USER_MINATOMS = DEFAULT_APL_MINATOMS;  //CO set by OPTION
  bool USER_MINATOMS_RESTICTED_OPTION=0;  //CO 180404 - adding restricted variant to minatoms
  aurostd::xoption USER_SUPERCELL_OPTION; USER_SUPERCELL_OPTION.xscheme = ""; string USER_SUPERCELL = "";

  // User's control about calculation of dispersion curves
  // there are several ways a user can change the default path
  // a USERPATH approach is either a subset or a swapping of the default path
  // OWNPATH is a true user defined path, either by providing frac or cartesian coordinates
  // OWNPATH can be used in combination with LABELS
  // useful for matching with experimental results
  aurostd::xoption USER_DC_INITLATTICE_OPTION; USER_DC_INITLATTICE_OPTION.xscheme = ""; string USER_DC_INITLATTICE = "";  //CO set by OPTION
  aurostd::xoption USER_DC_INITSG_OPTION; USER_DC_INITSG_OPTION.xscheme = ""; int USER_DC_DCINITSG = 1;
  aurostd::xoption USER_DC_INITCOORDS_FRAC_OPTION; USER_DC_INITCOORDS_FRAC_OPTION.xscheme = ""; string USER_DC_INITCOORDS_FRAC = ""; //CO set by OPTION
  aurostd::xoption USER_DC_INITCOORDS_CART_OPTION; USER_DC_INITCOORDS_CART_OPTION.xscheme = ""; string USER_DC_INITCOORDS_CART = ""; //CO set by OPTION
  aurostd::xoption USER_DC_INITCOORDS_LABELS_OPTION; USER_DC_INITCOORDS_LABELS_OPTION.xscheme = ""; string USER_DC_INITCOORDS_LABELS = ""; //CO set by OPTION
  aurostd::xoption USER_DC_USERPATH_OPTION; USER_DC_USERPATH_OPTION.xscheme = ""; string USER_DC_USERPATH = ""; //CO set by OPTION
  default_stream.str("");
  default_stream << DEFAULT_APL_DCPOINTS;
  aurostd::xoption USER_DC_NPOINTS_OPTION; USER_DC_NPOINTS_OPTION.xscheme = default_stream.str(); int USER_DC_NPOINTS = DEFAULT_APL_DCPOINTS;

  // User's control about phonon DOS
  aurostd::xoption USER_DOS_MESH_OPTION; USER_DOS_MESH_OPTION.xscheme = DEFAULT_APL_DOSMESH; string USER_DOS_MESH = DEFAULT_APL_DOSMESH;
  default_stream.str("");
  default_stream << DEFAULT_APL_DOSPOINTS;
  aurostd::xoption USER_DOS_NPOINTS_OPTION; USER_DOS_NPOINTS_OPTION.xscheme = default_stream.str(); int USER_DOS_NPOINTS = DEFAULT_APL_DOSPOINTS;
  aurostd::xoption USER_DOS_METHOD_OPTION; USER_DOS_METHOD_OPTION.xscheme = DEFAULT_APL_DOSMETHOD; string USER_DOS_METHOD = DEFAULT_APL_DOSMETHOD;
  aurostd::xoption USER_DOS_SMEAR_OPTION; USER_DOS_SMEAR_OPTION.xscheme = "0.0"; double USER_DOS_SMEAR = 0.0;

  // User's control of thermodynamic properties calculation
  aurostd::xoption USER_TPT_OPTION; USER_TPT_OPTION.xscheme=DEFAULT_APL_TPT;
  default_tokens.clear(); apl::tokenize(DEFAULT_APL_TPT, default_tokens, string(" :"));
  double USER_TP_TSTART = aurostd::string2utype<double>(default_tokens[0]);
  double USER_TP_TEND = aurostd::string2utype<double>(default_tokens[1]);
  double USER_TP_TSTEP = aurostd::string2utype<double>(default_tokens[2]);

  //if current dir DCUSERPATH is same as other PHONON sub-directories, if not make changes accordingly
  //PINKU QUASI-HARMONIC START
    //[OBSOLETE PN180705]apl::check_consistency_aflow_apl check_consistency(logger);
    //[OBSOLETE PN180705]check_consistency.getdir_name(aflags.Directory);
    //[OBSOLETE PN180705]check_consistency.check_consistency_in_aflow(AflowIn);
  //PINKU QUASI-HARMONIC END

  // TAR
  //  bool DO_TAR                             = false;

  // Get user's parameters from _AFLOWIN_ ///////////////////////////////////

  //for when we need double or string variable extraction
  vector<string> tokens;
  string test;
  bool override_option;
  bool found_supercell;
  try {
    // BEGIN JJPR
    // Anharmonic and thermal conductivity options

    if(kflags.KBIN_PHONONS_CALCULATION_AAPL){
    // TCOND, e.g. TCOND = y
      CALCULATE_TCOND_OPTION.option = kflags.KBIN_PHONONS_CALCULATION_AAPL; //recycle what we parsed earlier
      logger << _ASTROPT_ << "CALC is" << ( CALCULATE_TCOND_OPTION.option ? "" : " NOT" ) << " set." << apl::endl;  //CO 170601
      logger << "Anharmonic force constants will" << ( CALCULATE_TCOND_OPTION.option ? "" : " NOT" ) << " be computed via AFLOW-AAPL." << apl::endl;   //CO 170601

      // Get the user's magnitute of the threshold for the sumrule
      USER_EPS_SUM_OPTION.options2entry(AflowIn, string( _ASTROPT_ + "SUMRULE=" + "|" + _ASTROPT_APL_OLD_ + "SUMRULE="), USER_EPS_SUM_OPTION.option, USER_EPS_SUM_OPTION.xscheme); //CO 170601
      USER_EPS_SUM = USER_EPS_SUM_OPTION.content_double; //CO 170601
      logger << (USER_EPS_SUM_OPTION.isentry ? "Setting" : "DEFAULT") << " " << _ASTROPT_ << "SUMRULE=" << USER_EPS_SUM << "." << apl::endl;
      logger << "Convergence criterion for the sumrules is set to " <<  abs(USER_EPS_SUM) << " eV/Angs.^3." << apl::endl;

      // ME 180821 - Get the mixing coefficient for the SCF procedure in AAPL
      USER_AAPL_MIX_OPTION.options2entry(AflowIn, string( _ASTROPT_ + "MIXING_COEFFICIENT=" + "|" + _ASTROPT_APL_OLD_ + "MIXING_COEFFICIENT="), USER_AAPL_MIX_OPTION.option, USER_AAPL_MIX_OPTION.xscheme);
      USER_AAPL_MIX = USER_AAPL_MIX_OPTION.content_double;
      logger << (USER_AAPL_MIX_OPTION.isentry ? "Setting" : "DEFAULT") << " " << _ASTROPT_ << "MIXING_COEFFICIENT=" << USER_AAPL_MIX << "." << apl::endl;
      logger << "The SCF for AAPL will use a mixing coefficient of " << USER_AAPL_MIX << "." << apl::endl;

      // ME 180622 - Get the user's numnber of iterations for the sumrule
      USER_AAPL_MAX_ITER_OPTION.options2entry(AflowIn, string( _ASTROPT_ + "SUMRULE_MAX_ITER=" + "|" + _ASTROPT_APL_OLD_ + "SUMRULE_MAX_ITER="), USER_AAPL_MAX_ITER_OPTION.option, USER_AAPL_MAX_ITER_OPTION.xscheme);
      USER_AAPL_MAX_ITER = USER_AAPL_MAX_ITER_OPTION.content_double;
      logger << (USER_AAPL_MAX_ITER_OPTION.isentry ? "Setting" : "DEFAULT") << " " << _ASTROPT_ << "SUMRULE_MAX_ITER=" << USER_AAPL_MAX_ITER << "." << apl::endl;
      logger << "Anharmonic IFCs need to be converged within " << abs(USER_AAPL_MAX_ITER) << " iterations." << apl::endl;

      // ME 180913 - Calculate fourth order correction for thermal conductivity
      USER_AAPL_FOURTH_ORDER_OPTION.options2entry(AflowIn, string(_ASTROPT_ + "FOURTH_ORDER=" + "|" +_ASTROPT_APL_OLD_ + "FOURTH_ORDER="), USER_AAPL_FOURTH_ORDER_OPTION.option, USER_AAPL_FOURTH_ORDER_OPTION.xscheme);
      logger << (USER_AAPL_FOURTH_ORDER_OPTION.isentry ? "Setting" : "DEFAULT") << " " << _ASTROPT_ << "FOURTH_ORDER=" << (USER_AAPL_FOURTH_ORDER_OPTION.option ? "ON" : "OFF") << "." << apl::endl;
      logger << "Thermal conductivity will be calculated " << (USER_AAPL_FOURTH_ORDER_OPTION.option ? "with" : "without") << " four-phonon processes." << apl::endl;

/* OBSOLETE ME 181018
      // Get the users magnitude of the distortion vector (in Angs. and real space)
      USER_TDISTORTION_MAGNITUDE_OPTION.options2entry(AflowIn, string(_ASTROPT_ + "TDMAG=" + "|" +_ASTROPT_APL_OLD_ + "TDMAG=" + "|" + _ASTROPT_ + "TDISMAG=" + "|" +_ASTROPT_APL_OLD_ + "TDISMAG="), USER_TDISTORTION_MAGNITUDE_OPTION.option, USER_TDISTORTION_MAGNITUDE_OPTION.xscheme);  //CO 170621 - TDISMAG legacy
      USER_TDISTORTION_MAGNITUDE = USER_TDISTORTION_MAGNITUDE_OPTION.content_double;
      logger << (USER_TDISTORTION_MAGNITUDE_OPTION.isentry ? "Setting" : "DEFAULT") << " " << _ASTROPT_ << "TDMAG=" << USER_TDISTORTION_MAGNITUDE << "." << apl::endl;
      logger << "The distortion magnitude for anharmonic IFCs will be " << USER_TDISTORTION_MAGNITUDE << " Angs." << apl::endl;
*/

      // ISOTOPE, e.g. ISOTOPE = y
      CALCULATE_ISOTOPE_OPTION.options2entry(AflowIn, string(_ASTROPT_ + "ISOTOPE=" + "|" +_ASTROPT_APL_OLD_ + "ISOTOPE="), CALCULATE_ISOTOPE_OPTION.option, CALCULATE_ISOTOPE_OPTION.xscheme); //CO 170601
      logger << (CALCULATE_ISOTOPE_OPTION.isentry ? "Setting" : "DEFAULT") << " " << _ASTROPT_ << "ISOTOPE=" << (CALCULATE_ISOTOPE_OPTION.option ? "ON" : "OFF") << "." << apl::endl;
      logger << "Isotope effects " << (CALCULATE_ISOTOPE_OPTION.option ? "will" : "will NOT") << " be considered in the calculation." << apl::endl;

      //scattering at boundaries is handled either with BOUNDARY_OPTION + NANO_SIZE or CUMULATIVEK, if handled AT ALL
      // BOUNDARY, e.g. BOUNDARY = y
      CALCULATE_BOUNDARY_OPTION.options2entry(AflowIn, string(_ASTROPT_ + "BOUNDARY=" + "|" +_ASTROPT_APL_OLD_ + "BOUNDARY="), CALCULATE_BOUNDARY_OPTION.option, CALCULATE_BOUNDARY_OPTION.xscheme); //CO 170601
      logger << (CALCULATE_BOUNDARY_OPTION.isentry ? "Setting" : "DEFAULT") << " " << _ASTROPT_ << "BOUNDARY=" << (CALCULATE_BOUNDARY_OPTION.option ? "ON" : "OFF") << "." << apl::endl;
      logger << "The boundary term will " << (CALCULATE_BOUNDARY_OPTION.option ? "": "NOT ") << "be considered in the scattering time." << apl::endl;
      // CUMULATIVEK, e.g. CUMULATIVEK = y
      CALCULATE_CUMULATIVEK_OPTION.options2entry(AflowIn, string(_ASTROPT_ + "CUMULATIVEK=" + "|" +_ASTROPT_APL_OLD_ + "CUMULATIVEK="), CALCULATE_CUMULATIVEK_OPTION.option, CALCULATE_CUMULATIVEK_OPTION.xscheme); //CO 170601
      if(!(CALCULATE_BOUNDARY_OPTION.option || CALCULATE_CUMULATIVEK_OPTION.option) ){
        logger << (CALCULATE_CUMULATIVEK_OPTION.isentry ? "Setting" : "DEFAULT") << " " << _ASTROPT_ << "CUMULATIVEK=" << (CALCULATE_CUMULATIVEK_OPTION.option ? "ON" : "OFF") << "." << apl::endl;
        logger << "Boundary effects will NOT be considered in calculating the lattice thermal conductivity." << apl::endl;
      } else {
        // BOUNDARY takes precedence
        override_option = false;
        if (CALCULATE_BOUNDARY_OPTION.option && CALCULATE_CUMULATIVEK_OPTION.option) {
          CALCULATE_CUMULATIVEK_OPTION.option=false;
          override_option = true;
          logger << apl::warning << "Both boundary effects and cumulative thermal conductivity cannot be ";
          logger << "set at the same time. Cumulative thermal conductivity has been switched off." << apl::endl;
        }
        logger << (CALCULATE_CUMULATIVEK_OPTION.isentry || override_option ? "Setting" : "DEFAULT") << " " << _ASTROPT_ << "CUMULATIVEK=" << (CALCULATE_CUMULATIVEK_OPTION.option ? "ON" : "OFF") << (override_option ? " (overridden by BOUNDARY)": "") << "." << apl::endl;
        logger << "The cumulative lattice thermal conductivity will " << (CALCULATE_CUMULATIVEK_OPTION.option ? "" : "NOT") << " be calculated." << apl::endl;
      }
      // Grain size
      if(CALCULATE_BOUNDARY_OPTION.option){
        USER_NANO_SIZE_OPTION.options2entry(AflowIn, string( _ASTROPT_ + "NANO_SIZE=" + "|" + _ASTROPT_APL_OLD_ + "NANO_SIZE="), USER_NANO_SIZE_OPTION.option, USER_NANO_SIZE_OPTION.xscheme); //CO 170601
        USER_NANO_SIZE = USER_NANO_SIZE_OPTION.content_double; //CO 170601
        logger << (USER_NANO_SIZE_OPTION.isentry ? "Setting" : "DEFAULT") << " " << _ASTROPT_ << "NANO_SIZE=" << USER_NANO_SIZE << "." << apl::endl;
        logger << "Boundary scattering will be computed for grain sizes of " << abs(USER_NANO_SIZE) << " nm." << apl::endl;
      }

      // BTE, e.g. BTE = RTA
      USER_BTE_OPTION.options2entry(AflowIn, string(_ASTROPT_ + "BTE=" + "|" +_ASTROPT_APL_OLD_ + "BTE="), USER_BTE_OPTION.option, USER_BTE_OPTION.xscheme); //CO 170601
      USER_BTE = USER_BTE_OPTION.content_string;
      transform(USER_BTE.begin(), USER_BTE.end(), USER_BTE.begin(), toupper);
      logger << (USER_BTE_OPTION.isentry ? "Setting" : "DEFAULT") << " " << _ASTROPT_ << "BTE=" << USER_BTE << "." << apl::endl;
      if (USER_BTE == string("RTA")){logger << "The Boltzmann Transport Equation will be solved using the Relaxation Time Approximation Approximation (RTA)." << apl::endl;}
      else if (USER_BTE == string("FULL")) {logger << "The Boltzmann Transport Equation will be solved using an iterative scheme (FULL)." << apl::endl;}
      else {
        string function = "apl::RunPhonons_APL";
        stringstream message;
        message << "Wrong setting in "+_ASTROPT_+"BTE. Specify as BTE=RTA or FULL.";
        throw aurostd::xerror(_AFLOW_FILE_NAME_,function, message, _INPUT_ILLEGAL_);
      }

      // THERMALGRID, e.g., THERMALGRID = 2x2x2
      USER_THERMALGRID_OPTION.options2entry(AflowIn, string( _ASTROPT_ + "THERMALGRID=" + "|" + _ASTROPT_APL_OLD_ + "THERMALGRID="), USER_THERMALGRID_OPTION.option, USER_THERMALGRID_OPTION.xscheme); //CO 170601
      USER_THERMALGRID = USER_THERMALGRID_OPTION.content_string; //CO 170601
      tokens.clear();
      apl::tokenize(USER_THERMALGRID, tokens, string(" xX"));
      if (tokens.size() != 3) {throw apl::APLRuntimeError("Wrong setting in "+_ASTROPT_+"THERMALGRID. Specify as THERMALGRID=10x10x10.");}
      logger << (USER_THERMALGRID_OPTION.isentry ? "Setting" : "DEFAULT") << " " << _ASTROPT_ << "THERMALGRID=" << USER_THERMALGRID << "." << apl::endl;

      // TCT, e.g., TCT = 1000:2000:10 -> temperature from 1000 to 2000 K by step 10 K
      // no default here
      USER_TCT_OPTION.options2entry(AflowIn, string( _ASTROPT_ + "TCT=" + "|" + _ASTROPT_APL_OLD_ + "TCT="), USER_TCT_OPTION.option, USER_TCT_OPTION.xscheme); //CO 170601
      tokens.clear();
      apl::tokenize(USER_TCT_OPTION.content_string, tokens, string(" :"));
      if (tokens.size() != 3) {
        string function = "apl::RunPhonons_APL";
        stringstream message;
        message << "Wrong setting in "+_ASTROPT_+"TCT. Specify as TCT=1000:2000:10.";
        throw aurostd::xerror(_AFLOW_FILE_NAME_,function, message, _INPUT_NUMBER_);
      }
      USER_TCT_TSTART = aurostd::string2utype<double>(tokens.at(0));
      USER_TCT_TEND = aurostd::string2utype<double>(tokens.at(1));
      USER_TCT_TSTEP = aurostd::string2utype<double>(tokens.at(2));
      override_option = false;
      if (USER_TCT_TSTART == 0) {
        logger << apl::warning << "Thermal conductivity is infinite at 0 K and will be skipped." << apl::endl;
        USER_TCT_TSTART += USER_TCT_TSTEP;
        override_option = true;
      }
      logger << (USER_TCT_OPTION.isentry || override_option ? "Setting" : "DEFAULT") << " " << _ASTROPT_ << "TCT=" << USER_TCT_OPTION.content_string << "." << apl::endl;
      logger << "Thermal conductivity will be calculated in the temperature range <" << USER_TCT_TSTART << "," << USER_TCT_TEND << "> with step size " << USER_TCT_TSTEP << " K." << apl::endl;

      // Cutoff Radius (in Angstrom)
      USER_CUTOFF_DISTANCE_OPTION.options2entry(AflowIn, string( _ASTROPT_ + "CUT_RAD=" + "|" + _ASTROPT_APL_OLD_ + "CUT_RAD="), USER_CUTOFF_DISTANCE_OPTION.option, USER_CUTOFF_DISTANCE_OPTION.xscheme); //CO 170601
      if (USER_CUTOFF_SHELL_OPTION.isentry) {
        if (!USER_AAPL_FOURTH_ORDER_OPTION.option) {
          USER_CUTOFF_DISTANCE.resize(1);
        }
        tokens.clear();
        apl::tokenize(USER_CUTOFF_DISTANCE_OPTION.content_string, tokens, string(" ,"));
        if (tokens.size() < 1) {
          string function = "apl::RunPhonons_APL";
          stringstream message;
          message << "Not enough entries in "+_ASTROPT_+"CUT_RAD.";
          throw aurostd::xerror(_AFLOW_FILE_NAME_,function, message, _INPUT_NUMBER_);
        } else if (tokens.size() > USER_CUTOFF_DISTANCE.size()) {
          logger << apl::warning << "Too many entries for " << _ASTROPT_ << "CUT_RAD. ";
          logger << "Excess entries will be ignored." << apl::endl;
        }
        USER_CUTOFF_DISTANCE[0] = aurostd::string2utype<double>(tokens.at(0));
        logger << "The cutoff to compute the 3rd order anharmonic IFCs will be ";
        logger << abs(USER_CUTOFF_DISTANCE[0]) << " Angstrom." << apl::endl;
        if (USER_AAPL_FOURTH_ORDER_OPTION.option) {
          if (tokens.size() == 1) {
            logger << apl::warning << "Only one entry found for the cutoff radius. ";
            logger << "3rd and 4th order anharmonic IFCs will use the same value." << apl::endl;
            USER_CUTOFF_DISTANCE[1] = USER_CUTOFF_DISTANCE[0];
          } else {
            USER_CUTOFF_DISTANCE[1] = aurostd::string2utype<double>(tokens.at(1));
            logger << "The cutoff to compute the 4th order anharmonic IFCs will be ";
            logger << abs(USER_CUTOFF_DISTANCE[1]) << " Angstrom." << apl::endl;
          }
        }
    }

      // Cutoff radius (in coordination shells)
      USER_CUTOFF_SHELL_OPTION.options2entry(AflowIn, string( _ASTROPT_ + "CUT_SHELL=" + "|" + _ASTROPT_APL_OLD_ + "CUT_SHELL="), USER_CUTOFF_SHELL_OPTION.option, USER_CUTOFF_SHELL_OPTION.xscheme); //CO 170601
      if (USER_CUTOFF_SHELL_OPTION.isentry) {
        if (!USER_AAPL_FOURTH_ORDER_OPTION.option) {
          USER_CUTOFF_SHELL.resize(1);
        }
        tokens.clear();
        apl::tokenize(USER_CUTOFF_SHELL_OPTION.content_string, tokens, string(" ,"));
        if (tokens.size() < 1) {
          string function = "apl::RunPhonons_APL";
          stringstream message;
          message << "Not enough entries in "+_ASTROPT_+"CUT_SHELL.";
          throw aurostd::xerror(_AFLOW_FILE_NAME_,function, message, _INPUT_NUMBER_);
        } else if (tokens.size() > USER_CUTOFF_SHELL.size()) {
          logger << apl::warning << "Too many entries for " << _ASTROPT_ << "CUT_SHELL. ";
          logger << "Excess entries will be ignored." << apl::endl;
        }
        USER_CUTOFF_SHELL[0] = aurostd::string2utype<int>(tokens.at(0));
        logger << "The calculation of 3rd order anharmonic IFCs will consider up to ";
        logger << USER_CUTOFF_SHELL[0] << " coordination shells." << apl::endl;
        if (USER_AAPL_FOURTH_ORDER_OPTION.option) {
          if (tokens.size() == 1) {
            logger << apl::warning << "Only one entry found for the number of coordination shells. ";
            logger << "3rd and 4th order anharmonic IFCs will use the same value." << apl::endl;
            USER_CUTOFF_SHELL[1] = USER_CUTOFF_SHELL[0];
          } else {
            USER_CUTOFF_SHELL[1] = aurostd::string2utype<int>(tokens.at(1));
            logger << "The calculation of 4th order anharmonic IFCs will consider up to ";
            logger << USER_CUTOFF_SHELL[1] << " coordination shells." << apl::endl;
          }
        }
      }

      // ME 180501 - If the user only specifies CUT_SHELL or CUT_RAD, unset the default values
      if (USER_CUTOFF_SHELL_OPTION.isentry && ! USER_CUTOFF_DISTANCE_OPTION.isentry){
        if (USER_AAPL_FOURTH_ORDER_OPTION.option) {
          USER_CUTOFF_DISTANCE.assign(2, 0.0);
        } else {
          USER_CUTOFF_DISTANCE.assign(1, 0.0);
        }
      }
      if (! USER_CUTOFF_SHELL_OPTION.isentry && USER_CUTOFF_DISTANCE_OPTION.isentry) {
        if (USER_AAPL_FOURTH_ORDER_OPTION.option) {
          USER_CUTOFF_SHELL.assign(2, 0);
        } else {
          USER_CUTOFF_SHELL.assign(1, 0);
        }
      }
    }
    //Anharmonic forces and thermal conductivity
    //END JJPR ANHARMONIC

    //PINKU PHONON START
    //GROUPVELOCITY=y/n
    CALCULATE_GROUPVELOCITY_OPTION.options2entry(AflowIn, string(_ASTROPT_ + "GROUP_VELOCITY=" + "|" + _ASTROPT_APL_OLD_ + "GROUP_VELOCITY="), CALCULATE_GROUPVELOCITY_OPTION.option,  CALCULATE_GROUPVELOCITY_OPTION.xscheme);
    logger << (CALCULATE_GROUPVELOCITY_OPTION.isentry ? "Setting " : "DEFAULT ") << _ASTROPT_ << "GROUP_VELOCITY=" << (CALCULATE_GROUPVELOCITY_OPTION.option ? "ON" : "OFF") << "." << apl::endl;

    //ATOMIC_DISPLACEMENT=y/n
    CALCULATE_ATOMIC_DISPLACEMENT_OPTION.options2entry(AflowIn, string(_ASTROPT_ + "ATOMIC_DISPLACEMENT=" + "|" + _ASTROPT_APL_OLD_ + "ATOMIC_DISPLACEMENT="), CALCULATE_ATOMIC_DISPLACEMENT_OPTION.option,  CALCULATE_ATOMIC_DISPLACEMENT_OPTION.xscheme);
    logger << (CALCULATE_ATOMIC_DISPLACEMENT_OPTION.isentry ? "Setting " : "DEFAULT ") << _ASTROPT_ << "ATOMIC_DISPLACEMENT=" << (CALCULATE_ATOMIC_DISPLACEMENT_OPTION.option ? "ON" : "OFF") << "." << apl::endl;
    //PINKU PHONON END

    //PINKU QUASI-HARMONIC START
    if(!CALCULATE_TCOND_OPTION.option){
      if(kflags.KBIN_PHONONS_CALCULATION_QHA){
        CALCULATE_GRUNEISEN_OPTION.option = kflags.KBIN_PHONONS_CALCULATION_QHA; //recycle what we parsed earlier
        logger << _ASTROPT_ << "CALC is" << ( CALCULATE_GRUNEISEN_OPTION.option ? "" : " NOT" ) << " set." << apl::endl;
        logger << "The Gruneisen parameter will" << ( CALCULATE_GRUNEISEN_OPTION.option ? "" : " NOT" ) << " be computed via AFLOW-QHA." << apl::endl;
      } else if(kflags.KBIN_PHONONS_CALCULATION_QHA_A){
        CALCULATE_GRUNEISEN_A_OPTION.option = kflags.KBIN_PHONONS_CALCULATION_QHA_A;
        logger << _ASTROPT_ << "CALC is" << ( CALCULATE_GRUNEISEN_A_OPTION.option ? "" : " NOT" ) << " set." << apl::endl;
        logger << "The Gruneisen_A parameter will" << ( CALCULATE_GRUNEISEN_A_OPTION.option ? "" : " NOT" ) << " be computed via AFLOW-QHA." << apl::endl;
      } else if(kflags.KBIN_PHONONS_CALCULATION_QHA_B){
        CALCULATE_GRUNEISEN_B_OPTION.option = kflags.KBIN_PHONONS_CALCULATION_QHA_B;
        logger << _ASTROPT_ << "CALC is" << ( CALCULATE_GRUNEISEN_B_OPTION.option ? "" : " NOT" ) << " set." << apl::endl;
        logger << "The Gruneisen_B parameter will" << ( CALCULATE_GRUNEISEN_B_OPTION.option ? "" : " NOT" ) << " be computed via AFLOW-QHA." << apl::endl;
      } else if(kflags.KBIN_PHONONS_CALCULATION_QHA_C){
        CALCULATE_GRUNEISEN_C_OPTION.option = kflags.KBIN_PHONONS_CALCULATION_QHA_C;
        logger << _ASTROPT_ << "CALC is" << ( CALCULATE_GRUNEISEN_C_OPTION.option ? "" : " NOT" ) << " set." << apl::endl;
        logger << "The Gruneisen_C parameter will" << ( CALCULATE_GRUNEISEN_C_OPTION.option ? "" : " NOT" ) << " be computed via AFLOW-QHA." << apl::endl;
      }

      //QHA, QHA3P and SCQHA INCLUDE ELECTRONIC OPTION
      if(kflags.KBIN_PHONONS_CALCULATION_QHA || kflags.KBIN_PHONONS_CALCULATION_QHA_A || kflags.KBIN_PHONONS_CALCULATION_QHA_B || kflags.KBIN_PHONONS_CALCULATION_QHA_C ||
          kflags.KBIN_PHONONS_CALCULATION_SCQHA|| kflags.KBIN_PHONONS_CALCULATION_SCQHA_A || kflags.KBIN_PHONONS_CALCULATION_SCQHA_B || kflags.KBIN_PHONONS_CALCULATION_SCQHA_C){
        INCLUDE_ELE_OPTION.options2entry(AflowIn, string( _ASTROPT_ + "INCLUDE_ELE=" + "|" + _ASTROPT_ + "INCLUDE_ELE="), INCLUDE_ELE_OPTION.option, INCLUDE_ELE_OPTION.xscheme);
        logger << (INCLUDE_ELE_OPTION.isentry ? "Setting " : "DEFAULT ") << _ASTROPT_ << "INCLUDE_ELE=" << (INCLUDE_ELE_OPTION.option ? "ON" : "OFF") << "." << apl::endl;
      }

      //QHA3P and SCQHA temperature dependent phonon dispersion option
      if(kflags.KBIN_PHONONS_CALCULATION_SCQHA|| kflags.KBIN_PHONONS_CALCULATION_SCQHA_A || kflags.KBIN_PHONONS_CALCULATION_SCQHA_B || kflags.KBIN_PHONONS_CALCULATION_SCQHA_C){
        SCQHA_PDIS_T_OPTION.options2entry(AflowIn, string( _ASTROPT_ + "SCQHA_PDIS_T=" + "|" + _ASTROPT_APL_OLD_ + "SCQHA_PDIS_T="), SCQHA_PDIS_T_OPTION.option, SCQHA_PDIS_T_OPTION.xscheme);
        tokens.clear(); scqha_pdis_T.clear();
        apl::tokenize(SCQHA_PDIS_T_OPTION.content_string, tokens, string(" ,"));
        if (tokens.size() == 0) {throw apl::APLRuntimeError("Wrong setting in the "+_ASTROPT_+"SCQHA_PDIS_T. Specify as SCQHA_PDIS_T=-100.0, 300.0, 600.0");}
        if(tokens.size()!=0){
          for (uint i=0; i<tokens.size(); i++){
            scqha_pdis_T.push_back(aurostd::string2utype<double>(tokens.at(i)));
          }
        }
      }
      //rectifying possible user QHA-input errors
      if(CALCULATE_GRUNEISEN_OPTION.option){
        CALCULATE_SCQHA_A_OPTION.option=false;
        CALCULATE_SCQHA_B_OPTION.option=false;
        CALCULATE_SCQHA_C_OPTION.option=false;
      } else if(CALCULATE_GRUNEISEN_A_OPTION.option){
        CALCULATE_SCQHA_OPTION.option=false;
        CALCULATE_SCQHA_B_OPTION.option=false;
        CALCULATE_SCQHA_C_OPTION.option=false;
      } else if(CALCULATE_GRUNEISEN_B_OPTION.option){
        CALCULATE_SCQHA_OPTION.option=false;
        CALCULATE_SCQHA_A_OPTION.option=false;
        CALCULATE_SCQHA_C_OPTION.option=false;
      } else if(CALCULATE_GRUNEISEN_C_OPTION.option){
        CALCULATE_SCQHA_OPTION.option=false;
        CALCULATE_SCQHA_A_OPTION.option=false;
        CALCULATE_SCQHA_B_OPTION.option=false;
      }

      //Writing to log
      if(kflags.KBIN_PHONONS_CALCULATION_SCQHA){
        logger << (CALCULATE_SCQHA_OPTION.isentry ? "Setting " : "DEFAULT ") << _ASTROPT_ << "SCQHA=" << (CALCULATE_SCQHA_OPTION.option ? "ON" : "OFF") << "." << apl::endl;
      } else if(kflags.KBIN_PHONONS_CALCULATION_SCQHA_A){
        logger << (CALCULATE_SCQHA_A_OPTION.isentry ? "Setting " : "DEFAULT ") << _ASTROPT_ << "SCQHA_A=" << (CALCULATE_SCQHA_A_OPTION.option ? "ON" : "OFF") << "." << apl::endl;
      } else if(kflags.KBIN_PHONONS_CALCULATION_SCQHA_B){
        logger << (CALCULATE_SCQHA_B_OPTION.isentry ? "Setting " : "DEFAULT ") << _ASTROPT_ << "SCQHA_B=" << (CALCULATE_SCQHA_B_OPTION.option ? "ON" : "OFF") << "." << apl::endl;
      } else if(kflags.KBIN_PHONONS_CALCULATION_SCQHA_C){
        logger << (CALCULATE_SCQHA_C_OPTION.isentry ? "Setting " : "DEFAULT ") << _ASTROPT_ << "SCQHA_C=" << (CALCULATE_SCQHA_C_OPTION.option ? "ON" : "OFF") << "." << apl::endl;
      }

      //Writing to log
      if(kflags.KBIN_PHONONS_CALCULATION_QHA3P){
        logger << (CALCULATE_QHA3P_OPTION.isentry ? "Setting " : "DEFAULT ") << _ASTROPT_ << "QHA3P=" << (CALCULATE_QHA3P_OPTION.option ? "ON" : "OFF") << "." << apl::endl;
      } else if(kflags.KBIN_PHONONS_CALCULATION_QHA3P_A){
        logger << (CALCULATE_QHA3P_A_OPTION.isentry ? "Setting " : "DEFAULT ") << _ASTROPT_ << "QHA3P_A=" << (CALCULATE_QHA3P_A_OPTION.option ? "ON" : "OFF") << "." << apl::endl;
      } else if(kflags.KBIN_PHONONS_CALCULATION_QHA3P_B){
        logger << (CALCULATE_QHA3P_B_OPTION.isentry ? "Setting " : "DEFAULT ") << _ASTROPT_ << "QHA3P_B=" << (CALCULATE_QHA3P_B_OPTION.option ? "ON" : "OFF") << "." << apl::endl;
      } else if(kflags.KBIN_PHONONS_CALCULATION_QHA3P_C){
        logger << (CALCULATE_QHA3P_C_OPTION.isentry ? "Setting " : "DEFAULT ") << _ASTROPT_ << "QHA3P_C=" << (CALCULATE_QHA3P_C_OPTION.option ? "ON" : "OFF") << "." << apl::endl;
      }

      if(CALCULATE_SCQHA_OPTION.option || kflags.KBIN_PHONONS_CALCULATION_SCQHA_A || kflags.KBIN_PHONONS_CALCULATION_SCQHA_B || kflags.KBIN_PHONONS_CALCULATION_SCQHA_C){
        SCQHA_DISTORTION_OPTION.options2entry(AflowIn, string( _ASTROPT_ + "SCQHA_DISTORTION=" + "|" + _ASTROPT_APL_OLD_ + "SCQHA_DISTORTION="), SCQHA_DISTORTION_OPTION.option, SCQHA_DISTORTION_OPTION.xscheme);
        SCQHA_DISTORTION=SCQHA_DISTORTION_OPTION.content_double;
        if (SCQHA_DISTORTION_OPTION.isentry) {
          tokens.clear();
          apl::tokenize(SCQHA_DISTORTION_OPTION.content_string, tokens, string(" "));
          if (tokens.size() != 1){throw apl::APLRuntimeError("Wrong setting in the "+_ASTROPT_+"SCQHA_DISTORTION. Specify as SCQHA_DISTORTION_OPTION=3.0.");}
        }
        logger << (SCQHA_DISTORTION_OPTION.isentry ? "Setting" : "DEFAULT") << " " << _ASTROPT_ << "SCQHA_DISTORTION=" << SCQHA_DISTORTION << "." << apl::endl;
      }

      if(CALCULATE_GRUNEISEN_OPTION.option || kflags.KBIN_PHONONS_CALCULATION_QHA_A || kflags.KBIN_PHONONS_CALCULATION_QHA_B || kflags.KBIN_PHONONS_CALCULATION_QHA_C || kflags.KBIN_PHONONS_CALCULATION_SCQHA ||
          kflags.KBIN_PHONONS_CALCULATION_SCQHA_A || kflags.KBIN_PHONONS_CALCULATION_SCQHA_B || kflags.KBIN_PHONONS_CALCULATION_SCQHA_C || kflags.KBIN_PHONONS_CALCULATION_QHA3P ||
          kflags.KBIN_PHONONS_CALCULATION_QHA3P_A || kflags.KBIN_PHONONS_CALCULATION_QHA3P_B || kflags.KBIN_PHONONS_CALCULATION_QHA3P_C){

        CUTOFF_FREQ_OPTION.options2entry(AflowIn, string( _ASTROPT_ + "CUTOFF_FREQ=" + "|" + _ASTROPT_APL_OLD_ + "CUTOFF_FREQ="), CUTOFF_FREQ_OPTION.option, CUTOFF_FREQ_OPTION.xscheme); //CO 170601
        CUTOFF_FREQ = CUTOFF_FREQ_OPTION.content_double;
        if (CUTOFF_FREQ_OPTION.isentry) {
          tokens.clear();
          apl::tokenize(CUTOFF_FREQ_OPTION.content_string, tokens, string(" "));
          if (tokens.size() != 1){throw apl::APLRuntimeError("Wrong setting in the "+_ASTROPT_+"CUTOFF_FREQ. Specify as CUTOFF_FREQ=0.01.");}
        }
        logger << (CUTOFF_FREQ_OPTION.isentry ? "Setting" : "DEFAULT") << " " << _ASTROPT_ << "CUTOFF_FREQ=" << CUTOFF_FREQ_OPTION.content_string << "." << apl::endl;


        CALCULATE_EOS_OPTION.options2entry(AflowIn, string(_ASTROPT_ + "EOS=" + "|" + _ASTROPT_APL_OLD_ + "EOS="), CALCULATE_EOS_OPTION.option, CALCULATE_EOS_OPTION.xscheme); //CO 170601
        logger << (CALCULATE_EOS_OPTION.isentry ? "Setting " : "DEFAULT ") << _ASTROPT_ << "EOS=" << (CALCULATE_EOS_OPTION.option ? "ON" : "OFF") << "." << apl::endl;

        if ((CALCULATE_EOS_OPTION.option) && (CALCULATE_GRUNEISEN_OPTION.option || kflags.KBIN_PHONONS_CALCULATION_QHA_A || kflags.KBIN_PHONONS_CALCULATION_QHA_B ||
              kflags.KBIN_PHONONS_CALCULATION_QHA_C || kflags.KBIN_PHONONS_CALCULATION_SCQHA || kflags.KBIN_PHONONS_CALCULATION_SCQHA_A ||
              kflags.KBIN_PHONONS_CALCULATION_SCQHA_B || kflags.KBIN_PHONONS_CALCULATION_SCQHA_C || kflags.KBIN_PHONONS_CALCULATION_QHA3P ||
              kflags.KBIN_PHONONS_CALCULATION_QHA3P_A || kflags.KBIN_PHONONS_CALCULATION_QHA3P_B || kflags.KBIN_PHONONS_CALCULATION_QHA3P_C))

        {
          EOS_DISTORTION_RANGE_OPTION.options2entry(AflowIn, string( _ASTROPT_ + "EOS_DISTORTION_RANGE=" + "|" + _ASTROPT_APL_OLD_ + "EOS_DISTORTION_RANGE="), EOS_DISTORTION_RANGE_OPTION.option, EOS_DISTORTION_RANGE_OPTION.xscheme);
          tokens.clear();
          apl::tokenize(EOS_DISTORTION_RANGE_OPTION.content_string, tokens, string(" :"));
          if (tokens.size() != 3) {throw apl::APLRuntimeError("Wrong setting in the "+_ASTROPT_+"EOS_DISTORTION_RANGE. Specify as EOS_DISTORTION_RANGE=-3:6:1.");}
          EOS_DISTORTION_START = aurostd::string2utype<double>(tokens.at(0));
          EOS_DISTORTION_END = aurostd::string2utype<double>(tokens.at(1));
          EOS_DISTORTION_DISTORTION_INC = aurostd::string2utype<double>(tokens.at(2));
          logger << (EOS_DISTORTION_RANGE_OPTION.isentry ? "Setting" : "DEFAULT") << " " << _ASTROPT_ << "EOS_DISTORTION_RANGE=" << EOS_DISTORTION_RANGE_OPTION.content_string << "." << apl::endl;
          logger << "The EOS properties will be calculated in distortion range <" << EOS_DISTORTION_START << "," << EOS_DISTORTION_END << "," << EOS_DISTORTION_DISTORTION_INC << "." << apl::endl;

          FITTING_TYPE_OPTION.options2entry(AflowIn, string( _ASTROPT_ + "FITTING_TYPE=" + "|" + _ASTROPT_APL_OLD_ + "FITTING_TYPE="), FITTING_TYPE_OPTION.option, FITTING_TYPE_OPTION.xscheme); //CO 170601
          FITTING_TYPE = FITTING_TYPE_OPTION.content_string;
          if (FITTING_TYPE_OPTION.isentry) {
            tokens.clear();
            apl::tokenize(FITTING_TYPE_OPTION.content_string, tokens, string(" "));
            if (tokens.size() != 1){throw apl::APLRuntimeError("Wrong setting in the "+_ASTROPT_+"FITTING_TYPE. Specify as FITTING_TYPE=BM2.");}
          }
          logger << (FITTING_TYPE_OPTION.isentry ? "Setting" : "DEFAULT") << " " << _ASTROPT_ << "FITTING_TYPE=" << FITTING_TYPE_OPTION.content_string << "." << apl::endl;
          logger << "EOS fitting type found = " << FITTING_TYPE << "." << apl::endl;

          EOS_STATIC_KPPRA_OPTION.options2entry(AflowIn, string( _ASTROPT_ + "EOS_STATIC_KPPRA=" + "|" + _ASTROPT_APL_OLD_ + "EOS_STATIC_KPPRA="), EOS_STATIC_KPPRA_OPTION.option, EOS_STATIC_KPPRA_OPTION.xscheme);
          EOS_STATIC_KPPRA = EOS_STATIC_KPPRA_OPTION.content_int;
          if(CALCULATE_GRUNEISEN_OPTION.option){
            if (EOS_STATIC_KPPRA_OPTION.isentry) {
              tokens.clear();
              apl::tokenize(EOS_STATIC_KPPRA_OPTION.content_string, tokens, string(" "));
              if (tokens.size() != 1){throw apl::APLRuntimeError("Wrong setting in the "+_ASTROPT_+"EOS_STATIC_KPPRA. Specify as EOS_STATIC_KPPRA=10000.");}
            }
            logger << (EOS_STATIC_KPPRA_OPTION.isentry ? "Setting" : "DEFAULT") << " " << _ASTROPT_ << "EOS_STATIC_KPPRA=" << EOS_STATIC_KPPRA_OPTION.content_string << "." << apl::endl;
          }
          NEDOS_OPTION.options2entry(AflowIn, string( _ASTROPT_ + "NEDOS=" + "|" + _ASTROPT_APL_OLD_ + "NEDOS="), NEDOS_OPTION.option, NEDOS_OPTION.xscheme);
          NEDOS = NEDOS_OPTION.content_int;
          if (NEDOS_OPTION.isentry) {
            tokens.clear();
            apl::tokenize(NEDOS_OPTION.content_string, tokens, string(" "));
            if (tokens.size() != 1){throw apl::APLRuntimeError("Wrong setting in the "+_ASTROPT_+"NEDOS. Specify as NEDOS=5000.");}
          }
          logger << (NEDOS_OPTION.isentry ? "Setting" : "DEFAULT") << " " << _ASTROPT_ << "NEDOS=" << NEDOS_OPTION.content_string << "." << apl::endl;
        }
      }
    }
    //GP SUBDIRECTORY OPTIONS. These are automic options and not controlled by users
    CALCULATE_GRUNEISEN_SUBDIRECTORIES_OPTION.options2entry(AflowIn, string(_ASTROPT_ + "GRUNEISEN_SD=" + "|" + _ASTROPT_APL_OLD_ + "GRUNEISEN_SD="), CALCULATE_GRUNEISEN_SUBDIRECTORIES_OPTION.option, CALCULATE_GRUNEISEN_SUBDIRECTORIES_OPTION.xscheme);
    if(!CALCULATE_GRUNEISEN_SUBDIRECTORIES_OPTION.option){
      CALCULATE_GRUNEISEN_A_SUBDIRECTORIES_OPTION.options2entry(AflowIn, string(_ASTROPT_ + "GRUNEISEN_A_SD=" + "|" + _ASTROPT_APL_OLD_ + "GRUNEISEN_A_SD="), CALCULATE_GRUNEISEN_A_SUBDIRECTORIES_OPTION.option, CALCULATE_GRUNEISEN_A_SUBDIRECTORIES_OPTION.xscheme);
      if(!CALCULATE_GRUNEISEN_A_SUBDIRECTORIES_OPTION.option){
        CALCULATE_GRUNEISEN_B_SUBDIRECTORIES_OPTION.options2entry(AflowIn, string(_ASTROPT_ + "GRUNEISEN_B_SD=" + "|" + _ASTROPT_APL_OLD_ + "GRUNEISEN_B_SD="), CALCULATE_GRUNEISEN_B_SUBDIRECTORIES_OPTION.option, CALCULATE_GRUNEISEN_B_SUBDIRECTORIES_OPTION.xscheme);
        if(!CALCULATE_GRUNEISEN_B_SUBDIRECTORIES_OPTION.option){
          CALCULATE_GRUNEISEN_C_SUBDIRECTORIES_OPTION.options2entry(AflowIn, string(_ASTROPT_ + "GRUNEISEN_C_SD=" + "|" + _ASTROPT_APL_OLD_ + "GRUNEISEN_C_SD="), CALCULATE_GRUNEISEN_C_SUBDIRECTORIES_OPTION.option, CALCULATE_GRUNEISEN_C_SUBDIRECTORIES_OPTION.xscheme);
        }
      }
    }

    //Writing to log
    if(CALCULATE_GRUNEISEN_SUBDIRECTORIES_OPTION.option){
      logger << (CALCULATE_GRUNEISEN_SUBDIRECTORIES_OPTION.isentry ? "Setting" : "DEFAULT") << " " << _ASTROPT_ << "GRUNEISEN_SD=" << (CALCULATE_GRUNEISEN_SUBDIRECTORIES_OPTION.option ? "ON" : "OFF") << "." << apl::endl;
    } else if(CALCULATE_GRUNEISEN_A_SUBDIRECTORIES_OPTION.option){
      logger << (CALCULATE_GRUNEISEN_A_SUBDIRECTORIES_OPTION.isentry ? "Setting" : "DEFAULT") << " " << _ASTROPT_ << "GRUNEISEN_A_SD=" << (CALCULATE_GRUNEISEN_A_SUBDIRECTORIES_OPTION.option ? "ON" : "OFF") << "." << apl::endl;
    } else if(CALCULATE_GRUNEISEN_B_SUBDIRECTORIES_OPTION.option){
      logger << (CALCULATE_GRUNEISEN_B_SUBDIRECTORIES_OPTION.isentry ? "Setting" : "DEFAULT") << " " << _ASTROPT_ << "GRUNEISEN_B_SD=" << (CALCULATE_GRUNEISEN_B_SUBDIRECTORIES_OPTION.option ? "ON" : "OFF") << "." << apl::endl;
    } else if(CALCULATE_GRUNEISEN_C_SUBDIRECTORIES_OPTION.option){
      logger << (CALCULATE_GRUNEISEN_C_SUBDIRECTORIES_OPTION.isentry ? "Setting" : "DEFAULT") << " " << _ASTROPT_ << "GRUNEISEN_C_SD=" << (CALCULATE_GRUNEISEN_C_SUBDIRECTORIES_OPTION.option ? "ON" : "OFF") << "." << apl::endl;
    }

    if(CALCULATE_GRUNEISEN_SUBDIRECTORIES_OPTION.option|| CALCULATE_GRUNEISEN_A_SUBDIRECTORIES_OPTION.option || CALCULATE_GRUNEISEN_B_SUBDIRECTORIES_OPTION.option || CALCULATE_GRUNEISEN_C_SUBDIRECTORIES_OPTION.option){
      GP_DISTORTION_OPTION.options2entry(AflowIn, string( _ASTROPT_ + "GP_DISTORTION=" + "|" + _ASTROPT_APL_OLD_ + "GP_DISTORTION="), GP_DISTORTION_OPTION.option, GP_DISTORTION_OPTION.xscheme);
      GP_DISTORTION=GP_DISTORTION_OPTION.content_double;
      if (GP_DISTORTION_OPTION.isentry) {
        tokens.clear();
        apl::tokenize(GP_DISTORTION_OPTION.content_string, tokens, string(" "));
        if (tokens.size() != 1){throw apl::APLRuntimeError("Wrong setting in the "+_ASTROPT_+"GP_DISTORTION. Specify as GP_DISTORTION=0.03.");}
      }
      logger << (GP_DISTORTION_OPTION.isentry ? "Setting" : "DEFAULT") << " " << _ASTROPT_ << "GP_DISTORTION=" << GP_DISTORTION << "." << apl::endl;
    }
    //EOS SUBDIRECTORY OPTIONS. These are automic options and not controlled by users
    CALCULATE_EOS_SUBDIRECTORIES_OPTION.options2entry(AflowIn, string(_ASTROPT_ + "EOS_SD=" + "|" + _ASTROPT_APL_OLD_ + "EOS_SD="), CALCULATE_EOS_SUBDIRECTORIES_OPTION.option, CALCULATE_EOS_SUBDIRECTORIES_OPTION.xscheme); //CO 170601
    if(CALCULATE_EOS_SUBDIRECTORIES_OPTION.option){
      logger << (CALCULATE_EOS_SUBDIRECTORIES_OPTION.isentry ? "Setting " : "DEFAULT ") << _ASTROPT_ << "EOS_SD=" << (CALCULATE_EOS_SUBDIRECTORIES_OPTION.option ? "ON" : "OFF") << "." << apl::endl;
      EOS_DISTORTION_RANGE_OPTION.options2entry(AflowIn, string( _ASTROPT_ + "EOS_DISTORTION_RANGE=" + "|" + _ASTROPT_APL_OLD_ + "EOS_DISTORTION_RANGE="), EOS_DISTORTION_RANGE_OPTION.option, EOS_DISTORTION_RANGE_OPTION.xscheme); //CO 170601
      tokens.clear();
      apl::tokenize(EOS_DISTORTION_RANGE_OPTION.content_string, tokens, string(" :"));
      if (tokens.size() != 3) {throw apl::APLRuntimeError("Wrong setting in the "+_ASTROPT_+"EOS_DISTORTION_RANGE. Specify as EOS_DISTORTION_RANGE=-3:6:1");}
      EOS_DISTORTION_START = aurostd::string2utype<double>(tokens.at(0));
      EOS_DISTORTION_END = aurostd::string2utype<double>(tokens.at(1));
      EOS_DISTORTION_DISTORTION_INC = aurostd::string2utype<double>(tokens.at(2));
      logger << (EOS_DISTORTION_RANGE_OPTION.isentry ? "Setting" : "DEFAULT") << " " << _ASTROPT_ << "EOS_DISTORTION_RANGE=" << EOS_DISTORTION_RANGE_OPTION.content_string << "." << apl::endl;
      logger << "The EOS properties will be calculated in distortion range <" << EOS_DISTORTION_START << "," << EOS_DISTORTION_END << "," << EOS_DISTORTION_DISTORTION_INC << "." << apl::endl;
    }
    //}

    //SCQHA SUBDIRECTORY OPTIONS. These are automic options and not controlled by users
    CALCULATE_SCQHA_SUBDIRECTORIES_OPTION.options2entry(AflowIn, string(_ASTROPT_ + "SCQHA_SD=" + "|" + _ASTROPT_APL_OLD_ + "SCQHA_SD="), CALCULATE_SCQHA_SUBDIRECTORIES_OPTION.option,  CALCULATE_SCQHA_SUBDIRECTORIES_OPTION.xscheme);
    if(!CALCULATE_SCQHA_SUBDIRECTORIES_OPTION.option){
      CALCULATE_SCQHA_A_SUBDIRECTORIES_OPTION.options2entry(AflowIn, string(_ASTROPT_ + "SCQHA_A_SD=" + "|" + _ASTROPT_APL_OLD_ + "SCQHA_A_SD="), CALCULATE_SCQHA_A_SUBDIRECTORIES_OPTION.option,  CALCULATE_SCQHA_A_SUBDIRECTORIES_OPTION.xscheme);
      if(!CALCULATE_SCQHA_A_SUBDIRECTORIES_OPTION.option){
        CALCULATE_SCQHA_B_SUBDIRECTORIES_OPTION.options2entry(AflowIn, string(_ASTROPT_ + "SCQHA_B_SD=" + "|" + _ASTROPT_APL_OLD_ + "SCQHA_B_SD="), CALCULATE_SCQHA_B_SUBDIRECTORIES_OPTION.option,  CALCULATE_SCQHA_B_SUBDIRECTORIES_OPTION.xscheme);
        if(!CALCULATE_SCQHA_B_SUBDIRECTORIES_OPTION.option){
          CALCULATE_SCQHA_C_SUBDIRECTORIES_OPTION.options2entry(AflowIn, string(_ASTROPT_ + "SCQHA_C_SD=" + "|" + _ASTROPT_APL_OLD_ + "SCQHA_C_SD="), CALCULATE_SCQHA_C_SUBDIRECTORIES_OPTION.option,  CALCULATE_SCQHA_C_SUBDIRECTORIES_OPTION.xscheme);
        }
      }
    }

    //Writing to log
    if(CALCULATE_SCQHA_SUBDIRECTORIES_OPTION.option){
      logger << (CALCULATE_SCQHA_SUBDIRECTORIES_OPTION.isentry ? "Setting " : "DEFAULT ") << _ASTROPT_ << "SCQHA_SD=" << (CALCULATE_SCQHA_SUBDIRECTORIES_OPTION.option ? "ON" : "OFF") << "." << apl::endl;
    } else if(CALCULATE_SCQHA_A_SUBDIRECTORIES_OPTION.option){
      logger << (CALCULATE_SCQHA_A_SUBDIRECTORIES_OPTION.isentry ? "Setting " : "DEFAULT ") << _ASTROPT_ << "SCQHA_A_SD=" << (CALCULATE_SCQHA_A_SUBDIRECTORIES_OPTION.option ? "ON" : "OFF") << "." << apl::endl;
    } else if(CALCULATE_SCQHA_B_SUBDIRECTORIES_OPTION.option){
      logger << (CALCULATE_SCQHA_B_SUBDIRECTORIES_OPTION.isentry ? "Setting " : "DEFAULT ") << _ASTROPT_ << "SCQHA_B_SD=" << (CALCULATE_SCQHA_B_SUBDIRECTORIES_OPTION.option ? "ON" : "OFF") << "." << apl::endl;
    } else if(CALCULATE_SCQHA_C_SUBDIRECTORIES_OPTION.option){
      logger << (CALCULATE_SCQHA_C_SUBDIRECTORIES_OPTION.isentry ? "Setting " : "DEFAULT ") << _ASTROPT_ << "SCQHA_C_SD=" << (CALCULATE_SCQHA_C_SUBDIRECTORIES_OPTION.option ? "ON" : "OFF") << "." << apl::endl;
    }

    if(CALCULATE_SCQHA_SUBDIRECTORIES_OPTION.option || CALCULATE_SCQHA_A_SUBDIRECTORIES_OPTION.option || CALCULATE_SCQHA_B_SUBDIRECTORIES_OPTION.option || CALCULATE_SCQHA_C_SUBDIRECTORIES_OPTION.isentry){
      SCQHA_DISTORTION_OPTION.options2entry(AflowIn, string( _ASTROPT_ + "SCQHA_DISTORTION=" + "|" + _ASTROPT_APL_OLD_ + "SCQHA_DISTORTION="), SCQHA_DISTORTION_OPTION.option, SCQHA_DISTORTION_OPTION.xscheme);
      SCQHA_DISTORTION=SCQHA_DISTORTION_OPTION.content_double;
      if (SCQHA_DISTORTION_OPTION.isentry) {
        tokens.clear();
        apl::tokenize(SCQHA_DISTORTION_OPTION.content_string, tokens, string(" "));
        if (tokens.size() != 1){throw apl::APLRuntimeError("Wrong setting in the "+_ASTROPT_+"SCQHA_DISTORTION. Specify as SCQHA_DISTORTION=3.0.");}
      }
      logger << (SCQHA_DISTORTION_OPTION.isentry ? "Setting" : "DEFAULT") << " " << _ASTROPT_ << "SCQHA_DISTORTION=" << SCQHA_DISTORTION << "." << apl::endl;
    }
    // PINKU QUASI-HARMONIC END

    if( !(CALCULATE_TCOND_OPTION.option||CALCULATE_GRUNEISEN_OPTION.option) ){
      CALCULATE_APL_OPTION.option = kflags.KBIN_PHONONS_CALCULATION_APL;
      logger << _ASTROPT_ << "CALC is" << ( CALCULATE_APL_OPTION.option ? "" : " NOT" ) << " set." << apl::endl;  //CO 170601
      logger << "Harmonic force constants will" << ( CALCULATE_APL_OPTION.option ? "" : " NOT" ) << " be computed via AFLOW-APL." << apl::endl;   //CO 170601
    }  //CO 170601

    //BELOW HERE, all tags all shared, so we need to look for all combinations

    // HIBERNATE, e.g. HIBERNATE = y
    USER_HIBERNATE_OPTION.options2entry(AflowIn, string( _ASTROPT_APL_ + "HIBERNATE=" + "|" + _ASTROPT_QHA_ + "HIBERNATE=" + "|" + _ASTROPT_AAPL_ + "HIBERNATE=" + "|" + _ASTROPT_APL_OLD_ + "HIBERNATE="), USER_HIBERNATE_OPTION.option, USER_HIBERNATE_OPTION.xscheme); //CO 170601
    logger << (USER_HIBERNATE_OPTION.isentry ? "Setting" : "DEFAULT") << " " << _ASTROPT_ << "HIBERNATE=" << (USER_HIBERNATE_OPTION.option ? "ON" : "OFF") << "." << apl::endl;
    logger << "The hibernate feature is switched " << (USER_HIBERNATE_OPTION.option ? "ON" : "OFF") << "." << apl::endl;

    // FREQFORMAT, e.g. FREQFORMAT = "THz | allow_negative"
    //COREY, would help if you had some sort of stupidity test here
    USER_FREQFORMAT_OPTION.options2entry(AflowIn, string( _ASTROPT_APL_ + "FREQFORMAT=" + "|" + _ASTROPT_QHA_ + "FREQFORMAT=" + "|" + _ASTROPT_AAPL_ + "FREQFORMAT=" + "|" + _ASTROPT_APL_OLD_ + "FREQFORMAT="), USER_FREQFORMAT_OPTION.option, USER_FREQFORMAT_OPTION.xscheme); //CO 170601
    USER_FREQFORMAT = USER_FREQFORMAT_OPTION.content_string;  //CO 170601
    transform(USER_FREQFORMAT.begin(), USER_FREQFORMAT.end(), USER_FREQFORMAT.begin(), toupper);
    logger << (USER_FREQFORMAT_OPTION.isentry ? "Setting" : "DEFAULT") << " " << _ASTROPT_ << "FREQFORMAT=" << USER_FREQFORMAT << "." << apl::endl;
    logger << "The frequency will be returned in this format: " << USER_FREQFORMAT << "." << apl::endl;

    // ENGINE, e.g., ENGINE = DM or LR
    USER_ENGINE_OPTION.options2entry(AflowIn, string( _ASTROPT_APL_ + "ENGINE=" + "|" + _ASTROPT_QHA_ + "ENGINE=" + "|" + _ASTROPT_AAPL_ + "ENGINE=" + "|" + _ASTROPT_APL_OLD_ + "ENGINE="), USER_ENGINE_OPTION.option, USER_ENGINE_OPTION.xscheme); //CO 170601
    USER_ENGINE = USER_ENGINE_OPTION.content_string;
    transform(USER_ENGINE.begin(), USER_ENGINE.end(), USER_ENGINE.begin(), toupper);
    logger << (USER_ENGINE_OPTION.isentry ? "Setting" : "DEFAULT") << " " << _ASTROPT_ << "ENGINE=" << USER_ENGINE << "." << apl::endl;
    if (USER_ENGINE == string("DM")) {logger << "The phonon calculator engine: Direct Method (DM)." << apl::endl;}
    else if (USER_ENGINE == string("GSA")) {
      //CO generally redirects to DM, the distinction between DM and GSA is obsolete
      logger << "The Generalized Supercell Approach (GSA) phonon calculator now directs to another engine: Direct Method (DM)." << apl::endl;
      USER_ENGINE = "DM";
    } else if (USER_ENGINE == string("LR")) {logger << "The phonon calculator engine: Linear Response (LR)." << apl::endl;}
    else {throw apl::APLRuntimeError("Wrong setting in the "+_ASTROPT_+"ENGINE. Specify as ENGINE=DM or LR.");}

    // Get the users magnitute of the distortion vector (in Angs. and real space)
    if (USER_ENGINE == string("DM")) {
      USER_DISTORTION_MAGNITUDE_OPTION.options2entry(AflowIn, string( _ASTROPT_APL_ + "DMAG=" + "|" + _ASTROPT_QHA_ + "DMAG=" + "|" + _ASTROPT_AAPL_ + "DMAG=" + "|" + _ASTROPT_APL_OLD_ + "DMAG=" + "|" + _ASTROPT_APL_ + "DISMAG=" + "|" + _ASTROPT_QHA_ + "DISMAG=" + "|" + _ASTROPT_AAPL_ + "DISMAG=" + "|" + _ASTROPT_APL_OLD_ + "DISMAG="), USER_DISTORTION_MAGNITUDE_OPTION.option, USER_DISTORTION_MAGNITUDE_OPTION.xscheme); //CO 170601, 170621 DISMAG legacy
      USER_DISTORTION_MAGNITUDE = USER_DISTORTION_MAGNITUDE_OPTION.content_double;
      logger << (USER_DISTORTION_MAGNITUDE_OPTION.isentry ? "Setting" : "DEFAULT") << " " << _ASTROPT_ << "DMAG=" << USER_DISTORTION_MAGNITUDE << "." << apl::endl;
      logger << "The distortion magnitude will be " << USER_DISTORTION_MAGNITUDE << " Angs." << apl::endl;

      // Get flag for generation of displacements with positive/negative magnitude
      USER_DISTORTIONS_PLUS_MINUS_OPTION.options2entry(AflowIn, string( _ASTROPT_APL_ + "DPM=" + "|" + _ASTROPT_QHA_ + "DPM=" + "|" + _ASTROPT_AAPL_ + "DPM=" + "|" + _ASTROPT_APL_OLD_ + "DPM="), USER_DISTORTIONS_PLUS_MINUS_OPTION.option, USER_DISTORTIONS_PLUS_MINUS_OPTION.xscheme); //CO 170601
      AUTO_DISTORTIONS_PLUS_MINUS_OPTION.option = !USER_DISTORTIONS_PLUS_MINUS_OPTION.option;
      if (USER_DISTORTIONS_PLUS_MINUS_OPTION.isentry){logger << (USER_DISTORTIONS_PLUS_MINUS_OPTION.isentry ? "Setting" : "DEFAULT") << " " << _ASTROPT_ << "DPM=" << (USER_DISTORTIONS_PLUS_MINUS_OPTION.option ? "ON" : "OFF") << "." << apl::endl;}
      if (USER_DISTORTIONS_PLUS_MINUS_OPTION.option){logger << "Each distortion will be generated with both positive and negative magnitudes." << apl::endl;}
      if (USER_DISTORTIONS_PLUS_MINUS_OPTION.isentry && !USER_DISTORTIONS_PLUS_MINUS_OPTION.option){logger << apl::warning << "Distortions will only be considered in one direction (no \"negative\" distortions) - this is NOT recommended." << apl::endl;}
      if (AUTO_DISTORTIONS_PLUS_MINUS_OPTION.option){logger << "DEFAULT " << _ASTROPT_ << "DPM=AUTO which considers negative distortions on a per-site basis." << apl::endl;} //corey AUTO

      // Get flag for generation of displacements only along the x, y, and z axis
      USER_DISTORTIONS_XYZ_ONLY_OPTION.options2entry(AflowIn, string( _ASTROPT_APL_ + "DXYZONLY=" + "|" + _ASTROPT_QHA_ + "DXYZONLY=" + "|" + _ASTROPT_AAPL_ + "DXYZONLY=" + "|" + _ASTROPT_APL_OLD_ + "DXYZONLY="), USER_DISTORTIONS_XYZ_ONLY_OPTION.option, USER_DISTORTIONS_XYZ_ONLY_OPTION.xscheme); //CO 170601
      logger << (USER_DISTORTIONS_XYZ_ONLY_OPTION.isentry ? "Setting" : "DEFAULT") << " " << _ASTROPT_ << "DXYZONLY=" << (USER_DISTORTIONS_XYZ_ONLY_OPTION.option ? "ON" : "OFF") << "." << apl::endl;
      if (USER_DISTORTIONS_XYZ_ONLY_OPTION.option){logger << "Only distortions along the x, y, and z axis will be used." << apl::endl;}
      else {logger << "Distortions will be created along lattice vectors including faces and body diagonals." << apl::endl;}

      // ZEROSTATE; One next calculation will be done with no distortion, a such obtained
      // forces will be subtracted from the all forces obtained with distortions
      USER_ZEROSTATE_OPTION.options2entry(AflowIn, string( _ASTROPT_APL_ + "ZEROSTATE=" + "|" + _ASTROPT_QHA_ + "ZEROSTATE=" + "|" + _ASTROPT_AAPL_ + "ZEROSTATE=" + "|" + _ASTROPT_APL_OLD_ + "ZEROSTATE="), USER_ZEROSTATE_OPTION.option, USER_ZEROSTATE_OPTION.xscheme); //CO 170601
      logger << (USER_ZEROSTATE_OPTION.isentry ? "Setting" : "DEFAULT") << " " << _ASTROPT_ << "ZEROSTATE=" << (USER_ZEROSTATE_OPTION.option ? "ON" : "OFF") << "." << apl::endl;
      if (USER_ZEROSTATE_OPTION.option){logger << "The zero state forces will be also calculated and subtracted from all forces." << apl::endl;}
    }

    // Do polar correction
    if (USER_ENGINE == string("LR") || USER_ENGINE == string("DM")) {
      CALCULATE_POLAR_CORRECTIONS_OPTION.options2entry(AflowIn, string( _ASTROPT_APL_ + "POLAR=" + "|" + _ASTROPT_QHA_ + "POLAR=" + "|" + _ASTROPT_AAPL_ + "POLAR=" + "|" + _ASTROPT_APL_OLD_ + "POLAR="), CALCULATE_POLAR_CORRECTIONS_OPTION.option, CALCULATE_POLAR_CORRECTIONS_OPTION.xscheme); //CO 170601
      logger << (CALCULATE_POLAR_CORRECTIONS_OPTION.isentry ? "Setting" : "DEFAULT") << " " << _ASTROPT_ << "POLAR=" << (CALCULATE_POLAR_CORRECTIONS_OPTION.option ? "ON" : "OFF") << "." << apl::endl;
      logger << "The calculation of POLAR MATERIALS corrections is switched " << (CALCULATE_POLAR_CORRECTIONS_OPTION.option? "ON": "OFF") << "." << apl::endl;
    }

    //fix vasp bin for LR or DM+POLAR
    if (USER_ENGINE == string("LR") || (USER_ENGINE == string("DM") && CALCULATE_POLAR_CORRECTIONS_OPTION.option)) {
      if(xflags.AFLOW_MODE_VASP){
      try {
        // Check the version of VASP binary
        logger << "Checking VASP version ... ";
        string vaspVersion;
        vaspVersion = apl::getVASPVersionString( (kflags.KBIN_MPI ? kflags.KBIN_MPI_BIN : kflags.KBIN_BIN ) );
        if (!vaspVersion.empty()) {
          logger << "[" << vaspVersion << "]";
          if ((vaspVersion[0] - '0') < 5) { //cool way of getting ascii value:  https://stackoverflow.com/questions/36310181/char-subtraction-in-c
            logger << apl::warning << "." << apl::endl;
            if(_WITHIN_DUKE_){
              kflags.KBIN_BIN = DEFAULT_VASP5_BIN;
              kflags.KBIN_MPI_BIN = DEFAULT_VASP5_MPI_BIN;
              logger << apl::warning << "Modifying VASP bin to " << kflags.KBIN_BIN << " (Duke machine AUTO modification)." << apl::endl;
            } else {
              throw apl::APLRuntimeError("The LR engine needs VASP5 or higher version.");
            }
          } else {logger << " OK." << apl::endl;}
        } else {
          logger << "Failed." << apl::warning << apl::endl; 
          throw apl::APLLogicError("Unexpected binary format.");
        }
      } catch (apl::APLLogicError& e) {
        logger << apl::warning << "Failed to identify the version of VASP binary." << apl::endl;
        logger << apl::warning << e.what() << apl::endl;
      }
    }
    }

    // SUPERCELL ---------------------------------------------------------

    // RELAX, Should be the primitive structure relax before any supercell is build?
    //CO looks like this has yet to be implemented, need to figure this out
    USER_WANTS_RELAX_OPTION.options2entry(AflowIn, string( _ASTROPT_APL_ + "RELAX=" + "|" + _ASTROPT_QHA_ + "RELAX=" + "|" + _ASTROPT_AAPL_ + "RELAX=" + "|" + _ASTROPT_APL_OLD_ + "RELAX="), USER_WANTS_RELAX_OPTION.option, USER_WANTS_RELAX_OPTION.xscheme); //CO 170601
    if(USER_WANTS_RELAX_OPTION.isentry){
      logger << "Setting " << _ASTROPT_ << "RELAX=" << (USER_WANTS_RELAX_OPTION.option ? "ON" : "OFF") << "." << apl::endl;
      if (USER_WANTS_RELAX_OPTION.option){logger << "The primitive cell is going to relax before the supercell build." << apl::endl;}
    }

    found_supercell = false;
    // SUPERCELL, e.g., SUPERCELL = 2x2x2
    USER_SUPERCELL_OPTION.options2entry(AflowIn, string( _ASTROPT_APL_ + "SUPERCELL=" + "|" + _ASTROPT_QHA_ + "SUPERCELL=" + "|" + _ASTROPT_AAPL_ + "SUPERCELL=" + "|" + _ASTROPT_APL_OLD_ + "SUPERCELL="), USER_SUPERCELL_OPTION.option, USER_SUPERCELL_OPTION.xscheme); //CO 170601
    USER_SUPERCELL = USER_SUPERCELL_OPTION.content_string;
    if(USER_SUPERCELL_OPTION.isentry){
      tokens.clear();
      apl::tokenize(USER_SUPERCELL, tokens, string(" xX"));
      if (tokens.size() != 3) {throw apl::APLRuntimeError("Wrong setting in the "+_ASTROPT_+"SUPERCELL. Specify as SUPERCELL=2x2x2.");}
      // If the MAXSHELL was not specify, clear the default setting for shell restriction
      //if (!aurostd::substring2bool(AflowIn, _ASTROPT_ + "MINSHELL=", TRUE)){USER_MINSHELL = -1;}
      //CO, I think this should be MAX, not MIN
      //if(!USER_MAXSHELL_OPTION.isentry){USER_MAXSHELL = -1;}  //not really important
      logger << (USER_SUPERCELL_OPTION.isentry ? "Setting" : "DEFAULT") << " " << _ASTROPT_ << "SUPERCELL=" << USER_SUPERCELL << "." << apl::endl;
      logger << "Supercell will be built with dimensions " << USER_SUPERCELL << "." << apl::endl;
      found_supercell = true;
    }

    // Get the users minimum atoms which will be included into calculation
    // takes back seat to SUPERCELL
    if(!found_supercell){
      USER_MINATOMS_OPTION.options2entry(AflowIn, string( 
            _ASTROPT_APL_ + "MINATOMS=" + "|" + _ASTROPT_QHA_ + "MINATOMS=" + "|" + _ASTROPT_AAPL_ + "MINATOMS=" + "|" + _ASTROPT_APL_OLD_ + "MINATOMS=" + "|" +
            _ASTROPT_APL_ + "MINATOMS_RESTRICTED=" + "|" + _ASTROPT_QHA_ + "MINATOMS_RESTRICTED=" + "|" + _ASTROPT_AAPL_ + "MINATOMS_RESTRICTED=" + "|" + _ASTROPT_APL_OLD_ + "MINATOMS_RESTRICTED="  //CO 180418 - restricted means all dims are equal
            ), USER_MINATOMS_OPTION.option, USER_MINATOMS_OPTION.xscheme); //CO 170601
      USER_MINATOMS_RESTICTED_OPTION=aurostd::substring2bool(USER_MINATOMS_OPTION.keyword,"_RESTRICTED");
      USER_MINATOMS = USER_MINATOMS_OPTION.content_int;
      if(USER_MINATOMS_OPTION.isentry){
        logger << (USER_MINATOMS_OPTION.isentry ? "Setting" : "DEFAULT") << " " << _ASTROPT_ << "MINATOMS" << (USER_MINATOMS_RESTICTED_OPTION?string("_RESTRICTED"):string("")) << "=" << USER_MINATOMS << "." << apl::endl;
        logger << "Supercell will be built with at least " << USER_MINATOMS << " atoms." << apl::endl;
        found_supercell = true;
      }
    }

    // Get the users maximum shell which will be included into calculation
    // CO, not sure how maxshell works here (F option), need to investigate further and add to README
    // also seems USER_WANTS_FULL_SHELL applies for both MAX and MIN shell settings, should one take precedence? should they be separate flags?
    if(!found_supercell){
      USER_MAXSHELL_OPTION.options2entry(AflowIn, string( _ASTROPT_APL_ + "MAXSHELL=" + "|" + _ASTROPT_QHA_ + "MAXSHELL=" + "|" + _ASTROPT_AAPL_ + "MAXSHELL=" + "|" + _ASTROPT_APL_OLD_ + "MAXSHELL="), USER_MAXSHELL_OPTION.option, USER_MAXSHELL_OPTION.xscheme); //CO 170601
      test = USER_MAXSHELL_OPTION.content_string;
      if (test[test.size() - 1] == 'f' || test[test.size() - 1] == 'F') {
        USER_MAXSHELL = aurostd::string2utype<int>(test.substr(0, test.size() - 1));
        USER_WANTS_FULL_SHELL = true;
      } else {
        USER_MAXSHELL = USER_MAXSHELL_OPTION.content_int;
        USER_WANTS_FULL_SHELL = false;
      }
      if(USER_MAXSHELL_OPTION.isentry){
        logger << (USER_MAXSHELL_OPTION.isentry ? "Setting" : "DEFAULT") << " " << _ASTROPT_ << "MAXSHELL=" << USER_MAXSHELL << (USER_WANTS_FULL_SHELL ? " (FULL)" : "") << "." << apl::endl;
        logger << "Supercell will be built with at most " << USER_MAXSHELL << " shells." << apl::endl;
        found_supercell = true;
      }
    }

    // Get the users minimum shell which will be included into calculation
    // CO, not sure how minshell works here (F option), need to investigate further and add to README
    if(!found_supercell){
      USER_MINSHELL_OPTION.options2entry(AflowIn, string( _ASTROPT_APL_ + "MINSHELL=" + "|" + _ASTROPT_QHA_ + "MINSHELL=" + "|" + _ASTROPT_AAPL_ + "MINSHELL=" + "|" + _ASTROPT_APL_OLD_ + "MINSHELL="), USER_MINSHELL_OPTION.option, USER_MINSHELL_OPTION.xscheme); //CO 170601
      test = USER_MINSHELL_OPTION.content_string;
      if (test[test.size() - 1] == 'f' || test[test.size() - 1] == 'F') {
        USER_MINSHELL = aurostd::string2utype<int>(test.substr(0, test.size() - 1));
        USER_WANTS_FULL_SHELL = true;
      } else {
        USER_MINSHELL = USER_MINSHELL_OPTION.content_int;
        USER_WANTS_FULL_SHELL = false;
      }
      if(USER_MINSHELL_OPTION.isentry){
        logger << (USER_MINSHELL_OPTION.isentry ? "Setting" : "DEFAULT") << " " << _ASTROPT_ << "MINSHELL=" << USER_MINSHELL << (USER_WANTS_FULL_SHELL ? " (FULL)" : "") << "." << apl::endl;
        logger << "Supercell will be built with at least " << USER_MINSHELL << " shells." << apl::endl;
        found_supercell = true;
      }
    }

    // Get the users KPPRA which will be included into calculation, get from AFLOW machinery
    if(xflags.AFLOW_MODE_VASP){
      if (xflags.vflags.KBIN_VASP_KPOINTS_PHONONS_KPPRA.isentry) {logger << "Overriding with " << _ASTROPT_ << "KPPRA=" << xflags.vflags.KBIN_VASP_KPOINTS_PHONONS_KPPRA.content_uint << "." << apl::endl;}
    // Get the users KSCHEME which will be included into calculation, get from AFLOW machinery
      if (xflags.vflags.KBIN_VASP_KPOINTS_PHONONS_KSCHEME.isentry) {logger << "Overriding with " << _ASTROPT_ << "KSCHEME=" << xflags.vflags.KBIN_VASP_KPOINTS_PHONONS_KSCHEME.content_string << "." << apl::endl;}
      if (xflags.vflags.KBIN_VASP_FORCE_OPTION_KPOINTS_PHONONS_PARITY.flag("EVEN")) {logger << "Overriding with " << _ASTROPT_ << "KPOINTS=EVEN" << "." << apl::endl;}
      if (xflags.vflags.KBIN_VASP_FORCE_OPTION_KPOINTS_PHONONS_PARITY.flag("ODD")) {logger << "Overriding with " << _ASTROPT_ << "KPOINTS=ODD" << "." << apl::endl;}
    }

    // ADDITIONAL OPTIONS ------------------------------------------------

    // DC. e.g., DC = yes
    CALCULATE_PHONON_DISPERSIONS_OPTION.options2entry(AflowIn, string( _ASTROPT_APL_ + "DC=" + "|" + _ASTROPT_QHA_ + "DC=" + "|" + _ASTROPT_AAPL_ + "DC=" + "|" + _ASTROPT_APL_OLD_ + "DC="), CALCULATE_PHONON_DISPERSIONS_OPTION.option, CALCULATE_PHONON_DISPERSIONS_OPTION.xscheme); //CO 170601
    logger << (CALCULATE_PHONON_DISPERSIONS_OPTION.isentry ? "Setting" : "DEFAULT") << " " << _ASTROPT_ << "DC=" << (CALCULATE_PHONON_DISPERSIONS_OPTION.option ? "ON" : "OFF") << "." << apl::endl;
    logger << "The calculation of PHONON DISPERSION curves is switched " << (CALCULATE_PHONON_DISPERSIONS_OPTION.option? "ON" : "OFF" ) << "." << apl::endl;

    if (CALCULATE_PHONON_DISPERSIONS_OPTION.option) {
      //CO 180406 - only choose one way to define path, INITLATTICE/INITSG vs. INITCOORDS_FRAC/INITCOORDS_CART + INITCOORDS_LABELS
      bool found_user_path=false;
      
      // DCINITLATTICE, e.g.,       DCINITLATTICE = RHL
      // DCINITSSG,  e.g., DCINITSG = 166
      // DCINITCOORDSFRAC, e.g.,    DCINITCOORDSFRAC = 0,0,0;0.5,0.5,0.5
      // DCINITCOORDSCART, e.g.,    DCINITCOORDSCART = 0,0,0;0.5,0.5,0.5
      // DCINITCOORDSLABELS, e.g.,  DCINITCOORDSLABELS = G,L,M,X
      // defaults are empty strings, so don't set unless isentry
      USER_DC_INITLATTICE_OPTION.options2entry(AflowIn, string( _ASTROPT_APL_ + "DCINITLATTICE=" + "|" + _ASTROPT_QHA_ + "DCINITLATTICE=" + "|" + _ASTROPT_AAPL_ + "DCINITLATTICE=" + "|" + _ASTROPT_APL_OLD_ + "DCINITLATTICE="), USER_DC_INITLATTICE_OPTION.option, USER_DC_INITLATTICE_OPTION.xscheme); //CO 170601
      USER_DC_INITSG_OPTION.options2entry(AflowIn, string( _ASTROPT_APL_ + "DCINITSG=" + "|" + _ASTROPT_QHA_ + "DCINITSG=" + "|" + _ASTROPT_AAPL_ + "DCINITSG=" + "|" + _ASTROPT_APL_OLD_ + "DCINITSG="), USER_DC_INITSG_OPTION.option, USER_DC_INITSG_OPTION.xscheme); //CO 170601
      USER_DC_INITCOORDS_FRAC_OPTION.options2entry(AflowIn, string( _ASTROPT_APL_ + "DCINITCOORDSFRAC=" + "|" + _ASTROPT_QHA_ + "DCINITCOORDSFRAC=" + "|" + _ASTROPT_AAPL_ + "DCINITCOORDSFRAC=" + "|" + _ASTROPT_APL_OLD_ + "DCINITCOORDSFRAC="), USER_DC_INITCOORDS_FRAC_OPTION.option, USER_DC_INITCOORDS_FRAC_OPTION.xscheme); //CO 170601
      USER_DC_INITCOORDS_CART_OPTION.options2entry(AflowIn, string( _ASTROPT_APL_ + "DCINITCOORDSCART=" + "|" + _ASTROPT_QHA_ + "DCINITCOORDSCART=" + "|" + _ASTROPT_AAPL_ + "DCINITCOORDSCART=" + "|" + _ASTROPT_APL_OLD_ + "DCINITCOORDSCART="), USER_DC_INITCOORDS_CART_OPTION.option, USER_DC_INITCOORDS_CART_OPTION.xscheme); //CO 170601
      USER_DC_INITCOORDS_LABELS_OPTION.options2entry(AflowIn, string( _ASTROPT_APL_ + "DCINITCOORDSLABELS=" + "|" + _ASTROPT_QHA_ + "DCINITCOORDSLABELS=" + "|" + _ASTROPT_AAPL_ + "DCINITCOORDSLABELS=" + "|" + _ASTROPT_APL_OLD_ + "DCINITCOORDSLABELS="), USER_DC_INITCOORDS_LABELS_OPTION.option, USER_DC_INITCOORDS_LABELS_OPTION.xscheme); //CO 170601
      if(!found_user_path && USER_DC_INITLATTICE_OPTION.isentry) {
        USER_DC_INITLATTICE.clear(); USER_DC_INITCOORDS_FRAC.clear(); USER_DC_INITCOORDS_CART.clear();
        USER_DC_INITLATTICE = USER_DC_INITLATTICE_OPTION.content_string;
        logger << "Setting " << _ASTROPT_ << "DCINITLATTICE=" << USER_DC_INITLATTICE << " (via DCINITLATTICE)." << apl::endl;
        found_user_path=true;
      }  //corey
      if(!found_user_path && USER_DC_INITSG_OPTION.isentry){
        USER_DC_INITLATTICE.clear(); USER_DC_INITCOORDS_FRAC.clear(); USER_DC_INITCOORDS_CART.clear();
        USER_DC_DCINITSG = USER_DC_INITSG_OPTION.content_int;
        USER_DC_INITLATTICE = LATTICE::SpaceGroup2LatticeVariation(USER_DC_DCINITSG, xinput.getXStr()); //xvasp.str);
        logger << "Setting " << _ASTROPT_ << "DCINITLATTICE=" << USER_DC_INITLATTICE << " (via DCINITSG)." << apl::endl;
        found_user_path=true;
      }  //corey
      if(!found_user_path && USER_DC_INITCOORDS_FRAC_OPTION.isentry){
        USER_DC_INITLATTICE.clear(); USER_DC_INITCOORDS_FRAC.clear(); USER_DC_INITCOORDS_CART.clear();
        USER_DC_INITCOORDS_FRAC = USER_DC_INITCOORDS_FRAC_OPTION.content_string;
        logger << "Setting " << _ASTROPT_ << "DCINITCOORDSFRAC=" << USER_DC_INITCOORDS_FRAC << "." << apl::endl;
        logger << "User's q-point path will be calculated along fractional coordinates [" << USER_DC_INITCOORDS_FRAC << "]." << apl::endl;
        found_user_path=true;
      }  //corey
      if(!found_user_path && USER_DC_INITCOORDS_CART_OPTION.isentry){
        USER_DC_INITLATTICE.clear(); USER_DC_INITCOORDS_FRAC.clear(); USER_DC_INITCOORDS_CART.clear();
        USER_DC_INITCOORDS_CART = USER_DC_INITCOORDS_CART_OPTION.content_string;
        logger << "Setting " << _ASTROPT_ << "DCINITCOORDSCART=" << USER_DC_INITCOORDS_CART << "." << apl::endl;
        logger << "User's q-point path will be calculated along cartesian coordinates [" << USER_DC_INITCOORDS_CART << "]." << apl::endl;
        found_user_path=true;
      }  //corey

      if(!found_user_path){
        USER_DC_INITLATTICE.clear();
        USER_DC_INITCOORDS_FRAC.clear();
        USER_DC_INITCOORDS_CART.clear();
        USER_DC_INITCOORDS_LABELS.clear();
      }

      if(found_user_path && ( USER_DC_INITCOORDS_FRAC_OPTION.isentry || USER_DC_INITCOORDS_CART_OPTION.isentry )){
        USER_DC_INITCOORDS_LABELS = USER_DC_INITCOORDS_LABELS_OPTION.content_string;
        if(USER_DC_INITCOORDS_LABELS.empty()){throw apl::APLRuntimeError("INITCOORDS set but no corresponding labels (DCINITCOORDSLABELS) found.");}
        logger << "Setting " << _ASTROPT_ << "DCUSERPATHLABELS=" << USER_DC_INITCOORDS_LABELS << "." << apl::endl;
        logger << "User's q-point path will be labeled [" << USER_DC_INITCOORDS_LABELS << "]." << apl::endl;
      }

      // DCUSERPATH, e.g., DCUSERPATH = G-X|X-U|K-G|G-L
      // default is empty string, so don't set unless isentry
      USER_DC_USERPATH_OPTION.options2entry(AflowIn, string( _ASTROPT_APL_ + "DCUSERPATH=" + "|" + _ASTROPT_QHA_ + "DCUSERPATH=" + "|" + _ASTROPT_AAPL_ + "DCUSERPATH=" + "|" + _ASTROPT_APL_OLD_ + "DCUSERPATH="), USER_DC_USERPATH_OPTION.option, USER_DC_USERPATH_OPTION.xscheme); //CO 170601
      if(USER_DC_USERPATH_OPTION.isentry){
        USER_DC_USERPATH = USER_DC_USERPATH_OPTION.content_string;
        logger << "Setting " << _ASTROPT_ << "DCUSERPATH=" << USER_DC_USERPATH << "." << apl::endl;
        logger << "User's q-point path will be calculated along [" << USER_DC_USERPATH << "]." << apl::endl;
      }
      
      //ASSUME SINGLE POINT OTHERWISE
      //if we initcoords, we also need to specify the path
      //if(found_user_path && ( USER_DC_INITCOORDS_FRAC_OPTION.isentry || USER_DC_INITCOORDS_CART_OPTION.isentry )){
      //  if(USER_DC_USERPATH.empty()){throw apl::APLRuntimeError("INITCOORDS set but no corresponding path (DCUSERPATH) found.");}
      //}

      // DCPOINTS, e.g., DCPOINTS = 100
      USER_DC_NPOINTS_OPTION.options2entry(AflowIn, string( _ASTROPT_APL_ + "DCPOINTS=" + "|" + _ASTROPT_QHA_ + "DCPOINTS=" + "|" + _ASTROPT_AAPL_ + "DCPOINTS=" + "|" + _ASTROPT_APL_OLD_ + "DCPOINTS="), USER_DC_NPOINTS_OPTION.option, USER_DC_NPOINTS_OPTION.xscheme); //CO 170601
      USER_DC_NPOINTS = USER_DC_NPOINTS_OPTION.content_int;
      logger << (USER_DC_NPOINTS_OPTION.isentry ? "Setting" : "DEFAULT") << " " << _ASTROPT_ << "DCPOINTS=" << USER_DC_NPOINTS << "." << apl::endl;
      logger << "Each subpath will be divided into " << USER_DC_NPOINTS << " points." << apl::endl;
    }

    // DOS, e.g., DOS = yes
    CALCULATE_PHONON_DOS_OPTION.options2entry(AflowIn, string( _ASTROPT_APL_ + "DOS=" + "|" + _ASTROPT_QHA_ + "DOS=" + "|" + _ASTROPT_AAPL_ + "DOS=" + "|" + _ASTROPT_APL_OLD_ + "DOS="), CALCULATE_PHONON_DOS_OPTION.option, CALCULATE_PHONON_DOS_OPTION.xscheme); //CO 170601
    logger << (CALCULATE_PHONON_DOS_OPTION.isentry ? "Setting" : "DEFAULT") << " " << _ASTROPT_ << "DOS=" << (CALCULATE_PHONON_DOS_OPTION.option ? "ON" : "OFF") << "." << apl::endl;
    logger << "The calculation of PHONON DENSITY of states switched " << (CALCULATE_PHONON_DOS_OPTION.option ? "ON" : "OFF") << "." << apl::endl;

    if (CALCULATE_PHONON_DOS_OPTION.option){
      // DOSMESH, e.g., DOSMESH = 20x20x20
      USER_DOS_MESH_OPTION.options2entry(AflowIn, string( _ASTROPT_APL_ + "DOSMESH=" + "|" + _ASTROPT_QHA_ + "DOSMESH=" + "|" + _ASTROPT_AAPL_ + "DOSMESH=" + "|" + _ASTROPT_APL_OLD_ + "DOSMESH="), USER_DOS_MESH_OPTION.option, USER_DOS_MESH_OPTION.xscheme); //CO 170601
      USER_DOS_MESH = USER_DOS_MESH_OPTION.content_string;
      tokens.clear();
      apl::tokenize(USER_DOS_MESH, tokens, string(" xX"));
      if (tokens.size() != 3) {throw apl::APLRuntimeError("Wrong setting in the "+_ASTROPT_+"DOSMESH. Specify as DOSMESH=20x20x20");}
      logger << (USER_DOS_MESH_OPTION.isentry ? "Setting" : "DEFAULT") << " " << _ASTROPT_ << "DOSMESH=" << USER_DOS_MESH << "." << apl::endl;

      // DOSPOINTS, e.g., DOSPOINTS = 2000
      USER_DOS_NPOINTS_OPTION.options2entry(AflowIn, string( _ASTROPT_APL_ + "DOSPOINTS=" + "|" + _ASTROPT_QHA_ + "DOSPOINTS=" + "|" + _ASTROPT_AAPL_ + "DOSPOINTS=" + "|" + _ASTROPT_APL_OLD_ + "DOSPOINTS="), USER_DOS_NPOINTS_OPTION.option, USER_DOS_NPOINTS_OPTION.xscheme); //CO 170601
      USER_DOS_NPOINTS = USER_DOS_NPOINTS_OPTION.content_int;
      logger << (USER_DOS_NPOINTS_OPTION.isentry ? "Setting" : "DEFAULT") << " " << _ASTROPT_ << "USER_DOS_NPOINTS=" << USER_DOS_NPOINTS << "." << apl::endl;
      logger << "The phonon density of states will be calculated for " << USER_DOS_NPOINTS << " bins." << apl::endl;

      // DOSMETHOD, e.g., DOSMETHOD = LT
      USER_DOS_METHOD_OPTION.options2entry(AflowIn, string( _ASTROPT_APL_ + "DOSMETHOD=" + "|" + _ASTROPT_QHA_ + "DOSMETHOD=" + "|" + _ASTROPT_AAPL_ + "DOSMETHOD=" + "|" + _ASTROPT_APL_OLD_ + "DOSMETHOD="), USER_DOS_METHOD_OPTION.option, USER_DOS_METHOD_OPTION.xscheme); //CO 170601
      USER_DOS_METHOD = USER_DOS_METHOD_OPTION.content_string;
      transform(USER_DOS_METHOD.begin(), USER_DOS_METHOD.end(), USER_DOS_METHOD.begin(), toupper);
      logger << (USER_DOS_METHOD_OPTION.isentry ? "Setting" : "DEFAULT") << " " << _ASTROPT_ << "DOSMETHOD=" << USER_DOS_METHOD << "." << apl::endl;
      if (USER_DOS_METHOD == string("LT")) {logger << "The phonon density of states will be calculated by Linear Tetrahedron Method (LT)." << apl::endl;}
      else if (USER_DOS_METHOD == string("RS")){logger << "The phonon density of states will be calculated by Root Sampling Method (RS)." << apl::endl;}
      else {throw apl::APLRuntimeError("Wrong setting in the "+_ASTROPT_+"DOSMETHOD. Specify as DOSMETHOD=LT.");}

      // DOSSMEAR, e.g., DOSSMEAR = 0.05
      USER_DOS_SMEAR_OPTION.options2entry(AflowIn, string( _ASTROPT_APL_ + "DOSSMEAR=" + "|" + _ASTROPT_QHA_ + "DOSSMEAR=" + "|" + _ASTROPT_AAPL_ + "DOSSMEAR=" + "|" + _ASTROPT_APL_OLD_ + "DOSSMEAR="), USER_DOS_SMEAR_OPTION.option, USER_DOS_SMEAR_OPTION.xscheme); //CO 170601
      USER_DOS_SMEAR = USER_DOS_SMEAR_OPTION.content_double;
      override_option=false;
      if (USER_DOS_METHOD == string("RS")) {USER_DOS_SMEAR = DEFAULT_APL_DOSSMEAR; override_option=true;} // Default value, it is better with this...
      logger << ((USER_DOS_SMEAR_OPTION.isentry || override_option) ? "Setting" : "DEFAULT") << " " << _ASTROPT_ << "DOSSMEAR=" << USER_DOS_SMEAR << " (overridden by RS DOSMETHOD)." << apl::endl;
      if (USER_DOS_SMEAR > 1E-6){logger << "The phonon density of states will be smooth by gaussians with sigma = " << USER_DOS_SMEAR << "." << apl::endl;}
    }

    // TP, e.g., TP = yes
    CALCULATE_THERMODYNAMIC_PROPERTIES_OPTION.options2entry(AflowIn, string( _ASTROPT_APL_ + "TP=" + "|" + _ASTROPT_QHA_ + "TP=" + "|" + _ASTROPT_AAPL_ + "TP=" + "|" + _ASTROPT_APL_OLD_ + "TP="), CALCULATE_THERMODYNAMIC_PROPERTIES_OPTION.option, CALCULATE_THERMODYNAMIC_PROPERTIES_OPTION.xscheme); //CO 170601
    logger << (CALCULATE_THERMODYNAMIC_PROPERTIES_OPTION.isentry ? "Setting" : "DEFAULT") << " " << _ASTROPT_ << "TP=" << (CALCULATE_THERMODYNAMIC_PROPERTIES_OPTION.option ? "ON" : "OFF") << "." << apl::endl;
    logger << "The calculation of THERMODYNAMIC properties switched " << (CALCULATE_THERMODYNAMIC_PROPERTIES_OPTION.option ? "ON" : "OFF") << "." << apl::endl;
    if (CALCULATE_THERMODYNAMIC_PROPERTIES_OPTION.option && !CALCULATE_PHONON_DOS_OPTION.option){logger << apl::warning << "The thermodynamic properties may be calculated by default settings for DOS calculation." << apl::endl;}

    // TPT, e.g., TPT = 1000:2000:10 -> temperature from 1000 to 2000 K by step 10 K
    if (CALCULATE_THERMODYNAMIC_PROPERTIES_OPTION.option){
      USER_TPT_OPTION.options2entry(AflowIn, string( _ASTROPT_APL_ + "TPT=" + "|" + _ASTROPT_QHA_ + "TPT=" + "|" + _ASTROPT_AAPL_ + "TPT=" + "|" + _ASTROPT_APL_OLD_ + "TPT="), USER_TPT_OPTION.option, USER_TPT_OPTION.xscheme); //CO 170601
      tokens.clear();
      apl::tokenize(USER_TPT_OPTION.content_string, tokens, string(" :"));
      if (tokens.size() != 3) {throw apl::APLRuntimeError("Wrong setting in the "+_ASTROPT_+"TPT. Specify as TPT=1000:2000:10.");}
      USER_TP_TSTART = aurostd::string2utype<double>(tokens.at(0));
      USER_TP_TEND = aurostd::string2utype<double>(tokens.at(1));
      USER_TP_TSTEP = aurostd::string2utype<double>(tokens.at(2));
      logger << (USER_TPT_OPTION.isentry ? "Setting" : "DEFAULT") << " " << _ASTROPT_ << "TPT=" << USER_TPT_OPTION.content_string << "." << apl::endl;
      logger << "The thermodynamic properties will be calculated in temperature range <" << USER_TP_TSTART << "," << USER_TP_TEND << "> with step " << USER_TP_TSTEP << " K." << apl::endl;
    }

  } catch (std::exception& e) {
    logger << apl::error << e.what() << apl::endl;
    return;
  }

  // ///////////////////////////////////////////////////////////////////////

  try {
    // Contruct the working supercell ////////////////////////////////////

    //apl::Supercell supercell(xvasp.str,logger),supercell_test(xvasp.str,logger);    //corey, slow
    apl::Supercell supercell(xinput.getXStr(),aflags,logger); //xvasp.str, logger);  //CO  //CO181226
    apl::Supercell supercell_test = supercell;    //CO

    //   pflow::PrintDist(xinput.getXStr(),20.0,cerr);
    if (USER_SUPERCELL.empty() && USER_MINATOMS > 0) {
      stringstream aus;
      if(USER_MINATOMS_RESTICTED_OPTION){
        for (int Ni=1; USER_SUPERCELL == ""; Ni++) {
          aus.str("");
          aus << "Ni=" << Ni
              << " "
              << "supercell=" << Ni << "x" << Ni << "x" << Ni << "  natoms=" << Ni * Ni * Ni * xinput.getXStr().atoms.size(); //xvasp.str.atoms.size();
          //	  logger << aus.getXStr() << apl::endl;
          if (Ni * Ni * Ni * ((int)xinput.getXStr().atoms.size()) > (int)USER_MINATOMS) { // xvasp.str.atoms.size()) > (int)USER_MINATOMS) {
            USER_MINATOMS = 0;
            USER_SUPERCELL = aurostd::utype2string<uint>(Ni) + "X" + aurostd::utype2string<uint>(Ni) + "X" + aurostd::utype2string<uint>(Ni);
            logger << aus.str() << apl::endl;
          }
        }
      } else {
      for (double radius = 0.01; USER_SUPERCELL == ""; radius += 0.01) {
        xvector<int> dims(3);
        dims = LatticeDimensionSphere(xinput.getXStr().lattice,radius); //xvasp.str.lattice, radius);
          aus.str("");
        aus << "Radius=" << aurostd::PaddedPOST(aurostd::utype2string<double>(radius, 3), 4)
            << " "
            << " supercell=" << dims(1) << "x" << dims(2) << "x" << dims(3) << "  natoms=" << dims(1) * dims(2) * dims(3) * xinput.getXStr().atoms.size(); //xvasp.str.atoms.size();
        //	  logger << aus.getXStr() << apl::endl;
        if (dims(1) * dims(2) * dims(3) * ((int)xinput.getXStr().atoms.size()) > (int)USER_MINATOMS) { // xvasp.str.atoms.size()) > (int)USER_MINATOMS) {
          USER_MINATOMS = 0;
          USER_SUPERCELL = aurostd::utype2string<uint>(dims(1)) + "X" + aurostd::utype2string<uint>(dims(2)) + "X" + aurostd::utype2string<uint>(dims(3));
          logger << aus.str() << apl::endl;
          }
        }
      }
    }

    //      cerr << "USER_WANTS_FULL_SHELL=" << USER_WANTS_FULL_SHELL << endl;
    //    for(int i=2;i<20;i+=2) cerr << "try " << i << ": " << supercell_test.buildSuitableForShell(i,USER_WANTS_FULL_SHELL,FALSE) << endl;

    if (USER_SUPERCELL.empty() && USER_MAXSHELL > 0) {
      logger << "a Searching for suitable cell to handle " << USER_MINSHELL << " shells..." << apl::endl;
      supercell.buildSuitableForShell(USER_MAXSHELL, USER_WANTS_FULL_SHELL, TRUE);
      supercell.setupShellRestrictions(USER_MAXSHELL);
    } else if (USER_SUPERCELL.empty() && USER_MINSHELL > 0) {
      logger << "b Searching for suitable cell to handle " << USER_MINSHELL << " shells..." << apl::endl;
      supercell.buildSuitableForShell(USER_MINSHELL, USER_WANTS_FULL_SHELL, TRUE);
    } else if (USER_SUPERCELL.find_first_of("xX") != string::npos) {
      // OK, user wants their own supercell...
      tokens.clear();
      apl::tokenize(USER_SUPERCELL, tokens, string(" xX"));
      supercell.build(aurostd::string2utype<int>(tokens.at(0)),
                      aurostd::string2utype<int>(tokens.at(1)),
                      aurostd::string2utype<int>(tokens.at(2)));
      // Did he specify also regular restriction for max shell included
      // in calculation?
      if (USER_MAXSHELL > 0)
        supercell.setupShellRestrictions(USER_MAXSHELL);
    } else {
      throw apl::APLRuntimeError("The settings for supercell construction are confusing.");
    }

    // ME 180925
    // Calculate the clusters for thermal conductivity calculations
    vector<apl::ClusterSet> clusters;  // ME, default, only allocates to be passed into functions
    if (CALCULATE_TCOND_OPTION.option) {
      int max_order;
      if (USER_AAPL_FOURTH_ORDER_OPTION.option) {
        max_order = 4;
      } else {
        max_order = 3;
    }

      for (int o = 3; o <= max_order; o++) {
        apl::ClusterSet clst(logger);
        bool awakeClusterSet;
        string clust_hib_file = DEFAULT_AAPL_FILE_PREFIX + _CLUSTER_SET_FILE_[o-3];
        if (USER_HIBERNATE_OPTION.option) {
          awakeClusterSet = (aurostd::EFileExist(clust_hib_file) ||
                             aurostd::FileExist(clust_hib_file));
        } else {
          awakeClusterSet = false;
        }

        if (awakeClusterSet) {
          try {
            clst = apl::ClusterSet(clust_hib_file, supercell, USER_CUTOFF_SHELL[o-3],
                                   USER_CUTOFF_DISTANCE[o-3], o, logger);
          } catch (aurostd::xerror excpt) {
            logger << apl::warning << excpt.whereFunction() << " " << excpt.error_message << std::endl; //CO191201 - marco, patch so whereFileName() is included through logger()
            logger << apl::warning << "Skipping awakening of anharmonic IFCs." << apl::endl;
            awakeClusterSet = false;
          }
        }

        if (!awakeClusterSet) {
          clst = apl::ClusterSet(supercell, USER_CUTOFF_SHELL[o-3],
                                 USER_CUTOFF_DISTANCE[o-3], logger);
          clst.build(o);
          clst.buildDistortions();
          if (USER_HIBERNATE_OPTION.option) {
            clst.writeClusterSetToFile(clust_hib_file);
          }
        }
        clusters.push_back(clst);
      }
    }

    // Calculate phonons /////////////////////////////////////////////////

    auto_ptr<apl::PhononCalculator> phcalc;
    if (USER_ENGINE == string("DM")) {
      apl::DirectMethodPC* phcalcdm = new apl::DirectMethodPC(supercell, clusters, xinput, aflags,
                                                              kflags, xflags, AflowIn, logger);
      phcalcdm->isPolarMaterial(CALCULATE_POLAR_CORRECTIONS_OPTION.option);                                                       // TRY POLAR [STEFANO]
      phcalcdm->setTCOND(CALCULATE_TCOND_OPTION.option);  // TCOND JJPR
      //phcalcdm->setGeneratePlusMinus(USER_DISTORTIONS_PLUS_MINUS_OPTION.option); //CO auto
      phcalcdm->setGeneratePlusMinus(AUTO_DISTORTIONS_PLUS_MINUS_OPTION.option, USER_DISTORTIONS_PLUS_MINUS_OPTION.option);  //CO auto
      phcalcdm->setGenerateOnlyXYZ(USER_DISTORTIONS_XYZ_ONLY_OPTION.option);
      phcalcdm->setDistortionMagnitude(USER_DISTORTION_MAGNITUDE);
      phcalcdm->setCalculateZeroStateForces(USER_ZEROSTATE_OPTION.option);
      phcalcdm->get_special_inputs(AflowIn);  //PINKU, to include PSTRESS and LDAU_PARAMETERS in the SUPERCELL files
      phcalc.reset(phcalcdm);
    //CO generally redirects to DM, the distinction between DM and GSA is obsolete
    //} else if (USER_ENGINE == string("GSA")) {
    //  apl::GeneralizedSupercellApproach* gsa = new apl::GeneralizedSupercellApproach(supercell, strPair, xinput, aflags, kflags, xflags, logger);//xvasp, aflags, kflags, vflags, logger);  //Modified JJPR
    //  //gsa->setGeneratePlusMinus(USER_DISTORTIONS_PLUS_MINUS_OPTION.option); //CO auto
    //  gsa->setGeneratePlusMinus(AUTO_DISTORTIONS_PLUS_MINUS_OPTION.option, USER_DISTORTIONS_PLUS_MINUS_OPTION.option);  //CO auto
    //  gsa->setGenerateOnlyXYZ(USER_DISTORTIONS_XYZ_ONLY_OPTION.option);
    //  gsa->setDistortionMagnitude(USER_DISTORTION_MAGNITUDE);
    //  gsa->setTensor(CALCULATE_TCOND_OPTION.option);  // TCOND JJPR
    //  gsa->setSumRule(USER_EPS_SUM);           // TCOND JJPR
    //  //phcalcdm->setCalculateZeroStateForces(USER_ZEROSTATE_OPTION.option);
    //  phcalc.reset(gsa);
    } else if (USER_ENGINE == string("LR")) {
      phcalc.reset(new apl::LinearResponsePC(supercell, clusters, xinput, aflags,
                                             kflags, xflags, AflowIn, logger));
      phcalc->setTCOND(CALCULATE_TCOND_OPTION.option);  // TCOND JJPR
      phcalc->isPolarMaterial(CALCULATE_POLAR_CORRECTIONS_OPTION.option);
      //phcalcdm->setCalculateZeroStateForces(USER_ZEROSTATE_OPTION.option);
    } else {throw apl::APLRuntimeError("Wrong setting in the "+_ASTROPT_+"ENGINE. Set DM or LR only.");}

      //QHA/SCQHA/QHA3P  START //PN180705
      // Create directories for QHA/SCQHA/QHA3P
      // The pointer pheos should be called before creation of apl.xml
      auto_ptr<apl::QHA_AFLOWIN_CREATOR> pheos;
      if(CALCULATE_GRUNEISEN_OPTION.option || CALCULATE_GRUNEISEN_A_OPTION.option || CALCULATE_GRUNEISEN_B_OPTION.option || CALCULATE_GRUNEISEN_C_OPTION.option ||
         CALCULATE_SCQHA_OPTION.option || CALCULATE_SCQHA_A_OPTION.option || CALCULATE_SCQHA_B_OPTION.option || CALCULATE_SCQHA_C_OPTION.option ||
         CALCULATE_QHA3P_OPTION.option || CALCULATE_QHA3P_A_OPTION.option || CALCULATE_QHA3P_B_OPTION.option || CALCULATE_QHA3P_C_OPTION.option)
	{

        pheos.reset(new apl::QHA_AFLOWIN_CREATOR(supercell, clusters, xinput, aflags,
                                                 kflags, xflags, AflowIn, logger));

        pheos->setGP(CALCULATE_GRUNEISEN_OPTION.option, CALCULATE_GRUNEISEN_A_OPTION.option, CALCULATE_GRUNEISEN_B_OPTION.option, CALCULATE_GRUNEISEN_C_OPTION.option);
          if( CALCULATE_SCQHA_OPTION.option || CALCULATE_SCQHA_A_OPTION.option || CALCULATE_SCQHA_B_OPTION.option || CALCULATE_SCQHA_C_OPTION.option )
	    {
        pheos->setSCGP(CALCULATE_SCQHA_OPTION.option, CALCULATE_SCQHA_A_OPTION.option, CALCULATE_SCQHA_B_OPTION.option, CALCULATE_SCQHA_C_OPTION.option);
	    }
          if( CALCULATE_QHA3P_OPTION.option || CALCULATE_QHA3P_A_OPTION.option || CALCULATE_QHA3P_B_OPTION.option || CALCULATE_QHA3P_C_OPTION.option )
	    {
	      pheos->setSCGP(CALCULATE_QHA3P_OPTION.option, CALCULATE_QHA3P_A_OPTION.option, CALCULATE_QHA3P_B_OPTION.option, CALCULATE_QHA3P_C_OPTION.option);
	    }

        pheos->setGP_VOL_DISTORTION(GP_DISTORTION);
	  if(CALCULATE_SCQHA_OPTION.option || CALCULATE_SCQHA_A_OPTION.option || CALCULATE_SCQHA_B_OPTION.option || CALCULATE_SCQHA_C_OPTION.option ||
	     CALCULATE_QHA3P_OPTION.option || CALCULATE_QHA3P_A_OPTION.option || CALCULATE_QHA3P_B_OPTION.option|| CALCULATE_QHA3P_C_OPTION.option){
          pheos->setSCGP_VOL_DISTORTION(SCQHA_DISTORTION);
        }
        if(CALCULATE_EOS_OPTION.option){
      pheos->setEOS(CALCULATE_EOS_OPTION.option);
          pheos->setEOS_distortion_range(EOS_DISTORTION_START, EOS_DISTORTION_END, EOS_DISTORTION_DISTORTION_INC);
        pheos->setEOS_STATIC_KPPRA(EOS_STATIC_KPPRA);
          pheos->setEOS_NEDOS(NEDOS);
          pheos->set_edos_accurate(EDOS_ACURATE_OPTION.option);
      }
        pheos->run_qha();
        pheos->close_log();
    }
      //QHA/SCQHA/QHA3P END

    // ME180820 - set up VASP calculations for thermal conductivity calculations
    bool aapl_stagebreak;
    if (CALCULATE_TCOND_OPTION.option) {
      aapl_stagebreak = phcalc->buildVaspAAPL(phcalc->_clusters[0]);
      if (USER_AAPL_FOURTH_ORDER_OPTION.option) {
        aapl_stagebreak = (phcalc->buildVaspAAPL(phcalc->_clusters[1]) || aapl_stagebreak);
      }
    } else {
      aapl_stagebreak = false;
    }

    // Run or awake
    bool isHibFileAvailable = aurostd::EFileExist(DEFAULT_APL_HARMIFC_FILE);  //|| //CO
    //aurostd::FileExist(string("apl.xml")); //CO

    if (USER_HIBERNATE_OPTION.option && isHibFileAvailable) {
      if (aapl_stagebreak) {
        throw apl::APLStageBreak();  // ME 180830
      }
      try {
        phcalc->awake();
      } catch (apl::APLLogicError& e) {
        logger << apl::warning << e.what() << apl::endl;
        logger << apl::warning << "Skipping awakening..." << apl::endl;
        isHibFileAvailable = false;
      }
    }

    if (!isHibFileAvailable) {
      phcalc->run(aapl_stagebreak);  // ME180830 -- added stagebreak bool
      if (USER_HIBERNATE_OPTION.option)
        phcalc->hibernate();
    }
      //QHA/SCQHA/QHA3P START //PN180705
      //Store synamical matrics and PDOS from different distorted directores
      if(CALCULATE_GRUNEISEN_SUBDIRECTORIES_OPTION.option ||
         CALCULATE_GRUNEISEN_A_SUBDIRECTORIES_OPTION.option ||
         CALCULATE_GRUNEISEN_B_SUBDIRECTORIES_OPTION.option ||
         CALCULATE_GRUNEISEN_C_SUBDIRECTORIES_OPTION.option)
        { 
          apl::QHAsubdirectoryData store(*phcalc, logger);
          store.setdir_prefix(_TMPDIR_);
      string dirname = store.getdir_name(aflags.Directory);
          store.set_gp_vol_distortion(GP_DISTORTION);
          vector<string> tokens;
        apl::tokenize(USER_DOS_MESH, tokens, string(" xX"));
        //create uniform q-mesh
        store.createMPmesh(aurostd::string2utype<int>(tokens.at(0)),
                           aurostd::string2utype<int>(tokens.at(1)),
                           aurostd::string2utype<int>(tokens.at(2)),
                           phcalc->getInputCellStructure());
          tokens.clear(); //PN180705

          //check the distorted directort contains Gruneisen ON //PN180705
          if(store.check_GP()){ //PN180705
            //store dynamical matrices //PN180705
            store.create_dm(); //PN180705
        apl::PhononDispersionCalculator pdisc(*phcalc, logger);
        
        // Init path according to the aflow's definition for elec. struc.
        if((!USER_DC_INITCOORDS_LABELS.empty())&&(!USER_DC_INITCOORDS_FRAC.empty())){pdisc.initPathCoords(USER_DC_INITCOORDS_FRAC,USER_DC_INITCOORDS_LABELS,USER_DC_NPOINTS,false);}
        else if((!USER_DC_INITCOORDS_LABELS.empty())&&(!USER_DC_INITCOORDS_CART.empty())){pdisc.initPathCoords(USER_DC_INITCOORDS_CART,USER_DC_INITCOORDS_LABELS,USER_DC_NPOINTS,true);}
        else {pdisc.initPathLattice(USER_DC_INITLATTICE,USER_DC_NPOINTS);} //default!
        if(!USER_DC_USERPATH.empty()){pdisc.setPath(USER_DC_USERPATH);}   //Does user want his own path?
        std::vector<xvector<double> > qpoints = pdisc.get_qpoints();
            //store dynamical matrices along path //PN180705
        store.create_pdispath(qpoints);
        qpoints.clear();
        pdisc.clear();
      }
          store.clear(); //PN180705
          phcalc->clear(); //PN180705
          return; //PN180705
        } //PN180705
      //store PDOS from different distorted directories
      if(CALCULATE_EOS_SUBDIRECTORIES_OPTION.option)
        {
          apl::QHAsubdirectoryData store(*phcalc, logger);
          store.setdir_prefix(_TMPDIR_);
          string dirname=store.getdir_name(aflags.Directory);
          vector<string> tokens;
        apl::tokenize(USER_DOS_MESH, tokens, string(" xX"));
          apl::MonkhorstPackMesh qmesh(aurostd::string2utype<int>(tokens.at(0)),
            aurostd::string2utype<int>(tokens.at(1)),
            aurostd::string2utype<int>(tokens.at(2)),
            phcalc->getInputCellStructure(), logger);
          tokens.clear();
        auto_ptr<apl::DOSCalculator> dosc;

        if (USER_DOS_METHOD == string("LT"))
          dosc.reset(new apl::LinearTetrahedronMethod(*phcalc, qmesh, logger));
        else if (USER_DOS_METHOD == string("RS"))
          dosc.reset(new apl::RootSamplingMethod(*phcalc, qmesh, logger));
        else
          throw apl::APLRuntimeError("Unknown DOS method. Check "+_ASTROPT_+"DOSMETHOD command.");

        // Calculate DOS
        dosc->calc(USER_DOS_NPOINTS, USER_DOS_SMEAR);
        if (CALCULATE_PHONON_DOS_OPTION.option) dosc->writePDOS(_TMPDIR_, dirname);
        dosc->clear();
          qmesh.clear();
          store.clear();
          phcalc->clear();
          return;
        }
      //SCQHA and QHA3P save dynamical matrices and PDOS from different distorted directories
      if(CALCULATE_SCQHA_SUBDIRECTORIES_OPTION.option ||
         CALCULATE_SCQHA_A_SUBDIRECTORIES_OPTION.option ||
         CALCULATE_SCQHA_B_SUBDIRECTORIES_OPTION.option ||
         CALCULATE_SCQHA_C_SUBDIRECTORIES_OPTION.option)
        {
          {
            apl::QHAsubdirectoryData store(*phcalc, logger);
            store.setdir_prefix(_TMPDIR_);
            string dirname=store.getdir_name(aflags.Directory);
            store.set_sc_vol_distortion(SCQHA_DISTORTION);

            vector<string> tokens;
            apl::tokenize(USER_DOS_MESH,tokens,string(" xX"));
            //create uniform q-mesh
            store.createMPmesh(aurostd::string2utype<int>(tokens.at(0)),
                               aurostd::string2utype<int>(tokens.at(1)),
                               aurostd::string2utype<int>(tokens.at(2)),
                               phcalc->getInputCellStructure());
            tokens.clear();

            if(store.check_SCQHA())
              {
                store.create_dm();
                apl::PhononDispersionCalculator pdisc(*phcalc,logger);

		// Init path according to the aflow's definition for elec. struc.
		if((!USER_DC_INITCOORDS_LABELS.empty())&&(!USER_DC_INITCOORDS_FRAC.empty())){pdisc.initPathCoords(USER_DC_INITCOORDS_FRAC,USER_DC_INITCOORDS_LABELS,USER_DC_NPOINTS,false);}
		else if((!USER_DC_INITCOORDS_LABELS.empty())&&(!USER_DC_INITCOORDS_CART.empty())){pdisc.initPathCoords(USER_DC_INITCOORDS_CART,USER_DC_INITCOORDS_LABELS,USER_DC_NPOINTS,true);}
		else {pdisc.initPathLattice(USER_DC_INITLATTICE,USER_DC_NPOINTS);} //default!
		if(!USER_DC_USERPATH.empty()){pdisc.setPath(USER_DC_USERPATH);}   //Does user want his own path?
                std::vector< xvector<double> > qpoints=pdisc.get_qpoints();
                store.create_pdispath(qpoints);
                qpoints.clear();
                pdisc.clear();
              }
            {
              vector<string> tokens;
              apl::tokenize(USER_DOS_MESH,tokens,string(" xX"));
              apl::MonkhorstPackMesh qmesh(aurostd::string2utype<int>(tokens.at(0)),
                                           aurostd::string2utype<int>(tokens.at(1)),
                                           aurostd::string2utype<int>(tokens.at(2)),
                                           phcalc->getInputCellStructure(),logger);
              tokens.clear();
              auto_ptr<apl::DOSCalculator> dosc;
              if( USER_DOS_METHOD == string("LT") )
                dosc.reset( new apl::LinearTetrahedronMethod(*phcalc,qmesh,logger) );
              else if( USER_DOS_METHOD == string("RS") )
                dosc.reset( new apl::RootSamplingMethod(*phcalc,qmesh,logger) );
              else
                throw apl::APLRuntimeError("Unknown DOS method. Check [AFLOW_PHONONS]DOSMETHOD command.");
              // Calculate DOS
              dosc->calc(USER_DOS_NPOINTS,USER_DOS_SMEAR);
              if(CALCULATE_PHONON_DOS_OPTION.option)dosc->writePDOS(_TMPDIR_, dirname);
              dosc->clear();
              qmesh.clear();
      }
      store.clear();
      phcalc->clear();
          }
      return;
    }
      //PINKU QHA/SCQHA/QHA3P  END

    // Get the format of frequency desired by user ///////////////////////

    apl::IPCFreqFlags frequencyFormat = apl::NONE;

    if (!USER_FREQFORMAT.empty()) {
      // Convert format to machine representation
      tokens.clear();
      apl::tokenize(USER_FREQFORMAT, tokens, string(" |:;,"));
      for (uint i = 0; i < tokens.size(); i++) {
        if (tokens.at(i) == string("OMEGA")) {
          frequencyFormat |= apl::OMEGA;
          continue;
        }
        if (tokens.at(i) == string("HERTZ")) {
          frequencyFormat |= apl::HERTZ;
          continue;
        } else if (tokens.at(i) == string("THZ")) {
          frequencyFormat |= apl::THZ;
          continue;
        } else if (tokens.at(i) == string("CM-1") || tokens.at(i) == string("RECIPROCAL_CM")) {
          frequencyFormat |= apl::RECIPROCAL_CM;
          continue;
        } else if (tokens.at(i) == string("MEV")) {
          frequencyFormat |= apl::MEV;
          continue;
        }
        if (tokens.at(i) == string("ALLOW_NEGATIVE")) {
          frequencyFormat |= apl::ALLOW_NEGATIVE;
          continue;
        }
      }
      // Check if there was specified unit keyword...
      if (((frequencyFormat & ~apl::OMEGA) & ~apl::ALLOW_NEGATIVE) == apl::NONE)
        throw apl::APLLogicError("The mishmash frequency format.");
    } else {
      frequencyFormat = apl::THZ | apl::ALLOW_NEGATIVE;
    }

    //////////////////////////////////////////////////////////////////////
      //high-symmery qpoint auto pointer [PINKU] //PN180705
      auto_ptr<apl::PhononHSQpoints> ptr_hsq;
      bool is_negative_freq=false;
      bool scqha_is_vol_err=false;
      //high-symmery qpoint auto pointer END [PINKU]

    if (CALCULATE_PHONON_DISPERSIONS_OPTION.option) {
      apl::PhononDispersionCalculator pdisc(*phcalc, logger);

      // Init path according to the aflow's definition for elec. struc.
      if((!USER_DC_INITCOORDS_LABELS.empty())&&(!USER_DC_INITCOORDS_FRAC.empty())){pdisc.initPathCoords(USER_DC_INITCOORDS_FRAC,USER_DC_INITCOORDS_LABELS,USER_DC_NPOINTS,false);}
      else if((!USER_DC_INITCOORDS_LABELS.empty())&&(!USER_DC_INITCOORDS_CART.empty())){pdisc.initPathCoords(USER_DC_INITCOORDS_CART,USER_DC_INITCOORDS_LABELS,USER_DC_NPOINTS,true);}
      else {pdisc.initPathLattice(USER_DC_INITLATTICE,USER_DC_NPOINTS);} //default!
      if(!USER_DC_USERPATH.empty()){pdisc.setPath(USER_DC_USERPATH);}   //Does user want his own path?

      // Calculate frequencies on path
      pdisc.calc(frequencyFormat);

      // Write results into PDIS file
      pdisc.writePDIS();
	//QHA/SCQHA/QHA3P  START //PN180705
	//////////////////////////////////////////////////////////////////////
        ptr_hsq.reset(new apl::PhononHSQpoints(logger));
        ptr_hsq->read_qpointfile();
      //compute Gruneisen dispersion curve
        if (CALCULATE_GRUNEISEN_OPTION.option ||
            CALCULATE_GRUNEISEN_A_OPTION.option ||
            CALCULATE_GRUNEISEN_B_OPTION.option ||
            CALCULATE_GRUNEISEN_C_OPTION.option)
          {
            apl::QHA qha(*phcalc, *pheos, logger);
            qha.get_tmp_dir_name(_TMPDIR_);
            qha.set_cutoff_freq(CUTOFF_FREQ);
            if(qha.set_imported_variables())
              {
                if(qha.calculation_gruneisen(ptr_hsq->get_qpoints()))
                  {
                    qha.write_gruneisen_parameter_path(ptr_hsq->get_path(), ptr_hsq->get_path_segment());
                    is_negative_freq=qha.get_is_negative_freq();
        }
        //[OBSOLETE PN180705]//clear used variables
        //[OBSOLETE PN180705]path.clear();
        //[OBSOLETE PN180705]path_segment.clear();
        //[OBSOLETE PN180705]qpoints.clear();
        //[OBSOLETE PN180705]qh->clear();
      }
            qha.clear();
          }
	//QHA/SCQHA/QHA3P  END
    }

    //////////////////////////////////////////////////////////////////////

    if (CALCULATE_PHONON_DOS_OPTION.option || CALCULATE_THERMODYNAMIC_PROPERTIES_OPTION.option) {
      // Generate mesh for calculation of DOS...
      tokens.clear();
      apl::tokenize(USER_DOS_MESH, tokens, string(" xX"));
      apl::MonkhorstPackMesh qmesh(aurostd::string2utype<int>(tokens.at(0)),
                                   aurostd::string2utype<int>(tokens.at(1)),
                                   aurostd::string2utype<int>(tokens.at(2)),
                                   phcalc->getInputCellStructure(), logger);

      // Setup the DOS engine which is used also for thermodynamic properties
      auto_ptr<apl::DOSCalculator> dosc;
      if (USER_DOS_METHOD == string("LT"))
        dosc.reset(new apl::LinearTetrahedronMethod(*phcalc, qmesh, logger));
      else if (USER_DOS_METHOD == string("RS"))
        dosc.reset(new apl::RootSamplingMethod(*phcalc, qmesh, logger));
      else
        throw apl::APLRuntimeError("Unknown DOS method. Check "+_ASTROPT_+"DOSMETHOD command.");

      // Calculate DOS
      dosc->calc(USER_DOS_NPOINTS, USER_DOS_SMEAR);
      if (CALCULATE_PHONON_DOS_OPTION.option) {
        dosc->writePDOS();
      }

      // Calculate thermal properties
      if (CALCULATE_THERMODYNAMIC_PROPERTIES_OPTION.option) {
        if (!dosc->hasNegativeFrequencies()) {
          apl::ThermalPropertiesCalculator tpc(*dosc, logger);
          tpc.writeTHERMO(USER_TP_TSTART, USER_TP_TEND, USER_TP_TSTEP);
	    //QHA/SCQHA/QHA3P START //PN180705
          //calculate Gruneisen
            vector<string> tokens;
            apl::tokenize(USER_DOS_MESH,tokens,string(" xX"));
            vector<int> sc_size(3,0);
            sc_size[0]=aurostd::string2utype<int>(tokens.at(0));
            sc_size[1]=aurostd::string2utype<int>(tokens.at(1));
            sc_size[2]=aurostd::string2utype<int>(tokens.at(2));
              tokens.clear();
            apl::UniformMesh umesh(logger);
            //calculate group velocities
            umesh.create_uniform_mesh(sc_size[0],sc_size[1],sc_size[2],phcalc->getInputCellStructure());
            if(CALCULATE_GROUPVELOCITY_OPTION.option){
              apl::GroupVelocity vg(*phcalc, umesh, logger);
              if(vg.check_negative_frequencies()){
                vg.write();
                vg.clear();
              }}
                //atomic displacement calculations
            if(CALCULATE_ATOMIC_DISPLACEMENT_OPTION.option){
              apl::AtomicDisplacements ad(*phcalc, umesh, logger);
              ad.set_frequency_cutoff(CUTOFF_FREQ);
              ad.populate_variables(phcalc->getInputCellStructure());
              if(ad.eigen_solver()){
                ad.thermal_displacements(USER_TP_TSTART,USER_TP_TEND,USER_TP_TSTEP);
                ad.write_normal_mode_direction(ptr_hsq->get_hs_kpoints());
              }}
            //QHA calculate Gruneisen
            std::vector< std::vector< double> > scqha_tv;
            if (CALCULATE_GRUNEISEN_OPTION.option   ||
                CALCULATE_GRUNEISEN_A_OPTION.option ||
                CALCULATE_GRUNEISEN_B_OPTION.option ||
                CALCULATE_GRUNEISEN_C_OPTION.option) {
              if(!is_negative_freq){
                if(umesh.get_kpoints().size()==0){
                  umesh.create_uniform_mesh(sc_size[0],sc_size[1],sc_size[2],phcalc->getInputCellStructure());
                }
                apl::QHA qha(*phcalc, *pheos, logger);
                qha.get_tmp_dir_name(_TMPDIR_);
                qha.set_cutoff_freq(CUTOFF_FREQ);
                if(qha.set_imported_variables())
                  {
                    //QHA Grunneisen parameter calculations     
                    if(qha.calculation_gruneisen(&umesh))
                      {
                        qha.write_gruneisen_parameter_mesh();
                        qha.Writeaverage_gp(USER_TP_TSTART,USER_TP_TEND,USER_TP_TSTEP);
                        is_negative_freq=qha.get_is_negative_freq();
                  }
                  //[OBSOLETE PN180705]eos.clear();
                }
		if(CALCULATE_EOS_OPTION.option)
                  {
                    //QHA EOS calculations
                    //[CO181202 - NOT USED]apl::QH_ENERGIES eos_ens(*phcalc, *pheos, logger);
                    apl::QH_ENERGIES eos_ens(*pheos, logger);
                    eos_ens.get_tmp_dir_name(_TMPDIR_);
                    eos_ens.get_xtracture(phcalc->getInputCellStructure());
                    if(eos_ens.get_qha_energies())
                      {     
                        apl::QHAEOS qheos(qha, eos_ens, logger);
                        qheos.set_fitting_type(FITTING_TYPE);
                        if(qheos.setvariables())
                          { 
                            qheos.set_include_ele(INCLUDE_ELE_OPTION.option);
                            qheos.cal_qheos(USER_TP_TSTART,USER_TP_TEND,USER_TP_TSTEP, tpc);
              }
                        qheos.clear();
                        qha.clear();
                        //QHA3P and SCQHA calculations
                        if( (CALCULATE_SCQHA_OPTION.option || 
                             CALCULATE_SCQHA_A_OPTION.option || 
                             CALCULATE_SCQHA_B_OPTION.option || 
                             CALCULATE_SCQHA_C_OPTION.option ||
                             CALCULATE_QHA3P_OPTION.option || 
                             CALCULATE_QHA3P_A_OPTION.option || 
                             CALCULATE_QHA3P_B_OPTION.option || 
                             CALCULATE_QHA3P_C_OPTION.option) && (!scqha_is_vol_err) )
                          {         
                            if(!is_negative_freq){
                              apl::SCQHA_QHA3P scqha(*phcalc, *pheos, logger);
                              scqha.get_tmp_dir_name(_TMPDIR_);
                              scqha.set_cutoff_freq(CUTOFF_FREQ);
                              if(scqha.set_imported_variables())
                                {    
                                  //QHA3P Gruneisen parameter calculations 
                                  if(scqha.calculation_gruneisen(&umesh))
                                    {
				      if(kflags.KBIN_PHONONS_CALCULATION_QHA3P || kflags.KBIN_PHONONS_CALCULATION_QHA3P_A || kflags.KBIN_PHONONS_CALCULATION_QHA3P_B || kflags.KBIN_PHONONS_CALCULATION_QHA3P_C)
					{ //PN 180719
                                      scqha.write_gruneisen_parameter_mesh();
                                      scqha.Writeaverage_gp(USER_TP_TSTART,USER_TP_TEND,USER_TP_TSTEP);
                                      is_negative_freq=scqha.get_is_negative_freq();
            }
				    }
            //[OBSOLETE PN180705]pheos->clear();
          }
                              if(!is_negative_freq) //PN180705
                                {   
                                  //SCQHA EOS
				  if(kflags.KBIN_PHONONS_CALCULATION_SCQHA || kflags.KBIN_PHONONS_CALCULATION_SCQHA_A || kflags.KBIN_PHONONS_CALCULATION_SCQHA_B || kflags.KBIN_PHONONS_CALCULATION_SCQHA_A)
				    {
                                  apl::SCQHAEOS scqhaeos(scqha, eos_ens, logger);
                                  if(scqhaeos.import_variables())
                                    { 
                                      scqhaeos.set_input_temperature(scqha_pdis_T);
                                      scqhaeos.sccycle(USER_TP_TSTART,USER_TP_TEND, 0.1);
                                      scqha_tv=scqhaeos.get_TV_data();
                                    } 
                                  scqhaeos.clear();
				    }
                                  //QHA3P EOS
				  if(kflags.KBIN_PHONONS_CALCULATION_QHA3P || kflags.KBIN_PHONONS_CALCULATION_QHA3P_A || kflags.KBIN_PHONONS_CALCULATION_QHA3P_B || kflags.KBIN_PHONONS_CALCULATION_QHA3P_C)
				    {
                                  apl::QHA3POINTS qha3points(scqha, eos_ens, logger);
                                  if(qha3points.import_variables())
                                    {
                                      qha3points.set_include_ele(INCLUDE_ELE_OPTION.option);
                                      qha3points.qha3pts_temperature_loop(USER_TP_TSTART,USER_TP_TEND,USER_TP_TSTEP, tpc);
                                    }
                                  qha3points.clear();
                                }
                                }
                              eos_ens.clear();
                              scqha.clear();
                            }
                          }
                      }
                  }
	      } //QHA3P and SCQHA calculations    
	    } else if(kflags.KBIN_PHONONS_CALCULATION_SCQHA || kflags.KBIN_PHONONS_CALCULATION_SCQHA_A || kflags.KBIN_PHONONS_CALCULATION_SCQHA_B || kflags.KBIN_PHONONS_CALCULATION_SCQHA_A ||
	             kflags.KBIN_PHONONS_CALCULATION_QHA3P || kflags.KBIN_PHONONS_CALCULATION_QHA3P_A || kflags.KBIN_PHONONS_CALCULATION_QHA3P_B || kflags.KBIN_PHONONS_CALCULATION_QHA3P_C)
	      {
              //[CO181202 - NOT USED]apl::QH_ENERGIES eos_ens(*phcalc, *pheos, logger);
              apl::QH_ENERGIES eos_ens(*pheos, logger);
              eos_ens.get_xtracture(phcalc->getInputCellStructure());
              eos_ens.get_tmp_dir_name(_TMPDIR_);
              if(eos_ens.get_scqha_energies())
                {
                  if(!is_negative_freq){
                    if(umesh.get_kpoints().size()==0){
                      umesh.create_uniform_mesh(sc_size[0],sc_size[1],sc_size[2],phcalc->getInputCellStructure());
                    }
                    apl::SCQHA_QHA3P scqha(*phcalc, *pheos, logger);
                    scqha.get_tmp_dir_name(_TMPDIR_);
                    scqha.set_cutoff_freq(CUTOFF_FREQ);
                    if(scqha.set_imported_variables())
                      {
                        //QHA3P Gruneisen parameter calculation
                        if(scqha.calculation_gruneisen(&umesh))
                          {
			      if(kflags.KBIN_PHONONS_CALCULATION_QHA3P || kflags.KBIN_PHONONS_CALCULATION_QHA3P_A || kflags.KBIN_PHONONS_CALCULATION_QHA3P_B || kflags.KBIN_PHONONS_CALCULATION_QHA3P_C)
				{ //PN 180719
                            scqha.write_gruneisen_parameter_mesh();
                            scqha.Writeaverage_gp(USER_TP_TSTART,USER_TP_TEND,USER_TP_TSTEP);
                            is_negative_freq=scqha.get_is_negative_freq();
				}
                          }
                      }
                    if(!is_negative_freq)
                      {
                        //SCQHA calculations
			  if(kflags.KBIN_PHONONS_CALCULATION_SCQHA || kflags.KBIN_PHONONS_CALCULATION_SCQHA_A || kflags.KBIN_PHONONS_CALCULATION_SCQHA_B || kflags.KBIN_PHONONS_CALCULATION_SCQHA_C)
			    {
                        apl::SCQHAEOS scqhaeos(scqha, eos_ens, logger);
                        if(scqhaeos.import_variables())
                          {
                            scqhaeos.sccycle(USER_TP_TSTART,USER_TP_TEND, 0.1);
                          }
                        scqhaeos.clear();
			    }
                        //QHA3P calculations
			  if(kflags.KBIN_PHONONS_CALCULATION_QHA3P || kflags.KBIN_PHONONS_CALCULATION_QHA3P_A || kflags.KBIN_PHONONS_CALCULATION_QHA3P_B || kflags.KBIN_PHONONS_CALCULATION_QHA3P_C)
			    {
                        apl::QHA3POINTS qha3points(scqha, eos_ens, logger);
                        if(qha3points.import_variables())
                          {
                            qha3points.set_include_ele(INCLUDE_ELE_OPTION.option);
                            qha3points.qha3pts_temperature_loop(USER_TP_TSTART,USER_TP_TEND,USER_TP_TSTEP, tpc);
                          }
                        qha3points.clear();
                      }
			}
                    scqha.clear();
                  }
                }
              eos_ens.clear();
	    }
	    //compute SCQHA temperature dependent dispersion curve
	    if((scqha_tv.size()!=0) && (SCQHA_PDIS_T_OPTION.option)){
	      apl::T_spectra_SCQHA_QHA3P scqha_T(*phcalc, *pheos, logger);
	      scqha_T.get_tmp_dir_name(_TMPDIR_);
	      scqha_T.set_cutoff_freq(CUTOFF_FREQ);
	      scqha_T.get_input_data(scqha_tv);
	      if(scqha_T.set_imported_variables())
		{
		  if(scqha_T.calculation_freqs(ptr_hsq->get_qpoints()))
		    {
		      scqha_T.calculate_pdis_T(ptr_hsq->get_path(), ptr_hsq->get_path_segment());
		    }
		}
	      scqha_T.clear();
	    }
            ptr_hsq->clear();
            umesh.clear();
	    //QHA/SCQHA/QHA3P END
          tpc.clear();
        } else {
          logger << apl::warning << "There are negative frequencies in DOS. The calculation of thermal properties has been skipped." << apl::endl;
        }
      }

      // Clear old stuff
      dosc->clear();
      //delete dosc; //auto_ptr will do
      qmesh.clear();
    }

    //////////////////////////////////////////////////////////////////////

    /***************** Thermal Conductivity Calculations *****************/
    if (CALCULATE_TCOND_OPTION.option) {
      // Get anharmonic force constants
      phcalc->setAnharmonicOptions(USER_AAPL_MAX_ITER, USER_AAPL_MIX, USER_EPS_SUM);
      bool awakeAnharmIFCs;
      for (uint i = 0; i < phcalc->_clusters.size(); i++) {
        string ifcs_hib_file = DEFAULT_AAPL_FILE_PREFIX + _ANHARMONIC_IFCS_FILE_[i];
        if (USER_HIBERNATE_OPTION.option) {
          awakeAnharmIFCs = (aurostd::EFileExist(ifcs_hib_file) ||
                             aurostd::FileExist(ifcs_hib_file));
        } else {
          awakeAnharmIFCs = false;
        }

        if (awakeAnharmIFCs) {
          try {
            phcalc->readAnharmonicIFCs(ifcs_hib_file, phcalc->_clusters[i]);
          } catch (aurostd::xerror excpt) {
            logger << apl::warning << excpt.whereFunction() << " " << excpt.error_message << std::endl; //CO191201 - marco, patch so whereFileName() is included through logger()
            logger << apl::warning << "Skipping awakening of anharmonic IFCs." << apl::endl;
            awakeAnharmIFCs = false;
          }
        }

        if (!awakeAnharmIFCs) {
          phcalc->calculateAnharmonicIFCs(phcalc->_clusters[i]);
          if (USER_HIBERNATE_OPTION.option) {
            phcalc->_anharmonicIFCs[i].writeIFCsToFile(ifcs_hib_file);
          }
        }
      }

      // Do the thermal conductivity calculation
      logger << "Starting thermal conductivity calculations." << apl::endl;
      apl::TCONDCalculator tcond(*phcalc, supercell, logger);

      tcond.setCalculationOptions(USER_BTE, CALCULATE_ISOTOPE_OPTION.option,
                                  CALCULATE_CUMULATIVEK_OPTION.option,
                                  USER_AAPL_FOURTH_ORDER_OPTION.option,
                                  CALCULATE_BOUNDARY_OPTION.option,
                                  USER_NANO_SIZE, USER_TCT_TSTART,
                                  USER_TCT_TEND, USER_TCT_TSTEP);

      // Get q-points
      if (USER_THERMALGRID.find_first_of("xX") != string::npos) {
        logger << "Preparing a q-mesh of " << USER_THERMALGRID << "." << apl::endl;
        tokens.clear();
        apl::tokenize(USER_THERMALGRID, tokens, string(" xX"));
        xvector<int> grid(3);
        for (int i = 0; i < 3; i++) {
          grid[i+1] = aurostd::string2utype<int>(tokens.at(i));
        }
        tcond.buildQpoints(grid);
      } else {
        string function = "apl::RunPhonons_APL";
        string message = "Incorrect q-point settings in the THERMALGRID flag.";
        throw aurostd::xerror(_AFLOW_FILE_NAME_,function, message, _INPUT_ILLEGAL_);
      }

      // Calculate lattice thermal conductivity
      tcond.calculateFrequenciesGroupVelocities();
      tcond.calculateTransitionProbabilities(3);
      if (USER_AAPL_FOURTH_ORDER_OPTION.option) {
        tcond.calculateTransitionProbabilities(4);
    }
      tcond.calculateThermalConductivity();
 
      tcond.clear();
    }
    /*************** End Thermal Conductivity Calculations ****************/

    phcalc->clear();
    // delete phcalc; //auto_ptr will do
    supercell.clear();
  } catch (apl::APLStageBreak& e) {
    logger << apl::notice << "Stopped. Waiting for required calculations..." << apl::endl;  //CO181226
  } catch (std::exception& e) {
    logger << apl::error << e.what() << apl::endl;
  }
}
}
#endif

//////////////////////////////////////////////////////////////////////////////

bool PHON_RunPhonons(const xstructure& _str,
                     _aflags& aflags,
                     const double& _radius,
                     const bool& osswrite, ostream& oss) {
  bool Krun = FALSE;
  oss << "not implemented" << endl;
  if (0) {  // to avoid warnings
    oss << _str << endl
        << aflags.QUIET << _radius << osswrite << endl;
  }
  return Krun;
}

// ***************************************************************************
// *                                                                         *
// *             STEFANO CURTAROLO - Duke University 2003-2019              *
// *                                                                         *
// ***************************************************************************<|MERGE_RESOLUTION|>--- conflicted
+++ resolved
@@ -1379,13 +1379,8 @@
             clst = apl::ClusterSet(clust_hib_file, supercell, USER_CUTOFF_SHELL[o-3],
                                    USER_CUTOFF_DISTANCE[o-3], o, logger, aflags);
           } catch (aurostd::xerror excpt) {
-<<<<<<< HEAD
-            logger << apl::warning << excpt.where() << " " << excpt.error_message
-                   << " Skipping awakening of anharmonic IFCs." << apl::endl;
-=======
             logger << apl::warning << excpt.whereFunction() << " " << excpt.error_message << std::endl; //CO191201 - marco, patch so whereFileName() is included through logger()
             logger << apl::warning << "Skipping awakening of anharmonic IFCs." << apl::endl;
->>>>>>> 12e63c72
             awakeClusterSet = false;
           }
         }
