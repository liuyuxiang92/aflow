// ***************************************************************************
// *                                                                         *
// *           Aflow STEFANO CURTAROLO - Duke University 2003-2021           *
// *                Aflow PINKU NATH - Duke University 2014-2016             *
// *                 Aflow MARCO ESTERS - Duke University 2020               *
// *                                                                         *
// ***************************************************************************
// Written by Marco Esters based on work by Pinku Nath

#include "aflow_apl.h"

<<<<<<< HEAD
#ifdef AFLOW_MULTITHREADS_ENABLE
#include <thread>
#endif

=======
>>>>>>> b26963aa
static const string _APL_ADISP_MODULE_ = "APL";  // for the logger
static const xcomplex<double> iONE(0.0, 1.0);

//////////////////////////////////////////////////////////////////////////////
//                                                                          //
//                         CONSTRUCTORS/DESTRUCTORS                         //
//                                                                          //
//////////////////////////////////////////////////////////////////////////////

namespace apl {

  AtomicDisplacements::AtomicDisplacements() {
    free();
  }

  AtomicDisplacements::AtomicDisplacements(PhononCalculator& pc) {
    free();
    _pc = &pc;
    _pc_set = true;
  }

  AtomicDisplacements::AtomicDisplacements(const AtomicDisplacements& that) {
    if (this != &that) free();
    copy(that);
  }

  AtomicDisplacements& AtomicDisplacements::operator=(const AtomicDisplacements& that) {
    if (this != &that) free();
    copy(that);
    return *this;
  }

  AtomicDisplacements::~AtomicDisplacements() {
    free();
  }

  void AtomicDisplacements::copy(const AtomicDisplacements& that) {
    if (this == &that) return;
    _eigenvectors = that._eigenvectors;
    _frequencies = that._frequencies;
    _displacement_matrices = that._displacement_matrices;
    _displacement_modes = that._displacement_modes;
    _pc = that._pc;
    _pc_set = that._pc_set;
    _qpoints = that._qpoints;
    _temperatures = that._temperatures;
  }

  void AtomicDisplacements::free() {
    _eigenvectors.clear();
    _frequencies.clear();
    _displacement_matrices.clear();
    _displacement_modes.clear();
    _pc = NULL;
    _pc_set = false;
    _qpoints.clear();
    _temperatures.clear();
  }

  void AtomicDisplacements::clear(PhononCalculator& pc) {
    free();
    _pc = &pc;
    _pc_set = true;
  }

}  // namespace apl

//////////////////////////////////////////////////////////////////////////////
//                                                                          //
//                             EIGENVECTORS                                 //
//                                                                          //
//////////////////////////////////////////////////////////////////////////////

namespace apl {

  //calculateEigenvectors/////////////////////////////////////////////////////
  // Calculates eigenvectors and rearranges them from the APL matrix format
  // into atom-resolved vectors.
  void AtomicDisplacements::calculateEigenvectors() {
    _eigenvectors.clear();
    _frequencies.clear();
    int nq = (int) _qpoints.size();
    if (nq == 0) return;
    uint natoms = _pc->getInputCellStructure().atoms.size();
    uint nbranches = _pc->getNumberOfBranches();
    _eigenvectors.resize(nq, vector<vector<xvector<xcomplex<double> > > >(nbranches, vector<xvector<xcomplex<double> > >(natoms, xvector<xcomplex<double> >(3))));
    _frequencies.resize(nq, vector<double> (nbranches, 0.0));
#ifdef AFLOW_MULTITHREADS_ENABLE
<<<<<<< HEAD
    int ncpus = _pc->getNCPUs();
    if (ncpus > nq) ncpus = nq;
    if (ncpus > 1) {
      vector<vector<int> > thread_dist = getThreadDistribution(nq, ncpus);
      vector<std::thread*> threads;
      for (int i = 0; i < ncpus; i++) {
        threads.push_back(new std::thread(&AtomicDisplacements::calculateEigenvectorsInThread, this, thread_dist[i][0], thread_dist[i][1]));
      }
      for (int i = 0; i < ncpus; i++) {
        threads[i]->join();
        delete threads[i];
      }
    } else {
      calculateEigenvectorsInThread(0, nq);
    }
=======
    xthread::xThread xt(_pc->getNCPUs());
    std::function<void(int)> fn = std::bind(&AtomicDisplacements::calculateEigenvectorsInThread, this, std::placeholders::_1);
    xt.run(nq, fn);
>>>>>>> b26963aa
#else
    for (int i = 0; i < nq; ++i) calculateEigenvectorsInThread(i);
#endif
  }

  void AtomicDisplacements::calculateEigenvectorsInThread(int i) {
    uint nbranches = _pc->getNumberOfBranches();
    uint natoms = _pc->getInputCellStructure().atoms.size();
    xvector<double> freq(nbranches);
    xmatrix<xcomplex<double> > eig(nbranches, nbranches, 1, 1);
    freq = _pc->getFrequency(_qpoints[i].cpos, apl::THZ, eig);
    for (uint br = 0; br < nbranches; br++) {
      _frequencies[i][br] = freq[br + 1];
      for (uint at = 0; at < natoms; at++) {
        for (int j = 1; j < 4; j++) {
          _eigenvectors[i][br][at][j] = eig[3 * at + j][br + 1];
        }
      }
    }
  }

}  // namespace apl

//////////////////////////////////////////////////////////////////////////////
//                                                                          //
//                             DISPLACEMENTS                                //
//                                                                          //
//////////////////////////////////////////////////////////////////////////////

namespace apl {

  //calculateMeanSquareDisplacements//////////////////////////////////////////
  // Calculates the complex mean square displacement matrices for a range of
  // temperatures. For the formula, see e.g. A. A. Mardudin "Theory of
  // Lattice Dynamics in the Harmonic Approximation", eq. 2.4.23 and 2.4.24.
  // Units are Angstrom^2.
  void AtomicDisplacements::calculateMeanSquareDisplacements(double Tstart, double Tend, double Tstep) {
    string function_name = XPID + "AtomicDisplacements::calculateMeanSquareDisplacements():";
    string message = "";
    if (!_pc_set) {
      message = "PhononCalculator pointer not set.";
      throw aurostd::xerror(_AFLOW_FILE_NAME_, function_name, message, _RUNTIME_INIT_);
    }
    _qpoints.clear();
    _temperatures.clear();

    QMesh& _qm = _pc->getQMesh();
    if (!_qm.initialized()) {
      message = "q-point mesh is not initialized.";
      throw aurostd::xerror(_AFLOW_FILE_NAME_, function_name, message, _RUNTIME_INIT_);
    }
    _qpoints = _pc->getQMesh().getPoints();

    if (Tstart > Tend) {
      message = "Tstart cannot be higher than Tend.";
      throw aurostd::xerror(_AFLOW_FILE_NAME_, function_name, message, _VALUE_ILLEGAL_);
    }
    for (double T = Tstart; T <= Tend; T += Tstep) _temperatures.push_back(T);

    calculateMeanSquareDisplacementMatrices();
  }

  void AtomicDisplacements::calculateMeanSquareDisplacementMatrices() {
    string message = "Calculating mean square displacement matrices.";
    pflow::logger(_AFLOW_FILE_NAME_, _APL_ADISP_MODULE_, message, _pc->getDirectory(), *_pc->getOFStream(), *_pc->getOSS());
    _displacement_matrices.clear();
    _displacement_modes.clear();
    calculateEigenvectors();

    uint ntemps = _temperatures.size();
    uint natoms = _pc->getInputCellStructure().atoms.size();
    uint nq = _qpoints.size();
    uint nbranches = _pc->getNumberOfBranches();

    _displacement_matrices.resize(ntemps, vector<xmatrix<xcomplex<double> > >(natoms, xmatrix<xcomplex<double> >(3, 3)));
    vector<xmatrix<xcomplex<double> > > outer(natoms, xmatrix<xcomplex<double> >(3, 3));
    vector<double> masses(natoms);
    for (uint at = 0; at < natoms; at++) masses[at] = AMU2KILOGRAM * _pc->getSupercell().getAtomMass(_pc->getSupercell().pc2scMap(at));

    // Factor 2pi necessary because frequencies are raw
    double prefactor = (PLANCKSCONSTANT_hbar * Hz2THz * std::pow(1e10, 2)/(2 * PI * (double) _qpoints.size()));
    for (uint q = 0; q < nq; q++) {
      for (uint br = 0; br < nbranches; br++) {
        if (_frequencies[q][br] > _FLOAT_TOL_) {
          for (uint at = 0; at < natoms; at++) {
            outer[at] = aurostd::outer_product(_eigenvectors[q][br][at], conj(_eigenvectors[q][br][at]));
          }
          for (uint t = 0; t < ntemps; t++) {
            double prefactor_T = prefactor * ((0.5 + getOccupationNumber(_temperatures[t], _frequencies[q][br]))/_frequencies[q][br]);
            for (uint at = 0; at < natoms; at++) {
              // Add element-wise (much faster)
              for (int i = 1; i < 4; i++) {
                for (int j = 1; j < 4; j++) {
                  _displacement_matrices[t][at][i][j].re += (prefactor_T/masses[at]) * outer[at][i][j].re;
                  _displacement_matrices[t][at][i][j].im += (prefactor_T/masses[at]) * outer[at][i][j].im;
                }
              }
            }
          }
        }
      }
    }
  }

  //calculateModeDisplacements////////////////////////////////////////////////
  // Calculates the displacements for phonon modes along specific q-points.
  // Units are 1/sqrt(amu).
  void AtomicDisplacements::calculateModeDisplacements(const vector<xvector<double> >& qpts, bool coords_are_fractional) {
    if (!_pc_set) {
      string function_name = XPID + "AtomicDisplacements::calculateModeDisplacements():";
      string message = "PhononCalculator pointer not set.";
      throw aurostd::xerror(_AFLOW_FILE_NAME_, function_name, message, _RUNTIME_INIT_);
    }
    _qpoints.clear();
    uint nq = qpts.size();
    _qpoints.resize(nq);
    if (coords_are_fractional) {
      xmatrix<double> f2c = trasp(ReciprocalLattice(_pc->getInputCellStructure().lattice));
      for (uint q = 0; q < nq; q++) {
        _qpoints[q].fpos = qpts[q];
        _qpoints[q].cpos = f2c * qpts[q];
      }
    } else {
      xmatrix<double> c2f = inverse(trasp(ReciprocalLattice(_pc->getInputCellStructure().lattice)));
      for (uint q = 0; q < nq; q++) {
        _qpoints[q].cpos = qpts[q];
        _qpoints[q].fpos = c2f * qpts[q];
      }
    }
    calculateModeDisplacements();
  }

  void AtomicDisplacements::calculateModeDisplacements() {
    _displacement_matrices.clear();
    _displacement_modes.clear();
    _temperatures.clear();
    calculateEigenvectors();

    uint nq = _qpoints.size();
    uint nbranches = _pc->getNumberOfBranches();
    uint natoms = _pc->getInputCellStructure().atoms.size();
    _displacement_modes.resize(nq, vector<vector<xvector<xcomplex<double> > > >(nbranches, vector<xvector<xcomplex<double> > >(natoms)));

    vector<double> masses(natoms);
    for (uint at = 0; at < natoms; at++) masses[at] = _pc->getSupercell().getAtomMass(_pc->getSupercell().pc2scMap(at));

    for (uint q = 0; q < nq; q++) {
      for (uint br = 0; br < nbranches; br++) {
        for (uint at = 0; at < natoms; at++) {
          _displacement_modes[q][br][at] = _eigenvectors[q][br][at]/sqrt(masses[at]);
        }
      }
    }
  }

  //getOccupationNumber///////////////////////////////////////////////////////
  // Calculates the phonon numbers for a specific frequency and temperature
  // using Bose-Einstein statistics.
  double AtomicDisplacements::getOccupationNumber(double T, double f) {
    if (T < _FLOAT_TOL_) return 0.0;
    else return (1.0/(exp(BEfactor_h_THz * f/T) - 1));
  }

}  // namespace apl

//////////////////////////////////////////////////////////////////////////////
//                                                                          //
//                            GETTER FUNCTIONS                              //
//                                                                          //
//////////////////////////////////////////////////////////////////////////////

namespace apl {

  const vector<double>& AtomicDisplacements::getTemperatures() const {
    return _temperatures;
  }

  const vector<vector<xmatrix<xcomplex<double> > > >& AtomicDisplacements::getDisplacementMatrices() const {
    return _displacement_matrices;
  }

  // The diagonal of the displacement matrix are the x-, y- and z-components.
  // They are always real.
  vector<vector<xvector<double> > > AtomicDisplacements::getDisplacementVectors() const {
    vector<vector<xvector<double> > >  disp_vec;
    uint ntemps = _displacement_matrices.size();
    if (ntemps > 0) {
      uint natoms = _displacement_matrices[0].size();
      disp_vec.resize(ntemps, vector<xvector<double> >(natoms, xvector<double>(3)));
      for (uint t = 0; t < ntemps; t++) {
        for (uint at = 0; at < natoms; at++) {
          for (int i = 1; i < 4; i++) {
            disp_vec[t][at][i] = _displacement_matrices[t][at][i][i].re;
          }
        }
      }
    }
    return disp_vec;
  }

  const vector<vector<vector<xvector<xcomplex<double> > > > >& AtomicDisplacements::getModeDisplacements() const {
    return _displacement_modes;
  }

}  // namespace apl

//////////////////////////////////////////////////////////////////////////////
//                                                                          //
//                                FILE I/O                                  //
//                                                                          //
//////////////////////////////////////////////////////////////////////////////

namespace apl {

  //writeMeanSquareDisplacementsToFile////////////////////////////////////////
  // Writes the mean square displacement vectors to a file.
  void AtomicDisplacements::writeMeanSquareDisplacementsToFile(string filename) {
    string function_name = XPID + "AtomicDisplacements::writeMeanSquareDisplacementsToFile():";
    if (!_pc_set) {
      string message = "PhononCalculator pointer not set.";
      throw aurostd::xerror(_AFLOW_FILE_NAME_, function_name, message, _RUNTIME_INIT_);
    }
    filename = aurostd::CleanFileName(filename);
    string message = "Writing mean square displacements into file " + filename + ".";
    pflow::logger(_AFLOW_FILE_NAME_, _APL_ADISP_MODULE_, message, _pc->getDirectory(), *_pc->getOFStream(), *_pc->getOSS());
    vector<vector<xvector<double> > > disp_vec = getDisplacementVectors();
    stringstream output;
    string tag = "[APL_DISPLACEMENTS]";

    output << AFLOWIN_SEPARATION_LINE << std::endl;
    output << tag << "SYSTEM=" << _pc->_system << std::endl;
    output << tag << "START" << std::endl;
    output << "#" << std::setw(9) << "T (K)" << setw(15) << "Species"
      << std::setw(15) << "x (A^2)" << std::setw(15) << "y (A^2)" << std::setw(15) << "z (A^2)" << std::endl;
    output << std::fixed << std::showpoint;
    for (uint t = 0; t < _temperatures.size(); t++) {
      output << std::setw(10) << std::setprecision(2) << _temperatures[t];
      for (uint at = 0; at < disp_vec[t].size(); at++) {
        output << (at==0?std::setw(15):std::setw(25)) << _pc->getInputCellStructure().atoms[at].cleanname;
        for (int i = 1; i < 4; i++) output << std::setw(15) << std::setprecision(8) << disp_vec[t][at][i];
        output << std::endl;
      }
    }
    output << tag << "STOP" << std::endl;
    output << AFLOWIN_SEPARATION_LINE << std::endl;

    aurostd::stringstream2file(output, filename);
    if (!aurostd::FileExist(filename)) {
      message = "Could not write to file " + filename + ".";
      throw aurostd::xerror(_AFLOW_FILE_NAME_, function_name, message, _FILE_ERROR_);
    }
  }

  //writeSceneFileXcrysden////////////////////////////////////////////////////
  // Writes an animated XCRYSDEN structure file that can be used to create a
  // gif or mpeg of a phonon mode displacement.
  void AtomicDisplacements::writeSceneFileXcrysden(string filename, const xstructure& scell, const vector<vector<vector<double> > >& disp, int nperiods) {
    string function_name = XPID + "AtomicDisplacements::writeSceneFileXcrysden():";
    if (!_pc_set) {
      string message = "PhononCalculator pointer not set.";
      throw aurostd::xerror(_AFLOW_FILE_NAME_, function_name, message, _RUNTIME_INIT_);
    }
    filename = aurostd::CleanFileName(filename);
    string message = "Writing atomic displacements in XCRYSDEN format into file " + filename + ".";
    pflow::logger(_AFLOW_FILE_NAME_, _APL_ADISP_MODULE_, message, _pc->getDirectory(), *_pc->getOFStream(),*_pc->getOSS());

    uint nsteps = disp.size();
    uint natoms = scell.atoms.size();

    stringstream output;
    output << "ANIMSTEPS " << (nperiods * nsteps) << std::endl;
    output << "CRYSTAL" << std::endl;
    output << "PRIMVEC" << std::endl;
    output << scell.lattice << std::endl;

    int step = 1;
    for (int i = 0; i < nperiods; i++) {
      for (uint j = 0; j < nsteps; j++) {
        output << "PRIMCOORD " << step << std::endl;
        output << std::setw(4) << natoms << " 1" << std::endl;
        for (uint at = 0; at < natoms; at++) {
          output << std::setw(5) << scell.atoms[at].atomic_number;
          for (uint k = 0; k < 6; k++) {
            output << std::setw(15) << std::fixed << std::setprecision(8) << disp[j][at][k];
          }
          output << std::endl;
        }
        step++;
      }
    }

    aurostd::stringstream2file(output, filename);
    if (!aurostd::FileExist(filename)) {
      message = "Could not write to file " + filename + ".";
      throw aurostd::xerror(_AFLOW_FILE_NAME_, function_name, message, _FILE_ERROR_);
    }
  }

  //writeSceneFileVsim////////////////////////////////////////////////////////
  // Writes displacements into a V_sim-formatted file that can be visualized
  // by V_sim or ASCII-phonons.
  void AtomicDisplacements::writeSceneFileVsim(string filename, const xstructure& xstr_projected,
      const vector<vector<vector<xvector<xcomplex<double> > > > >& displacements) {
    string function_name = XPID + "AtomicDisplacements::writeSceneFileVsim():";
    if (!_pc_set) {
      string message = "PhononCalculator pointer not set.";
      throw aurostd::xerror(_AFLOW_FILE_NAME_, function_name, message, _RUNTIME_INIT_);
    }
    filename = aurostd::CleanFileName(filename);
    string message = "Writing atomic displacements in V_SIM format into file " + filename + ".";
    pflow::logger(_AFLOW_FILE_NAME_, _APL_ADISP_MODULE_, message, _pc->getDirectory(), *_pc->getOFStream(), *_pc->getOSS());

    stringstream output;
    // Lattice
    output << std::setw(15) << std::setprecision(8) << std::fixed << xstr_projected.lattice[1][1]
      << std::setw(15) << std::setprecision(8) << std::fixed << xstr_projected.lattice[2][1]
      << std::setw(15) << std::setprecision(8) << std::fixed << xstr_projected.lattice[2][2] << std::endl;
    output << std::setw(15) << std::setprecision(8) << std::fixed << xstr_projected.lattice[3][1]
      << std::setw(15) << std::setprecision(8) << std::fixed << xstr_projected.lattice[3][2]
      << std::setw(15) << std::setprecision(8) << std::fixed << xstr_projected.lattice[3][3] << std::endl;
    // Atoms
    uint natoms = xstr_projected.atoms.size();
    for (uint at = 0; at < natoms; at++) {
      for (int i = 1; i < 4; i++) output << std::setw(15) << std::setprecision(8) << xstr_projected.atoms[at].cpos[i];
      output << std::setw(4) << xstr_projected.atoms[at].cleanname << std::endl;
    }

    for (uint q = 0; q < displacements.size(); q++) {
      for (uint br = 0; br < displacements[q].size(); br++) {
        output << "#metaData: qpt=[";
        for (int i = 1; i < 4; i++) output << _qpoints[q].fpos[i] << ";";
        output << _frequencies[q][br] << "\\" << std::endl;
        for (uint at = 0; at < natoms; at++) {
          output << "#;";
          for (int i = 1; i < 4; i++) output << displacements[q][br][at][i].re << ";";
          for (int i = 1; i < 4; i++) {
            output << displacements[q][br][at][i].im;
            if (i < 3) output << ";";
            else output << "\\" << std::endl;
          }
        }
        output << "# ]" << std::endl;
      }
    }

    aurostd::stringstream2file(output, filename);
    if (!aurostd::FileExist(filename)) {
      message = "Could not write to file " + filename + ".";
      throw aurostd::xerror(_AFLOW_FILE_NAME_, function_name, message, _FILE_ERROR_);
    }
  }

}  // namespace apl

//////////////////////////////////////////////////////////////////////////////
//                                                                          //
//                               INTERFACE                                  //
//                                                                          //
//////////////////////////////////////////////////////////////////////////////

namespace apl {

  //createAtomicDisplacementSceneFile/////////////////////////////////////////
  // Interfaces with the command line to create a phonon visualization file.
  void createAtomicDisplacementSceneFile(const aurostd::xoption& vpflow, ostream& oss) {
    ofstream mf("/dev/null");
    createAtomicDisplacementSceneFile(vpflow, mf, oss);
  }

  void createAtomicDisplacementSceneFile(const aurostd::xoption& vpflow, ofstream& mf, ostream& oss) {
    string function_name = XPID + "apl::createAtomicDisplacementSceneFile():";
    string message = "";

    // Parse command line options
    string directory = vpflow.getattachedscheme("ADISP::DIRECTORY");
    if (directory.empty()) directory = "./";
    else directory = aurostd::CleanFileName(directory + "/");

    // Format
    string format = aurostd::toupper(vpflow.getattachedscheme("ADISP::FORMAT"));
    if (format.empty()) format = aurostd::toupper(DEFAULT_APL_ADISP_SCENE_FORMAT);
    string allowed_formats_str = "XCRYSDEN,V_SIM";
    vector<string> allowed_formats;
    aurostd::string2tokens(allowed_formats_str, allowed_formats, ",");
    if (!aurostd::WithinList(allowed_formats, format)) {
      message = "Unrecognized format " + format + ".";
      throw aurostd::xerror(_AFLOW_FILE_NAME_, function_name, message, _INPUT_ILLEGAL_);
    }

    // Amplitude
    string amplitude_str = vpflow.getattachedscheme("ADISP::AMPLITUDE");
    double amplitude = 0.0;
    if (amplitude_str.empty()) amplitude = DEFAULT_APL_ADISP_AMPLITUDE;
    else amplitude = aurostd::string2utype<double>(amplitude_str);
    if (amplitude < _FLOAT_TOL_) {
      message = "Amplitude must be positive.";
      throw aurostd::xerror(_AFLOW_FILE_NAME_, function_name, message, _INPUT_ILLEGAL_);
    }

    // Number of steps per period
    string nsteps_str = vpflow.getattachedscheme("ADISP::STEPS");
    int nsteps = 0;
    if (format != "V_SIM") {
      if (nsteps_str.empty()) nsteps = DEFAULT_APL_ADISP_NSTEPS;
      else nsteps = aurostd::string2utype<int>(nsteps_str);
      if (nsteps < 1) {
        message = "Number of steps must be a positive integer";
        throw aurostd::xerror(_AFLOW_FILE_NAME_, function_name, message, _INPUT_ILLEGAL_);
      }
    }

    // Number of periods
    string nperiods_str = vpflow.getattachedscheme("ADISP::PERIODS");
    int nperiods = 0;
    if (format != "V_SIM") {
      if (nperiods_str.empty()) nperiods = DEFAULT_APL_ADISP_NPERIODS;
      else nperiods = aurostd::string2utype<int>(nperiods_str);
      if (nperiods < 1) {
        message = "Number of periods must be a positive integer";
        throw aurostd::xerror(_AFLOW_FILE_NAME_, function_name, message, _INPUT_ILLEGAL_);
      }
    }

    // Range/supercell
    string supercell_str = vpflow.getattachedscheme("ADISP::SUPERCELL");
    xvector<int> sc_dim(3); sc_dim.set(1);
    if (format != "V_SIM") {
      if (supercell_str.empty()) {
        supercell_str = "1x1x1";
      } else {
        vector<int> tokens;
        aurostd::string2tokens(supercell_str, tokens, "xX");
        if (tokens.size() == 3) {
          sc_dim = aurostd::vector2xvector(tokens);
        } else {
          message = "Broken supercell format.";
          throw aurostd::xerror(_AFLOW_FILE_NAME_, function_name, message, _INPUT_ILLEGAL_);
        }
      }
    }

    // Branches
    string branches_str = vpflow.getattachedscheme("ADISP::BRANCHES");
    vector<int> branches;
    if (format != "V_SIM") {
      if (branches_str.empty()) {
        message = "No branches selected. Displacements will be calculated for all modes.";
        pflow::logger(_AFLOW_FILE_NAME_, _APL_ADISP_MODULE_, message, directory, mf, oss);
      } else {
        aurostd::string2tokens(branches_str, branches, ",");
        // Branch index is based on 1, not 0
        for (uint br = 0; br < branches.size(); br++) branches[br] -= 1;
      }
    }

    // q-points
    string qpoints_str = vpflow.getattachedscheme("ADISP::QPOINTS");
    vector<xvector<double> > qpoints;
    if (qpoints_str.empty()) {
      message = "No q-points given.";
      throw aurostd::xerror(_AFLOW_FILE_NAME_, function_name, message, _INPUT_MISSING_);
    } else {
      vector<string> tokens;
      aurostd::string2tokens(qpoints_str, tokens, ",");
      xvector<double> q(3);
      if (tokens.size() % 3 == 0) {
        for (uint i = 0; i < tokens.size(); i += 3) {
          for (int j = 0; j < 3; j++) q[j + 1] = aurostd::string2utype<double>(tokens[i + j]);
          qpoints.push_back(q);
        }
      } else {
        message = "Broken q-points format.";
        throw aurostd::xerror(_AFLOW_FILE_NAME_, function_name, message, _INPUT_ILLEGAL_);
      }
    }

    // Initialize phonon calculator
    string statefile = directory + DEFAULT_APL_FILE_PREFIX + DEFAULT_APL_STATE_FILE;
    PhononCalculator pc(mf, oss);
    pc.setDirectory(directory);
    pc.initialize_supercell(statefile);
    pc.awake();
    apl::Supercell& sc_pcalc = pc.getSupercell();
    // Must project to primitive or the vibrations will be incorrect
    if (!sc_pcalc.projectToPrimitive()) {
      message = "Could not project to the primitive structure.";
      throw aurostd::xerror(_AFLOW_FILE_NAME_, function_name, message, _RUNTIME_ERROR_);
    }
    // Check branches
    int nbr = (int) branches.size();
    if (nbr == 0) {
      nbr = (int) pc.getNumberOfBranches();
      for (int br = 0; br < nbr; br++) branches.push_back(br);
    } else {
      int nbranches = pc.getNumberOfBranches();
      for (int br = 0; br < nbr; br++) {
        if (branches[br] >= nbranches || branches[br] < 0) {
          message = "Index " + aurostd::utype2string<int>(branches[br] + 1) + " out of range.";
          throw aurostd::xerror(_AFLOW_FILE_NAME_, function_name, message, _INDEX_BOUNDS_);
        }
      }
    }

    // Done with setup - calculate displacements
    AtomicDisplacements ad(pc);
    ad.calculateModeDisplacements(qpoints);

    if (format == "XCRYSDEN") {
      // Create supercell for the scene file
      Supercell scell(mf);
      scell.initialize(pc.getSupercell().getOriginalStructure(), false);
      scell.build(sc_dim, false);
      if (!scell.projectToPrimitive()) {
        message = "Could not project to primitive structure.";
        throw aurostd::xerror(_AFLOW_FILE_NAME_, function_name, message, _RUNTIME_ERROR_);
      }

      vector<vector<vector<double> > > disp;
      for (uint q = 0; q < qpoints.size(); q++) {
        for (uint br = 0; br < branches.size(); br++) {
          disp = ad.createDisplacementsXcrysden(scell, amplitude, q, br, nsteps);
          stringstream filename;
          filename << directory <<  DEFAULT_APL_FILE_PREFIX << "displacements_q";
          for (int i = 1; i < 4; i++) filename << "_" << qpoints[q][i];
          filename << "_b_" << (branches[br] + 1) << ".axsf";
          ad.writeSceneFileXcrysden(filename.str(), scell.getSupercellStructure(), disp, nperiods);
        }
      }
    } else if (format == "V_SIM") {
      xstructure xstr_oriented;
      vector<vector<vector<xvector<xcomplex<double> > > > > displacements_oriented;
      ad.getOrientedDisplacementsVsim(xstr_oriented, displacements_oriented, amplitude);
      string filename = directory + DEFAULT_APL_FILE_PREFIX + "displacements.ascii";
      ad.writeSceneFileVsim(filename, xstr_oriented, displacements_oriented);
    }
  }

  //createDisplacementsXcrysden///////////////////////////////////////////////
  // Creates the displacements in a format that can be used to output into an
  // XCRYSDEN animated structure file. Since XCRYSDEN cannot perform the time
  // propagation itself, this function needs to create each time step.
  vector<vector<vector<double> > > AtomicDisplacements::createDisplacementsXcrysden(const Supercell& scell,
      double amplitude, int q, int br, int nsteps) {
    const xvector<double>& qpt = _qpoints[q].cpos;
    const vector<xvector<xcomplex<double> > >& disp = _displacement_modes[q][br];

    // Generate a list of atoms that are inside the desired sphere
    const xstructure& scell_str = scell.getSupercellStructure();
    uint natoms = scell_str.atoms.size();

    // Calculate original displacements
    const vector<int>& sc2pcMap = scell._sc2pcMap;
    const vector<int>& pc2scMap = scell._pc2scMap;

    // Calculate original displacements
    vector<vector<vector<double> > > displacements(nsteps, vector<vector<double> >(natoms, vector<double>(6, 0.0)));
    vector<xvector<xcomplex<double> > > displacements_orig(natoms, xvector<xcomplex<double> >(3));
    int at_pc = -1, at_eq_sc = -1;
    xvector<double> dist_scell(3);
    for (uint at = 0; at < natoms; at++) {
      at_pc = sc2pcMap[at];
      at_eq_sc = pc2scMap[at_pc];
      dist_scell = scell_str.atoms[at].cpos - scell_str.atoms[at_eq_sc].cpos;
      displacements_orig[at] = amplitude * exp(iONE * scalar_product(qpt, dist_scell)) * disp[at_pc];
      for (int i = 0; i < 3; i++) {
        displacements[0][at][i] = scell_str.atoms[at].cpos[i + 1];
        displacements[0][at][i + 3] = displacements_orig[at][i + 1].re;
      }
    }

    // Calculate displacements for the rest of the period
    xcomplex<double> phase;
    xvector<xcomplex<double> > disp_step;
    for (int s = 1; s < nsteps; s++) {
      phase = exp(-(2.0 * PI * (double) s/(double) nsteps) * iONE);
      for (uint at = 0; at < natoms; at++) {
        disp_step = phase * displacements_orig[at];
        for (int i = 0; i < 3; i++) {
          displacements[s][at][i] = displacements[s - 1][at][i] + displacements[s - 1][at][i + 3];
          displacements[s][at][i + 3] = disp_step[i + 1].re;
        }
      }
    }

    return displacements;
  }

  //getOrientedDisplacementsVsim//////////////////////////////////////////////
  // Creates displacements in the V_sim format. V_sim expects structures to
  // be projected such that a points along the x-axis and b points along the
  // x-y-plane, so the structure and the displacements needs to be proejcted.
  void AtomicDisplacements::getOrientedDisplacementsVsim(xstructure& xstr_oriented,
      vector<vector<vector<xvector<xcomplex<double> > > > >& displacements, double amplitude) {
    // Project the structure as required by V_sim
    const xstructure& xstr_orig = _pc->getInputCellStructure();
    xstr_oriented.clear();

    // Project lattice
    xvector<double> params = Getabc_angles(xstr_orig.lattice, RADIANS);
    xmatrix<double> lattice(3, 3);
    double cosalpha = cos(params[4]);
    double cosbeta = cos(params[5]);
    double cosgamma = cos(params[6]);
    double singamma = sin(params[6]);
    double l32 = (2* cosalpha - 2 * cosbeta * cosgamma)/(2 * singamma);
    lattice[1][1] = params[1];
    lattice[2][1] = params[2] * cosgamma;
    lattice[2][2] = params[2] * singamma;
    lattice[3][1] = params[3] * cosbeta;
    lattice[3][2] = params[3] * l32;
    lattice[3][3] = params[3] * sqrt(1 - std::pow(cosbeta, 2) - std::pow(l32, 2));
    xstr_oriented.lattice = lattice;
    xstr_oriented.f2c = trasp(lattice);
    xstr_oriented.c2f = inverse(xstr_oriented.f2c);

    // Project positions
    uint natoms = xstr_orig.atoms.size();
    for (uint i = 0; i < natoms; i++) {
      _atom at = xstr_orig.atoms[i];
      at.cpos = xstr_oriented.f2c * at.fpos;
      xstr_oriented.atoms.push_back(at);
    }

    // Project displacements
    uint nq = _qpoints.size();
    uint nbr = _pc->getNumberOfBranches();
    displacements.clear();
    displacements.resize(nq, vector<vector<xvector<xcomplex<double> > > >(nbr, vector<xvector<xcomplex<double> > >(natoms)));

    xmatrix<double> transf = amplitude * xstr_oriented.f2c * xstr_orig.c2f;
    for (uint q = 0; q < nq; q++) {
      for (uint br = 0; br < nbr; br++) {
        for (uint at = 0; at < natoms; at++) {
          displacements[q][br][at] = transf * _displacement_modes[q][br][at];
        }
      }
    }
  }

}  // namespace apl


// ***************************************************************************
// *                                                                         *
// *           Aflow STEFANO CURTAROLO - Duke University 2003-2021           *
// *                Aflow PINKU NATH - Duke University 2014-2016             *
// *            Aflow MARCO ESTERS - Duke University 2020                    *
// *                                                                         *
// ***************************************************************************<|MERGE_RESOLUTION|>--- conflicted
+++ resolved
@@ -9,13 +9,6 @@
 
 #include "aflow_apl.h"
 
-<<<<<<< HEAD
-#ifdef AFLOW_MULTITHREADS_ENABLE
-#include <thread>
-#endif
-
-=======
->>>>>>> b26963aa
 static const string _APL_ADISP_MODULE_ = "APL";  // for the logger
 static const xcomplex<double> iONE(0.0, 1.0);
 
@@ -104,27 +97,9 @@
     _eigenvectors.resize(nq, vector<vector<xvector<xcomplex<double> > > >(nbranches, vector<xvector<xcomplex<double> > >(natoms, xvector<xcomplex<double> >(3))));
     _frequencies.resize(nq, vector<double> (nbranches, 0.0));
 #ifdef AFLOW_MULTITHREADS_ENABLE
-<<<<<<< HEAD
-    int ncpus = _pc->getNCPUs();
-    if (ncpus > nq) ncpus = nq;
-    if (ncpus > 1) {
-      vector<vector<int> > thread_dist = getThreadDistribution(nq, ncpus);
-      vector<std::thread*> threads;
-      for (int i = 0; i < ncpus; i++) {
-        threads.push_back(new std::thread(&AtomicDisplacements::calculateEigenvectorsInThread, this, thread_dist[i][0], thread_dist[i][1]));
-      }
-      for (int i = 0; i < ncpus; i++) {
-        threads[i]->join();
-        delete threads[i];
-      }
-    } else {
-      calculateEigenvectorsInThread(0, nq);
-    }
-=======
     xthread::xThread xt(_pc->getNCPUs());
     std::function<void(int)> fn = std::bind(&AtomicDisplacements::calculateEigenvectorsInThread, this, std::placeholders::_1);
     xt.run(nq, fn);
->>>>>>> b26963aa
 #else
     for (int i = 0; i < nq; ++i) calculateEigenvectorsInThread(i);
 #endif
