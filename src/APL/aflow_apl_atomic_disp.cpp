--- conflicted
+++ resolved
@@ -1,12 +1,8 @@
 //****************************************************************************
 // *                                                                         *
 // *           Aflow STEFANO CURTAROLO - Duke University 2003-2020           *
-<<<<<<< HEAD
-// *               Pinku Nath - Duke University 2014 - 2016                  *
-// *                  Marco Esters - Duke University 2020                    *
-=======
 // *                Aflow PINKU NATH - Duke University 2014-2016             *
->>>>>>> 68ff6162
+// *                 Aflow MARCO ESTERS - Duke University 2020               *
 // *                                                                         *
 //****************************************************************************
 // Written by Marco Esters based on work by Pinku Nath
@@ -42,77 +38,11 @@
     free();
     _pc = &pc;
   }
-<<<<<<< HEAD
 
   AtomicDisplacements::AtomicDisplacements(const AtomicDisplacements& that) {
     free();
     copy(that);
   }
-=======
-  // ***************************************************************************************
-  //initializing variables
-  void AtomicDisplacements::populate_variables(const xstructure& xs)
-  {
-    _logger<<"Populationg variables to calculate AtomicDisplacements properties" <<apl::endl;
-    xstructure xstr(xs);
-
-    _atomic_masses_amu.clear();
-    _atomic_species.clear();
-    _atomic_masses_amu=_pc.get_ATOMIC_MASSES_AMU();
-    for(uint i=0; i!=xstr.atoms.size(); i++){
-      _atomic_species.push_back(xstr.atoms[i].name);
-    }
-    _rlattice.clear();
-    //ME20190428 START
-    //_rlattice=_mp.get_rlattice(); OBSOLETE
-    //_klattice=_mp.get_klattice(); OBSOLETE
-    _rlattice = _mp.getReciprocalCell().rlattice;
-    _klattice = _mp.getReciprocalCell().lattice;
-    _kpoints.clear();
-    _kpoints = _mp.getQPointsCPOS();
-    //_kpoints=_mp.get_kpoints();  OBSOLETE
-    //_weights.clear(); OBSOLETE - not used
-    //_weights=_mp.get_weights();  OBSOLETE - not used
-    //ME20190428 END
-
-    _freq_Thz.clear();
-    xvector<double> dv(_nBranches,1);
-    _freq_Thz.resize(_kpoints.size(), dv);
-    _DM.clear(); _eigenvectors.clear();
-    xmatrix< xcomplex<double> > dd(_nBranches,_nBranches,1,1);
-    _DM.resize(_kpoints.size(), dd);//at +ve volume
-    _eigenvectors.resize(_kpoints.size(), dd);
-
-    _atomic_c_positions.clear();
-    xvector<double> tmp(3,1);
-    _atomic_c_positions.resize(_atomic_masses_amu.size(), tmp);
-
-    for (uint i=0;i<xstr.atoms.size(); i++)
-    {
-      _atomic_c_positions[i]=xstr.atoms[i].cpos;
-    }
-  }
-  // ***************************************************************************************
-  bool AtomicDisplacements::eigen_solver()
-  {
-    _freq_test.clear();
-    bool pass=false;
-#ifdef AFLOW_APL_MULTITHREADS_ENABLE
-    // Get the number of CPUS
-    int ncpus = sysconf(_SC_NPROCESSORS_ONLN);// AFLOW_MachineNCPUs;
-    if(ncpus<1) ncpus=1;
-    //    int qpointsPerCPU = _kpoints.size() / ncpus;  OBSOLETE 20180801
-    _freq_test.resize(ncpus, false);
-    // Show info 
-    if( ncpus == 1 )
-    {
-      _logger.initProgressBar("Calculating eigenvalues for AtomicDisplacements");
-    }
-    else
-    {
-      _logger.initProgressBar("Calculating eigenvalues for AtomicDisplacements (" + stringify(ncpus) + " threads)");
-    }
->>>>>>> 68ff6162
 
   AtomicDisplacements& AtomicDisplacements::operator=(const AtomicDisplacements& that) {
     if (this != &that) {
@@ -122,27 +52,9 @@
     return *this;
   }
 
-<<<<<<< HEAD
   AtomicDisplacements::~AtomicDisplacements() {
     free();
   }
-=======
-    // OBSOLETE ME20180801
-    //for(int icpu = 0; icpu < ncpus; icpu++) {
-    //startIndex = icpu * qpointsPerCPU;
-    //endIndex = startIndex + qpointsPerCPU;
-    //if( ( (uint)endIndex > _kpoints.size() ) ||
-    //( ( icpu == ncpus-1 ) && ( (uint)endIndex < _kpoints.size() ) ) )
-    //endIndex = _kpoints.size();
-    //threads.push_back( new std::thread(&AtomicDisplacements::solve_eigenvalues_in_threads,this,startIndex,endIndex, icpu) );
-    //}
-    
-    // Wait to finish all threads here!
-    for(uint i = 0; i < threads.size(); i++) {
-      threads[i]->join();
-      delete threads[i];
-    }
->>>>>>> 68ff6162
 
   void AtomicDisplacements::copy(const AtomicDisplacements& that) {
     _eigenvectors = that._eigenvectors;
@@ -227,22 +139,6 @@
           }
         }
       }
-<<<<<<< HEAD
-=======
-      os_disp<<"\n";
-    }//t loop
-
-    os_disp<<"[AFLOW] "<<STAR<<"\n";
-    os_disp << "[DISPLACEMENTS]STOP" <<"\n";
-
-    string outfile =  "aflow.apl.displacements.out";
-    if(!aurostd::stringstream2file(os_disp, outfile, "WRITE")) {
-      //ME20191031 - use xerror
-      //throw APLRuntimeError("Cannot write aflow.apl.displacements.out");
-      string function = "AtomicDisplacements::thermal_displacements()";
-      string message = "Cannot write " + outfile;
-      throw aurostd::xerror(_AFLOW_FILE_NAME_, function, message, _FILE_ERROR_);
->>>>>>> 68ff6162
     }
   }
 
@@ -278,7 +174,7 @@
 
   void AtomicDisplacements::calculateMeanSquareDisplacementMatrices() {
     string message = "Calculating mean square displacement matrices.";
-    pflow::logger(_AFLOW_FILE_NAME_, _APL_ADISP_MODULE_, message, _pc->getDirectory(), _pc->getOutputFileStream(), _pc->getOutputStringStream());
+    pflow::logger(_AFLOW_FILE_NAME_, _APL_ADISP_MODULE_, message, _pc->getDirectory(), *_pc->getOFStream(), *_pc->getOSS());
     _displacement_matrices.clear();
     _displacement_modes.clear();
     calculateEigenvectors();
@@ -316,24 +212,8 @@
         }
       }
     }
-<<<<<<< HEAD
-=======
-    os_disp<<"[AFLOW] "<<STAR<<"\n";
-    os_disp << "[PROJECTED_DISPLACEMENTS]STOP" <<"\n";
-
-    string outfile =  "aflow.apl.projected_displacements.out";
-    if(!aurostd::stringstream2file(os_disp, outfile, "WRITE")) {
-      //ME20191031 - use xerror
-      //throw APLRuntimeError("Cannot write aflow.apl.projected_displacements.out");
-      string function = "AtomicDisplacements::projected_displacements()";
-      string message = "Cannot write " + outfile;
-      throw aurostd::xerror(_AFLOW_FILE_NAME_, function, message, _FILE_ERROR_);
-    }
-    aurostd::StringstreamClean(os_disp);
->>>>>>> 68ff6162
-  }
-
-<<<<<<< HEAD
+  }
+
   //calculateModeDisplacements////////////////////////////////////////////////
   // Calculates the displacements for phonon modes along specific q-points.
   // Units are 1/sqrt(amu).
@@ -353,19 +233,6 @@
         _qpoints[q].cpos = qpts[q];
         _qpoints[q].fpos = c2f * qpts[q];
       }
-=======
-
-    std::ofstream ofs_anime("aflow.apl.normal_mode_direction.axsf");
-    if (!ofs_anime.is_open())
-    {
-      //ME20190726 - exit clean-up
-      //_logger<<apl::error<<"aflow.apl.normal_mode_direction.axsf unable to open"<<apl::endl;
-      //exit(0);
-      //throw APLRuntimeError("aflow.apl.normal_mode_direction.axsf unable to open");
-      string function = "AtomicDisplacements::write_normal_mode_direction()";
-      string message = "aflow.apl.normal_mode_direction.axsf unable to open";
-      throw aurostd::xerror(_AFLOW_FILE_NAME_, function, message, _FILE_ERROR_);
->>>>>>> 68ff6162
     }
     calculateModeDisplacements();
   }
@@ -457,7 +324,7 @@
   void AtomicDisplacements::writeMeanSquareDisplacementsToFile(string filename) {
     filename = aurostd::CleanFileName(filename);
     string message = "Writing mean square displacements into file " + filename + ".";
-    pflow::logger(_AFLOW_FILE_NAME_, _APL_ADISP_MODULE_, message, _pc->getDirectory(), _pc->getOutputFileStream(), _pc->getOutputStringStream());
+    pflow::logger(_AFLOW_FILE_NAME_, _APL_ADISP_MODULE_, message, _pc->getDirectory(), *_pc->getOFStream(), *_pc->getOSS());
     vector<vector<xvector<double> > > disp_vec = getDisplacementVectors();
     stringstream output;
     string tag = "[APL_DISPLACEMENTS]";
@@ -493,7 +360,7 @@
   void AtomicDisplacements::writeSceneFileXcrysden(string filename, const xstructure& scell, const vector<vector<vector<double> > >& disp, int nperiods) {
     filename = aurostd::CleanFileName(filename);
     string message = "Writing atomic displacements in XCRYSDEN format into file " + filename + ".";
-    pflow::logger(_AFLOW_FILE_NAME_, _APL_ADISP_MODULE_, message, _pc->getDirectory(), _pc->getOutputFileStream(), _pc->getOutputStringStream());
+    pflow::logger(_AFLOW_FILE_NAME_, _APL_ADISP_MODULE_, message, _pc->getDirectory(), *_pc->getOFStream(),*_pc->getOSS());
 
     uint nsteps = disp.size();
     uint natoms = scell.atoms.size();
@@ -535,7 +402,7 @@
       const vector<vector<vector<xvector<xcomplex<double> > > > >& displacements) {
     filename = aurostd::CleanFileName(filename);
     string message = "Writing atomic displacements in V_SIM format into file " + filename + ".";
-    pflow::logger(_AFLOW_FILE_NAME_, _APL_ADISP_MODULE_, message, _pc->getDirectory(), _pc->getOutputFileStream(), _pc->getOutputStringStream());
+    pflow::logger(_AFLOW_FILE_NAME_, _APL_ADISP_MODULE_, message, _pc->getDirectory(), *_pc->getOFStream(), *_pc->getOSS());
 
     stringstream output;
     // Lattice
@@ -696,7 +563,6 @@
       }
     }
 
-<<<<<<< HEAD
     // Initialize phonon calculator
     string statefile = directory + DEFAULT_APL_FILE_PREFIX + DEFAULT_APL_STATE_FILE;
     Supercell sc_pcalc(statefile, mf);
@@ -721,22 +587,6 @@
           throw aurostd::xerror(_AFLOW_FILE_NAME_, function, message, _INDEX_BOUNDS_);
         }
       }
-=======
-    // OBSOLETE ME20180801
-    //for(int icpu = 0; icpu < ncpus; icpu++) {
-    //startIndex = icpu * qpointsPerCPU;
-    //endIndex = startIndex + qpointsPerCPU;
-    //if( ( (uint)endIndex > _kpoints_path.size() ) ||
-    //( ( icpu == ncpus-1 ) && ( (uint)endIndex < _kpoints_path.size() ) ) )
-    //endIndex = _kpoints_path.size();
-    //threads.push_back( new std::thread(&AtomicDisplacements::solve_eigenvalues_in_threads_path,this,startIndex,endIndex, icpu) );
-    //}
-
-    // Wait to finish all threads here!
-    for(uint i = 0; i < threads.size(); i++) {
-      threads[i]->join();
-      delete threads[i];
->>>>>>> 68ff6162
     }
 
     // Done with setup - calculate displacements
