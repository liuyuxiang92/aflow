--- conflicted
+++ resolved
@@ -297,19 +297,12 @@
       void correctBadDatabase(ofstream& FileMESSAGE,bool verbose=true,ostream& oss=cout);   //CO20171202 - apennsy fixes
       bool ignoreBadDatabase() const;                                                       //CO20171202 - apennsy fixes
       bool ignoreBadDatabase(string& reason) const;                                         //CO20171202 - apennsy fixes
-<<<<<<< HEAD
       string getPathAURL(ostream& oss=cout, bool load_from_common=false) const;                   // converts entry.aurl to url/path (common)
       string getPathAURL(ofstream& FileMESSAGE, ostream& oss, bool load_from_common=false) const; // converts entry.aurl to url/path (common)
+      string getPathDirectory(const string& filesystem_collection="LIB");                         //SD20221207
       vector<string> getSpecies() const;                                                          //CO20221110 - extracts species from restapi
       vector<string> getSpeciesAURL(ostream& oss) const;                                          //CO20210201 - extracts species from aurl
       vector<string> getSpeciesAURL(ofstream& FileMESSAGE,ostream& oss) const;                    //CO20210201 - extracts species from aurl
-=======
-      string getPathAURL(ostream& oss=cout, bool load_from_common=false);                   // converts entry.aurl to url/path (common)
-      string getPathAURL(ofstream& FileMESSAGE, ostream& oss, bool load_from_common=false); // converts entry.aurl to url/path (common)
-      string getPathDirectory(string filesystem_collection="LIB");                          //SD20221207
-      vector<string> getSpeciesAURL(ostream& oss);                                          //CO20210201 - extracts species from aurl
-      vector<string> getSpeciesAURL(ofstream& FileMESSAGE,ostream& oss);                    //CO20210201 - extracts species from aurl
->>>>>>> 127cef26
       //ML stoich features
       void getStoichFeatures(vector<string>& vheaders,const string& e_props=_AFLOW_XELEMENT_PROPERTIES_ALL_);
       void getStoichFeatures(vector<string>& vheaders,vector<double>& vfeatures,bool vheaders_only=false,const string& e_props=_AFLOW_XELEMENT_PROPERTIES_ALL_);
