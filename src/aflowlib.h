--- conflicted
+++ resolved
@@ -642,18 +642,11 @@
       vector<vector<string> > getRowsMultiTables(sqlite3*, const vector<string>&, const string& where="");
       string getValue(const string&, const string&, const string& where="");
       string getValue(sqlite3*, const string&, const string&, const string& where="");
-<<<<<<< HEAD
       std::vector<std::string> getValuesMultiTable(const std::string & col, const std::string & where); //HE20220405
-      string getProperty(const string&, const string&, const string&, const string& where="");
-      string getProperty(sqlite3*, const string&, const string&, const string&, const string& where="");
-      vector<string> getPropertyMultiTables(const string&, const vector<string>&, const string&, const string& where="");
-      vector<string> getPropertyMultiTables(sqlite3*, const string&, const vector<string>&, const string&, const string& where="");
-=======
       string getDatabaseProperty(const string&, const string&, const string&, const string& where="");
       string getDatabaseProperty(sqlite3*, const string&, const string&, const string&, const string& where="");
       vector<string> getDatabasePropertyMultiTables(const string&, const vector<string>&, const string&, const string& where="");
       vector<string> getDatabasePropertyMultiTables(sqlite3*, const string&, const vector<string>&, const string&, const string& where="");
->>>>>>> b788545d
       vector<string> getSet(const string&, const string&, bool distinct=false, const string& where="", int limit=0, const string& order_by="");
       vector<string> getSet(sqlite3*, const string&, const string&, bool distinct=false, const string& where="", int limit=0, const string& order_by="");
       vector<string> getSetMultiTables(const vector<string>&, const string&, bool distinct=false, const string& where="", int limit=0);
