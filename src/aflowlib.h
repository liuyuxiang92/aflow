--- conflicted
+++ resolved
@@ -595,20 +595,13 @@
       void buildTables(int, int, const vector<string>&, const vector<string>&);
       void populateTable(const string&, const vector<string>&, const vector<vector<string> >&);
 
-<<<<<<< HEAD
-=======
       uint applyPatchFromJsonl(const vector<string>&);
       bool auidInDatabase(const string&);
       void updateEntry(const string&, const vector<string>&, const vector<string>&);
 
-      vector<string> getSchemaKeys();
-      vector<string> getDataTypes(const vector<string>&, bool);
-      vector<string> getDataValues(const string&, const vector<string>&, const vector<string>&);
       vector<string> extractJsonKeysAflow(const string&);
-      string extractJsonValueAflow(const string&, string);
 
       DBStats initDBStats(const string&, const vector<string>&, const vector<string>&);
->>>>>>> d5f31fe5
       DBStats getCatalogStats(const string&, const vector<string>&, const vector<string>&, const vector<string>&);
       void getColStats(int, int, const string&, const vector<string>&, const vector<string>&,
           const vector<string>&, const vector<string>&, vector<vector<vector<int> > >&, vector<vector<int> >&,
