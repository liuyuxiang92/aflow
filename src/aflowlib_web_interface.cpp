--- conflicted
+++ resolved
@@ -4236,7 +4236,16 @@
     path_full=server+"/"+path;
     return path_full;
   }
-<<<<<<< HEAD
+  /// @brief get the full directory path of the aflowlib entry
+  /// @param filesystem_collection filesystem collection (LIB, RAW, WEB)
+  /// @return directory path
+  /// @authors
+  /// @mod{SD,20221207,created}
+  string _aflowlib_entry::getPathDirectory(const string& filesystem_collection) {
+    string path_full = DEFAULT_ENTRY_LOADER_FS_PATH + (*this).aurl.substr(28) + "/";
+    path_full = std::regex_replace(path_full, aurostd::regex_aurl2file, "$1/" + filesystem_collection + "/");
+    return path_full;
+  }
   vector<string> _aflowlib_entry::getSpecies() const{ //CO20221110
     if(!vspecies.empty()){return vspecies;}
     vector<string> vspecies_tmp;
@@ -4260,21 +4269,6 @@
     aurostd::string2tokens(species_restapi,vspecies_tmp,",");
     for(i=0;i<vspecies_tmp.size();i++){aurostd::VASP_PseudoPotential_CleanName_InPlace(vspecies_tmp.back());}
     return vspecies_tmp;
-=======
-  /// @brief get the full directory path of the aflowlib entry
-  /// @param filesystem_collection filesystem collection (LIB, RAW, WEB)
-  /// @return directory path
-  /// @authors
-  /// @mod{SD,20221207,created}
-  string _aflowlib_entry::getPathDirectory(string filesystem_collection) {
-    string path_full = DEFAULT_ENTRY_LOADER_FS_PATH + (*this).aurl.substr(28) + "/";
-    path_full = std::regex_replace(path_full, aurostd::regex_aurl2file, "$1/" + filesystem_collection + "/");
-    return path_full;
-  }
-  vector<string> _aflowlib_entry::getSpeciesAURL(ostream& oss){ //CO20200404
-    ofstream FileMESSAGE;
-    return getSpeciesAURL(FileMESSAGE, oss);
->>>>>>> 127cef26
   }
   //NOTE: getSpeciesAURL() does not work for LIB2 unaries
   vector<string> _aflowlib_entry::getSpeciesAURL(ostream& oss) const{ofstream FileMESSAGE;return getSpeciesAURL(FileMESSAGE, oss);} //CO20200404
