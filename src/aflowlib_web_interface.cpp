// ***************************************************************************
// *                                                                         *
// *           Aflow STEFANO CURTAROLO - Duke University 2003-2020           *
// *                                                                         *
// ***************************************************************************
// Stefano Curtarolo
// fixed for XZ - SC 2018-2019
// fixed for new AUID language (SC 2019)
// fixed for tree search on the AUID directories (SC 2019) super-speed

#ifndef _AFLOWLIB_WEB_INTERFACE_CPP_
#define _AFLOWLIB_WEB_INTERFACE_CPP_
#include "aflow.h"
#include "aflowlib_webapp_entry.cpp"  //CO20170622 - bob hanson JMOL stuff
<<<<<<< HEAD
#include "aflowlib_webapp_bands.cpp"  //CO20180305 - GG bands stuff
=======
#include "aflowlib_webapp_bands.cpp"  //CO20180305 - geena bands stuff
>>>>>>> 10163148

const string _DEVIL_PROTOTYPES_STRING_ = "64,65,549,550,f8269,f9083,f8819";

// ----------------------------------------------------------------------------
// ----------------------------------------------------------------------------
// ----------------------------------------------------------------------------

// ***************************************************************************
namespace aflowlib {
  //  class _aflowlib_entry 

  _aflowlib_entry::_aflowlib_entry() {  // constructor PUBLIC
    entry.clear();ventry.clear();
    auid.clear();
    vauid.clear();vauid.clear();
    aurl.clear();vaurl.clear();
    keywords.clear();vkeywords.clear();
    aflowlib_date.clear();
    aflowlib_version.clear();
    aflowlib_entries.clear();vaflowlib_entries.clear();
    aflowlib_entries_number=0;
    aflow_version.clear();
    catalog.clear();
    data_api="aapi1.2"; // new version of the API
    data_source="aflowlib";
    data_language="";
    error_status.clear();
    author.clear();vauthor.clear();
    calculation_cores=1;
    calculation_memory=AUROSTD_NAN;
    calculation_time=AUROSTD_NAN;
    corresponding.clear();vcorresponding.clear();
    loop.clear();vloop.clear();
    node_CPU_Cores=AUROSTD_NAN;node_CPU_MHz=AUROSTD_NAN;node_CPU_Model.clear();node_RAM_GB=AUROSTD_NAN;
    Bravais_lattice_orig.clear();Bravais_lattice_relax.clear();
    code.clear();
    composition.clear();vcomposition.clear();
    compound.clear();
    density=AUROSTD_NAN;
    density_orig=AUROSTD_NAN; //DX20190124 - add original crystal info
    dft_type.clear();vdft_type.clear();
    eentropy_cell=AUROSTD_NAN;eentropy_atom=AUROSTD_NAN;
    Egap=AUROSTD_NAN;Egap_fit=AUROSTD_NAN;
    energy_cell=AUROSTD_NAN;energy_atom=AUROSTD_NAN;energy_atom_relax1=AUROSTD_NAN;
    energy_cutoff=AUROSTD_NAN;
    delta_electronic_energy_convergence=AUROSTD_NAN;
    delta_electronic_energy_threshold=AUROSTD_NAN;
    nkpoints=0;
    nkpoints_irreducible=0;
    kppra=0;
    kpoints.clear();
    kpoints_nnn_relax.clear();
    kpoints_nnn_static.clear();
    kpoints_pairs.clear();
    kpoints_bands_path_grid=0;
    enthalpy_cell=AUROSTD_NAN;enthalpy_atom=AUROSTD_NAN;
    enthalpy_formation_cell=AUROSTD_NAN;enthalpy_formation_atom=AUROSTD_NAN;
    entropic_temperature=AUROSTD_NAN;
    files.clear();vfiles.clear();
    files_LIB.clear();vfiles_LIB.clear();
    files_RAW.clear();vfiles_RAW.clear();
    files_WEB.clear();vfiles_WEB.clear();
    forces.clear();vforces.clear();
    Egap_type.clear();
    geometry.clear();vgeometry.clear();
    geometry_orig.clear();vgeometry_orig.clear(); //DX20190124 - add original crystal info
    lattice_system_orig.clear();lattice_variation_orig.clear();lattice_system_relax.clear();lattice_variation_relax.clear();
    ldau_TLUJ.clear();
    vLDAU.resize(4);  //ME20190129
    natoms=AUROSTD_NAN;
    natoms_orig=AUROSTD_NAN; //DX20190124 - add original crystal info
    nbondxx.clear();vnbondxx.clear();
    nspecies=AUROSTD_NAN;
    Pearson_symbol_orig.clear();Pearson_symbol_relax.clear();
    positions_cartesian.clear();vpositions_cartesian.clear();
    positions_fractional.clear();vpositions_fractional.clear();
    pressure=AUROSTD_NAN;
    stress_tensor.clear();vstress_tensor.clear();
    pressure_residual=AUROSTD_NAN;
    Pulay_stress=AUROSTD_NAN;
    prototype.clear();
    PV_cell=AUROSTD_NAN;PV_atom=AUROSTD_NAN;
    scintillation_attenuation_length=AUROSTD_NAN;
    sg.clear();sg2.clear();vsg.clear();vsg2.clear();  //CO20171202
    spacegroup_orig.clear();spacegroup_relax.clear();
    species.clear();vspecies.clear();
    species_pp.clear();vspecies_pp.clear();
    species_pp_version.clear();vspecies_pp_version.clear();
    species_pp_ZVAL.clear();vspecies_pp_ZVAL.clear();
    species_pp_AUID.clear();vspecies_pp_AUID.clear();
    METAGGA.clear();
    spin_cell=AUROSTD_NAN;spin_atom=AUROSTD_NAN;
    spinD.clear();vspinD.clear();
    spinD_magmom_orig.clear();vspinD_magmom_orig.clear();
    spinF=AUROSTD_NAN;
    sponsor.clear();vsponsor.clear();
    stoichiometry.clear();vstoichiometry.clear();
    valence_cell_std=AUROSTD_NAN;valence_cell_iupac=AUROSTD_NAN;
    volume_cell=AUROSTD_NAN;volume_atom=AUROSTD_NAN;
    volume_cell_orig=AUROSTD_NAN;volume_atom_orig=AUROSTD_NAN; //DX20190124 - add original crystal info
    //DX20190124 - added original symmetry info - START
    // SYMMETRY
    crystal_family_orig="";
    crystal_system_orig="";
    crystal_class_orig="";
    point_group_Hermann_Mauguin_orig="";
    point_group_Schoenflies_orig="";
    point_group_orbifold_orig="";
    point_group_type_orig="";
    point_group_order_orig=AUROSTD_NAN;
    point_group_structure_orig="";
    Bravais_lattice_lattice_type_orig="";
    Bravais_lattice_lattice_variation_type_orig="";
    Bravais_lattice_lattice_system_orig="";
    Bravais_superlattice_lattice_type_orig="";
    Bravais_superlattice_lattice_variation_type_orig="";
    Bravais_superlattice_lattice_system_orig="";
    Pearson_symbol_superlattice_orig="";
    reciprocal_lattice_type_orig="";
    reciprocal_lattice_variation_type_orig="";
    reciprocal_geometry_orig.clear();vreciprocal_geometry_orig.clear();
    reciprocal_volume_cell_orig=AUROSTD_NAN;
    Wyckoff_letters_orig="";
    Wyckoff_multiplicities_orig="";
    Wyckoff_site_symmetries_orig="";
    //DX20190124 - added original symmetry info - END
    //DX20180823 - added more symmetry info - START
    // SYMMETRY
    crystal_family="";
    crystal_system="";
    crystal_class="";
    point_group_Hermann_Mauguin="";
    point_group_Schoenflies="";
    point_group_orbifold="";
    point_group_type="";
    point_group_order=AUROSTD_NAN;
    point_group_structure="";
    Bravais_lattice_lattice_type="";
    Bravais_lattice_lattice_variation_type="";
    Bravais_lattice_lattice_system="";
    Bravais_superlattice_lattice_type="";
    Bravais_superlattice_lattice_variation_type="";
    Bravais_superlattice_lattice_system="";
    Pearson_symbol_superlattice="";
    reciprocal_lattice_type="";
    reciprocal_lattice_variation_type="";
    reciprocal_geometry.clear();vreciprocal_geometry.clear();
    reciprocal_volume_cell=AUROSTD_NAN;
    Wyckoff_letters="";
    Wyckoff_multiplicities="";
    Wyckoff_site_symmetries="";
    //DX20180823 - added more symmetry info - END
    //DX20190209 - added anrl info - START
    anrl_label_orig="";
    anrl_parameter_list_orig="";
    anrl_parameter_values_orig="";
    anrl_label_relax="";
    anrl_parameter_list_relax="";
    anrl_parameter_values_relax="";
    //DX20190209 - added anrl info - END
    // AGL/AEL
    agl_thermal_conductivity_300K=AUROSTD_NAN;
    agl_debye=AUROSTD_NAN;
    agl_acoustic_debye=AUROSTD_NAN;
    agl_gruneisen=AUROSTD_NAN;
    agl_heat_capacity_Cv_300K=AUROSTD_NAN;
    agl_heat_capacity_Cp_300K=AUROSTD_NAN;
    agl_thermal_expansion_300K=AUROSTD_NAN;
    agl_bulk_modulus_static_300K=AUROSTD_NAN;
    agl_bulk_modulus_isothermal_300K=AUROSTD_NAN;
    agl_poisson_ratio_source=""; //CT20181212
    agl_vibrational_free_energy_300K_cell=AUROSTD_NAN; //CT20181212
    agl_vibrational_free_energy_300K_atom=AUROSTD_NAN; //CT20181212
    agl_vibrational_entropy_300K_cell=AUROSTD_NAN; //CT20181212
    agl_vibrational_entropy_300K_atom=AUROSTD_NAN; //CT20181212
    ael_poisson_ratio=AUROSTD_NAN;
    ael_bulk_modulus_voigt=AUROSTD_NAN;
    ael_bulk_modulus_reuss=AUROSTD_NAN;
    ael_shear_modulus_voigt=AUROSTD_NAN;
    ael_shear_modulus_reuss=AUROSTD_NAN;
    ael_bulk_modulus_vrh=AUROSTD_NAN;
    ael_shear_modulus_vrh=AUROSTD_NAN;
    ael_elastic_anisotropy=AUROSTD_NAN; //CO20181129
<<<<<<< HEAD
    ael_youngs_modulus_vrh=AUROSTD_NAN; //CT20181212
    ael_speed_sound_transverse=AUROSTD_NAN; //CT20181212
    ael_speed_sound_longitudinal=AUROSTD_NAN; //CT20181212
    ael_speed_sound_average=AUROSTD_NAN; //CT20181212
    ael_pughs_modulus_ratio=AUROSTD_NAN; //CT20181212
    ael_debye_temperature=AUROSTD_NAN; //CT20181212
    ael_applied_pressure=AUROSTD_NAN; //CT20181212
    ael_average_external_pressure=AUROSTD_NAN; //CT20181212
=======
    ael_youngs_modulus_vrh=AUROSTD_NAN; //CT181212
    ael_speed_sound_transverse=AUROSTD_NAN; //CT181212
    ael_speed_sound_longitudinal=AUROSTD_NAN; //CT181212
    ael_speed_sound_average=AUROSTD_NAN; //CT181212
    ael_pughs_modulus_ratio=AUROSTD_NAN; //CT181212
    ael_debye_temperature=AUROSTD_NAN; //CT181212
    ael_applied_pressure=AUROSTD_NAN; //CT181212
    ael_average_external_pressure=AUROSTD_NAN; //CT181212
>>>>>>> 10163148
    ael_stiffness_tensor.clear();  //ME20191105
    ael_compliance_tensor.clear();  //ME20191105
    // BADER
    bader_net_charges.clear();vbader_net_charges.clear();
    bader_atomic_volumes.clear();vbader_atomic_volumes.clear();
    // legacy
    server.clear();vserver.clear();vserverdir.clear();
    icsd.clear();
    stoich.clear();vstoich.clear();
    // apennsy
    structure_name.clear();  // apennsy
    structure_description.clear();  // apennsy
    distance_gnd=AUROSTD_NAN;  // apennsy
    distance_tie=AUROSTD_NAN;  // apennsy
    pureA=FALSE;pureB=FALSE;  // apennsy
    fcc=FALSE; bcc=FALSE;hcp=FALSE;  // apennsy
    stoich_a=AUROSTD_NAN;stoich_b=AUROSTD_NAN;  // apennsy
    bond_aa=AUROSTD_NAN;bond_ab=AUROSTD_NAN;bond_bb=AUROSTD_NAN;  // apennsy
    vNsgroup.clear();  // apennsy
    vsgroup.clear();  // apennsy
    vstr.clear();  // apennsy
  }
  _aflowlib_entry::~_aflowlib_entry() { // destructor PUBLIC
    free();
  }

  void _aflowlib_entry::copy(const _aflowlib_entry& b) { // copy PRIVATE
    entry=b.entry;ventry.clear();for(uint i=0;i<b.ventry.size();i++) ventry.push_back(b.ventry.at(i));
    auid=b.auid;
    vauid=b.vauid;vauid.clear();for(uint i=0;i<b.vauid.size();i++) vauid.push_back(b.vauid.at(i));
    aurl=b.aurl;vaurl.clear();for(uint i=0;i<b.vaurl.size();i++) vaurl.push_back(b.vaurl.at(i));
    vkeywords.clear();for(uint i=0;i<b.vkeywords.size();i++) vkeywords.push_back(b.vkeywords.at(i));
    aflowlib_date=b.aflowlib_date;
    aflowlib_version=b.aflowlib_version;
    aflowlib_entries=b.aflowlib_entries;
    vaflowlib_entries.clear();for(uint i=0;i<b.vaflowlib_entries.size();i++) vaflowlib_entries.push_back(b.vaflowlib_entries.at(i));
    aflowlib_entries_number=b.aflowlib_entries_number;
    aflow_version=b.aflow_version;
    catalog=b.catalog;
    data_api=b.data_api;
    data_source=b.data_source;
    data_language=b.data_language;
    error_status=b.error_status;
    author=b.author;vauthor.clear();for(uint i=0;i<b.vauthor.size();i++) vauthor.push_back(b.vauthor.at(i));
    calculation_cores=b.calculation_cores;calculation_memory=b.calculation_memory;calculation_time=b.calculation_time;
    corresponding=b.corresponding;vcorresponding.clear();for(uint i=0;i<b.vcorresponding.size();i++) vcorresponding.push_back(b.vcorresponding.at(i));
    loop=b.loop;vloop.clear();for(uint i=0;i<b.vloop.size();i++) vloop.push_back(b.vloop.at(i));
    node_CPU_Cores=b.node_CPU_Cores;node_CPU_MHz=b.node_CPU_MHz;node_CPU_Model=b.node_CPU_Model;node_RAM_GB=b.node_RAM_GB;
    Bravais_lattice_orig=b.Bravais_lattice_orig;Bravais_lattice_relax=b.Bravais_lattice_relax;
    code=b.code;
    composition=b.composition;vcomposition.clear();for(uint i=0;i<b.vcomposition.size();i++) vcomposition.push_back(b.vcomposition.at(i));
    compound=b.compound;
    density=b.density;
    density_orig=b.density_orig; //DX20190124 - add original crystal info
    dft_type=b.dft_type;vdft_type.clear();for(uint i=0;i<b.vdft_type.size();i++) vdft_type.push_back(b.vdft_type.at(i));
    eentropy_cell=b.eentropy_cell;eentropy_atom=b.eentropy_atom;
    Egap=b.Egap;Egap_fit=b.Egap_fit;
    energy_cell=b.energy_cell;energy_atom=b.energy_atom;energy_atom_relax1=b.energy_atom_relax1;
    energy_cutoff=b.energy_cutoff;
    delta_electronic_energy_convergence=b.delta_electronic_energy_convergence;
    delta_electronic_energy_threshold=b.delta_electronic_energy_threshold;
    nkpoints=b.nkpoints;
    nkpoints_irreducible=b.nkpoints_irreducible;
    kppra=b.kppra;
    kpoints=b.kpoints;
    kpoints_nnn_relax=b.kpoints_nnn_relax;
    kpoints_nnn_static=b.kpoints_nnn_static;
    kpoints_pairs=b.kpoints_pairs;
    kpoints_bands_path_grid=b.kpoints_bands_path_grid;
    enthalpy_cell=b.enthalpy_cell;enthalpy_atom=b.enthalpy_atom;
    enthalpy_formation_cell=b.enthalpy_formation_cell;enthalpy_formation_atom=b.enthalpy_formation_atom;
    entropic_temperature=b.entropic_temperature;
    files=b.files;vfiles.clear();for(uint i=0;i<b.vfiles.size();i++) vfiles.push_back(b.vfiles.at(i));
    files_LIB=b.files_LIB;vfiles_LIB.clear();for(uint i=0;i<b.vfiles_LIB.size();i++) vfiles_LIB.push_back(b.vfiles_LIB.at(i));
    files_RAW=b.files_RAW;vfiles_RAW.clear();for(uint i=0;i<b.vfiles_RAW.size();i++) vfiles_RAW.push_back(b.vfiles_RAW.at(i));
    files_WEB=b.files_WEB;vfiles_WEB.clear();for(uint i=0;i<b.vfiles_WEB.size();i++) vfiles_WEB.push_back(b.vfiles_WEB.at(i));
    forces=b.forces;vforces.clear();for(uint i=0;i<b.vforces.size();i++) vforces.push_back(b.vforces.at(i));
    Egap_type=b.Egap_type;
    geometry=b.geometry;vgeometry.clear();for(uint i=0;i<b.vgeometry.size();i++) vgeometry.push_back(b.vgeometry.at(i));
    geometry_orig=b.geometry_orig;vgeometry_orig.clear();for(uint i=0;i<b.vgeometry_orig.size();i++) vgeometry_orig.push_back(b.vgeometry_orig.at(i)); //DX20190124 - add original crystal info
    lattice_system_orig=b.lattice_system_orig;lattice_variation_orig=b.lattice_variation_orig;
    lattice_system_relax=b.lattice_system_relax;lattice_variation_relax=b.lattice_variation_relax;
    ldau_TLUJ=b.ldau_TLUJ;
    vLDAU=b.vLDAU;  //ME20190129
    natoms=b.natoms;
    natoms_orig=b.natoms_orig; //DX20190124 - add original crystal info
    nbondxx=b.nbondxx;vnbondxx.clear();for(uint i=0;i<b.vnbondxx.size();i++) vnbondxx.push_back(b.vnbondxx.at(i));
    nspecies=b.nspecies;
    Pearson_symbol_orig=b.Pearson_symbol_orig;Pearson_symbol_relax=b.Pearson_symbol_relax;
    positions_cartesian=b.positions_cartesian;vpositions_cartesian.clear();for(uint i=0;i<b.vpositions_cartesian.size();i++) vpositions_cartesian.push_back(b.vpositions_cartesian.at(i));
    positions_fractional=b.positions_fractional;vpositions_fractional.clear();for(uint i=0;i<b.vpositions_fractional.size();i++) vpositions_fractional.push_back(b.vpositions_fractional.at(i));
    pressure=b.pressure;
    stress_tensor=b.stress_tensor;vstress_tensor.clear();for(uint i=0;i<b.vstress_tensor.size();i++) vstress_tensor.push_back(b.vstress_tensor.at(i));
    pressure_residual=b.pressure_residual;
    Pulay_stress=b.Pulay_stress;
    prototype=b.prototype;
    PV_cell=b.PV_cell;PV_atom=b.PV_atom;
    scintillation_attenuation_length=b.scintillation_attenuation_length;
    sg=b.sg;sg2=b.sg2;vsg.clear();for(uint i=0;i<b.vsg.size();i++){vsg.push_back(b.vsg[i]);} vsg2.clear();for(uint i=0;i<b.vsg2.size();i++){vsg2.push_back(b.vsg2[i]);}  //CO20171202
    spacegroup_orig=b.spacegroup_orig;spacegroup_relax=b.spacegroup_relax;
    species=b.species;vspecies.clear();for(uint i=0;i<b.vspecies.size();i++) vspecies.push_back(b.vspecies.at(i));
    species_pp=b.species_pp;vspecies_pp.clear();for(uint i=0;i<b.vspecies_pp.size();i++) vspecies_pp.push_back(b.vspecies_pp.at(i));
    species_pp_version=b.species_pp_version;vspecies_pp_version.clear();for(uint i=0;i<b.vspecies_pp_version.size();i++) vspecies_pp_version.push_back(b.vspecies_pp_version.at(i));
    species_pp_ZVAL=b.species_pp_ZVAL;vspecies_pp_ZVAL.clear();for(uint i=0;i<b.vspecies_pp_ZVAL.size();i++) vspecies_pp_ZVAL.push_back(b.vspecies_pp_ZVAL.at(i));
    species_pp_AUID=b.species_pp_AUID;vspecies_pp_AUID.clear();for(uint i=0;i<b.vspecies_pp_AUID.size();i++) vspecies_pp_AUID.push_back(b.vspecies_pp_AUID.at(i));
    METAGGA=b.METAGGA;
    spin_cell=b.spin_cell;spin_atom=b.spin_atom;
    spinD=b.spinD;vspinD.clear();for(uint i=0;i<b.vspinD.size();i++) vspinD.push_back(b.vspinD.at(i));
    spinD_magmom_orig=b.spinD_magmom_orig;vspinD_magmom_orig.clear();for(uint i=0;i<b.vspinD_magmom_orig.size();i++) vspinD_magmom_orig.push_back(b.vspinD_magmom_orig.at(i));
    spinF=b.spinF;
    sponsor=b.sponsor;vsponsor.clear();for(uint i=0;i<b.vsponsor.size();i++) vsponsor.push_back(b.vsponsor.at(i));
    stoichiometry=b.stoichiometry;vstoichiometry.clear();for(uint i=0;i<b.vstoichiometry.size();i++) vstoichiometry.push_back(b.vstoichiometry.at(i));
    valence_cell_std=b.valence_cell_std;valence_cell_iupac=b.valence_cell_iupac;
    volume_cell=b.volume_cell;volume_atom=b.volume_atom;
    volume_cell_orig=b.volume_cell_orig;volume_atom_orig=b.volume_atom_orig; //DX20190124 - add original crystal info
    //DX20190124 - added original symmetry info - START
    // SYMMETRY
    crystal_family_orig=b.crystal_family_orig;
    crystal_system_orig=b.crystal_system_orig;
    crystal_class_orig=b.crystal_class_orig;
    point_group_Hermann_Mauguin_orig=b.point_group_Hermann_Mauguin_orig;
    point_group_Schoenflies_orig=b.point_group_Schoenflies_orig;
    point_group_orbifold_orig=b.point_group_orbifold_orig;
    point_group_type_orig=b.point_group_type_orig;
    point_group_order_orig=b.point_group_order_orig;
    point_group_structure_orig=b.point_group_structure_orig;
    Bravais_lattice_lattice_type_orig=b.Bravais_lattice_lattice_type_orig;
    Bravais_lattice_lattice_variation_type_orig=b.Bravais_lattice_lattice_variation_type_orig;
    Bravais_lattice_lattice_system_orig=b.Bravais_lattice_lattice_system_orig;
    Bravais_superlattice_lattice_type_orig=b.Bravais_superlattice_lattice_type_orig;
    Bravais_superlattice_lattice_variation_type_orig=b.Bravais_superlattice_lattice_variation_type_orig;
    Bravais_superlattice_lattice_system_orig=b.Bravais_superlattice_lattice_system_orig;
    Pearson_symbol_superlattice_orig=b.Pearson_symbol_superlattice_orig;
    reciprocal_geometry_orig=b.reciprocal_geometry_orig;vreciprocal_geometry_orig.clear();for(uint i=0;i<b.vreciprocal_geometry_orig.size();i++) vreciprocal_geometry_orig.push_back(b.vreciprocal_geometry_orig.at(i));
    reciprocal_volume_cell_orig=b.reciprocal_volume_cell_orig;
    reciprocal_lattice_type_orig=b.reciprocal_lattice_type_orig;
    reciprocal_lattice_variation_type_orig=b.reciprocal_lattice_variation_type_orig;
    Wyckoff_letters_orig=b.Wyckoff_letters_orig;
    Wyckoff_multiplicities_orig=b.Wyckoff_multiplicities_orig;
    Wyckoff_site_symmetries_orig=b.Wyckoff_site_symmetries_orig;
    //DX20190124 - added original symmetry info - END
    //DX20180823 - added more symmetry info - START
    // SYMMETRY
    crystal_family=b.crystal_family;
    crystal_system=b.crystal_system;
    crystal_class=b.crystal_class;
    point_group_Hermann_Mauguin=b.point_group_Hermann_Mauguin;
    point_group_Schoenflies=b.point_group_Schoenflies;
    point_group_orbifold=b.point_group_orbifold;
    point_group_type=b.point_group_type;
    point_group_order=b.point_group_order;
    point_group_structure=b.point_group_structure;
    Bravais_lattice_lattice_type=b.Bravais_lattice_lattice_type;
    Bravais_lattice_lattice_variation_type=b.Bravais_lattice_lattice_variation_type;
    Bravais_lattice_lattice_system=b.Bravais_lattice_lattice_system;
    Bravais_superlattice_lattice_type=b.Bravais_superlattice_lattice_type;
    Bravais_superlattice_lattice_variation_type=b.Bravais_superlattice_lattice_variation_type;
    Bravais_superlattice_lattice_system=b.Bravais_superlattice_lattice_system;
    Pearson_symbol_superlattice=b.Pearson_symbol_superlattice;
    reciprocal_geometry=b.reciprocal_geometry;vreciprocal_geometry.clear();for(uint i=0;i<b.vreciprocal_geometry.size();i++) vreciprocal_geometry.push_back(b.vreciprocal_geometry.at(i));
    reciprocal_volume_cell=b.reciprocal_volume_cell; //DX20190124 - fix typo, add reciprocal
    reciprocal_lattice_type=b.reciprocal_lattice_type;
    reciprocal_lattice_variation_type=b.reciprocal_lattice_variation_type;
    Wyckoff_letters=b.Wyckoff_letters;
    Wyckoff_multiplicities=b.Wyckoff_multiplicities;
    Wyckoff_site_symmetries=b.Wyckoff_site_symmetries;
    //DX20180823 - added more symmetry info - END
    //DX20190209 - added anrl info - START
    anrl_label_orig=b.anrl_label_orig;
    anrl_parameter_list_orig=b.anrl_parameter_list_orig;
    anrl_parameter_values_orig=b.anrl_parameter_values_orig;
    anrl_label_relax=b.anrl_label_relax;
    anrl_parameter_list_relax=b.anrl_parameter_list_relax;
    anrl_parameter_values_relax=b.anrl_parameter_values_relax;
    //DX20190209 - added anrl info - END
    // AGL/AEL
    agl_thermal_conductivity_300K=b.agl_thermal_conductivity_300K;
    agl_debye=b.agl_debye;
    agl_acoustic_debye=b.agl_acoustic_debye;
    agl_gruneisen=b.agl_gruneisen;
    agl_heat_capacity_Cv_300K=b.agl_heat_capacity_Cv_300K;
    agl_heat_capacity_Cp_300K=b.agl_heat_capacity_Cp_300K;
    agl_thermal_expansion_300K=b.agl_thermal_expansion_300K;
    agl_bulk_modulus_static_300K=b.agl_bulk_modulus_static_300K;
    agl_bulk_modulus_isothermal_300K=b.agl_bulk_modulus_isothermal_300K;
    agl_poisson_ratio_source=b.agl_poisson_ratio_source; //CT20181212
    agl_vibrational_free_energy_300K_cell=b.agl_vibrational_free_energy_300K_cell; //CT20181212
    agl_vibrational_free_energy_300K_atom=b.agl_vibrational_free_energy_300K_atom; //CT20181212
    agl_vibrational_entropy_300K_cell=b.agl_vibrational_entropy_300K_cell; //CT20181212
    agl_vibrational_entropy_300K_atom=b.agl_vibrational_entropy_300K_atom; //CT20181212
    ael_poisson_ratio=b.ael_poisson_ratio;
    ael_bulk_modulus_voigt=b.ael_bulk_modulus_voigt;
    ael_bulk_modulus_reuss=b.ael_bulk_modulus_reuss;
    ael_shear_modulus_voigt=b.ael_shear_modulus_voigt;
    ael_shear_modulus_reuss=b.ael_shear_modulus_reuss;
    ael_bulk_modulus_vrh=b.ael_bulk_modulus_vrh;
    ael_shear_modulus_vrh=b.ael_shear_modulus_vrh;
    ael_elastic_anisotropy=b.ael_elastic_anisotropy; //CO20181129
<<<<<<< HEAD
    ael_youngs_modulus_vrh=b.ael_youngs_modulus_vrh; //CT20181212
    ael_speed_sound_transverse=b.ael_speed_sound_transverse; //CT20181212
    ael_speed_sound_longitudinal=b.ael_speed_sound_longitudinal; //CT20181212
    ael_speed_sound_average=b.ael_speed_sound_average; //CT20181212
    ael_pughs_modulus_ratio=b.ael_pughs_modulus_ratio; //CT20181212
    ael_debye_temperature=b.ael_debye_temperature; //CT20181212
    ael_applied_pressure=b.ael_applied_pressure; //CT20181212
    ael_average_external_pressure=b.ael_average_external_pressure; //CT20181212
=======
    ael_youngs_modulus_vrh=b.ael_youngs_modulus_vrh; //CT181212
    ael_speed_sound_transverse=b.ael_speed_sound_transverse; //CT181212
    ael_speed_sound_longitudinal=b.ael_speed_sound_longitudinal; //CT181212
    ael_speed_sound_average=b.ael_speed_sound_average; //CT181212
    ael_pughs_modulus_ratio=b.ael_pughs_modulus_ratio; //CT181212
    ael_debye_temperature=b.ael_debye_temperature; //CT181212
    ael_applied_pressure=b.ael_applied_pressure; //CT181212
    ael_average_external_pressure=b.ael_average_external_pressure; //CT181212
>>>>>>> 10163148
    ael_stiffness_tensor = b.ael_stiffness_tensor;  //ME20191105
    ael_compliance_tensor = b.ael_compliance_tensor;  //ME20191105
    // BADER
    bader_net_charges=b.bader_net_charges;vbader_net_charges.clear();for(uint i=0;i<b.vbader_net_charges.size();i++) vbader_net_charges.push_back(b.vbader_net_charges.at(i));
    bader_atomic_volumes=b.bader_atomic_volumes;vbader_atomic_volumes.clear();for(uint i=0;i<b.vbader_atomic_volumes.size();i++) vbader_atomic_volumes.push_back(b.vbader_atomic_volumes.at(i));
    // legacy
    server=b.server;
    vserver.clear();for(uint i=0;i<b.vserver.size();i++) vserver.push_back(b.vserver.at(i));
    vserverdir.clear();for(uint i=0;i<b.vserverdir.size();i++) vserverdir.push_back(b.vserverdir.at(i));
    icsd=b.icsd;
    stoich=b.stoich;vstoich.clear();for(uint i=0;i<b.vstoich.size();i++) vstoich.push_back(b.vstoich.at(i));
    // apennsy
    structure_name=b.structure_name;  // apennsy
    structure_description=b.structure_description;  // apennsy
    distance_gnd=b.distance_gnd;  // apennsy
    distance_tie=b.distance_tie;  // apennsy
    pureA=b.pureA;pureB=b.pureB;  // apennsy
    fcc=b.fcc;bcc=b.bcc;hcp=b.hcp;  // apennsy
    stoich_a=b.stoich_a;stoich_b=b.stoich_b;  // apennsy
    bond_aa=b.bond_aa;bond_ab=b.bond_ab;bond_bb=b.bond_bb;  // apennsy
    vNsgroup.clear();for(uint i=0;i<b.vNsgroup.size();i++) vNsgroup.push_back(b.vNsgroup.at(i));  // apennsy
    vsgroup.clear();for(uint i=0;i<b.vsgroup.size();i++) vsgroup.push_back(b.vsgroup.at(i));  // apennsy
    vstr.clear();for(uint i=0;i<b.vstr.size();i++) vstr.push_back(b.vstr.at(i));  // apennsy
  }


  const _aflowlib_entry& _aflowlib_entry::operator=(const _aflowlib_entry& b) {  // operator= PUBLIC
    if(this!=&b) {free(); copy(b);}
    return *this;
  }

  _aflowlib_entry::_aflowlib_entry(const _aflowlib_entry& b) { // copy PUBLIC
    //  free();*this=b;
    copy(b);
  }

  void _aflowlib_entry::free() { // free PRIVATE
    ventry.clear();
    vauid.clear();
    vaurl.clear();
    vaflowlib_entries.clear();
    vkeywords.clear();
    vauthor.clear();
    vcorresponding.clear();
    vloop.clear();
    vcomposition.clear(); // clear all vectors
    vdft_type.clear(); // clear all vectors
    vfiles.clear(); // clear all vectors
    vfiles_LIB.clear(); // clear all vectors
    vfiles_RAW.clear(); // clear all vectors
    vfiles_WEB.clear(); // clear all vectors
    vforces.clear(); // clear all vectors
    vgeometry.clear(); // clear all vectors
    vgeometry_orig.clear(); // clear all vectors //DX20190124 - add original crystal info
    vstress_tensor.clear(); // clear all vectors
    vnbondxx.clear(); // clear all vectors
    vpositions_cartesian.clear(); // clear all vectors
    vpositions_fractional.clear(); // clear all vectors
    vspecies.clear(); // clear all vectors
    vspecies_pp.clear(); // clear all vectors
    vspecies_pp_version.clear(); // clear all vectors
    vspecies_pp_ZVAL.clear(); // clear all vectors
    vspecies_pp_AUID.clear(); // clear all vectors
    vspinD.clear(); // clear all vectors
    vspinD_magmom_orig.clear(); // clear all vectors
    vsponsor.clear();
    vstoichiometry.clear(); // clear all vectors
    vreciprocal_geometry.clear(); // clear all vectors //DX20180824 - added reciprocal lattice parameters
    // BADER
    vbader_net_charges.clear();
    vbader_atomic_volumes.clear();
    // legacy
    vserver.clear();  // clear all vectors
    for(uint i=0;i<vserverdir.size();i++)
      vserverdir.at(i).clear();
    vserverdir.clear();  // clear all vectors
    vstoich.clear(); // clear all vectors
  } 

  void _aflowlib_entry::clear() {  // clear PRIVATE
    _aflowlib_entry _temp;
    copy(_temp);
  }

  _aflowlib_entry::_aflowlib_entry(const string& file) { // constructur from file
    stringstream oss;
    if(!aurostd::FileExist(file)) {cerr << "ERROR - _aflowlib_entry::aflowlib_entr: " << DEFAULT_FILE_AFLOWLIB_ENTRY_OUT << " not found =" << file << endl;exit(0);} //SC20190813
    string entry;
    aurostd::efile2string(file,entry);
    Load(entry,oss);
  }

  // file2aflowlib
  uint _aflowlib_entry::file2aflowlib(const string& file,ostream& oss) {
    if(!aurostd::FileExist(file)) {cerr << "ERROR - _aflowlib_entry::file2aflowlib: " << DEFAULT_FILE_AFLOWLIB_ENTRY_OUT << " not found =" << file << endl;return 0;} //exit(0); //CO20170609, this is a dud
    string entry;
    aurostd::efile2string(file,entry);
    return Load(entry,oss);
  }

  // Load
  uint _aflowlib_entry::Load(const stringstream& stream,ostream& oss) {
    return Load(stream.str(),oss);
  }

  // LoadWeb
  uint _aflowlib_entry::url2aflowlib(const string& _url,ostream& oss,bool verbose) {
    bool LDEBUG=(FALSE || XHOST.DEBUG);
    string soliloquy="_aflowlib_entry::url2aflowlib():";
    string url=_url;
    if(url.empty()) {cerr << "ERROR - _aflowlib_entry::url2aflowlib: url.empty()" << endl;return 0;} //exit(0); //CO20170609, this is a dud
    string entry;
    if(aurostd::substring2bool(url,"index") || aurostd::substring2bool(url,"format")) {
      aurostd::StringSubst(url,"/"+DEFAULT_FILE_AFLOWLIB_ENTRY_OUT,"");
      if(!aurostd::url2string(url,entry,verbose)){return 0;}   //CO, this is a dud
    } else {
      aurostd::StringSubst(url,"/"+DEFAULT_FILE_AFLOWLIB_ENTRY_OUT,"");
      if(!aurostd::url2string(url+"/"+DEFAULT_FILE_AFLOWLIB_ENTRY_OUT,entry,verbose)){return 0;}  //CO, this is a dud
    }
    if(LDEBUG) {cerr << soliloquy << " entry=" << entry << endl;} //CO20180528
    return Load(entry,oss);
  }

  // Load overload
  uint _aflowlib_entry::Load(const string& _entry,ostream& oss) {
    string function = "aflowlib::_aflowlib_entry::Load()";  //ME20191119
    clear(); // start from clean
    entry=_entry; // start from loading it up !
    if(entry.empty()) {cerr << "ERROR - _aflowlib_entry::Load: entry.empty()" << endl;return 0;} //exit(0);  //CO20170609, this is a dud 
    vector<string> tokens,stokens;
    string keyword,content,line;
    aurostd::string2tokens(entry,ventry,"|");
    for(uint i=0;i<ventry.size();i++) {
      line=aurostd::RemoveWhiteSpaces(ventry.at(i));
      aurostd::string2tokens(line,tokens,"=");
      if(tokens.size()>0) {
        keyword=tokens.at(0);
        if(tokens.size()>1) {content=tokens.at(1);} else {continue;} //{content="";}  //CO20180319, content="" screws up string2double(), better to leave as AUROSTD_NAN
        if(content.empty()){continue;}  //CO20180319
        if(content=="null"){continue;}  //CO20180319 - aflux integration!
        aurostd::string2tokens(content,stokens,",");
        if(keyword=="auid") {
          auid=content; // AUID
          vauid.clear();aflowlib::auid2vauid(auid,vauid);
          // create VAUID
        }
        //CO20180409 - added the else if's for speed, no need to go through more checks than necessary
        else if(keyword=="aurl") {aurl=content;aurostd::string2tokens(content,stokens,":");for(uint j=0;j<stokens.size();j++) vaurl.push_back(stokens.at(j));}
        else if(keyword=="title") {title=content;}  //ME20190129
        else if(keyword=="keywords") {keywords=content;aurostd::string2tokens(content,stokens,",");for(uint j=0;j<stokens.size();j++) vkeywords.push_back(stokens.at(j));}
        else if(keyword=="aflowlib_date") {aflowlib_date=content;}
        else if(keyword=="aflowlib_version") {aflowlib_version=content;}
        else if(keyword=="aflowlib_entries") {aflowlib_entries=content;aurostd::string2tokens(content,stokens,",");for(uint j=0;j<stokens.size();j++) vaflowlib_entries.push_back(stokens.at(j));}
        else if(keyword=="aflowlib_entries_number") {aflowlib_entries_number=aurostd::string2utype<int>(content);}
        else if(keyword=="aflow_version") {aflow_version=content;}
        else if(keyword=="catalog") {catalog=content;}
        else if(keyword=="data_api") {data_api=content;}
        else if(keyword=="data_source") {data_source=content;}
        else if(keyword=="data_language") {data_language=content;}
        else if(keyword=="error_status") {error_status=content;}
        else if(keyword=="author") {author=content;aurostd::string2tokens(content,stokens,",");for(uint j=0;j<stokens.size();j++) vauthor.push_back(stokens.at(j));}
        else if(keyword=="calculation_cores") {calculation_cores=aurostd::string2utype<int>(content);}
        else if(keyword=="calculation_memory") {calculation_memory=aurostd::string2utype<double>(content);}
        else if(keyword=="calculation_time") {calculation_time=aurostd::string2utype<double>(content);}
        else if(keyword=="corresponding") {corresponding=content;aurostd::string2tokens(content,stokens,",");for(uint j=0;j<stokens.size();j++) vcorresponding.push_back(stokens.at(j));}
        else if(keyword=="loop") {vloop.push_back(content);}  // CHECK THIS OUT IN THE FITURE
        else if(keyword=="node_CPU_Cores") {node_CPU_Cores=aurostd::string2utype<int>(content);}
        else if(keyword=="node_CPU_MHz") {node_CPU_MHz=aurostd::string2utype<double>(content);}
        else if(keyword=="node_CPU_Model") {node_CPU_Model=content;}
        else if(keyword=="node_RAM_GB") {node_RAM_GB=aurostd::string2utype<double>(content);}
        else if(keyword=="Bravais_lattice_orig") {Bravais_lattice_orig=content;}
        else if(keyword=="Bravais_lattice_relax") {Bravais_lattice_relax=content;}
        else if(keyword=="code") {code=content;}
        else if(keyword=="composition") {composition=content;for(uint j=0;j<stokens.size();j++) vcomposition.push_back(aurostd::string2utype<double>(stokens.at(j)));}
        else if(keyword=="compound") {compound=content;}
        else if(keyword=="density") {density=aurostd::string2utype<double>(content);}
        else if(keyword=="density_orig") {density_orig=aurostd::string2utype<double>(content);} //DX20190124 - add original crystal info
        else if(keyword=="dft_type") {dft_type=content;aurostd::string2tokens(content,stokens,",");for(uint j=0;j<stokens.size();j++) vdft_type.push_back(stokens.at(j));}
        else if(keyword=="eentropy_cell") {eentropy_cell=aurostd::string2utype<double>(content);}
        else if(keyword=="eentropy_atom") {eentropy_atom=aurostd::string2utype<double>(content);}
        else if(keyword=="Egap") {Egap=aurostd::string2utype<double>(content);}
        else if(keyword=="Egap_fit") {Egap_fit=aurostd::string2utype<double>(content);}
        else if(keyword=="energy_cell") {energy_cell=aurostd::string2utype<double>(content);}
        else if(keyword=="energy_atom") {energy_atom=aurostd::string2utype<double>(content);energy_atom_relax1=aurostd::string2utype<double>(content);}
        else if(keyword=="energy_cutoff") {energy_cutoff=aurostd::string2utype<double>(content);}
        else if(keyword=="delta_electronic_energy_convergence") {delta_electronic_energy_convergence=aurostd::string2utype<double>(content);}
        else if(keyword=="delta_electronic_energy_threshold") {delta_electronic_energy_threshold=aurostd::string2utype<double>(content);}
        else if(keyword=="nkpoints") {nkpoints=aurostd::string2utype<uint>(content);}
        else if(keyword=="nkpoints_irreducible") {nkpoints_irreducible=aurostd::string2utype<uint>(content);}
        else if(keyword=="kppra") {kppra=aurostd::string2utype<uint>(content);}
        else if(keyword=="kpoints") {kpoints=content;}
        else if(keyword=="kpoints_relax") {vector<int> tokens;aurostd::string2tokens(content,tokens,",");kpoints_nnn_relax=aurostd::vector2xvector(tokens);}  //ME20190129
        else if(keyword=="kpoints_static") {vector<int> tokens;aurostd::string2tokens(content,tokens,",");kpoints_nnn_static=aurostd::vector2xvector(tokens);}  //ME20190129
        else if(keyword=="kpoints_bands_path"){aurostd::string2tokens(content,kpoints_pairs,",");}  //ME20190129
        else if(keyword=="kpoints_bands_nkpts"){kpoints_bands_path_grid=aurostd::string2utype<int>(content);}  //ME20190129
        else if(keyword=="enthalpy_cell") {enthalpy_cell=aurostd::string2utype<double>(content);}
        else if(keyword=="enthalpy_atom") {enthalpy_atom=aurostd::string2utype<double>(content);}
        else if(keyword=="enthalpy_formation_cell") {enthalpy_formation_cell=aurostd::string2utype<double>(content);}
        else if(keyword=="enthalpy_formation_atom") {enthalpy_formation_atom=aurostd::string2utype<double>(content);}
        else if(keyword=="entropic_temperature") {entropic_temperature=aurostd::string2utype<double>(content);}
        else if(keyword=="files") {files=content;for(uint j=0;j<stokens.size();j++) vfiles.push_back(stokens.at(j));}
        else if(keyword=="files_LIB") {files_LIB=content;for(uint j=0;j<stokens.size();j++) vfiles_LIB.push_back(stokens.at(j));}
        else if(keyword=="files_RAW") {files_RAW=content;for(uint j=0;j<stokens.size();j++) vfiles_RAW.push_back(stokens.at(j));}
        else if(keyword=="files_WEB") {files_WEB=content;for(uint j=0;j<stokens.size();j++) vfiles_WEB.push_back(stokens.at(j));}
        else if(keyword=="forces") {forces=content;for(uint j=0;j<stokens.size();j++) vforces.push_back(aurostd::string2utype<double>(stokens.at(j)));}  // FIX
        else if(keyword=="geometry") {
          geometry=content; 
          vgeometry.push_back(0.0);vgeometry.push_back(0.0);vgeometry.push_back(0.0);
          vgeometry.push_back(0.0);vgeometry.push_back(0.0);vgeometry.push_back(0.0);
          if(stokens.size()==6) for(uint j=0;j<stokens.size();j++) vgeometry.at(j)=aurostd::string2utype<double>(stokens.at(j));
        }
        //DX20190124 - add original crystal info - START
        else if(keyword=="geometry_orig") {
          geometry_orig=content; 
          vgeometry_orig.push_back(0.0);vgeometry_orig.push_back(0.0);vgeometry_orig.push_back(0.0);
          vgeometry_orig.push_back(0.0);vgeometry_orig.push_back(0.0);vgeometry_orig.push_back(0.0);
          if(stokens.size()==6) for(uint j=0;j<stokens.size();j++) vgeometry_orig.at(j)=aurostd::string2utype<double>(stokens.at(j));
        }
        //DX20190124 - add original crystal info - END
        else if(keyword=="lattice_system_orig") {lattice_system_orig=content;}
        else if(keyword=="lattice_variation_orig") {lattice_variation_orig=content;}
        else if(keyword=="lattice_system_relax") {lattice_system_relax=content;}
        else if(keyword=="lattice_variation_relax") {lattice_variation_relax=content;}
        else if(keyword=="ldau_TLUJ") {ldau_TLUJ=content;}
        else if(keyword=="ldau_type") {vLDAU[0].push_back(aurostd::string2utype<double>(content));}  //ME20190129
        else if(keyword=="ldau_l") {for(uint j=0; j<stokens.size();j++) vLDAU[1].push_back(aurostd::string2utype<double>(stokens[j]));}  //ME20190129
        else if(keyword=="ldau_u") {for(uint j=0; j<stokens.size();j++) vLDAU[2].push_back(aurostd::string2utype<double>(stokens[j]));}  //ME20190129
        else if(keyword=="ldau_j") {for(uint j=0; j<stokens.size();j++) vLDAU[3].push_back(aurostd::string2utype<double>(stokens[j]));}  //ME20190129
        else if(keyword=="natoms") {natoms=aurostd::string2utype<int>(content);}
        else if(keyword=="natoms_orig") {natoms_orig=aurostd::string2utype<int>(content);} //DX20190124 - add original crystal info
        else if(keyword=="nbondxx") {nbondxx=content;for(uint j=0;j<stokens.size();j++) vnbondxx.push_back(aurostd::string2utype<double>(stokens.at(j)));}
        else if(keyword=="nspecies") {nspecies=aurostd::string2utype<int>(content);}
        else if(keyword=="Pearson_symbol_orig") {Pearson_symbol_orig=content;}
        else if(keyword=="Pearson_symbol_relax") {Pearson_symbol_relax=content;}
        else if(keyword=="positions_cartesian") {positions_cartesian=content;for(uint j=0;j<stokens.size();j++) vpositions_cartesian.push_back(aurostd::string2utype<double>(stokens.at(j)));}  // FIX
        else if(keyword=="positions_fractional") {positions_fractional=content;for(uint j=0;j<stokens.size();j++) vpositions_fractional.push_back(aurostd::string2utype<double>(stokens.at(j)));}  // FIX
        else if(keyword=="pressure") {pressure=aurostd::string2utype<double>(content);}
        else if(keyword=="stress_tensor") {
          stress_tensor=content; 
          vstress_tensor.push_back(0.0);vstress_tensor.push_back(0.0);vstress_tensor.push_back(0.0);
          vstress_tensor.push_back(0.0);vstress_tensor.push_back(0.0);vstress_tensor.push_back(0.0);
          vstress_tensor.push_back(0.0);vstress_tensor.push_back(0.0);vstress_tensor.push_back(0.0);
          if(stokens.size()==6) for(uint j=0;j<stokens.size();j++) vstress_tensor.at(j)=aurostd::string2utype<double>(stokens.at(j));
        }
        else if(keyword=="pressure_residual") {pressure_residual=aurostd::string2utype<double>(content);}
        else if(keyword=="Pulay_stress") {Pulay_stress=aurostd::string2utype<double>(content);}
        else if(keyword=="prototype") {prototype=content;}  // apennsy
        else if(keyword=="PV_cell") {PV_cell=aurostd::string2utype<double>(content);}
        else if(keyword=="PV_atom") {PV_atom=aurostd::string2utype<double>(content);}
        else if(keyword=="scintillation_attenuation_length") {scintillation_attenuation_length=aurostd::string2utype<double>(content);}
        else if(keyword=="sg") {sg=content;for(uint j=0;j<stokens.size();j++) vsg.push_back(stokens.at(j));} //CO20180101
        else if(keyword=="sg2") {sg2=content;for(uint j=0;j<stokens.size();j++) vsg2.push_back(stokens.at(j));} //CO20180101
        else if(keyword=="spacegroup_orig") {spacegroup_orig=content;}
        else if(keyword=="spacegroup_relax") {spacegroup_relax=content;}
        else if(keyword=="species") {species=content;for(uint j=0;j<stokens.size();j++) vspecies.push_back(stokens.at(j));}
        else if(keyword=="species_pp") {species_pp=content;for(uint j=0;j<stokens.size();j++) vspecies_pp.push_back(stokens.at(j));}
        else if(keyword=="species_pp_version") {species_pp_version=content;for(uint j=0;j<stokens.size();j++) vspecies_pp_version.push_back(stokens.at(j));}
        else if(keyword=="species_pp_ZVAL") {species_pp_ZVAL=content;for(uint j=0;j<stokens.size();j++) vspecies_pp_ZVAL.push_back(aurostd::string2utype<double>(stokens.at(j)));}
	else if(keyword=="species_pp_AUID") {species_pp_AUID=content;for(uint j=0;j<stokens.size();j++) vspecies_pp_AUID.push_back(stokens.at(j));}
	else if(keyword=="metagga" || keyword=="METAGGA") {METAGGA=content;}
	else if(keyword=="spin_cell") {spin_cell=aurostd::string2utype<double>(content);}
        else if(keyword=="spin_atom") {spin_atom=aurostd::string2utype<double>(content);}
        else if(keyword=="spinD") {spinD=content;for(uint j=0;j<stokens.size();j++) vspinD.push_back(aurostd::string2utype<double>(stokens.at(j)));}
        else if(keyword=="spinD_magmom_orig") {spinD_magmom_orig=content;for(uint j=0;j<stokens.size();j++) vspinD_magmom_orig.push_back(aurostd::string2utype<double>(stokens.at(j)));}
        else if(keyword=="spinF") {spinF=aurostd::string2utype<double>(content);}
        else if(keyword=="sponsor") {sponsor=content;aurostd::string2tokens(content,stokens,",");for(uint j=0;j<stokens.size();j++) vsponsor.push_back(stokens.at(j));}
        else if(keyword=="stoichiometry") {stoichiometry=content;for(uint j=0;j<stokens.size();j++) vstoichiometry.push_back(aurostd::string2utype<double>(stokens.at(j)));}
        else if(keyword=="Egap_type") {Egap_type=content;}
        else if(keyword=="valence_cell_std") {valence_cell_std=aurostd::string2utype<double>(content);}
        else if(keyword=="valence_cell_iupac") {valence_cell_iupac=aurostd::string2utype<double>(content);}
        else if(keyword=="volume_cell") {volume_cell=aurostd::string2utype<double>(content);}
        else if(keyword=="volume_atom") {volume_atom=aurostd::string2utype<double>(content);}
        else if(keyword=="volume_cell_orig") {volume_cell_orig=aurostd::string2utype<double>(content);} //DX20190124 - add original crystal info
        else if(keyword=="volume_atom_orig") {volume_atom_orig=aurostd::string2utype<double>(content);} //DX20190124 - add original crystal info
        // legacy
        else if(keyword=="server") {vserver.push_back(content);}
        else if(keyword=="stoich") {aurostd::string2tokens(ventry.at(i),tokens,"=");stoich=tokens.at(1);aurostd::string2tokens(stoich,stokens);for(uint j=0;j<stokens.size();j++) vstoich.push_back(aurostd::string2utype<double>(stokens.at(j)));}
        //DX20190124 - added original symmetry info - START
        // SYMMETRY
        else if(keyword=="crystal_family_orig") {crystal_family_orig=content;}
        else if(keyword=="crystal_system_orig") {crystal_system_orig=content;}
        else if(keyword=="crystal_class_orig") {crystal_class_orig=content;}
        else if(keyword=="point_group_Hermann_Mauguin_orig") {point_group_Hermann_Mauguin_orig=content;}
        else if(keyword=="point_group_Schoenflies_orig") {point_group_Schoenflies_orig=content;}
        else if(keyword=="point_group_orbifold_orig") {point_group_orbifold_orig=content;}
        else if(keyword=="point_group_type_orig") {point_group_type_orig=content;}
        else if(keyword=="point_group_order_orig") {point_group_order=aurostd::string2utype<uint>(content);}
        else if(keyword=="point_group_structure_orig") {point_group_structure_orig=content;}
        else if(keyword=="Bravais_lattice_lattice_type_orig") {Bravais_lattice_lattice_type_orig=content;}
        else if(keyword=="Bravais_lattice_lattice_variation_type_orig") {Bravais_lattice_lattice_variation_type_orig=content;}
        else if(keyword=="Bravais_lattice_lattice_system_orig") {Bravais_lattice_lattice_system_orig=content;}
        else if(keyword=="Bravais_superlattice_lattice_type_orig") {Bravais_superlattice_lattice_type_orig=content;}
        else if(keyword=="Bravais_superlattice_lattice_variation_type_orig") {Bravais_superlattice_lattice_variation_type_orig=content;}
        else if(keyword=="Bravais_superlattice_lattice_system_orig") {Bravais_superlattice_lattice_system_orig=content;}
        else if(keyword=="Pearson_symbol_superlattice_orig") {Pearson_symbol_superlattice_orig=content;}
        else if(keyword=="reciprocal_geometry_orig") {
          reciprocal_geometry_orig=content; 
          vreciprocal_geometry_orig.push_back(0.0);vreciprocal_geometry_orig.push_back(0.0);vreciprocal_geometry_orig.push_back(0.0);
          vreciprocal_geometry_orig.push_back(0.0);vreciprocal_geometry_orig.push_back(0.0);vreciprocal_geometry_orig.push_back(0.0);
          if(stokens.size()==6) for(uint j=0;j<stokens.size();j++) vreciprocal_geometry_orig.at(j)=aurostd::string2utype<double>(stokens.at(j));
        }
        else if(keyword=="reciprocal_volume_cell_orig") {reciprocal_volume_cell_orig=aurostd::string2utype<double>(content);}
        else if(keyword=="reciprocal_lattice_type_orig") {reciprocal_lattice_type_orig=content;}
        else if(keyword=="reciprocal_lattice_variation_type_orig") {reciprocal_lattice_variation_type_orig=content;}
        else if(keyword=="Wyckoff_letters_orig") {Wyckoff_letters_orig=content;}
        else if(keyword=="Wyckoff_multiplicities_orig") {Wyckoff_multiplicities_orig=content;}
        else if(keyword=="Wyckoff_site_symmetries_orig") {Wyckoff_site_symmetries_orig=content;}
        //DX20190124 - added original symmetry info - END
        //DX20180823 - added more symmetry info - START
        // SYMMETRY
        else if(keyword=="crystal_family") {crystal_family=content;}
        else if(keyword=="crystal_system") {crystal_system=content;}
        else if(keyword=="crystal_class") {crystal_class=content;}
        else if(keyword=="point_group_Hermann_Mauguin") {point_group_Hermann_Mauguin=content;}
        else if(keyword=="point_group_Schoenflies") {point_group_Schoenflies=content;}
        else if(keyword=="point_group_orbifold") {point_group_orbifold=content;}
        else if(keyword=="point_group_type") {point_group_type=content;}
        else if(keyword=="point_group_order") {point_group_order=aurostd::string2utype<uint>(content);}
        else if(keyword=="point_group_structure") {point_group_structure=content;}
        else if(keyword=="Bravais_lattice_lattice_type") {Bravais_lattice_lattice_type=content;}
        else if(keyword=="Bravais_lattice_lattice_variation_type") {Bravais_lattice_lattice_variation_type=content;}
        else if(keyword=="Bravais_lattice_lattice_system") {Bravais_lattice_lattice_system=content;}
        else if(keyword=="Bravais_superlattice_lattice_type") {Bravais_superlattice_lattice_type=content;}
        else if(keyword=="Bravais_superlattice_lattice_variation_type") {Bravais_superlattice_lattice_variation_type=content;}
        else if(keyword=="Bravais_superlattice_lattice_system") {Bravais_superlattice_lattice_system=content;}
        else if(keyword=="Pearson_symbol_superlattice") {Pearson_symbol_superlattice=content;}
        else if(keyword=="reciprocal_geometry") {
          reciprocal_geometry=content; 
          vreciprocal_geometry.push_back(0.0);vreciprocal_geometry.push_back(0.0);vreciprocal_geometry.push_back(0.0);
          vreciprocal_geometry.push_back(0.0);vreciprocal_geometry.push_back(0.0);vreciprocal_geometry.push_back(0.0);
          if(stokens.size()==6) for(uint j=0;j<stokens.size();j++) vreciprocal_geometry.at(j)=aurostd::string2utype<double>(stokens.at(j));
        }
        else if(keyword=="reciprocal_volume_cell") {reciprocal_volume_cell=aurostd::string2utype<double>(content);}
        else if(keyword=="reciprocal_lattice_type") {reciprocal_lattice_type=content;}
        else if(keyword=="reciprocal_lattice_variation_type") {reciprocal_lattice_variation_type=content;}
        else if(keyword=="Wyckoff_letters") {Wyckoff_letters=content;}
        else if(keyword=="Wyckoff_multiplicities") {Wyckoff_multiplicities=content;}
        else if(keyword=="Wyckoff_site_symmetries") {Wyckoff_site_symmetries=content;}
        //DX20180823 - added more symmetry info - END
        //DX20190209 - added anrl info - START
        else if(keyword=="anrl_label_orig") {anrl_label_orig=content;}
        else if(keyword=="anrl_parameter_list_orig") {anrl_parameter_list_orig=content;}
        else if(keyword=="anrl_parameter_values_orig") {anrl_parameter_values_orig=content;}
        else if(keyword=="anrl_label_relax") {anrl_label_relax=content;}
        else if(keyword=="anrl_parameter_list_relax") {anrl_parameter_list_relax=content;}
        else if(keyword=="anrl_parameter_values_relax") {anrl_parameter_values_relax=content;}
        //DX20190209 - added anrl info - END
        // AGL/AEL
        else if(keyword=="agl_thermal_conductivity_300K") {agl_thermal_conductivity_300K=aurostd::string2utype<double>(content);}
        else if(keyword=="agl_debye") {agl_debye=aurostd::string2utype<double>(content);}
        else if(keyword=="agl_acoustic_debye") {agl_acoustic_debye=aurostd::string2utype<double>(content);}
        else if(keyword=="agl_gruneisen") {agl_gruneisen=aurostd::string2utype<double>(content);}
        else if(keyword=="agl_heat_capacity_Cv_300K") {agl_heat_capacity_Cv_300K=aurostd::string2utype<double>(content);}
        else if(keyword=="agl_heat_capacity_Cp_300K") {agl_heat_capacity_Cp_300K=aurostd::string2utype<double>(content);}
        else if(keyword=="agl_thermal_expansion_300K") {agl_thermal_expansion_300K=aurostd::string2utype<double>(content);}
        else if(keyword=="agl_bulk_modulus_static_300K") {agl_bulk_modulus_static_300K=aurostd::string2utype<double>(content);}
        else if(keyword=="agl_bulk_modulus_isothermal_300K") {agl_bulk_modulus_isothermal_300K=aurostd::string2utype<double>(content);}
        else if(keyword=="agl_poisson_ratio_source") {agl_poisson_ratio_source=content;} //CT20181212
        else if(keyword=="agl_vibrational_free_energy_300K_cell") {agl_vibrational_free_energy_300K_cell=aurostd::string2utype<double>(content);} //CT20181212
        else if(keyword=="agl_vibrational_free_energy_300K_atom") {agl_vibrational_free_energy_300K_atom=aurostd::string2utype<double>(content);} //CT20181212
        else if(keyword=="agl_vibrational_entropy_300K_cell") {agl_vibrational_entropy_300K_cell=aurostd::string2utype<double>(content);} //CT20181212
        else if(keyword=="agl_vibrational_entropy_300K_atom") {agl_vibrational_entropy_300K_atom=aurostd::string2utype<double>(content);} //CT20181212
        else if(keyword=="ael_poisson_ratio") {ael_poisson_ratio=aurostd::string2utype<double>(content);}
        else if(keyword=="ael_bulk_modulus_voigt") {ael_bulk_modulus_voigt=aurostd::string2utype<double>(content);}
        else if(keyword=="ael_bulk_modulus_reuss") {ael_bulk_modulus_reuss=aurostd::string2utype<double>(content);}
        else if(keyword=="ael_shear_modulus_voigt") {ael_shear_modulus_voigt=aurostd::string2utype<double>(content);}
        else if(keyword=="ael_shear_modulus_reuss") {ael_shear_modulus_reuss=aurostd::string2utype<double>(content);}
        else if(keyword=="ael_bulk_modulus_vrh") {ael_bulk_modulus_vrh=aurostd::string2utype<double>(content);}
        else if(keyword=="ael_shear_modulus_vrh") {ael_shear_modulus_vrh=aurostd::string2utype<double>(content);}
        else if(keyword=="ael_elastic_anisotropy") {ael_elastic_anisotropy=aurostd::string2utype<double>(content);} //CO20181129
<<<<<<< HEAD
        else if(keyword=="ael_youngs_modulus_vrh") {ael_youngs_modulus_vrh=aurostd::string2utype<double>(content);} //CT20181212
        else if(keyword=="ael_speed_sound_transverse") {ael_speed_sound_transverse=aurostd::string2utype<double>(content);} //CT20181212
        else if(keyword=="ael_speed_sound_longitudinal") {ael_speed_sound_longitudinal=aurostd::string2utype<double>(content);} //CT20181212
        else if(keyword=="ael_speed_sound_average") {ael_speed_sound_average=aurostd::string2utype<double>(content);} //CT20181212
        else if(keyword=="ael_pughs_modulus_ratio") {ael_pughs_modulus_ratio=aurostd::string2utype<double>(content);} //CT20181212
        else if(keyword=="ael_debye_temperature") {ael_debye_temperature=aurostd::string2utype<double>(content);} //CT20181212
        else if(keyword=="ael_applied_pressure") {ael_applied_pressure=aurostd::string2utype<double>(content);} //CT20181212
        else if(keyword=="ael_average_external_pressure") {ael_average_external_pressure=aurostd::string2utype<double>(content);} //CT20181212
        //ME20191105 BEGIN
=======
        else if(keyword=="ael_youngs_modulus_vrh") {ael_youngs_modulus_vrh=aurostd::string2utype<double>(content);} //CT181212
        else if(keyword=="ael_speed_sound_transverse") {ael_speed_sound_transverse=aurostd::string2utype<double>(content);} //CT181212
        else if(keyword=="ael_speed_sound_longitudinal") {ael_speed_sound_longitudinal=aurostd::string2utype<double>(content);} //CT181212
        else if(keyword=="ael_speed_sound_average") {ael_speed_sound_average=aurostd::string2utype<double>(content);} //CT181212
        else if(keyword=="ael_pughs_modulus_ratio") {ael_pughs_modulus_ratio=aurostd::string2utype<double>(content);} //CT181212
        else if(keyword=="ael_debye_temperature") {ael_debye_temperature=aurostd::string2utype<double>(content);} //CT181212
        else if(keyword=="ael_applied_pressure") {ael_applied_pressure=aurostd::string2utype<double>(content);} //CT181212
        else if(keyword=="ael_average_external_pressure") {ael_average_external_pressure=aurostd::string2utype<double>(content);} //CT181212
        //ME20191105 - BEGIN
>>>>>>> 10163148
        else if(keyword=="ael_stiffness_tensor") {
          xmatrix<double> tensor(6,6);
          vector<string> rows;
          vector<double> r;
          aurostd::string2tokens(content, rows, ";");
          if (rows.size() != 6) {
            stringstream message;
            message << "Could not read ael_stiffness_tensor: wrong number of rows"
              << " (found " << rows.size() << ", need 6).";
            throw aurostd::xerror(_AFLOW_FILE_NAME_,function, message, _FILE_CORRUPT_);
          } else {
            for (int i = 0; i < 6; i++) {
              aurostd::string2tokens(rows[i], r, ",");
              if (r.size() != 6) {
                stringstream message;
                message << "Could not read ael_stiffness_tensor: wrong number of columns"
                  << " in row " << (i + 1)
                  << " (found " << rows.size() << ", need 6).";
                throw aurostd::xerror(_AFLOW_FILE_NAME_,function, message, _FILE_CORRUPT_);
              } else {
                for (int j = 0; j < 6; j++) {
                  tensor[i + 1][j + 1] = r[j];
                }
              }
            }
          }
          ael_stiffness_tensor = tensor;
        } else if (keyword == "ael_compliance_tensor") {
          xmatrix<double> tensor(6,6);
          vector<string> rows;
          vector<double> r;
          aurostd::string2tokens(content, rows, ";");
          if (rows.size() != 6) {
            stringstream message;
            message << "Could not read ael_compliance_tensor: wrong number of rows"
              << " (found " << rows.size() << ", need 6).";
            throw aurostd::xerror(_AFLOW_FILE_NAME_,function, message, _FILE_CORRUPT_);
          } else {
            for (int i = 0; i < 6; i++) {
              aurostd::string2tokens(rows[i], r, ",");
              if (r.size() != 6) {
                stringstream message;
                message << "Could not read ael_compliance_tensor: wrong number of columns"
                  << " in row " << (i + 1)
                  << " (found " << rows.size() << ", need 6).";
                throw aurostd::xerror(_AFLOW_FILE_NAME_,function, message, _FILE_CORRUPT_);
              } else {
                for (int j = 0; j < 6; j++) {
                  tensor[i + 1][j + 1] = r[j];
                }
              }
            }
          }
          ael_compliance_tensor = tensor;
        }
<<<<<<< HEAD
        //ME20191105 END
=======
        //ME20191105 - END
>>>>>>> 10163148
        // BADER
        else if(keyword=="bader_net_charges") {bader_net_charges=content;aurostd::string2tokens<double>(content,vbader_net_charges,",");}
        else if(keyword=="bader_atomic_volumes") {bader_atomic_volumes=content;aurostd::string2tokens<double>(content,vbader_atomic_volumes,",");}
      }
    }
    //ME20190129 - FIX vLDAU
    if (vLDAU[0].size()) vLDAU[0].assign(vLDAU[1].size(), vLDAU[0][0]);
    // FIX LOOP
    loop="";
    vloop.push_back("aflowlib");
    //    for(uint j=0;j<vloop.size();j++) loop+=vloop.at(j)+(j<vloop.size()-1?", ":"");
    for(uint j=0;j<vloop.size();j++) loop+=vloop.at(j)+(j<vloop.size()-1?",":""); // no space
    // FIX SERVER
    server="";
    for(uint j=0;j<vserver.size();j++) {
      server+=vserver.at(j)+(j<vserver.size()-1?", ":"");
      vserverdir.push_back(*(new vector<string>(0))); // space
    }
    // FIX ICSD
    if(aurostd::substring2bool(prototype,"_ICSD_")) {
      aurostd::string2tokens(prototype,tokens,"_");
      icsd=tokens.at(tokens.size()-1);
    }
    // FIX APENNSY
    structure_name=prototype;
    structure_description=prototype;
    distance_gnd=999999; // gotta calculate it
    distance_tie=999999; // gotta calculate it
    pureA=FALSE;pureB=FALSE;
    fcc=FALSE; bcc=FALSE;hcp=FALSE;
    stoich_a=999999;stoich_b=999999;
    bond_aa=999999;bond_ab=999999;bond_bb=999999;
    vNsgroup.clear();vsgroup.clear();vstr.clear();  // apennsy
    // DONE
    if(0) {							
      bool html=TRUE;
      oss << "Keywords" << endl;
      oss << "auid=" << auid << (html?"<br>":"") << endl;
      oss << "aurl=" << aurl << (html?"<br>":"") << endl;
      oss << "title=" << title << (html?"<br>":"") << endl;  //ME20190129
      oss << "keywords=" << keywords << (html?"<br>":"") << "  vkeywords= ";for(uint j=0;j<vkeywords.size();j++) oss << vkeywords.at(j) << " "; oss << (html?"<br>":"") << endl;
      oss << "Optional controls keywords (alphabetic order)" << endl;
      oss << "aflowlib_date=" << aflowlib_date << (html?"<br>":"") << endl; 
      oss << "aflowlib_version=" << aflowlib_version << (html?"<br>":"") << endl; 
      oss << "aflowlib_entries=" << aflowlib_entries << (html?"<br>":"") << endl; 
      oss << "aflowlib_entries_number=" << aflowlib_entries_number << (html?"<br>":"") << endl; 
      oss << "aflow_version=" << aflow_version << (html?"<br>":"") << endl; 
      oss << "catalog=" << catalog << (html?"<br>":"") << endl; 
      oss << "data_api=" << data_api << (html?"<br>":"") << endl; 
      oss << "data_source=" << data_source << (html?"<br>":"") << endl; 
      oss << "data_language=" << data_language << (html?"<br>":"") << endl; 
      oss << "error_status=" << error_status << (html?"<br>":"") << endl; 
      oss << "author=" << author << (html?"<br>":"") << "  vauthor= ";for(uint j=0;j<vauthor.size();j++) oss << vauthor.at(j) << " "; oss << (html?"<br>":"") << endl;
      oss << "calculation_cores=" << calculation_cores << (html?"<br>":"") << endl; 
      oss << "calculation_memory=" << calculation_memory << (html?"<br>":"") << endl; 
      oss << "calculation_time=" << calculation_time << (html?"<br>":"") << endl; 
      oss << "corresponding=" << corresponding << (html?"<br>":"") << "  vcorresponding= ";for(uint j=0;j<vcorresponding.size();j++) oss << vcorresponding.at(j) << " "; oss << (html?"<br>":"") << endl;
      oss << "loop=" << loop << (html?"<br>":"") << "  vloop= ";for(uint j=0;j<vloop.size();j++) oss << vloop.at(j) << " "; oss << (html?"<br>":"") << endl;
      oss << "node_CPU_Cores=" << node_CPU_Cores << (html?"<br>":"") << endl; 
      oss << "node_CPU_MHz=" << node_CPU_MHz << (html?"<br>":"") << endl; 
      oss << "node_CPU_Model=" << node_CPU_Model << (html?"<br>":"") << endl; 
      oss << "node_RAM_GB=" << node_RAM_GB << (html?"<br>":"") << endl; 
      oss << "Optional materials keywords (alphabetic order)" << endl;
      oss << "Bravais_lattice_orig" << Bravais_lattice_orig << (html?"<br>":"") << endl;
      oss << "Bravais_lattice_relax" << Bravais_lattice_relax << (html?"<br>":"") << endl;
      oss << "code=" << code << (html?"<br>":"") << endl;
      oss << "composition=" << composition << "  vcomposition= ";for(uint j=0;j<vcomposition.size();j++) oss << vcomposition.at(j) << " "; oss << (html?"<br>":"") << endl;
      oss << "compound=" << compound << (html?"<br>":"") << endl;
      oss << "density=" << density << (html?"<br>":"") << endl;
      oss << "density_orig=" << density_orig << (html?"<br>":"") << endl; //DX20190124 - add original crystal info
      oss << "dft_type=" << dft_type << (html?"<br>":"") << "  vdft_type= ";for(uint j=0;j<vdft_type.size();j++) oss << vdft_type.at(j) << " "; oss << (html?"<br>":"") << endl;
      oss << "eentropy_cell=" << eentropy_cell << (html?"<br>":"") << endl; 
      oss << "eentropy_atom=" << eentropy_atom << (html?"<br>":"") << endl; 
      oss << "Egap=" << Egap << (html?"<br>":"") << endl; 
      oss << "Egap_fit=" << Egap_fit << (html?"<br>":"") << endl; 
      oss << "Egap_type=" << Egap_type << (html?"<br>":"") << endl;
      oss << "energy_cell=" << energy_cell << (html?"<br>":"") << endl; 
      oss << "energy_atom=" << energy_atom << (html?"<br>":"") << endl; 
      oss << "energy_cutoff=" << energy_cutoff << (html?"<br>":"") << endl; 
      oss << "delta_electronic_energy_convergence=" << delta_electronic_energy_convergence << (html?"<br>":"") << endl; 
      oss << "delta_electronic_energy_threshold=" << delta_electronic_energy_threshold << (html?"<br>":"") << endl; 
      oss << "nkpoints=" << nkpoints << (html?"<br>":"") << endl; 
      oss << "nkpoints_irreducible=" << nkpoints_irreducible << (html?"<br>":"") << endl; 
      oss << "kppra=" << kppra << (html?"<br>":"") << endl; 
      oss << "kpoints_relax=" << aurostd::joinWDelimiter(kpoints_nnn_relax, ",") << (html?"<br>":"") << endl;  //ME20190129
      oss << "kpoints_static=" << aurostd::joinWDelimiter(kpoints_nnn_static, ",") << (html?"<br>":"") << endl;  //ME20190129
      oss << "kpoints_bands_path=" << aurostd::joinWDelimiter(kpoints_pairs, " | ") << endl;  //ME20190129
      oss << "kpoints_bands_nkpts=" << kpoints_bands_path_grid << (html?"<br>":"") << endl;  //ME20190129
      oss << "kpoints=" << kpoints << (html?"<br>":"") << endl;      
      oss << "enthalpy_cell=" << enthalpy_cell << (html?"<br>":"") << endl; 
      oss << "enthalpy_atom=" << enthalpy_atom << (html?"<br>":"") << endl; 
      oss << "enthalpy_formation_cell=" << enthalpy_formation_cell << (html?"<br>":"") << endl; 
      oss << "enthalpy_formation_atom=" << enthalpy_formation_atom << (html?"<br>":"") << endl; 
      oss << "entropic_temperature=" << entropic_temperature << (html?"<br>":"") << endl; 
      // oss << "files=" << files << "  vfiles= ";for(uint j=0;j<vfiles.size();j++) oss << vfiles.at(j) << " "; oss << (html?"<br>":"") << endl;
      // oss << "files_LIB=" << files_LIB << "  vfiles_LIB= ";for(uint j=0;j<vfiles_LIB.size();j++) oss << vfiles_LIB.at(j) << " "; oss << (html?"<br>":"") << endl;
      // oss << "files_RAW=" << files_RAW << "  vfiles_RAW= ";for(uint j=0;j<vfiles_RAW.size();j++) oss << vfiles_RAW.at(j) << " "; oss << (html?"<br>":"") << endl;
      // oss << "files_WEB=" << files_WEB << "  vfiles_WEB= ";for(uint j=0;j<vfiles_WEB.size();j++) oss << vfiles_WEB.at(j) << " "; oss << (html?"<br>":"") << endl;
      // oss << "forces=" << forces << "  vforces= ";for(uint j=0;j<vforces.size();j++) oss << vforces.at(j) << " "; oss << (html?"<br>":"") << endl;
      oss << "geometry=" << geometry << "  vgeometry= ";for(uint j=0;j<vgeometry.size();j++) oss << vgeometry.at(j) << " "; oss << (html?"<br>":"") << endl;
      oss << "geometry_orig=" << geometry_orig << "  vgeometry_orig= ";for(uint j=0;j<vgeometry_orig.size();j++) oss << vgeometry_orig.at(j) << " "; oss << (html?"<br>":"") << endl;
      oss << "lattice_system_orig" << lattice_system_orig << (html?"<br>":"") << endl;
      oss << "lattice_variation_orig" << lattice_variation_orig << (html?"<br>":"") << endl;
      oss << "lattice_system_relax" << lattice_system_relax << (html?"<br>":"") << endl;
      oss << "lattice_variation_relax" << lattice_variation_relax << (html?"<br>":"") << endl;
      oss << "ldau_TLUJ=" << ldau_TLUJ << (html?"<br>":"") << endl;      
      if (vLDAU[0].size()) {oss << "ldau_type=" << ((int) vLDAU[0][0]) << (html?"<br>":"") << endl;}  //ME20190129
      if (vLDAU[1].size()) {oss << "ldau_l="; oss << aurostd::joinWDelimiter(aurostd::vecDouble2vecString(vLDAU[1], 0), ",") << (html?"<br>":"") << endl;}  //ME20190129
      if (vLDAU[2].size()) {oss << "ldau_u="; oss << aurostd::joinWDelimiter(aurostd::vecDouble2vecString(vLDAU[2], 9), ",") << (html?"<br>":"") << endl;}  //ME20190129
      if (vLDAU[3].size()) {oss << "ldau_j="; oss << aurostd::joinWDelimiter(aurostd::vecDouble2vecString(vLDAU[3], 9), ",") << (html?"<br>":"") << endl;}  //ME20190129
      oss << "natoms=" << natoms << (html?"<br>":"") << endl;
      oss << "natoms_orig=" << natoms_orig << (html?"<br>":"") << endl; //DX20190124 - add original crystal info
      oss << "nbondxx=" << nbondxx << "  vnbondxx= ";for(uint j=0;j<vnbondxx.size();j++) oss << vnbondxx.at(j) << " "; oss << (html?"<br>":"") << endl;
      oss << "nspecies=" << nspecies << (html?"<br>":"") << endl;
      oss << "Pearson_symbol_orig" << Pearson_symbol_orig << (html?"<br>":"") << endl;
      oss << "Pearson_symbol_relax" << Pearson_symbol_relax << (html?"<br>":"") << endl;
      // oss << "positions_cartesian=" << positions_cartesian << "  vpositions_cartesian= ";for(uint j=0;j<vpositions_cartesian.size();j++) oss << vpositions_cartesian.at(j) << " "; oss << (html?"<br>":"") << endl;
      // oss << "positions_fractional=" << positions_fractional << "  vpositions_fractional= ";for(uint j=0;j<vpositions_fractional.size();j++) oss << vpositions_fractional.at(j) << " "; oss << (html?"<br>":"") << endl;
      oss << "pressure=" << pressure << (html?"<br>":"") << endl; 
      oss << "stress_tensor=" << stress_tensor << "  vstress_tensor= ";for(uint j=0;j<vstress_tensor.size();j++) oss << vstress_tensor.at(j) << " "; oss << (html?"<br>":"") << endl;
      oss << "pressure_residual=" << pressure_residual << (html?"<br>":"") << endl; 
      oss << "Pulay_stress=" << Pulay_stress << (html?"<br>":"") << endl; 
      oss << "prototype=" << prototype << (html?"<br>":"") << endl;
      oss << "PV_cell=" << PV_cell << (html?"<br>":"") << endl; 
      oss << "PV_atom=" << PV_atom << (html?"<br>":"") << endl; 
      oss << "scintillation_attenuation_length=" << scintillation_attenuation_length << (html?"<br>":"") << endl;
      oss << "sg=" << sg << (html?"<br>":"") << endl;
      oss << "sg2=" << sg2 << (html?"<br>":"") << endl;
      oss << "spacegroup_orig=" << spacegroup_orig << (html?"<br>":"") << endl;
      oss << "spacegroup_relax=" << spacegroup_relax << (html?"<br>":"") << endl;
      oss << "species=" << species << "  vspecies= ";for(uint j=0;j<vspecies.size();j++) oss << vspecies.at(j) << " "; oss << (html?"<br>":"") << endl;
      oss << "species_pp=" << species_pp << "  vspecies_pp= ";for(uint j=0;j<vspecies_pp.size();j++) oss << vspecies_pp.at(j) << " "; oss << (html?"<br>":"") << endl;
      oss << "species_pp_version=" << species_pp_version << "  vspecies_pp_version= ";for(uint j=0;j<vspecies_pp_version.size();j++) oss << vspecies_pp_version.at(j) << " "; oss << (html?"<br>":"") << endl;
      oss << "species_pp_ZVAL=" << species_pp_ZVAL << "  vspecies_pp_ZVAL= ";for(uint j=0;j<vspecies_pp_ZVAL.size();j++) oss << vspecies_pp_ZVAL.at(j) << " "; oss << (html?"<br>":"") << endl;
      oss << "species_pp_AUID=" << species_pp_AUID << "  vspecies_pp_AUID= ";for(uint j=0;j<vspecies_pp_AUID.size();j++) oss << vspecies_pp_AUID.at(j) << " "; oss << (html?"<br>":"") << endl;
      oss << "metagga=" << METAGGA << (html?"<br>":"") << endl;
      oss << "spin_cell=" << spin_cell << (html?"<br>":"") << endl; 
      oss << "spin_atom=" << spin_atom << (html?"<br>":"") << endl; 
      oss << "spinD=" << spinD << "  vspinD= "; for(uint j=0;j<vspinD.size();j++) oss << vspinD.at(j) << " "; oss << (html?"<br>":"") << endl;
      oss << "spinD_magmom_orig=" << spinD_magmom_orig << "  vspinD_magmom_orig= "; for(uint j=0;j<vspinD_magmom_orig.size();j++) oss << vspinD_magmom_orig.at(j) << " "; oss << (html?"<br>":"") << endl;
      oss << "spinF=" << spinF << (html?"<br>":"") << endl;
      oss << "sponsor=" << sponsor << (html?"<br>":"") << "  vsponsor= ";for(uint j=0;j<vsponsor.size();j++) oss << vsponsor.at(j) << " "; oss << (html?"<br>":"") << endl;
      oss << "stoichiometry=" << stoichiometry << "  vstoichiometry= ";for(uint j=0;j<vstoichiometry.size();j++) oss << vstoichiometry.at(j) << " "; oss << (html?"<br>":"") << endl;
      oss << "valence_cell_std=" << valence_cell_std << (html?"<br>":"") << endl; 
      oss << "valence_cell_iupac=" << valence_cell_iupac << (html?"<br>":"") << endl;      
      oss << "volume_cell=" << volume_cell << (html?"<br>":"") << endl; 
      oss << "volume_atom=" << volume_atom << (html?"<br>":"") << endl; 
      oss << "volume_cell_orig=" << volume_cell_orig << (html?"<br>":"") << endl; //DX20190124 - add original crystal info
      oss << "volume_atom_orig=" << volume_atom_orig << (html?"<br>":"") << endl; //DX20190124 - add original crystal info
      //DX20190124 - added original symmetry info - START
      // SYMMETRY
      oss << "crystal_family_orig" << crystal_family_orig << (html?"<br>":"") << endl;
      oss << "crystal_system_orig" << crystal_system_orig << (html?"<br>":"") << endl;
      oss << "crystal_class_orig" << crystal_class_orig << (html?"<br>":"") << endl;
      oss << "point_group_Hermann_Mauguin_orig" << point_group_Hermann_Mauguin_orig << (html?"<br>":"") << endl;
      oss << "point_group_Schoenflies_orig" << point_group_Schoenflies_orig << (html?"<br>":"") << endl;
      oss << "point_group_orbifold_orig" << point_group_orbifold_orig << (html?"<br>":"") << endl;
      oss << "point_group_type_orig" << point_group_type_orig << (html?"<br>":"") << endl;
      oss << "point_group_order_orig" << point_group_order_orig << (html?"<br>":"") << endl;
      oss << "point_group_structure_orig" << point_group_structure_orig << (html?"<br>":"") << endl;
      oss << "Bravais_lattice_lattice_type_orig" << Bravais_lattice_lattice_type_orig << (html?"<br>":"") << endl;
      oss << "Bravais_lattice_lattice_variation_type_orig" << Bravais_lattice_lattice_variation_type_orig << (html?"<br>":"") << endl;
      oss << "Bravais_lattice_lattice_system_orig" << Bravais_lattice_lattice_system_orig << (html?"<br>":"") << endl;
      oss << "Bravais_superlattice_lattice_type_orig" << Bravais_superlattice_lattice_type_orig << (html?"<br>":"") << endl;
      oss << "Bravais_superlattice_lattice_variation_type_orig" << Bravais_superlattice_lattice_variation_type_orig << (html?"<br>":"") << endl;
      oss << "Bravais_superlattice_lattice_system_orig" << Bravais_superlattice_lattice_system_orig << (html?"<br>":"") << endl;
      oss << "Pearson_symbol_superlattice_orig" << Pearson_symbol_superlattice_orig << (html?"<br>":"") << endl;
      oss << "reciprocal_geometry_orig=" << reciprocal_geometry_orig << "  vreciprocal_geometry_orig= ";for(uint j=0;j<vreciprocal_geometry_orig.size();j++) oss << vreciprocal_geometry_orig.at(j) << " "; oss << (html?"<br>":"") << endl;
      oss << "reciprocal_volume_cell_orig=" << reciprocal_volume_cell_orig << (html?"<br>":"") << endl; 
      oss << "reciprocal_lattice_type_orig" << reciprocal_lattice_type_orig << (html?"<br>":"") << endl;
      oss << "reciprocal_lattice_variation_type_orig" << reciprocal_lattice_variation_type_orig << (html?"<br>":"") << endl;
      oss << "Wyckoff_letters_orig" << Wyckoff_letters_orig << (html?"<br>":"") << endl;
      oss << "Wyckoff_multiplicities_orig" << Wyckoff_multiplicities_orig << (html?"<br>":"") << endl;
      oss << "Wyckoff_site_symmetries_orig" << Wyckoff_site_symmetries_orig << (html?"<br>":"") << endl;
      //DX20190124 - added original symmetry info - END
      //DX20180823 - added more symmetry info - START
      // SYMMETRY
      oss << "crystal_family" << crystal_family << (html?"<br>":"") << endl;
      oss << "crystal_system" << crystal_system << (html?"<br>":"") << endl;
      oss << "crystal_class" << crystal_class << (html?"<br>":"") << endl;
      oss << "point_group_Hermann_Mauguin" << point_group_Hermann_Mauguin << (html?"<br>":"") << endl;
      oss << "point_group_Schoenflies" << point_group_Schoenflies << (html?"<br>":"") << endl;
      oss << "point_group_orbifold" << point_group_orbifold << (html?"<br>":"") << endl;
      oss << "point_group_type" << point_group_type << (html?"<br>":"") << endl;
      oss << "point_group_order" << point_group_order << (html?"<br>":"") << endl;
      oss << "point_group_structure" << point_group_structure << (html?"<br>":"") << endl;
      oss << "Bravais_lattice_lattice_type" << Bravais_lattice_lattice_type << (html?"<br>":"") << endl;
      oss << "Bravais_lattice_lattice_variation_type" << Bravais_lattice_lattice_variation_type << (html?"<br>":"") << endl;
      oss << "Bravais_lattice_lattice_system" << Bravais_lattice_lattice_system << (html?"<br>":"") << endl;
      oss << "Bravais_superlattice_lattice_type" << Bravais_superlattice_lattice_type << (html?"<br>":"") << endl;
      oss << "Bravais_superlattice_lattice_variation_type" << Bravais_superlattice_lattice_variation_type << (html?"<br>":"") << endl;
      oss << "Bravais_superlattice_lattice_system" << Bravais_superlattice_lattice_system << (html?"<br>":"") << endl;
      oss << "Pearson_symbol_superlattice" << Pearson_symbol_superlattice << (html?"<br>":"") << endl;
      oss << "reciprocal_geometry=" << reciprocal_geometry << "  vreciprocal_geometry= ";for(uint j=0;j<vreciprocal_geometry.size();j++) oss << vreciprocal_geometry.at(j) << " "; oss << (html?"<br>":"") << endl;
      oss << "reciprocal_volume_cell=" << reciprocal_volume_cell << (html?"<br>":"") << endl; 
      oss << "reciprocal_lattice_type" << reciprocal_lattice_type << (html?"<br>":"") << endl;
      oss << "reciprocal_lattice_variation_type" << reciprocal_lattice_variation_type << (html?"<br>":"") << endl;
      oss << "Wyckoff_letters" << Wyckoff_letters << (html?"<br>":"") << endl;
      oss << "Wyckoff_multiplicities" << Wyckoff_multiplicities << (html?"<br>":"") << endl;
      oss << "Wyckoff_site_symmetries" << Wyckoff_site_symmetries << (html?"<br>":"") << endl;
      //DX20180823 - added more symmetry info - END
      //DX20190208 - added anrl info - START
      oss << "anrl_label_orig" << anrl_label_orig << (html?"<br>":"") << endl;
      oss << "anrl_parameter_list_orig" << anrl_parameter_list_orig << (html?"<br>":"") << endl;
      oss << "anrl_parameter_values_orig" << anrl_parameter_values_orig << (html?"<br>":"") << endl;
      oss << "anrl_label_relax" << anrl_label_relax << (html?"<br>":"") << endl;
      oss << "anrl_parameter_list_relax" << anrl_parameter_list_relax << (html?"<br>":"") << endl;
      oss << "anrl_parameter_values_relax" << anrl_parameter_values_relax << (html?"<br>":"") << endl;
      //DX20190208 - added anrl info - END
      // AGL/AEL
      oss << "agl_thermal_conductivity_300K" << agl_thermal_conductivity_300K << (html?"<br>":"") << endl; 
      oss << "agl_debye" << agl_debye << (html?"<br>":"") << endl; 
      oss << "agl_acoustic_debye" << agl_acoustic_debye << (html?"<br>":"") << endl; 
      oss << "agl_gruneisen" << agl_gruneisen << (html?"<br>":"") << endl; 
      oss << "agl_heat_capacity_Cv_300K" << agl_heat_capacity_Cv_300K << (html?"<br>":"") << endl; 
      oss << "agl_heat_capacity_Cp_300K" << agl_heat_capacity_Cp_300K << (html?"<br>":"") << endl; 
      oss << "agl_thermal_expansion_300K" << agl_thermal_expansion_300K << (html?"<br>":"") << endl; 
      oss << "agl_bulk_modulus_static_300K" << agl_bulk_modulus_static_300K << (html?"<br>":"") << endl; 
      oss << "agl_bulk_modulus_isothermal_300K" << agl_bulk_modulus_isothermal_300K << (html?"<br>":"") << endl; 
      oss << "agl_poisson_ratio_source" << agl_poisson_ratio_source << (html?"<br>":"") << endl; //CT20181212
      oss << "agl_vibrational_free_energy_300K_cell" << agl_vibrational_free_energy_300K_cell << (html?"<br>":"") << endl; //CT20181212
      oss << "agl_vibrational_free_energy_300K_atom" << agl_vibrational_free_energy_300K_atom << (html?"<br>":"") << endl; //CT20181212 
      oss << "agl_vibrational_entropy_300K_cell" << agl_vibrational_entropy_300K_cell << (html?"<br>":"") << endl; //CT20181212 
      oss << "agl_vibrational_entropy_300K_atom" << agl_vibrational_entropy_300K_atom << (html?"<br>":"") << endl; //CT20181212 
      oss << "ael_poisson_ratio" << ael_poisson_ratio << (html?"<br>":"") << endl; 
      oss << "ael_bulk_modulus_voigt" << ael_bulk_modulus_voigt << (html?"<br>":"") << endl; 
      oss << "ael_bulk_modulus_reuss" << ael_bulk_modulus_reuss << (html?"<br>":"") << endl; 
      oss << "ael_shear_modulus_voigt" << ael_shear_modulus_voigt << (html?"<br>":"") << endl; 
      oss << "ael_shear_modulus_reuss" << ael_shear_modulus_reuss << (html?"<br>":"") << endl; 
      oss << "ael_bulk_modulus_vrh" << ael_bulk_modulus_vrh << (html?"<br>":"") << endl; 
      oss << "ael_shear_modulus_vrh" << ael_shear_modulus_vrh << (html?"<br>":"") << endl; 
      oss << "ael_elastic_anisotropy" << ael_elastic_anisotropy << (html?"<br>":"") << endl; //CO20181129
<<<<<<< HEAD
      oss << "ael_youngs_modulus_vrh" << ael_youngs_modulus_vrh << (html?"<br>":"") << endl; //CT20181212 
      oss << "ael_speed_sound_transverse" << ael_speed_sound_transverse << (html?"<br>":"") << endl; //CT20181212 
      oss << "ael_speed_sound_longitudinal" << ael_speed_sound_longitudinal << (html?"<br>":"") << endl; //CT20181212 
      oss << "ael_speed_sound_average" << ael_speed_sound_average << (html?"<br>":"") << endl; //CT20181212
      oss << "ael_pughs_modulus_ratio" << ael_pughs_modulus_ratio << (html?"<br>":"") << endl; //CT20181212 
      oss << "ael_debye_temperature" << ael_debye_temperature << (html?"<br>":"") << endl; //CT20181212 
      oss << "ael_applied_pressure" << ael_applied_pressure << (html?"<br>":"") << endl; //CT20181212 
      oss << "ael_average_external_pressure" << ael_average_external_pressure << (html?"<br>":"") << endl; //CT20181212 
      //ME20191105 BEGIN
      oss << "ael_stiffness_tensor = "; for (int i = 1; i <= 6; i++) {for (int j = 1; j <= 6; j++) oss << ael_stiffness_tensor[i][j]; oss << (html?"<br>":"") << endl;} //ME20191105
      oss << "ael_compliance_tensor = "; for (int i = 1; i <= 6; i++) {for (int j = 1; j <= 6; j++) oss << ael_compliance_tensor[i][j]; oss << (html?"<br>":"") << endl;} //ME20191105
      //ME20191105 END
=======
      oss << "ael_youngs_modulus_vrh" << ael_youngs_modulus_vrh << (html?"<br>":"") << endl; //CT181212 
      oss << "ael_speed_sound_transverse" << ael_speed_sound_transverse << (html?"<br>":"") << endl; //CT181212 
      oss << "ael_speed_sound_longitudinal" << ael_speed_sound_longitudinal << (html?"<br>":"") << endl; //CT181212 
      oss << "ael_speed_sound_average" << ael_speed_sound_average << (html?"<br>":"") << endl; //CT181212
      oss << "ael_pughs_modulus_ratio" << ael_pughs_modulus_ratio << (html?"<br>":"") << endl; //CT181212 
      oss << "ael_debye_temperature" << ael_debye_temperature << (html?"<br>":"") << endl; //CT181212 
      oss << "ael_applied_pressure" << ael_applied_pressure << (html?"<br>":"") << endl; //CT181212 
      oss << "ael_average_external_pressure" << ael_average_external_pressure << (html?"<br>":"") << endl; //CT181212 
      //ME20191105 - BEGIN
      oss << "ael_stiffness_tensor = "; for (int i = 1; i <= 6; i++) {for (int j = 1; j <= 6; j++) oss << ael_stiffness_tensor[i][j]; oss << (html?"<br>":"") << endl;} //ME20191105
      oss << "ael_compliance_tensor = "; for (int i = 1; i <= 6; i++) {for (int j = 1; j <= 6; j++) oss << ael_compliance_tensor[i][j]; oss << (html?"<br>":"") << endl;} //ME20191105
      //ME20191105 - END
>>>>>>> 10163148
      // BADER
      oss << "bader_net_charges" << bader_net_charges << "  vbader_net_charges= ";for(uint j=0;j<vbader_net_charges.size();j++) oss << vbader_net_charges.at(j) << " "; oss << (html?"<br>":"") << endl; 
      oss << "bader_atomic_volumes" << bader_atomic_volumes << "  vbader_atomic_volumes= ";for(uint j=0;j<vbader_atomic_volumes.size();j++) oss << vbader_atomic_volumes.at(j) << " "; oss << (html?"<br>":"") << endl; 
      // legacy
      oss << "server=" << server << (html?"<br>":"") << "  vserver= ";for(uint j=0;j<vserver.size();j++) oss << vserver.at(j) << " "; oss << (html?"<br>":"") << endl;
      oss << "icsd=" << icsd << (html?"<br>":"") << endl;
      oss << "stoich=" << stoich << "  vstoich= ";for(uint j=0;j<vstoich.size();j++) oss << vstoich.at(j) << " "; oss << (html?"<br>":"") << endl;
    }
    return ventry.size();
  }

  // aflowlib2string 
  string _aflowlib_entry::aflowlib2string(string mode) {
    stringstream sss("");
    //  string eendl="\n";

    // this is the normal aflowlib.out mode
    if(mode=="" || mode=="out" || mode=="OUT") {
      string eendl="";

      if(auid.size()) sss << "" << "aurl=" << aurl << eendl;
      if(auid.size()) sss << _AFLOWLIB_ENTRY_SEPARATOR_ << "auid=" << auid << eendl;
      if(data_api.size()) sss << _AFLOWLIB_ENTRY_SEPARATOR_ << "data_api=" << data_api << eendl;
      if(!title.empty()) sss << _AFLOWLIB_ENTRY_SEPARATOR_ << "title=" << title << eendl;  //ME20190125
      if(data_source.size()) sss << _AFLOWLIB_ENTRY_SEPARATOR_ << "data_source=" << data_source << eendl;
      if(data_language.size()) sss << _AFLOWLIB_ENTRY_SEPARATOR_ << "data_language=" << data_language << eendl;
      if(error_status.size()) sss << _AFLOWLIB_ENTRY_SEPARATOR_ << "error_status=" << error_status << eendl;
      // LOOP
      if(vloop.size()) {
        aurostd::sort(vloop);
        sss << _AFLOWLIB_ENTRY_SEPARATOR_ << "loop=";
        for(uint i=0;i<vloop.size();i++) sss << vloop.at(i) << (i<vloop.size()-1?",":"");
        sss << eendl;
      }
      // MATERIALS
      if(code.size()) sss << _AFLOWLIB_ENTRY_SEPARATOR_ << "code=" << code << eendl;
      if(compound.size()) sss << _AFLOWLIB_ENTRY_SEPARATOR_ << "compound=" << compound << eendl;
      if(prototype.size()) sss << _AFLOWLIB_ENTRY_SEPARATOR_ << "prototype=" << prototype << eendl;
      if(nspecies!=AUROSTD_NAN) sss << _AFLOWLIB_ENTRY_SEPARATOR_ << "nspecies=" << nspecies << eendl;
      if(natoms!=AUROSTD_NAN)sss << _AFLOWLIB_ENTRY_SEPARATOR_ << "natoms=" << natoms << eendl;
      if(natoms_orig!=AUROSTD_NAN)sss << _AFLOWLIB_ENTRY_SEPARATOR_ << "natoms_orig=" << natoms_orig << eendl; //DX20190124 - add original crystal info
      if(composition.size()) sss << _AFLOWLIB_ENTRY_SEPARATOR_ << "composition=" << composition << eendl;
      if(density!=AUROSTD_NAN) sss << _AFLOWLIB_ENTRY_SEPARATOR_ << "density=" << density << eendl;
      if(density_orig!=AUROSTD_NAN) sss << _AFLOWLIB_ENTRY_SEPARATOR_ << "density_orig=" << density_orig << eendl; //DX20190124 - add original crystal info
      if(scintillation_attenuation_length!=AUROSTD_NAN) sss << _AFLOWLIB_ENTRY_SEPARATOR_ << "scintillation_attenuation_length=" << scintillation_attenuation_length << eendl;
      if(stoichiometry.size()) sss << _AFLOWLIB_ENTRY_SEPARATOR_ << "stoichiometry=" << stoichiometry << eendl;
      if(species.size()) sss << _AFLOWLIB_ENTRY_SEPARATOR_ << "species=" << species << eendl;
      if(species_pp.size()) sss << _AFLOWLIB_ENTRY_SEPARATOR_ << "species_pp=" << species_pp << eendl;
      if(dft_type.size()) sss << _AFLOWLIB_ENTRY_SEPARATOR_ << "dft_type=" << dft_type << eendl;
      // if(species_pp_type.size()) sss << _AFLOWLIB_ENTRY_SEPARATOR_ << "species_pp_type=" << species_pp_type << eendl;
      if(species_pp_version.size()) sss << _AFLOWLIB_ENTRY_SEPARATOR_ << "species_pp_version=" << species_pp_version << eendl;
      if(species_pp_ZVAL.size()) sss << _AFLOWLIB_ENTRY_SEPARATOR_ << "species_pp_ZVAL=" << species_pp_ZVAL << eendl;
<<<<<<< HEAD
      //ME20190124 - add more detailed LDAU information
      if(ldau_TLUJ.size()) {
        //ME20190124 BEGIN
=======
      if(species_pp_AUID.size()) sss << _AFLOWLIB_ENTRY_SEPARATOR_ << "species_pp_AUID=" << species_pp_AUID << eendl;
      if(METAGGA.size()) sss << _AFLOWLIB_ENTRY_SEPARATOR_ << "metagga=" << METAGGA << eendl;
      //ME20190124 - add more detailed LDAU information
      if(ldau_TLUJ.size()) {
        //ME20190124 - BEGIN
>>>>>>> 10163148
        sss << _AFLOWLIB_ENTRY_SEPARATOR_ << "ldau_type=" << vLDAU[0][0] << eendl;
        sss << _AFLOWLIB_ENTRY_SEPARATOR_ << "ldau_l=" << aurostd::joinWDelimiter(aurostd::vecDouble2vecString(vLDAU[1], 0), ",") << eendl;
        sss << _AFLOWLIB_ENTRY_SEPARATOR_ << "ldau_u=" << aurostd::joinWDelimiter(aurostd::vecDouble2vecString(vLDAU[2], 9), ",") << eendl;
        sss << _AFLOWLIB_ENTRY_SEPARATOR_ << "ldau_j=" << aurostd::joinWDelimiter(aurostd::vecDouble2vecString(vLDAU[3], 9), ",") << eendl;
<<<<<<< HEAD
        //ME20190124 END
=======
        //ME20190124 - END
>>>>>>> 10163148
        sss << _AFLOWLIB_ENTRY_SEPARATOR_ << "ldau_TLUJ=" << ldau_TLUJ << eendl;
      }
      if(valence_cell_iupac!=AUROSTD_NAN) sss << _AFLOWLIB_ENTRY_SEPARATOR_ << "valence_cell_iupac=" << valence_cell_iupac << eendl;
      if(valence_cell_std!=AUROSTD_NAN) sss << _AFLOWLIB_ENTRY_SEPARATOR_ << "valence_cell_std=" << valence_cell_std << eendl;
      if(volume_cell!=AUROSTD_NAN) sss << _AFLOWLIB_ENTRY_SEPARATOR_ << "volume_cell=" << volume_cell << eendl;
      if(volume_atom!=AUROSTD_NAN) sss << _AFLOWLIB_ENTRY_SEPARATOR_ << "volume_atom=" << volume_atom << eendl;
      if(volume_cell_orig!=AUROSTD_NAN) sss << _AFLOWLIB_ENTRY_SEPARATOR_ << "volume_cell_orig=" << volume_cell_orig << eendl; //DX20190124 - add original crystal info
      if(volume_atom_orig!=AUROSTD_NAN) sss << _AFLOWLIB_ENTRY_SEPARATOR_ << "volume_atom_orig=" << volume_atom_orig << eendl; //DX20190124 - add original crystal info
      if(pressure!=AUROSTD_NAN) sss << _AFLOWLIB_ENTRY_SEPARATOR_ << "pressure=" << pressure << eendl;
      if(stress_tensor.size()) sss << _AFLOWLIB_ENTRY_SEPARATOR_ << "stress_tensor=" << stress_tensor << eendl;
      if(pressure_residual!=AUROSTD_NAN) sss << _AFLOWLIB_ENTRY_SEPARATOR_ << "pressure_residual=" << pressure_residual << eendl;
      if(Pulay_stress!=AUROSTD_NAN) sss << _AFLOWLIB_ENTRY_SEPARATOR_ << "Pulay_stress=" << Pulay_stress << eendl;
      if(geometry.size()) sss << _AFLOWLIB_ENTRY_SEPARATOR_ << "geometry=" << geometry << eendl;
      if(geometry_orig.size()) sss << _AFLOWLIB_ENTRY_SEPARATOR_ << "geometry_orig=" << geometry_orig << eendl; //DX20190124 - add original crystal info
      if(Egap!=AUROSTD_NAN) sss << _AFLOWLIB_ENTRY_SEPARATOR_ << "Egap=" << Egap << eendl;
      if(Egap_fit!=AUROSTD_NAN) sss << _AFLOWLIB_ENTRY_SEPARATOR_ << "Egap_fit=" << Egap_fit << eendl;
      if(Egap_type.size()) sss << _AFLOWLIB_ENTRY_SEPARATOR_ << "Egap_type=" << Egap_type << eendl;
      if(energy_cell!=AUROSTD_NAN) sss << _AFLOWLIB_ENTRY_SEPARATOR_ << "energy_cell=" << energy_cell << eendl;
      if(energy_atom!=AUROSTD_NAN) sss << _AFLOWLIB_ENTRY_SEPARATOR_ << "energy_atom=" << energy_atom << eendl;
      if(energy_cutoff!=AUROSTD_NAN) sss << _AFLOWLIB_ENTRY_SEPARATOR_ << "energy_cutoff=" << energy_cutoff << eendl;
      if(delta_electronic_energy_convergence!=AUROSTD_NAN) sss << _AFLOWLIB_ENTRY_SEPARATOR_ << "delta_electronic_energy_convergence=" << delta_electronic_energy_convergence << eendl;
      if(delta_electronic_energy_threshold!=AUROSTD_NAN) sss << _AFLOWLIB_ENTRY_SEPARATOR_ << "delta_electronic_energy_threshold=" << delta_electronic_energy_threshold << eendl;
      // [NOT_PRINTED]     if(nkpoints!=0) sss << _AFLOWLIB_ENTRY_SEPARATOR_ << "nkpoints=" << nkpoints << eendl;
      // [NOT_PRINTED]     if(nkpoints_irreducible!=0) sss << _AFLOWLIB_ENTRY_SEPARATOR_ << "nkpoints_irreducible=" << nkpoints_irreducible << eendl;
      // [NOT_PRINTED]     if(kppra!=0) sss << _AFLOWLIB_ENTRY_SEPARATOR_ << "kppra=" << kppra << eendl;
      //ME20190124 BEGIN - Add the individual pieces of "kpoints" to the out file
      if ((kpoints_nnn_relax.rows == 3) && (sum(kpoints_nnn_relax) > 0)) sss << _AFLOWLIB_ENTRY_SEPARATOR_ << "kpoints_relax=" << aurostd::joinWDelimiter(kpoints_nnn_relax, ",") << eendl;
      if ((kpoints_nnn_static.rows == 3) && (sum(kpoints_nnn_static) > 0)) sss << _AFLOWLIB_ENTRY_SEPARATOR_ << "kpoints_static=" << aurostd::joinWDelimiter(kpoints_nnn_static, ",") << eendl;
      if (kpoints_pairs.size()) sss << _AFLOWLIB_ENTRY_SEPARATOR_ << "kpoints_bands_path=" << aurostd::joinWDelimiter(kpoints_pairs, ",") << eendl;
      if (kpoints_bands_path_grid > 0) sss << _AFLOWLIB_ENTRY_SEPARATOR_ << "kpoints_bands_nkpts=" << ((int) kpoints_bands_path_grid) << eendl;
<<<<<<< HEAD
      //ME20190124 END
=======
      //ME20190124 - END
>>>>>>> 10163148
      if(kpoints.size()) sss << _AFLOWLIB_ENTRY_SEPARATOR_ << "kpoints=" << kpoints << eendl;
      if(enthalpy_cell!=AUROSTD_NAN) sss << _AFLOWLIB_ENTRY_SEPARATOR_ << "enthalpy_cell=" << enthalpy_cell << eendl;
      if(enthalpy_atom!=AUROSTD_NAN) sss << _AFLOWLIB_ENTRY_SEPARATOR_ << "enthalpy_atom=" << enthalpy_atom << eendl;
      if(eentropy_cell!=AUROSTD_NAN) sss << _AFLOWLIB_ENTRY_SEPARATOR_ << "eentropy_cell=" << eentropy_cell << eendl;
      if(eentropy_atom!=AUROSTD_NAN) sss << _AFLOWLIB_ENTRY_SEPARATOR_ << "eentropy_atom=" << eentropy_atom << eendl;
      if(enthalpy_formation_cell!=AUROSTD_NAN) sss << _AFLOWLIB_ENTRY_SEPARATOR_ << "enthalpy_formation_cell=" << enthalpy_formation_cell << eendl;
      if(enthalpy_formation_atom!=AUROSTD_NAN) sss << _AFLOWLIB_ENTRY_SEPARATOR_ << "enthalpy_formation_atom=" << enthalpy_formation_atom << eendl;
      if(entropic_temperature!=AUROSTD_NAN) sss << _AFLOWLIB_ENTRY_SEPARATOR_ << "entropic_temperature=" << entropic_temperature << eendl;
      if(PV_cell!=AUROSTD_NAN) sss << _AFLOWLIB_ENTRY_SEPARATOR_ << "PV_cell=" << PV_cell << eendl;
      if(PV_atom!=AUROSTD_NAN) sss << _AFLOWLIB_ENTRY_SEPARATOR_ << "PV_atom=" << PV_atom << eendl;
      if(spin_cell!=AUROSTD_NAN) sss << _AFLOWLIB_ENTRY_SEPARATOR_ << "spin_cell=" << spin_cell << eendl;
      if(spin_atom!=AUROSTD_NAN) sss << _AFLOWLIB_ENTRY_SEPARATOR_ << "spin_atom=" << spin_atom << eendl;
      if(spinD.size()) sss << _AFLOWLIB_ENTRY_SEPARATOR_ << "spinD=" << spinD << eendl;
      if(spinD_magmom_orig.size()) sss << _AFLOWLIB_ENTRY_SEPARATOR_ << "spinD_magmom_orig=" << spinD_magmom_orig << eendl;
      if(spinF!=AUROSTD_NAN) sss << _AFLOWLIB_ENTRY_SEPARATOR_ << "spinF=" << spinF << eendl;
      if(stoich.size()) sss << _AFLOWLIB_ENTRY_SEPARATOR_ << "stoich=" << stoich << eendl;
      if(calculation_time!=AUROSTD_NAN) sss << _AFLOWLIB_ENTRY_SEPARATOR_ << "calculation_time=" << calculation_time << eendl;
      if(calculation_memory!=AUROSTD_NAN) sss << _AFLOWLIB_ENTRY_SEPARATOR_ << "calculation_memory=" << calculation_memory << eendl;
      if(calculation_cores!=AUROSTD_NAN) sss << _AFLOWLIB_ENTRY_SEPARATOR_ << "calculation_cores=" << calculation_cores << eendl;
      if(nbondxx.size()) sss << _AFLOWLIB_ENTRY_SEPARATOR_ << "nbondxx=" << nbondxx << eendl;
      if(sg.size()) sss << _AFLOWLIB_ENTRY_SEPARATOR_ << "sg=" << sg << eendl;
      if(sg2.size()) sss << _AFLOWLIB_ENTRY_SEPARATOR_ << "sg2=" << sg2 << eendl;
      if(spacegroup_orig.size()) sss << _AFLOWLIB_ENTRY_SEPARATOR_ << "spacegroup_orig=" << spacegroup_orig << eendl;
      if(spacegroup_relax.size()) sss << _AFLOWLIB_ENTRY_SEPARATOR_ << "spacegroup_relax=" << spacegroup_relax << eendl;
      if(forces.size()) sss << _AFLOWLIB_ENTRY_SEPARATOR_ << "forces=" << forces << eendl;
      if(positions_cartesian.size()) sss << _AFLOWLIB_ENTRY_SEPARATOR_ << "positions_cartesian=" << positions_cartesian << eendl;
      if(positions_fractional.size()) sss << _AFLOWLIB_ENTRY_SEPARATOR_ << "positions_fractional=" << positions_fractional << eendl;
      if(Bravais_lattice_orig.size()) sss << _AFLOWLIB_ENTRY_SEPARATOR_ << "Bravais_lattice_orig=" << Bravais_lattice_orig << eendl;
      if(lattice_variation_orig.size()) sss << _AFLOWLIB_ENTRY_SEPARATOR_ << "lattice_variation_orig=" << lattice_variation_orig << eendl;
      if(lattice_system_orig.size()) sss << _AFLOWLIB_ENTRY_SEPARATOR_ << "lattice_system_orig=" << lattice_system_orig << eendl;
      if(Pearson_symbol_orig.size()) sss << _AFLOWLIB_ENTRY_SEPARATOR_ << "Pearson_symbol_orig=" << Pearson_symbol_orig << eendl;
      if(Bravais_lattice_relax.size()) sss << _AFLOWLIB_ENTRY_SEPARATOR_ << "Bravais_lattice_relax=" << Bravais_lattice_relax << eendl;
      if(lattice_variation_relax.size()) sss << _AFLOWLIB_ENTRY_SEPARATOR_ << "lattice_variation_relax=" << lattice_variation_relax << eendl;
      if(lattice_system_relax.size()) sss << _AFLOWLIB_ENTRY_SEPARATOR_ << "lattice_system_relax=" << lattice_system_relax << eendl;
      if(Pearson_symbol_relax.size()) sss << _AFLOWLIB_ENTRY_SEPARATOR_ << "Pearson_symbol_relax=" << Pearson_symbol_relax << eendl;
      //DX20190124 - added original symmetry info - START
      // SYMMETRY
      if(crystal_family_orig.size()) sss << _AFLOWLIB_ENTRY_SEPARATOR_ << "crystal_family_orig=" << crystal_family_orig << eendl;
      if(crystal_system_orig.size()) sss << _AFLOWLIB_ENTRY_SEPARATOR_ << "crystal_system_orig=" << crystal_system_orig << eendl;
      if(crystal_class_orig.size()) sss << _AFLOWLIB_ENTRY_SEPARATOR_ << "crystal_class_orig=" << crystal_class_orig << eendl;
      if(point_group_Hermann_Mauguin_orig.size()) sss << _AFLOWLIB_ENTRY_SEPARATOR_ << "point_group_Hermann_Mauguin_orig=" << point_group_Hermann_Mauguin_orig << eendl;
      if(point_group_Schoenflies_orig.size()) sss << _AFLOWLIB_ENTRY_SEPARATOR_ << "point_group_Schoenflies_orig=" << point_group_Schoenflies_orig << eendl;
      if(point_group_orbifold_orig.size()) sss << _AFLOWLIB_ENTRY_SEPARATOR_ << "point_group_orbifold_orig=" << point_group_orbifold_orig << eendl;
      if(point_group_type_orig.size()) sss << _AFLOWLIB_ENTRY_SEPARATOR_ << "point_group_type_orig=" << point_group_type_orig << eendl;
      if(point_group_order_orig!=AUROSTD_NAN) sss << _AFLOWLIB_ENTRY_SEPARATOR_ << "point_group_order_orig=" << point_group_order_orig << eendl;
      if(point_group_structure_orig.size()) sss << _AFLOWLIB_ENTRY_SEPARATOR_ << "point_group_structure_orig=" << point_group_structure_orig << eendl;
      if(Bravais_lattice_lattice_type_orig.size()) sss << _AFLOWLIB_ENTRY_SEPARATOR_ << "Bravais_lattice_lattice_type_orig=" << Bravais_lattice_lattice_type_orig << eendl;
      if(Bravais_lattice_lattice_variation_type_orig.size()) sss << _AFLOWLIB_ENTRY_SEPARATOR_ << "Bravais_lattice_lattice_variation_type_orig=" << Bravais_lattice_lattice_variation_type_orig << eendl;
      if(Bravais_lattice_lattice_system_orig.size()) sss << _AFLOWLIB_ENTRY_SEPARATOR_ << "Bravais_lattice_lattice_system_orig=" << Bravais_lattice_lattice_system_orig << eendl;
      if(Bravais_superlattice_lattice_type_orig.size()) sss << _AFLOWLIB_ENTRY_SEPARATOR_ << "Bravais_superlattice_lattice_type_orig=" << Bravais_superlattice_lattice_type_orig << eendl;
      if(Bravais_superlattice_lattice_variation_type_orig.size()) sss << _AFLOWLIB_ENTRY_SEPARATOR_ << "Bravais_superlattice_lattice_variation_type_orig=" << Bravais_superlattice_lattice_variation_type_orig << eendl;
      if(Bravais_superlattice_lattice_system_orig.size()) sss << _AFLOWLIB_ENTRY_SEPARATOR_ << "Bravais_superlattice_lattice_system_orig=" << Bravais_superlattice_lattice_system_orig << eendl;
      if(Pearson_symbol_superlattice_orig.size()) sss << _AFLOWLIB_ENTRY_SEPARATOR_ << "Pearson_symbol_superlattice_orig=" << Pearson_symbol_superlattice_orig << eendl;
      if(reciprocal_geometry_orig.size()) sss << _AFLOWLIB_ENTRY_SEPARATOR_ << "reciprocal_geometry_orig=" << reciprocal_geometry_orig << eendl;
      if(reciprocal_volume_cell_orig!=AUROSTD_NAN) sss << _AFLOWLIB_ENTRY_SEPARATOR_ << "reciprocal_volume_cell_orig=" << reciprocal_volume_cell_orig << eendl;
      if(reciprocal_lattice_type_orig.size()) sss << _AFLOWLIB_ENTRY_SEPARATOR_ << "reciprocal_lattice_type_orig=" << reciprocal_lattice_type_orig << eendl;
      if(reciprocal_lattice_variation_type_orig.size()) sss << _AFLOWLIB_ENTRY_SEPARATOR_ << "reciprocal_lattice_variation_type_orig=" << reciprocal_lattice_variation_type_orig << eendl;
      if(Wyckoff_letters_orig.size()) sss << _AFLOWLIB_ENTRY_SEPARATOR_ << "Wyckoff_letters_orig=" << Wyckoff_letters_orig << eendl;
      if(Wyckoff_multiplicities_orig.size()) sss << _AFLOWLIB_ENTRY_SEPARATOR_ << "Wyckoff_multiplicities_orig=" << Wyckoff_multiplicities_orig << eendl;
      if(Wyckoff_site_symmetries_orig.size()) sss << _AFLOWLIB_ENTRY_SEPARATOR_ << "Wyckoff_site_symmetries_orig=" << Wyckoff_site_symmetries_orig << eendl;
      //DX20190124 - added original symmetry info - END
      //DX20180823 - added more symmetry info - START
      // SYMMETRY
      if(crystal_family.size()) sss << _AFLOWLIB_ENTRY_SEPARATOR_ << "crystal_family=" << crystal_family << eendl;
      if(crystal_system.size()) sss << _AFLOWLIB_ENTRY_SEPARATOR_ << "crystal_system=" << crystal_system << eendl;
      if(crystal_class.size()) sss << _AFLOWLIB_ENTRY_SEPARATOR_ << "crystal_class=" << crystal_class << eendl;
      if(point_group_Hermann_Mauguin.size()) sss << _AFLOWLIB_ENTRY_SEPARATOR_ << "point_group_Hermann_Mauguin=" << point_group_Hermann_Mauguin << eendl;
      if(point_group_Schoenflies.size()) sss << _AFLOWLIB_ENTRY_SEPARATOR_ << "point_group_Schoenflies=" << point_group_Schoenflies << eendl;
      if(point_group_orbifold.size()) sss << _AFLOWLIB_ENTRY_SEPARATOR_ << "point_group_orbifold=" << point_group_orbifold << eendl;
      if(point_group_type.size()) sss << _AFLOWLIB_ENTRY_SEPARATOR_ << "point_group_type=" << point_group_type << eendl;
      if(point_group_order!=AUROSTD_NAN) sss << _AFLOWLIB_ENTRY_SEPARATOR_ << "point_group_order=" << point_group_order << eendl;
      if(point_group_structure.size()) sss << _AFLOWLIB_ENTRY_SEPARATOR_ << "point_group_structure=" << point_group_structure << eendl;
      if(Bravais_lattice_lattice_type.size()) sss << _AFLOWLIB_ENTRY_SEPARATOR_ << "Bravais_lattice_lattice_type=" << Bravais_lattice_lattice_type << eendl;
      if(Bravais_lattice_lattice_variation_type.size()) sss << _AFLOWLIB_ENTRY_SEPARATOR_ << "Bravais_lattice_lattice_variation_type=" << Bravais_lattice_lattice_variation_type << eendl;
      if(Bravais_lattice_lattice_system.size()) sss << _AFLOWLIB_ENTRY_SEPARATOR_ << "Bravais_lattice_lattice_system=" << Bravais_lattice_lattice_system << eendl;
      if(Bravais_superlattice_lattice_type.size()) sss << _AFLOWLIB_ENTRY_SEPARATOR_ << "Bravais_superlattice_lattice_type=" << Bravais_superlattice_lattice_type << eendl;
      if(Bravais_superlattice_lattice_variation_type.size()) sss << _AFLOWLIB_ENTRY_SEPARATOR_ << "Bravais_superlattice_lattice_variation_type=" << Bravais_superlattice_lattice_variation_type << eendl;
      if(Bravais_superlattice_lattice_system.size()) sss << _AFLOWLIB_ENTRY_SEPARATOR_ << "Bravais_superlattice_lattice_system=" << Bravais_superlattice_lattice_system << eendl;
      if(Pearson_symbol_superlattice.size()) sss << _AFLOWLIB_ENTRY_SEPARATOR_ << "Pearson_symbol_superlattice=" << Pearson_symbol_superlattice << eendl;
      if(reciprocal_geometry.size()) sss << _AFLOWLIB_ENTRY_SEPARATOR_ << "reciprocal_geometry=" << reciprocal_geometry << eendl;
      if(reciprocal_volume_cell!=AUROSTD_NAN) sss << _AFLOWLIB_ENTRY_SEPARATOR_ << "reciprocal_volume_cell=" << reciprocal_volume_cell << eendl;
      if(reciprocal_lattice_type.size()) sss << _AFLOWLIB_ENTRY_SEPARATOR_ << "reciprocal_lattice_type=" << reciprocal_lattice_type << eendl;
      if(reciprocal_lattice_variation_type.size()) sss << _AFLOWLIB_ENTRY_SEPARATOR_ << "reciprocal_lattice_variation_type=" << reciprocal_lattice_variation_type << eendl;
      if(Wyckoff_letters.size()) sss << _AFLOWLIB_ENTRY_SEPARATOR_ << "Wyckoff_letters=" << Wyckoff_letters << eendl;
      if(Wyckoff_multiplicities.size()) sss << _AFLOWLIB_ENTRY_SEPARATOR_ << "Wyckoff_multiplicities=" << Wyckoff_multiplicities << eendl;
      if(Wyckoff_site_symmetries.size()) sss << _AFLOWLIB_ENTRY_SEPARATOR_ << "Wyckoff_site_symmetries=" << Wyckoff_site_symmetries << eendl;
      //DX20180823 - added more symmetry info - END
      //DX20190208 - added anrl info - START
      if(anrl_label_orig.size()) sss << _AFLOWLIB_ENTRY_SEPARATOR_ << "anrl_label_orig=" << anrl_label_orig << eendl;
      if(anrl_parameter_list_orig.size()) sss << _AFLOWLIB_ENTRY_SEPARATOR_ << "anrl_parameter_list_orig=" << anrl_parameter_list_orig << eendl;
      if(anrl_parameter_values_orig.size()) sss << _AFLOWLIB_ENTRY_SEPARATOR_ << "anrl_parameter_values_orig=" << anrl_parameter_values_orig << eendl;
      if(anrl_label_relax.size()) sss << _AFLOWLIB_ENTRY_SEPARATOR_ << "anrl_label_relax=" << anrl_label_relax << eendl;
      if(anrl_parameter_list_relax.size()) sss << _AFLOWLIB_ENTRY_SEPARATOR_ << "anrl_parameter_list_relax=" << anrl_parameter_list_relax << eendl;
      if(anrl_parameter_values_relax.size()) sss << _AFLOWLIB_ENTRY_SEPARATOR_ << "anrl_parameter_values_relax=" << anrl_parameter_values_relax << eendl;
      //DX20190208 - added anrl info - END
      // AGL/AEL
      if(agl_thermal_conductivity_300K!=AUROSTD_NAN) sss << _AFLOWLIB_ENTRY_SEPARATOR_ << "agl_thermal_conductivity_300K=" << agl_thermal_conductivity_300K << eendl;
      if(agl_debye!=AUROSTD_NAN) sss << _AFLOWLIB_ENTRY_SEPARATOR_ << "agl_debye=" << agl_debye << eendl;
      if(agl_acoustic_debye!=AUROSTD_NAN) sss << _AFLOWLIB_ENTRY_SEPARATOR_ << "agl_acoustic_debye=" << agl_acoustic_debye << eendl;
      if(agl_gruneisen!=AUROSTD_NAN) sss << _AFLOWLIB_ENTRY_SEPARATOR_ << "agl_gruneisen=" << agl_gruneisen << eendl;
      if(agl_heat_capacity_Cv_300K!=AUROSTD_NAN) sss << _AFLOWLIB_ENTRY_SEPARATOR_ << "agl_heat_capacity_Cv_300K=" << agl_heat_capacity_Cv_300K << eendl;
      if(agl_heat_capacity_Cp_300K!=AUROSTD_NAN) sss << _AFLOWLIB_ENTRY_SEPARATOR_ << "agl_heat_capacity_Cp_300K=" << agl_heat_capacity_Cp_300K << eendl;
      if(agl_thermal_expansion_300K!=AUROSTD_NAN) sss << _AFLOWLIB_ENTRY_SEPARATOR_ << "agl_thermal_expansion_300K=" << agl_thermal_expansion_300K << eendl;
      if(agl_bulk_modulus_static_300K!=AUROSTD_NAN) sss << _AFLOWLIB_ENTRY_SEPARATOR_ << "agl_bulk_modulus_static_300K=" << agl_bulk_modulus_static_300K << eendl;
      if(agl_bulk_modulus_isothermal_300K!=AUROSTD_NAN) sss << _AFLOWLIB_ENTRY_SEPARATOR_ << "agl_bulk_modulus_isothermal_300K=" << agl_bulk_modulus_isothermal_300K << eendl;
      if(agl_poisson_ratio_source.size()) sss << _AFLOWLIB_ENTRY_SEPARATOR_ << "agl_poisson_ratio_source=" << agl_poisson_ratio_source << eendl; //CT20181212
      if(agl_vibrational_free_energy_300K_cell!=AUROSTD_NAN) sss << _AFLOWLIB_ENTRY_SEPARATOR_ << "agl_vibrational_free_energy_300K_cell=" << agl_vibrational_free_energy_300K_cell << eendl; //CT20181212
      if(agl_vibrational_free_energy_300K_atom!=AUROSTD_NAN) sss << _AFLOWLIB_ENTRY_SEPARATOR_ << "agl_vibrational_free_energy_300K_atom=" << agl_vibrational_free_energy_300K_atom << eendl; //CT20181212
      if(agl_vibrational_entropy_300K_cell!=AUROSTD_NAN) sss << _AFLOWLIB_ENTRY_SEPARATOR_ << "agl_vibrational_entropy_300K_cell=" << agl_vibrational_entropy_300K_cell << eendl; //CT20181212
      if(agl_vibrational_entropy_300K_atom!=AUROSTD_NAN) sss << _AFLOWLIB_ENTRY_SEPARATOR_ << "agl_vibrational_entropy_300K_atom=" << agl_vibrational_entropy_300K_atom << eendl; //CT20181212
      if(ael_poisson_ratio!=AUROSTD_NAN) sss << _AFLOWLIB_ENTRY_SEPARATOR_ << "ael_poisson_ratio=" << ael_poisson_ratio << eendl;
      if(ael_bulk_modulus_voigt!=AUROSTD_NAN) sss << _AFLOWLIB_ENTRY_SEPARATOR_ << "ael_bulk_modulus_voigt=" << ael_bulk_modulus_voigt << eendl;
      if(ael_bulk_modulus_reuss!=AUROSTD_NAN) sss << _AFLOWLIB_ENTRY_SEPARATOR_ << "ael_bulk_modulus_reuss=" << ael_bulk_modulus_reuss << eendl;
      if(ael_shear_modulus_voigt!=AUROSTD_NAN) sss << _AFLOWLIB_ENTRY_SEPARATOR_ << "ael_shear_modulus_voigt=" << ael_shear_modulus_voigt << eendl;
      if(ael_shear_modulus_reuss!=AUROSTD_NAN) sss << _AFLOWLIB_ENTRY_SEPARATOR_ << "ael_shear_modulus_reuss=" << ael_shear_modulus_reuss << eendl;
      if(ael_bulk_modulus_vrh!=AUROSTD_NAN) sss << _AFLOWLIB_ENTRY_SEPARATOR_ << "ael_bulk_modulus_vrh=" << ael_bulk_modulus_vrh << eendl;
      if(ael_shear_modulus_vrh!=AUROSTD_NAN) sss << _AFLOWLIB_ENTRY_SEPARATOR_ << "ael_shear_modulus_vrh=" << ael_shear_modulus_vrh << eendl;
      if(ael_elastic_anisotropy!=AUROSTD_NAN) sss << _AFLOWLIB_ENTRY_SEPARATOR_ << "ael_elastic_anisotropy=" << ael_elastic_anisotropy << eendl; //CO20181129
<<<<<<< HEAD
      if(ael_youngs_modulus_vrh!=AUROSTD_NAN) sss << _AFLOWLIB_ENTRY_SEPARATOR_ << "ael_youngs_modulus_vrh=" << ael_youngs_modulus_vrh << eendl; //CT20181212
      if(ael_speed_sound_transverse!=AUROSTD_NAN) sss << _AFLOWLIB_ENTRY_SEPARATOR_ << "ael_speed_sound_transverse=" << ael_speed_sound_transverse << eendl; //CT20181212
      if(ael_speed_sound_longitudinal!=AUROSTD_NAN) sss << _AFLOWLIB_ENTRY_SEPARATOR_ << "ael_speed_sound_longitudinal=" << ael_speed_sound_longitudinal << eendl; //CT20181212
      if(ael_speed_sound_average!=AUROSTD_NAN) sss << _AFLOWLIB_ENTRY_SEPARATOR_ << "ael_speed_sound_average=" << ael_speed_sound_average << eendl; //CT20181212
      if(ael_pughs_modulus_ratio!=AUROSTD_NAN) sss << _AFLOWLIB_ENTRY_SEPARATOR_ << "ael_pughs_modulus_ratio=" << ael_pughs_modulus_ratio << eendl; //CT20181212
      if(ael_debye_temperature!=AUROSTD_NAN) sss << _AFLOWLIB_ENTRY_SEPARATOR_ << "ael_debye_temperature=" << ael_debye_temperature << eendl; //CT20181212
      if(ael_applied_pressure!=AUROSTD_NAN) sss << _AFLOWLIB_ENTRY_SEPARATOR_ << "ael_applied_pressure=" << ael_applied_pressure << eendl; //CT20181212
      if(ael_average_external_pressure!=AUROSTD_NAN) sss << _AFLOWLIB_ENTRY_SEPARATOR_ << "ael_average_external_pressure=" << ael_average_external_pressure << eendl; //CT20181212
      //ME20191105 BEGIN
=======
      if(ael_youngs_modulus_vrh!=AUROSTD_NAN) sss << _AFLOWLIB_ENTRY_SEPARATOR_ << "ael_youngs_modulus_vrh=" << ael_youngs_modulus_vrh << eendl; //CT181212
      if(ael_speed_sound_transverse!=AUROSTD_NAN) sss << _AFLOWLIB_ENTRY_SEPARATOR_ << "ael_speed_sound_transverse=" << ael_speed_sound_transverse << eendl; //CT181212
      if(ael_speed_sound_longitudinal!=AUROSTD_NAN) sss << _AFLOWLIB_ENTRY_SEPARATOR_ << "ael_speed_sound_longitudinal=" << ael_speed_sound_longitudinal << eendl; //CT181212
      if(ael_speed_sound_average!=AUROSTD_NAN) sss << _AFLOWLIB_ENTRY_SEPARATOR_ << "ael_speed_sound_average=" << ael_speed_sound_average << eendl; //CT181212
      if(ael_pughs_modulus_ratio!=AUROSTD_NAN) sss << _AFLOWLIB_ENTRY_SEPARATOR_ << "ael_pughs_modulus_ratio=" << ael_pughs_modulus_ratio << eendl; //CT181212
      if(ael_debye_temperature!=AUROSTD_NAN) sss << _AFLOWLIB_ENTRY_SEPARATOR_ << "ael_debye_temperature=" << ael_debye_temperature << eendl; //CT181212
      if(ael_applied_pressure!=AUROSTD_NAN) sss << _AFLOWLIB_ENTRY_SEPARATOR_ << "ael_applied_pressure=" << ael_applied_pressure << eendl; //CT181212
      if(ael_average_external_pressure!=AUROSTD_NAN) sss << _AFLOWLIB_ENTRY_SEPARATOR_ << "ael_average_external_pressure=" << ael_average_external_pressure << eendl; //CT181212
      //ME20191105 - BEGIN
>>>>>>> 10163148
      sss << _AFLOWLIB_ENTRY_SEPARATOR_ << "ael_stiffness_tensor=";
      if ((ael_stiffness_tensor.rows == 6) && (ael_stiffness_tensor.cols == 6)) {
        for (int i = 1; i <= 6; i++) {
          for (int j = 1; j <= 6; j++) sss << ael_stiffness_tensor[i][j] << ((j < 6)?",":"");
          sss << ((i < 6)?";":"") << eendl;
        }
      }
      sss << _AFLOWLIB_ENTRY_SEPARATOR_ << "ael_compliance_tensor=";
      if ((ael_compliance_tensor.rows == 6) && (ael_compliance_tensor.cols == 6)) {
        for (int i = 1; i <= 6; i++) {
          for (int j = 1; j <= 6; j++) {
            sss << ael_compliance_tensor[i][j] << ((j < 6)?",":"");
          }
          sss << ((i < 6)?";":"") << eendl;
        }
      }
<<<<<<< HEAD
      //ME20191105 END
=======
      //ME20191105 - END
>>>>>>> 10163148
      // BADER
      if(bader_net_charges.size()) sss << _AFLOWLIB_ENTRY_SEPARATOR_ << "bader_net_charges=" << bader_net_charges << eendl;
      if(bader_atomic_volumes.size()) sss << _AFLOWLIB_ENTRY_SEPARATOR_ << "bader_atomic_volumes=" << bader_atomic_volumes << eendl;
      // FILES
      if(vfiles.size()) {
        aurostd::sort(vfiles);
        sss << _AFLOWLIB_ENTRY_SEPARATOR_ << "files=";
        for(uint i=0;i<vfiles.size();i++) sss << vfiles.at(i) << (i<vfiles.size()-1?",":"");
        sss << eendl;
      }
      // CPUS
      if(node_CPU_Model.size()) sss << _AFLOWLIB_ENTRY_SEPARATOR_ << "node_CPU_Model=" << node_CPU_Model << eendl;
      if(node_CPU_Cores!=AUROSTD_NAN) sss << _AFLOWLIB_ENTRY_SEPARATOR_ << "node_CPU_Cores=" << node_CPU_Cores << eendl;
      if(node_CPU_MHz!=AUROSTD_NAN) sss << _AFLOWLIB_ENTRY_SEPARATOR_ << "node_CPU_MHz=" << node_CPU_MHz << eendl;
      if(node_RAM_GB!=INF) sss << _AFLOWLIB_ENTRY_SEPARATOR_ << "node_RAM_GB=" << node_RAM_GB << eendl;
      // VERSION/DATE
      if(aflow_version.size()) sss << _AFLOWLIB_ENTRY_SEPARATOR_ << "aflow_version=" << aflow_version << eendl;
      if(catalog.size()) sss << _AFLOWLIB_ENTRY_SEPARATOR_ << "catalog=" << catalog << eendl;
      sss << _AFLOWLIB_ENTRY_SEPARATOR_ << "aflowlib_version=" << string(AFLOW_VERSION) << eendl;
      sss << _AFLOWLIB_ENTRY_SEPARATOR_ << "aflowlib_date=" << aurostd::get_datetime() << "_GMT-5" << eendl;
      sss << endl;

    } // out

    // this is the aflowlib.json mode
    if(mode=="json" || mode=="JSON") {  //CO OPERATE HERE ALL THE STRINGS AS BEFORE
      string eendl="";
      bool PRINT_NULL=FALSE;
      stringstream sscontent_json;
      vector<string> vcontent_json;
      vector<string> sg_tokens;
      stringstream ss_helper;
      vector<vector<string> > vvs;
      vector<string> vs;
      bool odd_xvec_count;

      //////////////////////////////////////////////////////////////////////////
      if(auid.size()) {
        sscontent_json << "\"aurl\":\"" << aurl << "\"" << eendl;
      } else {
        if(PRINT_NULL) sscontent_json << "\"aurl\":null" << eendl;
      }
      vcontent_json.push_back(sscontent_json.str()); sscontent_json.str("");
      //////////////////////////////////////////////////////////////////////////

      //////////////////////////////////////////////////////////////////////////
      if(auid.size()) {
        sscontent_json << "\"auid\":\"" << auid << "\"" << eendl;
      } else {
        if(PRINT_NULL) sscontent_json << "\"auid\":null" << eendl;
      }
      vcontent_json.push_back(sscontent_json.str()); sscontent_json.str("");
      //////////////////////////////////////////////////////////////////////////

<<<<<<< HEAD
      //ME20190125 BEGIN
=======
      //ME20190125 - BEGIN
>>>>>>> 10163148
      //////////////////////////////////////////////////////////////////////////
      if(!title.empty()) {
        sscontent_json << "\"title\":\"" << title << "\"" << eendl;
      } else {
        if(PRINT_NULL) sscontent_json << "\"title\":null" << eendl;
      }
      vcontent_json.push_back(sscontent_json.str()); sscontent_json.str("");
      //////////////////////////////////////////////////////////////////////////
<<<<<<< HEAD
      //ME20190125 END
=======
      //ME20190125 - END
>>>>>>> 10163148

      //////////////////////////////////////////////////////////////////////////
      if(data_api.size()) {
        sscontent_json << "\"data_api\":\"" << data_api << "\"" << eendl;
      } else {
        if(PRINT_NULL) sscontent_json << "\"data_api\":null" << eendl;
      }
      vcontent_json.push_back(sscontent_json.str()); sscontent_json.str("");
      //////////////////////////////////////////////////////////////////////////

      //////////////////////////////////////////////////////////////////////////
      if(data_source.size()) {
        sscontent_json << "\"data_source\":\"" << data_source << "\"" << eendl;
      } else {
        if(PRINT_NULL) sscontent_json << "\"data_source\":null" << eendl;
      }
      vcontent_json.push_back(sscontent_json.str()); sscontent_json.str("");
      //////////////////////////////////////////////////////////////////////////

      //////////////////////////////////////////////////////////////////////////
      if(data_language.size()) {
        sscontent_json << "\"data_language\":\"" << data_language << "\"" << eendl;
      } else {
        if(PRINT_NULL) sscontent_json << "\"data_language\":null" << eendl;
      }
      vcontent_json.push_back(sscontent_json.str()); sscontent_json.str("");
      //////////////////////////////////////////////////////////////////////////

      //////////////////////////////////////////////////////////////////////////
      if(error_status.size()) {
        sscontent_json << "\"error_status\":\"" << error_status << "\"" << eendl;
      } else {
        if(PRINT_NULL) sscontent_json << "\"error_status\":null" << eendl;
      }
      vcontent_json.push_back(sscontent_json.str()); sscontent_json.str("");
      //////////////////////////////////////////////////////////////////////////

      // LOOP
      //////////////////////////////////////////////////////////////////////////
      if(vloop.size()) {
        aurostd::sort(vloop);
        sscontent_json << "\"loop\":[" << aurostd::joinWDelimiter(aurostd::wrapVecEntries(vloop,"\""),",") << "]" << eendl;
      } else {
        if(PRINT_NULL) sscontent_json << "\"loop\":null" << eendl;
      }
      vcontent_json.push_back(sscontent_json.str()); sscontent_json.str("");
      //////////////////////////////////////////////////////////////////////////

      // MATERIALS
      //////////////////////////////////////////////////////////////////////////
      if(code.size()) {
        sscontent_json << "\"code\":\"" << code << "\"" << eendl;
      } else {
        if(PRINT_NULL) sscontent_json << "\"code\":null" << eendl;
      }
      vcontent_json.push_back(sscontent_json.str()); sscontent_json.str("");
      //////////////////////////////////////////////////////////////////////////

      //////////////////////////////////////////////////////////////////////////
      if(compound.size()) {
        sscontent_json << "\"compound\":\"" << compound << "\"" << eendl;
      } else {
        if(PRINT_NULL) sscontent_json << "\"compound\":null" << eendl;
      }
      vcontent_json.push_back(sscontent_json.str()); sscontent_json.str("");
      //////////////////////////////////////////////////////////////////////////

      //////////////////////////////////////////////////////////////////////////
      if(prototype.size()) {
        sscontent_json << "\"prototype\":\"" << prototype << "\"" << eendl;
      } else {
        if(PRINT_NULL) sscontent_json << "\"prototype\":null" << eendl;
      }
      vcontent_json.push_back(sscontent_json.str()); sscontent_json.str("");
      //////////////////////////////////////////////////////////////////////////

      //////////////////////////////////////////////////////////////////////////
      if(nspecies!=AUROSTD_NAN) {
        sscontent_json << "\"nspecies\":" << nspecies << eendl;
      } else {
        if(PRINT_NULL) sscontent_json << "\"nspecies\":null" << eendl;
      }
      vcontent_json.push_back(sscontent_json.str()); sscontent_json.str("");
      //////////////////////////////////////////////////////////////////////////

      //////////////////////////////////////////////////////////////////////////
      if(natoms!=AUROSTD_NAN) {
        sscontent_json << "\"natoms\":" << natoms << eendl;
      } else {
        if(PRINT_NULL) sscontent_json << "\"natoms\":null" << eendl;
      }
      vcontent_json.push_back(sscontent_json.str()); sscontent_json.str("");
      //////////////////////////////////////////////////////////////////////////

      //DX20190124 - add original crystal info - START
      //////////////////////////////////////////////////////////////////////////
      if(natoms_orig!=AUROSTD_NAN) {
        sscontent_json << "\"natoms_orig\":" << natoms_orig << eendl;
      } else {
        if(PRINT_NULL) sscontent_json << "\"natoms_orig\":null" << eendl;
      }
      vcontent_json.push_back(sscontent_json.str()); sscontent_json.str("");
      //////////////////////////////////////////////////////////////////////////
      //DX20190124 - add original crystal info - END

      //////////////////////////////////////////////////////////////////////////
      if(vcomposition.size()) {
        //aflowlib_libraries does not specify precision
        sscontent_json << "\"composition\":[" << aurostd::joinWDelimiter(aurostd::vecDouble2vecString(vcomposition,9),",") << "]" << eendl;
      } else {
        if(PRINT_NULL) sscontent_json << "\"composition\":null" << eendl;
      }
      vcontent_json.push_back(sscontent_json.str()); sscontent_json.str("");
      //////////////////////////////////////////////////////////////////////////

      //////////////////////////////////////////////////////////////////////////
      if(density!=AUROSTD_NAN) {
        sscontent_json << "\"density\":" << density << eendl;
      } else {
        if(PRINT_NULL) sscontent_json << "\"density\":null" << eendl;
      }
      vcontent_json.push_back(sscontent_json.str()); sscontent_json.str("");
      //////////////////////////////////////////////////////////////////////////

      //DX20190124 - add original crystal info - START
      //////////////////////////////////////////////////////////////////////////
      if(density_orig!=AUROSTD_NAN) {
        sscontent_json << "\"density_orig\":" << density_orig << eendl;
      } else {
        if(PRINT_NULL) sscontent_json << "\"density_orig\":null" << eendl;
      }
      vcontent_json.push_back(sscontent_json.str()); sscontent_json.str("");
      //////////////////////////////////////////////////////////////////////////
      //DX20190124 - add original crystal info - END

      //////////////////////////////////////////////////////////////////////////
      if(scintillation_attenuation_length!=AUROSTD_NAN) {
        sscontent_json << "\"scintillation_attenuation_length\":" << scintillation_attenuation_length << eendl;
      } else {
        if(PRINT_NULL) sscontent_json << "\"scintillation_attenuation_length\":null" << eendl;
      }
      vcontent_json.push_back(sscontent_json.str()); sscontent_json.str("");
      //////////////////////////////////////////////////////////////////////////

      //////////////////////////////////////////////////////////////////////////
      if(vstoichiometry.size()) {
        //aflowlib_libraries specifies precision of 9
        sscontent_json << "\"stoichiometry\":[" << aurostd::joinWDelimiter(aurostd::vecDouble2vecString(vstoichiometry,9),",") << "]" << eendl;
      } else {
        if(PRINT_NULL) sscontent_json << "\"stoichiometry\":null" << eendl;
      }
      vcontent_json.push_back(sscontent_json.str()); sscontent_json.str("");
      //////////////////////////////////////////////////////////////////////////

      //////////////////////////////////////////////////////////////////////////
      if(vspecies.size()) {
        sscontent_json << "\"species\":[" << aurostd::joinWDelimiter(aurostd::wrapVecEntries(vspecies,"\""),",") << "]" << eendl;
      } else {
        if(PRINT_NULL) sscontent_json << "\"species\":null" << eendl;
      }
      vcontent_json.push_back(sscontent_json.str()); sscontent_json.str("");
      //////////////////////////////////////////////////////////////////////////

      //////////////////////////////////////////////////////////////////////////
      if(vspecies_pp.size()) {
        sscontent_json << "\"species_pp\":[" << aurostd::joinWDelimiter(aurostd::wrapVecEntries(vspecies_pp,"\""),",") << "]" << eendl;
      } else {
        if(PRINT_NULL) sscontent_json << "\"species_pp\":null" << eendl;
      }
      vcontent_json.push_back(sscontent_json.str()); sscontent_json.str("");
      //////////////////////////////////////////////////////////////////////////

      //////////////////////////////////////////////////////////////////////////
      if(dft_type.size()) {
        //DX+CO START
        //sscontent_json << "\"dft_type\":\"" << dft_type << "\"" << eendl; //CO, this is technically a vector (RESTAPI paper)
        sscontent_json << "\"dft_type\":[" << aurostd::joinWDelimiter(aurostd::wrapVecEntries(vdft_type,"\""),",") << "]" << eendl;
        //DX+CO END
      } else {
        if(PRINT_NULL) sscontent_json << "\"dft_type\":null" << dft_type << eendl;
      }
      vcontent_json.push_back(sscontent_json.str()); sscontent_json.str("");
      //////////////////////////////////////////////////////////////////////////

      // if(species_pp_type.size()) sscontent_json << "species_pp_type=" << species_pp_type << eendl;

      //////////////////////////////////////////////////////////////////////////
      if(vspecies_pp_version.size()) {
        sscontent_json << "\"species_pp_version\":[" << aurostd::joinWDelimiter(aurostd::wrapVecEntries(vspecies_pp_version,"\""),",") << "]" << eendl;
      } else {
        if(PRINT_NULL) sscontent_json << "\"species_pp_version\":null" << eendl;
      }
      vcontent_json.push_back(sscontent_json.str()); sscontent_json.str("");
      //////////////////////////////////////////////////////////////////////////

      //////////////////////////////////////////////////////////////////////////
      if(vspecies_pp_ZVAL.size()) {
        //aflowlib_libraries does not specify precision
        sscontent_json << "\"species_pp_ZVAL\":[" << aurostd::joinWDelimiter(aurostd::vecDouble2vecString(vspecies_pp_ZVAL,9),",") << "]" << eendl;
      } else {
        if(PRINT_NULL) sscontent_json << "\"species_pp_ZVAL\":null" << eendl;
      }
      vcontent_json.push_back(sscontent_json.str()); sscontent_json.str("");
      //////////////////////////////////////////////////////////////////////////

      //////////////////////////////////////////////////////////////////////////
<<<<<<< HEAD
=======
      if(vspecies_pp_AUID.size()) {
        sscontent_json << "\"species_pp_AUID\":[" << aurostd::joinWDelimiter(aurostd::wrapVecEntries(vspecies_pp_AUID,"\""),",") << "]" << eendl;
      } else {
        if(PRINT_NULL) sscontent_json << "\"species_pp_AUID\":null" << eendl;
      }
      vcontent_json.push_back(sscontent_json.str()); sscontent_json.str("");
      //////////////////////////////////////////////////////////////////////////

      //////////////////////////////////////////////////////////////////////////
      if(METAGGA.size()) {
        sscontent_json << "\"metagga\":\"" << METAGGA << "\"" << eendl;
      } else {
        if(PRINT_NULL) sscontent_json << "\"metagga\":null" << eendl;
      }
      vcontent_json.push_back(sscontent_json.str()); sscontent_json.str("");
      //////////////////////////////////////////////////////////////////////////

      //////////////////////////////////////////////////////////////////////////
>>>>>>> 10163148
      //ME20190124 - Modified to include more detailed LDAU information
      if(ldau_TLUJ.size()) {
        ss_helper.str("");
        vs.clear();
        //only string is available, so we have to parse really fast
        //would be nice if we have vldau_TLUJ already
        //ME20190124 - vLDAU is now available
        //[OBSOLETE ME20190124 - use vLDAU] vector<string> ldau_TLUJ_tokens;
        //[OBSOLETE ME20190124 - use vLDAU] aurostd::string2tokens(ldau_TLUJ,ldau_TLUJ_tokens,";");
        //[OBSOLETE ME20190124 - use vLDAU] if(ldau_TLUJ_tokens.size()==4){
        //[OBSOLETE ME20190124 - use vLDAU] conversion to double ENSURES that these are numbers
        //[OBSOLETE ME20190124 - use vLDAU] non-numbers without "" will break json
        //[OBSOLETE ME20190124 - use vLDAU] int T=aurostd::string2utype<int>(ldau_TLUJ_tokens.at(0));
        int T = (int) vLDAU[0][0]; //ME20190124
        vector<int> L(vLDAU[1].begin(), vLDAU[1].end());  //ME20190124
        vector<double> U = vLDAU[2],J = vLDAU[3];  //ME20190124
        //[OBSOLETE ME20190124 - NOT USED] vector<string> ldau_TLUJ_tokens2;
        //[OBSOLETE ME20190124 - use vLDAU] breaking up not necessary, but a nice check that we don't have hanging commas
        //[OBSOLETE ME20190124 - use vLDAU] the extra space at the end will be removed by joinWDelimiter()
        //[OBSOLETE ME20190124 - use vLDAU] aurostd::string2tokens(ldau_TLUJ_tokens.at(1),L,",");
        //[OBSOLETE ME20190124 - use vLDAU] aurostd::string2tokens(ldau_TLUJ_tokens.at(2),U,",");
        //[OBSOLETE ME20190124 - use vLDAU] aurostd::string2tokens(ldau_TLUJ_tokens.at(3),J,",");
        if(L.size()&&U.size()&&J.size()){
          //no precision needed
          vs.push_back(aurostd::utype2string(T));
          vs.push_back("["+aurostd::joinWDelimiter(L,",")+"]");
          vs.push_back("["+aurostd::joinWDelimiter(aurostd::vecDouble2vecString(U,9),",")+"]");
          vs.push_back("["+aurostd::joinWDelimiter(aurostd::vecDouble2vecString(J,9),",")+"]");
          ss_helper << aurostd::joinWDelimiter(vs,",") << eendl;
          vector<string> ldau_keys;  //ME20190124
          aurostd::string2tokens("ldau_type,ldau_l,ldau_u,ldau_j", ldau_keys, ",");  //ME20190124
          for (uint i = 0; i < ldau_keys.size(); i++) {  //ME20190124
            sscontent_json << "\"" << ldau_keys[i] << "\":" << vs[i] << eendl;  //ME20190124
            vcontent_json.push_back(sscontent_json.str()); sscontent_json.str("");  //ME20190124
          }
          vs.clear();
        }
        //} ME20190124
        vs.clear();
      }
      if(!ss_helper.str().empty()){ //CO20180216 - !empty() is better for strings than !size()
        sscontent_json << "\"ldau_TLUJ\":[" << ss_helper.str() << "]" << eendl; ss_helper.str("");
      } else {
        if(PRINT_NULL) sscontent_json << "\"ldau_TLUJ\":null" << eendl;
      }
      vcontent_json.push_back(sscontent_json.str()); sscontent_json.str("");
      //////////////////////////////////////////////////////////////////////////

      //////////////////////////////////////////////////////////////////////////
      if(valence_cell_iupac!=AUROSTD_NAN) {
        sscontent_json << "\"valence_cell_iupac\":" << valence_cell_iupac << eendl;
      } else {
        if(PRINT_NULL) sscontent_json << "\"valence_cell_iupac\":null" << eendl;
      }
      vcontent_json.push_back(sscontent_json.str()); sscontent_json.str("");
      //////////////////////////////////////////////////////////////////////////

      //////////////////////////////////////////////////////////////////////////
      if(valence_cell_std!=AUROSTD_NAN) {
        sscontent_json << "\"valence_cell_std\":" << valence_cell_std << eendl;
      } else {
        if(PRINT_NULL) sscontent_json << "\"valence_cell_std\":null" << eendl;
      }
      vcontent_json.push_back(sscontent_json.str()); sscontent_json.str("");
      //////////////////////////////////////////////////////////////////////////

      //////////////////////////////////////////////////////////////////////////
      if(volume_cell!=AUROSTD_NAN) {
        sscontent_json << "\"volume_cell\":" << volume_cell << eendl;
      } else {
        if(PRINT_NULL) sscontent_json << "\"volume_cell\":null" << eendl;
      }
      vcontent_json.push_back(sscontent_json.str()); sscontent_json.str("");
      //////////////////////////////////////////////////////////////////////////

      //////////////////////////////////////////////////////////////////////////
      if(volume_atom!=AUROSTD_NAN) {
        sscontent_json << "\"volume_atom\":" << volume_atom << eendl;
      } else {
        if(PRINT_NULL) sscontent_json << "\"volume_atom\":null" << eendl;
      }
      vcontent_json.push_back(sscontent_json.str()); sscontent_json.str("");
      //////////////////////////////////////////////////////////////////////////

      //DX20190124 - add original crystal info - START
      //////////////////////////////////////////////////////////////////////////
      if(volume_cell_orig!=AUROSTD_NAN) {
        sscontent_json << "\"volume_cell_orig\":" << volume_cell_orig << eendl;
      } else {
        if(PRINT_NULL) sscontent_json << "\"volume_cell_orig\":null" << eendl;
      }
      vcontent_json.push_back(sscontent_json.str()); sscontent_json.str("");
      //////////////////////////////////////////////////////////////////////////

      //////////////////////////////////////////////////////////////////////////
      if(volume_atom_orig!=AUROSTD_NAN) {
        sscontent_json << "\"volume_atom_orig\":" << volume_atom_orig << eendl;
      } else {
        if(PRINT_NULL) sscontent_json << "\"volume_atom_orig\":null" << eendl;
      }
      vcontent_json.push_back(sscontent_json.str()); sscontent_json.str("");
      //////////////////////////////////////////////////////////////////////////
      //DX20190124 - add original crystal info - END

      //////////////////////////////////////////////////////////////////////////
      if(pressure!=AUROSTD_NAN) {
        sscontent_json << "\"pressure\":" << pressure << eendl;
      } else {
        if(PRINT_NULL) sscontent_json << "\"pressure\":null" << eendl;
      }
      vcontent_json.push_back(sscontent_json.str()); sscontent_json.str("");
      //////////////////////////////////////////////////////////////////////////

      //////////////////////////////////////////////////////////////////////////
      if(vstress_tensor.size()) {
        //aflowlib_libraries specifies precision of 7
        sscontent_json << "\"stress_tensor\":[" << aurostd::joinWDelimiter(aurostd::vecDouble2vecString(vstress_tensor,7),",") << "]" << eendl;
      } else {
        if(PRINT_NULL) sscontent_json << "\"stress_tensor\":null" << eendl;
      }
      vcontent_json.push_back(sscontent_json.str()); sscontent_json.str("");
      //////////////////////////////////////////////////////////////////////////

      //////////////////////////////////////////////////////////////////////////
      if(pressure_residual!=AUROSTD_NAN) {
        sscontent_json << "\"pressure_residual\":" << pressure_residual << eendl;
      } else {
        if(PRINT_NULL) sscontent_json << "\"pressure_residual\":null" << eendl;
      }
      vcontent_json.push_back(sscontent_json.str()); sscontent_json.str("");
      //////////////////////////////////////////////////////////////////////////

      //////////////////////////////////////////////////////////////////////////
      if(Pulay_stress!=AUROSTD_NAN) {
        sscontent_json << "\"Pulay_stress\":" << Pulay_stress << eendl;
      } else {
        if(PRINT_NULL) sscontent_json << "\"Pulay_stress\":null" << eendl;
      }
      vcontent_json.push_back(sscontent_json.str()); sscontent_json.str("");
      //////////////////////////////////////////////////////////////////////////

      //////////////////////////////////////////////////////////////////////////
      if(vgeometry.size()) {
        //aflowlib_libraries specifies precision of 7
        sscontent_json << "\"geometry\":[" << aurostd::joinWDelimiter(aurostd::vecDouble2vecString(vgeometry,7),",") << "]" << eendl;
      } else {
        if(PRINT_NULL) sscontent_json << "\"geometry\":null" << eendl;
      }
      vcontent_json.push_back(sscontent_json.str()); sscontent_json.str("");
      //////////////////////////////////////////////////////////////////////////

      //DX20190124 - add original crystal info - START
      //////////////////////////////////////////////////////////////////////////
      if(vgeometry_orig.size()) {
        //aflowlib_libraries specifies precision of 7
        sscontent_json << "\"geometry_orig\":[" << aurostd::joinWDelimiter(aurostd::vecDouble2vecString(vgeometry_orig,7),",") << "]" << eendl;
      } else {
        if(PRINT_NULL) sscontent_json << "\"geometry_orig\":null" << eendl;
      }
      vcontent_json.push_back(sscontent_json.str()); sscontent_json.str("");
      //////////////////////////////////////////////////////////////////////////
      //DX20190124 - add original crystal info - END

      //////////////////////////////////////////////////////////////////////////
      if(Egap!=AUROSTD_NAN) {
        sscontent_json << "\"Egap\":" << Egap << eendl;
      } else {
        if(PRINT_NULL) sscontent_json << "\"Egap\":null" << eendl;
      }
      vcontent_json.push_back(sscontent_json.str()); sscontent_json.str("");
      //////////////////////////////////////////////////////////////////////////

      //////////////////////////////////////////////////////////////////////////
      if(Egap_fit!=AUROSTD_NAN) {
        sscontent_json << "\"Egap_fit\":" << Egap_fit << eendl;
      } else {
        if(PRINT_NULL) sscontent_json << "\"Egap_fit\":null" << eendl;
      }
      vcontent_json.push_back(sscontent_json.str()); sscontent_json.str("");
      //////////////////////////////////////////////////////////////////////////

      //////////////////////////////////////////////////////////////////////////
      if(Egap_type.size()) {
        sscontent_json << "\"Egap_type\":\"" << Egap_type << "\"" << eendl;
      } else {
        if(PRINT_NULL) sscontent_json << "\"Egap_type\":null" << eendl;
      }
      vcontent_json.push_back(sscontent_json.str()); sscontent_json.str("");
      //////////////////////////////////////////////////////////////////////////

      //////////////////////////////////////////////////////////////////////////
      if(energy_cell!=AUROSTD_NAN) {
        sscontent_json << "\"energy_cell\":" << energy_cell << eendl;
      } else {
        if(PRINT_NULL) sscontent_json << "\"energy_cell\":null" << eendl;
      }
      vcontent_json.push_back(sscontent_json.str()); sscontent_json.str("");
      //////////////////////////////////////////////////////////////////////////

      //////////////////////////////////////////////////////////////////////////
      if(energy_atom!=AUROSTD_NAN) {
        sscontent_json << "\"energy_atom\":" << energy_atom << eendl;
      } else {
        if(PRINT_NULL) sscontent_json << "\"energy_atom\":null" << eendl;
      }
      vcontent_json.push_back(sscontent_json.str()); sscontent_json.str("");
      //////////////////////////////////////////////////////////////////////////

      //////////////////////////////////////////////////////////////////////////
      if(energy_cutoff!=AUROSTD_NAN) {
        sscontent_json << "\"energy_cutoff\":" << energy_cutoff << eendl;
      } else {
        if(PRINT_NULL) sscontent_json << "\"energy_cutoff\":null" << eendl;
      }
      vcontent_json.push_back(sscontent_json.str()); sscontent_json.str("");
      //////////////////////////////////////////////////////////////////////////

      //////////////////////////////////////////////////////////////////////////
      if(delta_electronic_energy_convergence!=AUROSTD_NAN) {
        sscontent_json << "\"delta_electronic_energy_convergence\":" << delta_electronic_energy_convergence << eendl;
      } else {
        if(PRINT_NULL) sscontent_json << "\"delta_electronic_energy_convergence\":null" << eendl;
      }
      vcontent_json.push_back(sscontent_json.str()); sscontent_json.str("");
      //////////////////////////////////////////////////////////////////////////

      //////////////////////////////////////////////////////////////////////////
      if(delta_electronic_energy_threshold!=AUROSTD_NAN) {
        sscontent_json << "\"delta_electronic_energy_threshold\":" << delta_electronic_energy_threshold << eendl;
      } else {
        if(PRINT_NULL) sscontent_json << "\"delta_electronic_energy_threshold\":null" << eendl;
      }
      vcontent_json.push_back(sscontent_json.str()); sscontent_json.str("");
      //////////////////////////////////////////////////////////////////////////

      // [NOT_PRINTED]     //////////////////////////////////////////////////////////////////////////
      // [NOT_PRINTED]     if(nkpoints!=0) {
      // [NOT_PRINTED]       sscontent_json << "\"nkpoints\":" << nkpoints << eendl;
      // [NOT_PRINTED]     } else {
      // [NOT_PRINTED]       if(PRINT_NULL) sscontent_json << "\"nkpoints\":null" << eendl;
      // [NOT_PRINTED]     }
      // [NOT_PRINTED]     vcontent_json.push_back(sscontent_json.str()); sscontent_json.str("");
      // [NOT_PRINTED]     //////////////////////////////////////////////////////////////////////////

      // [NOT_PRINTED]     //////////////////////////////////////////////////////////////////////////
      // [NOT_PRINTED]     if(nkpoints_irreducible!=0) {
      // [NOT_PRINTED]       sscontent_json << "\"nkpoints_irreducible\":" << nkpoints_irreducible << eendl;
      // [NOT_PRINTED]     } else {
      // [NOT_PRINTED]       if(PRINT_NULL) sscontent_json << "\"nkpoints_irreducible\":null" << eendl;
      // [NOT_PRINTED]     }
      // [NOT_PRINTED]     vcontent_json.push_back(sscontent_json.str()); sscontent_json.str("");
      // [NOT_PRINTED]     //////////////////////////////////////////////////////////////////////////

      // [NOT_PRINTED]     //////////////////////////////////////////////////////////////////////////
      // [NOT_PRINTED]     if(kppra!=0) {
      // [NOT_PRINTED]       sscontent_json << "\"kppra\":" << kppra << eendl;
      // [NOT_PRINTED]     } else {
      // [NOT_PRINTED]       if(PRINT_NULL) sscontent_json << "\"kppra\":null" << eendl;
      // [NOT_PRINTED]     }
      // [NOT_PRINTED]     vcontent_json.push_back(sscontent_json.str()); sscontent_json.str("");
      // [NOT_PRINTED]     //////////////////////////////////////////////////////////////////////////

      //////////////////////////////////////////////////////////////////////////
      if(kpoints.size()) {
        //this one is a bit complicated, so we will test if the string was created, and then recreate the json array on the spot
        ss_helper.str("");
        vs.clear();
        //ME20190124 - Add the individual pieces of "kpoints" to the json file
        if ((kpoints_nnn_relax.rows==3) && (sum(kpoints_nnn_relax) > 0)) {  //ME20190128
          vs.push_back("["+aurostd::joinWDelimiter(kpoints_nnn_relax,",")+"]");
          sscontent_json << "\"kpoints_relax\":" << vs.back() << eendl;  //ME20190124
        } else if (PRINT_NULL) {  //ME20190124
          sscontent_json << "\"kpoints_relax\":null" << eendl;  //ME20190124
        }
        vcontent_json.push_back(sscontent_json.str()); sscontent_json.str("");  //ME20190124
        if ((kpoints_nnn_static.rows==3) && (sum(kpoints_nnn_static) > 0)) {  //ME20190128
          vs.push_back("["+aurostd::joinWDelimiter(kpoints_nnn_static,",")+"]");
          if (sum(kpoints_nnn_static) > 0) sscontent_json << "\"kpoints_static\":" << vs.back() << eendl;  //ME20190124
        } else if (PRINT_NULL) {  //ME20190124
          sscontent_json << "\"kpoints_static\":null" << eendl;  //ME20190124
        }
        vcontent_json.push_back(sscontent_json.str()); sscontent_json.str("");  //ME20190124
        if(kpoints_pairs.size()){
          //first for escape characters in \Gamma or \Sigma
          vector<string> kpoints_pairs_new;
          char issue_c='\\';
          stringstream issue_ss; issue_ss << issue_c;
          string fix_s="\\\\";
          for(uint i=0;i<kpoints_pairs.size();i++){
            kpoints_pairs_new.push_back(aurostd::StringSubst(kpoints_pairs.at(i),issue_ss.str(),fix_s));
          }
          vs.push_back("["+aurostd::joinWDelimiter(aurostd::wrapVecEntries(kpoints_pairs_new,"\""),",")+"]");
          sscontent_json << "\"kpoints_bands_path\":" << vs.back() << eendl;  //ME20190124
        } else if (PRINT_NULL) {  //ME20190124
          sscontent_json << "\"kpoints_bands_path\":null" << eendl;  //ME20190124
        }
        vcontent_json.push_back(sscontent_json.str()); sscontent_json.str("");  //ME20190124
        ss_helper << aurostd::joinWDelimiter(vs, ",");  //ME20190128
        if(kpoints_bands_path_grid!=0){
          //ME20190128 - This causes kpoints to only be written when the band structure
          // was calculated. This is inconsistent with the aflowlib.out file
          // [OBSOLETE ME20190128] ss_helper << aurostd::joinWDelimiter(vs,",") << "," << aurostd::utype2string(kpoints_bands_path_grid);
          ss_helper << "," << aurostd::utype2string(kpoints_bands_path_grid);
          sscontent_json << "\"kpoints_bands_nkpts\":" << ((int) kpoints_bands_path_grid) << eendl;  //ME20190124
        } else if (PRINT_NULL) {  //ME20190124
          sscontent_json << "\"kpoints_bands_nkpts\":null" << eendl;  //ME20190124
        }
        vcontent_json.push_back(sscontent_json.str()); sscontent_json.str("");  //ME20190124
      }
      if(!ss_helper.str().empty()){ //CO20180216 - !empty() is better for strings than !size()
        sscontent_json << "\"kpoints\":[" << ss_helper.str() << "]" << eendl; ss_helper.str("");
      } else {
        if(PRINT_NULL) sscontent_json << "\"kpoints\":null" << eendl;
      }
      vcontent_json.push_back(sscontent_json.str()); sscontent_json.str("");
      //////////////////////////////////////////////////////////////////////////

      //////////////////////////////////////////////////////////////////////////
      if(enthalpy_cell!=AUROSTD_NAN) {
        sscontent_json << "\"enthalpy_cell\":" << enthalpy_cell << eendl;
      } else {
        if(PRINT_NULL) sscontent_json << "\"enthalpy_cell\":null" << eendl;
      }
      vcontent_json.push_back(sscontent_json.str()); sscontent_json.str("");
      //////////////////////////////////////////////////////////////////////////

      //////////////////////////////////////////////////////////////////////////
      if(enthalpy_atom!=AUROSTD_NAN) {
        sscontent_json << "\"enthalpy_atom\":" << enthalpy_atom << eendl;
      } else {
        if(PRINT_NULL) sscontent_json << "\"enthalpy_atom\":null" << eendl;
      }
      vcontent_json.push_back(sscontent_json.str()); sscontent_json.str("");
      //////////////////////////////////////////////////////////////////////////

      //////////////////////////////////////////////////////////////////////////
      if(eentropy_cell!=AUROSTD_NAN) {
        sscontent_json << "\"eentropy_cell\":" << eentropy_cell << eendl;
      } else {
        if(PRINT_NULL) sscontent_json << "\"eentropy_cell\":null" << eendl;
      }
      vcontent_json.push_back(sscontent_json.str()); sscontent_json.str("");
      //////////////////////////////////////////////////////////////////////////

      //////////////////////////////////////////////////////////////////////////
      if(eentropy_atom!=AUROSTD_NAN) {
        sscontent_json << "\"eentropy_atom\":" << eentropy_atom << eendl;
      } else {
        if(PRINT_NULL) sscontent_json << "\"eentropy_atom\":null" << eendl;
      }
      vcontent_json.push_back(sscontent_json.str()); sscontent_json.str("");
      //////////////////////////////////////////////////////////////////////////

      //////////////////////////////////////////////////////////////////////////
      if(enthalpy_formation_cell!=AUROSTD_NAN) {
        sscontent_json << "\"enthalpy_formation_cell\":" << enthalpy_formation_cell << eendl;
      } else {
        if(PRINT_NULL) sscontent_json << "\"enthalpy_formation_cell\":null" << eendl;
      }
      vcontent_json.push_back(sscontent_json.str()); sscontent_json.str("");
      //////////////////////////////////////////////////////////////////////////

      //////////////////////////////////////////////////////////////////////////
      if(enthalpy_formation_atom!=AUROSTD_NAN) {
        sscontent_json << "\"enthalpy_formation_atom\":" << enthalpy_formation_atom << eendl;
      } else {
        if(PRINT_NULL) sscontent_json << "\"enthalpy_formation_atom\":null" << eendl;
      }
      vcontent_json.push_back(sscontent_json.str()); sscontent_json.str("");
      //////////////////////////////////////////////////////////////////////////

      //////////////////////////////////////////////////////////////////////////
      if(entropic_temperature!=AUROSTD_NAN) {
        sscontent_json << "\"entropic_temperature\":" << entropic_temperature << eendl;
      } else {
        if(PRINT_NULL) sscontent_json << "\"entropic_temperature\":null" << eendl;
      }
      vcontent_json.push_back(sscontent_json.str()); sscontent_json.str("");
      //////////////////////////////////////////////////////////////////////////

      //////////////////////////////////////////////////////////////////////////
      if(PV_cell!=AUROSTD_NAN) {
        sscontent_json << "\"PV_cell\":" << PV_cell << eendl;
      } else {
        if(PRINT_NULL) sscontent_json << "\"PV_cell\":null" << eendl;
      }
      vcontent_json.push_back(sscontent_json.str()); sscontent_json.str("");
      //////////////////////////////////////////////////////////////////////////

      //////////////////////////////////////////////////////////////////////////
      if(PV_atom!=AUROSTD_NAN) {
        sscontent_json << "\"PV_atom\":" << PV_atom << eendl;
      } else {
        if(PRINT_NULL) sscontent_json << "\"PV_atom\":null" << eendl;
      }
      vcontent_json.push_back(sscontent_json.str()); sscontent_json.str("");
      //////////////////////////////////////////////////////////////////////////

      //////////////////////////////////////////////////////////////////////////
      if(spin_cell!=AUROSTD_NAN) {
        sscontent_json << "\"spin_cell\":" << spin_cell << eendl;
      } else {
        if(PRINT_NULL) sscontent_json << "\"spin_cell\":null" << eendl;
      }
      vcontent_json.push_back(sscontent_json.str()); sscontent_json.str("");
      //////////////////////////////////////////////////////////////////////////

      //////////////////////////////////////////////////////////////////////////
      if(spin_atom!=AUROSTD_NAN) {
        sscontent_json << "\"spin_atom\":" << spin_atom << eendl;
      } else {
        if(PRINT_NULL) sscontent_json << "\"spin_atom\":null" << eendl;
      }
      vcontent_json.push_back(sscontent_json.str()); sscontent_json.str("");
      //////////////////////////////////////////////////////////////////////////

      //////////////////////////////////////////////////////////////////////////
      if(vspinD.size()) {
        //aflowlib_libraries specifies precision of 5
        sscontent_json << "\"spinD\":[" << aurostd::joinWDelimiter(aurostd::vecDouble2vecString(vspinD,5),",") << "]" << eendl;
      } else {
        if(PRINT_NULL) sscontent_json << "\"spinD\":null" << eendl;
      }
      vcontent_json.push_back(sscontent_json.str()); sscontent_json.str("");
      //////////////////////////////////////////////////////////////////////////

      //////////////////////////////////////////////////////////////////////////
      if(vspinD_magmom_orig.size()) {
        //aflowlib_libraries specifies precision of 5
        sscontent_json << "\"spinD_magmom_orig\":[" << aurostd::joinWDelimiter(aurostd::vecDouble2vecString(vspinD_magmom_orig,5),",") << "]" << eendl;
      } else {
        if(PRINT_NULL) sscontent_json << "\"spinD_magmom_orig\":null" << eendl;
      }
      vcontent_json.push_back(sscontent_json.str()); sscontent_json.str("");
      //////////////////////////////////////////////////////////////////////////

      //////////////////////////////////////////////////////////////////////////
      if(spinF!=AUROSTD_NAN) {
        sscontent_json << "\"spinF\":" << spinF << eendl;
      } else {
        if(PRINT_NULL) sscontent_json << "\"spinF\":null" << eendl;
      }
      vcontent_json.push_back(sscontent_json.str()); sscontent_json.str("");
      //////////////////////////////////////////////////////////////////////////

      //////////////////////////////////////////////////////////////////////////
      // [OBSOLETE] 
      // [OBSOLETE] if(stoich.size()) {
      // [OBSOLETE]   //just use the string SC made
      // [OBSOLETE]   sscontent_json << "\"stoich\":\"" << stoich << "\"" << eendl;
      // [OBSOLETE]   ////aflowlib_libraries does not specify precision
      // [OBSOLETE]   //sscontent_json << "\"stoich\":[" << aurostd::joinWDelimiter(aurostd::vecDouble2vecString(vstoich,9),",") << "]" << eendl;
      // [OBSOLETE] } else {
      // [OBSOLETE]   if(PRINT_NULL) sscontent_json << "\"stoich\":null" << eendl;
      // [OBSOLETE] }
      // [OBSOLETE] vcontent_json.push_back(sscontent_json.str()); sscontent_json.str("");
      //////////////////////////////////////////////////////////////////////////

      //////////////////////////////////////////////////////////////////////////
      if(calculation_time!=AUROSTD_NAN) {
        sscontent_json << "\"calculation_time\":" << calculation_time << eendl;
      } else {
        if(PRINT_NULL) sscontent_json << "\"calculation_time\":null" << eendl;
      }
      vcontent_json.push_back(sscontent_json.str()); sscontent_json.str("");
      //////////////////////////////////////////////////////////////////////////

      //////////////////////////////////////////////////////////////////////////
      if(calculation_memory!=AUROSTD_NAN) {
        sscontent_json << "\"calculation_memory\":" << calculation_memory << eendl;
      } else {
        if(PRINT_NULL) sscontent_json << "\"calculation_memory\":null" << eendl;
      }
      vcontent_json.push_back(sscontent_json.str()); sscontent_json.str("");
      //////////////////////////////////////////////////////////////////////////

      //////////////////////////////////////////////////////////////////////////
      if(calculation_cores!=AUROSTD_NAN) {
        sscontent_json << "\"calculation_cores\":" << calculation_cores << eendl;
      } else {
        if(PRINT_NULL) sscontent_json << "\"calculation_cores\":null" << eendl;
      }
      vcontent_json.push_back(sscontent_json.str()); sscontent_json.str("");
      //////////////////////////////////////////////////////////////////////////

      //////////////////////////////////////////////////////////////////////////
      if(vnbondxx.size()) {
        //aflowlib_libraries does not specify precision
        sscontent_json << "\"nbondxx\":[" << aurostd::joinWDelimiter(aurostd::vecDouble2vecString(vnbondxx,9),",") << "]" << eendl;
      } else {
        if(PRINT_NULL) sscontent_json << "\"nbondxx\":null" << eendl;
      }
      vcontent_json.push_back(sscontent_json.str()); sscontent_json.str("");
      //////////////////////////////////////////////////////////////////////////

      //////////////////////////////////////////////////////////////////////////
      if(sg.size()) {
        aurostd::string2tokens(sg,sg_tokens,",");
        sscontent_json << "\"sg\":[" << aurostd::joinWDelimiter(aurostd::wrapVecEntries(sg_tokens,"\""),",") << "]" << eendl;
      } else {
        if(PRINT_NULL) sscontent_json << "\"sg\":null" << eendl;
      }
      vcontent_json.push_back(sscontent_json.str()); sscontent_json.str("");
      //////////////////////////////////////////////////////////////////////////

      //////////////////////////////////////////////////////////////////////////
      if(sg2.size()) {
        aurostd::string2tokens(sg2,sg_tokens,",");
        sscontent_json << "\"sg2\":[" << aurostd::joinWDelimiter(aurostd::wrapVecEntries(sg_tokens,"\""),",") << "]" << eendl;
      } else {
        if(PRINT_NULL) sscontent_json << "\"sg2\":null" << eendl;
      }
      vcontent_json.push_back(sscontent_json.str()); sscontent_json.str("");
      //////////////////////////////////////////////////////////////////////////

      //////////////////////////////////////////////////////////////////////////
      if(spacegroup_orig.size()) {
        sscontent_json << "\"spacegroup_orig\":" << spacegroup_orig << eendl;
      } else {
        if(PRINT_NULL) sscontent_json << "\"spacegroup_orig\":null" << eendl;
      }
      vcontent_json.push_back(sscontent_json.str()); sscontent_json.str("");
      //////////////////////////////////////////////////////////////////////////

      //////////////////////////////////////////////////////////////////////////
      if(spacegroup_relax.size()) {
        sscontent_json << "\"spacegroup_relax\":" << spacegroup_relax << eendl;
      } else {
        if(PRINT_NULL) sscontent_json << "\"spacegroup_relax\":null" << eendl;
      }
      vcontent_json.push_back(sscontent_json.str()); sscontent_json.str("");
      //////////////////////////////////////////////////////////////////////////

      //////////////////////////////////////////////////////////////////////////
      if(vforces.size()) {
        ss_helper.str("");
        vs.clear();
        vvs.clear();
        odd_xvec_count=false;
        for(uint i=0;i<vforces.size();i++){
          if(vforces.at(i).rows==3){
            //aflowlib_libraries specifies precision of 8
            vvs.push_back(xvecDouble2vecString(vforces.at(i),8));
          } else {
            odd_xvec_count=true;
            break;
          }
        }
        if(!odd_xvec_count&&vvs.size()){
          for(uint i=0;i<vvs.size();i++){
            vs.push_back("["+aurostd::joinWDelimiter(vvs.at(i),",")+"]");
          }
          if(vs.size()){
            ss_helper << aurostd::joinWDelimiter(vs,",") << eendl;
          }
        }
        vs.clear();
        vvs.clear();
      }
      if(!ss_helper.str().empty()){ //CO20180216 - !empty() is better for strings than !size()
        sscontent_json << "\"forces\":[" << ss_helper.str() << "]" << eendl; ss_helper.str("");
      } else {
        if(PRINT_NULL) sscontent_json << "\"forces\":null" << eendl;
      }
      vcontent_json.push_back(sscontent_json.str()); sscontent_json.str("");
      //////////////////////////////////////////////////////////////////////////

      //////////////////////////////////////////////////////////////////////////
      if(vpositions_cartesian.size()) {
        ss_helper.str("");
        vs.clear();
        vvs.clear();
        odd_xvec_count=false;
        for(uint i=0;i<vpositions_cartesian.size();i++){
          if(vpositions_cartesian.at(i).rows==3){
            //aflowlib_libraries specifies precision of 8
            vvs.push_back(xvecDouble2vecString(vpositions_cartesian.at(i),8));
          } else {
            odd_xvec_count=true;
            break;
          }
        }
        if(!odd_xvec_count&&vvs.size()){
          for(uint i=0;i<vvs.size();i++){
            vs.push_back("["+aurostd::joinWDelimiter(vvs.at(i),",")+"]");
          }
          if(vs.size()){
            ss_helper << aurostd::joinWDelimiter(vs,",") << eendl;
          }
        }
        vs.clear();
        vvs.clear();
      }
      if(!ss_helper.str().empty()){ //CO20180216 - !empty() is better for strings than !size()
        sscontent_json << "\"positions_cartesian\":[" << ss_helper.str() << "]" << eendl; ss_helper.str("");
      } else {
        if(PRINT_NULL) sscontent_json << "\"positions_cartesian\":null" << eendl;
      }
      vcontent_json.push_back(sscontent_json.str()); sscontent_json.str("");
      //////////////////////////////////////////////////////////////////////////

      //////////////////////////////////////////////////////////////////////////
      if(vpositions_fractional.size()) {
        ss_helper.str("");
        vs.clear();
        vvs.clear();
        odd_xvec_count=false;
        for(uint i=0;i<vpositions_fractional.size();i++){
          if(vpositions_fractional.at(i).rows==3){
            //aflowlib_libraries specifies precision of 8
            vvs.push_back(xvecDouble2vecString(vpositions_fractional.at(i),8));
          } else {
            odd_xvec_count=true;
            break;
          }
        }
        if(!odd_xvec_count&&vvs.size()){
          for(uint i=0;i<vvs.size();i++){
            vs.push_back("["+aurostd::joinWDelimiter(vvs.at(i),",")+"]");
          }
          if(vs.size()){
            ss_helper << aurostd::joinWDelimiter(vs,",") << eendl;
          }
        }
        vs.clear();
        vvs.clear();
      }
      if(!ss_helper.str().empty()){ //CO20180216 - !empty() is better for strings than !size()
        sscontent_json << "\"positions_fractional\":[" << ss_helper.str() << "]" << eendl; ss_helper.str("");
      } else {
        if(PRINT_NULL) sscontent_json << "\"positions_fractional\":null" << eendl;
      }
      vcontent_json.push_back(sscontent_json.str()); sscontent_json.str("");
      //////////////////////////////////////////////////////////////////////////

      //////////////////////////////////////////////////////////////////////////
      if(Bravais_lattice_orig.size()) {
        sscontent_json << "\"Bravais_lattice_orig\":\"" << Bravais_lattice_orig << "\"" << eendl;
      } else {
        if(PRINT_NULL) sscontent_json << "\"Bravais_lattice_orig\":null" << eendl;
      }
      vcontent_json.push_back(sscontent_json.str()); sscontent_json.str("");
      //////////////////////////////////////////////////////////////////////////

      //////////////////////////////////////////////////////////////////////////
      if(lattice_variation_orig.size()) {
        sscontent_json << "\"lattice_variation_orig\":\"" << lattice_variation_orig << "\"" << eendl;
      } else {
        if(PRINT_NULL) sscontent_json << "\"lattice_variation_orig\":null" << eendl;
      }
      vcontent_json.push_back(sscontent_json.str()); sscontent_json.str("");
      //////////////////////////////////////////////////////////////////////////

      //////////////////////////////////////////////////////////////////////////
      if(lattice_system_orig.size()) {
        sscontent_json << "\"lattice_system_orig\":\"" << lattice_system_orig << "\"" << eendl;
      } else {
        if(PRINT_NULL) sscontent_json << "\"lattice_system_orig\":null" << eendl;
      }
      vcontent_json.push_back(sscontent_json.str()); sscontent_json.str("");
      //////////////////////////////////////////////////////////////////////////

      //////////////////////////////////////////////////////////////////////////
      if(Pearson_symbol_orig.size()) {
        sscontent_json << "\"Pearson_symbol_orig\":\"" << Pearson_symbol_orig << "\"" << eendl;
      } else {
        if(PRINT_NULL) sscontent_json << "\"Pearson_symbol_orig\":null" << eendl;
      }
      vcontent_json.push_back(sscontent_json.str()); sscontent_json.str("");
      //////////////////////////////////////////////////////////////////////////

      //////////////////////////////////////////////////////////////////////////
      if(Bravais_lattice_relax.size()) {
        sscontent_json << "\"Bravais_lattice_relax\":\"" << Bravais_lattice_relax << "\"" << eendl;
      } else {
        if(PRINT_NULL) sscontent_json << "\"Bravais_lattice_relax\":null" << eendl;
      }
      vcontent_json.push_back(sscontent_json.str()); sscontent_json.str("");
      //////////////////////////////////////////////////////////////////////////

      //////////////////////////////////////////////////////////////////////////
      if(lattice_variation_relax.size()) {
        sscontent_json << "\"lattice_variation_relax\":\"" << lattice_variation_relax << "\"" << eendl;
      } else {
        if(PRINT_NULL) sscontent_json << "\"lattice_variation_relax\":null" << eendl;
      }
      vcontent_json.push_back(sscontent_json.str()); sscontent_json.str("");
      //////////////////////////////////////////////////////////////////////////

      //////////////////////////////////////////////////////////////////////////
      if(lattice_system_relax.size()) {
        sscontent_json << "\"lattice_system_relax\":\"" << lattice_system_relax << "\"" << eendl;
      } else {
        if(PRINT_NULL) sscontent_json << "\"lattice_system_relax\":null" << eendl;
      }
      vcontent_json.push_back(sscontent_json.str()); sscontent_json.str("");
      //////////////////////////////////////////////////////////////////////////

      //////////////////////////////////////////////////////////////////////////
      if(Pearson_symbol_relax.size()) {
        sscontent_json << "\"Pearson_symbol_relax\":\"" << Pearson_symbol_relax << "\"" << eendl;
      } else {
        if(PRINT_NULL) sscontent_json << "\"Pearson_symbol_relax\":null" << eendl;
      }
      vcontent_json.push_back(sscontent_json.str()); sscontent_json.str("");
      //////////////////////////////////////////////////////////////////////////

      //DX20190124 - added original symmetry info - START
      // SYMMETRY
      //////////////////////////////////////////////////////////////////////////
      if(crystal_family_orig.size()){
        sscontent_json << "\"crystal_family_orig\":\"" << crystal_family_orig << "\"" << eendl;
      } else {
        if(PRINT_NULL) sscontent_json << "\"crystal_family_orig\":null" << eendl;
      }
      vcontent_json.push_back(sscontent_json.str()); sscontent_json.str("");

      //////////////////////////////////////////////////////////////////////////
      if(crystal_system_orig.size()){
        sscontent_json << "\"crystal_system_orig\":\"" << crystal_system_orig << "\"" << eendl;
      } else {
        if(PRINT_NULL) sscontent_json << "\"crystal_system_orig\":null" << eendl;
      }
      vcontent_json.push_back(sscontent_json.str()); sscontent_json.str("");

      //////////////////////////////////////////////////////////////////////////
      if(crystal_class_orig.size()){
        sscontent_json << "\"crystal_class_orig\":\"" << crystal_class_orig << "\"" << eendl;
      } else {
        if(PRINT_NULL){ sscontent_json << "\"crystal_class_orig\":null" << eendl;}
      }
      vcontent_json.push_back(sscontent_json.str()); sscontent_json.str("");

      //////////////////////////////////////////////////////////////////////////
      if(point_group_Hermann_Mauguin_orig.size()){
        sscontent_json << "\"point_group_Hermann_Mauguin_orig\":\"" << point_group_Hermann_Mauguin_orig << "\"" << eendl;
      } else {
        if(PRINT_NULL) sscontent_json << "\"point_group_Hermann_Mauguin_orig\":null" << eendl;
      }
      vcontent_json.push_back(sscontent_json.str()); sscontent_json.str("");

      //////////////////////////////////////////////////////////////////////////
      if(point_group_Schoenflies_orig.size()){
        sscontent_json << "\"point_group_Schoenflies_orig\":\"" << point_group_Schoenflies_orig << "\"" << eendl;
      } else {
        if(PRINT_NULL) sscontent_json << "\"point_group_Schoenflies_orig\":null" << eendl;
      }
      vcontent_json.push_back(sscontent_json.str()); sscontent_json.str("");

      //////////////////////////////////////////////////////////////////////////
      if(point_group_orbifold_orig.size()){
        sscontent_json << "\"point_group_orbifold_orig\":\"" << point_group_orbifold_orig << "\"" << eendl;
      } else {
        if(PRINT_NULL) sscontent_json << "\"point_group_orbifold_orig\":null" << eendl;
      }
      vcontent_json.push_back(sscontent_json.str()); sscontent_json.str("");

      //////////////////////////////////////////////////////////////////////////
      if(point_group_type_orig.size()){
        sscontent_json << "\"point_group_type_orig\":\"" << point_group_type_orig << "\"" << eendl;
      } else {
        if(PRINT_NULL) sscontent_json << "\"point_group_type_orig\":null" << eendl;
      }
      vcontent_json.push_back(sscontent_json.str()); sscontent_json.str("");

      //////////////////////////////////////////////////////////////////////////
      if(point_group_order_orig!=AUROSTD_NAN){
        sscontent_json << "\"point_group_order_orig\":" << point_group_order_orig << eendl; //DX20190124 - changed to number, not string 
      } else {
        if(PRINT_NULL) sscontent_json << "\"point_group_order_orig\":null" << eendl;
      }
      vcontent_json.push_back(sscontent_json.str()); sscontent_json.str("");

      //////////////////////////////////////////////////////////////////////////
      if(point_group_structure_orig.size()){
        sscontent_json << "\"point_group_structure_orig\":\"" << point_group_structure_orig << "\"" << eendl;
      } else {
        if(PRINT_NULL) sscontent_json << "\"point_group_structure_orig\":null" << eendl;
      }
      vcontent_json.push_back(sscontent_json.str()); sscontent_json.str("");

      //////////////////////////////////////////////////////////////////////////
      if(Bravais_lattice_lattice_type_orig.size()){
        sscontent_json << "\"Bravais_lattice_lattice_type_orig\":\"" << Bravais_lattice_lattice_type_orig << "\"" << eendl;
      } else {
        if(PRINT_NULL) sscontent_json << "\"Bravais_lattice_lattice_type_orig\":null" << eendl;
      }
      vcontent_json.push_back(sscontent_json.str()); sscontent_json.str("");

      //////////////////////////////////////////////////////////////////////////
      if(Bravais_lattice_lattice_variation_type_orig.size()){
        sscontent_json << "\"Bravais_lattice_lattice_variation_type_orig\":\"" << Bravais_lattice_lattice_variation_type_orig << "\"" << eendl;
      } else {
        if(PRINT_NULL) sscontent_json << "\"Bravais_lattice_lattice_variation_type_orig\":null" << eendl;
      }
      vcontent_json.push_back(sscontent_json.str()); sscontent_json.str("");

      //////////////////////////////////////////////////////////////////////////
      if(Bravais_lattice_lattice_system_orig.size()){
        sscontent_json << "\"Bravais_lattice_lattice_system_orig\":\"" << Bravais_lattice_lattice_system_orig << "\"" << eendl;
      } else {
        if(PRINT_NULL) sscontent_json << "\"Bravais_lattice_lattice_system_orig\":null" << eendl;
      }
      vcontent_json.push_back(sscontent_json.str()); sscontent_json.str("");

      //////////////////////////////////////////////////////////////////////////
      if(Bravais_superlattice_lattice_type_orig.size()){
        sscontent_json << "\"Bravais_superlattice_lattice_type_orig\":\"" << Bravais_superlattice_lattice_type_orig << "\"" << eendl;
      } else {
        if(PRINT_NULL) sscontent_json << "\"Bravais_superlattice_lattice_type_orig\":null" << eendl;
      }
      vcontent_json.push_back(sscontent_json.str()); sscontent_json.str("");

      //////////////////////////////////////////////////////////////////////////
      if(Bravais_superlattice_lattice_variation_type_orig.size()){
        sscontent_json << "\"Bravais_superlattice_lattice_variation_type_orig\":\"" << Bravais_superlattice_lattice_variation_type_orig << "\"" << eendl;
      } else {
        if(PRINT_NULL) sscontent_json << "\"Bravais_superlattice_lattice_variation_type_orig\":null" << eendl;
      }
      vcontent_json.push_back(sscontent_json.str()); sscontent_json.str("");

      //////////////////////////////////////////////////////////////////////////
      if(Bravais_superlattice_lattice_system_orig.size()){
        sscontent_json << "\"Bravais_superlattice_lattice_system_orig\":\"" << Bravais_superlattice_lattice_system_orig << "\"" << eendl;
      } else {
        if(PRINT_NULL) sscontent_json << "\"Bravais_superlattice_lattice_system_orig\":null" << eendl;
      }
      vcontent_json.push_back(sscontent_json.str()); sscontent_json.str("");

      //////////////////////////////////////////////////////////////////////////
      if(Pearson_symbol_superlattice_orig.size()){
        sscontent_json << "\"Pearson_symbol_superlattice_orig\":\"" << Pearson_symbol_superlattice_orig << "\"" << eendl;
      } else {
        if(PRINT_NULL) sscontent_json << "\"Pearson_symbol_superlattice_orig\":null" << eendl;
      }
      vcontent_json.push_back(sscontent_json.str()); sscontent_json.str("");

      //////////////////////////////////////////////////////////////////////////
      if(vreciprocal_geometry_orig.size()) {
        //aflowlib_libraries specifies precision of 7
        sscontent_json << "\"reciprocal_geometry_orig\":[" << aurostd::joinWDelimiter(aurostd::vecDouble2vecString(vreciprocal_geometry_orig,7),",") << "]" << eendl;
      } else {
        if(PRINT_NULL) sscontent_json << "\"reciprocal_geometry_orig\":null" << eendl;
      }
      vcontent_json.push_back(sscontent_json.str()); sscontent_json.str("");
      //////////////////////////////////////////////////////////////////////////

      //////////////////////////////////////////////////////////////////////////
      if(reciprocal_volume_cell_orig!=AUROSTD_NAN) {
        sscontent_json << "\"reciprocal_volume_cell_orig\":" << reciprocal_volume_cell_orig << eendl;
      } else {
        if(PRINT_NULL) sscontent_json << "\"reciprocal_volume_cell_orig\":null" << eendl;
      }
      vcontent_json.push_back(sscontent_json.str()); sscontent_json.str("");
      //////////////////////////////////////////////////////////////////////////

      //////////////////////////////////////////////////////////////////////////
      if(reciprocal_lattice_type_orig.size()){
        sscontent_json << "\"reciprocal_lattice_type_orig\":\"" << reciprocal_lattice_type_orig << "\"" << eendl;
      } else {
        if(PRINT_NULL) sscontent_json << "\"reciprocal_lattice_type_orig\":null" << eendl;
      }
      vcontent_json.push_back(sscontent_json.str()); sscontent_json.str("");

      //////////////////////////////////////////////////////////////////////////
      if(reciprocal_lattice_variation_type_orig.size()){
        sscontent_json << "\"reciprocal_lattice_variation_type_orig\":\"" << reciprocal_lattice_variation_type_orig << "\"" << eendl;
      } else {
        if(PRINT_NULL) sscontent_json << "\"reciprocal_lattice_variation_type_orig\":null" << eendl;
      }
      vcontent_json.push_back(sscontent_json.str()); sscontent_json.str("");

      //////////////////////////////////////////////////////////////////////////
      if(Wyckoff_letters_orig.size()){
        vector<string> Wyckoff_letters_orig_set; 
        aurostd::string2tokens(Wyckoff_letters_orig,Wyckoff_letters_orig_set,";");
        vector<string> tmp_content;
        for(uint w=0;w<Wyckoff_letters_orig_set.size();w++){
          vector<string> Wyckoff_tokens;
          aurostd::string2tokens(Wyckoff_letters_orig_set[w],Wyckoff_tokens,",");
          tmp_content.push_back("["+aurostd::joinWDelimiter(aurostd::wrapVecEntries(Wyckoff_tokens,"\""),",")+"]");
        }
        sscontent_json << "\"Wyckoff_letters_orig\":[" << aurostd::joinWDelimiter(tmp_content,",") << "]" << eendl;
        //DX20190129 [OBSOLETE] sscontent_json << "\"Wyckoff_letters_orig\":\"" << Wyckoff_letters_orig << "\"" << eendl;
      } else {
        if(PRINT_NULL) sscontent_json << "\"Wyckoff_letters_orig\":null" << eendl;
      }
      vcontent_json.push_back(sscontent_json.str()); sscontent_json.str("");

      //////////////////////////////////////////////////////////////////////////
      if(Wyckoff_multiplicities_orig.size()){
        vector<string> Wyckoff_multiplicities_orig_set; 
        aurostd::string2tokens(Wyckoff_multiplicities_orig,Wyckoff_multiplicities_orig_set,";");
        vector<string> tmp_content;
        for(uint w=0;w<Wyckoff_multiplicities_orig_set.size();w++){
          vector<string> Wyckoff_tokens;
          aurostd::string2tokens(Wyckoff_multiplicities_orig_set[w],Wyckoff_tokens,",");
          tmp_content.push_back("["+aurostd::joinWDelimiter(Wyckoff_tokens,",")+"]");
        }
        sscontent_json << "\"Wyckoff_multiplicities_orig\":[" << aurostd::joinWDelimiter(tmp_content,",") << "]" << eendl;
        //DX20190129 [OBSOLETE] sscontent_json << "\"Wyckoff_multiplicities_orig\":\"" << Wyckoff_multiplicities_orig << "\"" << eendl;
      } else {
        if(PRINT_NULL) sscontent_json << "\"Wyckoff_multiplicities_orig\":null" << eendl;
      }
      vcontent_json.push_back(sscontent_json.str()); sscontent_json.str("");

      //////////////////////////////////////////////////////////////////////////
      if(Wyckoff_site_symmetries_orig.size()){
        vector<string> Wyckoff_site_symmetries_orig_set; 
        aurostd::string2tokens(Wyckoff_site_symmetries_orig,Wyckoff_site_symmetries_orig_set,";");
        vector<string> tmp_content;
        for(uint w=0;w<Wyckoff_site_symmetries_orig_set.size();w++){
          vector<string> Wyckoff_tokens;
          aurostd::string2tokens(Wyckoff_site_symmetries_orig_set[w],Wyckoff_tokens,",");
          tmp_content.push_back("["+aurostd::joinWDelimiter(aurostd::wrapVecEntries(Wyckoff_tokens,"\""),",")+"]");
        }
        sscontent_json << "\"Wyckoff_site_symmetries_orig\":[" << aurostd::joinWDelimiter(tmp_content,",") << "]" << eendl;
        //DX20190129 [OBSOLETE] sscontent_json << "\"Wyckoff_site_symmetries_orig\":\"" << Wyckoff_site_symmetries_orig << "\"" << eendl;
      } else {
        if(PRINT_NULL) sscontent_json << "\"Wyckoff_site_symmetries_orig\":null" << eendl;
      }
      vcontent_json.push_back(sscontent_json.str()); sscontent_json.str("");


      //DX20180823 - added more symmetry info - START
      // SYMMETRY
      //////////////////////////////////////////////////////////////////////////
      if(crystal_family.size()){
        sscontent_json << "\"crystal_family\":\"" << crystal_family << "\"" << eendl;
      } else {
        if(PRINT_NULL) sscontent_json << "\"crystal_family\":null" << eendl;
      }
      vcontent_json.push_back(sscontent_json.str()); sscontent_json.str("");

      //////////////////////////////////////////////////////////////////////////
      if(crystal_system.size()){
        sscontent_json << "\"crystal_system\":\"" << crystal_system << "\"" << eendl;
      } else {
        if(PRINT_NULL) sscontent_json << "\"crystal_system\":null" << eendl;
      }
      vcontent_json.push_back(sscontent_json.str()); sscontent_json.str("");

      //////////////////////////////////////////////////////////////////////////
      if(crystal_class.size()){
        sscontent_json << "\"crystal_class\":\"" << crystal_class << "\"" << eendl;
      } else {
        if(PRINT_NULL){ sscontent_json << "\"crystal_class\":null" << eendl;}
      }
      vcontent_json.push_back(sscontent_json.str()); sscontent_json.str("");

      //////////////////////////////////////////////////////////////////////////
      if(point_group_Hermann_Mauguin.size()){
        sscontent_json << "\"point_group_Hermann_Mauguin\":\"" << point_group_Hermann_Mauguin << "\"" << eendl;
      } else {
        if(PRINT_NULL) sscontent_json << "\"point_group_Hermann_Mauguin\":null" << eendl;
      }
      vcontent_json.push_back(sscontent_json.str()); sscontent_json.str("");

      //////////////////////////////////////////////////////////////////////////
      if(point_group_Schoenflies.size()){
        sscontent_json << "\"point_group_Schoenflies\":\"" << point_group_Schoenflies << "\"" << eendl;
      } else {
        if(PRINT_NULL) sscontent_json << "\"point_group_Schoenflies\":null" << eendl;
      }
      vcontent_json.push_back(sscontent_json.str()); sscontent_json.str("");

      //////////////////////////////////////////////////////////////////////////
      if(point_group_orbifold.size()){
        sscontent_json << "\"point_group_orbifold\":\"" << point_group_orbifold << "\"" << eendl;
      } else {
        if(PRINT_NULL) sscontent_json << "\"point_group_orbifold\":null" << eendl;
      }
      vcontent_json.push_back(sscontent_json.str()); sscontent_json.str("");

      //////////////////////////////////////////////////////////////////////////
      if(point_group_type.size()){
        sscontent_json << "\"point_group_type\":\"" << point_group_type << "\"" << eendl;
      } else {
        if(PRINT_NULL) sscontent_json << "\"point_group_type\":null" << eendl;
      }
      vcontent_json.push_back(sscontent_json.str()); sscontent_json.str("");

      //////////////////////////////////////////////////////////////////////////
      if(point_group_order!=AUROSTD_NAN){
        sscontent_json << "\"point_group_order\":" << point_group_order << eendl; //DX20190124 - changed to number, not string 
      } else {
        if(PRINT_NULL) sscontent_json << "\"point_group_order\":null" << eendl;
      }
      vcontent_json.push_back(sscontent_json.str()); sscontent_json.str("");

      //////////////////////////////////////////////////////////////////////////
      if(point_group_structure.size()){
        sscontent_json << "\"point_group_structure\":\"" << point_group_structure << "\"" << eendl;
      } else {
        if(PRINT_NULL) sscontent_json << "\"point_group_structure\":null" << eendl;
      }
      vcontent_json.push_back(sscontent_json.str()); sscontent_json.str("");

      //////////////////////////////////////////////////////////////////////////
      if(Bravais_lattice_lattice_type.size()){
        sscontent_json << "\"Bravais_lattice_lattice_type\":\"" << Bravais_lattice_lattice_type << "\"" << eendl;
      } else {
        if(PRINT_NULL) sscontent_json << "\"Bravais_lattice_lattice_type\":null" << eendl;
      }
      vcontent_json.push_back(sscontent_json.str()); sscontent_json.str("");

      //////////////////////////////////////////////////////////////////////////
      if(Bravais_lattice_lattice_variation_type.size()){
        sscontent_json << "\"Bravais_lattice_lattice_variation_type\":\"" << Bravais_lattice_lattice_variation_type << "\"" << eendl;
      } else {
        if(PRINT_NULL) sscontent_json << "\"Bravais_lattice_lattice_variation_type\":null" << eendl;
      }
      vcontent_json.push_back(sscontent_json.str()); sscontent_json.str("");

      //////////////////////////////////////////////////////////////////////////
      if(Bravais_lattice_lattice_system.size()){
        sscontent_json << "\"Bravais_lattice_lattice_system\":\"" << Bravais_lattice_lattice_system << "\"" << eendl;
      } else {
        if(PRINT_NULL) sscontent_json << "\"Bravais_lattice_lattice_system\":null" << eendl;
      }
      vcontent_json.push_back(sscontent_json.str()); sscontent_json.str("");

      //////////////////////////////////////////////////////////////////////////
      if(Bravais_superlattice_lattice_type.size()){
        sscontent_json << "\"Bravais_superlattice_lattice_type\":\"" << Bravais_superlattice_lattice_type << "\"" << eendl;
      } else {
        if(PRINT_NULL) sscontent_json << "\"Bravais_superlattice_lattice_type\":null" << eendl;
      }
      vcontent_json.push_back(sscontent_json.str()); sscontent_json.str("");

      //////////////////////////////////////////////////////////////////////////
      if(Bravais_superlattice_lattice_variation_type.size()){
        sscontent_json << "\"Bravais_superlattice_lattice_variation_type\":\"" << Bravais_superlattice_lattice_variation_type << "\"" << eendl;
      } else {
        if(PRINT_NULL) sscontent_json << "\"Bravais_superlattice_lattice_variation_type\":null" << eendl;
      }
      vcontent_json.push_back(sscontent_json.str()); sscontent_json.str("");

      //////////////////////////////////////////////////////////////////////////
      if(Bravais_superlattice_lattice_system.size()){
        sscontent_json << "\"Bravais_superlattice_lattice_system\":\"" << Bravais_superlattice_lattice_system << "\"" << eendl;
      } else {
        if(PRINT_NULL) sscontent_json << "\"Bravais_superlattice_lattice_system\":null" << eendl;
      }
      vcontent_json.push_back(sscontent_json.str()); sscontent_json.str("");

      //////////////////////////////////////////////////////////////////////////
      if(Pearson_symbol_superlattice.size()){
        sscontent_json << "\"Pearson_symbol_superlattice\":\"" << Pearson_symbol_superlattice << "\"" << eendl;
      } else {
        if(PRINT_NULL) sscontent_json << "\"Pearson_symbol_superlattice\":null" << eendl;
      }
      vcontent_json.push_back(sscontent_json.str()); sscontent_json.str("");

      //////////////////////////////////////////////////////////////////////////
      if(vreciprocal_geometry.size()) {
        //aflowlib_libraries specifies precision of 7
        sscontent_json << "\"reciprocal_geometry\":[" << aurostd::joinWDelimiter(aurostd::vecDouble2vecString(vreciprocal_geometry,7),",") << "]" << eendl;
      } else {
        if(PRINT_NULL) sscontent_json << "\"reciprocal_geometry\":null" << eendl;
      }
      vcontent_json.push_back(sscontent_json.str()); sscontent_json.str("");
      //////////////////////////////////////////////////////////////////////////

      //////////////////////////////////////////////////////////////////////////
      if(reciprocal_volume_cell!=AUROSTD_NAN) {
        sscontent_json << "\"reciprocal_volume_cell\":" << reciprocal_volume_cell << eendl;
      } else {
        if(PRINT_NULL) sscontent_json << "\"reciprocal_volume_cell\":null" << eendl;
      }
      vcontent_json.push_back(sscontent_json.str()); sscontent_json.str("");
      //////////////////////////////////////////////////////////////////////////

      //////////////////////////////////////////////////////////////////////////
      if(reciprocal_lattice_type.size()){
        sscontent_json << "\"reciprocal_lattice_type\":\"" << reciprocal_lattice_type << "\"" << eendl;
      } else {
        if(PRINT_NULL) sscontent_json << "\"reciprocal_lattice_type\":null" << eendl;
      }
      vcontent_json.push_back(sscontent_json.str()); sscontent_json.str("");

      //////////////////////////////////////////////////////////////////////////
      if(reciprocal_lattice_variation_type.size()){
        sscontent_json << "\"reciprocal_lattice_variation_type\":\"" << reciprocal_lattice_variation_type << "\"" << eendl;
      } else {
        if(PRINT_NULL) sscontent_json << "\"reciprocal_lattice_variation_type\":null" << eendl;
      }
      vcontent_json.push_back(sscontent_json.str()); sscontent_json.str("");

      //////////////////////////////////////////////////////////////////////////
      if(Wyckoff_letters.size()){
        vector<string> Wyckoff_letters_set; 
        aurostd::string2tokens(Wyckoff_letters,Wyckoff_letters_set,";");
        vector<string> tmp_content;
        for(uint w=0;w<Wyckoff_letters_set.size();w++){
          vector<string> Wyckoff_tokens;
          aurostd::string2tokens(Wyckoff_letters_set[w],Wyckoff_tokens,",");
          tmp_content.push_back("["+aurostd::joinWDelimiter(aurostd::wrapVecEntries(Wyckoff_tokens,"\""),",")+"]");
        }
        sscontent_json << "\"Wyckoff_letters\":[" << aurostd::joinWDelimiter(tmp_content,",") << "]" << eendl;
        //DX20190129 [OBSOLETE] sscontent_json << "\"Wyckoff_letters\":\"" << Wyckoff_letters << "\"" << eendl;
      } else {
        if(PRINT_NULL) sscontent_json << "\"Wyckoff_letters\":null" << eendl;
      }
      vcontent_json.push_back(sscontent_json.str()); sscontent_json.str("");

      //////////////////////////////////////////////////////////////////////////
      if(Wyckoff_multiplicities.size()){
        vector<string> Wyckoff_multiplicities_set; 
        aurostd::string2tokens(Wyckoff_multiplicities,Wyckoff_multiplicities_set,";");
        vector<string> tmp_content;
        for(uint w=0;w<Wyckoff_multiplicities_set.size();w++){
          vector<string> Wyckoff_tokens;
          aurostd::string2tokens(Wyckoff_multiplicities_set[w],Wyckoff_tokens,",");
          tmp_content.push_back("["+aurostd::joinWDelimiter(Wyckoff_tokens,",")+"]");
        }
        sscontent_json << "\"Wyckoff_multiplicities\":[" << aurostd::joinWDelimiter(tmp_content,",") << "]" << eendl;
        //DX20190129 [OBSOLETE] sscontent_json << "\"Wyckoff_multiplicities\":\"" << Wyckoff_multiplicities << "\"" << eendl;
      } else {
        if(PRINT_NULL) sscontent_json << "\"Wyckoff_multiplicities\":null" << eendl;
      }
      vcontent_json.push_back(sscontent_json.str()); sscontent_json.str("");

      //////////////////////////////////////////////////////////////////////////
      if(Wyckoff_site_symmetries.size()){
        vector<string> Wyckoff_site_symmetries_set; 
        aurostd::string2tokens(Wyckoff_site_symmetries,Wyckoff_site_symmetries_set,";");
        vector<string> tmp_content;
        for(uint w=0;w<Wyckoff_site_symmetries_set.size();w++){
          vector<string> Wyckoff_tokens;
          aurostd::string2tokens(Wyckoff_site_symmetries_set[w],Wyckoff_tokens,",");
          tmp_content.push_back("["+aurostd::joinWDelimiter(aurostd::wrapVecEntries(Wyckoff_tokens,"\""),",")+"]");
        }
        sscontent_json << "\"Wyckoff_site_symmetries\":[" << aurostd::joinWDelimiter(tmp_content,",") << "]" << eendl;
        //DX20190129 [OBSOLETE] sscontent_json << "\"Wyckoff_site_symmetries\":\"" << Wyckoff_site_symmetries << "\"" << eendl;
      } else {
        if(PRINT_NULL) sscontent_json << "\"Wyckoff_site_symmetries\":null" << eendl;
      }
      vcontent_json.push_back(sscontent_json.str()); sscontent_json.str("");

      //DX20190208 - added anrl info - START
      // ANRL
      //////////////////////////////////////////////////////////////////////////
      if(anrl_label_orig.size()){
        sscontent_json << "\"anrl_label_orig\":\"" << anrl_label_orig << "\"" << eendl;
      } else {
        if(PRINT_NULL) sscontent_json << "\"anrl_label_orig\":null" << eendl;
      }
      vcontent_json.push_back(sscontent_json.str()); sscontent_json.str("");

      //////////////////////////////////////////////////////////////////////////
      if(anrl_parameter_list_orig.size()){
        vector<string> anrl_parameters_vector_orig; aurostd::string2tokens(anrl_parameter_list_orig,anrl_parameters_vector_orig,",");
        sscontent_json << "\"anrl_parameter_list_orig\":[" << aurostd::joinWDelimiter(aurostd::wrapVecEntries(anrl_parameters_vector_orig,"\""),",") << "]" << eendl;
      } else {
        if(PRINT_NULL) sscontent_json << "\"anrl_parameter_list_orig\":null" << eendl;
      }
      vcontent_json.push_back(sscontent_json.str()); sscontent_json.str("");

      //////////////////////////////////////////////////////////////////////////
      if(anrl_parameter_values_orig.size()){
        vector<string> anrl_values_vector_orig; aurostd::string2tokens(anrl_parameter_values_orig,anrl_values_vector_orig,",");
        sscontent_json << "\"anrl_parameter_values_orig\":[" << aurostd::joinWDelimiter(anrl_values_vector_orig,",") << "]" << eendl;
      } else {
        if(PRINT_NULL) sscontent_json << "\"anrl_parameter_values_orig\":null" << eendl;
      }
      vcontent_json.push_back(sscontent_json.str()); sscontent_json.str("");

      //////////////////////////////////////////////////////////////////////////
      if(anrl_label_relax.size()){
        sscontent_json << "\"anrl_label_relax\":\"" << anrl_label_relax << "\"" << eendl;
      } else {
        if(PRINT_NULL) sscontent_json << "\"anrl_label_relax\":null" << eendl;
      }
      vcontent_json.push_back(sscontent_json.str()); sscontent_json.str("");

      //////////////////////////////////////////////////////////////////////////
      if(anrl_parameter_list_relax.size()){
        vector<string> anrl_parameters_vector_relax; aurostd::string2tokens(anrl_parameter_list_relax,anrl_parameters_vector_relax,",");
        sscontent_json << "\"anrl_parameter_list_relax\":[" << aurostd::joinWDelimiter(aurostd::wrapVecEntries(anrl_parameters_vector_relax,"\""),",") << "]" << eendl;
      } else {
        if(PRINT_NULL) sscontent_json << "\"anrl_parameter_list_relax\":null" << eendl;
      }
      vcontent_json.push_back(sscontent_json.str()); sscontent_json.str("");

      //////////////////////////////////////////////////////////////////////////
      if(anrl_parameter_values_relax.size()){
        vector<string> anrl_values_vector_relax; aurostd::string2tokens(anrl_parameter_values_relax,anrl_values_vector_relax,",");
        sscontent_json << "\"anrl_parameter_values_relax\":[" << aurostd::joinWDelimiter(anrl_values_vector_relax,",") << "]" << eendl;
      } else {
        if(PRINT_NULL) sscontent_json << "\"anrl_parameter_values_relax\":null" << eendl;
      }
      vcontent_json.push_back(sscontent_json.str()); sscontent_json.str("");

      //DX20190208 - added anrl info - END

      // AGL/AEL
      //////////////////////////////////////////////////////////////////////////
      if(agl_thermal_conductivity_300K!=AUROSTD_NAN) {
        sscontent_json << "\"agl_thermal_conductivity_300K\":" << agl_thermal_conductivity_300K << eendl;
      } else {
        if(PRINT_NULL) sscontent_json << "\"agl_thermal_conductivity_300K\":null" << eendl;
      }
      vcontent_json.push_back(sscontent_json.str()); sscontent_json.str("");
      //////////////////////////////////////////////////////////////////////////

      //////////////////////////////////////////////////////////////////////////
      if(agl_debye!=AUROSTD_NAN) {
        sscontent_json << "\"agl_debye\":" << agl_debye << eendl;
      } else {
        if(PRINT_NULL) sscontent_json << "\"agl_debye\":null" << eendl;
      }
      vcontent_json.push_back(sscontent_json.str()); sscontent_json.str("");
      //////////////////////////////////////////////////////////////////////////

      //////////////////////////////////////////////////////////////////////////
      if(agl_acoustic_debye!=AUROSTD_NAN) {
        sscontent_json << "\"agl_acoustic_debye\":" << agl_acoustic_debye << eendl;
      } else {
        if(PRINT_NULL) sscontent_json << "\"agl_acoustic_debye\":null" << eendl;
      }
      vcontent_json.push_back(sscontent_json.str()); sscontent_json.str("");
      //////////////////////////////////////////////////////////////////////////

      //////////////////////////////////////////////////////////////////////////
      if(agl_gruneisen!=AUROSTD_NAN) {
        sscontent_json << "\"agl_gruneisen\":" << agl_gruneisen << eendl;
      } else {
        if(PRINT_NULL) sscontent_json << "\"agl_gruneisen\":null" << eendl;
      }
      vcontent_json.push_back(sscontent_json.str()); sscontent_json.str("");
      //////////////////////////////////////////////////////////////////////////

      //////////////////////////////////////////////////////////////////////////
      if(agl_heat_capacity_Cv_300K!=AUROSTD_NAN) {
        sscontent_json << "\"agl_heat_capacity_Cv_300K\":" << agl_heat_capacity_Cv_300K << eendl;
      } else {
        if(PRINT_NULL) sscontent_json << "\"agl_heat_capacity_Cv_300K\":null" << eendl;
      }
      vcontent_json.push_back(sscontent_json.str()); sscontent_json.str("");
      //////////////////////////////////////////////////////////////////////////

      //////////////////////////////////////////////////////////////////////////
      if(agl_heat_capacity_Cp_300K!=AUROSTD_NAN) {
        sscontent_json << "\"agl_heat_capacity_Cp_300K\":" << agl_heat_capacity_Cp_300K << eendl;
      } else {
        if(PRINT_NULL) sscontent_json << "\"agl_heat_capacity_Cp_300K\":null" << eendl;
      }
      vcontent_json.push_back(sscontent_json.str()); sscontent_json.str("");
      //////////////////////////////////////////////////////////////////////////

      //////////////////////////////////////////////////////////////////////////
      if(agl_thermal_expansion_300K!=AUROSTD_NAN) {
        sscontent_json << "\"agl_thermal_expansion_300K\":" << agl_thermal_expansion_300K << eendl;
      } else {
        if(PRINT_NULL) sscontent_json << "\"agl_thermal_expansion_300K\":null" << eendl;
      }
      vcontent_json.push_back(sscontent_json.str()); sscontent_json.str("");
      //////////////////////////////////////////////////////////////////////////

      //////////////////////////////////////////////////////////////////////////
      if(agl_bulk_modulus_static_300K!=AUROSTD_NAN) {
        sscontent_json << "\"agl_bulk_modulus_static_300K\":" << agl_bulk_modulus_static_300K << eendl;
      } else {
        if(PRINT_NULL) sscontent_json << "\"agl_bulk_modulus_static_300K\":null" << eendl;
      }
      vcontent_json.push_back(sscontent_json.str()); sscontent_json.str("");
      //////////////////////////////////////////////////////////////////////////

      //////////////////////////////////////////////////////////////////////////
      if(agl_bulk_modulus_isothermal_300K!=AUROSTD_NAN) {
        sscontent_json << "\"agl_bulk_modulus_isothermal_300K\":" << agl_bulk_modulus_isothermal_300K << eendl;
      } else {
        if(PRINT_NULL) sscontent_json << "\"agl_bulk_modulus_isothermal_300K\":null" << eendl;
      }
      vcontent_json.push_back(sscontent_json.str()); sscontent_json.str("");
      //////////////////////////////////////////////////////////////////////////

      //////////////////////////////////////////////////////////////////////////CT20181212
      if(agl_poisson_ratio_source.size()) {
        sscontent_json << "\"agl_poisson_ratio_source\":\"" << agl_poisson_ratio_source << "\"" << eendl;
      } else {
        if(PRINT_NULL) sscontent_json << "\"agl_poisson_ratio_source\":null" << eendl;
      }
      vcontent_json.push_back(sscontent_json.str()); sscontent_json.str("");
      //////////////////////////////////////////////////////////////////////////

      //////////////////////////////////////////////////////////////////////////CT20181212
      if(agl_vibrational_free_energy_300K_cell!=AUROSTD_NAN) {
        sscontent_json << "\"agl_vibrational_free_energy_300K_cell\":" << agl_vibrational_free_energy_300K_cell << eendl;
      } else {
        if(PRINT_NULL) sscontent_json << "\"agl_vibrational_free_energy_300K_cell\":null" << eendl;
      }
      vcontent_json.push_back(sscontent_json.str()); sscontent_json.str("");
      //////////////////////////////////////////////////////////////////////////

      //////////////////////////////////////////////////////////////////////////CT20181212
      if(agl_vibrational_free_energy_300K_atom!=AUROSTD_NAN) {
        sscontent_json << "\"agl_vibrational_free_energy_300K_atom\":" << agl_vibrational_free_energy_300K_atom << eendl;
      } else {
        if(PRINT_NULL) sscontent_json << "\"agl_vibrational_free_energy_300K_atom\":null" << eendl;
      }
      vcontent_json.push_back(sscontent_json.str()); sscontent_json.str("");
      //////////////////////////////////////////////////////////////////////////

      //////////////////////////////////////////////////////////////////////////CT20181212
      if(agl_vibrational_entropy_300K_cell!=AUROSTD_NAN) {
        sscontent_json << "\"agl_vibrational_entropy_300K_cell\":" << agl_vibrational_entropy_300K_cell << eendl;
      } else {
        if(PRINT_NULL) sscontent_json << "\"agl_vibrational_entropy_300K_cell\":null" << eendl;
      }
      vcontent_json.push_back(sscontent_json.str()); sscontent_json.str("");
      //////////////////////////////////////////////////////////////////////////

      //////////////////////////////////////////////////////////////////////////CT20181212
      if(agl_vibrational_entropy_300K_atom!=AUROSTD_NAN) {
        sscontent_json << "\"agl_vibrational_entropy_300K_atom\":" << agl_vibrational_entropy_300K_atom << eendl;
      } else {
        if(PRINT_NULL) sscontent_json << "\"agl_vibrational_entropy_300K_atom\":null" << eendl;
      }
      vcontent_json.push_back(sscontent_json.str()); sscontent_json.str("");
      //////////////////////////////////////////////////////////////////////////

      //////////////////////////////////////////////////////////////////////////
      if(ael_poisson_ratio!=AUROSTD_NAN) {
        sscontent_json << "\"ael_poisson_ratio\":" << ael_poisson_ratio << eendl;
      } else {
        if(PRINT_NULL) sscontent_json << "\"ael_poisson_ratio\":null" << eendl;
      }
      vcontent_json.push_back(sscontent_json.str()); sscontent_json.str("");
      //////////////////////////////////////////////////////////////////////////

      //////////////////////////////////////////////////////////////////////////
      if(ael_bulk_modulus_voigt!=AUROSTD_NAN) {
        sscontent_json << "\"ael_bulk_modulus_voigt\":" << ael_bulk_modulus_voigt << eendl;
      } else {
        if(PRINT_NULL) sscontent_json << "\"ael_bulk_modulus_voigt\":null" << eendl;
      }
      vcontent_json.push_back(sscontent_json.str()); sscontent_json.str("");
      //////////////////////////////////////////////////////////////////////////

      //////////////////////////////////////////////////////////////////////////
      if(ael_bulk_modulus_reuss!=AUROSTD_NAN) {
        sscontent_json << "\"ael_bulk_modulus_reuss\":" << ael_bulk_modulus_reuss << eendl;
      } else {
        if(PRINT_NULL) sscontent_json << "\"ael_bulk_modulus_reuss\":null" << eendl;
      }
      vcontent_json.push_back(sscontent_json.str()); sscontent_json.str("");
      //////////////////////////////////////////////////////////////////////////

      //////////////////////////////////////////////////////////////////////////
      if(ael_shear_modulus_voigt!=AUROSTD_NAN) {
        sscontent_json << "\"ael_shear_modulus_voigt\":" << ael_shear_modulus_voigt << eendl;
      } else {
        if(PRINT_NULL) sscontent_json << "\"ael_shear_modulus_voigt\":null" << eendl;
      }
      vcontent_json.push_back(sscontent_json.str()); sscontent_json.str("");
      //////////////////////////////////////////////////////////////////////////

      //////////////////////////////////////////////////////////////////////////
      if(ael_shear_modulus_reuss!=AUROSTD_NAN) {
        sscontent_json << "\"ael_shear_modulus_reuss\":" << ael_shear_modulus_reuss << eendl;
      } else {
        if(PRINT_NULL) sscontent_json << "\"ael_shear_modulus_reuss\":null" << eendl;
      }
      vcontent_json.push_back(sscontent_json.str()); sscontent_json.str("");
      //////////////////////////////////////////////////////////////////////////

      //////////////////////////////////////////////////////////////////////////
      if(ael_bulk_modulus_vrh!=AUROSTD_NAN) {
        sscontent_json << "\"ael_bulk_modulus_vrh\":" << ael_bulk_modulus_vrh << eendl; //CT20190117
      } else {
        if(PRINT_NULL) sscontent_json << "\"ael_bulk_modulus_vrh\":null" << eendl; //CT20190117
      }
      vcontent_json.push_back(sscontent_json.str()); sscontent_json.str("");
      //////////////////////////////////////////////////////////////////////////

      //////////////////////////////////////////////////////////////////////////
      if(ael_shear_modulus_vrh!=AUROSTD_NAN) {
        sscontent_json << "\"ael_shear_modulus_vrh\":" << ael_shear_modulus_vrh << eendl;
      } else {
        if(PRINT_NULL) sscontent_json << "\"ael_shear_modulus_vrh\":null" << eendl;
      }
      vcontent_json.push_back(sscontent_json.str()); sscontent_json.str("");
      //////////////////////////////////////////////////////////////////////////

      //////////////////////////////////////////////////////////////////////////
      if(ael_elastic_anisotropy!=AUROSTD_NAN) { //CO20181129
        sscontent_json << "\"ael_elastic_anisotropy\":" << ael_elastic_anisotropy << eendl; //CO20181129
      } else {
        if(PRINT_NULL) sscontent_json << "\"ael_elastic_anisotropy\":null" << eendl; //CO20181129
      }
      vcontent_json.push_back(sscontent_json.str()); sscontent_json.str("");
      //////////////////////////////////////////////////////////////////////////

      //////////////////////////////////////////////////////////////////////////CT20181212
      if(ael_youngs_modulus_vrh!=AUROSTD_NAN) {
        sscontent_json << "\"ael_youngs_modulus_vrh\":" << ael_youngs_modulus_vrh << eendl;
      } else {
        if(PRINT_NULL) sscontent_json << "\"ael_youngs_modulus_vrh\":null" << eendl;
      }
      vcontent_json.push_back(sscontent_json.str()); sscontent_json.str("");
      //////////////////////////////////////////////////////////////////////////

      //////////////////////////////////////////////////////////////////////////CT20181212
      if(ael_speed_sound_transverse!=AUROSTD_NAN) {
        sscontent_json << "\"ael_speed_sound_transverse\":" << ael_speed_sound_transverse << eendl;
      } else {
        if(PRINT_NULL) sscontent_json << "\"ael_speed_sound_transverse\":null" << eendl;
      }
      vcontent_json.push_back(sscontent_json.str()); sscontent_json.str("");
      //////////////////////////////////////////////////////////////////////////

      //////////////////////////////////////////////////////////////////////////CT20181212
      if(ael_speed_sound_longitudinal!=AUROSTD_NAN) {
        sscontent_json << "\"ael_speed_sound_longitudinal\":" << ael_speed_sound_longitudinal << eendl;
      } else {
        if(PRINT_NULL) sscontent_json << "\"ael_speed_sound_longitudinal\":null" << eendl;
      }
      vcontent_json.push_back(sscontent_json.str()); sscontent_json.str("");
      ////////////////////////////////////////////////////////////////////////// 

      //////////////////////////////////////////////////////////////////////////CT20181212
      if(ael_speed_sound_average!=AUROSTD_NAN) {
        sscontent_json << "\"ael_speed_sound_average\":" << ael_speed_sound_average << eendl;
      } else {
        if(PRINT_NULL) sscontent_json << "\"ael_speed_sound_average\":null" << eendl;
      }
      vcontent_json.push_back(sscontent_json.str()); sscontent_json.str("");
      //////////////////////////////////////////////////////////////////////////

      //////////////////////////////////////////////////////////////////////////CT20181212
      if(ael_pughs_modulus_ratio!=AUROSTD_NAN) {
        sscontent_json << "\"ael_pughs_modulus_ratio\":" << ael_pughs_modulus_ratio << eendl;
      } else {
        if(PRINT_NULL) sscontent_json << "\"ael_pughs_modulus_ratio\":null" << eendl;
      }
      vcontent_json.push_back(sscontent_json.str()); sscontent_json.str("");
      //////////////////////////////////////////////////////////////////////////

      //////////////////////////////////////////////////////////////////////////CT20181212
      if(ael_debye_temperature!=AUROSTD_NAN) {
        sscontent_json << "\"ael_debye_temperature\":" << ael_debye_temperature << eendl;
      } else {
        if(PRINT_NULL) sscontent_json << "\"ael_debye_temperature\":null" << eendl;
      }
      vcontent_json.push_back(sscontent_json.str()); sscontent_json.str("");
      //////////////////////////////////////////////////////////////////////////

      //////////////////////////////////////////////////////////////////////////CT20181212
      if(ael_applied_pressure!=AUROSTD_NAN) {
        sscontent_json << "\"ael_applied_pressure\":" << ael_applied_pressure << eendl;
      } else {
        if(PRINT_NULL) sscontent_json << "\"ael_applied_pressure\":null" << eendl;
      }
      vcontent_json.push_back(sscontent_json.str()); sscontent_json.str("");
      //////////////////////////////////////////////////////////////////////////

      //////////////////////////////////////////////////////////////////////////CT20181212
      if(ael_average_external_pressure!=AUROSTD_NAN) {
        sscontent_json << "\"ael_average_external_pressure\":" << ael_average_external_pressure << eendl;
      } else {
        if(PRINT_NULL) sscontent_json << "\"ael_average_external_pressure\":null" << eendl;
      }
      vcontent_json.push_back(sscontent_json.str()); sscontent_json.str("");
      //////////////////////////////////////////////////////////////////////////

<<<<<<< HEAD
      //////////////////////////////////////////////////////////////////////////ME20191105
=======
      //////////////////////////////////////////////////////////////////////////  ME20191105
>>>>>>> 10163148
      if ((ael_stiffness_tensor.rows == 6) && (ael_stiffness_tensor.cols == 6)) {
        sscontent_json << "\"ael_stiffness_tensor\":[";
        for (int i = 1; i <= 6; i++) {
          sscontent_json << "[";
          for (int j = 1; j <= 6; j++) sscontent_json << ael_stiffness_tensor[i][j] << ((j < 6)?",":"]");
          sscontent_json << ((i < 6)?",":"");
        }
        sscontent_json << "]";
      } else {
        if (PRINT_NULL) sscontent_json << "\"ael_stiffness_tensor\":null" << eendl;
      }
      vcontent_json.push_back(sscontent_json.str()); sscontent_json.str("");

<<<<<<< HEAD
      //////////////////////////////////////////////////////////////////////////ME20191105
=======
      //////////////////////////////////////////////////////////////////////////  ME20191105
>>>>>>> 10163148
      if ((ael_compliance_tensor.rows == 6) && (ael_compliance_tensor.cols == 6)) {
        sscontent_json << "\"ael_compliance_tensor\":[";
        for (int i = 1; i <= 6; i++) {
          sscontent_json << "[";
          for (int j = 1; j <= 6; j++) sscontent_json << ael_compliance_tensor[i][j] << ((j < 6)?",":"]");
          sscontent_json << ((i < 6)?",":"");
        }
        sscontent_json << "]";
      } else {
        if (PRINT_NULL) sscontent_json << "\"ael_compliance_tensor\":null" << eendl;
      }
      vcontent_json.push_back(sscontent_json.str()); sscontent_json.str("");

      // BADER
      //////////////////////////////////////////////////////////////////////////
      if(vbader_net_charges.size()) {
        sscontent_json << "\"bader_net_charges\":[" << aurostd::joinWDelimiter(aurostd::vecDouble2vecString(vbader_net_charges,6),",") << "]" << eendl;
      } else {
        if(PRINT_NULL) sscontent_json << "\"bader_net_charges\":null" << eendl;
      }
      vcontent_json.push_back(sscontent_json.str()); sscontent_json.str("");
      //////////////////////////////////////////////////////////////////////////

      //////////////////////////////////////////////////////////////////////////
      if(vbader_atomic_volumes.size()) {
        sscontent_json << "\"bader_atomic_volumes\":[" << aurostd::joinWDelimiter(aurostd::vecDouble2vecString(vbader_atomic_volumes,4),",") << "]" << eendl;
      } else {
        if(PRINT_NULL) sscontent_json << "\"bader_atomic_volumes\":null" << eendl;
      }
      vcontent_json.push_back(sscontent_json.str()); sscontent_json.str("");
      //////////////////////////////////////////////////////////////////////////

      // FILES
      //////////////////////////////////////////////////////////////////////////
      if(vfiles.size()) {
        aurostd::sort(vfiles);
        sscontent_json << "\"files\":[" << aurostd::joinWDelimiter(aurostd::wrapVecEntries(vfiles,"\""),",") << "]" << eendl;
      } else {
        if(PRINT_NULL) sscontent_json << "\"files\":null" << eendl;
      }
      vcontent_json.push_back(sscontent_json.str()); sscontent_json.str("");
      //////////////////////////////////////////////////////////////////////////

      // CPUS
      //////////////////////////////////////////////////////////////////////////
      if(node_CPU_Model.size()) {
        sscontent_json << "\"node_CPU_Model\":\"" << node_CPU_Model << "\"" << eendl;
      } else {
        if(PRINT_NULL) sscontent_json << "\"node_CPU_Model\":null" << eendl;
      }
      vcontent_json.push_back(sscontent_json.str()); sscontent_json.str("");
      //////////////////////////////////////////////////////////////////////////

      //////////////////////////////////////////////////////////////////////////
      if(node_CPU_Cores!=AUROSTD_NAN) {
        sscontent_json << "\"node_CPU_Cores\":" << node_CPU_Cores << eendl;
      } else {
        if(PRINT_NULL) sscontent_json << "\"node_CPU_Cores\":null" << eendl;
      }
      vcontent_json.push_back(sscontent_json.str()); sscontent_json.str("");
      //////////////////////////////////////////////////////////////////////////

      //////////////////////////////////////////////////////////////////////////
      if(node_CPU_MHz!=AUROSTD_NAN) {
        sscontent_json << "\"node_CPU_MHz\":" << node_CPU_MHz << eendl;
      } else {
        if(PRINT_NULL) sscontent_json << "\"node_CPU_MHz\":null" << eendl;
      }
      vcontent_json.push_back(sscontent_json.str()); sscontent_json.str("");
      //////////////////////////////////////////////////////////////////////////

      //////////////////////////////////////////////////////////////////////////
      if(node_RAM_GB!=INF) {
        sscontent_json << "\"node_RAM_GB\":" << node_RAM_GB << eendl;
      } else {
        if(PRINT_NULL) sscontent_json << "\"node_RAM_GB\":null" << eendl;
      }
      vcontent_json.push_back(sscontent_json.str()); sscontent_json.str("");
      //////////////////////////////////////////////////////////////////////////

      // VERSION/DATE
      //////////////////////////////////////////////////////////////////////////
      if(aflow_version.size()) {
        sscontent_json << "\"aflow_version\":\"" << aflow_version << "\"" << eendl;
      } else {
        if(PRINT_NULL) sscontent_json << "\"aflow_version\":null" << eendl;
      }
      vcontent_json.push_back(sscontent_json.str()); sscontent_json.str("");
      //////////////////////////////////////////////////////////////////////////

      //////////////////////////////////////////////////////////////////////////
      if(catalog.size()) {
        sscontent_json << "\"catalog\":\"" << catalog << "\"" << eendl;
      } else {
        if(PRINT_NULL) sscontent_json << "\"catalog\":null" << eendl;
      }
      vcontent_json.push_back(sscontent_json.str()); sscontent_json.str("");
      //////////////////////////////////////////////////////////////////////////

      //////////////////////////////////////////////////////////////////////////
      sscontent_json << "\"aflowlib_version\":\"" << string(AFLOW_VERSION) << "\"" << eendl;  //CO20170613
      vcontent_json.push_back(sscontent_json.str()); sscontent_json.str("");
      //////////////////////////////////////////////////////////////////////////

      //////////////////////////////////////////////////////////////////////////
      sscontent_json << "\"aflowlib_date\":\"" << aurostd::get_datetime() << "_GMT-5\"" << eendl;
      vcontent_json.push_back(sscontent_json.str()); sscontent_json.str("");
      //////////////////////////////////////////////////////////////////////////

      sss << "{" << aurostd::joinWDelimiter(vcontent_json,",")  << "}";
      vcontent_json.clear();

      sss << endl;
    } // json

    return sss.str();
  }

  //  bool aflowlib2file(
  string _aflowlib_entry::aflowlib2file(string file,string mode) {
    string aflowlib_out=aflowlib2string(mode);
    aurostd::string2file(aflowlib_out,file);
    return aflowlib_out;
  }
}

//CO20171202 - apennsy fixes!
namespace aflowlib {
  void _aflowlib_entry::correctBadDatabase(bool verbose,ostream& oss){
    ofstream FileMESSAGE;
    return correctBadDatabase(FileMESSAGE,verbose,oss);
  }
  
  void _aflowlib_entry::correctBadDatabase(ofstream& FileMESSAGE,bool verbose,ostream& oss){
    //CO20180828 - LIB2 also contains unaries //so far we only know of bad binaries
    //APENNSY neglect - LIB2 only //CO20180828 - LIB2 also contains unaries  //binaries only
    string soliloquy="_aflowlib_entry::correctBadDatabase():";
    stringstream message;
    if(vspecies_pp.size()==1 || vspecies_pp.size()==2) {
      string pseudoA="",pseudoB="";
      pseudoA = vspecies_pp[0];
      if(vspecies_pp.size()==2){pseudoB = vspecies_pp[1];}
      //[OBSOLETE CO20180828]string pseudoA = vspecies_pp[0];
      //[OBSOLETE CO20180828]string pseudoB = vspecies_pp[1];
      // tiny corrections
      //gamma_IrV
      if(pseudoA=="Cd" && pseudoB=="Pt" && prototype=="181") {
        enthalpy_formation_atom -= 0.0013;
        enthalpy_formation_cell = natoms * enthalpy_formation_atom;
        if(verbose){
          message << "Fixing enthalpy_formation of " << pseudoA << pseudoB << ":" << prototype;
          pflow::logger(_AFLOW_FILE_NAME_, soliloquy, message, FileMESSAGE, oss, _LOGGER_MESSAGE_);
        }
      }
      //gamma_IrV
      if(pseudoA=="Ir" && pseudoB=="V_sv" && prototype=="291") {
        enthalpy_formation_cell -= 0.001;
        enthalpy_formation_atom -= 0.0005;
        enthalpy_cell -= 0.001;
        enthalpy_atom -= 0.005;
        if(verbose){
          message << "Fixing enthalpy/enthalpy_formation of " << pseudoA << pseudoB << ":" << prototype;
          pflow::logger(_AFLOW_FILE_NAME_, soliloquy, message, FileMESSAGE, oss, _LOGGER_MESSAGE_);
        }
      }
      // HfPd
      if(pseudoA=="Hf_pv" && pseudoB=="Pd_pv" && prototype=="192") {
        enthalpy_formation_atom -= 0.003;
        enthalpy_formation_cell = natoms * enthalpy_formation_atom;
        enthalpy_atom = enthalpy_formation_atom;
        enthalpy_cell = natoms * enthalpy_atom;
        if(verbose){
          message << "Fixing enthalpy/enthalpy_formation of " << pseudoA << pseudoB << ":" << prototype;
          pflow::logger(_AFLOW_FILE_NAME_, soliloquy, message, FileMESSAGE, oss, _LOGGER_MESSAGE_);
        }
      }
      // sigma
      if(pseudoA=="Ir" && pseudoB=="Nb_sv" && prototype=="600.ABBAB") {
        enthalpy_formation_cell += 0.001;
        enthalpy_formation_atom += 0.0005;
        enthalpy_cell += 0.001;
        enthalpy_atom += 0.005;
        enthalpy_formation_cell += 0.001;
        enthalpy_formation_atom += 0.0005;
        enthalpy_cell += 0.001;
        enthalpy_atom += 0.005;
        if(verbose){
          message << "Fixing enthalpy/enthalpy_formation of " << pseudoA << pseudoB << ":" << prototype;
          pflow::logger(_AFLOW_FILE_NAME_, soliloquy, message, FileMESSAGE, oss, _LOGGER_MESSAGE_);
        }
      }
      // sigma
      if(pseudoA=="Os_pv" && pseudoB=="Re_pv" && prototype=="122") {
        enthalpy_formation_atom -= 0.001;
        enthalpy_formation_cell = natoms * enthalpy_formation_atom;
        enthalpy_atom = enthalpy_formation_atom;
        enthalpy_cell = natoms * enthalpy_atom;
        if(verbose){
          message << "Fixing enthalpy/enthalpy_formation of " << pseudoA << pseudoB << ":" << prototype;
          pflow::logger(_AFLOW_FILE_NAME_, soliloquy, message, FileMESSAGE, oss, _LOGGER_MESSAGE_);
        }
      }
    }
  }
  bool _aflowlib_entry::ignoreBadDatabase() const{
    string reason;
    return ignoreBadDatabase(reason);
  }
  bool _aflowlib_entry::ignoreBadDatabase(string& reason) const{
    reason="";
    //grab bad database protos
    vector<string> _DEVIL_PROTOTYPES_;
    aurostd::string2tokens(_DEVIL_PROTOTYPES_STRING_,_DEVIL_PROTOTYPES_,",");

    //so far we only know of bad binaries
    //we need something more robust than just exact string match, case: 549 and 549.bis vs. 549.tetra
    bool match=false;
    //DEVIL
    for(uint di=0;di<_DEVIL_PROTOTYPES_.size() && !match;di++){if(pflow::prototypeMatch(prototype, _DEVIL_PROTOTYPES_[di])){match=true;}}
    if(match){
      reason=compound+":"+prototype+" is ill-calculated in the database";
      return true;
    }
    //find .old's
    if(1){
      uint prototype_size=prototype.size();
      string search_string=".old";uint search_string_size=search_string.size();
      if(prototype_size>search_string_size && prototype.substr(prototype_size-search_string_size,search_string_size)==search_string){  //look only at the end of the prototype
        reason=compound+":"+prototype+" is ill-calculated in the database";
        return true;
      }
    }
    //APENNSY neglect - LIB2 only //CO20180828 - LIB2 also contains unaries  //binaries only
    if(vspecies_pp.size()==1 || vspecies_pp.size()==2) {
      string pseudoA="",pseudoB="";
      pseudoA = vspecies_pp[0];
      if(vspecies_pp.size()==2){pseudoB = vspecies_pp[1];}
      //[OBSOLETE CO20180828]string pseudoA = vspecies_pp[0];
      //[OBSOLETE CO20180828]string pseudoB = vspecies_pp[1];
      // bad Ag is a wrong relaxation
      if((pseudoA=="Ag" && pflow::prototypeMatch(prototype,"303")) || (pseudoB=="Ag" && pflow::prototypeMatch(prototype,"304"))) {
        reason=pseudoA+pseudoB+":"+prototype+" is ill-calculated in the database";
        return true;
      }
      // bad Ag is a wrong relaxation
      if((pseudoA=="Ag" && pflow::prototypeMatch(prototype,"323")) || (pseudoB=="Ag" && pflow::prototypeMatch(prototype,"324"))) {
        reason=pseudoA+pseudoB+":"+prototype+" is ill-calculated in the database";
        return true;
      }
      // bad Au is a wrong relaxation
      if((pseudoA=="Au" && pflow::prototypeMatch(prototype,"323")) || (pseudoB=="Au" && pflow::prototypeMatch(prototype,"324"))) {
        reason=pseudoA+pseudoB+":"+prototype+" is ill-calculated in the database";
        return true;
      }
      // bad Al_h pseudopotential !
      if((pseudoA=="Al_h" && pflow::prototypeMatch(prototype,"307")) || (pseudoB=="Al_h" && pflow::prototypeMatch(prototype,"308"))) {
        reason=pseudoA+pseudoB+":"+prototype+" is ill-calculated in the database";
        return true;
      }
      // bad Al_h pseudopotential !
      if((pseudoA=="Al_h" && pflow::prototypeMatch(prototype,"A7.A")) || (pseudoB=="Al_h" && pflow::prototypeMatch(prototype,"A7.B"))) {
        reason=pseudoA+pseudoB+":"+prototype+" is ill-calculated in the database";
        return true;
      }
      // bad Al_h pseudopotential !
      if((pseudoA=="Al_h" && pflow::prototypeMatch(prototype,"323")) || (pseudoB=="Al_h" && pflow::prototypeMatch(prototype,"324"))) {
        reason=pseudoA+pseudoB+":"+prototype+" is ill-calculated in the database";
        return true;
      }
      // bad Ca_sv is a wrong relaxation
      if((pseudoA=="Ca_sv" && pflow::prototypeMatch(prototype,"303")) || (pseudoB=="Ca_sv" && pflow::prototypeMatch(prototype,"304"))) {
        reason=pseudoA+pseudoB+":"+prototype+" is ill-calculated in the database";
        return true;
      }
      // bad Ca_sv is a wrong relaxation
      if((pseudoA=="Ca_sv" && pflow::prototypeMatch(prototype,"323")) || (pseudoB=="Ca_sv" && pflow::prototypeMatch(prototype,"324"))) {
        reason=pseudoA+pseudoB+":"+prototype+" is ill-calculated in the database";
        return true;
      }
      // bad Cd is a wrong relaxation
      if((pseudoA=="Cd" && pflow::prototypeMatch(prototype,"323")) || (pseudoB=="Cd" && pflow::prototypeMatch(prototype,"324"))) {
        reason=pseudoA+pseudoB+":"+prototype+" is ill-calculated in the database";
        return true;
      }
      // bad Cu_pv is a wrong relaxation
      if((pseudoA=="Cu_pv" && pflow::prototypeMatch(prototype,"303")) || (pseudoB=="Cu_pv" && pflow::prototypeMatch(prototype,"304"))) {
        reason=pseudoA+pseudoB+":"+prototype+" is ill-calculated in the database";
        return true;
      }
      // bad Cu_pv is a wrong relaxation
      if((pseudoA=="Cu_pv" && pflow::prototypeMatch(prototype,"323")) || (pseudoB=="Cu_pv" && pflow::prototypeMatch(prototype,"324"))) {
        reason=pseudoA+pseudoB+":"+prototype+" is ill-calculated in the database";
        return true;
      }
      // bad Fe_pv is a wrong relaxation
      if((pseudoA=="Fe_pv" && pflow::prototypeMatch(prototype,"307")) || (pseudoB=="Fe_pv" && pflow::prototypeMatch(prototype,"308"))) {
        reason=pseudoA+pseudoB+":"+prototype+" is ill-calculated in the database";
        return true;
      }
      // bad Fe_pv is a wrong relaxation
      if((pseudoA=="Fe_pv" && pflow::prototypeMatch(prototype,"A7.A")) || (pseudoB=="Fe_pv" && pflow::prototypeMatch(prototype,"A7.B"))) {
        reason=pseudoA+pseudoB+":"+prototype+" is ill-calculated in the database";
        return true;
      }
      // bad Ge_h is a wrong relaxation
      if((pseudoA=="Ge_h" && pflow::prototypeMatch(prototype,"305")) || (pseudoB=="Ge_h" && pflow::prototypeMatch(prototype,"306"))) {
        reason=pseudoA+pseudoB+":"+prototype+" is ill-calculated in the database";
        return true;
      }
      // bad In_d is a wrong relaxation
      if((pseudoA=="In_d" && pflow::prototypeMatch(prototype,"323")) || (pseudoB=="In_d" && pflow::prototypeMatch(prototype,"324"))) {
        reason=pseudoA+pseudoB+":"+prototype+" is ill-calculated in the database";
        return true;
      }
      // bad Ir is a wrong relaxation
      if((pseudoA=="Ir" && pflow::prototypeMatch(prototype,"303")) || (pseudoB=="Ir" && pflow::prototypeMatch(prototype,"304"))) {
        reason=pseudoA+pseudoB+":"+prototype+" is ill-calculated in the database";
        return true;
      }
      // bad K_sv is a wrong relaxation
      if((pseudoA=="K_sv" && pflow::prototypeMatch(prototype,"307")) || (pseudoB=="K_sv" && pflow::prototypeMatch(prototype,"308"))) {
        reason=pseudoA+pseudoB+":"+prototype+" is ill-calculated in the database";
        return true;
      }
      // bad K_sv is a wrong relaxation
      if((pseudoA=="K_sv" && pflow::prototypeMatch(prototype,"A7.A")) || (pseudoB=="K_sv" && pflow::prototypeMatch(prototype,"A7.B"))) {
        reason=pseudoA+pseudoB+":"+prototype+" is ill-calculated in the database";
        return true;
      }
      // bad La is a wrong relaxation
      if((pseudoA=="La" && pflow::prototypeMatch(prototype,"303")) || (pseudoB=="La" && pflow::prototypeMatch(prototype,"304"))) {
        reason=pseudoA+pseudoB+":"+prototype+" is ill-calculated in the database";
        return true;
      }
      // bad La is a wrong relaxation
      if((pseudoA=="La" && pflow::prototypeMatch(prototype,"323")) || (pseudoB=="La" && pflow::prototypeMatch(prototype,"324"))) {
        reason=pseudoA+pseudoB+":"+prototype+" is ill-calculated in the database";
        return true;
      }
      // bad Li_sv is a wrong relaxation
      if((pseudoA=="Li_sv" && pflow::prototypeMatch(prototype,"307")) || (pseudoB=="Li_sv" && pflow::prototypeMatch(prototype,"308"))) {
        reason=pseudoA+pseudoB+":"+prototype+" is ill-calculated in the database";
        return true;
      }
      // bad Li_sv is a wrong relaxation
      if((pseudoA=="Li_sv" && pflow::prototypeMatch(prototype,"A7.A")) || (pseudoB=="Li_sv" && pflow::prototypeMatch(prototype,"A7.B"))) {
        reason=pseudoA+pseudoB+":"+prototype+" is ill-calculated in the database";
        return true;
      }
      // bad Na_pv is a wrong relaxation
      if((pseudoA=="Na_pv" && pflow::prototypeMatch(prototype,"307")) || (pseudoB=="Na_pv" && pflow::prototypeMatch(prototype,"308"))) {
        reason=pseudoA+pseudoB+":"+prototype+" is ill-calculated in the database";
        return true;
      }
      // bad Na_pv is a wrong relaxation
      if((pseudoA=="Na_pv" && pflow::prototypeMatch(prototype,"A7.A")) || (pseudoB=="Na_pv" && pflow::prototypeMatch(prototype,"A7.B"))) {
        reason=pseudoA+pseudoB+":"+prototype+" is ill-calculated in the database";
        return true;
      }
      // bad Ni_pv is a wrong relaxation
      if((pseudoA=="Ni_pv" && pflow::prototypeMatch(prototype,"303")) || (pseudoB=="Ni_pv" && pflow::prototypeMatch(prototype,"304"))) {
        reason=pseudoA+pseudoB+":"+prototype+" is ill-calculated in the database";
        return true;
      }
      // bad Ni_pv is a wrong relaxation
      if((pseudoA=="Ni_pv" && pflow::prototypeMatch(prototype,"323")) || (pseudoB=="Ni_pv" && pflow::prototypeMatch(prototype,"324"))) {
        reason=pseudoA+pseudoB+":"+prototype+" is ill-calculated in the database";
        return true;
      }
      // bad Pb_d is a wrong relaxation
      if((pseudoA=="Pb_d" && pflow::prototypeMatch(prototype,"303")) || (pseudoB=="Pb_d" && pflow::prototypeMatch(prototype,"304"))) {
        reason=pseudoA+pseudoB+":"+prototype+" is ill-calculated in the database";
        return true;
      }
      // bad Pb_d is a wrong relaxation
      if((pseudoA=="Pb_d" && pflow::prototypeMatch(prototype,"323")) || (pseudoB=="Pb_d" && pflow::prototypeMatch(prototype,"324"))) {
        reason=pseudoA+pseudoB+":"+prototype+" is ill-calculated in the database";
        return true;
      }
      // bad Pd_pv is a wrong relaxation
      if((pseudoA=="Pd_pv" && pflow::prototypeMatch(prototype,"303")) || (pseudoB=="Pd_pv" && pflow::prototypeMatch(prototype,"304"))) {
        reason=pseudoA+pseudoB+":"+prototype+" is ill-calculated in the database";
        return true;
      }
      // bad Pd_pv is a wrong relaxation
      if((pseudoA=="Pd_pv" && pflow::prototypeMatch(prototype,"323")) || (pseudoB=="Pd_pv" && pflow::prototypeMatch(prototype,"324"))) {
        reason=pseudoA+pseudoB+":"+prototype+" is ill-calculated in the database";
        return true;
      }
      // bad Pt is a wrong relaxation
      if((pseudoA=="Pt" && pflow::prototypeMatch(prototype,"303")) || (pseudoB=="Pt" && pflow::prototypeMatch(prototype,"304"))) {
        reason=pseudoA+pseudoB+":"+prototype+" is ill-calculated in the database";
        return true;
      }
      // bad Pt is a wrong relaxation
      if((pseudoA=="Pt" && pflow::prototypeMatch(prototype,"317")) || (pseudoB=="Pt" && pflow::prototypeMatch(prototype,"318"))) {
        reason=pseudoA+pseudoB+":"+prototype+" is ill-calculated in the database";
        return true;
      }
      // bad Rh_pv is a wrong relaxation
      if((pseudoA=="Rh_pv" && pflow::prototypeMatch(prototype,"303")) || (pseudoB=="Rh_pv" && pflow::prototypeMatch(prototype,"304"))) {
        reason=pseudoA+pseudoB+":"+prototype+" is ill-calculated in the database";
        return true;
      }
      // bad Si_h is a wrong relaxation
      if((pseudoA=="Si_h" && pflow::prototypeMatch(prototype,"305")) || (pseudoB=="Si_h" && pflow::prototypeMatch(prototype,"306"))) {
        reason=pseudoA+pseudoB+":"+prototype+" is ill-calculated in the database";
        return true;
      }
      // bad Si_h is a wrong relaxation
      if((pseudoA=="Si_h" && pflow::prototypeMatch(prototype,"307")) || (pseudoB=="Si_h" && pflow::prototypeMatch(prototype,"308"))) {
        reason=pseudoA+pseudoB+":"+prototype+" is ill-calculated in the database";
        return true;
      }
      // bad Si_h is a wrong relaxation
      if((pseudoA=="Si_h" && pflow::prototypeMatch(prototype,"A7.A")) || (pseudoB=="Si_h" && pflow::prototypeMatch(prototype,"A7.B"))) {
        reason=pseudoA+pseudoB+":"+prototype+" is ill-calculated in the database";
        return true;
      }
      // bad Si_h is a wrong relaxation
      if((pseudoA=="Si_h" && pflow::prototypeMatch(prototype,"323")) || (pseudoB=="Si_h" && pflow::prototypeMatch(prototype,"324"))) {
        reason=pseudoA+pseudoB+":"+prototype+" is ill-calculated in the database";
        return true;
      }
      // bad Ta_pv is a wrong relaxation
      if((pseudoA=="Ta_pv" && pflow::prototypeMatch(prototype,"307")) || (pseudoB=="Ta_pv" && pflow::prototypeMatch(prototype,"308"))) {
        reason=pseudoA+pseudoB+":"+prototype+" is ill-calculated in the database";
        return true;
      }
      // bad Ta_pv is a wrong relaxation
      if((pseudoA=="Ta_pv" && pflow::prototypeMatch(prototype,"A7.A")) || (pseudoB=="Ta_pv" && pflow::prototypeMatch(prototype,"A7.B"))) {
        reason=pseudoA+pseudoB+":"+prototype+" is ill-calculated in the database";
        return true;
      }
      // bad B_h is a wrong relaxation
      if((pseudoA=="B_h" && pflow::prototypeMatch(prototype,"317")) || (pseudoB=="B_h" && pflow::prototypeMatch(prototype,"318"))) {
        reason=pseudoA+pseudoB+":"+prototype+" is ill-calculated in the database";
        return true;
      }

      // sigma
      if(pseudoA=="Os_pv" && pseudoB=="Re_pv" && pflow::prototypeMatch(prototype,"448")) {
        reason=pseudoA+pseudoB+":"+prototype+" is ill-calculated in the database";
        return true;
      }
      // wrong channel, bug
      if(pseudoA=="Rh_pv" && pseudoB=="Zr_sv" && pflow::prototypeMatch(prototype,"381")) {
        reason=pseudoA+pseudoB+":"+prototype+" is ill-calculated in the database";
        return true;
      }
    }
    return false;
  }
} // namespace aflowlib

namespace aflowlib {
  string _aflowlib_entry::getPathAURL(ostream& oss, bool load_from_common){
    ofstream FileMESSAGE;
    return getPathAURL(FileMESSAGE, oss, load_from_common);
  }
  string _aflowlib_entry::getPathAURL(ofstream& FileMESSAGE,ostream& oss, bool load_from_common){
    string soliloquy = "_aflowlib_entry::getPathAURL():";
    stringstream message;
    string path = "";
    if (aurl.empty()) {return path;}
    vector<string> tokens;
    aurostd::string2tokens(aurl, tokens, ":");
    //LIB1 presents problems here (3 colons): aflowlib.duke.edu:AFLOWDATA/LIB1_RAW/Pt:PAW_PBE:05Jan2001/A6
    if(0){
      if (tokens.size() != 2) {
        message << "Odd AURL format for entry " << auid << ": " << aurl;
        pflow::logger(_AFLOW_FILE_NAME_, soliloquy, message, FileMESSAGE, oss, _LOGGER_WARNING_);
        return path;
      }
    }

    //instead just erase first item, join others, assume we're okay...
    tokens.erase(tokens.begin());
    path=aurostd::joinWDelimiter(tokens,":");

    if(load_from_common){return "/www/"+path;}//tokens.at(1); //CO20200106 - patching for auto-indenting
    else {
      string server;
      if (XHOST.vflag_control.flag("AFLOWLIB_SERVER")) {
        server = XHOST.vflag_control.getattachedscheme("AFLOWLIB_SERVER");
      } else {
        server = "aflowlib.duke.edu";
      }
      return server+"/"+path;//tokens.at(1);
    }
  }
}

// **************************************************************************
// directory2auid
// auid2directory
// auid2present
// **************************************************************************
namespace aflowlib {
  bool _aflowlib_entry::directory2auid(string directory) {
    bool LDEBUG=(FALSE || XHOST.DEBUG);
    if(LDEBUG) cerr << "_aflowlib_entry::directory2auid: BEGIN" << endl;
    auid="";
    vauid.clear();

    bool conflict=TRUE; 
    while (conflict) {
      uint64_t crc=0;
      // DONT TOUCH THE AUID FLOW
      deque<string> vext; aurostd::string2tokens(".bz2,.xz,.gz",vext,",");
      vector<string> vfiles2;
      for(uint iext=0;iext<vext.size();iext++) {
        vfiles2.push_back("OUTCAR.relax1"+vext.at(iext));
        vfiles2.push_back("OUTCAR.relax2"+vext.at(iext));
        vfiles2.push_back("OUTCAR.relax3"+vext.at(iext));
        vfiles2.push_back("OUTCAR.relax4"+vext.at(iext));
        vfiles2.push_back("OUTCAR.static"+vext.at(iext));
        vfiles2.push_back("OUTCAR.bands"+vext.at(iext));
        vfiles2.push_back("OUTCAR"+vext.at(iext));
      }

      if(LDEBUG) cerr << "_aflowlib_entry::directory2auid: [0]" << endl;

      for(uint i=0;i<vfiles2.size();i++) 
        if(aurostd::FileExist(directory+"/"+vfiles2.at(i)))
          crc=aurostd::crc64(crc,aurostd::efile2string(directory+"/"+vfiles2.at(i))); // DONT TOUCH THIS
      auid="aflow:"+aurostd::crc2string(crc);

      if(LDEBUG) cerr << "_aflowlib_entry::directory2auid: [1]" << endl;

      if(LDEBUG) cerr << "_aflowlib_entry::directory2auid: auid=" << auid << endl;
      conflict=FALSE;
      string aurl_found;
      if(aflowlib::auid2present(auid,aurl_found,1)) {
       if(LDEBUG) cerr << "_aflowlib_entry::directory2auid: conflict auid=" << auid << endl;	
          cerr << "[WARNING]  _aflowlib_entry::directory2auid: CONFLICT POTENTIAL " << auid << " " << aurl_found << " " << aurl << endl;
        if(aurl_found!=aurl) { // avoid conflict with yourself
          string salt="AUID_salt["+aurostd::utype2string<long double>(aurostd::get_useconds())+"]";
          cerr << "[WARNING]  _aflowlib_entry::directory2auid: CONFLICT TRUE      " << auid << " " << aurl_found << " " << aurl << "  " << salt << endl;
          string file=vfiles2.at(0);
	  //
          for(uint iext=0;iext<vext.size();iext++) { aurostd::StringSubst(file,vext.at(iext),""); }
          stringstream sss;aurostd::efile2stringstream(directory+"/"+file+DEFAULT_KZIP_EXT,sss); sss << endl << salt << endl;
          aurostd::execute("mv \""+directory+"/"+file+DEFAULT_KZIP_EXT+"\""+" \""+directory+"/"+file+".conflict_auid"+DEFAULT_KZIP_EXT+"\"");
          aurostd::stringstream2compressfile(DEFAULT_KZIP_BIN,sss,directory+"/"+file);
	  //
          conflict=TRUE; // recheck
        } else {
          cerr << "[WARNING]  _aflowlib_entry::directory2auid: CONFLICT TRIVIAL   " << auid << " " << aurl_found << " " << aurl << endl;
        }
      }
    }

    // now it has auid   
    vauid.clear();
    aflowlib::auid2vauid(auid,vauid);

    if(LDEBUG) cerr << "directory2auid: END" << endl;

    cout << "_aflowlib_entry::directory2auid: DIRECTORY=" << directory << endl; // DONT TOUCH THIS
    cout << "_aflowlib_entry::directory2auid: AURL_ID=" << aurostd::crc2string(aurostd::crc64(0,directory)) << endl; // DONT TOUCH THIS

    return TRUE;
  }

  bool json2aflowlib(const string& json,string key,string& value) { //SC20200415
    // return TRUE if something has been found
    value="";
    key="\""+key+"\":";
    string::size_type start,end;
    start=json.find(key);
    if(start!=string::npos) {
      start+=key.length();
      end=json.find("\":",start);
      if(end!=string::npos){
	value=json.substr(start,end-start);
	end=value.find_last_of(",");
	value=value.substr(0,end);
      } else {
	end=json.find("}",start);
	value=json.substr(start,end-start);
      }
      //    if((value[0]=='\"') && (value[value.size()-1]=='\"')) value=value.substr(1,value.size()-2);  // Remove quotes
    } else {
      value="";
    }
    // cleanup
    aurostd::StringSubst(value,"[","");  // Remove brakets
    aurostd::StringSubst(value,"]","");  // Remove brakets
    aurostd::StringSubst(value,"\"",""); // Remove quotes

    return !value.empty();
  }

  uint auid2present(string auid,string& aurl,int mode) {
    bool LDEBUG=1;//(FALSE || XHOST.DEBUG);
    if(LDEBUG) cerr << "auid2present: BEGIN mode=" << mode << endl;
    string loop="",json="";aurl="";
    if(auid=="" || auid.size()!=22) { cerr << "auid2present: auid.size() needs to be 22 characters long" << endl; return FALSE;}
 
    // [OBSOLETE]    if(mode==0) {
    // [OBSOLETE]    if(XHOST_vAUID.size()==0 || XHOST_vAURL.size()==0) init::InitGlobalObject("vLIBS","",FALSE);
    // [OBSOLETE]    if(LDEBUG) cerr << "auid2present: [4] XHOST_vAURL.size()=" << XHOST_vAURL.size() << "  XHOST_vAUID.size()=" << XHOST_vAUID.size() << endl;
    // [OBSOLETE]    bool found=FALSE;
    // [OBSOLETE]    for(uint j=0;j<XHOST_vAUID.size()&&!found;j++) {
    // [OBSOLETE]  	if(LDEBUG && XHOST_vAUID.at(j)==auid) cerr << "[" << auid << "] [" << XHOST_vAUID.at(j) << "] [" << XHOST_vAURL.at(j) << "]" << "" << " [" << j << "]" << endl;
    // [OBSOLETE]  	if(XHOST_vAUID.at(j)==auid) {found=TRUE;aurl=XHOST_vAURL.at(j);}
    // [OBSOLETE]    }
    // [OBSOLETE]    if(LDEBUG) cerr << "auid2present: END  auid=" << auid << "  aurl=" << aurl << endl;
    // [OBSOLETE]    return found;
    // [OBSOLETE]   }
    if(mode==1) { // PICK THIS ONE DEFAULT
      //  bool auid2present(string auid,string& aurl) {
      string jsonl_file=XHOST_LIBRARY_JSONL+"/"; for(uint i=0;i<8;i++) jsonl_file+=auid.at(i); jsonl_file+=".jsonl";
      jsonl_file=aurostd::CleanFileName(jsonl_file);
      for(uint i=0;i<XHOST.vext.size()&&aurl.empty();i++) {
	if(LDEBUG) cerr << "auid2present: TESTING=" << jsonl_file << XHOST.vext.at(i) << endl; 
	if(aurostd::FileExist(jsonl_file+XHOST.vext.at(i))) {
	  if(LDEBUG) cerr << "auid2present: FOUND=" << jsonl_file << XHOST.vext.at(i) << endl; 
	  json=aurostd::execute2string(XHOST.vcat.at(i)+" "+jsonl_file+XHOST.vext.at(i)+" | grep "+auid);
	  aflowlib::json2aflowlib(json,"aurl",aurl);
	  aflowlib::json2aflowlib(json,"loop",loop);
	}
      }
      if(LDEBUG) cerr << "auid2present: END  auid=" << auid << "  aurl=" << aurl << "  loop=" << loop << "  json.size()=" << json.size() << endl;
      return json.size();
    }
    if(mode==2) { // not that faster and does not keep an outside vAUID table so it does not see the TRIVIAL CONFLICTS
      //  bool auid2present(string auid,string& aurl) { 
      string jsonl_file=vAFLOW_PROJECTS_DIRECTORIES.at(XHOST_LIBRARY_AUID)+"/"+aflowlib::auid2directory(auid)+"/RAW/aflowlib.json";
      jsonl_file=aurostd::CleanFileName(jsonl_file);
      for(uint i=0;i<XHOST.vext.size();i++) {
	if(LDEBUG) cerr << "auid2present: TESTING=" << jsonl_file << XHOST.vext.at(i) << endl; 
	if(aurostd::FileExist(jsonl_file+XHOST.vext.at(i))) {
	  if(LDEBUG) cerr << "auid2present: FOUND=" << jsonl_file << XHOST.vext.at(i) << endl; 
	  json=aurostd::execute2string(XHOST.vcat.at(i)+" "+jsonl_file+XHOST.vext.at(i));
	  aflowlib::json2aflowlib(json,"aurl",aurl);
	  aflowlib::json2aflowlib(json,"loop",loop);
	}
      }
      if(LDEBUG) cerr << "auid2present: END  auid=" << auid << "  aurl=" << aurl << "  loop=" << loop << "  json.size()=" << json.size() << endl;
      return json.size();
    }

    
    return FALSE;
  }

  /*
   time ./aflow --beep --force --lib2raw=/common/LIB3/LIB/Cu_pvHgSn/TFCC004.CAB
   time aflow --beep --force --lib2raw=/common/LIB3/LIB/Cu_pvHgSn/TFCC004.CAB  
   time ./aflow --beep --force --lib2raw=/common/LIB3/LIB/AgCdCo/TFCC001.ABC   
   time aflow --beep --force --lib2raw=/common/LIB3/LIB/AgCdCo/TFCC001.ABC  
   time ./aflow --beep --force --lib2raw="/common/LIB4/LIB/AgCdCoZr_sv:PAW_PBE/ABCD_cF16_216_c_d_b_a.ABCD"
   time aflow --beep --force --lib2raw="/common/LIB4/LIB/AgCdCoZr_sv:PAW_PBE/ABCD_cF16_216_c_d_b_a.ABCD"
   

  */
  uint auid2vauid(const string auid, deque<string>& vauid) {                // splits the auid into vauid
    vauid.clear();
    //    vauid.push_back(auid.substr(0,6)); for(uint i=6;i<=20;i+=2) vauid.push_back(auid.substr(i,2));  // splitting aflow:/ab/cd..
    vauid.push_back(auid.substr(0,8)); for(uint i=8;i<=20;i+=2) vauid.push_back(auid.substr(i,2));  // splitting aflow:ab/cd..
    return vauid.size();
  }

  string auid2directory(const string auid) {                                // gives AUID directory from existence of vauid
    bool LDEBUG=(FALSE || XHOST.DEBUG);
    if(LDEBUG) cerr << "auid2directory: BEGIN" << endl;
    string directory;
    deque<string> vauid;
    aflowlib::auid2vauid(auid,vauid);
    if(vauid.size()>0) {
      directory=vauid.at(0);
      for(uint i=1;i<vauid.size();i++) {
        directory+="/"+vauid.at(i);
      }
    }
    if(LDEBUG) cerr << "auid2directory: END" << endl;
    return directory;
  }

}

// **************************************************************************
// Operate on CIFs for JMOL for one structure
// **************************************************************************
namespace aflowlib {
  bool cif2data(string file,double& a,double& b,double& c,double& alpha,double& beta,double& gamma) {
    vector<string> vline,tokens;
    aurostd::file2vectorstring(file,vline);
    for(uint i=0;i<vline.size();i++) {
      aurostd::string2tokens(vline.at(i),tokens," ");
      if(aurostd::substring2bool(vline.at(i),"_cell_length_a") && tokens.size()>1) a=aurostd::string2utype<double>(tokens.at(1));
      if(aurostd::substring2bool(vline.at(i),"_cell_length_b") && tokens.size()>1) b=aurostd::string2utype<double>(tokens.at(1));
      if(aurostd::substring2bool(vline.at(i),"_cell_length_c") && tokens.size()>1) c=aurostd::string2utype<double>(tokens.at(1));
      if(aurostd::substring2bool(vline.at(i),"_cell_angle_alpha") && tokens.size()>1) alpha=aurostd::string2utype<double>(tokens.at(1));
      if(aurostd::substring2bool(vline.at(i),"_cell_angle_beta") && tokens.size()>1) beta=aurostd::string2utype<double>(tokens.at(1));
      if(aurostd::substring2bool(vline.at(i),"_cell_angle_gamma") && tokens.size()>1) gamma=aurostd::string2utype<double>(tokens.at(1));
    }
    return TRUE;
  }

  bool cif2oss(string file,string label,string sgnumber,ostream& oss) {
    double aCIF,bCIF,cCIF,alphaCIF,betaCIF,gammaCIF;
    aflowlib::cif2data(file,aCIF,bCIF,cCIF,alphaCIF,betaCIF,gammaCIF);
    oss << " font echo 14;color echo white; ";
    oss << " set echo 3% 97%; echo \\\"AFLOW-JSmol consortium (AFLOW V" << string(AFLOW_VERSION) << ") | entry="<< label << "  |  | ";
    if(aurostd::string2utype<int>(sgnumber)>0) {
      oss <<"  Spacegroup = "<< GetSpaceGroupName(aurostd::string2utype<int>(sgnumber)) << " (#" <<  sgnumber << ")   |";
    }
    oss << " a=" << aCIF <<"\u212B, b=" << bCIF <<"\u212B, c=" << cCIF <<"\u212B    |" << " \u03B1=" << alphaCIF <<"\u00B0, \u03B2=" << betaCIF <<"\u00B0, \u03B3=" << gammaCIF <<"\u00B0   \\\"; ";

    return TRUE;
  }
}

//BEGIN JJPR
// **************************************************************************
// GET BADER jvxl file
// **************************************************************************

namespace aflowlib {
  bool iso2oss(string file,string label, string element,string cutoff,int index,ostream& oss) {
    vector<string> kk;
    kk.resize(9);
    kk[0]="red";
    kk[1]="green";
    kk[2]="yellow";
    kk[3]="blue";
    kk[4]="orange";
    kk[5]="white";
    kk[6]="purple";
    kk[7]="brown";
    kk[8]="pink";
    oss <<"  ISOSURFACE  " << element << " \\\""<< file+"/"+label+"_Bader_"+cutoff+"_"+element+".jvxl\\\"  ;isosurface mesh;  color isosurface " << kk[index] << " translucent;";
    oss << "x = load(\\\""<< file+"/"+label+"_abader.out" << "\\\"); charges = x.split(\\\"=\\\")[2].split(\\\"(\\\")[1].split(\\\",\\\"); {*}.label = charges; label \%[label];";
    // FOR LOCAL TEST: oss <<"  ISOSURFACE  " << element << " "<< "Bader_"+cutoff+"_"+element+".jvxl  ;isosurface mesh;  color isosurface " << kk[index] << " translucent;";
    return TRUE;
  }
}
//END JJPR

// **************************************************************************
// GET SPACE GROUP for one structure
// **************************************************************************
namespace aflowlib {
  uint SGtoNSG(string sgroup) {
    string::size_type idx1;
    string strsub("#");
    idx1=sgroup.find(strsub);
    if(idx1!=string::npos)  
      return (int) atoi(sgroup.substr(sgroup.find(strsub)+strsub.length()).c_str());
    else return 0;
  }

  void _aflowlib_entry::GetSGROUP(string aflowlibentry) {
    vector<string> vaflowlib_entry;
    aurostd::string2tokens(aflowlibentry,vaflowlib_entry,"|");

    bool VERBOSE_LOCAL=(FALSE || XHOST.DEBUG);
    if(vaflowlib_entry.size()==0) {cerr << "ERROR - aflowlib_entry::GetSGROUP(): " << DEFAULT_FILE_AFLOWLIB_ENTRY_OUT << " file not found " << endl;exit(0);}
    vsgroup.clear();vNsgroup.clear();

    string data_aurl="";vector<string> tokens;
    // CHECK FOR HOLES
    if(XGNDSTATE_HOLES==0)  // SAFE NO HOLES IN THE XMATRIX
      if(vaflowlib_entry.size()==0) {cerr << "ERROR - aflowlib_entry::GetSGROUP(): " << DEFAULT_FILE_AFLOWLIB_ENTRY_OUT << " file not found " << endl;exit(0);}
    if(XGNDSTATE_HOLES==1)  // ALLOW HOLES WITH FAKE VALUES
      if(vaflowlib_entry.size()==0) {
        //cerr << "FOUND SG HOLE = " << alloy_dir << "/" << params.structures[2].at(str_number).name << "   === " << str_number << " " << structures_number[str_number]<< endl;
        vsgroup.clear();vsgroup.push_back(NOSG);vsgroup.push_back(NOSG);vsgroup.push_back(NOSG);
        vNsgroup.clear();vNsgroup.push_back(0);vNsgroup.push_back(0);vNsgroup.push_back(0);
        return;
      }

    for(uint i=0;i<vaflowlib_entry.size();i++) {
      if(aurostd::substring2bool(vaflowlib_entry.at(i),"aurl=")) data_aurl=aurostd::substring2string(vaflowlib_entry.at(i),"arl=");
      if(aurostd::substring2bool(vaflowlib_entry.at(i),"sg=")) {
        aurostd::string2tokens(vaflowlib_entry.at(i),tokens,",");
        if(tokens.size()==0) {cerr << "ERROR - aflowlib_entry::GetSGROUP(): geometry not enough tokens " << endl;exit(0);}
        if(tokens.size()==3) { // ok
          vsgroup.clear();
          aurostd::StringSubst(tokens.at(0),"sg=","");aurostd::StringSubst(tokens.at(0)," ","");aurostd::StringSubst(tokens.at(0),"#"," #");vsgroup.push_back(tokens.at(0));
          aurostd::StringSubst(tokens.at(1)," ","");aurostd::StringSubst(tokens.at(1),"#"," #");vsgroup.push_back(tokens.at(1));
          aurostd::StringSubst(tokens.at(2)," ","");aurostd::StringSubst(tokens.at(2),"#"," #");vsgroup.push_back(tokens.at(2));
          if(VERBOSE_LOCAL) cout << "[5] "<<"["<<tokens.at(0) << "," << tokens.at(1) << "," << tokens.at(2) <<"]" << endl;
        } else {
          vsgroup.clear();vsgroup.push_back(NOSG);vsgroup.push_back(NOSG);vsgroup.push_back(NOSG);
          vNsgroup.clear();vNsgroup.push_back(0);vNsgroup.push_back(0);vNsgroup.push_back(0);
        }
      }
    }
    // done, now makes the numbers
    for(uint ii=0;ii<vsgroup.size();ii++) vNsgroup.push_back(SGtoNSG(vsgroup.at(ii)));
    // if(NsgroupPRE==0) {sgroupPRE=sgroupMID;NsgroupPRE=SGtoNSG(sgroupPRE);}	
    // if(NsgroupPRE==0) {sgroupPRE=sgroupPOST;NsgroupPRE=SGtoNSG(sgroupPRE);}	
    for(uint i=vsgroup.size()-2;i<vsgroup.size();i++) {
      if(vNsgroup.at(i)==0) {
        vsgroup.at(i)=vsgroup.at(i-1);
        vNsgroup.at(i)=SGtoNSG(vsgroup.at(i));
      }
    }

    if(vNsgroup.size()!=3) for(uint ii=vNsgroup.size();ii<3;ii++) vNsgroup.push_back(0);
    if(vsgroup.size()!=3) for(uint ii=vsgroup.size();ii<3;ii++) vsgroup.push_back("NNN #0");

    return;
  }
}


// ***************************************************************************
// aflowlib::AflowlibLocator
// ***************************************************************************
namespace aflowlib { // move to web interface
  bool AflowlibLocator(const string& in,string& out,const string& mode) {
    bool LDEBUG=(FALSE || XHOST.DEBUG);
    if(LDEBUG) cerr << "aflowlib::AflowlibLocator: BEGIN" << endl;

    if(mode!="AFLOWLIB_AUID2AURL" && mode!="AFLOWLIB_AURL2AUID" && mode!="AFLOWLIB_AUID2LOOP" && mode!="AFLOWLIB_AURL2LOOP") {
      cerr << "ERROR - aflowlib::AflowlibLocator: wrong mode=" << mode << endl;
      exit(0);
    }
    if(XHOST_vAUID.size()==0) { init::InitGlobalObject("vLIBS"); }
    if(XHOST_vAURL.size()==0) { init::InitGlobalObject("vLIBS"); }
    if(XHOST_vLOOP.size()==0) { init::InitGlobalObject("vLIBS"); }
    if(XHOST_vAUID.size()!=XHOST_vAURL.size() || XHOST_vAUID.size()!=XHOST_vLOOP.size()) {
      cerr << "ERROR - aflowlib::AflowlibLocator: XHOST_vAUID.size()!=XHOST_vAURL.size() || XHOST_vAUID.size()!=XHOST_vLOOP.size()" << endl;
      cerr << "                                   XHOST_vAUID.size()=" << XHOST_vAUID.size() << endl;
      cerr << "                                   XHOST_vAURL.size()=" << XHOST_vAURL.size() << endl;
      cerr << "                                   XHOST_vLOOP.size()=" << XHOST_vLOOP.size() << endl;
      exit(0);
    }
    out="";
    for(uint i=0;i<XHOST_vAUID.size()&&out.empty();i++) {
      if(mode=="AFLOWLIB_AUID2AURL" && XHOST_vAUID.at(i)==in) out=XHOST_vAURL.at(i);
      if(mode=="AFLOWLIB_AURL2AUID" && XHOST_vAURL.at(i)==in) out=XHOST_vAUID.at(i);
      if(mode=="AFLOWLIB_AUID2LOOP" && XHOST_vAUID.at(i)==in) out=XHOST_vLOOP.at(i);
      if(mode=="AFLOWLIB_AURL2LOOP" && XHOST_vAURL.at(i)==in) out=XHOST_vLOOP.at(i);
      //     cerr << i << endl;
    }
    if(LDEBUG) cerr << "aflowlib::AflowlibLocator: END" << endl;
    return !out.empty();
  }
} // namespace aflowlib

namespace aflowlib {
  string AflowlibLocator(string options, string mode) {
    bool LDEBUG=(FALSE || XHOST.DEBUG);
    if(LDEBUG) cerr << "aflowlib::AflowlibLocator: BEGIN" << endl;
    if(mode!="AFLOWLIB_AUID2AURL" && mode!="AFLOWLIB_AURL2AUID" && mode!="AFLOWLIB_AUID2LOOP" && mode!="AFLOWLIB_AURL2LOOP") {
      cerr << "error - aflowlib::AflowlibLocator: wrong mode=" << mode << endl;
      exit(0);
    }
    vector<string> tokens;
    aurostd::string2tokens(options,tokens,",");
    if(tokens.size()==0) {
      if(mode=="AFLOWLIB_AUID2AURL") init::ErrorOption(cout,options,"aflowlib::AflowlibLocator","aflow --aflowlib_auid2aurl=auid1,auid2....");
      if(mode=="AFLOWLIB_AURL2AUID") init::ErrorOption(cout,options,"aflowlib::AflowlibLocator","aflow --aflowlib_aurl2auid=aurl1,aurl2....");
      if(mode=="AFLOWLIB_AUID2LOOP") init::ErrorOption(cout,options,"aflowlib::AflowlibLocator","aflow --aflowlib_auid2loop=auid1,auid2....");
      if(mode=="AFLOWLIB_AURL2LOOP") init::ErrorOption(cout,options,"aflowlib::AflowlibLocator","aflow --aflowlib_aurl2loop=aurl1,aurl2....");
      exit(0);
    } 
    // move on
    stringstream output;
    string locator;
    for(uint i=0;i<tokens.size();i++) {
      if(aflowlib::AflowlibLocator(tokens.at(i),locator,mode)) {
        output << locator << endl;
      } else {
        output << tokens.at(i) << " not found" << endl;
      }
    }

    if(LDEBUG) cerr << "aflowlib::AflowlibLocator: END" << endl;
    return output.str();
  }
} // namespace aflowlib

//AFLUX integration
<<<<<<< HEAD
//FR+CO20180329
=======
//FR & CO20180329
>>>>>>> 10163148
namespace aflowlib {
  bool APIget::establish(){
    struct hostent * host = gethostbyname( Domain.c_str() );

    //[CO20181226 - OBSOLETE]PORT=80;  //CO20180401

    if ( (host == NULL) || (host->h_addr == NULL) ) {
      cerr << "Error retrieving DNS information." << endl;
      return false;
      //exit(1);
    }

    bzero(&client, sizeof(client));
    client.sin_family = AF_INET;
    client.sin_port = htons( PORT );
    memcpy(&client.sin_addr, host->h_addr, host->h_length);

    sock = socket(AF_INET, SOCK_STREAM, 0);

    if (sock < 0) {
      cerr << "Error creating socket." << endl;
      return false;
      //exit(1);
    }

    if ( connect(sock, (struct sockaddr *)&client, sizeof(client)) < 0 ) {
      close(sock);
      cerr << "Could not connect" << endl;
      return false;
      //exit(1);
    }

    stringstream ss;
    ss << "GET " << API_Path << Summons << " HTTP/1.0\r\n" ;
    //    cerr << "GET " << API_Path << Summons << " HTTP/1.0\r\n" ;
    ss << "HOST: " << Domain << "\r\n";
    ss << "Connection: close\r\n";
    ss << "\r\n";
    string request = ss.str();

    if (send(sock, request.c_str(), request.length(), 0) != (int)request.length()) {
      cerr << "Error sending request." << endl;
      return false;
      //exit(1);
    }
    return true;
  }
  void APIget::reset( string a_Summons, string a_API_Path, string a_Domain ) {
    if( a_Summons == "#" ) {
      Summons = "";
      API_Path = "/search/API/?";
      Domain = "aflowlib.duke.edu";
    } else {
      Summons = a_Summons;
      if( ! a_API_Path.empty() ) API_Path = a_API_Path;
      if( ! a_Domain.empty() ) Domain = a_Domain;
    }
  }
  ostream& operator<<( ostream& output, APIget& a ) { 
    char cur;
    bool responsedata = false;
    bool waslinefeed = false;
    if( a.establish() ) {
      while ( ! responsedata ) { //discard headers
        read(a.sock, &cur, 1);
        //cerr << cur << ":" << (int)cur << endl;
        if( waslinefeed  && cur == '\r') responsedata = true;
        if( cur == '\n' ) waslinefeed = true;
        else waslinefeed = false;
      };
      read(a.sock, &cur, 1); //discard final \n in header \r\n\r\n
      while ( read(a.sock, &cur, 1) > 0 ) output << cur; //cout << cur;
      close(a.sock);
    }
    return output;
  }
}

//DX+FR20190206 - AFLUX functionality via command line - START
// ***************************************************************************
namespace aflowlib {
  string AFLUXCall(aurostd::xoption& vpflow){

    // Performs AFLUX call based on summons input from command line

    string usage="aflow --aflux=<summons>";
    string options="";

    if(vpflow.flag("AFLUX::USAGE")) {
      stringstream ss_usage;
      init::ErrorOption(ss_usage,vpflow.getattachedscheme("AFLUX"),"aflowlib::AFLUXCall()",aurostd::liststring2string(usage,options));
      return ss_usage.str();
    }

    string summons = "";
    if(vpflow.flag("AFLUX")) {
      summons=vpflow.getattachedscheme("AFLUX");
      // check if string is enclosed in double or single quotes 
      // (since bash throws error for unprotected parentheses)
      if((summons[0] == '\"' && summons[summons.size()-1] == '\"') || (summons[0] == '\'' && summons[summons.size()-1] == '\'')){
        summons.erase(summons.begin()); summons.erase(summons.begin()+summons.size()-1);
      }
    }
    return AFLUXCall(summons);
  }
}

namespace aflowlib {
  string AFLUXCall(vector<string>& matchbook){

    // Performs AFLUX call based on vector of matchbook entries
    string summons = aurostd::joinWDelimiter(matchbook,",");

    return AFLUXCall(summons);
  }
}

namespace aflowlib {
  string AFLUXCall(string& summons){

    // Performs AFLUX call based on summons input

    bool LDEBUG=(FALSE || XHOST.DEBUG);
    string function_name = "AFLUXCall()";

    // percent encoding (otherwise it will not work)
    // NOT NEEDED - aurostd::StringSubst(summons,"\'","%27"); // percent encoding for "'" 
    aurostd::StringSubst(summons," ","%20");  // percent encoding for space 
    aurostd::StringSubst(summons,"#","%23");  // percent encoding for "#"

    if(LDEBUG) {
      cerr << function_name << ": Summons = " << summons << endl;
      cerr << function_name << ": Peforming call ... please be patient ..." << endl;
    }

    aflowlib::APIget API_socket(summons);
    stringstream response; response << API_socket;
    return response.str();

  }
}

namespace aflowlib {
  vector<vector<std::pair<string,string> > > getPropertiesFromAFLUXResponse(string& response){

    // Puts list of keyword-value pairs into a vector corresponding to each entry
    // Assumes the response format to be "format(aflow)", i.e., "|" delimiter
    // Here, pair.first=<keyword> and pair.second=<value>
    // In order to be general, all keywords and values are stored as a string 

    string function_name = "aflowlib::getPropertiesFromAFLUXResponse()";

    vector<vector<std::pair<string,string> > > properties_response;

    vector<string> entries,fields,key_value;
    aurostd::string2tokens(response,entries,"\n");

    // for each entry in response
    for(uint e=0;e<entries.size();e++){
      // split into key-value pairs
      aurostd::string2tokens(entries[e],fields,"|");

      // properties for a particular entry
      vector<std::pair<string,string> > property_pairs;
      for(uint i=0;i<fields.size();i++){
        aurostd::string2tokens(fields[i],key_value,"=");
        if(key_value.size()!=2 && !aurostd::substring2bool(fields[i],"example") && !aurostd::substring2bool(fields[i],"description")){ 
          cerr << function_name << "::ERROR: Cannot find key-value pair splitting on \"=\" for the following field: \"" << fields[i] << "\"." << endl; 
          exit(1);
        }
        std::pair<string,string> property; 
        property.first = aurostd::RemoveWhiteSpaces(key_value[0]);  // key 
        property.second = aurostd::RemoveWhiteSpaces(key_value[1]); // value
        property_pairs.push_back(property);
      }
      properties_response.push_back(property_pairs);
    }
    return properties_response;
  }
}

//DX+FR20190206 - AFLUX functionality via command line - END





// ***************************************************************************
/* FUNCITON IS OBSOLETE SC20200327

namespace aflowlib {
  uint WEB_Aflowlib_Entry_PHP(string options,ostream& oss) {
    bool LDEBUG=(FALSE || XHOST.DEBUG);
    string soliloquy="aflowlib::WEB_Aflowlib_Entry():";
    if(LDEBUG) cout << "aflowlib::WEB_Aflowlib_Entry: begin<br>" << endl;

    stringstream num_prec;
    vector<string> voptions;
    aurostd::string2tokens(options,voptions,",");
    if(voptions.size()==0) {
      init::ErrorOption(cout,options,"aflowlib::WEB_Aflowlib_Entry","aflow --aflowlib=entry");
      exit(0);
    } 

    // move on
    for(uint ioption=0;ioption<voptions.size();ioption++) {
      //  oss << voptions.at(ioption) << endl;
      string option=voptions.at(ioption); //aurostd::args2attachedstring(argv,"--aflowlib=",(string) "nan");
      if(option.at(option.size()-1)=='/'|| option.at(option.size()-1)=='.') option.erase(option.end()-1,option.end()-0); //  some demoronization
      if(option.at(0)=='/'|| option.at(0)=='.') option.erase(option.begin(),option.begin()+1); //  some demoronization
      string directory="";
      string directory_RAW="",directory_LIB="",directory_WEB="";
      string directory_AUID_LIB="",directory_AUID_RAW="",directory_AUID_WEB="";
      string url_WEB;
      string label="";
      //string line_gif="<br><img border=0 width=60% height=2 src=http://materials.duke.edu/auro/images/line.gif><br><br>";
      string line_rule="<hr width=\"60%\" style=\"background:black; border:0; height:2px; text-align:left;margin-left:0\" /><br>";
      string art058_link=" [<a href=https://doi.org/10.1016/j.commatsci.2010.05.010 target=\"_blank\"><font color=black><i>cite</i></font></a>]";
      string art064_link=" [<a href=https://doi.org/10.1021/co200012w target=\"_blank\"><font color=black><i>cite</i></font></a>]";
      string icsd_link=" [<a href=https://www.fiz-karlsruhe.com/icsd.html target=\"_blank\"><font color=black><i>info</i></font></a>]";
      string aflow_ael_readme=" [<a href=http://materials.duke.edu/AFLOW/README_AFLOW_AEL.TXT target=\"_blank\"><font color=black><i>info</i></font></a>]"; //CO20180817
      string art096_link=" [<a href=https://doi.org/10.1103/PhysRevB.90.174107 target=\"_blank\"><font color=black><i>cite</i></font></a>]";
      string art100_link=" [<a href=https://www.nature.com/articles/sdata20159 target=\"_blank\"><font color=black><i>cite</i></font></a>]";
      string aflow_agl_readme=" [<a href=http://materials.duke.edu/AFLOW/README_AFLOW_AGL.TXT target=\"_blank\"><font color=black><i>info</i></font></a>]"; //CO20180817
      string art115_link=" [<a href=https://doi.org/10.1103/PhysRevMaterials.1.015401 target=\"_blank\"><font color=black><i>cite</i></font></a>]"; //CO20180817
      string aflow_sym_readme=" [<a href=http://materials.duke.edu/AFLOW/README_AFLOW_SYM.TXT target=\"_blank\"><font color=black><i>info</i></font></a>]"; //CO20180817
      string art135_link=" [<a href=https://doi.org/10.1107/S2053273318003066 target=\"_blank\"><font color=black><i>cite</i></font></a>]"; //CO20180817
      int atomCOUNT=0;

      //DX20180817
      string bravais_lattice_orig_wiki_link=" [<a href=http://aflowlib.duke.edu/aflowwiki/doku.php?id=documentation:all_keywords&#bravais_lattice_orig target=\"_blank\"><font color=black><i>info</i></font></a>]";
      string bravais_lattice_relax_wiki_link=" [<a href=http://aflowlib.duke.edu/aflowwiki/doku.php?id=documentation:all_keywords&#bravais_lattice_relax target=\"_blank\"><font color=black><i>info</i></font></a>]";
      string lattice_system_orig_wiki_link=" [<a href=http://aflowlib.duke.edu/aflowwiki/doku.php?id=documentation:all_keywords&#lattice_system_orig target=\"_blank\"><font color=black><i>info</i></font></a>]";
      string lattice_variation_orig_wiki_link=" [<a href=http://aflowlib.duke.edu/aflowwiki/doku.php?id=documentation:all_keywords&#lattice_variation_orig target=\"_blank\"><font color=black><i>info</i></font></a>]";
      string lattice_system_relax_wiki_link=" [<a href=http://aflowlib.duke.edu/aflowwiki/doku.php?id=documentation:all_keywords&#lattice_system_relax target=\"_blank\"><font color=black><i>info</i></font></a>]";
      string lattice_variation_relax_wiki_link=" [<a href=http://aflowlib.duke.edu/aflowwiki/doku.php?id=documentation:all_keywords&#lattice_variation_relax target=\"_blank\"><font color=black><i>info</i></font></a>]";
      string Pearson_symbol_orig_wiki_link=" [<a href=http://aflowlib.duke.edu/aflowwiki/doku.php?id=documentation:all_keywords&#pearson_symbol_orig target=\"_blank\"><font color=black><i>info</i></font></a>]";
      string Pearson_symbol_relax_wiki_link=" [<a href=http://aflowlib.duke.edu/aflowwiki/doku.php?id=documentation:all_keywords&#pearson_symbol_relax target=\"_blank\"><font color=black><i>info</i></font></a>]";
      string sg_wiki_link=" [<a href=http://aflowlib.duke.edu/aflowwiki/doku.php?id=documentation:all_keywords&#sg target=\"_blank\"><font color=black><i>info</i></font></a>]";
      string sg2_wiki_link=" [<a href=http://aflowlib.duke.edu/aflowwiki/doku.php?id=documentation:all_keywords&#sg2 target=\"_blank\"><font color=black><i>info</i></font></a>]";
      string spacegroup_orig_wiki_link=" [<a href=http://aflowlib.duke.edu/aflowwiki/doku.php?id=documentation:all_keywords&#spacegroup_orig target=\"_blank\"><font color=black><i>info</i></font></a>]";
      string spacegroup_relax_wiki_link=" [<a href=http://aflowlib.duke.edu/aflowwiki/doku.php?id=documentation:all_keywords&#spacegroup_relax target=\"_blank\"><font color=black><i>info</i></font></a>]";

      aflowlib::_aflowlib_entry aentry;

      xoption vflags;
      vflags.flag("FLAG::PREAMBLE",TRUE);
      vflags.flag("FLAG::CALCULATION",TRUE);
      vflags.flag("FLAG::JMOL",TRUE);
      vflags.flag("FLAG::EDATA_ORIG",FALSE);
      vflags.flag("FLAG::EDATA_RELAX",TRUE);
      vflags.flag("FLAG::THERMODYNAMICS",TRUE);
      vflags.flag("FLAG::MAGNETIC",TRUE);
      vflags.flag("FLAG::ELECTRONIC",FALSE);     // will setup later
      vflags.flag("FLAG::SCINTILLATION",TRUE);   // will setup later
      vflags.flag("FLAG::AGL",FALSE);            // will setup later
      vflags.flag("FLAG::AEL",FALSE);            // will setup later
      vflags.flag("FLAG::BADER",FALSE);          // will setup later

      // check if ICSD inside (anyway)
      string lattices[]={"BCC","BCT","CUB","FCC","HEX","MCL","MCLC","ORC","ORCC","ORCF","ORCI","RHL","TET","TRI"};
      vector<string> vline,tokens;
      // [OBSOLETE]   vector<string> tokens;

      string html_TAB=" target=\"_blank\"";

      if(LDEBUG) cout << "WEB_Aflowlib_Entry_PHP: [1]<br>" << endl;
      if(LDEBUG) cout << "WEB_Aflowlib_Entry_PHP: [4]<br>" << endl;

      if(LDEBUG) cout << "WEB_Aflowlib_Entry_PHP: option=" << option << endl;

      // START SEARCH

      vflags.flag("FLAG::FOUND",FALSE);
      string catalog="",auid="";

      // *****************************************************
      if(!vflags.flag("FLAG::FOUND") && aurostd::substring2bool(aurostd::tolower(option),"aflow:")) { // CHECK AUID
        if(LDEBUG) cout << "WEB_Aflowlib_Entry_PHP: option=" << option << endl;
        string auid=aurostd::tolower(option);
        if(auid.size()!=22) {
          cerr << "WEB_Aflowlib_Entry_PHP: error on size of auid=" << auid << endl;
          oss << "WEB_Aflowlib_Entry_PHP: error on size of auid=" << auid << endl;
          exit(0);
        }
        // OLD
        // directory_AUID_LIB=init::AFLOW_Projects_Directories("AUID")+"/LIB/"+auid.substr(0,8); for(uint i=8;i<=20;i+=2) directory_AUID_LIB+="/"+auid.substr(i,2);  // splitting aflow:ab/cd..
        // directory_AUID_RAW=init::AFLOW_Projects_Directories("AUID")+"/RAW/"+auid.substr(0,8); for(uint i=8;i<=20;i+=2) directory_AUID_RAW+="/"+auid.substr(i,2);  // splitting aflow:ab/cd..
        // directory_AUID_WEB=init::AFLOW_Projects_Directories("AUID")+"/WEB/"+auid.substr(0,8); for(uint i=8;i<=20;i+=2) directory_AUID_WEB+="/"+auid.substr(i,2);  // splitting aflow:ab/cd..
        // NEW
        directory_AUID_LIB=init::AFLOW_Projects_Directories("AUID")+"/"+auid.substr(0,8); for(uint i=8;i<=20;i+=2) directory_AUID_LIB+="/"+auid.substr(i,2);  // splitting aflow:ab/cd..
        directory_AUID_WEB=directory_AUID_LIB+"/WEB";
        directory_AUID_RAW=directory_AUID_LIB+"/RAW";
        directory_AUID_LIB=directory_AUID_LIB+"/LIB";
        if(LDEBUG) cout << "WEB_Aflowlib_Entry_PHP: directory_AUID_LIB=" << directory_AUID_LIB << endl;
        if(LDEBUG) cout << "WEB_Aflowlib_Entry_PHP: directory_AUID_RAW=" << directory_AUID_RAW << endl;
        if(LDEBUG) cout << "WEB_Aflowlib_Entry_PHP: directory_AUID_WEB=" << directory_AUID_WEB << endl;
        directory="";
        if(!aurostd::FileExist(directory_AUID_RAW+"/"+DEFAULT_FILE_AFLOWLIB_ENTRY_OUT)) {
          cerr << "WEB_Aflowlib_Entry_PHP: entry does not exist =" << directory_AUID_RAW << "/" << DEFAULT_FILE_AFLOWLIB_ENTRY_OUT << endl;exit(0);
          oss << "WEB_Aflowlib_Entry_PHP: entry does not exist =" << directory_AUID_RAW << "/" << DEFAULT_FILE_AFLOWLIB_ENTRY_OUT << endl;exit(0);
        } else {
          _aflowlib_entry entry_tmp(string(directory_AUID_RAW+"/"+DEFAULT_FILE_AFLOWLIB_ENTRY_OUT));
          directory=entry_tmp.aurl;
          auid=entry_tmp.aurl;
          aurostd::StringSubst(directory,"aflowlib.duke.edu:","");
          aurostd::StringSubst(directory,"materials.duke.edu:","");
          aurostd::StringSubst(directory,"AFLOWDATA/ICSD_RAW/","");aurostd::StringSubst(directory,"AFLOWDATA/ICSD_WEB/","");
          aurostd::StringSubst(directory,"AFLOWDATA/LIB0_RAW/","");aurostd::StringSubst(directory,"AFLOWDATA/LIB0_WEB/","");
          aurostd::StringSubst(directory,"AFLOWDATA/LIB1_RAW/","");aurostd::StringSubst(directory,"AFLOWDATA/LIB1_WEB/","");
          aurostd::StringSubst(directory,"AFLOWDATA/LIB2_RAW/","");aurostd::StringSubst(directory,"AFLOWDATA/LIB2_WEB/","");
          aurostd::StringSubst(directory,"AFLOWDATA/LIB3_RAW/","");aurostd::StringSubst(directory,"AFLOWDATA/LIB3_WEB/","");
          aurostd::StringSubst(directory,"AFLOWDATA/LIB4_RAW/","");aurostd::StringSubst(directory,"AFLOWDATA/LIB4_WEB/","");
          aurostd::StringSubst(directory,"AFLOWDATA/LIB5_RAW/","");aurostd::StringSubst(directory,"AFLOWDATA/LIB5_WEB/","");
          aurostd::StringSubst(directory,"AFLOWDATA/LIB6_RAW/","");aurostd::StringSubst(directory,"AFLOWDATA/LIB6_WEB/","");
          aurostd::StringSubst(directory,"AFLOWDATA/LIB7_RAW/","");aurostd::StringSubst(directory,"AFLOWDATA/LIB7_WEB/","");
          aurostd::StringSubst(directory,"AFLOWDATA/LIB8_RAW/","");aurostd::StringSubst(directory,"AFLOWDATA/LIB8_WEB/","");
          aurostd::StringSubst(directory,"AFLOWDATA/LIB9_RAW/","");aurostd::StringSubst(directory,"AFLOWDATA/LIB9_WEB/","");
          vflags.flag("FLAG::AUID",TRUE);
          vflags.flag("FLAG::FOUND",TRUE);
          catalog=entry_tmp.catalog;
          label=directory;
          for(uint ilat=0;ilat<14;ilat++)
            aurostd::StringSubst(label,lattices[ilat]+"/","");
          aurostd::StringSubst(label,"/",".");
        }
      }
      // *****************************************************
      if(!vflags.flag("FLAG::FOUND")) { // tests with proto name
        string dir2test;
        dir2test=option;

        vector<string> vdir2test;
        for(uint i0=0;i0<dir2test.size();i0++) { // allow all identical indices...
          for(uint i1=i0;i1<dir2test.size();i1++) { // allow all identical indices
            for(uint i2=i1;i2<dir2test.size();i2++) { // allow all identical indices
              //	    for(uint i3=i2;i3<dir2test.size();i3++) { // allow all identical indices
              dir2test=option;
              if(dir2test.at(i0)=='.') dir2test.at(i0)='/';
              if(dir2test.at(i1)=='.') dir2test.at(i1)='/';
              if(dir2test.at(i2)=='.') dir2test.at(i2)='/';
              //      if(dir2test.at(i3)=='.') dir2test.at(i3)='/';
              bool found=false;
              for(uint i=0;i<vdir2test.size()&&!found;i++) if(dir2test==vdir2test.at(i)) found=true;
              if(!found) {
                vdir2test.push_back(dir2test);
                //		cerr << vdir2test.size() << endl;
              }
            }
            //	  }
          }
        }

        if(LDEBUG) cout << "WEB_Aflowlib_Entry_PHP: testing dir2test=" << dir2test << endl;
        for(uint i=0;i<vdir2test.size()&&!vflags.flag("FLAG::FOUND");i++) { // allow i=j=k so that 1 OR 2 OR 3 dots are also tested
          dir2test=vdir2test.at(i);
          //		cout << "testing(" << i << ") = " << dir2test << endl;
          for(uint ilat=0;ilat<14&&!vflags.flag("FLAG::FOUND");ilat++) {
            //	cerr << string(init::AFLOW_Projects_Directories("ICSD")+"/RAW/"+lattices[ilat]+"/"+dir2test+"/"+DEFAULT_FILE_AFLOWLIB_ENTRY_OUT) << endl;
            if(!vflags.flag("FLAG::FOUND") && aurostd::FileExist(init::AFLOW_Projects_Directories("ICSD")+"/RAW/"+lattices[ilat]+"/"+dir2test+"/"+DEFAULT_FILE_AFLOWLIB_ENTRY_OUT)) {
              catalog="ICSD";directory=lattices[ilat]+"/"+dir2test;label=option;vflags.flag("FLAG::FOUND",TRUE);
            }
          }
          if(!vflags.flag("FLAG::FOUND") && aurostd::FileExist(init::AFLOW_Projects_Directories("LIB0")+"/RAW/"+dir2test+"/"+DEFAULT_FILE_AFLOWLIB_ENTRY_OUT)) {
            catalog="LIB0";directory=dir2test;label=option;vflags.flag("FLAG::FOUND",TRUE);
          }
          if(!vflags.flag("FLAG::FOUND") && aurostd::FileExist(init::AFLOW_Projects_Directories("LIB1")+"/RAW/"+dir2test+"/"+DEFAULT_FILE_AFLOWLIB_ENTRY_OUT)) {
            catalog="LIB1";directory=dir2test;label=option;vflags.flag("FLAG::FOUND",TRUE);		
          }
          if(!vflags.flag("FLAG::FOUND") && aurostd::FileExist(init::AFLOW_Projects_Directories("LIB2")+"/RAW/"+dir2test+"/"+DEFAULT_FILE_AFLOWLIB_ENTRY_OUT)) {
            catalog="LIB2";directory=dir2test;label=option;vflags.flag("FLAG::FOUND",TRUE);		
          }
          if(!vflags.flag("FLAG::FOUND") && aurostd::FileExist(init::AFLOW_Projects_Directories("LIB3")+"/RAW/"+dir2test+"/"+DEFAULT_FILE_AFLOWLIB_ENTRY_OUT)) {
            catalog="LIB3";directory=dir2test;label=option;vflags.flag("FLAG::FOUND",TRUE);		
          }
          if(!vflags.flag("FLAG::FOUND") && aurostd::FileExist(init::AFLOW_Projects_Directories("LIB4")+"/RAW/"+dir2test+"/"+DEFAULT_FILE_AFLOWLIB_ENTRY_OUT)) {
            catalog="LIB4";directory=dir2test;label=option;vflags.flag("FLAG::FOUND",TRUE);		
          }
          if(!vflags.flag("FLAG::FOUND") && aurostd::FileExist(init::AFLOW_Projects_Directories("LIB5")+"/RAW/"+dir2test+"/"+DEFAULT_FILE_AFLOWLIB_ENTRY_OUT)) {
            catalog="LIB5";directory=dir2test;label=option;vflags.flag("FLAG::FOUND",TRUE);		
          }
          if(!vflags.flag("FLAG::FOUND") && aurostd::FileExist(init::AFLOW_Projects_Directories("LIB6")+"/RAW/"+dir2test+"/"+DEFAULT_FILE_AFLOWLIB_ENTRY_OUT)) {
            catalog="LIB6";directory=dir2test;label=option;vflags.flag("FLAG::FOUND",TRUE);		
          }
          if(!vflags.flag("FLAG::FOUND") && aurostd::FileExist(init::AFLOW_Projects_Directories("LIB7")+"/RAW/"+dir2test+"/"+DEFAULT_FILE_AFLOWLIB_ENTRY_OUT)) {
            catalog="LIB7";directory=dir2test;label=option;vflags.flag("FLAG::FOUND",TRUE);		
          }
          if(!vflags.flag("FLAG::FOUND") && aurostd::FileExist(init::AFLOW_Projects_Directories("LIB8")+"/RAW/"+dir2test+"/"+DEFAULT_FILE_AFLOWLIB_ENTRY_OUT)) {
            catalog="LIB8";directory=dir2test;label=option;vflags.flag("FLAG::FOUND",TRUE);		
          }
          if(!vflags.flag("FLAG::FOUND") && aurostd::FileExist(init::AFLOW_Projects_Directories("LIB9")+"/RAW/"+dir2test+"/"+DEFAULT_FILE_AFLOWLIB_ENTRY_OUT)) {
            catalog="LIB9";directory=dir2test;label=option;vflags.flag("FLAG::FOUND",TRUE);		
          }
        }
      }



      // **********************************************************************************************************
      // TRY ICSD LINK
      // **********************************************************************************************************
      if(!vflags.flag("FLAG::FOUND")) { // icsd link
        string directory_ICSD2LINK=init::AFLOW_Projects_Directories("AUID")+"/icsd:/"+option;
        aurostd::StringSubst(directory_ICSD2LINK,"ICSD:","icsd:");
        aurostd::StringSubst(directory_ICSD2LINK,"icsd:icsd:","icsd:");    
        //	cerr << directory_ICSD2LINK << endl;
        if(aurostd::FileExist(directory_ICSD2LINK+"/RAW/"+DEFAULT_FILE_AFLOWLIB_ENTRY_OUT)) {
          _aflowlib_entry entry_tmp(string(directory_ICSD2LINK+"/RAW/"+DEFAULT_FILE_AFLOWLIB_ENTRY_OUT));
          directory=entry_tmp.aurl;
          auid=entry_tmp.aurl;
          aurostd::StringSubst(directory,"aflowlib.duke.edu:","");
          aurostd::StringSubst(directory,"materials.duke.edu:","");
          aurostd::StringSubst(directory,"AFLOWDATA/ICSD_RAW/","");aurostd::StringSubst(directory,"AFLOWDATA/ICSD_WEB/","");
          vflags.flag("FLAG::ICSD",TRUE);
          vflags.flag("FLAG::FOUND",TRUE);
          catalog=entry_tmp.catalog;
          label=directory;
          for(uint ilat=0;ilat<14;ilat++)
            aurostd::StringSubst(label,lattices[ilat]+"/","");
          aurostd::StringSubst(label,"/",".");
          //	  cerr << directory_ICSD2LINK+"/RAW/"+DEFAULT_FILE_AFLOWLIB_ENTRY_OUT << endl;
        }
      }

      // **********************************************************************************************************
      // SHOULD BE FOUND
      // **********************************************************************************************************


      if(catalog=="ICSD") {
        vflags.flag("FLAG::ICSD",TRUE);
        directory_LIB=init::AFLOW_Projects_Directories("ICSD")+"/LIB/"+directory;
        directory_WEB=init::AFLOW_Projects_Directories("ICSD")+"/WEB/"+directory;
        directory_RAW=init::AFLOW_Projects_Directories("ICSD")+"/RAW/"+directory;
        url_WEB="/AFLOWDATA/ICSD_WEB/"+directory;
      }

      if(catalog=="LIB0") {
        vflags.flag("FLAG::LIB0",TRUE);
        directory_LIB=init::AFLOW_Projects_Directories("LIB0")+"/LIB/"+directory;
        directory_WEB=init::AFLOW_Projects_Directories("LIB0")+"/WEB/"+directory;
        directory_RAW=init::AFLOW_Projects_Directories("LIB0")+"/RAW/"+directory;
        url_WEB="/AFLOWDATA/LIB0_RAW/"+directory;
      }
      if(catalog=="LIB1") {
        vflags.flag("FLAG::LIB1",TRUE);
        directory_LIB=init::AFLOW_Projects_Directories("LIB1")+"/LIB/"+directory;
        directory_WEB=init::AFLOW_Projects_Directories("LIB1")+"/WEB/"+directory;
        directory_RAW=init::AFLOW_Projects_Directories("LIB1")+"/RAW/"+directory;
        url_WEB="/AFLOWDATA/LIB1_RAW/"+directory;
      }
      if(catalog=="LIB2") {
        vflags.flag("FLAG::LIB2",TRUE);
        directory_LIB=init::AFLOW_Projects_Directories("LIB2")+"/LIB/"+directory;
        directory_WEB=init::AFLOW_Projects_Directories("LIB2")+"/RAW/"+directory; // June 2016
        directory_RAW=init::AFLOW_Projects_Directories("LIB2")+"/RAW/"+directory;
        url_WEB="/AFLOWDATA/LIB2_RAW/"+directory; // May 2014
      }
      if(catalog=="LIB3") {
        vflags.flag("FLAG::LIB3",TRUE);
        directory_LIB=init::AFLOW_Projects_Directories("LIB3")+"/LIB/"+directory;
        directory_WEB=init::AFLOW_Projects_Directories("LIB3")+"/WEB/"+directory;
        directory_RAW=init::AFLOW_Projects_Directories("LIB3")+"/RAW/"+directory;
        url_WEB="/AFLOWDATA/LIB3_WEB/"+directory;
      }
      if(catalog=="LIB4") {
        vflags.flag("FLAG::LIB4",TRUE);
        directory_LIB=init::AFLOW_Projects_Directories("LIB4")+"/LIB/"+directory;
        directory_WEB=init::AFLOW_Projects_Directories("LIB4")+"/WEB/"+directory;
        directory_RAW=init::AFLOW_Projects_Directories("LIB4")+"/RAW/"+directory;
        url_WEB="/AFLOWDATA/LIB4_WEB/"+directory;
      }
      if(catalog=="LIB5") {
        vflags.flag("FLAG::LIB5",TRUE);
        directory_LIB=init::AFLOW_Projects_Directories("LIB5")+"/LIB/"+directory;
        directory_WEB=init::AFLOW_Projects_Directories("LIB5")+"/WEB/"+directory;
        directory_RAW=init::AFLOW_Projects_Directories("LIB5")+"/RAW/"+directory;
        url_WEB="/AFLOWDATA/LIB5_WEB/"+directory;
      }
      if(catalog=="LIB6") {
        vflags.flag("FLAG::LIB6",TRUE);
        directory_LIB=init::AFLOW_Projects_Directories("LIB6")+"/LIB/"+directory;
        directory_WEB=init::AFLOW_Projects_Directories("LIB6")+"/WEB/"+directory;
        directory_RAW=init::AFLOW_Projects_Directories("LIB6")+"/RAW/"+directory;
        url_WEB="/AFLOWDATA/LIB6_WEB/"+directory;
      }
      if(catalog=="LIB7") {
        vflags.flag("FLAG::LIB7",TRUE);
        directory_LIB=init::AFLOW_Projects_Directories("LIB7")+"/LIB/"+directory;
        directory_WEB=init::AFLOW_Projects_Directories("LIB7")+"/WEB/"+directory;
        directory_RAW=init::AFLOW_Projects_Directories("LIB7")+"/RAW/"+directory;
        url_WEB="/AFLOWDATA/LIB7_WEB/"+directory;
      }
      if(catalog=="LIB8") {
        vflags.flag("FLAG::LIB8",TRUE);
        directory_LIB=init::AFLOW_Projects_Directories("LIB8")+"/LIB/"+directory;
        directory_WEB=init::AFLOW_Projects_Directories("LIB8")+"/WEB/"+directory;
        directory_RAW=init::AFLOW_Projects_Directories("LIB8")+"/RAW/"+directory;
        url_WEB="/AFLOWDATA/LIB8_WEB/"+directory;
      }
      if(catalog=="LIB9") {
        vflags.flag("FLAG::LIB9",TRUE);
        directory_LIB=init::AFLOW_Projects_Directories("LIB9")+"/LIB/"+directory;
        directory_WEB=init::AFLOW_Projects_Directories("LIB9")+"/WEB/"+directory;
        directory_RAW=init::AFLOW_Projects_Directories("LIB9")+"/RAW/"+directory;	
        url_WEB="/AFLOWDATA/LIB9_WEB/"+directory;
      }

      // LDEBUG=1;

      if(LDEBUG) cout << "WEB_Aflowlib_Entry_PHP: vflags.flag(\"FLAG::FOUND\")=" << vflags.flag("FLAG::FOUND") << endl;
      if(LDEBUG) cout << "WEB_Aflowlib_Entry_PHP: vflags.flag(\"FLAG::ICSD\")=" << vflags.flag("FLAG::ICSD") << endl;
      if(LDEBUG) cout << "WEB_Aflowlib_Entry_PHP: vflags.flag(\"FLAG::LIB1\")=" << vflags.flag("FLAG::LIB1") << endl;
      if(LDEBUG) cout << "WEB_Aflowlib_Entry_PHP: vflags.flag(\"FLAG::LIB2\")=" << vflags.flag("FLAG::LIB2") << endl;
      if(LDEBUG) cout << "WEB_Aflowlib_Entry_PHP: vflags.flag(\"FLAG::LIB3\")=" << vflags.flag("FLAG::LIB3") << endl;
      if(LDEBUG) cout << "WEB_Aflowlib_Entry_PHP: vflags.flag(\"FLAG::LIB4\")=" << vflags.flag("FLAG::LIB4") << endl;
      if(LDEBUG) cout << "WEB_Aflowlib_Entry_PHP: vflags.flag(\"FLAG::LIB5\")=" << vflags.flag("FLAG::LIB5") << endl;
      if(LDEBUG) cout << "WEB_Aflowlib_Entry_PHP: vflags.flag(\"FLAG::LIB7\")=" << vflags.flag("FLAG::LIB6") << endl;
      if(LDEBUG) cout << "WEB_Aflowlib_Entry_PHP: vflags.flag(\"FLAG::LIB7\")=" << vflags.flag("FLAG::LIB7") << endl;
      if(LDEBUG) cout << "WEB_Aflowlib_Entry_PHP: vflags.flag(\"FLAG::LIB8\")=" << vflags.flag("FLAG::LIB8") << endl;
      if(LDEBUG) cout << "WEB_Aflowlib_Entry_PHP: vflags.flag(\"FLAG::LIB9\")=" << vflags.flag("FLAG::LIB9") << endl;
      if(LDEBUG) cout << "WEB_Aflowlib_Entry_PHP: vflags.flag(\"FLAG::AUID\")=" << vflags.flag("FLAG::AUID") << endl;   

      // now start
      // got it  ?
      if(!aurostd::FileExist(directory_RAW+"/"+_AFLOWIN_)) directory_RAW="";

      if(!directory.empty()) { // play with aentry.entry
        aurostd::StringSubst(label,"/",".");
        aentry.file2aflowlib(directory_RAW+"/"+DEFAULT_FILE_AFLOWLIB_ENTRY_OUT,oss);  //   oss << aentry.entry << endl;
        directory_AUID_LIB=init::AFLOW_Projects_Directories("AUID")+"/"+aflowlib::auid2directory(aentry.auid);
        directory_AUID_WEB=directory_AUID_LIB+"/WEB";
        directory_AUID_RAW=directory_AUID_LIB+"/RAW";
        directory_AUID_LIB=directory_AUID_LIB+"/LIB";    
        aurostd::string2tokens(aentry.sg2,tokens,"#");if(tokens.size()>0) aentry.sg2=tokens.at(tokens.size()-1);
        if(aentry.vfiles_WEB.size()==0) aentry.vfiles_WEB=aentry.vfiles;
      }

      // check AGL/AEL
      vflags.flag("FLAG::ELECTRONIC",aurostd::substring2bool(aentry.vloop,"bands"));
      vflags.flag("FLAG::SCINTILLATION",aurostd::substring2bool(aentry.vloop,"bands"));
      vflags.flag("FLAG::AGL",aurostd::substring2bool(aentry.vloop,"agl"));
      vflags.flag("FLAG::AEL",aurostd::substring2bool(aentry.vloop,"ael"));
      vflags.flag("FLAG::BADER",aurostd::substring2bool(aentry.vloop,"bader"));

      if(XHOST.hostname=="nietzsche.mems.duke.edu") {
        oss << "<b>DEBUG: only in " << XHOST.hostname << "</b><br>" << endl;
        oss << "XHOST.hostname=" << XHOST.hostname << "<br>" << endl;
        oss << "auid=" << aentry.auid << "<br>" << endl;
        oss << "option=" << option << "<br>" << endl;
        oss << "label=" << label << "<br>" << endl;
        oss << "directory=" << directory << "<br>" << endl;
        oss << "catalog=" << aentry.catalog << "<br>" << endl;
        oss << "vflags.flag(\"FLAG::ICSD\")=" << vflags.flag("FLAG::ICSD") << "<br>" << endl;
        oss << "vflags.flag(\"FLAG::LIB0\")=" << vflags.flag("FLAG::LIB0") << "<br>" << endl;
        oss << "vflags.flag(\"FLAG::LIB1\")=" << vflags.flag("FLAG::LIB1") << "<br>" << endl;
        oss << "vflags.flag(\"FLAG::LIB2\")=" << vflags.flag("FLAG::LIB2") << "<br>" << endl;
        oss << "vflags.flag(\"FLAG::LIB3\")=" << vflags.flag("FLAG::LIB3") << "<br>" << endl;
        oss << "vflags.flag(\"FLAG::LIB4\")=" << vflags.flag("FLAG::LIB4") << "<br>" << endl;
        oss << "vflags.flag(\"FLAG::LIB5\")=" << vflags.flag("FLAG::LIB5") << "<br>" << endl;
        oss << "vflags.flag(\"FLAG::LIB6\")=" << vflags.flag("FLAG::LIB6") << "<br>" << endl;
        oss << "vflags.flag(\"FLAG::LIB7\")=" << vflags.flag("FLAG::LIB7") << "<br>" << endl;
        oss << "vflags.flag(\"FLAG::LIB8\")=" << vflags.flag("FLAG::LIB8") << "<br>" << endl;
        oss << "vflags.flag(\"FLAG::LIB9\")=" << vflags.flag("FLAG::LIB9") << "<br>" << endl;
        oss << "vflags.flag(\"FLAG::AUID\")=" << vflags.flag("FLAG::AUID") << "<br>" << endl;
        oss << "vflags.flag(\"FLAG::FOUND\")=" << vflags.flag("FLAG::FOUND") << "<br>" << endl;
        oss << "directory_LIB=" << directory_LIB << "<br>" << endl;
        oss << "directory_WEB=" << directory_WEB << "<br>" << endl;
        oss << "directory_RAW=" << directory_RAW << "<br>" << endl;
        oss << "directory_AUID_LIB=" << directory_AUID_LIB << "<br>" << endl;
        oss << "directory_AUID_WEB=" << directory_AUID_WEB << "<br>" << endl;
        oss << "directory_AUID_RAW=" << directory_AUID_RAW << "<br>" << endl;
        oss << "vflags.flag(\"FLAG::PREAMBLE\")=" << vflags.flag("FLAG::PREAMBLE")  << "<br>" << endl;
        oss << "vflags.flag(\"FLAG::CALCULATION\")=" << vflags.flag("FLAG::CALCULATION") << "<br>" << endl;
        oss << "vflags.flag(\"FLAG::JMOL\")=" << vflags.flag("FLAG::JMOL")  << "<br>" << endl;
        oss << "vflags.flag(\"FLAG::EDATA_ORIG\")=" << vflags.flag("FLAG::EDATA_ORIG") << "<br>" << endl;
        oss << "vflags.flag(\"FLAG::EDATA_RELAX\")=" << vflags.flag("FLAG::EDATA_RELAX") << "<br>" << endl;
        oss << "vflags.flag(\"FLAG::THERMODYNAMICS\")=" << vflags.flag("FLAG::THERMODYNAMICS") << "<br>" << endl;
        oss << "vflags.flag(\"FLAG::MAGNETIC\")=" << vflags.flag("FLAG::MAGNETIC") << "<br>" << endl;
        oss << "vflags.flag(\"FLAG::ELECTRONIC\")=" << vflags.flag("FLAG::ELECTRONIC") << "<br>" << endl;
        oss << "vflags.flag(\"FLAG::SCINTILLATION\")=" << vflags.flag("FLAG::SCINTILLATION") << "<br>" << endl;
        oss << "vflags.flag(\"FLAG::AGL\")=" << vflags.flag("FLAG::AGL") << "<br>" << endl;
        oss << "vflags.flag(\"FLAG::AEL\")=" << vflags.flag("FLAG::AEL") << "<br>" << endl;
        oss << "vflags.flag(\"FLAG::BADER\")=" << vflags.flag("FLAG::BADER") << "<br>" << endl;
        oss << "aentry.loop=" << aentry.loop << "<br>" << endl;
        // oss << "aflowlib.out=" << aurostd::efile2string(directory_RAW+"/"+DEFAULT_FILE_AFLOWLIB_ENTRY_OUT) << "<br>" << endl;
        // oss << "aflowlib.json=" << aurostd::efile2string(directory_RAW+"/"+DEFAULT_FILE_AFLOWLIB_ENTRY_JSON) << "<br>" << endl;
      }

      //CO20180523 - fixing for LIB6 missing from /www directory
      if(aurostd::substring2bool(XHOST.hostname, "aflowlib")){
        vflags.flag("FLAG::JMOL",FALSE);
        string web_path="/www"+url_WEB;
        if(LDEBUG) {cerr << soliloquy << " web_path=" << web_path << endl;}
        if(aurostd::IsDirectory(web_path)){
          vector<string> web_path_vfiles;
          aurostd::DirectoryLS(web_path,web_path_vfiles);
          if(aurostd::substring2bool(web_path_vfiles,label+".cif")){vflags.flag("FLAG::JMOL",TRUE);}
        }
        if(LDEBUG) {cerr << soliloquy << " vflags.flag(\"FLAG::JMOL\")=" << vflags.flag("FLAG::JMOL") << endl;}
      }

      // make ORIG vs RELAX
      vflags.flag("FLAG::EDATA_ORIG",FALSE);
      if(aentry.Bravais_lattice_orig!=aentry.Bravais_lattice_relax && aentry.Bravais_lattice_orig!="nan" && aentry.Bravais_lattice_relax!="nan") vflags.flag("FLAG::EDATA_ORIG",TRUE);
      if(aentry.lattice_variation_orig!=aentry.lattice_variation_relax && aentry.lattice_variation_orig!="nan" && aentry.lattice_variation_relax!="nan") vflags.flag("FLAG::EDATA_ORIG",TRUE);
      if(aentry.lattice_system_orig!=aentry.lattice_system_relax && aentry.lattice_system_orig!="nan" && aentry.lattice_system_relax!="nan") vflags.flag("FLAG::EDATA_ORIG",TRUE);
      if(aentry.Pearson_symbol_orig!=aentry.Pearson_symbol_relax && aentry.Pearson_symbol_orig!="nan" && aentry.Pearson_symbol_relax!="nan") vflags.flag("FLAG::EDATA_ORIG",TRUE);

      // ***************************************************************************
      // not found
      // oss << "Thank you for your query, but unfortunately entry " << label << " has not yet been calculated. If you want to report this omission please email Dr. Rose at aflowdev@aflowlib.duke.ed.<br>" << endl;
      // ***************************************************************************
      // PREAMBLE BEGIN
      string title=label;
      if(vflags.flag("FLAG::FOUND") && vflags.flag("FLAG::PREAMBLE") && !directory.empty()) {
        if(vflags.flag("FLAG::ICSD")) {
          aurostd::string2tokens(label,tokens,"_");
          title=tokens.at(0);
          for(uint i=0;i<=9;i++) aurostd::StringSubst(title,aurostd::utype2string<uint>(i),string("<sub>"+aurostd::utype2string<uint>(i)+"</sub>"));
          title+=" (ICSD# "+tokens.at(2)+")";//+directory;
        }
      }
      if(vflags.flag("FLAG::ELECTRONIC")){ //CO20180502
        oss.setf(std::ios::fixed,std::ios::floatfield);
        oss.precision(4);
        oss << "<script type=\"text/javascript\">" << endl;
        aurostd::xoption aaa;
        stringstream bandsdata;
        oss << "var d3_bands_data = "; estructure::BANDSDATA_JSON(aaa, directory_LIB, bandsdata,true); oss << bandsdata.str();  //GG
        oss << ";</script>" << endl;
      }
      oss << "<! HARVEY WORK BEFORE HERE> " << endl;
      oss << "<div id=\"content\">" << endl;
      oss << "<div class=\"title\">" << endl;
      oss << "<FONT SIZE=+3> " << title << " </FONT></div>" << endl;
      // ***************************************************************************
      // COMPOUND
      if(vflags.flag("FLAG::FOUND") && !directory.empty()) {
        oss << "<!-- compound: BEGIN -->" << endl;
        oss << "<FONT SIZE=+3> " << aentry.compound << " </FONT><br>" << endl;
        oss << "<!-- compound: END -->" << endl;
      }	
      // ***************************************************************************
      // LICENSE
      if(vflags.flag("FLAG::FOUND") && !directory.empty()) {
        string LICENSE="The data included within the aflow.org repository is free for scientific, academic and non-commercial purposes. Any other use is prohibited.";
        oss << "<!-- license: BEGIN -->" << endl;
        oss << "<div class = \"url_text\">" << endl;
        oss << "<br><b>LICENSE: <span class=\"url_text\">" << LICENSE << "</span></b>" << endl;
        oss << "</div>" << endl;
        oss << "<!-- license: END -->" << endl;
      }	
      // ***************************************************************************
      // PREAMBLE BEGIN
      if(vflags.flag("FLAG::FOUND") && vflags.flag("FLAG::PREAMBLE") && !directory.empty()) {
        // string URL=string("http://aflow.org/material.php?proto_name=")+label;
        // string URL=string("http://aflow.org/material.php?id=")+label;   // with label
        string URL=string("http://aflow.org/material.php?id=")+aentry.auid; // with auid
        oss << "<!-- preamble: BEGIN -->" << endl;
        //      oss << "<FONT SIZE=+3> " << aentry.compound << " </FONT>" << endl;
        oss << "<div class = \"url\">" << endl;
        oss << "Permanent URL: <span class=\"url_text\">" << URL << "</span>" << endl;
        oss << "</div>" << endl;
        oss << "<br><FONT SIZE=+0><b>aflow.org</b> web entry generator V" << string(AFLOW_VERSION) << " [built="  << TODAY << "]" << "</font>" << endl;
        oss << "<!-- preamble: END -->" << endl;
      }	
      // ***************************************************************************
      // NEW JSMOL BEGIN

      if(vflags.flag("FLAG::FOUND") && vflags.flag("FLAG::JMOL") && !directory.empty() && aurostd::substring2bool(aentry.vfiles_WEB,label+".cif")) {  //CO20180523 - fixing for LIB6 missing from /www directory
        //[OBSOLETE CO20170628 - per Bob/JMOL]if label+".cif" is available, assume "_sprim" and "_sconv" are too

        //[OBSOLETE CO20170628 - per Bob/JMOL]space group stuff found in bob's file now
        //[OBSOLETE CO20170628 - per Bob/JMOL]oss << "<br><br><b>Space Group</b>: " << (aurostd::string2utype<int>(aentry.spacegroup_relax)>0 ? GetSpaceGroupName(aurostd::string2utype<int>(aentry.spacegroup_relax)) : "N/A" ) << "  (#" << aentry.spacegroup_relax << ")" << endl;
        //[OBSOLETE CO20170628 - per Bob/JMOL]if(aurostd::string2utype<int>(aentry.spacegroup_relax)>0) {
        //[OBSOLETE CO20170628 - per Bob/JMOL]  oss << "<br><br><b>Space Group</b>: " <<  GetSpaceGroupName(aurostd::string2utype<int>(aentry.spacegroup_relax)) << "  (#" << aentry.spacegroup_relax << ")" << endl;
        //[OBSOLETE CO20170628 - per Bob/JMOL]} else {
        //[OBSOLETE CO20170628 - per Bob/JMOL]  oss << "<br><br><b>Space Group</b>: " <<  "N/A" << "  (#" << aentry.spacegroup_relax << ")" << endl;
        //[OBSOLETE CO20170628 - per Bob/JMOL]}
        oss << "<!-- jmol: BEGIN -->" << endl;
        oss << "<!--div class = \"jmol\"-->" << endl;
        //[OBSOLETE CO20170628 - per Bob/JMOL]oss << "<script type=\"text/javascript\" src=\"/search/Lib/JS/JSmol.min.js\"></script>" << endl;  //CO20170622
        //[OBSOLETE CO20170628 - per Bob/JMOL]string JMOL_PATH="http://aflowlib.duke.edu/users/jmolers/test/jsmol";
        string JMOL_PATH="http://aflowlib.duke.edu/search/Lib/JS/JSMol";
        oss << "<script type=\"text/javascript\" src=\"" << JMOL_PATH << "/JSmol.min.js\"></script>" << endl;  //CO20170622
        oss << "<script type=\"text/javascript\">" << endl;
<<<<<<< HEAD
        //CO20170622 START
=======
        //CO20170622 - START
>>>>>>> 10163148
        //build our standard AFLOW object, add from aentry as needed
        oss << "AFLOW={};" << endl;
        oss << "AFLOW.version = \"" << string(AFLOW_VERSION) << "\";" << endl;
        oss << "AFLOW.url_WEB = \"http://aflowlib.duke.edu" << url_WEB << "\";" << endl; //CO check with bob, maybe aflowlib.duke.edu?
        string system_name=KBIN::ExtractSystemName(directory_LIB);
        //    cerr << system_name << endl; exit(0);
        //  system_name="xxxx";
        oss << "AFLOW.label = \"" << system_name << "\";" << endl;
        //  oss << "AFLOW.label = \"" << "xxx" << "\";" << endl;


        oss << "AFLOW.spaceGroupNo = " << aentry.spacegroup_relax << ";" << endl;
        oss << "AFLOW.spaceGroupName = \"" << GetSpaceGroupName(aurostd::string2utype<int>(aentry.spacegroup_relax)) << "\";" << endl;
        double aCIF,bCIF,cCIF,alphaCIF,betaCIF,gammaCIF;
        cif2data(directory_WEB+"/"+label+"_sconv.cif",aCIF,bCIF,cCIF,alphaCIF,betaCIF,gammaCIF);
        oss << "AFLOW.cif_sconv = [" << aCIF << "," << bCIF << "," << cCIF << "," << alphaCIF << "," << betaCIF << "," << gammaCIF << "];" << endl;
        cif2data(directory_WEB+"/"+label+".cif",aCIF,bCIF,cCIF,alphaCIF,betaCIF,gammaCIF);
        oss << "AFLOW.cif = [" << aCIF << "," << bCIF << "," << cCIF << "," << alphaCIF << "," << betaCIF << "," << gammaCIF << "];" << endl;
        cif2data(directory_WEB+"/"+label+"_sprim.cif",aCIF,bCIF,cCIF,alphaCIF,betaCIF,gammaCIF);
        oss << "AFLOW.cif_sprim = [" << aCIF << "," << bCIF << "," << cCIF << "," << alphaCIF << "," << betaCIF << "," << gammaCIF << "];" << endl;
<<<<<<< HEAD
        string sym2json; //PC+DX20180723
        if(aurostd::FileExist(directory_RAW+"/"+"aflow.fgroup.bands.json.xz")) //PC+DX20180723
        { aurostd::xzfile2string(directory_RAW+"/"+"aflow.fgroup.bands.json.xz",sym2json); //PC+DX20180723
          oss << "AFLOW.sym2json ="; //PC+DX20180723
          oss << sym2json;    //PC+DX20180723
          oss << ";" << endl; } //PC+DX20180723
        else if (aurostd::FileExist(directory_RAW+"/"+"aflow.fgroup.relax.json.xz")) //PC+DX20180723
        { aurostd::xzfile2string(directory_RAW+"/"+"aflow.fgroup.relax.json.xz",sym2json); //PC+DX20180723
          oss << "AFLOW.sym2json ="; //PC+DX20180723
          oss << sym2json;    //PC+DX20180723
          oss << ";" << endl; }//PC+DX20180723
        else {cerr << "error" << endl; //PC+DX20180723
        }; //PC+DX20180723
=======
        string sym2json; //PC + DX20180723
        if(aurostd::FileExist(directory_RAW+"/"+"aflow.fgroup.bands.json.xz")) //PC + DX20180723
        { aurostd::xzfile2string(directory_RAW+"/"+"aflow.fgroup.bands.json.xz",sym2json); //PC + DX20180723
          oss << "AFLOW.sym2json ="; //PC + DX20180723
          oss << sym2json;    // PC + DX20180723
          oss << ";" << endl; } //PC + DX20180723
        else if (aurostd::FileExist(directory_RAW+"/"+"aflow.fgroup.relax.json.xz")) //PC + DX20180723
        { aurostd::xzfile2string(directory_RAW+"/"+"aflow.fgroup.relax.json.xz",sym2json); //PC + DX20180723
          oss << "AFLOW.sym2json ="; //PC + DX20180723
          oss << sym2json;    // PC + DX20180723
          oss << ";" << endl; }//PC + DX20180723
        else {cerr << "error" << endl; //PC + DX20180723
        }; //PC + DX20180723
>>>>>>> 10163148
        //BEGIN BADER ISOSURFACES
        if(vflags.flag("FLAG::BADER")){ //did we calculate bader?
          if(aurostd::substring2bool(aentry.vfiles_WEB,label+"_Bader_20_"+aentry.vspecies.at(0)+".jvxl")) { //quick (not robust) test that bader loop ran fine
            if(aurostd::substring2bool(aentry.vfiles_WEB,"CONTCAR.relax")) {  //check that we have the right structure
              xstructure xstr(directory_WEB+"/CONTCAR.relax",IOAFLOW_AUTO);
              xstr.ReScale(1.0);
              oss << "AFLOW.baderUnitcell = [";
              string sep = "";
              for(uint i=1;i<=3;i++)
                for(uint j=1;j<=3;j++) {
                  oss << sep << xstr.lattice(i,j);
                  sep = ",";
                }
              oss << "];" << endl;
              oss << "AFLOW.baderVSpecies = [" << aurostd::joinWDelimiter(aurostd::wrapVecEntries(aentry.vspecies,"\""),",") << "];" << endl;
            }
          }
        }
        //END BADER ISOSURFACES
        oss << "AFLOW.jsmolDir = \"" << JMOL_PATH << "\";" << endl;

        //adding bob's stuff
        //string aflow_entry_js=AFLOW_ENTRY_JS;
        oss << AFLOW_WEBAPP_ENTRY_JS;  //CO20170622 

        oss << "</script>" << endl;
        oss << "</td></tr></table>" << endl;
        oss << "<!--/div-->" << endl;
        oss << "<!-- jmol: END -->" << endl;
      }
      if(vflags.flag("FLAG::FOUND") && vflags.flag("FLAG::ELECTRONIC") && !directory.empty()) {
        oss << "<!-- geena bands: BEGIN -->" << endl;
        oss << "<script type=\"text/javascript\" src=\"./Lib/JS/d3.min.js\"></script>" << endl;  //CO20170622  ///www/search/Lib/JS/d3.min.js
        oss << "<script type=\"text/javascript\">" << endl;
        oss << AFLOW_WEBAPP_BANDS_JS; //PC20180515
        oss << "</script>" << endl;
        oss << "<!-- geena bands: END -->" << endl;
      }
      // NEW JSMOL END
      // ***************************************************************************
      // CALCULATION
      if(vflags.flag("FLAG::FOUND") && vflags.flag("FLAG::CALCULATION") && !directory.empty()) {
        // [OBSOLETE] oss << line_rule << endl; //JPO20180731
        oss << "<!-- Calculation properties: BEGIN -->" << endl;
        oss << "<div class=\"container\">" << endl; //JPO20180731
        oss << "<div class=\"container-title\"><h1 class=\"section-title\">Calculation details</h1></div>" << endl; //JPO20180731
        // [OBSOLETE] oss << line_rule << endl; //JPO20180731
        //      oss << "<div class=\"calculation_details\">" << endl; //JPO20180731
        // [OBSOLETE] oss << "<div>" << endl; //JPO20180731
        // [OBSOLETE] oss << "<ul>" << endl; //JPO20180731
        if(!aentry.code.empty()) {
          oss << "<div class=\"container__cell\"><div class=\"container__card\"><h5 class=\"value-name\">" << DEFAULT_FILE_AFLOWLIB_ENTRY_OUT << ":</h5><span class=\"value\">" << "[" << "<a href=\"" << url_WEB << "/\"" << html_TAB << ">entry</a>|" << "<a href=\"" << url_WEB << "/" << DEFAULT_FILE_AFLOWLIB_ENTRY_OUT << "\"" << html_TAB << ">raw</a>]" << "</span></div></div>" << endl; //JPO20180731
          oss << "<div class=\"container__cell\"><div class=\"container__card\"><h5 class=\"value-name\">" << DEFAULT_FILE_AFLOWLIB_ENTRY_JSON << ":</h5><span class=\"value\">" << "[" << "<a href=\"" << url_WEB << "/?format=json\"" << html_TAB << ">entry</a>|" << "<a href=\"" << url_WEB << "/" << DEFAULT_FILE_AFLOWLIB_ENTRY_JSON << "\"" << html_TAB << ">raw</a>]" << "</span></div></div>" << endl; //JPO20180731
        }
        if(!aentry.auid.empty()) 
          oss << "<div class=\"container__cell\"><div class=\"container__card\"><h5 class=\"value-name\">AFLOW-UID [<a href=\"" << url_WEB << "/?auid\">auid</a>]:</h5><span class=\"value\">" << aentry.auid << "</span></div></div>" << endl; //PC20180515  //JPO20180731
        if(!aentry.aurl.empty()) 
          oss << "<div class=\"container__cell\"><div class=\"container__card\"><h5 class=\"value-name\">AFLOW-URL [<a href=\"" << url_WEB << "/?aurl\">aurl</a>]:</h5><span class=\"value\">" << aentry.aurl << "</span></div></div>" << endl; //PC20180515 //JPO20180731
        if(!aentry.code.empty()) 
          oss << "<div class=\"container__cell\"><div class=\"container__card\"><h5 class=\"value-name\"><i>Ab-initio</i> code [<a href=\"" << url_WEB << "/?code\">code</a>]:</h5><span class=\"value\">" << aentry.code << (aentry.calculation_cores>1?" (MPI) ":"") << "</span></div></div>" << endl;  //PC20180515 //JPO20180731
        if(!aentry.compound.empty()) 
          oss << "<div class=\"container__cell\"><div class=\"container__card\"><h5 class=\"value-name\">Composition per cell [<a href=\"" << url_WEB << "/?compound\">compound</a>]:</h5><span class=\"value\">" << aentry.compound << "</span></div></div>" << endl; //PC20180515 //JPO20180731
        if(!aentry.icsd.empty()) 
          oss << "<div class=\"container__cell\"><div class=\"container__card\"><h5 class=\"value-name\">ICSD entry" << icsd_link << ":</h5><span class=\"value\">" << aentry.icsd << "</span></div></div>" << endl;  //PC20180515 //JPO20180731
        if(!aentry.dft_type.empty()) 
          oss << "<div class=\"container__cell\"><div class=\"container__card\"><h5 class=\"value-name\">Pseudopotentials type [<a href=\"" << url_WEB << "/?pp_type\">pp_type</a>]:</h5><span class=\"value\">" << aentry.dft_type << "</span></div></div>" << endl;  //PC20180515 //JPO20180731
        for(uint i=0;i<aentry.vspecies_pp.size();i++)  
          oss << "<div class=\"container__cell\"><div class=\"container__card\"><h5 class=\"value-name\">PP - Species&middot;Version [<a href=\"" << url_WEB << "/?species_pp_version\">species_pp_version</a>]:</h5><span class=\"value\">" << aentry.vspecies_pp_version.at(i) << "</span></div></div>" << endl; //PC20180515 //JPO20180731
        for(uint i=0;i<aentry.vspecies_pp_ZVAL.size();i++)  
          oss << "<div class=\"container__cell\"><div class=\"container__card\"><h5 class=\"value-name\">PP - Species&middot;ZVAL [<a href=\"" << url_WEB << "/?species_pp_ZVAL\">species_pp_ZVAL</a>]:</h5><span class=\"value\">" << aentry.vspecies_pp_ZVAL.at(i) << "</span></div></div>" << endl; //PC20180515 //JPO20180731
        oss << "<div class=\"container__cell\"><div class=\"container__card\"><h5 class=\"value-name\">LDAU [T;{L};{U};{J}] [<a href=\"" << url_WEB << "/?ldau_TLUJ\">ldau_TLUJ</a>]:</h5><span class=\"value\">" << (!aentry.ldau_TLUJ.empty()?aentry.ldau_TLUJ+"  (type;{angular-1};{eV};{eV}) ":"no-LDAU") << "</span></div></div>" << endl; //PC20180515 //JPO20180731
        if(aentry.calculation_time*aentry.calculation_cores>0.0) 
          oss << "<div class=\"container__cell\"><div class=\"container__card\"><h5 class=\"value-name\">Total CPU&middot;hours [<a href=\"" << url_WEB << "/?calculation_time\">calculation_time</a>*<a href=\"" << url_WEB << "/?calculation_cores\">calculation_cores</a>]/3600:</h5><span class=\"value\">" << aentry.calculation_time*aentry.calculation_cores/3600 << " hours</span></div></div>" << endl;  //PC20180515 //JPO20180731
        if(aentry.calculation_time>0.0) 
          oss << "<div class=\"container__cell\"><div class=\"container__card\"><h5 class=\"value-name\">Total Wall-time [<a href=\"" << url_WEB << "/?calculation_time\">calculation_time/3600</a>]:</h5><span class=\"value\">" << aentry.calculation_time/3600 << " hours</span></div></div>" << endl;  //PC20180515 //JPO20180731
        if(aentry.calculation_memory>0.0)
          oss << "<div class=\"container__cell\"><div class=\"container__card\"><h5 class=\"value-name\">Memory Used [<a href=\"" << url_WEB << "/?calculation_memory\">calculation_memory</a>]:</h5><span class=\"value\">" << aentry.calculation_memory << " MB</span></div></div>" << endl;  //PC20180515 //JPO20180731
        if(aentry.calculation_cores>0) 
          oss << "<div class=\"container__cell\"><div class=\"container__card\"><h5 class=\"value-name\">Number of cores [<a href=\"" << url_WEB << "/?calculation_cores\">calculation_cores</a>]:</h5><span class=\"value\">" << aentry.calculation_cores << (aentry.calculation_cores>1?" (MPI) ":"(serial)") << "</span></div></div>" << endl; //PC20180515 //JPO20180731
        if(!aentry.node_CPU_Model.empty()) 
          oss << "<div class=\"container__cell\"><div class=\"container__card\"><h5 class=\"value-name\">Processor - CPU Model [<a href=\"" << url_WEB << "/?node_CPU_Model\">node_CPU_Model</a>]:</h5><span class=\"value\">" << (!aentry.node_CPU_Model.empty()?aentry.node_CPU_Model:"unavailable") << "</span></div></div>" << endl;  //PC20180515 //JPO20180731
        if(aentry.node_CPU_MHz>0.0) 
          oss << "<div class=\"container__cell\"><div class=\"container__card\"><h5 class=\"value-name\">Processor - CPU MHz [<a href=\"" << url_WEB << "/?node_CPU_MHz\">node_CPU_MHz</a>]:</h5><span class=\"value\">" << (aentry.node_CPU_MHz>1.0?aurostd::utype2string(aentry.node_CPU_MHz)+"MHz ":"unavailable") << " </span></div></div>" << endl;  //PC20180515 //JPO20180731
        if(!aentry.aflow_version.empty()) 
          oss << "<div class=\"container__cell\"><div class=\"container__card\"><h5 class=\"value-name\">AFLOW Version [<a href=\"" << url_WEB << "/?aflow_version\">aflow_version</a>]:</h5><span class=\"value\">" << (!aentry.aflow_version.empty()?aentry.aflow_version:"unavailable") << "</span></div></div>" << endl;  //PC20180515 //JPO20180731
        if(!aentry.catalog.empty()) 
          oss << "<div class=\"container__cell\"><div class=\"container__card\"><h5 class=\"value-name\">AFLOW Catalog [<a href=\"" << url_WEB << "/?catalog\">catalog</a>]:</h5><span class=\"value\">" << (!aentry.catalog.empty()?aentry.catalog:"unavailable") << "</span></div></div>" << endl;  //PC20180515 //JPO20180731
        if(!aentry.data_api.empty()) 
          oss << "<div class=\"container__cell\"><div class=\"container__card\"><h5 class=\"value-name\">AFLOW Data API [<a href=\"" << url_WEB << "/?data_api\">data_api</a>]:</h5><span class=\"value\">" << (!aentry.data_api.empty()?aentry.data_api:"unavailable") << "</span></div></div>" << endl;  //PC20180515 //JPO20180731
        if(!aentry.data_source.empty()) 
          oss << "<div class=\"container__cell\"><div class=\"container__card\"><h5 class=\"value-name\">AFLOW Data Source [<a href=\"" << url_WEB << "/?data_source\">data_source</a>]:</h5><span class=\"value\">" << (!aentry.data_source.empty()?aentry.data_source:"unavailable") << "</span></div></div>" << endl;  //PC20180515 //JPO20180731
        if(!aentry.data_language.empty()) 
          oss << "<div class=\"container__cell\"><div class=\"container__card\"><h5 class=\"value-name\">AFLOW Data Language [<a href=\"" << url_WEB << "/?data_language\">data_language</a>]:</h5><span class=\"value\">" << (!aentry.data_language.empty()?aentry.data_language:"unavailable") << "</span></div></div>" << endl;  //PC20180515 //JPO20180731
        if(!aentry.error_status.empty()) 
          oss << "<div class=\"container__cell\"><div class=\"container__card\"><h5 class=\"value-name\">AFLOW Error Status [<a href=\"" << url_WEB << "/?error_status\">error_status</a>]:</h5><span class=\"value\">" << (!aentry.error_status.empty()?aentry.error_status:"unavailable") << "</span></div></div>" << endl;  //PC20180515 //JPO20180731
        if(!aentry.loop.empty()) 
          oss << "<div class=\"container__cell\"><div class=\"container__card\"><h5 class=\"value-name\">AFLOW loops [<a href=\"" << url_WEB << "/?loop\">loop</a>]:</h5><span class=\"value\">" << aentry.loop << "</span></div></div>" << endl; //JPO20180731
        //     oss << "<li><span class=\"description\">AFLOW precision:</span>" << "unavailable" << "</li>" << endl; //JPO20180731
        //    oss << "<li><span class=\"description\">AFLOW KPPRA:</span>" << "unavailable" << "</li>" << endl; //JPO20180731
        if(!aentry.aflowlib_version.empty()) 
          oss << "<div class=\"container__cell\"><div class=\"container__card\"><h5 class=\"value-name\">AFLOWLIB_entry version [<a href=\"" << url_WEB << "/?aflowlib_version\">aflowlib_version</a>]:</h5><span class=\"value\">" << (!aentry.aflowlib_version.empty()?aentry.aflowlib_version:"unavailable") << "</span></div></div>" << endl; //PC20180515 //JPO20180731
        if(!aentry.aflowlib_date.empty()) 
          oss << "<div class=\"container__cell\"><div class=\"container__card\"><h5 class=\"value-name\">AFLOWLIB_entry date [<a href=\"" << url_WEB << "/?aflowlib_date\">aflowlib_date</a>]:</h5><span class=\"value\">" << (!aentry.aflowlib_date.empty()?aentry.aflowlib_date:"unavailable") << "</span></div></div>" << endl;  //PC20180515 //JPO20180731
        if(!aentry.author.empty()) 
          oss << "<div class=\"container__cell\"><div class=\"container__card\"><h5 class=\"value-name\">AFLOW Version [<a href=\"" << url_WEB << "/?author\">author</a>]:</h5><span class=\"value\">" << (!aentry.author.empty()?aentry.author:"unavailable") << "</span></div></div>" << endl;  //PC20180515 //JPO20180731
        if(!aentry.corresponding.empty()) 
          oss << "<div class=\"container__cell\"><div class=\"container__card\"><h5 class=\"value-name\">AFLOW Version [<a href=\"" << url_WEB << "/?corresponding\">corresponding</a>]:</h5><span class=\"value\">" << (!aentry.corresponding.empty()?aentry.corresponding:"unavailable") << "</span></div></div>" << endl;  //PC20180515 //JPO20180731
        if(!aentry.sponsor.empty()) 
          oss << "<div class=\"container__cell\"><div class=\"container__card\"><h5 class=\"value-name\">AFLOW Version [<a href=\"" << url_WEB << "/?sponsor\">sponsor</a>]:</h5><span class=\"value\">" << (!aentry.sponsor.empty()?aentry.sponsor:"unavailable") << "</span></div></div>" << endl;  //PC20180515 //JPO20180731

        // CORMAC
        if(aentry.energy_cutoff!=AUROSTD_NAN) 
          oss << "<div class=\"container__cell\"><div class=\"container__card\"><h5 class=\"value-name\">energy_cutoff [<a href=\"" << url_WEB << "/?energy_cutoff\">energy_cutoff</a>]:</h5><span class=\"value\">" << aentry.energy_cutoff << " eV</span></div></div>" << endl; //PC20180515 //JPO20180731
        //      oss.precision(6);
        if(aentry.delta_electronic_energy_convergence!=AUROSTD_NAN) 
          oss << "<div class=\"container__cell\"><div class=\"container__card\"><h5 class=\"value-name\">delta_electronic_energy_convergence [<a href=\"" << url_WEB << "/?delta_electronic_energy_convergence\">delta_electronic_energy_convergence</a>]:</h5><span class=\"value\">" << 1000*aentry.delta_electronic_energy_convergence << " meV</span></div></div>" << endl; //PC20180515 //JPO20180731
        if(aentry.delta_electronic_energy_threshold!=AUROSTD_NAN) 
          oss << "<div class=\"container__cell\"><div class=\"container__card\"><h5 class=\"value-name\">delta_electronic_energy_threshold_ [<a href=\"" << url_WEB << "/?delta_electronic_energy_threshold\">delta_electronic_energy_threshold</a>]:</h5><span class=\"value\">" << 1000*aentry.delta_electronic_energy_threshold << " meV</span></div></div>" << endl; //PC20180515 //JPO20180731
        if(aentry.nkpoints!=0) 
          oss << "<div class=\"container__cell\"><div class=\"container__card\"><h5 class=\"value-name\">nkpoints [<a href=\"" << url_WEB << "/?nkpoints\">nkpoints</a>]:</h5><span class=\"value\">" << aentry.nkpoints << " </span></div></div>" << endl; //JPO20180731
        if(aentry.nkpoints_irreducible!=0) 
          oss << "<div class=\"container__cell\"><div class=\"container__card\"><h5 class=\"value-name\">nkpoints_irreducible [<a href=\"" << url_WEB << "/?nkpoints_irreducible\">nkpoints_irreducible</a>]:</h5><span class=\"value\">" << aentry.nkpoints_irreducible << " </span></div></div>" << endl; //JPO20180731
        if(aentry.kppra!=0) 
          oss << "<div class=\"container__cell\"><div class=\"container__card\"><h5 class=\"value-name\">kppra [<a href=\"" << url_WEB << "/?kppra\">kppra</a>]:</h5><span class=\"value\">" << aentry.kppra << " </span></div></div>" << endl; //JPO20180731
        if(aentry.kpoints.empty()) 
          oss << "<div class=\"container__cell\"><div class=\"container__card\"><h5 class=\"value-name\">kpoints [<a href=\"" << url_WEB << "/?kpoints\">kpoints</a>]:</h5><span class=\"value\">" << aentry.kpoints << " </span></div></div>" << endl; //JPO20180731
        //  oss.precision(3);

        // [OBSOLETE] oss << "</ul>" << endl; //JPO20180731
        oss << "</div>" << endl;  //JPO20180731
        oss << "<!-- Calculation properties: END -->" << endl;
      }

      // ***************************************************************************
      if(vflags.flag("FLAG::FOUND") && vflags.flag("FLAG::EDATA_ORIG")&& !directory.empty()) {
        oss << line_rule << endl;
        oss << "<!-- Warning: BEGIN -->" << endl;
        oss << "<span class=\"title\"><FONT SIZE=+3 color=red> Warning!</font></span>" << endl;
        oss << "<span class=\"title\"><FONT SIZE=+3 color=red> Original and relaxed structures</font></span>" << endl;
        oss << "<span class=\"title\"><FONT SIZE=+3 color=red> have different symmetries: listing both.</font></span>" << endl;
        oss << "<!-- Warning: END -->" << endl;
        oss << line_rule << endl;
      }

      // ***************************************************************************
      // EDATA ORIG/RELAX
      if((vflags.flag("FLAG::EDATA_ORIG") || vflags.flag("FLAG::EDATA_RELAX")) && !directory.empty()) {
        for(uint i=0;i<=1;i++)  {
          if((vflags.flag("FLAG::EDATA_ORIG") && i==0) || (vflags.flag("FLAG::EDATA_RELAX") && i==1)) {
            // [OBSOLETE] oss << line_rule << endl; //JPO20180731
            oss << "<!-- EDATA: BEGIN -->" << endl;
            oss << "<div class=\"container\">" << endl; //JPO20180731
            if(i==0) oss << "<div class=\"container-title\"><h1 class=\"section-title\"> Original Structure</h1></div>" << endl; //JPO20180731
            if(i==1) oss << "<div class=\"container-title\"><h1 class=\"section-title\"> Relaxed Structure</h1></div>" << endl; //JPO20180731
            // [OBSOLETE] oss << line_rule << endl; //JPO20180731
            // [OBSOLETE] oss << "<ht /> " << endl; //JPO20180731
            // [OBSOLETE] oss << "<div class = \"real_space\">" << endl; //JPO20180731
            if(i==0) oss << "<div class=\"container-subtitle\"><h4 class=\"section-subtitle\"> Real Space Lattice</h4></div>" << endl; //JPO20180731
            if(i==1) oss << "<div class=\"container-subtitle\"><h4 class=\"section-subtitle\"> Real Space Lattice</h4></div>" << endl; //JPO20180731
            vector<string> vline_edata;
            if(i==0 && aurostd::FileExist(directory_RAW+"/"+DEFAULT_FILE_EDATA_ORIG_OUT)) aurostd::file2vectorstring(directory_RAW+"/"+DEFAULT_FILE_EDATA_ORIG_OUT,vline_edata);
            if(i==1 && aurostd::FileExist(directory_RAW+"/"+DEFAULT_FILE_EDATA_RELAX_OUT)) aurostd::file2vectorstring(directory_RAW+"/"+DEFAULT_FILE_EDATA_RELAX_OUT,vline_edata);
            // 
            vector<double> abcR(6);
            double volumeR,density=0.0,coveraR;
            string Crystal_Real_space_Bravais_Lattice_Primitive="",Crystal_Real_space_Lattice_Variation="",Crystal_Real_space_Lattice_System="";
            string Crystal_Real_space_Pearson_Symbol="",Crystal_Real_space_Crystal_Family="",Crystal_Real_space_Crystal_System="";
            string Crystal_Real_space_Crystal_Class="",Crystal_Real_space_Point_Group_Hermann_Mauguin="",Crystal_Real_space_Point_Group_Schoenflies="";
            string Crystal_Real_space_Point_Group_Orbifold="",Crystal_Real_space_Point_Group_Type="",Crystal_Real_space_Point_Group_Order="";
            string Crystal_Real_space_Point_Group_Structure="";

            string Lattice_Real_space_Bravais_Lattice_Primitive="",Lattice_Real_space_Lattice_Variation="",Lattice_Real_space_Lattice_System="";

            string Superattice_Real_space_Bravais_Superlattice_Primitive="",Superattice_Real_space_Superlattice_Variation="",Superattice_Real_space_Superlattice_System="";
            string Superattice_Real_space_Pearson_Symbol_Superlattice="",Reciprocal_lattice_primitive="",Reciprocal_lattice_variation="";

            vector<double> abcK(6);
            double volumeK;
            if(vline_edata.size()>0) {
              for(uint iline=0;iline<vline_edata.size();iline++) {
                if(aurostd::substring2bool(vline_edata.at(iline),"Real space a b c alpha beta gamma"))
                  if(!aurostd::substring2bool(vline_edata.at(iline),"Bohrs/Degs")) {
                    aurostd::string2tokens(vline_edata.at(iline),tokens);
                    for(uint i=0;i<6;i++) abcR.at(i)=aurostd::string2utype<double>(tokens.at(tokens.size()-6+i));}
                if(aurostd::substring2bool(vline_edata.at(iline),"Real space Volume")) {
                  aurostd::string2tokens(vline_edata.at(iline),tokens);
                  volumeR=aurostd::string2utype<double>(tokens.at(tokens.size()-1));}
                if(aurostd::substring2bool(vline_edata.at(iline),"Real space c/a")) {
                  aurostd::string2tokens(vline_edata.at(iline),tokens);
                  coveraR=aurostd::string2utype<double>(tokens.at(tokens.size()-1));}

                if(aurostd::substring2bool(vline_edata.at(iline),"BRAVAIS LATTICE OF THE CRYSTAL")) {
                  aurostd::string2tokens(vline_edata.at(iline+1),tokens,"="); Crystal_Real_space_Bravais_Lattice_Primitive=tokens.at(tokens.size()-1);
                  aurostd::string2tokens(vline_edata.at(iline+2),tokens,"="); Crystal_Real_space_Lattice_Variation=tokens.at(tokens.size()-1);
                  aurostd::string2tokens(vline_edata.at(iline+3),tokens,"="); Crystal_Real_space_Lattice_System=tokens.at(tokens.size()-1);
                  aurostd::string2tokens(vline_edata.at(iline+4),tokens,"="); Crystal_Real_space_Pearson_Symbol=tokens.at(tokens.size()-1);}
                if(aurostd::substring2bool(vline_edata.at(iline),"POINT GROUP CRYSTAL")) {
                  aurostd::string2tokens(vline_edata.at(iline+1),tokens,"="); Crystal_Real_space_Crystal_Family=tokens.at(tokens.size()-1);
                  aurostd::string2tokens(vline_edata.at(iline+2),tokens,"="); Crystal_Real_space_Crystal_System=tokens.at(tokens.size()-1);
                  aurostd::string2tokens(vline_edata.at(iline+3),tokens,"="); Crystal_Real_space_Crystal_Class=tokens.at(tokens.size()-1);
                  aurostd::string2tokens(vline_edata.at(iline+4),tokens,"="); Crystal_Real_space_Point_Group_Hermann_Mauguin=tokens.at(tokens.size()-1);
                  aurostd::string2tokens(vline_edata.at(iline+5),tokens,"="); Crystal_Real_space_Point_Group_Schoenflies=tokens.at(tokens.size()-1);
                  aurostd::string2tokens(vline_edata.at(iline+6),tokens,"="); Crystal_Real_space_Point_Group_Orbifold=tokens.at(tokens.size()-1);
                  aurostd::string2tokens(vline_edata.at(iline+7),tokens,"="); Crystal_Real_space_Point_Group_Type=tokens.at(tokens.size()-1);
                  aurostd::string2tokens(vline_edata.at(iline+8),tokens,"="); Crystal_Real_space_Point_Group_Order=tokens.at(tokens.size()-1);
                  aurostd::string2tokens(vline_edata.at(iline+9),tokens,"="); Crystal_Real_space_Point_Group_Structure=tokens.at(tokens.size()-1);}
                if(aurostd::substring2bool(vline_edata.at(iline),"BRAVAIS LATTICE OF THE LATTICE")) {
                  aurostd::string2tokens(vline_edata.at(iline+1),tokens,"="); Lattice_Real_space_Bravais_Lattice_Primitive=tokens.at(tokens.size()-1);
                  aurostd::string2tokens(vline_edata.at(iline+2),tokens,"="); Lattice_Real_space_Lattice_Variation=tokens.at(tokens.size()-1);
                  aurostd::string2tokens(vline_edata.at(iline+3),tokens,"="); Lattice_Real_space_Lattice_System=tokens.at(tokens.size()-1);}
                if(aurostd::substring2bool(vline_edata.at(iline),"SUPERLATTICE")) {
                  aurostd::string2tokens(vline_edata.at(iline+1),tokens,"="); Superattice_Real_space_Bravais_Superlattice_Primitive=tokens.at(tokens.size()-1);
                  aurostd::string2tokens(vline_edata.at(iline+2),tokens,"="); Superattice_Real_space_Superlattice_Variation=tokens.at(tokens.size()-1);
                  aurostd::string2tokens(vline_edata.at(iline+3),tokens,"="); Superattice_Real_space_Superlattice_System=tokens.at(tokens.size()-1);
                  aurostd::string2tokens(vline_edata.at(iline+4),tokens,"="); Superattice_Real_space_Pearson_Symbol_Superlattice=tokens.at(tokens.size()-1);}
                if(aurostd::substring2bool(vline_edata.at(iline),"Reciprocal space a b c alpha beta gamma")) {
                  aurostd::string2tokens(vline_edata.at(iline),tokens);
                  for(uint i=0;i<6;i++) abcK.at(i)=aurostd::string2utype<double>(tokens.at(tokens.size()-6+i));}
                if(aurostd::substring2bool(vline_edata.at(iline),"Reciprocal space Volume")) {
                  aurostd::string2tokens(vline_edata.at(iline),tokens);
                  volumeK=aurostd::string2utype<double>(tokens.at(tokens.size()-1));}
                if(aurostd::substring2bool(vline_edata.at(iline),"RECIPROCAL LATTICE")) {
                  aurostd::string2tokens(vline_edata.at(iline+7),tokens,"="); Reciprocal_lattice_primitive=tokens.at(tokens.size()-1);
                  aurostd::string2tokens(vline_edata.at(iline+8),tokens,"="); Reciprocal_lattice_variation=tokens.at(tokens.size()-1);}
              }
            }

            if(aentry.vcomposition.size()==aentry.vspecies.size()) {
              for(uint i=0;i<aentry.vspecies.size();i++) 
                density=density+aentry.vcomposition.at(i)*GetAtomMass(aentry.vspecies.at(i))/volumeR*1000.0*1e8*1e8*1e8; //grams/cm^3
            }

            // Print out structural data    
<<<<<<< HEAD
            // [OBSOLETE] oss << "<ul>" << endl; //JPO20180731
            // [OBSOLETE] oss << "<li>" << endl; //JPO20180731
            oss << "<div class=\"container__cell\"><div class=\"container__card\"><h5 class=\"value-name\"> Lattice:</h5>" << endl; //JPO20180731
            // [OBSOLETE] oss << "<div class=\"lattice_table\">" << endl; //JPO20180731
            // [OBSOLETE] oss << "<table class=\"lattice\">" << endl; //JPO20180731
            // [OBSOLETE] oss << "<tbody>" << endl; //JPO20180731
            oss << "<div class=\"value\">" << endl << "a=" << abcR.at(0) << "&Aring;" << "&nbsp;" << endl << " b=" << abcR.at(1) << "&Aring;" << "&nbsp;" <<  endl << " c=" << abcR.at(2) << "&Aring;" << "&nbsp;" << endl << " c/a=" << coveraR <<  endl << "</div>" << endl; //JPO20180731
            oss << "<div class=\"value\">" << endl << "&alpha;=" << abcR.at(3) << "&deg" << endl << " &beta;=" << abcR.at(4) << "&deg" << endl << " &gamma;=" << abcR.at(5) << "&deg" << endl << "</div>" << endl; //JPO20180731
=======
            // [OBSOLETE] oss << "<ul>" << endl; //JPO 180731
            // [OBSOLETE] oss << "<li>" << endl; //JPO 180731
            oss << "<div class=\"container__cell\"><div class=\"container__card\"><h5 class=\"value-name\"> Lattice:</h5>" << endl; //JPO 180731
            // [OBSOLETE] oss << "<div class=\"lattice_table\">" << endl; //JPO 180731
            // [OBSOLETE] oss << "<table class=\"lattice\">" << endl; //JPO 180731
            // [OBSOLETE] oss << "<tbody>" << endl; //JPO 180731
            oss << "<div class=\"value\">" << endl << "a=" << abcR.at(0) << "&Aring;" << "&nbsp;" << endl << " b=" << abcR.at(1) << "&Aring;" << "&nbsp;" <<  endl << " c=" << abcR.at(2) << "&Aring;" << "&nbsp;" << endl << " c/a=" << coveraR <<  endl << "</div>" << endl; //JPO 180731
            oss << "<div class=\"value\">" << endl << "&alpha;=" << abcR.at(3) << "&deg" << endl << " &beta;=" << abcR.at(4) << "&deg" << endl << " &gamma;=" << abcR.at(5) << "&deg" << endl << "</div>" << endl; //JPO 180731
>>>>>>> 10163148
            // [OBSOLETE] DX20180824 - will replace lines above when the database is sufficiently populated - START
            // [OBSOLETE] DX20180824 vector<double> lattice_params(6);
            // [OBSOLETE] DX20180824 vector<string> rtokens;
            // [OBSOLETE] DX20180824 aurostd::string2tokens(aentry.geometry,rtokens,";");
            // [OBSOLETE] DX20180824 for(uint t=0;t<rtokens.size();t++){ lattice_params[t] = aurostd::string2utype<double>(rtokens[t]); }
            // [OBSOLETE] DX20180824 double covera = lattice_params.at(0)/lattice_params.at(2);
<<<<<<< HEAD
            // [OBSOLETE] DX20180824 oss << "<div class=\"value\">" << endl << "a=" << lattice_params.at(0) << "&Aring;" << "&nbsp;" << endl << " b=" << lattice_params.at(1) << "&Aring;" << "&nbsp;" <<  endl << " c=" << lattice_params.at(2) << "&Aring;" << "&nbsp;" << endl << " c/a=" << covera <<  endl << "</div>" << endl; //JPO20180731
            // [OBSOLETE] DX20180824 oss << "<div class=\"value\">" << endl << "&alpha;=" << lattice_params.at(3) << "&deg" << endl << " &beta;=" << lattice_params.at(4) << "&deg" << endl << " &gamma;=" << lattice_params.at(5) << "&deg" << endl << "</div>" << endl; //JPO20180731
            // [OBSOLETE] DX20180824 - will replace lines above when the database is sufficiently populated - END
            // [OBSOLETE] oss << "</tbody>" << endl; //JPO20180731
            // [OBSOLETE] oss << "</table>" << endl; //JPO20180731
            // [OBSOLETE] oss << "</div>" << endl; //JPO20180731
            // [OBSOLETE] oss << "</li>" << endl; //JPO20180731
            oss << "</div></div>" << endl; //JPO20180731
            oss << "<div class=\"container__cell\"><div class=\"container__card\"><h5 class=\"value-name\"> Volume:</h5><span class=\"value\">" << volumeR << "&Aring;<sup>3</sup></span></div></div>" << endl; //JPO20180731
            // [OBSOLETE] DX20180824 - will replace lines above when the database is sufficiently populated - START
            // [OBSOLETE] DX20180824 oss << "<div class=\"container__cell\"><div class=\"container__card\"><h5 class=\"value-name\"> Volume:</h5><span class=\"value\">" << aentry.volume_cell << "&Aring;<sup>3</sup></span></div></div>" << endl; //JPO20180731
            // [OBSOLETE] DX20180824 - will replace lines above when the database is sufficiently populated - END
            oss << "<div class=\"container__cell\"><div class=\"container__card\"><h5 class=\"value-name\"> Number of Atoms per Cell:</h5><span class=\"value\">" << aentry.natoms << "</span></div></div>" << endl; //JPO20180731
=======
            // [OBSOLETE] DX20180824 oss << "<div class=\"value\">" << endl << "a=" << lattice_params.at(0) << "&Aring;" << "&nbsp;" << endl << " b=" << lattice_params.at(1) << "&Aring;" << "&nbsp;" <<  endl << " c=" << lattice_params.at(2) << "&Aring;" << "&nbsp;" << endl << " c/a=" << covera <<  endl << "</div>" << endl; //JPO 180731
            // [OBSOLETE] DX20180824 oss << "<div class=\"value\">" << endl << "&alpha;=" << lattice_params.at(3) << "&deg" << endl << " &beta;=" << lattice_params.at(4) << "&deg" << endl << " &gamma;=" << lattice_params.at(5) << "&deg" << endl << "</div>" << endl; //JPO 180731
            // [OBSOLETE] DX20180824 - will replace lines above when the database is sufficiently populated - END
            // [OBSOLETE] oss << "</tbody>" << endl; //JPO 180731
            // [OBSOLETE] oss << "</table>" << endl; //JPO 180731
            // [OBSOLETE] oss << "</div>" << endl; //JPO 180731
            // [OBSOLETE] oss << "</li>" << endl; //JPO 180731
            oss << "</div></div>" << endl; //JPO 180731
            oss << "<div class=\"container__cell\"><div class=\"container__card\"><h5 class=\"value-name\"> Volume:</h5><span class=\"value\">" << volumeR << "&Aring;<sup>3</sup></span></div></div>" << endl; //JPO 180731
            // [OBSOLETE] DX20180824 - will replace lines above when the database is sufficiently populated - START
            // [OBSOLETE] DX20180824 oss << "<div class=\"container__cell\"><div class=\"container__card\"><h5 class=\"value-name\"> Volume:</h5><span class=\"value\">" << aentry.volume_cell << "&Aring;<sup>3</sup></span></div></div>" << endl; //JPO 180731
            // [OBSOLETE] DX20180824 - will replace lines above when the database is sufficiently populated - END
            oss << "<div class=\"container__cell\"><div class=\"container__card\"><h5 class=\"value-name\"> Number of Atoms per Cell:</h5><span class=\"value\">" << aentry.natoms << "</span></div></div>" << endl; //JPO 180731
>>>>>>> 10163148
            //  if(html && aentry.density==0.0) oss << "<li><span class=\"description\"> Density(calc):</span> " << density << " g/cm<sup>3</sup></li>" << endl;
            // if(html && aentry.density>0.0) oss << "<li><span class=\"description\"> Density(entry):</span> " << aentry.density << " g/cm<sup>3</sup></li>" << endl;
            if(aentry.density<0.1)  aentry.density=density;
            oss << "<div class=\"container__cell\"><div class=\"container__card\"><h5 class=\"value-name\"> Density(calc):</h5><span class=\"value\"> " << density << " g/cm<sup>3</sup></span></div></div>" << endl; //JPO20180731
            oss << "<div class=\"container__cell\"><div class=\"container__card\"><h5 class=\"value-name\"> Density(aflowlib):</h5><span class=\"value\"> " << aentry.density << " g/cm<sup>3</sup></span></div></div>" << endl; //JPO20180731

            //	  if(aurostd::substring2bool(aentry.vfiles_WEB,"CONTCAR.relax")) {
            //    oss << "<li><span class=\"description\"> Relaxed position (aflowlib/VASP):</span>" << "[<a href=\"" << url_WEB << "/CONTCAR.relax\">POSCAR</a>]" << "</li>" << endl;
            // }

            if (i==1){  //GG20170714 - removed relaxed data from orig
              if(aurostd::substring2bool(aentry.vfiles_WEB,"CONTCAR.relax.vasp")) {
                oss << "<div class=\"container__cell\"><div class=\"container__card\"><h5 class=\"value-name\"> Relaxed position (aflowlib/VASP):</h5><span class=\"value\">" 
                  << "[<a href=\"" << url_WEB << "/CONTCAR.relax.vasp\"" << html_TAB << ">VASP-POSCAR</a>]" << "</span></div></div>" << endl; //JPO20180731
              }
            }

            if (i==1){  //GG20170714 - removed relaxed data from orig
              if(aurostd::substring2bool(aentry.vfiles_WEB,"CONTCAR.relax.qe")) {
                oss << "<div class=\"container__cell\"><div class=\"container__card\"><h5 class=\"value-name\"> Relaxed position (aflowlib/QE):</h5><span class=\"value\">" 
                  << "[<a href=\"" << url_WEB << "/CONTCAR.relax.qe\"" << html_TAB << ">QE-GEOMETRY</a>]" << "</span></div></div>" << endl; //JPO20180731
              }
            }

            if (i==1){  //GG20170714 - removed relaxed data from orig
              if(aurostd::substring2bool(aentry.vfiles_WEB,"CONTCAR.relax.abinit")) {
                oss << "<div class=\"container__cell\"><div class=\"container__card\"><h5 class=\"value-name\"> Relaxed position (aflowlib/ABINIT):</h5><span class=\"value\">" 
                  << "[<a href=\"" << url_WEB << "/CONTCAR.relax.abinit\"" << html_TAB << ">ABINIT-GEOMETRY</a>]" << "</span></div></div>" << endl; //JPO20180731
              }
            }

            if (i==1){  //GG20170714 - removed relaxed data from orig
              if(aurostd::substring2bool(aentry.vfiles_WEB,"CONTCAR.relax.aims")) {
                oss << "<div class=\"container__cell\"><div class=\"container__card\"><h5 class=\"value-name\"> Relaxed position (aflowlib/AIMS):</h5><span class=\"value\">" 
                  << "[<a href=\"" << url_WEB << "/CONTCAR.relax.aims\"" << html_TAB << ">AIMS-GEOMETRY</a>]" << "</span></div></div>" << endl; //JPO20180731
              }
            }

            if (i==1){  //GG20170714 - removed relaxed data from orig
              if(aurostd::substring2bool(aentry.vfiles_WEB,"INCAR.relax")) {
                oss << "<div class=\"container__cell\"><div class=\"container__card\"><h5 class=\"value-name\"> INCAR for relax calculation (aflowlib/VASP):</h5><span class=\"value\">" 
                  << "[<a href=\"" << url_WEB << "/INCAR.relax\"" << html_TAB << ">INCAR.relax</a>]" << "</span></div></div>" << endl; //JPO20180731
              }
            }

            if(aurostd::substring2bool(aentry.vfiles_WEB,"INCAR.static")) {
              oss << "<div class=\"container__cell\"><div class=\"container__card\"><h5 class=\"value-name\"> INCAR for static calculation (aflowlib/VASP):</h5><span class=\"value\">" 
                << "[<a href=\"" << url_WEB << "/INCAR.static\"" << html_TAB << ">INCAR.static</a>]" << "</span></div></div>" << endl; //JPO20180731
            }

            if (i==1){  //GG20170714 - removed relaxed data from orig
              if(aurostd::substring2bool(aentry.vfiles_WEB,"INCAR.bands")) {
                oss << "<div class=\"container__cell\"><div class=\"container__card\"><h5 class=\"value-name\"> INCAR for bands calculation (aflowlib/VASP):</h5><span class=\"value\">"
                  << "[<a href=\"" << url_WEB << "/INCAR.bands\"" << html_TAB << ">INCAR.bands</a>]" << "</span></div></div>" << endl; //JPO20180731
              }
            }

            if (i==1){  //GG20170714 - removed relaxed data from orig
              if(aurostd::substring2bool(aentry.vfiles_WEB,"KPOINTS.relax")) {
                oss << "<div class=\"container__cell\"><div class=\"container__card\"><h5 class=\"value-name\"> KPOINTS for relax calculation (aflowlib/VASP):</h5><span class=\"value\">" 
                  << "[<a href=\"" << url_WEB << "/KPOINTS.relax\"" << html_TAB << ">KPOINTS.relax</a>]" << "</span></div></div>" << endl; //JPO20180731
              }
            }

            if (i==1){  //GG20170714 - removed relaxed data from orig
              if(aurostd::substring2bool(aentry.vfiles_WEB,"KPOINTS.static")) {
                oss << "<div class=\"container__cell\"><div class=\"container__card\"><h5 class=\"value-name\"> KPOINTS for static calculation (aflowlib/VASP):</h5><span class=\"value\">"
                  << "[<a href=\"" << url_WEB << "/KPOINTS.static\"" << html_TAB << ">KPOINTS.static</a>]" << "</span></div></div>" << endl; //JPO20180731
              }
            }

            if (i==1){  //GG20170714 - removed relaxed data from orig
              if(aurostd::substring2bool(aentry.vfiles_WEB,"KPOINTS.bands")) {
                oss << "<div class=\"container__cell\"><div class=\"container__card\"><h5 class=\"value-name\"> KPOINTS for bands calculation (aflowlib/VASP):</h5><span class=\"value\">" 
                  << "[<a href=\"" << url_WEB << "/KPOINTS.bands\"" << html_TAB << ">KPOINTS.bands</a>]" << "</span></div></div>" << endl; //JPO20180731
              }
            }
            if(aurostd::substring2bool(aentry.vfiles_WEB,DEFAULT_FILE_EDATA_ORIG_OUT)) {
              oss << "<div class=\"container__cell\"><div class=\"container__card\"><h5 class=\"value-name\"> Extended crystallographic data for original structure:</h5><span class=\"value\">" 
                << "[<a href=\"" << url_WEB << "/" << DEFAULT_FILE_EDATA_ORIG_OUT << "\"" << html_TAB << ">" << DEFAULT_FILE_EDATA_ORIG_OUT << "</a>]" << "</span></div></div>" << endl; //JPO20180731
            }

            if (i==1){  //GG20170714 - removed relaxed data from orig
              if(aurostd::substring2bool(aentry.vfiles_WEB,DEFAULT_FILE_EDATA_RELAX_OUT)) {
                oss << "<div class=\"container__cell\"><div class=\"container__card\"><h5 class=\"value-name\"> Extended crystallographic data for relaxed structure:</h5><span class=\"value\">" 
                  << "[<a href=\"" << url_WEB << "/" << DEFAULT_FILE_EDATA_RELAX_OUT << "\"" << html_TAB << ">" << DEFAULT_FILE_EDATA_RELAX_OUT << "</a>]" << "</span></div></div>" << endl; //JPO20180731
              }
            }

            if (i==1){  //GG20170714 - removed relaxed data from orig
              if(aurostd::substring2bool(aentry.vfiles_WEB,DEFAULT_FILE_EDATA_BANDS_OUT)) {
                oss << "<div class=\"container__cell\"><div class=\"container__card\"><h5 class=\"value-name\"> Extended crystallographic data for band-structure:</h5><span class=\"value\">" 
                  << "[<a href=\"" << url_WEB << "/" << DEFAULT_FILE_EDATA_BANDS_OUT << "\"" << html_TAB << ">" << DEFAULT_FILE_EDATA_BANDS_OUT << "</a>]" << "</span></div></div>" << endl; //JPO20180731
              }
            }

<<<<<<< HEAD
            // [OBSOLETE] oss << "</ul>" << endl; //JPO20180731
            // [OBSOLETE] oss << "</div>" << endl; //JPO20180731
            // [OBSOLETE] oss << "<hr />" << endl; //JPO20180731
            // [OBSOLETE] oss << "<div class=\"space_group\">" << endl; //JPO20180731
            oss << "<div class=\"container-subtitle\"><h4 class=\"section-subtitle\"> Bravais Lattice of the Crystal" << aflow_sym_readme << art135_link << "</h4></div>" << endl; //PC20180620 //JPO20180731  //CO20180817
            // [OBSOLETE] oss << "<ul>" << endl; //JPO20180731
            oss << "<div class=\"container__cell\"><div class=\"container__card\"><h5 class=\"value-name\"> Space Group Number:</h5><span class=\"value\">" << aentry.sg2 << "</span></div></div>" << endl; //JPO20180731
            oss << "<div class=\"container__cell\"><div class=\"container__card\"><h5 class=\"value-name\"> Pearson Symbol:</h5><span class=\"value\">" << Crystal_Real_space_Pearson_Symbol << "</span></div></div>" << endl; //JPO20180731
            oss << "<div class=\"container__cell\"><div class=\"container__card\"><h5 class=\"value-name\"> Bravais Lattice Primitive:</h5><span class=\"value\">" << Crystal_Real_space_Bravais_Lattice_Primitive << "</span></div></div>" << endl; //JPO20180731
            oss << "<div class=\"container__cell\"><div class=\"container__card\"><h5 class=\"value-name\"> Bravais Lattice Variation:</h5><span class=\"value\">" << Crystal_Real_space_Lattice_Variation << "</span></div></div>" << endl; //JPO20180731
            oss << "<div class=\"container__cell\"><div class=\"container__card\"><h5 class=\"value-name\"> Bravais Lattice System:</h5><span class=\"value\">" << Crystal_Real_space_Lattice_System << "</span></div></div>" << endl; //JPO20180731
            // [OBSOLETE] oss << "</ul>" << endl; //JPO20180731
            // [OBSOLETE] oss << "</div>" << endl; //JPO20180731
            // [OBSOLETE] oss << "<hr />" << endl; //JPO20180731
            // [OBSOLETE] oss << "<div class=\"point_group\">" << endl; //JPO20180731
            oss << "<div class=\"container-subtitle\"><h4 class=\"section-subtitle\"> Point Group of the Crystal" << aflow_sym_readme << art135_link << "</h4></div>" << endl; //PC20180620 //JPO20180731 //CO20180817
            // [OBSOLETE] oss << "<ul>" << endl; //JPO20180731
            oss << "<div class=\"container__cell\"><div class=\"container__card\"><h5 class=\"value-name\"> Crystal Family:</h5><span class=\"value\">" << Crystal_Real_space_Crystal_Family << "</span></div></div>" << endl; //JPO20180731
            oss << "<div class=\"container__cell\"><div class=\"container__card\"><h5 class=\"value-name\"> Crystal System:</h5><span class=\"value\">" << Crystal_Real_space_Crystal_System << "</span></div></div>" << endl; //JPO20180731
            oss << "<div class=\"container__cell\"><div class=\"container__card\"><h5 class=\"value-name\"> Crystal Class:</h5><span class=\"value\">" << Crystal_Real_space_Crystal_Class << "</span></div></div>" << endl; //JPO20180731
            //	oss << "<li><span class=\"description\"> Point Group (Hermann Mauguin):</span>" << Crystal_Real_space_Point_Group_Hermann_Mauguin << "</li><!br>" << endl; //JPO20180731
            oss << "<div class=\"container__cell\"><div class=\"container__card\"><h5 class=\"value-name\"> Point Group (Herm. Maug.):</h5><span class=\"value\">" << Crystal_Real_space_Point_Group_Hermann_Mauguin << "</span></div></div>" << endl; //JPO20180731
            oss << "<div class=\"container__cell\"><div class=\"container__card\"><h5 class=\"value-name\"> Point Group (Schoenflies):</h5><span class=\"value\">" << Crystal_Real_space_Point_Group_Schoenflies << "</span></div></div>" << endl; //JPO20180731
            oss << "<div class=\"container__cell\"><div class=\"container__card\"><h5 class=\"value-name\"> Point Group Orbifold:</h5><span class=\"value\">" << Crystal_Real_space_Point_Group_Orbifold << "</span></div></div>" << endl; //JPO20180731
=======
            // [OBSOLETE] oss << "</ul>" << endl; //JPO 180731
            // [OBSOLETE] oss << "</div>" << endl; //JPO 180731
            // [OBSOLETE] oss << "<hr />" << endl; //JPO 180731
            // [OBSOLETE] oss << "<div class=\"space_group\">" << endl; //JPO 180731
            oss << "<div class=\"container-subtitle\"><h4 class=\"section-subtitle\"> Bravais Lattice of the Crystal" << aflow_sym_readme << art135_link << "</h4></div>" << endl; // PC 180620 //JPO 180731  //CO20180817
            // [OBSOLETE] oss << "<ul>" << endl; //JPO 180731
            oss << "<div class=\"container__cell\"><div class=\"container__card\"><h5 class=\"value-name\"> Space Group Number:</h5><span class=\"value\">" << aentry.sg2 << "</span></div></div>" << endl; //JPO 180731
            oss << "<div class=\"container__cell\"><div class=\"container__card\"><h5 class=\"value-name\"> Pearson Symbol:</h5><span class=\"value\">" << Crystal_Real_space_Pearson_Symbol << "</span></div></div>" << endl; //JPO 180731
            oss << "<div class=\"container__cell\"><div class=\"container__card\"><h5 class=\"value-name\"> Bravais Lattice Primitive:</h5><span class=\"value\">" << Crystal_Real_space_Bravais_Lattice_Primitive << "</span></div></div>" << endl; //JPO 180731
            oss << "<div class=\"container__cell\"><div class=\"container__card\"><h5 class=\"value-name\"> Bravais Lattice Variation:</h5><span class=\"value\">" << Crystal_Real_space_Lattice_Variation << "</span></div></div>" << endl; //JPO 180731
            oss << "<div class=\"container__cell\"><div class=\"container__card\"><h5 class=\"value-name\"> Bravais Lattice System:</h5><span class=\"value\">" << Crystal_Real_space_Lattice_System << "</span></div></div>" << endl; //JPO 180731
            // [OBSOLETE] oss << "</ul>" << endl; //JPO 180731
            // [OBSOLETE] oss << "</div>" << endl; //JPO 180731
            // [OBSOLETE] oss << "<hr />" << endl; //JPO 180731
            // [OBSOLETE] oss << "<div class=\"point_group\">" << endl; //JPO 180731
            oss << "<div class=\"container-subtitle\"><h4 class=\"section-subtitle\"> Point Group of the Crystal" << aflow_sym_readme << art135_link << "</h4></div>" << endl; // PC 180620 //JPO 180731 //CO20180817
            // [OBSOLETE] oss << "<ul>" << endl; //JPO 180731
            oss << "<div class=\"container__cell\"><div class=\"container__card\"><h5 class=\"value-name\"> Crystal Family:</h5><span class=\"value\">" << Crystal_Real_space_Crystal_Family << "</span></div></div>" << endl; //JPO 180731
            oss << "<div class=\"container__cell\"><div class=\"container__card\"><h5 class=\"value-name\"> Crystal System:</h5><span class=\"value\">" << Crystal_Real_space_Crystal_System << "</span></div></div>" << endl; //JPO 180731
            oss << "<div class=\"container__cell\"><div class=\"container__card\"><h5 class=\"value-name\"> Crystal Class:</h5><span class=\"value\">" << Crystal_Real_space_Crystal_Class << "</span></div></div>" << endl; //JPO 180731
            //	oss << "<li><span class=\"description\"> Point Group (Hermann Mauguin):</span>" << Crystal_Real_space_Point_Group_Hermann_Mauguin << "</li><!br>" << endl; //JPO 180731
            oss << "<div class=\"container__cell\"><div class=\"container__card\"><h5 class=\"value-name\"> Point Group (Herm. Maug.):</h5><span class=\"value\">" << Crystal_Real_space_Point_Group_Hermann_Mauguin << "</span></div></div>" << endl; //JPO 180731
            oss << "<div class=\"container__cell\"><div class=\"container__card\"><h5 class=\"value-name\"> Point Group (Schoenflies):</h5><span class=\"value\">" << Crystal_Real_space_Point_Group_Schoenflies << "</span></div></div>" << endl; //JPO 180731
            oss << "<div class=\"container__cell\"><div class=\"container__card\"><h5 class=\"value-name\"> Point Group Orbifold:</h5><span class=\"value\">" << Crystal_Real_space_Point_Group_Orbifold << "</span></div></div>" << endl; //JPO 180731
>>>>>>> 10163148
            // [OBSOLETE] DX20180827 - new point group type output - START
            string point_group_type = Crystal_Real_space_Point_Group_Type;
            if(aurostd::RemoveWhiteSpaces(point_group_type) == "-" || aurostd::RemoveWhiteSpaces(point_group_type) == "none"){
              point_group_type = "non-centrosymmetric, non-enantiomorphic, non-polar";
            }
<<<<<<< HEAD
            oss << "<div class=\"container__cell\"><div class=\"container__card\"><h5 class=\"value-name\"> Point Group Type:</h5><span class=\"value\">" << point_group_type << "</span></div></div>" << endl; //JPO20180731
            // [OBSOLETE] DX20180827 - new point group type output - END
            // [OBSOLETE] DX20180827 [OBSOLETE] oss << "<div class=\"container__cell\"><div class=\"container__card\"><h5 class=\"value-name\"> Point Group Type:</h5><span class=\"value\">" << Crystal_Real_space_Point_Group_Type << "</span></div></div>" << endl; //JPO20180731
            oss << "<div class=\"container__cell\"><div class=\"container__card\"><h5 class=\"value-name\"> Point Group Type:</h5><span class=\"value\">" << Crystal_Real_space_Point_Group_Type << "</span></div></div>" << endl; //JPO20180731
            oss << "<div class=\"container__cell\"><div class=\"container__card\"><h5 class=\"value-name\"> Point Group Order:</h5><span class=\"value\">" << Crystal_Real_space_Point_Group_Order << "</span></div></div>" << endl; //JPO20180731
            oss << "<div class=\"container__cell\"><div class=\"container__card\"><h5 class=\"value-name\"> Point Group Structure:</h5><span class=\"value\">" << Crystal_Real_space_Point_Group_Structure << "</span></div></div>" << endl; //JPO20180731
            // [OBSOLETE] DX20180824 - will replace lines above when the database is sufficiently populated - START
            // [OBSOLETE] DX20180824 oss << "<div class=\"container__cell\"><div class=\"container__card\"><h5 class=\"value-name\"> Crystal Family:</h5><span class=\"value\">" << aentry.crystal_family << "</span></div></div>" << endl; //JPO20180731
            // [OBSOLETE] DX20180824 oss << "<div class=\"container__cell\"><div class=\"container__card\"><h5 class=\"value-name\"> Crystal System:</h5><span class=\"value\">" << aentry.crystal_system << "</span></div></div>" << endl; //JPO20180731
            // [OBSOLETE] DX20180824 oss << "<div class=\"container__cell\"><div class=\"container__card\"><h5 class=\"value-name\"> Crystal Class:</h5><span class=\"value\">" << aentry.crystal_class << "</span></div></div>" << endl; //JPO20180731
            // [OBSOLETE] DX20180824 oss << "<div class=\"container__cell\"><div class=\"container__card\"><h5 class=\"value-name\"> Point Group (Herm. Maug.):</h5><span class=\"value\">" << aentry.point_group_Hermann_Mauguin << "</span></div></div>" << endl; //JPO20180731
            // [OBSOLETE] DX20180824 oss << "<div class=\"container__cell\"><div class=\"container__card\"><h5 class=\"value-name\"> Point Group (Schoenflies):</h5><span class=\"value\">" << aentry.point_group_Schoenflies << "</span></div></div>" << endl; //JPO20180731
            // [OBSOLETE] DX20180824 oss << "<div class=\"container__cell\"><div class=\"container__card\"><h5 class=\"value-name\"> Point Group Orbifold:</h5><span class=\"value\">" << aentry.point_group_orbifold << "</span></div></div>" << endl; //JPO20180731
            // [OBSOLETE] DX20180824 oss << "<div class=\"container__cell\"><div class=\"container__card\"><h5 class=\"value-name\"> Point Group Type:</h5><span class=\"value\">" << aentry.point_group_type << "</span></div></div>" << endl; //JPO20180731
            // [OBSOLETE] DX20180824 oss << "<div class=\"container__cell\"><div class=\"container__card\"><h5 class=\"value-name\"> Point Group Order:</h5><span class=\"value\">" << aentry.point_group_order << "</span></div></div>" << endl; //JPO20180731
            // [OBSOLETE] DX20180824 oss << "<div class=\"container__cell\"><div class=\"container__card\"><h5 class=\"value-name\"> Point Group Structure:</h5><span class=\"value\">" << aentry.point_group_structure << "</span></div></div>" << endl; //JPO20180731
            // [OBSOLETE] DX20180824 - will replace lines above when the database is sufficiently populated - END
            // [OBSOLETE] oss << "</ul>" << endl; //JPO20180731
            // [OBSOLETE] oss << "</div>" << endl; //JPO20180731
            // [OBSOLETE] oss << "<hr />" << endl; //JPO20180731
            // [OBSOLETE] oss << "<div class=\"bravais_lattice\">" << endl; //JPO20180731
            oss << "<div class=\"container-subtitle\"><h4 class=\"section-subtitle\"> Bravais Lattice of the Lattice" << aflow_sym_readme << art135_link << "</h4></div>" << endl; //PC20180620 //JPO20180731 //CO20180817
            // [OBSOLETE] oss << "<ul>" << endl; //JPO20180731
            oss << "<div class=\"container__cell\"><div class=\"container__card\"><h5 class=\"value-name\"> Bravais Lattice Primitive</h5><span class=\"value\">" << Lattice_Real_space_Bravais_Lattice_Primitive << "</span></div>" << endl; //JPO20180731
            oss << "<div class=\"container__card\"><h5 class=\"value-name\"> Bravais Lattice Variation:</h5><span class=\"value\">" << Lattice_Real_space_Lattice_Variation << "</span></div>" << endl; //JPO20180731
            oss << "<div class=\"container__card\"><h5 class=\"value-name\"> Bravais Lattice System:</h5><span class=\"value\">" << Lattice_Real_space_Lattice_System << "</span></div>" << endl; //JPO20180731
            // [OBSOLETE] DX20180824 - will replace lines above when the database is sufficiently populated - START
            // [OBSOLETE] DX20180824 oss << "<div class=\"container__cell\"><div class=\"container__card\"><h5 class=\"value-name\"> Bravais Lattice Primitive</h5><span class=\"value\">" << aentry.Bravais_lattice_lattice_type << "</span></div>" << endl; //JPO20180731
            // [OBSOLETE] DX20180824 oss << "<div class=\"container__card\"><h5 class=\"value-name\"> Bravais Lattice Variation:</h5><span class=\"value\">" << aentry.Bravais_lattice_lattice_variation_type << "</span></div>" << endl; //JPO20180731
            // [OBSOLETE] DX20180824 oss << "<div class=\"container__card\"><h5 class=\"value-name\"> Bravais Lattice System:</h5><span class=\"value\">" << aentry.Bravais_lattice_lattice_system << "</span></div>" << endl; //JPO20180731
            // [OBSOLETE] DX20180824 - will replace lines above when the database is sufficiently populated - END
            // [OBSOLETE] oss << "</ul>" << endl; //JPO20180731
            oss << "</div>" << endl; //JPO20180731
            if(aurostd::substring2bool(aentry.vfiles_WEB,label+"_BZ.png")) {
              oss << "<div class=\"container__cell\"><div class=\"container__card--img\">" << endl; //JPO20180731
              oss << "<h5 class=\"value-name\"> Brillouin Zone " << art058_link<< "</h5>" << endl; //JPO20180731
              // [OBSOLETE] oss << "</div>" << endl; //JPO20180731
              // [OBSOLETE] oss << "<div class=\"picture_BZ\">" << endl; //JPO20180731
              // [OBSOLETE] oss << "<img class=\"pic_BZ\" src=\"../SCIENCE/images/brillouin/" << aurostd::RemoveWhiteSpaces(Lattice_Real_space_Lattice_Variation) << ".PNG\" alt=\"Brillouin Zone of " << label << "\" />" << endl; //CO20170621 - relative path
              oss << "<img class=\"BZ-img\" src=\"http://aflowlib.duke.edu/SCIENCE/images/brillouin/" << aurostd::RemoveWhiteSpaces(Lattice_Real_space_Lattice_Variation) << ".PNG\" alt=\"Brillouin Zone of " << label << "\" />" << endl; //CO20170621 - abs path WORKS  //JPO20180731
              oss << "</div></div>" << endl; //JPO20180731
            }
            //[MOVED UP JPO20180731]// [OBSOLETE] oss << "<hr />" << endl; //JPO20180731
            //[MOVED UP JPO20180731]// [OBSOLETE] oss << "<div class=\"bravais_lattice\">" << endl; //JPO20180731
            //[MOVED UP JPO20180731]oss << "<div class=\"container-subtitle\"><h4 class=\"section-subtitle\"> Bravais Lattice of the Lattice" << aflow_sym_readme << art135_link << "</h4></div>" << endl; //PC20180620 //JPO20180731 //CO20180817
            //[MOVED UP JPO20180731]// [OBSOLETE] oss << "<ul>" << endl; //JPO20180731
            //[MOVED UP JPO20180731]oss << "<div class=\"container__cell\"><div class=\"container__card\"><h5 class=\"value-name\"> Bravais Lattice Primitive</h5><span class=\"value\">" << Lattice_Real_space_Bravais_Lattice_Primitive << "</span></div>" << endl; //JPO20180731
            //[MOVED UP JPO20180731]oss << "<div class=\"container__card\"><h5 class=\"value-name\"> Bravais Lattice Variation:</h5><span class=\"value\">" << Lattice_Real_space_Lattice_Variation << "</span></div>" << endl; //JPO20180731
            //[MOVED UP JPO20180731]oss << "<div class=\"container__card\"><h5 class=\"value-name\"> Bravais Lattice System:</h5><span class=\"value\">" << Lattice_Real_space_Lattice_System << "</span></div>" << endl; //JPO20180731
            //[MOVED UP JPO20180731]// [OBSOLETE] oss << "</ul>" << endl; //JPO20180731
            //[MOVED UP JPO20180731]oss << "</div>" << endl; //JPO20180731
            // [OBSOLETE] oss << "<hr />" << endl; //JPO20180731
            // [OBSOLETE] oss << "<div class=\"superlattice\">" << endl; //JPO20180731
            oss << "<div class=\"container-subtitle\"><h4 class=\"section-subtitle\"> Superlattice" << aflow_sym_readme << art135_link << "</h4></div>" << endl; //PC20180620 //JPO20180731 //CO20180817
            // [OBSOLETE] oss << "<ul>" << endl; //JPO20180731
            oss << "<div class=\"container__cell\"><div class=\"container__card\"><h5 class=\"value-name\"> Superlattice Primitive unit cell:</h5><span class=\"value\">" << Superattice_Real_space_Bravais_Superlattice_Primitive << "</span></div></div>" << endl; //JPO20180731
            oss << "<div class=\"container__cell\"><div class=\"container__card\"><h5 class=\"value-name\"> Superlattice Variation:</h5><span class=\"value\">" << Superattice_Real_space_Superlattice_Variation << "</span></div></div>" << endl; //JPO20180731
            oss << "<div class=\"container__cell\"><div class=\"container__card\"><h5 class=\"value-name\"> Superlattice Lattice System :</h5><span class=\"value\">" << Superattice_Real_space_Superlattice_System << "</span></div></div>" << endl; //JPO20180731
            oss << "<div class=\"container__cell\"><div class=\"container__card\"><h5 class=\"value-name\"> Superlattice Pearson Symbol:</h5><span class=\"value\">" << Superattice_Real_space_Pearson_Symbol_Superlattice << "</span></div></div>" << endl; //JPO20180731
            // [OBSOLETE] DX20180824 - will replace lines above when the database is sufficiently populated - START
            // [OBSOLETE] DX20180824 oss << "<div class=\"container__cell\"><div class=\"container__card\"><h5 class=\"value-name\"> Superlattice Primitive unit cell:</h5><span class=\"value\">" << aentry.Bravais_superlattice_lattice_type << "</span></div></div>" << endl; //JPO20180731
            // [OBSOLETE] DX20180824 oss << "<div class=\"container__cell\"><div class=\"container__card\"><h5 class=\"value-name\"> Superlattice Variation:</h5><span class=\"value\">" << aentry.Bravais_superlattice_lattice_variation_type << "</span></div></div>" << endl; //JPO20180731
            // [OBSOLETE] DX20180824 oss << "<div class=\"container__cell\"><div class=\"container__card\"><h5 class=\"value-name\"> Superlattice Lattice System :</h5><span class=\"value\">" << aentry.Bravais_superlattice_lattice_system << "</span></div></div>" << endl; //JPO20180731
            // [OBSOLETE] DX20180824 oss << "<div class=\"container__cell\"><div class=\"container__card\"><h5 class=\"value-name\"> Superlattice Pearson Symbol:</h5><span class=\"value\">" << aentry.Pearson_symbol_superlattice << "</span></div></div>" << endl; //JPO20180731
            // [OBSOLETE] DX20180824 - will replace lines above when the database is sufficiently populated - END
            // [OBSOLETE] oss << "</ul>" << endl; //JPO20180731
            // [OBSOLETE] oss << "</div>" << endl; //JPO20180731
            // [OBSOLETE] oss << "<hr />" << endl; //JPO20180731
            // [OBSOLETE] oss << "<div class=\"reciprocal\">" << endl; //JPO20180731
            oss << "<div class=\"container-subtitle\"><h4 class=\"section-subtitle\"> Reciprocal Space Lattice </h4></div>" << endl; //JPO20180731
            // [OBSOLETE] oss << "<ul>" << endl; //JPO20180731
            oss << "<div class=\"container__cell\"><div class=\"container__card\"><h5 class=\"value-name\"> Reciprocal Lattices:</h5>" << endl; //JPO20180731
            // [OBSOLETE] oss << "<div class=\"lattice_table\">" << endl; //JPO20180731
            // [OBSOLETE] oss << "<table class=\"reciprocal_lattice\">" << endl; //JPO20180731
            // [OBSOLETE] oss << "<tbody>" << endl; //JPO20180731
            oss << "<div class=\"value\">" << endl << "a=" << abcK.at(0) << "&Aring;<sup>-1</sup>" << endl << "b=" << abcK.at(1) << "&Aring;<sup>-1</sup>" << endl << "c=" << abcK.at(2) << "&Aring;<sup>-1</sup>" << endl << "</div>" << endl; //JPO20180731
            // [OBSOLETE] oss << "<tr>" << endl; //JPO20180731
            oss << "<div class=\"value\">" << "&alpha;=" << abcK.at(3) << "&deg;" << endl << "&beta;=" << abcK.at(4) << "&deg;" << endl << "&gamma;=" << abcK.at(5) << "&deg;" << "</div>" << endl; //JPO20180731
=======
            oss << "<div class=\"container__cell\"><div class=\"container__card\"><h5 class=\"value-name\"> Point Group Type:</h5><span class=\"value\">" << point_group_type << "</span></div></div>" << endl; //JPO 180731
            // [OBSOLETE] DX20180827 - new point group type output - END
            // [OBSOLETE] DX20180827 [OBSOLETE] oss << "<div class=\"container__cell\"><div class=\"container__card\"><h5 class=\"value-name\"> Point Group Type:</h5><span class=\"value\">" << Crystal_Real_space_Point_Group_Type << "</span></div></div>" << endl; //JPO 180731
            oss << "<div class=\"container__cell\"><div class=\"container__card\"><h5 class=\"value-name\"> Point Group Type:</h5><span class=\"value\">" << Crystal_Real_space_Point_Group_Type << "</span></div></div>" << endl; //JPO 180731
            oss << "<div class=\"container__cell\"><div class=\"container__card\"><h5 class=\"value-name\"> Point Group Order:</h5><span class=\"value\">" << Crystal_Real_space_Point_Group_Order << "</span></div></div>" << endl; //JPO 180731
            oss << "<div class=\"container__cell\"><div class=\"container__card\"><h5 class=\"value-name\"> Point Group Structure:</h5><span class=\"value\">" << Crystal_Real_space_Point_Group_Structure << "</span></div></div>" << endl; //JPO 180731
            // [OBSOLETE] DX20180824 - will replace lines above when the database is sufficiently populated - START
            // [OBSOLETE] DX20180824 oss << "<div class=\"container__cell\"><div class=\"container__card\"><h5 class=\"value-name\"> Crystal Family:</h5><span class=\"value\">" << aentry.crystal_family << "</span></div></div>" << endl; //JPO 180731
            // [OBSOLETE] DX20180824 oss << "<div class=\"container__cell\"><div class=\"container__card\"><h5 class=\"value-name\"> Crystal System:</h5><span class=\"value\">" << aentry.crystal_system << "</span></div></div>" << endl; //JPO 180731
            // [OBSOLETE] DX20180824 oss << "<div class=\"container__cell\"><div class=\"container__card\"><h5 class=\"value-name\"> Crystal Class:</h5><span class=\"value\">" << aentry.crystal_class << "</span></div></div>" << endl; //JPO 180731
            // [OBSOLETE] DX20180824 oss << "<div class=\"container__cell\"><div class=\"container__card\"><h5 class=\"value-name\"> Point Group (Herm. Maug.):</h5><span class=\"value\">" << aentry.point_group_Hermann_Mauguin << "</span></div></div>" << endl; //JPO 180731
            // [OBSOLETE] DX20180824 oss << "<div class=\"container__cell\"><div class=\"container__card\"><h5 class=\"value-name\"> Point Group (Schoenflies):</h5><span class=\"value\">" << aentry.point_group_Schoenflies << "</span></div></div>" << endl; //JPO 180731
            // [OBSOLETE] DX20180824 oss << "<div class=\"container__cell\"><div class=\"container__card\"><h5 class=\"value-name\"> Point Group Orbifold:</h5><span class=\"value\">" << aentry.point_group_orbifold << "</span></div></div>" << endl; //JPO 180731
            // [OBSOLETE] DX20180824 oss << "<div class=\"container__cell\"><div class=\"container__card\"><h5 class=\"value-name\"> Point Group Type:</h5><span class=\"value\">" << aentry.point_group_type << "</span></div></div>" << endl; //JPO 180731
            // [OBSOLETE] DX20180824 oss << "<div class=\"container__cell\"><div class=\"container__card\"><h5 class=\"value-name\"> Point Group Order:</h5><span class=\"value\">" << aentry.point_group_order << "</span></div></div>" << endl; //JPO 180731
            // [OBSOLETE] DX20180824 oss << "<div class=\"container__cell\"><div class=\"container__card\"><h5 class=\"value-name\"> Point Group Structure:</h5><span class=\"value\">" << aentry.point_group_structure << "</span></div></div>" << endl; //JPO 180731
            // [OBSOLETE] DX20180824 - will replace lines above when the database is sufficiently populated - END
            // [OBSOLETE] oss << "</ul>" << endl; //JPO 180731
            // [OBSOLETE] oss << "</div>" << endl; //JPO 180731
            // [OBSOLETE] oss << "<hr />" << endl; //JPO 180731
            // [OBSOLETE] oss << "<div class=\"bravais_lattice\">" << endl; //JPO 180731
            oss << "<div class=\"container-subtitle\"><h4 class=\"section-subtitle\"> Bravais Lattice of the Lattice" << aflow_sym_readme << art135_link << "</h4></div>" << endl; // PC 180620 //JPO 180731 //CO20180817
            // [OBSOLETE] oss << "<ul>" << endl; //JPO 180731
            oss << "<div class=\"container__cell\"><div class=\"container__card\"><h5 class=\"value-name\"> Bravais Lattice Primitive</h5><span class=\"value\">" << Lattice_Real_space_Bravais_Lattice_Primitive << "</span></div>" << endl; //JPO 180731
            oss << "<div class=\"container__card\"><h5 class=\"value-name\"> Bravais Lattice Variation:</h5><span class=\"value\">" << Lattice_Real_space_Lattice_Variation << "</span></div>" << endl; //JPO 180731
            oss << "<div class=\"container__card\"><h5 class=\"value-name\"> Bravais Lattice System:</h5><span class=\"value\">" << Lattice_Real_space_Lattice_System << "</span></div>" << endl; //JPO 180731
            // [OBSOLETE] DX20180824 - will replace lines above when the database is sufficiently populated - START
            // [OBSOLETE] DX20180824 oss << "<div class=\"container__cell\"><div class=\"container__card\"><h5 class=\"value-name\"> Bravais Lattice Primitive</h5><span class=\"value\">" << aentry.Bravais_lattice_lattice_type << "</span></div>" << endl; //JPO 180731
            // [OBSOLETE] DX20180824 oss << "<div class=\"container__card\"><h5 class=\"value-name\"> Bravais Lattice Variation:</h5><span class=\"value\">" << aentry.Bravais_lattice_lattice_variation_type << "</span></div>" << endl; //JPO 180731
            // [OBSOLETE] DX20180824 oss << "<div class=\"container__card\"><h5 class=\"value-name\"> Bravais Lattice System:</h5><span class=\"value\">" << aentry.Bravais_lattice_lattice_system << "</span></div>" << endl; //JPO 180731
            // [OBSOLETE] DX20180824 - will replace lines above when the database is sufficiently populated - END
            // [OBSOLETE] oss << "</ul>" << endl; //JPO 180731
            oss << "</div>" << endl; //JPO 180731
            if(aurostd::substring2bool(aentry.vfiles_WEB,label+"_BZ.png")) {
              oss << "<div class=\"container__cell\"><div class=\"container__card--img\">" << endl; //JPO 180731
              oss << "<h5 class=\"value-name\"> Brillouin Zone " << art058_link<< "</h5>" << endl; //JPO 180731
              // [OBSOLETE] oss << "</div>" << endl; //JPO 180731
              // [OBSOLETE] oss << "<div class=\"picture_BZ\">" << endl; //JPO 180731
              // [OBSOLETE] oss << "<img class=\"pic_BZ\" src=\"../SCIENCE/images/brillouin/" << aurostd::RemoveWhiteSpaces(Lattice_Real_space_Lattice_Variation) << ".PNG\" alt=\"Brillouin Zone of " << label << "\" />" << endl; //CO20170621 - relative path
              oss << "<img class=\"BZ-img\" src=\"http://aflowlib.duke.edu/SCIENCE/images/brillouin/" << aurostd::RemoveWhiteSpaces(Lattice_Real_space_Lattice_Variation) << ".PNG\" alt=\"Brillouin Zone of " << label << "\" />" << endl; //CO20170621 - abs path WORKS  //JPO 180731
              oss << "</div></div>" << endl; //JPO 180731
            }
            //[MOVED UP JPO 180731]// [OBSOLETE] oss << "<hr />" << endl; //JPO 180731
            //[MOVED UP JPO 180731]// [OBSOLETE] oss << "<div class=\"bravais_lattice\">" << endl; //JPO 180731
            //[MOVED UP JPO 180731]oss << "<div class=\"container-subtitle\"><h4 class=\"section-subtitle\"> Bravais Lattice of the Lattice" << aflow_sym_readme << art135_link << "</h4></div>" << endl; // PC 180620 //JPO 180731 //CO20180817
            //[MOVED UP JPO 180731]// [OBSOLETE] oss << "<ul>" << endl; //JPO 180731
            //[MOVED UP JPO 180731]oss << "<div class=\"container__cell\"><div class=\"container__card\"><h5 class=\"value-name\"> Bravais Lattice Primitive</h5><span class=\"value\">" << Lattice_Real_space_Bravais_Lattice_Primitive << "</span></div>" << endl; //JPO 180731
            //[MOVED UP JPO 180731]oss << "<div class=\"container__card\"><h5 class=\"value-name\"> Bravais Lattice Variation:</h5><span class=\"value\">" << Lattice_Real_space_Lattice_Variation << "</span></div>" << endl; //JPO 180731
            //[MOVED UP JPO 180731]oss << "<div class=\"container__card\"><h5 class=\"value-name\"> Bravais Lattice System:</h5><span class=\"value\">" << Lattice_Real_space_Lattice_System << "</span></div>" << endl; //JPO 180731
            //[MOVED UP JPO 180731]// [OBSOLETE] oss << "</ul>" << endl; //JPO 180731
            //[MOVED UP JPO 180731]oss << "</div>" << endl; //JPO 180731
            // [OBSOLETE] oss << "<hr />" << endl; //JPO 180731
            // [OBSOLETE] oss << "<div class=\"superlattice\">" << endl; //JPO 180731
            oss << "<div class=\"container-subtitle\"><h4 class=\"section-subtitle\"> Superlattice" << aflow_sym_readme << art135_link << "</h4></div>" << endl; // PC 180620 //JPO 180731 //CO20180817
            // [OBSOLETE] oss << "<ul>" << endl; //JPO 180731
            oss << "<div class=\"container__cell\"><div class=\"container__card\"><h5 class=\"value-name\"> Superlattice Primitive unit cell:</h5><span class=\"value\">" << Superattice_Real_space_Bravais_Superlattice_Primitive << "</span></div></div>" << endl; //JPO 180731
            oss << "<div class=\"container__cell\"><div class=\"container__card\"><h5 class=\"value-name\"> Superlattice Variation:</h5><span class=\"value\">" << Superattice_Real_space_Superlattice_Variation << "</span></div></div>" << endl; //JPO 180731
            oss << "<div class=\"container__cell\"><div class=\"container__card\"><h5 class=\"value-name\"> Superlattice Lattice System :</h5><span class=\"value\">" << Superattice_Real_space_Superlattice_System << "</span></div></div>" << endl; //JPO 180731
            oss << "<div class=\"container__cell\"><div class=\"container__card\"><h5 class=\"value-name\"> Superlattice Pearson Symbol:</h5><span class=\"value\">" << Superattice_Real_space_Pearson_Symbol_Superlattice << "</span></div></div>" << endl; //JPO 180731
            // [OBSOLETE] DX20180824 - will replace lines above when the database is sufficiently populated - START
            // [OBSOLETE] DX20180824 oss << "<div class=\"container__cell\"><div class=\"container__card\"><h5 class=\"value-name\"> Superlattice Primitive unit cell:</h5><span class=\"value\">" << aentry.Bravais_superlattice_lattice_type << "</span></div></div>" << endl; //JPO 180731
            // [OBSOLETE] DX20180824 oss << "<div class=\"container__cell\"><div class=\"container__card\"><h5 class=\"value-name\"> Superlattice Variation:</h5><span class=\"value\">" << aentry.Bravais_superlattice_lattice_variation_type << "</span></div></div>" << endl; //JPO 180731
            // [OBSOLETE] DX20180824 oss << "<div class=\"container__cell\"><div class=\"container__card\"><h5 class=\"value-name\"> Superlattice Lattice System :</h5><span class=\"value\">" << aentry.Bravais_superlattice_lattice_system << "</span></div></div>" << endl; //JPO 180731
            // [OBSOLETE] DX20180824 oss << "<div class=\"container__cell\"><div class=\"container__card\"><h5 class=\"value-name\"> Superlattice Pearson Symbol:</h5><span class=\"value\">" << aentry.Pearson_symbol_superlattice << "</span></div></div>" << endl; //JPO 180731
            // [OBSOLETE] DX20180824 - will replace lines above when the database is sufficiently populated - END
            // [OBSOLETE] oss << "</ul>" << endl; //JPO 180731
            // [OBSOLETE] oss << "</div>" << endl; //JPO 180731
            // [OBSOLETE] oss << "<hr />" << endl; //JPO 180731
            // [OBSOLETE] oss << "<div class=\"reciprocal\">" << endl; //JPO 180731
            oss << "<div class=\"container-subtitle\"><h4 class=\"section-subtitle\"> Reciprocal Space Lattice </h4></div>" << endl; //JPO 180731
            // [OBSOLETE] oss << "<ul>" << endl; //JPO 180731
            oss << "<div class=\"container__cell\"><div class=\"container__card\"><h5 class=\"value-name\"> Reciprocal Lattices:</h5>" << endl; //JPO 180731
            // [OBSOLETE] oss << "<div class=\"lattice_table\">" << endl; //JPO 180731
            // [OBSOLETE] oss << "<table class=\"reciprocal_lattice\">" << endl; //JPO 180731
            // [OBSOLETE] oss << "<tbody>" << endl; //JPO 180731
            oss << "<div class=\"value\">" << endl << "a=" << abcK.at(0) << "&Aring;<sup>-1</sup>" << endl << "b=" << abcK.at(1) << "&Aring;<sup>-1</sup>" << endl << "c=" << abcK.at(2) << "&Aring;<sup>-1</sup>" << endl << "</div>" << endl; //JPO 180731
            // [OBSOLETE] oss << "<tr>" << endl; //JPO 180731
            oss << "<div class=\"value\">" << "&alpha;=" << abcK.at(3) << "&deg;" << endl << "&beta;=" << abcK.at(4) << "&deg;" << endl << "&gamma;=" << abcK.at(5) << "&deg;" << "</div>" << endl; //JPO 180731
>>>>>>> 10163148
            // [OBSOLETE] DX20180824 - will replace lines above when the database is sufficiently populated - START
            // [OBSOLETE] DX20180824 vector<double> reciprocal_lattice_params(6);
            // [OBSOLETE] DX20180824 vector<string> ktokens;
            // [OBSOLETE] DX20180824 aurostd::string2tokens(aentry.reciprocal_geometry,ktokens,";");
            // [OBSOLETE] DX20180824 for(uint t=0;t<ktokens.size();t++){ reciprocal_lattice_params[t] = aurostd::string2utype<double>(ktokens[t]); }
<<<<<<< HEAD
            // [OBSOLETE] DX20180824 oss << "<div class=\"value\">" << endl << "a=" << reciprocal_lattice_params.at(0) << "&Aring;<sup>-1</sup>" << endl << "b=" << reciprocal_lattice_params.at(1) << "&Aring;<sup>-1</sup>" << endl << "c=" << reciprocal_lattice_params.at(2) << "&Aring;<sup>-1</sup>" << endl << "</div>" << endl; //JPO20180731
            // [OBSOLETE] DX20180824 oss << "<div class=\"value\">" << "&alpha;=" << reciprocal_lattice_params.at(3) << "&deg;" << endl << "&beta;=" << reciprocal_lattice_params.at(4) << "&deg;" << endl << "&gamma;=" << reciprocal_lattice_params.at(5) << "&deg;" << "</div>" << endl; //JPO20180731
            // [OBSOLETE] DX20180824 - will replace lines above when the database is sufficiently populated - END
            // [OBSOLETE] oss << "<tr>" << endl; //JPO20180731
            // [OBSOLETE] oss << "</tbody>" << endl; //JPO20180731
            // [OBSOLETE] oss << "</table>" << endl; //JPO20180731
            oss << "</div></div>" << endl; //JPO20180731
            oss << "<div class=\"container__cell\"><div class=\"container__card\"><h5 class=\"value-name\"> Volume:</h5><span class=\"value\">" << volumeK << " &Aring;<sup>-3</sup></span></div></div>" << endl; //JPO20180731
            oss << "<div class=\"container__cell\"><div class=\"container__card\"><h5 class=\"value-name\"> Lattice Primitive:</h5><span class=\"value\">" << Reciprocal_lattice_primitive << "</span></div></div>" << endl; //JPO20180731
            oss << "<div class=\"container__cell\"><div class =\"container__card\"><h5 class=\"value-name\"> Lattice Variation:</h5><span class=\"value\">" << Reciprocal_lattice_variation << "</span></div></div>" << endl; //JPO20180731
            // [OBSOLETE] DX20180824 - will replace lines above when the database is sufficiently populated - START
            // [OBSOLETE] DX20180824 oss << "<div class=\"container__cell\"><div class=\"container__card\"><h5 class=\"value-name\"> Volume:</h5><span class=\"value\">" << aentry.reciprocal_volume_cell << " &Aring;<sup>-3</sup></span></div></div>" << endl; //JPO20180731
            // [OBSOLETE] DX20180824 oss << "<div class=\"container__cell\"><div class=\"container__card\"><h5 class=\"value-name\"> Lattice Primitive:</h5><span class=\"value\">" << aentry.reciprocal_lattice_type << "</span></div></div>" << endl; //JPO20180731
            // [OBSOLETE] DX20180824 oss << "<div class=\"container__cell\"><div class =\"container__card\"><h5 class=\"value-name\"> Lattice Variation:</h5><span class=\"value\">" << aentry.reciprocal_lattice_variation_type << "</span></div></div>" << endl; //JPO20180731
            // [OBSOLETE] DX20180824 - will replace lines above when the database is sufficiently populated - END
            // [OBSOLETE] oss << "</ul>" << endl; //JPO20180731
            oss << "</div>" << endl;  //JPO20180731
=======
            // [OBSOLETE] DX20180824 oss << "<div class=\"value\">" << endl << "a=" << reciprocal_lattice_params.at(0) << "&Aring;<sup>-1</sup>" << endl << "b=" << reciprocal_lattice_params.at(1) << "&Aring;<sup>-1</sup>" << endl << "c=" << reciprocal_lattice_params.at(2) << "&Aring;<sup>-1</sup>" << endl << "</div>" << endl; //JPO 180731
            // [OBSOLETE] DX20180824 oss << "<div class=\"value\">" << "&alpha;=" << reciprocal_lattice_params.at(3) << "&deg;" << endl << "&beta;=" << reciprocal_lattice_params.at(4) << "&deg;" << endl << "&gamma;=" << reciprocal_lattice_params.at(5) << "&deg;" << "</div>" << endl; //JPO 180731
            // [OBSOLETE] DX20180824 - will replace lines above when the database is sufficiently populated - END
            // [OBSOLETE] oss << "<tr>" << endl; //JPO 180731
            // [OBSOLETE] oss << "</tbody>" << endl; //JPO 180731
            // [OBSOLETE] oss << "</table>" << endl; //JPO 180731
            oss << "</div></div>" << endl; //JPO 180731
            oss << "<div class=\"container__cell\"><div class=\"container__card\"><h5 class=\"value-name\"> Volume:</h5><span class=\"value\">" << volumeK << " &Aring;<sup>-3</sup></span></div></div>" << endl; //JPO 180731
            oss << "<div class=\"container__cell\"><div class=\"container__card\"><h5 class=\"value-name\"> Lattice Primitive:</h5><span class=\"value\">" << Reciprocal_lattice_primitive << "</span></div></div>" << endl; //JPO 180731
            oss << "<div class=\"container__cell\"><div class =\"container__card\"><h5 class=\"value-name\"> Lattice Variation:</h5><span class=\"value\">" << Reciprocal_lattice_variation << "</span></div></div>" << endl; //JPO 180731
            // [OBSOLETE] DX20180824 - will replace lines above when the database is sufficiently populated - START
            // [OBSOLETE] DX20180824 oss << "<div class=\"container__cell\"><div class=\"container__card\"><h5 class=\"value-name\"> Volume:</h5><span class=\"value\">" << aentry.reciprocal_volume_cell << " &Aring;<sup>-3</sup></span></div></div>" << endl; //JPO 180731
            // [OBSOLETE] DX20180824 oss << "<div class=\"container__cell\"><div class=\"container__card\"><h5 class=\"value-name\"> Lattice Primitive:</h5><span class=\"value\">" << aentry.reciprocal_lattice_type << "</span></div></div>" << endl; //JPO 180731
            // [OBSOLETE] DX20180824 oss << "<div class=\"container__cell\"><div class =\"container__card\"><h5 class=\"value-name\"> Lattice Variation:</h5><span class=\"value\">" << aentry.reciprocal_lattice_variation_type << "</span></div></div>" << endl; //JPO 180731
            // [OBSOLETE] DX20180824 - will replace lines above when the database is sufficiently populated - END
            // [OBSOLETE] oss << "</ul>" << endl; //JPO 180731
            oss << "</div>" << endl;  //JPO 180731
>>>>>>> 10163148
            oss << "<!-- EDATA: END -->" << endl;
          }
        }
      }
      // ***************************************************************************
      // THERMODYNAMICS 
      if(vflags.flag("FLAG::FOUND") && vflags.flag("FLAG::THERMODYNAMICS") && !directory.empty()) {
        oss << "<!-- Thermodynamics properties: BEGIN -->" << endl;
        // [OBSOLETE] oss << line_rule << endl; //JPO20180731
        // [OBSOLETE] oss << "<div class=\"Thermodynamics\">" << endl; //JPO20180731
        oss << "<div class=\"container\">" << endl; //JPO20180731
        oss << "<div class=\"container-title\"><h1 class=\"section-title\">Thermodynamics Properties</h1></div>" << endl; //JPO20180731
        //   oss << line_rule << endl; //JPO20180731
        //     oss << "<br>" << endl; //JPO20180731
        // [OBSOLETE] oss << "<span class=\"Thermodynamics_table\">" << endl; //JPO20180731
        // [OBSOLETE] oss << "<ul>" << endl; //JPO20180731
        oss << "<div class=\"container__cell\"><div class=\"container__card\"><h5 class=\"value-name\">Formation Enthalpy_cell:</h5><span class=\"value\">" << (aentry.enthalpy_formation_cell!=0.0?aurostd::utype2string(aentry.enthalpy_formation_cell,5)+" (eV) ":"unavailable") << "</span></div></div>" << endl; //JPO20180731
        oss << "<div class=\"container__cell\"><div class=\"container__card\"><h5 class=\"value-name\">Formation Enthalpy_atom:</h5><span class=\"value\">" << (aentry.enthalpy_formation_atom!=0.0?aurostd::utype2string(aentry.enthalpy_formation_atom,5)+" (eV/atom) ":"unavailable") << "</span></div></div>" << endl; //JPO20180731
        oss << "<div class=\"container__cell\"><div class=\"container__card\"><h5 class=\"value-name\"><i>Ab-initio</i> energy_cell:</h5><span class=\"value\">" << (aentry.energy_cell!=0.0?aurostd::utype2string(aentry.energy_cell,5)+" (eV) ":"unavailable") << "</span></div></div>" << endl; //JPO20180731
        oss << "<div class=\"container__cell\"><div class=\"container__card\"><h5 class=\"value-name\"><i>Ab-initio</i> energy_atom:</h5><span class=\"value\">" << (aentry.energy_cell!=0.0?aurostd::utype2string(aentry.energy_atom,5)+" (eV/atom) ":"unavailable") << "</span></div></div>" << endl; //JPO20180731
        // [OBSOLETE] oss << "</ul>" << endl; //JPO20180731
        oss << "</div>" << endl; //JPO20180731
        oss << "<!-- Thermodynamics properties: END -->" << endl;
      }
      // ***************************************************************************
      // AGL
      if(vflags.flag("FLAG::FOUND") && vflags.flag("FLAG::AGL") && !directory.empty()) {
        oss << "<!-- AGL properties: BEGIN -->" << endl;
<<<<<<< HEAD
        // [OBSOLETE] oss << line_rule << endl; //JPO20180731
        // [OBSOLETE] oss << "<div class=\"AGL\">" << endl; //JPO20180731
        oss << "<div class=\"container\">" << endl; //JPO20180731
        oss << "<div class=\"container-title\"><h1 class=\"section-title\">AGL Properties (Aflow Gibbs Library)" << aflow_agl_readme << art115_link << "</h1></div>" << endl; //PC20180620 //JPO20180731  //CO20180817
        //   oss << line_rule << endl; //JPO20180731
        //     oss << "<br>" << endl; //JPO20180731
        // [OBSOLETE] oss << "<span class=\"AGL_table\">" << endl; //JPO20180731
        // [OBSOLETE] oss << "<ul>" << endl; //JPO20180731
=======
        // [OBSOLETE] oss << line_rule << endl; //JPO 180731
        // [OBSOLETE] oss << "<div class=\"AGL\">" << endl; //JPO 180731
        oss << "<div class=\"container\">" << endl; //JPO 180731
        oss << "<div class=\"container-title\"><h1 class=\"section-title\">AGL Properties (Aflow Gibbs Library)" << aflow_agl_readme << art115_link << "</h1></div>" << endl; // PC 180620 //JPO 180731  //CO20180817
        //   oss << line_rule << endl; //JPO 180731
        //     oss << "<br>" << endl; //JPO 180731
        // [OBSOLETE] oss << "<span class=\"AGL_table\">" << endl; //JPO 180731
        // [OBSOLETE] oss << "<ul>" << endl; //JPO 180731
>>>>>>> 10163148
        if(aurostd::substring2bool(aentry.vfiles_WEB,"aflow.agl.out")) 
          oss << "<div class=\"container__cell\"><div class=\"container__card\"><h5 class=\"value-name\"> AGL Output" << art096_link << ":</h5><span class=\"value\">" << "[<a href=\"" << url_WEB << "/aflow.agl.out\"" << html_TAB << ">aflow.agl.out</a>]" << "</span></div></div>" << endl; //JPO20180731
        if(aurostd::substring2bool(aentry.vfiles_WEB,"AGL.out")) 
          oss << "<div class=\"container__cell\"><div class=\"container__card\"><h5 class=\"value-name\"> AGL Complete Output" << art096_link << ":</h5><span class=\"value\">" << "[<a href=\"" << url_WEB << "/AGL.out\"" << html_TAB << ">AGL.out</a>]" << "</span></div></div>" << endl; //JPO20180731
        if(aurostd::substring2bool(aentry.vfiles_WEB,"AGL_energies_temperature.out")) 
          oss << "<div class=\"container__cell\"><div class=\"container__card\"><h5 class=\"value-name\"> AGL Energy versus Temperature" << art096_link << ":</h5><span class=\"value\">" << "[<a href=\"" << url_WEB << "/AGL_energies_temperature.out\"" << html_TAB << ">AGL_energies_temperature.out</a>]" << "</span></div></div>" << endl; //JPO20180731
        if(aurostd::substring2bool(aentry.vfiles_WEB,"AGL_thermal_properties_temperature.out")) 
          oss << "<div class=\"container__cell\"><div class=\"container__card\"><h5 class=\"value-name\"> AGL Thermal Properties versus Temperature" << art096_link << ":</h5><span class=\"value\">" << "[<a href=\"" << url_WEB << "/AGL_thermal_properties_temperature.out\"" << html_TAB << ">AGL_thermal_properties_temperature.out</a>]" << "</span></div></div>" << endl; //JPO20180731
        if(aurostd::substring2bool(aentry.vfiles_WEB,"AGL_Hugoniot.out")) 
          oss << "<div class=\"container__cell\"><div class=\"container__card\"><h5 class=\"value-name\"> AGL Hugoniot Relation" << art096_link << ":</h5><span class=\"value\">" << "[<a href=\"" << url_WEB << "/AGL_Hugoniot.out\"" << html_TAB << ">AGL_Hugoniot.out</a>]" << "</span></div></div>" << endl; //XCT 20181212
        if(aentry.agl_thermal_conductivity_300K<AUROSTD_NAN) 
          oss << "<div class=\"container__cell\"><div class=\"container__card\"><h5 class=\"value-name\" id=\"agl_thermal_conductivity_300K_td\">AGL Thermal Conductivity at 300K" << art096_link << ":</h5><span class=\"value\">" << aentry.agl_thermal_conductivity_300K << " (W/m*K)</span></div></div>" << endl; //JPO20180731
        if(aentry.agl_debye<AUROSTD_NAN) 
          oss << "<div class=\"container__cell\"><div class=\"container__card\"><h5 class=\"value-name\" id=\"agl_debye_td\">AGL Debye Temperature" << art096_link << ":</h5><span class=\"value\">" << aentry.agl_debye << " (K)</span></div></div>" << endl; //JPO20180731
        if(aentry.agl_acoustic_debye<AUROSTD_NAN) 
          oss << "<div class=\"container__cell\"><div class=\"container__card\"><h5 class=\"value-name\" id=\"agl_acoustic_debye_td\">AGL Debye Acoustic Temperature" << art096_link << ":</h5><span class=\"value\">" << aentry.agl_acoustic_debye << " (K)</span></div></div>" << endl; //JPO20180731
        if(aentry.agl_gruneisen<AUROSTD_NAN) 
          oss << "<div class=\"container__cell\"><div class=\"container__card\"><h5 class=\"value-name\" id=\"agl_gruneisen_td\">AGL Gruneisen parameter" << art096_link << ":</h5><span class=\"value\">" << aentry.agl_gruneisen << "</span></div></div>" << endl; //JPO20180731
        if(aentry.agl_heat_capacity_Cv_300K<AUROSTD_NAN) 
          oss << "<div class=\"container__cell\"><div class=\"container__card\"><h5 class=\"value-name\" id=\"agl_heat_capacity_Cv_300K_td\">AGL Specific Heat Cv at 300K" << art096_link << ":</h5><span class=\"value\">" << aentry.agl_heat_capacity_Cv_300K << " (kB/cell)</span></div></div>" << endl; //JPO20180731
        if(aentry.agl_heat_capacity_Cp_300K<AUROSTD_NAN) 
          oss << "<div class=\"container__cell\"><div class=\"container__card\"><h5 class=\"value-name\" id=\"agl_heat_capacity_Cp_300K_td\">AGL Specific Heat Cp at 300K" << art096_link << ":</h5><span class=\"value\">" << aentry.agl_heat_capacity_Cp_300K << " (kB/cell)</span></div></div>" << endl; //JPO20180731
        if(aentry.agl_thermal_expansion_300K<AUROSTD_NAN) 
          oss << "<div class=\"container__cell\"><div class=\"container__card\"><h5 class=\"value-name\" id=\"agl_thermal_expansion_300K_td\">AGL Thermal Expansion at 300K" << art096_link << ":</h5><span class=\"value\">" << aentry.agl_thermal_expansion_300K << " (1/K)</span></div></div>" << endl; //JPO20180731
        if(aentry.agl_bulk_modulus_static_300K<AUROSTD_NAN) 
          oss << "<div class=\"container__cell\"><div class=\"container__card\"><h5 class=\"value-name\" id=\"agl_bulk_modulus_static_300K_td\">AGL Bulk Modulus Static at 300K" << art096_link << ":</h5><span class=\"value\">" << aentry.agl_bulk_modulus_static_300K << " (GPa)</span></div></div>" << endl; //JPO20180731
        if(aentry.agl_bulk_modulus_isothermal_300K<AUROSTD_NAN) 
          oss << "<div class=\"container__cell\"><div class=\"container__card\"><h5 class=\"value-name\" id=\"agl_bulk_modulus_isothermal_300K_td\">AGL Bulk Modulus Isothermal at 300K" << art096_link << ":</h5><span class=\"value\">" << aentry.agl_bulk_modulus_isothermal_300K << " (GPa)</span></div></div>" << endl; //JPO20180731
        if(aentry.agl_poisson_ratio_source.size()) 
          oss << "<div class=\"container__cell\"><div class=\"container__card\"><h5 class=\"value-name\" id=\"agl_poisson_ratio_source_td\">AGL Poisson Ratio Source" << art096_link << ":</h5><span class=\"value\">" << aentry.agl_poisson_ratio_source << " </span></div></div>" << endl; //CT20181212
        if(aentry.agl_vibrational_free_energy_300K_cell<AUROSTD_NAN) 
          oss << "<div class=\"container__cell\"><div class=\"container__card\"><h5 class=\"value-name\" id=\"agl_vibrational_free_energy_300K_cell_td\">AGL Vibrational Free Energy per cell at 300K" << art096_link << ":</h5><span class=\"value\">" << aentry.agl_vibrational_free_energy_300K_cell << " (meV/cell)</span></div></div>" << endl; //CT20181212
        if(aentry.agl_vibrational_free_energy_300K_atom<AUROSTD_NAN) 
          oss << "<div class=\"container__cell\"><div class=\"container__card\"><h5 class=\"value-name\" id=\"agl_vibrational_free_energy_300K_atom_td\">AGL Vibrational Free Energy per atom at 300K" << art096_link << ":</h5><span class=\"value\">" << aentry.agl_vibrational_free_energy_300K_atom << " (meV/atom)</span></div></div>" << endl; //CT20181212
        if(aentry.agl_vibrational_entropy_300K_cell<AUROSTD_NAN) 
          oss << "<div class=\"container__cell\"><div class=\"container__card\"><h5 class=\"value-name\" id=\"agl_vibrational_entropy_300K_cell_td\">AGL Vibrational Entropy per cell at 300K" << art096_link << ":</h5><span class=\"value\">" << aentry.agl_vibrational_entropy_300K_cell << " (meV/cell*K)</span></div></div>" << endl; //CT20181212
        if(aentry.agl_vibrational_entropy_300K_atom<AUROSTD_NAN) 
          oss << "<div class=\"container__cell\"><div class=\"container__card\"><h5 class=\"value-name\" id=\"agl_vibrational_entropy_300K_atom_td\">AGL Vibrational Entropy per atom at 300K" << art096_link << ":</h5><span class=\"value\">" << aentry.agl_vibrational_entropy_300K_atom << " (meV/atom*K)</span></div></div>" << endl; //CT20181212
        // [OBSOLETE] oss << "</ul>" << endl; //JPO20180731
        oss << "</div>" << endl; //JPO20180731
        oss << "<!-- AGL properties: END -->" << endl;
      }
      // ***************************************************************************
      // AEL
      if(vflags.flag("FLAG::FOUND") && vflags.flag("FLAG::AEL") && !directory.empty()) {
        oss << "<!-- AEL properties: BEGIN -->" << endl;
<<<<<<< HEAD
        // [OBSOLETE] oss << line_rule << endl; //JPO20180731
        // [OBSOLETE] oss << "<div class=\"AEL\">" << endl; //JPO20180731
        oss << "<div class=\"container\">" << endl; //JPO20180731
        oss << "<div class=\"container-title\"><h1 class=\"section-title\">AEL Properties (Aflow Elastic Library)</font>" << aflow_ael_readme << art096_link << "</h1></div>" << endl; //PC20180620 //JPO20180731  //CO20180817
        // [OBSOLETE] oss << "<span class=\"AEL_table\">" << endl; //JPO20180731
        // [OBSOLETE] oss << "<ul>" << endl; //JPO20180731
=======
        // [OBSOLETE] oss << line_rule << endl; //JPO 180731
        // [OBSOLETE] oss << "<div class=\"AEL\">" << endl; //JPO 180731
        oss << "<div class=\"container\">" << endl; //JPO 180731
        oss << "<div class=\"container-title\"><h1 class=\"section-title\">AEL Properties (Aflow Elastic Library)</font>" << aflow_ael_readme << art096_link << "</h1></div>" << endl; // PC 180620 //JPO 180731  //CO20180817
        // [OBSOLETE] oss << "<span class=\"AEL_table\">" << endl; //JPO 180731
        // [OBSOLETE] oss << "<ul>" << endl; //JPO 180731
>>>>>>> 10163148
        if(aurostd::substring2bool(aentry.vfiles_WEB,"aflow.ael.out")) 
          oss << "<div class=\"container__cell\"><div class=\"container__card\"><h5 class=\"value-name\"> AEL Output" << art100_link << ":</h5><span class=\"value\">" << "[<a href=\"" << url_WEB << "/aflow.ael.out\"" << html_TAB << ">aflow.ael.out</a>]" << "</span></div></div>" << endl; //JPO20180731
        if(aurostd::substring2bool(aentry.vfiles_WEB,"AEL_Elastic_constants.out")) 
          oss << "<div class=\"container__cell\"><div class=\"container__card\"><h5 class=\"value-name\"> AEL Elastic Constants (stiffness tensor)" << art100_link << ":</h5><span class=\"value\">" << "[<a href=\"" << url_WEB << "/AEL_Elastic_constants.out\"" << html_TAB << ">AEL_Elastic_constants.out</a>]" << "</span></div></div>" << endl; //JPO20180731
        if(aurostd::substring2bool(aentry.vfiles_WEB,"AEL_Compliance_tensor.out")) 
          oss << "<div class=\"container__cell\"><div class=\"container__card\"><h5 class=\"value-name\"> AEL Compliance Constants (compliance tensor)" << art100_link << ":</h5><span class=\"value\">" << "[<a href=\"" << url_WEB << "/AEL_Compliance_tensor.out\"" << html_TAB << ">AEL_Compliance_tensor.out</a>]" << "</span></div></div>" << endl; //JPO20180731
        if(aentry.ael_poisson_ratio<AUROSTD_NAN) 
          oss << "<div class=\"container__cell\"><div class=\"container__card\"><h5 class=\"value-name\" id=\"ael_poisson_ratio_td\">AEL Poisson Ratio" << art100_link << ":</h5><span class=\"value\"> " << aentry.ael_poisson_ratio << "</span></div></div>" << endl; //JPO20180731
        if(aentry.ael_bulk_modulus_voigt<AUROSTD_NAN) 
          oss << "<div class=\"container__cell\"><div class=\"container__card\"><h5 class=\"value-name\" id=\"ael_bulk_modulus_voigt_td\">AEL Bulk Modulus Voigt" << art100_link << ":</h5><span class=\"value\">" << aentry.ael_bulk_modulus_voigt << " (GPa)</span></div></div>" << endl; //JPO20180731
        if(aentry.ael_bulk_modulus_reuss<AUROSTD_NAN) 
          oss << "<div class=\"container__cell\"><div class=\"container__card\"><h5 class=\"value-name\" id=\"ael_bulk_modulus_reuss_td\">AEL Bulk Modulus Reuss" << art100_link << ":</h5><span class=\"value\">" << aentry.ael_bulk_modulus_reuss << " (GPa)</span></div></div>" << endl; //JPO20180731
        if(aentry.ael_bulk_modulus_vrh<AUROSTD_NAN) 
          oss << "<div class=\"container__cell\"><div class=\"container__card\"><h5 class=\"value-name\" id=\"ael_bulk_modulus_vrh_td\">AEL Bulk Modulus VRH" << art100_link << ":</h5><span class=\"value\">" << aentry.ael_bulk_modulus_vrh << " (GPa)</span></div></div>" << endl; //JPO20180731
        if(aentry.ael_shear_modulus_voigt<AUROSTD_NAN) 
          oss << "<div class=\"container__cell\"><div class=\"container__card\"><h5 class=\"value-name\" id=\"ael_shear_modulus_voigt_td\">AEL Shear Modulus Voigt" << art100_link << ":</h5><span class=\"value\">" << aentry.ael_shear_modulus_voigt << " (GPa)</span></div></div>" << endl; //JPO20180731
        if(aentry.ael_shear_modulus_reuss<AUROSTD_NAN) 
          oss << "<div class=\"container__cell\"><div class=\"container__card\"><h5 class=\"value-name\" id=\"ael_shear_modulus_reuss_td\">AEL Shear Modulus Reuss" << art100_link << ":</h5><span class=\"value\">" << aentry.ael_shear_modulus_reuss << " (GPa)</span></div></div>" << endl; //JPO20180731
        if(aentry.ael_shear_modulus_vrh<AUROSTD_NAN) 
<<<<<<< HEAD
          oss << "<div class=\"container__cell\"><div class=\"container__card\"><h5 class=\"value-name\" id=\"ael_shear_modulus_vrh_td\">AEL Shear Modulus VRH" << art100_link << ":</h5><span class=\"value\">" << aentry.ael_shear_modulus_vrh << " (GPa)</span></div></div>" << endl; //JPO20180731
        if(aentry.ael_elastic_anisotropy<AUROSTD_NAN) //CO20181129
          oss << "<div class=\"container__cell\"><div class=\"container__card\"><h5 class=\"value-name\" id=\"ael_elastic_anisotropy_td\">AEL Elastic Anisotropy" << art100_link << ":</h5><span class=\"value\">" << aentry.ael_elastic_anisotropy << "</span></div></div>" << endl; //JPO20180731 //CO20181129
=======
          oss << "<div class=\"container__cell\"><div class=\"container__card\"><h5 class=\"value-name\" id=\"ael_shear_modulus_vrh_td\">AEL Shear Modulus VRH" << art100_link << ":</h5><span class=\"value\">" << aentry.ael_shear_modulus_vrh << " (GPa)</span></div></div>" << endl; //JPO 180731
        if(aentry.ael_elastic_anisotropy<AUROSTD_NAN) //CO20181129
          oss << "<div class=\"container__cell\"><div class=\"container__card\"><h5 class=\"value-name\" id=\"ael_elastic_anisotropy_td\">AEL Elastic Anisotropy" << art100_link << ":</h5><span class=\"value\">" << aentry.ael_elastic_anisotropy << "</span></div></div>" << endl; //JPO 180731 //CO20181129
>>>>>>> 10163148
        if(aentry.ael_youngs_modulus_vrh<AUROSTD_NAN) 
          oss << "<div class=\"container__cell\"><div class=\"container__card\"><h5 class=\"value-name\" id=\"ael_youngs_modulus_vrh_td\">AEL Young's Modulus VRH" << art100_link << ":</h5><span class=\"value\">" << aentry.ael_youngs_modulus_vrh << " (GPa)</span></div></div>" << endl; //CT20181212
        if(aentry.ael_speed_sound_transverse<AUROSTD_NAN) 
          oss << "<div class=\"container__cell\"><div class=\"container__card\"><h5 class=\"value-name\" id=\"ael_speed_sound_transverse_td\">AEL Speed of Sound in Transverse Direction" << art100_link << ":</h5><span class=\"value\">" << aentry.ael_speed_sound_transverse << " (m/s)</span></div></div>" << endl; //CT20181212
        if(aentry.ael_speed_sound_longitudinal<AUROSTD_NAN) 
          oss << "<div class=\"container__cell\"><div class=\"container__card\"><h5 class=\"value-name\" id=\"ael_speed_sound_longitudinal_td\">AEL Speed of Sound in Longitudinal Direction" << art100_link << ":</h5><span class=\"value\">" << aentry.ael_speed_sound_longitudinal << " (m/s)</span></div></div>" << endl; //CT20181212
        if(aentry.ael_speed_sound_average<AUROSTD_NAN) 
          oss << "<div class=\"container__cell\"><div class=\"container__card\"><h5 class=\"value-name\" id=\"ael_speed_sound_average_td\">AEL Speed of Sound, Average" << art100_link << ":</h5><span class=\"value\">" << aentry.ael_speed_sound_average << " (m/s)</span></div></div>" << endl; //CT20181212
        if(aentry.ael_pughs_modulus_ratio<AUROSTD_NAN) 
          oss << "<div class=\"container__cell\"><div class=\"container__card\"><h5 class=\"value-name\" id=\"ael_pughs_modulus_ratio_td\">AEL Pugh's Modulus Ratio" << art100_link << ":</h5><span class=\"value\">" << aentry.ael_pughs_modulus_ratio << " </span></div></div>" << endl; //CT20181212
        if(aentry.ael_debye_temperature<AUROSTD_NAN) 
          oss << "<div class=\"container__cell\"><div class=\"container__card\"><h5 class=\"value-name\" id=\"ael_debye_temperature_td\">AEL Debye Temperature" << art100_link << ":</h5><span class=\"value\">" << aentry.ael_debye_temperature << " (K)</span></div></div>" << endl; //CT20181212
        if(aentry.ael_applied_pressure<AUROSTD_NAN) 
          oss << "<div class=\"container__cell\"><div class=\"container__card\"><h5 class=\"value-name\" id=\"ael_applied_pressure_td\">AEL Applied Pressure" << art100_link << ":</h5><span class=\"value\">" << aentry.ael_applied_pressure << " (GPa)</span></div></div>" << endl; //CT20181212
        if(aentry.ael_average_external_pressure<AUROSTD_NAN) 
          oss << "<div class=\"container__cell\"><div class=\"container__card\"><h5 class=\"value-name\" id=\"ael_average_external_pressure_td\">AEL Average External Pressure" << art100_link << ":</h5><span class=\"value\">" << aentry.ael_average_external_pressure << " (GPa)</span></div></div>" << endl; //CT20181212
        // [OBSOLETE] oss << "</ul>" << endl; //JPO20180731
        oss << "</div>" << endl; //JPO20180731
        oss << "<!-- AEL properties: END -->" << endl;
      }
      // BADER
      if(vflags.flag("FLAG::FOUND") && vflags.flag("FLAG::BADER") && !directory.empty()) {
        oss << "<!-- Bader properties: BEGIN -->" << endl;
        // [OBSOLETE] oss << line_rule << endl; //JPO20180731
        // [OBSOLETE] oss << "<div class=\"Bader\">" << endl; //JPO20180731
        oss << "<div class=\"container\">" << endl; //JPO20180731
        oss << "<div class=\"container-title\"><h1 class=\"section-title\">Bader Atoms in Molecules Properties</font>" << "</h1></div>" << endl; //JPO20180731
        // [OBSOLETE] oss << "<span class=\"title\"><FONT SIZE=+3>Bader Atoms in Molecules Properties</font>" << "<a href=http://materials.duke.edu/AFLOW/README_AFLOW_BADER.TXT>[info]</a>" << "</span>" << endl;
        // [OBSOLETE] oss << "<span class=\"Bader_table\">" << endl; //JPO20180731
        // [OBSOLETE] oss << "<ul>" << endl; //JPO20180731
        string abader_out=aentry.prototype+"_abader.out";
        if(aurostd::substring2bool(aentry.vfiles_WEB,abader_out)) {oss << "<div class=\"container__cell\"><div class=\"container__card\"><h5 class=\"value-name\"> Bader Output" << ":</h5><span class=\"value\">" << "[<a href=\"" << url_WEB << "/" << abader_out << "\"" << html_TAB << ">" << abader_out << "</a>]" << "</span></div></div>" << endl;} //JPO20180731
        // [OBSOLETE] oss << "<li><span class=\"description\"> Bader Output" << art100_link << ":</span>" << "[<a href=\"" << url_WEB << "/" << abader_out << "\"" << html_TAB << ">" << abader_out << "</a>]" << "</li><!br>" << endl;
        string bader_net_charges_wiki_link=" [<a href=http://aflowlib.duke.edu/aflowwiki/doku.php?id=documentation:all_keywords&#bader_net_charges target=\"_blank\"><font color=black><i>info</i></font></a>]";
        string bader_atomic_volumes_wiki_link=" [<a href=http://aflowlib.duke.edu/aflowwiki/doku.php?id=documentation:all_keywords&#bader_atomic_volumes target=\"_blank\"><font color=black><i>info</i></font></a>]";
        if(!aentry.vbader_net_charges.empty()) {
          aurostd::string2tokens(aentry.species,tokens,",");  //tokens=species
          oss << "<div class=\"container__cell--full\"><div class=\"container__card\"><h5 class=\"value-name\" id=\"bader_net_charges_td\">Net Charges" << bader_net_charges_wiki_link << ":</h5><span class=\"value\"> "; //JPO20180731
          atomCOUNT=0;
          for(uint i=0;i<tokens.size();i++) {
            oss << tokens.at(i) << "={";
            for(uint j=0;j<(uint)aentry.vcomposition.at(i);j++) {
              num_prec.str("");
              num_prec << std::fixed << setprecision(4) << aentry.vbader_net_charges.at(atomCOUNT++);
              oss << num_prec.str();
              if(j<(uint)aentry.vcomposition.at(i)-1) {oss << ", ";}
            }
            if(i<tokens.size()-1) {oss << "}; ";} else {oss << "}";}
          }
          oss << " (electrons)</span></div></div>" << endl; //JPO20180731
        }
        if(!aentry.bader_atomic_volumes.empty()) {
          aurostd::string2tokens(aentry.species,tokens,",");  //tokens=species
          oss << "<div class=\"container__cell--full\"><div class=\"container__card\"><h5 class=\"value-name\" id=\"bader_atomic_volumes_td\">Atomic Volumes" << bader_atomic_volumes_wiki_link << ":</h5><span class=\"value\">"; //JPO20180731
          atomCOUNT=0;
          for(uint i=0;i<tokens.size();i++) {
            oss << tokens.at(i) << "={";
            for(uint j=0;j<(uint)aentry.vcomposition.at(i);j++) {
              num_prec.str("");
              num_prec << std::fixed << setprecision(4) << aentry.vbader_atomic_volumes.at(atomCOUNT++);
              oss << num_prec.str();
              if(j<(uint)aentry.vcomposition.at(i)-1) {oss << ", ";}
            }
            if(i<tokens.size()-1) {oss << "}; ";} else {oss << "}";}
          }
          oss << " (Angst<sup>3</sup>)</span></div></div>" << endl; //JPO20180731
        }
        // [OBSOLETE] oss << "</ul>" << endl; //JPO20180731
        oss << "</div>" << endl; //JPO20180731
        oss << "<!-- Bader properties: END -->" << endl;
      }
      // ***************************************************************************
      // MAGNETIC
      if(vflags.flag("FLAG::FOUND") && vflags.flag("FLAG::MAGNETIC") && !directory.empty()) {
        oss << "<!-- Magnetic properties: BEGIN -->" << endl;
        // [OBSOLETE] oss << line_rule << endl; //JPO20180731
        // [OBSOLETE] oss << "<div class=\"Magnetic\">" << endl; //JPO20180731
        oss << "<div class=\"container\">" << endl; //JPO20180731
        oss << "<div class=\"container-title\"><h1 class=\"section-title\">Magnetic Properties </h1></div>" << endl; //JPO20180731
        // [OBSOLETE] oss << "<!span class=\"Magnetic_table\">" << endl; //JPO20180731
        // [OBSOLETE] oss << "<ul>" << endl; //JPO20180731
        // [OBSOLETE] oss << "<li><span class=\"description\" id=\"spin_cell_td\">Magnetic Moment:</span> " << aentry.spin_cell << " &mu;<sub>B</sub></li><!br>" << endl; //JPO20180731
        // [OBSOLETE] oss << "<li><span class=\"description\" id=\"spin_atom_td\">Magnetic Moment/atom:</span> " << aentry.spin_atom << " &mu;<sub>B</sub>/atom</li><!br>" << endl; //JPO20180731
        if(aurostd::substring2bool(aentry.loop,"magnetic")) {
          oss << "<div class=\"container__cell--full\"><div class=\"container__card\"><h5 class=\"value-name\" id=\"spinD_td\">Spin Decomposition per atoms:</h5><span class=\"value\"> {" << aentry.spinD << "} &mu;<sub>B</sub></span></div></div>" << endl; //JPO20180731
          oss << "<div class=\"container__cell\"><div class=\"container__card\"><h5 class=\"value-name\" id=\"spinF_td\">Spin Polarization (E<sub>F</sub>):</h5><span class=\"value\">" << aentry.spinF << "</span></div></div>" << endl; //JPO20180731
        }
        oss << "<div class=\"container__cell\"><div class=\"container__card\"><h5 class=\"value-name\" id=\"spin_cell_td\">Magnetic Moment:</h5><span class=\"value\">" << aentry.spin_cell << " &mu;<sub>B</sub></span></div></div>" << endl; //JPO20180731
        oss << "<div class=\"container__cell\"><div class=\"container__card\"><h5 class=\"value-name\" id=\"spin_atom_td\">Magnetic Moment/atom:</h5><span class=\"value\">" << aentry.spin_atom << " &mu;<sub>B</sub>/atom</span></div></div>" << endl; //JPO20180731
        // [OBSOLETE] oss << "</ul>" << endl; //JPO20180731
        oss << "</div>" << endl; //JPO20180731
        oss << "<!-- Magnetic properties: END -->" << endl;
      }
      // ***************************************************************************
      // SCINTILLATION
      if(vflags.flag("FLAG::FOUND") && vflags.flag("FLAG::SCINTILLATION") && !directory.empty()) {
        double scintillation_attenuation_length=GetCompoundAttenuationLength(aentry.vspecies,aentry.vcomposition,aentry.density);
        // [OBSOLETE] oss << line_rule << endl; //JPO20180731
        oss << "<!-- Scintillation properties: BEGIN -->" << endl;
        // [OBSOLETE] oss << "<div class=\"scintillation\">" << endl; //JPO20180731
        //    oss << "<hr />" << endl; //JPO20180731
        oss << "<div class=\"container\">" << endl; //JPO20180731
        oss << "<div class=\"container-title\"><h1 class=\"section-title\">Scintillation Properties</h1></div>" << endl; //JPO20180731
        //   oss << line_rule << endl; //JPO20180731
        // [OBSOLETE] oss << "<br>" << endl; //JPO20180731
        // [OBSOLETE] oss << "<table class=\"scintillation_table\">" << endl; //JPO20180731
        // [OBSOLETE] oss << "<tbody>" << endl; //JPO20180731
        if(aentry.scintillation_attenuation_length>0.0) {
          oss << "<div class=\"container__cell\"><div class=\"container__card\">" << endl << "<h5 class=\"value-name\">Attenuation Length" << art064_link << ":</h5><span class=\"value\">" << aentry.scintillation_attenuation_length << " cm" << endl << "</span></div></div>" << endl; //JPO20180731
        } else {
          oss << "<div class=\"container__cell\"><div class=\"container__card\">" << endl << "<h5 class=\"value-name\">Attenuation Length" << art064_link << ":</h5><span class=\"value\">" << scintillation_attenuation_length << " cm" << endl << "</span></div></div>" << endl; //JPO20180731
        }
        // [OBSOLETE] oss << "</tbody>" << endl; //JPO20180731
        // [OBSOLETE] oss << "</table>" << endl; //JPO20180731
        oss << "</div>" << endl; //JPO20180731
        oss << "<!-- Scintillation properties: END -->" << endl;
      }
      // ***************************************************************************
      // ELECTRONIC BANDS
      if(vflags.flag("FLAG::FOUND") && vflags.flag("FLAG::ELECTRONIC") && !directory.empty()) {
        // [OBSOLETE] oss << line_rule << endl; //JPO20180731
        oss << "<!-- Electronic properties: BEGIN -->" << endl;
        //   oss << "<hr />" << endl; //JPO20180731
        // [OBSOLETE] oss << "<div class=\"electronic\">" << endl; //JPO20180731
        oss << "<div class=\"container\">" << endl; //JPO20180731
        oss << "<div class=\"container-title\"><h1 class=\"section-title\"> Electronic Properties </h1></div>" << endl; //JPO20180731
        // [OBSOLETE] oss << "<table class=\"electronic_table\">" << endl; //JPO20180731
        // [OBSOLETE] oss << "<tbody>" << endl; //JPO20180731
        // [OBSOLETE] oss << "<tr>" << endl; //JPO20180731
        oss << "<div class=\"container__cell--full\"><div class=\"container__card\"><h5 class=\"value-name\">Spin Decomposition per atoms:</h5><span class=\"value\"> {" << aentry.spinD << "} &mu;<sub>B</sub> </span></div></div>" << endl; //JPO20180731
        oss << "<div class=\"container__cell\"><div class=\"container__card\"><h5 class=\"value-name\">Spin Polarization (E<sub>F</sub>):</h5><span class=\"value\"> " << aentry.spinF << " </span></div></div>" << endl; //JPO20180731
        oss << "<div class=\"container__cell\"><div class=\"container__card\" id=\"band_gap_td\"><h5 class=\"value-name\">Band Gap:</h5><span class=\"value\">" << aentry.Egap << " eV "
          << (aentry.Egap_type=="insulator_direct"?"(insulator)":"") << (aentry.Egap_type=="insulator_indirect"?"(insulator)":"") << (aentry.Egap_type=="metal"?"(metal)":"") << "</span></div></div>" << endl; //JPO20180731
        oss << "<div class=\"container__cell\"><div class=\"container__card\" id=\"fit_band_gap_td\"><h5 class=\"value-name\">Fit Band Gap:</h5><span class=\"value\">" << aentry.Egap_fit << " eV</span></div></div>" << endl; //JPO20180731
        // [OBSOLETE] oss << "</tr>" << endl;  //JPO20180731
        // [OBSOLETE] oss << "<tr>" << endl; //JPO20180731
        oss << "<div class=\"container__cell\"><div class=\"container__card\" id=\"FIX_m_atom_td\"><h5 class=\"value-name\">Magnetic Moment:</h5><span class=\"value\">" << aentry.spin_cell << " &mu;<sub>B</sub></span></div></div>" << endl; //JPO20180731
        oss << "<div class=\"container__cell\"><div class=\"container__card\" id=\"FIX_m_atom_td\"><h5 class=\"value-name\">Magnetic Moment/atom:</h5><span class=\"value\">" << aentry.spin_atom << " &mu;<sub>B</sub>/atom</span></div></div>" << endl; //JPO20180731
        // [OBSOLETE] oss << "</tr>" << endl; //JPO20180731
        // [OBSOLETE] oss << "<tr>" << endl; //JPO20180731
        // (No values available - do not display yet) oss << "<div class=\"container__cell\"><div class=\"container__card\" id=\"FIX_e_mass_td\"><h5 class=\"value-name\">Electron Mass(FIX):</h5><span class=\"value\"> XXX (m<sub>0</sub>)</span></div></div>" << endl; //JPO20180731
        // (No values available - do not display yet) oss << "<div class=\"container__cell\"><div class=\"container__card\" id=\"FIX_hole_mass_td\"><h5 class=\"value-name\">Hole Mass(FIX):</h5><span class=\"value\"> XXX (m<sub>0</sub>)</span></div></div>" << endl; //JPO20180731
        // [OBSOLETE] oss << "</tr>" << endl; //JPO20180731
        // [OBSOLETE] oss << "<tr>" << endl; //JPO20180731
        if(aentry.Egap_type=="insulator_direct")
          oss << "<div class=\"container__cell\"><div class=\"container__card\" id=\"FIX_band_gap_type_td\"><h5 class=\"value-name\">Band Gap Type:</h5><span class=\"value\">  Direct</span></div></div>" << endl; //JPO20180731
        if(aentry.Egap_type=="insulator_indirect")
          oss << "<div class=\"container__cell\"><div class=\"container__card\" id=\"FIX_band_gap_type_td\"><h5 class=\"value-name\">Band Gap Type:</h5><span class=\"value\">  Indirect</span></div></div>" << endl; //JPO20180731
        // [OBSOLETE] oss << "</tr>" << endl; //JPO20180731
        // [OBSOLETE] oss << "<tr>" << endl; //JPO20180731
        // [OBSOLETE] oss << "<td class=\"electronic_table_td\"><span class=\"table_description\">Spin Polarization (E<sub>F</sub>):</span> " << aentry.spinF << " </td>" << endl; //JPO20180731
        // [OBSOLETE] oss << "<td class=\"electronic_table_td\"><span class=\"table_description\">Spin Decomposition per atoms:</span> {" << aentry.spinD << "} &mu;<sub>B</sub> </td>" << endl; //JPO20180731
        // [OBSOLETE] oss << "</tr>" << endl; //JPO20180731
        // [OBSOLETE] oss << "</tbody>" << endl; //JPO20180731
        // [OBSOLETE] oss << "</table>" << endl; //JPO20180731
        oss << "</div>" << endl; //JPO20180731
        oss << "<ul>" << endl;
        oss << "<li>" << endl;
        // [OBSOLETE] oss << "<div class=\"container-subtitle\">" << endl;
        // [OBSOLETE] oss << "<h4 class=\"section-subtitle\">Band Structure</h4></div>" << endl;

        // ****************************************************************************
        // INTERACTIVE BANDS PLOT
        //GG
        // [OBSOLETE] oss << "<div class=\"container__cell--full\" >" << endl;  //PC20180515 //JPO20180731
        oss << "<div class=\"flex-container\">" << endl; //JPO20180731
        oss << "<span class=\"pic_description_band\">Band Structure:</span>" << endl; //JPO20180731
        oss << "<div class=\"DosOptions\">" 				<< endl;  //PC20180515
        oss << "<div> Zoom/Pan type:" << endl;  //PC20180515
        oss << "<select id=\"zoomOptions\"> "								<< endl;  //PC20180515
        oss << "<option value=\"both\">Both X & Y</option>"				<< endl;
        oss << "<option value=\"xOnly\">X Only</option>"				<< endl;
        oss << "<option value=\"yOnly\">Y Only</option>"				<< endl;
        oss << "</select></div>" << endl; //PC20180515
        //if ((aentry.spinF!=AUROSTD_NAN) && (!aurostd::isequal(abs(aentry.spinF),0.0,_ZERO_TOL_))) //PC20180515
        if ((aentry.spinF!=AUROSTD_NAN) && (!aurostd::isequal(abs(aentry.spin_atom),0.0,_ZERO_TOL_))) //PC20180515
        { //CO20200106 - patching for auto-indenting
          oss << "<div>Majority/Minority Spin Selection:**" << endl;  //PC20180525
          oss << "<select id =\"spinBandsOptions\">" << endl; //PC20180515
          oss << "<option value=\"bothS\">Both Spins</option>"				<< endl;  //PC20180515
          oss << "<option value=\"majority\">Majority Spin</option>"				<< endl;  //PC20180515
          oss << "<option value=\"minority\">Minority Spin</option>"				<< endl;  //PC20180515
          oss << "</select></div>"								<< endl;  //PC20180515
        }
        oss << "<div class=\"reset\">Reset Zoom</div>" << endl; //PC20180515
        oss << "</div>"				<< endl;  //PC20180515
        if ((aentry.spinF!=AUROSTD_NAN) && (!aurostd::isequal(abs(aentry.spin_atom),0.0,_ZERO_TOL_))){  //PC20180515
          oss << "<div class=\"star\">**For smoother tracing of bands </div>" << endl; //PC20180525
        } //PC20180525
        oss << "<div class=\"plots\">" << endl; //PC20180515
        oss << "<div class=\"Bands_plot\">" << endl;  //PC20180515
        oss << "<svg id=\"bands_wrapper\" width=\"900\" height=\"550\"></svg>"						<< endl;  //PC20180515
        if ((aentry.spinF!=AUROSTD_NAN) && (!aurostd::isequal(abs(aentry.spin_atom),0.0,_ZERO_TOL_))){  //PC20180515
          oss << "<div id=\"bandLegend\" class=\"legend\">"				<< endl;
          oss << "<text class=\"legendText \">Majority Spin"				<< endl;  //PC20180515
          oss << "<line class=\"legendLine\" style=\"border-color:black;\"></line>"	        << endl;  //PC20180515
          oss << "</text>" 								<< endl;  //PC20180515
          oss << "<text class=\"legendText \">Minority Spin" 				<< endl;  //PC20180515
          oss << "<line class=\"legendLine min\"></line>" 					<< endl;  //PC20180515
          oss << "</text></div>"							<< endl;  //PC20180515
        } //PC20180515
        oss << "</div>"  << endl; //PC20180515
        oss << "<div class=\"Dos_plot\">" << endl;  //PC20180515
        oss << "<svg id=\"dos_wrapper\" width=\"300px\" height=\"550px\" ></svg>" << endl;  //PC20180515
        oss << " <div id=\"dosLegend\" class=\"legend\" >" << endl; //PC20180515
        oss << "<text id=\"dosText\"></text>"						<< endl;  //PC20180515
        oss << "</div>" 								<< endl;
        oss << "</div></div></div>" << endl;  //PC20180515
        //[OBSOLETE PC20180515]oss << "<div class=\"legendLine min\"></div>" 					<< endl;
        //[OBSOLETE PC20180515]oss << "</div></div></svg>"							<< endl;
        //[OBSOLETE PC20180515]oss << "<svg id=\"dos_wrapper\">"						<< endl;
        //[OBSOLETE PC20180515]oss << "<div id=\"dosText\"></div>"						<< endl;
        //[OBSOLETE PC20180515]oss << "<div id=\"dosLegend\" class=\"legend \"></div></svg></div></div>"	<< endl;
        // ********************************************************************************** 

        if(aentry.vfiles_WEB.size()>0) 
          for(uint i=0;i<aentry.vfiles_WEB.size();i++)
            if((aentry.vfiles_WEB.at(i)==label+".png") || (aentry.vfiles_WEB.at(i) == label + "_banddos.png"))  //ME20190621 - include new file naming convention 
              oss << "<div class = \"picture_band\" id=\"band_dos_pic\"><a id=\"imgPopup\"><img class=\"pic\" src=\"" << url_WEB << "/" << aentry.vfiles_WEB.at(i) << "\" alt=\"Band Structure of " << label << "\" style='display:block;background:white; margin: 0 auto;' /></a></div>" << endl;
        oss << "<div id=\"small_figure\" style=\'display:flex;justify-content:center;\'>" << endl;
        if(aentry.vfiles_WEB.size()>0) 
          for(uint i=0;i<aentry.vfiles_WEB.size();i++)
            if((aurostd::substring2bool(aentry.vfiles_WEB.at(i),"_PEDOS_") || aurostd::substring2bool(aentry.vfiles_WEB.at(i), "_dos_")) && aurostd::substring2bool(aentry.vfiles_WEB.at(i),".png"))  //ME20190621 - include new file name convention
              oss << "<img class=\"pic_small\" src=\"" << url_WEB << "/" << aentry.vfiles_WEB.at(i) << "\" alt=\"Band Structure of pdos_" << label << "\" style='background:white; margin: 0 auto;height:0%;' >" << endl;
        oss << "</div>" << endl;
        oss << "</li></ul>" << endl;
        oss << "</div>" << endl;
        oss << "<!-- Electronic properties: END -->" << endl;
      }

      // ***************************************************************************
      // ELECTRONIC POPUP
      if(vflags.flag("FLAG::FOUND") && vflags.flag("FLAG::ELECTRONIC") && !directory.empty()) {
        oss << "<!-- Electronic popup: BEGIN -->" << endl;
        oss << "</div> <!close global>" << endl;
        oss << "<div id=\"popupImg\">  <! make popup>" << endl;
        oss << "<a id=\"popupImgClose\">" << endl;
        oss << "<img id=\"closeButton\" src=\"img/closeButton.png\" alt=\"close\" ></a>" << endl;
        oss << "<a id=\"backwardArrow\">" << endl;
        oss << "<img src=\"img/backwardArrow.png\" alt=\"backward arrow\" ></a>" << endl;
        oss << "<ul class=\"pic_popup_list\">" << endl;
<<<<<<< HEAD
        //ME20190621 BEGIN
=======
        //ME20190621 - BEGIN
>>>>>>> 10163148
        // Include new file naming convention
        if(aentry.vfiles_WEB.size()>0) {
          for(uint i=0;i<aentry.vfiles_WEB.size();i++) {
            if((aentry.vfiles_WEB.at(i)==label+".png") || (aentry.vfiles_WEB.at(i) == label + "_banddos.png")) {
              oss << "<li class=\"pic_popup\"><img class=\"pic_large\" src=\"" << url_WEB << "/" << aentry.vfiles_WEB.at(i) << "\" alt=\"Band Structure of " << label << "\"  ></li>" << endl;
              break;
            }
          }
        }
        if(aentry.vfiles_WEB.size()>0) {
          for(uint i=0;i<aentry.vfiles_WEB.size();i++) {
            if((aentry.vfiles_WEB.at(i)==label+"_DOS.png") || (aentry.vfiles_WEB.at(i) == label + "_dos.png")) {
              oss << "<li class=\"pic_popup\"><img class=\"pic_large\" src=\"" << url_WEB << "/" << aentry.vfiles_WEB.at(i) << "\" alt=\"DOS of " << label << "\"  ></li>" << endl;
              break;
            }
          }
        }
<<<<<<< HEAD
        //ME20190621 END
=======
        //ME20190621 - END
>>>>>>> 10163148
        if(aentry.vfiles_WEB.size()>0) 
          for(uint iline=0;iline<aentry.vfiles_WEB.size();iline++)
            if(aurostd::substring2bool(aentry.vfiles_WEB.at(iline),"PEDOS") || aurostd::substring2bool(aentry.vfiles_WEB.at(iline), "_dos_"))  //ME20190621 - include new file name convention
              if(aurostd::substring2bool(aentry.vfiles_WEB.at(iline),"png"))
                oss << "<li class=\"pic_popup\"><img class=\"pic_large\" src=\"" << url_WEB << "/" << aentry.vfiles_WEB.at(iline) << "\" alt=\"Band Structure of pdos_" << label << "\"  ></li>" << endl;
        oss << "</ul>" << endl;
        oss << "<a id=\"forwardArrow\"><img src=\"img/forwardArrow.png\" alt=\"forward arrow\" ></a>" << endl;
        oss << "</div>" << endl;
        oss << "<!-- Electronic popup: END -->" << endl;
      }
      oss << "<!-- Downloadable Files: BEGIN -->" << endl; //JPO20180809
      oss << "<div class=\"container\">" << endl; //JPO20180809
      oss << "<div class=\"container-title\"><h1 class=\"section-title\"> Downloadable Files </h1></div>" << endl; //JPO20180809
      oss << "<div class=\"container__cell--full\"><div class=\"container__card\">" << endl; //JPO20180809
      oss << "<ul class=\"file-list\">" << endl; //JPO20180809
      oss << "<li class=\"file-name\"><a href=\"" << url_WEB << "/\"" << html_TAB << " download=\"aflowlib.out\" >aflowlib.out</a></li>" << endl; //JPO20180809
      oss << "<li class=\"file-name\"><a href=\"" << url_WEB << "/?format=json\"" << html_TAB << "download=\"aflowlib.json\">aflowlib.json</a></li>" << endl; //JPO20180809
      oss << "<li class=\"file-name\"><a href=\"" << url_WEB << "/CONTCAR.relax.vasp\"" << html_TAB << "download=\"CONTCAR.relax.vasp\">Relaxed Position (aflowlib/VASP)</a></li>" << endl; //JPO20180809
      oss << "<li class=\"file-name\"><a href=\"" << url_WEB << "/CONTCAR.relax.qe\"" << html_TAB << " download=\"CONTCAR.relax.ge\">Relaxed Position (aflowlib/QE)</a></li>" << endl; //JPO20180809
      oss << "<li class=\"file-name\"><a href=\"" << url_WEB << "/CONTCAR.relax.abinit\"" << html_TAB << "download=\"CONTCAR.relax.abinit\">Relaxed Position (aflowlib/AIMS)</a></li>" << endl; //JPO20180809
      oss << "<li class=\"file-name\"><a href=\"" << url_WEB << "/CONTCAR.relax.aims\"" << html_TAB << "download=\"CONTCAR.relax.aims\">Relaxed Position (aflowlib/AIMS)</a>" << endl; //JPO20180809
      oss << "<li class=\"file-name\"><a href=\"" << url_WEB << "/INCAR.relax\"" << html_TAB << "download=\"INCAR.relax\">INCAR for relaxed calculation</a></li>" << endl; //JPO20180809
      oss << "<li class=\"file-name\"><a href=\"" << url_WEB << "/INCAR.static\"" << html_TAB << "download=\"INCAR.static\">INCAR for static calculation</a></li>" << endl; //JPO20180809
      oss << "<li class=\"file-name\"><a href=\"" << url_WEB << "/INCAR.bands\"" << html_TAB << "download=\"INCAR.bands\">INCAR for bands calculation</a></li>" << endl; //JPO20180809
      oss << "<li class=\"file-name\"><a href=\"" << url_WEB << "/KPOINTS.relax\"" << html_TAB << "download=\"KPOINTS.relax\">KPOINTS for relaxed calculation</a></li>" << endl; //JPO20180809
      oss << "<li class=\"file-name\"><a href=\"" << url_WEB << "/KPOINTS.static\"" << html_TAB << "download=\"KPOINTS.static\">KPOINTS for static calculation</a></li>" << endl; //JPO20180809
      oss << "<li class=\"file-name\"><a href=\"" << url_WEB << "/KPOINTS.bands\"" << html_TAB << "download=\"KPOINTS.bands\">KPOINTS for bands calculation</a></li>" << endl; //JPO20180809
      oss << "<li class=\"file-name\"><a href=\"" << url_WEB << "/" << DEFAULT_FILE_EDATA_ORIG_OUT << "\"" << html_TAB << "download=\"edata.orig.out\">Extended crystallographic data for original structure</a></li>" << endl; //JPO20180809
      oss << "<li class=\"file-name\"><a href=\"" << url_WEB << "/" << DEFAULT_FILE_EDATA_RELAX_OUT << "\"" << html_TAB << "download=\"edata.relax.out\">Extended crystallographic data for relaxed structure</a></li>" << endl; //JPO20180809
      oss << "<li class=\"file-name\"><a href=\"" << url_WEB << "/" << DEFAULT_FILE_EDATA_BANDS_OUT << "\"" << html_TAB << "download=\"edata.bands.out\">Extended crystallographic data for band-structure</a></li>" << endl; //JPO20180809
      if(aurostd::substring2bool(aentry.vfiles_WEB,"aflow.agl.out"))  //JPO20180809
        oss << "<li class=\"file-name\"><a href=\"" << url_WEB << "/aflow.agl.out\"" << html_TAB << "download=\"aflow.agl.out\">AGL Output</a></li>" << endl; //JPO20180809
      if(aurostd::substring2bool(aentry.vfiles_WEB,"AGL.out")) //JPO20180809
        oss << "<li class=\"file-name\"><a href=\"" << url_WEB << "/AGL.out\"" << html_TAB << "download=\"AGL.out\">AGL complete output</a></li>" << endl; //JPO20180809
      if(aurostd::substring2bool(aentry.vfiles_WEB,"AGL_energies_temperature.out")) //JPO20180809
        oss << "<li class=\"file-name\"><a href=\"" << url_WEB << "/AGL_energies_temperature.out\"" << html_TAB << "download=\"AGL_energies_temperature.out\">AGL Energy versus Temperature</a></li>" << endl; //JPO20180809
      if(aurostd::substring2bool(aentry.vfiles_WEB,"AGL_thermal_properties_temperature.out")) //JPO20180809
        oss << "<li class=\"file-name\"><a href=\"" << url_WEB << "/AGL_thermal_properties_temperature.out\"" << html_TAB << "download=\"AGL_thermal_properties_temperature.out\">AGL Thermal Properties versus Temperature</a></li>" << endl; //JPO20180809
      if(aurostd::substring2bool(aentry.vfiles_WEB,"Hugoniot.out")) //CT20181212
        oss << "<li class=\"file-name\"><a href=\"" << url_WEB << "/AGL_Hugoniot.out\"" << html_TAB << "download=\"AGL_Hugoniot.out\">AGL Hugoniot Relation</a></li>" << endl; //CT20181212
      if(aurostd::substring2bool(aentry.vfiles_WEB,"aflow.ael.out")) //JPO20180809
        oss << "<li class=\"file-name\"><a href=\"" << url_WEB << "/aflow.ael.out\"" << html_TAB << "download=\"aflow.ael.out\">AEL Output</a></li>" << endl; //JPO20180809
      if(aurostd::substring2bool(aentry.vfiles_WEB,"AEL_Elastic_constants.out")) //JPO20180809
        oss << "<li class=\"file-name\"><a href=\"" << url_WEB << "/AEL_Elastic_constants.out\"" << html_TAB << "download=\"AEL_Elastic_constants.out\">AEL Elastic constants</a></li>" << endl; //JPO20180809
      if(aurostd::substring2bool(aentry.vfiles_WEB,"AEL_Compliance_tensor.out")) //JPO20180809
        oss << "<li class=\"file-name\"><a href=\"" << url_WEB << "/AEL_Compliance_tensor.out\"" << html_TAB << "download=\"AEL_Compliance_tensor.out\">AEL Compliance constants</a></li>" << endl; //JPO20180809
      string abader_out=aentry.prototype+"_abader.out"; //JPO20180809
      if(aurostd::substring2bool(aentry.vfiles_WEB,abader_out)) { //JPO20180809
        oss << "<li class=\"file-name\"><a href=\"" << url_WEB << "/" << abader_out << "\"" << html_TAB << "download=\"abader.out\">Bader Output</a></li>" << endl; } //JPO20180809
      oss << "</ul></div></div>" << endl; //JPO20180809
      oss << "<!-- Downloadable Files: END -->" << endl; //JPO20180809

      // ***************************************************************************
      // OTHER
      if(0) if((XHOST.hostname=="nietzsche.mems.duke.edu" || XHOST.hostname=="materials.duke.edu" )&& !directory.empty()) {
        oss << line_rule << endl;
        oss << "<!-- DEBUG: BEGIN -->" << endl;
        oss << "<b>DEBUG: only in " << XHOST.hostname << "</b><br>" << endl;
        oss << aentry.entry << "<br><br>" << endl;
        oss << line_rule << endl;
        oss << "<!-- DEBUG: END -->" << endl;
      }
      // DONE

      oss << "<! HARVEY WORK AFTER HERE> " << endl;
    }
    return voptions.size();
  }
}

//#include "aflowlib_web_interface_test2.cpp"
//#include "aflowlib_web_interface_test3.cpp"
*/

// ***************************************************************************
namespace aflowlib {
  uint WEB_Aflowlib_Entry(string options,ostream& oss) {
    bool LDEBUG=(FALSE || XHOST.DEBUG);
    string soliloquy="aflowlib::WEB_Aflowlib_Entry():";
    if(LDEBUG) cout << "aflowlib::WEB_Aflowlib_Entry: begin<br>" << endl;

    stringstream num_prec;
    vector<string> voptions;
    aurostd::string2tokens(options,voptions,",");
    if(voptions.size()==0) {
      init::ErrorOption(cout,options,"aflowlib::WEB_Aflowlib_Entry","aflow --aflowlib=entry");
      exit(0);
    } 

    // move on
    for(uint ioption=0;ioption<voptions.size();ioption++) {
      //  oss << voptions.at(ioption) << endl;
      string option=voptions.at(ioption); //aurostd::args2attachedstring(argv,"--aflowlib=",(string) "nan");
      if(option.at(option.size()-1)=='/'|| option.at(option.size()-1)=='.') option.erase(option.end()-1,option.end()-0); //  some demoronization
      if(option.at(0)=='/'|| option.at(0)=='.') option.erase(option.begin(),option.begin()+1); //  some demoronization
      string directory="";
      string directory_RAW="",directory_LIB="",directory_WEB="";
      string directory_AUID_LIB="",directory_AUID_RAW="",directory_AUID_WEB="";
      string url_WEB;
      string label="";
      // string line_gif="<br><img border=0 width=60% height=2 src=http://materials.duke.edu/auro/images/line.gif><br><br>";
      // string art058_link=" https://doi.org/10.1016/j.commatsci.2010.05.010";
      // string art064_link=" https://doi.org/10.1021/co200012w";
      // string icsd_link=" https://www.fiz-karlsruhe.com/icsd.html";
      // string aflow_ael_readme=" http://materials.duke.edu/AFLOW/README_AFLOW_AEL.TXT"; //CO20180817
      // string art096_link=" https://doi.org/10.1103/PhysRevB.90.174107";
      // string art100_link=" https://www.nature.com/articles/sdata20159";
      // string aflow_agl_readme=" http://materials.duke.edu/AFLOW/README_AFLOW_AGL.TXT"; //CO20180817
      // string art115_link=" https://doi.org/10.1103/PhysRevMaterials.1.015401"; //CO20180817
      // string aflow_sym_readme=" http://materials.duke.edu/AFLOW/README_AFLOW_SYM.TXT"; //CO20180817
      // string art135_link=" https://doi.org/10.1107/S2053273318003066"; //CO20180817

      //DX20180817
      // string bravais_lattice_orig_wiki_link=" http://aflowlib.duke.edu/aflowwiki/doku.php?id=documentation:all_keywords&#bravais_lattice_orig";
      // string bravais_lattice_relax_wiki_link=" http://aflowlib.duke.edu/aflowwiki/doku.php?id=documentation:all_keywords&#bravais_lattice_relax";
      // string lattice_system_orig_wiki_link=" http://aflowlib.duke.edu/aflowwiki/doku.php?id=documentation:all_keywords&#lattice_system_orig";
      // string lattice_variation_orig_wiki_link=" http://aflowlib.duke.edu/aflowwiki/doku.php?id=documentation:all_keywords&#lattice_variation_orig";
      // string lattice_system_relax_wiki_link=" http://aflowlib.duke.edu/aflowwiki/doku.php?id=documentation:all_keywords&#lattice_system_relax";
      // string lattice_variation_relax_wiki_link=" http://aflowlib.duke.edu/aflowwiki/doku.php?id=documentation:all_keywords&#lattice_variation_relax";
      // string Pearson_symbol_orig_wiki_link=" http://aflowlib.duke.edu/aflowwiki/doku.php?id=documentation:all_keywords&#pearson_symbol_orig";
      // string Pearson_symbol_relax_wiki_link=" http://aflowlib.duke.edu/aflowwiki/doku.php?id=documentation:all_keywords&#pearson_symbol_relax";
      // string sg_wiki_link=" http://aflowlib.duke.edu/aflowwiki/doku.php?id=documentation:all_keywords&#sg";
      // string sg2_wiki_link=" http://aflowlib.duke.edu/aflowwiki/doku.php?id=documentation:all_keywords&#sg2";
      // string spacegroup_orig_wiki_link=" http://aflowlib.duke.edu/aflowwiki/doku.php?id=documentation:all_keywords&#spacegroup_orig";
      // string spacegroup_relax_wiki_link=" http://aflowlib.duke.edu/aflowwiki/doku.php?id=documentation:all_keywords&#spacegroup_relax";

      aflowlib::_aflowlib_entry aentry;

      xoption vflags;
      vflags.flag("FLAG::PREAMBLE",TRUE);
      vflags.flag("FLAG::CALCULATION",TRUE);
      vflags.flag("FLAG::JMOL",TRUE);
      vflags.flag("FLAG::EDATA_ORIG",FALSE);
      vflags.flag("FLAG::EDATA_RELAX",TRUE);
      vflags.flag("FLAG::THERMODYNAMICS",TRUE);
      vflags.flag("FLAG::MAGNETIC",TRUE);
      vflags.flag("FLAG::ELECTRONIC",FALSE);     // will setup later
      vflags.flag("FLAG::SCINTILLATION",TRUE);   // will setup later
      vflags.flag("FLAG::AGL",FALSE);            // will setup later
      vflags.flag("FLAG::AEL",FALSE);            // will setup later
      vflags.flag("FLAG::BADER",FALSE);          // will setup later

      // check if ICSD inside (anyway)
      string lattices[]={"BCC","BCT","CUB","FCC","HEX","MCL","MCLC","ORC","ORCC","ORCF","ORCI","RHL","TET","TRI"};
      vector<string> vline,tokens;

      string html_TAB=" target=\"_blank\"";

      if(LDEBUG) cout << "WEB_Aflowlib_Entry: [1]<br>" << endl;
      if(LDEBUG) cout << "WEB_Aflowlib_Entry: [4]<br>" << endl;
      if(LDEBUG) cout << "WEB_Aflowlib_Entry: option=" << option << endl;

      // START SEARCH

      vflags.flag("FLAG::FOUND",FALSE);
      string catalog="",auid="",strtmp,errormsg="";

      // **********************************************************************************************************
      // TRY AUID
      // **********************************************************************************************************
      if(!vflags.flag("FLAG::FOUND") && aurostd::substring2bool(aurostd::tolower(option),"aflow:")) { // CHECK AUID
        if(LDEBUG) cout << "WEB_Aflowlib_Entry: option=" << option << endl;
        string auid=aurostd::tolower(option);
        if(auid.size()!=22) {
          errormsg="aflowlib::WEB_Aflowlib_Entry:_error_on_size_of_auid="+auid;
        } else {
          // NEW
          directory_AUID_LIB=init::AFLOW_Projects_Directories("AUID")+"/"+auid.substr(0,8); for(uint i=8;i<=20;i+=2) directory_AUID_LIB+="/"+auid.substr(i,2);  // splitting aflow:ab/cd..
          directory_AUID_WEB=directory_AUID_LIB+"/WEB";
          directory_AUID_RAW=directory_AUID_LIB+"/RAW";
          directory_AUID_LIB=directory_AUID_LIB+"/LIB";
          if(LDEBUG) cout << "WEB_Aflowlib_Entry: directory_AUID_LIB=" << directory_AUID_LIB << endl;
          if(LDEBUG) cout << "WEB_Aflowlib_Entry: directory_AUID_RAW=" << directory_AUID_RAW << endl;
          if(LDEBUG) cout << "WEB_Aflowlib_Entry: directory_AUID_WEB=" << directory_AUID_WEB << endl;
          directory="";
          if(!aurostd::FileExist(directory_AUID_RAW+"/"+DEFAULT_FILE_AFLOWLIB_ENTRY_OUT)) {
            errormsg="aflowlib::WEB_Aflowlib_Entry:_entry_does_not_exist="+directory_AUID_RAW+"/"+DEFAULT_FILE_AFLOWLIB_ENTRY_OUT;
          } else {
            _aflowlib_entry entry_tmp(string(directory_AUID_RAW+"/"+DEFAULT_FILE_AFLOWLIB_ENTRY_OUT));
            directory=entry_tmp.aurl;
            auid=entry_tmp.aurl;
            aurostd::StringSubst(directory,"aflowlib.duke.edu:","");
            aurostd::StringSubst(directory,"materials.duke.edu:","");
            aurostd::StringSubst(directory,"AFLOWDATA/ICSD_RAW/","");aurostd::StringSubst(directory,"AFLOWDATA/ICSD_WEB/","");
            aurostd::StringSubst(directory,"AFLOWDATA/LIB0_RAW/","");aurostd::StringSubst(directory,"AFLOWDATA/LIB0_WEB/","");
            aurostd::StringSubst(directory,"AFLOWDATA/LIB1_RAW/","");aurostd::StringSubst(directory,"AFLOWDATA/LIB1_WEB/","");
            aurostd::StringSubst(directory,"AFLOWDATA/LIB2_RAW/","");aurostd::StringSubst(directory,"AFLOWDATA/LIB2_WEB/","");
            aurostd::StringSubst(directory,"AFLOWDATA/LIB3_RAW/","");aurostd::StringSubst(directory,"AFLOWDATA/LIB3_WEB/","");
            aurostd::StringSubst(directory,"AFLOWDATA/LIB4_RAW/","");aurostd::StringSubst(directory,"AFLOWDATA/LIB4_WEB/","");
            aurostd::StringSubst(directory,"AFLOWDATA/LIB5_RAW/","");aurostd::StringSubst(directory,"AFLOWDATA/LIB5_WEB/","");
            aurostd::StringSubst(directory,"AFLOWDATA/LIB6_RAW/","");aurostd::StringSubst(directory,"AFLOWDATA/LIB6_WEB/","");
            aurostd::StringSubst(directory,"AFLOWDATA/LIB7_RAW/","");aurostd::StringSubst(directory,"AFLOWDATA/LIB7_WEB/","");
            aurostd::StringSubst(directory,"AFLOWDATA/LIB8_RAW/","");aurostd::StringSubst(directory,"AFLOWDATA/LIB8_WEB/","");
            aurostd::StringSubst(directory,"AFLOWDATA/LIB9_RAW/","");aurostd::StringSubst(directory,"AFLOWDATA/LIB9_WEB/","");
            vflags.flag("FLAG::AUID",TRUE);
            vflags.flag("FLAG::FOUND",TRUE);
            catalog=entry_tmp.catalog;
            label=directory;
            for(uint ilat=0;ilat<14;ilat++)
              aurostd::StringSubst(label,lattices[ilat]+"/","");
            aurostd::StringSubst(label,"/",".");
          }
        }
      }

      // **********************************************************************************************************
      // TRY DIRECTORY
      // **********************************************************************************************************
      if(!vflags.flag("FLAG::FOUND")) { // tests with proto name
        string dir2test;
        dir2test=option;

        vector<string> vdir2test;
        for(uint i0=0;i0<dir2test.size();i0++) { // allow all identical indices...
          for(uint i1=i0;i1<dir2test.size();i1++) { // allow all identical indices
            for(uint i2=i1;i2<dir2test.size();i2++) { // allow all identical indices
              //	    for(uint i3=i2;i3<dir2test.size();i3++) { // allow all identical indices
              dir2test=option;
              if(dir2test.at(i0)=='.') dir2test.at(i0)='/';
              if(dir2test.at(i1)=='.') dir2test.at(i1)='/';
              if(dir2test.at(i2)=='.') dir2test.at(i2)='/';
              //      if(dir2test.at(i3)=='.') dir2test.at(i3)='/';
              bool found=false;
              for(uint i=0;i<vdir2test.size()&&!found;i++) if(dir2test==vdir2test.at(i)) found=true;
              if(!found) {
                vdir2test.push_back(dir2test);
              }
            }
            //	  }
          }
        }   
        if(LDEBUG) cout << "WEB_Aflowlib_Entry: testing dir2test=" << dir2test << endl;
        for(uint i=0;i<vdir2test.size()&&!vflags.flag("FLAG::FOUND");i++) { // allow i=j=k so that 1 OR 2 OR 3 dots are also tested
          dir2test=vdir2test.at(i);
          //		cout << "testing(" << i << ") = " << dir2test << endl;
          for(uint ilat=0;ilat<14&&!vflags.flag("FLAG::FOUND");ilat++) {
            if(!vflags.flag("FLAG::FOUND") && aurostd::FileExist(init::AFLOW_Projects_Directories("ICSD")+"/RAW/"+lattices[ilat]+"/"+dir2test+"/"+DEFAULT_FILE_AFLOWLIB_ENTRY_OUT)) {
              catalog="ICSD";directory=lattices[ilat]+"/"+dir2test;label=option;vflags.flag("FLAG::FOUND",TRUE);
            }
          }
          if(!vflags.flag("FLAG::FOUND") && aurostd::FileExist(init::AFLOW_Projects_Directories("LIB0")+"/RAW/"+dir2test+"/"+DEFAULT_FILE_AFLOWLIB_ENTRY_OUT)) {
            catalog="LIB0";directory=dir2test;label=option;vflags.flag("FLAG::FOUND",TRUE);
          }
          if(!vflags.flag("FLAG::FOUND") && aurostd::FileExist(init::AFLOW_Projects_Directories("LIB1")+"/RAW/"+dir2test+"/"+DEFAULT_FILE_AFLOWLIB_ENTRY_OUT)) {
            catalog="LIB1";directory=dir2test;label=option;vflags.flag("FLAG::FOUND",TRUE);		
          }
          if(!vflags.flag("FLAG::FOUND") && aurostd::FileExist(init::AFLOW_Projects_Directories("LIB2")+"/RAW/"+dir2test+"/"+DEFAULT_FILE_AFLOWLIB_ENTRY_OUT)) {
            catalog="LIB2";directory=dir2test;label=option;vflags.flag("FLAG::FOUND",TRUE);		
          }
          if(!vflags.flag("FLAG::FOUND") && aurostd::FileExist(init::AFLOW_Projects_Directories("LIB3")+"/RAW/"+dir2test+"/"+DEFAULT_FILE_AFLOWLIB_ENTRY_OUT)) {
            catalog="LIB3";directory=dir2test;label=option;vflags.flag("FLAG::FOUND",TRUE);		
          }
          if(!vflags.flag("FLAG::FOUND") && aurostd::FileExist(init::AFLOW_Projects_Directories("LIB4")+"/RAW/"+dir2test+"/"+DEFAULT_FILE_AFLOWLIB_ENTRY_OUT)) {
            catalog="LIB4";directory=dir2test;label=option;vflags.flag("FLAG::FOUND",TRUE);		
          }
          if(!vflags.flag("FLAG::FOUND") && aurostd::FileExist(init::AFLOW_Projects_Directories("LIB5")+"/RAW/"+dir2test+"/"+DEFAULT_FILE_AFLOWLIB_ENTRY_OUT)) {
            catalog="LIB5";directory=dir2test;label=option;vflags.flag("FLAG::FOUND",TRUE);		
          }
          if(!vflags.flag("FLAG::FOUND") && aurostd::FileExist(init::AFLOW_Projects_Directories("LIB6")+"/RAW/"+dir2test+"/"+DEFAULT_FILE_AFLOWLIB_ENTRY_OUT)) {
            catalog="LIB6";directory=dir2test;label=option;vflags.flag("FLAG::FOUND",TRUE);		
          }
          if(!vflags.flag("FLAG::FOUND") && aurostd::FileExist(init::AFLOW_Projects_Directories("LIB7")+"/RAW/"+dir2test+"/"+DEFAULT_FILE_AFLOWLIB_ENTRY_OUT)) {
            catalog="LIB7";directory=dir2test;label=option;vflags.flag("FLAG::FOUND",TRUE);		
          }
          if(!vflags.flag("FLAG::FOUND") && aurostd::FileExist(init::AFLOW_Projects_Directories("LIB8")+"/RAW/"+dir2test+"/"+DEFAULT_FILE_AFLOWLIB_ENTRY_OUT)) {
            catalog="LIB8";directory=dir2test;label=option;vflags.flag("FLAG::FOUND",TRUE);		
          }
          if(!vflags.flag("FLAG::FOUND") && aurostd::FileExist(init::AFLOW_Projects_Directories("LIB9")+"/RAW/"+dir2test+"/"+DEFAULT_FILE_AFLOWLIB_ENTRY_OUT)) {
            catalog="LIB9";directory=dir2test;label=option;vflags.flag("FLAG::FOUND",TRUE);		
          }
        }
      }

      // **********************************************************************************************************
      // TRY ICSD LINK
      // **********************************************************************************************************
      if(!vflags.flag("FLAG::FOUND")) { // icsd link
        string directory_ICSD2LINK=init::AFLOW_Projects_Directories("AUID")+"/icsd:/"+option;
        aurostd::StringSubst(directory_ICSD2LINK,"ICSD:","icsd:");
        aurostd::StringSubst(directory_ICSD2LINK,"icsd:icsd:","icsd:");    
        //	cerr << directory_ICSD2LINK << endl;
        if(aurostd::FileExist(directory_ICSD2LINK+"/RAW/"+DEFAULT_FILE_AFLOWLIB_ENTRY_OUT)) {
          _aflowlib_entry entry_tmp(string(directory_ICSD2LINK+"/RAW/"+DEFAULT_FILE_AFLOWLIB_ENTRY_OUT));
          directory=entry_tmp.aurl;
          auid=entry_tmp.aurl;
          aurostd::StringSubst(directory,"aflowlib.duke.edu:","");
          aurostd::StringSubst(directory,"materials.duke.edu:","");
          aurostd::StringSubst(directory,"AFLOWDATA/ICSD_RAW/","");aurostd::StringSubst(directory,"AFLOWDATA/ICSD_WEB/","");
          vflags.flag("FLAG::ICSD",TRUE);
          vflags.flag("FLAG::FOUND",TRUE);
          catalog=entry_tmp.catalog;
          label=directory;
          //	  cerr << directory_ICSD2LINK+"/RAW/"+DEFAULT_FILE_AFLOWLIB_ENTRY_OUT << endl;
        }
      }

      // **********************************************************************************************************
      // CONSIDERED FOUND
      // **********************************************************************************************************    
      if(vflags.flag("FLAG::FOUND")) {
        if(catalog=="ICSD") {
          vflags.flag("FLAG::ICSD",TRUE);
          directory_LIB=init::AFLOW_Projects_Directories("ICSD")+"/LIB/"+directory;
          directory_WEB=init::AFLOW_Projects_Directories("ICSD")+"/WEB/"+directory;
          directory_RAW=init::AFLOW_Projects_Directories("ICSD")+"/RAW/"+directory;
          url_WEB="/AFLOWDATA/ICSD_WEB/"+directory;
        }

        if(catalog=="LIB0") {
          vflags.flag("FLAG::LIB0",TRUE);
          directory_LIB=init::AFLOW_Projects_Directories("LIB0")+"/LIB/"+directory;
          directory_WEB=init::AFLOW_Projects_Directories("LIB0")+"/WEB/"+directory;
          directory_RAW=init::AFLOW_Projects_Directories("LIB0")+"/RAW/"+directory;
          url_WEB="/AFLOWDATA/LIB0_RAW/"+directory;
        }
        if(vflags.flag("FLAG::FOUND") && catalog=="LIB1") {
          vflags.flag("FLAG::LIB1",TRUE);
          directory_LIB=init::AFLOW_Projects_Directories("LIB1")+"/LIB/"+directory;
          directory_WEB=init::AFLOW_Projects_Directories("LIB1")+"/WEB/"+directory;
          directory_RAW=init::AFLOW_Projects_Directories("LIB1")+"/RAW/"+directory;
          url_WEB="/AFLOWDATA/LIB1_RAW/"+directory;
        }
        if(catalog=="LIB2") {
          vflags.flag("FLAG::LIB2",TRUE);
          directory_LIB=init::AFLOW_Projects_Directories("LIB2")+"/LIB/"+directory;
          directory_WEB=init::AFLOW_Projects_Directories("LIB2")+"/RAW/"+directory; // June 2016
          directory_RAW=init::AFLOW_Projects_Directories("LIB2")+"/RAW/"+directory;
          url_WEB="/AFLOWDATA/LIB2_RAW/"+directory; // May 2014
        }
        if(catalog=="LIB3") {
          vflags.flag("FLAG::LIB3",TRUE);
          directory_LIB=init::AFLOW_Projects_Directories("LIB3")+"/LIB/"+directory;
          directory_WEB=init::AFLOW_Projects_Directories("LIB3")+"/WEB/"+directory;
          directory_RAW=init::AFLOW_Projects_Directories("LIB3")+"/RAW/"+directory;
          url_WEB="/AFLOWDATA/LIB3_WEB/"+directory;
        }
        if(catalog=="LIB4") {
          vflags.flag("FLAG::LIB4",TRUE);
          directory_LIB=init::AFLOW_Projects_Directories("LIB4")+"/LIB/"+directory;
          directory_WEB=init::AFLOW_Projects_Directories("LIB4")+"/WEB/"+directory;
          directory_RAW=init::AFLOW_Projects_Directories("LIB4")+"/RAW/"+directory;
          url_WEB="/AFLOWDATA/LIB4_WEB/"+directory;
        }
        if(catalog=="LIB5") {
          vflags.flag("FLAG::LIB5",TRUE);
          directory_LIB=init::AFLOW_Projects_Directories("LIB5")+"/LIB/"+directory;
          directory_WEB=init::AFLOW_Projects_Directories("LIB5")+"/WEB/"+directory;
          directory_RAW=init::AFLOW_Projects_Directories("LIB5")+"/RAW/"+directory;
          url_WEB="/AFLOWDATA/LIB5_WEB/"+directory;
        }
        if(catalog=="LIB6") {
          vflags.flag("FLAG::LIB6",TRUE);
          directory_LIB=init::AFLOW_Projects_Directories("LIB6")+"/LIB/"+directory;
          directory_WEB=init::AFLOW_Projects_Directories("LIB6")+"/WEB/"+directory;
          directory_RAW=init::AFLOW_Projects_Directories("LIB6")+"/RAW/"+directory;
          url_WEB="/AFLOWDATA/LIB6_WEB/"+directory;
        }
        if(catalog=="LIB7") {
          vflags.flag("FLAG::LIB7",TRUE);
          directory_LIB=init::AFLOW_Projects_Directories("LIB7")+"/LIB/"+directory;
          directory_WEB=init::AFLOW_Projects_Directories("LIB7")+"/WEB/"+directory;
          directory_RAW=init::AFLOW_Projects_Directories("LIB7")+"/RAW/"+directory;
          url_WEB="/AFLOWDATA/LIB7_WEB/"+directory;
        }
        if(catalog=="LIB8") {
          vflags.flag("FLAG::LIB8",TRUE);
          directory_LIB=init::AFLOW_Projects_Directories("LIB8")+"/LIB/"+directory;
          directory_WEB=init::AFLOW_Projects_Directories("LIB8")+"/WEB/"+directory;
          directory_RAW=init::AFLOW_Projects_Directories("LIB8")+"/RAW/"+directory;
          url_WEB="/AFLOWDATA/LIB8_WEB/"+directory;
        }
        if(catalog=="LIB9") {
          vflags.flag("FLAG::LIB9",TRUE);
          directory_LIB=init::AFLOW_Projects_Directories("LIB9")+"/LIB/"+directory;
          directory_WEB=init::AFLOW_Projects_Directories("LIB9")+"/WEB/"+directory;
          directory_RAW=init::AFLOW_Projects_Directories("LIB9")+"/RAW/"+directory;	
          url_WEB="/AFLOWDATA/LIB9_WEB/"+directory;
        }
      } else {
        errormsg="aflowlib::WEB_Aflowlib_Entry:_entry_does_not_exist="+option;
      }

      // got it  ?
      if(!aurostd::FileExist(directory_RAW+"/"+_AFLOWIN_)) directory_RAW="";

      if(!directory.empty()) { // play with aentry.entry
        aurostd::StringSubst(label,"/",".");
        aentry.file2aflowlib(directory_RAW+"/"+DEFAULT_FILE_AFLOWLIB_ENTRY_OUT,oss);  //   oss << aentry.entry << endl;
        directory_AUID_LIB=init::AFLOW_Projects_Directories("AUID")+"/"+aflowlib::auid2directory(aentry.auid);
        directory_AUID_WEB=directory_AUID_LIB+"/WEB";
        directory_AUID_RAW=directory_AUID_LIB+"/RAW";
        directory_AUID_LIB=directory_AUID_LIB+"/LIB";    
        aurostd::string2tokens(aentry.sg2,tokens,"#");if(tokens.size()>0) aentry.sg2=tokens.at(tokens.size()-1);
        if(aentry.vfiles_WEB.size()==0) aentry.vfiles_WEB=aentry.vfiles;
      }

      if(vflags.flag("FLAG::FOUND")) {
        // check AGL/AEL
        vflags.flag("FLAG::ELECTRONIC",aurostd::substring2bool(aentry.vloop,"bands"));
        vflags.flag("FLAG::SCINTILLATION",aurostd::substring2bool(aentry.vloop,"bands"));
        vflags.flag("FLAG::AGL",aurostd::substring2bool(aentry.vloop,"agl"));
        vflags.flag("FLAG::AEL",aurostd::substring2bool(aentry.vloop,"ael"));
        vflags.flag("FLAG::BADER",aurostd::substring2bool(aentry.vloop,"bader"));
      }
      stringstream aflowlib_json;
      if(vflags.flag("FLAG::FOUND")) {
        strtmp=aurostd::efile2string(directory_RAW+"/"+DEFAULT_FILE_AFLOWLIB_ENTRY_JSON);
        aurostd::StringSubst(strtmp,"}\n",""); // remove trailing bracket add it at the end
        aflowlib_json << strtmp;
      } else {
        aflowlib_json << "{DUMMY"; // will remove at the end
      }
      stringstream aflowlib_out;
      if(vflags.flag("FLAG::FOUND")) {
        strtmp=aurostd::efile2string(directory_RAW+"/"+DEFAULT_FILE_AFLOWLIB_ENTRY_OUT);
        aurostd::StringSubst(strtmp,"\n",""); // remove trailing bracket add it at the end
        aflowlib_out << strtmp;
      } else {
        aflowlib_out << "DUMMY"; // will remove at the end
      }

      // adding pieces 
      //   aurostd::StringSubst(aflowlib_json,"}\n",""); // remove trailing bracket add it at the end

      // XHOST.hostname
      aflowlib_json << "," << "\"XHOST.hostname\":" << "\"" << XHOST.hostname << "\"";
      aflowlib_out << " | " << "XHOST.hostname=" << XHOST.hostname;
      // option
      aflowlib_json << "," << "\"XHOST.option\":" << "\"" << option << "\"";
      aflowlib_out << " | " << "XHOST.option=" << option;
      // label
      aflowlib_json << "," << "\"XHOST.label\":" << "\"" << label << "\"";
      aflowlib_out << " | " << "XHOST.label=" << label;
      // directory
      aflowlib_json << "," << "\"XHOST.directory\":" << "\"" << directory << "\"";
      aflowlib_out << " | " << "XHOST.directory=" << directory;

      if(vflags.flag("FLAG::FOUND")) {
        // directory_LIB
        aflowlib_json << "," << "\"XHOST.directory_LIB\":" << "\"" << directory_LIB << "\"";
        aflowlib_out << " | " << "XHOST.directory_LIB=" << directory_LIB;
        // directory_RAW
        aflowlib_json << "," << "\"XHOST.directory_RAW\":" << "\"" << directory_RAW << "\"";
        aflowlib_out << " | " << "XHOST.directory_RAW=" << directory_RAW;
        // directory_WEB
        aflowlib_json << "," << "\"XHOST.directory_WEB\":" << "\"" << directory_WEB << "\"";
        aflowlib_out << " | " << "XHOST.directory_WEB=" << directory_WEB;
        // directory_AUID_LIB
        aflowlib_json << "," << "\"XHOST.directory_AUID_LIB\":" << "\"" << directory_AUID_LIB << "\"";
        aflowlib_out << " | " << "XHOST.directory_AUID_LIB=" << directory_AUID_LIB;
        // directory_AUID_RAW
        aflowlib_json << "," << "\"XHOST.directory_AUID_RAW\":" << "\"" << directory_AUID_RAW << "\"";
        aflowlib_out << " | " << "XHOST.directory_AUID_RAW=" << directory_AUID_RAW;
        // directory_AUID_WEB
        aflowlib_json << "," << "\"XHOST.directory_AUID_WEB\":" << "\"" << directory_AUID_WEB << "\"";
        aflowlib_out << " | " << "XHOST.directory_AUID_WEB=" << directory_AUID_WEB;
      }

      if(vflags.flag("FLAG::FOUND")) {
        // XHOST.FLAG::ICSD
        aflowlib_json << "," << "\"XHOST.FLAG::ICSD\":" << (vflags.flag("FLAG::ICSD")?"true":"false");
        aflowlib_out << " | " << "XHOST.FLAG::ICSD=" << (vflags.flag("FLAG::ICSD")?"1":"0");
        // XHOST.FLAG::LIB0
        aflowlib_json << "," << "\"XHOST.FLAG::LIB0\":" << (vflags.flag("FLAG::LIB0")?"true":"false");
        aflowlib_out << " | " << "XHOST.FLAG::LIB0=" << (vflags.flag("FLAG::LIB0")?"1":"0");
        // XHOST.FLAG::LIB1
        aflowlib_json << "," << "\"XHOST.FLAG::LIB1\":" << (vflags.flag("FLAG::LIB1")?"true":"false");
        aflowlib_out << " | " << "XHOST.FLAG::LIB1=" << (vflags.flag("FLAG::LIB1")?"1":"0");
        // XHOST.FLAG::LIB2
        aflowlib_json << "," << "\"XHOST.FLAG::LIB2\":" << (vflags.flag("FLAG::LIB2")?"true":"false");
        aflowlib_out << " | " << "XHOST.FLAG::LIB2=" << (vflags.flag("FLAG::LIB2")?"1":"0");
        // XHOST.FLAG::LIB3
        aflowlib_json << "," << "\"XHOST.FLAG::LIB3\":" << (vflags.flag("FLAG::LIB3")?"true":"false");
        aflowlib_out << " | " << "XHOST.FLAG::LIB3=" << (vflags.flag("FLAG::LIB3")?"1":"0");
        // XHOST.FLAG::LIB4
        aflowlib_json << "," << "\"XHOST.FLAG::LIB4\":" << (vflags.flag("FLAG::LIB4")?"true":"false");
        aflowlib_out << " | " << "XHOST.FLAG::LIB4=" << (vflags.flag("FLAG::LIB4")?"1":"0");
        // XHOST.FLAG::LIB5
        aflowlib_json << "," << "\"XHOST.FLAG::LIB5\":" << (vflags.flag("FLAG::LIB5")?"true":"false");
        aflowlib_out << " | " << "XHOST.FLAG::LIB5=" << (vflags.flag("FLAG::LIB5")?"1":"0");
        // XHOST.FLAG::LIB6
        aflowlib_json << "," << "\"XHOST.FLAG::LIB6\":" << (vflags.flag("FLAG::LIB6")?"true":"false");
        aflowlib_out << " | " << "XHOST.FLAG::LIB6=" << (vflags.flag("FLAG::LIB6")?"1":"0");
        // XHOST.FLAG::LIB7
        aflowlib_json << "," << "\"XHOST.FLAG::LIB7\":" << (vflags.flag("FLAG::LIB7")?"true":"false");
        aflowlib_out << " | " << "XHOST.FLAG::LIB7=" << (vflags.flag("FLAG::LIB7")?"1":"0");
        // XHOST.FLAG::LIB8
        aflowlib_json << "," << "\"XHOST.FLAG::LIB8\":" << (vflags.flag("FLAG::LIB8")?"true":"false");
        aflowlib_out << " | " << "XHOST.FLAG::LIB8=" << (vflags.flag("FLAG::LIB8")?"1":"0");
        // XHOST.FLAG::LIB9
        aflowlib_json << "," << "\"XHOST.FLAG::LIB9\":" << (vflags.flag("FLAG::LIB9")?"true":"false");
        aflowlib_out << " | " << "XHOST.FLAG::LIB9=" << (vflags.flag("FLAG::LIB9")?"1":"0");
        // XHOST.FLAG::AUID
        aflowlib_json << "," << "\"XHOST.FLAG::AUID\":" << (vflags.flag("FLAG::AUID")?"true":"false");
        aflowlib_out << " | " << "XHOST.FLAG::AUID=" << (vflags.flag("FLAG::AUID")?"1":"0");
      }
      // XHOST.FLAG::FOUND
      aflowlib_json << "," << "\"XHOST.FLAG::FOUND\":" << (vflags.flag("FLAG::FOUND")?"true":"false");
      aflowlib_out << " | " << "XHOST.FLAG::FOUND=" << (vflags.flag("FLAG::FOUND")?"1":"0");
      //   if(!vflags.flag("FLAG::FOUND"))
      {
        // errormsg
        aflowlib_json << "," << "\"XHOST.errormsg\":" << "\"" << errormsg << "\"";
        aflowlib_out << " | " << "XHOST.errormsg=" << errormsg;
      }

      if(vflags.flag("FLAG::FOUND")) {
        // XHOST.FLAG::PREAMBLE
        aflowlib_json << "," << "\"XHOST.FLAG::PREAMBLE\":" << (vflags.flag("FLAG::PREAMBLE")?"true":"false");
        aflowlib_out << " | " << "XHOST.FLAG::PREAMBLE=" << (vflags.flag("FLAG::PREAMBLE")?"1":"0");
        // XHOST.FLAG::CALCULATION
        aflowlib_json << "," << "\"XHOST.FLAG::CALCULATION\":" << (vflags.flag("FLAG::CALCULATION")?"true":"false");
        aflowlib_out << " | " << "XHOST.FLAG::CALCULATION=" << (vflags.flag("FLAG::CALCULATION")?"1":"0");
        // XHOST.FLAG::JMOL
        aflowlib_json << "," << "\"XHOST.FLAG::JMOL\":" << (vflags.flag("FLAG::JMOL")?"true":"false");
        aflowlib_out << " | " << "XHOST.FLAG::JMOL=" << (vflags.flag("FLAG::JMOL")?"1":"0");
        // XHOST.FLAG::EDATA_ORIG
        aflowlib_json << "," << "\"XHOST.FLAG::EDATA_ORIG\":" << (vflags.flag("FLAG::EDATA_ORIG")?"true":"false");
        aflowlib_out << " | " << "XHOST.FLAG::EDATA_ORIG=" << (vflags.flag("FLAG::EDATA_ORIG")?"1":"0");
        // XHOST.FLAG::EDATA_RELAX
        aflowlib_json << "," << "\"XHOST.FLAG::EDATA_RELAX\":" << (vflags.flag("FLAG::EDATA_RELAX")?"true":"false");
        aflowlib_out << " | " << "XHOST.FLAG::EDATA_RELAX=" << (vflags.flag("FLAG::EDATA_RELAX")?"1":"0");
        // XHOST.FLAG::THERMODYNAMICS
        aflowlib_json << "," << "\"XHOST.FLAG::THERMODYNAMICS\":" << (vflags.flag("FLAG::THERMODYNAMICS")?"true":"false");
        aflowlib_out << " | " << "XHOST.FLAG::THERMODYNAMICS=" << (vflags.flag("FLAG::THERMODYNAMICS")?"1":"0");
        // XHOST.FLAG::MAGNETIC
        aflowlib_json << "," << "\"XHOST.FLAG::MAGNETIC\":" << (vflags.flag("FLAG::MAGNETIC")?"true":"false");
        aflowlib_out << " | " << "XHOST.FLAG::MAGNETIC=" << (vflags.flag("FLAG::MAGNETIC")?"1":"0");
        // XHOST.FLAG::ELECTRONIC
        aflowlib_json << "," << "\"XHOST.FLAG::ELECTRONIC\":" << (vflags.flag("FLAG::ELECTRONIC")?"true":"false");
        aflowlib_out << " | " << "XHOST.FLAG::ELECTRONIC=" << (vflags.flag("FLAG::ELECTRONIC")?"1":"0");
        // XHOST.FLAG::SCINTILLATION
        aflowlib_json << "," << "\"XHOST.FLAG::SCINTILLATION\":" << (vflags.flag("FLAG::SCINTILLATION")?"true":"false");
        aflowlib_out << " | " << "XHOST.FLAG::SCINTILLATION=" << (vflags.flag("FLAG::SCINTILLATION")?"1":"0");
        // XHOST.FLAG::AGL
        aflowlib_json << "," << "\"XHOST.FLAG::AGL\":" << (vflags.flag("FLAG::AGL")?"true":"false");
        aflowlib_out << " | " << "XHOST.FLAG::AGL=" << (vflags.flag("FLAG::AGL")?"1":"0");
        // XHOST.FLAG::AEL
        aflowlib_json << "," << "\"XHOST.FLAG::AEL\":" << (vflags.flag("FLAG::AEL")?"true":"false");
        aflowlib_out << " | " << "XHOST.FLAG::AEL=" << (vflags.flag("FLAG::AEL")?"1":"0");
        // XHOST.FLAG::BADER
        aflowlib_json << "," << "\"XHOST.FLAG::BADER\":" << (vflags.flag("FLAG::BADER")?"true":"false");
        aflowlib_out << " | " << "XHOST.FLAG::BADER=" << (vflags.flag("FLAG::BADER")?"1":"0");

<<<<<<< HEAD
        //ME20191004 START
=======
        //ME20191004 - START
>>>>>>> 10163148
        // Grab compressed files
        if(XHOST.vflag_control.flag("PRINT_MODE::JSON") || !XHOST.vflag_control.flag("PRINT_MODE::TXT")) {
          string content;
          // fgroup for JMOL applet
          if (aurostd::EFileExist(directory_RAW + "/aflow.fgroup.bands.json")) {
            content = aurostd::efile2string(directory_RAW + "/aflow.fgroup.bands.json");
          } else if (aurostd::EFileExist(directory_RAW + "/aflow.fgroup.relax.json")) {
            content = aurostd::efile2string(directory_RAW + "/aflow.fgroup.relax.json");
          }
          aflowlib_json << ", \"fgroup\":" << (content.empty()?"null":content);

          content = "";
          if (vflags.flag("FLAG::ELECTRONIC")) {
            string system_name = KBIN::ExtractSystemName(directory_LIB);
            content = aurostd::efile2string(directory_RAW + "/" + system_name + "_bandsdata.json");
          }
          aflowlib_json << ", \"bandsdata\":" << (content.empty()?"null":content);
        }
<<<<<<< HEAD
        //ME20191004 STOP
      }

      //ME20191217 START
=======
        //ME201901004 - STOP
      }

      //ME20191217 - START
>>>>>>> 10163148
      // additional web output
      aflowlib_json << "," << "\"aflow_version\":\"" << AFLOW_VERSION << "\"";
      aflowlib_out << "|" << "aflow_version=" << AFLOW_VERSION;
      aflowlib_json << "," << "\"aflow_date\":\"" << TODAY << "\"";
      aflowlib_out << "|" << "aflow_date=" << TODAY;
<<<<<<< HEAD
      //ME20191217 STOP
=======
      //ME20191217 - STOP
>>>>>>> 10163148

      // XHOST.machine_type
      aflowlib_json << "," << "\"XHOST.machine_type\":" << "\"" << XHOST.machine_type << "\"";
      aflowlib_out << " | " << "XHOST.machine_type=" << XHOST.machine_type;
      // XHOST.user
      aflowlib_json << "," << "\"XHOST.user\":" << "\"" << XHOST.user << "\"";
      aflowlib_out << " | " << "XHOST.user=" << XHOST.user;
      // XHOST.group
      aflowlib_json << "," << "\"XHOST.group\":" << "\"" << XHOST.group << "\"";
      aflowlib_out << " | " << "XHOST.group=" << XHOST.group;
      // XHOST.shell
      aflowlib_json << "," << "\"XHOST.shell\":" << "\"" << XHOST.shell << "\"";
      aflowlib_out << " | " << "XHOST.shell=" << XHOST.shell;
      // XHOST.progname
      aflowlib_json << "," << "\"XHOST.progname\":" << "\"" << XHOST.progname << "\"";
      aflowlib_out << " | " << "XHOST.progname=" << XHOST.progname;
      // XHOST.generator
      aflowlib_json << "," << "\"XHOST.generator\":" << "\"" << "aflowlib::WEB_Aflowlib_Entry" << "\"";
      aflowlib_out << " | " << "XHOST.generator=" << "aflowlib::WEB_Aflowlib_Entry";

      // wrap up
      // TXT
      if(XHOST.vflag_control.flag("PRINT_MODE::TXT")) {
        oss << aflowlib_out.str() << endl;
      }
      // JSON
      if(XHOST.vflag_control.flag("PRINT_MODE::JSON") || !XHOST.vflag_control.flag("PRINT_MODE::TXT")) {
        aflowlib_json << "}";
        strtmp=aflowlib_json.str();
        aurostd::StringSubst(strtmp,"{DUMMY,","{");
        //    oss << "[" << option << "]" << endl;
        oss << strtmp << endl;
      }
    }
    return voptions.size();
  }
}


#endif  // _AURO_IMPLEMENTATIONS_

// ***************************************************************************
// *                                                                         *
// *           Aflow STEFANO CURTAROLO - Duke University 2003-2020           *
// *                                                                         *
// ***************************************************************************

<|MERGE_RESOLUTION|>--- conflicted
+++ resolved
@@ -1,6509 +1,6175 @@
-// ***************************************************************************
-// *                                                                         *
-// *           Aflow STEFANO CURTAROLO - Duke University 2003-2020           *
-// *                                                                         *
-// ***************************************************************************
-// Stefano Curtarolo
-// fixed for XZ - SC 2018-2019
-// fixed for new AUID language (SC 2019)
-// fixed for tree search on the AUID directories (SC 2019) super-speed
-
-#ifndef _AFLOWLIB_WEB_INTERFACE_CPP_
-#define _AFLOWLIB_WEB_INTERFACE_CPP_
-#include "aflow.h"
-#include "aflowlib_webapp_entry.cpp"  //CO20170622 - bob hanson JMOL stuff
-<<<<<<< HEAD
-#include "aflowlib_webapp_bands.cpp"  //CO20180305 - GG bands stuff
-=======
-#include "aflowlib_webapp_bands.cpp"  //CO20180305 - geena bands stuff
->>>>>>> 10163148
-
-const string _DEVIL_PROTOTYPES_STRING_ = "64,65,549,550,f8269,f9083,f8819";
-
-// ----------------------------------------------------------------------------
-// ----------------------------------------------------------------------------
-// ----------------------------------------------------------------------------
-
-// ***************************************************************************
-namespace aflowlib {
-  //  class _aflowlib_entry 
-
-  _aflowlib_entry::_aflowlib_entry() {  // constructor PUBLIC
-    entry.clear();ventry.clear();
-    auid.clear();
-    vauid.clear();vauid.clear();
-    aurl.clear();vaurl.clear();
-    keywords.clear();vkeywords.clear();
-    aflowlib_date.clear();
-    aflowlib_version.clear();
-    aflowlib_entries.clear();vaflowlib_entries.clear();
-    aflowlib_entries_number=0;
-    aflow_version.clear();
-    catalog.clear();
-    data_api="aapi1.2"; // new version of the API
-    data_source="aflowlib";
-    data_language="";
-    error_status.clear();
-    author.clear();vauthor.clear();
-    calculation_cores=1;
-    calculation_memory=AUROSTD_NAN;
-    calculation_time=AUROSTD_NAN;
-    corresponding.clear();vcorresponding.clear();
-    loop.clear();vloop.clear();
-    node_CPU_Cores=AUROSTD_NAN;node_CPU_MHz=AUROSTD_NAN;node_CPU_Model.clear();node_RAM_GB=AUROSTD_NAN;
-    Bravais_lattice_orig.clear();Bravais_lattice_relax.clear();
-    code.clear();
-    composition.clear();vcomposition.clear();
-    compound.clear();
-    density=AUROSTD_NAN;
-    density_orig=AUROSTD_NAN; //DX20190124 - add original crystal info
-    dft_type.clear();vdft_type.clear();
-    eentropy_cell=AUROSTD_NAN;eentropy_atom=AUROSTD_NAN;
-    Egap=AUROSTD_NAN;Egap_fit=AUROSTD_NAN;
-    energy_cell=AUROSTD_NAN;energy_atom=AUROSTD_NAN;energy_atom_relax1=AUROSTD_NAN;
-    energy_cutoff=AUROSTD_NAN;
-    delta_electronic_energy_convergence=AUROSTD_NAN;
-    delta_electronic_energy_threshold=AUROSTD_NAN;
-    nkpoints=0;
-    nkpoints_irreducible=0;
-    kppra=0;
-    kpoints.clear();
-    kpoints_nnn_relax.clear();
-    kpoints_nnn_static.clear();
-    kpoints_pairs.clear();
-    kpoints_bands_path_grid=0;
-    enthalpy_cell=AUROSTD_NAN;enthalpy_atom=AUROSTD_NAN;
-    enthalpy_formation_cell=AUROSTD_NAN;enthalpy_formation_atom=AUROSTD_NAN;
-    entropic_temperature=AUROSTD_NAN;
-    files.clear();vfiles.clear();
-    files_LIB.clear();vfiles_LIB.clear();
-    files_RAW.clear();vfiles_RAW.clear();
-    files_WEB.clear();vfiles_WEB.clear();
-    forces.clear();vforces.clear();
-    Egap_type.clear();
-    geometry.clear();vgeometry.clear();
-    geometry_orig.clear();vgeometry_orig.clear(); //DX20190124 - add original crystal info
-    lattice_system_orig.clear();lattice_variation_orig.clear();lattice_system_relax.clear();lattice_variation_relax.clear();
-    ldau_TLUJ.clear();
-    vLDAU.resize(4);  //ME20190129
-    natoms=AUROSTD_NAN;
-    natoms_orig=AUROSTD_NAN; //DX20190124 - add original crystal info
-    nbondxx.clear();vnbondxx.clear();
-    nspecies=AUROSTD_NAN;
-    Pearson_symbol_orig.clear();Pearson_symbol_relax.clear();
-    positions_cartesian.clear();vpositions_cartesian.clear();
-    positions_fractional.clear();vpositions_fractional.clear();
-    pressure=AUROSTD_NAN;
-    stress_tensor.clear();vstress_tensor.clear();
-    pressure_residual=AUROSTD_NAN;
-    Pulay_stress=AUROSTD_NAN;
-    prototype.clear();
-    PV_cell=AUROSTD_NAN;PV_atom=AUROSTD_NAN;
-    scintillation_attenuation_length=AUROSTD_NAN;
-    sg.clear();sg2.clear();vsg.clear();vsg2.clear();  //CO20171202
-    spacegroup_orig.clear();spacegroup_relax.clear();
-    species.clear();vspecies.clear();
-    species_pp.clear();vspecies_pp.clear();
-    species_pp_version.clear();vspecies_pp_version.clear();
-    species_pp_ZVAL.clear();vspecies_pp_ZVAL.clear();
-    species_pp_AUID.clear();vspecies_pp_AUID.clear();
-    METAGGA.clear();
-    spin_cell=AUROSTD_NAN;spin_atom=AUROSTD_NAN;
-    spinD.clear();vspinD.clear();
-    spinD_magmom_orig.clear();vspinD_magmom_orig.clear();
-    spinF=AUROSTD_NAN;
-    sponsor.clear();vsponsor.clear();
-    stoichiometry.clear();vstoichiometry.clear();
-    valence_cell_std=AUROSTD_NAN;valence_cell_iupac=AUROSTD_NAN;
-    volume_cell=AUROSTD_NAN;volume_atom=AUROSTD_NAN;
-    volume_cell_orig=AUROSTD_NAN;volume_atom_orig=AUROSTD_NAN; //DX20190124 - add original crystal info
-    //DX20190124 - added original symmetry info - START
-    // SYMMETRY
-    crystal_family_orig="";
-    crystal_system_orig="";
-    crystal_class_orig="";
-    point_group_Hermann_Mauguin_orig="";
-    point_group_Schoenflies_orig="";
-    point_group_orbifold_orig="";
-    point_group_type_orig="";
-    point_group_order_orig=AUROSTD_NAN;
-    point_group_structure_orig="";
-    Bravais_lattice_lattice_type_orig="";
-    Bravais_lattice_lattice_variation_type_orig="";
-    Bravais_lattice_lattice_system_orig="";
-    Bravais_superlattice_lattice_type_orig="";
-    Bravais_superlattice_lattice_variation_type_orig="";
-    Bravais_superlattice_lattice_system_orig="";
-    Pearson_symbol_superlattice_orig="";
-    reciprocal_lattice_type_orig="";
-    reciprocal_lattice_variation_type_orig="";
-    reciprocal_geometry_orig.clear();vreciprocal_geometry_orig.clear();
-    reciprocal_volume_cell_orig=AUROSTD_NAN;
-    Wyckoff_letters_orig="";
-    Wyckoff_multiplicities_orig="";
-    Wyckoff_site_symmetries_orig="";
-    //DX20190124 - added original symmetry info - END
-    //DX20180823 - added more symmetry info - START
-    // SYMMETRY
-    crystal_family="";
-    crystal_system="";
-    crystal_class="";
-    point_group_Hermann_Mauguin="";
-    point_group_Schoenflies="";
-    point_group_orbifold="";
-    point_group_type="";
-    point_group_order=AUROSTD_NAN;
-    point_group_structure="";
-    Bravais_lattice_lattice_type="";
-    Bravais_lattice_lattice_variation_type="";
-    Bravais_lattice_lattice_system="";
-    Bravais_superlattice_lattice_type="";
-    Bravais_superlattice_lattice_variation_type="";
-    Bravais_superlattice_lattice_system="";
-    Pearson_symbol_superlattice="";
-    reciprocal_lattice_type="";
-    reciprocal_lattice_variation_type="";
-    reciprocal_geometry.clear();vreciprocal_geometry.clear();
-    reciprocal_volume_cell=AUROSTD_NAN;
-    Wyckoff_letters="";
-    Wyckoff_multiplicities="";
-    Wyckoff_site_symmetries="";
-    //DX20180823 - added more symmetry info - END
-    //DX20190209 - added anrl info - START
-    anrl_label_orig="";
-    anrl_parameter_list_orig="";
-    anrl_parameter_values_orig="";
-    anrl_label_relax="";
-    anrl_parameter_list_relax="";
-    anrl_parameter_values_relax="";
-    //DX20190209 - added anrl info - END
-    // AGL/AEL
-    agl_thermal_conductivity_300K=AUROSTD_NAN;
-    agl_debye=AUROSTD_NAN;
-    agl_acoustic_debye=AUROSTD_NAN;
-    agl_gruneisen=AUROSTD_NAN;
-    agl_heat_capacity_Cv_300K=AUROSTD_NAN;
-    agl_heat_capacity_Cp_300K=AUROSTD_NAN;
-    agl_thermal_expansion_300K=AUROSTD_NAN;
-    agl_bulk_modulus_static_300K=AUROSTD_NAN;
-    agl_bulk_modulus_isothermal_300K=AUROSTD_NAN;
-    agl_poisson_ratio_source=""; //CT20181212
-    agl_vibrational_free_energy_300K_cell=AUROSTD_NAN; //CT20181212
-    agl_vibrational_free_energy_300K_atom=AUROSTD_NAN; //CT20181212
-    agl_vibrational_entropy_300K_cell=AUROSTD_NAN; //CT20181212
-    agl_vibrational_entropy_300K_atom=AUROSTD_NAN; //CT20181212
-    ael_poisson_ratio=AUROSTD_NAN;
-    ael_bulk_modulus_voigt=AUROSTD_NAN;
-    ael_bulk_modulus_reuss=AUROSTD_NAN;
-    ael_shear_modulus_voigt=AUROSTD_NAN;
-    ael_shear_modulus_reuss=AUROSTD_NAN;
-    ael_bulk_modulus_vrh=AUROSTD_NAN;
-    ael_shear_modulus_vrh=AUROSTD_NAN;
-    ael_elastic_anisotropy=AUROSTD_NAN; //CO20181129
-<<<<<<< HEAD
-    ael_youngs_modulus_vrh=AUROSTD_NAN; //CT20181212
-    ael_speed_sound_transverse=AUROSTD_NAN; //CT20181212
-    ael_speed_sound_longitudinal=AUROSTD_NAN; //CT20181212
-    ael_speed_sound_average=AUROSTD_NAN; //CT20181212
-    ael_pughs_modulus_ratio=AUROSTD_NAN; //CT20181212
-    ael_debye_temperature=AUROSTD_NAN; //CT20181212
-    ael_applied_pressure=AUROSTD_NAN; //CT20181212
-    ael_average_external_pressure=AUROSTD_NAN; //CT20181212
-=======
-    ael_youngs_modulus_vrh=AUROSTD_NAN; //CT181212
-    ael_speed_sound_transverse=AUROSTD_NAN; //CT181212
-    ael_speed_sound_longitudinal=AUROSTD_NAN; //CT181212
-    ael_speed_sound_average=AUROSTD_NAN; //CT181212
-    ael_pughs_modulus_ratio=AUROSTD_NAN; //CT181212
-    ael_debye_temperature=AUROSTD_NAN; //CT181212
-    ael_applied_pressure=AUROSTD_NAN; //CT181212
-    ael_average_external_pressure=AUROSTD_NAN; //CT181212
->>>>>>> 10163148
-    ael_stiffness_tensor.clear();  //ME20191105
-    ael_compliance_tensor.clear();  //ME20191105
-    // BADER
-    bader_net_charges.clear();vbader_net_charges.clear();
-    bader_atomic_volumes.clear();vbader_atomic_volumes.clear();
-    // legacy
-    server.clear();vserver.clear();vserverdir.clear();
-    icsd.clear();
-    stoich.clear();vstoich.clear();
-    // apennsy
-    structure_name.clear();  // apennsy
-    structure_description.clear();  // apennsy
-    distance_gnd=AUROSTD_NAN;  // apennsy
-    distance_tie=AUROSTD_NAN;  // apennsy
-    pureA=FALSE;pureB=FALSE;  // apennsy
-    fcc=FALSE; bcc=FALSE;hcp=FALSE;  // apennsy
-    stoich_a=AUROSTD_NAN;stoich_b=AUROSTD_NAN;  // apennsy
-    bond_aa=AUROSTD_NAN;bond_ab=AUROSTD_NAN;bond_bb=AUROSTD_NAN;  // apennsy
-    vNsgroup.clear();  // apennsy
-    vsgroup.clear();  // apennsy
-    vstr.clear();  // apennsy
-  }
-  _aflowlib_entry::~_aflowlib_entry() { // destructor PUBLIC
-    free();
-  }
-
-  void _aflowlib_entry::copy(const _aflowlib_entry& b) { // copy PRIVATE
-    entry=b.entry;ventry.clear();for(uint i=0;i<b.ventry.size();i++) ventry.push_back(b.ventry.at(i));
-    auid=b.auid;
-    vauid=b.vauid;vauid.clear();for(uint i=0;i<b.vauid.size();i++) vauid.push_back(b.vauid.at(i));
-    aurl=b.aurl;vaurl.clear();for(uint i=0;i<b.vaurl.size();i++) vaurl.push_back(b.vaurl.at(i));
-    vkeywords.clear();for(uint i=0;i<b.vkeywords.size();i++) vkeywords.push_back(b.vkeywords.at(i));
-    aflowlib_date=b.aflowlib_date;
-    aflowlib_version=b.aflowlib_version;
-    aflowlib_entries=b.aflowlib_entries;
-    vaflowlib_entries.clear();for(uint i=0;i<b.vaflowlib_entries.size();i++) vaflowlib_entries.push_back(b.vaflowlib_entries.at(i));
-    aflowlib_entries_number=b.aflowlib_entries_number;
-    aflow_version=b.aflow_version;
-    catalog=b.catalog;
-    data_api=b.data_api;
-    data_source=b.data_source;
-    data_language=b.data_language;
-    error_status=b.error_status;
-    author=b.author;vauthor.clear();for(uint i=0;i<b.vauthor.size();i++) vauthor.push_back(b.vauthor.at(i));
-    calculation_cores=b.calculation_cores;calculation_memory=b.calculation_memory;calculation_time=b.calculation_time;
-    corresponding=b.corresponding;vcorresponding.clear();for(uint i=0;i<b.vcorresponding.size();i++) vcorresponding.push_back(b.vcorresponding.at(i));
-    loop=b.loop;vloop.clear();for(uint i=0;i<b.vloop.size();i++) vloop.push_back(b.vloop.at(i));
-    node_CPU_Cores=b.node_CPU_Cores;node_CPU_MHz=b.node_CPU_MHz;node_CPU_Model=b.node_CPU_Model;node_RAM_GB=b.node_RAM_GB;
-    Bravais_lattice_orig=b.Bravais_lattice_orig;Bravais_lattice_relax=b.Bravais_lattice_relax;
-    code=b.code;
-    composition=b.composition;vcomposition.clear();for(uint i=0;i<b.vcomposition.size();i++) vcomposition.push_back(b.vcomposition.at(i));
-    compound=b.compound;
-    density=b.density;
-    density_orig=b.density_orig; //DX20190124 - add original crystal info
-    dft_type=b.dft_type;vdft_type.clear();for(uint i=0;i<b.vdft_type.size();i++) vdft_type.push_back(b.vdft_type.at(i));
-    eentropy_cell=b.eentropy_cell;eentropy_atom=b.eentropy_atom;
-    Egap=b.Egap;Egap_fit=b.Egap_fit;
-    energy_cell=b.energy_cell;energy_atom=b.energy_atom;energy_atom_relax1=b.energy_atom_relax1;
-    energy_cutoff=b.energy_cutoff;
-    delta_electronic_energy_convergence=b.delta_electronic_energy_convergence;
-    delta_electronic_energy_threshold=b.delta_electronic_energy_threshold;
-    nkpoints=b.nkpoints;
-    nkpoints_irreducible=b.nkpoints_irreducible;
-    kppra=b.kppra;
-    kpoints=b.kpoints;
-    kpoints_nnn_relax=b.kpoints_nnn_relax;
-    kpoints_nnn_static=b.kpoints_nnn_static;
-    kpoints_pairs=b.kpoints_pairs;
-    kpoints_bands_path_grid=b.kpoints_bands_path_grid;
-    enthalpy_cell=b.enthalpy_cell;enthalpy_atom=b.enthalpy_atom;
-    enthalpy_formation_cell=b.enthalpy_formation_cell;enthalpy_formation_atom=b.enthalpy_formation_atom;
-    entropic_temperature=b.entropic_temperature;
-    files=b.files;vfiles.clear();for(uint i=0;i<b.vfiles.size();i++) vfiles.push_back(b.vfiles.at(i));
-    files_LIB=b.files_LIB;vfiles_LIB.clear();for(uint i=0;i<b.vfiles_LIB.size();i++) vfiles_LIB.push_back(b.vfiles_LIB.at(i));
-    files_RAW=b.files_RAW;vfiles_RAW.clear();for(uint i=0;i<b.vfiles_RAW.size();i++) vfiles_RAW.push_back(b.vfiles_RAW.at(i));
-    files_WEB=b.files_WEB;vfiles_WEB.clear();for(uint i=0;i<b.vfiles_WEB.size();i++) vfiles_WEB.push_back(b.vfiles_WEB.at(i));
-    forces=b.forces;vforces.clear();for(uint i=0;i<b.vforces.size();i++) vforces.push_back(b.vforces.at(i));
-    Egap_type=b.Egap_type;
-    geometry=b.geometry;vgeometry.clear();for(uint i=0;i<b.vgeometry.size();i++) vgeometry.push_back(b.vgeometry.at(i));
-    geometry_orig=b.geometry_orig;vgeometry_orig.clear();for(uint i=0;i<b.vgeometry_orig.size();i++) vgeometry_orig.push_back(b.vgeometry_orig.at(i)); //DX20190124 - add original crystal info
-    lattice_system_orig=b.lattice_system_orig;lattice_variation_orig=b.lattice_variation_orig;
-    lattice_system_relax=b.lattice_system_relax;lattice_variation_relax=b.lattice_variation_relax;
-    ldau_TLUJ=b.ldau_TLUJ;
-    vLDAU=b.vLDAU;  //ME20190129
-    natoms=b.natoms;
-    natoms_orig=b.natoms_orig; //DX20190124 - add original crystal info
-    nbondxx=b.nbondxx;vnbondxx.clear();for(uint i=0;i<b.vnbondxx.size();i++) vnbondxx.push_back(b.vnbondxx.at(i));
-    nspecies=b.nspecies;
-    Pearson_symbol_orig=b.Pearson_symbol_orig;Pearson_symbol_relax=b.Pearson_symbol_relax;
-    positions_cartesian=b.positions_cartesian;vpositions_cartesian.clear();for(uint i=0;i<b.vpositions_cartesian.size();i++) vpositions_cartesian.push_back(b.vpositions_cartesian.at(i));
-    positions_fractional=b.positions_fractional;vpositions_fractional.clear();for(uint i=0;i<b.vpositions_fractional.size();i++) vpositions_fractional.push_back(b.vpositions_fractional.at(i));
-    pressure=b.pressure;
-    stress_tensor=b.stress_tensor;vstress_tensor.clear();for(uint i=0;i<b.vstress_tensor.size();i++) vstress_tensor.push_back(b.vstress_tensor.at(i));
-    pressure_residual=b.pressure_residual;
-    Pulay_stress=b.Pulay_stress;
-    prototype=b.prototype;
-    PV_cell=b.PV_cell;PV_atom=b.PV_atom;
-    scintillation_attenuation_length=b.scintillation_attenuation_length;
-    sg=b.sg;sg2=b.sg2;vsg.clear();for(uint i=0;i<b.vsg.size();i++){vsg.push_back(b.vsg[i]);} vsg2.clear();for(uint i=0;i<b.vsg2.size();i++){vsg2.push_back(b.vsg2[i]);}  //CO20171202
-    spacegroup_orig=b.spacegroup_orig;spacegroup_relax=b.spacegroup_relax;
-    species=b.species;vspecies.clear();for(uint i=0;i<b.vspecies.size();i++) vspecies.push_back(b.vspecies.at(i));
-    species_pp=b.species_pp;vspecies_pp.clear();for(uint i=0;i<b.vspecies_pp.size();i++) vspecies_pp.push_back(b.vspecies_pp.at(i));
-    species_pp_version=b.species_pp_version;vspecies_pp_version.clear();for(uint i=0;i<b.vspecies_pp_version.size();i++) vspecies_pp_version.push_back(b.vspecies_pp_version.at(i));
-    species_pp_ZVAL=b.species_pp_ZVAL;vspecies_pp_ZVAL.clear();for(uint i=0;i<b.vspecies_pp_ZVAL.size();i++) vspecies_pp_ZVAL.push_back(b.vspecies_pp_ZVAL.at(i));
-    species_pp_AUID=b.species_pp_AUID;vspecies_pp_AUID.clear();for(uint i=0;i<b.vspecies_pp_AUID.size();i++) vspecies_pp_AUID.push_back(b.vspecies_pp_AUID.at(i));
-    METAGGA=b.METAGGA;
-    spin_cell=b.spin_cell;spin_atom=b.spin_atom;
-    spinD=b.spinD;vspinD.clear();for(uint i=0;i<b.vspinD.size();i++) vspinD.push_back(b.vspinD.at(i));
-    spinD_magmom_orig=b.spinD_magmom_orig;vspinD_magmom_orig.clear();for(uint i=0;i<b.vspinD_magmom_orig.size();i++) vspinD_magmom_orig.push_back(b.vspinD_magmom_orig.at(i));
-    spinF=b.spinF;
-    sponsor=b.sponsor;vsponsor.clear();for(uint i=0;i<b.vsponsor.size();i++) vsponsor.push_back(b.vsponsor.at(i));
-    stoichiometry=b.stoichiometry;vstoichiometry.clear();for(uint i=0;i<b.vstoichiometry.size();i++) vstoichiometry.push_back(b.vstoichiometry.at(i));
-    valence_cell_std=b.valence_cell_std;valence_cell_iupac=b.valence_cell_iupac;
-    volume_cell=b.volume_cell;volume_atom=b.volume_atom;
-    volume_cell_orig=b.volume_cell_orig;volume_atom_orig=b.volume_atom_orig; //DX20190124 - add original crystal info
-    //DX20190124 - added original symmetry info - START
-    // SYMMETRY
-    crystal_family_orig=b.crystal_family_orig;
-    crystal_system_orig=b.crystal_system_orig;
-    crystal_class_orig=b.crystal_class_orig;
-    point_group_Hermann_Mauguin_orig=b.point_group_Hermann_Mauguin_orig;
-    point_group_Schoenflies_orig=b.point_group_Schoenflies_orig;
-    point_group_orbifold_orig=b.point_group_orbifold_orig;
-    point_group_type_orig=b.point_group_type_orig;
-    point_group_order_orig=b.point_group_order_orig;
-    point_group_structure_orig=b.point_group_structure_orig;
-    Bravais_lattice_lattice_type_orig=b.Bravais_lattice_lattice_type_orig;
-    Bravais_lattice_lattice_variation_type_orig=b.Bravais_lattice_lattice_variation_type_orig;
-    Bravais_lattice_lattice_system_orig=b.Bravais_lattice_lattice_system_orig;
-    Bravais_superlattice_lattice_type_orig=b.Bravais_superlattice_lattice_type_orig;
-    Bravais_superlattice_lattice_variation_type_orig=b.Bravais_superlattice_lattice_variation_type_orig;
-    Bravais_superlattice_lattice_system_orig=b.Bravais_superlattice_lattice_system_orig;
-    Pearson_symbol_superlattice_orig=b.Pearson_symbol_superlattice_orig;
-    reciprocal_geometry_orig=b.reciprocal_geometry_orig;vreciprocal_geometry_orig.clear();for(uint i=0;i<b.vreciprocal_geometry_orig.size();i++) vreciprocal_geometry_orig.push_back(b.vreciprocal_geometry_orig.at(i));
-    reciprocal_volume_cell_orig=b.reciprocal_volume_cell_orig;
-    reciprocal_lattice_type_orig=b.reciprocal_lattice_type_orig;
-    reciprocal_lattice_variation_type_orig=b.reciprocal_lattice_variation_type_orig;
-    Wyckoff_letters_orig=b.Wyckoff_letters_orig;
-    Wyckoff_multiplicities_orig=b.Wyckoff_multiplicities_orig;
-    Wyckoff_site_symmetries_orig=b.Wyckoff_site_symmetries_orig;
-    //DX20190124 - added original symmetry info - END
-    //DX20180823 - added more symmetry info - START
-    // SYMMETRY
-    crystal_family=b.crystal_family;
-    crystal_system=b.crystal_system;
-    crystal_class=b.crystal_class;
-    point_group_Hermann_Mauguin=b.point_group_Hermann_Mauguin;
-    point_group_Schoenflies=b.point_group_Schoenflies;
-    point_group_orbifold=b.point_group_orbifold;
-    point_group_type=b.point_group_type;
-    point_group_order=b.point_group_order;
-    point_group_structure=b.point_group_structure;
-    Bravais_lattice_lattice_type=b.Bravais_lattice_lattice_type;
-    Bravais_lattice_lattice_variation_type=b.Bravais_lattice_lattice_variation_type;
-    Bravais_lattice_lattice_system=b.Bravais_lattice_lattice_system;
-    Bravais_superlattice_lattice_type=b.Bravais_superlattice_lattice_type;
-    Bravais_superlattice_lattice_variation_type=b.Bravais_superlattice_lattice_variation_type;
-    Bravais_superlattice_lattice_system=b.Bravais_superlattice_lattice_system;
-    Pearson_symbol_superlattice=b.Pearson_symbol_superlattice;
-    reciprocal_geometry=b.reciprocal_geometry;vreciprocal_geometry.clear();for(uint i=0;i<b.vreciprocal_geometry.size();i++) vreciprocal_geometry.push_back(b.vreciprocal_geometry.at(i));
-    reciprocal_volume_cell=b.reciprocal_volume_cell; //DX20190124 - fix typo, add reciprocal
-    reciprocal_lattice_type=b.reciprocal_lattice_type;
-    reciprocal_lattice_variation_type=b.reciprocal_lattice_variation_type;
-    Wyckoff_letters=b.Wyckoff_letters;
-    Wyckoff_multiplicities=b.Wyckoff_multiplicities;
-    Wyckoff_site_symmetries=b.Wyckoff_site_symmetries;
-    //DX20180823 - added more symmetry info - END
-    //DX20190209 - added anrl info - START
-    anrl_label_orig=b.anrl_label_orig;
-    anrl_parameter_list_orig=b.anrl_parameter_list_orig;
-    anrl_parameter_values_orig=b.anrl_parameter_values_orig;
-    anrl_label_relax=b.anrl_label_relax;
-    anrl_parameter_list_relax=b.anrl_parameter_list_relax;
-    anrl_parameter_values_relax=b.anrl_parameter_values_relax;
-    //DX20190209 - added anrl info - END
-    // AGL/AEL
-    agl_thermal_conductivity_300K=b.agl_thermal_conductivity_300K;
-    agl_debye=b.agl_debye;
-    agl_acoustic_debye=b.agl_acoustic_debye;
-    agl_gruneisen=b.agl_gruneisen;
-    agl_heat_capacity_Cv_300K=b.agl_heat_capacity_Cv_300K;
-    agl_heat_capacity_Cp_300K=b.agl_heat_capacity_Cp_300K;
-    agl_thermal_expansion_300K=b.agl_thermal_expansion_300K;
-    agl_bulk_modulus_static_300K=b.agl_bulk_modulus_static_300K;
-    agl_bulk_modulus_isothermal_300K=b.agl_bulk_modulus_isothermal_300K;
-    agl_poisson_ratio_source=b.agl_poisson_ratio_source; //CT20181212
-    agl_vibrational_free_energy_300K_cell=b.agl_vibrational_free_energy_300K_cell; //CT20181212
-    agl_vibrational_free_energy_300K_atom=b.agl_vibrational_free_energy_300K_atom; //CT20181212
-    agl_vibrational_entropy_300K_cell=b.agl_vibrational_entropy_300K_cell; //CT20181212
-    agl_vibrational_entropy_300K_atom=b.agl_vibrational_entropy_300K_atom; //CT20181212
-    ael_poisson_ratio=b.ael_poisson_ratio;
-    ael_bulk_modulus_voigt=b.ael_bulk_modulus_voigt;
-    ael_bulk_modulus_reuss=b.ael_bulk_modulus_reuss;
-    ael_shear_modulus_voigt=b.ael_shear_modulus_voigt;
-    ael_shear_modulus_reuss=b.ael_shear_modulus_reuss;
-    ael_bulk_modulus_vrh=b.ael_bulk_modulus_vrh;
-    ael_shear_modulus_vrh=b.ael_shear_modulus_vrh;
-    ael_elastic_anisotropy=b.ael_elastic_anisotropy; //CO20181129
-<<<<<<< HEAD
-    ael_youngs_modulus_vrh=b.ael_youngs_modulus_vrh; //CT20181212
-    ael_speed_sound_transverse=b.ael_speed_sound_transverse; //CT20181212
-    ael_speed_sound_longitudinal=b.ael_speed_sound_longitudinal; //CT20181212
-    ael_speed_sound_average=b.ael_speed_sound_average; //CT20181212
-    ael_pughs_modulus_ratio=b.ael_pughs_modulus_ratio; //CT20181212
-    ael_debye_temperature=b.ael_debye_temperature; //CT20181212
-    ael_applied_pressure=b.ael_applied_pressure; //CT20181212
-    ael_average_external_pressure=b.ael_average_external_pressure; //CT20181212
-=======
-    ael_youngs_modulus_vrh=b.ael_youngs_modulus_vrh; //CT181212
-    ael_speed_sound_transverse=b.ael_speed_sound_transverse; //CT181212
-    ael_speed_sound_longitudinal=b.ael_speed_sound_longitudinal; //CT181212
-    ael_speed_sound_average=b.ael_speed_sound_average; //CT181212
-    ael_pughs_modulus_ratio=b.ael_pughs_modulus_ratio; //CT181212
-    ael_debye_temperature=b.ael_debye_temperature; //CT181212
-    ael_applied_pressure=b.ael_applied_pressure; //CT181212
-    ael_average_external_pressure=b.ael_average_external_pressure; //CT181212
->>>>>>> 10163148
-    ael_stiffness_tensor = b.ael_stiffness_tensor;  //ME20191105
-    ael_compliance_tensor = b.ael_compliance_tensor;  //ME20191105
-    // BADER
-    bader_net_charges=b.bader_net_charges;vbader_net_charges.clear();for(uint i=0;i<b.vbader_net_charges.size();i++) vbader_net_charges.push_back(b.vbader_net_charges.at(i));
-    bader_atomic_volumes=b.bader_atomic_volumes;vbader_atomic_volumes.clear();for(uint i=0;i<b.vbader_atomic_volumes.size();i++) vbader_atomic_volumes.push_back(b.vbader_atomic_volumes.at(i));
-    // legacy
-    server=b.server;
-    vserver.clear();for(uint i=0;i<b.vserver.size();i++) vserver.push_back(b.vserver.at(i));
-    vserverdir.clear();for(uint i=0;i<b.vserverdir.size();i++) vserverdir.push_back(b.vserverdir.at(i));
-    icsd=b.icsd;
-    stoich=b.stoich;vstoich.clear();for(uint i=0;i<b.vstoich.size();i++) vstoich.push_back(b.vstoich.at(i));
-    // apennsy
-    structure_name=b.structure_name;  // apennsy
-    structure_description=b.structure_description;  // apennsy
-    distance_gnd=b.distance_gnd;  // apennsy
-    distance_tie=b.distance_tie;  // apennsy
-    pureA=b.pureA;pureB=b.pureB;  // apennsy
-    fcc=b.fcc;bcc=b.bcc;hcp=b.hcp;  // apennsy
-    stoich_a=b.stoich_a;stoich_b=b.stoich_b;  // apennsy
-    bond_aa=b.bond_aa;bond_ab=b.bond_ab;bond_bb=b.bond_bb;  // apennsy
-    vNsgroup.clear();for(uint i=0;i<b.vNsgroup.size();i++) vNsgroup.push_back(b.vNsgroup.at(i));  // apennsy
-    vsgroup.clear();for(uint i=0;i<b.vsgroup.size();i++) vsgroup.push_back(b.vsgroup.at(i));  // apennsy
-    vstr.clear();for(uint i=0;i<b.vstr.size();i++) vstr.push_back(b.vstr.at(i));  // apennsy
-  }
-
-
-  const _aflowlib_entry& _aflowlib_entry::operator=(const _aflowlib_entry& b) {  // operator= PUBLIC
-    if(this!=&b) {free(); copy(b);}
-    return *this;
-  }
-
-  _aflowlib_entry::_aflowlib_entry(const _aflowlib_entry& b) { // copy PUBLIC
-    //  free();*this=b;
-    copy(b);
-  }
-
-  void _aflowlib_entry::free() { // free PRIVATE
-    ventry.clear();
-    vauid.clear();
-    vaurl.clear();
-    vaflowlib_entries.clear();
-    vkeywords.clear();
-    vauthor.clear();
-    vcorresponding.clear();
-    vloop.clear();
-    vcomposition.clear(); // clear all vectors
-    vdft_type.clear(); // clear all vectors
-    vfiles.clear(); // clear all vectors
-    vfiles_LIB.clear(); // clear all vectors
-    vfiles_RAW.clear(); // clear all vectors
-    vfiles_WEB.clear(); // clear all vectors
-    vforces.clear(); // clear all vectors
-    vgeometry.clear(); // clear all vectors
-    vgeometry_orig.clear(); // clear all vectors //DX20190124 - add original crystal info
-    vstress_tensor.clear(); // clear all vectors
-    vnbondxx.clear(); // clear all vectors
-    vpositions_cartesian.clear(); // clear all vectors
-    vpositions_fractional.clear(); // clear all vectors
-    vspecies.clear(); // clear all vectors
-    vspecies_pp.clear(); // clear all vectors
-    vspecies_pp_version.clear(); // clear all vectors
-    vspecies_pp_ZVAL.clear(); // clear all vectors
-    vspecies_pp_AUID.clear(); // clear all vectors
-    vspinD.clear(); // clear all vectors
-    vspinD_magmom_orig.clear(); // clear all vectors
-    vsponsor.clear();
-    vstoichiometry.clear(); // clear all vectors
-    vreciprocal_geometry.clear(); // clear all vectors //DX20180824 - added reciprocal lattice parameters
-    // BADER
-    vbader_net_charges.clear();
-    vbader_atomic_volumes.clear();
-    // legacy
-    vserver.clear();  // clear all vectors
-    for(uint i=0;i<vserverdir.size();i++)
-      vserverdir.at(i).clear();
-    vserverdir.clear();  // clear all vectors
-    vstoich.clear(); // clear all vectors
-  } 
-
-  void _aflowlib_entry::clear() {  // clear PRIVATE
-    _aflowlib_entry _temp;
-    copy(_temp);
-  }
-
-  _aflowlib_entry::_aflowlib_entry(const string& file) { // constructur from file
-    stringstream oss;
-    if(!aurostd::FileExist(file)) {cerr << "ERROR - _aflowlib_entry::aflowlib_entr: " << DEFAULT_FILE_AFLOWLIB_ENTRY_OUT << " not found =" << file << endl;exit(0);} //SC20190813
-    string entry;
-    aurostd::efile2string(file,entry);
-    Load(entry,oss);
-  }
-
-  // file2aflowlib
-  uint _aflowlib_entry::file2aflowlib(const string& file,ostream& oss) {
-    if(!aurostd::FileExist(file)) {cerr << "ERROR - _aflowlib_entry::file2aflowlib: " << DEFAULT_FILE_AFLOWLIB_ENTRY_OUT << " not found =" << file << endl;return 0;} //exit(0); //CO20170609, this is a dud
-    string entry;
-    aurostd::efile2string(file,entry);
-    return Load(entry,oss);
-  }
-
-  // Load
-  uint _aflowlib_entry::Load(const stringstream& stream,ostream& oss) {
-    return Load(stream.str(),oss);
-  }
-
-  // LoadWeb
-  uint _aflowlib_entry::url2aflowlib(const string& _url,ostream& oss,bool verbose) {
-    bool LDEBUG=(FALSE || XHOST.DEBUG);
-    string soliloquy="_aflowlib_entry::url2aflowlib():";
-    string url=_url;
-    if(url.empty()) {cerr << "ERROR - _aflowlib_entry::url2aflowlib: url.empty()" << endl;return 0;} //exit(0); //CO20170609, this is a dud
-    string entry;
-    if(aurostd::substring2bool(url,"index") || aurostd::substring2bool(url,"format")) {
-      aurostd::StringSubst(url,"/"+DEFAULT_FILE_AFLOWLIB_ENTRY_OUT,"");
-      if(!aurostd::url2string(url,entry,verbose)){return 0;}   //CO, this is a dud
-    } else {
-      aurostd::StringSubst(url,"/"+DEFAULT_FILE_AFLOWLIB_ENTRY_OUT,"");
-      if(!aurostd::url2string(url+"/"+DEFAULT_FILE_AFLOWLIB_ENTRY_OUT,entry,verbose)){return 0;}  //CO, this is a dud
-    }
-    if(LDEBUG) {cerr << soliloquy << " entry=" << entry << endl;} //CO20180528
-    return Load(entry,oss);
-  }
-
-  // Load overload
-  uint _aflowlib_entry::Load(const string& _entry,ostream& oss) {
-    string function = "aflowlib::_aflowlib_entry::Load()";  //ME20191119
-    clear(); // start from clean
-    entry=_entry; // start from loading it up !
-    if(entry.empty()) {cerr << "ERROR - _aflowlib_entry::Load: entry.empty()" << endl;return 0;} //exit(0);  //CO20170609, this is a dud 
-    vector<string> tokens,stokens;
-    string keyword,content,line;
-    aurostd::string2tokens(entry,ventry,"|");
-    for(uint i=0;i<ventry.size();i++) {
-      line=aurostd::RemoveWhiteSpaces(ventry.at(i));
-      aurostd::string2tokens(line,tokens,"=");
-      if(tokens.size()>0) {
-        keyword=tokens.at(0);
-        if(tokens.size()>1) {content=tokens.at(1);} else {continue;} //{content="";}  //CO20180319, content="" screws up string2double(), better to leave as AUROSTD_NAN
-        if(content.empty()){continue;}  //CO20180319
-        if(content=="null"){continue;}  //CO20180319 - aflux integration!
-        aurostd::string2tokens(content,stokens,",");
-        if(keyword=="auid") {
-          auid=content; // AUID
-          vauid.clear();aflowlib::auid2vauid(auid,vauid);
-          // create VAUID
-        }
-        //CO20180409 - added the else if's for speed, no need to go through more checks than necessary
-        else if(keyword=="aurl") {aurl=content;aurostd::string2tokens(content,stokens,":");for(uint j=0;j<stokens.size();j++) vaurl.push_back(stokens.at(j));}
-        else if(keyword=="title") {title=content;}  //ME20190129
-        else if(keyword=="keywords") {keywords=content;aurostd::string2tokens(content,stokens,",");for(uint j=0;j<stokens.size();j++) vkeywords.push_back(stokens.at(j));}
-        else if(keyword=="aflowlib_date") {aflowlib_date=content;}
-        else if(keyword=="aflowlib_version") {aflowlib_version=content;}
-        else if(keyword=="aflowlib_entries") {aflowlib_entries=content;aurostd::string2tokens(content,stokens,",");for(uint j=0;j<stokens.size();j++) vaflowlib_entries.push_back(stokens.at(j));}
-        else if(keyword=="aflowlib_entries_number") {aflowlib_entries_number=aurostd::string2utype<int>(content);}
-        else if(keyword=="aflow_version") {aflow_version=content;}
-        else if(keyword=="catalog") {catalog=content;}
-        else if(keyword=="data_api") {data_api=content;}
-        else if(keyword=="data_source") {data_source=content;}
-        else if(keyword=="data_language") {data_language=content;}
-        else if(keyword=="error_status") {error_status=content;}
-        else if(keyword=="author") {author=content;aurostd::string2tokens(content,stokens,",");for(uint j=0;j<stokens.size();j++) vauthor.push_back(stokens.at(j));}
-        else if(keyword=="calculation_cores") {calculation_cores=aurostd::string2utype<int>(content);}
-        else if(keyword=="calculation_memory") {calculation_memory=aurostd::string2utype<double>(content);}
-        else if(keyword=="calculation_time") {calculation_time=aurostd::string2utype<double>(content);}
-        else if(keyword=="corresponding") {corresponding=content;aurostd::string2tokens(content,stokens,",");for(uint j=0;j<stokens.size();j++) vcorresponding.push_back(stokens.at(j));}
-        else if(keyword=="loop") {vloop.push_back(content);}  // CHECK THIS OUT IN THE FITURE
-        else if(keyword=="node_CPU_Cores") {node_CPU_Cores=aurostd::string2utype<int>(content);}
-        else if(keyword=="node_CPU_MHz") {node_CPU_MHz=aurostd::string2utype<double>(content);}
-        else if(keyword=="node_CPU_Model") {node_CPU_Model=content;}
-        else if(keyword=="node_RAM_GB") {node_RAM_GB=aurostd::string2utype<double>(content);}
-        else if(keyword=="Bravais_lattice_orig") {Bravais_lattice_orig=content;}
-        else if(keyword=="Bravais_lattice_relax") {Bravais_lattice_relax=content;}
-        else if(keyword=="code") {code=content;}
-        else if(keyword=="composition") {composition=content;for(uint j=0;j<stokens.size();j++) vcomposition.push_back(aurostd::string2utype<double>(stokens.at(j)));}
-        else if(keyword=="compound") {compound=content;}
-        else if(keyword=="density") {density=aurostd::string2utype<double>(content);}
-        else if(keyword=="density_orig") {density_orig=aurostd::string2utype<double>(content);} //DX20190124 - add original crystal info
-        else if(keyword=="dft_type") {dft_type=content;aurostd::string2tokens(content,stokens,",");for(uint j=0;j<stokens.size();j++) vdft_type.push_back(stokens.at(j));}
-        else if(keyword=="eentropy_cell") {eentropy_cell=aurostd::string2utype<double>(content);}
-        else if(keyword=="eentropy_atom") {eentropy_atom=aurostd::string2utype<double>(content);}
-        else if(keyword=="Egap") {Egap=aurostd::string2utype<double>(content);}
-        else if(keyword=="Egap_fit") {Egap_fit=aurostd::string2utype<double>(content);}
-        else if(keyword=="energy_cell") {energy_cell=aurostd::string2utype<double>(content);}
-        else if(keyword=="energy_atom") {energy_atom=aurostd::string2utype<double>(content);energy_atom_relax1=aurostd::string2utype<double>(content);}
-        else if(keyword=="energy_cutoff") {energy_cutoff=aurostd::string2utype<double>(content);}
-        else if(keyword=="delta_electronic_energy_convergence") {delta_electronic_energy_convergence=aurostd::string2utype<double>(content);}
-        else if(keyword=="delta_electronic_energy_threshold") {delta_electronic_energy_threshold=aurostd::string2utype<double>(content);}
-        else if(keyword=="nkpoints") {nkpoints=aurostd::string2utype<uint>(content);}
-        else if(keyword=="nkpoints_irreducible") {nkpoints_irreducible=aurostd::string2utype<uint>(content);}
-        else if(keyword=="kppra") {kppra=aurostd::string2utype<uint>(content);}
-        else if(keyword=="kpoints") {kpoints=content;}
-        else if(keyword=="kpoints_relax") {vector<int> tokens;aurostd::string2tokens(content,tokens,",");kpoints_nnn_relax=aurostd::vector2xvector(tokens);}  //ME20190129
-        else if(keyword=="kpoints_static") {vector<int> tokens;aurostd::string2tokens(content,tokens,",");kpoints_nnn_static=aurostd::vector2xvector(tokens);}  //ME20190129
-        else if(keyword=="kpoints_bands_path"){aurostd::string2tokens(content,kpoints_pairs,",");}  //ME20190129
-        else if(keyword=="kpoints_bands_nkpts"){kpoints_bands_path_grid=aurostd::string2utype<int>(content);}  //ME20190129
-        else if(keyword=="enthalpy_cell") {enthalpy_cell=aurostd::string2utype<double>(content);}
-        else if(keyword=="enthalpy_atom") {enthalpy_atom=aurostd::string2utype<double>(content);}
-        else if(keyword=="enthalpy_formation_cell") {enthalpy_formation_cell=aurostd::string2utype<double>(content);}
-        else if(keyword=="enthalpy_formation_atom") {enthalpy_formation_atom=aurostd::string2utype<double>(content);}
-        else if(keyword=="entropic_temperature") {entropic_temperature=aurostd::string2utype<double>(content);}
-        else if(keyword=="files") {files=content;for(uint j=0;j<stokens.size();j++) vfiles.push_back(stokens.at(j));}
-        else if(keyword=="files_LIB") {files_LIB=content;for(uint j=0;j<stokens.size();j++) vfiles_LIB.push_back(stokens.at(j));}
-        else if(keyword=="files_RAW") {files_RAW=content;for(uint j=0;j<stokens.size();j++) vfiles_RAW.push_back(stokens.at(j));}
-        else if(keyword=="files_WEB") {files_WEB=content;for(uint j=0;j<stokens.size();j++) vfiles_WEB.push_back(stokens.at(j));}
-        else if(keyword=="forces") {forces=content;for(uint j=0;j<stokens.size();j++) vforces.push_back(aurostd::string2utype<double>(stokens.at(j)));}  // FIX
-        else if(keyword=="geometry") {
-          geometry=content; 
-          vgeometry.push_back(0.0);vgeometry.push_back(0.0);vgeometry.push_back(0.0);
-          vgeometry.push_back(0.0);vgeometry.push_back(0.0);vgeometry.push_back(0.0);
-          if(stokens.size()==6) for(uint j=0;j<stokens.size();j++) vgeometry.at(j)=aurostd::string2utype<double>(stokens.at(j));
-        }
-        //DX20190124 - add original crystal info - START
-        else if(keyword=="geometry_orig") {
-          geometry_orig=content; 
-          vgeometry_orig.push_back(0.0);vgeometry_orig.push_back(0.0);vgeometry_orig.push_back(0.0);
-          vgeometry_orig.push_back(0.0);vgeometry_orig.push_back(0.0);vgeometry_orig.push_back(0.0);
-          if(stokens.size()==6) for(uint j=0;j<stokens.size();j++) vgeometry_orig.at(j)=aurostd::string2utype<double>(stokens.at(j));
-        }
-        //DX20190124 - add original crystal info - END
-        else if(keyword=="lattice_system_orig") {lattice_system_orig=content;}
-        else if(keyword=="lattice_variation_orig") {lattice_variation_orig=content;}
-        else if(keyword=="lattice_system_relax") {lattice_system_relax=content;}
-        else if(keyword=="lattice_variation_relax") {lattice_variation_relax=content;}
-        else if(keyword=="ldau_TLUJ") {ldau_TLUJ=content;}
-        else if(keyword=="ldau_type") {vLDAU[0].push_back(aurostd::string2utype<double>(content));}  //ME20190129
-        else if(keyword=="ldau_l") {for(uint j=0; j<stokens.size();j++) vLDAU[1].push_back(aurostd::string2utype<double>(stokens[j]));}  //ME20190129
-        else if(keyword=="ldau_u") {for(uint j=0; j<stokens.size();j++) vLDAU[2].push_back(aurostd::string2utype<double>(stokens[j]));}  //ME20190129
-        else if(keyword=="ldau_j") {for(uint j=0; j<stokens.size();j++) vLDAU[3].push_back(aurostd::string2utype<double>(stokens[j]));}  //ME20190129
-        else if(keyword=="natoms") {natoms=aurostd::string2utype<int>(content);}
-        else if(keyword=="natoms_orig") {natoms_orig=aurostd::string2utype<int>(content);} //DX20190124 - add original crystal info
-        else if(keyword=="nbondxx") {nbondxx=content;for(uint j=0;j<stokens.size();j++) vnbondxx.push_back(aurostd::string2utype<double>(stokens.at(j)));}
-        else if(keyword=="nspecies") {nspecies=aurostd::string2utype<int>(content);}
-        else if(keyword=="Pearson_symbol_orig") {Pearson_symbol_orig=content;}
-        else if(keyword=="Pearson_symbol_relax") {Pearson_symbol_relax=content;}
-        else if(keyword=="positions_cartesian") {positions_cartesian=content;for(uint j=0;j<stokens.size();j++) vpositions_cartesian.push_back(aurostd::string2utype<double>(stokens.at(j)));}  // FIX
-        else if(keyword=="positions_fractional") {positions_fractional=content;for(uint j=0;j<stokens.size();j++) vpositions_fractional.push_back(aurostd::string2utype<double>(stokens.at(j)));}  // FIX
-        else if(keyword=="pressure") {pressure=aurostd::string2utype<double>(content);}
-        else if(keyword=="stress_tensor") {
-          stress_tensor=content; 
-          vstress_tensor.push_back(0.0);vstress_tensor.push_back(0.0);vstress_tensor.push_back(0.0);
-          vstress_tensor.push_back(0.0);vstress_tensor.push_back(0.0);vstress_tensor.push_back(0.0);
-          vstress_tensor.push_back(0.0);vstress_tensor.push_back(0.0);vstress_tensor.push_back(0.0);
-          if(stokens.size()==6) for(uint j=0;j<stokens.size();j++) vstress_tensor.at(j)=aurostd::string2utype<double>(stokens.at(j));
-        }
-        else if(keyword=="pressure_residual") {pressure_residual=aurostd::string2utype<double>(content);}
-        else if(keyword=="Pulay_stress") {Pulay_stress=aurostd::string2utype<double>(content);}
-        else if(keyword=="prototype") {prototype=content;}  // apennsy
-        else if(keyword=="PV_cell") {PV_cell=aurostd::string2utype<double>(content);}
-        else if(keyword=="PV_atom") {PV_atom=aurostd::string2utype<double>(content);}
-        else if(keyword=="scintillation_attenuation_length") {scintillation_attenuation_length=aurostd::string2utype<double>(content);}
-        else if(keyword=="sg") {sg=content;for(uint j=0;j<stokens.size();j++) vsg.push_back(stokens.at(j));} //CO20180101
-        else if(keyword=="sg2") {sg2=content;for(uint j=0;j<stokens.size();j++) vsg2.push_back(stokens.at(j));} //CO20180101
-        else if(keyword=="spacegroup_orig") {spacegroup_orig=content;}
-        else if(keyword=="spacegroup_relax") {spacegroup_relax=content;}
-        else if(keyword=="species") {species=content;for(uint j=0;j<stokens.size();j++) vspecies.push_back(stokens.at(j));}
-        else if(keyword=="species_pp") {species_pp=content;for(uint j=0;j<stokens.size();j++) vspecies_pp.push_back(stokens.at(j));}
-        else if(keyword=="species_pp_version") {species_pp_version=content;for(uint j=0;j<stokens.size();j++) vspecies_pp_version.push_back(stokens.at(j));}
-        else if(keyword=="species_pp_ZVAL") {species_pp_ZVAL=content;for(uint j=0;j<stokens.size();j++) vspecies_pp_ZVAL.push_back(aurostd::string2utype<double>(stokens.at(j)));}
-	else if(keyword=="species_pp_AUID") {species_pp_AUID=content;for(uint j=0;j<stokens.size();j++) vspecies_pp_AUID.push_back(stokens.at(j));}
-	else if(keyword=="metagga" || keyword=="METAGGA") {METAGGA=content;}
-	else if(keyword=="spin_cell") {spin_cell=aurostd::string2utype<double>(content);}
-        else if(keyword=="spin_atom") {spin_atom=aurostd::string2utype<double>(content);}
-        else if(keyword=="spinD") {spinD=content;for(uint j=0;j<stokens.size();j++) vspinD.push_back(aurostd::string2utype<double>(stokens.at(j)));}
-        else if(keyword=="spinD_magmom_orig") {spinD_magmom_orig=content;for(uint j=0;j<stokens.size();j++) vspinD_magmom_orig.push_back(aurostd::string2utype<double>(stokens.at(j)));}
-        else if(keyword=="spinF") {spinF=aurostd::string2utype<double>(content);}
-        else if(keyword=="sponsor") {sponsor=content;aurostd::string2tokens(content,stokens,",");for(uint j=0;j<stokens.size();j++) vsponsor.push_back(stokens.at(j));}
-        else if(keyword=="stoichiometry") {stoichiometry=content;for(uint j=0;j<stokens.size();j++) vstoichiometry.push_back(aurostd::string2utype<double>(stokens.at(j)));}
-        else if(keyword=="Egap_type") {Egap_type=content;}
-        else if(keyword=="valence_cell_std") {valence_cell_std=aurostd::string2utype<double>(content);}
-        else if(keyword=="valence_cell_iupac") {valence_cell_iupac=aurostd::string2utype<double>(content);}
-        else if(keyword=="volume_cell") {volume_cell=aurostd::string2utype<double>(content);}
-        else if(keyword=="volume_atom") {volume_atom=aurostd::string2utype<double>(content);}
-        else if(keyword=="volume_cell_orig") {volume_cell_orig=aurostd::string2utype<double>(content);} //DX20190124 - add original crystal info
-        else if(keyword=="volume_atom_orig") {volume_atom_orig=aurostd::string2utype<double>(content);} //DX20190124 - add original crystal info
-        // legacy
-        else if(keyword=="server") {vserver.push_back(content);}
-        else if(keyword=="stoich") {aurostd::string2tokens(ventry.at(i),tokens,"=");stoich=tokens.at(1);aurostd::string2tokens(stoich,stokens);for(uint j=0;j<stokens.size();j++) vstoich.push_back(aurostd::string2utype<double>(stokens.at(j)));}
-        //DX20190124 - added original symmetry info - START
-        // SYMMETRY
-        else if(keyword=="crystal_family_orig") {crystal_family_orig=content;}
-        else if(keyword=="crystal_system_orig") {crystal_system_orig=content;}
-        else if(keyword=="crystal_class_orig") {crystal_class_orig=content;}
-        else if(keyword=="point_group_Hermann_Mauguin_orig") {point_group_Hermann_Mauguin_orig=content;}
-        else if(keyword=="point_group_Schoenflies_orig") {point_group_Schoenflies_orig=content;}
-        else if(keyword=="point_group_orbifold_orig") {point_group_orbifold_orig=content;}
-        else if(keyword=="point_group_type_orig") {point_group_type_orig=content;}
-        else if(keyword=="point_group_order_orig") {point_group_order=aurostd::string2utype<uint>(content);}
-        else if(keyword=="point_group_structure_orig") {point_group_structure_orig=content;}
-        else if(keyword=="Bravais_lattice_lattice_type_orig") {Bravais_lattice_lattice_type_orig=content;}
-        else if(keyword=="Bravais_lattice_lattice_variation_type_orig") {Bravais_lattice_lattice_variation_type_orig=content;}
-        else if(keyword=="Bravais_lattice_lattice_system_orig") {Bravais_lattice_lattice_system_orig=content;}
-        else if(keyword=="Bravais_superlattice_lattice_type_orig") {Bravais_superlattice_lattice_type_orig=content;}
-        else if(keyword=="Bravais_superlattice_lattice_variation_type_orig") {Bravais_superlattice_lattice_variation_type_orig=content;}
-        else if(keyword=="Bravais_superlattice_lattice_system_orig") {Bravais_superlattice_lattice_system_orig=content;}
-        else if(keyword=="Pearson_symbol_superlattice_orig") {Pearson_symbol_superlattice_orig=content;}
-        else if(keyword=="reciprocal_geometry_orig") {
-          reciprocal_geometry_orig=content; 
-          vreciprocal_geometry_orig.push_back(0.0);vreciprocal_geometry_orig.push_back(0.0);vreciprocal_geometry_orig.push_back(0.0);
-          vreciprocal_geometry_orig.push_back(0.0);vreciprocal_geometry_orig.push_back(0.0);vreciprocal_geometry_orig.push_back(0.0);
-          if(stokens.size()==6) for(uint j=0;j<stokens.size();j++) vreciprocal_geometry_orig.at(j)=aurostd::string2utype<double>(stokens.at(j));
-        }
-        else if(keyword=="reciprocal_volume_cell_orig") {reciprocal_volume_cell_orig=aurostd::string2utype<double>(content);}
-        else if(keyword=="reciprocal_lattice_type_orig") {reciprocal_lattice_type_orig=content;}
-        else if(keyword=="reciprocal_lattice_variation_type_orig") {reciprocal_lattice_variation_type_orig=content;}
-        else if(keyword=="Wyckoff_letters_orig") {Wyckoff_letters_orig=content;}
-        else if(keyword=="Wyckoff_multiplicities_orig") {Wyckoff_multiplicities_orig=content;}
-        else if(keyword=="Wyckoff_site_symmetries_orig") {Wyckoff_site_symmetries_orig=content;}
-        //DX20190124 - added original symmetry info - END
-        //DX20180823 - added more symmetry info - START
-        // SYMMETRY
-        else if(keyword=="crystal_family") {crystal_family=content;}
-        else if(keyword=="crystal_system") {crystal_system=content;}
-        else if(keyword=="crystal_class") {crystal_class=content;}
-        else if(keyword=="point_group_Hermann_Mauguin") {point_group_Hermann_Mauguin=content;}
-        else if(keyword=="point_group_Schoenflies") {point_group_Schoenflies=content;}
-        else if(keyword=="point_group_orbifold") {point_group_orbifold=content;}
-        else if(keyword=="point_group_type") {point_group_type=content;}
-        else if(keyword=="point_group_order") {point_group_order=aurostd::string2utype<uint>(content);}
-        else if(keyword=="point_group_structure") {point_group_structure=content;}
-        else if(keyword=="Bravais_lattice_lattice_type") {Bravais_lattice_lattice_type=content;}
-        else if(keyword=="Bravais_lattice_lattice_variation_type") {Bravais_lattice_lattice_variation_type=content;}
-        else if(keyword=="Bravais_lattice_lattice_system") {Bravais_lattice_lattice_system=content;}
-        else if(keyword=="Bravais_superlattice_lattice_type") {Bravais_superlattice_lattice_type=content;}
-        else if(keyword=="Bravais_superlattice_lattice_variation_type") {Bravais_superlattice_lattice_variation_type=content;}
-        else if(keyword=="Bravais_superlattice_lattice_system") {Bravais_superlattice_lattice_system=content;}
-        else if(keyword=="Pearson_symbol_superlattice") {Pearson_symbol_superlattice=content;}
-        else if(keyword=="reciprocal_geometry") {
-          reciprocal_geometry=content; 
-          vreciprocal_geometry.push_back(0.0);vreciprocal_geometry.push_back(0.0);vreciprocal_geometry.push_back(0.0);
-          vreciprocal_geometry.push_back(0.0);vreciprocal_geometry.push_back(0.0);vreciprocal_geometry.push_back(0.0);
-          if(stokens.size()==6) for(uint j=0;j<stokens.size();j++) vreciprocal_geometry.at(j)=aurostd::string2utype<double>(stokens.at(j));
-        }
-        else if(keyword=="reciprocal_volume_cell") {reciprocal_volume_cell=aurostd::string2utype<double>(content);}
-        else if(keyword=="reciprocal_lattice_type") {reciprocal_lattice_type=content;}
-        else if(keyword=="reciprocal_lattice_variation_type") {reciprocal_lattice_variation_type=content;}
-        else if(keyword=="Wyckoff_letters") {Wyckoff_letters=content;}
-        else if(keyword=="Wyckoff_multiplicities") {Wyckoff_multiplicities=content;}
-        else if(keyword=="Wyckoff_site_symmetries") {Wyckoff_site_symmetries=content;}
-        //DX20180823 - added more symmetry info - END
-        //DX20190209 - added anrl info - START
-        else if(keyword=="anrl_label_orig") {anrl_label_orig=content;}
-        else if(keyword=="anrl_parameter_list_orig") {anrl_parameter_list_orig=content;}
-        else if(keyword=="anrl_parameter_values_orig") {anrl_parameter_values_orig=content;}
-        else if(keyword=="anrl_label_relax") {anrl_label_relax=content;}
-        else if(keyword=="anrl_parameter_list_relax") {anrl_parameter_list_relax=content;}
-        else if(keyword=="anrl_parameter_values_relax") {anrl_parameter_values_relax=content;}
-        //DX20190209 - added anrl info - END
-        // AGL/AEL
-        else if(keyword=="agl_thermal_conductivity_300K") {agl_thermal_conductivity_300K=aurostd::string2utype<double>(content);}
-        else if(keyword=="agl_debye") {agl_debye=aurostd::string2utype<double>(content);}
-        else if(keyword=="agl_acoustic_debye") {agl_acoustic_debye=aurostd::string2utype<double>(content);}
-        else if(keyword=="agl_gruneisen") {agl_gruneisen=aurostd::string2utype<double>(content);}
-        else if(keyword=="agl_heat_capacity_Cv_300K") {agl_heat_capacity_Cv_300K=aurostd::string2utype<double>(content);}
-        else if(keyword=="agl_heat_capacity_Cp_300K") {agl_heat_capacity_Cp_300K=aurostd::string2utype<double>(content);}
-        else if(keyword=="agl_thermal_expansion_300K") {agl_thermal_expansion_300K=aurostd::string2utype<double>(content);}
-        else if(keyword=="agl_bulk_modulus_static_300K") {agl_bulk_modulus_static_300K=aurostd::string2utype<double>(content);}
-        else if(keyword=="agl_bulk_modulus_isothermal_300K") {agl_bulk_modulus_isothermal_300K=aurostd::string2utype<double>(content);}
-        else if(keyword=="agl_poisson_ratio_source") {agl_poisson_ratio_source=content;} //CT20181212
-        else if(keyword=="agl_vibrational_free_energy_300K_cell") {agl_vibrational_free_energy_300K_cell=aurostd::string2utype<double>(content);} //CT20181212
-        else if(keyword=="agl_vibrational_free_energy_300K_atom") {agl_vibrational_free_energy_300K_atom=aurostd::string2utype<double>(content);} //CT20181212
-        else if(keyword=="agl_vibrational_entropy_300K_cell") {agl_vibrational_entropy_300K_cell=aurostd::string2utype<double>(content);} //CT20181212
-        else if(keyword=="agl_vibrational_entropy_300K_atom") {agl_vibrational_entropy_300K_atom=aurostd::string2utype<double>(content);} //CT20181212
-        else if(keyword=="ael_poisson_ratio") {ael_poisson_ratio=aurostd::string2utype<double>(content);}
-        else if(keyword=="ael_bulk_modulus_voigt") {ael_bulk_modulus_voigt=aurostd::string2utype<double>(content);}
-        else if(keyword=="ael_bulk_modulus_reuss") {ael_bulk_modulus_reuss=aurostd::string2utype<double>(content);}
-        else if(keyword=="ael_shear_modulus_voigt") {ael_shear_modulus_voigt=aurostd::string2utype<double>(content);}
-        else if(keyword=="ael_shear_modulus_reuss") {ael_shear_modulus_reuss=aurostd::string2utype<double>(content);}
-        else if(keyword=="ael_bulk_modulus_vrh") {ael_bulk_modulus_vrh=aurostd::string2utype<double>(content);}
-        else if(keyword=="ael_shear_modulus_vrh") {ael_shear_modulus_vrh=aurostd::string2utype<double>(content);}
-        else if(keyword=="ael_elastic_anisotropy") {ael_elastic_anisotropy=aurostd::string2utype<double>(content);} //CO20181129
-<<<<<<< HEAD
-        else if(keyword=="ael_youngs_modulus_vrh") {ael_youngs_modulus_vrh=aurostd::string2utype<double>(content);} //CT20181212
-        else if(keyword=="ael_speed_sound_transverse") {ael_speed_sound_transverse=aurostd::string2utype<double>(content);} //CT20181212
-        else if(keyword=="ael_speed_sound_longitudinal") {ael_speed_sound_longitudinal=aurostd::string2utype<double>(content);} //CT20181212
-        else if(keyword=="ael_speed_sound_average") {ael_speed_sound_average=aurostd::string2utype<double>(content);} //CT20181212
-        else if(keyword=="ael_pughs_modulus_ratio") {ael_pughs_modulus_ratio=aurostd::string2utype<double>(content);} //CT20181212
-        else if(keyword=="ael_debye_temperature") {ael_debye_temperature=aurostd::string2utype<double>(content);} //CT20181212
-        else if(keyword=="ael_applied_pressure") {ael_applied_pressure=aurostd::string2utype<double>(content);} //CT20181212
-        else if(keyword=="ael_average_external_pressure") {ael_average_external_pressure=aurostd::string2utype<double>(content);} //CT20181212
-        //ME20191105 BEGIN
-=======
-        else if(keyword=="ael_youngs_modulus_vrh") {ael_youngs_modulus_vrh=aurostd::string2utype<double>(content);} //CT181212
-        else if(keyword=="ael_speed_sound_transverse") {ael_speed_sound_transverse=aurostd::string2utype<double>(content);} //CT181212
-        else if(keyword=="ael_speed_sound_longitudinal") {ael_speed_sound_longitudinal=aurostd::string2utype<double>(content);} //CT181212
-        else if(keyword=="ael_speed_sound_average") {ael_speed_sound_average=aurostd::string2utype<double>(content);} //CT181212
-        else if(keyword=="ael_pughs_modulus_ratio") {ael_pughs_modulus_ratio=aurostd::string2utype<double>(content);} //CT181212
-        else if(keyword=="ael_debye_temperature") {ael_debye_temperature=aurostd::string2utype<double>(content);} //CT181212
-        else if(keyword=="ael_applied_pressure") {ael_applied_pressure=aurostd::string2utype<double>(content);} //CT181212
-        else if(keyword=="ael_average_external_pressure") {ael_average_external_pressure=aurostd::string2utype<double>(content);} //CT181212
-        //ME20191105 - BEGIN
->>>>>>> 10163148
-        else if(keyword=="ael_stiffness_tensor") {
-          xmatrix<double> tensor(6,6);
-          vector<string> rows;
-          vector<double> r;
-          aurostd::string2tokens(content, rows, ";");
-          if (rows.size() != 6) {
-            stringstream message;
-            message << "Could not read ael_stiffness_tensor: wrong number of rows"
-              << " (found " << rows.size() << ", need 6).";
-            throw aurostd::xerror(_AFLOW_FILE_NAME_,function, message, _FILE_CORRUPT_);
-          } else {
-            for (int i = 0; i < 6; i++) {
-              aurostd::string2tokens(rows[i], r, ",");
-              if (r.size() != 6) {
-                stringstream message;
-                message << "Could not read ael_stiffness_tensor: wrong number of columns"
-                  << " in row " << (i + 1)
-                  << " (found " << rows.size() << ", need 6).";
-                throw aurostd::xerror(_AFLOW_FILE_NAME_,function, message, _FILE_CORRUPT_);
-              } else {
-                for (int j = 0; j < 6; j++) {
-                  tensor[i + 1][j + 1] = r[j];
-                }
-              }
-            }
-          }
-          ael_stiffness_tensor = tensor;
-        } else if (keyword == "ael_compliance_tensor") {
-          xmatrix<double> tensor(6,6);
-          vector<string> rows;
-          vector<double> r;
-          aurostd::string2tokens(content, rows, ";");
-          if (rows.size() != 6) {
-            stringstream message;
-            message << "Could not read ael_compliance_tensor: wrong number of rows"
-              << " (found " << rows.size() << ", need 6).";
-            throw aurostd::xerror(_AFLOW_FILE_NAME_,function, message, _FILE_CORRUPT_);
-          } else {
-            for (int i = 0; i < 6; i++) {
-              aurostd::string2tokens(rows[i], r, ",");
-              if (r.size() != 6) {
-                stringstream message;
-                message << "Could not read ael_compliance_tensor: wrong number of columns"
-                  << " in row " << (i + 1)
-                  << " (found " << rows.size() << ", need 6).";
-                throw aurostd::xerror(_AFLOW_FILE_NAME_,function, message, _FILE_CORRUPT_);
-              } else {
-                for (int j = 0; j < 6; j++) {
-                  tensor[i + 1][j + 1] = r[j];
-                }
-              }
-            }
-          }
-          ael_compliance_tensor = tensor;
-        }
-<<<<<<< HEAD
-        //ME20191105 END
-=======
-        //ME20191105 - END
->>>>>>> 10163148
-        // BADER
-        else if(keyword=="bader_net_charges") {bader_net_charges=content;aurostd::string2tokens<double>(content,vbader_net_charges,",");}
-        else if(keyword=="bader_atomic_volumes") {bader_atomic_volumes=content;aurostd::string2tokens<double>(content,vbader_atomic_volumes,",");}
-      }
-    }
-    //ME20190129 - FIX vLDAU
-    if (vLDAU[0].size()) vLDAU[0].assign(vLDAU[1].size(), vLDAU[0][0]);
-    // FIX LOOP
-    loop="";
-    vloop.push_back("aflowlib");
-    //    for(uint j=0;j<vloop.size();j++) loop+=vloop.at(j)+(j<vloop.size()-1?", ":"");
-    for(uint j=0;j<vloop.size();j++) loop+=vloop.at(j)+(j<vloop.size()-1?",":""); // no space
-    // FIX SERVER
-    server="";
-    for(uint j=0;j<vserver.size();j++) {
-      server+=vserver.at(j)+(j<vserver.size()-1?", ":"");
-      vserverdir.push_back(*(new vector<string>(0))); // space
-    }
-    // FIX ICSD
-    if(aurostd::substring2bool(prototype,"_ICSD_")) {
-      aurostd::string2tokens(prototype,tokens,"_");
-      icsd=tokens.at(tokens.size()-1);
-    }
-    // FIX APENNSY
-    structure_name=prototype;
-    structure_description=prototype;
-    distance_gnd=999999; // gotta calculate it
-    distance_tie=999999; // gotta calculate it
-    pureA=FALSE;pureB=FALSE;
-    fcc=FALSE; bcc=FALSE;hcp=FALSE;
-    stoich_a=999999;stoich_b=999999;
-    bond_aa=999999;bond_ab=999999;bond_bb=999999;
-    vNsgroup.clear();vsgroup.clear();vstr.clear();  // apennsy
-    // DONE
-    if(0) {							
-      bool html=TRUE;
-      oss << "Keywords" << endl;
-      oss << "auid=" << auid << (html?"<br>":"") << endl;
-      oss << "aurl=" << aurl << (html?"<br>":"") << endl;
-      oss << "title=" << title << (html?"<br>":"") << endl;  //ME20190129
-      oss << "keywords=" << keywords << (html?"<br>":"") << "  vkeywords= ";for(uint j=0;j<vkeywords.size();j++) oss << vkeywords.at(j) << " "; oss << (html?"<br>":"") << endl;
-      oss << "Optional controls keywords (alphabetic order)" << endl;
-      oss << "aflowlib_date=" << aflowlib_date << (html?"<br>":"") << endl; 
-      oss << "aflowlib_version=" << aflowlib_version << (html?"<br>":"") << endl; 
-      oss << "aflowlib_entries=" << aflowlib_entries << (html?"<br>":"") << endl; 
-      oss << "aflowlib_entries_number=" << aflowlib_entries_number << (html?"<br>":"") << endl; 
-      oss << "aflow_version=" << aflow_version << (html?"<br>":"") << endl; 
-      oss << "catalog=" << catalog << (html?"<br>":"") << endl; 
-      oss << "data_api=" << data_api << (html?"<br>":"") << endl; 
-      oss << "data_source=" << data_source << (html?"<br>":"") << endl; 
-      oss << "data_language=" << data_language << (html?"<br>":"") << endl; 
-      oss << "error_status=" << error_status << (html?"<br>":"") << endl; 
-      oss << "author=" << author << (html?"<br>":"") << "  vauthor= ";for(uint j=0;j<vauthor.size();j++) oss << vauthor.at(j) << " "; oss << (html?"<br>":"") << endl;
-      oss << "calculation_cores=" << calculation_cores << (html?"<br>":"") << endl; 
-      oss << "calculation_memory=" << calculation_memory << (html?"<br>":"") << endl; 
-      oss << "calculation_time=" << calculation_time << (html?"<br>":"") << endl; 
-      oss << "corresponding=" << corresponding << (html?"<br>":"") << "  vcorresponding= ";for(uint j=0;j<vcorresponding.size();j++) oss << vcorresponding.at(j) << " "; oss << (html?"<br>":"") << endl;
-      oss << "loop=" << loop << (html?"<br>":"") << "  vloop= ";for(uint j=0;j<vloop.size();j++) oss << vloop.at(j) << " "; oss << (html?"<br>":"") << endl;
-      oss << "node_CPU_Cores=" << node_CPU_Cores << (html?"<br>":"") << endl; 
-      oss << "node_CPU_MHz=" << node_CPU_MHz << (html?"<br>":"") << endl; 
-      oss << "node_CPU_Model=" << node_CPU_Model << (html?"<br>":"") << endl; 
-      oss << "node_RAM_GB=" << node_RAM_GB << (html?"<br>":"") << endl; 
-      oss << "Optional materials keywords (alphabetic order)" << endl;
-      oss << "Bravais_lattice_orig" << Bravais_lattice_orig << (html?"<br>":"") << endl;
-      oss << "Bravais_lattice_relax" << Bravais_lattice_relax << (html?"<br>":"") << endl;
-      oss << "code=" << code << (html?"<br>":"") << endl;
-      oss << "composition=" << composition << "  vcomposition= ";for(uint j=0;j<vcomposition.size();j++) oss << vcomposition.at(j) << " "; oss << (html?"<br>":"") << endl;
-      oss << "compound=" << compound << (html?"<br>":"") << endl;
-      oss << "density=" << density << (html?"<br>":"") << endl;
-      oss << "density_orig=" << density_orig << (html?"<br>":"") << endl; //DX20190124 - add original crystal info
-      oss << "dft_type=" << dft_type << (html?"<br>":"") << "  vdft_type= ";for(uint j=0;j<vdft_type.size();j++) oss << vdft_type.at(j) << " "; oss << (html?"<br>":"") << endl;
-      oss << "eentropy_cell=" << eentropy_cell << (html?"<br>":"") << endl; 
-      oss << "eentropy_atom=" << eentropy_atom << (html?"<br>":"") << endl; 
-      oss << "Egap=" << Egap << (html?"<br>":"") << endl; 
-      oss << "Egap_fit=" << Egap_fit << (html?"<br>":"") << endl; 
-      oss << "Egap_type=" << Egap_type << (html?"<br>":"") << endl;
-      oss << "energy_cell=" << energy_cell << (html?"<br>":"") << endl; 
-      oss << "energy_atom=" << energy_atom << (html?"<br>":"") << endl; 
-      oss << "energy_cutoff=" << energy_cutoff << (html?"<br>":"") << endl; 
-      oss << "delta_electronic_energy_convergence=" << delta_electronic_energy_convergence << (html?"<br>":"") << endl; 
-      oss << "delta_electronic_energy_threshold=" << delta_electronic_energy_threshold << (html?"<br>":"") << endl; 
-      oss << "nkpoints=" << nkpoints << (html?"<br>":"") << endl; 
-      oss << "nkpoints_irreducible=" << nkpoints_irreducible << (html?"<br>":"") << endl; 
-      oss << "kppra=" << kppra << (html?"<br>":"") << endl; 
-      oss << "kpoints_relax=" << aurostd::joinWDelimiter(kpoints_nnn_relax, ",") << (html?"<br>":"") << endl;  //ME20190129
-      oss << "kpoints_static=" << aurostd::joinWDelimiter(kpoints_nnn_static, ",") << (html?"<br>":"") << endl;  //ME20190129
-      oss << "kpoints_bands_path=" << aurostd::joinWDelimiter(kpoints_pairs, " | ") << endl;  //ME20190129
-      oss << "kpoints_bands_nkpts=" << kpoints_bands_path_grid << (html?"<br>":"") << endl;  //ME20190129
-      oss << "kpoints=" << kpoints << (html?"<br>":"") << endl;      
-      oss << "enthalpy_cell=" << enthalpy_cell << (html?"<br>":"") << endl; 
-      oss << "enthalpy_atom=" << enthalpy_atom << (html?"<br>":"") << endl; 
-      oss << "enthalpy_formation_cell=" << enthalpy_formation_cell << (html?"<br>":"") << endl; 
-      oss << "enthalpy_formation_atom=" << enthalpy_formation_atom << (html?"<br>":"") << endl; 
-      oss << "entropic_temperature=" << entropic_temperature << (html?"<br>":"") << endl; 
-      // oss << "files=" << files << "  vfiles= ";for(uint j=0;j<vfiles.size();j++) oss << vfiles.at(j) << " "; oss << (html?"<br>":"") << endl;
-      // oss << "files_LIB=" << files_LIB << "  vfiles_LIB= ";for(uint j=0;j<vfiles_LIB.size();j++) oss << vfiles_LIB.at(j) << " "; oss << (html?"<br>":"") << endl;
-      // oss << "files_RAW=" << files_RAW << "  vfiles_RAW= ";for(uint j=0;j<vfiles_RAW.size();j++) oss << vfiles_RAW.at(j) << " "; oss << (html?"<br>":"") << endl;
-      // oss << "files_WEB=" << files_WEB << "  vfiles_WEB= ";for(uint j=0;j<vfiles_WEB.size();j++) oss << vfiles_WEB.at(j) << " "; oss << (html?"<br>":"") << endl;
-      // oss << "forces=" << forces << "  vforces= ";for(uint j=0;j<vforces.size();j++) oss << vforces.at(j) << " "; oss << (html?"<br>":"") << endl;
-      oss << "geometry=" << geometry << "  vgeometry= ";for(uint j=0;j<vgeometry.size();j++) oss << vgeometry.at(j) << " "; oss << (html?"<br>":"") << endl;
-      oss << "geometry_orig=" << geometry_orig << "  vgeometry_orig= ";for(uint j=0;j<vgeometry_orig.size();j++) oss << vgeometry_orig.at(j) << " "; oss << (html?"<br>":"") << endl;
-      oss << "lattice_system_orig" << lattice_system_orig << (html?"<br>":"") << endl;
-      oss << "lattice_variation_orig" << lattice_variation_orig << (html?"<br>":"") << endl;
-      oss << "lattice_system_relax" << lattice_system_relax << (html?"<br>":"") << endl;
-      oss << "lattice_variation_relax" << lattice_variation_relax << (html?"<br>":"") << endl;
-      oss << "ldau_TLUJ=" << ldau_TLUJ << (html?"<br>":"") << endl;      
-      if (vLDAU[0].size()) {oss << "ldau_type=" << ((int) vLDAU[0][0]) << (html?"<br>":"") << endl;}  //ME20190129
-      if (vLDAU[1].size()) {oss << "ldau_l="; oss << aurostd::joinWDelimiter(aurostd::vecDouble2vecString(vLDAU[1], 0), ",") << (html?"<br>":"") << endl;}  //ME20190129
-      if (vLDAU[2].size()) {oss << "ldau_u="; oss << aurostd::joinWDelimiter(aurostd::vecDouble2vecString(vLDAU[2], 9), ",") << (html?"<br>":"") << endl;}  //ME20190129
-      if (vLDAU[3].size()) {oss << "ldau_j="; oss << aurostd::joinWDelimiter(aurostd::vecDouble2vecString(vLDAU[3], 9), ",") << (html?"<br>":"") << endl;}  //ME20190129
-      oss << "natoms=" << natoms << (html?"<br>":"") << endl;
-      oss << "natoms_orig=" << natoms_orig << (html?"<br>":"") << endl; //DX20190124 - add original crystal info
-      oss << "nbondxx=" << nbondxx << "  vnbondxx= ";for(uint j=0;j<vnbondxx.size();j++) oss << vnbondxx.at(j) << " "; oss << (html?"<br>":"") << endl;
-      oss << "nspecies=" << nspecies << (html?"<br>":"") << endl;
-      oss << "Pearson_symbol_orig" << Pearson_symbol_orig << (html?"<br>":"") << endl;
-      oss << "Pearson_symbol_relax" << Pearson_symbol_relax << (html?"<br>":"") << endl;
-      // oss << "positions_cartesian=" << positions_cartesian << "  vpositions_cartesian= ";for(uint j=0;j<vpositions_cartesian.size();j++) oss << vpositions_cartesian.at(j) << " "; oss << (html?"<br>":"") << endl;
-      // oss << "positions_fractional=" << positions_fractional << "  vpositions_fractional= ";for(uint j=0;j<vpositions_fractional.size();j++) oss << vpositions_fractional.at(j) << " "; oss << (html?"<br>":"") << endl;
-      oss << "pressure=" << pressure << (html?"<br>":"") << endl; 
-      oss << "stress_tensor=" << stress_tensor << "  vstress_tensor= ";for(uint j=0;j<vstress_tensor.size();j++) oss << vstress_tensor.at(j) << " "; oss << (html?"<br>":"") << endl;
-      oss << "pressure_residual=" << pressure_residual << (html?"<br>":"") << endl; 
-      oss << "Pulay_stress=" << Pulay_stress << (html?"<br>":"") << endl; 
-      oss << "prototype=" << prototype << (html?"<br>":"") << endl;
-      oss << "PV_cell=" << PV_cell << (html?"<br>":"") << endl; 
-      oss << "PV_atom=" << PV_atom << (html?"<br>":"") << endl; 
-      oss << "scintillation_attenuation_length=" << scintillation_attenuation_length << (html?"<br>":"") << endl;
-      oss << "sg=" << sg << (html?"<br>":"") << endl;
-      oss << "sg2=" << sg2 << (html?"<br>":"") << endl;
-      oss << "spacegroup_orig=" << spacegroup_orig << (html?"<br>":"") << endl;
-      oss << "spacegroup_relax=" << spacegroup_relax << (html?"<br>":"") << endl;
-      oss << "species=" << species << "  vspecies= ";for(uint j=0;j<vspecies.size();j++) oss << vspecies.at(j) << " "; oss << (html?"<br>":"") << endl;
-      oss << "species_pp=" << species_pp << "  vspecies_pp= ";for(uint j=0;j<vspecies_pp.size();j++) oss << vspecies_pp.at(j) << " "; oss << (html?"<br>":"") << endl;
-      oss << "species_pp_version=" << species_pp_version << "  vspecies_pp_version= ";for(uint j=0;j<vspecies_pp_version.size();j++) oss << vspecies_pp_version.at(j) << " "; oss << (html?"<br>":"") << endl;
-      oss << "species_pp_ZVAL=" << species_pp_ZVAL << "  vspecies_pp_ZVAL= ";for(uint j=0;j<vspecies_pp_ZVAL.size();j++) oss << vspecies_pp_ZVAL.at(j) << " "; oss << (html?"<br>":"") << endl;
-      oss << "species_pp_AUID=" << species_pp_AUID << "  vspecies_pp_AUID= ";for(uint j=0;j<vspecies_pp_AUID.size();j++) oss << vspecies_pp_AUID.at(j) << " "; oss << (html?"<br>":"") << endl;
-      oss << "metagga=" << METAGGA << (html?"<br>":"") << endl;
-      oss << "spin_cell=" << spin_cell << (html?"<br>":"") << endl; 
-      oss << "spin_atom=" << spin_atom << (html?"<br>":"") << endl; 
-      oss << "spinD=" << spinD << "  vspinD= "; for(uint j=0;j<vspinD.size();j++) oss << vspinD.at(j) << " "; oss << (html?"<br>":"") << endl;
-      oss << "spinD_magmom_orig=" << spinD_magmom_orig << "  vspinD_magmom_orig= "; for(uint j=0;j<vspinD_magmom_orig.size();j++) oss << vspinD_magmom_orig.at(j) << " "; oss << (html?"<br>":"") << endl;
-      oss << "spinF=" << spinF << (html?"<br>":"") << endl;
-      oss << "sponsor=" << sponsor << (html?"<br>":"") << "  vsponsor= ";for(uint j=0;j<vsponsor.size();j++) oss << vsponsor.at(j) << " "; oss << (html?"<br>":"") << endl;
-      oss << "stoichiometry=" << stoichiometry << "  vstoichiometry= ";for(uint j=0;j<vstoichiometry.size();j++) oss << vstoichiometry.at(j) << " "; oss << (html?"<br>":"") << endl;
-      oss << "valence_cell_std=" << valence_cell_std << (html?"<br>":"") << endl; 
-      oss << "valence_cell_iupac=" << valence_cell_iupac << (html?"<br>":"") << endl;      
-      oss << "volume_cell=" << volume_cell << (html?"<br>":"") << endl; 
-      oss << "volume_atom=" << volume_atom << (html?"<br>":"") << endl; 
-      oss << "volume_cell_orig=" << volume_cell_orig << (html?"<br>":"") << endl; //DX20190124 - add original crystal info
-      oss << "volume_atom_orig=" << volume_atom_orig << (html?"<br>":"") << endl; //DX20190124 - add original crystal info
-      //DX20190124 - added original symmetry info - START
-      // SYMMETRY
-      oss << "crystal_family_orig" << crystal_family_orig << (html?"<br>":"") << endl;
-      oss << "crystal_system_orig" << crystal_system_orig << (html?"<br>":"") << endl;
-      oss << "crystal_class_orig" << crystal_class_orig << (html?"<br>":"") << endl;
-      oss << "point_group_Hermann_Mauguin_orig" << point_group_Hermann_Mauguin_orig << (html?"<br>":"") << endl;
-      oss << "point_group_Schoenflies_orig" << point_group_Schoenflies_orig << (html?"<br>":"") << endl;
-      oss << "point_group_orbifold_orig" << point_group_orbifold_orig << (html?"<br>":"") << endl;
-      oss << "point_group_type_orig" << point_group_type_orig << (html?"<br>":"") << endl;
-      oss << "point_group_order_orig" << point_group_order_orig << (html?"<br>":"") << endl;
-      oss << "point_group_structure_orig" << point_group_structure_orig << (html?"<br>":"") << endl;
-      oss << "Bravais_lattice_lattice_type_orig" << Bravais_lattice_lattice_type_orig << (html?"<br>":"") << endl;
-      oss << "Bravais_lattice_lattice_variation_type_orig" << Bravais_lattice_lattice_variation_type_orig << (html?"<br>":"") << endl;
-      oss << "Bravais_lattice_lattice_system_orig" << Bravais_lattice_lattice_system_orig << (html?"<br>":"") << endl;
-      oss << "Bravais_superlattice_lattice_type_orig" << Bravais_superlattice_lattice_type_orig << (html?"<br>":"") << endl;
-      oss << "Bravais_superlattice_lattice_variation_type_orig" << Bravais_superlattice_lattice_variation_type_orig << (html?"<br>":"") << endl;
-      oss << "Bravais_superlattice_lattice_system_orig" << Bravais_superlattice_lattice_system_orig << (html?"<br>":"") << endl;
-      oss << "Pearson_symbol_superlattice_orig" << Pearson_symbol_superlattice_orig << (html?"<br>":"") << endl;
-      oss << "reciprocal_geometry_orig=" << reciprocal_geometry_orig << "  vreciprocal_geometry_orig= ";for(uint j=0;j<vreciprocal_geometry_orig.size();j++) oss << vreciprocal_geometry_orig.at(j) << " "; oss << (html?"<br>":"") << endl;
-      oss << "reciprocal_volume_cell_orig=" << reciprocal_volume_cell_orig << (html?"<br>":"") << endl; 
-      oss << "reciprocal_lattice_type_orig" << reciprocal_lattice_type_orig << (html?"<br>":"") << endl;
-      oss << "reciprocal_lattice_variation_type_orig" << reciprocal_lattice_variation_type_orig << (html?"<br>":"") << endl;
-      oss << "Wyckoff_letters_orig" << Wyckoff_letters_orig << (html?"<br>":"") << endl;
-      oss << "Wyckoff_multiplicities_orig" << Wyckoff_multiplicities_orig << (html?"<br>":"") << endl;
-      oss << "Wyckoff_site_symmetries_orig" << Wyckoff_site_symmetries_orig << (html?"<br>":"") << endl;
-      //DX20190124 - added original symmetry info - END
-      //DX20180823 - added more symmetry info - START
-      // SYMMETRY
-      oss << "crystal_family" << crystal_family << (html?"<br>":"") << endl;
-      oss << "crystal_system" << crystal_system << (html?"<br>":"") << endl;
-      oss << "crystal_class" << crystal_class << (html?"<br>":"") << endl;
-      oss << "point_group_Hermann_Mauguin" << point_group_Hermann_Mauguin << (html?"<br>":"") << endl;
-      oss << "point_group_Schoenflies" << point_group_Schoenflies << (html?"<br>":"") << endl;
-      oss << "point_group_orbifold" << point_group_orbifold << (html?"<br>":"") << endl;
-      oss << "point_group_type" << point_group_type << (html?"<br>":"") << endl;
-      oss << "point_group_order" << point_group_order << (html?"<br>":"") << endl;
-      oss << "point_group_structure" << point_group_structure << (html?"<br>":"") << endl;
-      oss << "Bravais_lattice_lattice_type" << Bravais_lattice_lattice_type << (html?"<br>":"") << endl;
-      oss << "Bravais_lattice_lattice_variation_type" << Bravais_lattice_lattice_variation_type << (html?"<br>":"") << endl;
-      oss << "Bravais_lattice_lattice_system" << Bravais_lattice_lattice_system << (html?"<br>":"") << endl;
-      oss << "Bravais_superlattice_lattice_type" << Bravais_superlattice_lattice_type << (html?"<br>":"") << endl;
-      oss << "Bravais_superlattice_lattice_variation_type" << Bravais_superlattice_lattice_variation_type << (html?"<br>":"") << endl;
-      oss << "Bravais_superlattice_lattice_system" << Bravais_superlattice_lattice_system << (html?"<br>":"") << endl;
-      oss << "Pearson_symbol_superlattice" << Pearson_symbol_superlattice << (html?"<br>":"") << endl;
-      oss << "reciprocal_geometry=" << reciprocal_geometry << "  vreciprocal_geometry= ";for(uint j=0;j<vreciprocal_geometry.size();j++) oss << vreciprocal_geometry.at(j) << " "; oss << (html?"<br>":"") << endl;
-      oss << "reciprocal_volume_cell=" << reciprocal_volume_cell << (html?"<br>":"") << endl; 
-      oss << "reciprocal_lattice_type" << reciprocal_lattice_type << (html?"<br>":"") << endl;
-      oss << "reciprocal_lattice_variation_type" << reciprocal_lattice_variation_type << (html?"<br>":"") << endl;
-      oss << "Wyckoff_letters" << Wyckoff_letters << (html?"<br>":"") << endl;
-      oss << "Wyckoff_multiplicities" << Wyckoff_multiplicities << (html?"<br>":"") << endl;
-      oss << "Wyckoff_site_symmetries" << Wyckoff_site_symmetries << (html?"<br>":"") << endl;
-      //DX20180823 - added more symmetry info - END
-      //DX20190208 - added anrl info - START
-      oss << "anrl_label_orig" << anrl_label_orig << (html?"<br>":"") << endl;
-      oss << "anrl_parameter_list_orig" << anrl_parameter_list_orig << (html?"<br>":"") << endl;
-      oss << "anrl_parameter_values_orig" << anrl_parameter_values_orig << (html?"<br>":"") << endl;
-      oss << "anrl_label_relax" << anrl_label_relax << (html?"<br>":"") << endl;
-      oss << "anrl_parameter_list_relax" << anrl_parameter_list_relax << (html?"<br>":"") << endl;
-      oss << "anrl_parameter_values_relax" << anrl_parameter_values_relax << (html?"<br>":"") << endl;
-      //DX20190208 - added anrl info - END
-      // AGL/AEL
-      oss << "agl_thermal_conductivity_300K" << agl_thermal_conductivity_300K << (html?"<br>":"") << endl; 
-      oss << "agl_debye" << agl_debye << (html?"<br>":"") << endl; 
-      oss << "agl_acoustic_debye" << agl_acoustic_debye << (html?"<br>":"") << endl; 
-      oss << "agl_gruneisen" << agl_gruneisen << (html?"<br>":"") << endl; 
-      oss << "agl_heat_capacity_Cv_300K" << agl_heat_capacity_Cv_300K << (html?"<br>":"") << endl; 
-      oss << "agl_heat_capacity_Cp_300K" << agl_heat_capacity_Cp_300K << (html?"<br>":"") << endl; 
-      oss << "agl_thermal_expansion_300K" << agl_thermal_expansion_300K << (html?"<br>":"") << endl; 
-      oss << "agl_bulk_modulus_static_300K" << agl_bulk_modulus_static_300K << (html?"<br>":"") << endl; 
-      oss << "agl_bulk_modulus_isothermal_300K" << agl_bulk_modulus_isothermal_300K << (html?"<br>":"") << endl; 
-      oss << "agl_poisson_ratio_source" << agl_poisson_ratio_source << (html?"<br>":"") << endl; //CT20181212
-      oss << "agl_vibrational_free_energy_300K_cell" << agl_vibrational_free_energy_300K_cell << (html?"<br>":"") << endl; //CT20181212
-      oss << "agl_vibrational_free_energy_300K_atom" << agl_vibrational_free_energy_300K_atom << (html?"<br>":"") << endl; //CT20181212 
-      oss << "agl_vibrational_entropy_300K_cell" << agl_vibrational_entropy_300K_cell << (html?"<br>":"") << endl; //CT20181212 
-      oss << "agl_vibrational_entropy_300K_atom" << agl_vibrational_entropy_300K_atom << (html?"<br>":"") << endl; //CT20181212 
-      oss << "ael_poisson_ratio" << ael_poisson_ratio << (html?"<br>":"") << endl; 
-      oss << "ael_bulk_modulus_voigt" << ael_bulk_modulus_voigt << (html?"<br>":"") << endl; 
-      oss << "ael_bulk_modulus_reuss" << ael_bulk_modulus_reuss << (html?"<br>":"") << endl; 
-      oss << "ael_shear_modulus_voigt" << ael_shear_modulus_voigt << (html?"<br>":"") << endl; 
-      oss << "ael_shear_modulus_reuss" << ael_shear_modulus_reuss << (html?"<br>":"") << endl; 
-      oss << "ael_bulk_modulus_vrh" << ael_bulk_modulus_vrh << (html?"<br>":"") << endl; 
-      oss << "ael_shear_modulus_vrh" << ael_shear_modulus_vrh << (html?"<br>":"") << endl; 
-      oss << "ael_elastic_anisotropy" << ael_elastic_anisotropy << (html?"<br>":"") << endl; //CO20181129
-<<<<<<< HEAD
-      oss << "ael_youngs_modulus_vrh" << ael_youngs_modulus_vrh << (html?"<br>":"") << endl; //CT20181212 
-      oss << "ael_speed_sound_transverse" << ael_speed_sound_transverse << (html?"<br>":"") << endl; //CT20181212 
-      oss << "ael_speed_sound_longitudinal" << ael_speed_sound_longitudinal << (html?"<br>":"") << endl; //CT20181212 
-      oss << "ael_speed_sound_average" << ael_speed_sound_average << (html?"<br>":"") << endl; //CT20181212
-      oss << "ael_pughs_modulus_ratio" << ael_pughs_modulus_ratio << (html?"<br>":"") << endl; //CT20181212 
-      oss << "ael_debye_temperature" << ael_debye_temperature << (html?"<br>":"") << endl; //CT20181212 
-      oss << "ael_applied_pressure" << ael_applied_pressure << (html?"<br>":"") << endl; //CT20181212 
-      oss << "ael_average_external_pressure" << ael_average_external_pressure << (html?"<br>":"") << endl; //CT20181212 
-      //ME20191105 BEGIN
-      oss << "ael_stiffness_tensor = "; for (int i = 1; i <= 6; i++) {for (int j = 1; j <= 6; j++) oss << ael_stiffness_tensor[i][j]; oss << (html?"<br>":"") << endl;} //ME20191105
-      oss << "ael_compliance_tensor = "; for (int i = 1; i <= 6; i++) {for (int j = 1; j <= 6; j++) oss << ael_compliance_tensor[i][j]; oss << (html?"<br>":"") << endl;} //ME20191105
-      //ME20191105 END
-=======
-      oss << "ael_youngs_modulus_vrh" << ael_youngs_modulus_vrh << (html?"<br>":"") << endl; //CT181212 
-      oss << "ael_speed_sound_transverse" << ael_speed_sound_transverse << (html?"<br>":"") << endl; //CT181212 
-      oss << "ael_speed_sound_longitudinal" << ael_speed_sound_longitudinal << (html?"<br>":"") << endl; //CT181212 
-      oss << "ael_speed_sound_average" << ael_speed_sound_average << (html?"<br>":"") << endl; //CT181212
-      oss << "ael_pughs_modulus_ratio" << ael_pughs_modulus_ratio << (html?"<br>":"") << endl; //CT181212 
-      oss << "ael_debye_temperature" << ael_debye_temperature << (html?"<br>":"") << endl; //CT181212 
-      oss << "ael_applied_pressure" << ael_applied_pressure << (html?"<br>":"") << endl; //CT181212 
-      oss << "ael_average_external_pressure" << ael_average_external_pressure << (html?"<br>":"") << endl; //CT181212 
-      //ME20191105 - BEGIN
-      oss << "ael_stiffness_tensor = "; for (int i = 1; i <= 6; i++) {for (int j = 1; j <= 6; j++) oss << ael_stiffness_tensor[i][j]; oss << (html?"<br>":"") << endl;} //ME20191105
-      oss << "ael_compliance_tensor = "; for (int i = 1; i <= 6; i++) {for (int j = 1; j <= 6; j++) oss << ael_compliance_tensor[i][j]; oss << (html?"<br>":"") << endl;} //ME20191105
-      //ME20191105 - END
->>>>>>> 10163148
-      // BADER
-      oss << "bader_net_charges" << bader_net_charges << "  vbader_net_charges= ";for(uint j=0;j<vbader_net_charges.size();j++) oss << vbader_net_charges.at(j) << " "; oss << (html?"<br>":"") << endl; 
-      oss << "bader_atomic_volumes" << bader_atomic_volumes << "  vbader_atomic_volumes= ";for(uint j=0;j<vbader_atomic_volumes.size();j++) oss << vbader_atomic_volumes.at(j) << " "; oss << (html?"<br>":"") << endl; 
-      // legacy
-      oss << "server=" << server << (html?"<br>":"") << "  vserver= ";for(uint j=0;j<vserver.size();j++) oss << vserver.at(j) << " "; oss << (html?"<br>":"") << endl;
-      oss << "icsd=" << icsd << (html?"<br>":"") << endl;
-      oss << "stoich=" << stoich << "  vstoich= ";for(uint j=0;j<vstoich.size();j++) oss << vstoich.at(j) << " "; oss << (html?"<br>":"") << endl;
-    }
-    return ventry.size();
-  }
-
-  // aflowlib2string 
-  string _aflowlib_entry::aflowlib2string(string mode) {
-    stringstream sss("");
-    //  string eendl="\n";
-
-    // this is the normal aflowlib.out mode
-    if(mode=="" || mode=="out" || mode=="OUT") {
-      string eendl="";
-
-      if(auid.size()) sss << "" << "aurl=" << aurl << eendl;
-      if(auid.size()) sss << _AFLOWLIB_ENTRY_SEPARATOR_ << "auid=" << auid << eendl;
-      if(data_api.size()) sss << _AFLOWLIB_ENTRY_SEPARATOR_ << "data_api=" << data_api << eendl;
-      if(!title.empty()) sss << _AFLOWLIB_ENTRY_SEPARATOR_ << "title=" << title << eendl;  //ME20190125
-      if(data_source.size()) sss << _AFLOWLIB_ENTRY_SEPARATOR_ << "data_source=" << data_source << eendl;
-      if(data_language.size()) sss << _AFLOWLIB_ENTRY_SEPARATOR_ << "data_language=" << data_language << eendl;
-      if(error_status.size()) sss << _AFLOWLIB_ENTRY_SEPARATOR_ << "error_status=" << error_status << eendl;
-      // LOOP
-      if(vloop.size()) {
-        aurostd::sort(vloop);
-        sss << _AFLOWLIB_ENTRY_SEPARATOR_ << "loop=";
-        for(uint i=0;i<vloop.size();i++) sss << vloop.at(i) << (i<vloop.size()-1?",":"");
-        sss << eendl;
-      }
-      // MATERIALS
-      if(code.size()) sss << _AFLOWLIB_ENTRY_SEPARATOR_ << "code=" << code << eendl;
-      if(compound.size()) sss << _AFLOWLIB_ENTRY_SEPARATOR_ << "compound=" << compound << eendl;
-      if(prototype.size()) sss << _AFLOWLIB_ENTRY_SEPARATOR_ << "prototype=" << prototype << eendl;
-      if(nspecies!=AUROSTD_NAN) sss << _AFLOWLIB_ENTRY_SEPARATOR_ << "nspecies=" << nspecies << eendl;
-      if(natoms!=AUROSTD_NAN)sss << _AFLOWLIB_ENTRY_SEPARATOR_ << "natoms=" << natoms << eendl;
-      if(natoms_orig!=AUROSTD_NAN)sss << _AFLOWLIB_ENTRY_SEPARATOR_ << "natoms_orig=" << natoms_orig << eendl; //DX20190124 - add original crystal info
-      if(composition.size()) sss << _AFLOWLIB_ENTRY_SEPARATOR_ << "composition=" << composition << eendl;
-      if(density!=AUROSTD_NAN) sss << _AFLOWLIB_ENTRY_SEPARATOR_ << "density=" << density << eendl;
-      if(density_orig!=AUROSTD_NAN) sss << _AFLOWLIB_ENTRY_SEPARATOR_ << "density_orig=" << density_orig << eendl; //DX20190124 - add original crystal info
-      if(scintillation_attenuation_length!=AUROSTD_NAN) sss << _AFLOWLIB_ENTRY_SEPARATOR_ << "scintillation_attenuation_length=" << scintillation_attenuation_length << eendl;
-      if(stoichiometry.size()) sss << _AFLOWLIB_ENTRY_SEPARATOR_ << "stoichiometry=" << stoichiometry << eendl;
-      if(species.size()) sss << _AFLOWLIB_ENTRY_SEPARATOR_ << "species=" << species << eendl;
-      if(species_pp.size()) sss << _AFLOWLIB_ENTRY_SEPARATOR_ << "species_pp=" << species_pp << eendl;
-      if(dft_type.size()) sss << _AFLOWLIB_ENTRY_SEPARATOR_ << "dft_type=" << dft_type << eendl;
-      // if(species_pp_type.size()) sss << _AFLOWLIB_ENTRY_SEPARATOR_ << "species_pp_type=" << species_pp_type << eendl;
-      if(species_pp_version.size()) sss << _AFLOWLIB_ENTRY_SEPARATOR_ << "species_pp_version=" << species_pp_version << eendl;
-      if(species_pp_ZVAL.size()) sss << _AFLOWLIB_ENTRY_SEPARATOR_ << "species_pp_ZVAL=" << species_pp_ZVAL << eendl;
-<<<<<<< HEAD
-      //ME20190124 - add more detailed LDAU information
-      if(ldau_TLUJ.size()) {
-        //ME20190124 BEGIN
-=======
-      if(species_pp_AUID.size()) sss << _AFLOWLIB_ENTRY_SEPARATOR_ << "species_pp_AUID=" << species_pp_AUID << eendl;
-      if(METAGGA.size()) sss << _AFLOWLIB_ENTRY_SEPARATOR_ << "metagga=" << METAGGA << eendl;
-      //ME20190124 - add more detailed LDAU information
-      if(ldau_TLUJ.size()) {
-        //ME20190124 - BEGIN
->>>>>>> 10163148
-        sss << _AFLOWLIB_ENTRY_SEPARATOR_ << "ldau_type=" << vLDAU[0][0] << eendl;
-        sss << _AFLOWLIB_ENTRY_SEPARATOR_ << "ldau_l=" << aurostd::joinWDelimiter(aurostd::vecDouble2vecString(vLDAU[1], 0), ",") << eendl;
-        sss << _AFLOWLIB_ENTRY_SEPARATOR_ << "ldau_u=" << aurostd::joinWDelimiter(aurostd::vecDouble2vecString(vLDAU[2], 9), ",") << eendl;
-        sss << _AFLOWLIB_ENTRY_SEPARATOR_ << "ldau_j=" << aurostd::joinWDelimiter(aurostd::vecDouble2vecString(vLDAU[3], 9), ",") << eendl;
-<<<<<<< HEAD
-        //ME20190124 END
-=======
-        //ME20190124 - END
->>>>>>> 10163148
-        sss << _AFLOWLIB_ENTRY_SEPARATOR_ << "ldau_TLUJ=" << ldau_TLUJ << eendl;
-      }
-      if(valence_cell_iupac!=AUROSTD_NAN) sss << _AFLOWLIB_ENTRY_SEPARATOR_ << "valence_cell_iupac=" << valence_cell_iupac << eendl;
-      if(valence_cell_std!=AUROSTD_NAN) sss << _AFLOWLIB_ENTRY_SEPARATOR_ << "valence_cell_std=" << valence_cell_std << eendl;
-      if(volume_cell!=AUROSTD_NAN) sss << _AFLOWLIB_ENTRY_SEPARATOR_ << "volume_cell=" << volume_cell << eendl;
-      if(volume_atom!=AUROSTD_NAN) sss << _AFLOWLIB_ENTRY_SEPARATOR_ << "volume_atom=" << volume_atom << eendl;
-      if(volume_cell_orig!=AUROSTD_NAN) sss << _AFLOWLIB_ENTRY_SEPARATOR_ << "volume_cell_orig=" << volume_cell_orig << eendl; //DX20190124 - add original crystal info
-      if(volume_atom_orig!=AUROSTD_NAN) sss << _AFLOWLIB_ENTRY_SEPARATOR_ << "volume_atom_orig=" << volume_atom_orig << eendl; //DX20190124 - add original crystal info
-      if(pressure!=AUROSTD_NAN) sss << _AFLOWLIB_ENTRY_SEPARATOR_ << "pressure=" << pressure << eendl;
-      if(stress_tensor.size()) sss << _AFLOWLIB_ENTRY_SEPARATOR_ << "stress_tensor=" << stress_tensor << eendl;
-      if(pressure_residual!=AUROSTD_NAN) sss << _AFLOWLIB_ENTRY_SEPARATOR_ << "pressure_residual=" << pressure_residual << eendl;
-      if(Pulay_stress!=AUROSTD_NAN) sss << _AFLOWLIB_ENTRY_SEPARATOR_ << "Pulay_stress=" << Pulay_stress << eendl;
-      if(geometry.size()) sss << _AFLOWLIB_ENTRY_SEPARATOR_ << "geometry=" << geometry << eendl;
-      if(geometry_orig.size()) sss << _AFLOWLIB_ENTRY_SEPARATOR_ << "geometry_orig=" << geometry_orig << eendl; //DX20190124 - add original crystal info
-      if(Egap!=AUROSTD_NAN) sss << _AFLOWLIB_ENTRY_SEPARATOR_ << "Egap=" << Egap << eendl;
-      if(Egap_fit!=AUROSTD_NAN) sss << _AFLOWLIB_ENTRY_SEPARATOR_ << "Egap_fit=" << Egap_fit << eendl;
-      if(Egap_type.size()) sss << _AFLOWLIB_ENTRY_SEPARATOR_ << "Egap_type=" << Egap_type << eendl;
-      if(energy_cell!=AUROSTD_NAN) sss << _AFLOWLIB_ENTRY_SEPARATOR_ << "energy_cell=" << energy_cell << eendl;
-      if(energy_atom!=AUROSTD_NAN) sss << _AFLOWLIB_ENTRY_SEPARATOR_ << "energy_atom=" << energy_atom << eendl;
-      if(energy_cutoff!=AUROSTD_NAN) sss << _AFLOWLIB_ENTRY_SEPARATOR_ << "energy_cutoff=" << energy_cutoff << eendl;
-      if(delta_electronic_energy_convergence!=AUROSTD_NAN) sss << _AFLOWLIB_ENTRY_SEPARATOR_ << "delta_electronic_energy_convergence=" << delta_electronic_energy_convergence << eendl;
-      if(delta_electronic_energy_threshold!=AUROSTD_NAN) sss << _AFLOWLIB_ENTRY_SEPARATOR_ << "delta_electronic_energy_threshold=" << delta_electronic_energy_threshold << eendl;
-      // [NOT_PRINTED]     if(nkpoints!=0) sss << _AFLOWLIB_ENTRY_SEPARATOR_ << "nkpoints=" << nkpoints << eendl;
-      // [NOT_PRINTED]     if(nkpoints_irreducible!=0) sss << _AFLOWLIB_ENTRY_SEPARATOR_ << "nkpoints_irreducible=" << nkpoints_irreducible << eendl;
-      // [NOT_PRINTED]     if(kppra!=0) sss << _AFLOWLIB_ENTRY_SEPARATOR_ << "kppra=" << kppra << eendl;
-      //ME20190124 BEGIN - Add the individual pieces of "kpoints" to the out file
-      if ((kpoints_nnn_relax.rows == 3) && (sum(kpoints_nnn_relax) > 0)) sss << _AFLOWLIB_ENTRY_SEPARATOR_ << "kpoints_relax=" << aurostd::joinWDelimiter(kpoints_nnn_relax, ",") << eendl;
-      if ((kpoints_nnn_static.rows == 3) && (sum(kpoints_nnn_static) > 0)) sss << _AFLOWLIB_ENTRY_SEPARATOR_ << "kpoints_static=" << aurostd::joinWDelimiter(kpoints_nnn_static, ",") << eendl;
-      if (kpoints_pairs.size()) sss << _AFLOWLIB_ENTRY_SEPARATOR_ << "kpoints_bands_path=" << aurostd::joinWDelimiter(kpoints_pairs, ",") << eendl;
-      if (kpoints_bands_path_grid > 0) sss << _AFLOWLIB_ENTRY_SEPARATOR_ << "kpoints_bands_nkpts=" << ((int) kpoints_bands_path_grid) << eendl;
-<<<<<<< HEAD
-      //ME20190124 END
-=======
-      //ME20190124 - END
->>>>>>> 10163148
-      if(kpoints.size()) sss << _AFLOWLIB_ENTRY_SEPARATOR_ << "kpoints=" << kpoints << eendl;
-      if(enthalpy_cell!=AUROSTD_NAN) sss << _AFLOWLIB_ENTRY_SEPARATOR_ << "enthalpy_cell=" << enthalpy_cell << eendl;
-      if(enthalpy_atom!=AUROSTD_NAN) sss << _AFLOWLIB_ENTRY_SEPARATOR_ << "enthalpy_atom=" << enthalpy_atom << eendl;
-      if(eentropy_cell!=AUROSTD_NAN) sss << _AFLOWLIB_ENTRY_SEPARATOR_ << "eentropy_cell=" << eentropy_cell << eendl;
-      if(eentropy_atom!=AUROSTD_NAN) sss << _AFLOWLIB_ENTRY_SEPARATOR_ << "eentropy_atom=" << eentropy_atom << eendl;
-      if(enthalpy_formation_cell!=AUROSTD_NAN) sss << _AFLOWLIB_ENTRY_SEPARATOR_ << "enthalpy_formation_cell=" << enthalpy_formation_cell << eendl;
-      if(enthalpy_formation_atom!=AUROSTD_NAN) sss << _AFLOWLIB_ENTRY_SEPARATOR_ << "enthalpy_formation_atom=" << enthalpy_formation_atom << eendl;
-      if(entropic_temperature!=AUROSTD_NAN) sss << _AFLOWLIB_ENTRY_SEPARATOR_ << "entropic_temperature=" << entropic_temperature << eendl;
-      if(PV_cell!=AUROSTD_NAN) sss << _AFLOWLIB_ENTRY_SEPARATOR_ << "PV_cell=" << PV_cell << eendl;
-      if(PV_atom!=AUROSTD_NAN) sss << _AFLOWLIB_ENTRY_SEPARATOR_ << "PV_atom=" << PV_atom << eendl;
-      if(spin_cell!=AUROSTD_NAN) sss << _AFLOWLIB_ENTRY_SEPARATOR_ << "spin_cell=" << spin_cell << eendl;
-      if(spin_atom!=AUROSTD_NAN) sss << _AFLOWLIB_ENTRY_SEPARATOR_ << "spin_atom=" << spin_atom << eendl;
-      if(spinD.size()) sss << _AFLOWLIB_ENTRY_SEPARATOR_ << "spinD=" << spinD << eendl;
-      if(spinD_magmom_orig.size()) sss << _AFLOWLIB_ENTRY_SEPARATOR_ << "spinD_magmom_orig=" << spinD_magmom_orig << eendl;
-      if(spinF!=AUROSTD_NAN) sss << _AFLOWLIB_ENTRY_SEPARATOR_ << "spinF=" << spinF << eendl;
-      if(stoich.size()) sss << _AFLOWLIB_ENTRY_SEPARATOR_ << "stoich=" << stoich << eendl;
-      if(calculation_time!=AUROSTD_NAN) sss << _AFLOWLIB_ENTRY_SEPARATOR_ << "calculation_time=" << calculation_time << eendl;
-      if(calculation_memory!=AUROSTD_NAN) sss << _AFLOWLIB_ENTRY_SEPARATOR_ << "calculation_memory=" << calculation_memory << eendl;
-      if(calculation_cores!=AUROSTD_NAN) sss << _AFLOWLIB_ENTRY_SEPARATOR_ << "calculation_cores=" << calculation_cores << eendl;
-      if(nbondxx.size()) sss << _AFLOWLIB_ENTRY_SEPARATOR_ << "nbondxx=" << nbondxx << eendl;
-      if(sg.size()) sss << _AFLOWLIB_ENTRY_SEPARATOR_ << "sg=" << sg << eendl;
-      if(sg2.size()) sss << _AFLOWLIB_ENTRY_SEPARATOR_ << "sg2=" << sg2 << eendl;
-      if(spacegroup_orig.size()) sss << _AFLOWLIB_ENTRY_SEPARATOR_ << "spacegroup_orig=" << spacegroup_orig << eendl;
-      if(spacegroup_relax.size()) sss << _AFLOWLIB_ENTRY_SEPARATOR_ << "spacegroup_relax=" << spacegroup_relax << eendl;
-      if(forces.size()) sss << _AFLOWLIB_ENTRY_SEPARATOR_ << "forces=" << forces << eendl;
-      if(positions_cartesian.size()) sss << _AFLOWLIB_ENTRY_SEPARATOR_ << "positions_cartesian=" << positions_cartesian << eendl;
-      if(positions_fractional.size()) sss << _AFLOWLIB_ENTRY_SEPARATOR_ << "positions_fractional=" << positions_fractional << eendl;
-      if(Bravais_lattice_orig.size()) sss << _AFLOWLIB_ENTRY_SEPARATOR_ << "Bravais_lattice_orig=" << Bravais_lattice_orig << eendl;
-      if(lattice_variation_orig.size()) sss << _AFLOWLIB_ENTRY_SEPARATOR_ << "lattice_variation_orig=" << lattice_variation_orig << eendl;
-      if(lattice_system_orig.size()) sss << _AFLOWLIB_ENTRY_SEPARATOR_ << "lattice_system_orig=" << lattice_system_orig << eendl;
-      if(Pearson_symbol_orig.size()) sss << _AFLOWLIB_ENTRY_SEPARATOR_ << "Pearson_symbol_orig=" << Pearson_symbol_orig << eendl;
-      if(Bravais_lattice_relax.size()) sss << _AFLOWLIB_ENTRY_SEPARATOR_ << "Bravais_lattice_relax=" << Bravais_lattice_relax << eendl;
-      if(lattice_variation_relax.size()) sss << _AFLOWLIB_ENTRY_SEPARATOR_ << "lattice_variation_relax=" << lattice_variation_relax << eendl;
-      if(lattice_system_relax.size()) sss << _AFLOWLIB_ENTRY_SEPARATOR_ << "lattice_system_relax=" << lattice_system_relax << eendl;
-      if(Pearson_symbol_relax.size()) sss << _AFLOWLIB_ENTRY_SEPARATOR_ << "Pearson_symbol_relax=" << Pearson_symbol_relax << eendl;
-      //DX20190124 - added original symmetry info - START
-      // SYMMETRY
-      if(crystal_family_orig.size()) sss << _AFLOWLIB_ENTRY_SEPARATOR_ << "crystal_family_orig=" << crystal_family_orig << eendl;
-      if(crystal_system_orig.size()) sss << _AFLOWLIB_ENTRY_SEPARATOR_ << "crystal_system_orig=" << crystal_system_orig << eendl;
-      if(crystal_class_orig.size()) sss << _AFLOWLIB_ENTRY_SEPARATOR_ << "crystal_class_orig=" << crystal_class_orig << eendl;
-      if(point_group_Hermann_Mauguin_orig.size()) sss << _AFLOWLIB_ENTRY_SEPARATOR_ << "point_group_Hermann_Mauguin_orig=" << point_group_Hermann_Mauguin_orig << eendl;
-      if(point_group_Schoenflies_orig.size()) sss << _AFLOWLIB_ENTRY_SEPARATOR_ << "point_group_Schoenflies_orig=" << point_group_Schoenflies_orig << eendl;
-      if(point_group_orbifold_orig.size()) sss << _AFLOWLIB_ENTRY_SEPARATOR_ << "point_group_orbifold_orig=" << point_group_orbifold_orig << eendl;
-      if(point_group_type_orig.size()) sss << _AFLOWLIB_ENTRY_SEPARATOR_ << "point_group_type_orig=" << point_group_type_orig << eendl;
-      if(point_group_order_orig!=AUROSTD_NAN) sss << _AFLOWLIB_ENTRY_SEPARATOR_ << "point_group_order_orig=" << point_group_order_orig << eendl;
-      if(point_group_structure_orig.size()) sss << _AFLOWLIB_ENTRY_SEPARATOR_ << "point_group_structure_orig=" << point_group_structure_orig << eendl;
-      if(Bravais_lattice_lattice_type_orig.size()) sss << _AFLOWLIB_ENTRY_SEPARATOR_ << "Bravais_lattice_lattice_type_orig=" << Bravais_lattice_lattice_type_orig << eendl;
-      if(Bravais_lattice_lattice_variation_type_orig.size()) sss << _AFLOWLIB_ENTRY_SEPARATOR_ << "Bravais_lattice_lattice_variation_type_orig=" << Bravais_lattice_lattice_variation_type_orig << eendl;
-      if(Bravais_lattice_lattice_system_orig.size()) sss << _AFLOWLIB_ENTRY_SEPARATOR_ << "Bravais_lattice_lattice_system_orig=" << Bravais_lattice_lattice_system_orig << eendl;
-      if(Bravais_superlattice_lattice_type_orig.size()) sss << _AFLOWLIB_ENTRY_SEPARATOR_ << "Bravais_superlattice_lattice_type_orig=" << Bravais_superlattice_lattice_type_orig << eendl;
-      if(Bravais_superlattice_lattice_variation_type_orig.size()) sss << _AFLOWLIB_ENTRY_SEPARATOR_ << "Bravais_superlattice_lattice_variation_type_orig=" << Bravais_superlattice_lattice_variation_type_orig << eendl;
-      if(Bravais_superlattice_lattice_system_orig.size()) sss << _AFLOWLIB_ENTRY_SEPARATOR_ << "Bravais_superlattice_lattice_system_orig=" << Bravais_superlattice_lattice_system_orig << eendl;
-      if(Pearson_symbol_superlattice_orig.size()) sss << _AFLOWLIB_ENTRY_SEPARATOR_ << "Pearson_symbol_superlattice_orig=" << Pearson_symbol_superlattice_orig << eendl;
-      if(reciprocal_geometry_orig.size()) sss << _AFLOWLIB_ENTRY_SEPARATOR_ << "reciprocal_geometry_orig=" << reciprocal_geometry_orig << eendl;
-      if(reciprocal_volume_cell_orig!=AUROSTD_NAN) sss << _AFLOWLIB_ENTRY_SEPARATOR_ << "reciprocal_volume_cell_orig=" << reciprocal_volume_cell_orig << eendl;
-      if(reciprocal_lattice_type_orig.size()) sss << _AFLOWLIB_ENTRY_SEPARATOR_ << "reciprocal_lattice_type_orig=" << reciprocal_lattice_type_orig << eendl;
-      if(reciprocal_lattice_variation_type_orig.size()) sss << _AFLOWLIB_ENTRY_SEPARATOR_ << "reciprocal_lattice_variation_type_orig=" << reciprocal_lattice_variation_type_orig << eendl;
-      if(Wyckoff_letters_orig.size()) sss << _AFLOWLIB_ENTRY_SEPARATOR_ << "Wyckoff_letters_orig=" << Wyckoff_letters_orig << eendl;
-      if(Wyckoff_multiplicities_orig.size()) sss << _AFLOWLIB_ENTRY_SEPARATOR_ << "Wyckoff_multiplicities_orig=" << Wyckoff_multiplicities_orig << eendl;
-      if(Wyckoff_site_symmetries_orig.size()) sss << _AFLOWLIB_ENTRY_SEPARATOR_ << "Wyckoff_site_symmetries_orig=" << Wyckoff_site_symmetries_orig << eendl;
-      //DX20190124 - added original symmetry info - END
-      //DX20180823 - added more symmetry info - START
-      // SYMMETRY
-      if(crystal_family.size()) sss << _AFLOWLIB_ENTRY_SEPARATOR_ << "crystal_family=" << crystal_family << eendl;
-      if(crystal_system.size()) sss << _AFLOWLIB_ENTRY_SEPARATOR_ << "crystal_system=" << crystal_system << eendl;
-      if(crystal_class.size()) sss << _AFLOWLIB_ENTRY_SEPARATOR_ << "crystal_class=" << crystal_class << eendl;
-      if(point_group_Hermann_Mauguin.size()) sss << _AFLOWLIB_ENTRY_SEPARATOR_ << "point_group_Hermann_Mauguin=" << point_group_Hermann_Mauguin << eendl;
-      if(point_group_Schoenflies.size()) sss << _AFLOWLIB_ENTRY_SEPARATOR_ << "point_group_Schoenflies=" << point_group_Schoenflies << eendl;
-      if(point_group_orbifold.size()) sss << _AFLOWLIB_ENTRY_SEPARATOR_ << "point_group_orbifold=" << point_group_orbifold << eendl;
-      if(point_group_type.size()) sss << _AFLOWLIB_ENTRY_SEPARATOR_ << "point_group_type=" << point_group_type << eendl;
-      if(point_group_order!=AUROSTD_NAN) sss << _AFLOWLIB_ENTRY_SEPARATOR_ << "point_group_order=" << point_group_order << eendl;
-      if(point_group_structure.size()) sss << _AFLOWLIB_ENTRY_SEPARATOR_ << "point_group_structure=" << point_group_structure << eendl;
-      if(Bravais_lattice_lattice_type.size()) sss << _AFLOWLIB_ENTRY_SEPARATOR_ << "Bravais_lattice_lattice_type=" << Bravais_lattice_lattice_type << eendl;
-      if(Bravais_lattice_lattice_variation_type.size()) sss << _AFLOWLIB_ENTRY_SEPARATOR_ << "Bravais_lattice_lattice_variation_type=" << Bravais_lattice_lattice_variation_type << eendl;
-      if(Bravais_lattice_lattice_system.size()) sss << _AFLOWLIB_ENTRY_SEPARATOR_ << "Bravais_lattice_lattice_system=" << Bravais_lattice_lattice_system << eendl;
-      if(Bravais_superlattice_lattice_type.size()) sss << _AFLOWLIB_ENTRY_SEPARATOR_ << "Bravais_superlattice_lattice_type=" << Bravais_superlattice_lattice_type << eendl;
-      if(Bravais_superlattice_lattice_variation_type.size()) sss << _AFLOWLIB_ENTRY_SEPARATOR_ << "Bravais_superlattice_lattice_variation_type=" << Bravais_superlattice_lattice_variation_type << eendl;
-      if(Bravais_superlattice_lattice_system.size()) sss << _AFLOWLIB_ENTRY_SEPARATOR_ << "Bravais_superlattice_lattice_system=" << Bravais_superlattice_lattice_system << eendl;
-      if(Pearson_symbol_superlattice.size()) sss << _AFLOWLIB_ENTRY_SEPARATOR_ << "Pearson_symbol_superlattice=" << Pearson_symbol_superlattice << eendl;
-      if(reciprocal_geometry.size()) sss << _AFLOWLIB_ENTRY_SEPARATOR_ << "reciprocal_geometry=" << reciprocal_geometry << eendl;
-      if(reciprocal_volume_cell!=AUROSTD_NAN) sss << _AFLOWLIB_ENTRY_SEPARATOR_ << "reciprocal_volume_cell=" << reciprocal_volume_cell << eendl;
-      if(reciprocal_lattice_type.size()) sss << _AFLOWLIB_ENTRY_SEPARATOR_ << "reciprocal_lattice_type=" << reciprocal_lattice_type << eendl;
-      if(reciprocal_lattice_variation_type.size()) sss << _AFLOWLIB_ENTRY_SEPARATOR_ << "reciprocal_lattice_variation_type=" << reciprocal_lattice_variation_type << eendl;
-      if(Wyckoff_letters.size()) sss << _AFLOWLIB_ENTRY_SEPARATOR_ << "Wyckoff_letters=" << Wyckoff_letters << eendl;
-      if(Wyckoff_multiplicities.size()) sss << _AFLOWLIB_ENTRY_SEPARATOR_ << "Wyckoff_multiplicities=" << Wyckoff_multiplicities << eendl;
-      if(Wyckoff_site_symmetries.size()) sss << _AFLOWLIB_ENTRY_SEPARATOR_ << "Wyckoff_site_symmetries=" << Wyckoff_site_symmetries << eendl;
-      //DX20180823 - added more symmetry info - END
-      //DX20190208 - added anrl info - START
-      if(anrl_label_orig.size()) sss << _AFLOWLIB_ENTRY_SEPARATOR_ << "anrl_label_orig=" << anrl_label_orig << eendl;
-      if(anrl_parameter_list_orig.size()) sss << _AFLOWLIB_ENTRY_SEPARATOR_ << "anrl_parameter_list_orig=" << anrl_parameter_list_orig << eendl;
-      if(anrl_parameter_values_orig.size()) sss << _AFLOWLIB_ENTRY_SEPARATOR_ << "anrl_parameter_values_orig=" << anrl_parameter_values_orig << eendl;
-      if(anrl_label_relax.size()) sss << _AFLOWLIB_ENTRY_SEPARATOR_ << "anrl_label_relax=" << anrl_label_relax << eendl;
-      if(anrl_parameter_list_relax.size()) sss << _AFLOWLIB_ENTRY_SEPARATOR_ << "anrl_parameter_list_relax=" << anrl_parameter_list_relax << eendl;
-      if(anrl_parameter_values_relax.size()) sss << _AFLOWLIB_ENTRY_SEPARATOR_ << "anrl_parameter_values_relax=" << anrl_parameter_values_relax << eendl;
-      //DX20190208 - added anrl info - END
-      // AGL/AEL
-      if(agl_thermal_conductivity_300K!=AUROSTD_NAN) sss << _AFLOWLIB_ENTRY_SEPARATOR_ << "agl_thermal_conductivity_300K=" << agl_thermal_conductivity_300K << eendl;
-      if(agl_debye!=AUROSTD_NAN) sss << _AFLOWLIB_ENTRY_SEPARATOR_ << "agl_debye=" << agl_debye << eendl;
-      if(agl_acoustic_debye!=AUROSTD_NAN) sss << _AFLOWLIB_ENTRY_SEPARATOR_ << "agl_acoustic_debye=" << agl_acoustic_debye << eendl;
-      if(agl_gruneisen!=AUROSTD_NAN) sss << _AFLOWLIB_ENTRY_SEPARATOR_ << "agl_gruneisen=" << agl_gruneisen << eendl;
-      if(agl_heat_capacity_Cv_300K!=AUROSTD_NAN) sss << _AFLOWLIB_ENTRY_SEPARATOR_ << "agl_heat_capacity_Cv_300K=" << agl_heat_capacity_Cv_300K << eendl;
-      if(agl_heat_capacity_Cp_300K!=AUROSTD_NAN) sss << _AFLOWLIB_ENTRY_SEPARATOR_ << "agl_heat_capacity_Cp_300K=" << agl_heat_capacity_Cp_300K << eendl;
-      if(agl_thermal_expansion_300K!=AUROSTD_NAN) sss << _AFLOWLIB_ENTRY_SEPARATOR_ << "agl_thermal_expansion_300K=" << agl_thermal_expansion_300K << eendl;
-      if(agl_bulk_modulus_static_300K!=AUROSTD_NAN) sss << _AFLOWLIB_ENTRY_SEPARATOR_ << "agl_bulk_modulus_static_300K=" << agl_bulk_modulus_static_300K << eendl;
-      if(agl_bulk_modulus_isothermal_300K!=AUROSTD_NAN) sss << _AFLOWLIB_ENTRY_SEPARATOR_ << "agl_bulk_modulus_isothermal_300K=" << agl_bulk_modulus_isothermal_300K << eendl;
-      if(agl_poisson_ratio_source.size()) sss << _AFLOWLIB_ENTRY_SEPARATOR_ << "agl_poisson_ratio_source=" << agl_poisson_ratio_source << eendl; //CT20181212
-      if(agl_vibrational_free_energy_300K_cell!=AUROSTD_NAN) sss << _AFLOWLIB_ENTRY_SEPARATOR_ << "agl_vibrational_free_energy_300K_cell=" << agl_vibrational_free_energy_300K_cell << eendl; //CT20181212
-      if(agl_vibrational_free_energy_300K_atom!=AUROSTD_NAN) sss << _AFLOWLIB_ENTRY_SEPARATOR_ << "agl_vibrational_free_energy_300K_atom=" << agl_vibrational_free_energy_300K_atom << eendl; //CT20181212
-      if(agl_vibrational_entropy_300K_cell!=AUROSTD_NAN) sss << _AFLOWLIB_ENTRY_SEPARATOR_ << "agl_vibrational_entropy_300K_cell=" << agl_vibrational_entropy_300K_cell << eendl; //CT20181212
-      if(agl_vibrational_entropy_300K_atom!=AUROSTD_NAN) sss << _AFLOWLIB_ENTRY_SEPARATOR_ << "agl_vibrational_entropy_300K_atom=" << agl_vibrational_entropy_300K_atom << eendl; //CT20181212
-      if(ael_poisson_ratio!=AUROSTD_NAN) sss << _AFLOWLIB_ENTRY_SEPARATOR_ << "ael_poisson_ratio=" << ael_poisson_ratio << eendl;
-      if(ael_bulk_modulus_voigt!=AUROSTD_NAN) sss << _AFLOWLIB_ENTRY_SEPARATOR_ << "ael_bulk_modulus_voigt=" << ael_bulk_modulus_voigt << eendl;
-      if(ael_bulk_modulus_reuss!=AUROSTD_NAN) sss << _AFLOWLIB_ENTRY_SEPARATOR_ << "ael_bulk_modulus_reuss=" << ael_bulk_modulus_reuss << eendl;
-      if(ael_shear_modulus_voigt!=AUROSTD_NAN) sss << _AFLOWLIB_ENTRY_SEPARATOR_ << "ael_shear_modulus_voigt=" << ael_shear_modulus_voigt << eendl;
-      if(ael_shear_modulus_reuss!=AUROSTD_NAN) sss << _AFLOWLIB_ENTRY_SEPARATOR_ << "ael_shear_modulus_reuss=" << ael_shear_modulus_reuss << eendl;
-      if(ael_bulk_modulus_vrh!=AUROSTD_NAN) sss << _AFLOWLIB_ENTRY_SEPARATOR_ << "ael_bulk_modulus_vrh=" << ael_bulk_modulus_vrh << eendl;
-      if(ael_shear_modulus_vrh!=AUROSTD_NAN) sss << _AFLOWLIB_ENTRY_SEPARATOR_ << "ael_shear_modulus_vrh=" << ael_shear_modulus_vrh << eendl;
-      if(ael_elastic_anisotropy!=AUROSTD_NAN) sss << _AFLOWLIB_ENTRY_SEPARATOR_ << "ael_elastic_anisotropy=" << ael_elastic_anisotropy << eendl; //CO20181129
-<<<<<<< HEAD
-      if(ael_youngs_modulus_vrh!=AUROSTD_NAN) sss << _AFLOWLIB_ENTRY_SEPARATOR_ << "ael_youngs_modulus_vrh=" << ael_youngs_modulus_vrh << eendl; //CT20181212
-      if(ael_speed_sound_transverse!=AUROSTD_NAN) sss << _AFLOWLIB_ENTRY_SEPARATOR_ << "ael_speed_sound_transverse=" << ael_speed_sound_transverse << eendl; //CT20181212
-      if(ael_speed_sound_longitudinal!=AUROSTD_NAN) sss << _AFLOWLIB_ENTRY_SEPARATOR_ << "ael_speed_sound_longitudinal=" << ael_speed_sound_longitudinal << eendl; //CT20181212
-      if(ael_speed_sound_average!=AUROSTD_NAN) sss << _AFLOWLIB_ENTRY_SEPARATOR_ << "ael_speed_sound_average=" << ael_speed_sound_average << eendl; //CT20181212
-      if(ael_pughs_modulus_ratio!=AUROSTD_NAN) sss << _AFLOWLIB_ENTRY_SEPARATOR_ << "ael_pughs_modulus_ratio=" << ael_pughs_modulus_ratio << eendl; //CT20181212
-      if(ael_debye_temperature!=AUROSTD_NAN) sss << _AFLOWLIB_ENTRY_SEPARATOR_ << "ael_debye_temperature=" << ael_debye_temperature << eendl; //CT20181212
-      if(ael_applied_pressure!=AUROSTD_NAN) sss << _AFLOWLIB_ENTRY_SEPARATOR_ << "ael_applied_pressure=" << ael_applied_pressure << eendl; //CT20181212
-      if(ael_average_external_pressure!=AUROSTD_NAN) sss << _AFLOWLIB_ENTRY_SEPARATOR_ << "ael_average_external_pressure=" << ael_average_external_pressure << eendl; //CT20181212
-      //ME20191105 BEGIN
-=======
-      if(ael_youngs_modulus_vrh!=AUROSTD_NAN) sss << _AFLOWLIB_ENTRY_SEPARATOR_ << "ael_youngs_modulus_vrh=" << ael_youngs_modulus_vrh << eendl; //CT181212
-      if(ael_speed_sound_transverse!=AUROSTD_NAN) sss << _AFLOWLIB_ENTRY_SEPARATOR_ << "ael_speed_sound_transverse=" << ael_speed_sound_transverse << eendl; //CT181212
-      if(ael_speed_sound_longitudinal!=AUROSTD_NAN) sss << _AFLOWLIB_ENTRY_SEPARATOR_ << "ael_speed_sound_longitudinal=" << ael_speed_sound_longitudinal << eendl; //CT181212
-      if(ael_speed_sound_average!=AUROSTD_NAN) sss << _AFLOWLIB_ENTRY_SEPARATOR_ << "ael_speed_sound_average=" << ael_speed_sound_average << eendl; //CT181212
-      if(ael_pughs_modulus_ratio!=AUROSTD_NAN) sss << _AFLOWLIB_ENTRY_SEPARATOR_ << "ael_pughs_modulus_ratio=" << ael_pughs_modulus_ratio << eendl; //CT181212
-      if(ael_debye_temperature!=AUROSTD_NAN) sss << _AFLOWLIB_ENTRY_SEPARATOR_ << "ael_debye_temperature=" << ael_debye_temperature << eendl; //CT181212
-      if(ael_applied_pressure!=AUROSTD_NAN) sss << _AFLOWLIB_ENTRY_SEPARATOR_ << "ael_applied_pressure=" << ael_applied_pressure << eendl; //CT181212
-      if(ael_average_external_pressure!=AUROSTD_NAN) sss << _AFLOWLIB_ENTRY_SEPARATOR_ << "ael_average_external_pressure=" << ael_average_external_pressure << eendl; //CT181212
-      //ME20191105 - BEGIN
->>>>>>> 10163148
-      sss << _AFLOWLIB_ENTRY_SEPARATOR_ << "ael_stiffness_tensor=";
-      if ((ael_stiffness_tensor.rows == 6) && (ael_stiffness_tensor.cols == 6)) {
-        for (int i = 1; i <= 6; i++) {
-          for (int j = 1; j <= 6; j++) sss << ael_stiffness_tensor[i][j] << ((j < 6)?",":"");
-          sss << ((i < 6)?";":"") << eendl;
-        }
-      }
-      sss << _AFLOWLIB_ENTRY_SEPARATOR_ << "ael_compliance_tensor=";
-      if ((ael_compliance_tensor.rows == 6) && (ael_compliance_tensor.cols == 6)) {
-        for (int i = 1; i <= 6; i++) {
-          for (int j = 1; j <= 6; j++) {
-            sss << ael_compliance_tensor[i][j] << ((j < 6)?",":"");
-          }
-          sss << ((i < 6)?";":"") << eendl;
-        }
-      }
-<<<<<<< HEAD
-      //ME20191105 END
-=======
-      //ME20191105 - END
->>>>>>> 10163148
-      // BADER
-      if(bader_net_charges.size()) sss << _AFLOWLIB_ENTRY_SEPARATOR_ << "bader_net_charges=" << bader_net_charges << eendl;
-      if(bader_atomic_volumes.size()) sss << _AFLOWLIB_ENTRY_SEPARATOR_ << "bader_atomic_volumes=" << bader_atomic_volumes << eendl;
-      // FILES
-      if(vfiles.size()) {
-        aurostd::sort(vfiles);
-        sss << _AFLOWLIB_ENTRY_SEPARATOR_ << "files=";
-        for(uint i=0;i<vfiles.size();i++) sss << vfiles.at(i) << (i<vfiles.size()-1?",":"");
-        sss << eendl;
-      }
-      // CPUS
-      if(node_CPU_Model.size()) sss << _AFLOWLIB_ENTRY_SEPARATOR_ << "node_CPU_Model=" << node_CPU_Model << eendl;
-      if(node_CPU_Cores!=AUROSTD_NAN) sss << _AFLOWLIB_ENTRY_SEPARATOR_ << "node_CPU_Cores=" << node_CPU_Cores << eendl;
-      if(node_CPU_MHz!=AUROSTD_NAN) sss << _AFLOWLIB_ENTRY_SEPARATOR_ << "node_CPU_MHz=" << node_CPU_MHz << eendl;
-      if(node_RAM_GB!=INF) sss << _AFLOWLIB_ENTRY_SEPARATOR_ << "node_RAM_GB=" << node_RAM_GB << eendl;
-      // VERSION/DATE
-      if(aflow_version.size()) sss << _AFLOWLIB_ENTRY_SEPARATOR_ << "aflow_version=" << aflow_version << eendl;
-      if(catalog.size()) sss << _AFLOWLIB_ENTRY_SEPARATOR_ << "catalog=" << catalog << eendl;
-      sss << _AFLOWLIB_ENTRY_SEPARATOR_ << "aflowlib_version=" << string(AFLOW_VERSION) << eendl;
-      sss << _AFLOWLIB_ENTRY_SEPARATOR_ << "aflowlib_date=" << aurostd::get_datetime() << "_GMT-5" << eendl;
-      sss << endl;
-
-    } // out
-
-    // this is the aflowlib.json mode
-    if(mode=="json" || mode=="JSON") {  //CO OPERATE HERE ALL THE STRINGS AS BEFORE
-      string eendl="";
-      bool PRINT_NULL=FALSE;
-      stringstream sscontent_json;
-      vector<string> vcontent_json;
-      vector<string> sg_tokens;
-      stringstream ss_helper;
-      vector<vector<string> > vvs;
-      vector<string> vs;
-      bool odd_xvec_count;
-
-      //////////////////////////////////////////////////////////////////////////
-      if(auid.size()) {
-        sscontent_json << "\"aurl\":\"" << aurl << "\"" << eendl;
-      } else {
-        if(PRINT_NULL) sscontent_json << "\"aurl\":null" << eendl;
-      }
-      vcontent_json.push_back(sscontent_json.str()); sscontent_json.str("");
-      //////////////////////////////////////////////////////////////////////////
-
-      //////////////////////////////////////////////////////////////////////////
-      if(auid.size()) {
-        sscontent_json << "\"auid\":\"" << auid << "\"" << eendl;
-      } else {
-        if(PRINT_NULL) sscontent_json << "\"auid\":null" << eendl;
-      }
-      vcontent_json.push_back(sscontent_json.str()); sscontent_json.str("");
-      //////////////////////////////////////////////////////////////////////////
-
-<<<<<<< HEAD
-      //ME20190125 BEGIN
-=======
-      //ME20190125 - BEGIN
->>>>>>> 10163148
-      //////////////////////////////////////////////////////////////////////////
-      if(!title.empty()) {
-        sscontent_json << "\"title\":\"" << title << "\"" << eendl;
-      } else {
-        if(PRINT_NULL) sscontent_json << "\"title\":null" << eendl;
-      }
-      vcontent_json.push_back(sscontent_json.str()); sscontent_json.str("");
-      //////////////////////////////////////////////////////////////////////////
-<<<<<<< HEAD
-      //ME20190125 END
-=======
-      //ME20190125 - END
->>>>>>> 10163148
-
-      //////////////////////////////////////////////////////////////////////////
-      if(data_api.size()) {
-        sscontent_json << "\"data_api\":\"" << data_api << "\"" << eendl;
-      } else {
-        if(PRINT_NULL) sscontent_json << "\"data_api\":null" << eendl;
-      }
-      vcontent_json.push_back(sscontent_json.str()); sscontent_json.str("");
-      //////////////////////////////////////////////////////////////////////////
-
-      //////////////////////////////////////////////////////////////////////////
-      if(data_source.size()) {
-        sscontent_json << "\"data_source\":\"" << data_source << "\"" << eendl;
-      } else {
-        if(PRINT_NULL) sscontent_json << "\"data_source\":null" << eendl;
-      }
-      vcontent_json.push_back(sscontent_json.str()); sscontent_json.str("");
-      //////////////////////////////////////////////////////////////////////////
-
-      //////////////////////////////////////////////////////////////////////////
-      if(data_language.size()) {
-        sscontent_json << "\"data_language\":\"" << data_language << "\"" << eendl;
-      } else {
-        if(PRINT_NULL) sscontent_json << "\"data_language\":null" << eendl;
-      }
-      vcontent_json.push_back(sscontent_json.str()); sscontent_json.str("");
-      //////////////////////////////////////////////////////////////////////////
-
-      //////////////////////////////////////////////////////////////////////////
-      if(error_status.size()) {
-        sscontent_json << "\"error_status\":\"" << error_status << "\"" << eendl;
-      } else {
-        if(PRINT_NULL) sscontent_json << "\"error_status\":null" << eendl;
-      }
-      vcontent_json.push_back(sscontent_json.str()); sscontent_json.str("");
-      //////////////////////////////////////////////////////////////////////////
-
-      // LOOP
-      //////////////////////////////////////////////////////////////////////////
-      if(vloop.size()) {
-        aurostd::sort(vloop);
-        sscontent_json << "\"loop\":[" << aurostd::joinWDelimiter(aurostd::wrapVecEntries(vloop,"\""),",") << "]" << eendl;
-      } else {
-        if(PRINT_NULL) sscontent_json << "\"loop\":null" << eendl;
-      }
-      vcontent_json.push_back(sscontent_json.str()); sscontent_json.str("");
-      //////////////////////////////////////////////////////////////////////////
-
-      // MATERIALS
-      //////////////////////////////////////////////////////////////////////////
-      if(code.size()) {
-        sscontent_json << "\"code\":\"" << code << "\"" << eendl;
-      } else {
-        if(PRINT_NULL) sscontent_json << "\"code\":null" << eendl;
-      }
-      vcontent_json.push_back(sscontent_json.str()); sscontent_json.str("");
-      //////////////////////////////////////////////////////////////////////////
-
-      //////////////////////////////////////////////////////////////////////////
-      if(compound.size()) {
-        sscontent_json << "\"compound\":\"" << compound << "\"" << eendl;
-      } else {
-        if(PRINT_NULL) sscontent_json << "\"compound\":null" << eendl;
-      }
-      vcontent_json.push_back(sscontent_json.str()); sscontent_json.str("");
-      //////////////////////////////////////////////////////////////////////////
-
-      //////////////////////////////////////////////////////////////////////////
-      if(prototype.size()) {
-        sscontent_json << "\"prototype\":\"" << prototype << "\"" << eendl;
-      } else {
-        if(PRINT_NULL) sscontent_json << "\"prototype\":null" << eendl;
-      }
-      vcontent_json.push_back(sscontent_json.str()); sscontent_json.str("");
-      //////////////////////////////////////////////////////////////////////////
-
-      //////////////////////////////////////////////////////////////////////////
-      if(nspecies!=AUROSTD_NAN) {
-        sscontent_json << "\"nspecies\":" << nspecies << eendl;
-      } else {
-        if(PRINT_NULL) sscontent_json << "\"nspecies\":null" << eendl;
-      }
-      vcontent_json.push_back(sscontent_json.str()); sscontent_json.str("");
-      //////////////////////////////////////////////////////////////////////////
-
-      //////////////////////////////////////////////////////////////////////////
-      if(natoms!=AUROSTD_NAN) {
-        sscontent_json << "\"natoms\":" << natoms << eendl;
-      } else {
-        if(PRINT_NULL) sscontent_json << "\"natoms\":null" << eendl;
-      }
-      vcontent_json.push_back(sscontent_json.str()); sscontent_json.str("");
-      //////////////////////////////////////////////////////////////////////////
-
-      //DX20190124 - add original crystal info - START
-      //////////////////////////////////////////////////////////////////////////
-      if(natoms_orig!=AUROSTD_NAN) {
-        sscontent_json << "\"natoms_orig\":" << natoms_orig << eendl;
-      } else {
-        if(PRINT_NULL) sscontent_json << "\"natoms_orig\":null" << eendl;
-      }
-      vcontent_json.push_back(sscontent_json.str()); sscontent_json.str("");
-      //////////////////////////////////////////////////////////////////////////
-      //DX20190124 - add original crystal info - END
-
-      //////////////////////////////////////////////////////////////////////////
-      if(vcomposition.size()) {
-        //aflowlib_libraries does not specify precision
-        sscontent_json << "\"composition\":[" << aurostd::joinWDelimiter(aurostd::vecDouble2vecString(vcomposition,9),",") << "]" << eendl;
-      } else {
-        if(PRINT_NULL) sscontent_json << "\"composition\":null" << eendl;
-      }
-      vcontent_json.push_back(sscontent_json.str()); sscontent_json.str("");
-      //////////////////////////////////////////////////////////////////////////
-
-      //////////////////////////////////////////////////////////////////////////
-      if(density!=AUROSTD_NAN) {
-        sscontent_json << "\"density\":" << density << eendl;
-      } else {
-        if(PRINT_NULL) sscontent_json << "\"density\":null" << eendl;
-      }
-      vcontent_json.push_back(sscontent_json.str()); sscontent_json.str("");
-      //////////////////////////////////////////////////////////////////////////
-
-      //DX20190124 - add original crystal info - START
-      //////////////////////////////////////////////////////////////////////////
-      if(density_orig!=AUROSTD_NAN) {
-        sscontent_json << "\"density_orig\":" << density_orig << eendl;
-      } else {
-        if(PRINT_NULL) sscontent_json << "\"density_orig\":null" << eendl;
-      }
-      vcontent_json.push_back(sscontent_json.str()); sscontent_json.str("");
-      //////////////////////////////////////////////////////////////////////////
-      //DX20190124 - add original crystal info - END
-
-      //////////////////////////////////////////////////////////////////////////
-      if(scintillation_attenuation_length!=AUROSTD_NAN) {
-        sscontent_json << "\"scintillation_attenuation_length\":" << scintillation_attenuation_length << eendl;
-      } else {
-        if(PRINT_NULL) sscontent_json << "\"scintillation_attenuation_length\":null" << eendl;
-      }
-      vcontent_json.push_back(sscontent_json.str()); sscontent_json.str("");
-      //////////////////////////////////////////////////////////////////////////
-
-      //////////////////////////////////////////////////////////////////////////
-      if(vstoichiometry.size()) {
-        //aflowlib_libraries specifies precision of 9
-        sscontent_json << "\"stoichiometry\":[" << aurostd::joinWDelimiter(aurostd::vecDouble2vecString(vstoichiometry,9),",") << "]" << eendl;
-      } else {
-        if(PRINT_NULL) sscontent_json << "\"stoichiometry\":null" << eendl;
-      }
-      vcontent_json.push_back(sscontent_json.str()); sscontent_json.str("");
-      //////////////////////////////////////////////////////////////////////////
-
-      //////////////////////////////////////////////////////////////////////////
-      if(vspecies.size()) {
-        sscontent_json << "\"species\":[" << aurostd::joinWDelimiter(aurostd::wrapVecEntries(vspecies,"\""),",") << "]" << eendl;
-      } else {
-        if(PRINT_NULL) sscontent_json << "\"species\":null" << eendl;
-      }
-      vcontent_json.push_back(sscontent_json.str()); sscontent_json.str("");
-      //////////////////////////////////////////////////////////////////////////
-
-      //////////////////////////////////////////////////////////////////////////
-      if(vspecies_pp.size()) {
-        sscontent_json << "\"species_pp\":[" << aurostd::joinWDelimiter(aurostd::wrapVecEntries(vspecies_pp,"\""),",") << "]" << eendl;
-      } else {
-        if(PRINT_NULL) sscontent_json << "\"species_pp\":null" << eendl;
-      }
-      vcontent_json.push_back(sscontent_json.str()); sscontent_json.str("");
-      //////////////////////////////////////////////////////////////////////////
-
-      //////////////////////////////////////////////////////////////////////////
-      if(dft_type.size()) {
-        //DX+CO START
-        //sscontent_json << "\"dft_type\":\"" << dft_type << "\"" << eendl; //CO, this is technically a vector (RESTAPI paper)
-        sscontent_json << "\"dft_type\":[" << aurostd::joinWDelimiter(aurostd::wrapVecEntries(vdft_type,"\""),",") << "]" << eendl;
-        //DX+CO END
-      } else {
-        if(PRINT_NULL) sscontent_json << "\"dft_type\":null" << dft_type << eendl;
-      }
-      vcontent_json.push_back(sscontent_json.str()); sscontent_json.str("");
-      //////////////////////////////////////////////////////////////////////////
-
-      // if(species_pp_type.size()) sscontent_json << "species_pp_type=" << species_pp_type << eendl;
-
-      //////////////////////////////////////////////////////////////////////////
-      if(vspecies_pp_version.size()) {
-        sscontent_json << "\"species_pp_version\":[" << aurostd::joinWDelimiter(aurostd::wrapVecEntries(vspecies_pp_version,"\""),",") << "]" << eendl;
-      } else {
-        if(PRINT_NULL) sscontent_json << "\"species_pp_version\":null" << eendl;
-      }
-      vcontent_json.push_back(sscontent_json.str()); sscontent_json.str("");
-      //////////////////////////////////////////////////////////////////////////
-
-      //////////////////////////////////////////////////////////////////////////
-      if(vspecies_pp_ZVAL.size()) {
-        //aflowlib_libraries does not specify precision
-        sscontent_json << "\"species_pp_ZVAL\":[" << aurostd::joinWDelimiter(aurostd::vecDouble2vecString(vspecies_pp_ZVAL,9),",") << "]" << eendl;
-      } else {
-        if(PRINT_NULL) sscontent_json << "\"species_pp_ZVAL\":null" << eendl;
-      }
-      vcontent_json.push_back(sscontent_json.str()); sscontent_json.str("");
-      //////////////////////////////////////////////////////////////////////////
-
-      //////////////////////////////////////////////////////////////////////////
-<<<<<<< HEAD
-=======
-      if(vspecies_pp_AUID.size()) {
-        sscontent_json << "\"species_pp_AUID\":[" << aurostd::joinWDelimiter(aurostd::wrapVecEntries(vspecies_pp_AUID,"\""),",") << "]" << eendl;
-      } else {
-        if(PRINT_NULL) sscontent_json << "\"species_pp_AUID\":null" << eendl;
-      }
-      vcontent_json.push_back(sscontent_json.str()); sscontent_json.str("");
-      //////////////////////////////////////////////////////////////////////////
-
-      //////////////////////////////////////////////////////////////////////////
-      if(METAGGA.size()) {
-        sscontent_json << "\"metagga\":\"" << METAGGA << "\"" << eendl;
-      } else {
-        if(PRINT_NULL) sscontent_json << "\"metagga\":null" << eendl;
-      }
-      vcontent_json.push_back(sscontent_json.str()); sscontent_json.str("");
-      //////////////////////////////////////////////////////////////////////////
-
-      //////////////////////////////////////////////////////////////////////////
->>>>>>> 10163148
-      //ME20190124 - Modified to include more detailed LDAU information
-      if(ldau_TLUJ.size()) {
-        ss_helper.str("");
-        vs.clear();
-        //only string is available, so we have to parse really fast
-        //would be nice if we have vldau_TLUJ already
-        //ME20190124 - vLDAU is now available
-        //[OBSOLETE ME20190124 - use vLDAU] vector<string> ldau_TLUJ_tokens;
-        //[OBSOLETE ME20190124 - use vLDAU] aurostd::string2tokens(ldau_TLUJ,ldau_TLUJ_tokens,";");
-        //[OBSOLETE ME20190124 - use vLDAU] if(ldau_TLUJ_tokens.size()==4){
-        //[OBSOLETE ME20190124 - use vLDAU] conversion to double ENSURES that these are numbers
-        //[OBSOLETE ME20190124 - use vLDAU] non-numbers without "" will break json
-        //[OBSOLETE ME20190124 - use vLDAU] int T=aurostd::string2utype<int>(ldau_TLUJ_tokens.at(0));
-        int T = (int) vLDAU[0][0]; //ME20190124
-        vector<int> L(vLDAU[1].begin(), vLDAU[1].end());  //ME20190124
-        vector<double> U = vLDAU[2],J = vLDAU[3];  //ME20190124
-        //[OBSOLETE ME20190124 - NOT USED] vector<string> ldau_TLUJ_tokens2;
-        //[OBSOLETE ME20190124 - use vLDAU] breaking up not necessary, but a nice check that we don't have hanging commas
-        //[OBSOLETE ME20190124 - use vLDAU] the extra space at the end will be removed by joinWDelimiter()
-        //[OBSOLETE ME20190124 - use vLDAU] aurostd::string2tokens(ldau_TLUJ_tokens.at(1),L,",");
-        //[OBSOLETE ME20190124 - use vLDAU] aurostd::string2tokens(ldau_TLUJ_tokens.at(2),U,",");
-        //[OBSOLETE ME20190124 - use vLDAU] aurostd::string2tokens(ldau_TLUJ_tokens.at(3),J,",");
-        if(L.size()&&U.size()&&J.size()){
-          //no precision needed
-          vs.push_back(aurostd::utype2string(T));
-          vs.push_back("["+aurostd::joinWDelimiter(L,",")+"]");
-          vs.push_back("["+aurostd::joinWDelimiter(aurostd::vecDouble2vecString(U,9),",")+"]");
-          vs.push_back("["+aurostd::joinWDelimiter(aurostd::vecDouble2vecString(J,9),",")+"]");
-          ss_helper << aurostd::joinWDelimiter(vs,",") << eendl;
-          vector<string> ldau_keys;  //ME20190124
-          aurostd::string2tokens("ldau_type,ldau_l,ldau_u,ldau_j", ldau_keys, ",");  //ME20190124
-          for (uint i = 0; i < ldau_keys.size(); i++) {  //ME20190124
-            sscontent_json << "\"" << ldau_keys[i] << "\":" << vs[i] << eendl;  //ME20190124
-            vcontent_json.push_back(sscontent_json.str()); sscontent_json.str("");  //ME20190124
-          }
-          vs.clear();
-        }
-        //} ME20190124
-        vs.clear();
-      }
-      if(!ss_helper.str().empty()){ //CO20180216 - !empty() is better for strings than !size()
-        sscontent_json << "\"ldau_TLUJ\":[" << ss_helper.str() << "]" << eendl; ss_helper.str("");
-      } else {
-        if(PRINT_NULL) sscontent_json << "\"ldau_TLUJ\":null" << eendl;
-      }
-      vcontent_json.push_back(sscontent_json.str()); sscontent_json.str("");
-      //////////////////////////////////////////////////////////////////////////
-
-      //////////////////////////////////////////////////////////////////////////
-      if(valence_cell_iupac!=AUROSTD_NAN) {
-        sscontent_json << "\"valence_cell_iupac\":" << valence_cell_iupac << eendl;
-      } else {
-        if(PRINT_NULL) sscontent_json << "\"valence_cell_iupac\":null" << eendl;
-      }
-      vcontent_json.push_back(sscontent_json.str()); sscontent_json.str("");
-      //////////////////////////////////////////////////////////////////////////
-
-      //////////////////////////////////////////////////////////////////////////
-      if(valence_cell_std!=AUROSTD_NAN) {
-        sscontent_json << "\"valence_cell_std\":" << valence_cell_std << eendl;
-      } else {
-        if(PRINT_NULL) sscontent_json << "\"valence_cell_std\":null" << eendl;
-      }
-      vcontent_json.push_back(sscontent_json.str()); sscontent_json.str("");
-      //////////////////////////////////////////////////////////////////////////
-
-      //////////////////////////////////////////////////////////////////////////
-      if(volume_cell!=AUROSTD_NAN) {
-        sscontent_json << "\"volume_cell\":" << volume_cell << eendl;
-      } else {
-        if(PRINT_NULL) sscontent_json << "\"volume_cell\":null" << eendl;
-      }
-      vcontent_json.push_back(sscontent_json.str()); sscontent_json.str("");
-      //////////////////////////////////////////////////////////////////////////
-
-      //////////////////////////////////////////////////////////////////////////
-      if(volume_atom!=AUROSTD_NAN) {
-        sscontent_json << "\"volume_atom\":" << volume_atom << eendl;
-      } else {
-        if(PRINT_NULL) sscontent_json << "\"volume_atom\":null" << eendl;
-      }
-      vcontent_json.push_back(sscontent_json.str()); sscontent_json.str("");
-      //////////////////////////////////////////////////////////////////////////
-
-      //DX20190124 - add original crystal info - START
-      //////////////////////////////////////////////////////////////////////////
-      if(volume_cell_orig!=AUROSTD_NAN) {
-        sscontent_json << "\"volume_cell_orig\":" << volume_cell_orig << eendl;
-      } else {
-        if(PRINT_NULL) sscontent_json << "\"volume_cell_orig\":null" << eendl;
-      }
-      vcontent_json.push_back(sscontent_json.str()); sscontent_json.str("");
-      //////////////////////////////////////////////////////////////////////////
-
-      //////////////////////////////////////////////////////////////////////////
-      if(volume_atom_orig!=AUROSTD_NAN) {
-        sscontent_json << "\"volume_atom_orig\":" << volume_atom_orig << eendl;
-      } else {
-        if(PRINT_NULL) sscontent_json << "\"volume_atom_orig\":null" << eendl;
-      }
-      vcontent_json.push_back(sscontent_json.str()); sscontent_json.str("");
-      //////////////////////////////////////////////////////////////////////////
-      //DX20190124 - add original crystal info - END
-
-      //////////////////////////////////////////////////////////////////////////
-      if(pressure!=AUROSTD_NAN) {
-        sscontent_json << "\"pressure\":" << pressure << eendl;
-      } else {
-        if(PRINT_NULL) sscontent_json << "\"pressure\":null" << eendl;
-      }
-      vcontent_json.push_back(sscontent_json.str()); sscontent_json.str("");
-      //////////////////////////////////////////////////////////////////////////
-
-      //////////////////////////////////////////////////////////////////////////
-      if(vstress_tensor.size()) {
-        //aflowlib_libraries specifies precision of 7
-        sscontent_json << "\"stress_tensor\":[" << aurostd::joinWDelimiter(aurostd::vecDouble2vecString(vstress_tensor,7),",") << "]" << eendl;
-      } else {
-        if(PRINT_NULL) sscontent_json << "\"stress_tensor\":null" << eendl;
-      }
-      vcontent_json.push_back(sscontent_json.str()); sscontent_json.str("");
-      //////////////////////////////////////////////////////////////////////////
-
-      //////////////////////////////////////////////////////////////////////////
-      if(pressure_residual!=AUROSTD_NAN) {
-        sscontent_json << "\"pressure_residual\":" << pressure_residual << eendl;
-      } else {
-        if(PRINT_NULL) sscontent_json << "\"pressure_residual\":null" << eendl;
-      }
-      vcontent_json.push_back(sscontent_json.str()); sscontent_json.str("");
-      //////////////////////////////////////////////////////////////////////////
-
-      //////////////////////////////////////////////////////////////////////////
-      if(Pulay_stress!=AUROSTD_NAN) {
-        sscontent_json << "\"Pulay_stress\":" << Pulay_stress << eendl;
-      } else {
-        if(PRINT_NULL) sscontent_json << "\"Pulay_stress\":null" << eendl;
-      }
-      vcontent_json.push_back(sscontent_json.str()); sscontent_json.str("");
-      //////////////////////////////////////////////////////////////////////////
-
-      //////////////////////////////////////////////////////////////////////////
-      if(vgeometry.size()) {
-        //aflowlib_libraries specifies precision of 7
-        sscontent_json << "\"geometry\":[" << aurostd::joinWDelimiter(aurostd::vecDouble2vecString(vgeometry,7),",") << "]" << eendl;
-      } else {
-        if(PRINT_NULL) sscontent_json << "\"geometry\":null" << eendl;
-      }
-      vcontent_json.push_back(sscontent_json.str()); sscontent_json.str("");
-      //////////////////////////////////////////////////////////////////////////
-
-      //DX20190124 - add original crystal info - START
-      //////////////////////////////////////////////////////////////////////////
-      if(vgeometry_orig.size()) {
-        //aflowlib_libraries specifies precision of 7
-        sscontent_json << "\"geometry_orig\":[" << aurostd::joinWDelimiter(aurostd::vecDouble2vecString(vgeometry_orig,7),",") << "]" << eendl;
-      } else {
-        if(PRINT_NULL) sscontent_json << "\"geometry_orig\":null" << eendl;
-      }
-      vcontent_json.push_back(sscontent_json.str()); sscontent_json.str("");
-      //////////////////////////////////////////////////////////////////////////
-      //DX20190124 - add original crystal info - END
-
-      //////////////////////////////////////////////////////////////////////////
-      if(Egap!=AUROSTD_NAN) {
-        sscontent_json << "\"Egap\":" << Egap << eendl;
-      } else {
-        if(PRINT_NULL) sscontent_json << "\"Egap\":null" << eendl;
-      }
-      vcontent_json.push_back(sscontent_json.str()); sscontent_json.str("");
-      //////////////////////////////////////////////////////////////////////////
-
-      //////////////////////////////////////////////////////////////////////////
-      if(Egap_fit!=AUROSTD_NAN) {
-        sscontent_json << "\"Egap_fit\":" << Egap_fit << eendl;
-      } else {
-        if(PRINT_NULL) sscontent_json << "\"Egap_fit\":null" << eendl;
-      }
-      vcontent_json.push_back(sscontent_json.str()); sscontent_json.str("");
-      //////////////////////////////////////////////////////////////////////////
-
-      //////////////////////////////////////////////////////////////////////////
-      if(Egap_type.size()) {
-        sscontent_json << "\"Egap_type\":\"" << Egap_type << "\"" << eendl;
-      } else {
-        if(PRINT_NULL) sscontent_json << "\"Egap_type\":null" << eendl;
-      }
-      vcontent_json.push_back(sscontent_json.str()); sscontent_json.str("");
-      //////////////////////////////////////////////////////////////////////////
-
-      //////////////////////////////////////////////////////////////////////////
-      if(energy_cell!=AUROSTD_NAN) {
-        sscontent_json << "\"energy_cell\":" << energy_cell << eendl;
-      } else {
-        if(PRINT_NULL) sscontent_json << "\"energy_cell\":null" << eendl;
-      }
-      vcontent_json.push_back(sscontent_json.str()); sscontent_json.str("");
-      //////////////////////////////////////////////////////////////////////////
-
-      //////////////////////////////////////////////////////////////////////////
-      if(energy_atom!=AUROSTD_NAN) {
-        sscontent_json << "\"energy_atom\":" << energy_atom << eendl;
-      } else {
-        if(PRINT_NULL) sscontent_json << "\"energy_atom\":null" << eendl;
-      }
-      vcontent_json.push_back(sscontent_json.str()); sscontent_json.str("");
-      //////////////////////////////////////////////////////////////////////////
-
-      //////////////////////////////////////////////////////////////////////////
-      if(energy_cutoff!=AUROSTD_NAN) {
-        sscontent_json << "\"energy_cutoff\":" << energy_cutoff << eendl;
-      } else {
-        if(PRINT_NULL) sscontent_json << "\"energy_cutoff\":null" << eendl;
-      }
-      vcontent_json.push_back(sscontent_json.str()); sscontent_json.str("");
-      //////////////////////////////////////////////////////////////////////////
-
-      //////////////////////////////////////////////////////////////////////////
-      if(delta_electronic_energy_convergence!=AUROSTD_NAN) {
-        sscontent_json << "\"delta_electronic_energy_convergence\":" << delta_electronic_energy_convergence << eendl;
-      } else {
-        if(PRINT_NULL) sscontent_json << "\"delta_electronic_energy_convergence\":null" << eendl;
-      }
-      vcontent_json.push_back(sscontent_json.str()); sscontent_json.str("");
-      //////////////////////////////////////////////////////////////////////////
-
-      //////////////////////////////////////////////////////////////////////////
-      if(delta_electronic_energy_threshold!=AUROSTD_NAN) {
-        sscontent_json << "\"delta_electronic_energy_threshold\":" << delta_electronic_energy_threshold << eendl;
-      } else {
-        if(PRINT_NULL) sscontent_json << "\"delta_electronic_energy_threshold\":null" << eendl;
-      }
-      vcontent_json.push_back(sscontent_json.str()); sscontent_json.str("");
-      //////////////////////////////////////////////////////////////////////////
-
-      // [NOT_PRINTED]     //////////////////////////////////////////////////////////////////////////
-      // [NOT_PRINTED]     if(nkpoints!=0) {
-      // [NOT_PRINTED]       sscontent_json << "\"nkpoints\":" << nkpoints << eendl;
-      // [NOT_PRINTED]     } else {
-      // [NOT_PRINTED]       if(PRINT_NULL) sscontent_json << "\"nkpoints\":null" << eendl;
-      // [NOT_PRINTED]     }
-      // [NOT_PRINTED]     vcontent_json.push_back(sscontent_json.str()); sscontent_json.str("");
-      // [NOT_PRINTED]     //////////////////////////////////////////////////////////////////////////
-
-      // [NOT_PRINTED]     //////////////////////////////////////////////////////////////////////////
-      // [NOT_PRINTED]     if(nkpoints_irreducible!=0) {
-      // [NOT_PRINTED]       sscontent_json << "\"nkpoints_irreducible\":" << nkpoints_irreducible << eendl;
-      // [NOT_PRINTED]     } else {
-      // [NOT_PRINTED]       if(PRINT_NULL) sscontent_json << "\"nkpoints_irreducible\":null" << eendl;
-      // [NOT_PRINTED]     }
-      // [NOT_PRINTED]     vcontent_json.push_back(sscontent_json.str()); sscontent_json.str("");
-      // [NOT_PRINTED]     //////////////////////////////////////////////////////////////////////////
-
-      // [NOT_PRINTED]     //////////////////////////////////////////////////////////////////////////
-      // [NOT_PRINTED]     if(kppra!=0) {
-      // [NOT_PRINTED]       sscontent_json << "\"kppra\":" << kppra << eendl;
-      // [NOT_PRINTED]     } else {
-      // [NOT_PRINTED]       if(PRINT_NULL) sscontent_json << "\"kppra\":null" << eendl;
-      // [NOT_PRINTED]     }
-      // [NOT_PRINTED]     vcontent_json.push_back(sscontent_json.str()); sscontent_json.str("");
-      // [NOT_PRINTED]     //////////////////////////////////////////////////////////////////////////
-
-      //////////////////////////////////////////////////////////////////////////
-      if(kpoints.size()) {
-        //this one is a bit complicated, so we will test if the string was created, and then recreate the json array on the spot
-        ss_helper.str("");
-        vs.clear();
-        //ME20190124 - Add the individual pieces of "kpoints" to the json file
-        if ((kpoints_nnn_relax.rows==3) && (sum(kpoints_nnn_relax) > 0)) {  //ME20190128
-          vs.push_back("["+aurostd::joinWDelimiter(kpoints_nnn_relax,",")+"]");
-          sscontent_json << "\"kpoints_relax\":" << vs.back() << eendl;  //ME20190124
-        } else if (PRINT_NULL) {  //ME20190124
-          sscontent_json << "\"kpoints_relax\":null" << eendl;  //ME20190124
-        }
-        vcontent_json.push_back(sscontent_json.str()); sscontent_json.str("");  //ME20190124
-        if ((kpoints_nnn_static.rows==3) && (sum(kpoints_nnn_static) > 0)) {  //ME20190128
-          vs.push_back("["+aurostd::joinWDelimiter(kpoints_nnn_static,",")+"]");
-          if (sum(kpoints_nnn_static) > 0) sscontent_json << "\"kpoints_static\":" << vs.back() << eendl;  //ME20190124
-        } else if (PRINT_NULL) {  //ME20190124
-          sscontent_json << "\"kpoints_static\":null" << eendl;  //ME20190124
-        }
-        vcontent_json.push_back(sscontent_json.str()); sscontent_json.str("");  //ME20190124
-        if(kpoints_pairs.size()){
-          //first for escape characters in \Gamma or \Sigma
-          vector<string> kpoints_pairs_new;
-          char issue_c='\\';
-          stringstream issue_ss; issue_ss << issue_c;
-          string fix_s="\\\\";
-          for(uint i=0;i<kpoints_pairs.size();i++){
-            kpoints_pairs_new.push_back(aurostd::StringSubst(kpoints_pairs.at(i),issue_ss.str(),fix_s));
-          }
-          vs.push_back("["+aurostd::joinWDelimiter(aurostd::wrapVecEntries(kpoints_pairs_new,"\""),",")+"]");
-          sscontent_json << "\"kpoints_bands_path\":" << vs.back() << eendl;  //ME20190124
-        } else if (PRINT_NULL) {  //ME20190124
-          sscontent_json << "\"kpoints_bands_path\":null" << eendl;  //ME20190124
-        }
-        vcontent_json.push_back(sscontent_json.str()); sscontent_json.str("");  //ME20190124
-        ss_helper << aurostd::joinWDelimiter(vs, ",");  //ME20190128
-        if(kpoints_bands_path_grid!=0){
-          //ME20190128 - This causes kpoints to only be written when the band structure
-          // was calculated. This is inconsistent with the aflowlib.out file
-          // [OBSOLETE ME20190128] ss_helper << aurostd::joinWDelimiter(vs,",") << "," << aurostd::utype2string(kpoints_bands_path_grid);
-          ss_helper << "," << aurostd::utype2string(kpoints_bands_path_grid);
-          sscontent_json << "\"kpoints_bands_nkpts\":" << ((int) kpoints_bands_path_grid) << eendl;  //ME20190124
-        } else if (PRINT_NULL) {  //ME20190124
-          sscontent_json << "\"kpoints_bands_nkpts\":null" << eendl;  //ME20190124
-        }
-        vcontent_json.push_back(sscontent_json.str()); sscontent_json.str("");  //ME20190124
-      }
-      if(!ss_helper.str().empty()){ //CO20180216 - !empty() is better for strings than !size()
-        sscontent_json << "\"kpoints\":[" << ss_helper.str() << "]" << eendl; ss_helper.str("");
-      } else {
-        if(PRINT_NULL) sscontent_json << "\"kpoints\":null" << eendl;
-      }
-      vcontent_json.push_back(sscontent_json.str()); sscontent_json.str("");
-      //////////////////////////////////////////////////////////////////////////
-
-      //////////////////////////////////////////////////////////////////////////
-      if(enthalpy_cell!=AUROSTD_NAN) {
-        sscontent_json << "\"enthalpy_cell\":" << enthalpy_cell << eendl;
-      } else {
-        if(PRINT_NULL) sscontent_json << "\"enthalpy_cell\":null" << eendl;
-      }
-      vcontent_json.push_back(sscontent_json.str()); sscontent_json.str("");
-      //////////////////////////////////////////////////////////////////////////
-
-      //////////////////////////////////////////////////////////////////////////
-      if(enthalpy_atom!=AUROSTD_NAN) {
-        sscontent_json << "\"enthalpy_atom\":" << enthalpy_atom << eendl;
-      } else {
-        if(PRINT_NULL) sscontent_json << "\"enthalpy_atom\":null" << eendl;
-      }
-      vcontent_json.push_back(sscontent_json.str()); sscontent_json.str("");
-      //////////////////////////////////////////////////////////////////////////
-
-      //////////////////////////////////////////////////////////////////////////
-      if(eentropy_cell!=AUROSTD_NAN) {
-        sscontent_json << "\"eentropy_cell\":" << eentropy_cell << eendl;
-      } else {
-        if(PRINT_NULL) sscontent_json << "\"eentropy_cell\":null" << eendl;
-      }
-      vcontent_json.push_back(sscontent_json.str()); sscontent_json.str("");
-      //////////////////////////////////////////////////////////////////////////
-
-      //////////////////////////////////////////////////////////////////////////
-      if(eentropy_atom!=AUROSTD_NAN) {
-        sscontent_json << "\"eentropy_atom\":" << eentropy_atom << eendl;
-      } else {
-        if(PRINT_NULL) sscontent_json << "\"eentropy_atom\":null" << eendl;
-      }
-      vcontent_json.push_back(sscontent_json.str()); sscontent_json.str("");
-      //////////////////////////////////////////////////////////////////////////
-
-      //////////////////////////////////////////////////////////////////////////
-      if(enthalpy_formation_cell!=AUROSTD_NAN) {
-        sscontent_json << "\"enthalpy_formation_cell\":" << enthalpy_formation_cell << eendl;
-      } else {
-        if(PRINT_NULL) sscontent_json << "\"enthalpy_formation_cell\":null" << eendl;
-      }
-      vcontent_json.push_back(sscontent_json.str()); sscontent_json.str("");
-      //////////////////////////////////////////////////////////////////////////
-
-      //////////////////////////////////////////////////////////////////////////
-      if(enthalpy_formation_atom!=AUROSTD_NAN) {
-        sscontent_json << "\"enthalpy_formation_atom\":" << enthalpy_formation_atom << eendl;
-      } else {
-        if(PRINT_NULL) sscontent_json << "\"enthalpy_formation_atom\":null" << eendl;
-      }
-      vcontent_json.push_back(sscontent_json.str()); sscontent_json.str("");
-      //////////////////////////////////////////////////////////////////////////
-
-      //////////////////////////////////////////////////////////////////////////
-      if(entropic_temperature!=AUROSTD_NAN) {
-        sscontent_json << "\"entropic_temperature\":" << entropic_temperature << eendl;
-      } else {
-        if(PRINT_NULL) sscontent_json << "\"entropic_temperature\":null" << eendl;
-      }
-      vcontent_json.push_back(sscontent_json.str()); sscontent_json.str("");
-      //////////////////////////////////////////////////////////////////////////
-
-      //////////////////////////////////////////////////////////////////////////
-      if(PV_cell!=AUROSTD_NAN) {
-        sscontent_json << "\"PV_cell\":" << PV_cell << eendl;
-      } else {
-        if(PRINT_NULL) sscontent_json << "\"PV_cell\":null" << eendl;
-      }
-      vcontent_json.push_back(sscontent_json.str()); sscontent_json.str("");
-      //////////////////////////////////////////////////////////////////////////
-
-      //////////////////////////////////////////////////////////////////////////
-      if(PV_atom!=AUROSTD_NAN) {
-        sscontent_json << "\"PV_atom\":" << PV_atom << eendl;
-      } else {
-        if(PRINT_NULL) sscontent_json << "\"PV_atom\":null" << eendl;
-      }
-      vcontent_json.push_back(sscontent_json.str()); sscontent_json.str("");
-      //////////////////////////////////////////////////////////////////////////
-
-      //////////////////////////////////////////////////////////////////////////
-      if(spin_cell!=AUROSTD_NAN) {
-        sscontent_json << "\"spin_cell\":" << spin_cell << eendl;
-      } else {
-        if(PRINT_NULL) sscontent_json << "\"spin_cell\":null" << eendl;
-      }
-      vcontent_json.push_back(sscontent_json.str()); sscontent_json.str("");
-      //////////////////////////////////////////////////////////////////////////
-
-      //////////////////////////////////////////////////////////////////////////
-      if(spin_atom!=AUROSTD_NAN) {
-        sscontent_json << "\"spin_atom\":" << spin_atom << eendl;
-      } else {
-        if(PRINT_NULL) sscontent_json << "\"spin_atom\":null" << eendl;
-      }
-      vcontent_json.push_back(sscontent_json.str()); sscontent_json.str("");
-      //////////////////////////////////////////////////////////////////////////
-
-      //////////////////////////////////////////////////////////////////////////
-      if(vspinD.size()) {
-        //aflowlib_libraries specifies precision of 5
-        sscontent_json << "\"spinD\":[" << aurostd::joinWDelimiter(aurostd::vecDouble2vecString(vspinD,5),",") << "]" << eendl;
-      } else {
-        if(PRINT_NULL) sscontent_json << "\"spinD\":null" << eendl;
-      }
-      vcontent_json.push_back(sscontent_json.str()); sscontent_json.str("");
-      //////////////////////////////////////////////////////////////////////////
-
-      //////////////////////////////////////////////////////////////////////////
-      if(vspinD_magmom_orig.size()) {
-        //aflowlib_libraries specifies precision of 5
-        sscontent_json << "\"spinD_magmom_orig\":[" << aurostd::joinWDelimiter(aurostd::vecDouble2vecString(vspinD_magmom_orig,5),",") << "]" << eendl;
-      } else {
-        if(PRINT_NULL) sscontent_json << "\"spinD_magmom_orig\":null" << eendl;
-      }
-      vcontent_json.push_back(sscontent_json.str()); sscontent_json.str("");
-      //////////////////////////////////////////////////////////////////////////
-
-      //////////////////////////////////////////////////////////////////////////
-      if(spinF!=AUROSTD_NAN) {
-        sscontent_json << "\"spinF\":" << spinF << eendl;
-      } else {
-        if(PRINT_NULL) sscontent_json << "\"spinF\":null" << eendl;
-      }
-      vcontent_json.push_back(sscontent_json.str()); sscontent_json.str("");
-      //////////////////////////////////////////////////////////////////////////
-
-      //////////////////////////////////////////////////////////////////////////
-      // [OBSOLETE] 
-      // [OBSOLETE] if(stoich.size()) {
-      // [OBSOLETE]   //just use the string SC made
-      // [OBSOLETE]   sscontent_json << "\"stoich\":\"" << stoich << "\"" << eendl;
-      // [OBSOLETE]   ////aflowlib_libraries does not specify precision
-      // [OBSOLETE]   //sscontent_json << "\"stoich\":[" << aurostd::joinWDelimiter(aurostd::vecDouble2vecString(vstoich,9),",") << "]" << eendl;
-      // [OBSOLETE] } else {
-      // [OBSOLETE]   if(PRINT_NULL) sscontent_json << "\"stoich\":null" << eendl;
-      // [OBSOLETE] }
-      // [OBSOLETE] vcontent_json.push_back(sscontent_json.str()); sscontent_json.str("");
-      //////////////////////////////////////////////////////////////////////////
-
-      //////////////////////////////////////////////////////////////////////////
-      if(calculation_time!=AUROSTD_NAN) {
-        sscontent_json << "\"calculation_time\":" << calculation_time << eendl;
-      } else {
-        if(PRINT_NULL) sscontent_json << "\"calculation_time\":null" << eendl;
-      }
-      vcontent_json.push_back(sscontent_json.str()); sscontent_json.str("");
-      //////////////////////////////////////////////////////////////////////////
-
-      //////////////////////////////////////////////////////////////////////////
-      if(calculation_memory!=AUROSTD_NAN) {
-        sscontent_json << "\"calculation_memory\":" << calculation_memory << eendl;
-      } else {
-        if(PRINT_NULL) sscontent_json << "\"calculation_memory\":null" << eendl;
-      }
-      vcontent_json.push_back(sscontent_json.str()); sscontent_json.str("");
-      //////////////////////////////////////////////////////////////////////////
-
-      //////////////////////////////////////////////////////////////////////////
-      if(calculation_cores!=AUROSTD_NAN) {
-        sscontent_json << "\"calculation_cores\":" << calculation_cores << eendl;
-      } else {
-        if(PRINT_NULL) sscontent_json << "\"calculation_cores\":null" << eendl;
-      }
-      vcontent_json.push_back(sscontent_json.str()); sscontent_json.str("");
-      //////////////////////////////////////////////////////////////////////////
-
-      //////////////////////////////////////////////////////////////////////////
-      if(vnbondxx.size()) {
-        //aflowlib_libraries does not specify precision
-        sscontent_json << "\"nbondxx\":[" << aurostd::joinWDelimiter(aurostd::vecDouble2vecString(vnbondxx,9),",") << "]" << eendl;
-      } else {
-        if(PRINT_NULL) sscontent_json << "\"nbondxx\":null" << eendl;
-      }
-      vcontent_json.push_back(sscontent_json.str()); sscontent_json.str("");
-      //////////////////////////////////////////////////////////////////////////
-
-      //////////////////////////////////////////////////////////////////////////
-      if(sg.size()) {
-        aurostd::string2tokens(sg,sg_tokens,",");
-        sscontent_json << "\"sg\":[" << aurostd::joinWDelimiter(aurostd::wrapVecEntries(sg_tokens,"\""),",") << "]" << eendl;
-      } else {
-        if(PRINT_NULL) sscontent_json << "\"sg\":null" << eendl;
-      }
-      vcontent_json.push_back(sscontent_json.str()); sscontent_json.str("");
-      //////////////////////////////////////////////////////////////////////////
-
-      //////////////////////////////////////////////////////////////////////////
-      if(sg2.size()) {
-        aurostd::string2tokens(sg2,sg_tokens,",");
-        sscontent_json << "\"sg2\":[" << aurostd::joinWDelimiter(aurostd::wrapVecEntries(sg_tokens,"\""),",") << "]" << eendl;
-      } else {
-        if(PRINT_NULL) sscontent_json << "\"sg2\":null" << eendl;
-      }
-      vcontent_json.push_back(sscontent_json.str()); sscontent_json.str("");
-      //////////////////////////////////////////////////////////////////////////
-
-      //////////////////////////////////////////////////////////////////////////
-      if(spacegroup_orig.size()) {
-        sscontent_json << "\"spacegroup_orig\":" << spacegroup_orig << eendl;
-      } else {
-        if(PRINT_NULL) sscontent_json << "\"spacegroup_orig\":null" << eendl;
-      }
-      vcontent_json.push_back(sscontent_json.str()); sscontent_json.str("");
-      //////////////////////////////////////////////////////////////////////////
-
-      //////////////////////////////////////////////////////////////////////////
-      if(spacegroup_relax.size()) {
-        sscontent_json << "\"spacegroup_relax\":" << spacegroup_relax << eendl;
-      } else {
-        if(PRINT_NULL) sscontent_json << "\"spacegroup_relax\":null" << eendl;
-      }
-      vcontent_json.push_back(sscontent_json.str()); sscontent_json.str("");
-      //////////////////////////////////////////////////////////////////////////
-
-      //////////////////////////////////////////////////////////////////////////
-      if(vforces.size()) {
-        ss_helper.str("");
-        vs.clear();
-        vvs.clear();
-        odd_xvec_count=false;
-        for(uint i=0;i<vforces.size();i++){
-          if(vforces.at(i).rows==3){
-            //aflowlib_libraries specifies precision of 8
-            vvs.push_back(xvecDouble2vecString(vforces.at(i),8));
-          } else {
-            odd_xvec_count=true;
-            break;
-          }
-        }
-        if(!odd_xvec_count&&vvs.size()){
-          for(uint i=0;i<vvs.size();i++){
-            vs.push_back("["+aurostd::joinWDelimiter(vvs.at(i),",")+"]");
-          }
-          if(vs.size()){
-            ss_helper << aurostd::joinWDelimiter(vs,",") << eendl;
-          }
-        }
-        vs.clear();
-        vvs.clear();
-      }
-      if(!ss_helper.str().empty()){ //CO20180216 - !empty() is better for strings than !size()
-        sscontent_json << "\"forces\":[" << ss_helper.str() << "]" << eendl; ss_helper.str("");
-      } else {
-        if(PRINT_NULL) sscontent_json << "\"forces\":null" << eendl;
-      }
-      vcontent_json.push_back(sscontent_json.str()); sscontent_json.str("");
-      //////////////////////////////////////////////////////////////////////////
-
-      //////////////////////////////////////////////////////////////////////////
-      if(vpositions_cartesian.size()) {
-        ss_helper.str("");
-        vs.clear();
-        vvs.clear();
-        odd_xvec_count=false;
-        for(uint i=0;i<vpositions_cartesian.size();i++){
-          if(vpositions_cartesian.at(i).rows==3){
-            //aflowlib_libraries specifies precision of 8
-            vvs.push_back(xvecDouble2vecString(vpositions_cartesian.at(i),8));
-          } else {
-            odd_xvec_count=true;
-            break;
-          }
-        }
-        if(!odd_xvec_count&&vvs.size()){
-          for(uint i=0;i<vvs.size();i++){
-            vs.push_back("["+aurostd::joinWDelimiter(vvs.at(i),",")+"]");
-          }
-          if(vs.size()){
-            ss_helper << aurostd::joinWDelimiter(vs,",") << eendl;
-          }
-        }
-        vs.clear();
-        vvs.clear();
-      }
-      if(!ss_helper.str().empty()){ //CO20180216 - !empty() is better for strings than !size()
-        sscontent_json << "\"positions_cartesian\":[" << ss_helper.str() << "]" << eendl; ss_helper.str("");
-      } else {
-        if(PRINT_NULL) sscontent_json << "\"positions_cartesian\":null" << eendl;
-      }
-      vcontent_json.push_back(sscontent_json.str()); sscontent_json.str("");
-      //////////////////////////////////////////////////////////////////////////
-
-      //////////////////////////////////////////////////////////////////////////
-      if(vpositions_fractional.size()) {
-        ss_helper.str("");
-        vs.clear();
-        vvs.clear();
-        odd_xvec_count=false;
-        for(uint i=0;i<vpositions_fractional.size();i++){
-          if(vpositions_fractional.at(i).rows==3){
-            //aflowlib_libraries specifies precision of 8
-            vvs.push_back(xvecDouble2vecString(vpositions_fractional.at(i),8));
-          } else {
-            odd_xvec_count=true;
-            break;
-          }
-        }
-        if(!odd_xvec_count&&vvs.size()){
-          for(uint i=0;i<vvs.size();i++){
-            vs.push_back("["+aurostd::joinWDelimiter(vvs.at(i),",")+"]");
-          }
-          if(vs.size()){
-            ss_helper << aurostd::joinWDelimiter(vs,",") << eendl;
-          }
-        }
-        vs.clear();
-        vvs.clear();
-      }
-      if(!ss_helper.str().empty()){ //CO20180216 - !empty() is better for strings than !size()
-        sscontent_json << "\"positions_fractional\":[" << ss_helper.str() << "]" << eendl; ss_helper.str("");
-      } else {
-        if(PRINT_NULL) sscontent_json << "\"positions_fractional\":null" << eendl;
-      }
-      vcontent_json.push_back(sscontent_json.str()); sscontent_json.str("");
-      //////////////////////////////////////////////////////////////////////////
-
-      //////////////////////////////////////////////////////////////////////////
-      if(Bravais_lattice_orig.size()) {
-        sscontent_json << "\"Bravais_lattice_orig\":\"" << Bravais_lattice_orig << "\"" << eendl;
-      } else {
-        if(PRINT_NULL) sscontent_json << "\"Bravais_lattice_orig\":null" << eendl;
-      }
-      vcontent_json.push_back(sscontent_json.str()); sscontent_json.str("");
-      //////////////////////////////////////////////////////////////////////////
-
-      //////////////////////////////////////////////////////////////////////////
-      if(lattice_variation_orig.size()) {
-        sscontent_json << "\"lattice_variation_orig\":\"" << lattice_variation_orig << "\"" << eendl;
-      } else {
-        if(PRINT_NULL) sscontent_json << "\"lattice_variation_orig\":null" << eendl;
-      }
-      vcontent_json.push_back(sscontent_json.str()); sscontent_json.str("");
-      //////////////////////////////////////////////////////////////////////////
-
-      //////////////////////////////////////////////////////////////////////////
-      if(lattice_system_orig.size()) {
-        sscontent_json << "\"lattice_system_orig\":\"" << lattice_system_orig << "\"" << eendl;
-      } else {
-        if(PRINT_NULL) sscontent_json << "\"lattice_system_orig\":null" << eendl;
-      }
-      vcontent_json.push_back(sscontent_json.str()); sscontent_json.str("");
-      //////////////////////////////////////////////////////////////////////////
-
-      //////////////////////////////////////////////////////////////////////////
-      if(Pearson_symbol_orig.size()) {
-        sscontent_json << "\"Pearson_symbol_orig\":\"" << Pearson_symbol_orig << "\"" << eendl;
-      } else {
-        if(PRINT_NULL) sscontent_json << "\"Pearson_symbol_orig\":null" << eendl;
-      }
-      vcontent_json.push_back(sscontent_json.str()); sscontent_json.str("");
-      //////////////////////////////////////////////////////////////////////////
-
-      //////////////////////////////////////////////////////////////////////////
-      if(Bravais_lattice_relax.size()) {
-        sscontent_json << "\"Bravais_lattice_relax\":\"" << Bravais_lattice_relax << "\"" << eendl;
-      } else {
-        if(PRINT_NULL) sscontent_json << "\"Bravais_lattice_relax\":null" << eendl;
-      }
-      vcontent_json.push_back(sscontent_json.str()); sscontent_json.str("");
-      //////////////////////////////////////////////////////////////////////////
-
-      //////////////////////////////////////////////////////////////////////////
-      if(lattice_variation_relax.size()) {
-        sscontent_json << "\"lattice_variation_relax\":\"" << lattice_variation_relax << "\"" << eendl;
-      } else {
-        if(PRINT_NULL) sscontent_json << "\"lattice_variation_relax\":null" << eendl;
-      }
-      vcontent_json.push_back(sscontent_json.str()); sscontent_json.str("");
-      //////////////////////////////////////////////////////////////////////////
-
-      //////////////////////////////////////////////////////////////////////////
-      if(lattice_system_relax.size()) {
-        sscontent_json << "\"lattice_system_relax\":\"" << lattice_system_relax << "\"" << eendl;
-      } else {
-        if(PRINT_NULL) sscontent_json << "\"lattice_system_relax\":null" << eendl;
-      }
-      vcontent_json.push_back(sscontent_json.str()); sscontent_json.str("");
-      //////////////////////////////////////////////////////////////////////////
-
-      //////////////////////////////////////////////////////////////////////////
-      if(Pearson_symbol_relax.size()) {
-        sscontent_json << "\"Pearson_symbol_relax\":\"" << Pearson_symbol_relax << "\"" << eendl;
-      } else {
-        if(PRINT_NULL) sscontent_json << "\"Pearson_symbol_relax\":null" << eendl;
-      }
-      vcontent_json.push_back(sscontent_json.str()); sscontent_json.str("");
-      //////////////////////////////////////////////////////////////////////////
-
-      //DX20190124 - added original symmetry info - START
-      // SYMMETRY
-      //////////////////////////////////////////////////////////////////////////
-      if(crystal_family_orig.size()){
-        sscontent_json << "\"crystal_family_orig\":\"" << crystal_family_orig << "\"" << eendl;
-      } else {
-        if(PRINT_NULL) sscontent_json << "\"crystal_family_orig\":null" << eendl;
-      }
-      vcontent_json.push_back(sscontent_json.str()); sscontent_json.str("");
-
-      //////////////////////////////////////////////////////////////////////////
-      if(crystal_system_orig.size()){
-        sscontent_json << "\"crystal_system_orig\":\"" << crystal_system_orig << "\"" << eendl;
-      } else {
-        if(PRINT_NULL) sscontent_json << "\"crystal_system_orig\":null" << eendl;
-      }
-      vcontent_json.push_back(sscontent_json.str()); sscontent_json.str("");
-
-      //////////////////////////////////////////////////////////////////////////
-      if(crystal_class_orig.size()){
-        sscontent_json << "\"crystal_class_orig\":\"" << crystal_class_orig << "\"" << eendl;
-      } else {
-        if(PRINT_NULL){ sscontent_json << "\"crystal_class_orig\":null" << eendl;}
-      }
-      vcontent_json.push_back(sscontent_json.str()); sscontent_json.str("");
-
-      //////////////////////////////////////////////////////////////////////////
-      if(point_group_Hermann_Mauguin_orig.size()){
-        sscontent_json << "\"point_group_Hermann_Mauguin_orig\":\"" << point_group_Hermann_Mauguin_orig << "\"" << eendl;
-      } else {
-        if(PRINT_NULL) sscontent_json << "\"point_group_Hermann_Mauguin_orig\":null" << eendl;
-      }
-      vcontent_json.push_back(sscontent_json.str()); sscontent_json.str("");
-
-      //////////////////////////////////////////////////////////////////////////
-      if(point_group_Schoenflies_orig.size()){
-        sscontent_json << "\"point_group_Schoenflies_orig\":\"" << point_group_Schoenflies_orig << "\"" << eendl;
-      } else {
-        if(PRINT_NULL) sscontent_json << "\"point_group_Schoenflies_orig\":null" << eendl;
-      }
-      vcontent_json.push_back(sscontent_json.str()); sscontent_json.str("");
-
-      //////////////////////////////////////////////////////////////////////////
-      if(point_group_orbifold_orig.size()){
-        sscontent_json << "\"point_group_orbifold_orig\":\"" << point_group_orbifold_orig << "\"" << eendl;
-      } else {
-        if(PRINT_NULL) sscontent_json << "\"point_group_orbifold_orig\":null" << eendl;
-      }
-      vcontent_json.push_back(sscontent_json.str()); sscontent_json.str("");
-
-      //////////////////////////////////////////////////////////////////////////
-      if(point_group_type_orig.size()){
-        sscontent_json << "\"point_group_type_orig\":\"" << point_group_type_orig << "\"" << eendl;
-      } else {
-        if(PRINT_NULL) sscontent_json << "\"point_group_type_orig\":null" << eendl;
-      }
-      vcontent_json.push_back(sscontent_json.str()); sscontent_json.str("");
-
-      //////////////////////////////////////////////////////////////////////////
-      if(point_group_order_orig!=AUROSTD_NAN){
-        sscontent_json << "\"point_group_order_orig\":" << point_group_order_orig << eendl; //DX20190124 - changed to number, not string 
-      } else {
-        if(PRINT_NULL) sscontent_json << "\"point_group_order_orig\":null" << eendl;
-      }
-      vcontent_json.push_back(sscontent_json.str()); sscontent_json.str("");
-
-      //////////////////////////////////////////////////////////////////////////
-      if(point_group_structure_orig.size()){
-        sscontent_json << "\"point_group_structure_orig\":\"" << point_group_structure_orig << "\"" << eendl;
-      } else {
-        if(PRINT_NULL) sscontent_json << "\"point_group_structure_orig\":null" << eendl;
-      }
-      vcontent_json.push_back(sscontent_json.str()); sscontent_json.str("");
-
-      //////////////////////////////////////////////////////////////////////////
-      if(Bravais_lattice_lattice_type_orig.size()){
-        sscontent_json << "\"Bravais_lattice_lattice_type_orig\":\"" << Bravais_lattice_lattice_type_orig << "\"" << eendl;
-      } else {
-        if(PRINT_NULL) sscontent_json << "\"Bravais_lattice_lattice_type_orig\":null" << eendl;
-      }
-      vcontent_json.push_back(sscontent_json.str()); sscontent_json.str("");
-
-      //////////////////////////////////////////////////////////////////////////
-      if(Bravais_lattice_lattice_variation_type_orig.size()){
-        sscontent_json << "\"Bravais_lattice_lattice_variation_type_orig\":\"" << Bravais_lattice_lattice_variation_type_orig << "\"" << eendl;
-      } else {
-        if(PRINT_NULL) sscontent_json << "\"Bravais_lattice_lattice_variation_type_orig\":null" << eendl;
-      }
-      vcontent_json.push_back(sscontent_json.str()); sscontent_json.str("");
-
-      //////////////////////////////////////////////////////////////////////////
-      if(Bravais_lattice_lattice_system_orig.size()){
-        sscontent_json << "\"Bravais_lattice_lattice_system_orig\":\"" << Bravais_lattice_lattice_system_orig << "\"" << eendl;
-      } else {
-        if(PRINT_NULL) sscontent_json << "\"Bravais_lattice_lattice_system_orig\":null" << eendl;
-      }
-      vcontent_json.push_back(sscontent_json.str()); sscontent_json.str("");
-
-      //////////////////////////////////////////////////////////////////////////
-      if(Bravais_superlattice_lattice_type_orig.size()){
-        sscontent_json << "\"Bravais_superlattice_lattice_type_orig\":\"" << Bravais_superlattice_lattice_type_orig << "\"" << eendl;
-      } else {
-        if(PRINT_NULL) sscontent_json << "\"Bravais_superlattice_lattice_type_orig\":null" << eendl;
-      }
-      vcontent_json.push_back(sscontent_json.str()); sscontent_json.str("");
-
-      //////////////////////////////////////////////////////////////////////////
-      if(Bravais_superlattice_lattice_variation_type_orig.size()){
-        sscontent_json << "\"Bravais_superlattice_lattice_variation_type_orig\":\"" << Bravais_superlattice_lattice_variation_type_orig << "\"" << eendl;
-      } else {
-        if(PRINT_NULL) sscontent_json << "\"Bravais_superlattice_lattice_variation_type_orig\":null" << eendl;
-      }
-      vcontent_json.push_back(sscontent_json.str()); sscontent_json.str("");
-
-      //////////////////////////////////////////////////////////////////////////
-      if(Bravais_superlattice_lattice_system_orig.size()){
-        sscontent_json << "\"Bravais_superlattice_lattice_system_orig\":\"" << Bravais_superlattice_lattice_system_orig << "\"" << eendl;
-      } else {
-        if(PRINT_NULL) sscontent_json << "\"Bravais_superlattice_lattice_system_orig\":null" << eendl;
-      }
-      vcontent_json.push_back(sscontent_json.str()); sscontent_json.str("");
-
-      //////////////////////////////////////////////////////////////////////////
-      if(Pearson_symbol_superlattice_orig.size()){
-        sscontent_json << "\"Pearson_symbol_superlattice_orig\":\"" << Pearson_symbol_superlattice_orig << "\"" << eendl;
-      } else {
-        if(PRINT_NULL) sscontent_json << "\"Pearson_symbol_superlattice_orig\":null" << eendl;
-      }
-      vcontent_json.push_back(sscontent_json.str()); sscontent_json.str("");
-
-      //////////////////////////////////////////////////////////////////////////
-      if(vreciprocal_geometry_orig.size()) {
-        //aflowlib_libraries specifies precision of 7
-        sscontent_json << "\"reciprocal_geometry_orig\":[" << aurostd::joinWDelimiter(aurostd::vecDouble2vecString(vreciprocal_geometry_orig,7),",") << "]" << eendl;
-      } else {
-        if(PRINT_NULL) sscontent_json << "\"reciprocal_geometry_orig\":null" << eendl;
-      }
-      vcontent_json.push_back(sscontent_json.str()); sscontent_json.str("");
-      //////////////////////////////////////////////////////////////////////////
-
-      //////////////////////////////////////////////////////////////////////////
-      if(reciprocal_volume_cell_orig!=AUROSTD_NAN) {
-        sscontent_json << "\"reciprocal_volume_cell_orig\":" << reciprocal_volume_cell_orig << eendl;
-      } else {
-        if(PRINT_NULL) sscontent_json << "\"reciprocal_volume_cell_orig\":null" << eendl;
-      }
-      vcontent_json.push_back(sscontent_json.str()); sscontent_json.str("");
-      //////////////////////////////////////////////////////////////////////////
-
-      //////////////////////////////////////////////////////////////////////////
-      if(reciprocal_lattice_type_orig.size()){
-        sscontent_json << "\"reciprocal_lattice_type_orig\":\"" << reciprocal_lattice_type_orig << "\"" << eendl;
-      } else {
-        if(PRINT_NULL) sscontent_json << "\"reciprocal_lattice_type_orig\":null" << eendl;
-      }
-      vcontent_json.push_back(sscontent_json.str()); sscontent_json.str("");
-
-      //////////////////////////////////////////////////////////////////////////
-      if(reciprocal_lattice_variation_type_orig.size()){
-        sscontent_json << "\"reciprocal_lattice_variation_type_orig\":\"" << reciprocal_lattice_variation_type_orig << "\"" << eendl;
-      } else {
-        if(PRINT_NULL) sscontent_json << "\"reciprocal_lattice_variation_type_orig\":null" << eendl;
-      }
-      vcontent_json.push_back(sscontent_json.str()); sscontent_json.str("");
-
-      //////////////////////////////////////////////////////////////////////////
-      if(Wyckoff_letters_orig.size()){
-        vector<string> Wyckoff_letters_orig_set; 
-        aurostd::string2tokens(Wyckoff_letters_orig,Wyckoff_letters_orig_set,";");
-        vector<string> tmp_content;
-        for(uint w=0;w<Wyckoff_letters_orig_set.size();w++){
-          vector<string> Wyckoff_tokens;
-          aurostd::string2tokens(Wyckoff_letters_orig_set[w],Wyckoff_tokens,",");
-          tmp_content.push_back("["+aurostd::joinWDelimiter(aurostd::wrapVecEntries(Wyckoff_tokens,"\""),",")+"]");
-        }
-        sscontent_json << "\"Wyckoff_letters_orig\":[" << aurostd::joinWDelimiter(tmp_content,",") << "]" << eendl;
-        //DX20190129 [OBSOLETE] sscontent_json << "\"Wyckoff_letters_orig\":\"" << Wyckoff_letters_orig << "\"" << eendl;
-      } else {
-        if(PRINT_NULL) sscontent_json << "\"Wyckoff_letters_orig\":null" << eendl;
-      }
-      vcontent_json.push_back(sscontent_json.str()); sscontent_json.str("");
-
-      //////////////////////////////////////////////////////////////////////////
-      if(Wyckoff_multiplicities_orig.size()){
-        vector<string> Wyckoff_multiplicities_orig_set; 
-        aurostd::string2tokens(Wyckoff_multiplicities_orig,Wyckoff_multiplicities_orig_set,";");
-        vector<string> tmp_content;
-        for(uint w=0;w<Wyckoff_multiplicities_orig_set.size();w++){
-          vector<string> Wyckoff_tokens;
-          aurostd::string2tokens(Wyckoff_multiplicities_orig_set[w],Wyckoff_tokens,",");
-          tmp_content.push_back("["+aurostd::joinWDelimiter(Wyckoff_tokens,",")+"]");
-        }
-        sscontent_json << "\"Wyckoff_multiplicities_orig\":[" << aurostd::joinWDelimiter(tmp_content,",") << "]" << eendl;
-        //DX20190129 [OBSOLETE] sscontent_json << "\"Wyckoff_multiplicities_orig\":\"" << Wyckoff_multiplicities_orig << "\"" << eendl;
-      } else {
-        if(PRINT_NULL) sscontent_json << "\"Wyckoff_multiplicities_orig\":null" << eendl;
-      }
-      vcontent_json.push_back(sscontent_json.str()); sscontent_json.str("");
-
-      //////////////////////////////////////////////////////////////////////////
-      if(Wyckoff_site_symmetries_orig.size()){
-        vector<string> Wyckoff_site_symmetries_orig_set; 
-        aurostd::string2tokens(Wyckoff_site_symmetries_orig,Wyckoff_site_symmetries_orig_set,";");
-        vector<string> tmp_content;
-        for(uint w=0;w<Wyckoff_site_symmetries_orig_set.size();w++){
-          vector<string> Wyckoff_tokens;
-          aurostd::string2tokens(Wyckoff_site_symmetries_orig_set[w],Wyckoff_tokens,",");
-          tmp_content.push_back("["+aurostd::joinWDelimiter(aurostd::wrapVecEntries(Wyckoff_tokens,"\""),",")+"]");
-        }
-        sscontent_json << "\"Wyckoff_site_symmetries_orig\":[" << aurostd::joinWDelimiter(tmp_content,",") << "]" << eendl;
-        //DX20190129 [OBSOLETE] sscontent_json << "\"Wyckoff_site_symmetries_orig\":\"" << Wyckoff_site_symmetries_orig << "\"" << eendl;
-      } else {
-        if(PRINT_NULL) sscontent_json << "\"Wyckoff_site_symmetries_orig\":null" << eendl;
-      }
-      vcontent_json.push_back(sscontent_json.str()); sscontent_json.str("");
-
-
-      //DX20180823 - added more symmetry info - START
-      // SYMMETRY
-      //////////////////////////////////////////////////////////////////////////
-      if(crystal_family.size()){
-        sscontent_json << "\"crystal_family\":\"" << crystal_family << "\"" << eendl;
-      } else {
-        if(PRINT_NULL) sscontent_json << "\"crystal_family\":null" << eendl;
-      }
-      vcontent_json.push_back(sscontent_json.str()); sscontent_json.str("");
-
-      //////////////////////////////////////////////////////////////////////////
-      if(crystal_system.size()){
-        sscontent_json << "\"crystal_system\":\"" << crystal_system << "\"" << eendl;
-      } else {
-        if(PRINT_NULL) sscontent_json << "\"crystal_system\":null" << eendl;
-      }
-      vcontent_json.push_back(sscontent_json.str()); sscontent_json.str("");
-
-      //////////////////////////////////////////////////////////////////////////
-      if(crystal_class.size()){
-        sscontent_json << "\"crystal_class\":\"" << crystal_class << "\"" << eendl;
-      } else {
-        if(PRINT_NULL){ sscontent_json << "\"crystal_class\":null" << eendl;}
-      }
-      vcontent_json.push_back(sscontent_json.str()); sscontent_json.str("");
-
-      //////////////////////////////////////////////////////////////////////////
-      if(point_group_Hermann_Mauguin.size()){
-        sscontent_json << "\"point_group_Hermann_Mauguin\":\"" << point_group_Hermann_Mauguin << "\"" << eendl;
-      } else {
-        if(PRINT_NULL) sscontent_json << "\"point_group_Hermann_Mauguin\":null" << eendl;
-      }
-      vcontent_json.push_back(sscontent_json.str()); sscontent_json.str("");
-
-      //////////////////////////////////////////////////////////////////////////
-      if(point_group_Schoenflies.size()){
-        sscontent_json << "\"point_group_Schoenflies\":\"" << point_group_Schoenflies << "\"" << eendl;
-      } else {
-        if(PRINT_NULL) sscontent_json << "\"point_group_Schoenflies\":null" << eendl;
-      }
-      vcontent_json.push_back(sscontent_json.str()); sscontent_json.str("");
-
-      //////////////////////////////////////////////////////////////////////////
-      if(point_group_orbifold.size()){
-        sscontent_json << "\"point_group_orbifold\":\"" << point_group_orbifold << "\"" << eendl;
-      } else {
-        if(PRINT_NULL) sscontent_json << "\"point_group_orbifold\":null" << eendl;
-      }
-      vcontent_json.push_back(sscontent_json.str()); sscontent_json.str("");
-
-      //////////////////////////////////////////////////////////////////////////
-      if(point_group_type.size()){
-        sscontent_json << "\"point_group_type\":\"" << point_group_type << "\"" << eendl;
-      } else {
-        if(PRINT_NULL) sscontent_json << "\"point_group_type\":null" << eendl;
-      }
-      vcontent_json.push_back(sscontent_json.str()); sscontent_json.str("");
-
-      //////////////////////////////////////////////////////////////////////////
-      if(point_group_order!=AUROSTD_NAN){
-        sscontent_json << "\"point_group_order\":" << point_group_order << eendl; //DX20190124 - changed to number, not string 
-      } else {
-        if(PRINT_NULL) sscontent_json << "\"point_group_order\":null" << eendl;
-      }
-      vcontent_json.push_back(sscontent_json.str()); sscontent_json.str("");
-
-      //////////////////////////////////////////////////////////////////////////
-      if(point_group_structure.size()){
-        sscontent_json << "\"point_group_structure\":\"" << point_group_structure << "\"" << eendl;
-      } else {
-        if(PRINT_NULL) sscontent_json << "\"point_group_structure\":null" << eendl;
-      }
-      vcontent_json.push_back(sscontent_json.str()); sscontent_json.str("");
-
-      //////////////////////////////////////////////////////////////////////////
-      if(Bravais_lattice_lattice_type.size()){
-        sscontent_json << "\"Bravais_lattice_lattice_type\":\"" << Bravais_lattice_lattice_type << "\"" << eendl;
-      } else {
-        if(PRINT_NULL) sscontent_json << "\"Bravais_lattice_lattice_type\":null" << eendl;
-      }
-      vcontent_json.push_back(sscontent_json.str()); sscontent_json.str("");
-
-      //////////////////////////////////////////////////////////////////////////
-      if(Bravais_lattice_lattice_variation_type.size()){
-        sscontent_json << "\"Bravais_lattice_lattice_variation_type\":\"" << Bravais_lattice_lattice_variation_type << "\"" << eendl;
-      } else {
-        if(PRINT_NULL) sscontent_json << "\"Bravais_lattice_lattice_variation_type\":null" << eendl;
-      }
-      vcontent_json.push_back(sscontent_json.str()); sscontent_json.str("");
-
-      //////////////////////////////////////////////////////////////////////////
-      if(Bravais_lattice_lattice_system.size()){
-        sscontent_json << "\"Bravais_lattice_lattice_system\":\"" << Bravais_lattice_lattice_system << "\"" << eendl;
-      } else {
-        if(PRINT_NULL) sscontent_json << "\"Bravais_lattice_lattice_system\":null" << eendl;
-      }
-      vcontent_json.push_back(sscontent_json.str()); sscontent_json.str("");
-
-      //////////////////////////////////////////////////////////////////////////
-      if(Bravais_superlattice_lattice_type.size()){
-        sscontent_json << "\"Bravais_superlattice_lattice_type\":\"" << Bravais_superlattice_lattice_type << "\"" << eendl;
-      } else {
-        if(PRINT_NULL) sscontent_json << "\"Bravais_superlattice_lattice_type\":null" << eendl;
-      }
-      vcontent_json.push_back(sscontent_json.str()); sscontent_json.str("");
-
-      //////////////////////////////////////////////////////////////////////////
-      if(Bravais_superlattice_lattice_variation_type.size()){
-        sscontent_json << "\"Bravais_superlattice_lattice_variation_type\":\"" << Bravais_superlattice_lattice_variation_type << "\"" << eendl;
-      } else {
-        if(PRINT_NULL) sscontent_json << "\"Bravais_superlattice_lattice_variation_type\":null" << eendl;
-      }
-      vcontent_json.push_back(sscontent_json.str()); sscontent_json.str("");
-
-      //////////////////////////////////////////////////////////////////////////
-      if(Bravais_superlattice_lattice_system.size()){
-        sscontent_json << "\"Bravais_superlattice_lattice_system\":\"" << Bravais_superlattice_lattice_system << "\"" << eendl;
-      } else {
-        if(PRINT_NULL) sscontent_json << "\"Bravais_superlattice_lattice_system\":null" << eendl;
-      }
-      vcontent_json.push_back(sscontent_json.str()); sscontent_json.str("");
-
-      //////////////////////////////////////////////////////////////////////////
-      if(Pearson_symbol_superlattice.size()){
-        sscontent_json << "\"Pearson_symbol_superlattice\":\"" << Pearson_symbol_superlattice << "\"" << eendl;
-      } else {
-        if(PRINT_NULL) sscontent_json << "\"Pearson_symbol_superlattice\":null" << eendl;
-      }
-      vcontent_json.push_back(sscontent_json.str()); sscontent_json.str("");
-
-      //////////////////////////////////////////////////////////////////////////
-      if(vreciprocal_geometry.size()) {
-        //aflowlib_libraries specifies precision of 7
-        sscontent_json << "\"reciprocal_geometry\":[" << aurostd::joinWDelimiter(aurostd::vecDouble2vecString(vreciprocal_geometry,7),",") << "]" << eendl;
-      } else {
-        if(PRINT_NULL) sscontent_json << "\"reciprocal_geometry\":null" << eendl;
-      }
-      vcontent_json.push_back(sscontent_json.str()); sscontent_json.str("");
-      //////////////////////////////////////////////////////////////////////////
-
-      //////////////////////////////////////////////////////////////////////////
-      if(reciprocal_volume_cell!=AUROSTD_NAN) {
-        sscontent_json << "\"reciprocal_volume_cell\":" << reciprocal_volume_cell << eendl;
-      } else {
-        if(PRINT_NULL) sscontent_json << "\"reciprocal_volume_cell\":null" << eendl;
-      }
-      vcontent_json.push_back(sscontent_json.str()); sscontent_json.str("");
-      //////////////////////////////////////////////////////////////////////////
-
-      //////////////////////////////////////////////////////////////////////////
-      if(reciprocal_lattice_type.size()){
-        sscontent_json << "\"reciprocal_lattice_type\":\"" << reciprocal_lattice_type << "\"" << eendl;
-      } else {
-        if(PRINT_NULL) sscontent_json << "\"reciprocal_lattice_type\":null" << eendl;
-      }
-      vcontent_json.push_back(sscontent_json.str()); sscontent_json.str("");
-
-      //////////////////////////////////////////////////////////////////////////
-      if(reciprocal_lattice_variation_type.size()){
-        sscontent_json << "\"reciprocal_lattice_variation_type\":\"" << reciprocal_lattice_variation_type << "\"" << eendl;
-      } else {
-        if(PRINT_NULL) sscontent_json << "\"reciprocal_lattice_variation_type\":null" << eendl;
-      }
-      vcontent_json.push_back(sscontent_json.str()); sscontent_json.str("");
-
-      //////////////////////////////////////////////////////////////////////////
-      if(Wyckoff_letters.size()){
-        vector<string> Wyckoff_letters_set; 
-        aurostd::string2tokens(Wyckoff_letters,Wyckoff_letters_set,";");
-        vector<string> tmp_content;
-        for(uint w=0;w<Wyckoff_letters_set.size();w++){
-          vector<string> Wyckoff_tokens;
-          aurostd::string2tokens(Wyckoff_letters_set[w],Wyckoff_tokens,",");
-          tmp_content.push_back("["+aurostd::joinWDelimiter(aurostd::wrapVecEntries(Wyckoff_tokens,"\""),",")+"]");
-        }
-        sscontent_json << "\"Wyckoff_letters\":[" << aurostd::joinWDelimiter(tmp_content,",") << "]" << eendl;
-        //DX20190129 [OBSOLETE] sscontent_json << "\"Wyckoff_letters\":\"" << Wyckoff_letters << "\"" << eendl;
-      } else {
-        if(PRINT_NULL) sscontent_json << "\"Wyckoff_letters\":null" << eendl;
-      }
-      vcontent_json.push_back(sscontent_json.str()); sscontent_json.str("");
-
-      //////////////////////////////////////////////////////////////////////////
-      if(Wyckoff_multiplicities.size()){
-        vector<string> Wyckoff_multiplicities_set; 
-        aurostd::string2tokens(Wyckoff_multiplicities,Wyckoff_multiplicities_set,";");
-        vector<string> tmp_content;
-        for(uint w=0;w<Wyckoff_multiplicities_set.size();w++){
-          vector<string> Wyckoff_tokens;
-          aurostd::string2tokens(Wyckoff_multiplicities_set[w],Wyckoff_tokens,",");
-          tmp_content.push_back("["+aurostd::joinWDelimiter(Wyckoff_tokens,",")+"]");
-        }
-        sscontent_json << "\"Wyckoff_multiplicities\":[" << aurostd::joinWDelimiter(tmp_content,",") << "]" << eendl;
-        //DX20190129 [OBSOLETE] sscontent_json << "\"Wyckoff_multiplicities\":\"" << Wyckoff_multiplicities << "\"" << eendl;
-      } else {
-        if(PRINT_NULL) sscontent_json << "\"Wyckoff_multiplicities\":null" << eendl;
-      }
-      vcontent_json.push_back(sscontent_json.str()); sscontent_json.str("");
-
-      //////////////////////////////////////////////////////////////////////////
-      if(Wyckoff_site_symmetries.size()){
-        vector<string> Wyckoff_site_symmetries_set; 
-        aurostd::string2tokens(Wyckoff_site_symmetries,Wyckoff_site_symmetries_set,";");
-        vector<string> tmp_content;
-        for(uint w=0;w<Wyckoff_site_symmetries_set.size();w++){
-          vector<string> Wyckoff_tokens;
-          aurostd::string2tokens(Wyckoff_site_symmetries_set[w],Wyckoff_tokens,",");
-          tmp_content.push_back("["+aurostd::joinWDelimiter(aurostd::wrapVecEntries(Wyckoff_tokens,"\""),",")+"]");
-        }
-        sscontent_json << "\"Wyckoff_site_symmetries\":[" << aurostd::joinWDelimiter(tmp_content,",") << "]" << eendl;
-        //DX20190129 [OBSOLETE] sscontent_json << "\"Wyckoff_site_symmetries\":\"" << Wyckoff_site_symmetries << "\"" << eendl;
-      } else {
-        if(PRINT_NULL) sscontent_json << "\"Wyckoff_site_symmetries\":null" << eendl;
-      }
-      vcontent_json.push_back(sscontent_json.str()); sscontent_json.str("");
-
-      //DX20190208 - added anrl info - START
-      // ANRL
-      //////////////////////////////////////////////////////////////////////////
-      if(anrl_label_orig.size()){
-        sscontent_json << "\"anrl_label_orig\":\"" << anrl_label_orig << "\"" << eendl;
-      } else {
-        if(PRINT_NULL) sscontent_json << "\"anrl_label_orig\":null" << eendl;
-      }
-      vcontent_json.push_back(sscontent_json.str()); sscontent_json.str("");
-
-      //////////////////////////////////////////////////////////////////////////
-      if(anrl_parameter_list_orig.size()){
-        vector<string> anrl_parameters_vector_orig; aurostd::string2tokens(anrl_parameter_list_orig,anrl_parameters_vector_orig,",");
-        sscontent_json << "\"anrl_parameter_list_orig\":[" << aurostd::joinWDelimiter(aurostd::wrapVecEntries(anrl_parameters_vector_orig,"\""),",") << "]" << eendl;
-      } else {
-        if(PRINT_NULL) sscontent_json << "\"anrl_parameter_list_orig\":null" << eendl;
-      }
-      vcontent_json.push_back(sscontent_json.str()); sscontent_json.str("");
-
-      //////////////////////////////////////////////////////////////////////////
-      if(anrl_parameter_values_orig.size()){
-        vector<string> anrl_values_vector_orig; aurostd::string2tokens(anrl_parameter_values_orig,anrl_values_vector_orig,",");
-        sscontent_json << "\"anrl_parameter_values_orig\":[" << aurostd::joinWDelimiter(anrl_values_vector_orig,",") << "]" << eendl;
-      } else {
-        if(PRINT_NULL) sscontent_json << "\"anrl_parameter_values_orig\":null" << eendl;
-      }
-      vcontent_json.push_back(sscontent_json.str()); sscontent_json.str("");
-
-      //////////////////////////////////////////////////////////////////////////
-      if(anrl_label_relax.size()){
-        sscontent_json << "\"anrl_label_relax\":\"" << anrl_label_relax << "\"" << eendl;
-      } else {
-        if(PRINT_NULL) sscontent_json << "\"anrl_label_relax\":null" << eendl;
-      }
-      vcontent_json.push_back(sscontent_json.str()); sscontent_json.str("");
-
-      //////////////////////////////////////////////////////////////////////////
-      if(anrl_parameter_list_relax.size()){
-        vector<string> anrl_parameters_vector_relax; aurostd::string2tokens(anrl_parameter_list_relax,anrl_parameters_vector_relax,",");
-        sscontent_json << "\"anrl_parameter_list_relax\":[" << aurostd::joinWDelimiter(aurostd::wrapVecEntries(anrl_parameters_vector_relax,"\""),",") << "]" << eendl;
-      } else {
-        if(PRINT_NULL) sscontent_json << "\"anrl_parameter_list_relax\":null" << eendl;
-      }
-      vcontent_json.push_back(sscontent_json.str()); sscontent_json.str("");
-
-      //////////////////////////////////////////////////////////////////////////
-      if(anrl_parameter_values_relax.size()){
-        vector<string> anrl_values_vector_relax; aurostd::string2tokens(anrl_parameter_values_relax,anrl_values_vector_relax,",");
-        sscontent_json << "\"anrl_parameter_values_relax\":[" << aurostd::joinWDelimiter(anrl_values_vector_relax,",") << "]" << eendl;
-      } else {
-        if(PRINT_NULL) sscontent_json << "\"anrl_parameter_values_relax\":null" << eendl;
-      }
-      vcontent_json.push_back(sscontent_json.str()); sscontent_json.str("");
-
-      //DX20190208 - added anrl info - END
-
-      // AGL/AEL
-      //////////////////////////////////////////////////////////////////////////
-      if(agl_thermal_conductivity_300K!=AUROSTD_NAN) {
-        sscontent_json << "\"agl_thermal_conductivity_300K\":" << agl_thermal_conductivity_300K << eendl;
-      } else {
-        if(PRINT_NULL) sscontent_json << "\"agl_thermal_conductivity_300K\":null" << eendl;
-      }
-      vcontent_json.push_back(sscontent_json.str()); sscontent_json.str("");
-      //////////////////////////////////////////////////////////////////////////
-
-      //////////////////////////////////////////////////////////////////////////
-      if(agl_debye!=AUROSTD_NAN) {
-        sscontent_json << "\"agl_debye\":" << agl_debye << eendl;
-      } else {
-        if(PRINT_NULL) sscontent_json << "\"agl_debye\":null" << eendl;
-      }
-      vcontent_json.push_back(sscontent_json.str()); sscontent_json.str("");
-      //////////////////////////////////////////////////////////////////////////
-
-      //////////////////////////////////////////////////////////////////////////
-      if(agl_acoustic_debye!=AUROSTD_NAN) {
-        sscontent_json << "\"agl_acoustic_debye\":" << agl_acoustic_debye << eendl;
-      } else {
-        if(PRINT_NULL) sscontent_json << "\"agl_acoustic_debye\":null" << eendl;
-      }
-      vcontent_json.push_back(sscontent_json.str()); sscontent_json.str("");
-      //////////////////////////////////////////////////////////////////////////
-
-      //////////////////////////////////////////////////////////////////////////
-      if(agl_gruneisen!=AUROSTD_NAN) {
-        sscontent_json << "\"agl_gruneisen\":" << agl_gruneisen << eendl;
-      } else {
-        if(PRINT_NULL) sscontent_json << "\"agl_gruneisen\":null" << eendl;
-      }
-      vcontent_json.push_back(sscontent_json.str()); sscontent_json.str("");
-      //////////////////////////////////////////////////////////////////////////
-
-      //////////////////////////////////////////////////////////////////////////
-      if(agl_heat_capacity_Cv_300K!=AUROSTD_NAN) {
-        sscontent_json << "\"agl_heat_capacity_Cv_300K\":" << agl_heat_capacity_Cv_300K << eendl;
-      } else {
-        if(PRINT_NULL) sscontent_json << "\"agl_heat_capacity_Cv_300K\":null" << eendl;
-      }
-      vcontent_json.push_back(sscontent_json.str()); sscontent_json.str("");
-      //////////////////////////////////////////////////////////////////////////
-
-      //////////////////////////////////////////////////////////////////////////
-      if(agl_heat_capacity_Cp_300K!=AUROSTD_NAN) {
-        sscontent_json << "\"agl_heat_capacity_Cp_300K\":" << agl_heat_capacity_Cp_300K << eendl;
-      } else {
-        if(PRINT_NULL) sscontent_json << "\"agl_heat_capacity_Cp_300K\":null" << eendl;
-      }
-      vcontent_json.push_back(sscontent_json.str()); sscontent_json.str("");
-      //////////////////////////////////////////////////////////////////////////
-
-      //////////////////////////////////////////////////////////////////////////
-      if(agl_thermal_expansion_300K!=AUROSTD_NAN) {
-        sscontent_json << "\"agl_thermal_expansion_300K\":" << agl_thermal_expansion_300K << eendl;
-      } else {
-        if(PRINT_NULL) sscontent_json << "\"agl_thermal_expansion_300K\":null" << eendl;
-      }
-      vcontent_json.push_back(sscontent_json.str()); sscontent_json.str("");
-      //////////////////////////////////////////////////////////////////////////
-
-      //////////////////////////////////////////////////////////////////////////
-      if(agl_bulk_modulus_static_300K!=AUROSTD_NAN) {
-        sscontent_json << "\"agl_bulk_modulus_static_300K\":" << agl_bulk_modulus_static_300K << eendl;
-      } else {
-        if(PRINT_NULL) sscontent_json << "\"agl_bulk_modulus_static_300K\":null" << eendl;
-      }
-      vcontent_json.push_back(sscontent_json.str()); sscontent_json.str("");
-      //////////////////////////////////////////////////////////////////////////
-
-      //////////////////////////////////////////////////////////////////////////
-      if(agl_bulk_modulus_isothermal_300K!=AUROSTD_NAN) {
-        sscontent_json << "\"agl_bulk_modulus_isothermal_300K\":" << agl_bulk_modulus_isothermal_300K << eendl;
-      } else {
-        if(PRINT_NULL) sscontent_json << "\"agl_bulk_modulus_isothermal_300K\":null" << eendl;
-      }
-      vcontent_json.push_back(sscontent_json.str()); sscontent_json.str("");
-      //////////////////////////////////////////////////////////////////////////
-
-      //////////////////////////////////////////////////////////////////////////CT20181212
-      if(agl_poisson_ratio_source.size()) {
-        sscontent_json << "\"agl_poisson_ratio_source\":\"" << agl_poisson_ratio_source << "\"" << eendl;
-      } else {
-        if(PRINT_NULL) sscontent_json << "\"agl_poisson_ratio_source\":null" << eendl;
-      }
-      vcontent_json.push_back(sscontent_json.str()); sscontent_json.str("");
-      //////////////////////////////////////////////////////////////////////////
-
-      //////////////////////////////////////////////////////////////////////////CT20181212
-      if(agl_vibrational_free_energy_300K_cell!=AUROSTD_NAN) {
-        sscontent_json << "\"agl_vibrational_free_energy_300K_cell\":" << agl_vibrational_free_energy_300K_cell << eendl;
-      } else {
-        if(PRINT_NULL) sscontent_json << "\"agl_vibrational_free_energy_300K_cell\":null" << eendl;
-      }
-      vcontent_json.push_back(sscontent_json.str()); sscontent_json.str("");
-      //////////////////////////////////////////////////////////////////////////
-
-      //////////////////////////////////////////////////////////////////////////CT20181212
-      if(agl_vibrational_free_energy_300K_atom!=AUROSTD_NAN) {
-        sscontent_json << "\"agl_vibrational_free_energy_300K_atom\":" << agl_vibrational_free_energy_300K_atom << eendl;
-      } else {
-        if(PRINT_NULL) sscontent_json << "\"agl_vibrational_free_energy_300K_atom\":null" << eendl;
-      }
-      vcontent_json.push_back(sscontent_json.str()); sscontent_json.str("");
-      //////////////////////////////////////////////////////////////////////////
-
-      //////////////////////////////////////////////////////////////////////////CT20181212
-      if(agl_vibrational_entropy_300K_cell!=AUROSTD_NAN) {
-        sscontent_json << "\"agl_vibrational_entropy_300K_cell\":" << agl_vibrational_entropy_300K_cell << eendl;
-      } else {
-        if(PRINT_NULL) sscontent_json << "\"agl_vibrational_entropy_300K_cell\":null" << eendl;
-      }
-      vcontent_json.push_back(sscontent_json.str()); sscontent_json.str("");
-      //////////////////////////////////////////////////////////////////////////
-
-      //////////////////////////////////////////////////////////////////////////CT20181212
-      if(agl_vibrational_entropy_300K_atom!=AUROSTD_NAN) {
-        sscontent_json << "\"agl_vibrational_entropy_300K_atom\":" << agl_vibrational_entropy_300K_atom << eendl;
-      } else {
-        if(PRINT_NULL) sscontent_json << "\"agl_vibrational_entropy_300K_atom\":null" << eendl;
-      }
-      vcontent_json.push_back(sscontent_json.str()); sscontent_json.str("");
-      //////////////////////////////////////////////////////////////////////////
-
-      //////////////////////////////////////////////////////////////////////////
-      if(ael_poisson_ratio!=AUROSTD_NAN) {
-        sscontent_json << "\"ael_poisson_ratio\":" << ael_poisson_ratio << eendl;
-      } else {
-        if(PRINT_NULL) sscontent_json << "\"ael_poisson_ratio\":null" << eendl;
-      }
-      vcontent_json.push_back(sscontent_json.str()); sscontent_json.str("");
-      //////////////////////////////////////////////////////////////////////////
-
-      //////////////////////////////////////////////////////////////////////////
-      if(ael_bulk_modulus_voigt!=AUROSTD_NAN) {
-        sscontent_json << "\"ael_bulk_modulus_voigt\":" << ael_bulk_modulus_voigt << eendl;
-      } else {
-        if(PRINT_NULL) sscontent_json << "\"ael_bulk_modulus_voigt\":null" << eendl;
-      }
-      vcontent_json.push_back(sscontent_json.str()); sscontent_json.str("");
-      //////////////////////////////////////////////////////////////////////////
-
-      //////////////////////////////////////////////////////////////////////////
-      if(ael_bulk_modulus_reuss!=AUROSTD_NAN) {
-        sscontent_json << "\"ael_bulk_modulus_reuss\":" << ael_bulk_modulus_reuss << eendl;
-      } else {
-        if(PRINT_NULL) sscontent_json << "\"ael_bulk_modulus_reuss\":null" << eendl;
-      }
-      vcontent_json.push_back(sscontent_json.str()); sscontent_json.str("");
-      //////////////////////////////////////////////////////////////////////////
-
-      //////////////////////////////////////////////////////////////////////////
-      if(ael_shear_modulus_voigt!=AUROSTD_NAN) {
-        sscontent_json << "\"ael_shear_modulus_voigt\":" << ael_shear_modulus_voigt << eendl;
-      } else {
-        if(PRINT_NULL) sscontent_json << "\"ael_shear_modulus_voigt\":null" << eendl;
-      }
-      vcontent_json.push_back(sscontent_json.str()); sscontent_json.str("");
-      //////////////////////////////////////////////////////////////////////////
-
-      //////////////////////////////////////////////////////////////////////////
-      if(ael_shear_modulus_reuss!=AUROSTD_NAN) {
-        sscontent_json << "\"ael_shear_modulus_reuss\":" << ael_shear_modulus_reuss << eendl;
-      } else {
-        if(PRINT_NULL) sscontent_json << "\"ael_shear_modulus_reuss\":null" << eendl;
-      }
-      vcontent_json.push_back(sscontent_json.str()); sscontent_json.str("");
-      //////////////////////////////////////////////////////////////////////////
-
-      //////////////////////////////////////////////////////////////////////////
-      if(ael_bulk_modulus_vrh!=AUROSTD_NAN) {
-        sscontent_json << "\"ael_bulk_modulus_vrh\":" << ael_bulk_modulus_vrh << eendl; //CT20190117
-      } else {
-        if(PRINT_NULL) sscontent_json << "\"ael_bulk_modulus_vrh\":null" << eendl; //CT20190117
-      }
-      vcontent_json.push_back(sscontent_json.str()); sscontent_json.str("");
-      //////////////////////////////////////////////////////////////////////////
-
-      //////////////////////////////////////////////////////////////////////////
-      if(ael_shear_modulus_vrh!=AUROSTD_NAN) {
-        sscontent_json << "\"ael_shear_modulus_vrh\":" << ael_shear_modulus_vrh << eendl;
-      } else {
-        if(PRINT_NULL) sscontent_json << "\"ael_shear_modulus_vrh\":null" << eendl;
-      }
-      vcontent_json.push_back(sscontent_json.str()); sscontent_json.str("");
-      //////////////////////////////////////////////////////////////////////////
-
-      //////////////////////////////////////////////////////////////////////////
-      if(ael_elastic_anisotropy!=AUROSTD_NAN) { //CO20181129
-        sscontent_json << "\"ael_elastic_anisotropy\":" << ael_elastic_anisotropy << eendl; //CO20181129
-      } else {
-        if(PRINT_NULL) sscontent_json << "\"ael_elastic_anisotropy\":null" << eendl; //CO20181129
-      }
-      vcontent_json.push_back(sscontent_json.str()); sscontent_json.str("");
-      //////////////////////////////////////////////////////////////////////////
-
-      //////////////////////////////////////////////////////////////////////////CT20181212
-      if(ael_youngs_modulus_vrh!=AUROSTD_NAN) {
-        sscontent_json << "\"ael_youngs_modulus_vrh\":" << ael_youngs_modulus_vrh << eendl;
-      } else {
-        if(PRINT_NULL) sscontent_json << "\"ael_youngs_modulus_vrh\":null" << eendl;
-      }
-      vcontent_json.push_back(sscontent_json.str()); sscontent_json.str("");
-      //////////////////////////////////////////////////////////////////////////
-
-      //////////////////////////////////////////////////////////////////////////CT20181212
-      if(ael_speed_sound_transverse!=AUROSTD_NAN) {
-        sscontent_json << "\"ael_speed_sound_transverse\":" << ael_speed_sound_transverse << eendl;
-      } else {
-        if(PRINT_NULL) sscontent_json << "\"ael_speed_sound_transverse\":null" << eendl;
-      }
-      vcontent_json.push_back(sscontent_json.str()); sscontent_json.str("");
-      //////////////////////////////////////////////////////////////////////////
-
-      //////////////////////////////////////////////////////////////////////////CT20181212
-      if(ael_speed_sound_longitudinal!=AUROSTD_NAN) {
-        sscontent_json << "\"ael_speed_sound_longitudinal\":" << ael_speed_sound_longitudinal << eendl;
-      } else {
-        if(PRINT_NULL) sscontent_json << "\"ael_speed_sound_longitudinal\":null" << eendl;
-      }
-      vcontent_json.push_back(sscontent_json.str()); sscontent_json.str("");
-      ////////////////////////////////////////////////////////////////////////// 
-
-      //////////////////////////////////////////////////////////////////////////CT20181212
-      if(ael_speed_sound_average!=AUROSTD_NAN) {
-        sscontent_json << "\"ael_speed_sound_average\":" << ael_speed_sound_average << eendl;
-      } else {
-        if(PRINT_NULL) sscontent_json << "\"ael_speed_sound_average\":null" << eendl;
-      }
-      vcontent_json.push_back(sscontent_json.str()); sscontent_json.str("");
-      //////////////////////////////////////////////////////////////////////////
-
-      //////////////////////////////////////////////////////////////////////////CT20181212
-      if(ael_pughs_modulus_ratio!=AUROSTD_NAN) {
-        sscontent_json << "\"ael_pughs_modulus_ratio\":" << ael_pughs_modulus_ratio << eendl;
-      } else {
-        if(PRINT_NULL) sscontent_json << "\"ael_pughs_modulus_ratio\":null" << eendl;
-      }
-      vcontent_json.push_back(sscontent_json.str()); sscontent_json.str("");
-      //////////////////////////////////////////////////////////////////////////
-
-      //////////////////////////////////////////////////////////////////////////CT20181212
-      if(ael_debye_temperature!=AUROSTD_NAN) {
-        sscontent_json << "\"ael_debye_temperature\":" << ael_debye_temperature << eendl;
-      } else {
-        if(PRINT_NULL) sscontent_json << "\"ael_debye_temperature\":null" << eendl;
-      }
-      vcontent_json.push_back(sscontent_json.str()); sscontent_json.str("");
-      //////////////////////////////////////////////////////////////////////////
-
-      //////////////////////////////////////////////////////////////////////////CT20181212
-      if(ael_applied_pressure!=AUROSTD_NAN) {
-        sscontent_json << "\"ael_applied_pressure\":" << ael_applied_pressure << eendl;
-      } else {
-        if(PRINT_NULL) sscontent_json << "\"ael_applied_pressure\":null" << eendl;
-      }
-      vcontent_json.push_back(sscontent_json.str()); sscontent_json.str("");
-      //////////////////////////////////////////////////////////////////////////
-
-      //////////////////////////////////////////////////////////////////////////CT20181212
-      if(ael_average_external_pressure!=AUROSTD_NAN) {
-        sscontent_json << "\"ael_average_external_pressure\":" << ael_average_external_pressure << eendl;
-      } else {
-        if(PRINT_NULL) sscontent_json << "\"ael_average_external_pressure\":null" << eendl;
-      }
-      vcontent_json.push_back(sscontent_json.str()); sscontent_json.str("");
-      //////////////////////////////////////////////////////////////////////////
-
-<<<<<<< HEAD
-      //////////////////////////////////////////////////////////////////////////ME20191105
-=======
-      //////////////////////////////////////////////////////////////////////////  ME20191105
->>>>>>> 10163148
-      if ((ael_stiffness_tensor.rows == 6) && (ael_stiffness_tensor.cols == 6)) {
-        sscontent_json << "\"ael_stiffness_tensor\":[";
-        for (int i = 1; i <= 6; i++) {
-          sscontent_json << "[";
-          for (int j = 1; j <= 6; j++) sscontent_json << ael_stiffness_tensor[i][j] << ((j < 6)?",":"]");
-          sscontent_json << ((i < 6)?",":"");
-        }
-        sscontent_json << "]";
-      } else {
-        if (PRINT_NULL) sscontent_json << "\"ael_stiffness_tensor\":null" << eendl;
-      }
-      vcontent_json.push_back(sscontent_json.str()); sscontent_json.str("");
-
-<<<<<<< HEAD
-      //////////////////////////////////////////////////////////////////////////ME20191105
-=======
-      //////////////////////////////////////////////////////////////////////////  ME20191105
->>>>>>> 10163148
-      if ((ael_compliance_tensor.rows == 6) && (ael_compliance_tensor.cols == 6)) {
-        sscontent_json << "\"ael_compliance_tensor\":[";
-        for (int i = 1; i <= 6; i++) {
-          sscontent_json << "[";
-          for (int j = 1; j <= 6; j++) sscontent_json << ael_compliance_tensor[i][j] << ((j < 6)?",":"]");
-          sscontent_json << ((i < 6)?",":"");
-        }
-        sscontent_json << "]";
-      } else {
-        if (PRINT_NULL) sscontent_json << "\"ael_compliance_tensor\":null" << eendl;
-      }
-      vcontent_json.push_back(sscontent_json.str()); sscontent_json.str("");
-
-      // BADER
-      //////////////////////////////////////////////////////////////////////////
-      if(vbader_net_charges.size()) {
-        sscontent_json << "\"bader_net_charges\":[" << aurostd::joinWDelimiter(aurostd::vecDouble2vecString(vbader_net_charges,6),",") << "]" << eendl;
-      } else {
-        if(PRINT_NULL) sscontent_json << "\"bader_net_charges\":null" << eendl;
-      }
-      vcontent_json.push_back(sscontent_json.str()); sscontent_json.str("");
-      //////////////////////////////////////////////////////////////////////////
-
-      //////////////////////////////////////////////////////////////////////////
-      if(vbader_atomic_volumes.size()) {
-        sscontent_json << "\"bader_atomic_volumes\":[" << aurostd::joinWDelimiter(aurostd::vecDouble2vecString(vbader_atomic_volumes,4),",") << "]" << eendl;
-      } else {
-        if(PRINT_NULL) sscontent_json << "\"bader_atomic_volumes\":null" << eendl;
-      }
-      vcontent_json.push_back(sscontent_json.str()); sscontent_json.str("");
-      //////////////////////////////////////////////////////////////////////////
-
-      // FILES
-      //////////////////////////////////////////////////////////////////////////
-      if(vfiles.size()) {
-        aurostd::sort(vfiles);
-        sscontent_json << "\"files\":[" << aurostd::joinWDelimiter(aurostd::wrapVecEntries(vfiles,"\""),",") << "]" << eendl;
-      } else {
-        if(PRINT_NULL) sscontent_json << "\"files\":null" << eendl;
-      }
-      vcontent_json.push_back(sscontent_json.str()); sscontent_json.str("");
-      //////////////////////////////////////////////////////////////////////////
-
-      // CPUS
-      //////////////////////////////////////////////////////////////////////////
-      if(node_CPU_Model.size()) {
-        sscontent_json << "\"node_CPU_Model\":\"" << node_CPU_Model << "\"" << eendl;
-      } else {
-        if(PRINT_NULL) sscontent_json << "\"node_CPU_Model\":null" << eendl;
-      }
-      vcontent_json.push_back(sscontent_json.str()); sscontent_json.str("");
-      //////////////////////////////////////////////////////////////////////////
-
-      //////////////////////////////////////////////////////////////////////////
-      if(node_CPU_Cores!=AUROSTD_NAN) {
-        sscontent_json << "\"node_CPU_Cores\":" << node_CPU_Cores << eendl;
-      } else {
-        if(PRINT_NULL) sscontent_json << "\"node_CPU_Cores\":null" << eendl;
-      }
-      vcontent_json.push_back(sscontent_json.str()); sscontent_json.str("");
-      //////////////////////////////////////////////////////////////////////////
-
-      //////////////////////////////////////////////////////////////////////////
-      if(node_CPU_MHz!=AUROSTD_NAN) {
-        sscontent_json << "\"node_CPU_MHz\":" << node_CPU_MHz << eendl;
-      } else {
-        if(PRINT_NULL) sscontent_json << "\"node_CPU_MHz\":null" << eendl;
-      }
-      vcontent_json.push_back(sscontent_json.str()); sscontent_json.str("");
-      //////////////////////////////////////////////////////////////////////////
-
-      //////////////////////////////////////////////////////////////////////////
-      if(node_RAM_GB!=INF) {
-        sscontent_json << "\"node_RAM_GB\":" << node_RAM_GB << eendl;
-      } else {
-        if(PRINT_NULL) sscontent_json << "\"node_RAM_GB\":null" << eendl;
-      }
-      vcontent_json.push_back(sscontent_json.str()); sscontent_json.str("");
-      //////////////////////////////////////////////////////////////////////////
-
-      // VERSION/DATE
-      //////////////////////////////////////////////////////////////////////////
-      if(aflow_version.size()) {
-        sscontent_json << "\"aflow_version\":\"" << aflow_version << "\"" << eendl;
-      } else {
-        if(PRINT_NULL) sscontent_json << "\"aflow_version\":null" << eendl;
-      }
-      vcontent_json.push_back(sscontent_json.str()); sscontent_json.str("");
-      //////////////////////////////////////////////////////////////////////////
-
-      //////////////////////////////////////////////////////////////////////////
-      if(catalog.size()) {
-        sscontent_json << "\"catalog\":\"" << catalog << "\"" << eendl;
-      } else {
-        if(PRINT_NULL) sscontent_json << "\"catalog\":null" << eendl;
-      }
-      vcontent_json.push_back(sscontent_json.str()); sscontent_json.str("");
-      //////////////////////////////////////////////////////////////////////////
-
-      //////////////////////////////////////////////////////////////////////////
-      sscontent_json << "\"aflowlib_version\":\"" << string(AFLOW_VERSION) << "\"" << eendl;  //CO20170613
-      vcontent_json.push_back(sscontent_json.str()); sscontent_json.str("");
-      //////////////////////////////////////////////////////////////////////////
-
-      //////////////////////////////////////////////////////////////////////////
-      sscontent_json << "\"aflowlib_date\":\"" << aurostd::get_datetime() << "_GMT-5\"" << eendl;
-      vcontent_json.push_back(sscontent_json.str()); sscontent_json.str("");
-      //////////////////////////////////////////////////////////////////////////
-
-      sss << "{" << aurostd::joinWDelimiter(vcontent_json,",")  << "}";
-      vcontent_json.clear();
-
-      sss << endl;
-    } // json
-
-    return sss.str();
-  }
-
-  //  bool aflowlib2file(
-  string _aflowlib_entry::aflowlib2file(string file,string mode) {
-    string aflowlib_out=aflowlib2string(mode);
-    aurostd::string2file(aflowlib_out,file);
-    return aflowlib_out;
-  }
-}
-
-//CO20171202 - apennsy fixes!
-namespace aflowlib {
-  void _aflowlib_entry::correctBadDatabase(bool verbose,ostream& oss){
-    ofstream FileMESSAGE;
-    return correctBadDatabase(FileMESSAGE,verbose,oss);
-  }
-  
-  void _aflowlib_entry::correctBadDatabase(ofstream& FileMESSAGE,bool verbose,ostream& oss){
-    //CO20180828 - LIB2 also contains unaries //so far we only know of bad binaries
-    //APENNSY neglect - LIB2 only //CO20180828 - LIB2 also contains unaries  //binaries only
-    string soliloquy="_aflowlib_entry::correctBadDatabase():";
-    stringstream message;
-    if(vspecies_pp.size()==1 || vspecies_pp.size()==2) {
-      string pseudoA="",pseudoB="";
-      pseudoA = vspecies_pp[0];
-      if(vspecies_pp.size()==2){pseudoB = vspecies_pp[1];}
-      //[OBSOLETE CO20180828]string pseudoA = vspecies_pp[0];
-      //[OBSOLETE CO20180828]string pseudoB = vspecies_pp[1];
-      // tiny corrections
-      //gamma_IrV
-      if(pseudoA=="Cd" && pseudoB=="Pt" && prototype=="181") {
-        enthalpy_formation_atom -= 0.0013;
-        enthalpy_formation_cell = natoms * enthalpy_formation_atom;
-        if(verbose){
-          message << "Fixing enthalpy_formation of " << pseudoA << pseudoB << ":" << prototype;
-          pflow::logger(_AFLOW_FILE_NAME_, soliloquy, message, FileMESSAGE, oss, _LOGGER_MESSAGE_);
-        }
-      }
-      //gamma_IrV
-      if(pseudoA=="Ir" && pseudoB=="V_sv" && prototype=="291") {
-        enthalpy_formation_cell -= 0.001;
-        enthalpy_formation_atom -= 0.0005;
-        enthalpy_cell -= 0.001;
-        enthalpy_atom -= 0.005;
-        if(verbose){
-          message << "Fixing enthalpy/enthalpy_formation of " << pseudoA << pseudoB << ":" << prototype;
-          pflow::logger(_AFLOW_FILE_NAME_, soliloquy, message, FileMESSAGE, oss, _LOGGER_MESSAGE_);
-        }
-      }
-      // HfPd
-      if(pseudoA=="Hf_pv" && pseudoB=="Pd_pv" && prototype=="192") {
-        enthalpy_formation_atom -= 0.003;
-        enthalpy_formation_cell = natoms * enthalpy_formation_atom;
-        enthalpy_atom = enthalpy_formation_atom;
-        enthalpy_cell = natoms * enthalpy_atom;
-        if(verbose){
-          message << "Fixing enthalpy/enthalpy_formation of " << pseudoA << pseudoB << ":" << prototype;
-          pflow::logger(_AFLOW_FILE_NAME_, soliloquy, message, FileMESSAGE, oss, _LOGGER_MESSAGE_);
-        }
-      }
-      // sigma
-      if(pseudoA=="Ir" && pseudoB=="Nb_sv" && prototype=="600.ABBAB") {
-        enthalpy_formation_cell += 0.001;
-        enthalpy_formation_atom += 0.0005;
-        enthalpy_cell += 0.001;
-        enthalpy_atom += 0.005;
-        enthalpy_formation_cell += 0.001;
-        enthalpy_formation_atom += 0.0005;
-        enthalpy_cell += 0.001;
-        enthalpy_atom += 0.005;
-        if(verbose){
-          message << "Fixing enthalpy/enthalpy_formation of " << pseudoA << pseudoB << ":" << prototype;
-          pflow::logger(_AFLOW_FILE_NAME_, soliloquy, message, FileMESSAGE, oss, _LOGGER_MESSAGE_);
-        }
-      }
-      // sigma
-      if(pseudoA=="Os_pv" && pseudoB=="Re_pv" && prototype=="122") {
-        enthalpy_formation_atom -= 0.001;
-        enthalpy_formation_cell = natoms * enthalpy_formation_atom;
-        enthalpy_atom = enthalpy_formation_atom;
-        enthalpy_cell = natoms * enthalpy_atom;
-        if(verbose){
-          message << "Fixing enthalpy/enthalpy_formation of " << pseudoA << pseudoB << ":" << prototype;
-          pflow::logger(_AFLOW_FILE_NAME_, soliloquy, message, FileMESSAGE, oss, _LOGGER_MESSAGE_);
-        }
-      }
-    }
-  }
-  bool _aflowlib_entry::ignoreBadDatabase() const{
-    string reason;
-    return ignoreBadDatabase(reason);
-  }
-  bool _aflowlib_entry::ignoreBadDatabase(string& reason) const{
-    reason="";
-    //grab bad database protos
-    vector<string> _DEVIL_PROTOTYPES_;
-    aurostd::string2tokens(_DEVIL_PROTOTYPES_STRING_,_DEVIL_PROTOTYPES_,",");
-
-    //so far we only know of bad binaries
-    //we need something more robust than just exact string match, case: 549 and 549.bis vs. 549.tetra
-    bool match=false;
-    //DEVIL
-    for(uint di=0;di<_DEVIL_PROTOTYPES_.size() && !match;di++){if(pflow::prototypeMatch(prototype, _DEVIL_PROTOTYPES_[di])){match=true;}}
-    if(match){
-      reason=compound+":"+prototype+" is ill-calculated in the database";
-      return true;
-    }
-    //find .old's
-    if(1){
-      uint prototype_size=prototype.size();
-      string search_string=".old";uint search_string_size=search_string.size();
-      if(prototype_size>search_string_size && prototype.substr(prototype_size-search_string_size,search_string_size)==search_string){  //look only at the end of the prototype
-        reason=compound+":"+prototype+" is ill-calculated in the database";
-        return true;
-      }
-    }
-    //APENNSY neglect - LIB2 only //CO20180828 - LIB2 also contains unaries  //binaries only
-    if(vspecies_pp.size()==1 || vspecies_pp.size()==2) {
-      string pseudoA="",pseudoB="";
-      pseudoA = vspecies_pp[0];
-      if(vspecies_pp.size()==2){pseudoB = vspecies_pp[1];}
-      //[OBSOLETE CO20180828]string pseudoA = vspecies_pp[0];
-      //[OBSOLETE CO20180828]string pseudoB = vspecies_pp[1];
-      // bad Ag is a wrong relaxation
-      if((pseudoA=="Ag" && pflow::prototypeMatch(prototype,"303")) || (pseudoB=="Ag" && pflow::prototypeMatch(prototype,"304"))) {
-        reason=pseudoA+pseudoB+":"+prototype+" is ill-calculated in the database";
-        return true;
-      }
-      // bad Ag is a wrong relaxation
-      if((pseudoA=="Ag" && pflow::prototypeMatch(prototype,"323")) || (pseudoB=="Ag" && pflow::prototypeMatch(prototype,"324"))) {
-        reason=pseudoA+pseudoB+":"+prototype+" is ill-calculated in the database";
-        return true;
-      }
-      // bad Au is a wrong relaxation
-      if((pseudoA=="Au" && pflow::prototypeMatch(prototype,"323")) || (pseudoB=="Au" && pflow::prototypeMatch(prototype,"324"))) {
-        reason=pseudoA+pseudoB+":"+prototype+" is ill-calculated in the database";
-        return true;
-      }
-      // bad Al_h pseudopotential !
-      if((pseudoA=="Al_h" && pflow::prototypeMatch(prototype,"307")) || (pseudoB=="Al_h" && pflow::prototypeMatch(prototype,"308"))) {
-        reason=pseudoA+pseudoB+":"+prototype+" is ill-calculated in the database";
-        return true;
-      }
-      // bad Al_h pseudopotential !
-      if((pseudoA=="Al_h" && pflow::prototypeMatch(prototype,"A7.A")) || (pseudoB=="Al_h" && pflow::prototypeMatch(prototype,"A7.B"))) {
-        reason=pseudoA+pseudoB+":"+prototype+" is ill-calculated in the database";
-        return true;
-      }
-      // bad Al_h pseudopotential !
-      if((pseudoA=="Al_h" && pflow::prototypeMatch(prototype,"323")) || (pseudoB=="Al_h" && pflow::prototypeMatch(prototype,"324"))) {
-        reason=pseudoA+pseudoB+":"+prototype+" is ill-calculated in the database";
-        return true;
-      }
-      // bad Ca_sv is a wrong relaxation
-      if((pseudoA=="Ca_sv" && pflow::prototypeMatch(prototype,"303")) || (pseudoB=="Ca_sv" && pflow::prototypeMatch(prototype,"304"))) {
-        reason=pseudoA+pseudoB+":"+prototype+" is ill-calculated in the database";
-        return true;
-      }
-      // bad Ca_sv is a wrong relaxation
-      if((pseudoA=="Ca_sv" && pflow::prototypeMatch(prototype,"323")) || (pseudoB=="Ca_sv" && pflow::prototypeMatch(prototype,"324"))) {
-        reason=pseudoA+pseudoB+":"+prototype+" is ill-calculated in the database";
-        return true;
-      }
-      // bad Cd is a wrong relaxation
-      if((pseudoA=="Cd" && pflow::prototypeMatch(prototype,"323")) || (pseudoB=="Cd" && pflow::prototypeMatch(prototype,"324"))) {
-        reason=pseudoA+pseudoB+":"+prototype+" is ill-calculated in the database";
-        return true;
-      }
-      // bad Cu_pv is a wrong relaxation
-      if((pseudoA=="Cu_pv" && pflow::prototypeMatch(prototype,"303")) || (pseudoB=="Cu_pv" && pflow::prototypeMatch(prototype,"304"))) {
-        reason=pseudoA+pseudoB+":"+prototype+" is ill-calculated in the database";
-        return true;
-      }
-      // bad Cu_pv is a wrong relaxation
-      if((pseudoA=="Cu_pv" && pflow::prototypeMatch(prototype,"323")) || (pseudoB=="Cu_pv" && pflow::prototypeMatch(prototype,"324"))) {
-        reason=pseudoA+pseudoB+":"+prototype+" is ill-calculated in the database";
-        return true;
-      }
-      // bad Fe_pv is a wrong relaxation
-      if((pseudoA=="Fe_pv" && pflow::prototypeMatch(prototype,"307")) || (pseudoB=="Fe_pv" && pflow::prototypeMatch(prototype,"308"))) {
-        reason=pseudoA+pseudoB+":"+prototype+" is ill-calculated in the database";
-        return true;
-      }
-      // bad Fe_pv is a wrong relaxation
-      if((pseudoA=="Fe_pv" && pflow::prototypeMatch(prototype,"A7.A")) || (pseudoB=="Fe_pv" && pflow::prototypeMatch(prototype,"A7.B"))) {
-        reason=pseudoA+pseudoB+":"+prototype+" is ill-calculated in the database";
-        return true;
-      }
-      // bad Ge_h is a wrong relaxation
-      if((pseudoA=="Ge_h" && pflow::prototypeMatch(prototype,"305")) || (pseudoB=="Ge_h" && pflow::prototypeMatch(prototype,"306"))) {
-        reason=pseudoA+pseudoB+":"+prototype+" is ill-calculated in the database";
-        return true;
-      }
-      // bad In_d is a wrong relaxation
-      if((pseudoA=="In_d" && pflow::prototypeMatch(prototype,"323")) || (pseudoB=="In_d" && pflow::prototypeMatch(prototype,"324"))) {
-        reason=pseudoA+pseudoB+":"+prototype+" is ill-calculated in the database";
-        return true;
-      }
-      // bad Ir is a wrong relaxation
-      if((pseudoA=="Ir" && pflow::prototypeMatch(prototype,"303")) || (pseudoB=="Ir" && pflow::prototypeMatch(prototype,"304"))) {
-        reason=pseudoA+pseudoB+":"+prototype+" is ill-calculated in the database";
-        return true;
-      }
-      // bad K_sv is a wrong relaxation
-      if((pseudoA=="K_sv" && pflow::prototypeMatch(prototype,"307")) || (pseudoB=="K_sv" && pflow::prototypeMatch(prototype,"308"))) {
-        reason=pseudoA+pseudoB+":"+prototype+" is ill-calculated in the database";
-        return true;
-      }
-      // bad K_sv is a wrong relaxation
-      if((pseudoA=="K_sv" && pflow::prototypeMatch(prototype,"A7.A")) || (pseudoB=="K_sv" && pflow::prototypeMatch(prototype,"A7.B"))) {
-        reason=pseudoA+pseudoB+":"+prototype+" is ill-calculated in the database";
-        return true;
-      }
-      // bad La is a wrong relaxation
-      if((pseudoA=="La" && pflow::prototypeMatch(prototype,"303")) || (pseudoB=="La" && pflow::prototypeMatch(prototype,"304"))) {
-        reason=pseudoA+pseudoB+":"+prototype+" is ill-calculated in the database";
-        return true;
-      }
-      // bad La is a wrong relaxation
-      if((pseudoA=="La" && pflow::prototypeMatch(prototype,"323")) || (pseudoB=="La" && pflow::prototypeMatch(prototype,"324"))) {
-        reason=pseudoA+pseudoB+":"+prototype+" is ill-calculated in the database";
-        return true;
-      }
-      // bad Li_sv is a wrong relaxation
-      if((pseudoA=="Li_sv" && pflow::prototypeMatch(prototype,"307")) || (pseudoB=="Li_sv" && pflow::prototypeMatch(prototype,"308"))) {
-        reason=pseudoA+pseudoB+":"+prototype+" is ill-calculated in the database";
-        return true;
-      }
-      // bad Li_sv is a wrong relaxation
-      if((pseudoA=="Li_sv" && pflow::prototypeMatch(prototype,"A7.A")) || (pseudoB=="Li_sv" && pflow::prototypeMatch(prototype,"A7.B"))) {
-        reason=pseudoA+pseudoB+":"+prototype+" is ill-calculated in the database";
-        return true;
-      }
-      // bad Na_pv is a wrong relaxation
-      if((pseudoA=="Na_pv" && pflow::prototypeMatch(prototype,"307")) || (pseudoB=="Na_pv" && pflow::prototypeMatch(prototype,"308"))) {
-        reason=pseudoA+pseudoB+":"+prototype+" is ill-calculated in the database";
-        return true;
-      }
-      // bad Na_pv is a wrong relaxation
-      if((pseudoA=="Na_pv" && pflow::prototypeMatch(prototype,"A7.A")) || (pseudoB=="Na_pv" && pflow::prototypeMatch(prototype,"A7.B"))) {
-        reason=pseudoA+pseudoB+":"+prototype+" is ill-calculated in the database";
-        return true;
-      }
-      // bad Ni_pv is a wrong relaxation
-      if((pseudoA=="Ni_pv" && pflow::prototypeMatch(prototype,"303")) || (pseudoB=="Ni_pv" && pflow::prototypeMatch(prototype,"304"))) {
-        reason=pseudoA+pseudoB+":"+prototype+" is ill-calculated in the database";
-        return true;
-      }
-      // bad Ni_pv is a wrong relaxation
-      if((pseudoA=="Ni_pv" && pflow::prototypeMatch(prototype,"323")) || (pseudoB=="Ni_pv" && pflow::prototypeMatch(prototype,"324"))) {
-        reason=pseudoA+pseudoB+":"+prototype+" is ill-calculated in the database";
-        return true;
-      }
-      // bad Pb_d is a wrong relaxation
-      if((pseudoA=="Pb_d" && pflow::prototypeMatch(prototype,"303")) || (pseudoB=="Pb_d" && pflow::prototypeMatch(prototype,"304"))) {
-        reason=pseudoA+pseudoB+":"+prototype+" is ill-calculated in the database";
-        return true;
-      }
-      // bad Pb_d is a wrong relaxation
-      if((pseudoA=="Pb_d" && pflow::prototypeMatch(prototype,"323")) || (pseudoB=="Pb_d" && pflow::prototypeMatch(prototype,"324"))) {
-        reason=pseudoA+pseudoB+":"+prototype+" is ill-calculated in the database";
-        return true;
-      }
-      // bad Pd_pv is a wrong relaxation
-      if((pseudoA=="Pd_pv" && pflow::prototypeMatch(prototype,"303")) || (pseudoB=="Pd_pv" && pflow::prototypeMatch(prototype,"304"))) {
-        reason=pseudoA+pseudoB+":"+prototype+" is ill-calculated in the database";
-        return true;
-      }
-      // bad Pd_pv is a wrong relaxation
-      if((pseudoA=="Pd_pv" && pflow::prototypeMatch(prototype,"323")) || (pseudoB=="Pd_pv" && pflow::prototypeMatch(prototype,"324"))) {
-        reason=pseudoA+pseudoB+":"+prototype+" is ill-calculated in the database";
-        return true;
-      }
-      // bad Pt is a wrong relaxation
-      if((pseudoA=="Pt" && pflow::prototypeMatch(prototype,"303")) || (pseudoB=="Pt" && pflow::prototypeMatch(prototype,"304"))) {
-        reason=pseudoA+pseudoB+":"+prototype+" is ill-calculated in the database";
-        return true;
-      }
-      // bad Pt is a wrong relaxation
-      if((pseudoA=="Pt" && pflow::prototypeMatch(prototype,"317")) || (pseudoB=="Pt" && pflow::prototypeMatch(prototype,"318"))) {
-        reason=pseudoA+pseudoB+":"+prototype+" is ill-calculated in the database";
-        return true;
-      }
-      // bad Rh_pv is a wrong relaxation
-      if((pseudoA=="Rh_pv" && pflow::prototypeMatch(prototype,"303")) || (pseudoB=="Rh_pv" && pflow::prototypeMatch(prototype,"304"))) {
-        reason=pseudoA+pseudoB+":"+prototype+" is ill-calculated in the database";
-        return true;
-      }
-      // bad Si_h is a wrong relaxation
-      if((pseudoA=="Si_h" && pflow::prototypeMatch(prototype,"305")) || (pseudoB=="Si_h" && pflow::prototypeMatch(prototype,"306"))) {
-        reason=pseudoA+pseudoB+":"+prototype+" is ill-calculated in the database";
-        return true;
-      }
-      // bad Si_h is a wrong relaxation
-      if((pseudoA=="Si_h" && pflow::prototypeMatch(prototype,"307")) || (pseudoB=="Si_h" && pflow::prototypeMatch(prototype,"308"))) {
-        reason=pseudoA+pseudoB+":"+prototype+" is ill-calculated in the database";
-        return true;
-      }
-      // bad Si_h is a wrong relaxation
-      if((pseudoA=="Si_h" && pflow::prototypeMatch(prototype,"A7.A")) || (pseudoB=="Si_h" && pflow::prototypeMatch(prototype,"A7.B"))) {
-        reason=pseudoA+pseudoB+":"+prototype+" is ill-calculated in the database";
-        return true;
-      }
-      // bad Si_h is a wrong relaxation
-      if((pseudoA=="Si_h" && pflow::prototypeMatch(prototype,"323")) || (pseudoB=="Si_h" && pflow::prototypeMatch(prototype,"324"))) {
-        reason=pseudoA+pseudoB+":"+prototype+" is ill-calculated in the database";
-        return true;
-      }
-      // bad Ta_pv is a wrong relaxation
-      if((pseudoA=="Ta_pv" && pflow::prototypeMatch(prototype,"307")) || (pseudoB=="Ta_pv" && pflow::prototypeMatch(prototype,"308"))) {
-        reason=pseudoA+pseudoB+":"+prototype+" is ill-calculated in the database";
-        return true;
-      }
-      // bad Ta_pv is a wrong relaxation
-      if((pseudoA=="Ta_pv" && pflow::prototypeMatch(prototype,"A7.A")) || (pseudoB=="Ta_pv" && pflow::prototypeMatch(prototype,"A7.B"))) {
-        reason=pseudoA+pseudoB+":"+prototype+" is ill-calculated in the database";
-        return true;
-      }
-      // bad B_h is a wrong relaxation
-      if((pseudoA=="B_h" && pflow::prototypeMatch(prototype,"317")) || (pseudoB=="B_h" && pflow::prototypeMatch(prototype,"318"))) {
-        reason=pseudoA+pseudoB+":"+prototype+" is ill-calculated in the database";
-        return true;
-      }
-
-      // sigma
-      if(pseudoA=="Os_pv" && pseudoB=="Re_pv" && pflow::prototypeMatch(prototype,"448")) {
-        reason=pseudoA+pseudoB+":"+prototype+" is ill-calculated in the database";
-        return true;
-      }
-      // wrong channel, bug
-      if(pseudoA=="Rh_pv" && pseudoB=="Zr_sv" && pflow::prototypeMatch(prototype,"381")) {
-        reason=pseudoA+pseudoB+":"+prototype+" is ill-calculated in the database";
-        return true;
-      }
-    }
-    return false;
-  }
-} // namespace aflowlib
-
-namespace aflowlib {
-  string _aflowlib_entry::getPathAURL(ostream& oss, bool load_from_common){
-    ofstream FileMESSAGE;
-    return getPathAURL(FileMESSAGE, oss, load_from_common);
-  }
-  string _aflowlib_entry::getPathAURL(ofstream& FileMESSAGE,ostream& oss, bool load_from_common){
-    string soliloquy = "_aflowlib_entry::getPathAURL():";
-    stringstream message;
-    string path = "";
-    if (aurl.empty()) {return path;}
-    vector<string> tokens;
-    aurostd::string2tokens(aurl, tokens, ":");
-    //LIB1 presents problems here (3 colons): aflowlib.duke.edu:AFLOWDATA/LIB1_RAW/Pt:PAW_PBE:05Jan2001/A6
-    if(0){
-      if (tokens.size() != 2) {
-        message << "Odd AURL format for entry " << auid << ": " << aurl;
-        pflow::logger(_AFLOW_FILE_NAME_, soliloquy, message, FileMESSAGE, oss, _LOGGER_WARNING_);
-        return path;
-      }
-    }
-
-    //instead just erase first item, join others, assume we're okay...
-    tokens.erase(tokens.begin());
-    path=aurostd::joinWDelimiter(tokens,":");
-
-    if(load_from_common){return "/www/"+path;}//tokens.at(1); //CO20200106 - patching for auto-indenting
-    else {
-      string server;
-      if (XHOST.vflag_control.flag("AFLOWLIB_SERVER")) {
-        server = XHOST.vflag_control.getattachedscheme("AFLOWLIB_SERVER");
-      } else {
-        server = "aflowlib.duke.edu";
-      }
-      return server+"/"+path;//tokens.at(1);
-    }
-  }
-}
-
-// **************************************************************************
-// directory2auid
-// auid2directory
-// auid2present
-// **************************************************************************
-namespace aflowlib {
-  bool _aflowlib_entry::directory2auid(string directory) {
-    bool LDEBUG=(FALSE || XHOST.DEBUG);
-    if(LDEBUG) cerr << "_aflowlib_entry::directory2auid: BEGIN" << endl;
-    auid="";
-    vauid.clear();
-
-    bool conflict=TRUE; 
-    while (conflict) {
-      uint64_t crc=0;
-      // DONT TOUCH THE AUID FLOW
-      deque<string> vext; aurostd::string2tokens(".bz2,.xz,.gz",vext,",");
-      vector<string> vfiles2;
-      for(uint iext=0;iext<vext.size();iext++) {
-        vfiles2.push_back("OUTCAR.relax1"+vext.at(iext));
-        vfiles2.push_back("OUTCAR.relax2"+vext.at(iext));
-        vfiles2.push_back("OUTCAR.relax3"+vext.at(iext));
-        vfiles2.push_back("OUTCAR.relax4"+vext.at(iext));
-        vfiles2.push_back("OUTCAR.static"+vext.at(iext));
-        vfiles2.push_back("OUTCAR.bands"+vext.at(iext));
-        vfiles2.push_back("OUTCAR"+vext.at(iext));
-      }
-
-      if(LDEBUG) cerr << "_aflowlib_entry::directory2auid: [0]" << endl;
-
-      for(uint i=0;i<vfiles2.size();i++) 
-        if(aurostd::FileExist(directory+"/"+vfiles2.at(i)))
-          crc=aurostd::crc64(crc,aurostd::efile2string(directory+"/"+vfiles2.at(i))); // DONT TOUCH THIS
-      auid="aflow:"+aurostd::crc2string(crc);
-
-      if(LDEBUG) cerr << "_aflowlib_entry::directory2auid: [1]" << endl;
-
-      if(LDEBUG) cerr << "_aflowlib_entry::directory2auid: auid=" << auid << endl;
-      conflict=FALSE;
-      string aurl_found;
-      if(aflowlib::auid2present(auid,aurl_found,1)) {
-       if(LDEBUG) cerr << "_aflowlib_entry::directory2auid: conflict auid=" << auid << endl;	
-          cerr << "[WARNING]  _aflowlib_entry::directory2auid: CONFLICT POTENTIAL " << auid << " " << aurl_found << " " << aurl << endl;
-        if(aurl_found!=aurl) { // avoid conflict with yourself
-          string salt="AUID_salt["+aurostd::utype2string<long double>(aurostd::get_useconds())+"]";
-          cerr << "[WARNING]  _aflowlib_entry::directory2auid: CONFLICT TRUE      " << auid << " " << aurl_found << " " << aurl << "  " << salt << endl;
-          string file=vfiles2.at(0);
-	  //
-          for(uint iext=0;iext<vext.size();iext++) { aurostd::StringSubst(file,vext.at(iext),""); }
-          stringstream sss;aurostd::efile2stringstream(directory+"/"+file+DEFAULT_KZIP_EXT,sss); sss << endl << salt << endl;
-          aurostd::execute("mv \""+directory+"/"+file+DEFAULT_KZIP_EXT+"\""+" \""+directory+"/"+file+".conflict_auid"+DEFAULT_KZIP_EXT+"\"");
-          aurostd::stringstream2compressfile(DEFAULT_KZIP_BIN,sss,directory+"/"+file);
-	  //
-          conflict=TRUE; // recheck
-        } else {
-          cerr << "[WARNING]  _aflowlib_entry::directory2auid: CONFLICT TRIVIAL   " << auid << " " << aurl_found << " " << aurl << endl;
-        }
-      }
-    }
-
-    // now it has auid   
-    vauid.clear();
-    aflowlib::auid2vauid(auid,vauid);
-
-    if(LDEBUG) cerr << "directory2auid: END" << endl;
-
-    cout << "_aflowlib_entry::directory2auid: DIRECTORY=" << directory << endl; // DONT TOUCH THIS
-    cout << "_aflowlib_entry::directory2auid: AURL_ID=" << aurostd::crc2string(aurostd::crc64(0,directory)) << endl; // DONT TOUCH THIS
-
-    return TRUE;
-  }
-
-  bool json2aflowlib(const string& json,string key,string& value) { //SC20200415
-    // return TRUE if something has been found
-    value="";
-    key="\""+key+"\":";
-    string::size_type start,end;
-    start=json.find(key);
-    if(start!=string::npos) {
-      start+=key.length();
-      end=json.find("\":",start);
-      if(end!=string::npos){
-	value=json.substr(start,end-start);
-	end=value.find_last_of(",");
-	value=value.substr(0,end);
-      } else {
-	end=json.find("}",start);
-	value=json.substr(start,end-start);
-      }
-      //    if((value[0]=='\"') && (value[value.size()-1]=='\"')) value=value.substr(1,value.size()-2);  // Remove quotes
-    } else {
-      value="";
-    }
-    // cleanup
-    aurostd::StringSubst(value,"[","");  // Remove brakets
-    aurostd::StringSubst(value,"]","");  // Remove brakets
-    aurostd::StringSubst(value,"\"",""); // Remove quotes
-
-    return !value.empty();
-  }
-
-  uint auid2present(string auid,string& aurl,int mode) {
-    bool LDEBUG=1;//(FALSE || XHOST.DEBUG);
-    if(LDEBUG) cerr << "auid2present: BEGIN mode=" << mode << endl;
-    string loop="",json="";aurl="";
-    if(auid=="" || auid.size()!=22) { cerr << "auid2present: auid.size() needs to be 22 characters long" << endl; return FALSE;}
- 
-    // [OBSOLETE]    if(mode==0) {
-    // [OBSOLETE]    if(XHOST_vAUID.size()==0 || XHOST_vAURL.size()==0) init::InitGlobalObject("vLIBS","",FALSE);
-    // [OBSOLETE]    if(LDEBUG) cerr << "auid2present: [4] XHOST_vAURL.size()=" << XHOST_vAURL.size() << "  XHOST_vAUID.size()=" << XHOST_vAUID.size() << endl;
-    // [OBSOLETE]    bool found=FALSE;
-    // [OBSOLETE]    for(uint j=0;j<XHOST_vAUID.size()&&!found;j++) {
-    // [OBSOLETE]  	if(LDEBUG && XHOST_vAUID.at(j)==auid) cerr << "[" << auid << "] [" << XHOST_vAUID.at(j) << "] [" << XHOST_vAURL.at(j) << "]" << "" << " [" << j << "]" << endl;
-    // [OBSOLETE]  	if(XHOST_vAUID.at(j)==auid) {found=TRUE;aurl=XHOST_vAURL.at(j);}
-    // [OBSOLETE]    }
-    // [OBSOLETE]    if(LDEBUG) cerr << "auid2present: END  auid=" << auid << "  aurl=" << aurl << endl;
-    // [OBSOLETE]    return found;
-    // [OBSOLETE]   }
-    if(mode==1) { // PICK THIS ONE DEFAULT
-      //  bool auid2present(string auid,string& aurl) {
-      string jsonl_file=XHOST_LIBRARY_JSONL+"/"; for(uint i=0;i<8;i++) jsonl_file+=auid.at(i); jsonl_file+=".jsonl";
-      jsonl_file=aurostd::CleanFileName(jsonl_file);
-      for(uint i=0;i<XHOST.vext.size()&&aurl.empty();i++) {
-	if(LDEBUG) cerr << "auid2present: TESTING=" << jsonl_file << XHOST.vext.at(i) << endl; 
-	if(aurostd::FileExist(jsonl_file+XHOST.vext.at(i))) {
-	  if(LDEBUG) cerr << "auid2present: FOUND=" << jsonl_file << XHOST.vext.at(i) << endl; 
-	  json=aurostd::execute2string(XHOST.vcat.at(i)+" "+jsonl_file+XHOST.vext.at(i)+" | grep "+auid);
-	  aflowlib::json2aflowlib(json,"aurl",aurl);
-	  aflowlib::json2aflowlib(json,"loop",loop);
-	}
-      }
-      if(LDEBUG) cerr << "auid2present: END  auid=" << auid << "  aurl=" << aurl << "  loop=" << loop << "  json.size()=" << json.size() << endl;
-      return json.size();
-    }
-    if(mode==2) { // not that faster and does not keep an outside vAUID table so it does not see the TRIVIAL CONFLICTS
-      //  bool auid2present(string auid,string& aurl) { 
-      string jsonl_file=vAFLOW_PROJECTS_DIRECTORIES.at(XHOST_LIBRARY_AUID)+"/"+aflowlib::auid2directory(auid)+"/RAW/aflowlib.json";
-      jsonl_file=aurostd::CleanFileName(jsonl_file);
-      for(uint i=0;i<XHOST.vext.size();i++) {
-	if(LDEBUG) cerr << "auid2present: TESTING=" << jsonl_file << XHOST.vext.at(i) << endl; 
-	if(aurostd::FileExist(jsonl_file+XHOST.vext.at(i))) {
-	  if(LDEBUG) cerr << "auid2present: FOUND=" << jsonl_file << XHOST.vext.at(i) << endl; 
-	  json=aurostd::execute2string(XHOST.vcat.at(i)+" "+jsonl_file+XHOST.vext.at(i));
-	  aflowlib::json2aflowlib(json,"aurl",aurl);
-	  aflowlib::json2aflowlib(json,"loop",loop);
-	}
-      }
-      if(LDEBUG) cerr << "auid2present: END  auid=" << auid << "  aurl=" << aurl << "  loop=" << loop << "  json.size()=" << json.size() << endl;
-      return json.size();
-    }
-
-    
-    return FALSE;
-  }
-
-  /*
-   time ./aflow --beep --force --lib2raw=/common/LIB3/LIB/Cu_pvHgSn/TFCC004.CAB
-   time aflow --beep --force --lib2raw=/common/LIB3/LIB/Cu_pvHgSn/TFCC004.CAB  
-   time ./aflow --beep --force --lib2raw=/common/LIB3/LIB/AgCdCo/TFCC001.ABC   
-   time aflow --beep --force --lib2raw=/common/LIB3/LIB/AgCdCo/TFCC001.ABC  
-   time ./aflow --beep --force --lib2raw="/common/LIB4/LIB/AgCdCoZr_sv:PAW_PBE/ABCD_cF16_216_c_d_b_a.ABCD"
-   time aflow --beep --force --lib2raw="/common/LIB4/LIB/AgCdCoZr_sv:PAW_PBE/ABCD_cF16_216_c_d_b_a.ABCD"
-   
-
-  */
-  uint auid2vauid(const string auid, deque<string>& vauid) {                // splits the auid into vauid
-    vauid.clear();
-    //    vauid.push_back(auid.substr(0,6)); for(uint i=6;i<=20;i+=2) vauid.push_back(auid.substr(i,2));  // splitting aflow:/ab/cd..
-    vauid.push_back(auid.substr(0,8)); for(uint i=8;i<=20;i+=2) vauid.push_back(auid.substr(i,2));  // splitting aflow:ab/cd..
-    return vauid.size();
-  }
-
-  string auid2directory(const string auid) {                                // gives AUID directory from existence of vauid
-    bool LDEBUG=(FALSE || XHOST.DEBUG);
-    if(LDEBUG) cerr << "auid2directory: BEGIN" << endl;
-    string directory;
-    deque<string> vauid;
-    aflowlib::auid2vauid(auid,vauid);
-    if(vauid.size()>0) {
-      directory=vauid.at(0);
-      for(uint i=1;i<vauid.size();i++) {
-        directory+="/"+vauid.at(i);
-      }
-    }
-    if(LDEBUG) cerr << "auid2directory: END" << endl;
-    return directory;
-  }
-
-}
-
-// **************************************************************************
-// Operate on CIFs for JMOL for one structure
-// **************************************************************************
-namespace aflowlib {
-  bool cif2data(string file,double& a,double& b,double& c,double& alpha,double& beta,double& gamma) {
-    vector<string> vline,tokens;
-    aurostd::file2vectorstring(file,vline);
-    for(uint i=0;i<vline.size();i++) {
-      aurostd::string2tokens(vline.at(i),tokens," ");
-      if(aurostd::substring2bool(vline.at(i),"_cell_length_a") && tokens.size()>1) a=aurostd::string2utype<double>(tokens.at(1));
-      if(aurostd::substring2bool(vline.at(i),"_cell_length_b") && tokens.size()>1) b=aurostd::string2utype<double>(tokens.at(1));
-      if(aurostd::substring2bool(vline.at(i),"_cell_length_c") && tokens.size()>1) c=aurostd::string2utype<double>(tokens.at(1));
-      if(aurostd::substring2bool(vline.at(i),"_cell_angle_alpha") && tokens.size()>1) alpha=aurostd::string2utype<double>(tokens.at(1));
-      if(aurostd::substring2bool(vline.at(i),"_cell_angle_beta") && tokens.size()>1) beta=aurostd::string2utype<double>(tokens.at(1));
-      if(aurostd::substring2bool(vline.at(i),"_cell_angle_gamma") && tokens.size()>1) gamma=aurostd::string2utype<double>(tokens.at(1));
-    }
-    return TRUE;
-  }
-
-  bool cif2oss(string file,string label,string sgnumber,ostream& oss) {
-    double aCIF,bCIF,cCIF,alphaCIF,betaCIF,gammaCIF;
-    aflowlib::cif2data(file,aCIF,bCIF,cCIF,alphaCIF,betaCIF,gammaCIF);
-    oss << " font echo 14;color echo white; ";
-    oss << " set echo 3% 97%; echo \\\"AFLOW-JSmol consortium (AFLOW V" << string(AFLOW_VERSION) << ") | entry="<< label << "  |  | ";
-    if(aurostd::string2utype<int>(sgnumber)>0) {
-      oss <<"  Spacegroup = "<< GetSpaceGroupName(aurostd::string2utype<int>(sgnumber)) << " (#" <<  sgnumber << ")   |";
-    }
-    oss << " a=" << aCIF <<"\u212B, b=" << bCIF <<"\u212B, c=" << cCIF <<"\u212B    |" << " \u03B1=" << alphaCIF <<"\u00B0, \u03B2=" << betaCIF <<"\u00B0, \u03B3=" << gammaCIF <<"\u00B0   \\\"; ";
-
-    return TRUE;
-  }
-}
-
-//BEGIN JJPR
-// **************************************************************************
-// GET BADER jvxl file
-// **************************************************************************
-
-namespace aflowlib {
-  bool iso2oss(string file,string label, string element,string cutoff,int index,ostream& oss) {
-    vector<string> kk;
-    kk.resize(9);
-    kk[0]="red";
-    kk[1]="green";
-    kk[2]="yellow";
-    kk[3]="blue";
-    kk[4]="orange";
-    kk[5]="white";
-    kk[6]="purple";
-    kk[7]="brown";
-    kk[8]="pink";
-    oss <<"  ISOSURFACE  " << element << " \\\""<< file+"/"+label+"_Bader_"+cutoff+"_"+element+".jvxl\\\"  ;isosurface mesh;  color isosurface " << kk[index] << " translucent;";
-    oss << "x = load(\\\""<< file+"/"+label+"_abader.out" << "\\\"); charges = x.split(\\\"=\\\")[2].split(\\\"(\\\")[1].split(\\\",\\\"); {*}.label = charges; label \%[label];";
-    // FOR LOCAL TEST: oss <<"  ISOSURFACE  " << element << " "<< "Bader_"+cutoff+"_"+element+".jvxl  ;isosurface mesh;  color isosurface " << kk[index] << " translucent;";
-    return TRUE;
-  }
-}
-//END JJPR
-
-// **************************************************************************
-// GET SPACE GROUP for one structure
-// **************************************************************************
-namespace aflowlib {
-  uint SGtoNSG(string sgroup) {
-    string::size_type idx1;
-    string strsub("#");
-    idx1=sgroup.find(strsub);
-    if(idx1!=string::npos)  
-      return (int) atoi(sgroup.substr(sgroup.find(strsub)+strsub.length()).c_str());
-    else return 0;
-  }
-
-  void _aflowlib_entry::GetSGROUP(string aflowlibentry) {
-    vector<string> vaflowlib_entry;
-    aurostd::string2tokens(aflowlibentry,vaflowlib_entry,"|");
-
-    bool VERBOSE_LOCAL=(FALSE || XHOST.DEBUG);
-    if(vaflowlib_entry.size()==0) {cerr << "ERROR - aflowlib_entry::GetSGROUP(): " << DEFAULT_FILE_AFLOWLIB_ENTRY_OUT << " file not found " << endl;exit(0);}
-    vsgroup.clear();vNsgroup.clear();
-
-    string data_aurl="";vector<string> tokens;
-    // CHECK FOR HOLES
-    if(XGNDSTATE_HOLES==0)  // SAFE NO HOLES IN THE XMATRIX
-      if(vaflowlib_entry.size()==0) {cerr << "ERROR - aflowlib_entry::GetSGROUP(): " << DEFAULT_FILE_AFLOWLIB_ENTRY_OUT << " file not found " << endl;exit(0);}
-    if(XGNDSTATE_HOLES==1)  // ALLOW HOLES WITH FAKE VALUES
-      if(vaflowlib_entry.size()==0) {
-        //cerr << "FOUND SG HOLE = " << alloy_dir << "/" << params.structures[2].at(str_number).name << "   === " << str_number << " " << structures_number[str_number]<< endl;
-        vsgroup.clear();vsgroup.push_back(NOSG);vsgroup.push_back(NOSG);vsgroup.push_back(NOSG);
-        vNsgroup.clear();vNsgroup.push_back(0);vNsgroup.push_back(0);vNsgroup.push_back(0);
-        return;
-      }
-
-    for(uint i=0;i<vaflowlib_entry.size();i++) {
-      if(aurostd::substring2bool(vaflowlib_entry.at(i),"aurl=")) data_aurl=aurostd::substring2string(vaflowlib_entry.at(i),"arl=");
-      if(aurostd::substring2bool(vaflowlib_entry.at(i),"sg=")) {
-        aurostd::string2tokens(vaflowlib_entry.at(i),tokens,",");
-        if(tokens.size()==0) {cerr << "ERROR - aflowlib_entry::GetSGROUP(): geometry not enough tokens " << endl;exit(0);}
-        if(tokens.size()==3) { // ok
-          vsgroup.clear();
-          aurostd::StringSubst(tokens.at(0),"sg=","");aurostd::StringSubst(tokens.at(0)," ","");aurostd::StringSubst(tokens.at(0),"#"," #");vsgroup.push_back(tokens.at(0));
-          aurostd::StringSubst(tokens.at(1)," ","");aurostd::StringSubst(tokens.at(1),"#"," #");vsgroup.push_back(tokens.at(1));
-          aurostd::StringSubst(tokens.at(2)," ","");aurostd::StringSubst(tokens.at(2),"#"," #");vsgroup.push_back(tokens.at(2));
-          if(VERBOSE_LOCAL) cout << "[5] "<<"["<<tokens.at(0) << "," << tokens.at(1) << "," << tokens.at(2) <<"]" << endl;
-        } else {
-          vsgroup.clear();vsgroup.push_back(NOSG);vsgroup.push_back(NOSG);vsgroup.push_back(NOSG);
-          vNsgroup.clear();vNsgroup.push_back(0);vNsgroup.push_back(0);vNsgroup.push_back(0);
-        }
-      }
-    }
-    // done, now makes the numbers
-    for(uint ii=0;ii<vsgroup.size();ii++) vNsgroup.push_back(SGtoNSG(vsgroup.at(ii)));
-    // if(NsgroupPRE==0) {sgroupPRE=sgroupMID;NsgroupPRE=SGtoNSG(sgroupPRE);}	
-    // if(NsgroupPRE==0) {sgroupPRE=sgroupPOST;NsgroupPRE=SGtoNSG(sgroupPRE);}	
-    for(uint i=vsgroup.size()-2;i<vsgroup.size();i++) {
-      if(vNsgroup.at(i)==0) {
-        vsgroup.at(i)=vsgroup.at(i-1);
-        vNsgroup.at(i)=SGtoNSG(vsgroup.at(i));
-      }
-    }
-
-    if(vNsgroup.size()!=3) for(uint ii=vNsgroup.size();ii<3;ii++) vNsgroup.push_back(0);
-    if(vsgroup.size()!=3) for(uint ii=vsgroup.size();ii<3;ii++) vsgroup.push_back("NNN #0");
-
-    return;
-  }
-}
-
-
-// ***************************************************************************
-// aflowlib::AflowlibLocator
-// ***************************************************************************
-namespace aflowlib { // move to web interface
-  bool AflowlibLocator(const string& in,string& out,const string& mode) {
-    bool LDEBUG=(FALSE || XHOST.DEBUG);
-    if(LDEBUG) cerr << "aflowlib::AflowlibLocator: BEGIN" << endl;
-
-    if(mode!="AFLOWLIB_AUID2AURL" && mode!="AFLOWLIB_AURL2AUID" && mode!="AFLOWLIB_AUID2LOOP" && mode!="AFLOWLIB_AURL2LOOP") {
-      cerr << "ERROR - aflowlib::AflowlibLocator: wrong mode=" << mode << endl;
-      exit(0);
-    }
-    if(XHOST_vAUID.size()==0) { init::InitGlobalObject("vLIBS"); }
-    if(XHOST_vAURL.size()==0) { init::InitGlobalObject("vLIBS"); }
-    if(XHOST_vLOOP.size()==0) { init::InitGlobalObject("vLIBS"); }
-    if(XHOST_vAUID.size()!=XHOST_vAURL.size() || XHOST_vAUID.size()!=XHOST_vLOOP.size()) {
-      cerr << "ERROR - aflowlib::AflowlibLocator: XHOST_vAUID.size()!=XHOST_vAURL.size() || XHOST_vAUID.size()!=XHOST_vLOOP.size()" << endl;
-      cerr << "                                   XHOST_vAUID.size()=" << XHOST_vAUID.size() << endl;
-      cerr << "                                   XHOST_vAURL.size()=" << XHOST_vAURL.size() << endl;
-      cerr << "                                   XHOST_vLOOP.size()=" << XHOST_vLOOP.size() << endl;
-      exit(0);
-    }
-    out="";
-    for(uint i=0;i<XHOST_vAUID.size()&&out.empty();i++) {
-      if(mode=="AFLOWLIB_AUID2AURL" && XHOST_vAUID.at(i)==in) out=XHOST_vAURL.at(i);
-      if(mode=="AFLOWLIB_AURL2AUID" && XHOST_vAURL.at(i)==in) out=XHOST_vAUID.at(i);
-      if(mode=="AFLOWLIB_AUID2LOOP" && XHOST_vAUID.at(i)==in) out=XHOST_vLOOP.at(i);
-      if(mode=="AFLOWLIB_AURL2LOOP" && XHOST_vAURL.at(i)==in) out=XHOST_vLOOP.at(i);
-      //     cerr << i << endl;
-    }
-    if(LDEBUG) cerr << "aflowlib::AflowlibLocator: END" << endl;
-    return !out.empty();
-  }
-} // namespace aflowlib
-
-namespace aflowlib {
-  string AflowlibLocator(string options, string mode) {
-    bool LDEBUG=(FALSE || XHOST.DEBUG);
-    if(LDEBUG) cerr << "aflowlib::AflowlibLocator: BEGIN" << endl;
-    if(mode!="AFLOWLIB_AUID2AURL" && mode!="AFLOWLIB_AURL2AUID" && mode!="AFLOWLIB_AUID2LOOP" && mode!="AFLOWLIB_AURL2LOOP") {
-      cerr << "error - aflowlib::AflowlibLocator: wrong mode=" << mode << endl;
-      exit(0);
-    }
-    vector<string> tokens;
-    aurostd::string2tokens(options,tokens,",");
-    if(tokens.size()==0) {
-      if(mode=="AFLOWLIB_AUID2AURL") init::ErrorOption(cout,options,"aflowlib::AflowlibLocator","aflow --aflowlib_auid2aurl=auid1,auid2....");
-      if(mode=="AFLOWLIB_AURL2AUID") init::ErrorOption(cout,options,"aflowlib::AflowlibLocator","aflow --aflowlib_aurl2auid=aurl1,aurl2....");
-      if(mode=="AFLOWLIB_AUID2LOOP") init::ErrorOption(cout,options,"aflowlib::AflowlibLocator","aflow --aflowlib_auid2loop=auid1,auid2....");
-      if(mode=="AFLOWLIB_AURL2LOOP") init::ErrorOption(cout,options,"aflowlib::AflowlibLocator","aflow --aflowlib_aurl2loop=aurl1,aurl2....");
-      exit(0);
-    } 
-    // move on
-    stringstream output;
-    string locator;
-    for(uint i=0;i<tokens.size();i++) {
-      if(aflowlib::AflowlibLocator(tokens.at(i),locator,mode)) {
-        output << locator << endl;
-      } else {
-        output << tokens.at(i) << " not found" << endl;
-      }
-    }
-
-    if(LDEBUG) cerr << "aflowlib::AflowlibLocator: END" << endl;
-    return output.str();
-  }
-} // namespace aflowlib
-
-//AFLUX integration
-<<<<<<< HEAD
-//FR+CO20180329
-=======
-//FR & CO20180329
->>>>>>> 10163148
-namespace aflowlib {
-  bool APIget::establish(){
-    struct hostent * host = gethostbyname( Domain.c_str() );
-
-    //[CO20181226 - OBSOLETE]PORT=80;  //CO20180401
-
-    if ( (host == NULL) || (host->h_addr == NULL) ) {
-      cerr << "Error retrieving DNS information." << endl;
-      return false;
-      //exit(1);
-    }
-
-    bzero(&client, sizeof(client));
-    client.sin_family = AF_INET;
-    client.sin_port = htons( PORT );
-    memcpy(&client.sin_addr, host->h_addr, host->h_length);
-
-    sock = socket(AF_INET, SOCK_STREAM, 0);
-
-    if (sock < 0) {
-      cerr << "Error creating socket." << endl;
-      return false;
-      //exit(1);
-    }
-
-    if ( connect(sock, (struct sockaddr *)&client, sizeof(client)) < 0 ) {
-      close(sock);
-      cerr << "Could not connect" << endl;
-      return false;
-      //exit(1);
-    }
-
-    stringstream ss;
-    ss << "GET " << API_Path << Summons << " HTTP/1.0\r\n" ;
-    //    cerr << "GET " << API_Path << Summons << " HTTP/1.0\r\n" ;
-    ss << "HOST: " << Domain << "\r\n";
-    ss << "Connection: close\r\n";
-    ss << "\r\n";
-    string request = ss.str();
-
-    if (send(sock, request.c_str(), request.length(), 0) != (int)request.length()) {
-      cerr << "Error sending request." << endl;
-      return false;
-      //exit(1);
-    }
-    return true;
-  }
-  void APIget::reset( string a_Summons, string a_API_Path, string a_Domain ) {
-    if( a_Summons == "#" ) {
-      Summons = "";
-      API_Path = "/search/API/?";
-      Domain = "aflowlib.duke.edu";
-    } else {
-      Summons = a_Summons;
-      if( ! a_API_Path.empty() ) API_Path = a_API_Path;
-      if( ! a_Domain.empty() ) Domain = a_Domain;
-    }
-  }
-  ostream& operator<<( ostream& output, APIget& a ) { 
-    char cur;
-    bool responsedata = false;
-    bool waslinefeed = false;
-    if( a.establish() ) {
-      while ( ! responsedata ) { //discard headers
-        read(a.sock, &cur, 1);
-        //cerr << cur << ":" << (int)cur << endl;
-        if( waslinefeed  && cur == '\r') responsedata = true;
-        if( cur == '\n' ) waslinefeed = true;
-        else waslinefeed = false;
-      };
-      read(a.sock, &cur, 1); //discard final \n in header \r\n\r\n
-      while ( read(a.sock, &cur, 1) > 0 ) output << cur; //cout << cur;
-      close(a.sock);
-    }
-    return output;
-  }
-}
-
-//DX+FR20190206 - AFLUX functionality via command line - START
-// ***************************************************************************
-namespace aflowlib {
-  string AFLUXCall(aurostd::xoption& vpflow){
-
-    // Performs AFLUX call based on summons input from command line
-
-    string usage="aflow --aflux=<summons>";
-    string options="";
-
-    if(vpflow.flag("AFLUX::USAGE")) {
-      stringstream ss_usage;
-      init::ErrorOption(ss_usage,vpflow.getattachedscheme("AFLUX"),"aflowlib::AFLUXCall()",aurostd::liststring2string(usage,options));
-      return ss_usage.str();
-    }
-
-    string summons = "";
-    if(vpflow.flag("AFLUX")) {
-      summons=vpflow.getattachedscheme("AFLUX");
-      // check if string is enclosed in double or single quotes 
-      // (since bash throws error for unprotected parentheses)
-      if((summons[0] == '\"' && summons[summons.size()-1] == '\"') || (summons[0] == '\'' && summons[summons.size()-1] == '\'')){
-        summons.erase(summons.begin()); summons.erase(summons.begin()+summons.size()-1);
-      }
-    }
-    return AFLUXCall(summons);
-  }
-}
-
-namespace aflowlib {
-  string AFLUXCall(vector<string>& matchbook){
-
-    // Performs AFLUX call based on vector of matchbook entries
-    string summons = aurostd::joinWDelimiter(matchbook,",");
-
-    return AFLUXCall(summons);
-  }
-}
-
-namespace aflowlib {
-  string AFLUXCall(string& summons){
-
-    // Performs AFLUX call based on summons input
-
-    bool LDEBUG=(FALSE || XHOST.DEBUG);
-    string function_name = "AFLUXCall()";
-
-    // percent encoding (otherwise it will not work)
-    // NOT NEEDED - aurostd::StringSubst(summons,"\'","%27"); // percent encoding for "'" 
-    aurostd::StringSubst(summons," ","%20");  // percent encoding for space 
-    aurostd::StringSubst(summons,"#","%23");  // percent encoding for "#"
-
-    if(LDEBUG) {
-      cerr << function_name << ": Summons = " << summons << endl;
-      cerr << function_name << ": Peforming call ... please be patient ..." << endl;
-    }
-
-    aflowlib::APIget API_socket(summons);
-    stringstream response; response << API_socket;
-    return response.str();
-
-  }
-}
-
-namespace aflowlib {
-  vector<vector<std::pair<string,string> > > getPropertiesFromAFLUXResponse(string& response){
-
-    // Puts list of keyword-value pairs into a vector corresponding to each entry
-    // Assumes the response format to be "format(aflow)", i.e., "|" delimiter
-    // Here, pair.first=<keyword> and pair.second=<value>
-    // In order to be general, all keywords and values are stored as a string 
-
-    string function_name = "aflowlib::getPropertiesFromAFLUXResponse()";
-
-    vector<vector<std::pair<string,string> > > properties_response;
-
-    vector<string> entries,fields,key_value;
-    aurostd::string2tokens(response,entries,"\n");
-
-    // for each entry in response
-    for(uint e=0;e<entries.size();e++){
-      // split into key-value pairs
-      aurostd::string2tokens(entries[e],fields,"|");
-
-      // properties for a particular entry
-      vector<std::pair<string,string> > property_pairs;
-      for(uint i=0;i<fields.size();i++){
-        aurostd::string2tokens(fields[i],key_value,"=");
-        if(key_value.size()!=2 && !aurostd::substring2bool(fields[i],"example") && !aurostd::substring2bool(fields[i],"description")){ 
-          cerr << function_name << "::ERROR: Cannot find key-value pair splitting on \"=\" for the following field: \"" << fields[i] << "\"." << endl; 
-          exit(1);
-        }
-        std::pair<string,string> property; 
-        property.first = aurostd::RemoveWhiteSpaces(key_value[0]);  // key 
-        property.second = aurostd::RemoveWhiteSpaces(key_value[1]); // value
-        property_pairs.push_back(property);
-      }
-      properties_response.push_back(property_pairs);
-    }
-    return properties_response;
-  }
-}
-
-//DX+FR20190206 - AFLUX functionality via command line - END
-
-
-
-
-
-// ***************************************************************************
-/* FUNCITON IS OBSOLETE SC20200327
-
-namespace aflowlib {
-  uint WEB_Aflowlib_Entry_PHP(string options,ostream& oss) {
-    bool LDEBUG=(FALSE || XHOST.DEBUG);
-    string soliloquy="aflowlib::WEB_Aflowlib_Entry():";
-    if(LDEBUG) cout << "aflowlib::WEB_Aflowlib_Entry: begin<br>" << endl;
-
-    stringstream num_prec;
-    vector<string> voptions;
-    aurostd::string2tokens(options,voptions,",");
-    if(voptions.size()==0) {
-      init::ErrorOption(cout,options,"aflowlib::WEB_Aflowlib_Entry","aflow --aflowlib=entry");
-      exit(0);
-    } 
-
-    // move on
-    for(uint ioption=0;ioption<voptions.size();ioption++) {
-      //  oss << voptions.at(ioption) << endl;
-      string option=voptions.at(ioption); //aurostd::args2attachedstring(argv,"--aflowlib=",(string) "nan");
-      if(option.at(option.size()-1)=='/'|| option.at(option.size()-1)=='.') option.erase(option.end()-1,option.end()-0); //  some demoronization
-      if(option.at(0)=='/'|| option.at(0)=='.') option.erase(option.begin(),option.begin()+1); //  some demoronization
-      string directory="";
-      string directory_RAW="",directory_LIB="",directory_WEB="";
-      string directory_AUID_LIB="",directory_AUID_RAW="",directory_AUID_WEB="";
-      string url_WEB;
-      string label="";
-      //string line_gif="<br><img border=0 width=60% height=2 src=http://materials.duke.edu/auro/images/line.gif><br><br>";
-      string line_rule="<hr width=\"60%\" style=\"background:black; border:0; height:2px; text-align:left;margin-left:0\" /><br>";
-      string art058_link=" [<a href=https://doi.org/10.1016/j.commatsci.2010.05.010 target=\"_blank\"><font color=black><i>cite</i></font></a>]";
-      string art064_link=" [<a href=https://doi.org/10.1021/co200012w target=\"_blank\"><font color=black><i>cite</i></font></a>]";
-      string icsd_link=" [<a href=https://www.fiz-karlsruhe.com/icsd.html target=\"_blank\"><font color=black><i>info</i></font></a>]";
-      string aflow_ael_readme=" [<a href=http://materials.duke.edu/AFLOW/README_AFLOW_AEL.TXT target=\"_blank\"><font color=black><i>info</i></font></a>]"; //CO20180817
-      string art096_link=" [<a href=https://doi.org/10.1103/PhysRevB.90.174107 target=\"_blank\"><font color=black><i>cite</i></font></a>]";
-      string art100_link=" [<a href=https://www.nature.com/articles/sdata20159 target=\"_blank\"><font color=black><i>cite</i></font></a>]";
-      string aflow_agl_readme=" [<a href=http://materials.duke.edu/AFLOW/README_AFLOW_AGL.TXT target=\"_blank\"><font color=black><i>info</i></font></a>]"; //CO20180817
-      string art115_link=" [<a href=https://doi.org/10.1103/PhysRevMaterials.1.015401 target=\"_blank\"><font color=black><i>cite</i></font></a>]"; //CO20180817
-      string aflow_sym_readme=" [<a href=http://materials.duke.edu/AFLOW/README_AFLOW_SYM.TXT target=\"_blank\"><font color=black><i>info</i></font></a>]"; //CO20180817
-      string art135_link=" [<a href=https://doi.org/10.1107/S2053273318003066 target=\"_blank\"><font color=black><i>cite</i></font></a>]"; //CO20180817
-      int atomCOUNT=0;
-
-      //DX20180817
-      string bravais_lattice_orig_wiki_link=" [<a href=http://aflowlib.duke.edu/aflowwiki/doku.php?id=documentation:all_keywords&#bravais_lattice_orig target=\"_blank\"><font color=black><i>info</i></font></a>]";
-      string bravais_lattice_relax_wiki_link=" [<a href=http://aflowlib.duke.edu/aflowwiki/doku.php?id=documentation:all_keywords&#bravais_lattice_relax target=\"_blank\"><font color=black><i>info</i></font></a>]";
-      string lattice_system_orig_wiki_link=" [<a href=http://aflowlib.duke.edu/aflowwiki/doku.php?id=documentation:all_keywords&#lattice_system_orig target=\"_blank\"><font color=black><i>info</i></font></a>]";
-      string lattice_variation_orig_wiki_link=" [<a href=http://aflowlib.duke.edu/aflowwiki/doku.php?id=documentation:all_keywords&#lattice_variation_orig target=\"_blank\"><font color=black><i>info</i></font></a>]";
-      string lattice_system_relax_wiki_link=" [<a href=http://aflowlib.duke.edu/aflowwiki/doku.php?id=documentation:all_keywords&#lattice_system_relax target=\"_blank\"><font color=black><i>info</i></font></a>]";
-      string lattice_variation_relax_wiki_link=" [<a href=http://aflowlib.duke.edu/aflowwiki/doku.php?id=documentation:all_keywords&#lattice_variation_relax target=\"_blank\"><font color=black><i>info</i></font></a>]";
-      string Pearson_symbol_orig_wiki_link=" [<a href=http://aflowlib.duke.edu/aflowwiki/doku.php?id=documentation:all_keywords&#pearson_symbol_orig target=\"_blank\"><font color=black><i>info</i></font></a>]";
-      string Pearson_symbol_relax_wiki_link=" [<a href=http://aflowlib.duke.edu/aflowwiki/doku.php?id=documentation:all_keywords&#pearson_symbol_relax target=\"_blank\"><font color=black><i>info</i></font></a>]";
-      string sg_wiki_link=" [<a href=http://aflowlib.duke.edu/aflowwiki/doku.php?id=documentation:all_keywords&#sg target=\"_blank\"><font color=black><i>info</i></font></a>]";
-      string sg2_wiki_link=" [<a href=http://aflowlib.duke.edu/aflowwiki/doku.php?id=documentation:all_keywords&#sg2 target=\"_blank\"><font color=black><i>info</i></font></a>]";
-      string spacegroup_orig_wiki_link=" [<a href=http://aflowlib.duke.edu/aflowwiki/doku.php?id=documentation:all_keywords&#spacegroup_orig target=\"_blank\"><font color=black><i>info</i></font></a>]";
-      string spacegroup_relax_wiki_link=" [<a href=http://aflowlib.duke.edu/aflowwiki/doku.php?id=documentation:all_keywords&#spacegroup_relax target=\"_blank\"><font color=black><i>info</i></font></a>]";
-
-      aflowlib::_aflowlib_entry aentry;
-
-      xoption vflags;
-      vflags.flag("FLAG::PREAMBLE",TRUE);
-      vflags.flag("FLAG::CALCULATION",TRUE);
-      vflags.flag("FLAG::JMOL",TRUE);
-      vflags.flag("FLAG::EDATA_ORIG",FALSE);
-      vflags.flag("FLAG::EDATA_RELAX",TRUE);
-      vflags.flag("FLAG::THERMODYNAMICS",TRUE);
-      vflags.flag("FLAG::MAGNETIC",TRUE);
-      vflags.flag("FLAG::ELECTRONIC",FALSE);     // will setup later
-      vflags.flag("FLAG::SCINTILLATION",TRUE);   // will setup later
-      vflags.flag("FLAG::AGL",FALSE);            // will setup later
-      vflags.flag("FLAG::AEL",FALSE);            // will setup later
-      vflags.flag("FLAG::BADER",FALSE);          // will setup later
-
-      // check if ICSD inside (anyway)
-      string lattices[]={"BCC","BCT","CUB","FCC","HEX","MCL","MCLC","ORC","ORCC","ORCF","ORCI","RHL","TET","TRI"};
-      vector<string> vline,tokens;
-      // [OBSOLETE]   vector<string> tokens;
-
-      string html_TAB=" target=\"_blank\"";
-
-      if(LDEBUG) cout << "WEB_Aflowlib_Entry_PHP: [1]<br>" << endl;
-      if(LDEBUG) cout << "WEB_Aflowlib_Entry_PHP: [4]<br>" << endl;
-
-      if(LDEBUG) cout << "WEB_Aflowlib_Entry_PHP: option=" << option << endl;
-
-      // START SEARCH
-
-      vflags.flag("FLAG::FOUND",FALSE);
-      string catalog="",auid="";
-
-      // *****************************************************
-      if(!vflags.flag("FLAG::FOUND") && aurostd::substring2bool(aurostd::tolower(option),"aflow:")) { // CHECK AUID
-        if(LDEBUG) cout << "WEB_Aflowlib_Entry_PHP: option=" << option << endl;
-        string auid=aurostd::tolower(option);
-        if(auid.size()!=22) {
-          cerr << "WEB_Aflowlib_Entry_PHP: error on size of auid=" << auid << endl;
-          oss << "WEB_Aflowlib_Entry_PHP: error on size of auid=" << auid << endl;
-          exit(0);
-        }
-        // OLD
-        // directory_AUID_LIB=init::AFLOW_Projects_Directories("AUID")+"/LIB/"+auid.substr(0,8); for(uint i=8;i<=20;i+=2) directory_AUID_LIB+="/"+auid.substr(i,2);  // splitting aflow:ab/cd..
-        // directory_AUID_RAW=init::AFLOW_Projects_Directories("AUID")+"/RAW/"+auid.substr(0,8); for(uint i=8;i<=20;i+=2) directory_AUID_RAW+="/"+auid.substr(i,2);  // splitting aflow:ab/cd..
-        // directory_AUID_WEB=init::AFLOW_Projects_Directories("AUID")+"/WEB/"+auid.substr(0,8); for(uint i=8;i<=20;i+=2) directory_AUID_WEB+="/"+auid.substr(i,2);  // splitting aflow:ab/cd..
-        // NEW
-        directory_AUID_LIB=init::AFLOW_Projects_Directories("AUID")+"/"+auid.substr(0,8); for(uint i=8;i<=20;i+=2) directory_AUID_LIB+="/"+auid.substr(i,2);  // splitting aflow:ab/cd..
-        directory_AUID_WEB=directory_AUID_LIB+"/WEB";
-        directory_AUID_RAW=directory_AUID_LIB+"/RAW";
-        directory_AUID_LIB=directory_AUID_LIB+"/LIB";
-        if(LDEBUG) cout << "WEB_Aflowlib_Entry_PHP: directory_AUID_LIB=" << directory_AUID_LIB << endl;
-        if(LDEBUG) cout << "WEB_Aflowlib_Entry_PHP: directory_AUID_RAW=" << directory_AUID_RAW << endl;
-        if(LDEBUG) cout << "WEB_Aflowlib_Entry_PHP: directory_AUID_WEB=" << directory_AUID_WEB << endl;
-        directory="";
-        if(!aurostd::FileExist(directory_AUID_RAW+"/"+DEFAULT_FILE_AFLOWLIB_ENTRY_OUT)) {
-          cerr << "WEB_Aflowlib_Entry_PHP: entry does not exist =" << directory_AUID_RAW << "/" << DEFAULT_FILE_AFLOWLIB_ENTRY_OUT << endl;exit(0);
-          oss << "WEB_Aflowlib_Entry_PHP: entry does not exist =" << directory_AUID_RAW << "/" << DEFAULT_FILE_AFLOWLIB_ENTRY_OUT << endl;exit(0);
-        } else {
-          _aflowlib_entry entry_tmp(string(directory_AUID_RAW+"/"+DEFAULT_FILE_AFLOWLIB_ENTRY_OUT));
-          directory=entry_tmp.aurl;
-          auid=entry_tmp.aurl;
-          aurostd::StringSubst(directory,"aflowlib.duke.edu:","");
-          aurostd::StringSubst(directory,"materials.duke.edu:","");
-          aurostd::StringSubst(directory,"AFLOWDATA/ICSD_RAW/","");aurostd::StringSubst(directory,"AFLOWDATA/ICSD_WEB/","");
-          aurostd::StringSubst(directory,"AFLOWDATA/LIB0_RAW/","");aurostd::StringSubst(directory,"AFLOWDATA/LIB0_WEB/","");
-          aurostd::StringSubst(directory,"AFLOWDATA/LIB1_RAW/","");aurostd::StringSubst(directory,"AFLOWDATA/LIB1_WEB/","");
-          aurostd::StringSubst(directory,"AFLOWDATA/LIB2_RAW/","");aurostd::StringSubst(directory,"AFLOWDATA/LIB2_WEB/","");
-          aurostd::StringSubst(directory,"AFLOWDATA/LIB3_RAW/","");aurostd::StringSubst(directory,"AFLOWDATA/LIB3_WEB/","");
-          aurostd::StringSubst(directory,"AFLOWDATA/LIB4_RAW/","");aurostd::StringSubst(directory,"AFLOWDATA/LIB4_WEB/","");
-          aurostd::StringSubst(directory,"AFLOWDATA/LIB5_RAW/","");aurostd::StringSubst(directory,"AFLOWDATA/LIB5_WEB/","");
-          aurostd::StringSubst(directory,"AFLOWDATA/LIB6_RAW/","");aurostd::StringSubst(directory,"AFLOWDATA/LIB6_WEB/","");
-          aurostd::StringSubst(directory,"AFLOWDATA/LIB7_RAW/","");aurostd::StringSubst(directory,"AFLOWDATA/LIB7_WEB/","");
-          aurostd::StringSubst(directory,"AFLOWDATA/LIB8_RAW/","");aurostd::StringSubst(directory,"AFLOWDATA/LIB8_WEB/","");
-          aurostd::StringSubst(directory,"AFLOWDATA/LIB9_RAW/","");aurostd::StringSubst(directory,"AFLOWDATA/LIB9_WEB/","");
-          vflags.flag("FLAG::AUID",TRUE);
-          vflags.flag("FLAG::FOUND",TRUE);
-          catalog=entry_tmp.catalog;
-          label=directory;
-          for(uint ilat=0;ilat<14;ilat++)
-            aurostd::StringSubst(label,lattices[ilat]+"/","");
-          aurostd::StringSubst(label,"/",".");
-        }
-      }
-      // *****************************************************
-      if(!vflags.flag("FLAG::FOUND")) { // tests with proto name
-        string dir2test;
-        dir2test=option;
-
-        vector<string> vdir2test;
-        for(uint i0=0;i0<dir2test.size();i0++) { // allow all identical indices...
-          for(uint i1=i0;i1<dir2test.size();i1++) { // allow all identical indices
-            for(uint i2=i1;i2<dir2test.size();i2++) { // allow all identical indices
-              //	    for(uint i3=i2;i3<dir2test.size();i3++) { // allow all identical indices
-              dir2test=option;
-              if(dir2test.at(i0)=='.') dir2test.at(i0)='/';
-              if(dir2test.at(i1)=='.') dir2test.at(i1)='/';
-              if(dir2test.at(i2)=='.') dir2test.at(i2)='/';
-              //      if(dir2test.at(i3)=='.') dir2test.at(i3)='/';
-              bool found=false;
-              for(uint i=0;i<vdir2test.size()&&!found;i++) if(dir2test==vdir2test.at(i)) found=true;
-              if(!found) {
-                vdir2test.push_back(dir2test);
-                //		cerr << vdir2test.size() << endl;
-              }
-            }
-            //	  }
-          }
-        }
-
-        if(LDEBUG) cout << "WEB_Aflowlib_Entry_PHP: testing dir2test=" << dir2test << endl;
-        for(uint i=0;i<vdir2test.size()&&!vflags.flag("FLAG::FOUND");i++) { // allow i=j=k so that 1 OR 2 OR 3 dots are also tested
-          dir2test=vdir2test.at(i);
-          //		cout << "testing(" << i << ") = " << dir2test << endl;
-          for(uint ilat=0;ilat<14&&!vflags.flag("FLAG::FOUND");ilat++) {
-            //	cerr << string(init::AFLOW_Projects_Directories("ICSD")+"/RAW/"+lattices[ilat]+"/"+dir2test+"/"+DEFAULT_FILE_AFLOWLIB_ENTRY_OUT) << endl;
-            if(!vflags.flag("FLAG::FOUND") && aurostd::FileExist(init::AFLOW_Projects_Directories("ICSD")+"/RAW/"+lattices[ilat]+"/"+dir2test+"/"+DEFAULT_FILE_AFLOWLIB_ENTRY_OUT)) {
-              catalog="ICSD";directory=lattices[ilat]+"/"+dir2test;label=option;vflags.flag("FLAG::FOUND",TRUE);
-            }
-          }
-          if(!vflags.flag("FLAG::FOUND") && aurostd::FileExist(init::AFLOW_Projects_Directories("LIB0")+"/RAW/"+dir2test+"/"+DEFAULT_FILE_AFLOWLIB_ENTRY_OUT)) {
-            catalog="LIB0";directory=dir2test;label=option;vflags.flag("FLAG::FOUND",TRUE);
-          }
-          if(!vflags.flag("FLAG::FOUND") && aurostd::FileExist(init::AFLOW_Projects_Directories("LIB1")+"/RAW/"+dir2test+"/"+DEFAULT_FILE_AFLOWLIB_ENTRY_OUT)) {
-            catalog="LIB1";directory=dir2test;label=option;vflags.flag("FLAG::FOUND",TRUE);		
-          }
-          if(!vflags.flag("FLAG::FOUND") && aurostd::FileExist(init::AFLOW_Projects_Directories("LIB2")+"/RAW/"+dir2test+"/"+DEFAULT_FILE_AFLOWLIB_ENTRY_OUT)) {
-            catalog="LIB2";directory=dir2test;label=option;vflags.flag("FLAG::FOUND",TRUE);		
-          }
-          if(!vflags.flag("FLAG::FOUND") && aurostd::FileExist(init::AFLOW_Projects_Directories("LIB3")+"/RAW/"+dir2test+"/"+DEFAULT_FILE_AFLOWLIB_ENTRY_OUT)) {
-            catalog="LIB3";directory=dir2test;label=option;vflags.flag("FLAG::FOUND",TRUE);		
-          }
-          if(!vflags.flag("FLAG::FOUND") && aurostd::FileExist(init::AFLOW_Projects_Directories("LIB4")+"/RAW/"+dir2test+"/"+DEFAULT_FILE_AFLOWLIB_ENTRY_OUT)) {
-            catalog="LIB4";directory=dir2test;label=option;vflags.flag("FLAG::FOUND",TRUE);		
-          }
-          if(!vflags.flag("FLAG::FOUND") && aurostd::FileExist(init::AFLOW_Projects_Directories("LIB5")+"/RAW/"+dir2test+"/"+DEFAULT_FILE_AFLOWLIB_ENTRY_OUT)) {
-            catalog="LIB5";directory=dir2test;label=option;vflags.flag("FLAG::FOUND",TRUE);		
-          }
-          if(!vflags.flag("FLAG::FOUND") && aurostd::FileExist(init::AFLOW_Projects_Directories("LIB6")+"/RAW/"+dir2test+"/"+DEFAULT_FILE_AFLOWLIB_ENTRY_OUT)) {
-            catalog="LIB6";directory=dir2test;label=option;vflags.flag("FLAG::FOUND",TRUE);		
-          }
-          if(!vflags.flag("FLAG::FOUND") && aurostd::FileExist(init::AFLOW_Projects_Directories("LIB7")+"/RAW/"+dir2test+"/"+DEFAULT_FILE_AFLOWLIB_ENTRY_OUT)) {
-            catalog="LIB7";directory=dir2test;label=option;vflags.flag("FLAG::FOUND",TRUE);		
-          }
-          if(!vflags.flag("FLAG::FOUND") && aurostd::FileExist(init::AFLOW_Projects_Directories("LIB8")+"/RAW/"+dir2test+"/"+DEFAULT_FILE_AFLOWLIB_ENTRY_OUT)) {
-            catalog="LIB8";directory=dir2test;label=option;vflags.flag("FLAG::FOUND",TRUE);		
-          }
-          if(!vflags.flag("FLAG::FOUND") && aurostd::FileExist(init::AFLOW_Projects_Directories("LIB9")+"/RAW/"+dir2test+"/"+DEFAULT_FILE_AFLOWLIB_ENTRY_OUT)) {
-            catalog="LIB9";directory=dir2test;label=option;vflags.flag("FLAG::FOUND",TRUE);		
-          }
-        }
-      }
-
-
-
-      // **********************************************************************************************************
-      // TRY ICSD LINK
-      // **********************************************************************************************************
-      if(!vflags.flag("FLAG::FOUND")) { // icsd link
-        string directory_ICSD2LINK=init::AFLOW_Projects_Directories("AUID")+"/icsd:/"+option;
-        aurostd::StringSubst(directory_ICSD2LINK,"ICSD:","icsd:");
-        aurostd::StringSubst(directory_ICSD2LINK,"icsd:icsd:","icsd:");    
-        //	cerr << directory_ICSD2LINK << endl;
-        if(aurostd::FileExist(directory_ICSD2LINK+"/RAW/"+DEFAULT_FILE_AFLOWLIB_ENTRY_OUT)) {
-          _aflowlib_entry entry_tmp(string(directory_ICSD2LINK+"/RAW/"+DEFAULT_FILE_AFLOWLIB_ENTRY_OUT));
-          directory=entry_tmp.aurl;
-          auid=entry_tmp.aurl;
-          aurostd::StringSubst(directory,"aflowlib.duke.edu:","");
-          aurostd::StringSubst(directory,"materials.duke.edu:","");
-          aurostd::StringSubst(directory,"AFLOWDATA/ICSD_RAW/","");aurostd::StringSubst(directory,"AFLOWDATA/ICSD_WEB/","");
-          vflags.flag("FLAG::ICSD",TRUE);
-          vflags.flag("FLAG::FOUND",TRUE);
-          catalog=entry_tmp.catalog;
-          label=directory;
-          for(uint ilat=0;ilat<14;ilat++)
-            aurostd::StringSubst(label,lattices[ilat]+"/","");
-          aurostd::StringSubst(label,"/",".");
-          //	  cerr << directory_ICSD2LINK+"/RAW/"+DEFAULT_FILE_AFLOWLIB_ENTRY_OUT << endl;
-        }
-      }
-
-      // **********************************************************************************************************
-      // SHOULD BE FOUND
-      // **********************************************************************************************************
-
-
-      if(catalog=="ICSD") {
-        vflags.flag("FLAG::ICSD",TRUE);
-        directory_LIB=init::AFLOW_Projects_Directories("ICSD")+"/LIB/"+directory;
-        directory_WEB=init::AFLOW_Projects_Directories("ICSD")+"/WEB/"+directory;
-        directory_RAW=init::AFLOW_Projects_Directories("ICSD")+"/RAW/"+directory;
-        url_WEB="/AFLOWDATA/ICSD_WEB/"+directory;
-      }
-
-      if(catalog=="LIB0") {
-        vflags.flag("FLAG::LIB0",TRUE);
-        directory_LIB=init::AFLOW_Projects_Directories("LIB0")+"/LIB/"+directory;
-        directory_WEB=init::AFLOW_Projects_Directories("LIB0")+"/WEB/"+directory;
-        directory_RAW=init::AFLOW_Projects_Directories("LIB0")+"/RAW/"+directory;
-        url_WEB="/AFLOWDATA/LIB0_RAW/"+directory;
-      }
-      if(catalog=="LIB1") {
-        vflags.flag("FLAG::LIB1",TRUE);
-        directory_LIB=init::AFLOW_Projects_Directories("LIB1")+"/LIB/"+directory;
-        directory_WEB=init::AFLOW_Projects_Directories("LIB1")+"/WEB/"+directory;
-        directory_RAW=init::AFLOW_Projects_Directories("LIB1")+"/RAW/"+directory;
-        url_WEB="/AFLOWDATA/LIB1_RAW/"+directory;
-      }
-      if(catalog=="LIB2") {
-        vflags.flag("FLAG::LIB2",TRUE);
-        directory_LIB=init::AFLOW_Projects_Directories("LIB2")+"/LIB/"+directory;
-        directory_WEB=init::AFLOW_Projects_Directories("LIB2")+"/RAW/"+directory; // June 2016
-        directory_RAW=init::AFLOW_Projects_Directories("LIB2")+"/RAW/"+directory;
-        url_WEB="/AFLOWDATA/LIB2_RAW/"+directory; // May 2014
-      }
-      if(catalog=="LIB3") {
-        vflags.flag("FLAG::LIB3",TRUE);
-        directory_LIB=init::AFLOW_Projects_Directories("LIB3")+"/LIB/"+directory;
-        directory_WEB=init::AFLOW_Projects_Directories("LIB3")+"/WEB/"+directory;
-        directory_RAW=init::AFLOW_Projects_Directories("LIB3")+"/RAW/"+directory;
-        url_WEB="/AFLOWDATA/LIB3_WEB/"+directory;
-      }
-      if(catalog=="LIB4") {
-        vflags.flag("FLAG::LIB4",TRUE);
-        directory_LIB=init::AFLOW_Projects_Directories("LIB4")+"/LIB/"+directory;
-        directory_WEB=init::AFLOW_Projects_Directories("LIB4")+"/WEB/"+directory;
-        directory_RAW=init::AFLOW_Projects_Directories("LIB4")+"/RAW/"+directory;
-        url_WEB="/AFLOWDATA/LIB4_WEB/"+directory;
-      }
-      if(catalog=="LIB5") {
-        vflags.flag("FLAG::LIB5",TRUE);
-        directory_LIB=init::AFLOW_Projects_Directories("LIB5")+"/LIB/"+directory;
-        directory_WEB=init::AFLOW_Projects_Directories("LIB5")+"/WEB/"+directory;
-        directory_RAW=init::AFLOW_Projects_Directories("LIB5")+"/RAW/"+directory;
-        url_WEB="/AFLOWDATA/LIB5_WEB/"+directory;
-      }
-      if(catalog=="LIB6") {
-        vflags.flag("FLAG::LIB6",TRUE);
-        directory_LIB=init::AFLOW_Projects_Directories("LIB6")+"/LIB/"+directory;
-        directory_WEB=init::AFLOW_Projects_Directories("LIB6")+"/WEB/"+directory;
-        directory_RAW=init::AFLOW_Projects_Directories("LIB6")+"/RAW/"+directory;
-        url_WEB="/AFLOWDATA/LIB6_WEB/"+directory;
-      }
-      if(catalog=="LIB7") {
-        vflags.flag("FLAG::LIB7",TRUE);
-        directory_LIB=init::AFLOW_Projects_Directories("LIB7")+"/LIB/"+directory;
-        directory_WEB=init::AFLOW_Projects_Directories("LIB7")+"/WEB/"+directory;
-        directory_RAW=init::AFLOW_Projects_Directories("LIB7")+"/RAW/"+directory;
-        url_WEB="/AFLOWDATA/LIB7_WEB/"+directory;
-      }
-      if(catalog=="LIB8") {
-        vflags.flag("FLAG::LIB8",TRUE);
-        directory_LIB=init::AFLOW_Projects_Directories("LIB8")+"/LIB/"+directory;
-        directory_WEB=init::AFLOW_Projects_Directories("LIB8")+"/WEB/"+directory;
-        directory_RAW=init::AFLOW_Projects_Directories("LIB8")+"/RAW/"+directory;
-        url_WEB="/AFLOWDATA/LIB8_WEB/"+directory;
-      }
-      if(catalog=="LIB9") {
-        vflags.flag("FLAG::LIB9",TRUE);
-        directory_LIB=init::AFLOW_Projects_Directories("LIB9")+"/LIB/"+directory;
-        directory_WEB=init::AFLOW_Projects_Directories("LIB9")+"/WEB/"+directory;
-        directory_RAW=init::AFLOW_Projects_Directories("LIB9")+"/RAW/"+directory;	
-        url_WEB="/AFLOWDATA/LIB9_WEB/"+directory;
-      }
-
-      // LDEBUG=1;
-
-      if(LDEBUG) cout << "WEB_Aflowlib_Entry_PHP: vflags.flag(\"FLAG::FOUND\")=" << vflags.flag("FLAG::FOUND") << endl;
-      if(LDEBUG) cout << "WEB_Aflowlib_Entry_PHP: vflags.flag(\"FLAG::ICSD\")=" << vflags.flag("FLAG::ICSD") << endl;
-      if(LDEBUG) cout << "WEB_Aflowlib_Entry_PHP: vflags.flag(\"FLAG::LIB1\")=" << vflags.flag("FLAG::LIB1") << endl;
-      if(LDEBUG) cout << "WEB_Aflowlib_Entry_PHP: vflags.flag(\"FLAG::LIB2\")=" << vflags.flag("FLAG::LIB2") << endl;
-      if(LDEBUG) cout << "WEB_Aflowlib_Entry_PHP: vflags.flag(\"FLAG::LIB3\")=" << vflags.flag("FLAG::LIB3") << endl;
-      if(LDEBUG) cout << "WEB_Aflowlib_Entry_PHP: vflags.flag(\"FLAG::LIB4\")=" << vflags.flag("FLAG::LIB4") << endl;
-      if(LDEBUG) cout << "WEB_Aflowlib_Entry_PHP: vflags.flag(\"FLAG::LIB5\")=" << vflags.flag("FLAG::LIB5") << endl;
-      if(LDEBUG) cout << "WEB_Aflowlib_Entry_PHP: vflags.flag(\"FLAG::LIB7\")=" << vflags.flag("FLAG::LIB6") << endl;
-      if(LDEBUG) cout << "WEB_Aflowlib_Entry_PHP: vflags.flag(\"FLAG::LIB7\")=" << vflags.flag("FLAG::LIB7") << endl;
-      if(LDEBUG) cout << "WEB_Aflowlib_Entry_PHP: vflags.flag(\"FLAG::LIB8\")=" << vflags.flag("FLAG::LIB8") << endl;
-      if(LDEBUG) cout << "WEB_Aflowlib_Entry_PHP: vflags.flag(\"FLAG::LIB9\")=" << vflags.flag("FLAG::LIB9") << endl;
-      if(LDEBUG) cout << "WEB_Aflowlib_Entry_PHP: vflags.flag(\"FLAG::AUID\")=" << vflags.flag("FLAG::AUID") << endl;   
-
-      // now start
-      // got it  ?
-      if(!aurostd::FileExist(directory_RAW+"/"+_AFLOWIN_)) directory_RAW="";
-
-      if(!directory.empty()) { // play with aentry.entry
-        aurostd::StringSubst(label,"/",".");
-        aentry.file2aflowlib(directory_RAW+"/"+DEFAULT_FILE_AFLOWLIB_ENTRY_OUT,oss);  //   oss << aentry.entry << endl;
-        directory_AUID_LIB=init::AFLOW_Projects_Directories("AUID")+"/"+aflowlib::auid2directory(aentry.auid);
-        directory_AUID_WEB=directory_AUID_LIB+"/WEB";
-        directory_AUID_RAW=directory_AUID_LIB+"/RAW";
-        directory_AUID_LIB=directory_AUID_LIB+"/LIB";    
-        aurostd::string2tokens(aentry.sg2,tokens,"#");if(tokens.size()>0) aentry.sg2=tokens.at(tokens.size()-1);
-        if(aentry.vfiles_WEB.size()==0) aentry.vfiles_WEB=aentry.vfiles;
-      }
-
-      // check AGL/AEL
-      vflags.flag("FLAG::ELECTRONIC",aurostd::substring2bool(aentry.vloop,"bands"));
-      vflags.flag("FLAG::SCINTILLATION",aurostd::substring2bool(aentry.vloop,"bands"));
-      vflags.flag("FLAG::AGL",aurostd::substring2bool(aentry.vloop,"agl"));
-      vflags.flag("FLAG::AEL",aurostd::substring2bool(aentry.vloop,"ael"));
-      vflags.flag("FLAG::BADER",aurostd::substring2bool(aentry.vloop,"bader"));
-
-      if(XHOST.hostname=="nietzsche.mems.duke.edu") {
-        oss << "<b>DEBUG: only in " << XHOST.hostname << "</b><br>" << endl;
-        oss << "XHOST.hostname=" << XHOST.hostname << "<br>" << endl;
-        oss << "auid=" << aentry.auid << "<br>" << endl;
-        oss << "option=" << option << "<br>" << endl;
-        oss << "label=" << label << "<br>" << endl;
-        oss << "directory=" << directory << "<br>" << endl;
-        oss << "catalog=" << aentry.catalog << "<br>" << endl;
-        oss << "vflags.flag(\"FLAG::ICSD\")=" << vflags.flag("FLAG::ICSD") << "<br>" << endl;
-        oss << "vflags.flag(\"FLAG::LIB0\")=" << vflags.flag("FLAG::LIB0") << "<br>" << endl;
-        oss << "vflags.flag(\"FLAG::LIB1\")=" << vflags.flag("FLAG::LIB1") << "<br>" << endl;
-        oss << "vflags.flag(\"FLAG::LIB2\")=" << vflags.flag("FLAG::LIB2") << "<br>" << endl;
-        oss << "vflags.flag(\"FLAG::LIB3\")=" << vflags.flag("FLAG::LIB3") << "<br>" << endl;
-        oss << "vflags.flag(\"FLAG::LIB4\")=" << vflags.flag("FLAG::LIB4") << "<br>" << endl;
-        oss << "vflags.flag(\"FLAG::LIB5\")=" << vflags.flag("FLAG::LIB5") << "<br>" << endl;
-        oss << "vflags.flag(\"FLAG::LIB6\")=" << vflags.flag("FLAG::LIB6") << "<br>" << endl;
-        oss << "vflags.flag(\"FLAG::LIB7\")=" << vflags.flag("FLAG::LIB7") << "<br>" << endl;
-        oss << "vflags.flag(\"FLAG::LIB8\")=" << vflags.flag("FLAG::LIB8") << "<br>" << endl;
-        oss << "vflags.flag(\"FLAG::LIB9\")=" << vflags.flag("FLAG::LIB9") << "<br>" << endl;
-        oss << "vflags.flag(\"FLAG::AUID\")=" << vflags.flag("FLAG::AUID") << "<br>" << endl;
-        oss << "vflags.flag(\"FLAG::FOUND\")=" << vflags.flag("FLAG::FOUND") << "<br>" << endl;
-        oss << "directory_LIB=" << directory_LIB << "<br>" << endl;
-        oss << "directory_WEB=" << directory_WEB << "<br>" << endl;
-        oss << "directory_RAW=" << directory_RAW << "<br>" << endl;
-        oss << "directory_AUID_LIB=" << directory_AUID_LIB << "<br>" << endl;
-        oss << "directory_AUID_WEB=" << directory_AUID_WEB << "<br>" << endl;
-        oss << "directory_AUID_RAW=" << directory_AUID_RAW << "<br>" << endl;
-        oss << "vflags.flag(\"FLAG::PREAMBLE\")=" << vflags.flag("FLAG::PREAMBLE")  << "<br>" << endl;
-        oss << "vflags.flag(\"FLAG::CALCULATION\")=" << vflags.flag("FLAG::CALCULATION") << "<br>" << endl;
-        oss << "vflags.flag(\"FLAG::JMOL\")=" << vflags.flag("FLAG::JMOL")  << "<br>" << endl;
-        oss << "vflags.flag(\"FLAG::EDATA_ORIG\")=" << vflags.flag("FLAG::EDATA_ORIG") << "<br>" << endl;
-        oss << "vflags.flag(\"FLAG::EDATA_RELAX\")=" << vflags.flag("FLAG::EDATA_RELAX") << "<br>" << endl;
-        oss << "vflags.flag(\"FLAG::THERMODYNAMICS\")=" << vflags.flag("FLAG::THERMODYNAMICS") << "<br>" << endl;
-        oss << "vflags.flag(\"FLAG::MAGNETIC\")=" << vflags.flag("FLAG::MAGNETIC") << "<br>" << endl;
-        oss << "vflags.flag(\"FLAG::ELECTRONIC\")=" << vflags.flag("FLAG::ELECTRONIC") << "<br>" << endl;
-        oss << "vflags.flag(\"FLAG::SCINTILLATION\")=" << vflags.flag("FLAG::SCINTILLATION") << "<br>" << endl;
-        oss << "vflags.flag(\"FLAG::AGL\")=" << vflags.flag("FLAG::AGL") << "<br>" << endl;
-        oss << "vflags.flag(\"FLAG::AEL\")=" << vflags.flag("FLAG::AEL") << "<br>" << endl;
-        oss << "vflags.flag(\"FLAG::BADER\")=" << vflags.flag("FLAG::BADER") << "<br>" << endl;
-        oss << "aentry.loop=" << aentry.loop << "<br>" << endl;
-        // oss << "aflowlib.out=" << aurostd::efile2string(directory_RAW+"/"+DEFAULT_FILE_AFLOWLIB_ENTRY_OUT) << "<br>" << endl;
-        // oss << "aflowlib.json=" << aurostd::efile2string(directory_RAW+"/"+DEFAULT_FILE_AFLOWLIB_ENTRY_JSON) << "<br>" << endl;
-      }
-
-      //CO20180523 - fixing for LIB6 missing from /www directory
-      if(aurostd::substring2bool(XHOST.hostname, "aflowlib")){
-        vflags.flag("FLAG::JMOL",FALSE);
-        string web_path="/www"+url_WEB;
-        if(LDEBUG) {cerr << soliloquy << " web_path=" << web_path << endl;}
-        if(aurostd::IsDirectory(web_path)){
-          vector<string> web_path_vfiles;
-          aurostd::DirectoryLS(web_path,web_path_vfiles);
-          if(aurostd::substring2bool(web_path_vfiles,label+".cif")){vflags.flag("FLAG::JMOL",TRUE);}
-        }
-        if(LDEBUG) {cerr << soliloquy << " vflags.flag(\"FLAG::JMOL\")=" << vflags.flag("FLAG::JMOL") << endl;}
-      }
-
-      // make ORIG vs RELAX
-      vflags.flag("FLAG::EDATA_ORIG",FALSE);
-      if(aentry.Bravais_lattice_orig!=aentry.Bravais_lattice_relax && aentry.Bravais_lattice_orig!="nan" && aentry.Bravais_lattice_relax!="nan") vflags.flag("FLAG::EDATA_ORIG",TRUE);
-      if(aentry.lattice_variation_orig!=aentry.lattice_variation_relax && aentry.lattice_variation_orig!="nan" && aentry.lattice_variation_relax!="nan") vflags.flag("FLAG::EDATA_ORIG",TRUE);
-      if(aentry.lattice_system_orig!=aentry.lattice_system_relax && aentry.lattice_system_orig!="nan" && aentry.lattice_system_relax!="nan") vflags.flag("FLAG::EDATA_ORIG",TRUE);
-      if(aentry.Pearson_symbol_orig!=aentry.Pearson_symbol_relax && aentry.Pearson_symbol_orig!="nan" && aentry.Pearson_symbol_relax!="nan") vflags.flag("FLAG::EDATA_ORIG",TRUE);
-
-      // ***************************************************************************
-      // not found
-      // oss << "Thank you for your query, but unfortunately entry " << label << " has not yet been calculated. If you want to report this omission please email Dr. Rose at aflowdev@aflowlib.duke.ed.<br>" << endl;
-      // ***************************************************************************
-      // PREAMBLE BEGIN
-      string title=label;
-      if(vflags.flag("FLAG::FOUND") && vflags.flag("FLAG::PREAMBLE") && !directory.empty()) {
-        if(vflags.flag("FLAG::ICSD")) {
-          aurostd::string2tokens(label,tokens,"_");
-          title=tokens.at(0);
-          for(uint i=0;i<=9;i++) aurostd::StringSubst(title,aurostd::utype2string<uint>(i),string("<sub>"+aurostd::utype2string<uint>(i)+"</sub>"));
-          title+=" (ICSD# "+tokens.at(2)+")";//+directory;
-        }
-      }
-      if(vflags.flag("FLAG::ELECTRONIC")){ //CO20180502
-        oss.setf(std::ios::fixed,std::ios::floatfield);
-        oss.precision(4);
-        oss << "<script type=\"text/javascript\">" << endl;
-        aurostd::xoption aaa;
-        stringstream bandsdata;
-        oss << "var d3_bands_data = "; estructure::BANDSDATA_JSON(aaa, directory_LIB, bandsdata,true); oss << bandsdata.str();  //GG
-        oss << ";</script>" << endl;
-      }
-      oss << "<! HARVEY WORK BEFORE HERE> " << endl;
-      oss << "<div id=\"content\">" << endl;
-      oss << "<div class=\"title\">" << endl;
-      oss << "<FONT SIZE=+3> " << title << " </FONT></div>" << endl;
-      // ***************************************************************************
-      // COMPOUND
-      if(vflags.flag("FLAG::FOUND") && !directory.empty()) {
-        oss << "<!-- compound: BEGIN -->" << endl;
-        oss << "<FONT SIZE=+3> " << aentry.compound << " </FONT><br>" << endl;
-        oss << "<!-- compound: END -->" << endl;
-      }	
-      // ***************************************************************************
-      // LICENSE
-      if(vflags.flag("FLAG::FOUND") && !directory.empty()) {
-        string LICENSE="The data included within the aflow.org repository is free for scientific, academic and non-commercial purposes. Any other use is prohibited.";
-        oss << "<!-- license: BEGIN -->" << endl;
-        oss << "<div class = \"url_text\">" << endl;
-        oss << "<br><b>LICENSE: <span class=\"url_text\">" << LICENSE << "</span></b>" << endl;
-        oss << "</div>" << endl;
-        oss << "<!-- license: END -->" << endl;
-      }	
-      // ***************************************************************************
-      // PREAMBLE BEGIN
-      if(vflags.flag("FLAG::FOUND") && vflags.flag("FLAG::PREAMBLE") && !directory.empty()) {
-        // string URL=string("http://aflow.org/material.php?proto_name=")+label;
-        // string URL=string("http://aflow.org/material.php?id=")+label;   // with label
-        string URL=string("http://aflow.org/material.php?id=")+aentry.auid; // with auid
-        oss << "<!-- preamble: BEGIN -->" << endl;
-        //      oss << "<FONT SIZE=+3> " << aentry.compound << " </FONT>" << endl;
-        oss << "<div class = \"url\">" << endl;
-        oss << "Permanent URL: <span class=\"url_text\">" << URL << "</span>" << endl;
-        oss << "</div>" << endl;
-        oss << "<br><FONT SIZE=+0><b>aflow.org</b> web entry generator V" << string(AFLOW_VERSION) << " [built="  << TODAY << "]" << "</font>" << endl;
-        oss << "<!-- preamble: END -->" << endl;
-      }	
-      // ***************************************************************************
-      // NEW JSMOL BEGIN
-
-      if(vflags.flag("FLAG::FOUND") && vflags.flag("FLAG::JMOL") && !directory.empty() && aurostd::substring2bool(aentry.vfiles_WEB,label+".cif")) {  //CO20180523 - fixing for LIB6 missing from /www directory
-        //[OBSOLETE CO20170628 - per Bob/JMOL]if label+".cif" is available, assume "_sprim" and "_sconv" are too
-
-        //[OBSOLETE CO20170628 - per Bob/JMOL]space group stuff found in bob's file now
-        //[OBSOLETE CO20170628 - per Bob/JMOL]oss << "<br><br><b>Space Group</b>: " << (aurostd::string2utype<int>(aentry.spacegroup_relax)>0 ? GetSpaceGroupName(aurostd::string2utype<int>(aentry.spacegroup_relax)) : "N/A" ) << "  (#" << aentry.spacegroup_relax << ")" << endl;
-        //[OBSOLETE CO20170628 - per Bob/JMOL]if(aurostd::string2utype<int>(aentry.spacegroup_relax)>0) {
-        //[OBSOLETE CO20170628 - per Bob/JMOL]  oss << "<br><br><b>Space Group</b>: " <<  GetSpaceGroupName(aurostd::string2utype<int>(aentry.spacegroup_relax)) << "  (#" << aentry.spacegroup_relax << ")" << endl;
-        //[OBSOLETE CO20170628 - per Bob/JMOL]} else {
-        //[OBSOLETE CO20170628 - per Bob/JMOL]  oss << "<br><br><b>Space Group</b>: " <<  "N/A" << "  (#" << aentry.spacegroup_relax << ")" << endl;
-        //[OBSOLETE CO20170628 - per Bob/JMOL]}
-        oss << "<!-- jmol: BEGIN -->" << endl;
-        oss << "<!--div class = \"jmol\"-->" << endl;
-        //[OBSOLETE CO20170628 - per Bob/JMOL]oss << "<script type=\"text/javascript\" src=\"/search/Lib/JS/JSmol.min.js\"></script>" << endl;  //CO20170622
-        //[OBSOLETE CO20170628 - per Bob/JMOL]string JMOL_PATH="http://aflowlib.duke.edu/users/jmolers/test/jsmol";
-        string JMOL_PATH="http://aflowlib.duke.edu/search/Lib/JS/JSMol";
-        oss << "<script type=\"text/javascript\" src=\"" << JMOL_PATH << "/JSmol.min.js\"></script>" << endl;  //CO20170622
-        oss << "<script type=\"text/javascript\">" << endl;
-<<<<<<< HEAD
-        //CO20170622 START
-=======
-        //CO20170622 - START
->>>>>>> 10163148
-        //build our standard AFLOW object, add from aentry as needed
-        oss << "AFLOW={};" << endl;
-        oss << "AFLOW.version = \"" << string(AFLOW_VERSION) << "\";" << endl;
-        oss << "AFLOW.url_WEB = \"http://aflowlib.duke.edu" << url_WEB << "\";" << endl; //CO check with bob, maybe aflowlib.duke.edu?
-        string system_name=KBIN::ExtractSystemName(directory_LIB);
-        //    cerr << system_name << endl; exit(0);
-        //  system_name="xxxx";
-        oss << "AFLOW.label = \"" << system_name << "\";" << endl;
-        //  oss << "AFLOW.label = \"" << "xxx" << "\";" << endl;
-
-
-        oss << "AFLOW.spaceGroupNo = " << aentry.spacegroup_relax << ";" << endl;
-        oss << "AFLOW.spaceGroupName = \"" << GetSpaceGroupName(aurostd::string2utype<int>(aentry.spacegroup_relax)) << "\";" << endl;
-        double aCIF,bCIF,cCIF,alphaCIF,betaCIF,gammaCIF;
-        cif2data(directory_WEB+"/"+label+"_sconv.cif",aCIF,bCIF,cCIF,alphaCIF,betaCIF,gammaCIF);
-        oss << "AFLOW.cif_sconv = [" << aCIF << "," << bCIF << "," << cCIF << "," << alphaCIF << "," << betaCIF << "," << gammaCIF << "];" << endl;
-        cif2data(directory_WEB+"/"+label+".cif",aCIF,bCIF,cCIF,alphaCIF,betaCIF,gammaCIF);
-        oss << "AFLOW.cif = [" << aCIF << "," << bCIF << "," << cCIF << "," << alphaCIF << "," << betaCIF << "," << gammaCIF << "];" << endl;
-        cif2data(directory_WEB+"/"+label+"_sprim.cif",aCIF,bCIF,cCIF,alphaCIF,betaCIF,gammaCIF);
-        oss << "AFLOW.cif_sprim = [" << aCIF << "," << bCIF << "," << cCIF << "," << alphaCIF << "," << betaCIF << "," << gammaCIF << "];" << endl;
-<<<<<<< HEAD
-        string sym2json; //PC+DX20180723
-        if(aurostd::FileExist(directory_RAW+"/"+"aflow.fgroup.bands.json.xz")) //PC+DX20180723
-        { aurostd::xzfile2string(directory_RAW+"/"+"aflow.fgroup.bands.json.xz",sym2json); //PC+DX20180723
-          oss << "AFLOW.sym2json ="; //PC+DX20180723
-          oss << sym2json;    //PC+DX20180723
-          oss << ";" << endl; } //PC+DX20180723
-        else if (aurostd::FileExist(directory_RAW+"/"+"aflow.fgroup.relax.json.xz")) //PC+DX20180723
-        { aurostd::xzfile2string(directory_RAW+"/"+"aflow.fgroup.relax.json.xz",sym2json); //PC+DX20180723
-          oss << "AFLOW.sym2json ="; //PC+DX20180723
-          oss << sym2json;    //PC+DX20180723
-          oss << ";" << endl; }//PC+DX20180723
-        else {cerr << "error" << endl; //PC+DX20180723
-        }; //PC+DX20180723
-=======
-        string sym2json; //PC + DX20180723
-        if(aurostd::FileExist(directory_RAW+"/"+"aflow.fgroup.bands.json.xz")) //PC + DX20180723
-        { aurostd::xzfile2string(directory_RAW+"/"+"aflow.fgroup.bands.json.xz",sym2json); //PC + DX20180723
-          oss << "AFLOW.sym2json ="; //PC + DX20180723
-          oss << sym2json;    // PC + DX20180723
-          oss << ";" << endl; } //PC + DX20180723
-        else if (aurostd::FileExist(directory_RAW+"/"+"aflow.fgroup.relax.json.xz")) //PC + DX20180723
-        { aurostd::xzfile2string(directory_RAW+"/"+"aflow.fgroup.relax.json.xz",sym2json); //PC + DX20180723
-          oss << "AFLOW.sym2json ="; //PC + DX20180723
-          oss << sym2json;    // PC + DX20180723
-          oss << ";" << endl; }//PC + DX20180723
-        else {cerr << "error" << endl; //PC + DX20180723
-        }; //PC + DX20180723
->>>>>>> 10163148
-        //BEGIN BADER ISOSURFACES
-        if(vflags.flag("FLAG::BADER")){ //did we calculate bader?
-          if(aurostd::substring2bool(aentry.vfiles_WEB,label+"_Bader_20_"+aentry.vspecies.at(0)+".jvxl")) { //quick (not robust) test that bader loop ran fine
-            if(aurostd::substring2bool(aentry.vfiles_WEB,"CONTCAR.relax")) {  //check that we have the right structure
-              xstructure xstr(directory_WEB+"/CONTCAR.relax",IOAFLOW_AUTO);
-              xstr.ReScale(1.0);
-              oss << "AFLOW.baderUnitcell = [";
-              string sep = "";
-              for(uint i=1;i<=3;i++)
-                for(uint j=1;j<=3;j++) {
-                  oss << sep << xstr.lattice(i,j);
-                  sep = ",";
-                }
-              oss << "];" << endl;
-              oss << "AFLOW.baderVSpecies = [" << aurostd::joinWDelimiter(aurostd::wrapVecEntries(aentry.vspecies,"\""),",") << "];" << endl;
-            }
-          }
-        }
-        //END BADER ISOSURFACES
-        oss << "AFLOW.jsmolDir = \"" << JMOL_PATH << "\";" << endl;
-
-        //adding bob's stuff
-        //string aflow_entry_js=AFLOW_ENTRY_JS;
-        oss << AFLOW_WEBAPP_ENTRY_JS;  //CO20170622 
-
-        oss << "</script>" << endl;
-        oss << "</td></tr></table>" << endl;
-        oss << "<!--/div-->" << endl;
-        oss << "<!-- jmol: END -->" << endl;
-      }
-      if(vflags.flag("FLAG::FOUND") && vflags.flag("FLAG::ELECTRONIC") && !directory.empty()) {
-        oss << "<!-- geena bands: BEGIN -->" << endl;
-        oss << "<script type=\"text/javascript\" src=\"./Lib/JS/d3.min.js\"></script>" << endl;  //CO20170622  ///www/search/Lib/JS/d3.min.js
-        oss << "<script type=\"text/javascript\">" << endl;
-        oss << AFLOW_WEBAPP_BANDS_JS; //PC20180515
-        oss << "</script>" << endl;
-        oss << "<!-- geena bands: END -->" << endl;
-      }
-      // NEW JSMOL END
-      // ***************************************************************************
-      // CALCULATION
-      if(vflags.flag("FLAG::FOUND") && vflags.flag("FLAG::CALCULATION") && !directory.empty()) {
-        // [OBSOLETE] oss << line_rule << endl; //JPO20180731
-        oss << "<!-- Calculation properties: BEGIN -->" << endl;
-        oss << "<div class=\"container\">" << endl; //JPO20180731
-        oss << "<div class=\"container-title\"><h1 class=\"section-title\">Calculation details</h1></div>" << endl; //JPO20180731
-        // [OBSOLETE] oss << line_rule << endl; //JPO20180731
-        //      oss << "<div class=\"calculation_details\">" << endl; //JPO20180731
-        // [OBSOLETE] oss << "<div>" << endl; //JPO20180731
-        // [OBSOLETE] oss << "<ul>" << endl; //JPO20180731
-        if(!aentry.code.empty()) {
-          oss << "<div class=\"container__cell\"><div class=\"container__card\"><h5 class=\"value-name\">" << DEFAULT_FILE_AFLOWLIB_ENTRY_OUT << ":</h5><span class=\"value\">" << "[" << "<a href=\"" << url_WEB << "/\"" << html_TAB << ">entry</a>|" << "<a href=\"" << url_WEB << "/" << DEFAULT_FILE_AFLOWLIB_ENTRY_OUT << "\"" << html_TAB << ">raw</a>]" << "</span></div></div>" << endl; //JPO20180731
-          oss << "<div class=\"container__cell\"><div class=\"container__card\"><h5 class=\"value-name\">" << DEFAULT_FILE_AFLOWLIB_ENTRY_JSON << ":</h5><span class=\"value\">" << "[" << "<a href=\"" << url_WEB << "/?format=json\"" << html_TAB << ">entry</a>|" << "<a href=\"" << url_WEB << "/" << DEFAULT_FILE_AFLOWLIB_ENTRY_JSON << "\"" << html_TAB << ">raw</a>]" << "</span></div></div>" << endl; //JPO20180731
-        }
-        if(!aentry.auid.empty()) 
-          oss << "<div class=\"container__cell\"><div class=\"container__card\"><h5 class=\"value-name\">AFLOW-UID [<a href=\"" << url_WEB << "/?auid\">auid</a>]:</h5><span class=\"value\">" << aentry.auid << "</span></div></div>" << endl; //PC20180515  //JPO20180731
-        if(!aentry.aurl.empty()) 
-          oss << "<div class=\"container__cell\"><div class=\"container__card\"><h5 class=\"value-name\">AFLOW-URL [<a href=\"" << url_WEB << "/?aurl\">aurl</a>]:</h5><span class=\"value\">" << aentry.aurl << "</span></div></div>" << endl; //PC20180515 //JPO20180731
-        if(!aentry.code.empty()) 
-          oss << "<div class=\"container__cell\"><div class=\"container__card\"><h5 class=\"value-name\"><i>Ab-initio</i> code [<a href=\"" << url_WEB << "/?code\">code</a>]:</h5><span class=\"value\">" << aentry.code << (aentry.calculation_cores>1?" (MPI) ":"") << "</span></div></div>" << endl;  //PC20180515 //JPO20180731
-        if(!aentry.compound.empty()) 
-          oss << "<div class=\"container__cell\"><div class=\"container__card\"><h5 class=\"value-name\">Composition per cell [<a href=\"" << url_WEB << "/?compound\">compound</a>]:</h5><span class=\"value\">" << aentry.compound << "</span></div></div>" << endl; //PC20180515 //JPO20180731
-        if(!aentry.icsd.empty()) 
-          oss << "<div class=\"container__cell\"><div class=\"container__card\"><h5 class=\"value-name\">ICSD entry" << icsd_link << ":</h5><span class=\"value\">" << aentry.icsd << "</span></div></div>" << endl;  //PC20180515 //JPO20180731
-        if(!aentry.dft_type.empty()) 
-          oss << "<div class=\"container__cell\"><div class=\"container__card\"><h5 class=\"value-name\">Pseudopotentials type [<a href=\"" << url_WEB << "/?pp_type\">pp_type</a>]:</h5><span class=\"value\">" << aentry.dft_type << "</span></div></div>" << endl;  //PC20180515 //JPO20180731
-        for(uint i=0;i<aentry.vspecies_pp.size();i++)  
-          oss << "<div class=\"container__cell\"><div class=\"container__card\"><h5 class=\"value-name\">PP - Species&middot;Version [<a href=\"" << url_WEB << "/?species_pp_version\">species_pp_version</a>]:</h5><span class=\"value\">" << aentry.vspecies_pp_version.at(i) << "</span></div></div>" << endl; //PC20180515 //JPO20180731
-        for(uint i=0;i<aentry.vspecies_pp_ZVAL.size();i++)  
-          oss << "<div class=\"container__cell\"><div class=\"container__card\"><h5 class=\"value-name\">PP - Species&middot;ZVAL [<a href=\"" << url_WEB << "/?species_pp_ZVAL\">species_pp_ZVAL</a>]:</h5><span class=\"value\">" << aentry.vspecies_pp_ZVAL.at(i) << "</span></div></div>" << endl; //PC20180515 //JPO20180731
-        oss << "<div class=\"container__cell\"><div class=\"container__card\"><h5 class=\"value-name\">LDAU [T;{L};{U};{J}] [<a href=\"" << url_WEB << "/?ldau_TLUJ\">ldau_TLUJ</a>]:</h5><span class=\"value\">" << (!aentry.ldau_TLUJ.empty()?aentry.ldau_TLUJ+"  (type;{angular-1};{eV};{eV}) ":"no-LDAU") << "</span></div></div>" << endl; //PC20180515 //JPO20180731
-        if(aentry.calculation_time*aentry.calculation_cores>0.0) 
-          oss << "<div class=\"container__cell\"><div class=\"container__card\"><h5 class=\"value-name\">Total CPU&middot;hours [<a href=\"" << url_WEB << "/?calculation_time\">calculation_time</a>*<a href=\"" << url_WEB << "/?calculation_cores\">calculation_cores</a>]/3600:</h5><span class=\"value\">" << aentry.calculation_time*aentry.calculation_cores/3600 << " hours</span></div></div>" << endl;  //PC20180515 //JPO20180731
-        if(aentry.calculation_time>0.0) 
-          oss << "<div class=\"container__cell\"><div class=\"container__card\"><h5 class=\"value-name\">Total Wall-time [<a href=\"" << url_WEB << "/?calculation_time\">calculation_time/3600</a>]:</h5><span class=\"value\">" << aentry.calculation_time/3600 << " hours</span></div></div>" << endl;  //PC20180515 //JPO20180731
-        if(aentry.calculation_memory>0.0)
-          oss << "<div class=\"container__cell\"><div class=\"container__card\"><h5 class=\"value-name\">Memory Used [<a href=\"" << url_WEB << "/?calculation_memory\">calculation_memory</a>]:</h5><span class=\"value\">" << aentry.calculation_memory << " MB</span></div></div>" << endl;  //PC20180515 //JPO20180731
-        if(aentry.calculation_cores>0) 
-          oss << "<div class=\"container__cell\"><div class=\"container__card\"><h5 class=\"value-name\">Number of cores [<a href=\"" << url_WEB << "/?calculation_cores\">calculation_cores</a>]:</h5><span class=\"value\">" << aentry.calculation_cores << (aentry.calculation_cores>1?" (MPI) ":"(serial)") << "</span></div></div>" << endl; //PC20180515 //JPO20180731
-        if(!aentry.node_CPU_Model.empty()) 
-          oss << "<div class=\"container__cell\"><div class=\"container__card\"><h5 class=\"value-name\">Processor - CPU Model [<a href=\"" << url_WEB << "/?node_CPU_Model\">node_CPU_Model</a>]:</h5><span class=\"value\">" << (!aentry.node_CPU_Model.empty()?aentry.node_CPU_Model:"unavailable") << "</span></div></div>" << endl;  //PC20180515 //JPO20180731
-        if(aentry.node_CPU_MHz>0.0) 
-          oss << "<div class=\"container__cell\"><div class=\"container__card\"><h5 class=\"value-name\">Processor - CPU MHz [<a href=\"" << url_WEB << "/?node_CPU_MHz\">node_CPU_MHz</a>]:</h5><span class=\"value\">" << (aentry.node_CPU_MHz>1.0?aurostd::utype2string(aentry.node_CPU_MHz)+"MHz ":"unavailable") << " </span></div></div>" << endl;  //PC20180515 //JPO20180731
-        if(!aentry.aflow_version.empty()) 
-          oss << "<div class=\"container__cell\"><div class=\"container__card\"><h5 class=\"value-name\">AFLOW Version [<a href=\"" << url_WEB << "/?aflow_version\">aflow_version</a>]:</h5><span class=\"value\">" << (!aentry.aflow_version.empty()?aentry.aflow_version:"unavailable") << "</span></div></div>" << endl;  //PC20180515 //JPO20180731
-        if(!aentry.catalog.empty()) 
-          oss << "<div class=\"container__cell\"><div class=\"container__card\"><h5 class=\"value-name\">AFLOW Catalog [<a href=\"" << url_WEB << "/?catalog\">catalog</a>]:</h5><span class=\"value\">" << (!aentry.catalog.empty()?aentry.catalog:"unavailable") << "</span></div></div>" << endl;  //PC20180515 //JPO20180731
-        if(!aentry.data_api.empty()) 
-          oss << "<div class=\"container__cell\"><div class=\"container__card\"><h5 class=\"value-name\">AFLOW Data API [<a href=\"" << url_WEB << "/?data_api\">data_api</a>]:</h5><span class=\"value\">" << (!aentry.data_api.empty()?aentry.data_api:"unavailable") << "</span></div></div>" << endl;  //PC20180515 //JPO20180731
-        if(!aentry.data_source.empty()) 
-          oss << "<div class=\"container__cell\"><div class=\"container__card\"><h5 class=\"value-name\">AFLOW Data Source [<a href=\"" << url_WEB << "/?data_source\">data_source</a>]:</h5><span class=\"value\">" << (!aentry.data_source.empty()?aentry.data_source:"unavailable") << "</span></div></div>" << endl;  //PC20180515 //JPO20180731
-        if(!aentry.data_language.empty()) 
-          oss << "<div class=\"container__cell\"><div class=\"container__card\"><h5 class=\"value-name\">AFLOW Data Language [<a href=\"" << url_WEB << "/?data_language\">data_language</a>]:</h5><span class=\"value\">" << (!aentry.data_language.empty()?aentry.data_language:"unavailable") << "</span></div></div>" << endl;  //PC20180515 //JPO20180731
-        if(!aentry.error_status.empty()) 
-          oss << "<div class=\"container__cell\"><div class=\"container__card\"><h5 class=\"value-name\">AFLOW Error Status [<a href=\"" << url_WEB << "/?error_status\">error_status</a>]:</h5><span class=\"value\">" << (!aentry.error_status.empty()?aentry.error_status:"unavailable") << "</span></div></div>" << endl;  //PC20180515 //JPO20180731
-        if(!aentry.loop.empty()) 
-          oss << "<div class=\"container__cell\"><div class=\"container__card\"><h5 class=\"value-name\">AFLOW loops [<a href=\"" << url_WEB << "/?loop\">loop</a>]:</h5><span class=\"value\">" << aentry.loop << "</span></div></div>" << endl; //JPO20180731
-        //     oss << "<li><span class=\"description\">AFLOW precision:</span>" << "unavailable" << "</li>" << endl; //JPO20180731
-        //    oss << "<li><span class=\"description\">AFLOW KPPRA:</span>" << "unavailable" << "</li>" << endl; //JPO20180731
-        if(!aentry.aflowlib_version.empty()) 
-          oss << "<div class=\"container__cell\"><div class=\"container__card\"><h5 class=\"value-name\">AFLOWLIB_entry version [<a href=\"" << url_WEB << "/?aflowlib_version\">aflowlib_version</a>]:</h5><span class=\"value\">" << (!aentry.aflowlib_version.empty()?aentry.aflowlib_version:"unavailable") << "</span></div></div>" << endl; //PC20180515 //JPO20180731
-        if(!aentry.aflowlib_date.empty()) 
-          oss << "<div class=\"container__cell\"><div class=\"container__card\"><h5 class=\"value-name\">AFLOWLIB_entry date [<a href=\"" << url_WEB << "/?aflowlib_date\">aflowlib_date</a>]:</h5><span class=\"value\">" << (!aentry.aflowlib_date.empty()?aentry.aflowlib_date:"unavailable") << "</span></div></div>" << endl;  //PC20180515 //JPO20180731
-        if(!aentry.author.empty()) 
-          oss << "<div class=\"container__cell\"><div class=\"container__card\"><h5 class=\"value-name\">AFLOW Version [<a href=\"" << url_WEB << "/?author\">author</a>]:</h5><span class=\"value\">" << (!aentry.author.empty()?aentry.author:"unavailable") << "</span></div></div>" << endl;  //PC20180515 //JPO20180731
-        if(!aentry.corresponding.empty()) 
-          oss << "<div class=\"container__cell\"><div class=\"container__card\"><h5 class=\"value-name\">AFLOW Version [<a href=\"" << url_WEB << "/?corresponding\">corresponding</a>]:</h5><span class=\"value\">" << (!aentry.corresponding.empty()?aentry.corresponding:"unavailable") << "</span></div></div>" << endl;  //PC20180515 //JPO20180731
-        if(!aentry.sponsor.empty()) 
-          oss << "<div class=\"container__cell\"><div class=\"container__card\"><h5 class=\"value-name\">AFLOW Version [<a href=\"" << url_WEB << "/?sponsor\">sponsor</a>]:</h5><span class=\"value\">" << (!aentry.sponsor.empty()?aentry.sponsor:"unavailable") << "</span></div></div>" << endl;  //PC20180515 //JPO20180731
-
-        // CORMAC
-        if(aentry.energy_cutoff!=AUROSTD_NAN) 
-          oss << "<div class=\"container__cell\"><div class=\"container__card\"><h5 class=\"value-name\">energy_cutoff [<a href=\"" << url_WEB << "/?energy_cutoff\">energy_cutoff</a>]:</h5><span class=\"value\">" << aentry.energy_cutoff << " eV</span></div></div>" << endl; //PC20180515 //JPO20180731
-        //      oss.precision(6);
-        if(aentry.delta_electronic_energy_convergence!=AUROSTD_NAN) 
-          oss << "<div class=\"container__cell\"><div class=\"container__card\"><h5 class=\"value-name\">delta_electronic_energy_convergence [<a href=\"" << url_WEB << "/?delta_electronic_energy_convergence\">delta_electronic_energy_convergence</a>]:</h5><span class=\"value\">" << 1000*aentry.delta_electronic_energy_convergence << " meV</span></div></div>" << endl; //PC20180515 //JPO20180731
-        if(aentry.delta_electronic_energy_threshold!=AUROSTD_NAN) 
-          oss << "<div class=\"container__cell\"><div class=\"container__card\"><h5 class=\"value-name\">delta_electronic_energy_threshold_ [<a href=\"" << url_WEB << "/?delta_electronic_energy_threshold\">delta_electronic_energy_threshold</a>]:</h5><span class=\"value\">" << 1000*aentry.delta_electronic_energy_threshold << " meV</span></div></div>" << endl; //PC20180515 //JPO20180731
-        if(aentry.nkpoints!=0) 
-          oss << "<div class=\"container__cell\"><div class=\"container__card\"><h5 class=\"value-name\">nkpoints [<a href=\"" << url_WEB << "/?nkpoints\">nkpoints</a>]:</h5><span class=\"value\">" << aentry.nkpoints << " </span></div></div>" << endl; //JPO20180731
-        if(aentry.nkpoints_irreducible!=0) 
-          oss << "<div class=\"container__cell\"><div class=\"container__card\"><h5 class=\"value-name\">nkpoints_irreducible [<a href=\"" << url_WEB << "/?nkpoints_irreducible\">nkpoints_irreducible</a>]:</h5><span class=\"value\">" << aentry.nkpoints_irreducible << " </span></div></div>" << endl; //JPO20180731
-        if(aentry.kppra!=0) 
-          oss << "<div class=\"container__cell\"><div class=\"container__card\"><h5 class=\"value-name\">kppra [<a href=\"" << url_WEB << "/?kppra\">kppra</a>]:</h5><span class=\"value\">" << aentry.kppra << " </span></div></div>" << endl; //JPO20180731
-        if(aentry.kpoints.empty()) 
-          oss << "<div class=\"container__cell\"><div class=\"container__card\"><h5 class=\"value-name\">kpoints [<a href=\"" << url_WEB << "/?kpoints\">kpoints</a>]:</h5><span class=\"value\">" << aentry.kpoints << " </span></div></div>" << endl; //JPO20180731
-        //  oss.precision(3);
-
-        // [OBSOLETE] oss << "</ul>" << endl; //JPO20180731
-        oss << "</div>" << endl;  //JPO20180731
-        oss << "<!-- Calculation properties: END -->" << endl;
-      }
-
-      // ***************************************************************************
-      if(vflags.flag("FLAG::FOUND") && vflags.flag("FLAG::EDATA_ORIG")&& !directory.empty()) {
-        oss << line_rule << endl;
-        oss << "<!-- Warning: BEGIN -->" << endl;
-        oss << "<span class=\"title\"><FONT SIZE=+3 color=red> Warning!</font></span>" << endl;
-        oss << "<span class=\"title\"><FONT SIZE=+3 color=red> Original and relaxed structures</font></span>" << endl;
-        oss << "<span class=\"title\"><FONT SIZE=+3 color=red> have different symmetries: listing both.</font></span>" << endl;
-        oss << "<!-- Warning: END -->" << endl;
-        oss << line_rule << endl;
-      }
-
-      // ***************************************************************************
-      // EDATA ORIG/RELAX
-      if((vflags.flag("FLAG::EDATA_ORIG") || vflags.flag("FLAG::EDATA_RELAX")) && !directory.empty()) {
-        for(uint i=0;i<=1;i++)  {
-          if((vflags.flag("FLAG::EDATA_ORIG") && i==0) || (vflags.flag("FLAG::EDATA_RELAX") && i==1)) {
-            // [OBSOLETE] oss << line_rule << endl; //JPO20180731
-            oss << "<!-- EDATA: BEGIN -->" << endl;
-            oss << "<div class=\"container\">" << endl; //JPO20180731
-            if(i==0) oss << "<div class=\"container-title\"><h1 class=\"section-title\"> Original Structure</h1></div>" << endl; //JPO20180731
-            if(i==1) oss << "<div class=\"container-title\"><h1 class=\"section-title\"> Relaxed Structure</h1></div>" << endl; //JPO20180731
-            // [OBSOLETE] oss << line_rule << endl; //JPO20180731
-            // [OBSOLETE] oss << "<ht /> " << endl; //JPO20180731
-            // [OBSOLETE] oss << "<div class = \"real_space\">" << endl; //JPO20180731
-            if(i==0) oss << "<div class=\"container-subtitle\"><h4 class=\"section-subtitle\"> Real Space Lattice</h4></div>" << endl; //JPO20180731
-            if(i==1) oss << "<div class=\"container-subtitle\"><h4 class=\"section-subtitle\"> Real Space Lattice</h4></div>" << endl; //JPO20180731
-            vector<string> vline_edata;
-            if(i==0 && aurostd::FileExist(directory_RAW+"/"+DEFAULT_FILE_EDATA_ORIG_OUT)) aurostd::file2vectorstring(directory_RAW+"/"+DEFAULT_FILE_EDATA_ORIG_OUT,vline_edata);
-            if(i==1 && aurostd::FileExist(directory_RAW+"/"+DEFAULT_FILE_EDATA_RELAX_OUT)) aurostd::file2vectorstring(directory_RAW+"/"+DEFAULT_FILE_EDATA_RELAX_OUT,vline_edata);
-            // 
-            vector<double> abcR(6);
-            double volumeR,density=0.0,coveraR;
-            string Crystal_Real_space_Bravais_Lattice_Primitive="",Crystal_Real_space_Lattice_Variation="",Crystal_Real_space_Lattice_System="";
-            string Crystal_Real_space_Pearson_Symbol="",Crystal_Real_space_Crystal_Family="",Crystal_Real_space_Crystal_System="";
-            string Crystal_Real_space_Crystal_Class="",Crystal_Real_space_Point_Group_Hermann_Mauguin="",Crystal_Real_space_Point_Group_Schoenflies="";
-            string Crystal_Real_space_Point_Group_Orbifold="",Crystal_Real_space_Point_Group_Type="",Crystal_Real_space_Point_Group_Order="";
-            string Crystal_Real_space_Point_Group_Structure="";
-
-            string Lattice_Real_space_Bravais_Lattice_Primitive="",Lattice_Real_space_Lattice_Variation="",Lattice_Real_space_Lattice_System="";
-
-            string Superattice_Real_space_Bravais_Superlattice_Primitive="",Superattice_Real_space_Superlattice_Variation="",Superattice_Real_space_Superlattice_System="";
-            string Superattice_Real_space_Pearson_Symbol_Superlattice="",Reciprocal_lattice_primitive="",Reciprocal_lattice_variation="";
-
-            vector<double> abcK(6);
-            double volumeK;
-            if(vline_edata.size()>0) {
-              for(uint iline=0;iline<vline_edata.size();iline++) {
-                if(aurostd::substring2bool(vline_edata.at(iline),"Real space a b c alpha beta gamma"))
-                  if(!aurostd::substring2bool(vline_edata.at(iline),"Bohrs/Degs")) {
-                    aurostd::string2tokens(vline_edata.at(iline),tokens);
-                    for(uint i=0;i<6;i++) abcR.at(i)=aurostd::string2utype<double>(tokens.at(tokens.size()-6+i));}
-                if(aurostd::substring2bool(vline_edata.at(iline),"Real space Volume")) {
-                  aurostd::string2tokens(vline_edata.at(iline),tokens);
-                  volumeR=aurostd::string2utype<double>(tokens.at(tokens.size()-1));}
-                if(aurostd::substring2bool(vline_edata.at(iline),"Real space c/a")) {
-                  aurostd::string2tokens(vline_edata.at(iline),tokens);
-                  coveraR=aurostd::string2utype<double>(tokens.at(tokens.size()-1));}
-
-                if(aurostd::substring2bool(vline_edata.at(iline),"BRAVAIS LATTICE OF THE CRYSTAL")) {
-                  aurostd::string2tokens(vline_edata.at(iline+1),tokens,"="); Crystal_Real_space_Bravais_Lattice_Primitive=tokens.at(tokens.size()-1);
-                  aurostd::string2tokens(vline_edata.at(iline+2),tokens,"="); Crystal_Real_space_Lattice_Variation=tokens.at(tokens.size()-1);
-                  aurostd::string2tokens(vline_edata.at(iline+3),tokens,"="); Crystal_Real_space_Lattice_System=tokens.at(tokens.size()-1);
-                  aurostd::string2tokens(vline_edata.at(iline+4),tokens,"="); Crystal_Real_space_Pearson_Symbol=tokens.at(tokens.size()-1);}
-                if(aurostd::substring2bool(vline_edata.at(iline),"POINT GROUP CRYSTAL")) {
-                  aurostd::string2tokens(vline_edata.at(iline+1),tokens,"="); Crystal_Real_space_Crystal_Family=tokens.at(tokens.size()-1);
-                  aurostd::string2tokens(vline_edata.at(iline+2),tokens,"="); Crystal_Real_space_Crystal_System=tokens.at(tokens.size()-1);
-                  aurostd::string2tokens(vline_edata.at(iline+3),tokens,"="); Crystal_Real_space_Crystal_Class=tokens.at(tokens.size()-1);
-                  aurostd::string2tokens(vline_edata.at(iline+4),tokens,"="); Crystal_Real_space_Point_Group_Hermann_Mauguin=tokens.at(tokens.size()-1);
-                  aurostd::string2tokens(vline_edata.at(iline+5),tokens,"="); Crystal_Real_space_Point_Group_Schoenflies=tokens.at(tokens.size()-1);
-                  aurostd::string2tokens(vline_edata.at(iline+6),tokens,"="); Crystal_Real_space_Point_Group_Orbifold=tokens.at(tokens.size()-1);
-                  aurostd::string2tokens(vline_edata.at(iline+7),tokens,"="); Crystal_Real_space_Point_Group_Type=tokens.at(tokens.size()-1);
-                  aurostd::string2tokens(vline_edata.at(iline+8),tokens,"="); Crystal_Real_space_Point_Group_Order=tokens.at(tokens.size()-1);
-                  aurostd::string2tokens(vline_edata.at(iline+9),tokens,"="); Crystal_Real_space_Point_Group_Structure=tokens.at(tokens.size()-1);}
-                if(aurostd::substring2bool(vline_edata.at(iline),"BRAVAIS LATTICE OF THE LATTICE")) {
-                  aurostd::string2tokens(vline_edata.at(iline+1),tokens,"="); Lattice_Real_space_Bravais_Lattice_Primitive=tokens.at(tokens.size()-1);
-                  aurostd::string2tokens(vline_edata.at(iline+2),tokens,"="); Lattice_Real_space_Lattice_Variation=tokens.at(tokens.size()-1);
-                  aurostd::string2tokens(vline_edata.at(iline+3),tokens,"="); Lattice_Real_space_Lattice_System=tokens.at(tokens.size()-1);}
-                if(aurostd::substring2bool(vline_edata.at(iline),"SUPERLATTICE")) {
-                  aurostd::string2tokens(vline_edata.at(iline+1),tokens,"="); Superattice_Real_space_Bravais_Superlattice_Primitive=tokens.at(tokens.size()-1);
-                  aurostd::string2tokens(vline_edata.at(iline+2),tokens,"="); Superattice_Real_space_Superlattice_Variation=tokens.at(tokens.size()-1);
-                  aurostd::string2tokens(vline_edata.at(iline+3),tokens,"="); Superattice_Real_space_Superlattice_System=tokens.at(tokens.size()-1);
-                  aurostd::string2tokens(vline_edata.at(iline+4),tokens,"="); Superattice_Real_space_Pearson_Symbol_Superlattice=tokens.at(tokens.size()-1);}
-                if(aurostd::substring2bool(vline_edata.at(iline),"Reciprocal space a b c alpha beta gamma")) {
-                  aurostd::string2tokens(vline_edata.at(iline),tokens);
-                  for(uint i=0;i<6;i++) abcK.at(i)=aurostd::string2utype<double>(tokens.at(tokens.size()-6+i));}
-                if(aurostd::substring2bool(vline_edata.at(iline),"Reciprocal space Volume")) {
-                  aurostd::string2tokens(vline_edata.at(iline),tokens);
-                  volumeK=aurostd::string2utype<double>(tokens.at(tokens.size()-1));}
-                if(aurostd::substring2bool(vline_edata.at(iline),"RECIPROCAL LATTICE")) {
-                  aurostd::string2tokens(vline_edata.at(iline+7),tokens,"="); Reciprocal_lattice_primitive=tokens.at(tokens.size()-1);
-                  aurostd::string2tokens(vline_edata.at(iline+8),tokens,"="); Reciprocal_lattice_variation=tokens.at(tokens.size()-1);}
-              }
-            }
-
-            if(aentry.vcomposition.size()==aentry.vspecies.size()) {
-              for(uint i=0;i<aentry.vspecies.size();i++) 
-                density=density+aentry.vcomposition.at(i)*GetAtomMass(aentry.vspecies.at(i))/volumeR*1000.0*1e8*1e8*1e8; //grams/cm^3
-            }
-
-            // Print out structural data    
-<<<<<<< HEAD
-            // [OBSOLETE] oss << "<ul>" << endl; //JPO20180731
-            // [OBSOLETE] oss << "<li>" << endl; //JPO20180731
-            oss << "<div class=\"container__cell\"><div class=\"container__card\"><h5 class=\"value-name\"> Lattice:</h5>" << endl; //JPO20180731
-            // [OBSOLETE] oss << "<div class=\"lattice_table\">" << endl; //JPO20180731
-            // [OBSOLETE] oss << "<table class=\"lattice\">" << endl; //JPO20180731
-            // [OBSOLETE] oss << "<tbody>" << endl; //JPO20180731
-            oss << "<div class=\"value\">" << endl << "a=" << abcR.at(0) << "&Aring;" << "&nbsp;" << endl << " b=" << abcR.at(1) << "&Aring;" << "&nbsp;" <<  endl << " c=" << abcR.at(2) << "&Aring;" << "&nbsp;" << endl << " c/a=" << coveraR <<  endl << "</div>" << endl; //JPO20180731
-            oss << "<div class=\"value\">" << endl << "&alpha;=" << abcR.at(3) << "&deg" << endl << " &beta;=" << abcR.at(4) << "&deg" << endl << " &gamma;=" << abcR.at(5) << "&deg" << endl << "</div>" << endl; //JPO20180731
-=======
-            // [OBSOLETE] oss << "<ul>" << endl; //JPO 180731
-            // [OBSOLETE] oss << "<li>" << endl; //JPO 180731
-            oss << "<div class=\"container__cell\"><div class=\"container__card\"><h5 class=\"value-name\"> Lattice:</h5>" << endl; //JPO 180731
-            // [OBSOLETE] oss << "<div class=\"lattice_table\">" << endl; //JPO 180731
-            // [OBSOLETE] oss << "<table class=\"lattice\">" << endl; //JPO 180731
-            // [OBSOLETE] oss << "<tbody>" << endl; //JPO 180731
-            oss << "<div class=\"value\">" << endl << "a=" << abcR.at(0) << "&Aring;" << "&nbsp;" << endl << " b=" << abcR.at(1) << "&Aring;" << "&nbsp;" <<  endl << " c=" << abcR.at(2) << "&Aring;" << "&nbsp;" << endl << " c/a=" << coveraR <<  endl << "</div>" << endl; //JPO 180731
-            oss << "<div class=\"value\">" << endl << "&alpha;=" << abcR.at(3) << "&deg" << endl << " &beta;=" << abcR.at(4) << "&deg" << endl << " &gamma;=" << abcR.at(5) << "&deg" << endl << "</div>" << endl; //JPO 180731
->>>>>>> 10163148
-            // [OBSOLETE] DX20180824 - will replace lines above when the database is sufficiently populated - START
-            // [OBSOLETE] DX20180824 vector<double> lattice_params(6);
-            // [OBSOLETE] DX20180824 vector<string> rtokens;
-            // [OBSOLETE] DX20180824 aurostd::string2tokens(aentry.geometry,rtokens,";");
-            // [OBSOLETE] DX20180824 for(uint t=0;t<rtokens.size();t++){ lattice_params[t] = aurostd::string2utype<double>(rtokens[t]); }
-            // [OBSOLETE] DX20180824 double covera = lattice_params.at(0)/lattice_params.at(2);
-<<<<<<< HEAD
-            // [OBSOLETE] DX20180824 oss << "<div class=\"value\">" << endl << "a=" << lattice_params.at(0) << "&Aring;" << "&nbsp;" << endl << " b=" << lattice_params.at(1) << "&Aring;" << "&nbsp;" <<  endl << " c=" << lattice_params.at(2) << "&Aring;" << "&nbsp;" << endl << " c/a=" << covera <<  endl << "</div>" << endl; //JPO20180731
-            // [OBSOLETE] DX20180824 oss << "<div class=\"value\">" << endl << "&alpha;=" << lattice_params.at(3) << "&deg" << endl << " &beta;=" << lattice_params.at(4) << "&deg" << endl << " &gamma;=" << lattice_params.at(5) << "&deg" << endl << "</div>" << endl; //JPO20180731
-            // [OBSOLETE] DX20180824 - will replace lines above when the database is sufficiently populated - END
-            // [OBSOLETE] oss << "</tbody>" << endl; //JPO20180731
-            // [OBSOLETE] oss << "</table>" << endl; //JPO20180731
-            // [OBSOLETE] oss << "</div>" << endl; //JPO20180731
-            // [OBSOLETE] oss << "</li>" << endl; //JPO20180731
-            oss << "</div></div>" << endl; //JPO20180731
-            oss << "<div class=\"container__cell\"><div class=\"container__card\"><h5 class=\"value-name\"> Volume:</h5><span class=\"value\">" << volumeR << "&Aring;<sup>3</sup></span></div></div>" << endl; //JPO20180731
-            // [OBSOLETE] DX20180824 - will replace lines above when the database is sufficiently populated - START
-            // [OBSOLETE] DX20180824 oss << "<div class=\"container__cell\"><div class=\"container__card\"><h5 class=\"value-name\"> Volume:</h5><span class=\"value\">" << aentry.volume_cell << "&Aring;<sup>3</sup></span></div></div>" << endl; //JPO20180731
-            // [OBSOLETE] DX20180824 - will replace lines above when the database is sufficiently populated - END
-            oss << "<div class=\"container__cell\"><div class=\"container__card\"><h5 class=\"value-name\"> Number of Atoms per Cell:</h5><span class=\"value\">" << aentry.natoms << "</span></div></div>" << endl; //JPO20180731
-=======
-            // [OBSOLETE] DX20180824 oss << "<div class=\"value\">" << endl << "a=" << lattice_params.at(0) << "&Aring;" << "&nbsp;" << endl << " b=" << lattice_params.at(1) << "&Aring;" << "&nbsp;" <<  endl << " c=" << lattice_params.at(2) << "&Aring;" << "&nbsp;" << endl << " c/a=" << covera <<  endl << "</div>" << endl; //JPO 180731
-            // [OBSOLETE] DX20180824 oss << "<div class=\"value\">" << endl << "&alpha;=" << lattice_params.at(3) << "&deg" << endl << " &beta;=" << lattice_params.at(4) << "&deg" << endl << " &gamma;=" << lattice_params.at(5) << "&deg" << endl << "</div>" << endl; //JPO 180731
-            // [OBSOLETE] DX20180824 - will replace lines above when the database is sufficiently populated - END
-            // [OBSOLETE] oss << "</tbody>" << endl; //JPO 180731
-            // [OBSOLETE] oss << "</table>" << endl; //JPO 180731
-            // [OBSOLETE] oss << "</div>" << endl; //JPO 180731
-            // [OBSOLETE] oss << "</li>" << endl; //JPO 180731
-            oss << "</div></div>" << endl; //JPO 180731
-            oss << "<div class=\"container__cell\"><div class=\"container__card\"><h5 class=\"value-name\"> Volume:</h5><span class=\"value\">" << volumeR << "&Aring;<sup>3</sup></span></div></div>" << endl; //JPO 180731
-            // [OBSOLETE] DX20180824 - will replace lines above when the database is sufficiently populated - START
-            // [OBSOLETE] DX20180824 oss << "<div class=\"container__cell\"><div class=\"container__card\"><h5 class=\"value-name\"> Volume:</h5><span class=\"value\">" << aentry.volume_cell << "&Aring;<sup>3</sup></span></div></div>" << endl; //JPO 180731
-            // [OBSOLETE] DX20180824 - will replace lines above when the database is sufficiently populated - END
-            oss << "<div class=\"container__cell\"><div class=\"container__card\"><h5 class=\"value-name\"> Number of Atoms per Cell:</h5><span class=\"value\">" << aentry.natoms << "</span></div></div>" << endl; //JPO 180731
->>>>>>> 10163148
-            //  if(html && aentry.density==0.0) oss << "<li><span class=\"description\"> Density(calc):</span> " << density << " g/cm<sup>3</sup></li>" << endl;
-            // if(html && aentry.density>0.0) oss << "<li><span class=\"description\"> Density(entry):</span> " << aentry.density << " g/cm<sup>3</sup></li>" << endl;
-            if(aentry.density<0.1)  aentry.density=density;
-            oss << "<div class=\"container__cell\"><div class=\"container__card\"><h5 class=\"value-name\"> Density(calc):</h5><span class=\"value\"> " << density << " g/cm<sup>3</sup></span></div></div>" << endl; //JPO20180731
-            oss << "<div class=\"container__cell\"><div class=\"container__card\"><h5 class=\"value-name\"> Density(aflowlib):</h5><span class=\"value\"> " << aentry.density << " g/cm<sup>3</sup></span></div></div>" << endl; //JPO20180731
-
-            //	  if(aurostd::substring2bool(aentry.vfiles_WEB,"CONTCAR.relax")) {
-            //    oss << "<li><span class=\"description\"> Relaxed position (aflowlib/VASP):</span>" << "[<a href=\"" << url_WEB << "/CONTCAR.relax\">POSCAR</a>]" << "</li>" << endl;
-            // }
-
-            if (i==1){  //GG20170714 - removed relaxed data from orig
-              if(aurostd::substring2bool(aentry.vfiles_WEB,"CONTCAR.relax.vasp")) {
-                oss << "<div class=\"container__cell\"><div class=\"container__card\"><h5 class=\"value-name\"> Relaxed position (aflowlib/VASP):</h5><span class=\"value\">" 
-                  << "[<a href=\"" << url_WEB << "/CONTCAR.relax.vasp\"" << html_TAB << ">VASP-POSCAR</a>]" << "</span></div></div>" << endl; //JPO20180731
-              }
-            }
-
-            if (i==1){  //GG20170714 - removed relaxed data from orig
-              if(aurostd::substring2bool(aentry.vfiles_WEB,"CONTCAR.relax.qe")) {
-                oss << "<div class=\"container__cell\"><div class=\"container__card\"><h5 class=\"value-name\"> Relaxed position (aflowlib/QE):</h5><span class=\"value\">" 
-                  << "[<a href=\"" << url_WEB << "/CONTCAR.relax.qe\"" << html_TAB << ">QE-GEOMETRY</a>]" << "</span></div></div>" << endl; //JPO20180731
-              }
-            }
-
-            if (i==1){  //GG20170714 - removed relaxed data from orig
-              if(aurostd::substring2bool(aentry.vfiles_WEB,"CONTCAR.relax.abinit")) {
-                oss << "<div class=\"container__cell\"><div class=\"container__card\"><h5 class=\"value-name\"> Relaxed position (aflowlib/ABINIT):</h5><span class=\"value\">" 
-                  << "[<a href=\"" << url_WEB << "/CONTCAR.relax.abinit\"" << html_TAB << ">ABINIT-GEOMETRY</a>]" << "</span></div></div>" << endl; //JPO20180731
-              }
-            }
-
-            if (i==1){  //GG20170714 - removed relaxed data from orig
-              if(aurostd::substring2bool(aentry.vfiles_WEB,"CONTCAR.relax.aims")) {
-                oss << "<div class=\"container__cell\"><div class=\"container__card\"><h5 class=\"value-name\"> Relaxed position (aflowlib/AIMS):</h5><span class=\"value\">" 
-                  << "[<a href=\"" << url_WEB << "/CONTCAR.relax.aims\"" << html_TAB << ">AIMS-GEOMETRY</a>]" << "</span></div></div>" << endl; //JPO20180731
-              }
-            }
-
-            if (i==1){  //GG20170714 - removed relaxed data from orig
-              if(aurostd::substring2bool(aentry.vfiles_WEB,"INCAR.relax")) {
-                oss << "<div class=\"container__cell\"><div class=\"container__card\"><h5 class=\"value-name\"> INCAR for relax calculation (aflowlib/VASP):</h5><span class=\"value\">" 
-                  << "[<a href=\"" << url_WEB << "/INCAR.relax\"" << html_TAB << ">INCAR.relax</a>]" << "</span></div></div>" << endl; //JPO20180731
-              }
-            }
-
-            if(aurostd::substring2bool(aentry.vfiles_WEB,"INCAR.static")) {
-              oss << "<div class=\"container__cell\"><div class=\"container__card\"><h5 class=\"value-name\"> INCAR for static calculation (aflowlib/VASP):</h5><span class=\"value\">" 
-                << "[<a href=\"" << url_WEB << "/INCAR.static\"" << html_TAB << ">INCAR.static</a>]" << "</span></div></div>" << endl; //JPO20180731
-            }
-
-            if (i==1){  //GG20170714 - removed relaxed data from orig
-              if(aurostd::substring2bool(aentry.vfiles_WEB,"INCAR.bands")) {
-                oss << "<div class=\"container__cell\"><div class=\"container__card\"><h5 class=\"value-name\"> INCAR for bands calculation (aflowlib/VASP):</h5><span class=\"value\">"
-                  << "[<a href=\"" << url_WEB << "/INCAR.bands\"" << html_TAB << ">INCAR.bands</a>]" << "</span></div></div>" << endl; //JPO20180731
-              }
-            }
-
-            if (i==1){  //GG20170714 - removed relaxed data from orig
-              if(aurostd::substring2bool(aentry.vfiles_WEB,"KPOINTS.relax")) {
-                oss << "<div class=\"container__cell\"><div class=\"container__card\"><h5 class=\"value-name\"> KPOINTS for relax calculation (aflowlib/VASP):</h5><span class=\"value\">" 
-                  << "[<a href=\"" << url_WEB << "/KPOINTS.relax\"" << html_TAB << ">KPOINTS.relax</a>]" << "</span></div></div>" << endl; //JPO20180731
-              }
-            }
-
-            if (i==1){  //GG20170714 - removed relaxed data from orig
-              if(aurostd::substring2bool(aentry.vfiles_WEB,"KPOINTS.static")) {
-                oss << "<div class=\"container__cell\"><div class=\"container__card\"><h5 class=\"value-name\"> KPOINTS for static calculation (aflowlib/VASP):</h5><span class=\"value\">"
-                  << "[<a href=\"" << url_WEB << "/KPOINTS.static\"" << html_TAB << ">KPOINTS.static</a>]" << "</span></div></div>" << endl; //JPO20180731
-              }
-            }
-
-            if (i==1){  //GG20170714 - removed relaxed data from orig
-              if(aurostd::substring2bool(aentry.vfiles_WEB,"KPOINTS.bands")) {
-                oss << "<div class=\"container__cell\"><div class=\"container__card\"><h5 class=\"value-name\"> KPOINTS for bands calculation (aflowlib/VASP):</h5><span class=\"value\">" 
-                  << "[<a href=\"" << url_WEB << "/KPOINTS.bands\"" << html_TAB << ">KPOINTS.bands</a>]" << "</span></div></div>" << endl; //JPO20180731
-              }
-            }
-            if(aurostd::substring2bool(aentry.vfiles_WEB,DEFAULT_FILE_EDATA_ORIG_OUT)) {
-              oss << "<div class=\"container__cell\"><div class=\"container__card\"><h5 class=\"value-name\"> Extended crystallographic data for original structure:</h5><span class=\"value\">" 
-                << "[<a href=\"" << url_WEB << "/" << DEFAULT_FILE_EDATA_ORIG_OUT << "\"" << html_TAB << ">" << DEFAULT_FILE_EDATA_ORIG_OUT << "</a>]" << "</span></div></div>" << endl; //JPO20180731
-            }
-
-            if (i==1){  //GG20170714 - removed relaxed data from orig
-              if(aurostd::substring2bool(aentry.vfiles_WEB,DEFAULT_FILE_EDATA_RELAX_OUT)) {
-                oss << "<div class=\"container__cell\"><div class=\"container__card\"><h5 class=\"value-name\"> Extended crystallographic data for relaxed structure:</h5><span class=\"value\">" 
-                  << "[<a href=\"" << url_WEB << "/" << DEFAULT_FILE_EDATA_RELAX_OUT << "\"" << html_TAB << ">" << DEFAULT_FILE_EDATA_RELAX_OUT << "</a>]" << "</span></div></div>" << endl; //JPO20180731
-              }
-            }
-
-            if (i==1){  //GG20170714 - removed relaxed data from orig
-              if(aurostd::substring2bool(aentry.vfiles_WEB,DEFAULT_FILE_EDATA_BANDS_OUT)) {
-                oss << "<div class=\"container__cell\"><div class=\"container__card\"><h5 class=\"value-name\"> Extended crystallographic data for band-structure:</h5><span class=\"value\">" 
-                  << "[<a href=\"" << url_WEB << "/" << DEFAULT_FILE_EDATA_BANDS_OUT << "\"" << html_TAB << ">" << DEFAULT_FILE_EDATA_BANDS_OUT << "</a>]" << "</span></div></div>" << endl; //JPO20180731
-              }
-            }
-
-<<<<<<< HEAD
-            // [OBSOLETE] oss << "</ul>" << endl; //JPO20180731
-            // [OBSOLETE] oss << "</div>" << endl; //JPO20180731
-            // [OBSOLETE] oss << "<hr />" << endl; //JPO20180731
-            // [OBSOLETE] oss << "<div class=\"space_group\">" << endl; //JPO20180731
-            oss << "<div class=\"container-subtitle\"><h4 class=\"section-subtitle\"> Bravais Lattice of the Crystal" << aflow_sym_readme << art135_link << "</h4></div>" << endl; //PC20180620 //JPO20180731  //CO20180817
-            // [OBSOLETE] oss << "<ul>" << endl; //JPO20180731
-            oss << "<div class=\"container__cell\"><div class=\"container__card\"><h5 class=\"value-name\"> Space Group Number:</h5><span class=\"value\">" << aentry.sg2 << "</span></div></div>" << endl; //JPO20180731
-            oss << "<div class=\"container__cell\"><div class=\"container__card\"><h5 class=\"value-name\"> Pearson Symbol:</h5><span class=\"value\">" << Crystal_Real_space_Pearson_Symbol << "</span></div></div>" << endl; //JPO20180731
-            oss << "<div class=\"container__cell\"><div class=\"container__card\"><h5 class=\"value-name\"> Bravais Lattice Primitive:</h5><span class=\"value\">" << Crystal_Real_space_Bravais_Lattice_Primitive << "</span></div></div>" << endl; //JPO20180731
-            oss << "<div class=\"container__cell\"><div class=\"container__card\"><h5 class=\"value-name\"> Bravais Lattice Variation:</h5><span class=\"value\">" << Crystal_Real_space_Lattice_Variation << "</span></div></div>" << endl; //JPO20180731
-            oss << "<div class=\"container__cell\"><div class=\"container__card\"><h5 class=\"value-name\"> Bravais Lattice System:</h5><span class=\"value\">" << Crystal_Real_space_Lattice_System << "</span></div></div>" << endl; //JPO20180731
-            // [OBSOLETE] oss << "</ul>" << endl; //JPO20180731
-            // [OBSOLETE] oss << "</div>" << endl; //JPO20180731
-            // [OBSOLETE] oss << "<hr />" << endl; //JPO20180731
-            // [OBSOLETE] oss << "<div class=\"point_group\">" << endl; //JPO20180731
-            oss << "<div class=\"container-subtitle\"><h4 class=\"section-subtitle\"> Point Group of the Crystal" << aflow_sym_readme << art135_link << "</h4></div>" << endl; //PC20180620 //JPO20180731 //CO20180817
-            // [OBSOLETE] oss << "<ul>" << endl; //JPO20180731
-            oss << "<div class=\"container__cell\"><div class=\"container__card\"><h5 class=\"value-name\"> Crystal Family:</h5><span class=\"value\">" << Crystal_Real_space_Crystal_Family << "</span></div></div>" << endl; //JPO20180731
-            oss << "<div class=\"container__cell\"><div class=\"container__card\"><h5 class=\"value-name\"> Crystal System:</h5><span class=\"value\">" << Crystal_Real_space_Crystal_System << "</span></div></div>" << endl; //JPO20180731
-            oss << "<div class=\"container__cell\"><div class=\"container__card\"><h5 class=\"value-name\"> Crystal Class:</h5><span class=\"value\">" << Crystal_Real_space_Crystal_Class << "</span></div></div>" << endl; //JPO20180731
-            //	oss << "<li><span class=\"description\"> Point Group (Hermann Mauguin):</span>" << Crystal_Real_space_Point_Group_Hermann_Mauguin << "</li><!br>" << endl; //JPO20180731
-            oss << "<div class=\"container__cell\"><div class=\"container__card\"><h5 class=\"value-name\"> Point Group (Herm. Maug.):</h5><span class=\"value\">" << Crystal_Real_space_Point_Group_Hermann_Mauguin << "</span></div></div>" << endl; //JPO20180731
-            oss << "<div class=\"container__cell\"><div class=\"container__card\"><h5 class=\"value-name\"> Point Group (Schoenflies):</h5><span class=\"value\">" << Crystal_Real_space_Point_Group_Schoenflies << "</span></div></div>" << endl; //JPO20180731
-            oss << "<div class=\"container__cell\"><div class=\"container__card\"><h5 class=\"value-name\"> Point Group Orbifold:</h5><span class=\"value\">" << Crystal_Real_space_Point_Group_Orbifold << "</span></div></div>" << endl; //JPO20180731
-=======
-            // [OBSOLETE] oss << "</ul>" << endl; //JPO 180731
-            // [OBSOLETE] oss << "</div>" << endl; //JPO 180731
-            // [OBSOLETE] oss << "<hr />" << endl; //JPO 180731
-            // [OBSOLETE] oss << "<div class=\"space_group\">" << endl; //JPO 180731
-            oss << "<div class=\"container-subtitle\"><h4 class=\"section-subtitle\"> Bravais Lattice of the Crystal" << aflow_sym_readme << art135_link << "</h4></div>" << endl; // PC 180620 //JPO 180731  //CO20180817
-            // [OBSOLETE] oss << "<ul>" << endl; //JPO 180731
-            oss << "<div class=\"container__cell\"><div class=\"container__card\"><h5 class=\"value-name\"> Space Group Number:</h5><span class=\"value\">" << aentry.sg2 << "</span></div></div>" << endl; //JPO 180731
-            oss << "<div class=\"container__cell\"><div class=\"container__card\"><h5 class=\"value-name\"> Pearson Symbol:</h5><span class=\"value\">" << Crystal_Real_space_Pearson_Symbol << "</span></div></div>" << endl; //JPO 180731
-            oss << "<div class=\"container__cell\"><div class=\"container__card\"><h5 class=\"value-name\"> Bravais Lattice Primitive:</h5><span class=\"value\">" << Crystal_Real_space_Bravais_Lattice_Primitive << "</span></div></div>" << endl; //JPO 180731
-            oss << "<div class=\"container__cell\"><div class=\"container__card\"><h5 class=\"value-name\"> Bravais Lattice Variation:</h5><span class=\"value\">" << Crystal_Real_space_Lattice_Variation << "</span></div></div>" << endl; //JPO 180731
-            oss << "<div class=\"container__cell\"><div class=\"container__card\"><h5 class=\"value-name\"> Bravais Lattice System:</h5><span class=\"value\">" << Crystal_Real_space_Lattice_System << "</span></div></div>" << endl; //JPO 180731
-            // [OBSOLETE] oss << "</ul>" << endl; //JPO 180731
-            // [OBSOLETE] oss << "</div>" << endl; //JPO 180731
-            // [OBSOLETE] oss << "<hr />" << endl; //JPO 180731
-            // [OBSOLETE] oss << "<div class=\"point_group\">" << endl; //JPO 180731
-            oss << "<div class=\"container-subtitle\"><h4 class=\"section-subtitle\"> Point Group of the Crystal" << aflow_sym_readme << art135_link << "</h4></div>" << endl; // PC 180620 //JPO 180731 //CO20180817
-            // [OBSOLETE] oss << "<ul>" << endl; //JPO 180731
-            oss << "<div class=\"container__cell\"><div class=\"container__card\"><h5 class=\"value-name\"> Crystal Family:</h5><span class=\"value\">" << Crystal_Real_space_Crystal_Family << "</span></div></div>" << endl; //JPO 180731
-            oss << "<div class=\"container__cell\"><div class=\"container__card\"><h5 class=\"value-name\"> Crystal System:</h5><span class=\"value\">" << Crystal_Real_space_Crystal_System << "</span></div></div>" << endl; //JPO 180731
-            oss << "<div class=\"container__cell\"><div class=\"container__card\"><h5 class=\"value-name\"> Crystal Class:</h5><span class=\"value\">" << Crystal_Real_space_Crystal_Class << "</span></div></div>" << endl; //JPO 180731
-            //	oss << "<li><span class=\"description\"> Point Group (Hermann Mauguin):</span>" << Crystal_Real_space_Point_Group_Hermann_Mauguin << "</li><!br>" << endl; //JPO 180731
-            oss << "<div class=\"container__cell\"><div class=\"container__card\"><h5 class=\"value-name\"> Point Group (Herm. Maug.):</h5><span class=\"value\">" << Crystal_Real_space_Point_Group_Hermann_Mauguin << "</span></div></div>" << endl; //JPO 180731
-            oss << "<div class=\"container__cell\"><div class=\"container__card\"><h5 class=\"value-name\"> Point Group (Schoenflies):</h5><span class=\"value\">" << Crystal_Real_space_Point_Group_Schoenflies << "</span></div></div>" << endl; //JPO 180731
-            oss << "<div class=\"container__cell\"><div class=\"container__card\"><h5 class=\"value-name\"> Point Group Orbifold:</h5><span class=\"value\">" << Crystal_Real_space_Point_Group_Orbifold << "</span></div></div>" << endl; //JPO 180731
->>>>>>> 10163148
-            // [OBSOLETE] DX20180827 - new point group type output - START
-            string point_group_type = Crystal_Real_space_Point_Group_Type;
-            if(aurostd::RemoveWhiteSpaces(point_group_type) == "-" || aurostd::RemoveWhiteSpaces(point_group_type) == "none"){
-              point_group_type = "non-centrosymmetric, non-enantiomorphic, non-polar";
-            }
-<<<<<<< HEAD
-            oss << "<div class=\"container__cell\"><div class=\"container__card\"><h5 class=\"value-name\"> Point Group Type:</h5><span class=\"value\">" << point_group_type << "</span></div></div>" << endl; //JPO20180731
-            // [OBSOLETE] DX20180827 - new point group type output - END
-            // [OBSOLETE] DX20180827 [OBSOLETE] oss << "<div class=\"container__cell\"><div class=\"container__card\"><h5 class=\"value-name\"> Point Group Type:</h5><span class=\"value\">" << Crystal_Real_space_Point_Group_Type << "</span></div></div>" << endl; //JPO20180731
-            oss << "<div class=\"container__cell\"><div class=\"container__card\"><h5 class=\"value-name\"> Point Group Type:</h5><span class=\"value\">" << Crystal_Real_space_Point_Group_Type << "</span></div></div>" << endl; //JPO20180731
-            oss << "<div class=\"container__cell\"><div class=\"container__card\"><h5 class=\"value-name\"> Point Group Order:</h5><span class=\"value\">" << Crystal_Real_space_Point_Group_Order << "</span></div></div>" << endl; //JPO20180731
-            oss << "<div class=\"container__cell\"><div class=\"container__card\"><h5 class=\"value-name\"> Point Group Structure:</h5><span class=\"value\">" << Crystal_Real_space_Point_Group_Structure << "</span></div></div>" << endl; //JPO20180731
-            // [OBSOLETE] DX20180824 - will replace lines above when the database is sufficiently populated - START
-            // [OBSOLETE] DX20180824 oss << "<div class=\"container__cell\"><div class=\"container__card\"><h5 class=\"value-name\"> Crystal Family:</h5><span class=\"value\">" << aentry.crystal_family << "</span></div></div>" << endl; //JPO20180731
-            // [OBSOLETE] DX20180824 oss << "<div class=\"container__cell\"><div class=\"container__card\"><h5 class=\"value-name\"> Crystal System:</h5><span class=\"value\">" << aentry.crystal_system << "</span></div></div>" << endl; //JPO20180731
-            // [OBSOLETE] DX20180824 oss << "<div class=\"container__cell\"><div class=\"container__card\"><h5 class=\"value-name\"> Crystal Class:</h5><span class=\"value\">" << aentry.crystal_class << "</span></div></div>" << endl; //JPO20180731
-            // [OBSOLETE] DX20180824 oss << "<div class=\"container__cell\"><div class=\"container__card\"><h5 class=\"value-name\"> Point Group (Herm. Maug.):</h5><span class=\"value\">" << aentry.point_group_Hermann_Mauguin << "</span></div></div>" << endl; //JPO20180731
-            // [OBSOLETE] DX20180824 oss << "<div class=\"container__cell\"><div class=\"container__card\"><h5 class=\"value-name\"> Point Group (Schoenflies):</h5><span class=\"value\">" << aentry.point_group_Schoenflies << "</span></div></div>" << endl; //JPO20180731
-            // [OBSOLETE] DX20180824 oss << "<div class=\"container__cell\"><div class=\"container__card\"><h5 class=\"value-name\"> Point Group Orbifold:</h5><span class=\"value\">" << aentry.point_group_orbifold << "</span></div></div>" << endl; //JPO20180731
-            // [OBSOLETE] DX20180824 oss << "<div class=\"container__cell\"><div class=\"container__card\"><h5 class=\"value-name\"> Point Group Type:</h5><span class=\"value\">" << aentry.point_group_type << "</span></div></div>" << endl; //JPO20180731
-            // [OBSOLETE] DX20180824 oss << "<div class=\"container__cell\"><div class=\"container__card\"><h5 class=\"value-name\"> Point Group Order:</h5><span class=\"value\">" << aentry.point_group_order << "</span></div></div>" << endl; //JPO20180731
-            // [OBSOLETE] DX20180824 oss << "<div class=\"container__cell\"><div class=\"container__card\"><h5 class=\"value-name\"> Point Group Structure:</h5><span class=\"value\">" << aentry.point_group_structure << "</span></div></div>" << endl; //JPO20180731
-            // [OBSOLETE] DX20180824 - will replace lines above when the database is sufficiently populated - END
-            // [OBSOLETE] oss << "</ul>" << endl; //JPO20180731
-            // [OBSOLETE] oss << "</div>" << endl; //JPO20180731
-            // [OBSOLETE] oss << "<hr />" << endl; //JPO20180731
-            // [OBSOLETE] oss << "<div class=\"bravais_lattice\">" << endl; //JPO20180731
-            oss << "<div class=\"container-subtitle\"><h4 class=\"section-subtitle\"> Bravais Lattice of the Lattice" << aflow_sym_readme << art135_link << "</h4></div>" << endl; //PC20180620 //JPO20180731 //CO20180817
-            // [OBSOLETE] oss << "<ul>" << endl; //JPO20180731
-            oss << "<div class=\"container__cell\"><div class=\"container__card\"><h5 class=\"value-name\"> Bravais Lattice Primitive</h5><span class=\"value\">" << Lattice_Real_space_Bravais_Lattice_Primitive << "</span></div>" << endl; //JPO20180731
-            oss << "<div class=\"container__card\"><h5 class=\"value-name\"> Bravais Lattice Variation:</h5><span class=\"value\">" << Lattice_Real_space_Lattice_Variation << "</span></div>" << endl; //JPO20180731
-            oss << "<div class=\"container__card\"><h5 class=\"value-name\"> Bravais Lattice System:</h5><span class=\"value\">" << Lattice_Real_space_Lattice_System << "</span></div>" << endl; //JPO20180731
-            // [OBSOLETE] DX20180824 - will replace lines above when the database is sufficiently populated - START
-            // [OBSOLETE] DX20180824 oss << "<div class=\"container__cell\"><div class=\"container__card\"><h5 class=\"value-name\"> Bravais Lattice Primitive</h5><span class=\"value\">" << aentry.Bravais_lattice_lattice_type << "</span></div>" << endl; //JPO20180731
-            // [OBSOLETE] DX20180824 oss << "<div class=\"container__card\"><h5 class=\"value-name\"> Bravais Lattice Variation:</h5><span class=\"value\">" << aentry.Bravais_lattice_lattice_variation_type << "</span></div>" << endl; //JPO20180731
-            // [OBSOLETE] DX20180824 oss << "<div class=\"container__card\"><h5 class=\"value-name\"> Bravais Lattice System:</h5><span class=\"value\">" << aentry.Bravais_lattice_lattice_system << "</span></div>" << endl; //JPO20180731
-            // [OBSOLETE] DX20180824 - will replace lines above when the database is sufficiently populated - END
-            // [OBSOLETE] oss << "</ul>" << endl; //JPO20180731
-            oss << "</div>" << endl; //JPO20180731
-            if(aurostd::substring2bool(aentry.vfiles_WEB,label+"_BZ.png")) {
-              oss << "<div class=\"container__cell\"><div class=\"container__card--img\">" << endl; //JPO20180731
-              oss << "<h5 class=\"value-name\"> Brillouin Zone " << art058_link<< "</h5>" << endl; //JPO20180731
-              // [OBSOLETE] oss << "</div>" << endl; //JPO20180731
-              // [OBSOLETE] oss << "<div class=\"picture_BZ\">" << endl; //JPO20180731
-              // [OBSOLETE] oss << "<img class=\"pic_BZ\" src=\"../SCIENCE/images/brillouin/" << aurostd::RemoveWhiteSpaces(Lattice_Real_space_Lattice_Variation) << ".PNG\" alt=\"Brillouin Zone of " << label << "\" />" << endl; //CO20170621 - relative path
-              oss << "<img class=\"BZ-img\" src=\"http://aflowlib.duke.edu/SCIENCE/images/brillouin/" << aurostd::RemoveWhiteSpaces(Lattice_Real_space_Lattice_Variation) << ".PNG\" alt=\"Brillouin Zone of " << label << "\" />" << endl; //CO20170621 - abs path WORKS  //JPO20180731
-              oss << "</div></div>" << endl; //JPO20180731
-            }
-            //[MOVED UP JPO20180731]// [OBSOLETE] oss << "<hr />" << endl; //JPO20180731
-            //[MOVED UP JPO20180731]// [OBSOLETE] oss << "<div class=\"bravais_lattice\">" << endl; //JPO20180731
-            //[MOVED UP JPO20180731]oss << "<div class=\"container-subtitle\"><h4 class=\"section-subtitle\"> Bravais Lattice of the Lattice" << aflow_sym_readme << art135_link << "</h4></div>" << endl; //PC20180620 //JPO20180731 //CO20180817
-            //[MOVED UP JPO20180731]// [OBSOLETE] oss << "<ul>" << endl; //JPO20180731
-            //[MOVED UP JPO20180731]oss << "<div class=\"container__cell\"><div class=\"container__card\"><h5 class=\"value-name\"> Bravais Lattice Primitive</h5><span class=\"value\">" << Lattice_Real_space_Bravais_Lattice_Primitive << "</span></div>" << endl; //JPO20180731
-            //[MOVED UP JPO20180731]oss << "<div class=\"container__card\"><h5 class=\"value-name\"> Bravais Lattice Variation:</h5><span class=\"value\">" << Lattice_Real_space_Lattice_Variation << "</span></div>" << endl; //JPO20180731
-            //[MOVED UP JPO20180731]oss << "<div class=\"container__card\"><h5 class=\"value-name\"> Bravais Lattice System:</h5><span class=\"value\">" << Lattice_Real_space_Lattice_System << "</span></div>" << endl; //JPO20180731
-            //[MOVED UP JPO20180731]// [OBSOLETE] oss << "</ul>" << endl; //JPO20180731
-            //[MOVED UP JPO20180731]oss << "</div>" << endl; //JPO20180731
-            // [OBSOLETE] oss << "<hr />" << endl; //JPO20180731
-            // [OBSOLETE] oss << "<div class=\"superlattice\">" << endl; //JPO20180731
-            oss << "<div class=\"container-subtitle\"><h4 class=\"section-subtitle\"> Superlattice" << aflow_sym_readme << art135_link << "</h4></div>" << endl; //PC20180620 //JPO20180731 //CO20180817
-            // [OBSOLETE] oss << "<ul>" << endl; //JPO20180731
-            oss << "<div class=\"container__cell\"><div class=\"container__card\"><h5 class=\"value-name\"> Superlattice Primitive unit cell:</h5><span class=\"value\">" << Superattice_Real_space_Bravais_Superlattice_Primitive << "</span></div></div>" << endl; //JPO20180731
-            oss << "<div class=\"container__cell\"><div class=\"container__card\"><h5 class=\"value-name\"> Superlattice Variation:</h5><span class=\"value\">" << Superattice_Real_space_Superlattice_Variation << "</span></div></div>" << endl; //JPO20180731
-            oss << "<div class=\"container__cell\"><div class=\"container__card\"><h5 class=\"value-name\"> Superlattice Lattice System :</h5><span class=\"value\">" << Superattice_Real_space_Superlattice_System << "</span></div></div>" << endl; //JPO20180731
-            oss << "<div class=\"container__cell\"><div class=\"container__card\"><h5 class=\"value-name\"> Superlattice Pearson Symbol:</h5><span class=\"value\">" << Superattice_Real_space_Pearson_Symbol_Superlattice << "</span></div></div>" << endl; //JPO20180731
-            // [OBSOLETE] DX20180824 - will replace lines above when the database is sufficiently populated - START
-            // [OBSOLETE] DX20180824 oss << "<div class=\"container__cell\"><div class=\"container__card\"><h5 class=\"value-name\"> Superlattice Primitive unit cell:</h5><span class=\"value\">" << aentry.Bravais_superlattice_lattice_type << "</span></div></div>" << endl; //JPO20180731
-            // [OBSOLETE] DX20180824 oss << "<div class=\"container__cell\"><div class=\"container__card\"><h5 class=\"value-name\"> Superlattice Variation:</h5><span class=\"value\">" << aentry.Bravais_superlattice_lattice_variation_type << "</span></div></div>" << endl; //JPO20180731
-            // [OBSOLETE] DX20180824 oss << "<div class=\"container__cell\"><div class=\"container__card\"><h5 class=\"value-name\"> Superlattice Lattice System :</h5><span class=\"value\">" << aentry.Bravais_superlattice_lattice_system << "</span></div></div>" << endl; //JPO20180731
-            // [OBSOLETE] DX20180824 oss << "<div class=\"container__cell\"><div class=\"container__card\"><h5 class=\"value-name\"> Superlattice Pearson Symbol:</h5><span class=\"value\">" << aentry.Pearson_symbol_superlattice << "</span></div></div>" << endl; //JPO20180731
-            // [OBSOLETE] DX20180824 - will replace lines above when the database is sufficiently populated - END
-            // [OBSOLETE] oss << "</ul>" << endl; //JPO20180731
-            // [OBSOLETE] oss << "</div>" << endl; //JPO20180731
-            // [OBSOLETE] oss << "<hr />" << endl; //JPO20180731
-            // [OBSOLETE] oss << "<div class=\"reciprocal\">" << endl; //JPO20180731
-            oss << "<div class=\"container-subtitle\"><h4 class=\"section-subtitle\"> Reciprocal Space Lattice </h4></div>" << endl; //JPO20180731
-            // [OBSOLETE] oss << "<ul>" << endl; //JPO20180731
-            oss << "<div class=\"container__cell\"><div class=\"container__card\"><h5 class=\"value-name\"> Reciprocal Lattices:</h5>" << endl; //JPO20180731
-            // [OBSOLETE] oss << "<div class=\"lattice_table\">" << endl; //JPO20180731
-            // [OBSOLETE] oss << "<table class=\"reciprocal_lattice\">" << endl; //JPO20180731
-            // [OBSOLETE] oss << "<tbody>" << endl; //JPO20180731
-            oss << "<div class=\"value\">" << endl << "a=" << abcK.at(0) << "&Aring;<sup>-1</sup>" << endl << "b=" << abcK.at(1) << "&Aring;<sup>-1</sup>" << endl << "c=" << abcK.at(2) << "&Aring;<sup>-1</sup>" << endl << "</div>" << endl; //JPO20180731
-            // [OBSOLETE] oss << "<tr>" << endl; //JPO20180731
-            oss << "<div class=\"value\">" << "&alpha;=" << abcK.at(3) << "&deg;" << endl << "&beta;=" << abcK.at(4) << "&deg;" << endl << "&gamma;=" << abcK.at(5) << "&deg;" << "</div>" << endl; //JPO20180731
-=======
-            oss << "<div class=\"container__cell\"><div class=\"container__card\"><h5 class=\"value-name\"> Point Group Type:</h5><span class=\"value\">" << point_group_type << "</span></div></div>" << endl; //JPO 180731
-            // [OBSOLETE] DX20180827 - new point group type output - END
-            // [OBSOLETE] DX20180827 [OBSOLETE] oss << "<div class=\"container__cell\"><div class=\"container__card\"><h5 class=\"value-name\"> Point Group Type:</h5><span class=\"value\">" << Crystal_Real_space_Point_Group_Type << "</span></div></div>" << endl; //JPO 180731
-            oss << "<div class=\"container__cell\"><div class=\"container__card\"><h5 class=\"value-name\"> Point Group Type:</h5><span class=\"value\">" << Crystal_Real_space_Point_Group_Type << "</span></div></div>" << endl; //JPO 180731
-            oss << "<div class=\"container__cell\"><div class=\"container__card\"><h5 class=\"value-name\"> Point Group Order:</h5><span class=\"value\">" << Crystal_Real_space_Point_Group_Order << "</span></div></div>" << endl; //JPO 180731
-            oss << "<div class=\"container__cell\"><div class=\"container__card\"><h5 class=\"value-name\"> Point Group Structure:</h5><span class=\"value\">" << Crystal_Real_space_Point_Group_Structure << "</span></div></div>" << endl; //JPO 180731
-            // [OBSOLETE] DX20180824 - will replace lines above when the database is sufficiently populated - START
-            // [OBSOLETE] DX20180824 oss << "<div class=\"container__cell\"><div class=\"container__card\"><h5 class=\"value-name\"> Crystal Family:</h5><span class=\"value\">" << aentry.crystal_family << "</span></div></div>" << endl; //JPO 180731
-            // [OBSOLETE] DX20180824 oss << "<div class=\"container__cell\"><div class=\"container__card\"><h5 class=\"value-name\"> Crystal System:</h5><span class=\"value\">" << aentry.crystal_system << "</span></div></div>" << endl; //JPO 180731
-            // [OBSOLETE] DX20180824 oss << "<div class=\"container__cell\"><div class=\"container__card\"><h5 class=\"value-name\"> Crystal Class:</h5><span class=\"value\">" << aentry.crystal_class << "</span></div></div>" << endl; //JPO 180731
-            // [OBSOLETE] DX20180824 oss << "<div class=\"container__cell\"><div class=\"container__card\"><h5 class=\"value-name\"> Point Group (Herm. Maug.):</h5><span class=\"value\">" << aentry.point_group_Hermann_Mauguin << "</span></div></div>" << endl; //JPO 180731
-            // [OBSOLETE] DX20180824 oss << "<div class=\"container__cell\"><div class=\"container__card\"><h5 class=\"value-name\"> Point Group (Schoenflies):</h5><span class=\"value\">" << aentry.point_group_Schoenflies << "</span></div></div>" << endl; //JPO 180731
-            // [OBSOLETE] DX20180824 oss << "<div class=\"container__cell\"><div class=\"container__card\"><h5 class=\"value-name\"> Point Group Orbifold:</h5><span class=\"value\">" << aentry.point_group_orbifold << "</span></div></div>" << endl; //JPO 180731
-            // [OBSOLETE] DX20180824 oss << "<div class=\"container__cell\"><div class=\"container__card\"><h5 class=\"value-name\"> Point Group Type:</h5><span class=\"value\">" << aentry.point_group_type << "</span></div></div>" << endl; //JPO 180731
-            // [OBSOLETE] DX20180824 oss << "<div class=\"container__cell\"><div class=\"container__card\"><h5 class=\"value-name\"> Point Group Order:</h5><span class=\"value\">" << aentry.point_group_order << "</span></div></div>" << endl; //JPO 180731
-            // [OBSOLETE] DX20180824 oss << "<div class=\"container__cell\"><div class=\"container__card\"><h5 class=\"value-name\"> Point Group Structure:</h5><span class=\"value\">" << aentry.point_group_structure << "</span></div></div>" << endl; //JPO 180731
-            // [OBSOLETE] DX20180824 - will replace lines above when the database is sufficiently populated - END
-            // [OBSOLETE] oss << "</ul>" << endl; //JPO 180731
-            // [OBSOLETE] oss << "</div>" << endl; //JPO 180731
-            // [OBSOLETE] oss << "<hr />" << endl; //JPO 180731
-            // [OBSOLETE] oss << "<div class=\"bravais_lattice\">" << endl; //JPO 180731
-            oss << "<div class=\"container-subtitle\"><h4 class=\"section-subtitle\"> Bravais Lattice of the Lattice" << aflow_sym_readme << art135_link << "</h4></div>" << endl; // PC 180620 //JPO 180731 //CO20180817
-            // [OBSOLETE] oss << "<ul>" << endl; //JPO 180731
-            oss << "<div class=\"container__cell\"><div class=\"container__card\"><h5 class=\"value-name\"> Bravais Lattice Primitive</h5><span class=\"value\">" << Lattice_Real_space_Bravais_Lattice_Primitive << "</span></div>" << endl; //JPO 180731
-            oss << "<div class=\"container__card\"><h5 class=\"value-name\"> Bravais Lattice Variation:</h5><span class=\"value\">" << Lattice_Real_space_Lattice_Variation << "</span></div>" << endl; //JPO 180731
-            oss << "<div class=\"container__card\"><h5 class=\"value-name\"> Bravais Lattice System:</h5><span class=\"value\">" << Lattice_Real_space_Lattice_System << "</span></div>" << endl; //JPO 180731
-            // [OBSOLETE] DX20180824 - will replace lines above when the database is sufficiently populated - START
-            // [OBSOLETE] DX20180824 oss << "<div class=\"container__cell\"><div class=\"container__card\"><h5 class=\"value-name\"> Bravais Lattice Primitive</h5><span class=\"value\">" << aentry.Bravais_lattice_lattice_type << "</span></div>" << endl; //JPO 180731
-            // [OBSOLETE] DX20180824 oss << "<div class=\"container__card\"><h5 class=\"value-name\"> Bravais Lattice Variation:</h5><span class=\"value\">" << aentry.Bravais_lattice_lattice_variation_type << "</span></div>" << endl; //JPO 180731
-            // [OBSOLETE] DX20180824 oss << "<div class=\"container__card\"><h5 class=\"value-name\"> Bravais Lattice System:</h5><span class=\"value\">" << aentry.Bravais_lattice_lattice_system << "</span></div>" << endl; //JPO 180731
-            // [OBSOLETE] DX20180824 - will replace lines above when the database is sufficiently populated - END
-            // [OBSOLETE] oss << "</ul>" << endl; //JPO 180731
-            oss << "</div>" << endl; //JPO 180731
-            if(aurostd::substring2bool(aentry.vfiles_WEB,label+"_BZ.png")) {
-              oss << "<div class=\"container__cell\"><div class=\"container__card--img\">" << endl; //JPO 180731
-              oss << "<h5 class=\"value-name\"> Brillouin Zone " << art058_link<< "</h5>" << endl; //JPO 180731
-              // [OBSOLETE] oss << "</div>" << endl; //JPO 180731
-              // [OBSOLETE] oss << "<div class=\"picture_BZ\">" << endl; //JPO 180731
-              // [OBSOLETE] oss << "<img class=\"pic_BZ\" src=\"../SCIENCE/images/brillouin/" << aurostd::RemoveWhiteSpaces(Lattice_Real_space_Lattice_Variation) << ".PNG\" alt=\"Brillouin Zone of " << label << "\" />" << endl; //CO20170621 - relative path
-              oss << "<img class=\"BZ-img\" src=\"http://aflowlib.duke.edu/SCIENCE/images/brillouin/" << aurostd::RemoveWhiteSpaces(Lattice_Real_space_Lattice_Variation) << ".PNG\" alt=\"Brillouin Zone of " << label << "\" />" << endl; //CO20170621 - abs path WORKS  //JPO 180731
-              oss << "</div></div>" << endl; //JPO 180731
-            }
-            //[MOVED UP JPO 180731]// [OBSOLETE] oss << "<hr />" << endl; //JPO 180731
-            //[MOVED UP JPO 180731]// [OBSOLETE] oss << "<div class=\"bravais_lattice\">" << endl; //JPO 180731
-            //[MOVED UP JPO 180731]oss << "<div class=\"container-subtitle\"><h4 class=\"section-subtitle\"> Bravais Lattice of the Lattice" << aflow_sym_readme << art135_link << "</h4></div>" << endl; // PC 180620 //JPO 180731 //CO20180817
-            //[MOVED UP JPO 180731]// [OBSOLETE] oss << "<ul>" << endl; //JPO 180731
-            //[MOVED UP JPO 180731]oss << "<div class=\"container__cell\"><div class=\"container__card\"><h5 class=\"value-name\"> Bravais Lattice Primitive</h5><span class=\"value\">" << Lattice_Real_space_Bravais_Lattice_Primitive << "</span></div>" << endl; //JPO 180731
-            //[MOVED UP JPO 180731]oss << "<div class=\"container__card\"><h5 class=\"value-name\"> Bravais Lattice Variation:</h5><span class=\"value\">" << Lattice_Real_space_Lattice_Variation << "</span></div>" << endl; //JPO 180731
-            //[MOVED UP JPO 180731]oss << "<div class=\"container__card\"><h5 class=\"value-name\"> Bravais Lattice System:</h5><span class=\"value\">" << Lattice_Real_space_Lattice_System << "</span></div>" << endl; //JPO 180731
-            //[MOVED UP JPO 180731]// [OBSOLETE] oss << "</ul>" << endl; //JPO 180731
-            //[MOVED UP JPO 180731]oss << "</div>" << endl; //JPO 180731
-            // [OBSOLETE] oss << "<hr />" << endl; //JPO 180731
-            // [OBSOLETE] oss << "<div class=\"superlattice\">" << endl; //JPO 180731
-            oss << "<div class=\"container-subtitle\"><h4 class=\"section-subtitle\"> Superlattice" << aflow_sym_readme << art135_link << "</h4></div>" << endl; // PC 180620 //JPO 180731 //CO20180817
-            // [OBSOLETE] oss << "<ul>" << endl; //JPO 180731
-            oss << "<div class=\"container__cell\"><div class=\"container__card\"><h5 class=\"value-name\"> Superlattice Primitive unit cell:</h5><span class=\"value\">" << Superattice_Real_space_Bravais_Superlattice_Primitive << "</span></div></div>" << endl; //JPO 180731
-            oss << "<div class=\"container__cell\"><div class=\"container__card\"><h5 class=\"value-name\"> Superlattice Variation:</h5><span class=\"value\">" << Superattice_Real_space_Superlattice_Variation << "</span></div></div>" << endl; //JPO 180731
-            oss << "<div class=\"container__cell\"><div class=\"container__card\"><h5 class=\"value-name\"> Superlattice Lattice System :</h5><span class=\"value\">" << Superattice_Real_space_Superlattice_System << "</span></div></div>" << endl; //JPO 180731
-            oss << "<div class=\"container__cell\"><div class=\"container__card\"><h5 class=\"value-name\"> Superlattice Pearson Symbol:</h5><span class=\"value\">" << Superattice_Real_space_Pearson_Symbol_Superlattice << "</span></div></div>" << endl; //JPO 180731
-            // [OBSOLETE] DX20180824 - will replace lines above when the database is sufficiently populated - START
-            // [OBSOLETE] DX20180824 oss << "<div class=\"container__cell\"><div class=\"container__card\"><h5 class=\"value-name\"> Superlattice Primitive unit cell:</h5><span class=\"value\">" << aentry.Bravais_superlattice_lattice_type << "</span></div></div>" << endl; //JPO 180731
-            // [OBSOLETE] DX20180824 oss << "<div class=\"container__cell\"><div class=\"container__card\"><h5 class=\"value-name\"> Superlattice Variation:</h5><span class=\"value\">" << aentry.Bravais_superlattice_lattice_variation_type << "</span></div></div>" << endl; //JPO 180731
-            // [OBSOLETE] DX20180824 oss << "<div class=\"container__cell\"><div class=\"container__card\"><h5 class=\"value-name\"> Superlattice Lattice System :</h5><span class=\"value\">" << aentry.Bravais_superlattice_lattice_system << "</span></div></div>" << endl; //JPO 180731
-            // [OBSOLETE] DX20180824 oss << "<div class=\"container__cell\"><div class=\"container__card\"><h5 class=\"value-name\"> Superlattice Pearson Symbol:</h5><span class=\"value\">" << aentry.Pearson_symbol_superlattice << "</span></div></div>" << endl; //JPO 180731
-            // [OBSOLETE] DX20180824 - will replace lines above when the database is sufficiently populated - END
-            // [OBSOLETE] oss << "</ul>" << endl; //JPO 180731
-            // [OBSOLETE] oss << "</div>" << endl; //JPO 180731
-            // [OBSOLETE] oss << "<hr />" << endl; //JPO 180731
-            // [OBSOLETE] oss << "<div class=\"reciprocal\">" << endl; //JPO 180731
-            oss << "<div class=\"container-subtitle\"><h4 class=\"section-subtitle\"> Reciprocal Space Lattice </h4></div>" << endl; //JPO 180731
-            // [OBSOLETE] oss << "<ul>" << endl; //JPO 180731
-            oss << "<div class=\"container__cell\"><div class=\"container__card\"><h5 class=\"value-name\"> Reciprocal Lattices:</h5>" << endl; //JPO 180731
-            // [OBSOLETE] oss << "<div class=\"lattice_table\">" << endl; //JPO 180731
-            // [OBSOLETE] oss << "<table class=\"reciprocal_lattice\">" << endl; //JPO 180731
-            // [OBSOLETE] oss << "<tbody>" << endl; //JPO 180731
-            oss << "<div class=\"value\">" << endl << "a=" << abcK.at(0) << "&Aring;<sup>-1</sup>" << endl << "b=" << abcK.at(1) << "&Aring;<sup>-1</sup>" << endl << "c=" << abcK.at(2) << "&Aring;<sup>-1</sup>" << endl << "</div>" << endl; //JPO 180731
-            // [OBSOLETE] oss << "<tr>" << endl; //JPO 180731
-            oss << "<div class=\"value\">" << "&alpha;=" << abcK.at(3) << "&deg;" << endl << "&beta;=" << abcK.at(4) << "&deg;" << endl << "&gamma;=" << abcK.at(5) << "&deg;" << "</div>" << endl; //JPO 180731
->>>>>>> 10163148
-            // [OBSOLETE] DX20180824 - will replace lines above when the database is sufficiently populated - START
-            // [OBSOLETE] DX20180824 vector<double> reciprocal_lattice_params(6);
-            // [OBSOLETE] DX20180824 vector<string> ktokens;
-            // [OBSOLETE] DX20180824 aurostd::string2tokens(aentry.reciprocal_geometry,ktokens,";");
-            // [OBSOLETE] DX20180824 for(uint t=0;t<ktokens.size();t++){ reciprocal_lattice_params[t] = aurostd::string2utype<double>(ktokens[t]); }
-<<<<<<< HEAD
-            // [OBSOLETE] DX20180824 oss << "<div class=\"value\">" << endl << "a=" << reciprocal_lattice_params.at(0) << "&Aring;<sup>-1</sup>" << endl << "b=" << reciprocal_lattice_params.at(1) << "&Aring;<sup>-1</sup>" << endl << "c=" << reciprocal_lattice_params.at(2) << "&Aring;<sup>-1</sup>" << endl << "</div>" << endl; //JPO20180731
-            // [OBSOLETE] DX20180824 oss << "<div class=\"value\">" << "&alpha;=" << reciprocal_lattice_params.at(3) << "&deg;" << endl << "&beta;=" << reciprocal_lattice_params.at(4) << "&deg;" << endl << "&gamma;=" << reciprocal_lattice_params.at(5) << "&deg;" << "</div>" << endl; //JPO20180731
-            // [OBSOLETE] DX20180824 - will replace lines above when the database is sufficiently populated - END
-            // [OBSOLETE] oss << "<tr>" << endl; //JPO20180731
-            // [OBSOLETE] oss << "</tbody>" << endl; //JPO20180731
-            // [OBSOLETE] oss << "</table>" << endl; //JPO20180731
-            oss << "</div></div>" << endl; //JPO20180731
-            oss << "<div class=\"container__cell\"><div class=\"container__card\"><h5 class=\"value-name\"> Volume:</h5><span class=\"value\">" << volumeK << " &Aring;<sup>-3</sup></span></div></div>" << endl; //JPO20180731
-            oss << "<div class=\"container__cell\"><div class=\"container__card\"><h5 class=\"value-name\"> Lattice Primitive:</h5><span class=\"value\">" << Reciprocal_lattice_primitive << "</span></div></div>" << endl; //JPO20180731
-            oss << "<div class=\"container__cell\"><div class =\"container__card\"><h5 class=\"value-name\"> Lattice Variation:</h5><span class=\"value\">" << Reciprocal_lattice_variation << "</span></div></div>" << endl; //JPO20180731
-            // [OBSOLETE] DX20180824 - will replace lines above when the database is sufficiently populated - START
-            // [OBSOLETE] DX20180824 oss << "<div class=\"container__cell\"><div class=\"container__card\"><h5 class=\"value-name\"> Volume:</h5><span class=\"value\">" << aentry.reciprocal_volume_cell << " &Aring;<sup>-3</sup></span></div></div>" << endl; //JPO20180731
-            // [OBSOLETE] DX20180824 oss << "<div class=\"container__cell\"><div class=\"container__card\"><h5 class=\"value-name\"> Lattice Primitive:</h5><span class=\"value\">" << aentry.reciprocal_lattice_type << "</span></div></div>" << endl; //JPO20180731
-            // [OBSOLETE] DX20180824 oss << "<div class=\"container__cell\"><div class =\"container__card\"><h5 class=\"value-name\"> Lattice Variation:</h5><span class=\"value\">" << aentry.reciprocal_lattice_variation_type << "</span></div></div>" << endl; //JPO20180731
-            // [OBSOLETE] DX20180824 - will replace lines above when the database is sufficiently populated - END
-            // [OBSOLETE] oss << "</ul>" << endl; //JPO20180731
-            oss << "</div>" << endl;  //JPO20180731
-=======
-            // [OBSOLETE] DX20180824 oss << "<div class=\"value\">" << endl << "a=" << reciprocal_lattice_params.at(0) << "&Aring;<sup>-1</sup>" << endl << "b=" << reciprocal_lattice_params.at(1) << "&Aring;<sup>-1</sup>" << endl << "c=" << reciprocal_lattice_params.at(2) << "&Aring;<sup>-1</sup>" << endl << "</div>" << endl; //JPO 180731
-            // [OBSOLETE] DX20180824 oss << "<div class=\"value\">" << "&alpha;=" << reciprocal_lattice_params.at(3) << "&deg;" << endl << "&beta;=" << reciprocal_lattice_params.at(4) << "&deg;" << endl << "&gamma;=" << reciprocal_lattice_params.at(5) << "&deg;" << "</div>" << endl; //JPO 180731
-            // [OBSOLETE] DX20180824 - will replace lines above when the database is sufficiently populated - END
-            // [OBSOLETE] oss << "<tr>" << endl; //JPO 180731
-            // [OBSOLETE] oss << "</tbody>" << endl; //JPO 180731
-            // [OBSOLETE] oss << "</table>" << endl; //JPO 180731
-            oss << "</div></div>" << endl; //JPO 180731
-            oss << "<div class=\"container__cell\"><div class=\"container__card\"><h5 class=\"value-name\"> Volume:</h5><span class=\"value\">" << volumeK << " &Aring;<sup>-3</sup></span></div></div>" << endl; //JPO 180731
-            oss << "<div class=\"container__cell\"><div class=\"container__card\"><h5 class=\"value-name\"> Lattice Primitive:</h5><span class=\"value\">" << Reciprocal_lattice_primitive << "</span></div></div>" << endl; //JPO 180731
-            oss << "<div class=\"container__cell\"><div class =\"container__card\"><h5 class=\"value-name\"> Lattice Variation:</h5><span class=\"value\">" << Reciprocal_lattice_variation << "</span></div></div>" << endl; //JPO 180731
-            // [OBSOLETE] DX20180824 - will replace lines above when the database is sufficiently populated - START
-            // [OBSOLETE] DX20180824 oss << "<div class=\"container__cell\"><div class=\"container__card\"><h5 class=\"value-name\"> Volume:</h5><span class=\"value\">" << aentry.reciprocal_volume_cell << " &Aring;<sup>-3</sup></span></div></div>" << endl; //JPO 180731
-            // [OBSOLETE] DX20180824 oss << "<div class=\"container__cell\"><div class=\"container__card\"><h5 class=\"value-name\"> Lattice Primitive:</h5><span class=\"value\">" << aentry.reciprocal_lattice_type << "</span></div></div>" << endl; //JPO 180731
-            // [OBSOLETE] DX20180824 oss << "<div class=\"container__cell\"><div class =\"container__card\"><h5 class=\"value-name\"> Lattice Variation:</h5><span class=\"value\">" << aentry.reciprocal_lattice_variation_type << "</span></div></div>" << endl; //JPO 180731
-            // [OBSOLETE] DX20180824 - will replace lines above when the database is sufficiently populated - END
-            // [OBSOLETE] oss << "</ul>" << endl; //JPO 180731
-            oss << "</div>" << endl;  //JPO 180731
->>>>>>> 10163148
-            oss << "<!-- EDATA: END -->" << endl;
-          }
-        }
-      }
-      // ***************************************************************************
-      // THERMODYNAMICS 
-      if(vflags.flag("FLAG::FOUND") && vflags.flag("FLAG::THERMODYNAMICS") && !directory.empty()) {
-        oss << "<!-- Thermodynamics properties: BEGIN -->" << endl;
-        // [OBSOLETE] oss << line_rule << endl; //JPO20180731
-        // [OBSOLETE] oss << "<div class=\"Thermodynamics\">" << endl; //JPO20180731
-        oss << "<div class=\"container\">" << endl; //JPO20180731
-        oss << "<div class=\"container-title\"><h1 class=\"section-title\">Thermodynamics Properties</h1></div>" << endl; //JPO20180731
-        //   oss << line_rule << endl; //JPO20180731
-        //     oss << "<br>" << endl; //JPO20180731
-        // [OBSOLETE] oss << "<span class=\"Thermodynamics_table\">" << endl; //JPO20180731
-        // [OBSOLETE] oss << "<ul>" << endl; //JPO20180731
-        oss << "<div class=\"container__cell\"><div class=\"container__card\"><h5 class=\"value-name\">Formation Enthalpy_cell:</h5><span class=\"value\">" << (aentry.enthalpy_formation_cell!=0.0?aurostd::utype2string(aentry.enthalpy_formation_cell,5)+" (eV) ":"unavailable") << "</span></div></div>" << endl; //JPO20180731
-        oss << "<div class=\"container__cell\"><div class=\"container__card\"><h5 class=\"value-name\">Formation Enthalpy_atom:</h5><span class=\"value\">" << (aentry.enthalpy_formation_atom!=0.0?aurostd::utype2string(aentry.enthalpy_formation_atom,5)+" (eV/atom) ":"unavailable") << "</span></div></div>" << endl; //JPO20180731
-        oss << "<div class=\"container__cell\"><div class=\"container__card\"><h5 class=\"value-name\"><i>Ab-initio</i> energy_cell:</h5><span class=\"value\">" << (aentry.energy_cell!=0.0?aurostd::utype2string(aentry.energy_cell,5)+" (eV) ":"unavailable") << "</span></div></div>" << endl; //JPO20180731
-        oss << "<div class=\"container__cell\"><div class=\"container__card\"><h5 class=\"value-name\"><i>Ab-initio</i> energy_atom:</h5><span class=\"value\">" << (aentry.energy_cell!=0.0?aurostd::utype2string(aentry.energy_atom,5)+" (eV/atom) ":"unavailable") << "</span></div></div>" << endl; //JPO20180731
-        // [OBSOLETE] oss << "</ul>" << endl; //JPO20180731
-        oss << "</div>" << endl; //JPO20180731
-        oss << "<!-- Thermodynamics properties: END -->" << endl;
-      }
-      // ***************************************************************************
-      // AGL
-      if(vflags.flag("FLAG::FOUND") && vflags.flag("FLAG::AGL") && !directory.empty()) {
-        oss << "<!-- AGL properties: BEGIN -->" << endl;
-<<<<<<< HEAD
-        // [OBSOLETE] oss << line_rule << endl; //JPO20180731
-        // [OBSOLETE] oss << "<div class=\"AGL\">" << endl; //JPO20180731
-        oss << "<div class=\"container\">" << endl; //JPO20180731
-        oss << "<div class=\"container-title\"><h1 class=\"section-title\">AGL Properties (Aflow Gibbs Library)" << aflow_agl_readme << art115_link << "</h1></div>" << endl; //PC20180620 //JPO20180731  //CO20180817
-        //   oss << line_rule << endl; //JPO20180731
-        //     oss << "<br>" << endl; //JPO20180731
-        // [OBSOLETE] oss << "<span class=\"AGL_table\">" << endl; //JPO20180731
-        // [OBSOLETE] oss << "<ul>" << endl; //JPO20180731
-=======
-        // [OBSOLETE] oss << line_rule << endl; //JPO 180731
-        // [OBSOLETE] oss << "<div class=\"AGL\">" << endl; //JPO 180731
-        oss << "<div class=\"container\">" << endl; //JPO 180731
-        oss << "<div class=\"container-title\"><h1 class=\"section-title\">AGL Properties (Aflow Gibbs Library)" << aflow_agl_readme << art115_link << "</h1></div>" << endl; // PC 180620 //JPO 180731  //CO20180817
-        //   oss << line_rule << endl; //JPO 180731
-        //     oss << "<br>" << endl; //JPO 180731
-        // [OBSOLETE] oss << "<span class=\"AGL_table\">" << endl; //JPO 180731
-        // [OBSOLETE] oss << "<ul>" << endl; //JPO 180731
->>>>>>> 10163148
-        if(aurostd::substring2bool(aentry.vfiles_WEB,"aflow.agl.out")) 
-          oss << "<div class=\"container__cell\"><div class=\"container__card\"><h5 class=\"value-name\"> AGL Output" << art096_link << ":</h5><span class=\"value\">" << "[<a href=\"" << url_WEB << "/aflow.agl.out\"" << html_TAB << ">aflow.agl.out</a>]" << "</span></div></div>" << endl; //JPO20180731
-        if(aurostd::substring2bool(aentry.vfiles_WEB,"AGL.out")) 
-          oss << "<div class=\"container__cell\"><div class=\"container__card\"><h5 class=\"value-name\"> AGL Complete Output" << art096_link << ":</h5><span class=\"value\">" << "[<a href=\"" << url_WEB << "/AGL.out\"" << html_TAB << ">AGL.out</a>]" << "</span></div></div>" << endl; //JPO20180731
-        if(aurostd::substring2bool(aentry.vfiles_WEB,"AGL_energies_temperature.out")) 
-          oss << "<div class=\"container__cell\"><div class=\"container__card\"><h5 class=\"value-name\"> AGL Energy versus Temperature" << art096_link << ":</h5><span class=\"value\">" << "[<a href=\"" << url_WEB << "/AGL_energies_temperature.out\"" << html_TAB << ">AGL_energies_temperature.out</a>]" << "</span></div></div>" << endl; //JPO20180731
-        if(aurostd::substring2bool(aentry.vfiles_WEB,"AGL_thermal_properties_temperature.out")) 
-          oss << "<div class=\"container__cell\"><div class=\"container__card\"><h5 class=\"value-name\"> AGL Thermal Properties versus Temperature" << art096_link << ":</h5><span class=\"value\">" << "[<a href=\"" << url_WEB << "/AGL_thermal_properties_temperature.out\"" << html_TAB << ">AGL_thermal_properties_temperature.out</a>]" << "</span></div></div>" << endl; //JPO20180731
-        if(aurostd::substring2bool(aentry.vfiles_WEB,"AGL_Hugoniot.out")) 
-          oss << "<div class=\"container__cell\"><div class=\"container__card\"><h5 class=\"value-name\"> AGL Hugoniot Relation" << art096_link << ":</h5><span class=\"value\">" << "[<a href=\"" << url_WEB << "/AGL_Hugoniot.out\"" << html_TAB << ">AGL_Hugoniot.out</a>]" << "</span></div></div>" << endl; //XCT 20181212
-        if(aentry.agl_thermal_conductivity_300K<AUROSTD_NAN) 
-          oss << "<div class=\"container__cell\"><div class=\"container__card\"><h5 class=\"value-name\" id=\"agl_thermal_conductivity_300K_td\">AGL Thermal Conductivity at 300K" << art096_link << ":</h5><span class=\"value\">" << aentry.agl_thermal_conductivity_300K << " (W/m*K)</span></div></div>" << endl; //JPO20180731
-        if(aentry.agl_debye<AUROSTD_NAN) 
-          oss << "<div class=\"container__cell\"><div class=\"container__card\"><h5 class=\"value-name\" id=\"agl_debye_td\">AGL Debye Temperature" << art096_link << ":</h5><span class=\"value\">" << aentry.agl_debye << " (K)</span></div></div>" << endl; //JPO20180731
-        if(aentry.agl_acoustic_debye<AUROSTD_NAN) 
-          oss << "<div class=\"container__cell\"><div class=\"container__card\"><h5 class=\"value-name\" id=\"agl_acoustic_debye_td\">AGL Debye Acoustic Temperature" << art096_link << ":</h5><span class=\"value\">" << aentry.agl_acoustic_debye << " (K)</span></div></div>" << endl; //JPO20180731
-        if(aentry.agl_gruneisen<AUROSTD_NAN) 
-          oss << "<div class=\"container__cell\"><div class=\"container__card\"><h5 class=\"value-name\" id=\"agl_gruneisen_td\">AGL Gruneisen parameter" << art096_link << ":</h5><span class=\"value\">" << aentry.agl_gruneisen << "</span></div></div>" << endl; //JPO20180731
-        if(aentry.agl_heat_capacity_Cv_300K<AUROSTD_NAN) 
-          oss << "<div class=\"container__cell\"><div class=\"container__card\"><h5 class=\"value-name\" id=\"agl_heat_capacity_Cv_300K_td\">AGL Specific Heat Cv at 300K" << art096_link << ":</h5><span class=\"value\">" << aentry.agl_heat_capacity_Cv_300K << " (kB/cell)</span></div></div>" << endl; //JPO20180731
-        if(aentry.agl_heat_capacity_Cp_300K<AUROSTD_NAN) 
-          oss << "<div class=\"container__cell\"><div class=\"container__card\"><h5 class=\"value-name\" id=\"agl_heat_capacity_Cp_300K_td\">AGL Specific Heat Cp at 300K" << art096_link << ":</h5><span class=\"value\">" << aentry.agl_heat_capacity_Cp_300K << " (kB/cell)</span></div></div>" << endl; //JPO20180731
-        if(aentry.agl_thermal_expansion_300K<AUROSTD_NAN) 
-          oss << "<div class=\"container__cell\"><div class=\"container__card\"><h5 class=\"value-name\" id=\"agl_thermal_expansion_300K_td\">AGL Thermal Expansion at 300K" << art096_link << ":</h5><span class=\"value\">" << aentry.agl_thermal_expansion_300K << " (1/K)</span></div></div>" << endl; //JPO20180731
-        if(aentry.agl_bulk_modulus_static_300K<AUROSTD_NAN) 
-          oss << "<div class=\"container__cell\"><div class=\"container__card\"><h5 class=\"value-name\" id=\"agl_bulk_modulus_static_300K_td\">AGL Bulk Modulus Static at 300K" << art096_link << ":</h5><span class=\"value\">" << aentry.agl_bulk_modulus_static_300K << " (GPa)</span></div></div>" << endl; //JPO20180731
-        if(aentry.agl_bulk_modulus_isothermal_300K<AUROSTD_NAN) 
-          oss << "<div class=\"container__cell\"><div class=\"container__card\"><h5 class=\"value-name\" id=\"agl_bulk_modulus_isothermal_300K_td\">AGL Bulk Modulus Isothermal at 300K" << art096_link << ":</h5><span class=\"value\">" << aentry.agl_bulk_modulus_isothermal_300K << " (GPa)</span></div></div>" << endl; //JPO20180731
-        if(aentry.agl_poisson_ratio_source.size()) 
-          oss << "<div class=\"container__cell\"><div class=\"container__card\"><h5 class=\"value-name\" id=\"agl_poisson_ratio_source_td\">AGL Poisson Ratio Source" << art096_link << ":</h5><span class=\"value\">" << aentry.agl_poisson_ratio_source << " </span></div></div>" << endl; //CT20181212
-        if(aentry.agl_vibrational_free_energy_300K_cell<AUROSTD_NAN) 
-          oss << "<div class=\"container__cell\"><div class=\"container__card\"><h5 class=\"value-name\" id=\"agl_vibrational_free_energy_300K_cell_td\">AGL Vibrational Free Energy per cell at 300K" << art096_link << ":</h5><span class=\"value\">" << aentry.agl_vibrational_free_energy_300K_cell << " (meV/cell)</span></div></div>" << endl; //CT20181212
-        if(aentry.agl_vibrational_free_energy_300K_atom<AUROSTD_NAN) 
-          oss << "<div class=\"container__cell\"><div class=\"container__card\"><h5 class=\"value-name\" id=\"agl_vibrational_free_energy_300K_atom_td\">AGL Vibrational Free Energy per atom at 300K" << art096_link << ":</h5><span class=\"value\">" << aentry.agl_vibrational_free_energy_300K_atom << " (meV/atom)</span></div></div>" << endl; //CT20181212
-        if(aentry.agl_vibrational_entropy_300K_cell<AUROSTD_NAN) 
-          oss << "<div class=\"container__cell\"><div class=\"container__card\"><h5 class=\"value-name\" id=\"agl_vibrational_entropy_300K_cell_td\">AGL Vibrational Entropy per cell at 300K" << art096_link << ":</h5><span class=\"value\">" << aentry.agl_vibrational_entropy_300K_cell << " (meV/cell*K)</span></div></div>" << endl; //CT20181212
-        if(aentry.agl_vibrational_entropy_300K_atom<AUROSTD_NAN) 
-          oss << "<div class=\"container__cell\"><div class=\"container__card\"><h5 class=\"value-name\" id=\"agl_vibrational_entropy_300K_atom_td\">AGL Vibrational Entropy per atom at 300K" << art096_link << ":</h5><span class=\"value\">" << aentry.agl_vibrational_entropy_300K_atom << " (meV/atom*K)</span></div></div>" << endl; //CT20181212
-        // [OBSOLETE] oss << "</ul>" << endl; //JPO20180731
-        oss << "</div>" << endl; //JPO20180731
-        oss << "<!-- AGL properties: END -->" << endl;
-      }
-      // ***************************************************************************
-      // AEL
-      if(vflags.flag("FLAG::FOUND") && vflags.flag("FLAG::AEL") && !directory.empty()) {
-        oss << "<!-- AEL properties: BEGIN -->" << endl;
-<<<<<<< HEAD
-        // [OBSOLETE] oss << line_rule << endl; //JPO20180731
-        // [OBSOLETE] oss << "<div class=\"AEL\">" << endl; //JPO20180731
-        oss << "<div class=\"container\">" << endl; //JPO20180731
-        oss << "<div class=\"container-title\"><h1 class=\"section-title\">AEL Properties (Aflow Elastic Library)</font>" << aflow_ael_readme << art096_link << "</h1></div>" << endl; //PC20180620 //JPO20180731  //CO20180817
-        // [OBSOLETE] oss << "<span class=\"AEL_table\">" << endl; //JPO20180731
-        // [OBSOLETE] oss << "<ul>" << endl; //JPO20180731
-=======
-        // [OBSOLETE] oss << line_rule << endl; //JPO 180731
-        // [OBSOLETE] oss << "<div class=\"AEL\">" << endl; //JPO 180731
-        oss << "<div class=\"container\">" << endl; //JPO 180731
-        oss << "<div class=\"container-title\"><h1 class=\"section-title\">AEL Properties (Aflow Elastic Library)</font>" << aflow_ael_readme << art096_link << "</h1></div>" << endl; // PC 180620 //JPO 180731  //CO20180817
-        // [OBSOLETE] oss << "<span class=\"AEL_table\">" << endl; //JPO 180731
-        // [OBSOLETE] oss << "<ul>" << endl; //JPO 180731
->>>>>>> 10163148
-        if(aurostd::substring2bool(aentry.vfiles_WEB,"aflow.ael.out")) 
-          oss << "<div class=\"container__cell\"><div class=\"container__card\"><h5 class=\"value-name\"> AEL Output" << art100_link << ":</h5><span class=\"value\">" << "[<a href=\"" << url_WEB << "/aflow.ael.out\"" << html_TAB << ">aflow.ael.out</a>]" << "</span></div></div>" << endl; //JPO20180731
-        if(aurostd::substring2bool(aentry.vfiles_WEB,"AEL_Elastic_constants.out")) 
-          oss << "<div class=\"container__cell\"><div class=\"container__card\"><h5 class=\"value-name\"> AEL Elastic Constants (stiffness tensor)" << art100_link << ":</h5><span class=\"value\">" << "[<a href=\"" << url_WEB << "/AEL_Elastic_constants.out\"" << html_TAB << ">AEL_Elastic_constants.out</a>]" << "</span></div></div>" << endl; //JPO20180731
-        if(aurostd::substring2bool(aentry.vfiles_WEB,"AEL_Compliance_tensor.out")) 
-          oss << "<div class=\"container__cell\"><div class=\"container__card\"><h5 class=\"value-name\"> AEL Compliance Constants (compliance tensor)" << art100_link << ":</h5><span class=\"value\">" << "[<a href=\"" << url_WEB << "/AEL_Compliance_tensor.out\"" << html_TAB << ">AEL_Compliance_tensor.out</a>]" << "</span></div></div>" << endl; //JPO20180731
-        if(aentry.ael_poisson_ratio<AUROSTD_NAN) 
-          oss << "<div class=\"container__cell\"><div class=\"container__card\"><h5 class=\"value-name\" id=\"ael_poisson_ratio_td\">AEL Poisson Ratio" << art100_link << ":</h5><span class=\"value\"> " << aentry.ael_poisson_ratio << "</span></div></div>" << endl; //JPO20180731
-        if(aentry.ael_bulk_modulus_voigt<AUROSTD_NAN) 
-          oss << "<div class=\"container__cell\"><div class=\"container__card\"><h5 class=\"value-name\" id=\"ael_bulk_modulus_voigt_td\">AEL Bulk Modulus Voigt" << art100_link << ":</h5><span class=\"value\">" << aentry.ael_bulk_modulus_voigt << " (GPa)</span></div></div>" << endl; //JPO20180731
-        if(aentry.ael_bulk_modulus_reuss<AUROSTD_NAN) 
-          oss << "<div class=\"container__cell\"><div class=\"container__card\"><h5 class=\"value-name\" id=\"ael_bulk_modulus_reuss_td\">AEL Bulk Modulus Reuss" << art100_link << ":</h5><span class=\"value\">" << aentry.ael_bulk_modulus_reuss << " (GPa)</span></div></div>" << endl; //JPO20180731
-        if(aentry.ael_bulk_modulus_vrh<AUROSTD_NAN) 
-          oss << "<div class=\"container__cell\"><div class=\"container__card\"><h5 class=\"value-name\" id=\"ael_bulk_modulus_vrh_td\">AEL Bulk Modulus VRH" << art100_link << ":</h5><span class=\"value\">" << aentry.ael_bulk_modulus_vrh << " (GPa)</span></div></div>" << endl; //JPO20180731
-        if(aentry.ael_shear_modulus_voigt<AUROSTD_NAN) 
-          oss << "<div class=\"container__cell\"><div class=\"container__card\"><h5 class=\"value-name\" id=\"ael_shear_modulus_voigt_td\">AEL Shear Modulus Voigt" << art100_link << ":</h5><span class=\"value\">" << aentry.ael_shear_modulus_voigt << " (GPa)</span></div></div>" << endl; //JPO20180731
-        if(aentry.ael_shear_modulus_reuss<AUROSTD_NAN) 
-          oss << "<div class=\"container__cell\"><div class=\"container__card\"><h5 class=\"value-name\" id=\"ael_shear_modulus_reuss_td\">AEL Shear Modulus Reuss" << art100_link << ":</h5><span class=\"value\">" << aentry.ael_shear_modulus_reuss << " (GPa)</span></div></div>" << endl; //JPO20180731
-        if(aentry.ael_shear_modulus_vrh<AUROSTD_NAN) 
-<<<<<<< HEAD
-          oss << "<div class=\"container__cell\"><div class=\"container__card\"><h5 class=\"value-name\" id=\"ael_shear_modulus_vrh_td\">AEL Shear Modulus VRH" << art100_link << ":</h5><span class=\"value\">" << aentry.ael_shear_modulus_vrh << " (GPa)</span></div></div>" << endl; //JPO20180731
-        if(aentry.ael_elastic_anisotropy<AUROSTD_NAN) //CO20181129
-          oss << "<div class=\"container__cell\"><div class=\"container__card\"><h5 class=\"value-name\" id=\"ael_elastic_anisotropy_td\">AEL Elastic Anisotropy" << art100_link << ":</h5><span class=\"value\">" << aentry.ael_elastic_anisotropy << "</span></div></div>" << endl; //JPO20180731 //CO20181129
-=======
-          oss << "<div class=\"container__cell\"><div class=\"container__card\"><h5 class=\"value-name\" id=\"ael_shear_modulus_vrh_td\">AEL Shear Modulus VRH" << art100_link << ":</h5><span class=\"value\">" << aentry.ael_shear_modulus_vrh << " (GPa)</span></div></div>" << endl; //JPO 180731
-        if(aentry.ael_elastic_anisotropy<AUROSTD_NAN) //CO20181129
-          oss << "<div class=\"container__cell\"><div class=\"container__card\"><h5 class=\"value-name\" id=\"ael_elastic_anisotropy_td\">AEL Elastic Anisotropy" << art100_link << ":</h5><span class=\"value\">" << aentry.ael_elastic_anisotropy << "</span></div></div>" << endl; //JPO 180731 //CO20181129
->>>>>>> 10163148
-        if(aentry.ael_youngs_modulus_vrh<AUROSTD_NAN) 
-          oss << "<div class=\"container__cell\"><div class=\"container__card\"><h5 class=\"value-name\" id=\"ael_youngs_modulus_vrh_td\">AEL Young's Modulus VRH" << art100_link << ":</h5><span class=\"value\">" << aentry.ael_youngs_modulus_vrh << " (GPa)</span></div></div>" << endl; //CT20181212
-        if(aentry.ael_speed_sound_transverse<AUROSTD_NAN) 
-          oss << "<div class=\"container__cell\"><div class=\"container__card\"><h5 class=\"value-name\" id=\"ael_speed_sound_transverse_td\">AEL Speed of Sound in Transverse Direction" << art100_link << ":</h5><span class=\"value\">" << aentry.ael_speed_sound_transverse << " (m/s)</span></div></div>" << endl; //CT20181212
-        if(aentry.ael_speed_sound_longitudinal<AUROSTD_NAN) 
-          oss << "<div class=\"container__cell\"><div class=\"container__card\"><h5 class=\"value-name\" id=\"ael_speed_sound_longitudinal_td\">AEL Speed of Sound in Longitudinal Direction" << art100_link << ":</h5><span class=\"value\">" << aentry.ael_speed_sound_longitudinal << " (m/s)</span></div></div>" << endl; //CT20181212
-        if(aentry.ael_speed_sound_average<AUROSTD_NAN) 
-          oss << "<div class=\"container__cell\"><div class=\"container__card\"><h5 class=\"value-name\" id=\"ael_speed_sound_average_td\">AEL Speed of Sound, Average" << art100_link << ":</h5><span class=\"value\">" << aentry.ael_speed_sound_average << " (m/s)</span></div></div>" << endl; //CT20181212
-        if(aentry.ael_pughs_modulus_ratio<AUROSTD_NAN) 
-          oss << "<div class=\"container__cell\"><div class=\"container__card\"><h5 class=\"value-name\" id=\"ael_pughs_modulus_ratio_td\">AEL Pugh's Modulus Ratio" << art100_link << ":</h5><span class=\"value\">" << aentry.ael_pughs_modulus_ratio << " </span></div></div>" << endl; //CT20181212
-        if(aentry.ael_debye_temperature<AUROSTD_NAN) 
-          oss << "<div class=\"container__cell\"><div class=\"container__card\"><h5 class=\"value-name\" id=\"ael_debye_temperature_td\">AEL Debye Temperature" << art100_link << ":</h5><span class=\"value\">" << aentry.ael_debye_temperature << " (K)</span></div></div>" << endl; //CT20181212
-        if(aentry.ael_applied_pressure<AUROSTD_NAN) 
-          oss << "<div class=\"container__cell\"><div class=\"container__card\"><h5 class=\"value-name\" id=\"ael_applied_pressure_td\">AEL Applied Pressure" << art100_link << ":</h5><span class=\"value\">" << aentry.ael_applied_pressure << " (GPa)</span></div></div>" << endl; //CT20181212
-        if(aentry.ael_average_external_pressure<AUROSTD_NAN) 
-          oss << "<div class=\"container__cell\"><div class=\"container__card\"><h5 class=\"value-name\" id=\"ael_average_external_pressure_td\">AEL Average External Pressure" << art100_link << ":</h5><span class=\"value\">" << aentry.ael_average_external_pressure << " (GPa)</span></div></div>" << endl; //CT20181212
-        // [OBSOLETE] oss << "</ul>" << endl; //JPO20180731
-        oss << "</div>" << endl; //JPO20180731
-        oss << "<!-- AEL properties: END -->" << endl;
-      }
-      // BADER
-      if(vflags.flag("FLAG::FOUND") && vflags.flag("FLAG::BADER") && !directory.empty()) {
-        oss << "<!-- Bader properties: BEGIN -->" << endl;
-        // [OBSOLETE] oss << line_rule << endl; //JPO20180731
-        // [OBSOLETE] oss << "<div class=\"Bader\">" << endl; //JPO20180731
-        oss << "<div class=\"container\">" << endl; //JPO20180731
-        oss << "<div class=\"container-title\"><h1 class=\"section-title\">Bader Atoms in Molecules Properties</font>" << "</h1></div>" << endl; //JPO20180731
-        // [OBSOLETE] oss << "<span class=\"title\"><FONT SIZE=+3>Bader Atoms in Molecules Properties</font>" << "<a href=http://materials.duke.edu/AFLOW/README_AFLOW_BADER.TXT>[info]</a>" << "</span>" << endl;
-        // [OBSOLETE] oss << "<span class=\"Bader_table\">" << endl; //JPO20180731
-        // [OBSOLETE] oss << "<ul>" << endl; //JPO20180731
-        string abader_out=aentry.prototype+"_abader.out";
-        if(aurostd::substring2bool(aentry.vfiles_WEB,abader_out)) {oss << "<div class=\"container__cell\"><div class=\"container__card\"><h5 class=\"value-name\"> Bader Output" << ":</h5><span class=\"value\">" << "[<a href=\"" << url_WEB << "/" << abader_out << "\"" << html_TAB << ">" << abader_out << "</a>]" << "</span></div></div>" << endl;} //JPO20180731
-        // [OBSOLETE] oss << "<li><span class=\"description\"> Bader Output" << art100_link << ":</span>" << "[<a href=\"" << url_WEB << "/" << abader_out << "\"" << html_TAB << ">" << abader_out << "</a>]" << "</li><!br>" << endl;
-        string bader_net_charges_wiki_link=" [<a href=http://aflowlib.duke.edu/aflowwiki/doku.php?id=documentation:all_keywords&#bader_net_charges target=\"_blank\"><font color=black><i>info</i></font></a>]";
-        string bader_atomic_volumes_wiki_link=" [<a href=http://aflowlib.duke.edu/aflowwiki/doku.php?id=documentation:all_keywords&#bader_atomic_volumes target=\"_blank\"><font color=black><i>info</i></font></a>]";
-        if(!aentry.vbader_net_charges.empty()) {
-          aurostd::string2tokens(aentry.species,tokens,",");  //tokens=species
-          oss << "<div class=\"container__cell--full\"><div class=\"container__card\"><h5 class=\"value-name\" id=\"bader_net_charges_td\">Net Charges" << bader_net_charges_wiki_link << ":</h5><span class=\"value\"> "; //JPO20180731
-          atomCOUNT=0;
-          for(uint i=0;i<tokens.size();i++) {
-            oss << tokens.at(i) << "={";
-            for(uint j=0;j<(uint)aentry.vcomposition.at(i);j++) {
-              num_prec.str("");
-              num_prec << std::fixed << setprecision(4) << aentry.vbader_net_charges.at(atomCOUNT++);
-              oss << num_prec.str();
-              if(j<(uint)aentry.vcomposition.at(i)-1) {oss << ", ";}
-            }
-            if(i<tokens.size()-1) {oss << "}; ";} else {oss << "}";}
-          }
-          oss << " (electrons)</span></div></div>" << endl; //JPO20180731
-        }
-        if(!aentry.bader_atomic_volumes.empty()) {
-          aurostd::string2tokens(aentry.species,tokens,",");  //tokens=species
-          oss << "<div class=\"container__cell--full\"><div class=\"container__card\"><h5 class=\"value-name\" id=\"bader_atomic_volumes_td\">Atomic Volumes" << bader_atomic_volumes_wiki_link << ":</h5><span class=\"value\">"; //JPO20180731
-          atomCOUNT=0;
-          for(uint i=0;i<tokens.size();i++) {
-            oss << tokens.at(i) << "={";
-            for(uint j=0;j<(uint)aentry.vcomposition.at(i);j++) {
-              num_prec.str("");
-              num_prec << std::fixed << setprecision(4) << aentry.vbader_atomic_volumes.at(atomCOUNT++);
-              oss << num_prec.str();
-              if(j<(uint)aentry.vcomposition.at(i)-1) {oss << ", ";}
-            }
-            if(i<tokens.size()-1) {oss << "}; ";} else {oss << "}";}
-          }
-          oss << " (Angst<sup>3</sup>)</span></div></div>" << endl; //JPO20180731
-        }
-        // [OBSOLETE] oss << "</ul>" << endl; //JPO20180731
-        oss << "</div>" << endl; //JPO20180731
-        oss << "<!-- Bader properties: END -->" << endl;
-      }
-      // ***************************************************************************
-      // MAGNETIC
-      if(vflags.flag("FLAG::FOUND") && vflags.flag("FLAG::MAGNETIC") && !directory.empty()) {
-        oss << "<!-- Magnetic properties: BEGIN -->" << endl;
-        // [OBSOLETE] oss << line_rule << endl; //JPO20180731
-        // [OBSOLETE] oss << "<div class=\"Magnetic\">" << endl; //JPO20180731
-        oss << "<div class=\"container\">" << endl; //JPO20180731
-        oss << "<div class=\"container-title\"><h1 class=\"section-title\">Magnetic Properties </h1></div>" << endl; //JPO20180731
-        // [OBSOLETE] oss << "<!span class=\"Magnetic_table\">" << endl; //JPO20180731
-        // [OBSOLETE] oss << "<ul>" << endl; //JPO20180731
-        // [OBSOLETE] oss << "<li><span class=\"description\" id=\"spin_cell_td\">Magnetic Moment:</span> " << aentry.spin_cell << " &mu;<sub>B</sub></li><!br>" << endl; //JPO20180731
-        // [OBSOLETE] oss << "<li><span class=\"description\" id=\"spin_atom_td\">Magnetic Moment/atom:</span> " << aentry.spin_atom << " &mu;<sub>B</sub>/atom</li><!br>" << endl; //JPO20180731
-        if(aurostd::substring2bool(aentry.loop,"magnetic")) {
-          oss << "<div class=\"container__cell--full\"><div class=\"container__card\"><h5 class=\"value-name\" id=\"spinD_td\">Spin Decomposition per atoms:</h5><span class=\"value\"> {" << aentry.spinD << "} &mu;<sub>B</sub></span></div></div>" << endl; //JPO20180731
-          oss << "<div class=\"container__cell\"><div class=\"container__card\"><h5 class=\"value-name\" id=\"spinF_td\">Spin Polarization (E<sub>F</sub>):</h5><span class=\"value\">" << aentry.spinF << "</span></div></div>" << endl; //JPO20180731
-        }
-        oss << "<div class=\"container__cell\"><div class=\"container__card\"><h5 class=\"value-name\" id=\"spin_cell_td\">Magnetic Moment:</h5><span class=\"value\">" << aentry.spin_cell << " &mu;<sub>B</sub></span></div></div>" << endl; //JPO20180731
-        oss << "<div class=\"container__cell\"><div class=\"container__card\"><h5 class=\"value-name\" id=\"spin_atom_td\">Magnetic Moment/atom:</h5><span class=\"value\">" << aentry.spin_atom << " &mu;<sub>B</sub>/atom</span></div></div>" << endl; //JPO20180731
-        // [OBSOLETE] oss << "</ul>" << endl; //JPO20180731
-        oss << "</div>" << endl; //JPO20180731
-        oss << "<!-- Magnetic properties: END -->" << endl;
-      }
-      // ***************************************************************************
-      // SCINTILLATION
-      if(vflags.flag("FLAG::FOUND") && vflags.flag("FLAG::SCINTILLATION") && !directory.empty()) {
-        double scintillation_attenuation_length=GetCompoundAttenuationLength(aentry.vspecies,aentry.vcomposition,aentry.density);
-        // [OBSOLETE] oss << line_rule << endl; //JPO20180731
-        oss << "<!-- Scintillation properties: BEGIN -->" << endl;
-        // [OBSOLETE] oss << "<div class=\"scintillation\">" << endl; //JPO20180731
-        //    oss << "<hr />" << endl; //JPO20180731
-        oss << "<div class=\"container\">" << endl; //JPO20180731
-        oss << "<div class=\"container-title\"><h1 class=\"section-title\">Scintillation Properties</h1></div>" << endl; //JPO20180731
-        //   oss << line_rule << endl; //JPO20180731
-        // [OBSOLETE] oss << "<br>" << endl; //JPO20180731
-        // [OBSOLETE] oss << "<table class=\"scintillation_table\">" << endl; //JPO20180731
-        // [OBSOLETE] oss << "<tbody>" << endl; //JPO20180731
-        if(aentry.scintillation_attenuation_length>0.0) {
-          oss << "<div class=\"container__cell\"><div class=\"container__card\">" << endl << "<h5 class=\"value-name\">Attenuation Length" << art064_link << ":</h5><span class=\"value\">" << aentry.scintillation_attenuation_length << " cm" << endl << "</span></div></div>" << endl; //JPO20180731
-        } else {
-          oss << "<div class=\"container__cell\"><div class=\"container__card\">" << endl << "<h5 class=\"value-name\">Attenuation Length" << art064_link << ":</h5><span class=\"value\">" << scintillation_attenuation_length << " cm" << endl << "</span></div></div>" << endl; //JPO20180731
-        }
-        // [OBSOLETE] oss << "</tbody>" << endl; //JPO20180731
-        // [OBSOLETE] oss << "</table>" << endl; //JPO20180731
-        oss << "</div>" << endl; //JPO20180731
-        oss << "<!-- Scintillation properties: END -->" << endl;
-      }
-      // ***************************************************************************
-      // ELECTRONIC BANDS
-      if(vflags.flag("FLAG::FOUND") && vflags.flag("FLAG::ELECTRONIC") && !directory.empty()) {
-        // [OBSOLETE] oss << line_rule << endl; //JPO20180731
-        oss << "<!-- Electronic properties: BEGIN -->" << endl;
-        //   oss << "<hr />" << endl; //JPO20180731
-        // [OBSOLETE] oss << "<div class=\"electronic\">" << endl; //JPO20180731
-        oss << "<div class=\"container\">" << endl; //JPO20180731
-        oss << "<div class=\"container-title\"><h1 class=\"section-title\"> Electronic Properties </h1></div>" << endl; //JPO20180731
-        // [OBSOLETE] oss << "<table class=\"electronic_table\">" << endl; //JPO20180731
-        // [OBSOLETE] oss << "<tbody>" << endl; //JPO20180731
-        // [OBSOLETE] oss << "<tr>" << endl; //JPO20180731
-        oss << "<div class=\"container__cell--full\"><div class=\"container__card\"><h5 class=\"value-name\">Spin Decomposition per atoms:</h5><span class=\"value\"> {" << aentry.spinD << "} &mu;<sub>B</sub> </span></div></div>" << endl; //JPO20180731
-        oss << "<div class=\"container__cell\"><div class=\"container__card\"><h5 class=\"value-name\">Spin Polarization (E<sub>F</sub>):</h5><span class=\"value\"> " << aentry.spinF << " </span></div></div>" << endl; //JPO20180731
-        oss << "<div class=\"container__cell\"><div class=\"container__card\" id=\"band_gap_td\"><h5 class=\"value-name\">Band Gap:</h5><span class=\"value\">" << aentry.Egap << " eV "
-          << (aentry.Egap_type=="insulator_direct"?"(insulator)":"") << (aentry.Egap_type=="insulator_indirect"?"(insulator)":"") << (aentry.Egap_type=="metal"?"(metal)":"") << "</span></div></div>" << endl; //JPO20180731
-        oss << "<div class=\"container__cell\"><div class=\"container__card\" id=\"fit_band_gap_td\"><h5 class=\"value-name\">Fit Band Gap:</h5><span class=\"value\">" << aentry.Egap_fit << " eV</span></div></div>" << endl; //JPO20180731
-        // [OBSOLETE] oss << "</tr>" << endl;  //JPO20180731
-        // [OBSOLETE] oss << "<tr>" << endl; //JPO20180731
-        oss << "<div class=\"container__cell\"><div class=\"container__card\" id=\"FIX_m_atom_td\"><h5 class=\"value-name\">Magnetic Moment:</h5><span class=\"value\">" << aentry.spin_cell << " &mu;<sub>B</sub></span></div></div>" << endl; //JPO20180731
-        oss << "<div class=\"container__cell\"><div class=\"container__card\" id=\"FIX_m_atom_td\"><h5 class=\"value-name\">Magnetic Moment/atom:</h5><span class=\"value\">" << aentry.spin_atom << " &mu;<sub>B</sub>/atom</span></div></div>" << endl; //JPO20180731
-        // [OBSOLETE] oss << "</tr>" << endl; //JPO20180731
-        // [OBSOLETE] oss << "<tr>" << endl; //JPO20180731
-        // (No values available - do not display yet) oss << "<div class=\"container__cell\"><div class=\"container__card\" id=\"FIX_e_mass_td\"><h5 class=\"value-name\">Electron Mass(FIX):</h5><span class=\"value\"> XXX (m<sub>0</sub>)</span></div></div>" << endl; //JPO20180731
-        // (No values available - do not display yet) oss << "<div class=\"container__cell\"><div class=\"container__card\" id=\"FIX_hole_mass_td\"><h5 class=\"value-name\">Hole Mass(FIX):</h5><span class=\"value\"> XXX (m<sub>0</sub>)</span></div></div>" << endl; //JPO20180731
-        // [OBSOLETE] oss << "</tr>" << endl; //JPO20180731
-        // [OBSOLETE] oss << "<tr>" << endl; //JPO20180731
-        if(aentry.Egap_type=="insulator_direct")
-          oss << "<div class=\"container__cell\"><div class=\"container__card\" id=\"FIX_band_gap_type_td\"><h5 class=\"value-name\">Band Gap Type:</h5><span class=\"value\">  Direct</span></div></div>" << endl; //JPO20180731
-        if(aentry.Egap_type=="insulator_indirect")
-          oss << "<div class=\"container__cell\"><div class=\"container__card\" id=\"FIX_band_gap_type_td\"><h5 class=\"value-name\">Band Gap Type:</h5><span class=\"value\">  Indirect</span></div></div>" << endl; //JPO20180731
-        // [OBSOLETE] oss << "</tr>" << endl; //JPO20180731
-        // [OBSOLETE] oss << "<tr>" << endl; //JPO20180731
-        // [OBSOLETE] oss << "<td class=\"electronic_table_td\"><span class=\"table_description\">Spin Polarization (E<sub>F</sub>):</span> " << aentry.spinF << " </td>" << endl; //JPO20180731
-        // [OBSOLETE] oss << "<td class=\"electronic_table_td\"><span class=\"table_description\">Spin Decomposition per atoms:</span> {" << aentry.spinD << "} &mu;<sub>B</sub> </td>" << endl; //JPO20180731
-        // [OBSOLETE] oss << "</tr>" << endl; //JPO20180731
-        // [OBSOLETE] oss << "</tbody>" << endl; //JPO20180731
-        // [OBSOLETE] oss << "</table>" << endl; //JPO20180731
-        oss << "</div>" << endl; //JPO20180731
-        oss << "<ul>" << endl;
-        oss << "<li>" << endl;
-        // [OBSOLETE] oss << "<div class=\"container-subtitle\">" << endl;
-        // [OBSOLETE] oss << "<h4 class=\"section-subtitle\">Band Structure</h4></div>" << endl;
-
-        // ****************************************************************************
-        // INTERACTIVE BANDS PLOT
-        //GG
-        // [OBSOLETE] oss << "<div class=\"container__cell--full\" >" << endl;  //PC20180515 //JPO20180731
-        oss << "<div class=\"flex-container\">" << endl; //JPO20180731
-        oss << "<span class=\"pic_description_band\">Band Structure:</span>" << endl; //JPO20180731
-        oss << "<div class=\"DosOptions\">" 				<< endl;  //PC20180515
-        oss << "<div> Zoom/Pan type:" << endl;  //PC20180515
-        oss << "<select id=\"zoomOptions\"> "								<< endl;  //PC20180515
-        oss << "<option value=\"both\">Both X & Y</option>"				<< endl;
-        oss << "<option value=\"xOnly\">X Only</option>"				<< endl;
-        oss << "<option value=\"yOnly\">Y Only</option>"				<< endl;
-        oss << "</select></div>" << endl; //PC20180515
-        //if ((aentry.spinF!=AUROSTD_NAN) && (!aurostd::isequal(abs(aentry.spinF),0.0,_ZERO_TOL_))) //PC20180515
-        if ((aentry.spinF!=AUROSTD_NAN) && (!aurostd::isequal(abs(aentry.spin_atom),0.0,_ZERO_TOL_))) //PC20180515
-        { //CO20200106 - patching for auto-indenting
-          oss << "<div>Majority/Minority Spin Selection:**" << endl;  //PC20180525
-          oss << "<select id =\"spinBandsOptions\">" << endl; //PC20180515
-          oss << "<option value=\"bothS\">Both Spins</option>"				<< endl;  //PC20180515
-          oss << "<option value=\"majority\">Majority Spin</option>"				<< endl;  //PC20180515
-          oss << "<option value=\"minority\">Minority Spin</option>"				<< endl;  //PC20180515
-          oss << "</select></div>"								<< endl;  //PC20180515
-        }
-        oss << "<div class=\"reset\">Reset Zoom</div>" << endl; //PC20180515
-        oss << "</div>"				<< endl;  //PC20180515
-        if ((aentry.spinF!=AUROSTD_NAN) && (!aurostd::isequal(abs(aentry.spin_atom),0.0,_ZERO_TOL_))){  //PC20180515
-          oss << "<div class=\"star\">**For smoother tracing of bands </div>" << endl; //PC20180525
-        } //PC20180525
-        oss << "<div class=\"plots\">" << endl; //PC20180515
-        oss << "<div class=\"Bands_plot\">" << endl;  //PC20180515
-        oss << "<svg id=\"bands_wrapper\" width=\"900\" height=\"550\"></svg>"						<< endl;  //PC20180515
-        if ((aentry.spinF!=AUROSTD_NAN) && (!aurostd::isequal(abs(aentry.spin_atom),0.0,_ZERO_TOL_))){  //PC20180515
-          oss << "<div id=\"bandLegend\" class=\"legend\">"				<< endl;
-          oss << "<text class=\"legendText \">Majority Spin"				<< endl;  //PC20180515
-          oss << "<line class=\"legendLine\" style=\"border-color:black;\"></line>"	        << endl;  //PC20180515
-          oss << "</text>" 								<< endl;  //PC20180515
-          oss << "<text class=\"legendText \">Minority Spin" 				<< endl;  //PC20180515
-          oss << "<line class=\"legendLine min\"></line>" 					<< endl;  //PC20180515
-          oss << "</text></div>"							<< endl;  //PC20180515
-        } //PC20180515
-        oss << "</div>"  << endl; //PC20180515
-        oss << "<div class=\"Dos_plot\">" << endl;  //PC20180515
-        oss << "<svg id=\"dos_wrapper\" width=\"300px\" height=\"550px\" ></svg>" << endl;  //PC20180515
-        oss << " <div id=\"dosLegend\" class=\"legend\" >" << endl; //PC20180515
-        oss << "<text id=\"dosText\"></text>"						<< endl;  //PC20180515
-        oss << "</div>" 								<< endl;
-        oss << "</div></div></div>" << endl;  //PC20180515
-        //[OBSOLETE PC20180515]oss << "<div class=\"legendLine min\"></div>" 					<< endl;
-        //[OBSOLETE PC20180515]oss << "</div></div></svg>"							<< endl;
-        //[OBSOLETE PC20180515]oss << "<svg id=\"dos_wrapper\">"						<< endl;
-        //[OBSOLETE PC20180515]oss << "<div id=\"dosText\"></div>"						<< endl;
-        //[OBSOLETE PC20180515]oss << "<div id=\"dosLegend\" class=\"legend \"></div></svg></div></div>"	<< endl;
-        // ********************************************************************************** 
-
-        if(aentry.vfiles_WEB.size()>0) 
-          for(uint i=0;i<aentry.vfiles_WEB.size();i++)
-            if((aentry.vfiles_WEB.at(i)==label+".png") || (aentry.vfiles_WEB.at(i) == label + "_banddos.png"))  //ME20190621 - include new file naming convention 
-              oss << "<div class = \"picture_band\" id=\"band_dos_pic\"><a id=\"imgPopup\"><img class=\"pic\" src=\"" << url_WEB << "/" << aentry.vfiles_WEB.at(i) << "\" alt=\"Band Structure of " << label << "\" style='display:block;background:white; margin: 0 auto;' /></a></div>" << endl;
-        oss << "<div id=\"small_figure\" style=\'display:flex;justify-content:center;\'>" << endl;
-        if(aentry.vfiles_WEB.size()>0) 
-          for(uint i=0;i<aentry.vfiles_WEB.size();i++)
-            if((aurostd::substring2bool(aentry.vfiles_WEB.at(i),"_PEDOS_") || aurostd::substring2bool(aentry.vfiles_WEB.at(i), "_dos_")) && aurostd::substring2bool(aentry.vfiles_WEB.at(i),".png"))  //ME20190621 - include new file name convention
-              oss << "<img class=\"pic_small\" src=\"" << url_WEB << "/" << aentry.vfiles_WEB.at(i) << "\" alt=\"Band Structure of pdos_" << label << "\" style='background:white; margin: 0 auto;height:0%;' >" << endl;
-        oss << "</div>" << endl;
-        oss << "</li></ul>" << endl;
-        oss << "</div>" << endl;
-        oss << "<!-- Electronic properties: END -->" << endl;
-      }
-
-      // ***************************************************************************
-      // ELECTRONIC POPUP
-      if(vflags.flag("FLAG::FOUND") && vflags.flag("FLAG::ELECTRONIC") && !directory.empty()) {
-        oss << "<!-- Electronic popup: BEGIN -->" << endl;
-        oss << "</div> <!close global>" << endl;
-        oss << "<div id=\"popupImg\">  <! make popup>" << endl;
-        oss << "<a id=\"popupImgClose\">" << endl;
-        oss << "<img id=\"closeButton\" src=\"img/closeButton.png\" alt=\"close\" ></a>" << endl;
-        oss << "<a id=\"backwardArrow\">" << endl;
-        oss << "<img src=\"img/backwardArrow.png\" alt=\"backward arrow\" ></a>" << endl;
-        oss << "<ul class=\"pic_popup_list\">" << endl;
-<<<<<<< HEAD
-        //ME20190621 BEGIN
-=======
-        //ME20190621 - BEGIN
->>>>>>> 10163148
-        // Include new file naming convention
-        if(aentry.vfiles_WEB.size()>0) {
-          for(uint i=0;i<aentry.vfiles_WEB.size();i++) {
-            if((aentry.vfiles_WEB.at(i)==label+".png") || (aentry.vfiles_WEB.at(i) == label + "_banddos.png")) {
-              oss << "<li class=\"pic_popup\"><img class=\"pic_large\" src=\"" << url_WEB << "/" << aentry.vfiles_WEB.at(i) << "\" alt=\"Band Structure of " << label << "\"  ></li>" << endl;
-              break;
-            }
-          }
-        }
-        if(aentry.vfiles_WEB.size()>0) {
-          for(uint i=0;i<aentry.vfiles_WEB.size();i++) {
-            if((aentry.vfiles_WEB.at(i)==label+"_DOS.png") || (aentry.vfiles_WEB.at(i) == label + "_dos.png")) {
-              oss << "<li class=\"pic_popup\"><img class=\"pic_large\" src=\"" << url_WEB << "/" << aentry.vfiles_WEB.at(i) << "\" alt=\"DOS of " << label << "\"  ></li>" << endl;
-              break;
-            }
-          }
-        }
-<<<<<<< HEAD
-        //ME20190621 END
-=======
-        //ME20190621 - END
->>>>>>> 10163148
-        if(aentry.vfiles_WEB.size()>0) 
-          for(uint iline=0;iline<aentry.vfiles_WEB.size();iline++)
-            if(aurostd::substring2bool(aentry.vfiles_WEB.at(iline),"PEDOS") || aurostd::substring2bool(aentry.vfiles_WEB.at(iline), "_dos_"))  //ME20190621 - include new file name convention
-              if(aurostd::substring2bool(aentry.vfiles_WEB.at(iline),"png"))
-                oss << "<li class=\"pic_popup\"><img class=\"pic_large\" src=\"" << url_WEB << "/" << aentry.vfiles_WEB.at(iline) << "\" alt=\"Band Structure of pdos_" << label << "\"  ></li>" << endl;
-        oss << "</ul>" << endl;
-        oss << "<a id=\"forwardArrow\"><img src=\"img/forwardArrow.png\" alt=\"forward arrow\" ></a>" << endl;
-        oss << "</div>" << endl;
-        oss << "<!-- Electronic popup: END -->" << endl;
-      }
-      oss << "<!-- Downloadable Files: BEGIN -->" << endl; //JPO20180809
-      oss << "<div class=\"container\">" << endl; //JPO20180809
-      oss << "<div class=\"container-title\"><h1 class=\"section-title\"> Downloadable Files </h1></div>" << endl; //JPO20180809
-      oss << "<div class=\"container__cell--full\"><div class=\"container__card\">" << endl; //JPO20180809
-      oss << "<ul class=\"file-list\">" << endl; //JPO20180809
-      oss << "<li class=\"file-name\"><a href=\"" << url_WEB << "/\"" << html_TAB << " download=\"aflowlib.out\" >aflowlib.out</a></li>" << endl; //JPO20180809
-      oss << "<li class=\"file-name\"><a href=\"" << url_WEB << "/?format=json\"" << html_TAB << "download=\"aflowlib.json\">aflowlib.json</a></li>" << endl; //JPO20180809
-      oss << "<li class=\"file-name\"><a href=\"" << url_WEB << "/CONTCAR.relax.vasp\"" << html_TAB << "download=\"CONTCAR.relax.vasp\">Relaxed Position (aflowlib/VASP)</a></li>" << endl; //JPO20180809
-      oss << "<li class=\"file-name\"><a href=\"" << url_WEB << "/CONTCAR.relax.qe\"" << html_TAB << " download=\"CONTCAR.relax.ge\">Relaxed Position (aflowlib/QE)</a></li>" << endl; //JPO20180809
-      oss << "<li class=\"file-name\"><a href=\"" << url_WEB << "/CONTCAR.relax.abinit\"" << html_TAB << "download=\"CONTCAR.relax.abinit\">Relaxed Position (aflowlib/AIMS)</a></li>" << endl; //JPO20180809
-      oss << "<li class=\"file-name\"><a href=\"" << url_WEB << "/CONTCAR.relax.aims\"" << html_TAB << "download=\"CONTCAR.relax.aims\">Relaxed Position (aflowlib/AIMS)</a>" << endl; //JPO20180809
-      oss << "<li class=\"file-name\"><a href=\"" << url_WEB << "/INCAR.relax\"" << html_TAB << "download=\"INCAR.relax\">INCAR for relaxed calculation</a></li>" << endl; //JPO20180809
-      oss << "<li class=\"file-name\"><a href=\"" << url_WEB << "/INCAR.static\"" << html_TAB << "download=\"INCAR.static\">INCAR for static calculation</a></li>" << endl; //JPO20180809
-      oss << "<li class=\"file-name\"><a href=\"" << url_WEB << "/INCAR.bands\"" << html_TAB << "download=\"INCAR.bands\">INCAR for bands calculation</a></li>" << endl; //JPO20180809
-      oss << "<li class=\"file-name\"><a href=\"" << url_WEB << "/KPOINTS.relax\"" << html_TAB << "download=\"KPOINTS.relax\">KPOINTS for relaxed calculation</a></li>" << endl; //JPO20180809
-      oss << "<li class=\"file-name\"><a href=\"" << url_WEB << "/KPOINTS.static\"" << html_TAB << "download=\"KPOINTS.static\">KPOINTS for static calculation</a></li>" << endl; //JPO20180809
-      oss << "<li class=\"file-name\"><a href=\"" << url_WEB << "/KPOINTS.bands\"" << html_TAB << "download=\"KPOINTS.bands\">KPOINTS for bands calculation</a></li>" << endl; //JPO20180809
-      oss << "<li class=\"file-name\"><a href=\"" << url_WEB << "/" << DEFAULT_FILE_EDATA_ORIG_OUT << "\"" << html_TAB << "download=\"edata.orig.out\">Extended crystallographic data for original structure</a></li>" << endl; //JPO20180809
-      oss << "<li class=\"file-name\"><a href=\"" << url_WEB << "/" << DEFAULT_FILE_EDATA_RELAX_OUT << "\"" << html_TAB << "download=\"edata.relax.out\">Extended crystallographic data for relaxed structure</a></li>" << endl; //JPO20180809
-      oss << "<li class=\"file-name\"><a href=\"" << url_WEB << "/" << DEFAULT_FILE_EDATA_BANDS_OUT << "\"" << html_TAB << "download=\"edata.bands.out\">Extended crystallographic data for band-structure</a></li>" << endl; //JPO20180809
-      if(aurostd::substring2bool(aentry.vfiles_WEB,"aflow.agl.out"))  //JPO20180809
-        oss << "<li class=\"file-name\"><a href=\"" << url_WEB << "/aflow.agl.out\"" << html_TAB << "download=\"aflow.agl.out\">AGL Output</a></li>" << endl; //JPO20180809
-      if(aurostd::substring2bool(aentry.vfiles_WEB,"AGL.out")) //JPO20180809
-        oss << "<li class=\"file-name\"><a href=\"" << url_WEB << "/AGL.out\"" << html_TAB << "download=\"AGL.out\">AGL complete output</a></li>" << endl; //JPO20180809
-      if(aurostd::substring2bool(aentry.vfiles_WEB,"AGL_energies_temperature.out")) //JPO20180809
-        oss << "<li class=\"file-name\"><a href=\"" << url_WEB << "/AGL_energies_temperature.out\"" << html_TAB << "download=\"AGL_energies_temperature.out\">AGL Energy versus Temperature</a></li>" << endl; //JPO20180809
-      if(aurostd::substring2bool(aentry.vfiles_WEB,"AGL_thermal_properties_temperature.out")) //JPO20180809
-        oss << "<li class=\"file-name\"><a href=\"" << url_WEB << "/AGL_thermal_properties_temperature.out\"" << html_TAB << "download=\"AGL_thermal_properties_temperature.out\">AGL Thermal Properties versus Temperature</a></li>" << endl; //JPO20180809
-      if(aurostd::substring2bool(aentry.vfiles_WEB,"Hugoniot.out")) //CT20181212
-        oss << "<li class=\"file-name\"><a href=\"" << url_WEB << "/AGL_Hugoniot.out\"" << html_TAB << "download=\"AGL_Hugoniot.out\">AGL Hugoniot Relation</a></li>" << endl; //CT20181212
-      if(aurostd::substring2bool(aentry.vfiles_WEB,"aflow.ael.out")) //JPO20180809
-        oss << "<li class=\"file-name\"><a href=\"" << url_WEB << "/aflow.ael.out\"" << html_TAB << "download=\"aflow.ael.out\">AEL Output</a></li>" << endl; //JPO20180809
-      if(aurostd::substring2bool(aentry.vfiles_WEB,"AEL_Elastic_constants.out")) //JPO20180809
-        oss << "<li class=\"file-name\"><a href=\"" << url_WEB << "/AEL_Elastic_constants.out\"" << html_TAB << "download=\"AEL_Elastic_constants.out\">AEL Elastic constants</a></li>" << endl; //JPO20180809
-      if(aurostd::substring2bool(aentry.vfiles_WEB,"AEL_Compliance_tensor.out")) //JPO20180809
-        oss << "<li class=\"file-name\"><a href=\"" << url_WEB << "/AEL_Compliance_tensor.out\"" << html_TAB << "download=\"AEL_Compliance_tensor.out\">AEL Compliance constants</a></li>" << endl; //JPO20180809
-      string abader_out=aentry.prototype+"_abader.out"; //JPO20180809
-      if(aurostd::substring2bool(aentry.vfiles_WEB,abader_out)) { //JPO20180809
-        oss << "<li class=\"file-name\"><a href=\"" << url_WEB << "/" << abader_out << "\"" << html_TAB << "download=\"abader.out\">Bader Output</a></li>" << endl; } //JPO20180809
-      oss << "</ul></div></div>" << endl; //JPO20180809
-      oss << "<!-- Downloadable Files: END -->" << endl; //JPO20180809
-
-      // ***************************************************************************
-      // OTHER
-      if(0) if((XHOST.hostname=="nietzsche.mems.duke.edu" || XHOST.hostname=="materials.duke.edu" )&& !directory.empty()) {
-        oss << line_rule << endl;
-        oss << "<!-- DEBUG: BEGIN -->" << endl;
-        oss << "<b>DEBUG: only in " << XHOST.hostname << "</b><br>" << endl;
-        oss << aentry.entry << "<br><br>" << endl;
-        oss << line_rule << endl;
-        oss << "<!-- DEBUG: END -->" << endl;
-      }
-      // DONE
-
-      oss << "<! HARVEY WORK AFTER HERE> " << endl;
-    }
-    return voptions.size();
-  }
-}
-
-//#include "aflowlib_web_interface_test2.cpp"
-//#include "aflowlib_web_interface_test3.cpp"
-*/
-
-// ***************************************************************************
-namespace aflowlib {
-  uint WEB_Aflowlib_Entry(string options,ostream& oss) {
-    bool LDEBUG=(FALSE || XHOST.DEBUG);
-    string soliloquy="aflowlib::WEB_Aflowlib_Entry():";
-    if(LDEBUG) cout << "aflowlib::WEB_Aflowlib_Entry: begin<br>" << endl;
-
-    stringstream num_prec;
-    vector<string> voptions;
-    aurostd::string2tokens(options,voptions,",");
-    if(voptions.size()==0) {
-      init::ErrorOption(cout,options,"aflowlib::WEB_Aflowlib_Entry","aflow --aflowlib=entry");
-      exit(0);
-    } 
-
-    // move on
-    for(uint ioption=0;ioption<voptions.size();ioption++) {
-      //  oss << voptions.at(ioption) << endl;
-      string option=voptions.at(ioption); //aurostd::args2attachedstring(argv,"--aflowlib=",(string) "nan");
-      if(option.at(option.size()-1)=='/'|| option.at(option.size()-1)=='.') option.erase(option.end()-1,option.end()-0); //  some demoronization
-      if(option.at(0)=='/'|| option.at(0)=='.') option.erase(option.begin(),option.begin()+1); //  some demoronization
-      string directory="";
-      string directory_RAW="",directory_LIB="",directory_WEB="";
-      string directory_AUID_LIB="",directory_AUID_RAW="",directory_AUID_WEB="";
-      string url_WEB;
-      string label="";
-      // string line_gif="<br><img border=0 width=60% height=2 src=http://materials.duke.edu/auro/images/line.gif><br><br>";
-      // string art058_link=" https://doi.org/10.1016/j.commatsci.2010.05.010";
-      // string art064_link=" https://doi.org/10.1021/co200012w";
-      // string icsd_link=" https://www.fiz-karlsruhe.com/icsd.html";
-      // string aflow_ael_readme=" http://materials.duke.edu/AFLOW/README_AFLOW_AEL.TXT"; //CO20180817
-      // string art096_link=" https://doi.org/10.1103/PhysRevB.90.174107";
-      // string art100_link=" https://www.nature.com/articles/sdata20159";
-      // string aflow_agl_readme=" http://materials.duke.edu/AFLOW/README_AFLOW_AGL.TXT"; //CO20180817
-      // string art115_link=" https://doi.org/10.1103/PhysRevMaterials.1.015401"; //CO20180817
-      // string aflow_sym_readme=" http://materials.duke.edu/AFLOW/README_AFLOW_SYM.TXT"; //CO20180817
-      // string art135_link=" https://doi.org/10.1107/S2053273318003066"; //CO20180817
-
-      //DX20180817
-      // string bravais_lattice_orig_wiki_link=" http://aflowlib.duke.edu/aflowwiki/doku.php?id=documentation:all_keywords&#bravais_lattice_orig";
-      // string bravais_lattice_relax_wiki_link=" http://aflowlib.duke.edu/aflowwiki/doku.php?id=documentation:all_keywords&#bravais_lattice_relax";
-      // string lattice_system_orig_wiki_link=" http://aflowlib.duke.edu/aflowwiki/doku.php?id=documentation:all_keywords&#lattice_system_orig";
-      // string lattice_variation_orig_wiki_link=" http://aflowlib.duke.edu/aflowwiki/doku.php?id=documentation:all_keywords&#lattice_variation_orig";
-      // string lattice_system_relax_wiki_link=" http://aflowlib.duke.edu/aflowwiki/doku.php?id=documentation:all_keywords&#lattice_system_relax";
-      // string lattice_variation_relax_wiki_link=" http://aflowlib.duke.edu/aflowwiki/doku.php?id=documentation:all_keywords&#lattice_variation_relax";
-      // string Pearson_symbol_orig_wiki_link=" http://aflowlib.duke.edu/aflowwiki/doku.php?id=documentation:all_keywords&#pearson_symbol_orig";
-      // string Pearson_symbol_relax_wiki_link=" http://aflowlib.duke.edu/aflowwiki/doku.php?id=documentation:all_keywords&#pearson_symbol_relax";
-      // string sg_wiki_link=" http://aflowlib.duke.edu/aflowwiki/doku.php?id=documentation:all_keywords&#sg";
-      // string sg2_wiki_link=" http://aflowlib.duke.edu/aflowwiki/doku.php?id=documentation:all_keywords&#sg2";
-      // string spacegroup_orig_wiki_link=" http://aflowlib.duke.edu/aflowwiki/doku.php?id=documentation:all_keywords&#spacegroup_orig";
-      // string spacegroup_relax_wiki_link=" http://aflowlib.duke.edu/aflowwiki/doku.php?id=documentation:all_keywords&#spacegroup_relax";
-
-      aflowlib::_aflowlib_entry aentry;
-
-      xoption vflags;
-      vflags.flag("FLAG::PREAMBLE",TRUE);
-      vflags.flag("FLAG::CALCULATION",TRUE);
-      vflags.flag("FLAG::JMOL",TRUE);
-      vflags.flag("FLAG::EDATA_ORIG",FALSE);
-      vflags.flag("FLAG::EDATA_RELAX",TRUE);
-      vflags.flag("FLAG::THERMODYNAMICS",TRUE);
-      vflags.flag("FLAG::MAGNETIC",TRUE);
-      vflags.flag("FLAG::ELECTRONIC",FALSE);     // will setup later
-      vflags.flag("FLAG::SCINTILLATION",TRUE);   // will setup later
-      vflags.flag("FLAG::AGL",FALSE);            // will setup later
-      vflags.flag("FLAG::AEL",FALSE);            // will setup later
-      vflags.flag("FLAG::BADER",FALSE);          // will setup later
-
-      // check if ICSD inside (anyway)
-      string lattices[]={"BCC","BCT","CUB","FCC","HEX","MCL","MCLC","ORC","ORCC","ORCF","ORCI","RHL","TET","TRI"};
-      vector<string> vline,tokens;
-
-      string html_TAB=" target=\"_blank\"";
-
-      if(LDEBUG) cout << "WEB_Aflowlib_Entry: [1]<br>" << endl;
-      if(LDEBUG) cout << "WEB_Aflowlib_Entry: [4]<br>" << endl;
-      if(LDEBUG) cout << "WEB_Aflowlib_Entry: option=" << option << endl;
-
-      // START SEARCH
-
-      vflags.flag("FLAG::FOUND",FALSE);
-      string catalog="",auid="",strtmp,errormsg="";
-
-      // **********************************************************************************************************
-      // TRY AUID
-      // **********************************************************************************************************
-      if(!vflags.flag("FLAG::FOUND") && aurostd::substring2bool(aurostd::tolower(option),"aflow:")) { // CHECK AUID
-        if(LDEBUG) cout << "WEB_Aflowlib_Entry: option=" << option << endl;
-        string auid=aurostd::tolower(option);
-        if(auid.size()!=22) {
-          errormsg="aflowlib::WEB_Aflowlib_Entry:_error_on_size_of_auid="+auid;
-        } else {
-          // NEW
-          directory_AUID_LIB=init::AFLOW_Projects_Directories("AUID")+"/"+auid.substr(0,8); for(uint i=8;i<=20;i+=2) directory_AUID_LIB+="/"+auid.substr(i,2);  // splitting aflow:ab/cd..
-          directory_AUID_WEB=directory_AUID_LIB+"/WEB";
-          directory_AUID_RAW=directory_AUID_LIB+"/RAW";
-          directory_AUID_LIB=directory_AUID_LIB+"/LIB";
-          if(LDEBUG) cout << "WEB_Aflowlib_Entry: directory_AUID_LIB=" << directory_AUID_LIB << endl;
-          if(LDEBUG) cout << "WEB_Aflowlib_Entry: directory_AUID_RAW=" << directory_AUID_RAW << endl;
-          if(LDEBUG) cout << "WEB_Aflowlib_Entry: directory_AUID_WEB=" << directory_AUID_WEB << endl;
-          directory="";
-          if(!aurostd::FileExist(directory_AUID_RAW+"/"+DEFAULT_FILE_AFLOWLIB_ENTRY_OUT)) {
-            errormsg="aflowlib::WEB_Aflowlib_Entry:_entry_does_not_exist="+directory_AUID_RAW+"/"+DEFAULT_FILE_AFLOWLIB_ENTRY_OUT;
-          } else {
-            _aflowlib_entry entry_tmp(string(directory_AUID_RAW+"/"+DEFAULT_FILE_AFLOWLIB_ENTRY_OUT));
-            directory=entry_tmp.aurl;
-            auid=entry_tmp.aurl;
-            aurostd::StringSubst(directory,"aflowlib.duke.edu:","");
-            aurostd::StringSubst(directory,"materials.duke.edu:","");
-            aurostd::StringSubst(directory,"AFLOWDATA/ICSD_RAW/","");aurostd::StringSubst(directory,"AFLOWDATA/ICSD_WEB/","");
-            aurostd::StringSubst(directory,"AFLOWDATA/LIB0_RAW/","");aurostd::StringSubst(directory,"AFLOWDATA/LIB0_WEB/","");
-            aurostd::StringSubst(directory,"AFLOWDATA/LIB1_RAW/","");aurostd::StringSubst(directory,"AFLOWDATA/LIB1_WEB/","");
-            aurostd::StringSubst(directory,"AFLOWDATA/LIB2_RAW/","");aurostd::StringSubst(directory,"AFLOWDATA/LIB2_WEB/","");
-            aurostd::StringSubst(directory,"AFLOWDATA/LIB3_RAW/","");aurostd::StringSubst(directory,"AFLOWDATA/LIB3_WEB/","");
-            aurostd::StringSubst(directory,"AFLOWDATA/LIB4_RAW/","");aurostd::StringSubst(directory,"AFLOWDATA/LIB4_WEB/","");
-            aurostd::StringSubst(directory,"AFLOWDATA/LIB5_RAW/","");aurostd::StringSubst(directory,"AFLOWDATA/LIB5_WEB/","");
-            aurostd::StringSubst(directory,"AFLOWDATA/LIB6_RAW/","");aurostd::StringSubst(directory,"AFLOWDATA/LIB6_WEB/","");
-            aurostd::StringSubst(directory,"AFLOWDATA/LIB7_RAW/","");aurostd::StringSubst(directory,"AFLOWDATA/LIB7_WEB/","");
-            aurostd::StringSubst(directory,"AFLOWDATA/LIB8_RAW/","");aurostd::StringSubst(directory,"AFLOWDATA/LIB8_WEB/","");
-            aurostd::StringSubst(directory,"AFLOWDATA/LIB9_RAW/","");aurostd::StringSubst(directory,"AFLOWDATA/LIB9_WEB/","");
-            vflags.flag("FLAG::AUID",TRUE);
-            vflags.flag("FLAG::FOUND",TRUE);
-            catalog=entry_tmp.catalog;
-            label=directory;
-            for(uint ilat=0;ilat<14;ilat++)
-              aurostd::StringSubst(label,lattices[ilat]+"/","");
-            aurostd::StringSubst(label,"/",".");
-          }
-        }
-      }
-
-      // **********************************************************************************************************
-      // TRY DIRECTORY
-      // **********************************************************************************************************
-      if(!vflags.flag("FLAG::FOUND")) { // tests with proto name
-        string dir2test;
-        dir2test=option;
-
-        vector<string> vdir2test;
-        for(uint i0=0;i0<dir2test.size();i0++) { // allow all identical indices...
-          for(uint i1=i0;i1<dir2test.size();i1++) { // allow all identical indices
-            for(uint i2=i1;i2<dir2test.size();i2++) { // allow all identical indices
-              //	    for(uint i3=i2;i3<dir2test.size();i3++) { // allow all identical indices
-              dir2test=option;
-              if(dir2test.at(i0)=='.') dir2test.at(i0)='/';
-              if(dir2test.at(i1)=='.') dir2test.at(i1)='/';
-              if(dir2test.at(i2)=='.') dir2test.at(i2)='/';
-              //      if(dir2test.at(i3)=='.') dir2test.at(i3)='/';
-              bool found=false;
-              for(uint i=0;i<vdir2test.size()&&!found;i++) if(dir2test==vdir2test.at(i)) found=true;
-              if(!found) {
-                vdir2test.push_back(dir2test);
-              }
-            }
-            //	  }
-          }
-        }   
-        if(LDEBUG) cout << "WEB_Aflowlib_Entry: testing dir2test=" << dir2test << endl;
-        for(uint i=0;i<vdir2test.size()&&!vflags.flag("FLAG::FOUND");i++) { // allow i=j=k so that 1 OR 2 OR 3 dots are also tested
-          dir2test=vdir2test.at(i);
-          //		cout << "testing(" << i << ") = " << dir2test << endl;
-          for(uint ilat=0;ilat<14&&!vflags.flag("FLAG::FOUND");ilat++) {
-            if(!vflags.flag("FLAG::FOUND") && aurostd::FileExist(init::AFLOW_Projects_Directories("ICSD")+"/RAW/"+lattices[ilat]+"/"+dir2test+"/"+DEFAULT_FILE_AFLOWLIB_ENTRY_OUT)) {
-              catalog="ICSD";directory=lattices[ilat]+"/"+dir2test;label=option;vflags.flag("FLAG::FOUND",TRUE);
-            }
-          }
-          if(!vflags.flag("FLAG::FOUND") && aurostd::FileExist(init::AFLOW_Projects_Directories("LIB0")+"/RAW/"+dir2test+"/"+DEFAULT_FILE_AFLOWLIB_ENTRY_OUT)) {
-            catalog="LIB0";directory=dir2test;label=option;vflags.flag("FLAG::FOUND",TRUE);
-          }
-          if(!vflags.flag("FLAG::FOUND") && aurostd::FileExist(init::AFLOW_Projects_Directories("LIB1")+"/RAW/"+dir2test+"/"+DEFAULT_FILE_AFLOWLIB_ENTRY_OUT)) {
-            catalog="LIB1";directory=dir2test;label=option;vflags.flag("FLAG::FOUND",TRUE);		
-          }
-          if(!vflags.flag("FLAG::FOUND") && aurostd::FileExist(init::AFLOW_Projects_Directories("LIB2")+"/RAW/"+dir2test+"/"+DEFAULT_FILE_AFLOWLIB_ENTRY_OUT)) {
-            catalog="LIB2";directory=dir2test;label=option;vflags.flag("FLAG::FOUND",TRUE);		
-          }
-          if(!vflags.flag("FLAG::FOUND") && aurostd::FileExist(init::AFLOW_Projects_Directories("LIB3")+"/RAW/"+dir2test+"/"+DEFAULT_FILE_AFLOWLIB_ENTRY_OUT)) {
-            catalog="LIB3";directory=dir2test;label=option;vflags.flag("FLAG::FOUND",TRUE);		
-          }
-          if(!vflags.flag("FLAG::FOUND") && aurostd::FileExist(init::AFLOW_Projects_Directories("LIB4")+"/RAW/"+dir2test+"/"+DEFAULT_FILE_AFLOWLIB_ENTRY_OUT)) {
-            catalog="LIB4";directory=dir2test;label=option;vflags.flag("FLAG::FOUND",TRUE);		
-          }
-          if(!vflags.flag("FLAG::FOUND") && aurostd::FileExist(init::AFLOW_Projects_Directories("LIB5")+"/RAW/"+dir2test+"/"+DEFAULT_FILE_AFLOWLIB_ENTRY_OUT)) {
-            catalog="LIB5";directory=dir2test;label=option;vflags.flag("FLAG::FOUND",TRUE);		
-          }
-          if(!vflags.flag("FLAG::FOUND") && aurostd::FileExist(init::AFLOW_Projects_Directories("LIB6")+"/RAW/"+dir2test+"/"+DEFAULT_FILE_AFLOWLIB_ENTRY_OUT)) {
-            catalog="LIB6";directory=dir2test;label=option;vflags.flag("FLAG::FOUND",TRUE);		
-          }
-          if(!vflags.flag("FLAG::FOUND") && aurostd::FileExist(init::AFLOW_Projects_Directories("LIB7")+"/RAW/"+dir2test+"/"+DEFAULT_FILE_AFLOWLIB_ENTRY_OUT)) {
-            catalog="LIB7";directory=dir2test;label=option;vflags.flag("FLAG::FOUND",TRUE);		
-          }
-          if(!vflags.flag("FLAG::FOUND") && aurostd::FileExist(init::AFLOW_Projects_Directories("LIB8")+"/RAW/"+dir2test+"/"+DEFAULT_FILE_AFLOWLIB_ENTRY_OUT)) {
-            catalog="LIB8";directory=dir2test;label=option;vflags.flag("FLAG::FOUND",TRUE);		
-          }
-          if(!vflags.flag("FLAG::FOUND") && aurostd::FileExist(init::AFLOW_Projects_Directories("LIB9")+"/RAW/"+dir2test+"/"+DEFAULT_FILE_AFLOWLIB_ENTRY_OUT)) {
-            catalog="LIB9";directory=dir2test;label=option;vflags.flag("FLAG::FOUND",TRUE);		
-          }
-        }
-      }
-
-      // **********************************************************************************************************
-      // TRY ICSD LINK
-      // **********************************************************************************************************
-      if(!vflags.flag("FLAG::FOUND")) { // icsd link
-        string directory_ICSD2LINK=init::AFLOW_Projects_Directories("AUID")+"/icsd:/"+option;
-        aurostd::StringSubst(directory_ICSD2LINK,"ICSD:","icsd:");
-        aurostd::StringSubst(directory_ICSD2LINK,"icsd:icsd:","icsd:");    
-        //	cerr << directory_ICSD2LINK << endl;
-        if(aurostd::FileExist(directory_ICSD2LINK+"/RAW/"+DEFAULT_FILE_AFLOWLIB_ENTRY_OUT)) {
-          _aflowlib_entry entry_tmp(string(directory_ICSD2LINK+"/RAW/"+DEFAULT_FILE_AFLOWLIB_ENTRY_OUT));
-          directory=entry_tmp.aurl;
-          auid=entry_tmp.aurl;
-          aurostd::StringSubst(directory,"aflowlib.duke.edu:","");
-          aurostd::StringSubst(directory,"materials.duke.edu:","");
-          aurostd::StringSubst(directory,"AFLOWDATA/ICSD_RAW/","");aurostd::StringSubst(directory,"AFLOWDATA/ICSD_WEB/","");
-          vflags.flag("FLAG::ICSD",TRUE);
-          vflags.flag("FLAG::FOUND",TRUE);
-          catalog=entry_tmp.catalog;
-          label=directory;
-          //	  cerr << directory_ICSD2LINK+"/RAW/"+DEFAULT_FILE_AFLOWLIB_ENTRY_OUT << endl;
-        }
-      }
-
-      // **********************************************************************************************************
-      // CONSIDERED FOUND
-      // **********************************************************************************************************    
-      if(vflags.flag("FLAG::FOUND")) {
-        if(catalog=="ICSD") {
-          vflags.flag("FLAG::ICSD",TRUE);
-          directory_LIB=init::AFLOW_Projects_Directories("ICSD")+"/LIB/"+directory;
-          directory_WEB=init::AFLOW_Projects_Directories("ICSD")+"/WEB/"+directory;
-          directory_RAW=init::AFLOW_Projects_Directories("ICSD")+"/RAW/"+directory;
-          url_WEB="/AFLOWDATA/ICSD_WEB/"+directory;
-        }
-
-        if(catalog=="LIB0") {
-          vflags.flag("FLAG::LIB0",TRUE);
-          directory_LIB=init::AFLOW_Projects_Directories("LIB0")+"/LIB/"+directory;
-          directory_WEB=init::AFLOW_Projects_Directories("LIB0")+"/WEB/"+directory;
-          directory_RAW=init::AFLOW_Projects_Directories("LIB0")+"/RAW/"+directory;
-          url_WEB="/AFLOWDATA/LIB0_RAW/"+directory;
-        }
-        if(vflags.flag("FLAG::FOUND") && catalog=="LIB1") {
-          vflags.flag("FLAG::LIB1",TRUE);
-          directory_LIB=init::AFLOW_Projects_Directories("LIB1")+"/LIB/"+directory;
-          directory_WEB=init::AFLOW_Projects_Directories("LIB1")+"/WEB/"+directory;
-          directory_RAW=init::AFLOW_Projects_Directories("LIB1")+"/RAW/"+directory;
-          url_WEB="/AFLOWDATA/LIB1_RAW/"+directory;
-        }
-        if(catalog=="LIB2") {
-          vflags.flag("FLAG::LIB2",TRUE);
-          directory_LIB=init::AFLOW_Projects_Directories("LIB2")+"/LIB/"+directory;
-          directory_WEB=init::AFLOW_Projects_Directories("LIB2")+"/RAW/"+directory; // June 2016
-          directory_RAW=init::AFLOW_Projects_Directories("LIB2")+"/RAW/"+directory;
-          url_WEB="/AFLOWDATA/LIB2_RAW/"+directory; // May 2014
-        }
-        if(catalog=="LIB3") {
-          vflags.flag("FLAG::LIB3",TRUE);
-          directory_LIB=init::AFLOW_Projects_Directories("LIB3")+"/LIB/"+directory;
-          directory_WEB=init::AFLOW_Projects_Directories("LIB3")+"/WEB/"+directory;
-          directory_RAW=init::AFLOW_Projects_Directories("LIB3")+"/RAW/"+directory;
-          url_WEB="/AFLOWDATA/LIB3_WEB/"+directory;
-        }
-        if(catalog=="LIB4") {
-          vflags.flag("FLAG::LIB4",TRUE);
-          directory_LIB=init::AFLOW_Projects_Directories("LIB4")+"/LIB/"+directory;
-          directory_WEB=init::AFLOW_Projects_Directories("LIB4")+"/WEB/"+directory;
-          directory_RAW=init::AFLOW_Projects_Directories("LIB4")+"/RAW/"+directory;
-          url_WEB="/AFLOWDATA/LIB4_WEB/"+directory;
-        }
-        if(catalog=="LIB5") {
-          vflags.flag("FLAG::LIB5",TRUE);
-          directory_LIB=init::AFLOW_Projects_Directories("LIB5")+"/LIB/"+directory;
-          directory_WEB=init::AFLOW_Projects_Directories("LIB5")+"/WEB/"+directory;
-          directory_RAW=init::AFLOW_Projects_Directories("LIB5")+"/RAW/"+directory;
-          url_WEB="/AFLOWDATA/LIB5_WEB/"+directory;
-        }
-        if(catalog=="LIB6") {
-          vflags.flag("FLAG::LIB6",TRUE);
-          directory_LIB=init::AFLOW_Projects_Directories("LIB6")+"/LIB/"+directory;
-          directory_WEB=init::AFLOW_Projects_Directories("LIB6")+"/WEB/"+directory;
-          directory_RAW=init::AFLOW_Projects_Directories("LIB6")+"/RAW/"+directory;
-          url_WEB="/AFLOWDATA/LIB6_WEB/"+directory;
-        }
-        if(catalog=="LIB7") {
-          vflags.flag("FLAG::LIB7",TRUE);
-          directory_LIB=init::AFLOW_Projects_Directories("LIB7")+"/LIB/"+directory;
-          directory_WEB=init::AFLOW_Projects_Directories("LIB7")+"/WEB/"+directory;
-          directory_RAW=init::AFLOW_Projects_Directories("LIB7")+"/RAW/"+directory;
-          url_WEB="/AFLOWDATA/LIB7_WEB/"+directory;
-        }
-        if(catalog=="LIB8") {
-          vflags.flag("FLAG::LIB8",TRUE);
-          directory_LIB=init::AFLOW_Projects_Directories("LIB8")+"/LIB/"+directory;
-          directory_WEB=init::AFLOW_Projects_Directories("LIB8")+"/WEB/"+directory;
-          directory_RAW=init::AFLOW_Projects_Directories("LIB8")+"/RAW/"+directory;
-          url_WEB="/AFLOWDATA/LIB8_WEB/"+directory;
-        }
-        if(catalog=="LIB9") {
-          vflags.flag("FLAG::LIB9",TRUE);
-          directory_LIB=init::AFLOW_Projects_Directories("LIB9")+"/LIB/"+directory;
-          directory_WEB=init::AFLOW_Projects_Directories("LIB9")+"/WEB/"+directory;
-          directory_RAW=init::AFLOW_Projects_Directories("LIB9")+"/RAW/"+directory;	
-          url_WEB="/AFLOWDATA/LIB9_WEB/"+directory;
-        }
-      } else {
-        errormsg="aflowlib::WEB_Aflowlib_Entry:_entry_does_not_exist="+option;
-      }
-
-      // got it  ?
-      if(!aurostd::FileExist(directory_RAW+"/"+_AFLOWIN_)) directory_RAW="";
-
-      if(!directory.empty()) { // play with aentry.entry
-        aurostd::StringSubst(label,"/",".");
-        aentry.file2aflowlib(directory_RAW+"/"+DEFAULT_FILE_AFLOWLIB_ENTRY_OUT,oss);  //   oss << aentry.entry << endl;
-        directory_AUID_LIB=init::AFLOW_Projects_Directories("AUID")+"/"+aflowlib::auid2directory(aentry.auid);
-        directory_AUID_WEB=directory_AUID_LIB+"/WEB";
-        directory_AUID_RAW=directory_AUID_LIB+"/RAW";
-        directory_AUID_LIB=directory_AUID_LIB+"/LIB";    
-        aurostd::string2tokens(aentry.sg2,tokens,"#");if(tokens.size()>0) aentry.sg2=tokens.at(tokens.size()-1);
-        if(aentry.vfiles_WEB.size()==0) aentry.vfiles_WEB=aentry.vfiles;
-      }
-
-      if(vflags.flag("FLAG::FOUND")) {
-        // check AGL/AEL
-        vflags.flag("FLAG::ELECTRONIC",aurostd::substring2bool(aentry.vloop,"bands"));
-        vflags.flag("FLAG::SCINTILLATION",aurostd::substring2bool(aentry.vloop,"bands"));
-        vflags.flag("FLAG::AGL",aurostd::substring2bool(aentry.vloop,"agl"));
-        vflags.flag("FLAG::AEL",aurostd::substring2bool(aentry.vloop,"ael"));
-        vflags.flag("FLAG::BADER",aurostd::substring2bool(aentry.vloop,"bader"));
-      }
-      stringstream aflowlib_json;
-      if(vflags.flag("FLAG::FOUND")) {
-        strtmp=aurostd::efile2string(directory_RAW+"/"+DEFAULT_FILE_AFLOWLIB_ENTRY_JSON);
-        aurostd::StringSubst(strtmp,"}\n",""); // remove trailing bracket add it at the end
-        aflowlib_json << strtmp;
-      } else {
-        aflowlib_json << "{DUMMY"; // will remove at the end
-      }
-      stringstream aflowlib_out;
-      if(vflags.flag("FLAG::FOUND")) {
-        strtmp=aurostd::efile2string(directory_RAW+"/"+DEFAULT_FILE_AFLOWLIB_ENTRY_OUT);
-        aurostd::StringSubst(strtmp,"\n",""); // remove trailing bracket add it at the end
-        aflowlib_out << strtmp;
-      } else {
-        aflowlib_out << "DUMMY"; // will remove at the end
-      }
-
-      // adding pieces 
-      //   aurostd::StringSubst(aflowlib_json,"}\n",""); // remove trailing bracket add it at the end
-
-      // XHOST.hostname
-      aflowlib_json << "," << "\"XHOST.hostname\":" << "\"" << XHOST.hostname << "\"";
-      aflowlib_out << " | " << "XHOST.hostname=" << XHOST.hostname;
-      // option
-      aflowlib_json << "," << "\"XHOST.option\":" << "\"" << option << "\"";
-      aflowlib_out << " | " << "XHOST.option=" << option;
-      // label
-      aflowlib_json << "," << "\"XHOST.label\":" << "\"" << label << "\"";
-      aflowlib_out << " | " << "XHOST.label=" << label;
-      // directory
-      aflowlib_json << "," << "\"XHOST.directory\":" << "\"" << directory << "\"";
-      aflowlib_out << " | " << "XHOST.directory=" << directory;
-
-      if(vflags.flag("FLAG::FOUND")) {
-        // directory_LIB
-        aflowlib_json << "," << "\"XHOST.directory_LIB\":" << "\"" << directory_LIB << "\"";
-        aflowlib_out << " | " << "XHOST.directory_LIB=" << directory_LIB;
-        // directory_RAW
-        aflowlib_json << "," << "\"XHOST.directory_RAW\":" << "\"" << directory_RAW << "\"";
-        aflowlib_out << " | " << "XHOST.directory_RAW=" << directory_RAW;
-        // directory_WEB
-        aflowlib_json << "," << "\"XHOST.directory_WEB\":" << "\"" << directory_WEB << "\"";
-        aflowlib_out << " | " << "XHOST.directory_WEB=" << directory_WEB;
-        // directory_AUID_LIB
-        aflowlib_json << "," << "\"XHOST.directory_AUID_LIB\":" << "\"" << directory_AUID_LIB << "\"";
-        aflowlib_out << " | " << "XHOST.directory_AUID_LIB=" << directory_AUID_LIB;
-        // directory_AUID_RAW
-        aflowlib_json << "," << "\"XHOST.directory_AUID_RAW\":" << "\"" << directory_AUID_RAW << "\"";
-        aflowlib_out << " | " << "XHOST.directory_AUID_RAW=" << directory_AUID_RAW;
-        // directory_AUID_WEB
-        aflowlib_json << "," << "\"XHOST.directory_AUID_WEB\":" << "\"" << directory_AUID_WEB << "\"";
-        aflowlib_out << " | " << "XHOST.directory_AUID_WEB=" << directory_AUID_WEB;
-      }
-
-      if(vflags.flag("FLAG::FOUND")) {
-        // XHOST.FLAG::ICSD
-        aflowlib_json << "," << "\"XHOST.FLAG::ICSD\":" << (vflags.flag("FLAG::ICSD")?"true":"false");
-        aflowlib_out << " | " << "XHOST.FLAG::ICSD=" << (vflags.flag("FLAG::ICSD")?"1":"0");
-        // XHOST.FLAG::LIB0
-        aflowlib_json << "," << "\"XHOST.FLAG::LIB0\":" << (vflags.flag("FLAG::LIB0")?"true":"false");
-        aflowlib_out << " | " << "XHOST.FLAG::LIB0=" << (vflags.flag("FLAG::LIB0")?"1":"0");
-        // XHOST.FLAG::LIB1
-        aflowlib_json << "," << "\"XHOST.FLAG::LIB1\":" << (vflags.flag("FLAG::LIB1")?"true":"false");
-        aflowlib_out << " | " << "XHOST.FLAG::LIB1=" << (vflags.flag("FLAG::LIB1")?"1":"0");
-        // XHOST.FLAG::LIB2
-        aflowlib_json << "," << "\"XHOST.FLAG::LIB2\":" << (vflags.flag("FLAG::LIB2")?"true":"false");
-        aflowlib_out << " | " << "XHOST.FLAG::LIB2=" << (vflags.flag("FLAG::LIB2")?"1":"0");
-        // XHOST.FLAG::LIB3
-        aflowlib_json << "," << "\"XHOST.FLAG::LIB3\":" << (vflags.flag("FLAG::LIB3")?"true":"false");
-        aflowlib_out << " | " << "XHOST.FLAG::LIB3=" << (vflags.flag("FLAG::LIB3")?"1":"0");
-        // XHOST.FLAG::LIB4
-        aflowlib_json << "," << "\"XHOST.FLAG::LIB4\":" << (vflags.flag("FLAG::LIB4")?"true":"false");
-        aflowlib_out << " | " << "XHOST.FLAG::LIB4=" << (vflags.flag("FLAG::LIB4")?"1":"0");
-        // XHOST.FLAG::LIB5
-        aflowlib_json << "," << "\"XHOST.FLAG::LIB5\":" << (vflags.flag("FLAG::LIB5")?"true":"false");
-        aflowlib_out << " | " << "XHOST.FLAG::LIB5=" << (vflags.flag("FLAG::LIB5")?"1":"0");
-        // XHOST.FLAG::LIB6
-        aflowlib_json << "," << "\"XHOST.FLAG::LIB6\":" << (vflags.flag("FLAG::LIB6")?"true":"false");
-        aflowlib_out << " | " << "XHOST.FLAG::LIB6=" << (vflags.flag("FLAG::LIB6")?"1":"0");
-        // XHOST.FLAG::LIB7
-        aflowlib_json << "," << "\"XHOST.FLAG::LIB7\":" << (vflags.flag("FLAG::LIB7")?"true":"false");
-        aflowlib_out << " | " << "XHOST.FLAG::LIB7=" << (vflags.flag("FLAG::LIB7")?"1":"0");
-        // XHOST.FLAG::LIB8
-        aflowlib_json << "," << "\"XHOST.FLAG::LIB8\":" << (vflags.flag("FLAG::LIB8")?"true":"false");
-        aflowlib_out << " | " << "XHOST.FLAG::LIB8=" << (vflags.flag("FLAG::LIB8")?"1":"0");
-        // XHOST.FLAG::LIB9
-        aflowlib_json << "," << "\"XHOST.FLAG::LIB9\":" << (vflags.flag("FLAG::LIB9")?"true":"false");
-        aflowlib_out << " | " << "XHOST.FLAG::LIB9=" << (vflags.flag("FLAG::LIB9")?"1":"0");
-        // XHOST.FLAG::AUID
-        aflowlib_json << "," << "\"XHOST.FLAG::AUID\":" << (vflags.flag("FLAG::AUID")?"true":"false");
-        aflowlib_out << " | " << "XHOST.FLAG::AUID=" << (vflags.flag("FLAG::AUID")?"1":"0");
-      }
-      // XHOST.FLAG::FOUND
-      aflowlib_json << "," << "\"XHOST.FLAG::FOUND\":" << (vflags.flag("FLAG::FOUND")?"true":"false");
-      aflowlib_out << " | " << "XHOST.FLAG::FOUND=" << (vflags.flag("FLAG::FOUND")?"1":"0");
-      //   if(!vflags.flag("FLAG::FOUND"))
-      {
-        // errormsg
-        aflowlib_json << "," << "\"XHOST.errormsg\":" << "\"" << errormsg << "\"";
-        aflowlib_out << " | " << "XHOST.errormsg=" << errormsg;
-      }
-
-      if(vflags.flag("FLAG::FOUND")) {
-        // XHOST.FLAG::PREAMBLE
-        aflowlib_json << "," << "\"XHOST.FLAG::PREAMBLE\":" << (vflags.flag("FLAG::PREAMBLE")?"true":"false");
-        aflowlib_out << " | " << "XHOST.FLAG::PREAMBLE=" << (vflags.flag("FLAG::PREAMBLE")?"1":"0");
-        // XHOST.FLAG::CALCULATION
-        aflowlib_json << "," << "\"XHOST.FLAG::CALCULATION\":" << (vflags.flag("FLAG::CALCULATION")?"true":"false");
-        aflowlib_out << " | " << "XHOST.FLAG::CALCULATION=" << (vflags.flag("FLAG::CALCULATION")?"1":"0");
-        // XHOST.FLAG::JMOL
-        aflowlib_json << "," << "\"XHOST.FLAG::JMOL\":" << (vflags.flag("FLAG::JMOL")?"true":"false");
-        aflowlib_out << " | " << "XHOST.FLAG::JMOL=" << (vflags.flag("FLAG::JMOL")?"1":"0");
-        // XHOST.FLAG::EDATA_ORIG
-        aflowlib_json << "," << "\"XHOST.FLAG::EDATA_ORIG\":" << (vflags.flag("FLAG::EDATA_ORIG")?"true":"false");
-        aflowlib_out << " | " << "XHOST.FLAG::EDATA_ORIG=" << (vflags.flag("FLAG::EDATA_ORIG")?"1":"0");
-        // XHOST.FLAG::EDATA_RELAX
-        aflowlib_json << "," << "\"XHOST.FLAG::EDATA_RELAX\":" << (vflags.flag("FLAG::EDATA_RELAX")?"true":"false");
-        aflowlib_out << " | " << "XHOST.FLAG::EDATA_RELAX=" << (vflags.flag("FLAG::EDATA_RELAX")?"1":"0");
-        // XHOST.FLAG::THERMODYNAMICS
-        aflowlib_json << "," << "\"XHOST.FLAG::THERMODYNAMICS\":" << (vflags.flag("FLAG::THERMODYNAMICS")?"true":"false");
-        aflowlib_out << " | " << "XHOST.FLAG::THERMODYNAMICS=" << (vflags.flag("FLAG::THERMODYNAMICS")?"1":"0");
-        // XHOST.FLAG::MAGNETIC
-        aflowlib_json << "," << "\"XHOST.FLAG::MAGNETIC\":" << (vflags.flag("FLAG::MAGNETIC")?"true":"false");
-        aflowlib_out << " | " << "XHOST.FLAG::MAGNETIC=" << (vflags.flag("FLAG::MAGNETIC")?"1":"0");
-        // XHOST.FLAG::ELECTRONIC
-        aflowlib_json << "," << "\"XHOST.FLAG::ELECTRONIC\":" << (vflags.flag("FLAG::ELECTRONIC")?"true":"false");
-        aflowlib_out << " | " << "XHOST.FLAG::ELECTRONIC=" << (vflags.flag("FLAG::ELECTRONIC")?"1":"0");
-        // XHOST.FLAG::SCINTILLATION
-        aflowlib_json << "," << "\"XHOST.FLAG::SCINTILLATION\":" << (vflags.flag("FLAG::SCINTILLATION")?"true":"false");
-        aflowlib_out << " | " << "XHOST.FLAG::SCINTILLATION=" << (vflags.flag("FLAG::SCINTILLATION")?"1":"0");
-        // XHOST.FLAG::AGL
-        aflowlib_json << "," << "\"XHOST.FLAG::AGL\":" << (vflags.flag("FLAG::AGL")?"true":"false");
-        aflowlib_out << " | " << "XHOST.FLAG::AGL=" << (vflags.flag("FLAG::AGL")?"1":"0");
-        // XHOST.FLAG::AEL
-        aflowlib_json << "," << "\"XHOST.FLAG::AEL\":" << (vflags.flag("FLAG::AEL")?"true":"false");
-        aflowlib_out << " | " << "XHOST.FLAG::AEL=" << (vflags.flag("FLAG::AEL")?"1":"0");
-        // XHOST.FLAG::BADER
-        aflowlib_json << "," << "\"XHOST.FLAG::BADER\":" << (vflags.flag("FLAG::BADER")?"true":"false");
-        aflowlib_out << " | " << "XHOST.FLAG::BADER=" << (vflags.flag("FLAG::BADER")?"1":"0");
-
-<<<<<<< HEAD
-        //ME20191004 START
-=======
-        //ME20191004 - START
->>>>>>> 10163148
-        // Grab compressed files
-        if(XHOST.vflag_control.flag("PRINT_MODE::JSON") || !XHOST.vflag_control.flag("PRINT_MODE::TXT")) {
-          string content;
-          // fgroup for JMOL applet
-          if (aurostd::EFileExist(directory_RAW + "/aflow.fgroup.bands.json")) {
-            content = aurostd::efile2string(directory_RAW + "/aflow.fgroup.bands.json");
-          } else if (aurostd::EFileExist(directory_RAW + "/aflow.fgroup.relax.json")) {
-            content = aurostd::efile2string(directory_RAW + "/aflow.fgroup.relax.json");
-          }
-          aflowlib_json << ", \"fgroup\":" << (content.empty()?"null":content);
-
-          content = "";
-          if (vflags.flag("FLAG::ELECTRONIC")) {
-            string system_name = KBIN::ExtractSystemName(directory_LIB);
-            content = aurostd::efile2string(directory_RAW + "/" + system_name + "_bandsdata.json");
-          }
-          aflowlib_json << ", \"bandsdata\":" << (content.empty()?"null":content);
-        }
-<<<<<<< HEAD
-        //ME20191004 STOP
-      }
-
-      //ME20191217 START
-=======
-        //ME201901004 - STOP
-      }
-
-      //ME20191217 - START
->>>>>>> 10163148
-      // additional web output
-      aflowlib_json << "," << "\"aflow_version\":\"" << AFLOW_VERSION << "\"";
-      aflowlib_out << "|" << "aflow_version=" << AFLOW_VERSION;
-      aflowlib_json << "," << "\"aflow_date\":\"" << TODAY << "\"";
-      aflowlib_out << "|" << "aflow_date=" << TODAY;
-<<<<<<< HEAD
-      //ME20191217 STOP
-=======
-      //ME20191217 - STOP
->>>>>>> 10163148
-
-      // XHOST.machine_type
-      aflowlib_json << "," << "\"XHOST.machine_type\":" << "\"" << XHOST.machine_type << "\"";
-      aflowlib_out << " | " << "XHOST.machine_type=" << XHOST.machine_type;
-      // XHOST.user
-      aflowlib_json << "," << "\"XHOST.user\":" << "\"" << XHOST.user << "\"";
-      aflowlib_out << " | " << "XHOST.user=" << XHOST.user;
-      // XHOST.group
-      aflowlib_json << "," << "\"XHOST.group\":" << "\"" << XHOST.group << "\"";
-      aflowlib_out << " | " << "XHOST.group=" << XHOST.group;
-      // XHOST.shell
-      aflowlib_json << "," << "\"XHOST.shell\":" << "\"" << XHOST.shell << "\"";
-      aflowlib_out << " | " << "XHOST.shell=" << XHOST.shell;
-      // XHOST.progname
-      aflowlib_json << "," << "\"XHOST.progname\":" << "\"" << XHOST.progname << "\"";
-      aflowlib_out << " | " << "XHOST.progname=" << XHOST.progname;
-      // XHOST.generator
-      aflowlib_json << "," << "\"XHOST.generator\":" << "\"" << "aflowlib::WEB_Aflowlib_Entry" << "\"";
-      aflowlib_out << " | " << "XHOST.generator=" << "aflowlib::WEB_Aflowlib_Entry";
-
-      // wrap up
-      // TXT
-      if(XHOST.vflag_control.flag("PRINT_MODE::TXT")) {
-        oss << aflowlib_out.str() << endl;
-      }
-      // JSON
-      if(XHOST.vflag_control.flag("PRINT_MODE::JSON") || !XHOST.vflag_control.flag("PRINT_MODE::TXT")) {
-        aflowlib_json << "}";
-        strtmp=aflowlib_json.str();
-        aurostd::StringSubst(strtmp,"{DUMMY,","{");
-        //    oss << "[" << option << "]" << endl;
-        oss << strtmp << endl;
-      }
-    }
-    return voptions.size();
-  }
-}
-
-
-#endif  // _AURO_IMPLEMENTATIONS_
-
-// ***************************************************************************
-// *                                                                         *
-// *           Aflow STEFANO CURTAROLO - Duke University 2003-2020           *
-// *                                                                         *
-// ***************************************************************************
-
+// ***************************************************************************
+// *                                                                         *
+// *           Aflow STEFANO CURTAROLO - Duke University 2003-2020           *
+// *                                                                         *
+// ***************************************************************************
+// Stefano Curtarolo
+// fixed for XZ - SC 2018-2019
+// fixed for new AUID language (SC 2019)
+// fixed for tree search on the AUID directories (SC 2019) super-speed
+
+#ifndef _AFLOWLIB_WEB_INTERFACE_CPP_
+#define _AFLOWLIB_WEB_INTERFACE_CPP_
+#include "aflow.h"
+#include "aflowlib_webapp_entry.cpp"  //CO20170622 - BH JMOL stuff
+#include "aflowlib_webapp_bands.cpp"  //CO20180305 - GG bands stuff
+
+const string _DEVIL_PROTOTYPES_STRING_ = "64,65,549,550,f8269,f9083,f8819";
+
+// ----------------------------------------------------------------------------
+// ----------------------------------------------------------------------------
+// ----------------------------------------------------------------------------
+
+// ***************************************************************************
+namespace aflowlib {
+  //  class _aflowlib_entry 
+
+  _aflowlib_entry::_aflowlib_entry() {  // constructor PUBLIC
+    entry.clear();ventry.clear();
+    auid.clear();
+    vauid.clear();vauid.clear();
+    aurl.clear();vaurl.clear();
+    keywords.clear();vkeywords.clear();
+    aflowlib_date.clear();
+    aflowlib_version.clear();
+    aflowlib_entries.clear();vaflowlib_entries.clear();
+    aflowlib_entries_number=0;
+    aflow_version.clear();
+    catalog.clear();
+    data_api="aapi1.2"; // new version of the API
+    data_source="aflowlib";
+    data_language="";
+    error_status.clear();
+    author.clear();vauthor.clear();
+    calculation_cores=1;
+    calculation_memory=AUROSTD_NAN;
+    calculation_time=AUROSTD_NAN;
+    corresponding.clear();vcorresponding.clear();
+    loop.clear();vloop.clear();
+    node_CPU_Cores=AUROSTD_NAN;node_CPU_MHz=AUROSTD_NAN;node_CPU_Model.clear();node_RAM_GB=AUROSTD_NAN;
+    Bravais_lattice_orig.clear();Bravais_lattice_relax.clear();
+    code.clear();
+    composition.clear();vcomposition.clear();
+    compound.clear();
+    density=AUROSTD_NAN;
+    density_orig=AUROSTD_NAN; //DX20190124 - add original crystal info
+    dft_type.clear();vdft_type.clear();
+    eentropy_cell=AUROSTD_NAN;eentropy_atom=AUROSTD_NAN;
+    Egap=AUROSTD_NAN;Egap_fit=AUROSTD_NAN;
+    energy_cell=AUROSTD_NAN;energy_atom=AUROSTD_NAN;energy_atom_relax1=AUROSTD_NAN;
+    energy_cutoff=AUROSTD_NAN;
+    delta_electronic_energy_convergence=AUROSTD_NAN;
+    delta_electronic_energy_threshold=AUROSTD_NAN;
+    nkpoints=0;
+    nkpoints_irreducible=0;
+    kppra=0;
+    kpoints.clear();
+    kpoints_nnn_relax.clear();
+    kpoints_nnn_static.clear();
+    kpoints_pairs.clear();
+    kpoints_bands_path_grid=0;
+    enthalpy_cell=AUROSTD_NAN;enthalpy_atom=AUROSTD_NAN;
+    enthalpy_formation_cell=AUROSTD_NAN;enthalpy_formation_atom=AUROSTD_NAN;
+    entropic_temperature=AUROSTD_NAN;
+    files.clear();vfiles.clear();
+    files_LIB.clear();vfiles_LIB.clear();
+    files_RAW.clear();vfiles_RAW.clear();
+    files_WEB.clear();vfiles_WEB.clear();
+    forces.clear();vforces.clear();
+    Egap_type.clear();
+    geometry.clear();vgeometry.clear();
+    geometry_orig.clear();vgeometry_orig.clear(); //DX20190124 - add original crystal info
+    lattice_system_orig.clear();lattice_variation_orig.clear();lattice_system_relax.clear();lattice_variation_relax.clear();
+    ldau_TLUJ.clear();
+    vLDAU.resize(4);  //ME20190129
+    natoms=AUROSTD_NAN;
+    natoms_orig=AUROSTD_NAN; //DX20190124 - add original crystal info
+    nbondxx.clear();vnbondxx.clear();
+    nspecies=AUROSTD_NAN;
+    Pearson_symbol_orig.clear();Pearson_symbol_relax.clear();
+    positions_cartesian.clear();vpositions_cartesian.clear();
+    positions_fractional.clear();vpositions_fractional.clear();
+    pressure=AUROSTD_NAN;
+    stress_tensor.clear();vstress_tensor.clear();
+    pressure_residual=AUROSTD_NAN;
+    Pulay_stress=AUROSTD_NAN;
+    prototype.clear();
+    PV_cell=AUROSTD_NAN;PV_atom=AUROSTD_NAN;
+    scintillation_attenuation_length=AUROSTD_NAN;
+    sg.clear();sg2.clear();vsg.clear();vsg2.clear();  //CO20171202
+    spacegroup_orig.clear();spacegroup_relax.clear();
+    species.clear();vspecies.clear();
+    species_pp.clear();vspecies_pp.clear();
+    species_pp_version.clear();vspecies_pp_version.clear();
+    species_pp_ZVAL.clear();vspecies_pp_ZVAL.clear();
+    species_pp_AUID.clear();vspecies_pp_AUID.clear();
+    METAGGA.clear();
+    spin_cell=AUROSTD_NAN;spin_atom=AUROSTD_NAN;
+    spinD.clear();vspinD.clear();
+    spinD_magmom_orig.clear();vspinD_magmom_orig.clear();
+    spinF=AUROSTD_NAN;
+    sponsor.clear();vsponsor.clear();
+    stoichiometry.clear();vstoichiometry.clear();
+    valence_cell_std=AUROSTD_NAN;valence_cell_iupac=AUROSTD_NAN;
+    volume_cell=AUROSTD_NAN;volume_atom=AUROSTD_NAN;
+    volume_cell_orig=AUROSTD_NAN;volume_atom_orig=AUROSTD_NAN; //DX20190124 - add original crystal info
+    //DX20190124 - added original symmetry info - START
+    // SYMMETRY
+    crystal_family_orig="";
+    crystal_system_orig="";
+    crystal_class_orig="";
+    point_group_Hermann_Mauguin_orig="";
+    point_group_Schoenflies_orig="";
+    point_group_orbifold_orig="";
+    point_group_type_orig="";
+    point_group_order_orig=AUROSTD_NAN;
+    point_group_structure_orig="";
+    Bravais_lattice_lattice_type_orig="";
+    Bravais_lattice_lattice_variation_type_orig="";
+    Bravais_lattice_lattice_system_orig="";
+    Bravais_superlattice_lattice_type_orig="";
+    Bravais_superlattice_lattice_variation_type_orig="";
+    Bravais_superlattice_lattice_system_orig="";
+    Pearson_symbol_superlattice_orig="";
+    reciprocal_lattice_type_orig="";
+    reciprocal_lattice_variation_type_orig="";
+    reciprocal_geometry_orig.clear();vreciprocal_geometry_orig.clear();
+    reciprocal_volume_cell_orig=AUROSTD_NAN;
+    Wyckoff_letters_orig="";
+    Wyckoff_multiplicities_orig="";
+    Wyckoff_site_symmetries_orig="";
+    //DX20190124 - added original symmetry info - END
+    //DX20180823 - added more symmetry info - START
+    // SYMMETRY
+    crystal_family="";
+    crystal_system="";
+    crystal_class="";
+    point_group_Hermann_Mauguin="";
+    point_group_Schoenflies="";
+    point_group_orbifold="";
+    point_group_type="";
+    point_group_order=AUROSTD_NAN;
+    point_group_structure="";
+    Bravais_lattice_lattice_type="";
+    Bravais_lattice_lattice_variation_type="";
+    Bravais_lattice_lattice_system="";
+    Bravais_superlattice_lattice_type="";
+    Bravais_superlattice_lattice_variation_type="";
+    Bravais_superlattice_lattice_system="";
+    Pearson_symbol_superlattice="";
+    reciprocal_lattice_type="";
+    reciprocal_lattice_variation_type="";
+    reciprocal_geometry.clear();vreciprocal_geometry.clear();
+    reciprocal_volume_cell=AUROSTD_NAN;
+    Wyckoff_letters="";
+    Wyckoff_multiplicities="";
+    Wyckoff_site_symmetries="";
+    //DX20180823 - added more symmetry info - END
+    //DX20190209 - added anrl info - START
+    anrl_label_orig="";
+    anrl_parameter_list_orig="";
+    anrl_parameter_values_orig="";
+    anrl_label_relax="";
+    anrl_parameter_list_relax="";
+    anrl_parameter_values_relax="";
+    //DX20190209 - added anrl info - END
+    // AGL/AEL
+    agl_thermal_conductivity_300K=AUROSTD_NAN;
+    agl_debye=AUROSTD_NAN;
+    agl_acoustic_debye=AUROSTD_NAN;
+    agl_gruneisen=AUROSTD_NAN;
+    agl_heat_capacity_Cv_300K=AUROSTD_NAN;
+    agl_heat_capacity_Cp_300K=AUROSTD_NAN;
+    agl_thermal_expansion_300K=AUROSTD_NAN;
+    agl_bulk_modulus_static_300K=AUROSTD_NAN;
+    agl_bulk_modulus_isothermal_300K=AUROSTD_NAN;
+    agl_poisson_ratio_source=""; //CT20181212
+    agl_vibrational_free_energy_300K_cell=AUROSTD_NAN; //CT20181212
+    agl_vibrational_free_energy_300K_atom=AUROSTD_NAN; //CT20181212
+    agl_vibrational_entropy_300K_cell=AUROSTD_NAN; //CT20181212
+    agl_vibrational_entropy_300K_atom=AUROSTD_NAN; //CT20181212
+    ael_poisson_ratio=AUROSTD_NAN;
+    ael_bulk_modulus_voigt=AUROSTD_NAN;
+    ael_bulk_modulus_reuss=AUROSTD_NAN;
+    ael_shear_modulus_voigt=AUROSTD_NAN;
+    ael_shear_modulus_reuss=AUROSTD_NAN;
+    ael_bulk_modulus_vrh=AUROSTD_NAN;
+    ael_shear_modulus_vrh=AUROSTD_NAN;
+    ael_elastic_anisotropy=AUROSTD_NAN; //CO20181129
+    ael_youngs_modulus_vrh=AUROSTD_NAN; //CT20181212
+    ael_speed_sound_transverse=AUROSTD_NAN; //CT20181212
+    ael_speed_sound_longitudinal=AUROSTD_NAN; //CT20181212
+    ael_speed_sound_average=AUROSTD_NAN; //CT20181212
+    ael_pughs_modulus_ratio=AUROSTD_NAN; //CT20181212
+    ael_debye_temperature=AUROSTD_NAN; //CT20181212
+    ael_applied_pressure=AUROSTD_NAN; //CT20181212
+    ael_average_external_pressure=AUROSTD_NAN; //CT20181212
+    ael_stiffness_tensor.clear();  //ME20191105
+    ael_compliance_tensor.clear();  //ME20191105
+    // BADER
+    bader_net_charges.clear();vbader_net_charges.clear();
+    bader_atomic_volumes.clear();vbader_atomic_volumes.clear();
+    // legacy
+    server.clear();vserver.clear();vserverdir.clear();
+    icsd.clear();
+    stoich.clear();vstoich.clear();
+    // apennsy
+    structure_name.clear();  // apennsy
+    structure_description.clear();  // apennsy
+    distance_gnd=AUROSTD_NAN;  // apennsy
+    distance_tie=AUROSTD_NAN;  // apennsy
+    pureA=FALSE;pureB=FALSE;  // apennsy
+    fcc=FALSE; bcc=FALSE;hcp=FALSE;  // apennsy
+    stoich_a=AUROSTD_NAN;stoich_b=AUROSTD_NAN;  // apennsy
+    bond_aa=AUROSTD_NAN;bond_ab=AUROSTD_NAN;bond_bb=AUROSTD_NAN;  // apennsy
+    vNsgroup.clear();  // apennsy
+    vsgroup.clear();  // apennsy
+    vstr.clear();  // apennsy
+  }
+  _aflowlib_entry::~_aflowlib_entry() { // destructor PUBLIC
+    free();
+  }
+
+  void _aflowlib_entry::copy(const _aflowlib_entry& b) { // copy PRIVATE
+    entry=b.entry;ventry.clear();for(uint i=0;i<b.ventry.size();i++) ventry.push_back(b.ventry.at(i));
+    auid=b.auid;
+    vauid=b.vauid;vauid.clear();for(uint i=0;i<b.vauid.size();i++) vauid.push_back(b.vauid.at(i));
+    aurl=b.aurl;vaurl.clear();for(uint i=0;i<b.vaurl.size();i++) vaurl.push_back(b.vaurl.at(i));
+    vkeywords.clear();for(uint i=0;i<b.vkeywords.size();i++) vkeywords.push_back(b.vkeywords.at(i));
+    aflowlib_date=b.aflowlib_date;
+    aflowlib_version=b.aflowlib_version;
+    aflowlib_entries=b.aflowlib_entries;
+    vaflowlib_entries.clear();for(uint i=0;i<b.vaflowlib_entries.size();i++) vaflowlib_entries.push_back(b.vaflowlib_entries.at(i));
+    aflowlib_entries_number=b.aflowlib_entries_number;
+    aflow_version=b.aflow_version;
+    catalog=b.catalog;
+    data_api=b.data_api;
+    data_source=b.data_source;
+    data_language=b.data_language;
+    error_status=b.error_status;
+    author=b.author;vauthor.clear();for(uint i=0;i<b.vauthor.size();i++) vauthor.push_back(b.vauthor.at(i));
+    calculation_cores=b.calculation_cores;calculation_memory=b.calculation_memory;calculation_time=b.calculation_time;
+    corresponding=b.corresponding;vcorresponding.clear();for(uint i=0;i<b.vcorresponding.size();i++) vcorresponding.push_back(b.vcorresponding.at(i));
+    loop=b.loop;vloop.clear();for(uint i=0;i<b.vloop.size();i++) vloop.push_back(b.vloop.at(i));
+    node_CPU_Cores=b.node_CPU_Cores;node_CPU_MHz=b.node_CPU_MHz;node_CPU_Model=b.node_CPU_Model;node_RAM_GB=b.node_RAM_GB;
+    Bravais_lattice_orig=b.Bravais_lattice_orig;Bravais_lattice_relax=b.Bravais_lattice_relax;
+    code=b.code;
+    composition=b.composition;vcomposition.clear();for(uint i=0;i<b.vcomposition.size();i++) vcomposition.push_back(b.vcomposition.at(i));
+    compound=b.compound;
+    density=b.density;
+    density_orig=b.density_orig; //DX20190124 - add original crystal info
+    dft_type=b.dft_type;vdft_type.clear();for(uint i=0;i<b.vdft_type.size();i++) vdft_type.push_back(b.vdft_type.at(i));
+    eentropy_cell=b.eentropy_cell;eentropy_atom=b.eentropy_atom;
+    Egap=b.Egap;Egap_fit=b.Egap_fit;
+    energy_cell=b.energy_cell;energy_atom=b.energy_atom;energy_atom_relax1=b.energy_atom_relax1;
+    energy_cutoff=b.energy_cutoff;
+    delta_electronic_energy_convergence=b.delta_electronic_energy_convergence;
+    delta_electronic_energy_threshold=b.delta_electronic_energy_threshold;
+    nkpoints=b.nkpoints;
+    nkpoints_irreducible=b.nkpoints_irreducible;
+    kppra=b.kppra;
+    kpoints=b.kpoints;
+    kpoints_nnn_relax=b.kpoints_nnn_relax;
+    kpoints_nnn_static=b.kpoints_nnn_static;
+    kpoints_pairs=b.kpoints_pairs;
+    kpoints_bands_path_grid=b.kpoints_bands_path_grid;
+    enthalpy_cell=b.enthalpy_cell;enthalpy_atom=b.enthalpy_atom;
+    enthalpy_formation_cell=b.enthalpy_formation_cell;enthalpy_formation_atom=b.enthalpy_formation_atom;
+    entropic_temperature=b.entropic_temperature;
+    files=b.files;vfiles.clear();for(uint i=0;i<b.vfiles.size();i++) vfiles.push_back(b.vfiles.at(i));
+    files_LIB=b.files_LIB;vfiles_LIB.clear();for(uint i=0;i<b.vfiles_LIB.size();i++) vfiles_LIB.push_back(b.vfiles_LIB.at(i));
+    files_RAW=b.files_RAW;vfiles_RAW.clear();for(uint i=0;i<b.vfiles_RAW.size();i++) vfiles_RAW.push_back(b.vfiles_RAW.at(i));
+    files_WEB=b.files_WEB;vfiles_WEB.clear();for(uint i=0;i<b.vfiles_WEB.size();i++) vfiles_WEB.push_back(b.vfiles_WEB.at(i));
+    forces=b.forces;vforces.clear();for(uint i=0;i<b.vforces.size();i++) vforces.push_back(b.vforces.at(i));
+    Egap_type=b.Egap_type;
+    geometry=b.geometry;vgeometry.clear();for(uint i=0;i<b.vgeometry.size();i++) vgeometry.push_back(b.vgeometry.at(i));
+    geometry_orig=b.geometry_orig;vgeometry_orig.clear();for(uint i=0;i<b.vgeometry_orig.size();i++) vgeometry_orig.push_back(b.vgeometry_orig.at(i)); //DX20190124 - add original crystal info
+    lattice_system_orig=b.lattice_system_orig;lattice_variation_orig=b.lattice_variation_orig;
+    lattice_system_relax=b.lattice_system_relax;lattice_variation_relax=b.lattice_variation_relax;
+    ldau_TLUJ=b.ldau_TLUJ;
+    vLDAU=b.vLDAU;  //ME20190129
+    natoms=b.natoms;
+    natoms_orig=b.natoms_orig; //DX20190124 - add original crystal info
+    nbondxx=b.nbondxx;vnbondxx.clear();for(uint i=0;i<b.vnbondxx.size();i++) vnbondxx.push_back(b.vnbondxx.at(i));
+    nspecies=b.nspecies;
+    Pearson_symbol_orig=b.Pearson_symbol_orig;Pearson_symbol_relax=b.Pearson_symbol_relax;
+    positions_cartesian=b.positions_cartesian;vpositions_cartesian.clear();for(uint i=0;i<b.vpositions_cartesian.size();i++) vpositions_cartesian.push_back(b.vpositions_cartesian.at(i));
+    positions_fractional=b.positions_fractional;vpositions_fractional.clear();for(uint i=0;i<b.vpositions_fractional.size();i++) vpositions_fractional.push_back(b.vpositions_fractional.at(i));
+    pressure=b.pressure;
+    stress_tensor=b.stress_tensor;vstress_tensor.clear();for(uint i=0;i<b.vstress_tensor.size();i++) vstress_tensor.push_back(b.vstress_tensor.at(i));
+    pressure_residual=b.pressure_residual;
+    Pulay_stress=b.Pulay_stress;
+    prototype=b.prototype;
+    PV_cell=b.PV_cell;PV_atom=b.PV_atom;
+    scintillation_attenuation_length=b.scintillation_attenuation_length;
+    sg=b.sg;sg2=b.sg2;vsg.clear();for(uint i=0;i<b.vsg.size();i++){vsg.push_back(b.vsg[i]);} vsg2.clear();for(uint i=0;i<b.vsg2.size();i++){vsg2.push_back(b.vsg2[i]);}  //CO20171202
+    spacegroup_orig=b.spacegroup_orig;spacegroup_relax=b.spacegroup_relax;
+    species=b.species;vspecies.clear();for(uint i=0;i<b.vspecies.size();i++) vspecies.push_back(b.vspecies.at(i));
+    species_pp=b.species_pp;vspecies_pp.clear();for(uint i=0;i<b.vspecies_pp.size();i++) vspecies_pp.push_back(b.vspecies_pp.at(i));
+    species_pp_version=b.species_pp_version;vspecies_pp_version.clear();for(uint i=0;i<b.vspecies_pp_version.size();i++) vspecies_pp_version.push_back(b.vspecies_pp_version.at(i));
+    species_pp_ZVAL=b.species_pp_ZVAL;vspecies_pp_ZVAL.clear();for(uint i=0;i<b.vspecies_pp_ZVAL.size();i++) vspecies_pp_ZVAL.push_back(b.vspecies_pp_ZVAL.at(i));
+    species_pp_AUID=b.species_pp_AUID;vspecies_pp_AUID.clear();for(uint i=0;i<b.vspecies_pp_AUID.size();i++) vspecies_pp_AUID.push_back(b.vspecies_pp_AUID.at(i));
+    METAGGA=b.METAGGA;
+    spin_cell=b.spin_cell;spin_atom=b.spin_atom;
+    spinD=b.spinD;vspinD.clear();for(uint i=0;i<b.vspinD.size();i++) vspinD.push_back(b.vspinD.at(i));
+    spinD_magmom_orig=b.spinD_magmom_orig;vspinD_magmom_orig.clear();for(uint i=0;i<b.vspinD_magmom_orig.size();i++) vspinD_magmom_orig.push_back(b.vspinD_magmom_orig.at(i));
+    spinF=b.spinF;
+    sponsor=b.sponsor;vsponsor.clear();for(uint i=0;i<b.vsponsor.size();i++) vsponsor.push_back(b.vsponsor.at(i));
+    stoichiometry=b.stoichiometry;vstoichiometry.clear();for(uint i=0;i<b.vstoichiometry.size();i++) vstoichiometry.push_back(b.vstoichiometry.at(i));
+    valence_cell_std=b.valence_cell_std;valence_cell_iupac=b.valence_cell_iupac;
+    volume_cell=b.volume_cell;volume_atom=b.volume_atom;
+    volume_cell_orig=b.volume_cell_orig;volume_atom_orig=b.volume_atom_orig; //DX20190124 - add original crystal info
+    //DX20190124 - added original symmetry info - START
+    // SYMMETRY
+    crystal_family_orig=b.crystal_family_orig;
+    crystal_system_orig=b.crystal_system_orig;
+    crystal_class_orig=b.crystal_class_orig;
+    point_group_Hermann_Mauguin_orig=b.point_group_Hermann_Mauguin_orig;
+    point_group_Schoenflies_orig=b.point_group_Schoenflies_orig;
+    point_group_orbifold_orig=b.point_group_orbifold_orig;
+    point_group_type_orig=b.point_group_type_orig;
+    point_group_order_orig=b.point_group_order_orig;
+    point_group_structure_orig=b.point_group_structure_orig;
+    Bravais_lattice_lattice_type_orig=b.Bravais_lattice_lattice_type_orig;
+    Bravais_lattice_lattice_variation_type_orig=b.Bravais_lattice_lattice_variation_type_orig;
+    Bravais_lattice_lattice_system_orig=b.Bravais_lattice_lattice_system_orig;
+    Bravais_superlattice_lattice_type_orig=b.Bravais_superlattice_lattice_type_orig;
+    Bravais_superlattice_lattice_variation_type_orig=b.Bravais_superlattice_lattice_variation_type_orig;
+    Bravais_superlattice_lattice_system_orig=b.Bravais_superlattice_lattice_system_orig;
+    Pearson_symbol_superlattice_orig=b.Pearson_symbol_superlattice_orig;
+    reciprocal_geometry_orig=b.reciprocal_geometry_orig;vreciprocal_geometry_orig.clear();for(uint i=0;i<b.vreciprocal_geometry_orig.size();i++) vreciprocal_geometry_orig.push_back(b.vreciprocal_geometry_orig.at(i));
+    reciprocal_volume_cell_orig=b.reciprocal_volume_cell_orig;
+    reciprocal_lattice_type_orig=b.reciprocal_lattice_type_orig;
+    reciprocal_lattice_variation_type_orig=b.reciprocal_lattice_variation_type_orig;
+    Wyckoff_letters_orig=b.Wyckoff_letters_orig;
+    Wyckoff_multiplicities_orig=b.Wyckoff_multiplicities_orig;
+    Wyckoff_site_symmetries_orig=b.Wyckoff_site_symmetries_orig;
+    //DX20190124 - added original symmetry info - END
+    //DX20180823 - added more symmetry info - START
+    // SYMMETRY
+    crystal_family=b.crystal_family;
+    crystal_system=b.crystal_system;
+    crystal_class=b.crystal_class;
+    point_group_Hermann_Mauguin=b.point_group_Hermann_Mauguin;
+    point_group_Schoenflies=b.point_group_Schoenflies;
+    point_group_orbifold=b.point_group_orbifold;
+    point_group_type=b.point_group_type;
+    point_group_order=b.point_group_order;
+    point_group_structure=b.point_group_structure;
+    Bravais_lattice_lattice_type=b.Bravais_lattice_lattice_type;
+    Bravais_lattice_lattice_variation_type=b.Bravais_lattice_lattice_variation_type;
+    Bravais_lattice_lattice_system=b.Bravais_lattice_lattice_system;
+    Bravais_superlattice_lattice_type=b.Bravais_superlattice_lattice_type;
+    Bravais_superlattice_lattice_variation_type=b.Bravais_superlattice_lattice_variation_type;
+    Bravais_superlattice_lattice_system=b.Bravais_superlattice_lattice_system;
+    Pearson_symbol_superlattice=b.Pearson_symbol_superlattice;
+    reciprocal_geometry=b.reciprocal_geometry;vreciprocal_geometry.clear();for(uint i=0;i<b.vreciprocal_geometry.size();i++) vreciprocal_geometry.push_back(b.vreciprocal_geometry.at(i));
+    reciprocal_volume_cell=b.reciprocal_volume_cell; //DX20190124 - fix typo, add reciprocal
+    reciprocal_lattice_type=b.reciprocal_lattice_type;
+    reciprocal_lattice_variation_type=b.reciprocal_lattice_variation_type;
+    Wyckoff_letters=b.Wyckoff_letters;
+    Wyckoff_multiplicities=b.Wyckoff_multiplicities;
+    Wyckoff_site_symmetries=b.Wyckoff_site_symmetries;
+    //DX20180823 - added more symmetry info - END
+    //DX20190209 - added anrl info - START
+    anrl_label_orig=b.anrl_label_orig;
+    anrl_parameter_list_orig=b.anrl_parameter_list_orig;
+    anrl_parameter_values_orig=b.anrl_parameter_values_orig;
+    anrl_label_relax=b.anrl_label_relax;
+    anrl_parameter_list_relax=b.anrl_parameter_list_relax;
+    anrl_parameter_values_relax=b.anrl_parameter_values_relax;
+    //DX20190209 - added anrl info - END
+    // AGL/AEL
+    agl_thermal_conductivity_300K=b.agl_thermal_conductivity_300K;
+    agl_debye=b.agl_debye;
+    agl_acoustic_debye=b.agl_acoustic_debye;
+    agl_gruneisen=b.agl_gruneisen;
+    agl_heat_capacity_Cv_300K=b.agl_heat_capacity_Cv_300K;
+    agl_heat_capacity_Cp_300K=b.agl_heat_capacity_Cp_300K;
+    agl_thermal_expansion_300K=b.agl_thermal_expansion_300K;
+    agl_bulk_modulus_static_300K=b.agl_bulk_modulus_static_300K;
+    agl_bulk_modulus_isothermal_300K=b.agl_bulk_modulus_isothermal_300K;
+    agl_poisson_ratio_source=b.agl_poisson_ratio_source; //CT20181212
+    agl_vibrational_free_energy_300K_cell=b.agl_vibrational_free_energy_300K_cell; //CT20181212
+    agl_vibrational_free_energy_300K_atom=b.agl_vibrational_free_energy_300K_atom; //CT20181212
+    agl_vibrational_entropy_300K_cell=b.agl_vibrational_entropy_300K_cell; //CT20181212
+    agl_vibrational_entropy_300K_atom=b.agl_vibrational_entropy_300K_atom; //CT20181212
+    ael_poisson_ratio=b.ael_poisson_ratio;
+    ael_bulk_modulus_voigt=b.ael_bulk_modulus_voigt;
+    ael_bulk_modulus_reuss=b.ael_bulk_modulus_reuss;
+    ael_shear_modulus_voigt=b.ael_shear_modulus_voigt;
+    ael_shear_modulus_reuss=b.ael_shear_modulus_reuss;
+    ael_bulk_modulus_vrh=b.ael_bulk_modulus_vrh;
+    ael_shear_modulus_vrh=b.ael_shear_modulus_vrh;
+    ael_elastic_anisotropy=b.ael_elastic_anisotropy; //CO20181129
+    ael_youngs_modulus_vrh=b.ael_youngs_modulus_vrh; //CT20181212
+    ael_speed_sound_transverse=b.ael_speed_sound_transverse; //CT20181212
+    ael_speed_sound_longitudinal=b.ael_speed_sound_longitudinal; //CT20181212
+    ael_speed_sound_average=b.ael_speed_sound_average; //CT20181212
+    ael_pughs_modulus_ratio=b.ael_pughs_modulus_ratio; //CT20181212
+    ael_debye_temperature=b.ael_debye_temperature; //CT20181212
+    ael_applied_pressure=b.ael_applied_pressure; //CT20181212
+    ael_average_external_pressure=b.ael_average_external_pressure; //CT20181212
+    ael_stiffness_tensor = b.ael_stiffness_tensor;  //ME20191105
+    ael_compliance_tensor = b.ael_compliance_tensor;  //ME20191105
+    // BADER
+    bader_net_charges=b.bader_net_charges;vbader_net_charges.clear();for(uint i=0;i<b.vbader_net_charges.size();i++) vbader_net_charges.push_back(b.vbader_net_charges.at(i));
+    bader_atomic_volumes=b.bader_atomic_volumes;vbader_atomic_volumes.clear();for(uint i=0;i<b.vbader_atomic_volumes.size();i++) vbader_atomic_volumes.push_back(b.vbader_atomic_volumes.at(i));
+    // legacy
+    server=b.server;
+    vserver.clear();for(uint i=0;i<b.vserver.size();i++) vserver.push_back(b.vserver.at(i));
+    vserverdir.clear();for(uint i=0;i<b.vserverdir.size();i++) vserverdir.push_back(b.vserverdir.at(i));
+    icsd=b.icsd;
+    stoich=b.stoich;vstoich.clear();for(uint i=0;i<b.vstoich.size();i++) vstoich.push_back(b.vstoich.at(i));
+    // apennsy
+    structure_name=b.structure_name;  // apennsy
+    structure_description=b.structure_description;  // apennsy
+    distance_gnd=b.distance_gnd;  // apennsy
+    distance_tie=b.distance_tie;  // apennsy
+    pureA=b.pureA;pureB=b.pureB;  // apennsy
+    fcc=b.fcc;bcc=b.bcc;hcp=b.hcp;  // apennsy
+    stoich_a=b.stoich_a;stoich_b=b.stoich_b;  // apennsy
+    bond_aa=b.bond_aa;bond_ab=b.bond_ab;bond_bb=b.bond_bb;  // apennsy
+    vNsgroup.clear();for(uint i=0;i<b.vNsgroup.size();i++) vNsgroup.push_back(b.vNsgroup.at(i));  // apennsy
+    vsgroup.clear();for(uint i=0;i<b.vsgroup.size();i++) vsgroup.push_back(b.vsgroup.at(i));  // apennsy
+    vstr.clear();for(uint i=0;i<b.vstr.size();i++) vstr.push_back(b.vstr.at(i));  // apennsy
+  }
+
+
+  const _aflowlib_entry& _aflowlib_entry::operator=(const _aflowlib_entry& b) {  // operator= PUBLIC
+    if(this!=&b) {free(); copy(b);}
+    return *this;
+  }
+
+  _aflowlib_entry::_aflowlib_entry(const _aflowlib_entry& b) { // copy PUBLIC
+    //  free();*this=b;
+    copy(b);
+  }
+
+  void _aflowlib_entry::free() { // free PRIVATE
+    ventry.clear();
+    vauid.clear();
+    vaurl.clear();
+    vaflowlib_entries.clear();
+    vkeywords.clear();
+    vauthor.clear();
+    vcorresponding.clear();
+    vloop.clear();
+    vcomposition.clear(); // clear all vectors
+    vdft_type.clear(); // clear all vectors
+    vfiles.clear(); // clear all vectors
+    vfiles_LIB.clear(); // clear all vectors
+    vfiles_RAW.clear(); // clear all vectors
+    vfiles_WEB.clear(); // clear all vectors
+    vforces.clear(); // clear all vectors
+    vgeometry.clear(); // clear all vectors
+    vgeometry_orig.clear(); // clear all vectors //DX20190124 - add original crystal info
+    vstress_tensor.clear(); // clear all vectors
+    vnbondxx.clear(); // clear all vectors
+    vpositions_cartesian.clear(); // clear all vectors
+    vpositions_fractional.clear(); // clear all vectors
+    vspecies.clear(); // clear all vectors
+    vspecies_pp.clear(); // clear all vectors
+    vspecies_pp_version.clear(); // clear all vectors
+    vspecies_pp_ZVAL.clear(); // clear all vectors
+    vspecies_pp_AUID.clear(); // clear all vectors
+    vspinD.clear(); // clear all vectors
+    vspinD_magmom_orig.clear(); // clear all vectors
+    vsponsor.clear();
+    vstoichiometry.clear(); // clear all vectors
+    vreciprocal_geometry.clear(); // clear all vectors //DX20180824 - added reciprocal lattice parameters
+    // BADER
+    vbader_net_charges.clear();
+    vbader_atomic_volumes.clear();
+    // legacy
+    vserver.clear();  // clear all vectors
+    for(uint i=0;i<vserverdir.size();i++)
+      vserverdir.at(i).clear();
+    vserverdir.clear();  // clear all vectors
+    vstoich.clear(); // clear all vectors
+  } 
+
+  void _aflowlib_entry::clear() {  // clear PRIVATE
+    _aflowlib_entry _temp;
+    copy(_temp);
+  }
+
+  _aflowlib_entry::_aflowlib_entry(const string& file) { // constructur from file
+    stringstream oss;
+    if(!aurostd::FileExist(file)) {cerr << "ERROR - _aflowlib_entry::aflowlib_entr: " << DEFAULT_FILE_AFLOWLIB_ENTRY_OUT << " not found =" << file << endl;exit(0);} //SC20190813
+    string entry;
+    aurostd::efile2string(file,entry);
+    Load(entry,oss);
+  }
+
+  // file2aflowlib
+  uint _aflowlib_entry::file2aflowlib(const string& file,ostream& oss) {
+    if(!aurostd::FileExist(file)) {cerr << "ERROR - _aflowlib_entry::file2aflowlib: " << DEFAULT_FILE_AFLOWLIB_ENTRY_OUT << " not found =" << file << endl;return 0;} //exit(0); //CO20170609, this is a dud
+    string entry;
+    aurostd::efile2string(file,entry);
+    return Load(entry,oss);
+  }
+
+  // Load
+  uint _aflowlib_entry::Load(const stringstream& stream,ostream& oss) {
+    return Load(stream.str(),oss);
+  }
+
+  // LoadWeb
+  uint _aflowlib_entry::url2aflowlib(const string& _url,ostream& oss,bool verbose) {
+    bool LDEBUG=(FALSE || XHOST.DEBUG);
+    string soliloquy="_aflowlib_entry::url2aflowlib():";
+    string url=_url;
+    if(url.empty()) {cerr << "ERROR - _aflowlib_entry::url2aflowlib: url.empty()" << endl;return 0;} //exit(0); //CO20170609, this is a dud
+    string entry;
+    if(aurostd::substring2bool(url,"index") || aurostd::substring2bool(url,"format")) {
+      aurostd::StringSubst(url,"/"+DEFAULT_FILE_AFLOWLIB_ENTRY_OUT,"");
+      if(!aurostd::url2string(url,entry,verbose)){return 0;}   //CO, this is a dud
+    } else {
+      aurostd::StringSubst(url,"/"+DEFAULT_FILE_AFLOWLIB_ENTRY_OUT,"");
+      if(!aurostd::url2string(url+"/"+DEFAULT_FILE_AFLOWLIB_ENTRY_OUT,entry,verbose)){return 0;}  //CO, this is a dud
+    }
+    if(LDEBUG) {cerr << soliloquy << " entry=" << entry << endl;} //CO20180528
+    return Load(entry,oss);
+  }
+
+  // Load overload
+  uint _aflowlib_entry::Load(const string& _entry,ostream& oss) {
+    string function = "aflowlib::_aflowlib_entry::Load()";  //ME20191119
+    clear(); // start from clean
+    entry=_entry; // start from loading it up !
+    if(entry.empty()) {cerr << "ERROR - _aflowlib_entry::Load: entry.empty()" << endl;return 0;} //exit(0);  //CO20170609, this is a dud 
+    vector<string> tokens,stokens;
+    string keyword,content,line;
+    aurostd::string2tokens(entry,ventry,"|");
+    for(uint i=0;i<ventry.size();i++) {
+      line=aurostd::RemoveWhiteSpaces(ventry.at(i));
+      aurostd::string2tokens(line,tokens,"=");
+      if(tokens.size()>0) {
+        keyword=tokens.at(0);
+        if(tokens.size()>1) {content=tokens.at(1);} else {continue;} //{content="";}  //CO20180319, content="" screws up string2double(), better to leave as AUROSTD_NAN
+        if(content.empty()){continue;}  //CO20180319
+        if(content=="null"){continue;}  //CO20180319 - aflux integration!
+        aurostd::string2tokens(content,stokens,",");
+        if(keyword=="auid") {
+          auid=content; // AUID
+          vauid.clear();aflowlib::auid2vauid(auid,vauid);
+          // create VAUID
+        }
+        //CO20180409 - added the else if's for speed, no need to go through more checks than necessary
+        else if(keyword=="aurl") {aurl=content;aurostd::string2tokens(content,stokens,":");for(uint j=0;j<stokens.size();j++) vaurl.push_back(stokens.at(j));}
+        else if(keyword=="title") {title=content;}  //ME20190129
+        else if(keyword=="keywords") {keywords=content;aurostd::string2tokens(content,stokens,",");for(uint j=0;j<stokens.size();j++) vkeywords.push_back(stokens.at(j));}
+        else if(keyword=="aflowlib_date") {aflowlib_date=content;}
+        else if(keyword=="aflowlib_version") {aflowlib_version=content;}
+        else if(keyword=="aflowlib_entries") {aflowlib_entries=content;aurostd::string2tokens(content,stokens,",");for(uint j=0;j<stokens.size();j++) vaflowlib_entries.push_back(stokens.at(j));}
+        else if(keyword=="aflowlib_entries_number") {aflowlib_entries_number=aurostd::string2utype<int>(content);}
+        else if(keyword=="aflow_version") {aflow_version=content;}
+        else if(keyword=="catalog") {catalog=content;}
+        else if(keyword=="data_api") {data_api=content;}
+        else if(keyword=="data_source") {data_source=content;}
+        else if(keyword=="data_language") {data_language=content;}
+        else if(keyword=="error_status") {error_status=content;}
+        else if(keyword=="author") {author=content;aurostd::string2tokens(content,stokens,",");for(uint j=0;j<stokens.size();j++) vauthor.push_back(stokens.at(j));}
+        else if(keyword=="calculation_cores") {calculation_cores=aurostd::string2utype<int>(content);}
+        else if(keyword=="calculation_memory") {calculation_memory=aurostd::string2utype<double>(content);}
+        else if(keyword=="calculation_time") {calculation_time=aurostd::string2utype<double>(content);}
+        else if(keyword=="corresponding") {corresponding=content;aurostd::string2tokens(content,stokens,",");for(uint j=0;j<stokens.size();j++) vcorresponding.push_back(stokens.at(j));}
+        else if(keyword=="loop") {vloop.push_back(content);}  // CHECK THIS OUT IN THE FITURE
+        else if(keyword=="node_CPU_Cores") {node_CPU_Cores=aurostd::string2utype<int>(content);}
+        else if(keyword=="node_CPU_MHz") {node_CPU_MHz=aurostd::string2utype<double>(content);}
+        else if(keyword=="node_CPU_Model") {node_CPU_Model=content;}
+        else if(keyword=="node_RAM_GB") {node_RAM_GB=aurostd::string2utype<double>(content);}
+        else if(keyword=="Bravais_lattice_orig") {Bravais_lattice_orig=content;}
+        else if(keyword=="Bravais_lattice_relax") {Bravais_lattice_relax=content;}
+        else if(keyword=="code") {code=content;}
+        else if(keyword=="composition") {composition=content;for(uint j=0;j<stokens.size();j++) vcomposition.push_back(aurostd::string2utype<double>(stokens.at(j)));}
+        else if(keyword=="compound") {compound=content;}
+        else if(keyword=="density") {density=aurostd::string2utype<double>(content);}
+        else if(keyword=="density_orig") {density_orig=aurostd::string2utype<double>(content);} //DX20190124 - add original crystal info
+        else if(keyword=="dft_type") {dft_type=content;aurostd::string2tokens(content,stokens,",");for(uint j=0;j<stokens.size();j++) vdft_type.push_back(stokens.at(j));}
+        else if(keyword=="eentropy_cell") {eentropy_cell=aurostd::string2utype<double>(content);}
+        else if(keyword=="eentropy_atom") {eentropy_atom=aurostd::string2utype<double>(content);}
+        else if(keyword=="Egap") {Egap=aurostd::string2utype<double>(content);}
+        else if(keyword=="Egap_fit") {Egap_fit=aurostd::string2utype<double>(content);}
+        else if(keyword=="energy_cell") {energy_cell=aurostd::string2utype<double>(content);}
+        else if(keyword=="energy_atom") {energy_atom=aurostd::string2utype<double>(content);energy_atom_relax1=aurostd::string2utype<double>(content);}
+        else if(keyword=="energy_cutoff") {energy_cutoff=aurostd::string2utype<double>(content);}
+        else if(keyword=="delta_electronic_energy_convergence") {delta_electronic_energy_convergence=aurostd::string2utype<double>(content);}
+        else if(keyword=="delta_electronic_energy_threshold") {delta_electronic_energy_threshold=aurostd::string2utype<double>(content);}
+        else if(keyword=="nkpoints") {nkpoints=aurostd::string2utype<uint>(content);}
+        else if(keyword=="nkpoints_irreducible") {nkpoints_irreducible=aurostd::string2utype<uint>(content);}
+        else if(keyword=="kppra") {kppra=aurostd::string2utype<uint>(content);}
+        else if(keyword=="kpoints") {kpoints=content;}
+        else if(keyword=="kpoints_relax") {vector<int> tokens;aurostd::string2tokens(content,tokens,",");kpoints_nnn_relax=aurostd::vector2xvector(tokens);}  //ME20190129
+        else if(keyword=="kpoints_static") {vector<int> tokens;aurostd::string2tokens(content,tokens,",");kpoints_nnn_static=aurostd::vector2xvector(tokens);}  //ME20190129
+        else if(keyword=="kpoints_bands_path"){aurostd::string2tokens(content,kpoints_pairs,",");}  //ME20190129
+        else if(keyword=="kpoints_bands_nkpts"){kpoints_bands_path_grid=aurostd::string2utype<int>(content);}  //ME20190129
+        else if(keyword=="enthalpy_cell") {enthalpy_cell=aurostd::string2utype<double>(content);}
+        else if(keyword=="enthalpy_atom") {enthalpy_atom=aurostd::string2utype<double>(content);}
+        else if(keyword=="enthalpy_formation_cell") {enthalpy_formation_cell=aurostd::string2utype<double>(content);}
+        else if(keyword=="enthalpy_formation_atom") {enthalpy_formation_atom=aurostd::string2utype<double>(content);}
+        else if(keyword=="entropic_temperature") {entropic_temperature=aurostd::string2utype<double>(content);}
+        else if(keyword=="files") {files=content;for(uint j=0;j<stokens.size();j++) vfiles.push_back(stokens.at(j));}
+        else if(keyword=="files_LIB") {files_LIB=content;for(uint j=0;j<stokens.size();j++) vfiles_LIB.push_back(stokens.at(j));}
+        else if(keyword=="files_RAW") {files_RAW=content;for(uint j=0;j<stokens.size();j++) vfiles_RAW.push_back(stokens.at(j));}
+        else if(keyword=="files_WEB") {files_WEB=content;for(uint j=0;j<stokens.size();j++) vfiles_WEB.push_back(stokens.at(j));}
+        else if(keyword=="forces") {forces=content;for(uint j=0;j<stokens.size();j++) vforces.push_back(aurostd::string2utype<double>(stokens.at(j)));}  // FIX
+        else if(keyword=="geometry") {
+          geometry=content; 
+          vgeometry.push_back(0.0);vgeometry.push_back(0.0);vgeometry.push_back(0.0);
+          vgeometry.push_back(0.0);vgeometry.push_back(0.0);vgeometry.push_back(0.0);
+          if(stokens.size()==6) for(uint j=0;j<stokens.size();j++) vgeometry.at(j)=aurostd::string2utype<double>(stokens.at(j));
+        }
+        //DX20190124 - add original crystal info - START
+        else if(keyword=="geometry_orig") {
+          geometry_orig=content; 
+          vgeometry_orig.push_back(0.0);vgeometry_orig.push_back(0.0);vgeometry_orig.push_back(0.0);
+          vgeometry_orig.push_back(0.0);vgeometry_orig.push_back(0.0);vgeometry_orig.push_back(0.0);
+          if(stokens.size()==6) for(uint j=0;j<stokens.size();j++) vgeometry_orig.at(j)=aurostd::string2utype<double>(stokens.at(j));
+        }
+        //DX20190124 - add original crystal info - END
+        else if(keyword=="lattice_system_orig") {lattice_system_orig=content;}
+        else if(keyword=="lattice_variation_orig") {lattice_variation_orig=content;}
+        else if(keyword=="lattice_system_relax") {lattice_system_relax=content;}
+        else if(keyword=="lattice_variation_relax") {lattice_variation_relax=content;}
+        else if(keyword=="ldau_TLUJ") {ldau_TLUJ=content;}
+        else if(keyword=="ldau_type") {vLDAU[0].push_back(aurostd::string2utype<double>(content));}  //ME20190129
+        else if(keyword=="ldau_l") {for(uint j=0; j<stokens.size();j++) vLDAU[1].push_back(aurostd::string2utype<double>(stokens[j]));}  //ME20190129
+        else if(keyword=="ldau_u") {for(uint j=0; j<stokens.size();j++) vLDAU[2].push_back(aurostd::string2utype<double>(stokens[j]));}  //ME20190129
+        else if(keyword=="ldau_j") {for(uint j=0; j<stokens.size();j++) vLDAU[3].push_back(aurostd::string2utype<double>(stokens[j]));}  //ME20190129
+        else if(keyword=="natoms") {natoms=aurostd::string2utype<int>(content);}
+        else if(keyword=="natoms_orig") {natoms_orig=aurostd::string2utype<int>(content);} //DX20190124 - add original crystal info
+        else if(keyword=="nbondxx") {nbondxx=content;for(uint j=0;j<stokens.size();j++) vnbondxx.push_back(aurostd::string2utype<double>(stokens.at(j)));}
+        else if(keyword=="nspecies") {nspecies=aurostd::string2utype<int>(content);}
+        else if(keyword=="Pearson_symbol_orig") {Pearson_symbol_orig=content;}
+        else if(keyword=="Pearson_symbol_relax") {Pearson_symbol_relax=content;}
+        else if(keyword=="positions_cartesian") {positions_cartesian=content;for(uint j=0;j<stokens.size();j++) vpositions_cartesian.push_back(aurostd::string2utype<double>(stokens.at(j)));}  // FIX
+        else if(keyword=="positions_fractional") {positions_fractional=content;for(uint j=0;j<stokens.size();j++) vpositions_fractional.push_back(aurostd::string2utype<double>(stokens.at(j)));}  // FIX
+        else if(keyword=="pressure") {pressure=aurostd::string2utype<double>(content);}
+        else if(keyword=="stress_tensor") {
+          stress_tensor=content; 
+          vstress_tensor.push_back(0.0);vstress_tensor.push_back(0.0);vstress_tensor.push_back(0.0);
+          vstress_tensor.push_back(0.0);vstress_tensor.push_back(0.0);vstress_tensor.push_back(0.0);
+          vstress_tensor.push_back(0.0);vstress_tensor.push_back(0.0);vstress_tensor.push_back(0.0);
+          if(stokens.size()==6) for(uint j=0;j<stokens.size();j++) vstress_tensor.at(j)=aurostd::string2utype<double>(stokens.at(j));
+        }
+        else if(keyword=="pressure_residual") {pressure_residual=aurostd::string2utype<double>(content);}
+        else if(keyword=="Pulay_stress") {Pulay_stress=aurostd::string2utype<double>(content);}
+        else if(keyword=="prototype") {prototype=content;}  // apennsy
+        else if(keyword=="PV_cell") {PV_cell=aurostd::string2utype<double>(content);}
+        else if(keyword=="PV_atom") {PV_atom=aurostd::string2utype<double>(content);}
+        else if(keyword=="scintillation_attenuation_length") {scintillation_attenuation_length=aurostd::string2utype<double>(content);}
+        else if(keyword=="sg") {sg=content;for(uint j=0;j<stokens.size();j++) vsg.push_back(stokens.at(j));} //CO20180101
+        else if(keyword=="sg2") {sg2=content;for(uint j=0;j<stokens.size();j++) vsg2.push_back(stokens.at(j));} //CO20180101
+        else if(keyword=="spacegroup_orig") {spacegroup_orig=content;}
+        else if(keyword=="spacegroup_relax") {spacegroup_relax=content;}
+        else if(keyword=="species") {species=content;for(uint j=0;j<stokens.size();j++) vspecies.push_back(stokens.at(j));}
+        else if(keyword=="species_pp") {species_pp=content;for(uint j=0;j<stokens.size();j++) vspecies_pp.push_back(stokens.at(j));}
+        else if(keyword=="species_pp_version") {species_pp_version=content;for(uint j=0;j<stokens.size();j++) vspecies_pp_version.push_back(stokens.at(j));}
+        else if(keyword=="species_pp_ZVAL") {species_pp_ZVAL=content;for(uint j=0;j<stokens.size();j++) vspecies_pp_ZVAL.push_back(aurostd::string2utype<double>(stokens.at(j)));}
+	else if(keyword=="species_pp_AUID") {species_pp_AUID=content;for(uint j=0;j<stokens.size();j++) vspecies_pp_AUID.push_back(stokens.at(j));}
+	else if(keyword=="metagga" || keyword=="METAGGA") {METAGGA=content;}
+	else if(keyword=="spin_cell") {spin_cell=aurostd::string2utype<double>(content);}
+        else if(keyword=="spin_atom") {spin_atom=aurostd::string2utype<double>(content);}
+        else if(keyword=="spinD") {spinD=content;for(uint j=0;j<stokens.size();j++) vspinD.push_back(aurostd::string2utype<double>(stokens.at(j)));}
+        else if(keyword=="spinD_magmom_orig") {spinD_magmom_orig=content;for(uint j=0;j<stokens.size();j++) vspinD_magmom_orig.push_back(aurostd::string2utype<double>(stokens.at(j)));}
+        else if(keyword=="spinF") {spinF=aurostd::string2utype<double>(content);}
+        else if(keyword=="sponsor") {sponsor=content;aurostd::string2tokens(content,stokens,",");for(uint j=0;j<stokens.size();j++) vsponsor.push_back(stokens.at(j));}
+        else if(keyword=="stoichiometry") {stoichiometry=content;for(uint j=0;j<stokens.size();j++) vstoichiometry.push_back(aurostd::string2utype<double>(stokens.at(j)));}
+        else if(keyword=="Egap_type") {Egap_type=content;}
+        else if(keyword=="valence_cell_std") {valence_cell_std=aurostd::string2utype<double>(content);}
+        else if(keyword=="valence_cell_iupac") {valence_cell_iupac=aurostd::string2utype<double>(content);}
+        else if(keyword=="volume_cell") {volume_cell=aurostd::string2utype<double>(content);}
+        else if(keyword=="volume_atom") {volume_atom=aurostd::string2utype<double>(content);}
+        else if(keyword=="volume_cell_orig") {volume_cell_orig=aurostd::string2utype<double>(content);} //DX20190124 - add original crystal info
+        else if(keyword=="volume_atom_orig") {volume_atom_orig=aurostd::string2utype<double>(content);} //DX20190124 - add original crystal info
+        // legacy
+        else if(keyword=="server") {vserver.push_back(content);}
+        else if(keyword=="stoich") {aurostd::string2tokens(ventry.at(i),tokens,"=");stoich=tokens.at(1);aurostd::string2tokens(stoich,stokens);for(uint j=0;j<stokens.size();j++) vstoich.push_back(aurostd::string2utype<double>(stokens.at(j)));}
+        //DX20190124 - added original symmetry info - START
+        // SYMMETRY
+        else if(keyword=="crystal_family_orig") {crystal_family_orig=content;}
+        else if(keyword=="crystal_system_orig") {crystal_system_orig=content;}
+        else if(keyword=="crystal_class_orig") {crystal_class_orig=content;}
+        else if(keyword=="point_group_Hermann_Mauguin_orig") {point_group_Hermann_Mauguin_orig=content;}
+        else if(keyword=="point_group_Schoenflies_orig") {point_group_Schoenflies_orig=content;}
+        else if(keyword=="point_group_orbifold_orig") {point_group_orbifold_orig=content;}
+        else if(keyword=="point_group_type_orig") {point_group_type_orig=content;}
+        else if(keyword=="point_group_order_orig") {point_group_order=aurostd::string2utype<uint>(content);}
+        else if(keyword=="point_group_structure_orig") {point_group_structure_orig=content;}
+        else if(keyword=="Bravais_lattice_lattice_type_orig") {Bravais_lattice_lattice_type_orig=content;}
+        else if(keyword=="Bravais_lattice_lattice_variation_type_orig") {Bravais_lattice_lattice_variation_type_orig=content;}
+        else if(keyword=="Bravais_lattice_lattice_system_orig") {Bravais_lattice_lattice_system_orig=content;}
+        else if(keyword=="Bravais_superlattice_lattice_type_orig") {Bravais_superlattice_lattice_type_orig=content;}
+        else if(keyword=="Bravais_superlattice_lattice_variation_type_orig") {Bravais_superlattice_lattice_variation_type_orig=content;}
+        else if(keyword=="Bravais_superlattice_lattice_system_orig") {Bravais_superlattice_lattice_system_orig=content;}
+        else if(keyword=="Pearson_symbol_superlattice_orig") {Pearson_symbol_superlattice_orig=content;}
+        else if(keyword=="reciprocal_geometry_orig") {
+          reciprocal_geometry_orig=content; 
+          vreciprocal_geometry_orig.push_back(0.0);vreciprocal_geometry_orig.push_back(0.0);vreciprocal_geometry_orig.push_back(0.0);
+          vreciprocal_geometry_orig.push_back(0.0);vreciprocal_geometry_orig.push_back(0.0);vreciprocal_geometry_orig.push_back(0.0);
+          if(stokens.size()==6) for(uint j=0;j<stokens.size();j++) vreciprocal_geometry_orig.at(j)=aurostd::string2utype<double>(stokens.at(j));
+        }
+        else if(keyword=="reciprocal_volume_cell_orig") {reciprocal_volume_cell_orig=aurostd::string2utype<double>(content);}
+        else if(keyword=="reciprocal_lattice_type_orig") {reciprocal_lattice_type_orig=content;}
+        else if(keyword=="reciprocal_lattice_variation_type_orig") {reciprocal_lattice_variation_type_orig=content;}
+        else if(keyword=="Wyckoff_letters_orig") {Wyckoff_letters_orig=content;}
+        else if(keyword=="Wyckoff_multiplicities_orig") {Wyckoff_multiplicities_orig=content;}
+        else if(keyword=="Wyckoff_site_symmetries_orig") {Wyckoff_site_symmetries_orig=content;}
+        //DX20190124 - added original symmetry info - END
+        //DX20180823 - added more symmetry info - START
+        // SYMMETRY
+        else if(keyword=="crystal_family") {crystal_family=content;}
+        else if(keyword=="crystal_system") {crystal_system=content;}
+        else if(keyword=="crystal_class") {crystal_class=content;}
+        else if(keyword=="point_group_Hermann_Mauguin") {point_group_Hermann_Mauguin=content;}
+        else if(keyword=="point_group_Schoenflies") {point_group_Schoenflies=content;}
+        else if(keyword=="point_group_orbifold") {point_group_orbifold=content;}
+        else if(keyword=="point_group_type") {point_group_type=content;}
+        else if(keyword=="point_group_order") {point_group_order=aurostd::string2utype<uint>(content);}
+        else if(keyword=="point_group_structure") {point_group_structure=content;}
+        else if(keyword=="Bravais_lattice_lattice_type") {Bravais_lattice_lattice_type=content;}
+        else if(keyword=="Bravais_lattice_lattice_variation_type") {Bravais_lattice_lattice_variation_type=content;}
+        else if(keyword=="Bravais_lattice_lattice_system") {Bravais_lattice_lattice_system=content;}
+        else if(keyword=="Bravais_superlattice_lattice_type") {Bravais_superlattice_lattice_type=content;}
+        else if(keyword=="Bravais_superlattice_lattice_variation_type") {Bravais_superlattice_lattice_variation_type=content;}
+        else if(keyword=="Bravais_superlattice_lattice_system") {Bravais_superlattice_lattice_system=content;}
+        else if(keyword=="Pearson_symbol_superlattice") {Pearson_symbol_superlattice=content;}
+        else if(keyword=="reciprocal_geometry") {
+          reciprocal_geometry=content; 
+          vreciprocal_geometry.push_back(0.0);vreciprocal_geometry.push_back(0.0);vreciprocal_geometry.push_back(0.0);
+          vreciprocal_geometry.push_back(0.0);vreciprocal_geometry.push_back(0.0);vreciprocal_geometry.push_back(0.0);
+          if(stokens.size()==6) for(uint j=0;j<stokens.size();j++) vreciprocal_geometry.at(j)=aurostd::string2utype<double>(stokens.at(j));
+        }
+        else if(keyword=="reciprocal_volume_cell") {reciprocal_volume_cell=aurostd::string2utype<double>(content);}
+        else if(keyword=="reciprocal_lattice_type") {reciprocal_lattice_type=content;}
+        else if(keyword=="reciprocal_lattice_variation_type") {reciprocal_lattice_variation_type=content;}
+        else if(keyword=="Wyckoff_letters") {Wyckoff_letters=content;}
+        else if(keyword=="Wyckoff_multiplicities") {Wyckoff_multiplicities=content;}
+        else if(keyword=="Wyckoff_site_symmetries") {Wyckoff_site_symmetries=content;}
+        //DX20180823 - added more symmetry info - END
+        //DX20190209 - added anrl info - START
+        else if(keyword=="anrl_label_orig") {anrl_label_orig=content;}
+        else if(keyword=="anrl_parameter_list_orig") {anrl_parameter_list_orig=content;}
+        else if(keyword=="anrl_parameter_values_orig") {anrl_parameter_values_orig=content;}
+        else if(keyword=="anrl_label_relax") {anrl_label_relax=content;}
+        else if(keyword=="anrl_parameter_list_relax") {anrl_parameter_list_relax=content;}
+        else if(keyword=="anrl_parameter_values_relax") {anrl_parameter_values_relax=content;}
+        //DX20190209 - added anrl info - END
+        // AGL/AEL
+        else if(keyword=="agl_thermal_conductivity_300K") {agl_thermal_conductivity_300K=aurostd::string2utype<double>(content);}
+        else if(keyword=="agl_debye") {agl_debye=aurostd::string2utype<double>(content);}
+        else if(keyword=="agl_acoustic_debye") {agl_acoustic_debye=aurostd::string2utype<double>(content);}
+        else if(keyword=="agl_gruneisen") {agl_gruneisen=aurostd::string2utype<double>(content);}
+        else if(keyword=="agl_heat_capacity_Cv_300K") {agl_heat_capacity_Cv_300K=aurostd::string2utype<double>(content);}
+        else if(keyword=="agl_heat_capacity_Cp_300K") {agl_heat_capacity_Cp_300K=aurostd::string2utype<double>(content);}
+        else if(keyword=="agl_thermal_expansion_300K") {agl_thermal_expansion_300K=aurostd::string2utype<double>(content);}
+        else if(keyword=="agl_bulk_modulus_static_300K") {agl_bulk_modulus_static_300K=aurostd::string2utype<double>(content);}
+        else if(keyword=="agl_bulk_modulus_isothermal_300K") {agl_bulk_modulus_isothermal_300K=aurostd::string2utype<double>(content);}
+        else if(keyword=="agl_poisson_ratio_source") {agl_poisson_ratio_source=content;} //CT20181212
+        else if(keyword=="agl_vibrational_free_energy_300K_cell") {agl_vibrational_free_energy_300K_cell=aurostd::string2utype<double>(content);} //CT20181212
+        else if(keyword=="agl_vibrational_free_energy_300K_atom") {agl_vibrational_free_energy_300K_atom=aurostd::string2utype<double>(content);} //CT20181212
+        else if(keyword=="agl_vibrational_entropy_300K_cell") {agl_vibrational_entropy_300K_cell=aurostd::string2utype<double>(content);} //CT20181212
+        else if(keyword=="agl_vibrational_entropy_300K_atom") {agl_vibrational_entropy_300K_atom=aurostd::string2utype<double>(content);} //CT20181212
+        else if(keyword=="ael_poisson_ratio") {ael_poisson_ratio=aurostd::string2utype<double>(content);}
+        else if(keyword=="ael_bulk_modulus_voigt") {ael_bulk_modulus_voigt=aurostd::string2utype<double>(content);}
+        else if(keyword=="ael_bulk_modulus_reuss") {ael_bulk_modulus_reuss=aurostd::string2utype<double>(content);}
+        else if(keyword=="ael_shear_modulus_voigt") {ael_shear_modulus_voigt=aurostd::string2utype<double>(content);}
+        else if(keyword=="ael_shear_modulus_reuss") {ael_shear_modulus_reuss=aurostd::string2utype<double>(content);}
+        else if(keyword=="ael_bulk_modulus_vrh") {ael_bulk_modulus_vrh=aurostd::string2utype<double>(content);}
+        else if(keyword=="ael_shear_modulus_vrh") {ael_shear_modulus_vrh=aurostd::string2utype<double>(content);}
+        else if(keyword=="ael_elastic_anisotropy") {ael_elastic_anisotropy=aurostd::string2utype<double>(content);} //CO20181129
+        else if(keyword=="ael_youngs_modulus_vrh") {ael_youngs_modulus_vrh=aurostd::string2utype<double>(content);} //CT20181212
+        else if(keyword=="ael_speed_sound_transverse") {ael_speed_sound_transverse=aurostd::string2utype<double>(content);} //CT20181212
+        else if(keyword=="ael_speed_sound_longitudinal") {ael_speed_sound_longitudinal=aurostd::string2utype<double>(content);} //CT20181212
+        else if(keyword=="ael_speed_sound_average") {ael_speed_sound_average=aurostd::string2utype<double>(content);} //CT20181212
+        else if(keyword=="ael_pughs_modulus_ratio") {ael_pughs_modulus_ratio=aurostd::string2utype<double>(content);} //CT20181212
+        else if(keyword=="ael_debye_temperature") {ael_debye_temperature=aurostd::string2utype<double>(content);} //CT20181212
+        else if(keyword=="ael_applied_pressure") {ael_applied_pressure=aurostd::string2utype<double>(content);} //CT20181212
+        else if(keyword=="ael_average_external_pressure") {ael_average_external_pressure=aurostd::string2utype<double>(content);} //CT20181212
+        //ME20191105 BEGIN
+        else if(keyword=="ael_stiffness_tensor") {
+          xmatrix<double> tensor(6,6);
+          vector<string> rows;
+          vector<double> r;
+          aurostd::string2tokens(content, rows, ";");
+          if (rows.size() != 6) {
+            stringstream message;
+            message << "Could not read ael_stiffness_tensor: wrong number of rows"
+              << " (found " << rows.size() << ", need 6).";
+            throw aurostd::xerror(_AFLOW_FILE_NAME_,function, message, _FILE_CORRUPT_);
+          } else {
+            for (int i = 0; i < 6; i++) {
+              aurostd::string2tokens(rows[i], r, ",");
+              if (r.size() != 6) {
+                stringstream message;
+                message << "Could not read ael_stiffness_tensor: wrong number of columns"
+                  << " in row " << (i + 1)
+                  << " (found " << rows.size() << ", need 6).";
+                throw aurostd::xerror(_AFLOW_FILE_NAME_,function, message, _FILE_CORRUPT_);
+              } else {
+                for (int j = 0; j < 6; j++) {
+                  tensor[i + 1][j + 1] = r[j];
+                }
+              }
+            }
+          }
+          ael_stiffness_tensor = tensor;
+        } else if (keyword == "ael_compliance_tensor") {
+          xmatrix<double> tensor(6,6);
+          vector<string> rows;
+          vector<double> r;
+          aurostd::string2tokens(content, rows, ";");
+          if (rows.size() != 6) {
+            stringstream message;
+            message << "Could not read ael_compliance_tensor: wrong number of rows"
+              << " (found " << rows.size() << ", need 6).";
+            throw aurostd::xerror(_AFLOW_FILE_NAME_,function, message, _FILE_CORRUPT_);
+          } else {
+            for (int i = 0; i < 6; i++) {
+              aurostd::string2tokens(rows[i], r, ",");
+              if (r.size() != 6) {
+                stringstream message;
+                message << "Could not read ael_compliance_tensor: wrong number of columns"
+                  << " in row " << (i + 1)
+                  << " (found " << rows.size() << ", need 6).";
+                throw aurostd::xerror(_AFLOW_FILE_NAME_,function, message, _FILE_CORRUPT_);
+              } else {
+                for (int j = 0; j < 6; j++) {
+                  tensor[i + 1][j + 1] = r[j];
+                }
+              }
+            }
+          }
+          ael_compliance_tensor = tensor;
+        }
+        //ME20191105 END
+        // BADER
+        else if(keyword=="bader_net_charges") {bader_net_charges=content;aurostd::string2tokens<double>(content,vbader_net_charges,",");}
+        else if(keyword=="bader_atomic_volumes") {bader_atomic_volumes=content;aurostd::string2tokens<double>(content,vbader_atomic_volumes,",");}
+      }
+    }
+    //ME20190129 - FIX vLDAU
+    if (vLDAU[0].size()) vLDAU[0].assign(vLDAU[1].size(), vLDAU[0][0]);
+    // FIX LOOP
+    loop="";
+    vloop.push_back("aflowlib");
+    //    for(uint j=0;j<vloop.size();j++) loop+=vloop.at(j)+(j<vloop.size()-1?", ":"");
+    for(uint j=0;j<vloop.size();j++) loop+=vloop.at(j)+(j<vloop.size()-1?",":""); // no space
+    // FIX SERVER
+    server="";
+    for(uint j=0;j<vserver.size();j++) {
+      server+=vserver.at(j)+(j<vserver.size()-1?", ":"");
+      vserverdir.push_back(*(new vector<string>(0))); // space
+    }
+    // FIX ICSD
+    if(aurostd::substring2bool(prototype,"_ICSD_")) {
+      aurostd::string2tokens(prototype,tokens,"_");
+      icsd=tokens.at(tokens.size()-1);
+    }
+    // FIX APENNSY
+    structure_name=prototype;
+    structure_description=prototype;
+    distance_gnd=999999; // gotta calculate it
+    distance_tie=999999; // gotta calculate it
+    pureA=FALSE;pureB=FALSE;
+    fcc=FALSE; bcc=FALSE;hcp=FALSE;
+    stoich_a=999999;stoich_b=999999;
+    bond_aa=999999;bond_ab=999999;bond_bb=999999;
+    vNsgroup.clear();vsgroup.clear();vstr.clear();  // apennsy
+    // DONE
+    if(0) {							
+      bool html=TRUE;
+      oss << "Keywords" << endl;
+      oss << "auid=" << auid << (html?"<br>":"") << endl;
+      oss << "aurl=" << aurl << (html?"<br>":"") << endl;
+      oss << "title=" << title << (html?"<br>":"") << endl;  //ME20190129
+      oss << "keywords=" << keywords << (html?"<br>":"") << "  vkeywords= ";for(uint j=0;j<vkeywords.size();j++) oss << vkeywords.at(j) << " "; oss << (html?"<br>":"") << endl;
+      oss << "Optional controls keywords (alphabetic order)" << endl;
+      oss << "aflowlib_date=" << aflowlib_date << (html?"<br>":"") << endl; 
+      oss << "aflowlib_version=" << aflowlib_version << (html?"<br>":"") << endl; 
+      oss << "aflowlib_entries=" << aflowlib_entries << (html?"<br>":"") << endl; 
+      oss << "aflowlib_entries_number=" << aflowlib_entries_number << (html?"<br>":"") << endl; 
+      oss << "aflow_version=" << aflow_version << (html?"<br>":"") << endl; 
+      oss << "catalog=" << catalog << (html?"<br>":"") << endl; 
+      oss << "data_api=" << data_api << (html?"<br>":"") << endl; 
+      oss << "data_source=" << data_source << (html?"<br>":"") << endl; 
+      oss << "data_language=" << data_language << (html?"<br>":"") << endl; 
+      oss << "error_status=" << error_status << (html?"<br>":"") << endl; 
+      oss << "author=" << author << (html?"<br>":"") << "  vauthor= ";for(uint j=0;j<vauthor.size();j++) oss << vauthor.at(j) << " "; oss << (html?"<br>":"") << endl;
+      oss << "calculation_cores=" << calculation_cores << (html?"<br>":"") << endl; 
+      oss << "calculation_memory=" << calculation_memory << (html?"<br>":"") << endl; 
+      oss << "calculation_time=" << calculation_time << (html?"<br>":"") << endl; 
+      oss << "corresponding=" << corresponding << (html?"<br>":"") << "  vcorresponding= ";for(uint j=0;j<vcorresponding.size();j++) oss << vcorresponding.at(j) << " "; oss << (html?"<br>":"") << endl;
+      oss << "loop=" << loop << (html?"<br>":"") << "  vloop= ";for(uint j=0;j<vloop.size();j++) oss << vloop.at(j) << " "; oss << (html?"<br>":"") << endl;
+      oss << "node_CPU_Cores=" << node_CPU_Cores << (html?"<br>":"") << endl; 
+      oss << "node_CPU_MHz=" << node_CPU_MHz << (html?"<br>":"") << endl; 
+      oss << "node_CPU_Model=" << node_CPU_Model << (html?"<br>":"") << endl; 
+      oss << "node_RAM_GB=" << node_RAM_GB << (html?"<br>":"") << endl; 
+      oss << "Optional materials keywords (alphabetic order)" << endl;
+      oss << "Bravais_lattice_orig" << Bravais_lattice_orig << (html?"<br>":"") << endl;
+      oss << "Bravais_lattice_relax" << Bravais_lattice_relax << (html?"<br>":"") << endl;
+      oss << "code=" << code << (html?"<br>":"") << endl;
+      oss << "composition=" << composition << "  vcomposition= ";for(uint j=0;j<vcomposition.size();j++) oss << vcomposition.at(j) << " "; oss << (html?"<br>":"") << endl;
+      oss << "compound=" << compound << (html?"<br>":"") << endl;
+      oss << "density=" << density << (html?"<br>":"") << endl;
+      oss << "density_orig=" << density_orig << (html?"<br>":"") << endl; //DX20190124 - add original crystal info
+      oss << "dft_type=" << dft_type << (html?"<br>":"") << "  vdft_type= ";for(uint j=0;j<vdft_type.size();j++) oss << vdft_type.at(j) << " "; oss << (html?"<br>":"") << endl;
+      oss << "eentropy_cell=" << eentropy_cell << (html?"<br>":"") << endl; 
+      oss << "eentropy_atom=" << eentropy_atom << (html?"<br>":"") << endl; 
+      oss << "Egap=" << Egap << (html?"<br>":"") << endl; 
+      oss << "Egap_fit=" << Egap_fit << (html?"<br>":"") << endl; 
+      oss << "Egap_type=" << Egap_type << (html?"<br>":"") << endl;
+      oss << "energy_cell=" << energy_cell << (html?"<br>":"") << endl; 
+      oss << "energy_atom=" << energy_atom << (html?"<br>":"") << endl; 
+      oss << "energy_cutoff=" << energy_cutoff << (html?"<br>":"") << endl; 
+      oss << "delta_electronic_energy_convergence=" << delta_electronic_energy_convergence << (html?"<br>":"") << endl; 
+      oss << "delta_electronic_energy_threshold=" << delta_electronic_energy_threshold << (html?"<br>":"") << endl; 
+      oss << "nkpoints=" << nkpoints << (html?"<br>":"") << endl; 
+      oss << "nkpoints_irreducible=" << nkpoints_irreducible << (html?"<br>":"") << endl; 
+      oss << "kppra=" << kppra << (html?"<br>":"") << endl; 
+      oss << "kpoints_relax=" << aurostd::joinWDelimiter(kpoints_nnn_relax, ",") << (html?"<br>":"") << endl;  //ME20190129
+      oss << "kpoints_static=" << aurostd::joinWDelimiter(kpoints_nnn_static, ",") << (html?"<br>":"") << endl;  //ME20190129
+      oss << "kpoints_bands_path=" << aurostd::joinWDelimiter(kpoints_pairs, " | ") << endl;  //ME20190129
+      oss << "kpoints_bands_nkpts=" << kpoints_bands_path_grid << (html?"<br>":"") << endl;  //ME20190129
+      oss << "kpoints=" << kpoints << (html?"<br>":"") << endl;      
+      oss << "enthalpy_cell=" << enthalpy_cell << (html?"<br>":"") << endl; 
+      oss << "enthalpy_atom=" << enthalpy_atom << (html?"<br>":"") << endl; 
+      oss << "enthalpy_formation_cell=" << enthalpy_formation_cell << (html?"<br>":"") << endl; 
+      oss << "enthalpy_formation_atom=" << enthalpy_formation_atom << (html?"<br>":"") << endl; 
+      oss << "entropic_temperature=" << entropic_temperature << (html?"<br>":"") << endl; 
+      // oss << "files=" << files << "  vfiles= ";for(uint j=0;j<vfiles.size();j++) oss << vfiles.at(j) << " "; oss << (html?"<br>":"") << endl;
+      // oss << "files_LIB=" << files_LIB << "  vfiles_LIB= ";for(uint j=0;j<vfiles_LIB.size();j++) oss << vfiles_LIB.at(j) << " "; oss << (html?"<br>":"") << endl;
+      // oss << "files_RAW=" << files_RAW << "  vfiles_RAW= ";for(uint j=0;j<vfiles_RAW.size();j++) oss << vfiles_RAW.at(j) << " "; oss << (html?"<br>":"") << endl;
+      // oss << "files_WEB=" << files_WEB << "  vfiles_WEB= ";for(uint j=0;j<vfiles_WEB.size();j++) oss << vfiles_WEB.at(j) << " "; oss << (html?"<br>":"") << endl;
+      // oss << "forces=" << forces << "  vforces= ";for(uint j=0;j<vforces.size();j++) oss << vforces.at(j) << " "; oss << (html?"<br>":"") << endl;
+      oss << "geometry=" << geometry << "  vgeometry= ";for(uint j=0;j<vgeometry.size();j++) oss << vgeometry.at(j) << " "; oss << (html?"<br>":"") << endl;
+      oss << "geometry_orig=" << geometry_orig << "  vgeometry_orig= ";for(uint j=0;j<vgeometry_orig.size();j++) oss << vgeometry_orig.at(j) << " "; oss << (html?"<br>":"") << endl;
+      oss << "lattice_system_orig" << lattice_system_orig << (html?"<br>":"") << endl;
+      oss << "lattice_variation_orig" << lattice_variation_orig << (html?"<br>":"") << endl;
+      oss << "lattice_system_relax" << lattice_system_relax << (html?"<br>":"") << endl;
+      oss << "lattice_variation_relax" << lattice_variation_relax << (html?"<br>":"") << endl;
+      oss << "ldau_TLUJ=" << ldau_TLUJ << (html?"<br>":"") << endl;      
+      if (vLDAU[0].size()) {oss << "ldau_type=" << ((int) vLDAU[0][0]) << (html?"<br>":"") << endl;}  //ME20190129
+      if (vLDAU[1].size()) {oss << "ldau_l="; oss << aurostd::joinWDelimiter(aurostd::vecDouble2vecString(vLDAU[1], 0), ",") << (html?"<br>":"") << endl;}  //ME20190129
+      if (vLDAU[2].size()) {oss << "ldau_u="; oss << aurostd::joinWDelimiter(aurostd::vecDouble2vecString(vLDAU[2], 9), ",") << (html?"<br>":"") << endl;}  //ME20190129
+      if (vLDAU[3].size()) {oss << "ldau_j="; oss << aurostd::joinWDelimiter(aurostd::vecDouble2vecString(vLDAU[3], 9), ",") << (html?"<br>":"") << endl;}  //ME20190129
+      oss << "natoms=" << natoms << (html?"<br>":"") << endl;
+      oss << "natoms_orig=" << natoms_orig << (html?"<br>":"") << endl; //DX20190124 - add original crystal info
+      oss << "nbondxx=" << nbondxx << "  vnbondxx= ";for(uint j=0;j<vnbondxx.size();j++) oss << vnbondxx.at(j) << " "; oss << (html?"<br>":"") << endl;
+      oss << "nspecies=" << nspecies << (html?"<br>":"") << endl;
+      oss << "Pearson_symbol_orig" << Pearson_symbol_orig << (html?"<br>":"") << endl;
+      oss << "Pearson_symbol_relax" << Pearson_symbol_relax << (html?"<br>":"") << endl;
+      // oss << "positions_cartesian=" << positions_cartesian << "  vpositions_cartesian= ";for(uint j=0;j<vpositions_cartesian.size();j++) oss << vpositions_cartesian.at(j) << " "; oss << (html?"<br>":"") << endl;
+      // oss << "positions_fractional=" << positions_fractional << "  vpositions_fractional= ";for(uint j=0;j<vpositions_fractional.size();j++) oss << vpositions_fractional.at(j) << " "; oss << (html?"<br>":"") << endl;
+      oss << "pressure=" << pressure << (html?"<br>":"") << endl; 
+      oss << "stress_tensor=" << stress_tensor << "  vstress_tensor= ";for(uint j=0;j<vstress_tensor.size();j++) oss << vstress_tensor.at(j) << " "; oss << (html?"<br>":"") << endl;
+      oss << "pressure_residual=" << pressure_residual << (html?"<br>":"") << endl; 
+      oss << "Pulay_stress=" << Pulay_stress << (html?"<br>":"") << endl; 
+      oss << "prototype=" << prototype << (html?"<br>":"") << endl;
+      oss << "PV_cell=" << PV_cell << (html?"<br>":"") << endl; 
+      oss << "PV_atom=" << PV_atom << (html?"<br>":"") << endl; 
+      oss << "scintillation_attenuation_length=" << scintillation_attenuation_length << (html?"<br>":"") << endl;
+      oss << "sg=" << sg << (html?"<br>":"") << endl;
+      oss << "sg2=" << sg2 << (html?"<br>":"") << endl;
+      oss << "spacegroup_orig=" << spacegroup_orig << (html?"<br>":"") << endl;
+      oss << "spacegroup_relax=" << spacegroup_relax << (html?"<br>":"") << endl;
+      oss << "species=" << species << "  vspecies= ";for(uint j=0;j<vspecies.size();j++) oss << vspecies.at(j) << " "; oss << (html?"<br>":"") << endl;
+      oss << "species_pp=" << species_pp << "  vspecies_pp= ";for(uint j=0;j<vspecies_pp.size();j++) oss << vspecies_pp.at(j) << " "; oss << (html?"<br>":"") << endl;
+      oss << "species_pp_version=" << species_pp_version << "  vspecies_pp_version= ";for(uint j=0;j<vspecies_pp_version.size();j++) oss << vspecies_pp_version.at(j) << " "; oss << (html?"<br>":"") << endl;
+      oss << "species_pp_ZVAL=" << species_pp_ZVAL << "  vspecies_pp_ZVAL= ";for(uint j=0;j<vspecies_pp_ZVAL.size();j++) oss << vspecies_pp_ZVAL.at(j) << " "; oss << (html?"<br>":"") << endl;
+      oss << "species_pp_AUID=" << species_pp_AUID << "  vspecies_pp_AUID= ";for(uint j=0;j<vspecies_pp_AUID.size();j++) oss << vspecies_pp_AUID.at(j) << " "; oss << (html?"<br>":"") << endl;
+      oss << "metagga=" << METAGGA << (html?"<br>":"") << endl;
+      oss << "spin_cell=" << spin_cell << (html?"<br>":"") << endl; 
+      oss << "spin_atom=" << spin_atom << (html?"<br>":"") << endl; 
+      oss << "spinD=" << spinD << "  vspinD= "; for(uint j=0;j<vspinD.size();j++) oss << vspinD.at(j) << " "; oss << (html?"<br>":"") << endl;
+      oss << "spinD_magmom_orig=" << spinD_magmom_orig << "  vspinD_magmom_orig= "; for(uint j=0;j<vspinD_magmom_orig.size();j++) oss << vspinD_magmom_orig.at(j) << " "; oss << (html?"<br>":"") << endl;
+      oss << "spinF=" << spinF << (html?"<br>":"") << endl;
+      oss << "sponsor=" << sponsor << (html?"<br>":"") << "  vsponsor= ";for(uint j=0;j<vsponsor.size();j++) oss << vsponsor.at(j) << " "; oss << (html?"<br>":"") << endl;
+      oss << "stoichiometry=" << stoichiometry << "  vstoichiometry= ";for(uint j=0;j<vstoichiometry.size();j++) oss << vstoichiometry.at(j) << " "; oss << (html?"<br>":"") << endl;
+      oss << "valence_cell_std=" << valence_cell_std << (html?"<br>":"") << endl; 
+      oss << "valence_cell_iupac=" << valence_cell_iupac << (html?"<br>":"") << endl;      
+      oss << "volume_cell=" << volume_cell << (html?"<br>":"") << endl; 
+      oss << "volume_atom=" << volume_atom << (html?"<br>":"") << endl; 
+      oss << "volume_cell_orig=" << volume_cell_orig << (html?"<br>":"") << endl; //DX20190124 - add original crystal info
+      oss << "volume_atom_orig=" << volume_atom_orig << (html?"<br>":"") << endl; //DX20190124 - add original crystal info
+      //DX20190124 - added original symmetry info - START
+      // SYMMETRY
+      oss << "crystal_family_orig" << crystal_family_orig << (html?"<br>":"") << endl;
+      oss << "crystal_system_orig" << crystal_system_orig << (html?"<br>":"") << endl;
+      oss << "crystal_class_orig" << crystal_class_orig << (html?"<br>":"") << endl;
+      oss << "point_group_Hermann_Mauguin_orig" << point_group_Hermann_Mauguin_orig << (html?"<br>":"") << endl;
+      oss << "point_group_Schoenflies_orig" << point_group_Schoenflies_orig << (html?"<br>":"") << endl;
+      oss << "point_group_orbifold_orig" << point_group_orbifold_orig << (html?"<br>":"") << endl;
+      oss << "point_group_type_orig" << point_group_type_orig << (html?"<br>":"") << endl;
+      oss << "point_group_order_orig" << point_group_order_orig << (html?"<br>":"") << endl;
+      oss << "point_group_structure_orig" << point_group_structure_orig << (html?"<br>":"") << endl;
+      oss << "Bravais_lattice_lattice_type_orig" << Bravais_lattice_lattice_type_orig << (html?"<br>":"") << endl;
+      oss << "Bravais_lattice_lattice_variation_type_orig" << Bravais_lattice_lattice_variation_type_orig << (html?"<br>":"") << endl;
+      oss << "Bravais_lattice_lattice_system_orig" << Bravais_lattice_lattice_system_orig << (html?"<br>":"") << endl;
+      oss << "Bravais_superlattice_lattice_type_orig" << Bravais_superlattice_lattice_type_orig << (html?"<br>":"") << endl;
+      oss << "Bravais_superlattice_lattice_variation_type_orig" << Bravais_superlattice_lattice_variation_type_orig << (html?"<br>":"") << endl;
+      oss << "Bravais_superlattice_lattice_system_orig" << Bravais_superlattice_lattice_system_orig << (html?"<br>":"") << endl;
+      oss << "Pearson_symbol_superlattice_orig" << Pearson_symbol_superlattice_orig << (html?"<br>":"") << endl;
+      oss << "reciprocal_geometry_orig=" << reciprocal_geometry_orig << "  vreciprocal_geometry_orig= ";for(uint j=0;j<vreciprocal_geometry_orig.size();j++) oss << vreciprocal_geometry_orig.at(j) << " "; oss << (html?"<br>":"") << endl;
+      oss << "reciprocal_volume_cell_orig=" << reciprocal_volume_cell_orig << (html?"<br>":"") << endl; 
+      oss << "reciprocal_lattice_type_orig" << reciprocal_lattice_type_orig << (html?"<br>":"") << endl;
+      oss << "reciprocal_lattice_variation_type_orig" << reciprocal_lattice_variation_type_orig << (html?"<br>":"") << endl;
+      oss << "Wyckoff_letters_orig" << Wyckoff_letters_orig << (html?"<br>":"") << endl;
+      oss << "Wyckoff_multiplicities_orig" << Wyckoff_multiplicities_orig << (html?"<br>":"") << endl;
+      oss << "Wyckoff_site_symmetries_orig" << Wyckoff_site_symmetries_orig << (html?"<br>":"") << endl;
+      //DX20190124 - added original symmetry info - END
+      //DX20180823 - added more symmetry info - START
+      // SYMMETRY
+      oss << "crystal_family" << crystal_family << (html?"<br>":"") << endl;
+      oss << "crystal_system" << crystal_system << (html?"<br>":"") << endl;
+      oss << "crystal_class" << crystal_class << (html?"<br>":"") << endl;
+      oss << "point_group_Hermann_Mauguin" << point_group_Hermann_Mauguin << (html?"<br>":"") << endl;
+      oss << "point_group_Schoenflies" << point_group_Schoenflies << (html?"<br>":"") << endl;
+      oss << "point_group_orbifold" << point_group_orbifold << (html?"<br>":"") << endl;
+      oss << "point_group_type" << point_group_type << (html?"<br>":"") << endl;
+      oss << "point_group_order" << point_group_order << (html?"<br>":"") << endl;
+      oss << "point_group_structure" << point_group_structure << (html?"<br>":"") << endl;
+      oss << "Bravais_lattice_lattice_type" << Bravais_lattice_lattice_type << (html?"<br>":"") << endl;
+      oss << "Bravais_lattice_lattice_variation_type" << Bravais_lattice_lattice_variation_type << (html?"<br>":"") << endl;
+      oss << "Bravais_lattice_lattice_system" << Bravais_lattice_lattice_system << (html?"<br>":"") << endl;
+      oss << "Bravais_superlattice_lattice_type" << Bravais_superlattice_lattice_type << (html?"<br>":"") << endl;
+      oss << "Bravais_superlattice_lattice_variation_type" << Bravais_superlattice_lattice_variation_type << (html?"<br>":"") << endl;
+      oss << "Bravais_superlattice_lattice_system" << Bravais_superlattice_lattice_system << (html?"<br>":"") << endl;
+      oss << "Pearson_symbol_superlattice" << Pearson_symbol_superlattice << (html?"<br>":"") << endl;
+      oss << "reciprocal_geometry=" << reciprocal_geometry << "  vreciprocal_geometry= ";for(uint j=0;j<vreciprocal_geometry.size();j++) oss << vreciprocal_geometry.at(j) << " "; oss << (html?"<br>":"") << endl;
+      oss << "reciprocal_volume_cell=" << reciprocal_volume_cell << (html?"<br>":"") << endl; 
+      oss << "reciprocal_lattice_type" << reciprocal_lattice_type << (html?"<br>":"") << endl;
+      oss << "reciprocal_lattice_variation_type" << reciprocal_lattice_variation_type << (html?"<br>":"") << endl;
+      oss << "Wyckoff_letters" << Wyckoff_letters << (html?"<br>":"") << endl;
+      oss << "Wyckoff_multiplicities" << Wyckoff_multiplicities << (html?"<br>":"") << endl;
+      oss << "Wyckoff_site_symmetries" << Wyckoff_site_symmetries << (html?"<br>":"") << endl;
+      //DX20180823 - added more symmetry info - END
+      //DX20190208 - added anrl info - START
+      oss << "anrl_label_orig" << anrl_label_orig << (html?"<br>":"") << endl;
+      oss << "anrl_parameter_list_orig" << anrl_parameter_list_orig << (html?"<br>":"") << endl;
+      oss << "anrl_parameter_values_orig" << anrl_parameter_values_orig << (html?"<br>":"") << endl;
+      oss << "anrl_label_relax" << anrl_label_relax << (html?"<br>":"") << endl;
+      oss << "anrl_parameter_list_relax" << anrl_parameter_list_relax << (html?"<br>":"") << endl;
+      oss << "anrl_parameter_values_relax" << anrl_parameter_values_relax << (html?"<br>":"") << endl;
+      //DX20190208 - added anrl info - END
+      // AGL/AEL
+      oss << "agl_thermal_conductivity_300K" << agl_thermal_conductivity_300K << (html?"<br>":"") << endl; 
+      oss << "agl_debye" << agl_debye << (html?"<br>":"") << endl; 
+      oss << "agl_acoustic_debye" << agl_acoustic_debye << (html?"<br>":"") << endl; 
+      oss << "agl_gruneisen" << agl_gruneisen << (html?"<br>":"") << endl; 
+      oss << "agl_heat_capacity_Cv_300K" << agl_heat_capacity_Cv_300K << (html?"<br>":"") << endl; 
+      oss << "agl_heat_capacity_Cp_300K" << agl_heat_capacity_Cp_300K << (html?"<br>":"") << endl; 
+      oss << "agl_thermal_expansion_300K" << agl_thermal_expansion_300K << (html?"<br>":"") << endl; 
+      oss << "agl_bulk_modulus_static_300K" << agl_bulk_modulus_static_300K << (html?"<br>":"") << endl; 
+      oss << "agl_bulk_modulus_isothermal_300K" << agl_bulk_modulus_isothermal_300K << (html?"<br>":"") << endl; 
+      oss << "agl_poisson_ratio_source" << agl_poisson_ratio_source << (html?"<br>":"") << endl; //CT20181212
+      oss << "agl_vibrational_free_energy_300K_cell" << agl_vibrational_free_energy_300K_cell << (html?"<br>":"") << endl; //CT20181212
+      oss << "agl_vibrational_free_energy_300K_atom" << agl_vibrational_free_energy_300K_atom << (html?"<br>":"") << endl; //CT20181212 
+      oss << "agl_vibrational_entropy_300K_cell" << agl_vibrational_entropy_300K_cell << (html?"<br>":"") << endl; //CT20181212 
+      oss << "agl_vibrational_entropy_300K_atom" << agl_vibrational_entropy_300K_atom << (html?"<br>":"") << endl; //CT20181212 
+      oss << "ael_poisson_ratio" << ael_poisson_ratio << (html?"<br>":"") << endl; 
+      oss << "ael_bulk_modulus_voigt" << ael_bulk_modulus_voigt << (html?"<br>":"") << endl; 
+      oss << "ael_bulk_modulus_reuss" << ael_bulk_modulus_reuss << (html?"<br>":"") << endl; 
+      oss << "ael_shear_modulus_voigt" << ael_shear_modulus_voigt << (html?"<br>":"") << endl; 
+      oss << "ael_shear_modulus_reuss" << ael_shear_modulus_reuss << (html?"<br>":"") << endl; 
+      oss << "ael_bulk_modulus_vrh" << ael_bulk_modulus_vrh << (html?"<br>":"") << endl; 
+      oss << "ael_shear_modulus_vrh" << ael_shear_modulus_vrh << (html?"<br>":"") << endl; 
+      oss << "ael_elastic_anisotropy" << ael_elastic_anisotropy << (html?"<br>":"") << endl; //CO20181129
+      oss << "ael_youngs_modulus_vrh" << ael_youngs_modulus_vrh << (html?"<br>":"") << endl; //CT20181212 
+      oss << "ael_speed_sound_transverse" << ael_speed_sound_transverse << (html?"<br>":"") << endl; //CT20181212 
+      oss << "ael_speed_sound_longitudinal" << ael_speed_sound_longitudinal << (html?"<br>":"") << endl; //CT20181212 
+      oss << "ael_speed_sound_average" << ael_speed_sound_average << (html?"<br>":"") << endl; //CT20181212
+      oss << "ael_pughs_modulus_ratio" << ael_pughs_modulus_ratio << (html?"<br>":"") << endl; //CT20181212 
+      oss << "ael_debye_temperature" << ael_debye_temperature << (html?"<br>":"") << endl; //CT20181212 
+      oss << "ael_applied_pressure" << ael_applied_pressure << (html?"<br>":"") << endl; //CT20181212 
+      oss << "ael_average_external_pressure" << ael_average_external_pressure << (html?"<br>":"") << endl; //CT20181212 
+      //ME20191105 BEGIN
+      oss << "ael_stiffness_tensor = "; for (int i = 1; i <= 6; i++) {for (int j = 1; j <= 6; j++) oss << ael_stiffness_tensor[i][j]; oss << (html?"<br>":"") << endl;} //ME20191105
+      oss << "ael_compliance_tensor = "; for (int i = 1; i <= 6; i++) {for (int j = 1; j <= 6; j++) oss << ael_compliance_tensor[i][j]; oss << (html?"<br>":"") << endl;} //ME20191105
+      //ME20191105 END
+      // BADER
+      oss << "bader_net_charges" << bader_net_charges << "  vbader_net_charges= ";for(uint j=0;j<vbader_net_charges.size();j++) oss << vbader_net_charges.at(j) << " "; oss << (html?"<br>":"") << endl; 
+      oss << "bader_atomic_volumes" << bader_atomic_volumes << "  vbader_atomic_volumes= ";for(uint j=0;j<vbader_atomic_volumes.size();j++) oss << vbader_atomic_volumes.at(j) << " "; oss << (html?"<br>":"") << endl; 
+      // legacy
+      oss << "server=" << server << (html?"<br>":"") << "  vserver= ";for(uint j=0;j<vserver.size();j++) oss << vserver.at(j) << " "; oss << (html?"<br>":"") << endl;
+      oss << "icsd=" << icsd << (html?"<br>":"") << endl;
+      oss << "stoich=" << stoich << "  vstoich= ";for(uint j=0;j<vstoich.size();j++) oss << vstoich.at(j) << " "; oss << (html?"<br>":"") << endl;
+    }
+    return ventry.size();
+  }
+
+  // aflowlib2string 
+  string _aflowlib_entry::aflowlib2string(string mode) {
+    stringstream sss("");
+    //  string eendl="\n";
+
+    // this is the normal aflowlib.out mode
+    if(mode=="" || mode=="out" || mode=="OUT") {
+      string eendl="";
+
+      if(auid.size()) sss << "" << "aurl=" << aurl << eendl;
+      if(auid.size()) sss << _AFLOWLIB_ENTRY_SEPARATOR_ << "auid=" << auid << eendl;
+      if(data_api.size()) sss << _AFLOWLIB_ENTRY_SEPARATOR_ << "data_api=" << data_api << eendl;
+      if(!title.empty()) sss << _AFLOWLIB_ENTRY_SEPARATOR_ << "title=" << title << eendl;  //ME20190125
+      if(data_source.size()) sss << _AFLOWLIB_ENTRY_SEPARATOR_ << "data_source=" << data_source << eendl;
+      if(data_language.size()) sss << _AFLOWLIB_ENTRY_SEPARATOR_ << "data_language=" << data_language << eendl;
+      if(error_status.size()) sss << _AFLOWLIB_ENTRY_SEPARATOR_ << "error_status=" << error_status << eendl;
+      // LOOP
+      if(vloop.size()) {
+        aurostd::sort(vloop);
+        sss << _AFLOWLIB_ENTRY_SEPARATOR_ << "loop=";
+        for(uint i=0;i<vloop.size();i++) sss << vloop.at(i) << (i<vloop.size()-1?",":"");
+        sss << eendl;
+      }
+      // MATERIALS
+      if(code.size()) sss << _AFLOWLIB_ENTRY_SEPARATOR_ << "code=" << code << eendl;
+      if(compound.size()) sss << _AFLOWLIB_ENTRY_SEPARATOR_ << "compound=" << compound << eendl;
+      if(prototype.size()) sss << _AFLOWLIB_ENTRY_SEPARATOR_ << "prototype=" << prototype << eendl;
+      if(nspecies!=AUROSTD_NAN) sss << _AFLOWLIB_ENTRY_SEPARATOR_ << "nspecies=" << nspecies << eendl;
+      if(natoms!=AUROSTD_NAN)sss << _AFLOWLIB_ENTRY_SEPARATOR_ << "natoms=" << natoms << eendl;
+      if(natoms_orig!=AUROSTD_NAN)sss << _AFLOWLIB_ENTRY_SEPARATOR_ << "natoms_orig=" << natoms_orig << eendl; //DX20190124 - add original crystal info
+      if(composition.size()) sss << _AFLOWLIB_ENTRY_SEPARATOR_ << "composition=" << composition << eendl;
+      if(density!=AUROSTD_NAN) sss << _AFLOWLIB_ENTRY_SEPARATOR_ << "density=" << density << eendl;
+      if(density_orig!=AUROSTD_NAN) sss << _AFLOWLIB_ENTRY_SEPARATOR_ << "density_orig=" << density_orig << eendl; //DX20190124 - add original crystal info
+      if(scintillation_attenuation_length!=AUROSTD_NAN) sss << _AFLOWLIB_ENTRY_SEPARATOR_ << "scintillation_attenuation_length=" << scintillation_attenuation_length << eendl;
+      if(stoichiometry.size()) sss << _AFLOWLIB_ENTRY_SEPARATOR_ << "stoichiometry=" << stoichiometry << eendl;
+      if(species.size()) sss << _AFLOWLIB_ENTRY_SEPARATOR_ << "species=" << species << eendl;
+      if(species_pp.size()) sss << _AFLOWLIB_ENTRY_SEPARATOR_ << "species_pp=" << species_pp << eendl;
+      if(dft_type.size()) sss << _AFLOWLIB_ENTRY_SEPARATOR_ << "dft_type=" << dft_type << eendl;
+      // if(species_pp_type.size()) sss << _AFLOWLIB_ENTRY_SEPARATOR_ << "species_pp_type=" << species_pp_type << eendl;
+      if(species_pp_version.size()) sss << _AFLOWLIB_ENTRY_SEPARATOR_ << "species_pp_version=" << species_pp_version << eendl;
+      if(species_pp_ZVAL.size()) sss << _AFLOWLIB_ENTRY_SEPARATOR_ << "species_pp_ZVAL=" << species_pp_ZVAL << eendl;
+      if(species_pp_AUID.size()) sss << _AFLOWLIB_ENTRY_SEPARATOR_ << "species_pp_AUID=" << species_pp_AUID << eendl;
+      if(METAGGA.size()) sss << _AFLOWLIB_ENTRY_SEPARATOR_ << "metagga=" << METAGGA << eendl;
+      //ME20190124 - add more detailed LDAU information
+      if(ldau_TLUJ.size()) {
+        //ME20190124 BEGIN
+        sss << _AFLOWLIB_ENTRY_SEPARATOR_ << "ldau_type=" << vLDAU[0][0] << eendl;
+        sss << _AFLOWLIB_ENTRY_SEPARATOR_ << "ldau_l=" << aurostd::joinWDelimiter(aurostd::vecDouble2vecString(vLDAU[1], 0), ",") << eendl;
+        sss << _AFLOWLIB_ENTRY_SEPARATOR_ << "ldau_u=" << aurostd::joinWDelimiter(aurostd::vecDouble2vecString(vLDAU[2], 9), ",") << eendl;
+        sss << _AFLOWLIB_ENTRY_SEPARATOR_ << "ldau_j=" << aurostd::joinWDelimiter(aurostd::vecDouble2vecString(vLDAU[3], 9), ",") << eendl;
+        //ME20190124 END
+        sss << _AFLOWLIB_ENTRY_SEPARATOR_ << "ldau_TLUJ=" << ldau_TLUJ << eendl;
+      }
+      if(valence_cell_iupac!=AUROSTD_NAN) sss << _AFLOWLIB_ENTRY_SEPARATOR_ << "valence_cell_iupac=" << valence_cell_iupac << eendl;
+      if(valence_cell_std!=AUROSTD_NAN) sss << _AFLOWLIB_ENTRY_SEPARATOR_ << "valence_cell_std=" << valence_cell_std << eendl;
+      if(volume_cell!=AUROSTD_NAN) sss << _AFLOWLIB_ENTRY_SEPARATOR_ << "volume_cell=" << volume_cell << eendl;
+      if(volume_atom!=AUROSTD_NAN) sss << _AFLOWLIB_ENTRY_SEPARATOR_ << "volume_atom=" << volume_atom << eendl;
+      if(volume_cell_orig!=AUROSTD_NAN) sss << _AFLOWLIB_ENTRY_SEPARATOR_ << "volume_cell_orig=" << volume_cell_orig << eendl; //DX20190124 - add original crystal info
+      if(volume_atom_orig!=AUROSTD_NAN) sss << _AFLOWLIB_ENTRY_SEPARATOR_ << "volume_atom_orig=" << volume_atom_orig << eendl; //DX20190124 - add original crystal info
+      if(pressure!=AUROSTD_NAN) sss << _AFLOWLIB_ENTRY_SEPARATOR_ << "pressure=" << pressure << eendl;
+      if(stress_tensor.size()) sss << _AFLOWLIB_ENTRY_SEPARATOR_ << "stress_tensor=" << stress_tensor << eendl;
+      if(pressure_residual!=AUROSTD_NAN) sss << _AFLOWLIB_ENTRY_SEPARATOR_ << "pressure_residual=" << pressure_residual << eendl;
+      if(Pulay_stress!=AUROSTD_NAN) sss << _AFLOWLIB_ENTRY_SEPARATOR_ << "Pulay_stress=" << Pulay_stress << eendl;
+      if(geometry.size()) sss << _AFLOWLIB_ENTRY_SEPARATOR_ << "geometry=" << geometry << eendl;
+      if(geometry_orig.size()) sss << _AFLOWLIB_ENTRY_SEPARATOR_ << "geometry_orig=" << geometry_orig << eendl; //DX20190124 - add original crystal info
+      if(Egap!=AUROSTD_NAN) sss << _AFLOWLIB_ENTRY_SEPARATOR_ << "Egap=" << Egap << eendl;
+      if(Egap_fit!=AUROSTD_NAN) sss << _AFLOWLIB_ENTRY_SEPARATOR_ << "Egap_fit=" << Egap_fit << eendl;
+      if(Egap_type.size()) sss << _AFLOWLIB_ENTRY_SEPARATOR_ << "Egap_type=" << Egap_type << eendl;
+      if(energy_cell!=AUROSTD_NAN) sss << _AFLOWLIB_ENTRY_SEPARATOR_ << "energy_cell=" << energy_cell << eendl;
+      if(energy_atom!=AUROSTD_NAN) sss << _AFLOWLIB_ENTRY_SEPARATOR_ << "energy_atom=" << energy_atom << eendl;
+      if(energy_cutoff!=AUROSTD_NAN) sss << _AFLOWLIB_ENTRY_SEPARATOR_ << "energy_cutoff=" << energy_cutoff << eendl;
+      if(delta_electronic_energy_convergence!=AUROSTD_NAN) sss << _AFLOWLIB_ENTRY_SEPARATOR_ << "delta_electronic_energy_convergence=" << delta_electronic_energy_convergence << eendl;
+      if(delta_electronic_energy_threshold!=AUROSTD_NAN) sss << _AFLOWLIB_ENTRY_SEPARATOR_ << "delta_electronic_energy_threshold=" << delta_electronic_energy_threshold << eendl;
+      // [NOT_PRINTED]     if(nkpoints!=0) sss << _AFLOWLIB_ENTRY_SEPARATOR_ << "nkpoints=" << nkpoints << eendl;
+      // [NOT_PRINTED]     if(nkpoints_irreducible!=0) sss << _AFLOWLIB_ENTRY_SEPARATOR_ << "nkpoints_irreducible=" << nkpoints_irreducible << eendl;
+      // [NOT_PRINTED]     if(kppra!=0) sss << _AFLOWLIB_ENTRY_SEPARATOR_ << "kppra=" << kppra << eendl;
+      //ME20190124 BEGIN - Add the individual pieces of "kpoints" to the out file
+      if ((kpoints_nnn_relax.rows == 3) && (sum(kpoints_nnn_relax) > 0)) sss << _AFLOWLIB_ENTRY_SEPARATOR_ << "kpoints_relax=" << aurostd::joinWDelimiter(kpoints_nnn_relax, ",") << eendl;
+      if ((kpoints_nnn_static.rows == 3) && (sum(kpoints_nnn_static) > 0)) sss << _AFLOWLIB_ENTRY_SEPARATOR_ << "kpoints_static=" << aurostd::joinWDelimiter(kpoints_nnn_static, ",") << eendl;
+      if (kpoints_pairs.size()) sss << _AFLOWLIB_ENTRY_SEPARATOR_ << "kpoints_bands_path=" << aurostd::joinWDelimiter(kpoints_pairs, ",") << eendl;
+      if (kpoints_bands_path_grid > 0) sss << _AFLOWLIB_ENTRY_SEPARATOR_ << "kpoints_bands_nkpts=" << ((int) kpoints_bands_path_grid) << eendl;
+      //ME20190124 END
+      if(kpoints.size()) sss << _AFLOWLIB_ENTRY_SEPARATOR_ << "kpoints=" << kpoints << eendl;
+      if(enthalpy_cell!=AUROSTD_NAN) sss << _AFLOWLIB_ENTRY_SEPARATOR_ << "enthalpy_cell=" << enthalpy_cell << eendl;
+      if(enthalpy_atom!=AUROSTD_NAN) sss << _AFLOWLIB_ENTRY_SEPARATOR_ << "enthalpy_atom=" << enthalpy_atom << eendl;
+      if(eentropy_cell!=AUROSTD_NAN) sss << _AFLOWLIB_ENTRY_SEPARATOR_ << "eentropy_cell=" << eentropy_cell << eendl;
+      if(eentropy_atom!=AUROSTD_NAN) sss << _AFLOWLIB_ENTRY_SEPARATOR_ << "eentropy_atom=" << eentropy_atom << eendl;
+      if(enthalpy_formation_cell!=AUROSTD_NAN) sss << _AFLOWLIB_ENTRY_SEPARATOR_ << "enthalpy_formation_cell=" << enthalpy_formation_cell << eendl;
+      if(enthalpy_formation_atom!=AUROSTD_NAN) sss << _AFLOWLIB_ENTRY_SEPARATOR_ << "enthalpy_formation_atom=" << enthalpy_formation_atom << eendl;
+      if(entropic_temperature!=AUROSTD_NAN) sss << _AFLOWLIB_ENTRY_SEPARATOR_ << "entropic_temperature=" << entropic_temperature << eendl;
+      if(PV_cell!=AUROSTD_NAN) sss << _AFLOWLIB_ENTRY_SEPARATOR_ << "PV_cell=" << PV_cell << eendl;
+      if(PV_atom!=AUROSTD_NAN) sss << _AFLOWLIB_ENTRY_SEPARATOR_ << "PV_atom=" << PV_atom << eendl;
+      if(spin_cell!=AUROSTD_NAN) sss << _AFLOWLIB_ENTRY_SEPARATOR_ << "spin_cell=" << spin_cell << eendl;
+      if(spin_atom!=AUROSTD_NAN) sss << _AFLOWLIB_ENTRY_SEPARATOR_ << "spin_atom=" << spin_atom << eendl;
+      if(spinD.size()) sss << _AFLOWLIB_ENTRY_SEPARATOR_ << "spinD=" << spinD << eendl;
+      if(spinD_magmom_orig.size()) sss << _AFLOWLIB_ENTRY_SEPARATOR_ << "spinD_magmom_orig=" << spinD_magmom_orig << eendl;
+      if(spinF!=AUROSTD_NAN) sss << _AFLOWLIB_ENTRY_SEPARATOR_ << "spinF=" << spinF << eendl;
+      if(stoich.size()) sss << _AFLOWLIB_ENTRY_SEPARATOR_ << "stoich=" << stoich << eendl;
+      if(calculation_time!=AUROSTD_NAN) sss << _AFLOWLIB_ENTRY_SEPARATOR_ << "calculation_time=" << calculation_time << eendl;
+      if(calculation_memory!=AUROSTD_NAN) sss << _AFLOWLIB_ENTRY_SEPARATOR_ << "calculation_memory=" << calculation_memory << eendl;
+      if(calculation_cores!=AUROSTD_NAN) sss << _AFLOWLIB_ENTRY_SEPARATOR_ << "calculation_cores=" << calculation_cores << eendl;
+      if(nbondxx.size()) sss << _AFLOWLIB_ENTRY_SEPARATOR_ << "nbondxx=" << nbondxx << eendl;
+      if(sg.size()) sss << _AFLOWLIB_ENTRY_SEPARATOR_ << "sg=" << sg << eendl;
+      if(sg2.size()) sss << _AFLOWLIB_ENTRY_SEPARATOR_ << "sg2=" << sg2 << eendl;
+      if(spacegroup_orig.size()) sss << _AFLOWLIB_ENTRY_SEPARATOR_ << "spacegroup_orig=" << spacegroup_orig << eendl;
+      if(spacegroup_relax.size()) sss << _AFLOWLIB_ENTRY_SEPARATOR_ << "spacegroup_relax=" << spacegroup_relax << eendl;
+      if(forces.size()) sss << _AFLOWLIB_ENTRY_SEPARATOR_ << "forces=" << forces << eendl;
+      if(positions_cartesian.size()) sss << _AFLOWLIB_ENTRY_SEPARATOR_ << "positions_cartesian=" << positions_cartesian << eendl;
+      if(positions_fractional.size()) sss << _AFLOWLIB_ENTRY_SEPARATOR_ << "positions_fractional=" << positions_fractional << eendl;
+      if(Bravais_lattice_orig.size()) sss << _AFLOWLIB_ENTRY_SEPARATOR_ << "Bravais_lattice_orig=" << Bravais_lattice_orig << eendl;
+      if(lattice_variation_orig.size()) sss << _AFLOWLIB_ENTRY_SEPARATOR_ << "lattice_variation_orig=" << lattice_variation_orig << eendl;
+      if(lattice_system_orig.size()) sss << _AFLOWLIB_ENTRY_SEPARATOR_ << "lattice_system_orig=" << lattice_system_orig << eendl;
+      if(Pearson_symbol_orig.size()) sss << _AFLOWLIB_ENTRY_SEPARATOR_ << "Pearson_symbol_orig=" << Pearson_symbol_orig << eendl;
+      if(Bravais_lattice_relax.size()) sss << _AFLOWLIB_ENTRY_SEPARATOR_ << "Bravais_lattice_relax=" << Bravais_lattice_relax << eendl;
+      if(lattice_variation_relax.size()) sss << _AFLOWLIB_ENTRY_SEPARATOR_ << "lattice_variation_relax=" << lattice_variation_relax << eendl;
+      if(lattice_system_relax.size()) sss << _AFLOWLIB_ENTRY_SEPARATOR_ << "lattice_system_relax=" << lattice_system_relax << eendl;
+      if(Pearson_symbol_relax.size()) sss << _AFLOWLIB_ENTRY_SEPARATOR_ << "Pearson_symbol_relax=" << Pearson_symbol_relax << eendl;
+      //DX20190124 - added original symmetry info - START
+      // SYMMETRY
+      if(crystal_family_orig.size()) sss << _AFLOWLIB_ENTRY_SEPARATOR_ << "crystal_family_orig=" << crystal_family_orig << eendl;
+      if(crystal_system_orig.size()) sss << _AFLOWLIB_ENTRY_SEPARATOR_ << "crystal_system_orig=" << crystal_system_orig << eendl;
+      if(crystal_class_orig.size()) sss << _AFLOWLIB_ENTRY_SEPARATOR_ << "crystal_class_orig=" << crystal_class_orig << eendl;
+      if(point_group_Hermann_Mauguin_orig.size()) sss << _AFLOWLIB_ENTRY_SEPARATOR_ << "point_group_Hermann_Mauguin_orig=" << point_group_Hermann_Mauguin_orig << eendl;
+      if(point_group_Schoenflies_orig.size()) sss << _AFLOWLIB_ENTRY_SEPARATOR_ << "point_group_Schoenflies_orig=" << point_group_Schoenflies_orig << eendl;
+      if(point_group_orbifold_orig.size()) sss << _AFLOWLIB_ENTRY_SEPARATOR_ << "point_group_orbifold_orig=" << point_group_orbifold_orig << eendl;
+      if(point_group_type_orig.size()) sss << _AFLOWLIB_ENTRY_SEPARATOR_ << "point_group_type_orig=" << point_group_type_orig << eendl;
+      if(point_group_order_orig!=AUROSTD_NAN) sss << _AFLOWLIB_ENTRY_SEPARATOR_ << "point_group_order_orig=" << point_group_order_orig << eendl;
+      if(point_group_structure_orig.size()) sss << _AFLOWLIB_ENTRY_SEPARATOR_ << "point_group_structure_orig=" << point_group_structure_orig << eendl;
+      if(Bravais_lattice_lattice_type_orig.size()) sss << _AFLOWLIB_ENTRY_SEPARATOR_ << "Bravais_lattice_lattice_type_orig=" << Bravais_lattice_lattice_type_orig << eendl;
+      if(Bravais_lattice_lattice_variation_type_orig.size()) sss << _AFLOWLIB_ENTRY_SEPARATOR_ << "Bravais_lattice_lattice_variation_type_orig=" << Bravais_lattice_lattice_variation_type_orig << eendl;
+      if(Bravais_lattice_lattice_system_orig.size()) sss << _AFLOWLIB_ENTRY_SEPARATOR_ << "Bravais_lattice_lattice_system_orig=" << Bravais_lattice_lattice_system_orig << eendl;
+      if(Bravais_superlattice_lattice_type_orig.size()) sss << _AFLOWLIB_ENTRY_SEPARATOR_ << "Bravais_superlattice_lattice_type_orig=" << Bravais_superlattice_lattice_type_orig << eendl;
+      if(Bravais_superlattice_lattice_variation_type_orig.size()) sss << _AFLOWLIB_ENTRY_SEPARATOR_ << "Bravais_superlattice_lattice_variation_type_orig=" << Bravais_superlattice_lattice_variation_type_orig << eendl;
+      if(Bravais_superlattice_lattice_system_orig.size()) sss << _AFLOWLIB_ENTRY_SEPARATOR_ << "Bravais_superlattice_lattice_system_orig=" << Bravais_superlattice_lattice_system_orig << eendl;
+      if(Pearson_symbol_superlattice_orig.size()) sss << _AFLOWLIB_ENTRY_SEPARATOR_ << "Pearson_symbol_superlattice_orig=" << Pearson_symbol_superlattice_orig << eendl;
+      if(reciprocal_geometry_orig.size()) sss << _AFLOWLIB_ENTRY_SEPARATOR_ << "reciprocal_geometry_orig=" << reciprocal_geometry_orig << eendl;
+      if(reciprocal_volume_cell_orig!=AUROSTD_NAN) sss << _AFLOWLIB_ENTRY_SEPARATOR_ << "reciprocal_volume_cell_orig=" << reciprocal_volume_cell_orig << eendl;
+      if(reciprocal_lattice_type_orig.size()) sss << _AFLOWLIB_ENTRY_SEPARATOR_ << "reciprocal_lattice_type_orig=" << reciprocal_lattice_type_orig << eendl;
+      if(reciprocal_lattice_variation_type_orig.size()) sss << _AFLOWLIB_ENTRY_SEPARATOR_ << "reciprocal_lattice_variation_type_orig=" << reciprocal_lattice_variation_type_orig << eendl;
+      if(Wyckoff_letters_orig.size()) sss << _AFLOWLIB_ENTRY_SEPARATOR_ << "Wyckoff_letters_orig=" << Wyckoff_letters_orig << eendl;
+      if(Wyckoff_multiplicities_orig.size()) sss << _AFLOWLIB_ENTRY_SEPARATOR_ << "Wyckoff_multiplicities_orig=" << Wyckoff_multiplicities_orig << eendl;
+      if(Wyckoff_site_symmetries_orig.size()) sss << _AFLOWLIB_ENTRY_SEPARATOR_ << "Wyckoff_site_symmetries_orig=" << Wyckoff_site_symmetries_orig << eendl;
+      //DX20190124 - added original symmetry info - END
+      //DX20180823 - added more symmetry info - START
+      // SYMMETRY
+      if(crystal_family.size()) sss << _AFLOWLIB_ENTRY_SEPARATOR_ << "crystal_family=" << crystal_family << eendl;
+      if(crystal_system.size()) sss << _AFLOWLIB_ENTRY_SEPARATOR_ << "crystal_system=" << crystal_system << eendl;
+      if(crystal_class.size()) sss << _AFLOWLIB_ENTRY_SEPARATOR_ << "crystal_class=" << crystal_class << eendl;
+      if(point_group_Hermann_Mauguin.size()) sss << _AFLOWLIB_ENTRY_SEPARATOR_ << "point_group_Hermann_Mauguin=" << point_group_Hermann_Mauguin << eendl;
+      if(point_group_Schoenflies.size()) sss << _AFLOWLIB_ENTRY_SEPARATOR_ << "point_group_Schoenflies=" << point_group_Schoenflies << eendl;
+      if(point_group_orbifold.size()) sss << _AFLOWLIB_ENTRY_SEPARATOR_ << "point_group_orbifold=" << point_group_orbifold << eendl;
+      if(point_group_type.size()) sss << _AFLOWLIB_ENTRY_SEPARATOR_ << "point_group_type=" << point_group_type << eendl;
+      if(point_group_order!=AUROSTD_NAN) sss << _AFLOWLIB_ENTRY_SEPARATOR_ << "point_group_order=" << point_group_order << eendl;
+      if(point_group_structure.size()) sss << _AFLOWLIB_ENTRY_SEPARATOR_ << "point_group_structure=" << point_group_structure << eendl;
+      if(Bravais_lattice_lattice_type.size()) sss << _AFLOWLIB_ENTRY_SEPARATOR_ << "Bravais_lattice_lattice_type=" << Bravais_lattice_lattice_type << eendl;
+      if(Bravais_lattice_lattice_variation_type.size()) sss << _AFLOWLIB_ENTRY_SEPARATOR_ << "Bravais_lattice_lattice_variation_type=" << Bravais_lattice_lattice_variation_type << eendl;
+      if(Bravais_lattice_lattice_system.size()) sss << _AFLOWLIB_ENTRY_SEPARATOR_ << "Bravais_lattice_lattice_system=" << Bravais_lattice_lattice_system << eendl;
+      if(Bravais_superlattice_lattice_type.size()) sss << _AFLOWLIB_ENTRY_SEPARATOR_ << "Bravais_superlattice_lattice_type=" << Bravais_superlattice_lattice_type << eendl;
+      if(Bravais_superlattice_lattice_variation_type.size()) sss << _AFLOWLIB_ENTRY_SEPARATOR_ << "Bravais_superlattice_lattice_variation_type=" << Bravais_superlattice_lattice_variation_type << eendl;
+      if(Bravais_superlattice_lattice_system.size()) sss << _AFLOWLIB_ENTRY_SEPARATOR_ << "Bravais_superlattice_lattice_system=" << Bravais_superlattice_lattice_system << eendl;
+      if(Pearson_symbol_superlattice.size()) sss << _AFLOWLIB_ENTRY_SEPARATOR_ << "Pearson_symbol_superlattice=" << Pearson_symbol_superlattice << eendl;
+      if(reciprocal_geometry.size()) sss << _AFLOWLIB_ENTRY_SEPARATOR_ << "reciprocal_geometry=" << reciprocal_geometry << eendl;
+      if(reciprocal_volume_cell!=AUROSTD_NAN) sss << _AFLOWLIB_ENTRY_SEPARATOR_ << "reciprocal_volume_cell=" << reciprocal_volume_cell << eendl;
+      if(reciprocal_lattice_type.size()) sss << _AFLOWLIB_ENTRY_SEPARATOR_ << "reciprocal_lattice_type=" << reciprocal_lattice_type << eendl;
+      if(reciprocal_lattice_variation_type.size()) sss << _AFLOWLIB_ENTRY_SEPARATOR_ << "reciprocal_lattice_variation_type=" << reciprocal_lattice_variation_type << eendl;
+      if(Wyckoff_letters.size()) sss << _AFLOWLIB_ENTRY_SEPARATOR_ << "Wyckoff_letters=" << Wyckoff_letters << eendl;
+      if(Wyckoff_multiplicities.size()) sss << _AFLOWLIB_ENTRY_SEPARATOR_ << "Wyckoff_multiplicities=" << Wyckoff_multiplicities << eendl;
+      if(Wyckoff_site_symmetries.size()) sss << _AFLOWLIB_ENTRY_SEPARATOR_ << "Wyckoff_site_symmetries=" << Wyckoff_site_symmetries << eendl;
+      //DX20180823 - added more symmetry info - END
+      //DX20190208 - added anrl info - START
+      if(anrl_label_orig.size()) sss << _AFLOWLIB_ENTRY_SEPARATOR_ << "anrl_label_orig=" << anrl_label_orig << eendl;
+      if(anrl_parameter_list_orig.size()) sss << _AFLOWLIB_ENTRY_SEPARATOR_ << "anrl_parameter_list_orig=" << anrl_parameter_list_orig << eendl;
+      if(anrl_parameter_values_orig.size()) sss << _AFLOWLIB_ENTRY_SEPARATOR_ << "anrl_parameter_values_orig=" << anrl_parameter_values_orig << eendl;
+      if(anrl_label_relax.size()) sss << _AFLOWLIB_ENTRY_SEPARATOR_ << "anrl_label_relax=" << anrl_label_relax << eendl;
+      if(anrl_parameter_list_relax.size()) sss << _AFLOWLIB_ENTRY_SEPARATOR_ << "anrl_parameter_list_relax=" << anrl_parameter_list_relax << eendl;
+      if(anrl_parameter_values_relax.size()) sss << _AFLOWLIB_ENTRY_SEPARATOR_ << "anrl_parameter_values_relax=" << anrl_parameter_values_relax << eendl;
+      //DX20190208 - added anrl info - END
+      // AGL/AEL
+      if(agl_thermal_conductivity_300K!=AUROSTD_NAN) sss << _AFLOWLIB_ENTRY_SEPARATOR_ << "agl_thermal_conductivity_300K=" << agl_thermal_conductivity_300K << eendl;
+      if(agl_debye!=AUROSTD_NAN) sss << _AFLOWLIB_ENTRY_SEPARATOR_ << "agl_debye=" << agl_debye << eendl;
+      if(agl_acoustic_debye!=AUROSTD_NAN) sss << _AFLOWLIB_ENTRY_SEPARATOR_ << "agl_acoustic_debye=" << agl_acoustic_debye << eendl;
+      if(agl_gruneisen!=AUROSTD_NAN) sss << _AFLOWLIB_ENTRY_SEPARATOR_ << "agl_gruneisen=" << agl_gruneisen << eendl;
+      if(agl_heat_capacity_Cv_300K!=AUROSTD_NAN) sss << _AFLOWLIB_ENTRY_SEPARATOR_ << "agl_heat_capacity_Cv_300K=" << agl_heat_capacity_Cv_300K << eendl;
+      if(agl_heat_capacity_Cp_300K!=AUROSTD_NAN) sss << _AFLOWLIB_ENTRY_SEPARATOR_ << "agl_heat_capacity_Cp_300K=" << agl_heat_capacity_Cp_300K << eendl;
+      if(agl_thermal_expansion_300K!=AUROSTD_NAN) sss << _AFLOWLIB_ENTRY_SEPARATOR_ << "agl_thermal_expansion_300K=" << agl_thermal_expansion_300K << eendl;
+      if(agl_bulk_modulus_static_300K!=AUROSTD_NAN) sss << _AFLOWLIB_ENTRY_SEPARATOR_ << "agl_bulk_modulus_static_300K=" << agl_bulk_modulus_static_300K << eendl;
+      if(agl_bulk_modulus_isothermal_300K!=AUROSTD_NAN) sss << _AFLOWLIB_ENTRY_SEPARATOR_ << "agl_bulk_modulus_isothermal_300K=" << agl_bulk_modulus_isothermal_300K << eendl;
+      if(agl_poisson_ratio_source.size()) sss << _AFLOWLIB_ENTRY_SEPARATOR_ << "agl_poisson_ratio_source=" << agl_poisson_ratio_source << eendl; //CT20181212
+      if(agl_vibrational_free_energy_300K_cell!=AUROSTD_NAN) sss << _AFLOWLIB_ENTRY_SEPARATOR_ << "agl_vibrational_free_energy_300K_cell=" << agl_vibrational_free_energy_300K_cell << eendl; //CT20181212
+      if(agl_vibrational_free_energy_300K_atom!=AUROSTD_NAN) sss << _AFLOWLIB_ENTRY_SEPARATOR_ << "agl_vibrational_free_energy_300K_atom=" << agl_vibrational_free_energy_300K_atom << eendl; //CT20181212
+      if(agl_vibrational_entropy_300K_cell!=AUROSTD_NAN) sss << _AFLOWLIB_ENTRY_SEPARATOR_ << "agl_vibrational_entropy_300K_cell=" << agl_vibrational_entropy_300K_cell << eendl; //CT20181212
+      if(agl_vibrational_entropy_300K_atom!=AUROSTD_NAN) sss << _AFLOWLIB_ENTRY_SEPARATOR_ << "agl_vibrational_entropy_300K_atom=" << agl_vibrational_entropy_300K_atom << eendl; //CT20181212
+      if(ael_poisson_ratio!=AUROSTD_NAN) sss << _AFLOWLIB_ENTRY_SEPARATOR_ << "ael_poisson_ratio=" << ael_poisson_ratio << eendl;
+      if(ael_bulk_modulus_voigt!=AUROSTD_NAN) sss << _AFLOWLIB_ENTRY_SEPARATOR_ << "ael_bulk_modulus_voigt=" << ael_bulk_modulus_voigt << eendl;
+      if(ael_bulk_modulus_reuss!=AUROSTD_NAN) sss << _AFLOWLIB_ENTRY_SEPARATOR_ << "ael_bulk_modulus_reuss=" << ael_bulk_modulus_reuss << eendl;
+      if(ael_shear_modulus_voigt!=AUROSTD_NAN) sss << _AFLOWLIB_ENTRY_SEPARATOR_ << "ael_shear_modulus_voigt=" << ael_shear_modulus_voigt << eendl;
+      if(ael_shear_modulus_reuss!=AUROSTD_NAN) sss << _AFLOWLIB_ENTRY_SEPARATOR_ << "ael_shear_modulus_reuss=" << ael_shear_modulus_reuss << eendl;
+      if(ael_bulk_modulus_vrh!=AUROSTD_NAN) sss << _AFLOWLIB_ENTRY_SEPARATOR_ << "ael_bulk_modulus_vrh=" << ael_bulk_modulus_vrh << eendl;
+      if(ael_shear_modulus_vrh!=AUROSTD_NAN) sss << _AFLOWLIB_ENTRY_SEPARATOR_ << "ael_shear_modulus_vrh=" << ael_shear_modulus_vrh << eendl;
+      if(ael_elastic_anisotropy!=AUROSTD_NAN) sss << _AFLOWLIB_ENTRY_SEPARATOR_ << "ael_elastic_anisotropy=" << ael_elastic_anisotropy << eendl; //CO20181129
+      if(ael_youngs_modulus_vrh!=AUROSTD_NAN) sss << _AFLOWLIB_ENTRY_SEPARATOR_ << "ael_youngs_modulus_vrh=" << ael_youngs_modulus_vrh << eendl; //CT20181212
+      if(ael_speed_sound_transverse!=AUROSTD_NAN) sss << _AFLOWLIB_ENTRY_SEPARATOR_ << "ael_speed_sound_transverse=" << ael_speed_sound_transverse << eendl; //CT20181212
+      if(ael_speed_sound_longitudinal!=AUROSTD_NAN) sss << _AFLOWLIB_ENTRY_SEPARATOR_ << "ael_speed_sound_longitudinal=" << ael_speed_sound_longitudinal << eendl; //CT20181212
+      if(ael_speed_sound_average!=AUROSTD_NAN) sss << _AFLOWLIB_ENTRY_SEPARATOR_ << "ael_speed_sound_average=" << ael_speed_sound_average << eendl; //CT20181212
+      if(ael_pughs_modulus_ratio!=AUROSTD_NAN) sss << _AFLOWLIB_ENTRY_SEPARATOR_ << "ael_pughs_modulus_ratio=" << ael_pughs_modulus_ratio << eendl; //CT20181212
+      if(ael_debye_temperature!=AUROSTD_NAN) sss << _AFLOWLIB_ENTRY_SEPARATOR_ << "ael_debye_temperature=" << ael_debye_temperature << eendl; //CT20181212
+      if(ael_applied_pressure!=AUROSTD_NAN) sss << _AFLOWLIB_ENTRY_SEPARATOR_ << "ael_applied_pressure=" << ael_applied_pressure << eendl; //CT20181212
+      if(ael_average_external_pressure!=AUROSTD_NAN) sss << _AFLOWLIB_ENTRY_SEPARATOR_ << "ael_average_external_pressure=" << ael_average_external_pressure << eendl; //CT20181212
+      //ME20191105 BEGIN
+      sss << _AFLOWLIB_ENTRY_SEPARATOR_ << "ael_stiffness_tensor=";
+      if ((ael_stiffness_tensor.rows == 6) && (ael_stiffness_tensor.cols == 6)) {
+        for (int i = 1; i <= 6; i++) {
+          for (int j = 1; j <= 6; j++) sss << ael_stiffness_tensor[i][j] << ((j < 6)?",":"");
+          sss << ((i < 6)?";":"") << eendl;
+        }
+      }
+      sss << _AFLOWLIB_ENTRY_SEPARATOR_ << "ael_compliance_tensor=";
+      if ((ael_compliance_tensor.rows == 6) && (ael_compliance_tensor.cols == 6)) {
+        for (int i = 1; i <= 6; i++) {
+          for (int j = 1; j <= 6; j++) {
+            sss << ael_compliance_tensor[i][j] << ((j < 6)?",":"");
+          }
+          sss << ((i < 6)?";":"") << eendl;
+        }
+      }
+      //ME20191105 END
+      // BADER
+      if(bader_net_charges.size()) sss << _AFLOWLIB_ENTRY_SEPARATOR_ << "bader_net_charges=" << bader_net_charges << eendl;
+      if(bader_atomic_volumes.size()) sss << _AFLOWLIB_ENTRY_SEPARATOR_ << "bader_atomic_volumes=" << bader_atomic_volumes << eendl;
+      // FILES
+      if(vfiles.size()) {
+        aurostd::sort(vfiles);
+        sss << _AFLOWLIB_ENTRY_SEPARATOR_ << "files=";
+        for(uint i=0;i<vfiles.size();i++) sss << vfiles.at(i) << (i<vfiles.size()-1?",":"");
+        sss << eendl;
+      }
+      // CPUS
+      if(node_CPU_Model.size()) sss << _AFLOWLIB_ENTRY_SEPARATOR_ << "node_CPU_Model=" << node_CPU_Model << eendl;
+      if(node_CPU_Cores!=AUROSTD_NAN) sss << _AFLOWLIB_ENTRY_SEPARATOR_ << "node_CPU_Cores=" << node_CPU_Cores << eendl;
+      if(node_CPU_MHz!=AUROSTD_NAN) sss << _AFLOWLIB_ENTRY_SEPARATOR_ << "node_CPU_MHz=" << node_CPU_MHz << eendl;
+      if(node_RAM_GB!=INF) sss << _AFLOWLIB_ENTRY_SEPARATOR_ << "node_RAM_GB=" << node_RAM_GB << eendl;
+      // VERSION/DATE
+      if(aflow_version.size()) sss << _AFLOWLIB_ENTRY_SEPARATOR_ << "aflow_version=" << aflow_version << eendl;
+      if(catalog.size()) sss << _AFLOWLIB_ENTRY_SEPARATOR_ << "catalog=" << catalog << eendl;
+      sss << _AFLOWLIB_ENTRY_SEPARATOR_ << "aflowlib_version=" << string(AFLOW_VERSION) << eendl;
+      sss << _AFLOWLIB_ENTRY_SEPARATOR_ << "aflowlib_date=" << aurostd::get_datetime() << "_GMT-5" << eendl;
+      sss << endl;
+
+    } // out
+
+    // this is the aflowlib.json mode
+    if(mode=="json" || mode=="JSON") {  //CO OPERATE HERE ALL THE STRINGS AS BEFORE
+      string eendl="";
+      bool PRINT_NULL=FALSE;
+      stringstream sscontent_json;
+      vector<string> vcontent_json;
+      vector<string> sg_tokens;
+      stringstream ss_helper;
+      vector<vector<string> > vvs;
+      vector<string> vs;
+      bool odd_xvec_count;
+
+      //////////////////////////////////////////////////////////////////////////
+      if(auid.size()) {
+        sscontent_json << "\"aurl\":\"" << aurl << "\"" << eendl;
+      } else {
+        if(PRINT_NULL) sscontent_json << "\"aurl\":null" << eendl;
+      }
+      vcontent_json.push_back(sscontent_json.str()); sscontent_json.str("");
+      //////////////////////////////////////////////////////////////////////////
+
+      //////////////////////////////////////////////////////////////////////////
+      if(auid.size()) {
+        sscontent_json << "\"auid\":\"" << auid << "\"" << eendl;
+      } else {
+        if(PRINT_NULL) sscontent_json << "\"auid\":null" << eendl;
+      }
+      vcontent_json.push_back(sscontent_json.str()); sscontent_json.str("");
+      //////////////////////////////////////////////////////////////////////////
+
+      //ME20190125 BEGIN
+      //////////////////////////////////////////////////////////////////////////
+      if(!title.empty()) {
+        sscontent_json << "\"title\":\"" << title << "\"" << eendl;
+      } else {
+        if(PRINT_NULL) sscontent_json << "\"title\":null" << eendl;
+      }
+      vcontent_json.push_back(sscontent_json.str()); sscontent_json.str("");
+      //////////////////////////////////////////////////////////////////////////
+      //ME20190125 END
+
+      //////////////////////////////////////////////////////////////////////////
+      if(data_api.size()) {
+        sscontent_json << "\"data_api\":\"" << data_api << "\"" << eendl;
+      } else {
+        if(PRINT_NULL) sscontent_json << "\"data_api\":null" << eendl;
+      }
+      vcontent_json.push_back(sscontent_json.str()); sscontent_json.str("");
+      //////////////////////////////////////////////////////////////////////////
+
+      //////////////////////////////////////////////////////////////////////////
+      if(data_source.size()) {
+        sscontent_json << "\"data_source\":\"" << data_source << "\"" << eendl;
+      } else {
+        if(PRINT_NULL) sscontent_json << "\"data_source\":null" << eendl;
+      }
+      vcontent_json.push_back(sscontent_json.str()); sscontent_json.str("");
+      //////////////////////////////////////////////////////////////////////////
+
+      //////////////////////////////////////////////////////////////////////////
+      if(data_language.size()) {
+        sscontent_json << "\"data_language\":\"" << data_language << "\"" << eendl;
+      } else {
+        if(PRINT_NULL) sscontent_json << "\"data_language\":null" << eendl;
+      }
+      vcontent_json.push_back(sscontent_json.str()); sscontent_json.str("");
+      //////////////////////////////////////////////////////////////////////////
+
+      //////////////////////////////////////////////////////////////////////////
+      if(error_status.size()) {
+        sscontent_json << "\"error_status\":\"" << error_status << "\"" << eendl;
+      } else {
+        if(PRINT_NULL) sscontent_json << "\"error_status\":null" << eendl;
+      }
+      vcontent_json.push_back(sscontent_json.str()); sscontent_json.str("");
+      //////////////////////////////////////////////////////////////////////////
+
+      // LOOP
+      //////////////////////////////////////////////////////////////////////////
+      if(vloop.size()) {
+        aurostd::sort(vloop);
+        sscontent_json << "\"loop\":[" << aurostd::joinWDelimiter(aurostd::wrapVecEntries(vloop,"\""),",") << "]" << eendl;
+      } else {
+        if(PRINT_NULL) sscontent_json << "\"loop\":null" << eendl;
+      }
+      vcontent_json.push_back(sscontent_json.str()); sscontent_json.str("");
+      //////////////////////////////////////////////////////////////////////////
+
+      // MATERIALS
+      //////////////////////////////////////////////////////////////////////////
+      if(code.size()) {
+        sscontent_json << "\"code\":\"" << code << "\"" << eendl;
+      } else {
+        if(PRINT_NULL) sscontent_json << "\"code\":null" << eendl;
+      }
+      vcontent_json.push_back(sscontent_json.str()); sscontent_json.str("");
+      //////////////////////////////////////////////////////////////////////////
+
+      //////////////////////////////////////////////////////////////////////////
+      if(compound.size()) {
+        sscontent_json << "\"compound\":\"" << compound << "\"" << eendl;
+      } else {
+        if(PRINT_NULL) sscontent_json << "\"compound\":null" << eendl;
+      }
+      vcontent_json.push_back(sscontent_json.str()); sscontent_json.str("");
+      //////////////////////////////////////////////////////////////////////////
+
+      //////////////////////////////////////////////////////////////////////////
+      if(prototype.size()) {
+        sscontent_json << "\"prototype\":\"" << prototype << "\"" << eendl;
+      } else {
+        if(PRINT_NULL) sscontent_json << "\"prototype\":null" << eendl;
+      }
+      vcontent_json.push_back(sscontent_json.str()); sscontent_json.str("");
+      //////////////////////////////////////////////////////////////////////////
+
+      //////////////////////////////////////////////////////////////////////////
+      if(nspecies!=AUROSTD_NAN) {
+        sscontent_json << "\"nspecies\":" << nspecies << eendl;
+      } else {
+        if(PRINT_NULL) sscontent_json << "\"nspecies\":null" << eendl;
+      }
+      vcontent_json.push_back(sscontent_json.str()); sscontent_json.str("");
+      //////////////////////////////////////////////////////////////////////////
+
+      //////////////////////////////////////////////////////////////////////////
+      if(natoms!=AUROSTD_NAN) {
+        sscontent_json << "\"natoms\":" << natoms << eendl;
+      } else {
+        if(PRINT_NULL) sscontent_json << "\"natoms\":null" << eendl;
+      }
+      vcontent_json.push_back(sscontent_json.str()); sscontent_json.str("");
+      //////////////////////////////////////////////////////////////////////////
+
+      //DX20190124 - add original crystal info - START
+      //////////////////////////////////////////////////////////////////////////
+      if(natoms_orig!=AUROSTD_NAN) {
+        sscontent_json << "\"natoms_orig\":" << natoms_orig << eendl;
+      } else {
+        if(PRINT_NULL) sscontent_json << "\"natoms_orig\":null" << eendl;
+      }
+      vcontent_json.push_back(sscontent_json.str()); sscontent_json.str("");
+      //////////////////////////////////////////////////////////////////////////
+      //DX20190124 - add original crystal info - END
+
+      //////////////////////////////////////////////////////////////////////////
+      if(vcomposition.size()) {
+        //aflowlib_libraries does not specify precision
+        sscontent_json << "\"composition\":[" << aurostd::joinWDelimiter(aurostd::vecDouble2vecString(vcomposition,9),",") << "]" << eendl;
+      } else {
+        if(PRINT_NULL) sscontent_json << "\"composition\":null" << eendl;
+      }
+      vcontent_json.push_back(sscontent_json.str()); sscontent_json.str("");
+      //////////////////////////////////////////////////////////////////////////
+
+      //////////////////////////////////////////////////////////////////////////
+      if(density!=AUROSTD_NAN) {
+        sscontent_json << "\"density\":" << density << eendl;
+      } else {
+        if(PRINT_NULL) sscontent_json << "\"density\":null" << eendl;
+      }
+      vcontent_json.push_back(sscontent_json.str()); sscontent_json.str("");
+      //////////////////////////////////////////////////////////////////////////
+
+      //DX20190124 - add original crystal info - START
+      //////////////////////////////////////////////////////////////////////////
+      if(density_orig!=AUROSTD_NAN) {
+        sscontent_json << "\"density_orig\":" << density_orig << eendl;
+      } else {
+        if(PRINT_NULL) sscontent_json << "\"density_orig\":null" << eendl;
+      }
+      vcontent_json.push_back(sscontent_json.str()); sscontent_json.str("");
+      //////////////////////////////////////////////////////////////////////////
+      //DX20190124 - add original crystal info - END
+
+      //////////////////////////////////////////////////////////////////////////
+      if(scintillation_attenuation_length!=AUROSTD_NAN) {
+        sscontent_json << "\"scintillation_attenuation_length\":" << scintillation_attenuation_length << eendl;
+      } else {
+        if(PRINT_NULL) sscontent_json << "\"scintillation_attenuation_length\":null" << eendl;
+      }
+      vcontent_json.push_back(sscontent_json.str()); sscontent_json.str("");
+      //////////////////////////////////////////////////////////////////////////
+
+      //////////////////////////////////////////////////////////////////////////
+      if(vstoichiometry.size()) {
+        //aflowlib_libraries specifies precision of 9
+        sscontent_json << "\"stoichiometry\":[" << aurostd::joinWDelimiter(aurostd::vecDouble2vecString(vstoichiometry,9),",") << "]" << eendl;
+      } else {
+        if(PRINT_NULL) sscontent_json << "\"stoichiometry\":null" << eendl;
+      }
+      vcontent_json.push_back(sscontent_json.str()); sscontent_json.str("");
+      //////////////////////////////////////////////////////////////////////////
+
+      //////////////////////////////////////////////////////////////////////////
+      if(vspecies.size()) {
+        sscontent_json << "\"species\":[" << aurostd::joinWDelimiter(aurostd::wrapVecEntries(vspecies,"\""),",") << "]" << eendl;
+      } else {
+        if(PRINT_NULL) sscontent_json << "\"species\":null" << eendl;
+      }
+      vcontent_json.push_back(sscontent_json.str()); sscontent_json.str("");
+      //////////////////////////////////////////////////////////////////////////
+
+      //////////////////////////////////////////////////////////////////////////
+      if(vspecies_pp.size()) {
+        sscontent_json << "\"species_pp\":[" << aurostd::joinWDelimiter(aurostd::wrapVecEntries(vspecies_pp,"\""),",") << "]" << eendl;
+      } else {
+        if(PRINT_NULL) sscontent_json << "\"species_pp\":null" << eendl;
+      }
+      vcontent_json.push_back(sscontent_json.str()); sscontent_json.str("");
+      //////////////////////////////////////////////////////////////////////////
+
+      //////////////////////////////////////////////////////////////////////////
+      if(dft_type.size()) {
+        //DX+CO START
+        //sscontent_json << "\"dft_type\":\"" << dft_type << "\"" << eendl; //CO, this is technically a vector (RESTAPI paper)
+        sscontent_json << "\"dft_type\":[" << aurostd::joinWDelimiter(aurostd::wrapVecEntries(vdft_type,"\""),",") << "]" << eendl;
+        //DX+CO END
+      } else {
+        if(PRINT_NULL) sscontent_json << "\"dft_type\":null" << dft_type << eendl;
+      }
+      vcontent_json.push_back(sscontent_json.str()); sscontent_json.str("");
+      //////////////////////////////////////////////////////////////////////////
+
+      // if(species_pp_type.size()) sscontent_json << "species_pp_type=" << species_pp_type << eendl;
+
+      //////////////////////////////////////////////////////////////////////////
+      if(vspecies_pp_version.size()) {
+        sscontent_json << "\"species_pp_version\":[" << aurostd::joinWDelimiter(aurostd::wrapVecEntries(vspecies_pp_version,"\""),",") << "]" << eendl;
+      } else {
+        if(PRINT_NULL) sscontent_json << "\"species_pp_version\":null" << eendl;
+      }
+      vcontent_json.push_back(sscontent_json.str()); sscontent_json.str("");
+      //////////////////////////////////////////////////////////////////////////
+
+      //////////////////////////////////////////////////////////////////////////
+      if(vspecies_pp_ZVAL.size()) {
+        //aflowlib_libraries does not specify precision
+        sscontent_json << "\"species_pp_ZVAL\":[" << aurostd::joinWDelimiter(aurostd::vecDouble2vecString(vspecies_pp_ZVAL,9),",") << "]" << eendl;
+      } else {
+        if(PRINT_NULL) sscontent_json << "\"species_pp_ZVAL\":null" << eendl;
+      }
+      vcontent_json.push_back(sscontent_json.str()); sscontent_json.str("");
+      //////////////////////////////////////////////////////////////////////////
+
+      //////////////////////////////////////////////////////////////////////////
+      if(vspecies_pp_AUID.size()) {
+        sscontent_json << "\"species_pp_AUID\":[" << aurostd::joinWDelimiter(aurostd::wrapVecEntries(vspecies_pp_AUID,"\""),",") << "]" << eendl;
+      } else {
+        if(PRINT_NULL) sscontent_json << "\"species_pp_AUID\":null" << eendl;
+      }
+      vcontent_json.push_back(sscontent_json.str()); sscontent_json.str("");
+      //////////////////////////////////////////////////////////////////////////
+
+      //////////////////////////////////////////////////////////////////////////
+      if(METAGGA.size()) {
+        sscontent_json << "\"metagga\":\"" << METAGGA << "\"" << eendl;
+      } else {
+        if(PRINT_NULL) sscontent_json << "\"metagga\":null" << eendl;
+      }
+      vcontent_json.push_back(sscontent_json.str()); sscontent_json.str("");
+      //////////////////////////////////////////////////////////////////////////
+
+      //////////////////////////////////////////////////////////////////////////
+      //ME20190124 - Modified to include more detailed LDAU information
+      if(ldau_TLUJ.size()) {
+        ss_helper.str("");
+        vs.clear();
+        //only string is available, so we have to parse really fast
+        //would be nice if we have vldau_TLUJ already
+        //ME20190124 - vLDAU is now available
+        //[OBSOLETE ME20190124 - use vLDAU] vector<string> ldau_TLUJ_tokens;
+        //[OBSOLETE ME20190124 - use vLDAU] aurostd::string2tokens(ldau_TLUJ,ldau_TLUJ_tokens,";");
+        //[OBSOLETE ME20190124 - use vLDAU] if(ldau_TLUJ_tokens.size()==4){
+        //[OBSOLETE ME20190124 - use vLDAU] conversion to double ENSURES that these are numbers
+        //[OBSOLETE ME20190124 - use vLDAU] non-numbers without "" will break json
+        //[OBSOLETE ME20190124 - use vLDAU] int T=aurostd::string2utype<int>(ldau_TLUJ_tokens.at(0));
+        int T = (int) vLDAU[0][0]; //ME20190124
+        vector<int> L(vLDAU[1].begin(), vLDAU[1].end());  //ME20190124
+        vector<double> U = vLDAU[2],J = vLDAU[3];  //ME20190124
+        //[OBSOLETE ME20190124 - NOT USED] vector<string> ldau_TLUJ_tokens2;
+        //[OBSOLETE ME20190124 - use vLDAU] breaking up not necessary, but a nice check that we don't have hanging commas
+        //[OBSOLETE ME20190124 - use vLDAU] the extra space at the end will be removed by joinWDelimiter()
+        //[OBSOLETE ME20190124 - use vLDAU] aurostd::string2tokens(ldau_TLUJ_tokens.at(1),L,",");
+        //[OBSOLETE ME20190124 - use vLDAU] aurostd::string2tokens(ldau_TLUJ_tokens.at(2),U,",");
+        //[OBSOLETE ME20190124 - use vLDAU] aurostd::string2tokens(ldau_TLUJ_tokens.at(3),J,",");
+        if(L.size()&&U.size()&&J.size()){
+          //no precision needed
+          vs.push_back(aurostd::utype2string(T));
+          vs.push_back("["+aurostd::joinWDelimiter(L,",")+"]");
+          vs.push_back("["+aurostd::joinWDelimiter(aurostd::vecDouble2vecString(U,9),",")+"]");
+          vs.push_back("["+aurostd::joinWDelimiter(aurostd::vecDouble2vecString(J,9),",")+"]");
+          ss_helper << aurostd::joinWDelimiter(vs,",") << eendl;
+          vector<string> ldau_keys;  //ME20190124
+          aurostd::string2tokens("ldau_type,ldau_l,ldau_u,ldau_j", ldau_keys, ",");  //ME20190124
+          for (uint i = 0; i < ldau_keys.size(); i++) {  //ME20190124
+            sscontent_json << "\"" << ldau_keys[i] << "\":" << vs[i] << eendl;  //ME20190124
+            vcontent_json.push_back(sscontent_json.str()); sscontent_json.str("");  //ME20190124
+          }
+          vs.clear();
+        }
+        //} ME20190124
+        vs.clear();
+      }
+      if(!ss_helper.str().empty()){ //CO20180216 - !empty() is better for strings than !size()
+        sscontent_json << "\"ldau_TLUJ\":[" << ss_helper.str() << "]" << eendl; ss_helper.str("");
+      } else {
+        if(PRINT_NULL) sscontent_json << "\"ldau_TLUJ\":null" << eendl;
+      }
+      vcontent_json.push_back(sscontent_json.str()); sscontent_json.str("");
+      //////////////////////////////////////////////////////////////////////////
+
+      //////////////////////////////////////////////////////////////////////////
+      if(valence_cell_iupac!=AUROSTD_NAN) {
+        sscontent_json << "\"valence_cell_iupac\":" << valence_cell_iupac << eendl;
+      } else {
+        if(PRINT_NULL) sscontent_json << "\"valence_cell_iupac\":null" << eendl;
+      }
+      vcontent_json.push_back(sscontent_json.str()); sscontent_json.str("");
+      //////////////////////////////////////////////////////////////////////////
+
+      //////////////////////////////////////////////////////////////////////////
+      if(valence_cell_std!=AUROSTD_NAN) {
+        sscontent_json << "\"valence_cell_std\":" << valence_cell_std << eendl;
+      } else {
+        if(PRINT_NULL) sscontent_json << "\"valence_cell_std\":null" << eendl;
+      }
+      vcontent_json.push_back(sscontent_json.str()); sscontent_json.str("");
+      //////////////////////////////////////////////////////////////////////////
+
+      //////////////////////////////////////////////////////////////////////////
+      if(volume_cell!=AUROSTD_NAN) {
+        sscontent_json << "\"volume_cell\":" << volume_cell << eendl;
+      } else {
+        if(PRINT_NULL) sscontent_json << "\"volume_cell\":null" << eendl;
+      }
+      vcontent_json.push_back(sscontent_json.str()); sscontent_json.str("");
+      //////////////////////////////////////////////////////////////////////////
+
+      //////////////////////////////////////////////////////////////////////////
+      if(volume_atom!=AUROSTD_NAN) {
+        sscontent_json << "\"volume_atom\":" << volume_atom << eendl;
+      } else {
+        if(PRINT_NULL) sscontent_json << "\"volume_atom\":null" << eendl;
+      }
+      vcontent_json.push_back(sscontent_json.str()); sscontent_json.str("");
+      //////////////////////////////////////////////////////////////////////////
+
+      //DX20190124 - add original crystal info - START
+      //////////////////////////////////////////////////////////////////////////
+      if(volume_cell_orig!=AUROSTD_NAN) {
+        sscontent_json << "\"volume_cell_orig\":" << volume_cell_orig << eendl;
+      } else {
+        if(PRINT_NULL) sscontent_json << "\"volume_cell_orig\":null" << eendl;
+      }
+      vcontent_json.push_back(sscontent_json.str()); sscontent_json.str("");
+      //////////////////////////////////////////////////////////////////////////
+
+      //////////////////////////////////////////////////////////////////////////
+      if(volume_atom_orig!=AUROSTD_NAN) {
+        sscontent_json << "\"volume_atom_orig\":" << volume_atom_orig << eendl;
+      } else {
+        if(PRINT_NULL) sscontent_json << "\"volume_atom_orig\":null" << eendl;
+      }
+      vcontent_json.push_back(sscontent_json.str()); sscontent_json.str("");
+      //////////////////////////////////////////////////////////////////////////
+      //DX20190124 - add original crystal info - END
+
+      //////////////////////////////////////////////////////////////////////////
+      if(pressure!=AUROSTD_NAN) {
+        sscontent_json << "\"pressure\":" << pressure << eendl;
+      } else {
+        if(PRINT_NULL) sscontent_json << "\"pressure\":null" << eendl;
+      }
+      vcontent_json.push_back(sscontent_json.str()); sscontent_json.str("");
+      //////////////////////////////////////////////////////////////////////////
+
+      //////////////////////////////////////////////////////////////////////////
+      if(vstress_tensor.size()) {
+        //aflowlib_libraries specifies precision of 7
+        sscontent_json << "\"stress_tensor\":[" << aurostd::joinWDelimiter(aurostd::vecDouble2vecString(vstress_tensor,7),",") << "]" << eendl;
+      } else {
+        if(PRINT_NULL) sscontent_json << "\"stress_tensor\":null" << eendl;
+      }
+      vcontent_json.push_back(sscontent_json.str()); sscontent_json.str("");
+      //////////////////////////////////////////////////////////////////////////
+
+      //////////////////////////////////////////////////////////////////////////
+      if(pressure_residual!=AUROSTD_NAN) {
+        sscontent_json << "\"pressure_residual\":" << pressure_residual << eendl;
+      } else {
+        if(PRINT_NULL) sscontent_json << "\"pressure_residual\":null" << eendl;
+      }
+      vcontent_json.push_back(sscontent_json.str()); sscontent_json.str("");
+      //////////////////////////////////////////////////////////////////////////
+
+      //////////////////////////////////////////////////////////////////////////
+      if(Pulay_stress!=AUROSTD_NAN) {
+        sscontent_json << "\"Pulay_stress\":" << Pulay_stress << eendl;
+      } else {
+        if(PRINT_NULL) sscontent_json << "\"Pulay_stress\":null" << eendl;
+      }
+      vcontent_json.push_back(sscontent_json.str()); sscontent_json.str("");
+      //////////////////////////////////////////////////////////////////////////
+
+      //////////////////////////////////////////////////////////////////////////
+      if(vgeometry.size()) {
+        //aflowlib_libraries specifies precision of 7
+        sscontent_json << "\"geometry\":[" << aurostd::joinWDelimiter(aurostd::vecDouble2vecString(vgeometry,7),",") << "]" << eendl;
+      } else {
+        if(PRINT_NULL) sscontent_json << "\"geometry\":null" << eendl;
+      }
+      vcontent_json.push_back(sscontent_json.str()); sscontent_json.str("");
+      //////////////////////////////////////////////////////////////////////////
+
+      //DX20190124 - add original crystal info - START
+      //////////////////////////////////////////////////////////////////////////
+      if(vgeometry_orig.size()) {
+        //aflowlib_libraries specifies precision of 7
+        sscontent_json << "\"geometry_orig\":[" << aurostd::joinWDelimiter(aurostd::vecDouble2vecString(vgeometry_orig,7),",") << "]" << eendl;
+      } else {
+        if(PRINT_NULL) sscontent_json << "\"geometry_orig\":null" << eendl;
+      }
+      vcontent_json.push_back(sscontent_json.str()); sscontent_json.str("");
+      //////////////////////////////////////////////////////////////////////////
+      //DX20190124 - add original crystal info - END
+
+      //////////////////////////////////////////////////////////////////////////
+      if(Egap!=AUROSTD_NAN) {
+        sscontent_json << "\"Egap\":" << Egap << eendl;
+      } else {
+        if(PRINT_NULL) sscontent_json << "\"Egap\":null" << eendl;
+      }
+      vcontent_json.push_back(sscontent_json.str()); sscontent_json.str("");
+      //////////////////////////////////////////////////////////////////////////
+
+      //////////////////////////////////////////////////////////////////////////
+      if(Egap_fit!=AUROSTD_NAN) {
+        sscontent_json << "\"Egap_fit\":" << Egap_fit << eendl;
+      } else {
+        if(PRINT_NULL) sscontent_json << "\"Egap_fit\":null" << eendl;
+      }
+      vcontent_json.push_back(sscontent_json.str()); sscontent_json.str("");
+      //////////////////////////////////////////////////////////////////////////
+
+      //////////////////////////////////////////////////////////////////////////
+      if(Egap_type.size()) {
+        sscontent_json << "\"Egap_type\":\"" << Egap_type << "\"" << eendl;
+      } else {
+        if(PRINT_NULL) sscontent_json << "\"Egap_type\":null" << eendl;
+      }
+      vcontent_json.push_back(sscontent_json.str()); sscontent_json.str("");
+      //////////////////////////////////////////////////////////////////////////
+
+      //////////////////////////////////////////////////////////////////////////
+      if(energy_cell!=AUROSTD_NAN) {
+        sscontent_json << "\"energy_cell\":" << energy_cell << eendl;
+      } else {
+        if(PRINT_NULL) sscontent_json << "\"energy_cell\":null" << eendl;
+      }
+      vcontent_json.push_back(sscontent_json.str()); sscontent_json.str("");
+      //////////////////////////////////////////////////////////////////////////
+
+      //////////////////////////////////////////////////////////////////////////
+      if(energy_atom!=AUROSTD_NAN) {
+        sscontent_json << "\"energy_atom\":" << energy_atom << eendl;
+      } else {
+        if(PRINT_NULL) sscontent_json << "\"energy_atom\":null" << eendl;
+      }
+      vcontent_json.push_back(sscontent_json.str()); sscontent_json.str("");
+      //////////////////////////////////////////////////////////////////////////
+
+      //////////////////////////////////////////////////////////////////////////
+      if(energy_cutoff!=AUROSTD_NAN) {
+        sscontent_json << "\"energy_cutoff\":" << energy_cutoff << eendl;
+      } else {
+        if(PRINT_NULL) sscontent_json << "\"energy_cutoff\":null" << eendl;
+      }
+      vcontent_json.push_back(sscontent_json.str()); sscontent_json.str("");
+      //////////////////////////////////////////////////////////////////////////
+
+      //////////////////////////////////////////////////////////////////////////
+      if(delta_electronic_energy_convergence!=AUROSTD_NAN) {
+        sscontent_json << "\"delta_electronic_energy_convergence\":" << delta_electronic_energy_convergence << eendl;
+      } else {
+        if(PRINT_NULL) sscontent_json << "\"delta_electronic_energy_convergence\":null" << eendl;
+      }
+      vcontent_json.push_back(sscontent_json.str()); sscontent_json.str("");
+      //////////////////////////////////////////////////////////////////////////
+
+      //////////////////////////////////////////////////////////////////////////
+      if(delta_electronic_energy_threshold!=AUROSTD_NAN) {
+        sscontent_json << "\"delta_electronic_energy_threshold\":" << delta_electronic_energy_threshold << eendl;
+      } else {
+        if(PRINT_NULL) sscontent_json << "\"delta_electronic_energy_threshold\":null" << eendl;
+      }
+      vcontent_json.push_back(sscontent_json.str()); sscontent_json.str("");
+      //////////////////////////////////////////////////////////////////////////
+
+      // [NOT_PRINTED]     //////////////////////////////////////////////////////////////////////////
+      // [NOT_PRINTED]     if(nkpoints!=0) {
+      // [NOT_PRINTED]       sscontent_json << "\"nkpoints\":" << nkpoints << eendl;
+      // [NOT_PRINTED]     } else {
+      // [NOT_PRINTED]       if(PRINT_NULL) sscontent_json << "\"nkpoints\":null" << eendl;
+      // [NOT_PRINTED]     }
+      // [NOT_PRINTED]     vcontent_json.push_back(sscontent_json.str()); sscontent_json.str("");
+      // [NOT_PRINTED]     //////////////////////////////////////////////////////////////////////////
+
+      // [NOT_PRINTED]     //////////////////////////////////////////////////////////////////////////
+      // [NOT_PRINTED]     if(nkpoints_irreducible!=0) {
+      // [NOT_PRINTED]       sscontent_json << "\"nkpoints_irreducible\":" << nkpoints_irreducible << eendl;
+      // [NOT_PRINTED]     } else {
+      // [NOT_PRINTED]       if(PRINT_NULL) sscontent_json << "\"nkpoints_irreducible\":null" << eendl;
+      // [NOT_PRINTED]     }
+      // [NOT_PRINTED]     vcontent_json.push_back(sscontent_json.str()); sscontent_json.str("");
+      // [NOT_PRINTED]     //////////////////////////////////////////////////////////////////////////
+
+      // [NOT_PRINTED]     //////////////////////////////////////////////////////////////////////////
+      // [NOT_PRINTED]     if(kppra!=0) {
+      // [NOT_PRINTED]       sscontent_json << "\"kppra\":" << kppra << eendl;
+      // [NOT_PRINTED]     } else {
+      // [NOT_PRINTED]       if(PRINT_NULL) sscontent_json << "\"kppra\":null" << eendl;
+      // [NOT_PRINTED]     }
+      // [NOT_PRINTED]     vcontent_json.push_back(sscontent_json.str()); sscontent_json.str("");
+      // [NOT_PRINTED]     //////////////////////////////////////////////////////////////////////////
+
+      //////////////////////////////////////////////////////////////////////////
+      if(kpoints.size()) {
+        //this one is a bit complicated, so we will test if the string was created, and then recreate the json array on the spot
+        ss_helper.str("");
+        vs.clear();
+        //ME20190124 - Add the individual pieces of "kpoints" to the json file
+        if ((kpoints_nnn_relax.rows==3) && (sum(kpoints_nnn_relax) > 0)) {  //ME20190128
+          vs.push_back("["+aurostd::joinWDelimiter(kpoints_nnn_relax,",")+"]");
+          sscontent_json << "\"kpoints_relax\":" << vs.back() << eendl;  //ME20190124
+        } else if (PRINT_NULL) {  //ME20190124
+          sscontent_json << "\"kpoints_relax\":null" << eendl;  //ME20190124
+        }
+        vcontent_json.push_back(sscontent_json.str()); sscontent_json.str("");  //ME20190124
+        if ((kpoints_nnn_static.rows==3) && (sum(kpoints_nnn_static) > 0)) {  //ME20190128
+          vs.push_back("["+aurostd::joinWDelimiter(kpoints_nnn_static,",")+"]");
+          if (sum(kpoints_nnn_static) > 0) sscontent_json << "\"kpoints_static\":" << vs.back() << eendl;  //ME20190124
+        } else if (PRINT_NULL) {  //ME20190124
+          sscontent_json << "\"kpoints_static\":null" << eendl;  //ME20190124
+        }
+        vcontent_json.push_back(sscontent_json.str()); sscontent_json.str("");  //ME20190124
+        if(kpoints_pairs.size()){
+          //first for escape characters in \Gamma or \Sigma
+          vector<string> kpoints_pairs_new;
+          char issue_c='\\';
+          stringstream issue_ss; issue_ss << issue_c;
+          string fix_s="\\\\";
+          for(uint i=0;i<kpoints_pairs.size();i++){
+            kpoints_pairs_new.push_back(aurostd::StringSubst(kpoints_pairs.at(i),issue_ss.str(),fix_s));
+          }
+          vs.push_back("["+aurostd::joinWDelimiter(aurostd::wrapVecEntries(kpoints_pairs_new,"\""),",")+"]");
+          sscontent_json << "\"kpoints_bands_path\":" << vs.back() << eendl;  //ME20190124
+        } else if (PRINT_NULL) {  //ME20190124
+          sscontent_json << "\"kpoints_bands_path\":null" << eendl;  //ME20190124
+        }
+        vcontent_json.push_back(sscontent_json.str()); sscontent_json.str("");  //ME20190124
+        ss_helper << aurostd::joinWDelimiter(vs, ",");  //ME20190128
+        if(kpoints_bands_path_grid!=0){
+          //ME20190128 - This causes kpoints to only be written when the band structure
+          // was calculated. This is inconsistent with the aflowlib.out file
+          // [OBSOLETE ME20190128] ss_helper << aurostd::joinWDelimiter(vs,",") << "," << aurostd::utype2string(kpoints_bands_path_grid);
+          ss_helper << "," << aurostd::utype2string(kpoints_bands_path_grid);
+          sscontent_json << "\"kpoints_bands_nkpts\":" << ((int) kpoints_bands_path_grid) << eendl;  //ME20190124
+        } else if (PRINT_NULL) {  //ME20190124
+          sscontent_json << "\"kpoints_bands_nkpts\":null" << eendl;  //ME20190124
+        }
+        vcontent_json.push_back(sscontent_json.str()); sscontent_json.str("");  //ME20190124
+      }
+      if(!ss_helper.str().empty()){ //CO20180216 - !empty() is better for strings than !size()
+        sscontent_json << "\"kpoints\":[" << ss_helper.str() << "]" << eendl; ss_helper.str("");
+      } else {
+        if(PRINT_NULL) sscontent_json << "\"kpoints\":null" << eendl;
+      }
+      vcontent_json.push_back(sscontent_json.str()); sscontent_json.str("");
+      //////////////////////////////////////////////////////////////////////////
+
+      //////////////////////////////////////////////////////////////////////////
+      if(enthalpy_cell!=AUROSTD_NAN) {
+        sscontent_json << "\"enthalpy_cell\":" << enthalpy_cell << eendl;
+      } else {
+        if(PRINT_NULL) sscontent_json << "\"enthalpy_cell\":null" << eendl;
+      }
+      vcontent_json.push_back(sscontent_json.str()); sscontent_json.str("");
+      //////////////////////////////////////////////////////////////////////////
+
+      //////////////////////////////////////////////////////////////////////////
+      if(enthalpy_atom!=AUROSTD_NAN) {
+        sscontent_json << "\"enthalpy_atom\":" << enthalpy_atom << eendl;
+      } else {
+        if(PRINT_NULL) sscontent_json << "\"enthalpy_atom\":null" << eendl;
+      }
+      vcontent_json.push_back(sscontent_json.str()); sscontent_json.str("");
+      //////////////////////////////////////////////////////////////////////////
+
+      //////////////////////////////////////////////////////////////////////////
+      if(eentropy_cell!=AUROSTD_NAN) {
+        sscontent_json << "\"eentropy_cell\":" << eentropy_cell << eendl;
+      } else {
+        if(PRINT_NULL) sscontent_json << "\"eentropy_cell\":null" << eendl;
+      }
+      vcontent_json.push_back(sscontent_json.str()); sscontent_json.str("");
+      //////////////////////////////////////////////////////////////////////////
+
+      //////////////////////////////////////////////////////////////////////////
+      if(eentropy_atom!=AUROSTD_NAN) {
+        sscontent_json << "\"eentropy_atom\":" << eentropy_atom << eendl;
+      } else {
+        if(PRINT_NULL) sscontent_json << "\"eentropy_atom\":null" << eendl;
+      }
+      vcontent_json.push_back(sscontent_json.str()); sscontent_json.str("");
+      //////////////////////////////////////////////////////////////////////////
+
+      //////////////////////////////////////////////////////////////////////////
+      if(enthalpy_formation_cell!=AUROSTD_NAN) {
+        sscontent_json << "\"enthalpy_formation_cell\":" << enthalpy_formation_cell << eendl;
+      } else {
+        if(PRINT_NULL) sscontent_json << "\"enthalpy_formation_cell\":null" << eendl;
+      }
+      vcontent_json.push_back(sscontent_json.str()); sscontent_json.str("");
+      //////////////////////////////////////////////////////////////////////////
+
+      //////////////////////////////////////////////////////////////////////////
+      if(enthalpy_formation_atom!=AUROSTD_NAN) {
+        sscontent_json << "\"enthalpy_formation_atom\":" << enthalpy_formation_atom << eendl;
+      } else {
+        if(PRINT_NULL) sscontent_json << "\"enthalpy_formation_atom\":null" << eendl;
+      }
+      vcontent_json.push_back(sscontent_json.str()); sscontent_json.str("");
+      //////////////////////////////////////////////////////////////////////////
+
+      //////////////////////////////////////////////////////////////////////////
+      if(entropic_temperature!=AUROSTD_NAN) {
+        sscontent_json << "\"entropic_temperature\":" << entropic_temperature << eendl;
+      } else {
+        if(PRINT_NULL) sscontent_json << "\"entropic_temperature\":null" << eendl;
+      }
+      vcontent_json.push_back(sscontent_json.str()); sscontent_json.str("");
+      //////////////////////////////////////////////////////////////////////////
+
+      //////////////////////////////////////////////////////////////////////////
+      if(PV_cell!=AUROSTD_NAN) {
+        sscontent_json << "\"PV_cell\":" << PV_cell << eendl;
+      } else {
+        if(PRINT_NULL) sscontent_json << "\"PV_cell\":null" << eendl;
+      }
+      vcontent_json.push_back(sscontent_json.str()); sscontent_json.str("");
+      //////////////////////////////////////////////////////////////////////////
+
+      //////////////////////////////////////////////////////////////////////////
+      if(PV_atom!=AUROSTD_NAN) {
+        sscontent_json << "\"PV_atom\":" << PV_atom << eendl;
+      } else {
+        if(PRINT_NULL) sscontent_json << "\"PV_atom\":null" << eendl;
+      }
+      vcontent_json.push_back(sscontent_json.str()); sscontent_json.str("");
+      //////////////////////////////////////////////////////////////////////////
+
+      //////////////////////////////////////////////////////////////////////////
+      if(spin_cell!=AUROSTD_NAN) {
+        sscontent_json << "\"spin_cell\":" << spin_cell << eendl;
+      } else {
+        if(PRINT_NULL) sscontent_json << "\"spin_cell\":null" << eendl;
+      }
+      vcontent_json.push_back(sscontent_json.str()); sscontent_json.str("");
+      //////////////////////////////////////////////////////////////////////////
+
+      //////////////////////////////////////////////////////////////////////////
+      if(spin_atom!=AUROSTD_NAN) {
+        sscontent_json << "\"spin_atom\":" << spin_atom << eendl;
+      } else {
+        if(PRINT_NULL) sscontent_json << "\"spin_atom\":null" << eendl;
+      }
+      vcontent_json.push_back(sscontent_json.str()); sscontent_json.str("");
+      //////////////////////////////////////////////////////////////////////////
+
+      //////////////////////////////////////////////////////////////////////////
+      if(vspinD.size()) {
+        //aflowlib_libraries specifies precision of 5
+        sscontent_json << "\"spinD\":[" << aurostd::joinWDelimiter(aurostd::vecDouble2vecString(vspinD,5),",") << "]" << eendl;
+      } else {
+        if(PRINT_NULL) sscontent_json << "\"spinD\":null" << eendl;
+      }
+      vcontent_json.push_back(sscontent_json.str()); sscontent_json.str("");
+      //////////////////////////////////////////////////////////////////////////
+
+      //////////////////////////////////////////////////////////////////////////
+      if(vspinD_magmom_orig.size()) {
+        //aflowlib_libraries specifies precision of 5
+        sscontent_json << "\"spinD_magmom_orig\":[" << aurostd::joinWDelimiter(aurostd::vecDouble2vecString(vspinD_magmom_orig,5),",") << "]" << eendl;
+      } else {
+        if(PRINT_NULL) sscontent_json << "\"spinD_magmom_orig\":null" << eendl;
+      }
+      vcontent_json.push_back(sscontent_json.str()); sscontent_json.str("");
+      //////////////////////////////////////////////////////////////////////////
+
+      //////////////////////////////////////////////////////////////////////////
+      if(spinF!=AUROSTD_NAN) {
+        sscontent_json << "\"spinF\":" << spinF << eendl;
+      } else {
+        if(PRINT_NULL) sscontent_json << "\"spinF\":null" << eendl;
+      }
+      vcontent_json.push_back(sscontent_json.str()); sscontent_json.str("");
+      //////////////////////////////////////////////////////////////////////////
+
+      //////////////////////////////////////////////////////////////////////////
+      // [OBSOLETE] 
+      // [OBSOLETE] if(stoich.size()) {
+      // [OBSOLETE]   //just use the string SC made
+      // [OBSOLETE]   sscontent_json << "\"stoich\":\"" << stoich << "\"" << eendl;
+      // [OBSOLETE]   ////aflowlib_libraries does not specify precision
+      // [OBSOLETE]   //sscontent_json << "\"stoich\":[" << aurostd::joinWDelimiter(aurostd::vecDouble2vecString(vstoich,9),",") << "]" << eendl;
+      // [OBSOLETE] } else {
+      // [OBSOLETE]   if(PRINT_NULL) sscontent_json << "\"stoich\":null" << eendl;
+      // [OBSOLETE] }
+      // [OBSOLETE] vcontent_json.push_back(sscontent_json.str()); sscontent_json.str("");
+      //////////////////////////////////////////////////////////////////////////
+
+      //////////////////////////////////////////////////////////////////////////
+      if(calculation_time!=AUROSTD_NAN) {
+        sscontent_json << "\"calculation_time\":" << calculation_time << eendl;
+      } else {
+        if(PRINT_NULL) sscontent_json << "\"calculation_time\":null" << eendl;
+      }
+      vcontent_json.push_back(sscontent_json.str()); sscontent_json.str("");
+      //////////////////////////////////////////////////////////////////////////
+
+      //////////////////////////////////////////////////////////////////////////
+      if(calculation_memory!=AUROSTD_NAN) {
+        sscontent_json << "\"calculation_memory\":" << calculation_memory << eendl;
+      } else {
+        if(PRINT_NULL) sscontent_json << "\"calculation_memory\":null" << eendl;
+      }
+      vcontent_json.push_back(sscontent_json.str()); sscontent_json.str("");
+      //////////////////////////////////////////////////////////////////////////
+
+      //////////////////////////////////////////////////////////////////////////
+      if(calculation_cores!=AUROSTD_NAN) {
+        sscontent_json << "\"calculation_cores\":" << calculation_cores << eendl;
+      } else {
+        if(PRINT_NULL) sscontent_json << "\"calculation_cores\":null" << eendl;
+      }
+      vcontent_json.push_back(sscontent_json.str()); sscontent_json.str("");
+      //////////////////////////////////////////////////////////////////////////
+
+      //////////////////////////////////////////////////////////////////////////
+      if(vnbondxx.size()) {
+        //aflowlib_libraries does not specify precision
+        sscontent_json << "\"nbondxx\":[" << aurostd::joinWDelimiter(aurostd::vecDouble2vecString(vnbondxx,9),",") << "]" << eendl;
+      } else {
+        if(PRINT_NULL) sscontent_json << "\"nbondxx\":null" << eendl;
+      }
+      vcontent_json.push_back(sscontent_json.str()); sscontent_json.str("");
+      //////////////////////////////////////////////////////////////////////////
+
+      //////////////////////////////////////////////////////////////////////////
+      if(sg.size()) {
+        aurostd::string2tokens(sg,sg_tokens,",");
+        sscontent_json << "\"sg\":[" << aurostd::joinWDelimiter(aurostd::wrapVecEntries(sg_tokens,"\""),",") << "]" << eendl;
+      } else {
+        if(PRINT_NULL) sscontent_json << "\"sg\":null" << eendl;
+      }
+      vcontent_json.push_back(sscontent_json.str()); sscontent_json.str("");
+      //////////////////////////////////////////////////////////////////////////
+
+      //////////////////////////////////////////////////////////////////////////
+      if(sg2.size()) {
+        aurostd::string2tokens(sg2,sg_tokens,",");
+        sscontent_json << "\"sg2\":[" << aurostd::joinWDelimiter(aurostd::wrapVecEntries(sg_tokens,"\""),",") << "]" << eendl;
+      } else {
+        if(PRINT_NULL) sscontent_json << "\"sg2\":null" << eendl;
+      }
+      vcontent_json.push_back(sscontent_json.str()); sscontent_json.str("");
+      //////////////////////////////////////////////////////////////////////////
+
+      //////////////////////////////////////////////////////////////////////////
+      if(spacegroup_orig.size()) {
+        sscontent_json << "\"spacegroup_orig\":" << spacegroup_orig << eendl;
+      } else {
+        if(PRINT_NULL) sscontent_json << "\"spacegroup_orig\":null" << eendl;
+      }
+      vcontent_json.push_back(sscontent_json.str()); sscontent_json.str("");
+      //////////////////////////////////////////////////////////////////////////
+
+      //////////////////////////////////////////////////////////////////////////
+      if(spacegroup_relax.size()) {
+        sscontent_json << "\"spacegroup_relax\":" << spacegroup_relax << eendl;
+      } else {
+        if(PRINT_NULL) sscontent_json << "\"spacegroup_relax\":null" << eendl;
+      }
+      vcontent_json.push_back(sscontent_json.str()); sscontent_json.str("");
+      //////////////////////////////////////////////////////////////////////////
+
+      //////////////////////////////////////////////////////////////////////////
+      if(vforces.size()) {
+        ss_helper.str("");
+        vs.clear();
+        vvs.clear();
+        odd_xvec_count=false;
+        for(uint i=0;i<vforces.size();i++){
+          if(vforces.at(i).rows==3){
+            //aflowlib_libraries specifies precision of 8
+            vvs.push_back(xvecDouble2vecString(vforces.at(i),8));
+          } else {
+            odd_xvec_count=true;
+            break;
+          }
+        }
+        if(!odd_xvec_count&&vvs.size()){
+          for(uint i=0;i<vvs.size();i++){
+            vs.push_back("["+aurostd::joinWDelimiter(vvs.at(i),",")+"]");
+          }
+          if(vs.size()){
+            ss_helper << aurostd::joinWDelimiter(vs,",") << eendl;
+          }
+        }
+        vs.clear();
+        vvs.clear();
+      }
+      if(!ss_helper.str().empty()){ //CO20180216 - !empty() is better for strings than !size()
+        sscontent_json << "\"forces\":[" << ss_helper.str() << "]" << eendl; ss_helper.str("");
+      } else {
+        if(PRINT_NULL) sscontent_json << "\"forces\":null" << eendl;
+      }
+      vcontent_json.push_back(sscontent_json.str()); sscontent_json.str("");
+      //////////////////////////////////////////////////////////////////////////
+
+      //////////////////////////////////////////////////////////////////////////
+      if(vpositions_cartesian.size()) {
+        ss_helper.str("");
+        vs.clear();
+        vvs.clear();
+        odd_xvec_count=false;
+        for(uint i=0;i<vpositions_cartesian.size();i++){
+          if(vpositions_cartesian.at(i).rows==3){
+            //aflowlib_libraries specifies precision of 8
+            vvs.push_back(xvecDouble2vecString(vpositions_cartesian.at(i),8));
+          } else {
+            odd_xvec_count=true;
+            break;
+          }
+        }
+        if(!odd_xvec_count&&vvs.size()){
+          for(uint i=0;i<vvs.size();i++){
+            vs.push_back("["+aurostd::joinWDelimiter(vvs.at(i),",")+"]");
+          }
+          if(vs.size()){
+            ss_helper << aurostd::joinWDelimiter(vs,",") << eendl;
+          }
+        }
+        vs.clear();
+        vvs.clear();
+      }
+      if(!ss_helper.str().empty()){ //CO20180216 - !empty() is better for strings than !size()
+        sscontent_json << "\"positions_cartesian\":[" << ss_helper.str() << "]" << eendl; ss_helper.str("");
+      } else {
+        if(PRINT_NULL) sscontent_json << "\"positions_cartesian\":null" << eendl;
+      }
+      vcontent_json.push_back(sscontent_json.str()); sscontent_json.str("");
+      //////////////////////////////////////////////////////////////////////////
+
+      //////////////////////////////////////////////////////////////////////////
+      if(vpositions_fractional.size()) {
+        ss_helper.str("");
+        vs.clear();
+        vvs.clear();
+        odd_xvec_count=false;
+        for(uint i=0;i<vpositions_fractional.size();i++){
+          if(vpositions_fractional.at(i).rows==3){
+            //aflowlib_libraries specifies precision of 8
+            vvs.push_back(xvecDouble2vecString(vpositions_fractional.at(i),8));
+          } else {
+            odd_xvec_count=true;
+            break;
+          }
+        }
+        if(!odd_xvec_count&&vvs.size()){
+          for(uint i=0;i<vvs.size();i++){
+            vs.push_back("["+aurostd::joinWDelimiter(vvs.at(i),",")+"]");
+          }
+          if(vs.size()){
+            ss_helper << aurostd::joinWDelimiter(vs,",") << eendl;
+          }
+        }
+        vs.clear();
+        vvs.clear();
+      }
+      if(!ss_helper.str().empty()){ //CO20180216 - !empty() is better for strings than !size()
+        sscontent_json << "\"positions_fractional\":[" << ss_helper.str() << "]" << eendl; ss_helper.str("");
+      } else {
+        if(PRINT_NULL) sscontent_json << "\"positions_fractional\":null" << eendl;
+      }
+      vcontent_json.push_back(sscontent_json.str()); sscontent_json.str("");
+      //////////////////////////////////////////////////////////////////////////
+
+      //////////////////////////////////////////////////////////////////////////
+      if(Bravais_lattice_orig.size()) {
+        sscontent_json << "\"Bravais_lattice_orig\":\"" << Bravais_lattice_orig << "\"" << eendl;
+      } else {
+        if(PRINT_NULL) sscontent_json << "\"Bravais_lattice_orig\":null" << eendl;
+      }
+      vcontent_json.push_back(sscontent_json.str()); sscontent_json.str("");
+      //////////////////////////////////////////////////////////////////////////
+
+      //////////////////////////////////////////////////////////////////////////
+      if(lattice_variation_orig.size()) {
+        sscontent_json << "\"lattice_variation_orig\":\"" << lattice_variation_orig << "\"" << eendl;
+      } else {
+        if(PRINT_NULL) sscontent_json << "\"lattice_variation_orig\":null" << eendl;
+      }
+      vcontent_json.push_back(sscontent_json.str()); sscontent_json.str("");
+      //////////////////////////////////////////////////////////////////////////
+
+      //////////////////////////////////////////////////////////////////////////
+      if(lattice_system_orig.size()) {
+        sscontent_json << "\"lattice_system_orig\":\"" << lattice_system_orig << "\"" << eendl;
+      } else {
+        if(PRINT_NULL) sscontent_json << "\"lattice_system_orig\":null" << eendl;
+      }
+      vcontent_json.push_back(sscontent_json.str()); sscontent_json.str("");
+      //////////////////////////////////////////////////////////////////////////
+
+      //////////////////////////////////////////////////////////////////////////
+      if(Pearson_symbol_orig.size()) {
+        sscontent_json << "\"Pearson_symbol_orig\":\"" << Pearson_symbol_orig << "\"" << eendl;
+      } else {
+        if(PRINT_NULL) sscontent_json << "\"Pearson_symbol_orig\":null" << eendl;
+      }
+      vcontent_json.push_back(sscontent_json.str()); sscontent_json.str("");
+      //////////////////////////////////////////////////////////////////////////
+
+      //////////////////////////////////////////////////////////////////////////
+      if(Bravais_lattice_relax.size()) {
+        sscontent_json << "\"Bravais_lattice_relax\":\"" << Bravais_lattice_relax << "\"" << eendl;
+      } else {
+        if(PRINT_NULL) sscontent_json << "\"Bravais_lattice_relax\":null" << eendl;
+      }
+      vcontent_json.push_back(sscontent_json.str()); sscontent_json.str("");
+      //////////////////////////////////////////////////////////////////////////
+
+      //////////////////////////////////////////////////////////////////////////
+      if(lattice_variation_relax.size()) {
+        sscontent_json << "\"lattice_variation_relax\":\"" << lattice_variation_relax << "\"" << eendl;
+      } else {
+        if(PRINT_NULL) sscontent_json << "\"lattice_variation_relax\":null" << eendl;
+      }
+      vcontent_json.push_back(sscontent_json.str()); sscontent_json.str("");
+      //////////////////////////////////////////////////////////////////////////
+
+      //////////////////////////////////////////////////////////////////////////
+      if(lattice_system_relax.size()) {
+        sscontent_json << "\"lattice_system_relax\":\"" << lattice_system_relax << "\"" << eendl;
+      } else {
+        if(PRINT_NULL) sscontent_json << "\"lattice_system_relax\":null" << eendl;
+      }
+      vcontent_json.push_back(sscontent_json.str()); sscontent_json.str("");
+      //////////////////////////////////////////////////////////////////////////
+
+      //////////////////////////////////////////////////////////////////////////
+      if(Pearson_symbol_relax.size()) {
+        sscontent_json << "\"Pearson_symbol_relax\":\"" << Pearson_symbol_relax << "\"" << eendl;
+      } else {
+        if(PRINT_NULL) sscontent_json << "\"Pearson_symbol_relax\":null" << eendl;
+      }
+      vcontent_json.push_back(sscontent_json.str()); sscontent_json.str("");
+      //////////////////////////////////////////////////////////////////////////
+
+      //DX20190124 - added original symmetry info - START
+      // SYMMETRY
+      //////////////////////////////////////////////////////////////////////////
+      if(crystal_family_orig.size()){
+        sscontent_json << "\"crystal_family_orig\":\"" << crystal_family_orig << "\"" << eendl;
+      } else {
+        if(PRINT_NULL) sscontent_json << "\"crystal_family_orig\":null" << eendl;
+      }
+      vcontent_json.push_back(sscontent_json.str()); sscontent_json.str("");
+
+      //////////////////////////////////////////////////////////////////////////
+      if(crystal_system_orig.size()){
+        sscontent_json << "\"crystal_system_orig\":\"" << crystal_system_orig << "\"" << eendl;
+      } else {
+        if(PRINT_NULL) sscontent_json << "\"crystal_system_orig\":null" << eendl;
+      }
+      vcontent_json.push_back(sscontent_json.str()); sscontent_json.str("");
+
+      //////////////////////////////////////////////////////////////////////////
+      if(crystal_class_orig.size()){
+        sscontent_json << "\"crystal_class_orig\":\"" << crystal_class_orig << "\"" << eendl;
+      } else {
+        if(PRINT_NULL){ sscontent_json << "\"crystal_class_orig\":null" << eendl;}
+      }
+      vcontent_json.push_back(sscontent_json.str()); sscontent_json.str("");
+
+      //////////////////////////////////////////////////////////////////////////
+      if(point_group_Hermann_Mauguin_orig.size()){
+        sscontent_json << "\"point_group_Hermann_Mauguin_orig\":\"" << point_group_Hermann_Mauguin_orig << "\"" << eendl;
+      } else {
+        if(PRINT_NULL) sscontent_json << "\"point_group_Hermann_Mauguin_orig\":null" << eendl;
+      }
+      vcontent_json.push_back(sscontent_json.str()); sscontent_json.str("");
+
+      //////////////////////////////////////////////////////////////////////////
+      if(point_group_Schoenflies_orig.size()){
+        sscontent_json << "\"point_group_Schoenflies_orig\":\"" << point_group_Schoenflies_orig << "\"" << eendl;
+      } else {
+        if(PRINT_NULL) sscontent_json << "\"point_group_Schoenflies_orig\":null" << eendl;
+      }
+      vcontent_json.push_back(sscontent_json.str()); sscontent_json.str("");
+
+      //////////////////////////////////////////////////////////////////////////
+      if(point_group_orbifold_orig.size()){
+        sscontent_json << "\"point_group_orbifold_orig\":\"" << point_group_orbifold_orig << "\"" << eendl;
+      } else {
+        if(PRINT_NULL) sscontent_json << "\"point_group_orbifold_orig\":null" << eendl;
+      }
+      vcontent_json.push_back(sscontent_json.str()); sscontent_json.str("");
+
+      //////////////////////////////////////////////////////////////////////////
+      if(point_group_type_orig.size()){
+        sscontent_json << "\"point_group_type_orig\":\"" << point_group_type_orig << "\"" << eendl;
+      } else {
+        if(PRINT_NULL) sscontent_json << "\"point_group_type_orig\":null" << eendl;
+      }
+      vcontent_json.push_back(sscontent_json.str()); sscontent_json.str("");
+
+      //////////////////////////////////////////////////////////////////////////
+      if(point_group_order_orig!=AUROSTD_NAN){
+        sscontent_json << "\"point_group_order_orig\":" << point_group_order_orig << eendl; //DX20190124 - changed to number, not string 
+      } else {
+        if(PRINT_NULL) sscontent_json << "\"point_group_order_orig\":null" << eendl;
+      }
+      vcontent_json.push_back(sscontent_json.str()); sscontent_json.str("");
+
+      //////////////////////////////////////////////////////////////////////////
+      if(point_group_structure_orig.size()){
+        sscontent_json << "\"point_group_structure_orig\":\"" << point_group_structure_orig << "\"" << eendl;
+      } else {
+        if(PRINT_NULL) sscontent_json << "\"point_group_structure_orig\":null" << eendl;
+      }
+      vcontent_json.push_back(sscontent_json.str()); sscontent_json.str("");
+
+      //////////////////////////////////////////////////////////////////////////
+      if(Bravais_lattice_lattice_type_orig.size()){
+        sscontent_json << "\"Bravais_lattice_lattice_type_orig\":\"" << Bravais_lattice_lattice_type_orig << "\"" << eendl;
+      } else {
+        if(PRINT_NULL) sscontent_json << "\"Bravais_lattice_lattice_type_orig\":null" << eendl;
+      }
+      vcontent_json.push_back(sscontent_json.str()); sscontent_json.str("");
+
+      //////////////////////////////////////////////////////////////////////////
+      if(Bravais_lattice_lattice_variation_type_orig.size()){
+        sscontent_json << "\"Bravais_lattice_lattice_variation_type_orig\":\"" << Bravais_lattice_lattice_variation_type_orig << "\"" << eendl;
+      } else {
+        if(PRINT_NULL) sscontent_json << "\"Bravais_lattice_lattice_variation_type_orig\":null" << eendl;
+      }
+      vcontent_json.push_back(sscontent_json.str()); sscontent_json.str("");
+
+      //////////////////////////////////////////////////////////////////////////
+      if(Bravais_lattice_lattice_system_orig.size()){
+        sscontent_json << "\"Bravais_lattice_lattice_system_orig\":\"" << Bravais_lattice_lattice_system_orig << "\"" << eendl;
+      } else {
+        if(PRINT_NULL) sscontent_json << "\"Bravais_lattice_lattice_system_orig\":null" << eendl;
+      }
+      vcontent_json.push_back(sscontent_json.str()); sscontent_json.str("");
+
+      //////////////////////////////////////////////////////////////////////////
+      if(Bravais_superlattice_lattice_type_orig.size()){
+        sscontent_json << "\"Bravais_superlattice_lattice_type_orig\":\"" << Bravais_superlattice_lattice_type_orig << "\"" << eendl;
+      } else {
+        if(PRINT_NULL) sscontent_json << "\"Bravais_superlattice_lattice_type_orig\":null" << eendl;
+      }
+      vcontent_json.push_back(sscontent_json.str()); sscontent_json.str("");
+
+      //////////////////////////////////////////////////////////////////////////
+      if(Bravais_superlattice_lattice_variation_type_orig.size()){
+        sscontent_json << "\"Bravais_superlattice_lattice_variation_type_orig\":\"" << Bravais_superlattice_lattice_variation_type_orig << "\"" << eendl;
+      } else {
+        if(PRINT_NULL) sscontent_json << "\"Bravais_superlattice_lattice_variation_type_orig\":null" << eendl;
+      }
+      vcontent_json.push_back(sscontent_json.str()); sscontent_json.str("");
+
+      //////////////////////////////////////////////////////////////////////////
+      if(Bravais_superlattice_lattice_system_orig.size()){
+        sscontent_json << "\"Bravais_superlattice_lattice_system_orig\":\"" << Bravais_superlattice_lattice_system_orig << "\"" << eendl;
+      } else {
+        if(PRINT_NULL) sscontent_json << "\"Bravais_superlattice_lattice_system_orig\":null" << eendl;
+      }
+      vcontent_json.push_back(sscontent_json.str()); sscontent_json.str("");
+
+      //////////////////////////////////////////////////////////////////////////
+      if(Pearson_symbol_superlattice_orig.size()){
+        sscontent_json << "\"Pearson_symbol_superlattice_orig\":\"" << Pearson_symbol_superlattice_orig << "\"" << eendl;
+      } else {
+        if(PRINT_NULL) sscontent_json << "\"Pearson_symbol_superlattice_orig\":null" << eendl;
+      }
+      vcontent_json.push_back(sscontent_json.str()); sscontent_json.str("");
+
+      //////////////////////////////////////////////////////////////////////////
+      if(vreciprocal_geometry_orig.size()) {
+        //aflowlib_libraries specifies precision of 7
+        sscontent_json << "\"reciprocal_geometry_orig\":[" << aurostd::joinWDelimiter(aurostd::vecDouble2vecString(vreciprocal_geometry_orig,7),",") << "]" << eendl;
+      } else {
+        if(PRINT_NULL) sscontent_json << "\"reciprocal_geometry_orig\":null" << eendl;
+      }
+      vcontent_json.push_back(sscontent_json.str()); sscontent_json.str("");
+      //////////////////////////////////////////////////////////////////////////
+
+      //////////////////////////////////////////////////////////////////////////
+      if(reciprocal_volume_cell_orig!=AUROSTD_NAN) {
+        sscontent_json << "\"reciprocal_volume_cell_orig\":" << reciprocal_volume_cell_orig << eendl;
+      } else {
+        if(PRINT_NULL) sscontent_json << "\"reciprocal_volume_cell_orig\":null" << eendl;
+      }
+      vcontent_json.push_back(sscontent_json.str()); sscontent_json.str("");
+      //////////////////////////////////////////////////////////////////////////
+
+      //////////////////////////////////////////////////////////////////////////
+      if(reciprocal_lattice_type_orig.size()){
+        sscontent_json << "\"reciprocal_lattice_type_orig\":\"" << reciprocal_lattice_type_orig << "\"" << eendl;
+      } else {
+        if(PRINT_NULL) sscontent_json << "\"reciprocal_lattice_type_orig\":null" << eendl;
+      }
+      vcontent_json.push_back(sscontent_json.str()); sscontent_json.str("");
+
+      //////////////////////////////////////////////////////////////////////////
+      if(reciprocal_lattice_variation_type_orig.size()){
+        sscontent_json << "\"reciprocal_lattice_variation_type_orig\":\"" << reciprocal_lattice_variation_type_orig << "\"" << eendl;
+      } else {
+        if(PRINT_NULL) sscontent_json << "\"reciprocal_lattice_variation_type_orig\":null" << eendl;
+      }
+      vcontent_json.push_back(sscontent_json.str()); sscontent_json.str("");
+
+      //////////////////////////////////////////////////////////////////////////
+      if(Wyckoff_letters_orig.size()){
+        vector<string> Wyckoff_letters_orig_set; 
+        aurostd::string2tokens(Wyckoff_letters_orig,Wyckoff_letters_orig_set,";");
+        vector<string> tmp_content;
+        for(uint w=0;w<Wyckoff_letters_orig_set.size();w++){
+          vector<string> Wyckoff_tokens;
+          aurostd::string2tokens(Wyckoff_letters_orig_set[w],Wyckoff_tokens,",");
+          tmp_content.push_back("["+aurostd::joinWDelimiter(aurostd::wrapVecEntries(Wyckoff_tokens,"\""),",")+"]");
+        }
+        sscontent_json << "\"Wyckoff_letters_orig\":[" << aurostd::joinWDelimiter(tmp_content,",") << "]" << eendl;
+        //DX20190129 [OBSOLETE] sscontent_json << "\"Wyckoff_letters_orig\":\"" << Wyckoff_letters_orig << "\"" << eendl;
+      } else {
+        if(PRINT_NULL) sscontent_json << "\"Wyckoff_letters_orig\":null" << eendl;
+      }
+      vcontent_json.push_back(sscontent_json.str()); sscontent_json.str("");
+
+      //////////////////////////////////////////////////////////////////////////
+      if(Wyckoff_multiplicities_orig.size()){
+        vector<string> Wyckoff_multiplicities_orig_set; 
+        aurostd::string2tokens(Wyckoff_multiplicities_orig,Wyckoff_multiplicities_orig_set,";");
+        vector<string> tmp_content;
+        for(uint w=0;w<Wyckoff_multiplicities_orig_set.size();w++){
+          vector<string> Wyckoff_tokens;
+          aurostd::string2tokens(Wyckoff_multiplicities_orig_set[w],Wyckoff_tokens,",");
+          tmp_content.push_back("["+aurostd::joinWDelimiter(Wyckoff_tokens,",")+"]");
+        }
+        sscontent_json << "\"Wyckoff_multiplicities_orig\":[" << aurostd::joinWDelimiter(tmp_content,",") << "]" << eendl;
+        //DX20190129 [OBSOLETE] sscontent_json << "\"Wyckoff_multiplicities_orig\":\"" << Wyckoff_multiplicities_orig << "\"" << eendl;
+      } else {
+        if(PRINT_NULL) sscontent_json << "\"Wyckoff_multiplicities_orig\":null" << eendl;
+      }
+      vcontent_json.push_back(sscontent_json.str()); sscontent_json.str("");
+
+      //////////////////////////////////////////////////////////////////////////
+      if(Wyckoff_site_symmetries_orig.size()){
+        vector<string> Wyckoff_site_symmetries_orig_set; 
+        aurostd::string2tokens(Wyckoff_site_symmetries_orig,Wyckoff_site_symmetries_orig_set,";");
+        vector<string> tmp_content;
+        for(uint w=0;w<Wyckoff_site_symmetries_orig_set.size();w++){
+          vector<string> Wyckoff_tokens;
+          aurostd::string2tokens(Wyckoff_site_symmetries_orig_set[w],Wyckoff_tokens,",");
+          tmp_content.push_back("["+aurostd::joinWDelimiter(aurostd::wrapVecEntries(Wyckoff_tokens,"\""),",")+"]");
+        }
+        sscontent_json << "\"Wyckoff_site_symmetries_orig\":[" << aurostd::joinWDelimiter(tmp_content,",") << "]" << eendl;
+        //DX20190129 [OBSOLETE] sscontent_json << "\"Wyckoff_site_symmetries_orig\":\"" << Wyckoff_site_symmetries_orig << "\"" << eendl;
+      } else {
+        if(PRINT_NULL) sscontent_json << "\"Wyckoff_site_symmetries_orig\":null" << eendl;
+      }
+      vcontent_json.push_back(sscontent_json.str()); sscontent_json.str("");
+
+
+      //DX20180823 - added more symmetry info - START
+      // SYMMETRY
+      //////////////////////////////////////////////////////////////////////////
+      if(crystal_family.size()){
+        sscontent_json << "\"crystal_family\":\"" << crystal_family << "\"" << eendl;
+      } else {
+        if(PRINT_NULL) sscontent_json << "\"crystal_family\":null" << eendl;
+      }
+      vcontent_json.push_back(sscontent_json.str()); sscontent_json.str("");
+
+      //////////////////////////////////////////////////////////////////////////
+      if(crystal_system.size()){
+        sscontent_json << "\"crystal_system\":\"" << crystal_system << "\"" << eendl;
+      } else {
+        if(PRINT_NULL) sscontent_json << "\"crystal_system\":null" << eendl;
+      }
+      vcontent_json.push_back(sscontent_json.str()); sscontent_json.str("");
+
+      //////////////////////////////////////////////////////////////////////////
+      if(crystal_class.size()){
+        sscontent_json << "\"crystal_class\":\"" << crystal_class << "\"" << eendl;
+      } else {
+        if(PRINT_NULL){ sscontent_json << "\"crystal_class\":null" << eendl;}
+      }
+      vcontent_json.push_back(sscontent_json.str()); sscontent_json.str("");
+
+      //////////////////////////////////////////////////////////////////////////
+      if(point_group_Hermann_Mauguin.size()){
+        sscontent_json << "\"point_group_Hermann_Mauguin\":\"" << point_group_Hermann_Mauguin << "\"" << eendl;
+      } else {
+        if(PRINT_NULL) sscontent_json << "\"point_group_Hermann_Mauguin\":null" << eendl;
+      }
+      vcontent_json.push_back(sscontent_json.str()); sscontent_json.str("");
+
+      //////////////////////////////////////////////////////////////////////////
+      if(point_group_Schoenflies.size()){
+        sscontent_json << "\"point_group_Schoenflies\":\"" << point_group_Schoenflies << "\"" << eendl;
+      } else {
+        if(PRINT_NULL) sscontent_json << "\"point_group_Schoenflies\":null" << eendl;
+      }
+      vcontent_json.push_back(sscontent_json.str()); sscontent_json.str("");
+
+      //////////////////////////////////////////////////////////////////////////
+      if(point_group_orbifold.size()){
+        sscontent_json << "\"point_group_orbifold\":\"" << point_group_orbifold << "\"" << eendl;
+      } else {
+        if(PRINT_NULL) sscontent_json << "\"point_group_orbifold\":null" << eendl;
+      }
+      vcontent_json.push_back(sscontent_json.str()); sscontent_json.str("");
+
+      //////////////////////////////////////////////////////////////////////////
+      if(point_group_type.size()){
+        sscontent_json << "\"point_group_type\":\"" << point_group_type << "\"" << eendl;
+      } else {
+        if(PRINT_NULL) sscontent_json << "\"point_group_type\":null" << eendl;
+      }
+      vcontent_json.push_back(sscontent_json.str()); sscontent_json.str("");
+
+      //////////////////////////////////////////////////////////////////////////
+      if(point_group_order!=AUROSTD_NAN){
+        sscontent_json << "\"point_group_order\":" << point_group_order << eendl; //DX20190124 - changed to number, not string 
+      } else {
+        if(PRINT_NULL) sscontent_json << "\"point_group_order\":null" << eendl;
+      }
+      vcontent_json.push_back(sscontent_json.str()); sscontent_json.str("");
+
+      //////////////////////////////////////////////////////////////////////////
+      if(point_group_structure.size()){
+        sscontent_json << "\"point_group_structure\":\"" << point_group_structure << "\"" << eendl;
+      } else {
+        if(PRINT_NULL) sscontent_json << "\"point_group_structure\":null" << eendl;
+      }
+      vcontent_json.push_back(sscontent_json.str()); sscontent_json.str("");
+
+      //////////////////////////////////////////////////////////////////////////
+      if(Bravais_lattice_lattice_type.size()){
+        sscontent_json << "\"Bravais_lattice_lattice_type\":\"" << Bravais_lattice_lattice_type << "\"" << eendl;
+      } else {
+        if(PRINT_NULL) sscontent_json << "\"Bravais_lattice_lattice_type\":null" << eendl;
+      }
+      vcontent_json.push_back(sscontent_json.str()); sscontent_json.str("");
+
+      //////////////////////////////////////////////////////////////////////////
+      if(Bravais_lattice_lattice_variation_type.size()){
+        sscontent_json << "\"Bravais_lattice_lattice_variation_type\":\"" << Bravais_lattice_lattice_variation_type << "\"" << eendl;
+      } else {
+        if(PRINT_NULL) sscontent_json << "\"Bravais_lattice_lattice_variation_type\":null" << eendl;
+      }
+      vcontent_json.push_back(sscontent_json.str()); sscontent_json.str("");
+
+      //////////////////////////////////////////////////////////////////////////
+      if(Bravais_lattice_lattice_system.size()){
+        sscontent_json << "\"Bravais_lattice_lattice_system\":\"" << Bravais_lattice_lattice_system << "\"" << eendl;
+      } else {
+        if(PRINT_NULL) sscontent_json << "\"Bravais_lattice_lattice_system\":null" << eendl;
+      }
+      vcontent_json.push_back(sscontent_json.str()); sscontent_json.str("");
+
+      //////////////////////////////////////////////////////////////////////////
+      if(Bravais_superlattice_lattice_type.size()){
+        sscontent_json << "\"Bravais_superlattice_lattice_type\":\"" << Bravais_superlattice_lattice_type << "\"" << eendl;
+      } else {
+        if(PRINT_NULL) sscontent_json << "\"Bravais_superlattice_lattice_type\":null" << eendl;
+      }
+      vcontent_json.push_back(sscontent_json.str()); sscontent_json.str("");
+
+      //////////////////////////////////////////////////////////////////////////
+      if(Bravais_superlattice_lattice_variation_type.size()){
+        sscontent_json << "\"Bravais_superlattice_lattice_variation_type\":\"" << Bravais_superlattice_lattice_variation_type << "\"" << eendl;
+      } else {
+        if(PRINT_NULL) sscontent_json << "\"Bravais_superlattice_lattice_variation_type\":null" << eendl;
+      }
+      vcontent_json.push_back(sscontent_json.str()); sscontent_json.str("");
+
+      //////////////////////////////////////////////////////////////////////////
+      if(Bravais_superlattice_lattice_system.size()){
+        sscontent_json << "\"Bravais_superlattice_lattice_system\":\"" << Bravais_superlattice_lattice_system << "\"" << eendl;
+      } else {
+        if(PRINT_NULL) sscontent_json << "\"Bravais_superlattice_lattice_system\":null" << eendl;
+      }
+      vcontent_json.push_back(sscontent_json.str()); sscontent_json.str("");
+
+      //////////////////////////////////////////////////////////////////////////
+      if(Pearson_symbol_superlattice.size()){
+        sscontent_json << "\"Pearson_symbol_superlattice\":\"" << Pearson_symbol_superlattice << "\"" << eendl;
+      } else {
+        if(PRINT_NULL) sscontent_json << "\"Pearson_symbol_superlattice\":null" << eendl;
+      }
+      vcontent_json.push_back(sscontent_json.str()); sscontent_json.str("");
+
+      //////////////////////////////////////////////////////////////////////////
+      if(vreciprocal_geometry.size()) {
+        //aflowlib_libraries specifies precision of 7
+        sscontent_json << "\"reciprocal_geometry\":[" << aurostd::joinWDelimiter(aurostd::vecDouble2vecString(vreciprocal_geometry,7),",") << "]" << eendl;
+      } else {
+        if(PRINT_NULL) sscontent_json << "\"reciprocal_geometry\":null" << eendl;
+      }
+      vcontent_json.push_back(sscontent_json.str()); sscontent_json.str("");
+      //////////////////////////////////////////////////////////////////////////
+
+      //////////////////////////////////////////////////////////////////////////
+      if(reciprocal_volume_cell!=AUROSTD_NAN) {
+        sscontent_json << "\"reciprocal_volume_cell\":" << reciprocal_volume_cell << eendl;
+      } else {
+        if(PRINT_NULL) sscontent_json << "\"reciprocal_volume_cell\":null" << eendl;
+      }
+      vcontent_json.push_back(sscontent_json.str()); sscontent_json.str("");
+      //////////////////////////////////////////////////////////////////////////
+
+      //////////////////////////////////////////////////////////////////////////
+      if(reciprocal_lattice_type.size()){
+        sscontent_json << "\"reciprocal_lattice_type\":\"" << reciprocal_lattice_type << "\"" << eendl;
+      } else {
+        if(PRINT_NULL) sscontent_json << "\"reciprocal_lattice_type\":null" << eendl;
+      }
+      vcontent_json.push_back(sscontent_json.str()); sscontent_json.str("");
+
+      //////////////////////////////////////////////////////////////////////////
+      if(reciprocal_lattice_variation_type.size()){
+        sscontent_json << "\"reciprocal_lattice_variation_type\":\"" << reciprocal_lattice_variation_type << "\"" << eendl;
+      } else {
+        if(PRINT_NULL) sscontent_json << "\"reciprocal_lattice_variation_type\":null" << eendl;
+      }
+      vcontent_json.push_back(sscontent_json.str()); sscontent_json.str("");
+
+      //////////////////////////////////////////////////////////////////////////
+      if(Wyckoff_letters.size()){
+        vector<string> Wyckoff_letters_set; 
+        aurostd::string2tokens(Wyckoff_letters,Wyckoff_letters_set,";");
+        vector<string> tmp_content;
+        for(uint w=0;w<Wyckoff_letters_set.size();w++){
+          vector<string> Wyckoff_tokens;
+          aurostd::string2tokens(Wyckoff_letters_set[w],Wyckoff_tokens,",");
+          tmp_content.push_back("["+aurostd::joinWDelimiter(aurostd::wrapVecEntries(Wyckoff_tokens,"\""),",")+"]");
+        }
+        sscontent_json << "\"Wyckoff_letters\":[" << aurostd::joinWDelimiter(tmp_content,",") << "]" << eendl;
+        //DX20190129 [OBSOLETE] sscontent_json << "\"Wyckoff_letters\":\"" << Wyckoff_letters << "\"" << eendl;
+      } else {
+        if(PRINT_NULL) sscontent_json << "\"Wyckoff_letters\":null" << eendl;
+      }
+      vcontent_json.push_back(sscontent_json.str()); sscontent_json.str("");
+
+      //////////////////////////////////////////////////////////////////////////
+      if(Wyckoff_multiplicities.size()){
+        vector<string> Wyckoff_multiplicities_set; 
+        aurostd::string2tokens(Wyckoff_multiplicities,Wyckoff_multiplicities_set,";");
+        vector<string> tmp_content;
+        for(uint w=0;w<Wyckoff_multiplicities_set.size();w++){
+          vector<string> Wyckoff_tokens;
+          aurostd::string2tokens(Wyckoff_multiplicities_set[w],Wyckoff_tokens,",");
+          tmp_content.push_back("["+aurostd::joinWDelimiter(Wyckoff_tokens,",")+"]");
+        }
+        sscontent_json << "\"Wyckoff_multiplicities\":[" << aurostd::joinWDelimiter(tmp_content,",") << "]" << eendl;
+        //DX20190129 [OBSOLETE] sscontent_json << "\"Wyckoff_multiplicities\":\"" << Wyckoff_multiplicities << "\"" << eendl;
+      } else {
+        if(PRINT_NULL) sscontent_json << "\"Wyckoff_multiplicities\":null" << eendl;
+      }
+      vcontent_json.push_back(sscontent_json.str()); sscontent_json.str("");
+
+      //////////////////////////////////////////////////////////////////////////
+      if(Wyckoff_site_symmetries.size()){
+        vector<string> Wyckoff_site_symmetries_set; 
+        aurostd::string2tokens(Wyckoff_site_symmetries,Wyckoff_site_symmetries_set,";");
+        vector<string> tmp_content;
+        for(uint w=0;w<Wyckoff_site_symmetries_set.size();w++){
+          vector<string> Wyckoff_tokens;
+          aurostd::string2tokens(Wyckoff_site_symmetries_set[w],Wyckoff_tokens,",");
+          tmp_content.push_back("["+aurostd::joinWDelimiter(aurostd::wrapVecEntries(Wyckoff_tokens,"\""),",")+"]");
+        }
+        sscontent_json << "\"Wyckoff_site_symmetries\":[" << aurostd::joinWDelimiter(tmp_content,",") << "]" << eendl;
+        //DX20190129 [OBSOLETE] sscontent_json << "\"Wyckoff_site_symmetries\":\"" << Wyckoff_site_symmetries << "\"" << eendl;
+      } else {
+        if(PRINT_NULL) sscontent_json << "\"Wyckoff_site_symmetries\":null" << eendl;
+      }
+      vcontent_json.push_back(sscontent_json.str()); sscontent_json.str("");
+
+      //DX20190208 - added anrl info - START
+      // ANRL
+      //////////////////////////////////////////////////////////////////////////
+      if(anrl_label_orig.size()){
+        sscontent_json << "\"anrl_label_orig\":\"" << anrl_label_orig << "\"" << eendl;
+      } else {
+        if(PRINT_NULL) sscontent_json << "\"anrl_label_orig\":null" << eendl;
+      }
+      vcontent_json.push_back(sscontent_json.str()); sscontent_json.str("");
+
+      //////////////////////////////////////////////////////////////////////////
+      if(anrl_parameter_list_orig.size()){
+        vector<string> anrl_parameters_vector_orig; aurostd::string2tokens(anrl_parameter_list_orig,anrl_parameters_vector_orig,",");
+        sscontent_json << "\"anrl_parameter_list_orig\":[" << aurostd::joinWDelimiter(aurostd::wrapVecEntries(anrl_parameters_vector_orig,"\""),",") << "]" << eendl;
+      } else {
+        if(PRINT_NULL) sscontent_json << "\"anrl_parameter_list_orig\":null" << eendl;
+      }
+      vcontent_json.push_back(sscontent_json.str()); sscontent_json.str("");
+
+      //////////////////////////////////////////////////////////////////////////
+      if(anrl_parameter_values_orig.size()){
+        vector<string> anrl_values_vector_orig; aurostd::string2tokens(anrl_parameter_values_orig,anrl_values_vector_orig,",");
+        sscontent_json << "\"anrl_parameter_values_orig\":[" << aurostd::joinWDelimiter(anrl_values_vector_orig,",") << "]" << eendl;
+      } else {
+        if(PRINT_NULL) sscontent_json << "\"anrl_parameter_values_orig\":null" << eendl;
+      }
+      vcontent_json.push_back(sscontent_json.str()); sscontent_json.str("");
+
+      //////////////////////////////////////////////////////////////////////////
+      if(anrl_label_relax.size()){
+        sscontent_json << "\"anrl_label_relax\":\"" << anrl_label_relax << "\"" << eendl;
+      } else {
+        if(PRINT_NULL) sscontent_json << "\"anrl_label_relax\":null" << eendl;
+      }
+      vcontent_json.push_back(sscontent_json.str()); sscontent_json.str("");
+
+      //////////////////////////////////////////////////////////////////////////
+      if(anrl_parameter_list_relax.size()){
+        vector<string> anrl_parameters_vector_relax; aurostd::string2tokens(anrl_parameter_list_relax,anrl_parameters_vector_relax,",");
+        sscontent_json << "\"anrl_parameter_list_relax\":[" << aurostd::joinWDelimiter(aurostd::wrapVecEntries(anrl_parameters_vector_relax,"\""),",") << "]" << eendl;
+      } else {
+        if(PRINT_NULL) sscontent_json << "\"anrl_parameter_list_relax\":null" << eendl;
+      }
+      vcontent_json.push_back(sscontent_json.str()); sscontent_json.str("");
+
+      //////////////////////////////////////////////////////////////////////////
+      if(anrl_parameter_values_relax.size()){
+        vector<string> anrl_values_vector_relax; aurostd::string2tokens(anrl_parameter_values_relax,anrl_values_vector_relax,",");
+        sscontent_json << "\"anrl_parameter_values_relax\":[" << aurostd::joinWDelimiter(anrl_values_vector_relax,",") << "]" << eendl;
+      } else {
+        if(PRINT_NULL) sscontent_json << "\"anrl_parameter_values_relax\":null" << eendl;
+      }
+      vcontent_json.push_back(sscontent_json.str()); sscontent_json.str("");
+
+      //DX20190208 - added anrl info - END
+
+      // AGL/AEL
+      //////////////////////////////////////////////////////////////////////////
+      if(agl_thermal_conductivity_300K!=AUROSTD_NAN) {
+        sscontent_json << "\"agl_thermal_conductivity_300K\":" << agl_thermal_conductivity_300K << eendl;
+      } else {
+        if(PRINT_NULL) sscontent_json << "\"agl_thermal_conductivity_300K\":null" << eendl;
+      }
+      vcontent_json.push_back(sscontent_json.str()); sscontent_json.str("");
+      //////////////////////////////////////////////////////////////////////////
+
+      //////////////////////////////////////////////////////////////////////////
+      if(agl_debye!=AUROSTD_NAN) {
+        sscontent_json << "\"agl_debye\":" << agl_debye << eendl;
+      } else {
+        if(PRINT_NULL) sscontent_json << "\"agl_debye\":null" << eendl;
+      }
+      vcontent_json.push_back(sscontent_json.str()); sscontent_json.str("");
+      //////////////////////////////////////////////////////////////////////////
+
+      //////////////////////////////////////////////////////////////////////////
+      if(agl_acoustic_debye!=AUROSTD_NAN) {
+        sscontent_json << "\"agl_acoustic_debye\":" << agl_acoustic_debye << eendl;
+      } else {
+        if(PRINT_NULL) sscontent_json << "\"agl_acoustic_debye\":null" << eendl;
+      }
+      vcontent_json.push_back(sscontent_json.str()); sscontent_json.str("");
+      //////////////////////////////////////////////////////////////////////////
+
+      //////////////////////////////////////////////////////////////////////////
+      if(agl_gruneisen!=AUROSTD_NAN) {
+        sscontent_json << "\"agl_gruneisen\":" << agl_gruneisen << eendl;
+      } else {
+        if(PRINT_NULL) sscontent_json << "\"agl_gruneisen\":null" << eendl;
+      }
+      vcontent_json.push_back(sscontent_json.str()); sscontent_json.str("");
+      //////////////////////////////////////////////////////////////////////////
+
+      //////////////////////////////////////////////////////////////////////////
+      if(agl_heat_capacity_Cv_300K!=AUROSTD_NAN) {
+        sscontent_json << "\"agl_heat_capacity_Cv_300K\":" << agl_heat_capacity_Cv_300K << eendl;
+      } else {
+        if(PRINT_NULL) sscontent_json << "\"agl_heat_capacity_Cv_300K\":null" << eendl;
+      }
+      vcontent_json.push_back(sscontent_json.str()); sscontent_json.str("");
+      //////////////////////////////////////////////////////////////////////////
+
+      //////////////////////////////////////////////////////////////////////////
+      if(agl_heat_capacity_Cp_300K!=AUROSTD_NAN) {
+        sscontent_json << "\"agl_heat_capacity_Cp_300K\":" << agl_heat_capacity_Cp_300K << eendl;
+      } else {
+        if(PRINT_NULL) sscontent_json << "\"agl_heat_capacity_Cp_300K\":null" << eendl;
+      }
+      vcontent_json.push_back(sscontent_json.str()); sscontent_json.str("");
+      //////////////////////////////////////////////////////////////////////////
+
+      //////////////////////////////////////////////////////////////////////////
+      if(agl_thermal_expansion_300K!=AUROSTD_NAN) {
+        sscontent_json << "\"agl_thermal_expansion_300K\":" << agl_thermal_expansion_300K << eendl;
+      } else {
+        if(PRINT_NULL) sscontent_json << "\"agl_thermal_expansion_300K\":null" << eendl;
+      }
+      vcontent_json.push_back(sscontent_json.str()); sscontent_json.str("");
+      //////////////////////////////////////////////////////////////////////////
+
+      //////////////////////////////////////////////////////////////////////////
+      if(agl_bulk_modulus_static_300K!=AUROSTD_NAN) {
+        sscontent_json << "\"agl_bulk_modulus_static_300K\":" << agl_bulk_modulus_static_300K << eendl;
+      } else {
+        if(PRINT_NULL) sscontent_json << "\"agl_bulk_modulus_static_300K\":null" << eendl;
+      }
+      vcontent_json.push_back(sscontent_json.str()); sscontent_json.str("");
+      //////////////////////////////////////////////////////////////////////////
+
+      //////////////////////////////////////////////////////////////////////////
+      if(agl_bulk_modulus_isothermal_300K!=AUROSTD_NAN) {
+        sscontent_json << "\"agl_bulk_modulus_isothermal_300K\":" << agl_bulk_modulus_isothermal_300K << eendl;
+      } else {
+        if(PRINT_NULL) sscontent_json << "\"agl_bulk_modulus_isothermal_300K\":null" << eendl;
+      }
+      vcontent_json.push_back(sscontent_json.str()); sscontent_json.str("");
+      //////////////////////////////////////////////////////////////////////////
+
+      //////////////////////////////////////////////////////////////////////////CT20181212
+      if(agl_poisson_ratio_source.size()) {
+        sscontent_json << "\"agl_poisson_ratio_source\":\"" << agl_poisson_ratio_source << "\"" << eendl;
+      } else {
+        if(PRINT_NULL) sscontent_json << "\"agl_poisson_ratio_source\":null" << eendl;
+      }
+      vcontent_json.push_back(sscontent_json.str()); sscontent_json.str("");
+      //////////////////////////////////////////////////////////////////////////
+
+      //////////////////////////////////////////////////////////////////////////CT20181212
+      if(agl_vibrational_free_energy_300K_cell!=AUROSTD_NAN) {
+        sscontent_json << "\"agl_vibrational_free_energy_300K_cell\":" << agl_vibrational_free_energy_300K_cell << eendl;
+      } else {
+        if(PRINT_NULL) sscontent_json << "\"agl_vibrational_free_energy_300K_cell\":null" << eendl;
+      }
+      vcontent_json.push_back(sscontent_json.str()); sscontent_json.str("");
+      //////////////////////////////////////////////////////////////////////////
+
+      //////////////////////////////////////////////////////////////////////////CT20181212
+      if(agl_vibrational_free_energy_300K_atom!=AUROSTD_NAN) {
+        sscontent_json << "\"agl_vibrational_free_energy_300K_atom\":" << agl_vibrational_free_energy_300K_atom << eendl;
+      } else {
+        if(PRINT_NULL) sscontent_json << "\"agl_vibrational_free_energy_300K_atom\":null" << eendl;
+      }
+      vcontent_json.push_back(sscontent_json.str()); sscontent_json.str("");
+      //////////////////////////////////////////////////////////////////////////
+
+      //////////////////////////////////////////////////////////////////////////CT20181212
+      if(agl_vibrational_entropy_300K_cell!=AUROSTD_NAN) {
+        sscontent_json << "\"agl_vibrational_entropy_300K_cell\":" << agl_vibrational_entropy_300K_cell << eendl;
+      } else {
+        if(PRINT_NULL) sscontent_json << "\"agl_vibrational_entropy_300K_cell\":null" << eendl;
+      }
+      vcontent_json.push_back(sscontent_json.str()); sscontent_json.str("");
+      //////////////////////////////////////////////////////////////////////////
+
+      //////////////////////////////////////////////////////////////////////////CT20181212
+      if(agl_vibrational_entropy_300K_atom!=AUROSTD_NAN) {
+        sscontent_json << "\"agl_vibrational_entropy_300K_atom\":" << agl_vibrational_entropy_300K_atom << eendl;
+      } else {
+        if(PRINT_NULL) sscontent_json << "\"agl_vibrational_entropy_300K_atom\":null" << eendl;
+      }
+      vcontent_json.push_back(sscontent_json.str()); sscontent_json.str("");
+      //////////////////////////////////////////////////////////////////////////
+
+      //////////////////////////////////////////////////////////////////////////
+      if(ael_poisson_ratio!=AUROSTD_NAN) {
+        sscontent_json << "\"ael_poisson_ratio\":" << ael_poisson_ratio << eendl;
+      } else {
+        if(PRINT_NULL) sscontent_json << "\"ael_poisson_ratio\":null" << eendl;
+      }
+      vcontent_json.push_back(sscontent_json.str()); sscontent_json.str("");
+      //////////////////////////////////////////////////////////////////////////
+
+      //////////////////////////////////////////////////////////////////////////
+      if(ael_bulk_modulus_voigt!=AUROSTD_NAN) {
+        sscontent_json << "\"ael_bulk_modulus_voigt\":" << ael_bulk_modulus_voigt << eendl;
+      } else {
+        if(PRINT_NULL) sscontent_json << "\"ael_bulk_modulus_voigt\":null" << eendl;
+      }
+      vcontent_json.push_back(sscontent_json.str()); sscontent_json.str("");
+      //////////////////////////////////////////////////////////////////////////
+
+      //////////////////////////////////////////////////////////////////////////
+      if(ael_bulk_modulus_reuss!=AUROSTD_NAN) {
+        sscontent_json << "\"ael_bulk_modulus_reuss\":" << ael_bulk_modulus_reuss << eendl;
+      } else {
+        if(PRINT_NULL) sscontent_json << "\"ael_bulk_modulus_reuss\":null" << eendl;
+      }
+      vcontent_json.push_back(sscontent_json.str()); sscontent_json.str("");
+      //////////////////////////////////////////////////////////////////////////
+
+      //////////////////////////////////////////////////////////////////////////
+      if(ael_shear_modulus_voigt!=AUROSTD_NAN) {
+        sscontent_json << "\"ael_shear_modulus_voigt\":" << ael_shear_modulus_voigt << eendl;
+      } else {
+        if(PRINT_NULL) sscontent_json << "\"ael_shear_modulus_voigt\":null" << eendl;
+      }
+      vcontent_json.push_back(sscontent_json.str()); sscontent_json.str("");
+      //////////////////////////////////////////////////////////////////////////
+
+      //////////////////////////////////////////////////////////////////////////
+      if(ael_shear_modulus_reuss!=AUROSTD_NAN) {
+        sscontent_json << "\"ael_shear_modulus_reuss\":" << ael_shear_modulus_reuss << eendl;
+      } else {
+        if(PRINT_NULL) sscontent_json << "\"ael_shear_modulus_reuss\":null" << eendl;
+      }
+      vcontent_json.push_back(sscontent_json.str()); sscontent_json.str("");
+      //////////////////////////////////////////////////////////////////////////
+
+      //////////////////////////////////////////////////////////////////////////
+      if(ael_bulk_modulus_vrh!=AUROSTD_NAN) {
+        sscontent_json << "\"ael_bulk_modulus_vrh\":" << ael_bulk_modulus_vrh << eendl; //CT20190117
+      } else {
+        if(PRINT_NULL) sscontent_json << "\"ael_bulk_modulus_vrh\":null" << eendl; //CT20190117
+      }
+      vcontent_json.push_back(sscontent_json.str()); sscontent_json.str("");
+      //////////////////////////////////////////////////////////////////////////
+
+      //////////////////////////////////////////////////////////////////////////
+      if(ael_shear_modulus_vrh!=AUROSTD_NAN) {
+        sscontent_json << "\"ael_shear_modulus_vrh\":" << ael_shear_modulus_vrh << eendl;
+      } else {
+        if(PRINT_NULL) sscontent_json << "\"ael_shear_modulus_vrh\":null" << eendl;
+      }
+      vcontent_json.push_back(sscontent_json.str()); sscontent_json.str("");
+      //////////////////////////////////////////////////////////////////////////
+
+      //////////////////////////////////////////////////////////////////////////
+      if(ael_elastic_anisotropy!=AUROSTD_NAN) { //CO20181129
+        sscontent_json << "\"ael_elastic_anisotropy\":" << ael_elastic_anisotropy << eendl; //CO20181129
+      } else {
+        if(PRINT_NULL) sscontent_json << "\"ael_elastic_anisotropy\":null" << eendl; //CO20181129
+      }
+      vcontent_json.push_back(sscontent_json.str()); sscontent_json.str("");
+      //////////////////////////////////////////////////////////////////////////
+
+      //////////////////////////////////////////////////////////////////////////CT20181212
+      if(ael_youngs_modulus_vrh!=AUROSTD_NAN) {
+        sscontent_json << "\"ael_youngs_modulus_vrh\":" << ael_youngs_modulus_vrh << eendl;
+      } else {
+        if(PRINT_NULL) sscontent_json << "\"ael_youngs_modulus_vrh\":null" << eendl;
+      }
+      vcontent_json.push_back(sscontent_json.str()); sscontent_json.str("");
+      //////////////////////////////////////////////////////////////////////////
+
+      //////////////////////////////////////////////////////////////////////////CT20181212
+      if(ael_speed_sound_transverse!=AUROSTD_NAN) {
+        sscontent_json << "\"ael_speed_sound_transverse\":" << ael_speed_sound_transverse << eendl;
+      } else {
+        if(PRINT_NULL) sscontent_json << "\"ael_speed_sound_transverse\":null" << eendl;
+      }
+      vcontent_json.push_back(sscontent_json.str()); sscontent_json.str("");
+      //////////////////////////////////////////////////////////////////////////
+
+      //////////////////////////////////////////////////////////////////////////CT20181212
+      if(ael_speed_sound_longitudinal!=AUROSTD_NAN) {
+        sscontent_json << "\"ael_speed_sound_longitudinal\":" << ael_speed_sound_longitudinal << eendl;
+      } else {
+        if(PRINT_NULL) sscontent_json << "\"ael_speed_sound_longitudinal\":null" << eendl;
+      }
+      vcontent_json.push_back(sscontent_json.str()); sscontent_json.str("");
+      ////////////////////////////////////////////////////////////////////////// 
+
+      //////////////////////////////////////////////////////////////////////////CT20181212
+      if(ael_speed_sound_average!=AUROSTD_NAN) {
+        sscontent_json << "\"ael_speed_sound_average\":" << ael_speed_sound_average << eendl;
+      } else {
+        if(PRINT_NULL) sscontent_json << "\"ael_speed_sound_average\":null" << eendl;
+      }
+      vcontent_json.push_back(sscontent_json.str()); sscontent_json.str("");
+      //////////////////////////////////////////////////////////////////////////
+
+      //////////////////////////////////////////////////////////////////////////CT20181212
+      if(ael_pughs_modulus_ratio!=AUROSTD_NAN) {
+        sscontent_json << "\"ael_pughs_modulus_ratio\":" << ael_pughs_modulus_ratio << eendl;
+      } else {
+        if(PRINT_NULL) sscontent_json << "\"ael_pughs_modulus_ratio\":null" << eendl;
+      }
+      vcontent_json.push_back(sscontent_json.str()); sscontent_json.str("");
+      //////////////////////////////////////////////////////////////////////////
+
+      //////////////////////////////////////////////////////////////////////////CT20181212
+      if(ael_debye_temperature!=AUROSTD_NAN) {
+        sscontent_json << "\"ael_debye_temperature\":" << ael_debye_temperature << eendl;
+      } else {
+        if(PRINT_NULL) sscontent_json << "\"ael_debye_temperature\":null" << eendl;
+      }
+      vcontent_json.push_back(sscontent_json.str()); sscontent_json.str("");
+      //////////////////////////////////////////////////////////////////////////
+
+      //////////////////////////////////////////////////////////////////////////CT20181212
+      if(ael_applied_pressure!=AUROSTD_NAN) {
+        sscontent_json << "\"ael_applied_pressure\":" << ael_applied_pressure << eendl;
+      } else {
+        if(PRINT_NULL) sscontent_json << "\"ael_applied_pressure\":null" << eendl;
+      }
+      vcontent_json.push_back(sscontent_json.str()); sscontent_json.str("");
+      //////////////////////////////////////////////////////////////////////////
+
+      //////////////////////////////////////////////////////////////////////////CT20181212
+      if(ael_average_external_pressure!=AUROSTD_NAN) {
+        sscontent_json << "\"ael_average_external_pressure\":" << ael_average_external_pressure << eendl;
+      } else {
+        if(PRINT_NULL) sscontent_json << "\"ael_average_external_pressure\":null" << eendl;
+      }
+      vcontent_json.push_back(sscontent_json.str()); sscontent_json.str("");
+      //////////////////////////////////////////////////////////////////////////
+
+      //////////////////////////////////////////////////////////////////////////ME20191105
+      if ((ael_stiffness_tensor.rows == 6) && (ael_stiffness_tensor.cols == 6)) {
+        sscontent_json << "\"ael_stiffness_tensor\":[";
+        for (int i = 1; i <= 6; i++) {
+          sscontent_json << "[";
+          for (int j = 1; j <= 6; j++) sscontent_json << ael_stiffness_tensor[i][j] << ((j < 6)?",":"]");
+          sscontent_json << ((i < 6)?",":"");
+        }
+        sscontent_json << "]";
+      } else {
+        if (PRINT_NULL) sscontent_json << "\"ael_stiffness_tensor\":null" << eendl;
+      }
+      vcontent_json.push_back(sscontent_json.str()); sscontent_json.str("");
+
+      //////////////////////////////////////////////////////////////////////////ME20191105
+      if ((ael_compliance_tensor.rows == 6) && (ael_compliance_tensor.cols == 6)) {
+        sscontent_json << "\"ael_compliance_tensor\":[";
+        for (int i = 1; i <= 6; i++) {
+          sscontent_json << "[";
+          for (int j = 1; j <= 6; j++) sscontent_json << ael_compliance_tensor[i][j] << ((j < 6)?",":"]");
+          sscontent_json << ((i < 6)?",":"");
+        }
+        sscontent_json << "]";
+      } else {
+        if (PRINT_NULL) sscontent_json << "\"ael_compliance_tensor\":null" << eendl;
+      }
+      vcontent_json.push_back(sscontent_json.str()); sscontent_json.str("");
+
+      // BADER
+      //////////////////////////////////////////////////////////////////////////
+      if(vbader_net_charges.size()) {
+        sscontent_json << "\"bader_net_charges\":[" << aurostd::joinWDelimiter(aurostd::vecDouble2vecString(vbader_net_charges,6),",") << "]" << eendl;
+      } else {
+        if(PRINT_NULL) sscontent_json << "\"bader_net_charges\":null" << eendl;
+      }
+      vcontent_json.push_back(sscontent_json.str()); sscontent_json.str("");
+      //////////////////////////////////////////////////////////////////////////
+
+      //////////////////////////////////////////////////////////////////////////
+      if(vbader_atomic_volumes.size()) {
+        sscontent_json << "\"bader_atomic_volumes\":[" << aurostd::joinWDelimiter(aurostd::vecDouble2vecString(vbader_atomic_volumes,4),",") << "]" << eendl;
+      } else {
+        if(PRINT_NULL) sscontent_json << "\"bader_atomic_volumes\":null" << eendl;
+      }
+      vcontent_json.push_back(sscontent_json.str()); sscontent_json.str("");
+      //////////////////////////////////////////////////////////////////////////
+
+      // FILES
+      //////////////////////////////////////////////////////////////////////////
+      if(vfiles.size()) {
+        aurostd::sort(vfiles);
+        sscontent_json << "\"files\":[" << aurostd::joinWDelimiter(aurostd::wrapVecEntries(vfiles,"\""),",") << "]" << eendl;
+      } else {
+        if(PRINT_NULL) sscontent_json << "\"files\":null" << eendl;
+      }
+      vcontent_json.push_back(sscontent_json.str()); sscontent_json.str("");
+      //////////////////////////////////////////////////////////////////////////
+
+      // CPUS
+      //////////////////////////////////////////////////////////////////////////
+      if(node_CPU_Model.size()) {
+        sscontent_json << "\"node_CPU_Model\":\"" << node_CPU_Model << "\"" << eendl;
+      } else {
+        if(PRINT_NULL) sscontent_json << "\"node_CPU_Model\":null" << eendl;
+      }
+      vcontent_json.push_back(sscontent_json.str()); sscontent_json.str("");
+      //////////////////////////////////////////////////////////////////////////
+
+      //////////////////////////////////////////////////////////////////////////
+      if(node_CPU_Cores!=AUROSTD_NAN) {
+        sscontent_json << "\"node_CPU_Cores\":" << node_CPU_Cores << eendl;
+      } else {
+        if(PRINT_NULL) sscontent_json << "\"node_CPU_Cores\":null" << eendl;
+      }
+      vcontent_json.push_back(sscontent_json.str()); sscontent_json.str("");
+      //////////////////////////////////////////////////////////////////////////
+
+      //////////////////////////////////////////////////////////////////////////
+      if(node_CPU_MHz!=AUROSTD_NAN) {
+        sscontent_json << "\"node_CPU_MHz\":" << node_CPU_MHz << eendl;
+      } else {
+        if(PRINT_NULL) sscontent_json << "\"node_CPU_MHz\":null" << eendl;
+      }
+      vcontent_json.push_back(sscontent_json.str()); sscontent_json.str("");
+      //////////////////////////////////////////////////////////////////////////
+
+      //////////////////////////////////////////////////////////////////////////
+      if(node_RAM_GB!=INF) {
+        sscontent_json << "\"node_RAM_GB\":" << node_RAM_GB << eendl;
+      } else {
+        if(PRINT_NULL) sscontent_json << "\"node_RAM_GB\":null" << eendl;
+      }
+      vcontent_json.push_back(sscontent_json.str()); sscontent_json.str("");
+      //////////////////////////////////////////////////////////////////////////
+
+      // VERSION/DATE
+      //////////////////////////////////////////////////////////////////////////
+      if(aflow_version.size()) {
+        sscontent_json << "\"aflow_version\":\"" << aflow_version << "\"" << eendl;
+      } else {
+        if(PRINT_NULL) sscontent_json << "\"aflow_version\":null" << eendl;
+      }
+      vcontent_json.push_back(sscontent_json.str()); sscontent_json.str("");
+      //////////////////////////////////////////////////////////////////////////
+
+      //////////////////////////////////////////////////////////////////////////
+      if(catalog.size()) {
+        sscontent_json << "\"catalog\":\"" << catalog << "\"" << eendl;
+      } else {
+        if(PRINT_NULL) sscontent_json << "\"catalog\":null" << eendl;
+      }
+      vcontent_json.push_back(sscontent_json.str()); sscontent_json.str("");
+      //////////////////////////////////////////////////////////////////////////
+
+      //////////////////////////////////////////////////////////////////////////
+      sscontent_json << "\"aflowlib_version\":\"" << string(AFLOW_VERSION) << "\"" << eendl;  //CO20170613
+      vcontent_json.push_back(sscontent_json.str()); sscontent_json.str("");
+      //////////////////////////////////////////////////////////////////////////
+
+      //////////////////////////////////////////////////////////////////////////
+      sscontent_json << "\"aflowlib_date\":\"" << aurostd::get_datetime() << "_GMT-5\"" << eendl;
+      vcontent_json.push_back(sscontent_json.str()); sscontent_json.str("");
+      //////////////////////////////////////////////////////////////////////////
+
+      sss << "{" << aurostd::joinWDelimiter(vcontent_json,",")  << "}";
+      vcontent_json.clear();
+
+      sss << endl;
+    } // json
+
+    return sss.str();
+  }
+
+  //  bool aflowlib2file(
+  string _aflowlib_entry::aflowlib2file(string file,string mode) {
+    string aflowlib_out=aflowlib2string(mode);
+    aurostd::string2file(aflowlib_out,file);
+    return aflowlib_out;
+  }
+}
+
+//CO20171202 - apennsy fixes!
+namespace aflowlib {
+  void _aflowlib_entry::correctBadDatabase(bool verbose,ostream& oss){
+    ofstream FileMESSAGE;
+    return correctBadDatabase(FileMESSAGE,verbose,oss);
+  }
+  
+  void _aflowlib_entry::correctBadDatabase(ofstream& FileMESSAGE,bool verbose,ostream& oss){
+    //CO20180828 - LIB2 also contains unaries //so far we only know of bad binaries
+    //APENNSY neglect - LIB2 only //CO20180828 - LIB2 also contains unaries  //binaries only
+    string soliloquy="_aflowlib_entry::correctBadDatabase():";
+    stringstream message;
+    if(vspecies_pp.size()==1 || vspecies_pp.size()==2) {
+      string pseudoA="",pseudoB="";
+      pseudoA = vspecies_pp[0];
+      if(vspecies_pp.size()==2){pseudoB = vspecies_pp[1];}
+      //[OBSOLETE CO20180828]string pseudoA = vspecies_pp[0];
+      //[OBSOLETE CO20180828]string pseudoB = vspecies_pp[1];
+      // tiny corrections
+      //gamma_IrV
+      if(pseudoA=="Cd" && pseudoB=="Pt" && prototype=="181") {
+        enthalpy_formation_atom -= 0.0013;
+        enthalpy_formation_cell = natoms * enthalpy_formation_atom;
+        if(verbose){
+          message << "Fixing enthalpy_formation of " << pseudoA << pseudoB << ":" << prototype;
+          pflow::logger(_AFLOW_FILE_NAME_, soliloquy, message, FileMESSAGE, oss, _LOGGER_MESSAGE_);
+        }
+      }
+      //gamma_IrV
+      if(pseudoA=="Ir" && pseudoB=="V_sv" && prototype=="291") {
+        enthalpy_formation_cell -= 0.001;
+        enthalpy_formation_atom -= 0.0005;
+        enthalpy_cell -= 0.001;
+        enthalpy_atom -= 0.005;
+        if(verbose){
+          message << "Fixing enthalpy/enthalpy_formation of " << pseudoA << pseudoB << ":" << prototype;
+          pflow::logger(_AFLOW_FILE_NAME_, soliloquy, message, FileMESSAGE, oss, _LOGGER_MESSAGE_);
+        }
+      }
+      // HfPd
+      if(pseudoA=="Hf_pv" && pseudoB=="Pd_pv" && prototype=="192") {
+        enthalpy_formation_atom -= 0.003;
+        enthalpy_formation_cell = natoms * enthalpy_formation_atom;
+        enthalpy_atom = enthalpy_formation_atom;
+        enthalpy_cell = natoms * enthalpy_atom;
+        if(verbose){
+          message << "Fixing enthalpy/enthalpy_formation of " << pseudoA << pseudoB << ":" << prototype;
+          pflow::logger(_AFLOW_FILE_NAME_, soliloquy, message, FileMESSAGE, oss, _LOGGER_MESSAGE_);
+        }
+      }
+      // sigma
+      if(pseudoA=="Ir" && pseudoB=="Nb_sv" && prototype=="600.ABBAB") {
+        enthalpy_formation_cell += 0.001;
+        enthalpy_formation_atom += 0.0005;
+        enthalpy_cell += 0.001;
+        enthalpy_atom += 0.005;
+        enthalpy_formation_cell += 0.001;
+        enthalpy_formation_atom += 0.0005;
+        enthalpy_cell += 0.001;
+        enthalpy_atom += 0.005;
+        if(verbose){
+          message << "Fixing enthalpy/enthalpy_formation of " << pseudoA << pseudoB << ":" << prototype;
+          pflow::logger(_AFLOW_FILE_NAME_, soliloquy, message, FileMESSAGE, oss, _LOGGER_MESSAGE_);
+        }
+      }
+      // sigma
+      if(pseudoA=="Os_pv" && pseudoB=="Re_pv" && prototype=="122") {
+        enthalpy_formation_atom -= 0.001;
+        enthalpy_formation_cell = natoms * enthalpy_formation_atom;
+        enthalpy_atom = enthalpy_formation_atom;
+        enthalpy_cell = natoms * enthalpy_atom;
+        if(verbose){
+          message << "Fixing enthalpy/enthalpy_formation of " << pseudoA << pseudoB << ":" << prototype;
+          pflow::logger(_AFLOW_FILE_NAME_, soliloquy, message, FileMESSAGE, oss, _LOGGER_MESSAGE_);
+        }
+      }
+    }
+  }
+  bool _aflowlib_entry::ignoreBadDatabase() const{
+    string reason;
+    return ignoreBadDatabase(reason);
+  }
+  bool _aflowlib_entry::ignoreBadDatabase(string& reason) const{
+    reason="";
+    //grab bad database protos
+    vector<string> _DEVIL_PROTOTYPES_;
+    aurostd::string2tokens(_DEVIL_PROTOTYPES_STRING_,_DEVIL_PROTOTYPES_,",");
+
+    //so far we only know of bad binaries
+    //we need something more robust than just exact string match, case: 549 and 549.bis vs. 549.tetra
+    bool match=false;
+    //DEVIL
+    for(uint di=0;di<_DEVIL_PROTOTYPES_.size() && !match;di++){if(pflow::prototypeMatch(prototype, _DEVIL_PROTOTYPES_[di])){match=true;}}
+    if(match){
+      reason=compound+":"+prototype+" is ill-calculated in the database";
+      return true;
+    }
+    //find .old's
+    if(1){
+      uint prototype_size=prototype.size();
+      string search_string=".old";uint search_string_size=search_string.size();
+      if(prototype_size>search_string_size && prototype.substr(prototype_size-search_string_size,search_string_size)==search_string){  //look only at the end of the prototype
+        reason=compound+":"+prototype+" is ill-calculated in the database";
+        return true;
+      }
+    }
+    //APENNSY neglect - LIB2 only //CO20180828 - LIB2 also contains unaries  //binaries only
+    if(vspecies_pp.size()==1 || vspecies_pp.size()==2) {
+      string pseudoA="",pseudoB="";
+      pseudoA = vspecies_pp[0];
+      if(vspecies_pp.size()==2){pseudoB = vspecies_pp[1];}
+      //[OBSOLETE CO20180828]string pseudoA = vspecies_pp[0];
+      //[OBSOLETE CO20180828]string pseudoB = vspecies_pp[1];
+      // bad Ag is a wrong relaxation
+      if((pseudoA=="Ag" && pflow::prototypeMatch(prototype,"303")) || (pseudoB=="Ag" && pflow::prototypeMatch(prototype,"304"))) {
+        reason=pseudoA+pseudoB+":"+prototype+" is ill-calculated in the database";
+        return true;
+      }
+      // bad Ag is a wrong relaxation
+      if((pseudoA=="Ag" && pflow::prototypeMatch(prototype,"323")) || (pseudoB=="Ag" && pflow::prototypeMatch(prototype,"324"))) {
+        reason=pseudoA+pseudoB+":"+prototype+" is ill-calculated in the database";
+        return true;
+      }
+      // bad Au is a wrong relaxation
+      if((pseudoA=="Au" && pflow::prototypeMatch(prototype,"323")) || (pseudoB=="Au" && pflow::prototypeMatch(prototype,"324"))) {
+        reason=pseudoA+pseudoB+":"+prototype+" is ill-calculated in the database";
+        return true;
+      }
+      // bad Al_h pseudopotential !
+      if((pseudoA=="Al_h" && pflow::prototypeMatch(prototype,"307")) || (pseudoB=="Al_h" && pflow::prototypeMatch(prototype,"308"))) {
+        reason=pseudoA+pseudoB+":"+prototype+" is ill-calculated in the database";
+        return true;
+      }
+      // bad Al_h pseudopotential !
+      if((pseudoA=="Al_h" && pflow::prototypeMatch(prototype,"A7.A")) || (pseudoB=="Al_h" && pflow::prototypeMatch(prototype,"A7.B"))) {
+        reason=pseudoA+pseudoB+":"+prototype+" is ill-calculated in the database";
+        return true;
+      }
+      // bad Al_h pseudopotential !
+      if((pseudoA=="Al_h" && pflow::prototypeMatch(prototype,"323")) || (pseudoB=="Al_h" && pflow::prototypeMatch(prototype,"324"))) {
+        reason=pseudoA+pseudoB+":"+prototype+" is ill-calculated in the database";
+        return true;
+      }
+      // bad Ca_sv is a wrong relaxation
+      if((pseudoA=="Ca_sv" && pflow::prototypeMatch(prototype,"303")) || (pseudoB=="Ca_sv" && pflow::prototypeMatch(prototype,"304"))) {
+        reason=pseudoA+pseudoB+":"+prototype+" is ill-calculated in the database";
+        return true;
+      }
+      // bad Ca_sv is a wrong relaxation
+      if((pseudoA=="Ca_sv" && pflow::prototypeMatch(prototype,"323")) || (pseudoB=="Ca_sv" && pflow::prototypeMatch(prototype,"324"))) {
+        reason=pseudoA+pseudoB+":"+prototype+" is ill-calculated in the database";
+        return true;
+      }
+      // bad Cd is a wrong relaxation
+      if((pseudoA=="Cd" && pflow::prototypeMatch(prototype,"323")) || (pseudoB=="Cd" && pflow::prototypeMatch(prototype,"324"))) {
+        reason=pseudoA+pseudoB+":"+prototype+" is ill-calculated in the database";
+        return true;
+      }
+      // bad Cu_pv is a wrong relaxation
+      if((pseudoA=="Cu_pv" && pflow::prototypeMatch(prototype,"303")) || (pseudoB=="Cu_pv" && pflow::prototypeMatch(prototype,"304"))) {
+        reason=pseudoA+pseudoB+":"+prototype+" is ill-calculated in the database";
+        return true;
+      }
+      // bad Cu_pv is a wrong relaxation
+      if((pseudoA=="Cu_pv" && pflow::prototypeMatch(prototype,"323")) || (pseudoB=="Cu_pv" && pflow::prototypeMatch(prototype,"324"))) {
+        reason=pseudoA+pseudoB+":"+prototype+" is ill-calculated in the database";
+        return true;
+      }
+      // bad Fe_pv is a wrong relaxation
+      if((pseudoA=="Fe_pv" && pflow::prototypeMatch(prototype,"307")) || (pseudoB=="Fe_pv" && pflow::prototypeMatch(prototype,"308"))) {
+        reason=pseudoA+pseudoB+":"+prototype+" is ill-calculated in the database";
+        return true;
+      }
+      // bad Fe_pv is a wrong relaxation
+      if((pseudoA=="Fe_pv" && pflow::prototypeMatch(prototype,"A7.A")) || (pseudoB=="Fe_pv" && pflow::prototypeMatch(prototype,"A7.B"))) {
+        reason=pseudoA+pseudoB+":"+prototype+" is ill-calculated in the database";
+        return true;
+      }
+      // bad Ge_h is a wrong relaxation
+      if((pseudoA=="Ge_h" && pflow::prototypeMatch(prototype,"305")) || (pseudoB=="Ge_h" && pflow::prototypeMatch(prototype,"306"))) {
+        reason=pseudoA+pseudoB+":"+prototype+" is ill-calculated in the database";
+        return true;
+      }
+      // bad In_d is a wrong relaxation
+      if((pseudoA=="In_d" && pflow::prototypeMatch(prototype,"323")) || (pseudoB=="In_d" && pflow::prototypeMatch(prototype,"324"))) {
+        reason=pseudoA+pseudoB+":"+prototype+" is ill-calculated in the database";
+        return true;
+      }
+      // bad Ir is a wrong relaxation
+      if((pseudoA=="Ir" && pflow::prototypeMatch(prototype,"303")) || (pseudoB=="Ir" && pflow::prototypeMatch(prototype,"304"))) {
+        reason=pseudoA+pseudoB+":"+prototype+" is ill-calculated in the database";
+        return true;
+      }
+      // bad K_sv is a wrong relaxation
+      if((pseudoA=="K_sv" && pflow::prototypeMatch(prototype,"307")) || (pseudoB=="K_sv" && pflow::prototypeMatch(prototype,"308"))) {
+        reason=pseudoA+pseudoB+":"+prototype+" is ill-calculated in the database";
+        return true;
+      }
+      // bad K_sv is a wrong relaxation
+      if((pseudoA=="K_sv" && pflow::prototypeMatch(prototype,"A7.A")) || (pseudoB=="K_sv" && pflow::prototypeMatch(prototype,"A7.B"))) {
+        reason=pseudoA+pseudoB+":"+prototype+" is ill-calculated in the database";
+        return true;
+      }
+      // bad La is a wrong relaxation
+      if((pseudoA=="La" && pflow::prototypeMatch(prototype,"303")) || (pseudoB=="La" && pflow::prototypeMatch(prototype,"304"))) {
+        reason=pseudoA+pseudoB+":"+prototype+" is ill-calculated in the database";
+        return true;
+      }
+      // bad La is a wrong relaxation
+      if((pseudoA=="La" && pflow::prototypeMatch(prototype,"323")) || (pseudoB=="La" && pflow::prototypeMatch(prototype,"324"))) {
+        reason=pseudoA+pseudoB+":"+prototype+" is ill-calculated in the database";
+        return true;
+      }
+      // bad Li_sv is a wrong relaxation
+      if((pseudoA=="Li_sv" && pflow::prototypeMatch(prototype,"307")) || (pseudoB=="Li_sv" && pflow::prototypeMatch(prototype,"308"))) {
+        reason=pseudoA+pseudoB+":"+prototype+" is ill-calculated in the database";
+        return true;
+      }
+      // bad Li_sv is a wrong relaxation
+      if((pseudoA=="Li_sv" && pflow::prototypeMatch(prototype,"A7.A")) || (pseudoB=="Li_sv" && pflow::prototypeMatch(prototype,"A7.B"))) {
+        reason=pseudoA+pseudoB+":"+prototype+" is ill-calculated in the database";
+        return true;
+      }
+      // bad Na_pv is a wrong relaxation
+      if((pseudoA=="Na_pv" && pflow::prototypeMatch(prototype,"307")) || (pseudoB=="Na_pv" && pflow::prototypeMatch(prototype,"308"))) {
+        reason=pseudoA+pseudoB+":"+prototype+" is ill-calculated in the database";
+        return true;
+      }
+      // bad Na_pv is a wrong relaxation
+      if((pseudoA=="Na_pv" && pflow::prototypeMatch(prototype,"A7.A")) || (pseudoB=="Na_pv" && pflow::prototypeMatch(prototype,"A7.B"))) {
+        reason=pseudoA+pseudoB+":"+prototype+" is ill-calculated in the database";
+        return true;
+      }
+      // bad Ni_pv is a wrong relaxation
+      if((pseudoA=="Ni_pv" && pflow::prototypeMatch(prototype,"303")) || (pseudoB=="Ni_pv" && pflow::prototypeMatch(prototype,"304"))) {
+        reason=pseudoA+pseudoB+":"+prototype+" is ill-calculated in the database";
+        return true;
+      }
+      // bad Ni_pv is a wrong relaxation
+      if((pseudoA=="Ni_pv" && pflow::prototypeMatch(prototype,"323")) || (pseudoB=="Ni_pv" && pflow::prototypeMatch(prototype,"324"))) {
+        reason=pseudoA+pseudoB+":"+prototype+" is ill-calculated in the database";
+        return true;
+      }
+      // bad Pb_d is a wrong relaxation
+      if((pseudoA=="Pb_d" && pflow::prototypeMatch(prototype,"303")) || (pseudoB=="Pb_d" && pflow::prototypeMatch(prototype,"304"))) {
+        reason=pseudoA+pseudoB+":"+prototype+" is ill-calculated in the database";
+        return true;
+      }
+      // bad Pb_d is a wrong relaxation
+      if((pseudoA=="Pb_d" && pflow::prototypeMatch(prototype,"323")) || (pseudoB=="Pb_d" && pflow::prototypeMatch(prototype,"324"))) {
+        reason=pseudoA+pseudoB+":"+prototype+" is ill-calculated in the database";
+        return true;
+      }
+      // bad Pd_pv is a wrong relaxation
+      if((pseudoA=="Pd_pv" && pflow::prototypeMatch(prototype,"303")) || (pseudoB=="Pd_pv" && pflow::prototypeMatch(prototype,"304"))) {
+        reason=pseudoA+pseudoB+":"+prototype+" is ill-calculated in the database";
+        return true;
+      }
+      // bad Pd_pv is a wrong relaxation
+      if((pseudoA=="Pd_pv" && pflow::prototypeMatch(prototype,"323")) || (pseudoB=="Pd_pv" && pflow::prototypeMatch(prototype,"324"))) {
+        reason=pseudoA+pseudoB+":"+prototype+" is ill-calculated in the database";
+        return true;
+      }
+      // bad Pt is a wrong relaxation
+      if((pseudoA=="Pt" && pflow::prototypeMatch(prototype,"303")) || (pseudoB=="Pt" && pflow::prototypeMatch(prototype,"304"))) {
+        reason=pseudoA+pseudoB+":"+prototype+" is ill-calculated in the database";
+        return true;
+      }
+      // bad Pt is a wrong relaxation
+      if((pseudoA=="Pt" && pflow::prototypeMatch(prototype,"317")) || (pseudoB=="Pt" && pflow::prototypeMatch(prototype,"318"))) {
+        reason=pseudoA+pseudoB+":"+prototype+" is ill-calculated in the database";
+        return true;
+      }
+      // bad Rh_pv is a wrong relaxation
+      if((pseudoA=="Rh_pv" && pflow::prototypeMatch(prototype,"303")) || (pseudoB=="Rh_pv" && pflow::prototypeMatch(prototype,"304"))) {
+        reason=pseudoA+pseudoB+":"+prototype+" is ill-calculated in the database";
+        return true;
+      }
+      // bad Si_h is a wrong relaxation
+      if((pseudoA=="Si_h" && pflow::prototypeMatch(prototype,"305")) || (pseudoB=="Si_h" && pflow::prototypeMatch(prototype,"306"))) {
+        reason=pseudoA+pseudoB+":"+prototype+" is ill-calculated in the database";
+        return true;
+      }
+      // bad Si_h is a wrong relaxation
+      if((pseudoA=="Si_h" && pflow::prototypeMatch(prototype,"307")) || (pseudoB=="Si_h" && pflow::prototypeMatch(prototype,"308"))) {
+        reason=pseudoA+pseudoB+":"+prototype+" is ill-calculated in the database";
+        return true;
+      }
+      // bad Si_h is a wrong relaxation
+      if((pseudoA=="Si_h" && pflow::prototypeMatch(prototype,"A7.A")) || (pseudoB=="Si_h" && pflow::prototypeMatch(prototype,"A7.B"))) {
+        reason=pseudoA+pseudoB+":"+prototype+" is ill-calculated in the database";
+        return true;
+      }
+      // bad Si_h is a wrong relaxation
+      if((pseudoA=="Si_h" && pflow::prototypeMatch(prototype,"323")) || (pseudoB=="Si_h" && pflow::prototypeMatch(prototype,"324"))) {
+        reason=pseudoA+pseudoB+":"+prototype+" is ill-calculated in the database";
+        return true;
+      }
+      // bad Ta_pv is a wrong relaxation
+      if((pseudoA=="Ta_pv" && pflow::prototypeMatch(prototype,"307")) || (pseudoB=="Ta_pv" && pflow::prototypeMatch(prototype,"308"))) {
+        reason=pseudoA+pseudoB+":"+prototype+" is ill-calculated in the database";
+        return true;
+      }
+      // bad Ta_pv is a wrong relaxation
+      if((pseudoA=="Ta_pv" && pflow::prototypeMatch(prototype,"A7.A")) || (pseudoB=="Ta_pv" && pflow::prototypeMatch(prototype,"A7.B"))) {
+        reason=pseudoA+pseudoB+":"+prototype+" is ill-calculated in the database";
+        return true;
+      }
+      // bad B_h is a wrong relaxation
+      if((pseudoA=="B_h" && pflow::prototypeMatch(prototype,"317")) || (pseudoB=="B_h" && pflow::prototypeMatch(prototype,"318"))) {
+        reason=pseudoA+pseudoB+":"+prototype+" is ill-calculated in the database";
+        return true;
+      }
+
+      // sigma
+      if(pseudoA=="Os_pv" && pseudoB=="Re_pv" && pflow::prototypeMatch(prototype,"448")) {
+        reason=pseudoA+pseudoB+":"+prototype+" is ill-calculated in the database";
+        return true;
+      }
+      // wrong channel, bug
+      if(pseudoA=="Rh_pv" && pseudoB=="Zr_sv" && pflow::prototypeMatch(prototype,"381")) {
+        reason=pseudoA+pseudoB+":"+prototype+" is ill-calculated in the database";
+        return true;
+      }
+    }
+    return false;
+  }
+} // namespace aflowlib
+
+namespace aflowlib {
+  string _aflowlib_entry::getPathAURL(ostream& oss, bool load_from_common){
+    ofstream FileMESSAGE;
+    return getPathAURL(FileMESSAGE, oss, load_from_common);
+  }
+  string _aflowlib_entry::getPathAURL(ofstream& FileMESSAGE,ostream& oss, bool load_from_common){
+    string soliloquy = "_aflowlib_entry::getPathAURL():";
+    stringstream message;
+    string path = "";
+    if (aurl.empty()) {return path;}
+    vector<string> tokens;
+    aurostd::string2tokens(aurl, tokens, ":");
+    //LIB1 presents problems here (3 colons): aflowlib.duke.edu:AFLOWDATA/LIB1_RAW/Pt:PAW_PBE:05Jan2001/A6
+    if(0){
+      if (tokens.size() != 2) {
+        message << "Odd AURL format for entry " << auid << ": " << aurl;
+        pflow::logger(_AFLOW_FILE_NAME_, soliloquy, message, FileMESSAGE, oss, _LOGGER_WARNING_);
+        return path;
+      }
+    }
+
+    //instead just erase first item, join others, assume we're okay...
+    tokens.erase(tokens.begin());
+    path=aurostd::joinWDelimiter(tokens,":");
+
+    if(load_from_common){return "/www/"+path;}//tokens.at(1); //CO20200106 - patching for auto-indenting
+    else {
+      string server;
+      if (XHOST.vflag_control.flag("AFLOWLIB_SERVER")) {
+        server = XHOST.vflag_control.getattachedscheme("AFLOWLIB_SERVER");
+      } else {
+        server = "aflowlib.duke.edu";
+      }
+      return server+"/"+path;//tokens.at(1);
+    }
+  }
+}
+
+// **************************************************************************
+// directory2auid
+// auid2directory
+// auid2present
+// **************************************************************************
+namespace aflowlib {
+  bool _aflowlib_entry::directory2auid(string directory) {
+    bool LDEBUG=(FALSE || XHOST.DEBUG);
+    if(LDEBUG) cerr << "_aflowlib_entry::directory2auid: BEGIN" << endl;
+    auid="";
+    vauid.clear();
+
+    bool conflict=TRUE; 
+    while (conflict) {
+      uint64_t crc=0;
+      // DONT TOUCH THE AUID FLOW
+      deque<string> vext; aurostd::string2tokens(".bz2,.xz,.gz",vext,",");
+      vector<string> vfiles2;
+      for(uint iext=0;iext<vext.size();iext++) {
+        vfiles2.push_back("OUTCAR.relax1"+vext.at(iext));
+        vfiles2.push_back("OUTCAR.relax2"+vext.at(iext));
+        vfiles2.push_back("OUTCAR.relax3"+vext.at(iext));
+        vfiles2.push_back("OUTCAR.relax4"+vext.at(iext));
+        vfiles2.push_back("OUTCAR.static"+vext.at(iext));
+        vfiles2.push_back("OUTCAR.bands"+vext.at(iext));
+        vfiles2.push_back("OUTCAR"+vext.at(iext));
+      }
+
+      if(LDEBUG) cerr << "_aflowlib_entry::directory2auid: [0]" << endl;
+
+      for(uint i=0;i<vfiles2.size();i++) 
+        if(aurostd::FileExist(directory+"/"+vfiles2.at(i)))
+          crc=aurostd::crc64(crc,aurostd::efile2string(directory+"/"+vfiles2.at(i))); // DONT TOUCH THIS
+      auid="aflow:"+aurostd::crc2string(crc);
+
+      if(LDEBUG) cerr << "_aflowlib_entry::directory2auid: [1]" << endl;
+
+      if(LDEBUG) cerr << "_aflowlib_entry::directory2auid: auid=" << auid << endl;
+      conflict=FALSE;
+      string aurl_found;
+      if(aflowlib::auid2present(auid,aurl_found,1)) {
+       if(LDEBUG) cerr << "_aflowlib_entry::directory2auid: conflict auid=" << auid << endl;	
+          cerr << "[WARNING]  _aflowlib_entry::directory2auid: CONFLICT POTENTIAL " << auid << " " << aurl_found << " " << aurl << endl;
+        if(aurl_found!=aurl) { // avoid conflict with yourself
+          string salt="AUID_salt["+aurostd::utype2string<long double>(aurostd::get_useconds())+"]";
+          cerr << "[WARNING]  _aflowlib_entry::directory2auid: CONFLICT TRUE      " << auid << " " << aurl_found << " " << aurl << "  " << salt << endl;
+          string file=vfiles2.at(0);
+	  //
+          for(uint iext=0;iext<vext.size();iext++) { aurostd::StringSubst(file,vext.at(iext),""); }
+          stringstream sss;aurostd::efile2stringstream(directory+"/"+file+DEFAULT_KZIP_EXT,sss); sss << endl << salt << endl;
+          aurostd::execute("mv \""+directory+"/"+file+DEFAULT_KZIP_EXT+"\""+" \""+directory+"/"+file+".conflict_auid"+DEFAULT_KZIP_EXT+"\"");
+          aurostd::stringstream2compressfile(DEFAULT_KZIP_BIN,sss,directory+"/"+file);
+	  //
+          conflict=TRUE; // recheck
+        } else {
+          cerr << "[WARNING]  _aflowlib_entry::directory2auid: CONFLICT TRIVIAL   " << auid << " " << aurl_found << " " << aurl << endl;
+        }
+      }
+    }
+
+    // now it has auid   
+    vauid.clear();
+    aflowlib::auid2vauid(auid,vauid);
+
+    if(LDEBUG) cerr << "directory2auid: END" << endl;
+
+    cout << "_aflowlib_entry::directory2auid: DIRECTORY=" << directory << endl; // DONT TOUCH THIS
+    cout << "_aflowlib_entry::directory2auid: AURL_ID=" << aurostd::crc2string(aurostd::crc64(0,directory)) << endl; // DONT TOUCH THIS
+
+    return TRUE;
+  }
+
+  bool json2aflowlib(const string& json,string key,string& value) { //SC20200415
+    // return TRUE if something has been found
+    value="";
+    key="\""+key+"\":";
+    string::size_type start,end;
+    start=json.find(key);
+    if(start!=string::npos) {
+      start+=key.length();
+      end=json.find("\":",start);
+      if(end!=string::npos){
+	value=json.substr(start,end-start);
+	end=value.find_last_of(",");
+	value=value.substr(0,end);
+      } else {
+	end=json.find("}",start);
+	value=json.substr(start,end-start);
+      }
+      //    if((value[0]=='\"') && (value[value.size()-1]=='\"')) value=value.substr(1,value.size()-2);  // Remove quotes
+    } else {
+      value="";
+    }
+    // cleanup
+    aurostd::StringSubst(value,"[","");  // Remove brakets
+    aurostd::StringSubst(value,"]","");  // Remove brakets
+    aurostd::StringSubst(value,"\"",""); // Remove quotes
+
+    return !value.empty();
+  }
+
+  uint auid2present(string auid,string& aurl,int mode) {
+    bool LDEBUG=1;//(FALSE || XHOST.DEBUG);
+    if(LDEBUG) cerr << "auid2present: BEGIN mode=" << mode << endl;
+    string loop="",json="";aurl="";
+    if(auid=="" || auid.size()!=22) { cerr << "auid2present: auid.size() needs to be 22 characters long" << endl; return FALSE;}
+ 
+    // [OBSOLETE]    if(mode==0) {
+    // [OBSOLETE]    if(XHOST_vAUID.size()==0 || XHOST_vAURL.size()==0) init::InitGlobalObject("vLIBS","",FALSE);
+    // [OBSOLETE]    if(LDEBUG) cerr << "auid2present: [4] XHOST_vAURL.size()=" << XHOST_vAURL.size() << "  XHOST_vAUID.size()=" << XHOST_vAUID.size() << endl;
+    // [OBSOLETE]    bool found=FALSE;
+    // [OBSOLETE]    for(uint j=0;j<XHOST_vAUID.size()&&!found;j++) {
+    // [OBSOLETE]  	if(LDEBUG && XHOST_vAUID.at(j)==auid) cerr << "[" << auid << "] [" << XHOST_vAUID.at(j) << "] [" << XHOST_vAURL.at(j) << "]" << "" << " [" << j << "]" << endl;
+    // [OBSOLETE]  	if(XHOST_vAUID.at(j)==auid) {found=TRUE;aurl=XHOST_vAURL.at(j);}
+    // [OBSOLETE]    }
+    // [OBSOLETE]    if(LDEBUG) cerr << "auid2present: END  auid=" << auid << "  aurl=" << aurl << endl;
+    // [OBSOLETE]    return found;
+    // [OBSOLETE]   }
+    if(mode==1) { // PICK THIS ONE DEFAULT
+      //  bool auid2present(string auid,string& aurl) {
+      string jsonl_file=XHOST_LIBRARY_JSONL+"/"; for(uint i=0;i<8;i++) jsonl_file+=auid.at(i); jsonl_file+=".jsonl";
+      jsonl_file=aurostd::CleanFileName(jsonl_file);
+      for(uint i=0;i<XHOST.vext.size()&&aurl.empty();i++) {
+	if(LDEBUG) cerr << "auid2present: TESTING=" << jsonl_file << XHOST.vext.at(i) << endl; 
+	if(aurostd::FileExist(jsonl_file+XHOST.vext.at(i))) {
+	  if(LDEBUG) cerr << "auid2present: FOUND=" << jsonl_file << XHOST.vext.at(i) << endl; 
+	  json=aurostd::execute2string(XHOST.vcat.at(i)+" "+jsonl_file+XHOST.vext.at(i)+" | grep "+auid);
+	  aflowlib::json2aflowlib(json,"aurl",aurl);
+	  aflowlib::json2aflowlib(json,"loop",loop);
+	}
+      }
+      if(LDEBUG) cerr << "auid2present: END  auid=" << auid << "  aurl=" << aurl << "  loop=" << loop << "  json.size()=" << json.size() << endl;
+      return json.size();
+    }
+    if(mode==2) { // not that faster and does not keep an outside vAUID table so it does not see the TRIVIAL CONFLICTS
+      //  bool auid2present(string auid,string& aurl) { 
+      string jsonl_file=vAFLOW_PROJECTS_DIRECTORIES.at(XHOST_LIBRARY_AUID)+"/"+aflowlib::auid2directory(auid)+"/RAW/aflowlib.json";
+      jsonl_file=aurostd::CleanFileName(jsonl_file);
+      for(uint i=0;i<XHOST.vext.size();i++) {
+	if(LDEBUG) cerr << "auid2present: TESTING=" << jsonl_file << XHOST.vext.at(i) << endl; 
+	if(aurostd::FileExist(jsonl_file+XHOST.vext.at(i))) {
+	  if(LDEBUG) cerr << "auid2present: FOUND=" << jsonl_file << XHOST.vext.at(i) << endl; 
+	  json=aurostd::execute2string(XHOST.vcat.at(i)+" "+jsonl_file+XHOST.vext.at(i));
+	  aflowlib::json2aflowlib(json,"aurl",aurl);
+	  aflowlib::json2aflowlib(json,"loop",loop);
+	}
+      }
+      if(LDEBUG) cerr << "auid2present: END  auid=" << auid << "  aurl=" << aurl << "  loop=" << loop << "  json.size()=" << json.size() << endl;
+      return json.size();
+    }
+
+    
+    return FALSE;
+  }
+
+  /*
+   time ./aflow --beep --force --lib2raw=/common/LIB3/LIB/Cu_pvHgSn/TFCC004.CAB
+   time aflow --beep --force --lib2raw=/common/LIB3/LIB/Cu_pvHgSn/TFCC004.CAB  
+   time ./aflow --beep --force --lib2raw=/common/LIB3/LIB/AgCdCo/TFCC001.ABC   
+   time aflow --beep --force --lib2raw=/common/LIB3/LIB/AgCdCo/TFCC001.ABC  
+   time ./aflow --beep --force --lib2raw="/common/LIB4/LIB/AgCdCoZr_sv:PAW_PBE/ABCD_cF16_216_c_d_b_a.ABCD"
+   time aflow --beep --force --lib2raw="/common/LIB4/LIB/AgCdCoZr_sv:PAW_PBE/ABCD_cF16_216_c_d_b_a.ABCD"
+   
+
+  */
+  uint auid2vauid(const string auid, deque<string>& vauid) {                // splits the auid into vauid
+    vauid.clear();
+    //    vauid.push_back(auid.substr(0,6)); for(uint i=6;i<=20;i+=2) vauid.push_back(auid.substr(i,2));  // splitting aflow:/ab/cd..
+    vauid.push_back(auid.substr(0,8)); for(uint i=8;i<=20;i+=2) vauid.push_back(auid.substr(i,2));  // splitting aflow:ab/cd..
+    return vauid.size();
+  }
+
+  string auid2directory(const string auid) {                                // gives AUID directory from existence of vauid
+    bool LDEBUG=(FALSE || XHOST.DEBUG);
+    if(LDEBUG) cerr << "auid2directory: BEGIN" << endl;
+    string directory;
+    deque<string> vauid;
+    aflowlib::auid2vauid(auid,vauid);
+    if(vauid.size()>0) {
+      directory=vauid.at(0);
+      for(uint i=1;i<vauid.size();i++) {
+        directory+="/"+vauid.at(i);
+      }
+    }
+    if(LDEBUG) cerr << "auid2directory: END" << endl;
+    return directory;
+  }
+
+}
+
+// **************************************************************************
+// Operate on CIFs for JMOL for one structure
+// **************************************************************************
+namespace aflowlib {
+  bool cif2data(string file,double& a,double& b,double& c,double& alpha,double& beta,double& gamma) {
+    vector<string> vline,tokens;
+    aurostd::file2vectorstring(file,vline);
+    for(uint i=0;i<vline.size();i++) {
+      aurostd::string2tokens(vline.at(i),tokens," ");
+      if(aurostd::substring2bool(vline.at(i),"_cell_length_a") && tokens.size()>1) a=aurostd::string2utype<double>(tokens.at(1));
+      if(aurostd::substring2bool(vline.at(i),"_cell_length_b") && tokens.size()>1) b=aurostd::string2utype<double>(tokens.at(1));
+      if(aurostd::substring2bool(vline.at(i),"_cell_length_c") && tokens.size()>1) c=aurostd::string2utype<double>(tokens.at(1));
+      if(aurostd::substring2bool(vline.at(i),"_cell_angle_alpha") && tokens.size()>1) alpha=aurostd::string2utype<double>(tokens.at(1));
+      if(aurostd::substring2bool(vline.at(i),"_cell_angle_beta") && tokens.size()>1) beta=aurostd::string2utype<double>(tokens.at(1));
+      if(aurostd::substring2bool(vline.at(i),"_cell_angle_gamma") && tokens.size()>1) gamma=aurostd::string2utype<double>(tokens.at(1));
+    }
+    return TRUE;
+  }
+
+  bool cif2oss(string file,string label,string sgnumber,ostream& oss) {
+    double aCIF,bCIF,cCIF,alphaCIF,betaCIF,gammaCIF;
+    aflowlib::cif2data(file,aCIF,bCIF,cCIF,alphaCIF,betaCIF,gammaCIF);
+    oss << " font echo 14;color echo white; ";
+    oss << " set echo 3% 97%; echo \\\"AFLOW-JSmol consortium (AFLOW V" << string(AFLOW_VERSION) << ") | entry="<< label << "  |  | ";
+    if(aurostd::string2utype<int>(sgnumber)>0) {
+      oss <<"  Spacegroup = "<< GetSpaceGroupName(aurostd::string2utype<int>(sgnumber)) << " (#" <<  sgnumber << ")   |";
+    }
+    oss << " a=" << aCIF <<"\u212B, b=" << bCIF <<"\u212B, c=" << cCIF <<"\u212B    |" << " \u03B1=" << alphaCIF <<"\u00B0, \u03B2=" << betaCIF <<"\u00B0, \u03B3=" << gammaCIF <<"\u00B0   \\\"; ";
+
+    return TRUE;
+  }
+}
+
+//BEGIN JJPR
+// **************************************************************************
+// GET BADER jvxl file
+// **************************************************************************
+
+namespace aflowlib {
+  bool iso2oss(string file,string label, string element,string cutoff,int index,ostream& oss) {
+    vector<string> kk;
+    kk.resize(9);
+    kk[0]="red";
+    kk[1]="green";
+    kk[2]="yellow";
+    kk[3]="blue";
+    kk[4]="orange";
+    kk[5]="white";
+    kk[6]="purple";
+    kk[7]="brown";
+    kk[8]="pink";
+    oss <<"  ISOSURFACE  " << element << " \\\""<< file+"/"+label+"_Bader_"+cutoff+"_"+element+".jvxl\\\"  ;isosurface mesh;  color isosurface " << kk[index] << " translucent;";
+    oss << "x = load(\\\""<< file+"/"+label+"_abader.out" << "\\\"); charges = x.split(\\\"=\\\")[2].split(\\\"(\\\")[1].split(\\\",\\\"); {*}.label = charges; label \%[label];";
+    // FOR LOCAL TEST: oss <<"  ISOSURFACE  " << element << " "<< "Bader_"+cutoff+"_"+element+".jvxl  ;isosurface mesh;  color isosurface " << kk[index] << " translucent;";
+    return TRUE;
+  }
+}
+//END JJPR
+
+// **************************************************************************
+// GET SPACE GROUP for one structure
+// **************************************************************************
+namespace aflowlib {
+  uint SGtoNSG(string sgroup) {
+    string::size_type idx1;
+    string strsub("#");
+    idx1=sgroup.find(strsub);
+    if(idx1!=string::npos)  
+      return (int) atoi(sgroup.substr(sgroup.find(strsub)+strsub.length()).c_str());
+    else return 0;
+  }
+
+  void _aflowlib_entry::GetSGROUP(string aflowlibentry) {
+    vector<string> vaflowlib_entry;
+    aurostd::string2tokens(aflowlibentry,vaflowlib_entry,"|");
+
+    bool VERBOSE_LOCAL=(FALSE || XHOST.DEBUG);
+    if(vaflowlib_entry.size()==0) {cerr << "ERROR - aflowlib_entry::GetSGROUP(): " << DEFAULT_FILE_AFLOWLIB_ENTRY_OUT << " file not found " << endl;exit(0);}
+    vsgroup.clear();vNsgroup.clear();
+
+    string data_aurl="";vector<string> tokens;
+    // CHECK FOR HOLES
+    if(XGNDSTATE_HOLES==0)  // SAFE NO HOLES IN THE XMATRIX
+      if(vaflowlib_entry.size()==0) {cerr << "ERROR - aflowlib_entry::GetSGROUP(): " << DEFAULT_FILE_AFLOWLIB_ENTRY_OUT << " file not found " << endl;exit(0);}
+    if(XGNDSTATE_HOLES==1)  // ALLOW HOLES WITH FAKE VALUES
+      if(vaflowlib_entry.size()==0) {
+        //cerr << "FOUND SG HOLE = " << alloy_dir << "/" << params.structures[2].at(str_number).name << "   === " << str_number << " " << structures_number[str_number]<< endl;
+        vsgroup.clear();vsgroup.push_back(NOSG);vsgroup.push_back(NOSG);vsgroup.push_back(NOSG);
+        vNsgroup.clear();vNsgroup.push_back(0);vNsgroup.push_back(0);vNsgroup.push_back(0);
+        return;
+      }
+
+    for(uint i=0;i<vaflowlib_entry.size();i++) {
+      if(aurostd::substring2bool(vaflowlib_entry.at(i),"aurl=")) data_aurl=aurostd::substring2string(vaflowlib_entry.at(i),"arl=");
+      if(aurostd::substring2bool(vaflowlib_entry.at(i),"sg=")) {
+        aurostd::string2tokens(vaflowlib_entry.at(i),tokens,",");
+        if(tokens.size()==0) {cerr << "ERROR - aflowlib_entry::GetSGROUP(): geometry not enough tokens " << endl;exit(0);}
+        if(tokens.size()==3) { // ok
+          vsgroup.clear();
+          aurostd::StringSubst(tokens.at(0),"sg=","");aurostd::StringSubst(tokens.at(0)," ","");aurostd::StringSubst(tokens.at(0),"#"," #");vsgroup.push_back(tokens.at(0));
+          aurostd::StringSubst(tokens.at(1)," ","");aurostd::StringSubst(tokens.at(1),"#"," #");vsgroup.push_back(tokens.at(1));
+          aurostd::StringSubst(tokens.at(2)," ","");aurostd::StringSubst(tokens.at(2),"#"," #");vsgroup.push_back(tokens.at(2));
+          if(VERBOSE_LOCAL) cout << "[5] "<<"["<<tokens.at(0) << "," << tokens.at(1) << "," << tokens.at(2) <<"]" << endl;
+        } else {
+          vsgroup.clear();vsgroup.push_back(NOSG);vsgroup.push_back(NOSG);vsgroup.push_back(NOSG);
+          vNsgroup.clear();vNsgroup.push_back(0);vNsgroup.push_back(0);vNsgroup.push_back(0);
+        }
+      }
+    }
+    // done, now makes the numbers
+    for(uint ii=0;ii<vsgroup.size();ii++) vNsgroup.push_back(SGtoNSG(vsgroup.at(ii)));
+    // if(NsgroupPRE==0) {sgroupPRE=sgroupMID;NsgroupPRE=SGtoNSG(sgroupPRE);}	
+    // if(NsgroupPRE==0) {sgroupPRE=sgroupPOST;NsgroupPRE=SGtoNSG(sgroupPRE);}	
+    for(uint i=vsgroup.size()-2;i<vsgroup.size();i++) {
+      if(vNsgroup.at(i)==0) {
+        vsgroup.at(i)=vsgroup.at(i-1);
+        vNsgroup.at(i)=SGtoNSG(vsgroup.at(i));
+      }
+    }
+
+    if(vNsgroup.size()!=3) for(uint ii=vNsgroup.size();ii<3;ii++) vNsgroup.push_back(0);
+    if(vsgroup.size()!=3) for(uint ii=vsgroup.size();ii<3;ii++) vsgroup.push_back("NNN #0");
+
+    return;
+  }
+}
+
+
+// ***************************************************************************
+// aflowlib::AflowlibLocator
+// ***************************************************************************
+namespace aflowlib { // move to web interface
+  bool AflowlibLocator(const string& in,string& out,const string& mode) {
+    bool LDEBUG=(FALSE || XHOST.DEBUG);
+    if(LDEBUG) cerr << "aflowlib::AflowlibLocator: BEGIN" << endl;
+
+    if(mode!="AFLOWLIB_AUID2AURL" && mode!="AFLOWLIB_AURL2AUID" && mode!="AFLOWLIB_AUID2LOOP" && mode!="AFLOWLIB_AURL2LOOP") {
+      cerr << "ERROR - aflowlib::AflowlibLocator: wrong mode=" << mode << endl;
+      exit(0);
+    }
+    if(XHOST_vAUID.size()==0) { init::InitGlobalObject("vLIBS"); }
+    if(XHOST_vAURL.size()==0) { init::InitGlobalObject("vLIBS"); }
+    if(XHOST_vLOOP.size()==0) { init::InitGlobalObject("vLIBS"); }
+    if(XHOST_vAUID.size()!=XHOST_vAURL.size() || XHOST_vAUID.size()!=XHOST_vLOOP.size()) {
+      cerr << "ERROR - aflowlib::AflowlibLocator: XHOST_vAUID.size()!=XHOST_vAURL.size() || XHOST_vAUID.size()!=XHOST_vLOOP.size()" << endl;
+      cerr << "                                   XHOST_vAUID.size()=" << XHOST_vAUID.size() << endl;
+      cerr << "                                   XHOST_vAURL.size()=" << XHOST_vAURL.size() << endl;
+      cerr << "                                   XHOST_vLOOP.size()=" << XHOST_vLOOP.size() << endl;
+      exit(0);
+    }
+    out="";
+    for(uint i=0;i<XHOST_vAUID.size()&&out.empty();i++) {
+      if(mode=="AFLOWLIB_AUID2AURL" && XHOST_vAUID.at(i)==in) out=XHOST_vAURL.at(i);
+      if(mode=="AFLOWLIB_AURL2AUID" && XHOST_vAURL.at(i)==in) out=XHOST_vAUID.at(i);
+      if(mode=="AFLOWLIB_AUID2LOOP" && XHOST_vAUID.at(i)==in) out=XHOST_vLOOP.at(i);
+      if(mode=="AFLOWLIB_AURL2LOOP" && XHOST_vAURL.at(i)==in) out=XHOST_vLOOP.at(i);
+      //     cerr << i << endl;
+    }
+    if(LDEBUG) cerr << "aflowlib::AflowlibLocator: END" << endl;
+    return !out.empty();
+  }
+} // namespace aflowlib
+
+namespace aflowlib {
+  string AflowlibLocator(string options, string mode) {
+    bool LDEBUG=(FALSE || XHOST.DEBUG);
+    if(LDEBUG) cerr << "aflowlib::AflowlibLocator: BEGIN" << endl;
+    if(mode!="AFLOWLIB_AUID2AURL" && mode!="AFLOWLIB_AURL2AUID" && mode!="AFLOWLIB_AUID2LOOP" && mode!="AFLOWLIB_AURL2LOOP") {
+      cerr << "error - aflowlib::AflowlibLocator: wrong mode=" << mode << endl;
+      exit(0);
+    }
+    vector<string> tokens;
+    aurostd::string2tokens(options,tokens,",");
+    if(tokens.size()==0) {
+      if(mode=="AFLOWLIB_AUID2AURL") init::ErrorOption(cout,options,"aflowlib::AflowlibLocator","aflow --aflowlib_auid2aurl=auid1,auid2....");
+      if(mode=="AFLOWLIB_AURL2AUID") init::ErrorOption(cout,options,"aflowlib::AflowlibLocator","aflow --aflowlib_aurl2auid=aurl1,aurl2....");
+      if(mode=="AFLOWLIB_AUID2LOOP") init::ErrorOption(cout,options,"aflowlib::AflowlibLocator","aflow --aflowlib_auid2loop=auid1,auid2....");
+      if(mode=="AFLOWLIB_AURL2LOOP") init::ErrorOption(cout,options,"aflowlib::AflowlibLocator","aflow --aflowlib_aurl2loop=aurl1,aurl2....");
+      exit(0);
+    } 
+    // move on
+    stringstream output;
+    string locator;
+    for(uint i=0;i<tokens.size();i++) {
+      if(aflowlib::AflowlibLocator(tokens.at(i),locator,mode)) {
+        output << locator << endl;
+      } else {
+        output << tokens.at(i) << " not found" << endl;
+      }
+    }
+
+    if(LDEBUG) cerr << "aflowlib::AflowlibLocator: END" << endl;
+    return output.str();
+  }
+} // namespace aflowlib
+
+//AFLUX integration
+//FR+CO20180329
+namespace aflowlib {
+  bool APIget::establish(){
+    struct hostent * host = gethostbyname( Domain.c_str() );
+
+    //[CO20181226 - OBSOLETE]PORT=80;  //CO20180401
+
+    if ( (host == NULL) || (host->h_addr == NULL) ) {
+      cerr << "Error retrieving DNS information." << endl;
+      return false;
+      //exit(1);
+    }
+
+    bzero(&client, sizeof(client));
+    client.sin_family = AF_INET;
+    client.sin_port = htons( PORT );
+    memcpy(&client.sin_addr, host->h_addr, host->h_length);
+
+    sock = socket(AF_INET, SOCK_STREAM, 0);
+
+    if (sock < 0) {
+      cerr << "Error creating socket." << endl;
+      return false;
+      //exit(1);
+    }
+
+    if ( connect(sock, (struct sockaddr *)&client, sizeof(client)) < 0 ) {
+      close(sock);
+      cerr << "Could not connect" << endl;
+      return false;
+      //exit(1);
+    }
+
+    stringstream ss;
+    ss << "GET " << API_Path << Summons << " HTTP/1.0\r\n" ;
+    //    cerr << "GET " << API_Path << Summons << " HTTP/1.0\r\n" ;
+    ss << "HOST: " << Domain << "\r\n";
+    ss << "Connection: close\r\n";
+    ss << "\r\n";
+    string request = ss.str();
+
+    if (send(sock, request.c_str(), request.length(), 0) != (int)request.length()) {
+      cerr << "Error sending request." << endl;
+      return false;
+      //exit(1);
+    }
+    return true;
+  }
+  void APIget::reset( string a_Summons, string a_API_Path, string a_Domain ) {
+    if( a_Summons == "#" ) {
+      Summons = "";
+      API_Path = "/search/API/?";
+      Domain = "aflowlib.duke.edu";
+    } else {
+      Summons = a_Summons;
+      if( ! a_API_Path.empty() ) API_Path = a_API_Path;
+      if( ! a_Domain.empty() ) Domain = a_Domain;
+    }
+  }
+  ostream& operator<<( ostream& output, APIget& a ) { 
+    char cur;
+    bool responsedata = false;
+    bool waslinefeed = false;
+    if( a.establish() ) {
+      while ( ! responsedata ) { //discard headers
+        read(a.sock, &cur, 1);
+        //cerr << cur << ":" << (int)cur << endl;
+        if( waslinefeed  && cur == '\r') responsedata = true;
+        if( cur == '\n' ) waslinefeed = true;
+        else waslinefeed = false;
+      };
+      read(a.sock, &cur, 1); //discard final \n in header \r\n\r\n
+      while ( read(a.sock, &cur, 1) > 0 ) output << cur; //cout << cur;
+      close(a.sock);
+    }
+    return output;
+  }
+}
+
+//DX+FR20190206 - AFLUX functionality via command line - START
+// ***************************************************************************
+namespace aflowlib {
+  string AFLUXCall(aurostd::xoption& vpflow){
+
+    // Performs AFLUX call based on summons input from command line
+
+    string usage="aflow --aflux=<summons>";
+    string options="";
+
+    if(vpflow.flag("AFLUX::USAGE")) {
+      stringstream ss_usage;
+      init::ErrorOption(ss_usage,vpflow.getattachedscheme("AFLUX"),"aflowlib::AFLUXCall()",aurostd::liststring2string(usage,options));
+      return ss_usage.str();
+    }
+
+    string summons = "";
+    if(vpflow.flag("AFLUX")) {
+      summons=vpflow.getattachedscheme("AFLUX");
+      // check if string is enclosed in double or single quotes 
+      // (since bash throws error for unprotected parentheses)
+      if((summons[0] == '\"' && summons[summons.size()-1] == '\"') || (summons[0] == '\'' && summons[summons.size()-1] == '\'')){
+        summons.erase(summons.begin()); summons.erase(summons.begin()+summons.size()-1);
+      }
+    }
+    return AFLUXCall(summons);
+  }
+}
+
+namespace aflowlib {
+  string AFLUXCall(vector<string>& matchbook){
+
+    // Performs AFLUX call based on vector of matchbook entries
+    string summons = aurostd::joinWDelimiter(matchbook,",");
+
+    return AFLUXCall(summons);
+  }
+}
+
+namespace aflowlib {
+  string AFLUXCall(string& summons){
+
+    // Performs AFLUX call based on summons input
+
+    bool LDEBUG=(FALSE || XHOST.DEBUG);
+    string function_name = "AFLUXCall()";
+
+    // percent encoding (otherwise it will not work)
+    // NOT NEEDED - aurostd::StringSubst(summons,"\'","%27"); // percent encoding for "'" 
+    aurostd::StringSubst(summons," ","%20");  // percent encoding for space 
+    aurostd::StringSubst(summons,"#","%23");  // percent encoding for "#"
+
+    if(LDEBUG) {
+      cerr << function_name << ": Summons = " << summons << endl;
+      cerr << function_name << ": Peforming call ... please be patient ..." << endl;
+    }
+
+    aflowlib::APIget API_socket(summons);
+    stringstream response; response << API_socket;
+    return response.str();
+
+  }
+}
+
+namespace aflowlib {
+  vector<vector<std::pair<string,string> > > getPropertiesFromAFLUXResponse(string& response){
+
+    // Puts list of keyword-value pairs into a vector corresponding to each entry
+    // Assumes the response format to be "format(aflow)", i.e., "|" delimiter
+    // Here, pair.first=<keyword> and pair.second=<value>
+    // In order to be general, all keywords and values are stored as a string 
+
+    string function_name = "aflowlib::getPropertiesFromAFLUXResponse()";
+
+    vector<vector<std::pair<string,string> > > properties_response;
+
+    vector<string> entries,fields,key_value;
+    aurostd::string2tokens(response,entries,"\n");
+
+    // for each entry in response
+    for(uint e=0;e<entries.size();e++){
+      // split into key-value pairs
+      aurostd::string2tokens(entries[e],fields,"|");
+
+      // properties for a particular entry
+      vector<std::pair<string,string> > property_pairs;
+      for(uint i=0;i<fields.size();i++){
+        aurostd::string2tokens(fields[i],key_value,"=");
+        if(key_value.size()!=2 && !aurostd::substring2bool(fields[i],"example") && !aurostd::substring2bool(fields[i],"description")){ 
+          cerr << function_name << "::ERROR: Cannot find key-value pair splitting on \"=\" for the following field: \"" << fields[i] << "\"." << endl; 
+          exit(1);
+        }
+        std::pair<string,string> property; 
+        property.first = aurostd::RemoveWhiteSpaces(key_value[0]);  // key 
+        property.second = aurostd::RemoveWhiteSpaces(key_value[1]); // value
+        property_pairs.push_back(property);
+      }
+      properties_response.push_back(property_pairs);
+    }
+    return properties_response;
+  }
+}
+
+//DX+FR20190206 - AFLUX functionality via command line - END
+
+
+
+
+
+// ***************************************************************************
+/* FUNCITON IS OBSOLETE SC20200327
+
+namespace aflowlib {
+  uint WEB_Aflowlib_Entry_PHP(string options,ostream& oss) {
+    bool LDEBUG=(FALSE || XHOST.DEBUG);
+    string soliloquy="aflowlib::WEB_Aflowlib_Entry():";
+    if(LDEBUG) cout << "aflowlib::WEB_Aflowlib_Entry: begin<br>" << endl;
+
+    stringstream num_prec;
+    vector<string> voptions;
+    aurostd::string2tokens(options,voptions,",");
+    if(voptions.size()==0) {
+      init::ErrorOption(cout,options,"aflowlib::WEB_Aflowlib_Entry","aflow --aflowlib=entry");
+      exit(0);
+    } 
+
+    // move on
+    for(uint ioption=0;ioption<voptions.size();ioption++) {
+      //  oss << voptions.at(ioption) << endl;
+      string option=voptions.at(ioption); //aurostd::args2attachedstring(argv,"--aflowlib=",(string) "nan");
+      if(option.at(option.size()-1)=='/'|| option.at(option.size()-1)=='.') option.erase(option.end()-1,option.end()-0); //  some demoronization
+      if(option.at(0)=='/'|| option.at(0)=='.') option.erase(option.begin(),option.begin()+1); //  some demoronization
+      string directory="";
+      string directory_RAW="",directory_LIB="",directory_WEB="";
+      string directory_AUID_LIB="",directory_AUID_RAW="",directory_AUID_WEB="";
+      string url_WEB;
+      string label="";
+      //string line_gif="<br><img border=0 width=60% height=2 src=http://materials.duke.edu/auro/images/line.gif><br><br>";
+      string line_rule="<hr width=\"60%\" style=\"background:black; border:0; height:2px; text-align:left;margin-left:0\" /><br>";
+      string art058_link=" [<a href=https://doi.org/10.1016/j.commatsci.2010.05.010 target=\"_blank\"><font color=black><i>cite</i></font></a>]";
+      string art064_link=" [<a href=https://doi.org/10.1021/co200012w target=\"_blank\"><font color=black><i>cite</i></font></a>]";
+      string icsd_link=" [<a href=https://www.fiz-karlsruhe.com/icsd.html target=\"_blank\"><font color=black><i>info</i></font></a>]";
+      string aflow_ael_readme=" [<a href=http://materials.duke.edu/AFLOW/README_AFLOW_AEL.TXT target=\"_blank\"><font color=black><i>info</i></font></a>]"; //CO20180817
+      string art096_link=" [<a href=https://doi.org/10.1103/PhysRevB.90.174107 target=\"_blank\"><font color=black><i>cite</i></font></a>]";
+      string art100_link=" [<a href=https://www.nature.com/articles/sdata20159 target=\"_blank\"><font color=black><i>cite</i></font></a>]";
+      string aflow_agl_readme=" [<a href=http://materials.duke.edu/AFLOW/README_AFLOW_AGL.TXT target=\"_blank\"><font color=black><i>info</i></font></a>]"; //CO20180817
+      string art115_link=" [<a href=https://doi.org/10.1103/PhysRevMaterials.1.015401 target=\"_blank\"><font color=black><i>cite</i></font></a>]"; //CO20180817
+      string aflow_sym_readme=" [<a href=http://materials.duke.edu/AFLOW/README_AFLOW_SYM.TXT target=\"_blank\"><font color=black><i>info</i></font></a>]"; //CO20180817
+      string art135_link=" [<a href=https://doi.org/10.1107/S2053273318003066 target=\"_blank\"><font color=black><i>cite</i></font></a>]"; //CO20180817
+      int atomCOUNT=0;
+
+      //DX20180817
+      string bravais_lattice_orig_wiki_link=" [<a href=http://aflowlib.duke.edu/aflowwiki/doku.php?id=documentation:all_keywords&#bravais_lattice_orig target=\"_blank\"><font color=black><i>info</i></font></a>]";
+      string bravais_lattice_relax_wiki_link=" [<a href=http://aflowlib.duke.edu/aflowwiki/doku.php?id=documentation:all_keywords&#bravais_lattice_relax target=\"_blank\"><font color=black><i>info</i></font></a>]";
+      string lattice_system_orig_wiki_link=" [<a href=http://aflowlib.duke.edu/aflowwiki/doku.php?id=documentation:all_keywords&#lattice_system_orig target=\"_blank\"><font color=black><i>info</i></font></a>]";
+      string lattice_variation_orig_wiki_link=" [<a href=http://aflowlib.duke.edu/aflowwiki/doku.php?id=documentation:all_keywords&#lattice_variation_orig target=\"_blank\"><font color=black><i>info</i></font></a>]";
+      string lattice_system_relax_wiki_link=" [<a href=http://aflowlib.duke.edu/aflowwiki/doku.php?id=documentation:all_keywords&#lattice_system_relax target=\"_blank\"><font color=black><i>info</i></font></a>]";
+      string lattice_variation_relax_wiki_link=" [<a href=http://aflowlib.duke.edu/aflowwiki/doku.php?id=documentation:all_keywords&#lattice_variation_relax target=\"_blank\"><font color=black><i>info</i></font></a>]";
+      string Pearson_symbol_orig_wiki_link=" [<a href=http://aflowlib.duke.edu/aflowwiki/doku.php?id=documentation:all_keywords&#pearson_symbol_orig target=\"_blank\"><font color=black><i>info</i></font></a>]";
+      string Pearson_symbol_relax_wiki_link=" [<a href=http://aflowlib.duke.edu/aflowwiki/doku.php?id=documentation:all_keywords&#pearson_symbol_relax target=\"_blank\"><font color=black><i>info</i></font></a>]";
+      string sg_wiki_link=" [<a href=http://aflowlib.duke.edu/aflowwiki/doku.php?id=documentation:all_keywords&#sg target=\"_blank\"><font color=black><i>info</i></font></a>]";
+      string sg2_wiki_link=" [<a href=http://aflowlib.duke.edu/aflowwiki/doku.php?id=documentation:all_keywords&#sg2 target=\"_blank\"><font color=black><i>info</i></font></a>]";
+      string spacegroup_orig_wiki_link=" [<a href=http://aflowlib.duke.edu/aflowwiki/doku.php?id=documentation:all_keywords&#spacegroup_orig target=\"_blank\"><font color=black><i>info</i></font></a>]";
+      string spacegroup_relax_wiki_link=" [<a href=http://aflowlib.duke.edu/aflowwiki/doku.php?id=documentation:all_keywords&#spacegroup_relax target=\"_blank\"><font color=black><i>info</i></font></a>]";
+
+      aflowlib::_aflowlib_entry aentry;
+
+      xoption vflags;
+      vflags.flag("FLAG::PREAMBLE",TRUE);
+      vflags.flag("FLAG::CALCULATION",TRUE);
+      vflags.flag("FLAG::JMOL",TRUE);
+      vflags.flag("FLAG::EDATA_ORIG",FALSE);
+      vflags.flag("FLAG::EDATA_RELAX",TRUE);
+      vflags.flag("FLAG::THERMODYNAMICS",TRUE);
+      vflags.flag("FLAG::MAGNETIC",TRUE);
+      vflags.flag("FLAG::ELECTRONIC",FALSE);     // will setup later
+      vflags.flag("FLAG::SCINTILLATION",TRUE);   // will setup later
+      vflags.flag("FLAG::AGL",FALSE);            // will setup later
+      vflags.flag("FLAG::AEL",FALSE);            // will setup later
+      vflags.flag("FLAG::BADER",FALSE);          // will setup later
+
+      // check if ICSD inside (anyway)
+      string lattices[]={"BCC","BCT","CUB","FCC","HEX","MCL","MCLC","ORC","ORCC","ORCF","ORCI","RHL","TET","TRI"};
+      vector<string> vline,tokens;
+      // [OBSOLETE]   vector<string> tokens;
+
+      string html_TAB=" target=\"_blank\"";
+
+      if(LDEBUG) cout << "WEB_Aflowlib_Entry_PHP: [1]<br>" << endl;
+      if(LDEBUG) cout << "WEB_Aflowlib_Entry_PHP: [4]<br>" << endl;
+
+      if(LDEBUG) cout << "WEB_Aflowlib_Entry_PHP: option=" << option << endl;
+
+      // START SEARCH
+
+      vflags.flag("FLAG::FOUND",FALSE);
+      string catalog="",auid="";
+
+      // *****************************************************
+      if(!vflags.flag("FLAG::FOUND") && aurostd::substring2bool(aurostd::tolower(option),"aflow:")) { // CHECK AUID
+        if(LDEBUG) cout << "WEB_Aflowlib_Entry_PHP: option=" << option << endl;
+        string auid=aurostd::tolower(option);
+        if(auid.size()!=22) {
+          cerr << "WEB_Aflowlib_Entry_PHP: error on size of auid=" << auid << endl;
+          oss << "WEB_Aflowlib_Entry_PHP: error on size of auid=" << auid << endl;
+          exit(0);
+        }
+        // OLD
+        // directory_AUID_LIB=init::AFLOW_Projects_Directories("AUID")+"/LIB/"+auid.substr(0,8); for(uint i=8;i<=20;i+=2) directory_AUID_LIB+="/"+auid.substr(i,2);  // splitting aflow:ab/cd..
+        // directory_AUID_RAW=init::AFLOW_Projects_Directories("AUID")+"/RAW/"+auid.substr(0,8); for(uint i=8;i<=20;i+=2) directory_AUID_RAW+="/"+auid.substr(i,2);  // splitting aflow:ab/cd..
+        // directory_AUID_WEB=init::AFLOW_Projects_Directories("AUID")+"/WEB/"+auid.substr(0,8); for(uint i=8;i<=20;i+=2) directory_AUID_WEB+="/"+auid.substr(i,2);  // splitting aflow:ab/cd..
+        // NEW
+        directory_AUID_LIB=init::AFLOW_Projects_Directories("AUID")+"/"+auid.substr(0,8); for(uint i=8;i<=20;i+=2) directory_AUID_LIB+="/"+auid.substr(i,2);  // splitting aflow:ab/cd..
+        directory_AUID_WEB=directory_AUID_LIB+"/WEB";
+        directory_AUID_RAW=directory_AUID_LIB+"/RAW";
+        directory_AUID_LIB=directory_AUID_LIB+"/LIB";
+        if(LDEBUG) cout << "WEB_Aflowlib_Entry_PHP: directory_AUID_LIB=" << directory_AUID_LIB << endl;
+        if(LDEBUG) cout << "WEB_Aflowlib_Entry_PHP: directory_AUID_RAW=" << directory_AUID_RAW << endl;
+        if(LDEBUG) cout << "WEB_Aflowlib_Entry_PHP: directory_AUID_WEB=" << directory_AUID_WEB << endl;
+        directory="";
+        if(!aurostd::FileExist(directory_AUID_RAW+"/"+DEFAULT_FILE_AFLOWLIB_ENTRY_OUT)) {
+          cerr << "WEB_Aflowlib_Entry_PHP: entry does not exist =" << directory_AUID_RAW << "/" << DEFAULT_FILE_AFLOWLIB_ENTRY_OUT << endl;exit(0);
+          oss << "WEB_Aflowlib_Entry_PHP: entry does not exist =" << directory_AUID_RAW << "/" << DEFAULT_FILE_AFLOWLIB_ENTRY_OUT << endl;exit(0);
+        } else {
+          _aflowlib_entry entry_tmp(string(directory_AUID_RAW+"/"+DEFAULT_FILE_AFLOWLIB_ENTRY_OUT));
+          directory=entry_tmp.aurl;
+          auid=entry_tmp.aurl;
+          aurostd::StringSubst(directory,"aflowlib.duke.edu:","");
+          aurostd::StringSubst(directory,"materials.duke.edu:","");
+          aurostd::StringSubst(directory,"AFLOWDATA/ICSD_RAW/","");aurostd::StringSubst(directory,"AFLOWDATA/ICSD_WEB/","");
+          aurostd::StringSubst(directory,"AFLOWDATA/LIB0_RAW/","");aurostd::StringSubst(directory,"AFLOWDATA/LIB0_WEB/","");
+          aurostd::StringSubst(directory,"AFLOWDATA/LIB1_RAW/","");aurostd::StringSubst(directory,"AFLOWDATA/LIB1_WEB/","");
+          aurostd::StringSubst(directory,"AFLOWDATA/LIB2_RAW/","");aurostd::StringSubst(directory,"AFLOWDATA/LIB2_WEB/","");
+          aurostd::StringSubst(directory,"AFLOWDATA/LIB3_RAW/","");aurostd::StringSubst(directory,"AFLOWDATA/LIB3_WEB/","");
+          aurostd::StringSubst(directory,"AFLOWDATA/LIB4_RAW/","");aurostd::StringSubst(directory,"AFLOWDATA/LIB4_WEB/","");
+          aurostd::StringSubst(directory,"AFLOWDATA/LIB5_RAW/","");aurostd::StringSubst(directory,"AFLOWDATA/LIB5_WEB/","");
+          aurostd::StringSubst(directory,"AFLOWDATA/LIB6_RAW/","");aurostd::StringSubst(directory,"AFLOWDATA/LIB6_WEB/","");
+          aurostd::StringSubst(directory,"AFLOWDATA/LIB7_RAW/","");aurostd::StringSubst(directory,"AFLOWDATA/LIB7_WEB/","");
+          aurostd::StringSubst(directory,"AFLOWDATA/LIB8_RAW/","");aurostd::StringSubst(directory,"AFLOWDATA/LIB8_WEB/","");
+          aurostd::StringSubst(directory,"AFLOWDATA/LIB9_RAW/","");aurostd::StringSubst(directory,"AFLOWDATA/LIB9_WEB/","");
+          vflags.flag("FLAG::AUID",TRUE);
+          vflags.flag("FLAG::FOUND",TRUE);
+          catalog=entry_tmp.catalog;
+          label=directory;
+          for(uint ilat=0;ilat<14;ilat++)
+            aurostd::StringSubst(label,lattices[ilat]+"/","");
+          aurostd::StringSubst(label,"/",".");
+        }
+      }
+      // *****************************************************
+      if(!vflags.flag("FLAG::FOUND")) { // tests with proto name
+        string dir2test;
+        dir2test=option;
+
+        vector<string> vdir2test;
+        for(uint i0=0;i0<dir2test.size();i0++) { // allow all identical indices...
+          for(uint i1=i0;i1<dir2test.size();i1++) { // allow all identical indices
+            for(uint i2=i1;i2<dir2test.size();i2++) { // allow all identical indices
+              //	    for(uint i3=i2;i3<dir2test.size();i3++) { // allow all identical indices
+              dir2test=option;
+              if(dir2test.at(i0)=='.') dir2test.at(i0)='/';
+              if(dir2test.at(i1)=='.') dir2test.at(i1)='/';
+              if(dir2test.at(i2)=='.') dir2test.at(i2)='/';
+              //      if(dir2test.at(i3)=='.') dir2test.at(i3)='/';
+              bool found=false;
+              for(uint i=0;i<vdir2test.size()&&!found;i++) if(dir2test==vdir2test.at(i)) found=true;
+              if(!found) {
+                vdir2test.push_back(dir2test);
+                //		cerr << vdir2test.size() << endl;
+              }
+            }
+            //	  }
+          }
+        }
+
+        if(LDEBUG) cout << "WEB_Aflowlib_Entry_PHP: testing dir2test=" << dir2test << endl;
+        for(uint i=0;i<vdir2test.size()&&!vflags.flag("FLAG::FOUND");i++) { // allow i=j=k so that 1 OR 2 OR 3 dots are also tested
+          dir2test=vdir2test.at(i);
+          //		cout << "testing(" << i << ") = " << dir2test << endl;
+          for(uint ilat=0;ilat<14&&!vflags.flag("FLAG::FOUND");ilat++) {
+            //	cerr << string(init::AFLOW_Projects_Directories("ICSD")+"/RAW/"+lattices[ilat]+"/"+dir2test+"/"+DEFAULT_FILE_AFLOWLIB_ENTRY_OUT) << endl;
+            if(!vflags.flag("FLAG::FOUND") && aurostd::FileExist(init::AFLOW_Projects_Directories("ICSD")+"/RAW/"+lattices[ilat]+"/"+dir2test+"/"+DEFAULT_FILE_AFLOWLIB_ENTRY_OUT)) {
+              catalog="ICSD";directory=lattices[ilat]+"/"+dir2test;label=option;vflags.flag("FLAG::FOUND",TRUE);
+            }
+          }
+          if(!vflags.flag("FLAG::FOUND") && aurostd::FileExist(init::AFLOW_Projects_Directories("LIB0")+"/RAW/"+dir2test+"/"+DEFAULT_FILE_AFLOWLIB_ENTRY_OUT)) {
+            catalog="LIB0";directory=dir2test;label=option;vflags.flag("FLAG::FOUND",TRUE);
+          }
+          if(!vflags.flag("FLAG::FOUND") && aurostd::FileExist(init::AFLOW_Projects_Directories("LIB1")+"/RAW/"+dir2test+"/"+DEFAULT_FILE_AFLOWLIB_ENTRY_OUT)) {
+            catalog="LIB1";directory=dir2test;label=option;vflags.flag("FLAG::FOUND",TRUE);		
+          }
+          if(!vflags.flag("FLAG::FOUND") && aurostd::FileExist(init::AFLOW_Projects_Directories("LIB2")+"/RAW/"+dir2test+"/"+DEFAULT_FILE_AFLOWLIB_ENTRY_OUT)) {
+            catalog="LIB2";directory=dir2test;label=option;vflags.flag("FLAG::FOUND",TRUE);		
+          }
+          if(!vflags.flag("FLAG::FOUND") && aurostd::FileExist(init::AFLOW_Projects_Directories("LIB3")+"/RAW/"+dir2test+"/"+DEFAULT_FILE_AFLOWLIB_ENTRY_OUT)) {
+            catalog="LIB3";directory=dir2test;label=option;vflags.flag("FLAG::FOUND",TRUE);		
+          }
+          if(!vflags.flag("FLAG::FOUND") && aurostd::FileExist(init::AFLOW_Projects_Directories("LIB4")+"/RAW/"+dir2test+"/"+DEFAULT_FILE_AFLOWLIB_ENTRY_OUT)) {
+            catalog="LIB4";directory=dir2test;label=option;vflags.flag("FLAG::FOUND",TRUE);		
+          }
+          if(!vflags.flag("FLAG::FOUND") && aurostd::FileExist(init::AFLOW_Projects_Directories("LIB5")+"/RAW/"+dir2test+"/"+DEFAULT_FILE_AFLOWLIB_ENTRY_OUT)) {
+            catalog="LIB5";directory=dir2test;label=option;vflags.flag("FLAG::FOUND",TRUE);		
+          }
+          if(!vflags.flag("FLAG::FOUND") && aurostd::FileExist(init::AFLOW_Projects_Directories("LIB6")+"/RAW/"+dir2test+"/"+DEFAULT_FILE_AFLOWLIB_ENTRY_OUT)) {
+            catalog="LIB6";directory=dir2test;label=option;vflags.flag("FLAG::FOUND",TRUE);		
+          }
+          if(!vflags.flag("FLAG::FOUND") && aurostd::FileExist(init::AFLOW_Projects_Directories("LIB7")+"/RAW/"+dir2test+"/"+DEFAULT_FILE_AFLOWLIB_ENTRY_OUT)) {
+            catalog="LIB7";directory=dir2test;label=option;vflags.flag("FLAG::FOUND",TRUE);		
+          }
+          if(!vflags.flag("FLAG::FOUND") && aurostd::FileExist(init::AFLOW_Projects_Directories("LIB8")+"/RAW/"+dir2test+"/"+DEFAULT_FILE_AFLOWLIB_ENTRY_OUT)) {
+            catalog="LIB8";directory=dir2test;label=option;vflags.flag("FLAG::FOUND",TRUE);		
+          }
+          if(!vflags.flag("FLAG::FOUND") && aurostd::FileExist(init::AFLOW_Projects_Directories("LIB9")+"/RAW/"+dir2test+"/"+DEFAULT_FILE_AFLOWLIB_ENTRY_OUT)) {
+            catalog="LIB9";directory=dir2test;label=option;vflags.flag("FLAG::FOUND",TRUE);		
+          }
+        }
+      }
+
+
+
+      // **********************************************************************************************************
+      // TRY ICSD LINK
+      // **********************************************************************************************************
+      if(!vflags.flag("FLAG::FOUND")) { // icsd link
+        string directory_ICSD2LINK=init::AFLOW_Projects_Directories("AUID")+"/icsd:/"+option;
+        aurostd::StringSubst(directory_ICSD2LINK,"ICSD:","icsd:");
+        aurostd::StringSubst(directory_ICSD2LINK,"icsd:icsd:","icsd:");    
+        //	cerr << directory_ICSD2LINK << endl;
+        if(aurostd::FileExist(directory_ICSD2LINK+"/RAW/"+DEFAULT_FILE_AFLOWLIB_ENTRY_OUT)) {
+          _aflowlib_entry entry_tmp(string(directory_ICSD2LINK+"/RAW/"+DEFAULT_FILE_AFLOWLIB_ENTRY_OUT));
+          directory=entry_tmp.aurl;
+          auid=entry_tmp.aurl;
+          aurostd::StringSubst(directory,"aflowlib.duke.edu:","");
+          aurostd::StringSubst(directory,"materials.duke.edu:","");
+          aurostd::StringSubst(directory,"AFLOWDATA/ICSD_RAW/","");aurostd::StringSubst(directory,"AFLOWDATA/ICSD_WEB/","");
+          vflags.flag("FLAG::ICSD",TRUE);
+          vflags.flag("FLAG::FOUND",TRUE);
+          catalog=entry_tmp.catalog;
+          label=directory;
+          for(uint ilat=0;ilat<14;ilat++)
+            aurostd::StringSubst(label,lattices[ilat]+"/","");
+          aurostd::StringSubst(label,"/",".");
+          //	  cerr << directory_ICSD2LINK+"/RAW/"+DEFAULT_FILE_AFLOWLIB_ENTRY_OUT << endl;
+        }
+      }
+
+      // **********************************************************************************************************
+      // SHOULD BE FOUND
+      // **********************************************************************************************************
+
+
+      if(catalog=="ICSD") {
+        vflags.flag("FLAG::ICSD",TRUE);
+        directory_LIB=init::AFLOW_Projects_Directories("ICSD")+"/LIB/"+directory;
+        directory_WEB=init::AFLOW_Projects_Directories("ICSD")+"/WEB/"+directory;
+        directory_RAW=init::AFLOW_Projects_Directories("ICSD")+"/RAW/"+directory;
+        url_WEB="/AFLOWDATA/ICSD_WEB/"+directory;
+      }
+
+      if(catalog=="LIB0") {
+        vflags.flag("FLAG::LIB0",TRUE);
+        directory_LIB=init::AFLOW_Projects_Directories("LIB0")+"/LIB/"+directory;
+        directory_WEB=init::AFLOW_Projects_Directories("LIB0")+"/WEB/"+directory;
+        directory_RAW=init::AFLOW_Projects_Directories("LIB0")+"/RAW/"+directory;
+        url_WEB="/AFLOWDATA/LIB0_RAW/"+directory;
+      }
+      if(catalog=="LIB1") {
+        vflags.flag("FLAG::LIB1",TRUE);
+        directory_LIB=init::AFLOW_Projects_Directories("LIB1")+"/LIB/"+directory;
+        directory_WEB=init::AFLOW_Projects_Directories("LIB1")+"/WEB/"+directory;
+        directory_RAW=init::AFLOW_Projects_Directories("LIB1")+"/RAW/"+directory;
+        url_WEB="/AFLOWDATA/LIB1_RAW/"+directory;
+      }
+      if(catalog=="LIB2") {
+        vflags.flag("FLAG::LIB2",TRUE);
+        directory_LIB=init::AFLOW_Projects_Directories("LIB2")+"/LIB/"+directory;
+        directory_WEB=init::AFLOW_Projects_Directories("LIB2")+"/RAW/"+directory; // June 2016
+        directory_RAW=init::AFLOW_Projects_Directories("LIB2")+"/RAW/"+directory;
+        url_WEB="/AFLOWDATA/LIB2_RAW/"+directory; // May 2014
+      }
+      if(catalog=="LIB3") {
+        vflags.flag("FLAG::LIB3",TRUE);
+        directory_LIB=init::AFLOW_Projects_Directories("LIB3")+"/LIB/"+directory;
+        directory_WEB=init::AFLOW_Projects_Directories("LIB3")+"/WEB/"+directory;
+        directory_RAW=init::AFLOW_Projects_Directories("LIB3")+"/RAW/"+directory;
+        url_WEB="/AFLOWDATA/LIB3_WEB/"+directory;
+      }
+      if(catalog=="LIB4") {
+        vflags.flag("FLAG::LIB4",TRUE);
+        directory_LIB=init::AFLOW_Projects_Directories("LIB4")+"/LIB/"+directory;
+        directory_WEB=init::AFLOW_Projects_Directories("LIB4")+"/WEB/"+directory;
+        directory_RAW=init::AFLOW_Projects_Directories("LIB4")+"/RAW/"+directory;
+        url_WEB="/AFLOWDATA/LIB4_WEB/"+directory;
+      }
+      if(catalog=="LIB5") {
+        vflags.flag("FLAG::LIB5",TRUE);
+        directory_LIB=init::AFLOW_Projects_Directories("LIB5")+"/LIB/"+directory;
+        directory_WEB=init::AFLOW_Projects_Directories("LIB5")+"/WEB/"+directory;
+        directory_RAW=init::AFLOW_Projects_Directories("LIB5")+"/RAW/"+directory;
+        url_WEB="/AFLOWDATA/LIB5_WEB/"+directory;
+      }
+      if(catalog=="LIB6") {
+        vflags.flag("FLAG::LIB6",TRUE);
+        directory_LIB=init::AFLOW_Projects_Directories("LIB6")+"/LIB/"+directory;
+        directory_WEB=init::AFLOW_Projects_Directories("LIB6")+"/WEB/"+directory;
+        directory_RAW=init::AFLOW_Projects_Directories("LIB6")+"/RAW/"+directory;
+        url_WEB="/AFLOWDATA/LIB6_WEB/"+directory;
+      }
+      if(catalog=="LIB7") {
+        vflags.flag("FLAG::LIB7",TRUE);
+        directory_LIB=init::AFLOW_Projects_Directories("LIB7")+"/LIB/"+directory;
+        directory_WEB=init::AFLOW_Projects_Directories("LIB7")+"/WEB/"+directory;
+        directory_RAW=init::AFLOW_Projects_Directories("LIB7")+"/RAW/"+directory;
+        url_WEB="/AFLOWDATA/LIB7_WEB/"+directory;
+      }
+      if(catalog=="LIB8") {
+        vflags.flag("FLAG::LIB8",TRUE);
+        directory_LIB=init::AFLOW_Projects_Directories("LIB8")+"/LIB/"+directory;
+        directory_WEB=init::AFLOW_Projects_Directories("LIB8")+"/WEB/"+directory;
+        directory_RAW=init::AFLOW_Projects_Directories("LIB8")+"/RAW/"+directory;
+        url_WEB="/AFLOWDATA/LIB8_WEB/"+directory;
+      }
+      if(catalog=="LIB9") {
+        vflags.flag("FLAG::LIB9",TRUE);
+        directory_LIB=init::AFLOW_Projects_Directories("LIB9")+"/LIB/"+directory;
+        directory_WEB=init::AFLOW_Projects_Directories("LIB9")+"/WEB/"+directory;
+        directory_RAW=init::AFLOW_Projects_Directories("LIB9")+"/RAW/"+directory;	
+        url_WEB="/AFLOWDATA/LIB9_WEB/"+directory;
+      }
+
+      // LDEBUG=1;
+
+      if(LDEBUG) cout << "WEB_Aflowlib_Entry_PHP: vflags.flag(\"FLAG::FOUND\")=" << vflags.flag("FLAG::FOUND") << endl;
+      if(LDEBUG) cout << "WEB_Aflowlib_Entry_PHP: vflags.flag(\"FLAG::ICSD\")=" << vflags.flag("FLAG::ICSD") << endl;
+      if(LDEBUG) cout << "WEB_Aflowlib_Entry_PHP: vflags.flag(\"FLAG::LIB1\")=" << vflags.flag("FLAG::LIB1") << endl;
+      if(LDEBUG) cout << "WEB_Aflowlib_Entry_PHP: vflags.flag(\"FLAG::LIB2\")=" << vflags.flag("FLAG::LIB2") << endl;
+      if(LDEBUG) cout << "WEB_Aflowlib_Entry_PHP: vflags.flag(\"FLAG::LIB3\")=" << vflags.flag("FLAG::LIB3") << endl;
+      if(LDEBUG) cout << "WEB_Aflowlib_Entry_PHP: vflags.flag(\"FLAG::LIB4\")=" << vflags.flag("FLAG::LIB4") << endl;
+      if(LDEBUG) cout << "WEB_Aflowlib_Entry_PHP: vflags.flag(\"FLAG::LIB5\")=" << vflags.flag("FLAG::LIB5") << endl;
+      if(LDEBUG) cout << "WEB_Aflowlib_Entry_PHP: vflags.flag(\"FLAG::LIB7\")=" << vflags.flag("FLAG::LIB6") << endl;
+      if(LDEBUG) cout << "WEB_Aflowlib_Entry_PHP: vflags.flag(\"FLAG::LIB7\")=" << vflags.flag("FLAG::LIB7") << endl;
+      if(LDEBUG) cout << "WEB_Aflowlib_Entry_PHP: vflags.flag(\"FLAG::LIB8\")=" << vflags.flag("FLAG::LIB8") << endl;
+      if(LDEBUG) cout << "WEB_Aflowlib_Entry_PHP: vflags.flag(\"FLAG::LIB9\")=" << vflags.flag("FLAG::LIB9") << endl;
+      if(LDEBUG) cout << "WEB_Aflowlib_Entry_PHP: vflags.flag(\"FLAG::AUID\")=" << vflags.flag("FLAG::AUID") << endl;   
+
+      // now start
+      // got it  ?
+      if(!aurostd::FileExist(directory_RAW+"/"+_AFLOWIN_)) directory_RAW="";
+
+      if(!directory.empty()) { // play with aentry.entry
+        aurostd::StringSubst(label,"/",".");
+        aentry.file2aflowlib(directory_RAW+"/"+DEFAULT_FILE_AFLOWLIB_ENTRY_OUT,oss);  //   oss << aentry.entry << endl;
+        directory_AUID_LIB=init::AFLOW_Projects_Directories("AUID")+"/"+aflowlib::auid2directory(aentry.auid);
+        directory_AUID_WEB=directory_AUID_LIB+"/WEB";
+        directory_AUID_RAW=directory_AUID_LIB+"/RAW";
+        directory_AUID_LIB=directory_AUID_LIB+"/LIB";    
+        aurostd::string2tokens(aentry.sg2,tokens,"#");if(tokens.size()>0) aentry.sg2=tokens.at(tokens.size()-1);
+        if(aentry.vfiles_WEB.size()==0) aentry.vfiles_WEB=aentry.vfiles;
+      }
+
+      // check AGL/AEL
+      vflags.flag("FLAG::ELECTRONIC",aurostd::substring2bool(aentry.vloop,"bands"));
+      vflags.flag("FLAG::SCINTILLATION",aurostd::substring2bool(aentry.vloop,"bands"));
+      vflags.flag("FLAG::AGL",aurostd::substring2bool(aentry.vloop,"agl"));
+      vflags.flag("FLAG::AEL",aurostd::substring2bool(aentry.vloop,"ael"));
+      vflags.flag("FLAG::BADER",aurostd::substring2bool(aentry.vloop,"bader"));
+
+      if(XHOST.hostname=="nietzsche.mems.duke.edu") {
+        oss << "<b>DEBUG: only in " << XHOST.hostname << "</b><br>" << endl;
+        oss << "XHOST.hostname=" << XHOST.hostname << "<br>" << endl;
+        oss << "auid=" << aentry.auid << "<br>" << endl;
+        oss << "option=" << option << "<br>" << endl;
+        oss << "label=" << label << "<br>" << endl;
+        oss << "directory=" << directory << "<br>" << endl;
+        oss << "catalog=" << aentry.catalog << "<br>" << endl;
+        oss << "vflags.flag(\"FLAG::ICSD\")=" << vflags.flag("FLAG::ICSD") << "<br>" << endl;
+        oss << "vflags.flag(\"FLAG::LIB0\")=" << vflags.flag("FLAG::LIB0") << "<br>" << endl;
+        oss << "vflags.flag(\"FLAG::LIB1\")=" << vflags.flag("FLAG::LIB1") << "<br>" << endl;
+        oss << "vflags.flag(\"FLAG::LIB2\")=" << vflags.flag("FLAG::LIB2") << "<br>" << endl;
+        oss << "vflags.flag(\"FLAG::LIB3\")=" << vflags.flag("FLAG::LIB3") << "<br>" << endl;
+        oss << "vflags.flag(\"FLAG::LIB4\")=" << vflags.flag("FLAG::LIB4") << "<br>" << endl;
+        oss << "vflags.flag(\"FLAG::LIB5\")=" << vflags.flag("FLAG::LIB5") << "<br>" << endl;
+        oss << "vflags.flag(\"FLAG::LIB6\")=" << vflags.flag("FLAG::LIB6") << "<br>" << endl;
+        oss << "vflags.flag(\"FLAG::LIB7\")=" << vflags.flag("FLAG::LIB7") << "<br>" << endl;
+        oss << "vflags.flag(\"FLAG::LIB8\")=" << vflags.flag("FLAG::LIB8") << "<br>" << endl;
+        oss << "vflags.flag(\"FLAG::LIB9\")=" << vflags.flag("FLAG::LIB9") << "<br>" << endl;
+        oss << "vflags.flag(\"FLAG::AUID\")=" << vflags.flag("FLAG::AUID") << "<br>" << endl;
+        oss << "vflags.flag(\"FLAG::FOUND\")=" << vflags.flag("FLAG::FOUND") << "<br>" << endl;
+        oss << "directory_LIB=" << directory_LIB << "<br>" << endl;
+        oss << "directory_WEB=" << directory_WEB << "<br>" << endl;
+        oss << "directory_RAW=" << directory_RAW << "<br>" << endl;
+        oss << "directory_AUID_LIB=" << directory_AUID_LIB << "<br>" << endl;
+        oss << "directory_AUID_WEB=" << directory_AUID_WEB << "<br>" << endl;
+        oss << "directory_AUID_RAW=" << directory_AUID_RAW << "<br>" << endl;
+        oss << "vflags.flag(\"FLAG::PREAMBLE\")=" << vflags.flag("FLAG::PREAMBLE")  << "<br>" << endl;
+        oss << "vflags.flag(\"FLAG::CALCULATION\")=" << vflags.flag("FLAG::CALCULATION") << "<br>" << endl;
+        oss << "vflags.flag(\"FLAG::JMOL\")=" << vflags.flag("FLAG::JMOL")  << "<br>" << endl;
+        oss << "vflags.flag(\"FLAG::EDATA_ORIG\")=" << vflags.flag("FLAG::EDATA_ORIG") << "<br>" << endl;
+        oss << "vflags.flag(\"FLAG::EDATA_RELAX\")=" << vflags.flag("FLAG::EDATA_RELAX") << "<br>" << endl;
+        oss << "vflags.flag(\"FLAG::THERMODYNAMICS\")=" << vflags.flag("FLAG::THERMODYNAMICS") << "<br>" << endl;
+        oss << "vflags.flag(\"FLAG::MAGNETIC\")=" << vflags.flag("FLAG::MAGNETIC") << "<br>" << endl;
+        oss << "vflags.flag(\"FLAG::ELECTRONIC\")=" << vflags.flag("FLAG::ELECTRONIC") << "<br>" << endl;
+        oss << "vflags.flag(\"FLAG::SCINTILLATION\")=" << vflags.flag("FLAG::SCINTILLATION") << "<br>" << endl;
+        oss << "vflags.flag(\"FLAG::AGL\")=" << vflags.flag("FLAG::AGL") << "<br>" << endl;
+        oss << "vflags.flag(\"FLAG::AEL\")=" << vflags.flag("FLAG::AEL") << "<br>" << endl;
+        oss << "vflags.flag(\"FLAG::BADER\")=" << vflags.flag("FLAG::BADER") << "<br>" << endl;
+        oss << "aentry.loop=" << aentry.loop << "<br>" << endl;
+        // oss << "aflowlib.out=" << aurostd::efile2string(directory_RAW+"/"+DEFAULT_FILE_AFLOWLIB_ENTRY_OUT) << "<br>" << endl;
+        // oss << "aflowlib.json=" << aurostd::efile2string(directory_RAW+"/"+DEFAULT_FILE_AFLOWLIB_ENTRY_JSON) << "<br>" << endl;
+      }
+
+      //CO20180523 - fixing for LIB6 missing from /www directory
+      if(aurostd::substring2bool(XHOST.hostname, "aflowlib")){
+        vflags.flag("FLAG::JMOL",FALSE);
+        string web_path="/www"+url_WEB;
+        if(LDEBUG) {cerr << soliloquy << " web_path=" << web_path << endl;}
+        if(aurostd::IsDirectory(web_path)){
+          vector<string> web_path_vfiles;
+          aurostd::DirectoryLS(web_path,web_path_vfiles);
+          if(aurostd::substring2bool(web_path_vfiles,label+".cif")){vflags.flag("FLAG::JMOL",TRUE);}
+        }
+        if(LDEBUG) {cerr << soliloquy << " vflags.flag(\"FLAG::JMOL\")=" << vflags.flag("FLAG::JMOL") << endl;}
+      }
+
+      // make ORIG vs RELAX
+      vflags.flag("FLAG::EDATA_ORIG",FALSE);
+      if(aentry.Bravais_lattice_orig!=aentry.Bravais_lattice_relax && aentry.Bravais_lattice_orig!="nan" && aentry.Bravais_lattice_relax!="nan") vflags.flag("FLAG::EDATA_ORIG",TRUE);
+      if(aentry.lattice_variation_orig!=aentry.lattice_variation_relax && aentry.lattice_variation_orig!="nan" && aentry.lattice_variation_relax!="nan") vflags.flag("FLAG::EDATA_ORIG",TRUE);
+      if(aentry.lattice_system_orig!=aentry.lattice_system_relax && aentry.lattice_system_orig!="nan" && aentry.lattice_system_relax!="nan") vflags.flag("FLAG::EDATA_ORIG",TRUE);
+      if(aentry.Pearson_symbol_orig!=aentry.Pearson_symbol_relax && aentry.Pearson_symbol_orig!="nan" && aentry.Pearson_symbol_relax!="nan") vflags.flag("FLAG::EDATA_ORIG",TRUE);
+
+      // ***************************************************************************
+      // not found
+      // oss << "Thank you for your query, but unfortunately entry " << label << " has not yet been calculated. If you want to report this omission please email Dr. Rose at aflowdev@aflowlib.duke.ed.<br>" << endl;
+      // ***************************************************************************
+      // PREAMBLE BEGIN
+      string title=label;
+      if(vflags.flag("FLAG::FOUND") && vflags.flag("FLAG::PREAMBLE") && !directory.empty()) {
+        if(vflags.flag("FLAG::ICSD")) {
+          aurostd::string2tokens(label,tokens,"_");
+          title=tokens.at(0);
+          for(uint i=0;i<=9;i++) aurostd::StringSubst(title,aurostd::utype2string<uint>(i),string("<sub>"+aurostd::utype2string<uint>(i)+"</sub>"));
+          title+=" (ICSD# "+tokens.at(2)+")";//+directory;
+        }
+      }
+      if(vflags.flag("FLAG::ELECTRONIC")){ //CO20180502
+        oss.setf(std::ios::fixed,std::ios::floatfield);
+        oss.precision(4);
+        oss << "<script type=\"text/javascript\">" << endl;
+        aurostd::xoption aaa;
+        stringstream bandsdata;
+        oss << "var d3_bands_data = "; estructure::BANDSDATA_JSON(aaa, directory_LIB, bandsdata,true); oss << bandsdata.str();  //GG
+        oss << ";</script>" << endl;
+      }
+      oss << "<! HARVEY WORK BEFORE HERE> " << endl;
+      oss << "<div id=\"content\">" << endl;
+      oss << "<div class=\"title\">" << endl;
+      oss << "<FONT SIZE=+3> " << title << " </FONT></div>" << endl;
+      // ***************************************************************************
+      // COMPOUND
+      if(vflags.flag("FLAG::FOUND") && !directory.empty()) {
+        oss << "<!-- compound: BEGIN -->" << endl;
+        oss << "<FONT SIZE=+3> " << aentry.compound << " </FONT><br>" << endl;
+        oss << "<!-- compound: END -->" << endl;
+      }	
+      // ***************************************************************************
+      // LICENSE
+      if(vflags.flag("FLAG::FOUND") && !directory.empty()) {
+        string LICENSE="The data included within the aflow.org repository is free for scientific, academic and non-commercial purposes. Any other use is prohibited.";
+        oss << "<!-- license: BEGIN -->" << endl;
+        oss << "<div class = \"url_text\">" << endl;
+        oss << "<br><b>LICENSE: <span class=\"url_text\">" << LICENSE << "</span></b>" << endl;
+        oss << "</div>" << endl;
+        oss << "<!-- license: END -->" << endl;
+      }	
+      // ***************************************************************************
+      // PREAMBLE BEGIN
+      if(vflags.flag("FLAG::FOUND") && vflags.flag("FLAG::PREAMBLE") && !directory.empty()) {
+        // string URL=string("http://aflow.org/material.php?proto_name=")+label;
+        // string URL=string("http://aflow.org/material.php?id=")+label;   // with label
+        string URL=string("http://aflow.org/material.php?id=")+aentry.auid; // with auid
+        oss << "<!-- preamble: BEGIN -->" << endl;
+        //      oss << "<FONT SIZE=+3> " << aentry.compound << " </FONT>" << endl;
+        oss << "<div class = \"url\">" << endl;
+        oss << "Permanent URL: <span class=\"url_text\">" << URL << "</span>" << endl;
+        oss << "</div>" << endl;
+        oss << "<br><FONT SIZE=+0><b>aflow.org</b> web entry generator V" << string(AFLOW_VERSION) << " [built="  << TODAY << "]" << "</font>" << endl;
+        oss << "<!-- preamble: END -->" << endl;
+      }	
+      // ***************************************************************************
+      // NEW JSMOL BEGIN
+
+      if(vflags.flag("FLAG::FOUND") && vflags.flag("FLAG::JMOL") && !directory.empty() && aurostd::substring2bool(aentry.vfiles_WEB,label+".cif")) {  //CO20180523 - fixing for LIB6 missing from /www directory
+        //[OBSOLETE CO20170628 - per Bob/JMOL]if label+".cif" is available, assume "_sprim" and "_sconv" are too
+
+        //[OBSOLETE CO20170628 - per Bob/JMOL]space group stuff found in bob's file now
+        //[OBSOLETE CO20170628 - per Bob/JMOL]oss << "<br><br><b>Space Group</b>: " << (aurostd::string2utype<int>(aentry.spacegroup_relax)>0 ? GetSpaceGroupName(aurostd::string2utype<int>(aentry.spacegroup_relax)) : "N/A" ) << "  (#" << aentry.spacegroup_relax << ")" << endl;
+        //[OBSOLETE CO20170628 - per Bob/JMOL]if(aurostd::string2utype<int>(aentry.spacegroup_relax)>0) {
+        //[OBSOLETE CO20170628 - per Bob/JMOL]  oss << "<br><br><b>Space Group</b>: " <<  GetSpaceGroupName(aurostd::string2utype<int>(aentry.spacegroup_relax)) << "  (#" << aentry.spacegroup_relax << ")" << endl;
+        //[OBSOLETE CO20170628 - per Bob/JMOL]} else {
+        //[OBSOLETE CO20170628 - per Bob/JMOL]  oss << "<br><br><b>Space Group</b>: " <<  "N/A" << "  (#" << aentry.spacegroup_relax << ")" << endl;
+        //[OBSOLETE CO20170628 - per Bob/JMOL]}
+        oss << "<!-- jmol: BEGIN -->" << endl;
+        oss << "<!--div class = \"jmol\"-->" << endl;
+        //[OBSOLETE CO20170628 - per Bob/JMOL]oss << "<script type=\"text/javascript\" src=\"/search/Lib/JS/JSmol.min.js\"></script>" << endl;  //CO20170622
+        //[OBSOLETE CO20170628 - per Bob/JMOL]string JMOL_PATH="http://aflowlib.duke.edu/users/jmolers/test/jsmol";
+        string JMOL_PATH="http://aflowlib.duke.edu/search/Lib/JS/JSMol";
+        oss << "<script type=\"text/javascript\" src=\"" << JMOL_PATH << "/JSmol.min.js\"></script>" << endl;  //CO20170622
+        oss << "<script type=\"text/javascript\">" << endl;
+        //CO20170622 START
+        //build our standard AFLOW object, add from aentry as needed
+        oss << "AFLOW={};" << endl;
+        oss << "AFLOW.version = \"" << string(AFLOW_VERSION) << "\";" << endl;
+        oss << "AFLOW.url_WEB = \"http://aflowlib.duke.edu" << url_WEB << "\";" << endl; //CO check with bob, maybe aflowlib.duke.edu?
+        string system_name=KBIN::ExtractSystemName(directory_LIB);
+        //    cerr << system_name << endl; exit(0);
+        //  system_name="xxxx";
+        oss << "AFLOW.label = \"" << system_name << "\";" << endl;
+        //  oss << "AFLOW.label = \"" << "xxx" << "\";" << endl;
+
+
+        oss << "AFLOW.spaceGroupNo = " << aentry.spacegroup_relax << ";" << endl;
+        oss << "AFLOW.spaceGroupName = \"" << GetSpaceGroupName(aurostd::string2utype<int>(aentry.spacegroup_relax)) << "\";" << endl;
+        double aCIF,bCIF,cCIF,alphaCIF,betaCIF,gammaCIF;
+        cif2data(directory_WEB+"/"+label+"_sconv.cif",aCIF,bCIF,cCIF,alphaCIF,betaCIF,gammaCIF);
+        oss << "AFLOW.cif_sconv = [" << aCIF << "," << bCIF << "," << cCIF << "," << alphaCIF << "," << betaCIF << "," << gammaCIF << "];" << endl;
+        cif2data(directory_WEB+"/"+label+".cif",aCIF,bCIF,cCIF,alphaCIF,betaCIF,gammaCIF);
+        oss << "AFLOW.cif = [" << aCIF << "," << bCIF << "," << cCIF << "," << alphaCIF << "," << betaCIF << "," << gammaCIF << "];" << endl;
+        cif2data(directory_WEB+"/"+label+"_sprim.cif",aCIF,bCIF,cCIF,alphaCIF,betaCIF,gammaCIF);
+        oss << "AFLOW.cif_sprim = [" << aCIF << "," << bCIF << "," << cCIF << "," << alphaCIF << "," << betaCIF << "," << gammaCIF << "];" << endl;
+        string sym2json; //PC+DX20180723
+        if(aurostd::FileExist(directory_RAW+"/"+"aflow.fgroup.bands.json.xz")) //PC+DX20180723
+        { aurostd::xzfile2string(directory_RAW+"/"+"aflow.fgroup.bands.json.xz",sym2json); //PC+DX20180723
+          oss << "AFLOW.sym2json ="; //PC+DX20180723
+          oss << sym2json;    //PC+DX20180723
+          oss << ";" << endl; } //PC+DX20180723
+        else if (aurostd::FileExist(directory_RAW+"/"+"aflow.fgroup.relax.json.xz")) //PC+DX20180723
+        { aurostd::xzfile2string(directory_RAW+"/"+"aflow.fgroup.relax.json.xz",sym2json); //PC+DX20180723
+          oss << "AFLOW.sym2json ="; //PC+DX20180723
+          oss << sym2json;    //PC+DX20180723
+          oss << ";" << endl; }//PC+DX20180723
+        else {cerr << "error" << endl; //PC+DX20180723
+        }; //PC+DX20180723
+        //BEGIN BADER ISOSURFACES
+        if(vflags.flag("FLAG::BADER")){ //did we calculate bader?
+          if(aurostd::substring2bool(aentry.vfiles_WEB,label+"_Bader_20_"+aentry.vspecies.at(0)+".jvxl")) { //quick (not robust) test that bader loop ran fine
+            if(aurostd::substring2bool(aentry.vfiles_WEB,"CONTCAR.relax")) {  //check that we have the right structure
+              xstructure xstr(directory_WEB+"/CONTCAR.relax",IOAFLOW_AUTO);
+              xstr.ReScale(1.0);
+              oss << "AFLOW.baderUnitcell = [";
+              string sep = "";
+              for(uint i=1;i<=3;i++)
+                for(uint j=1;j<=3;j++) {
+                  oss << sep << xstr.lattice(i,j);
+                  sep = ",";
+                }
+              oss << "];" << endl;
+              oss << "AFLOW.baderVSpecies = [" << aurostd::joinWDelimiter(aurostd::wrapVecEntries(aentry.vspecies,"\""),",") << "];" << endl;
+            }
+          }
+        }
+        //END BADER ISOSURFACES
+        oss << "AFLOW.jsmolDir = \"" << JMOL_PATH << "\";" << endl;
+
+        //adding bob's stuff
+        //string aflow_entry_js=AFLOW_ENTRY_JS;
+        oss << AFLOW_WEBAPP_ENTRY_JS;  //CO20170622 
+
+        oss << "</script>" << endl;
+        oss << "</td></tr></table>" << endl;
+        oss << "<!--/div-->" << endl;
+        oss << "<!-- jmol: END -->" << endl;
+      }
+      if(vflags.flag("FLAG::FOUND") && vflags.flag("FLAG::ELECTRONIC") && !directory.empty()) {
+        oss << "<!-- geena bands: BEGIN -->" << endl;
+        oss << "<script type=\"text/javascript\" src=\"./Lib/JS/d3.min.js\"></script>" << endl;  //CO20170622  ///www/search/Lib/JS/d3.min.js
+        oss << "<script type=\"text/javascript\">" << endl;
+        oss << AFLOW_WEBAPP_BANDS_JS; //PC20180515
+        oss << "</script>" << endl;
+        oss << "<!-- geena bands: END -->" << endl;
+      }
+      // NEW JSMOL END
+      // ***************************************************************************
+      // CALCULATION
+      if(vflags.flag("FLAG::FOUND") && vflags.flag("FLAG::CALCULATION") && !directory.empty()) {
+        // [OBSOLETE] oss << line_rule << endl; //JPO20180731
+        oss << "<!-- Calculation properties: BEGIN -->" << endl;
+        oss << "<div class=\"container\">" << endl; //JPO20180731
+        oss << "<div class=\"container-title\"><h1 class=\"section-title\">Calculation details</h1></div>" << endl; //JPO20180731
+        // [OBSOLETE] oss << line_rule << endl; //JPO20180731
+        //      oss << "<div class=\"calculation_details\">" << endl; //JPO20180731
+        // [OBSOLETE] oss << "<div>" << endl; //JPO20180731
+        // [OBSOLETE] oss << "<ul>" << endl; //JPO20180731
+        if(!aentry.code.empty()) {
+          oss << "<div class=\"container__cell\"><div class=\"container__card\"><h5 class=\"value-name\">" << DEFAULT_FILE_AFLOWLIB_ENTRY_OUT << ":</h5><span class=\"value\">" << "[" << "<a href=\"" << url_WEB << "/\"" << html_TAB << ">entry</a>|" << "<a href=\"" << url_WEB << "/" << DEFAULT_FILE_AFLOWLIB_ENTRY_OUT << "\"" << html_TAB << ">raw</a>]" << "</span></div></div>" << endl; //JPO20180731
+          oss << "<div class=\"container__cell\"><div class=\"container__card\"><h5 class=\"value-name\">" << DEFAULT_FILE_AFLOWLIB_ENTRY_JSON << ":</h5><span class=\"value\">" << "[" << "<a href=\"" << url_WEB << "/?format=json\"" << html_TAB << ">entry</a>|" << "<a href=\"" << url_WEB << "/" << DEFAULT_FILE_AFLOWLIB_ENTRY_JSON << "\"" << html_TAB << ">raw</a>]" << "</span></div></div>" << endl; //JPO20180731
+        }
+        if(!aentry.auid.empty()) 
+          oss << "<div class=\"container__cell\"><div class=\"container__card\"><h5 class=\"value-name\">AFLOW-UID [<a href=\"" << url_WEB << "/?auid\">auid</a>]:</h5><span class=\"value\">" << aentry.auid << "</span></div></div>" << endl; //PC20180515  //JPO20180731
+        if(!aentry.aurl.empty()) 
+          oss << "<div class=\"container__cell\"><div class=\"container__card\"><h5 class=\"value-name\">AFLOW-URL [<a href=\"" << url_WEB << "/?aurl\">aurl</a>]:</h5><span class=\"value\">" << aentry.aurl << "</span></div></div>" << endl; //PC20180515 //JPO20180731
+        if(!aentry.code.empty()) 
+          oss << "<div class=\"container__cell\"><div class=\"container__card\"><h5 class=\"value-name\"><i>Ab-initio</i> code [<a href=\"" << url_WEB << "/?code\">code</a>]:</h5><span class=\"value\">" << aentry.code << (aentry.calculation_cores>1?" (MPI) ":"") << "</span></div></div>" << endl;  //PC20180515 //JPO20180731
+        if(!aentry.compound.empty()) 
+          oss << "<div class=\"container__cell\"><div class=\"container__card\"><h5 class=\"value-name\">Composition per cell [<a href=\"" << url_WEB << "/?compound\">compound</a>]:</h5><span class=\"value\">" << aentry.compound << "</span></div></div>" << endl; //PC20180515 //JPO20180731
+        if(!aentry.icsd.empty()) 
+          oss << "<div class=\"container__cell\"><div class=\"container__card\"><h5 class=\"value-name\">ICSD entry" << icsd_link << ":</h5><span class=\"value\">" << aentry.icsd << "</span></div></div>" << endl;  //PC20180515 //JPO20180731
+        if(!aentry.dft_type.empty()) 
+          oss << "<div class=\"container__cell\"><div class=\"container__card\"><h5 class=\"value-name\">Pseudopotentials type [<a href=\"" << url_WEB << "/?pp_type\">pp_type</a>]:</h5><span class=\"value\">" << aentry.dft_type << "</span></div></div>" << endl;  //PC20180515 //JPO20180731
+        for(uint i=0;i<aentry.vspecies_pp.size();i++)  
+          oss << "<div class=\"container__cell\"><div class=\"container__card\"><h5 class=\"value-name\">PP - Species&middot;Version [<a href=\"" << url_WEB << "/?species_pp_version\">species_pp_version</a>]:</h5><span class=\"value\">" << aentry.vspecies_pp_version.at(i) << "</span></div></div>" << endl; //PC20180515 //JPO20180731
+        for(uint i=0;i<aentry.vspecies_pp_ZVAL.size();i++)  
+          oss << "<div class=\"container__cell\"><div class=\"container__card\"><h5 class=\"value-name\">PP - Species&middot;ZVAL [<a href=\"" << url_WEB << "/?species_pp_ZVAL\">species_pp_ZVAL</a>]:</h5><span class=\"value\">" << aentry.vspecies_pp_ZVAL.at(i) << "</span></div></div>" << endl; //PC20180515 //JPO20180731
+        oss << "<div class=\"container__cell\"><div class=\"container__card\"><h5 class=\"value-name\">LDAU [T;{L};{U};{J}] [<a href=\"" << url_WEB << "/?ldau_TLUJ\">ldau_TLUJ</a>]:</h5><span class=\"value\">" << (!aentry.ldau_TLUJ.empty()?aentry.ldau_TLUJ+"  (type;{angular-1};{eV};{eV}) ":"no-LDAU") << "</span></div></div>" << endl; //PC20180515 //JPO20180731
+        if(aentry.calculation_time*aentry.calculation_cores>0.0) 
+          oss << "<div class=\"container__cell\"><div class=\"container__card\"><h5 class=\"value-name\">Total CPU&middot;hours [<a href=\"" << url_WEB << "/?calculation_time\">calculation_time</a>*<a href=\"" << url_WEB << "/?calculation_cores\">calculation_cores</a>]/3600:</h5><span class=\"value\">" << aentry.calculation_time*aentry.calculation_cores/3600 << " hours</span></div></div>" << endl;  //PC20180515 //JPO20180731
+        if(aentry.calculation_time>0.0) 
+          oss << "<div class=\"container__cell\"><div class=\"container__card\"><h5 class=\"value-name\">Total Wall-time [<a href=\"" << url_WEB << "/?calculation_time\">calculation_time/3600</a>]:</h5><span class=\"value\">" << aentry.calculation_time/3600 << " hours</span></div></div>" << endl;  //PC20180515 //JPO20180731
+        if(aentry.calculation_memory>0.0)
+          oss << "<div class=\"container__cell\"><div class=\"container__card\"><h5 class=\"value-name\">Memory Used [<a href=\"" << url_WEB << "/?calculation_memory\">calculation_memory</a>]:</h5><span class=\"value\">" << aentry.calculation_memory << " MB</span></div></div>" << endl;  //PC20180515 //JPO20180731
+        if(aentry.calculation_cores>0) 
+          oss << "<div class=\"container__cell\"><div class=\"container__card\"><h5 class=\"value-name\">Number of cores [<a href=\"" << url_WEB << "/?calculation_cores\">calculation_cores</a>]:</h5><span class=\"value\">" << aentry.calculation_cores << (aentry.calculation_cores>1?" (MPI) ":"(serial)") << "</span></div></div>" << endl; //PC20180515 //JPO20180731
+        if(!aentry.node_CPU_Model.empty()) 
+          oss << "<div class=\"container__cell\"><div class=\"container__card\"><h5 class=\"value-name\">Processor - CPU Model [<a href=\"" << url_WEB << "/?node_CPU_Model\">node_CPU_Model</a>]:</h5><span class=\"value\">" << (!aentry.node_CPU_Model.empty()?aentry.node_CPU_Model:"unavailable") << "</span></div></div>" << endl;  //PC20180515 //JPO20180731
+        if(aentry.node_CPU_MHz>0.0) 
+          oss << "<div class=\"container__cell\"><div class=\"container__card\"><h5 class=\"value-name\">Processor - CPU MHz [<a href=\"" << url_WEB << "/?node_CPU_MHz\">node_CPU_MHz</a>]:</h5><span class=\"value\">" << (aentry.node_CPU_MHz>1.0?aurostd::utype2string(aentry.node_CPU_MHz)+"MHz ":"unavailable") << " </span></div></div>" << endl;  //PC20180515 //JPO20180731
+        if(!aentry.aflow_version.empty()) 
+          oss << "<div class=\"container__cell\"><div class=\"container__card\"><h5 class=\"value-name\">AFLOW Version [<a href=\"" << url_WEB << "/?aflow_version\">aflow_version</a>]:</h5><span class=\"value\">" << (!aentry.aflow_version.empty()?aentry.aflow_version:"unavailable") << "</span></div></div>" << endl;  //PC20180515 //JPO20180731
+        if(!aentry.catalog.empty()) 
+          oss << "<div class=\"container__cell\"><div class=\"container__card\"><h5 class=\"value-name\">AFLOW Catalog [<a href=\"" << url_WEB << "/?catalog\">catalog</a>]:</h5><span class=\"value\">" << (!aentry.catalog.empty()?aentry.catalog:"unavailable") << "</span></div></div>" << endl;  //PC20180515 //JPO20180731
+        if(!aentry.data_api.empty()) 
+          oss << "<div class=\"container__cell\"><div class=\"container__card\"><h5 class=\"value-name\">AFLOW Data API [<a href=\"" << url_WEB << "/?data_api\">data_api</a>]:</h5><span class=\"value\">" << (!aentry.data_api.empty()?aentry.data_api:"unavailable") << "</span></div></div>" << endl;  //PC20180515 //JPO20180731
+        if(!aentry.data_source.empty()) 
+          oss << "<div class=\"container__cell\"><div class=\"container__card\"><h5 class=\"value-name\">AFLOW Data Source [<a href=\"" << url_WEB << "/?data_source\">data_source</a>]:</h5><span class=\"value\">" << (!aentry.data_source.empty()?aentry.data_source:"unavailable") << "</span></div></div>" << endl;  //PC20180515 //JPO20180731
+        if(!aentry.data_language.empty()) 
+          oss << "<div class=\"container__cell\"><div class=\"container__card\"><h5 class=\"value-name\">AFLOW Data Language [<a href=\"" << url_WEB << "/?data_language\">data_language</a>]:</h5><span class=\"value\">" << (!aentry.data_language.empty()?aentry.data_language:"unavailable") << "</span></div></div>" << endl;  //PC20180515 //JPO20180731
+        if(!aentry.error_status.empty()) 
+          oss << "<div class=\"container__cell\"><div class=\"container__card\"><h5 class=\"value-name\">AFLOW Error Status [<a href=\"" << url_WEB << "/?error_status\">error_status</a>]:</h5><span class=\"value\">" << (!aentry.error_status.empty()?aentry.error_status:"unavailable") << "</span></div></div>" << endl;  //PC20180515 //JPO20180731
+        if(!aentry.loop.empty()) 
+          oss << "<div class=\"container__cell\"><div class=\"container__card\"><h5 class=\"value-name\">AFLOW loops [<a href=\"" << url_WEB << "/?loop\">loop</a>]:</h5><span class=\"value\">" << aentry.loop << "</span></div></div>" << endl; //JPO20180731
+        //     oss << "<li><span class=\"description\">AFLOW precision:</span>" << "unavailable" << "</li>" << endl; //JPO20180731
+        //    oss << "<li><span class=\"description\">AFLOW KPPRA:</span>" << "unavailable" << "</li>" << endl; //JPO20180731
+        if(!aentry.aflowlib_version.empty()) 
+          oss << "<div class=\"container__cell\"><div class=\"container__card\"><h5 class=\"value-name\">AFLOWLIB_entry version [<a href=\"" << url_WEB << "/?aflowlib_version\">aflowlib_version</a>]:</h5><span class=\"value\">" << (!aentry.aflowlib_version.empty()?aentry.aflowlib_version:"unavailable") << "</span></div></div>" << endl; //PC20180515 //JPO20180731
+        if(!aentry.aflowlib_date.empty()) 
+          oss << "<div class=\"container__cell\"><div class=\"container__card\"><h5 class=\"value-name\">AFLOWLIB_entry date [<a href=\"" << url_WEB << "/?aflowlib_date\">aflowlib_date</a>]:</h5><span class=\"value\">" << (!aentry.aflowlib_date.empty()?aentry.aflowlib_date:"unavailable") << "</span></div></div>" << endl;  //PC20180515 //JPO20180731
+        if(!aentry.author.empty()) 
+          oss << "<div class=\"container__cell\"><div class=\"container__card\"><h5 class=\"value-name\">AFLOW Version [<a href=\"" << url_WEB << "/?author\">author</a>]:</h5><span class=\"value\">" << (!aentry.author.empty()?aentry.author:"unavailable") << "</span></div></div>" << endl;  //PC20180515 //JPO20180731
+        if(!aentry.corresponding.empty()) 
+          oss << "<div class=\"container__cell\"><div class=\"container__card\"><h5 class=\"value-name\">AFLOW Version [<a href=\"" << url_WEB << "/?corresponding\">corresponding</a>]:</h5><span class=\"value\">" << (!aentry.corresponding.empty()?aentry.corresponding:"unavailable") << "</span></div></div>" << endl;  //PC20180515 //JPO20180731
+        if(!aentry.sponsor.empty()) 
+          oss << "<div class=\"container__cell\"><div class=\"container__card\"><h5 class=\"value-name\">AFLOW Version [<a href=\"" << url_WEB << "/?sponsor\">sponsor</a>]:</h5><span class=\"value\">" << (!aentry.sponsor.empty()?aentry.sponsor:"unavailable") << "</span></div></div>" << endl;  //PC20180515 //JPO20180731
+
+        // CORMAC
+        if(aentry.energy_cutoff!=AUROSTD_NAN) 
+          oss << "<div class=\"container__cell\"><div class=\"container__card\"><h5 class=\"value-name\">energy_cutoff [<a href=\"" << url_WEB << "/?energy_cutoff\">energy_cutoff</a>]:</h5><span class=\"value\">" << aentry.energy_cutoff << " eV</span></div></div>" << endl; //PC20180515 //JPO20180731
+        //      oss.precision(6);
+        if(aentry.delta_electronic_energy_convergence!=AUROSTD_NAN) 
+          oss << "<div class=\"container__cell\"><div class=\"container__card\"><h5 class=\"value-name\">delta_electronic_energy_convergence [<a href=\"" << url_WEB << "/?delta_electronic_energy_convergence\">delta_electronic_energy_convergence</a>]:</h5><span class=\"value\">" << 1000*aentry.delta_electronic_energy_convergence << " meV</span></div></div>" << endl; //PC20180515 //JPO20180731
+        if(aentry.delta_electronic_energy_threshold!=AUROSTD_NAN) 
+          oss << "<div class=\"container__cell\"><div class=\"container__card\"><h5 class=\"value-name\">delta_electronic_energy_threshold_ [<a href=\"" << url_WEB << "/?delta_electronic_energy_threshold\">delta_electronic_energy_threshold</a>]:</h5><span class=\"value\">" << 1000*aentry.delta_electronic_energy_threshold << " meV</span></div></div>" << endl; //PC20180515 //JPO20180731
+        if(aentry.nkpoints!=0) 
+          oss << "<div class=\"container__cell\"><div class=\"container__card\"><h5 class=\"value-name\">nkpoints [<a href=\"" << url_WEB << "/?nkpoints\">nkpoints</a>]:</h5><span class=\"value\">" << aentry.nkpoints << " </span></div></div>" << endl; //JPO20180731
+        if(aentry.nkpoints_irreducible!=0) 
+          oss << "<div class=\"container__cell\"><div class=\"container__card\"><h5 class=\"value-name\">nkpoints_irreducible [<a href=\"" << url_WEB << "/?nkpoints_irreducible\">nkpoints_irreducible</a>]:</h5><span class=\"value\">" << aentry.nkpoints_irreducible << " </span></div></div>" << endl; //JPO20180731
+        if(aentry.kppra!=0) 
+          oss << "<div class=\"container__cell\"><div class=\"container__card\"><h5 class=\"value-name\">kppra [<a href=\"" << url_WEB << "/?kppra\">kppra</a>]:</h5><span class=\"value\">" << aentry.kppra << " </span></div></div>" << endl; //JPO20180731
+        if(aentry.kpoints.empty()) 
+          oss << "<div class=\"container__cell\"><div class=\"container__card\"><h5 class=\"value-name\">kpoints [<a href=\"" << url_WEB << "/?kpoints\">kpoints</a>]:</h5><span class=\"value\">" << aentry.kpoints << " </span></div></div>" << endl; //JPO20180731
+        //  oss.precision(3);
+
+        // [OBSOLETE] oss << "</ul>" << endl; //JPO20180731
+        oss << "</div>" << endl;  //JPO20180731
+        oss << "<!-- Calculation properties: END -->" << endl;
+      }
+
+      // ***************************************************************************
+      if(vflags.flag("FLAG::FOUND") && vflags.flag("FLAG::EDATA_ORIG")&& !directory.empty()) {
+        oss << line_rule << endl;
+        oss << "<!-- Warning: BEGIN -->" << endl;
+        oss << "<span class=\"title\"><FONT SIZE=+3 color=red> Warning!</font></span>" << endl;
+        oss << "<span class=\"title\"><FONT SIZE=+3 color=red> Original and relaxed structures</font></span>" << endl;
+        oss << "<span class=\"title\"><FONT SIZE=+3 color=red> have different symmetries: listing both.</font></span>" << endl;
+        oss << "<!-- Warning: END -->" << endl;
+        oss << line_rule << endl;
+      }
+
+      // ***************************************************************************
+      // EDATA ORIG/RELAX
+      if((vflags.flag("FLAG::EDATA_ORIG") || vflags.flag("FLAG::EDATA_RELAX")) && !directory.empty()) {
+        for(uint i=0;i<=1;i++)  {
+          if((vflags.flag("FLAG::EDATA_ORIG") && i==0) || (vflags.flag("FLAG::EDATA_RELAX") && i==1)) {
+            // [OBSOLETE] oss << line_rule << endl; //JPO20180731
+            oss << "<!-- EDATA: BEGIN -->" << endl;
+            oss << "<div class=\"container\">" << endl; //JPO20180731
+            if(i==0) oss << "<div class=\"container-title\"><h1 class=\"section-title\"> Original Structure</h1></div>" << endl; //JPO20180731
+            if(i==1) oss << "<div class=\"container-title\"><h1 class=\"section-title\"> Relaxed Structure</h1></div>" << endl; //JPO20180731
+            // [OBSOLETE] oss << line_rule << endl; //JPO20180731
+            // [OBSOLETE] oss << "<ht /> " << endl; //JPO20180731
+            // [OBSOLETE] oss << "<div class = \"real_space\">" << endl; //JPO20180731
+            if(i==0) oss << "<div class=\"container-subtitle\"><h4 class=\"section-subtitle\"> Real Space Lattice</h4></div>" << endl; //JPO20180731
+            if(i==1) oss << "<div class=\"container-subtitle\"><h4 class=\"section-subtitle\"> Real Space Lattice</h4></div>" << endl; //JPO20180731
+            vector<string> vline_edata;
+            if(i==0 && aurostd::FileExist(directory_RAW+"/"+DEFAULT_FILE_EDATA_ORIG_OUT)) aurostd::file2vectorstring(directory_RAW+"/"+DEFAULT_FILE_EDATA_ORIG_OUT,vline_edata);
+            if(i==1 && aurostd::FileExist(directory_RAW+"/"+DEFAULT_FILE_EDATA_RELAX_OUT)) aurostd::file2vectorstring(directory_RAW+"/"+DEFAULT_FILE_EDATA_RELAX_OUT,vline_edata);
+            // 
+            vector<double> abcR(6);
+            double volumeR,density=0.0,coveraR;
+            string Crystal_Real_space_Bravais_Lattice_Primitive="",Crystal_Real_space_Lattice_Variation="",Crystal_Real_space_Lattice_System="";
+            string Crystal_Real_space_Pearson_Symbol="",Crystal_Real_space_Crystal_Family="",Crystal_Real_space_Crystal_System="";
+            string Crystal_Real_space_Crystal_Class="",Crystal_Real_space_Point_Group_Hermann_Mauguin="",Crystal_Real_space_Point_Group_Schoenflies="";
+            string Crystal_Real_space_Point_Group_Orbifold="",Crystal_Real_space_Point_Group_Type="",Crystal_Real_space_Point_Group_Order="";
+            string Crystal_Real_space_Point_Group_Structure="";
+
+            string Lattice_Real_space_Bravais_Lattice_Primitive="",Lattice_Real_space_Lattice_Variation="",Lattice_Real_space_Lattice_System="";
+
+            string Superattice_Real_space_Bravais_Superlattice_Primitive="",Superattice_Real_space_Superlattice_Variation="",Superattice_Real_space_Superlattice_System="";
+            string Superattice_Real_space_Pearson_Symbol_Superlattice="",Reciprocal_lattice_primitive="",Reciprocal_lattice_variation="";
+
+            vector<double> abcK(6);
+            double volumeK;
+            if(vline_edata.size()>0) {
+              for(uint iline=0;iline<vline_edata.size();iline++) {
+                if(aurostd::substring2bool(vline_edata.at(iline),"Real space a b c alpha beta gamma"))
+                  if(!aurostd::substring2bool(vline_edata.at(iline),"Bohrs/Degs")) {
+                    aurostd::string2tokens(vline_edata.at(iline),tokens);
+                    for(uint i=0;i<6;i++) abcR.at(i)=aurostd::string2utype<double>(tokens.at(tokens.size()-6+i));}
+                if(aurostd::substring2bool(vline_edata.at(iline),"Real space Volume")) {
+                  aurostd::string2tokens(vline_edata.at(iline),tokens);
+                  volumeR=aurostd::string2utype<double>(tokens.at(tokens.size()-1));}
+                if(aurostd::substring2bool(vline_edata.at(iline),"Real space c/a")) {
+                  aurostd::string2tokens(vline_edata.at(iline),tokens);
+                  coveraR=aurostd::string2utype<double>(tokens.at(tokens.size()-1));}
+
+                if(aurostd::substring2bool(vline_edata.at(iline),"BRAVAIS LATTICE OF THE CRYSTAL")) {
+                  aurostd::string2tokens(vline_edata.at(iline+1),tokens,"="); Crystal_Real_space_Bravais_Lattice_Primitive=tokens.at(tokens.size()-1);
+                  aurostd::string2tokens(vline_edata.at(iline+2),tokens,"="); Crystal_Real_space_Lattice_Variation=tokens.at(tokens.size()-1);
+                  aurostd::string2tokens(vline_edata.at(iline+3),tokens,"="); Crystal_Real_space_Lattice_System=tokens.at(tokens.size()-1);
+                  aurostd::string2tokens(vline_edata.at(iline+4),tokens,"="); Crystal_Real_space_Pearson_Symbol=tokens.at(tokens.size()-1);}
+                if(aurostd::substring2bool(vline_edata.at(iline),"POINT GROUP CRYSTAL")) {
+                  aurostd::string2tokens(vline_edata.at(iline+1),tokens,"="); Crystal_Real_space_Crystal_Family=tokens.at(tokens.size()-1);
+                  aurostd::string2tokens(vline_edata.at(iline+2),tokens,"="); Crystal_Real_space_Crystal_System=tokens.at(tokens.size()-1);
+                  aurostd::string2tokens(vline_edata.at(iline+3),tokens,"="); Crystal_Real_space_Crystal_Class=tokens.at(tokens.size()-1);
+                  aurostd::string2tokens(vline_edata.at(iline+4),tokens,"="); Crystal_Real_space_Point_Group_Hermann_Mauguin=tokens.at(tokens.size()-1);
+                  aurostd::string2tokens(vline_edata.at(iline+5),tokens,"="); Crystal_Real_space_Point_Group_Schoenflies=tokens.at(tokens.size()-1);
+                  aurostd::string2tokens(vline_edata.at(iline+6),tokens,"="); Crystal_Real_space_Point_Group_Orbifold=tokens.at(tokens.size()-1);
+                  aurostd::string2tokens(vline_edata.at(iline+7),tokens,"="); Crystal_Real_space_Point_Group_Type=tokens.at(tokens.size()-1);
+                  aurostd::string2tokens(vline_edata.at(iline+8),tokens,"="); Crystal_Real_space_Point_Group_Order=tokens.at(tokens.size()-1);
+                  aurostd::string2tokens(vline_edata.at(iline+9),tokens,"="); Crystal_Real_space_Point_Group_Structure=tokens.at(tokens.size()-1);}
+                if(aurostd::substring2bool(vline_edata.at(iline),"BRAVAIS LATTICE OF THE LATTICE")) {
+                  aurostd::string2tokens(vline_edata.at(iline+1),tokens,"="); Lattice_Real_space_Bravais_Lattice_Primitive=tokens.at(tokens.size()-1);
+                  aurostd::string2tokens(vline_edata.at(iline+2),tokens,"="); Lattice_Real_space_Lattice_Variation=tokens.at(tokens.size()-1);
+                  aurostd::string2tokens(vline_edata.at(iline+3),tokens,"="); Lattice_Real_space_Lattice_System=tokens.at(tokens.size()-1);}
+                if(aurostd::substring2bool(vline_edata.at(iline),"SUPERLATTICE")) {
+                  aurostd::string2tokens(vline_edata.at(iline+1),tokens,"="); Superattice_Real_space_Bravais_Superlattice_Primitive=tokens.at(tokens.size()-1);
+                  aurostd::string2tokens(vline_edata.at(iline+2),tokens,"="); Superattice_Real_space_Superlattice_Variation=tokens.at(tokens.size()-1);
+                  aurostd::string2tokens(vline_edata.at(iline+3),tokens,"="); Superattice_Real_space_Superlattice_System=tokens.at(tokens.size()-1);
+                  aurostd::string2tokens(vline_edata.at(iline+4),tokens,"="); Superattice_Real_space_Pearson_Symbol_Superlattice=tokens.at(tokens.size()-1);}
+                if(aurostd::substring2bool(vline_edata.at(iline),"Reciprocal space a b c alpha beta gamma")) {
+                  aurostd::string2tokens(vline_edata.at(iline),tokens);
+                  for(uint i=0;i<6;i++) abcK.at(i)=aurostd::string2utype<double>(tokens.at(tokens.size()-6+i));}
+                if(aurostd::substring2bool(vline_edata.at(iline),"Reciprocal space Volume")) {
+                  aurostd::string2tokens(vline_edata.at(iline),tokens);
+                  volumeK=aurostd::string2utype<double>(tokens.at(tokens.size()-1));}
+                if(aurostd::substring2bool(vline_edata.at(iline),"RECIPROCAL LATTICE")) {
+                  aurostd::string2tokens(vline_edata.at(iline+7),tokens,"="); Reciprocal_lattice_primitive=tokens.at(tokens.size()-1);
+                  aurostd::string2tokens(vline_edata.at(iline+8),tokens,"="); Reciprocal_lattice_variation=tokens.at(tokens.size()-1);}
+              }
+            }
+
+            if(aentry.vcomposition.size()==aentry.vspecies.size()) {
+              for(uint i=0;i<aentry.vspecies.size();i++) 
+                density=density+aentry.vcomposition.at(i)*GetAtomMass(aentry.vspecies.at(i))/volumeR*1000.0*1e8*1e8*1e8; //grams/cm^3
+            }
+
+            // Print out structural data    
+            // [OBSOLETE] oss << "<ul>" << endl; //JPO20180731
+            // [OBSOLETE] oss << "<li>" << endl; //JPO20180731
+            oss << "<div class=\"container__cell\"><div class=\"container__card\"><h5 class=\"value-name\"> Lattice:</h5>" << endl; //JPO20180731
+            // [OBSOLETE] oss << "<div class=\"lattice_table\">" << endl; //JPO20180731
+            // [OBSOLETE] oss << "<table class=\"lattice\">" << endl; //JPO20180731
+            // [OBSOLETE] oss << "<tbody>" << endl; //JPO20180731
+            oss << "<div class=\"value\">" << endl << "a=" << abcR.at(0) << "&Aring;" << "&nbsp;" << endl << " b=" << abcR.at(1) << "&Aring;" << "&nbsp;" <<  endl << " c=" << abcR.at(2) << "&Aring;" << "&nbsp;" << endl << " c/a=" << coveraR <<  endl << "</div>" << endl; //JPO20180731
+            oss << "<div class=\"value\">" << endl << "&alpha;=" << abcR.at(3) << "&deg" << endl << " &beta;=" << abcR.at(4) << "&deg" << endl << " &gamma;=" << abcR.at(5) << "&deg" << endl << "</div>" << endl; //JPO20180731
+            // [OBSOLETE] DX20180824 - will replace lines above when the database is sufficiently populated - START
+            // [OBSOLETE] DX20180824 vector<double> lattice_params(6);
+            // [OBSOLETE] DX20180824 vector<string> rtokens;
+            // [OBSOLETE] DX20180824 aurostd::string2tokens(aentry.geometry,rtokens,";");
+            // [OBSOLETE] DX20180824 for(uint t=0;t<rtokens.size();t++){ lattice_params[t] = aurostd::string2utype<double>(rtokens[t]); }
+            // [OBSOLETE] DX20180824 double covera = lattice_params.at(0)/lattice_params.at(2);
+            // [OBSOLETE] DX20180824 oss << "<div class=\"value\">" << endl << "a=" << lattice_params.at(0) << "&Aring;" << "&nbsp;" << endl << " b=" << lattice_params.at(1) << "&Aring;" << "&nbsp;" <<  endl << " c=" << lattice_params.at(2) << "&Aring;" << "&nbsp;" << endl << " c/a=" << covera <<  endl << "</div>" << endl; //JPO20180731
+            // [OBSOLETE] DX20180824 oss << "<div class=\"value\">" << endl << "&alpha;=" << lattice_params.at(3) << "&deg" << endl << " &beta;=" << lattice_params.at(4) << "&deg" << endl << " &gamma;=" << lattice_params.at(5) << "&deg" << endl << "</div>" << endl; //JPO20180731
+            // [OBSOLETE] DX20180824 - will replace lines above when the database is sufficiently populated - END
+            // [OBSOLETE] oss << "</tbody>" << endl; //JPO20180731
+            // [OBSOLETE] oss << "</table>" << endl; //JPO20180731
+            // [OBSOLETE] oss << "</div>" << endl; //JPO20180731
+            // [OBSOLETE] oss << "</li>" << endl; //JPO20180731
+            oss << "</div></div>" << endl; //JPO20180731
+            oss << "<div class=\"container__cell\"><div class=\"container__card\"><h5 class=\"value-name\"> Volume:</h5><span class=\"value\">" << volumeR << "&Aring;<sup>3</sup></span></div></div>" << endl; //JPO20180731
+            // [OBSOLETE] DX20180824 - will replace lines above when the database is sufficiently populated - START
+            // [OBSOLETE] DX20180824 oss << "<div class=\"container__cell\"><div class=\"container__card\"><h5 class=\"value-name\"> Volume:</h5><span class=\"value\">" << aentry.volume_cell << "&Aring;<sup>3</sup></span></div></div>" << endl; //JPO20180731
+            // [OBSOLETE] DX20180824 - will replace lines above when the database is sufficiently populated - END
+            oss << "<div class=\"container__cell\"><div class=\"container__card\"><h5 class=\"value-name\"> Number of Atoms per Cell:</h5><span class=\"value\">" << aentry.natoms << "</span></div></div>" << endl; //JPO20180731
+            //  if(html && aentry.density==0.0) oss << "<li><span class=\"description\"> Density(calc):</span> " << density << " g/cm<sup>3</sup></li>" << endl;
+            // if(html && aentry.density>0.0) oss << "<li><span class=\"description\"> Density(entry):</span> " << aentry.density << " g/cm<sup>3</sup></li>" << endl;
+            if(aentry.density<0.1)  aentry.density=density;
+            oss << "<div class=\"container__cell\"><div class=\"container__card\"><h5 class=\"value-name\"> Density(calc):</h5><span class=\"value\"> " << density << " g/cm<sup>3</sup></span></div></div>" << endl; //JPO20180731
+            oss << "<div class=\"container__cell\"><div class=\"container__card\"><h5 class=\"value-name\"> Density(aflowlib):</h5><span class=\"value\"> " << aentry.density << " g/cm<sup>3</sup></span></div></div>" << endl; //JPO20180731
+
+            //	  if(aurostd::substring2bool(aentry.vfiles_WEB,"CONTCAR.relax")) {
+            //    oss << "<li><span class=\"description\"> Relaxed position (aflowlib/VASP):</span>" << "[<a href=\"" << url_WEB << "/CONTCAR.relax\">POSCAR</a>]" << "</li>" << endl;
+            // }
+
+            if (i==1){  //GG20170714 - removed relaxed data from orig
+              if(aurostd::substring2bool(aentry.vfiles_WEB,"CONTCAR.relax.vasp")) {
+                oss << "<div class=\"container__cell\"><div class=\"container__card\"><h5 class=\"value-name\"> Relaxed position (aflowlib/VASP):</h5><span class=\"value\">" 
+                  << "[<a href=\"" << url_WEB << "/CONTCAR.relax.vasp\"" << html_TAB << ">VASP-POSCAR</a>]" << "</span></div></div>" << endl; //JPO20180731
+              }
+            }
+
+            if (i==1){  //GG20170714 - removed relaxed data from orig
+              if(aurostd::substring2bool(aentry.vfiles_WEB,"CONTCAR.relax.qe")) {
+                oss << "<div class=\"container__cell\"><div class=\"container__card\"><h5 class=\"value-name\"> Relaxed position (aflowlib/QE):</h5><span class=\"value\">" 
+                  << "[<a href=\"" << url_WEB << "/CONTCAR.relax.qe\"" << html_TAB << ">QE-GEOMETRY</a>]" << "</span></div></div>" << endl; //JPO20180731
+              }
+            }
+
+            if (i==1){  //GG20170714 - removed relaxed data from orig
+              if(aurostd::substring2bool(aentry.vfiles_WEB,"CONTCAR.relax.abinit")) {
+                oss << "<div class=\"container__cell\"><div class=\"container__card\"><h5 class=\"value-name\"> Relaxed position (aflowlib/ABINIT):</h5><span class=\"value\">" 
+                  << "[<a href=\"" << url_WEB << "/CONTCAR.relax.abinit\"" << html_TAB << ">ABINIT-GEOMETRY</a>]" << "</span></div></div>" << endl; //JPO20180731
+              }
+            }
+
+            if (i==1){  //GG20170714 - removed relaxed data from orig
+              if(aurostd::substring2bool(aentry.vfiles_WEB,"CONTCAR.relax.aims")) {
+                oss << "<div class=\"container__cell\"><div class=\"container__card\"><h5 class=\"value-name\"> Relaxed position (aflowlib/AIMS):</h5><span class=\"value\">" 
+                  << "[<a href=\"" << url_WEB << "/CONTCAR.relax.aims\"" << html_TAB << ">AIMS-GEOMETRY</a>]" << "</span></div></div>" << endl; //JPO20180731
+              }
+            }
+
+            if (i==1){  //GG20170714 - removed relaxed data from orig
+              if(aurostd::substring2bool(aentry.vfiles_WEB,"INCAR.relax")) {
+                oss << "<div class=\"container__cell\"><div class=\"container__card\"><h5 class=\"value-name\"> INCAR for relax calculation (aflowlib/VASP):</h5><span class=\"value\">" 
+                  << "[<a href=\"" << url_WEB << "/INCAR.relax\"" << html_TAB << ">INCAR.relax</a>]" << "</span></div></div>" << endl; //JPO20180731
+              }
+            }
+
+            if(aurostd::substring2bool(aentry.vfiles_WEB,"INCAR.static")) {
+              oss << "<div class=\"container__cell\"><div class=\"container__card\"><h5 class=\"value-name\"> INCAR for static calculation (aflowlib/VASP):</h5><span class=\"value\">" 
+                << "[<a href=\"" << url_WEB << "/INCAR.static\"" << html_TAB << ">INCAR.static</a>]" << "</span></div></div>" << endl; //JPO20180731
+            }
+
+            if (i==1){  //GG20170714 - removed relaxed data from orig
+              if(aurostd::substring2bool(aentry.vfiles_WEB,"INCAR.bands")) {
+                oss << "<div class=\"container__cell\"><div class=\"container__card\"><h5 class=\"value-name\"> INCAR for bands calculation (aflowlib/VASP):</h5><span class=\"value\">"
+                  << "[<a href=\"" << url_WEB << "/INCAR.bands\"" << html_TAB << ">INCAR.bands</a>]" << "</span></div></div>" << endl; //JPO20180731
+              }
+            }
+
+            if (i==1){  //GG20170714 - removed relaxed data from orig
+              if(aurostd::substring2bool(aentry.vfiles_WEB,"KPOINTS.relax")) {
+                oss << "<div class=\"container__cell\"><div class=\"container__card\"><h5 class=\"value-name\"> KPOINTS for relax calculation (aflowlib/VASP):</h5><span class=\"value\">" 
+                  << "[<a href=\"" << url_WEB << "/KPOINTS.relax\"" << html_TAB << ">KPOINTS.relax</a>]" << "</span></div></div>" << endl; //JPO20180731
+              }
+            }
+
+            if (i==1){  //GG20170714 - removed relaxed data from orig
+              if(aurostd::substring2bool(aentry.vfiles_WEB,"KPOINTS.static")) {
+                oss << "<div class=\"container__cell\"><div class=\"container__card\"><h5 class=\"value-name\"> KPOINTS for static calculation (aflowlib/VASP):</h5><span class=\"value\">"
+                  << "[<a href=\"" << url_WEB << "/KPOINTS.static\"" << html_TAB << ">KPOINTS.static</a>]" << "</span></div></div>" << endl; //JPO20180731
+              }
+            }
+
+            if (i==1){  //GG20170714 - removed relaxed data from orig
+              if(aurostd::substring2bool(aentry.vfiles_WEB,"KPOINTS.bands")) {
+                oss << "<div class=\"container__cell\"><div class=\"container__card\"><h5 class=\"value-name\"> KPOINTS for bands calculation (aflowlib/VASP):</h5><span class=\"value\">" 
+                  << "[<a href=\"" << url_WEB << "/KPOINTS.bands\"" << html_TAB << ">KPOINTS.bands</a>]" << "</span></div></div>" << endl; //JPO20180731
+              }
+            }
+            if(aurostd::substring2bool(aentry.vfiles_WEB,DEFAULT_FILE_EDATA_ORIG_OUT)) {
+              oss << "<div class=\"container__cell\"><div class=\"container__card\"><h5 class=\"value-name\"> Extended crystallographic data for original structure:</h5><span class=\"value\">" 
+                << "[<a href=\"" << url_WEB << "/" << DEFAULT_FILE_EDATA_ORIG_OUT << "\"" << html_TAB << ">" << DEFAULT_FILE_EDATA_ORIG_OUT << "</a>]" << "</span></div></div>" << endl; //JPO20180731
+            }
+
+            if (i==1){  //GG20170714 - removed relaxed data from orig
+              if(aurostd::substring2bool(aentry.vfiles_WEB,DEFAULT_FILE_EDATA_RELAX_OUT)) {
+                oss << "<div class=\"container__cell\"><div class=\"container__card\"><h5 class=\"value-name\"> Extended crystallographic data for relaxed structure:</h5><span class=\"value\">" 
+                  << "[<a href=\"" << url_WEB << "/" << DEFAULT_FILE_EDATA_RELAX_OUT << "\"" << html_TAB << ">" << DEFAULT_FILE_EDATA_RELAX_OUT << "</a>]" << "</span></div></div>" << endl; //JPO20180731
+              }
+            }
+
+            if (i==1){  //GG20170714 - removed relaxed data from orig
+              if(aurostd::substring2bool(aentry.vfiles_WEB,DEFAULT_FILE_EDATA_BANDS_OUT)) {
+                oss << "<div class=\"container__cell\"><div class=\"container__card\"><h5 class=\"value-name\"> Extended crystallographic data for band-structure:</h5><span class=\"value\">" 
+                  << "[<a href=\"" << url_WEB << "/" << DEFAULT_FILE_EDATA_BANDS_OUT << "\"" << html_TAB << ">" << DEFAULT_FILE_EDATA_BANDS_OUT << "</a>]" << "</span></div></div>" << endl; //JPO20180731
+              }
+            }
+
+            // [OBSOLETE] oss << "</ul>" << endl; //JPO20180731
+            // [OBSOLETE] oss << "</div>" << endl; //JPO20180731
+            // [OBSOLETE] oss << "<hr />" << endl; //JPO20180731
+            // [OBSOLETE] oss << "<div class=\"space_group\">" << endl; //JPO20180731
+            oss << "<div class=\"container-subtitle\"><h4 class=\"section-subtitle\"> Bravais Lattice of the Crystal" << aflow_sym_readme << art135_link << "</h4></div>" << endl; //PC20180620 //JPO20180731  //CO20180817
+            // [OBSOLETE] oss << "<ul>" << endl; //JPO20180731
+            oss << "<div class=\"container__cell\"><div class=\"container__card\"><h5 class=\"value-name\"> Space Group Number:</h5><span class=\"value\">" << aentry.sg2 << "</span></div></div>" << endl; //JPO20180731
+            oss << "<div class=\"container__cell\"><div class=\"container__card\"><h5 class=\"value-name\"> Pearson Symbol:</h5><span class=\"value\">" << Crystal_Real_space_Pearson_Symbol << "</span></div></div>" << endl; //JPO20180731
+            oss << "<div class=\"container__cell\"><div class=\"container__card\"><h5 class=\"value-name\"> Bravais Lattice Primitive:</h5><span class=\"value\">" << Crystal_Real_space_Bravais_Lattice_Primitive << "</span></div></div>" << endl; //JPO20180731
+            oss << "<div class=\"container__cell\"><div class=\"container__card\"><h5 class=\"value-name\"> Bravais Lattice Variation:</h5><span class=\"value\">" << Crystal_Real_space_Lattice_Variation << "</span></div></div>" << endl; //JPO20180731
+            oss << "<div class=\"container__cell\"><div class=\"container__card\"><h5 class=\"value-name\"> Bravais Lattice System:</h5><span class=\"value\">" << Crystal_Real_space_Lattice_System << "</span></div></div>" << endl; //JPO20180731
+            // [OBSOLETE] oss << "</ul>" << endl; //JPO20180731
+            // [OBSOLETE] oss << "</div>" << endl; //JPO20180731
+            // [OBSOLETE] oss << "<hr />" << endl; //JPO20180731
+            // [OBSOLETE] oss << "<div class=\"point_group\">" << endl; //JPO20180731
+            oss << "<div class=\"container-subtitle\"><h4 class=\"section-subtitle\"> Point Group of the Crystal" << aflow_sym_readme << art135_link << "</h4></div>" << endl; //PC20180620 //JPO20180731 //CO20180817
+            // [OBSOLETE] oss << "<ul>" << endl; //JPO20180731
+            oss << "<div class=\"container__cell\"><div class=\"container__card\"><h5 class=\"value-name\"> Crystal Family:</h5><span class=\"value\">" << Crystal_Real_space_Crystal_Family << "</span></div></div>" << endl; //JPO20180731
+            oss << "<div class=\"container__cell\"><div class=\"container__card\"><h5 class=\"value-name\"> Crystal System:</h5><span class=\"value\">" << Crystal_Real_space_Crystal_System << "</span></div></div>" << endl; //JPO20180731
+            oss << "<div class=\"container__cell\"><div class=\"container__card\"><h5 class=\"value-name\"> Crystal Class:</h5><span class=\"value\">" << Crystal_Real_space_Crystal_Class << "</span></div></div>" << endl; //JPO20180731
+            //	oss << "<li><span class=\"description\"> Point Group (Hermann Mauguin):</span>" << Crystal_Real_space_Point_Group_Hermann_Mauguin << "</li><!br>" << endl; //JPO20180731
+            oss << "<div class=\"container__cell\"><div class=\"container__card\"><h5 class=\"value-name\"> Point Group (Herm. Maug.):</h5><span class=\"value\">" << Crystal_Real_space_Point_Group_Hermann_Mauguin << "</span></div></div>" << endl; //JPO20180731
+            oss << "<div class=\"container__cell\"><div class=\"container__card\"><h5 class=\"value-name\"> Point Group (Schoenflies):</h5><span class=\"value\">" << Crystal_Real_space_Point_Group_Schoenflies << "</span></div></div>" << endl; //JPO20180731
+            oss << "<div class=\"container__cell\"><div class=\"container__card\"><h5 class=\"value-name\"> Point Group Orbifold:</h5><span class=\"value\">" << Crystal_Real_space_Point_Group_Orbifold << "</span></div></div>" << endl; //JPO20180731
+            // [OBSOLETE] DX20180827 - new point group type output - START
+            string point_group_type = Crystal_Real_space_Point_Group_Type;
+            if(aurostd::RemoveWhiteSpaces(point_group_type) == "-" || aurostd::RemoveWhiteSpaces(point_group_type) == "none"){
+              point_group_type = "non-centrosymmetric, non-enantiomorphic, non-polar";
+            }
+            oss << "<div class=\"container__cell\"><div class=\"container__card\"><h5 class=\"value-name\"> Point Group Type:</h5><span class=\"value\">" << point_group_type << "</span></div></div>" << endl; //JPO20180731
+            // [OBSOLETE] DX20180827 - new point group type output - END
+            // [OBSOLETE] DX20180827 [OBSOLETE] oss << "<div class=\"container__cell\"><div class=\"container__card\"><h5 class=\"value-name\"> Point Group Type:</h5><span class=\"value\">" << Crystal_Real_space_Point_Group_Type << "</span></div></div>" << endl; //JPO20180731
+            oss << "<div class=\"container__cell\"><div class=\"container__card\"><h5 class=\"value-name\"> Point Group Type:</h5><span class=\"value\">" << Crystal_Real_space_Point_Group_Type << "</span></div></div>" << endl; //JPO20180731
+            oss << "<div class=\"container__cell\"><div class=\"container__card\"><h5 class=\"value-name\"> Point Group Order:</h5><span class=\"value\">" << Crystal_Real_space_Point_Group_Order << "</span></div></div>" << endl; //JPO20180731
+            oss << "<div class=\"container__cell\"><div class=\"container__card\"><h5 class=\"value-name\"> Point Group Structure:</h5><span class=\"value\">" << Crystal_Real_space_Point_Group_Structure << "</span></div></div>" << endl; //JPO20180731
+            // [OBSOLETE] DX20180824 - will replace lines above when the database is sufficiently populated - START
+            // [OBSOLETE] DX20180824 oss << "<div class=\"container__cell\"><div class=\"container__card\"><h5 class=\"value-name\"> Crystal Family:</h5><span class=\"value\">" << aentry.crystal_family << "</span></div></div>" << endl; //JPO20180731
+            // [OBSOLETE] DX20180824 oss << "<div class=\"container__cell\"><div class=\"container__card\"><h5 class=\"value-name\"> Crystal System:</h5><span class=\"value\">" << aentry.crystal_system << "</span></div></div>" << endl; //JPO20180731
+            // [OBSOLETE] DX20180824 oss << "<div class=\"container__cell\"><div class=\"container__card\"><h5 class=\"value-name\"> Crystal Class:</h5><span class=\"value\">" << aentry.crystal_class << "</span></div></div>" << endl; //JPO20180731
+            // [OBSOLETE] DX20180824 oss << "<div class=\"container__cell\"><div class=\"container__card\"><h5 class=\"value-name\"> Point Group (Herm. Maug.):</h5><span class=\"value\">" << aentry.point_group_Hermann_Mauguin << "</span></div></div>" << endl; //JPO20180731
+            // [OBSOLETE] DX20180824 oss << "<div class=\"container__cell\"><div class=\"container__card\"><h5 class=\"value-name\"> Point Group (Schoenflies):</h5><span class=\"value\">" << aentry.point_group_Schoenflies << "</span></div></div>" << endl; //JPO20180731
+            // [OBSOLETE] DX20180824 oss << "<div class=\"container__cell\"><div class=\"container__card\"><h5 class=\"value-name\"> Point Group Orbifold:</h5><span class=\"value\">" << aentry.point_group_orbifold << "</span></div></div>" << endl; //JPO20180731
+            // [OBSOLETE] DX20180824 oss << "<div class=\"container__cell\"><div class=\"container__card\"><h5 class=\"value-name\"> Point Group Type:</h5><span class=\"value\">" << aentry.point_group_type << "</span></div></div>" << endl; //JPO20180731
+            // [OBSOLETE] DX20180824 oss << "<div class=\"container__cell\"><div class=\"container__card\"><h5 class=\"value-name\"> Point Group Order:</h5><span class=\"value\">" << aentry.point_group_order << "</span></div></div>" << endl; //JPO20180731
+            // [OBSOLETE] DX20180824 oss << "<div class=\"container__cell\"><div class=\"container__card\"><h5 class=\"value-name\"> Point Group Structure:</h5><span class=\"value\">" << aentry.point_group_structure << "</span></div></div>" << endl; //JPO20180731
+            // [OBSOLETE] DX20180824 - will replace lines above when the database is sufficiently populated - END
+            // [OBSOLETE] oss << "</ul>" << endl; //JPO20180731
+            // [OBSOLETE] oss << "</div>" << endl; //JPO20180731
+            // [OBSOLETE] oss << "<hr />" << endl; //JPO20180731
+            // [OBSOLETE] oss << "<div class=\"bravais_lattice\">" << endl; //JPO20180731
+            oss << "<div class=\"container-subtitle\"><h4 class=\"section-subtitle\"> Bravais Lattice of the Lattice" << aflow_sym_readme << art135_link << "</h4></div>" << endl; //PC20180620 //JPO20180731 //CO20180817
+            // [OBSOLETE] oss << "<ul>" << endl; //JPO20180731
+            oss << "<div class=\"container__cell\"><div class=\"container__card\"><h5 class=\"value-name\"> Bravais Lattice Primitive</h5><span class=\"value\">" << Lattice_Real_space_Bravais_Lattice_Primitive << "</span></div>" << endl; //JPO20180731
+            oss << "<div class=\"container__card\"><h5 class=\"value-name\"> Bravais Lattice Variation:</h5><span class=\"value\">" << Lattice_Real_space_Lattice_Variation << "</span></div>" << endl; //JPO20180731
+            oss << "<div class=\"container__card\"><h5 class=\"value-name\"> Bravais Lattice System:</h5><span class=\"value\">" << Lattice_Real_space_Lattice_System << "</span></div>" << endl; //JPO20180731
+            // [OBSOLETE] DX20180824 - will replace lines above when the database is sufficiently populated - START
+            // [OBSOLETE] DX20180824 oss << "<div class=\"container__cell\"><div class=\"container__card\"><h5 class=\"value-name\"> Bravais Lattice Primitive</h5><span class=\"value\">" << aentry.Bravais_lattice_lattice_type << "</span></div>" << endl; //JPO20180731
+            // [OBSOLETE] DX20180824 oss << "<div class=\"container__card\"><h5 class=\"value-name\"> Bravais Lattice Variation:</h5><span class=\"value\">" << aentry.Bravais_lattice_lattice_variation_type << "</span></div>" << endl; //JPO20180731
+            // [OBSOLETE] DX20180824 oss << "<div class=\"container__card\"><h5 class=\"value-name\"> Bravais Lattice System:</h5><span class=\"value\">" << aentry.Bravais_lattice_lattice_system << "</span></div>" << endl; //JPO20180731
+            // [OBSOLETE] DX20180824 - will replace lines above when the database is sufficiently populated - END
+            // [OBSOLETE] oss << "</ul>" << endl; //JPO20180731
+            oss << "</div>" << endl; //JPO20180731
+            if(aurostd::substring2bool(aentry.vfiles_WEB,label+"_BZ.png")) {
+              oss << "<div class=\"container__cell\"><div class=\"container__card--img\">" << endl; //JPO20180731
+              oss << "<h5 class=\"value-name\"> Brillouin Zone " << art058_link<< "</h5>" << endl; //JPO20180731
+              // [OBSOLETE] oss << "</div>" << endl; //JPO20180731
+              // [OBSOLETE] oss << "<div class=\"picture_BZ\">" << endl; //JPO20180731
+              // [OBSOLETE] oss << "<img class=\"pic_BZ\" src=\"../SCIENCE/images/brillouin/" << aurostd::RemoveWhiteSpaces(Lattice_Real_space_Lattice_Variation) << ".PNG\" alt=\"Brillouin Zone of " << label << "\" />" << endl; //CO20170621 - relative path
+              oss << "<img class=\"BZ-img\" src=\"http://aflowlib.duke.edu/SCIENCE/images/brillouin/" << aurostd::RemoveWhiteSpaces(Lattice_Real_space_Lattice_Variation) << ".PNG\" alt=\"Brillouin Zone of " << label << "\" />" << endl; //CO20170621 - abs path WORKS  //JPO20180731
+              oss << "</div></div>" << endl; //JPO20180731
+            }
+            //[MOVED UP JPO20180731]// [OBSOLETE] oss << "<hr />" << endl; //JPO20180731
+            //[MOVED UP JPO20180731]// [OBSOLETE] oss << "<div class=\"bravais_lattice\">" << endl; //JPO20180731
+            //[MOVED UP JPO20180731]oss << "<div class=\"container-subtitle\"><h4 class=\"section-subtitle\"> Bravais Lattice of the Lattice" << aflow_sym_readme << art135_link << "</h4></div>" << endl; //PC20180620 //JPO20180731 //CO20180817
+            //[MOVED UP JPO20180731]// [OBSOLETE] oss << "<ul>" << endl; //JPO20180731
+            //[MOVED UP JPO20180731]oss << "<div class=\"container__cell\"><div class=\"container__card\"><h5 class=\"value-name\"> Bravais Lattice Primitive</h5><span class=\"value\">" << Lattice_Real_space_Bravais_Lattice_Primitive << "</span></div>" << endl; //JPO20180731
+            //[MOVED UP JPO20180731]oss << "<div class=\"container__card\"><h5 class=\"value-name\"> Bravais Lattice Variation:</h5><span class=\"value\">" << Lattice_Real_space_Lattice_Variation << "</span></div>" << endl; //JPO20180731
+            //[MOVED UP JPO20180731]oss << "<div class=\"container__card\"><h5 class=\"value-name\"> Bravais Lattice System:</h5><span class=\"value\">" << Lattice_Real_space_Lattice_System << "</span></div>" << endl; //JPO20180731
+            //[MOVED UP JPO20180731]// [OBSOLETE] oss << "</ul>" << endl; //JPO20180731
+            //[MOVED UP JPO20180731]oss << "</div>" << endl; //JPO20180731
+            // [OBSOLETE] oss << "<hr />" << endl; //JPO20180731
+            // [OBSOLETE] oss << "<div class=\"superlattice\">" << endl; //JPO20180731
+            oss << "<div class=\"container-subtitle\"><h4 class=\"section-subtitle\"> Superlattice" << aflow_sym_readme << art135_link << "</h4></div>" << endl; //PC20180620 //JPO20180731 //CO20180817
+            // [OBSOLETE] oss << "<ul>" << endl; //JPO20180731
+            oss << "<div class=\"container__cell\"><div class=\"container__card\"><h5 class=\"value-name\"> Superlattice Primitive unit cell:</h5><span class=\"value\">" << Superattice_Real_space_Bravais_Superlattice_Primitive << "</span></div></div>" << endl; //JPO20180731
+            oss << "<div class=\"container__cell\"><div class=\"container__card\"><h5 class=\"value-name\"> Superlattice Variation:</h5><span class=\"value\">" << Superattice_Real_space_Superlattice_Variation << "</span></div></div>" << endl; //JPO20180731
+            oss << "<div class=\"container__cell\"><div class=\"container__card\"><h5 class=\"value-name\"> Superlattice Lattice System :</h5><span class=\"value\">" << Superattice_Real_space_Superlattice_System << "</span></div></div>" << endl; //JPO20180731
+            oss << "<div class=\"container__cell\"><div class=\"container__card\"><h5 class=\"value-name\"> Superlattice Pearson Symbol:</h5><span class=\"value\">" << Superattice_Real_space_Pearson_Symbol_Superlattice << "</span></div></div>" << endl; //JPO20180731
+            }
+            // [OBSOLETE] DX20180824 oss << "<div class=\"container__cell\"><div class=\"container__card\"><h5 class=\"value-name\"> Superlattice Primitive unit cell:</h5><span class=\"value\">" << aentry.Bravais_superlattice_lattice_type << "</span></div></div>" << endl; //JPO20180731
+            // [OBSOLETE] DX20180824 oss << "<div class=\"container__cell\"><div class=\"container__card\"><h5 class=\"value-name\"> Superlattice Variation:</h5><span class=\"value\">" << aentry.Bravais_superlattice_lattice_variation_type << "</span></div></div>" << endl; //JPO20180731
+            // [OBSOLETE] DX20180824 oss << "<div class=\"container__cell\"><div class=\"container__card\"><h5 class=\"value-name\"> Superlattice Lattice System :</h5><span class=\"value\">" << aentry.Bravais_superlattice_lattice_system << "</span></div></div>" << endl; //JPO20180731
+            // [OBSOLETE] DX20180824 oss << "<div class=\"container__cell\"><div class=\"container__card\"><h5 class=\"value-name\"> Superlattice Pearson Symbol:</h5><span class=\"value\">" << aentry.Pearson_symbol_superlattice << "</span></div></div>" << endl; //JPO20180731
+            // [OBSOLETE] DX20180824 - will replace lines above when the database is sufficiently populated - END
+            // [OBSOLETE] oss << "</ul>" << endl; //JPO20180731
+            // [OBSOLETE] oss << "</div>" << endl; //JPO20180731
+            // [OBSOLETE] oss << "<hr />" << endl; //JPO20180731
+            // [OBSOLETE] oss << "<div class=\"reciprocal\">" << endl; //JPO20180731
+            oss << "<div class=\"container-subtitle\"><h4 class=\"section-subtitle\"> Reciprocal Space Lattice </h4></div>" << endl; //JPO20180731
+            // [OBSOLETE] oss << "<ul>" << endl; //JPO20180731
+            oss << "<div class=\"container__cell\"><div class=\"container__card\"><h5 class=\"value-name\"> Reciprocal Lattices:</h5>" << endl; //JPO20180731
+            // [OBSOLETE] oss << "<div class=\"lattice_table\">" << endl; //JPO20180731
+            // [OBSOLETE] oss << "<table class=\"reciprocal_lattice\">" << endl; //JPO20180731
+            // [OBSOLETE] oss << "<tbody>" << endl; //JPO20180731
+            oss << "<div class=\"value\">" << endl << "a=" << abcK.at(0) << "&Aring;<sup>-1</sup>" << endl << "b=" << abcK.at(1) << "&Aring;<sup>-1</sup>" << endl << "c=" << abcK.at(2) << "&Aring;<sup>-1</sup>" << endl << "</div>" << endl; //JPO20180731
+            // [OBSOLETE] oss << "<tr>" << endl; //JPO20180731
+            oss << "<div class=\"value\">" << "&alpha;=" << abcK.at(3) << "&deg;" << endl << "&beta;=" << abcK.at(4) << "&deg;" << endl << "&gamma;=" << abcK.at(5) << "&deg;" << "</div>" << endl; //JPO20180731
+            // [OBSOLETE] DX20180824 - will replace lines above when the database is sufficiently populated - START
+            // [OBSOLETE] DX20180824 vector<double> reciprocal_lattice_params(6);
+            // [OBSOLETE] DX20180824 vector<string> ktokens;
+            // [OBSOLETE] DX20180824 aurostd::string2tokens(aentry.reciprocal_geometry,ktokens,";");
+            // [OBSOLETE] DX20180824 for(uint t=0;t<ktokens.size();t++){ reciprocal_lattice_params[t] = aurostd::string2utype<double>(ktokens[t]); }
+            // [OBSOLETE] DX20180824 oss << "<div class=\"value\">" << endl << "a=" << reciprocal_lattice_params.at(0) << "&Aring;<sup>-1</sup>" << endl << "b=" << reciprocal_lattice_params.at(1) << "&Aring;<sup>-1</sup>" << endl << "c=" << reciprocal_lattice_params.at(2) << "&Aring;<sup>-1</sup>" << endl << "</div>" << endl; //JPO20180731
+            // [OBSOLETE] DX20180824 oss << "<div class=\"value\">" << "&alpha;=" << reciprocal_lattice_params.at(3) << "&deg;" << endl << "&beta;=" << reciprocal_lattice_params.at(4) << "&deg;" << endl << "&gamma;=" << reciprocal_lattice_params.at(5) << "&deg;" << "</div>" << endl; //JPO20180731
+            // [OBSOLETE] DX20180824 - will replace lines above when the database is sufficiently populated - END
+            // [OBSOLETE] oss << "<tr>" << endl; //JPO20180731
+            // [OBSOLETE] oss << "</tbody>" << endl; //JPO20180731
+            // [OBSOLETE] oss << "</table>" << endl; //JPO20180731
+            oss << "</div></div>" << endl; //JPO20180731
+            oss << "<div class=\"container__cell\"><div class=\"container__card\"><h5 class=\"value-name\"> Volume:</h5><span class=\"value\">" << volumeK << " &Aring;<sup>-3</sup></span></div></div>" << endl; //JPO20180731
+            oss << "<div class=\"container__cell\"><div class=\"container__card\"><h5 class=\"value-name\"> Lattice Primitive:</h5><span class=\"value\">" << Reciprocal_lattice_primitive << "</span></div></div>" << endl; //JPO20180731
+            oss << "<div class=\"container__cell\"><div class =\"container__card\"><h5 class=\"value-name\"> Lattice Variation:</h5><span class=\"value\">" << Reciprocal_lattice_variation << "</span></div></div>" << endl; //JPO20180731
+            // [OBSOLETE] DX20180824 - will replace lines above when the database is sufficiently populated - START
+            // [OBSOLETE] DX20180824 oss << "<div class=\"container__cell\"><div class=\"container__card\"><h5 class=\"value-name\"> Volume:</h5><span class=\"value\">" << aentry.reciprocal_volume_cell << " &Aring;<sup>-3</sup></span></div></div>" << endl; //JPO20180731
+            // [OBSOLETE] DX20180824 oss << "<div class=\"container__cell\"><div class=\"container__card\"><h5 class=\"value-name\"> Lattice Primitive:</h5><span class=\"value\">" << aentry.reciprocal_lattice_type << "</span></div></div>" << endl; //JPO20180731
+            // [OBSOLETE] DX20180824 oss << "<div class=\"container__cell\"><div class =\"container__card\"><h5 class=\"value-name\"> Lattice Variation:</h5><span class=\"value\">" << aentry.reciprocal_lattice_variation_type << "</span></div></div>" << endl; //JPO20180731
+            // [OBSOLETE] DX20180824 - will replace lines above when the database is sufficiently populated - END
+            // [OBSOLETE] oss << "</ul>" << endl; //JPO20180731
+            oss << "</div>" << endl;  //JPO20180731
+            oss << "<!-- EDATA: END -->" << endl;
+          }
+        }
+      }
+      // ***************************************************************************
+      // THERMODYNAMICS 
+      if(vflags.flag("FLAG::FOUND") && vflags.flag("FLAG::THERMODYNAMICS") && !directory.empty()) {
+        oss << "<!-- Thermodynamics properties: BEGIN -->" << endl;
+        // [OBSOLETE] oss << line_rule << endl; //JPO20180731
+        // [OBSOLETE] oss << "<div class=\"Thermodynamics\">" << endl; //JPO20180731
+        oss << "<div class=\"container\">" << endl; //JPO20180731
+        oss << "<div class=\"container-title\"><h1 class=\"section-title\">Thermodynamics Properties</h1></div>" << endl; //JPO20180731
+        //   oss << line_rule << endl; //JPO20180731
+        //     oss << "<br>" << endl; //JPO20180731
+        // [OBSOLETE] oss << "<span class=\"Thermodynamics_table\">" << endl; //JPO20180731
+        // [OBSOLETE] oss << "<ul>" << endl; //JPO20180731
+        oss << "<div class=\"container__cell\"><div class=\"container__card\"><h5 class=\"value-name\">Formation Enthalpy_cell:</h5><span class=\"value\">" << (aentry.enthalpy_formation_cell!=0.0?aurostd::utype2string(aentry.enthalpy_formation_cell,5)+" (eV) ":"unavailable") << "</span></div></div>" << endl; //JPO20180731
+        oss << "<div class=\"container__cell\"><div class=\"container__card\"><h5 class=\"value-name\">Formation Enthalpy_atom:</h5><span class=\"value\">" << (aentry.enthalpy_formation_atom!=0.0?aurostd::utype2string(aentry.enthalpy_formation_atom,5)+" (eV/atom) ":"unavailable") << "</span></div></div>" << endl; //JPO20180731
+        oss << "<div class=\"container__cell\"><div class=\"container__card\"><h5 class=\"value-name\"><i>Ab-initio</i> energy_cell:</h5><span class=\"value\">" << (aentry.energy_cell!=0.0?aurostd::utype2string(aentry.energy_cell,5)+" (eV) ":"unavailable") << "</span></div></div>" << endl; //JPO20180731
+        oss << "<div class=\"container__cell\"><div class=\"container__card\"><h5 class=\"value-name\"><i>Ab-initio</i> energy_atom:</h5><span class=\"value\">" << (aentry.energy_cell!=0.0?aurostd::utype2string(aentry.energy_atom,5)+" (eV/atom) ":"unavailable") << "</span></div></div>" << endl; //JPO20180731
+        // [OBSOLETE] oss << "</ul>" << endl; //JPO20180731
+        oss << "</div>" << endl; //JPO20180731
+        oss << "<!-- Thermodynamics properties: END -->" << endl;
+      }
+      // ***************************************************************************
+      // AGL
+      if(vflags.flag("FLAG::FOUND") && vflags.flag("FLAG::AGL") && !directory.empty()) {
+        oss << "<!-- AGL properties: BEGIN -->" << endl;
+        // [OBSOLETE] oss << line_rule << endl; //JPO20180731
+        // [OBSOLETE] oss << "<div class=\"AGL\">" << endl; //JPO20180731
+        oss << "<div class=\"container\">" << endl; //JPO20180731
+        oss << "<div class=\"container-title\"><h1 class=\"section-title\">AGL Properties (Aflow Gibbs Library)" << aflow_agl_readme << art115_link << "</h1></div>" << endl; //PC20180620 //JPO20180731  //CO20180817
+        //   oss << line_rule << endl; //JPO20180731
+        //     oss << "<br>" << endl; //JPO20180731
+        // [OBSOLETE] oss << "<span class=\"AGL_table\">" << endl; //JPO20180731
+        // [OBSOLETE] oss << "<ul>" << endl; //JPO20180731
+        if(aurostd::substring2bool(aentry.vfiles_WEB,"aflow.agl.out")) 
+          oss << "<div class=\"container__cell\"><div class=\"container__card\"><h5 class=\"value-name\"> AGL Output" << art096_link << ":</h5><span class=\"value\">" << "[<a href=\"" << url_WEB << "/aflow.agl.out\"" << html_TAB << ">aflow.agl.out</a>]" << "</span></div></div>" << endl; //JPO20180731
+        if(aurostd::substring2bool(aentry.vfiles_WEB,"AGL.out")) 
+          oss << "<div class=\"container__cell\"><div class=\"container__card\"><h5 class=\"value-name\"> AGL Complete Output" << art096_link << ":</h5><span class=\"value\">" << "[<a href=\"" << url_WEB << "/AGL.out\"" << html_TAB << ">AGL.out</a>]" << "</span></div></div>" << endl; //JPO20180731
+        if(aurostd::substring2bool(aentry.vfiles_WEB,"AGL_energies_temperature.out")) 
+          oss << "<div class=\"container__cell\"><div class=\"container__card\"><h5 class=\"value-name\"> AGL Energy versus Temperature" << art096_link << ":</h5><span class=\"value\">" << "[<a href=\"" << url_WEB << "/AGL_energies_temperature.out\"" << html_TAB << ">AGL_energies_temperature.out</a>]" << "</span></div></div>" << endl; //JPO20180731
+        if(aurostd::substring2bool(aentry.vfiles_WEB,"AGL_thermal_properties_temperature.out")) 
+          oss << "<div class=\"container__cell\"><div class=\"container__card\"><h5 class=\"value-name\"> AGL Thermal Properties versus Temperature" << art096_link << ":</h5><span class=\"value\">" << "[<a href=\"" << url_WEB << "/AGL_thermal_properties_temperature.out\"" << html_TAB << ">AGL_thermal_properties_temperature.out</a>]" << "</span></div></div>" << endl; //JPO20180731
+        if(aurostd::substring2bool(aentry.vfiles_WEB,"AGL_Hugoniot.out")) 
+          oss << "<div class=\"container__cell\"><div class=\"container__card\"><h5 class=\"value-name\"> AGL Hugoniot Relation" << art096_link << ":</h5><span class=\"value\">" << "[<a href=\"" << url_WEB << "/AGL_Hugoniot.out\"" << html_TAB << ">AGL_Hugoniot.out</a>]" << "</span></div></div>" << endl; //XCT 20181212
+        if(aentry.agl_thermal_conductivity_300K<AUROSTD_NAN) 
+          oss << "<div class=\"container__cell\"><div class=\"container__card\"><h5 class=\"value-name\" id=\"agl_thermal_conductivity_300K_td\">AGL Thermal Conductivity at 300K" << art096_link << ":</h5><span class=\"value\">" << aentry.agl_thermal_conductivity_300K << " (W/m*K)</span></div></div>" << endl; //JPO20180731
+        if(aentry.agl_debye<AUROSTD_NAN) 
+          oss << "<div class=\"container__cell\"><div class=\"container__card\"><h5 class=\"value-name\" id=\"agl_debye_td\">AGL Debye Temperature" << art096_link << ":</h5><span class=\"value\">" << aentry.agl_debye << " (K)</span></div></div>" << endl; //JPO20180731
+        if(aentry.agl_acoustic_debye<AUROSTD_NAN) 
+          oss << "<div class=\"container__cell\"><div class=\"container__card\"><h5 class=\"value-name\" id=\"agl_acoustic_debye_td\">AGL Debye Acoustic Temperature" << art096_link << ":</h5><span class=\"value\">" << aentry.agl_acoustic_debye << " (K)</span></div></div>" << endl; //JPO20180731
+        if(aentry.agl_gruneisen<AUROSTD_NAN) 
+          oss << "<div class=\"container__cell\"><div class=\"container__card\"><h5 class=\"value-name\" id=\"agl_gruneisen_td\">AGL Gruneisen parameter" << art096_link << ":</h5><span class=\"value\">" << aentry.agl_gruneisen << "</span></div></div>" << endl; //JPO20180731
+        if(aentry.agl_heat_capacity_Cv_300K<AUROSTD_NAN) 
+          oss << "<div class=\"container__cell\"><div class=\"container__card\"><h5 class=\"value-name\" id=\"agl_heat_capacity_Cv_300K_td\">AGL Specific Heat Cv at 300K" << art096_link << ":</h5><span class=\"value\">" << aentry.agl_heat_capacity_Cv_300K << " (kB/cell)</span></div></div>" << endl; //JPO20180731
+        if(aentry.agl_heat_capacity_Cp_300K<AUROSTD_NAN) 
+          oss << "<div class=\"container__cell\"><div class=\"container__card\"><h5 class=\"value-name\" id=\"agl_heat_capacity_Cp_300K_td\">AGL Specific Heat Cp at 300K" << art096_link << ":</h5><span class=\"value\">" << aentry.agl_heat_capacity_Cp_300K << " (kB/cell)</span></div></div>" << endl; //JPO20180731
+        if(aentry.agl_thermal_expansion_300K<AUROSTD_NAN) 
+          oss << "<div class=\"container__cell\"><div class=\"container__card\"><h5 class=\"value-name\" id=\"agl_thermal_expansion_300K_td\">AGL Thermal Expansion at 300K" << art096_link << ":</h5><span class=\"value\">" << aentry.agl_thermal_expansion_300K << " (1/K)</span></div></div>" << endl; //JPO20180731
+        if(aentry.agl_bulk_modulus_static_300K<AUROSTD_NAN) 
+          oss << "<div class=\"container__cell\"><div class=\"container__card\"><h5 class=\"value-name\" id=\"agl_bulk_modulus_static_300K_td\">AGL Bulk Modulus Static at 300K" << art096_link << ":</h5><span class=\"value\">" << aentry.agl_bulk_modulus_static_300K << " (GPa)</span></div></div>" << endl; //JPO20180731
+        if(aentry.agl_bulk_modulus_isothermal_300K<AUROSTD_NAN) 
+          oss << "<div class=\"container__cell\"><div class=\"container__card\"><h5 class=\"value-name\" id=\"agl_bulk_modulus_isothermal_300K_td\">AGL Bulk Modulus Isothermal at 300K" << art096_link << ":</h5><span class=\"value\">" << aentry.agl_bulk_modulus_isothermal_300K << " (GPa)</span></div></div>" << endl; //JPO20180731
+        if(aentry.agl_poisson_ratio_source.size()) 
+          oss << "<div class=\"container__cell\"><div class=\"container__card\"><h5 class=\"value-name\" id=\"agl_poisson_ratio_source_td\">AGL Poisson Ratio Source" << art096_link << ":</h5><span class=\"value\">" << aentry.agl_poisson_ratio_source << " </span></div></div>" << endl; //CT20181212
+        if(aentry.agl_vibrational_free_energy_300K_cell<AUROSTD_NAN) 
+          oss << "<div class=\"container__cell\"><div class=\"container__card\"><h5 class=\"value-name\" id=\"agl_vibrational_free_energy_300K_cell_td\">AGL Vibrational Free Energy per cell at 300K" << art096_link << ":</h5><span class=\"value\">" << aentry.agl_vibrational_free_energy_300K_cell << " (meV/cell)</span></div></div>" << endl; //CT20181212
+        if(aentry.agl_vibrational_free_energy_300K_atom<AUROSTD_NAN) 
+          oss << "<div class=\"container__cell\"><div class=\"container__card\"><h5 class=\"value-name\" id=\"agl_vibrational_free_energy_300K_atom_td\">AGL Vibrational Free Energy per atom at 300K" << art096_link << ":</h5><span class=\"value\">" << aentry.agl_vibrational_free_energy_300K_atom << " (meV/atom)</span></div></div>" << endl; //CT20181212
+        if(aentry.agl_vibrational_entropy_300K_cell<AUROSTD_NAN) 
+          oss << "<div class=\"container__cell\"><div class=\"container__card\"><h5 class=\"value-name\" id=\"agl_vibrational_entropy_300K_cell_td\">AGL Vibrational Entropy per cell at 300K" << art096_link << ":</h5><span class=\"value\">" << aentry.agl_vibrational_entropy_300K_cell << " (meV/cell*K)</span></div></div>" << endl; //CT20181212
+        if(aentry.agl_vibrational_entropy_300K_atom<AUROSTD_NAN) 
+          oss << "<div class=\"container__cell\"><div class=\"container__card\"><h5 class=\"value-name\" id=\"agl_vibrational_entropy_300K_atom_td\">AGL Vibrational Entropy per atom at 300K" << art096_link << ":</h5><span class=\"value\">" << aentry.agl_vibrational_entropy_300K_atom << " (meV/atom*K)</span></div></div>" << endl; //CT20181212
+        // [OBSOLETE] oss << "</ul>" << endl; //JPO20180731
+        oss << "</div>" << endl; //JPO20180731
+        oss << "<!-- AGL properties: END -->" << endl;
+      }
+      // ***************************************************************************
+      // AEL
+      if(vflags.flag("FLAG::FOUND") && vflags.flag("FLAG::AEL") && !directory.empty()) {
+        oss << "<!-- AEL properties: BEGIN -->" << endl;
+        // [OBSOLETE] oss << line_rule << endl; //JPO20180731
+        // [OBSOLETE] oss << "<div class=\"AEL\">" << endl; //JPO20180731
+        oss << "<div class=\"container\">" << endl; //JPO20180731
+        oss << "<div class=\"container-title\"><h1 class=\"section-title\">AEL Properties (Aflow Elastic Library)</font>" << aflow_ael_readme << art096_link << "</h1></div>" << endl; //PC20180620 //JPO20180731  //CO20180817
+        // [OBSOLETE] oss << "<span class=\"AEL_table\">" << endl; //JPO20180731
+        // [OBSOLETE] oss << "<ul>" << endl; //JPO20180731
+        if(aurostd::substring2bool(aentry.vfiles_WEB,"aflow.ael.out")) 
+          oss << "<div class=\"container__cell\"><div class=\"container__card\"><h5 class=\"value-name\"> AEL Output" << art100_link << ":</h5><span class=\"value\">" << "[<a href=\"" << url_WEB << "/aflow.ael.out\"" << html_TAB << ">aflow.ael.out</a>]" << "</span></div></div>" << endl; //JPO20180731
+        if(aurostd::substring2bool(aentry.vfiles_WEB,"AEL_Elastic_constants.out")) 
+          oss << "<div class=\"container__cell\"><div class=\"container__card\"><h5 class=\"value-name\"> AEL Elastic Constants (stiffness tensor)" << art100_link << ":</h5><span class=\"value\">" << "[<a href=\"" << url_WEB << "/AEL_Elastic_constants.out\"" << html_TAB << ">AEL_Elastic_constants.out</a>]" << "</span></div></div>" << endl; //JPO20180731
+        if(aurostd::substring2bool(aentry.vfiles_WEB,"AEL_Compliance_tensor.out")) 
+          oss << "<div class=\"container__cell\"><div class=\"container__card\"><h5 class=\"value-name\"> AEL Compliance Constants (compliance tensor)" << art100_link << ":</h5><span class=\"value\">" << "[<a href=\"" << url_WEB << "/AEL_Compliance_tensor.out\"" << html_TAB << ">AEL_Compliance_tensor.out</a>]" << "</span></div></div>" << endl; //JPO20180731
+        if(aentry.ael_poisson_ratio<AUROSTD_NAN) 
+          oss << "<div class=\"container__cell\"><div class=\"container__card\"><h5 class=\"value-name\" id=\"ael_poisson_ratio_td\">AEL Poisson Ratio" << art100_link << ":</h5><span class=\"value\"> " << aentry.ael_poisson_ratio << "</span></div></div>" << endl; //JPO20180731
+        if(aentry.ael_bulk_modulus_voigt<AUROSTD_NAN) 
+          oss << "<div class=\"container__cell\"><div class=\"container__card\"><h5 class=\"value-name\" id=\"ael_bulk_modulus_voigt_td\">AEL Bulk Modulus Voigt" << art100_link << ":</h5><span class=\"value\">" << aentry.ael_bulk_modulus_voigt << " (GPa)</span></div></div>" << endl; //JPO20180731
+        if(aentry.ael_bulk_modulus_reuss<AUROSTD_NAN) 
+          oss << "<div class=\"container__cell\"><div class=\"container__card\"><h5 class=\"value-name\" id=\"ael_bulk_modulus_reuss_td\">AEL Bulk Modulus Reuss" << art100_link << ":</h5><span class=\"value\">" << aentry.ael_bulk_modulus_reuss << " (GPa)</span></div></div>" << endl; //JPO20180731
+        if(aentry.ael_bulk_modulus_vrh<AUROSTD_NAN) 
+          oss << "<div class=\"container__cell\"><div class=\"container__card\"><h5 class=\"value-name\" id=\"ael_bulk_modulus_vrh_td\">AEL Bulk Modulus VRH" << art100_link << ":</h5><span class=\"value\">" << aentry.ael_bulk_modulus_vrh << " (GPa)</span></div></div>" << endl; //JPO20180731
+        if(aentry.ael_shear_modulus_voigt<AUROSTD_NAN) 
+          oss << "<div class=\"container__cell\"><div class=\"container__card\"><h5 class=\"value-name\" id=\"ael_shear_modulus_voigt_td\">AEL Shear Modulus Voigt" << art100_link << ":</h5><span class=\"value\">" << aentry.ael_shear_modulus_voigt << " (GPa)</span></div></div>" << endl; //JPO20180731
+        if(aentry.ael_shear_modulus_reuss<AUROSTD_NAN) 
+          oss << "<div class=\"container__cell\"><div class=\"container__card\"><h5 class=\"value-name\" id=\"ael_shear_modulus_reuss_td\">AEL Shear Modulus Reuss" << art100_link << ":</h5><span class=\"value\">" << aentry.ael_shear_modulus_reuss << " (GPa)</span></div></div>" << endl; //JPO20180731
+        if(aentry.ael_shear_modulus_vrh<AUROSTD_NAN) 
+          oss << "<div class=\"container__cell\"><div class=\"container__card\"><h5 class=\"value-name\" id=\"ael_shear_modulus_vrh_td\">AEL Shear Modulus VRH" << art100_link << ":</h5><span class=\"value\">" << aentry.ael_shear_modulus_vrh << " (GPa)</span></div></div>" << endl; //JPO20180731
+        if(aentry.ael_elastic_anisotropy<AUROSTD_NAN) //CO20181129
+          oss << "<div class=\"container__cell\"><div class=\"container__card\"><h5 class=\"value-name\" id=\"ael_elastic_anisotropy_td\">AEL Elastic Anisotropy" << art100_link << ":</h5><span class=\"value\">" << aentry.ael_elastic_anisotropy << "</span></div></div>" << endl; //JPO20180731 //CO20181129
+        if(aentry.ael_youngs_modulus_vrh<AUROSTD_NAN) 
+          oss << "<div class=\"container__cell\"><div class=\"container__card\"><h5 class=\"value-name\" id=\"ael_youngs_modulus_vrh_td\">AEL Young's Modulus VRH" << art100_link << ":</h5><span class=\"value\">" << aentry.ael_youngs_modulus_vrh << " (GPa)</span></div></div>" << endl; //CT20181212
+        if(aentry.ael_speed_sound_transverse<AUROSTD_NAN) 
+          oss << "<div class=\"container__cell\"><div class=\"container__card\"><h5 class=\"value-name\" id=\"ael_speed_sound_transverse_td\">AEL Speed of Sound in Transverse Direction" << art100_link << ":</h5><span class=\"value\">" << aentry.ael_speed_sound_transverse << " (m/s)</span></div></div>" << endl; //CT20181212
+        if(aentry.ael_speed_sound_longitudinal<AUROSTD_NAN) 
+          oss << "<div class=\"container__cell\"><div class=\"container__card\"><h5 class=\"value-name\" id=\"ael_speed_sound_longitudinal_td\">AEL Speed of Sound in Longitudinal Direction" << art100_link << ":</h5><span class=\"value\">" << aentry.ael_speed_sound_longitudinal << " (m/s)</span></div></div>" << endl; //CT20181212
+        if(aentry.ael_speed_sound_average<AUROSTD_NAN) 
+          oss << "<div class=\"container__cell\"><div class=\"container__card\"><h5 class=\"value-name\" id=\"ael_speed_sound_average_td\">AEL Speed of Sound, Average" << art100_link << ":</h5><span class=\"value\">" << aentry.ael_speed_sound_average << " (m/s)</span></div></div>" << endl; //CT20181212
+        if(aentry.ael_pughs_modulus_ratio<AUROSTD_NAN) 
+          oss << "<div class=\"container__cell\"><div class=\"container__card\"><h5 class=\"value-name\" id=\"ael_pughs_modulus_ratio_td\">AEL Pugh's Modulus Ratio" << art100_link << ":</h5><span class=\"value\">" << aentry.ael_pughs_modulus_ratio << " </span></div></div>" << endl; //CT20181212
+        if(aentry.ael_debye_temperature<AUROSTD_NAN) 
+          oss << "<div class=\"container__cell\"><div class=\"container__card\"><h5 class=\"value-name\" id=\"ael_debye_temperature_td\">AEL Debye Temperature" << art100_link << ":</h5><span class=\"value\">" << aentry.ael_debye_temperature << " (K)</span></div></div>" << endl; //CT20181212
+        if(aentry.ael_applied_pressure<AUROSTD_NAN) 
+          oss << "<div class=\"container__cell\"><div class=\"container__card\"><h5 class=\"value-name\" id=\"ael_applied_pressure_td\">AEL Applied Pressure" << art100_link << ":</h5><span class=\"value\">" << aentry.ael_applied_pressure << " (GPa)</span></div></div>" << endl; //CT20181212
+        if(aentry.ael_average_external_pressure<AUROSTD_NAN) 
+          oss << "<div class=\"container__cell\"><div class=\"container__card\"><h5 class=\"value-name\" id=\"ael_average_external_pressure_td\">AEL Average External Pressure" << art100_link << ":</h5><span class=\"value\">" << aentry.ael_average_external_pressure << " (GPa)</span></div></div>" << endl; //CT20181212
+        // [OBSOLETE] oss << "</ul>" << endl; //JPO20180731
+        oss << "</div>" << endl; //JPO20180731
+        oss << "<!-- AEL properties: END -->" << endl;
+      }
+      // BADER
+      if(vflags.flag("FLAG::FOUND") && vflags.flag("FLAG::BADER") && !directory.empty()) {
+        oss << "<!-- Bader properties: BEGIN -->" << endl;
+        // [OBSOLETE] oss << line_rule << endl; //JPO20180731
+        // [OBSOLETE] oss << "<div class=\"Bader\">" << endl; //JPO20180731
+        oss << "<div class=\"container\">" << endl; //JPO20180731
+        oss << "<div class=\"container-title\"><h1 class=\"section-title\">Bader Atoms in Molecules Properties</font>" << "</h1></div>" << endl; //JPO20180731
+        // [OBSOLETE] oss << "<span class=\"title\"><FONT SIZE=+3>Bader Atoms in Molecules Properties</font>" << "<a href=http://materials.duke.edu/AFLOW/README_AFLOW_BADER.TXT>[info]</a>" << "</span>" << endl;
+        // [OBSOLETE] oss << "<span class=\"Bader_table\">" << endl; //JPO20180731
+        // [OBSOLETE] oss << "<ul>" << endl; //JPO20180731
+        string abader_out=aentry.prototype+"_abader.out";
+        if(aurostd::substring2bool(aentry.vfiles_WEB,abader_out)) {oss << "<div class=\"container__cell\"><div class=\"container__card\"><h5 class=\"value-name\"> Bader Output" << ":</h5><span class=\"value\">" << "[<a href=\"" << url_WEB << "/" << abader_out << "\"" << html_TAB << ">" << abader_out << "</a>]" << "</span></div></div>" << endl;} //JPO20180731
+        // [OBSOLETE] oss << "<li><span class=\"description\"> Bader Output" << art100_link << ":</span>" << "[<a href=\"" << url_WEB << "/" << abader_out << "\"" << html_TAB << ">" << abader_out << "</a>]" << "</li><!br>" << endl;
+        string bader_net_charges_wiki_link=" [<a href=http://aflowlib.duke.edu/aflowwiki/doku.php?id=documentation:all_keywords&#bader_net_charges target=\"_blank\"><font color=black><i>info</i></font></a>]";
+        string bader_atomic_volumes_wiki_link=" [<a href=http://aflowlib.duke.edu/aflowwiki/doku.php?id=documentation:all_keywords&#bader_atomic_volumes target=\"_blank\"><font color=black><i>info</i></font></a>]";
+        if(!aentry.vbader_net_charges.empty()) {
+          aurostd::string2tokens(aentry.species,tokens,",");  //tokens=species
+          oss << "<div class=\"container__cell--full\"><div class=\"container__card\"><h5 class=\"value-name\" id=\"bader_net_charges_td\">Net Charges" << bader_net_charges_wiki_link << ":</h5><span class=\"value\"> "; //JPO20180731
+          atomCOUNT=0;
+          for(uint i=0;i<tokens.size();i++) {
+            oss << tokens.at(i) << "={";
+            for(uint j=0;j<(uint)aentry.vcomposition.at(i);j++) {
+              num_prec.str("");
+              num_prec << std::fixed << setprecision(4) << aentry.vbader_net_charges.at(atomCOUNT++);
+              oss << num_prec.str();
+              if(j<(uint)aentry.vcomposition.at(i)-1) {oss << ", ";}
+            }
+            if(i<tokens.size()-1) {oss << "}; ";} else {oss << "}";}
+          }
+          oss << " (electrons)</span></div></div>" << endl; //JPO20180731
+        }
+        if(!aentry.bader_atomic_volumes.empty()) {
+          aurostd::string2tokens(aentry.species,tokens,",");  //tokens=species
+          oss << "<div class=\"container__cell--full\"><div class=\"container__card\"><h5 class=\"value-name\" id=\"bader_atomic_volumes_td\">Atomic Volumes" << bader_atomic_volumes_wiki_link << ":</h5><span class=\"value\">"; //JPO20180731
+          atomCOUNT=0;
+          for(uint i=0;i<tokens.size();i++) {
+            oss << tokens.at(i) << "={";
+            for(uint j=0;j<(uint)aentry.vcomposition.at(i);j++) {
+              num_prec.str("");
+              num_prec << std::fixed << setprecision(4) << aentry.vbader_atomic_volumes.at(atomCOUNT++);
+              oss << num_prec.str();
+              if(j<(uint)aentry.vcomposition.at(i)-1) {oss << ", ";}
+            }
+            if(i<tokens.size()-1) {oss << "}; ";} else {oss << "}";}
+          }
+          oss << " (Angst<sup>3</sup>)</span></div></div>" << endl; //JPO20180731
+        }
+        // [OBSOLETE] oss << "</ul>" << endl; //JPO20180731
+        oss << "</div>" << endl; //JPO20180731
+        oss << "<!-- Bader properties: END -->" << endl;
+      }
+      // ***************************************************************************
+      // MAGNETIC
+      if(vflags.flag("FLAG::FOUND") && vflags.flag("FLAG::MAGNETIC") && !directory.empty()) {
+        oss << "<!-- Magnetic properties: BEGIN -->" << endl;
+        // [OBSOLETE] oss << line_rule << endl; //JPO20180731
+        // [OBSOLETE] oss << "<div class=\"Magnetic\">" << endl; //JPO20180731
+        oss << "<div class=\"container\">" << endl; //JPO20180731
+        oss << "<div class=\"container-title\"><h1 class=\"section-title\">Magnetic Properties </h1></div>" << endl; //JPO20180731
+        // [OBSOLETE] oss << "<!span class=\"Magnetic_table\">" << endl; //JPO20180731
+        // [OBSOLETE] oss << "<ul>" << endl; //JPO20180731
+        // [OBSOLETE] oss << "<li><span class=\"description\" id=\"spin_cell_td\">Magnetic Moment:</span> " << aentry.spin_cell << " &mu;<sub>B</sub></li><!br>" << endl; //JPO20180731
+        // [OBSOLETE] oss << "<li><span class=\"description\" id=\"spin_atom_td\">Magnetic Moment/atom:</span> " << aentry.spin_atom << " &mu;<sub>B</sub>/atom</li><!br>" << endl; //JPO20180731
+        if(aurostd::substring2bool(aentry.loop,"magnetic")) {
+          oss << "<div class=\"container__cell--full\"><div class=\"container__card\"><h5 class=\"value-name\" id=\"spinD_td\">Spin Decomposition per atoms:</h5><span class=\"value\"> {" << aentry.spinD << "} &mu;<sub>B</sub></span></div></div>" << endl; //JPO20180731
+          oss << "<div class=\"container__cell\"><div class=\"container__card\"><h5 class=\"value-name\" id=\"spinF_td\">Spin Polarization (E<sub>F</sub>):</h5><span class=\"value\">" << aentry.spinF << "</span></div></div>" << endl; //JPO20180731
+        }
+        oss << "<div class=\"container__cell\"><div class=\"container__card\"><h5 class=\"value-name\" id=\"spin_cell_td\">Magnetic Moment:</h5><span class=\"value\">" << aentry.spin_cell << " &mu;<sub>B</sub></span></div></div>" << endl; //JPO20180731
+        oss << "<div class=\"container__cell\"><div class=\"container__card\"><h5 class=\"value-name\" id=\"spin_atom_td\">Magnetic Moment/atom:</h5><span class=\"value\">" << aentry.spin_atom << " &mu;<sub>B</sub>/atom</span></div></div>" << endl; //JPO20180731
+        // [OBSOLETE] oss << "</ul>" << endl; //JPO20180731
+        oss << "</div>" << endl; //JPO20180731
+        oss << "<!-- Magnetic properties: END -->" << endl;
+      }
+      // ***************************************************************************
+      // SCINTILLATION
+      if(vflags.flag("FLAG::FOUND") && vflags.flag("FLAG::SCINTILLATION") && !directory.empty()) {
+        double scintillation_attenuation_length=GetCompoundAttenuationLength(aentry.vspecies,aentry.vcomposition,aentry.density);
+        // [OBSOLETE] oss << line_rule << endl; //JPO20180731
+        oss << "<!-- Scintillation properties: BEGIN -->" << endl;
+        // [OBSOLETE] oss << "<div class=\"scintillation\">" << endl; //JPO20180731
+        //    oss << "<hr />" << endl; //JPO20180731
+        oss << "<div class=\"container\">" << endl; //JPO20180731
+        oss << "<div class=\"container-title\"><h1 class=\"section-title\">Scintillation Properties</h1></div>" << endl; //JPO20180731
+        //   oss << line_rule << endl; //JPO20180731
+        // [OBSOLETE] oss << "<br>" << endl; //JPO20180731
+        // [OBSOLETE] oss << "<table class=\"scintillation_table\">" << endl; //JPO20180731
+        // [OBSOLETE] oss << "<tbody>" << endl; //JPO20180731
+        if(aentry.scintillation_attenuation_length>0.0) {
+          oss << "<div class=\"container__cell\"><div class=\"container__card\">" << endl << "<h5 class=\"value-name\">Attenuation Length" << art064_link << ":</h5><span class=\"value\">" << aentry.scintillation_attenuation_length << " cm" << endl << "</span></div></div>" << endl; //JPO20180731
+        } else {
+          oss << "<div class=\"container__cell\"><div class=\"container__card\">" << endl << "<h5 class=\"value-name\">Attenuation Length" << art064_link << ":</h5><span class=\"value\">" << scintillation_attenuation_length << " cm" << endl << "</span></div></div>" << endl; //JPO20180731
+        }
+        // [OBSOLETE] oss << "</tbody>" << endl; //JPO20180731
+        // [OBSOLETE] oss << "</table>" << endl; //JPO20180731
+        oss << "</div>" << endl; //JPO20180731
+        oss << "<!-- Scintillation properties: END -->" << endl;
+      }
+      // ***************************************************************************
+      // ELECTRONIC BANDS
+      if(vflags.flag("FLAG::FOUND") && vflags.flag("FLAG::ELECTRONIC") && !directory.empty()) {
+        // [OBSOLETE] oss << line_rule << endl; //JPO20180731
+        oss << "<!-- Electronic properties: BEGIN -->" << endl;
+        //   oss << "<hr />" << endl; //JPO20180731
+        // [OBSOLETE] oss << "<div class=\"electronic\">" << endl; //JPO20180731
+        oss << "<div class=\"container\">" << endl; //JPO20180731
+        oss << "<div class=\"container-title\"><h1 class=\"section-title\"> Electronic Properties </h1></div>" << endl; //JPO20180731
+        // [OBSOLETE] oss << "<table class=\"electronic_table\">" << endl; //JPO20180731
+        // [OBSOLETE] oss << "<tbody>" << endl; //JPO20180731
+        // [OBSOLETE] oss << "<tr>" << endl; //JPO20180731
+        oss << "<div class=\"container__cell--full\"><div class=\"container__card\"><h5 class=\"value-name\">Spin Decomposition per atoms:</h5><span class=\"value\"> {" << aentry.spinD << "} &mu;<sub>B</sub> </span></div></div>" << endl; //JPO20180731
+        oss << "<div class=\"container__cell\"><div class=\"container__card\"><h5 class=\"value-name\">Spin Polarization (E<sub>F</sub>):</h5><span class=\"value\"> " << aentry.spinF << " </span></div></div>" << endl; //JPO20180731
+        oss << "<div class=\"container__cell\"><div class=\"container__card\" id=\"band_gap_td\"><h5 class=\"value-name\">Band Gap:</h5><span class=\"value\">" << aentry.Egap << " eV "
+          << (aentry.Egap_type=="insulator_direct"?"(insulator)":"") << (aentry.Egap_type=="insulator_indirect"?"(insulator)":"") << (aentry.Egap_type=="metal"?"(metal)":"") << "</span></div></div>" << endl; //JPO20180731
+        oss << "<div class=\"container__cell\"><div class=\"container__card\" id=\"fit_band_gap_td\"><h5 class=\"value-name\">Fit Band Gap:</h5><span class=\"value\">" << aentry.Egap_fit << " eV</span></div></div>" << endl; //JPO20180731
+        // [OBSOLETE] oss << "</tr>" << endl;  //JPO20180731
+        // [OBSOLETE] oss << "<tr>" << endl; //JPO20180731
+        oss << "<div class=\"container__cell\"><div class=\"container__card\" id=\"FIX_m_atom_td\"><h5 class=\"value-name\">Magnetic Moment:</h5><span class=\"value\">" << aentry.spin_cell << " &mu;<sub>B</sub></span></div></div>" << endl; //JPO20180731
+        oss << "<div class=\"container__cell\"><div class=\"container__card\" id=\"FIX_m_atom_td\"><h5 class=\"value-name\">Magnetic Moment/atom:</h5><span class=\"value\">" << aentry.spin_atom << " &mu;<sub>B</sub>/atom</span></div></div>" << endl; //JPO20180731
+        // [OBSOLETE] oss << "</tr>" << endl; //JPO20180731
+        // [OBSOLETE] oss << "<tr>" << endl; //JPO20180731
+        // (No values available - do not display yet) oss << "<div class=\"container__cell\"><div class=\"container__card\" id=\"FIX_e_mass_td\"><h5 class=\"value-name\">Electron Mass(FIX):</h5><span class=\"value\"> XXX (m<sub>0</sub>)</span></div></div>" << endl; //JPO20180731
+        // (No values available - do not display yet) oss << "<div class=\"container__cell\"><div class=\"container__card\" id=\"FIX_hole_mass_td\"><h5 class=\"value-name\">Hole Mass(FIX):</h5><span class=\"value\"> XXX (m<sub>0</sub>)</span></div></div>" << endl; //JPO20180731
+        // [OBSOLETE] oss << "</tr>" << endl; //JPO20180731
+        // [OBSOLETE] oss << "<tr>" << endl; //JPO20180731
+        if(aentry.Egap_type=="insulator_direct")
+          oss << "<div class=\"container__cell\"><div class=\"container__card\" id=\"FIX_band_gap_type_td\"><h5 class=\"value-name\">Band Gap Type:</h5><span class=\"value\">  Direct</span></div></div>" << endl; //JPO20180731
+        if(aentry.Egap_type=="insulator_indirect")
+          oss << "<div class=\"container__cell\"><div class=\"container__card\" id=\"FIX_band_gap_type_td\"><h5 class=\"value-name\">Band Gap Type:</h5><span class=\"value\">  Indirect</span></div></div>" << endl; //JPO20180731
+        // [OBSOLETE] oss << "</tr>" << endl; //JPO20180731
+        // [OBSOLETE] oss << "<tr>" << endl; //JPO20180731
+        // [OBSOLETE] oss << "<td class=\"electronic_table_td\"><span class=\"table_description\">Spin Polarization (E<sub>F</sub>):</span> " << aentry.spinF << " </td>" << endl; //JPO20180731
+        // [OBSOLETE] oss << "<td class=\"electronic_table_td\"><span class=\"table_description\">Spin Decomposition per atoms:</span> {" << aentry.spinD << "} &mu;<sub>B</sub> </td>" << endl; //JPO20180731
+        // [OBSOLETE] oss << "</tr>" << endl; //JPO20180731
+        // [OBSOLETE] oss << "</tbody>" << endl; //JPO20180731
+        // [OBSOLETE] oss << "</table>" << endl; //JPO20180731
+        oss << "</div>" << endl; //JPO20180731
+        oss << "<ul>" << endl;
+        oss << "<li>" << endl;
+        // [OBSOLETE] oss << "<div class=\"container-subtitle\">" << endl;
+        // [OBSOLETE] oss << "<h4 class=\"section-subtitle\">Band Structure</h4></div>" << endl;
+
+        // ****************************************************************************
+        // INTERACTIVE BANDS PLOT
+        //GG
+        // [OBSOLETE] oss << "<div class=\"container__cell--full\" >" << endl;  //PC20180515 //JPO20180731
+        oss << "<div class=\"flex-container\">" << endl; //JPO20180731
+        oss << "<span class=\"pic_description_band\">Band Structure:</span>" << endl; //JPO20180731
+        oss << "<div class=\"DosOptions\">" 				<< endl;  //PC20180515
+        oss << "<div> Zoom/Pan type:" << endl;  //PC20180515
+        oss << "<select id=\"zoomOptions\"> "								<< endl;  //PC20180515
+        oss << "<option value=\"both\">Both X & Y</option>"				<< endl;
+        oss << "<option value=\"xOnly\">X Only</option>"				<< endl;
+        oss << "<option value=\"yOnly\">Y Only</option>"				<< endl;
+        oss << "</select></div>" << endl; //PC20180515
+        //if ((aentry.spinF!=AUROSTD_NAN) && (!aurostd::isequal(abs(aentry.spinF),0.0,_ZERO_TOL_))) //PC20180515
+        if ((aentry.spinF!=AUROSTD_NAN) && (!aurostd::isequal(abs(aentry.spin_atom),0.0,_ZERO_TOL_))) //PC20180515
+        { //CO20200106 - patching for auto-indenting
+          oss << "<div>Majority/Minority Spin Selection:**" << endl;  //PC20180525
+          oss << "<select id =\"spinBandsOptions\">" << endl; //PC20180515
+          oss << "<option value=\"bothS\">Both Spins</option>"				<< endl;  //PC20180515
+          oss << "<option value=\"majority\">Majority Spin</option>"				<< endl;  //PC20180515
+          oss << "<option value=\"minority\">Minority Spin</option>"				<< endl;  //PC20180515
+          oss << "</select></div>"								<< endl;  //PC20180515
+        }
+        oss << "<div class=\"reset\">Reset Zoom</div>" << endl; //PC20180515
+        oss << "</div>"				<< endl;  //PC20180515
+        if ((aentry.spinF!=AUROSTD_NAN) && (!aurostd::isequal(abs(aentry.spin_atom),0.0,_ZERO_TOL_))){  //PC20180515
+          oss << "<div class=\"star\">**For smoother tracing of bands </div>" << endl; //PC20180525
+        } //PC20180525
+        oss << "<div class=\"plots\">" << endl; //PC20180515
+        oss << "<div class=\"Bands_plot\">" << endl;  //PC20180515
+        oss << "<svg id=\"bands_wrapper\" width=\"900\" height=\"550\"></svg>"						<< endl;  //PC20180515
+        if ((aentry.spinF!=AUROSTD_NAN) && (!aurostd::isequal(abs(aentry.spin_atom),0.0,_ZERO_TOL_))){  //PC20180515
+          oss << "<div id=\"bandLegend\" class=\"legend\">"				<< endl;
+          oss << "<text class=\"legendText \">Majority Spin"				<< endl;  //PC20180515
+          oss << "<line class=\"legendLine\" style=\"border-color:black;\"></line>"	        << endl;  //PC20180515
+          oss << "</text>" 								<< endl;  //PC20180515
+          oss << "<text class=\"legendText \">Minority Spin" 				<< endl;  //PC20180515
+          oss << "<line class=\"legendLine min\"></line>" 					<< endl;  //PC20180515
+          oss << "</text></div>"							<< endl;  //PC20180515
+        } //PC20180515
+        oss << "</div>"  << endl; //PC20180515
+        oss << "<div class=\"Dos_plot\">" << endl;  //PC20180515
+        oss << "<svg id=\"dos_wrapper\" width=\"300px\" height=\"550px\" ></svg>" << endl;  //PC20180515
+        oss << " <div id=\"dosLegend\" class=\"legend\" >" << endl; //PC20180515
+        oss << "<text id=\"dosText\"></text>"						<< endl;  //PC20180515
+        oss << "</div>" 								<< endl;
+        oss << "</div></div></div>" << endl;  //PC20180515
+        //[OBSOLETE PC20180515]oss << "<div class=\"legendLine min\"></div>" 					<< endl;
+        //[OBSOLETE PC20180515]oss << "</div></div></svg>"							<< endl;
+        //[OBSOLETE PC20180515]oss << "<svg id=\"dos_wrapper\">"						<< endl;
+        //[OBSOLETE PC20180515]oss << "<div id=\"dosText\"></div>"						<< endl;
+        //[OBSOLETE PC20180515]oss << "<div id=\"dosLegend\" class=\"legend \"></div></svg></div></div>"	<< endl;
+        // ********************************************************************************** 
+
+        if(aentry.vfiles_WEB.size()>0) 
+          for(uint i=0;i<aentry.vfiles_WEB.size();i++)
+            if((aentry.vfiles_WEB.at(i)==label+".png") || (aentry.vfiles_WEB.at(i) == label + "_banddos.png"))  //ME20190621 - include new file naming convention 
+              oss << "<div class = \"picture_band\" id=\"band_dos_pic\"><a id=\"imgPopup\"><img class=\"pic\" src=\"" << url_WEB << "/" << aentry.vfiles_WEB.at(i) << "\" alt=\"Band Structure of " << label << "\" style='display:block;background:white; margin: 0 auto;' /></a></div>" << endl;
+        oss << "<div id=\"small_figure\" style=\'display:flex;justify-content:center;\'>" << endl;
+        if(aentry.vfiles_WEB.size()>0) 
+          for(uint i=0;i<aentry.vfiles_WEB.size();i++)
+            if((aurostd::substring2bool(aentry.vfiles_WEB.at(i),"_PEDOS_") || aurostd::substring2bool(aentry.vfiles_WEB.at(i), "_dos_")) && aurostd::substring2bool(aentry.vfiles_WEB.at(i),".png"))  //ME20190621 - include new file name convention
+              oss << "<img class=\"pic_small\" src=\"" << url_WEB << "/" << aentry.vfiles_WEB.at(i) << "\" alt=\"Band Structure of pdos_" << label << "\" style='background:white; margin: 0 auto;height:0%;' >" << endl;
+        oss << "</div>" << endl;
+        oss << "</li></ul>" << endl;
+        oss << "</div>" << endl;
+        oss << "<!-- Electronic properties: END -->" << endl;
+      }
+
+      // ***************************************************************************
+      // ELECTRONIC POPUP
+      if(vflags.flag("FLAG::FOUND") && vflags.flag("FLAG::ELECTRONIC") && !directory.empty()) {
+        oss << "<!-- Electronic popup: BEGIN -->" << endl;
+        oss << "</div> <!close global>" << endl;
+        oss << "<div id=\"popupImg\">  <! make popup>" << endl;
+        oss << "<a id=\"popupImgClose\">" << endl;
+        oss << "<img id=\"closeButton\" src=\"img/closeButton.png\" alt=\"close\" ></a>" << endl;
+        oss << "<a id=\"backwardArrow\">" << endl;
+        oss << "<img src=\"img/backwardArrow.png\" alt=\"backward arrow\" ></a>" << endl;
+        oss << "<ul class=\"pic_popup_list\">" << endl;
+        //ME20190621 BEGIN
+        // Include new file naming convention
+        if(aentry.vfiles_WEB.size()>0) {
+          for(uint i=0;i<aentry.vfiles_WEB.size();i++) {
+            if((aentry.vfiles_WEB.at(i)==label+".png") || (aentry.vfiles_WEB.at(i) == label + "_banddos.png")) {
+              oss << "<li class=\"pic_popup\"><img class=\"pic_large\" src=\"" << url_WEB << "/" << aentry.vfiles_WEB.at(i) << "\" alt=\"Band Structure of " << label << "\"  ></li>" << endl;
+              break;
+            }
+          }
+        }
+        if(aentry.vfiles_WEB.size()>0) {
+          for(uint i=0;i<aentry.vfiles_WEB.size();i++) {
+            if((aentry.vfiles_WEB.at(i)==label+"_DOS.png") || (aentry.vfiles_WEB.at(i) == label + "_dos.png")) {
+              oss << "<li class=\"pic_popup\"><img class=\"pic_large\" src=\"" << url_WEB << "/" << aentry.vfiles_WEB.at(i) << "\" alt=\"DOS of " << label << "\"  ></li>" << endl;
+              break;
+            }
+          }
+        }
+        //ME20190621 END
+        if(aentry.vfiles_WEB.size()>0) 
+          for(uint iline=0;iline<aentry.vfiles_WEB.size();iline++)
+            if(aurostd::substring2bool(aentry.vfiles_WEB.at(iline),"PEDOS") || aurostd::substring2bool(aentry.vfiles_WEB.at(iline), "_dos_"))  //ME20190621 - include new file name convention
+              if(aurostd::substring2bool(aentry.vfiles_WEB.at(iline),"png"))
+                oss << "<li class=\"pic_popup\"><img class=\"pic_large\" src=\"" << url_WEB << "/" << aentry.vfiles_WEB.at(iline) << "\" alt=\"Band Structure of pdos_" << label << "\"  ></li>" << endl;
+        oss << "</ul>" << endl;
+        oss << "<a id=\"forwardArrow\"><img src=\"img/forwardArrow.png\" alt=\"forward arrow\" ></a>" << endl;
+        oss << "</div>" << endl;
+        oss << "<!-- Electronic popup: END -->" << endl;
+      }
+      oss << "<!-- Downloadable Files: BEGIN -->" << endl; //JPO20180809
+      oss << "<div class=\"container\">" << endl; //JPO20180809
+      oss << "<div class=\"container-title\"><h1 class=\"section-title\"> Downloadable Files </h1></div>" << endl; //JPO20180809
+      oss << "<div class=\"container__cell--full\"><div class=\"container__card\">" << endl; //JPO20180809
+      oss << "<ul class=\"file-list\">" << endl; //JPO20180809
+      oss << "<li class=\"file-name\"><a href=\"" << url_WEB << "/\"" << html_TAB << " download=\"aflowlib.out\" >aflowlib.out</a></li>" << endl; //JPO20180809
+      oss << "<li class=\"file-name\"><a href=\"" << url_WEB << "/?format=json\"" << html_TAB << "download=\"aflowlib.json\">aflowlib.json</a></li>" << endl; //JPO20180809
+      oss << "<li class=\"file-name\"><a href=\"" << url_WEB << "/CONTCAR.relax.vasp\"" << html_TAB << "download=\"CONTCAR.relax.vasp\">Relaxed Position (aflowlib/VASP)</a></li>" << endl; //JPO20180809
+      oss << "<li class=\"file-name\"><a href=\"" << url_WEB << "/CONTCAR.relax.qe\"" << html_TAB << " download=\"CONTCAR.relax.ge\">Relaxed Position (aflowlib/QE)</a></li>" << endl; //JPO20180809
+      oss << "<li class=\"file-name\"><a href=\"" << url_WEB << "/CONTCAR.relax.abinit\"" << html_TAB << "download=\"CONTCAR.relax.abinit\">Relaxed Position (aflowlib/AIMS)</a></li>" << endl; //JPO20180809
+      oss << "<li class=\"file-name\"><a href=\"" << url_WEB << "/CONTCAR.relax.aims\"" << html_TAB << "download=\"CONTCAR.relax.aims\">Relaxed Position (aflowlib/AIMS)</a>" << endl; //JPO20180809
+      oss << "<li class=\"file-name\"><a href=\"" << url_WEB << "/INCAR.relax\"" << html_TAB << "download=\"INCAR.relax\">INCAR for relaxed calculation</a></li>" << endl; //JPO20180809
+      oss << "<li class=\"file-name\"><a href=\"" << url_WEB << "/INCAR.static\"" << html_TAB << "download=\"INCAR.static\">INCAR for static calculation</a></li>" << endl; //JPO20180809
+      oss << "<li class=\"file-name\"><a href=\"" << url_WEB << "/INCAR.bands\"" << html_TAB << "download=\"INCAR.bands\">INCAR for bands calculation</a></li>" << endl; //JPO20180809
+      oss << "<li class=\"file-name\"><a href=\"" << url_WEB << "/KPOINTS.relax\"" << html_TAB << "download=\"KPOINTS.relax\">KPOINTS for relaxed calculation</a></li>" << endl; //JPO20180809
+      oss << "<li class=\"file-name\"><a href=\"" << url_WEB << "/KPOINTS.static\"" << html_TAB << "download=\"KPOINTS.static\">KPOINTS for static calculation</a></li>" << endl; //JPO20180809
+      oss << "<li class=\"file-name\"><a href=\"" << url_WEB << "/KPOINTS.bands\"" << html_TAB << "download=\"KPOINTS.bands\">KPOINTS for bands calculation</a></li>" << endl; //JPO20180809
+      oss << "<li class=\"file-name\"><a href=\"" << url_WEB << "/" << DEFAULT_FILE_EDATA_ORIG_OUT << "\"" << html_TAB << "download=\"edata.orig.out\">Extended crystallographic data for original structure</a></li>" << endl; //JPO20180809
+      oss << "<li class=\"file-name\"><a href=\"" << url_WEB << "/" << DEFAULT_FILE_EDATA_RELAX_OUT << "\"" << html_TAB << "download=\"edata.relax.out\">Extended crystallographic data for relaxed structure</a></li>" << endl; //JPO20180809
+      oss << "<li class=\"file-name\"><a href=\"" << url_WEB << "/" << DEFAULT_FILE_EDATA_BANDS_OUT << "\"" << html_TAB << "download=\"edata.bands.out\">Extended crystallographic data for band-structure</a></li>" << endl; //JPO20180809
+      if(aurostd::substring2bool(aentry.vfiles_WEB,"aflow.agl.out"))  //JPO20180809
+        oss << "<li class=\"file-name\"><a href=\"" << url_WEB << "/aflow.agl.out\"" << html_TAB << "download=\"aflow.agl.out\">AGL Output</a></li>" << endl; //JPO20180809
+      if(aurostd::substring2bool(aentry.vfiles_WEB,"AGL.out")) //JPO20180809
+        oss << "<li class=\"file-name\"><a href=\"" << url_WEB << "/AGL.out\"" << html_TAB << "download=\"AGL.out\">AGL complete output</a></li>" << endl; //JPO20180809
+      if(aurostd::substring2bool(aentry.vfiles_WEB,"AGL_energies_temperature.out")) //JPO20180809
+        oss << "<li class=\"file-name\"><a href=\"" << url_WEB << "/AGL_energies_temperature.out\"" << html_TAB << "download=\"AGL_energies_temperature.out\">AGL Energy versus Temperature</a></li>" << endl; //JPO20180809
+      if(aurostd::substring2bool(aentry.vfiles_WEB,"AGL_thermal_properties_temperature.out")) //JPO20180809
+        oss << "<li class=\"file-name\"><a href=\"" << url_WEB << "/AGL_thermal_properties_temperature.out\"" << html_TAB << "download=\"AGL_thermal_properties_temperature.out\">AGL Thermal Properties versus Temperature</a></li>" << endl; //JPO20180809
+      if(aurostd::substring2bool(aentry.vfiles_WEB,"Hugoniot.out")) //CT20181212
+        oss << "<li class=\"file-name\"><a href=\"" << url_WEB << "/AGL_Hugoniot.out\"" << html_TAB << "download=\"AGL_Hugoniot.out\">AGL Hugoniot Relation</a></li>" << endl; //CT20181212
+      if(aurostd::substring2bool(aentry.vfiles_WEB,"aflow.ael.out")) //JPO20180809
+        oss << "<li class=\"file-name\"><a href=\"" << url_WEB << "/aflow.ael.out\"" << html_TAB << "download=\"aflow.ael.out\">AEL Output</a></li>" << endl; //JPO20180809
+      if(aurostd::substring2bool(aentry.vfiles_WEB,"AEL_Elastic_constants.out")) //JPO20180809
+        oss << "<li class=\"file-name\"><a href=\"" << url_WEB << "/AEL_Elastic_constants.out\"" << html_TAB << "download=\"AEL_Elastic_constants.out\">AEL Elastic constants</a></li>" << endl; //JPO20180809
+      if(aurostd::substring2bool(aentry.vfiles_WEB,"AEL_Compliance_tensor.out")) //JPO20180809
+        oss << "<li class=\"file-name\"><a href=\"" << url_WEB << "/AEL_Compliance_tensor.out\"" << html_TAB << "download=\"AEL_Compliance_tensor.out\">AEL Compliance constants</a></li>" << endl; //JPO20180809
+      string abader_out=aentry.prototype+"_abader.out"; //JPO20180809
+      if(aurostd::substring2bool(aentry.vfiles_WEB,abader_out)) { //JPO20180809
+        oss << "<li class=\"file-name\"><a href=\"" << url_WEB << "/" << abader_out << "\"" << html_TAB << "download=\"abader.out\">Bader Output</a></li>" << endl; } //JPO20180809
+      oss << "</ul></div></div>" << endl; //JPO20180809
+      oss << "<!-- Downloadable Files: END -->" << endl; //JPO20180809
+
+      // ***************************************************************************
+      // OTHER
+      if(0) if((XHOST.hostname=="nietzsche.mems.duke.edu" || XHOST.hostname=="materials.duke.edu" )&& !directory.empty()) {
+        oss << line_rule << endl;
+        oss << "<!-- DEBUG: BEGIN -->" << endl;
+        oss << "<b>DEBUG: only in " << XHOST.hostname << "</b><br>" << endl;
+        oss << aentry.entry << "<br><br>" << endl;
+        oss << line_rule << endl;
+        oss << "<!-- DEBUG: END -->" << endl;
+      }
+      // DONE
+
+      oss << "<! HARVEY WORK AFTER HERE> " << endl;
+    }
+    return voptions.size();
+  }
+}
+
+//#include "aflowlib_web_interface_test2.cpp"
+//#include "aflowlib_web_interface_test3.cpp"
+*/
+
+// ***************************************************************************
+namespace aflowlib {
+  uint WEB_Aflowlib_Entry(string options,ostream& oss) {
+    bool LDEBUG=(FALSE || XHOST.DEBUG);
+    string soliloquy="aflowlib::WEB_Aflowlib_Entry():";
+    if(LDEBUG) cout << "aflowlib::WEB_Aflowlib_Entry: begin<br>" << endl;
+
+    stringstream num_prec;
+    vector<string> voptions;
+    aurostd::string2tokens(options,voptions,",");
+    if(voptions.size()==0) {
+      init::ErrorOption(cout,options,"aflowlib::WEB_Aflowlib_Entry","aflow --aflowlib=entry");
+      exit(0);
+    } 
+
+    // move on
+    for(uint ioption=0;ioption<voptions.size();ioption++) {
+      //  oss << voptions.at(ioption) << endl;
+      string option=voptions.at(ioption); //aurostd::args2attachedstring(argv,"--aflowlib=",(string) "nan");
+      if(option.at(option.size()-1)=='/'|| option.at(option.size()-1)=='.') option.erase(option.end()-1,option.end()-0); //  some demoronization
+      if(option.at(0)=='/'|| option.at(0)=='.') option.erase(option.begin(),option.begin()+1); //  some demoronization
+      string directory="";
+      string directory_RAW="",directory_LIB="",directory_WEB="";
+      string directory_AUID_LIB="",directory_AUID_RAW="",directory_AUID_WEB="";
+      string url_WEB;
+      string label="";
+      // string line_gif="<br><img border=0 width=60% height=2 src=http://materials.duke.edu/auro/images/line.gif><br><br>";
+      // string art058_link=" https://doi.org/10.1016/j.commatsci.2010.05.010";
+      // string art064_link=" https://doi.org/10.1021/co200012w";
+      // string icsd_link=" https://www.fiz-karlsruhe.com/icsd.html";
+      // string aflow_ael_readme=" http://materials.duke.edu/AFLOW/README_AFLOW_AEL.TXT"; //CO20180817
+      // string art096_link=" https://doi.org/10.1103/PhysRevB.90.174107";
+      // string art100_link=" https://www.nature.com/articles/sdata20159";
+      // string aflow_agl_readme=" http://materials.duke.edu/AFLOW/README_AFLOW_AGL.TXT"; //CO20180817
+      // string art115_link=" https://doi.org/10.1103/PhysRevMaterials.1.015401"; //CO20180817
+      // string aflow_sym_readme=" http://materials.duke.edu/AFLOW/README_AFLOW_SYM.TXT"; //CO20180817
+      // string art135_link=" https://doi.org/10.1107/S2053273318003066"; //CO20180817
+
+      //DX20180817
+      // string bravais_lattice_orig_wiki_link=" http://aflowlib.duke.edu/aflowwiki/doku.php?id=documentation:all_keywords&#bravais_lattice_orig";
+      // string bravais_lattice_relax_wiki_link=" http://aflowlib.duke.edu/aflowwiki/doku.php?id=documentation:all_keywords&#bravais_lattice_relax";
+      // string lattice_system_orig_wiki_link=" http://aflowlib.duke.edu/aflowwiki/doku.php?id=documentation:all_keywords&#lattice_system_orig";
+      // string lattice_variation_orig_wiki_link=" http://aflowlib.duke.edu/aflowwiki/doku.php?id=documentation:all_keywords&#lattice_variation_orig";
+      // string lattice_system_relax_wiki_link=" http://aflowlib.duke.edu/aflowwiki/doku.php?id=documentation:all_keywords&#lattice_system_relax";
+      // string lattice_variation_relax_wiki_link=" http://aflowlib.duke.edu/aflowwiki/doku.php?id=documentation:all_keywords&#lattice_variation_relax";
+      // string Pearson_symbol_orig_wiki_link=" http://aflowlib.duke.edu/aflowwiki/doku.php?id=documentation:all_keywords&#pearson_symbol_orig";
+      // string Pearson_symbol_relax_wiki_link=" http://aflowlib.duke.edu/aflowwiki/doku.php?id=documentation:all_keywords&#pearson_symbol_relax";
+      // string sg_wiki_link=" http://aflowlib.duke.edu/aflowwiki/doku.php?id=documentation:all_keywords&#sg";
+      // string sg2_wiki_link=" http://aflowlib.duke.edu/aflowwiki/doku.php?id=documentation:all_keywords&#sg2";
+      // string spacegroup_orig_wiki_link=" http://aflowlib.duke.edu/aflowwiki/doku.php?id=documentation:all_keywords&#spacegroup_orig";
+      // string spacegroup_relax_wiki_link=" http://aflowlib.duke.edu/aflowwiki/doku.php?id=documentation:all_keywords&#spacegroup_relax";
+
+      aflowlib::_aflowlib_entry aentry;
+
+      xoption vflags;
+      vflags.flag("FLAG::PREAMBLE",TRUE);
+      vflags.flag("FLAG::CALCULATION",TRUE);
+      vflags.flag("FLAG::JMOL",TRUE);
+      vflags.flag("FLAG::EDATA_ORIG",FALSE);
+      vflags.flag("FLAG::EDATA_RELAX",TRUE);
+      vflags.flag("FLAG::THERMODYNAMICS",TRUE);
+      vflags.flag("FLAG::MAGNETIC",TRUE);
+      vflags.flag("FLAG::ELECTRONIC",FALSE);     // will setup later
+      vflags.flag("FLAG::SCINTILLATION",TRUE);   // will setup later
+      vflags.flag("FLAG::AGL",FALSE);            // will setup later
+      vflags.flag("FLAG::AEL",FALSE);            // will setup later
+      vflags.flag("FLAG::BADER",FALSE);          // will setup later
+
+      // check if ICSD inside (anyway)
+      string lattices[]={"BCC","BCT","CUB","FCC","HEX","MCL","MCLC","ORC","ORCC","ORCF","ORCI","RHL","TET","TRI"};
+      vector<string> vline,tokens;
+
+      string html_TAB=" target=\"_blank\"";
+
+      if(LDEBUG) cout << "WEB_Aflowlib_Entry: [1]<br>" << endl;
+      if(LDEBUG) cout << "WEB_Aflowlib_Entry: [4]<br>" << endl;
+      if(LDEBUG) cout << "WEB_Aflowlib_Entry: option=" << option << endl;
+
+      // START SEARCH
+
+      vflags.flag("FLAG::FOUND",FALSE);
+      string catalog="",auid="",strtmp,errormsg="";
+
+      // **********************************************************************************************************
+      // TRY AUID
+      // **********************************************************************************************************
+      if(!vflags.flag("FLAG::FOUND") && aurostd::substring2bool(aurostd::tolower(option),"aflow:")) { // CHECK AUID
+        if(LDEBUG) cout << "WEB_Aflowlib_Entry: option=" << option << endl;
+        string auid=aurostd::tolower(option);
+        if(auid.size()!=22) {
+          errormsg="aflowlib::WEB_Aflowlib_Entry:_error_on_size_of_auid="+auid;
+        } else {
+          // NEW
+          directory_AUID_LIB=init::AFLOW_Projects_Directories("AUID")+"/"+auid.substr(0,8); for(uint i=8;i<=20;i+=2) directory_AUID_LIB+="/"+auid.substr(i,2);  // splitting aflow:ab/cd..
+          directory_AUID_WEB=directory_AUID_LIB+"/WEB";
+          directory_AUID_RAW=directory_AUID_LIB+"/RAW";
+          directory_AUID_LIB=directory_AUID_LIB+"/LIB";
+          if(LDEBUG) cout << "WEB_Aflowlib_Entry: directory_AUID_LIB=" << directory_AUID_LIB << endl;
+          if(LDEBUG) cout << "WEB_Aflowlib_Entry: directory_AUID_RAW=" << directory_AUID_RAW << endl;
+          if(LDEBUG) cout << "WEB_Aflowlib_Entry: directory_AUID_WEB=" << directory_AUID_WEB << endl;
+          directory="";
+          if(!aurostd::FileExist(directory_AUID_RAW+"/"+DEFAULT_FILE_AFLOWLIB_ENTRY_OUT)) {
+            errormsg="aflowlib::WEB_Aflowlib_Entry:_entry_does_not_exist="+directory_AUID_RAW+"/"+DEFAULT_FILE_AFLOWLIB_ENTRY_OUT;
+          } else {
+            _aflowlib_entry entry_tmp(string(directory_AUID_RAW+"/"+DEFAULT_FILE_AFLOWLIB_ENTRY_OUT));
+            directory=entry_tmp.aurl;
+            auid=entry_tmp.aurl;
+            aurostd::StringSubst(directory,"aflowlib.duke.edu:","");
+            aurostd::StringSubst(directory,"materials.duke.edu:","");
+            aurostd::StringSubst(directory,"AFLOWDATA/ICSD_RAW/","");aurostd::StringSubst(directory,"AFLOWDATA/ICSD_WEB/","");
+            aurostd::StringSubst(directory,"AFLOWDATA/LIB0_RAW/","");aurostd::StringSubst(directory,"AFLOWDATA/LIB0_WEB/","");
+            aurostd::StringSubst(directory,"AFLOWDATA/LIB1_RAW/","");aurostd::StringSubst(directory,"AFLOWDATA/LIB1_WEB/","");
+            aurostd::StringSubst(directory,"AFLOWDATA/LIB2_RAW/","");aurostd::StringSubst(directory,"AFLOWDATA/LIB2_WEB/","");
+            aurostd::StringSubst(directory,"AFLOWDATA/LIB3_RAW/","");aurostd::StringSubst(directory,"AFLOWDATA/LIB3_WEB/","");
+            aurostd::StringSubst(directory,"AFLOWDATA/LIB4_RAW/","");aurostd::StringSubst(directory,"AFLOWDATA/LIB4_WEB/","");
+            aurostd::StringSubst(directory,"AFLOWDATA/LIB5_RAW/","");aurostd::StringSubst(directory,"AFLOWDATA/LIB5_WEB/","");
+            aurostd::StringSubst(directory,"AFLOWDATA/LIB6_RAW/","");aurostd::StringSubst(directory,"AFLOWDATA/LIB6_WEB/","");
+            aurostd::StringSubst(directory,"AFLOWDATA/LIB7_RAW/","");aurostd::StringSubst(directory,"AFLOWDATA/LIB7_WEB/","");
+            aurostd::StringSubst(directory,"AFLOWDATA/LIB8_RAW/","");aurostd::StringSubst(directory,"AFLOWDATA/LIB8_WEB/","");
+            aurostd::StringSubst(directory,"AFLOWDATA/LIB9_RAW/","");aurostd::StringSubst(directory,"AFLOWDATA/LIB9_WEB/","");
+            vflags.flag("FLAG::AUID",TRUE);
+            vflags.flag("FLAG::FOUND",TRUE);
+            catalog=entry_tmp.catalog;
+            label=directory;
+            for(uint ilat=0;ilat<14;ilat++)
+              aurostd::StringSubst(label,lattices[ilat]+"/","");
+            aurostd::StringSubst(label,"/",".");
+          }
+        }
+      }
+
+      // **********************************************************************************************************
+      // TRY DIRECTORY
+      // **********************************************************************************************************
+      if(!vflags.flag("FLAG::FOUND")) { // tests with proto name
+        string dir2test;
+        dir2test=option;
+
+        vector<string> vdir2test;
+        for(uint i0=0;i0<dir2test.size();i0++) { // allow all identical indices...
+          for(uint i1=i0;i1<dir2test.size();i1++) { // allow all identical indices
+            for(uint i2=i1;i2<dir2test.size();i2++) { // allow all identical indices
+              //	    for(uint i3=i2;i3<dir2test.size();i3++) { // allow all identical indices
+              dir2test=option;
+              if(dir2test.at(i0)=='.') dir2test.at(i0)='/';
+              if(dir2test.at(i1)=='.') dir2test.at(i1)='/';
+              if(dir2test.at(i2)=='.') dir2test.at(i2)='/';
+              //      if(dir2test.at(i3)=='.') dir2test.at(i3)='/';
+              bool found=false;
+              for(uint i=0;i<vdir2test.size()&&!found;i++) if(dir2test==vdir2test.at(i)) found=true;
+              if(!found) {
+                vdir2test.push_back(dir2test);
+              }
+            }
+            //	  }
+          }
+        }   
+        if(LDEBUG) cout << "WEB_Aflowlib_Entry: testing dir2test=" << dir2test << endl;
+        for(uint i=0;i<vdir2test.size()&&!vflags.flag("FLAG::FOUND");i++) { // allow i=j=k so that 1 OR 2 OR 3 dots are also tested
+          dir2test=vdir2test.at(i);
+          //		cout << "testing(" << i << ") = " << dir2test << endl;
+          for(uint ilat=0;ilat<14&&!vflags.flag("FLAG::FOUND");ilat++) {
+            if(!vflags.flag("FLAG::FOUND") && aurostd::FileExist(init::AFLOW_Projects_Directories("ICSD")+"/RAW/"+lattices[ilat]+"/"+dir2test+"/"+DEFAULT_FILE_AFLOWLIB_ENTRY_OUT)) {
+              catalog="ICSD";directory=lattices[ilat]+"/"+dir2test;label=option;vflags.flag("FLAG::FOUND",TRUE);
+            }
+          }
+          if(!vflags.flag("FLAG::FOUND") && aurostd::FileExist(init::AFLOW_Projects_Directories("LIB0")+"/RAW/"+dir2test+"/"+DEFAULT_FILE_AFLOWLIB_ENTRY_OUT)) {
+            catalog="LIB0";directory=dir2test;label=option;vflags.flag("FLAG::FOUND",TRUE);
+          }
+          if(!vflags.flag("FLAG::FOUND") && aurostd::FileExist(init::AFLOW_Projects_Directories("LIB1")+"/RAW/"+dir2test+"/"+DEFAULT_FILE_AFLOWLIB_ENTRY_OUT)) {
+            catalog="LIB1";directory=dir2test;label=option;vflags.flag("FLAG::FOUND",TRUE);		
+          }
+          if(!vflags.flag("FLAG::FOUND") && aurostd::FileExist(init::AFLOW_Projects_Directories("LIB2")+"/RAW/"+dir2test+"/"+DEFAULT_FILE_AFLOWLIB_ENTRY_OUT)) {
+            catalog="LIB2";directory=dir2test;label=option;vflags.flag("FLAG::FOUND",TRUE);		
+          }
+          if(!vflags.flag("FLAG::FOUND") && aurostd::FileExist(init::AFLOW_Projects_Directories("LIB3")+"/RAW/"+dir2test+"/"+DEFAULT_FILE_AFLOWLIB_ENTRY_OUT)) {
+            catalog="LIB3";directory=dir2test;label=option;vflags.flag("FLAG::FOUND",TRUE);		
+          }
+          if(!vflags.flag("FLAG::FOUND") && aurostd::FileExist(init::AFLOW_Projects_Directories("LIB4")+"/RAW/"+dir2test+"/"+DEFAULT_FILE_AFLOWLIB_ENTRY_OUT)) {
+            catalog="LIB4";directory=dir2test;label=option;vflags.flag("FLAG::FOUND",TRUE);		
+          }
+          if(!vflags.flag("FLAG::FOUND") && aurostd::FileExist(init::AFLOW_Projects_Directories("LIB5")+"/RAW/"+dir2test+"/"+DEFAULT_FILE_AFLOWLIB_ENTRY_OUT)) {
+            catalog="LIB5";directory=dir2test;label=option;vflags.flag("FLAG::FOUND",TRUE);		
+          }
+          if(!vflags.flag("FLAG::FOUND") && aurostd::FileExist(init::AFLOW_Projects_Directories("LIB6")+"/RAW/"+dir2test+"/"+DEFAULT_FILE_AFLOWLIB_ENTRY_OUT)) {
+            catalog="LIB6";directory=dir2test;label=option;vflags.flag("FLAG::FOUND",TRUE);		
+          }
+          if(!vflags.flag("FLAG::FOUND") && aurostd::FileExist(init::AFLOW_Projects_Directories("LIB7")+"/RAW/"+dir2test+"/"+DEFAULT_FILE_AFLOWLIB_ENTRY_OUT)) {
+            catalog="LIB7";directory=dir2test;label=option;vflags.flag("FLAG::FOUND",TRUE);		
+          }
+          if(!vflags.flag("FLAG::FOUND") && aurostd::FileExist(init::AFLOW_Projects_Directories("LIB8")+"/RAW/"+dir2test+"/"+DEFAULT_FILE_AFLOWLIB_ENTRY_OUT)) {
+            catalog="LIB8";directory=dir2test;label=option;vflags.flag("FLAG::FOUND",TRUE);		
+          }
+          if(!vflags.flag("FLAG::FOUND") && aurostd::FileExist(init::AFLOW_Projects_Directories("LIB9")+"/RAW/"+dir2test+"/"+DEFAULT_FILE_AFLOWLIB_ENTRY_OUT)) {
+            catalog="LIB9";directory=dir2test;label=option;vflags.flag("FLAG::FOUND",TRUE);		
+          }
+        }
+      }
+
+      // **********************************************************************************************************
+      // TRY ICSD LINK
+      // **********************************************************************************************************
+      if(!vflags.flag("FLAG::FOUND")) { // icsd link
+        string directory_ICSD2LINK=init::AFLOW_Projects_Directories("AUID")+"/icsd:/"+option;
+        aurostd::StringSubst(directory_ICSD2LINK,"ICSD:","icsd:");
+        aurostd::StringSubst(directory_ICSD2LINK,"icsd:icsd:","icsd:");    
+        //	cerr << directory_ICSD2LINK << endl;
+        if(aurostd::FileExist(directory_ICSD2LINK+"/RAW/"+DEFAULT_FILE_AFLOWLIB_ENTRY_OUT)) {
+          _aflowlib_entry entry_tmp(string(directory_ICSD2LINK+"/RAW/"+DEFAULT_FILE_AFLOWLIB_ENTRY_OUT));
+          directory=entry_tmp.aurl;
+          auid=entry_tmp.aurl;
+          aurostd::StringSubst(directory,"aflowlib.duke.edu:","");
+          aurostd::StringSubst(directory,"materials.duke.edu:","");
+          aurostd::StringSubst(directory,"AFLOWDATA/ICSD_RAW/","");aurostd::StringSubst(directory,"AFLOWDATA/ICSD_WEB/","");
+          vflags.flag("FLAG::ICSD",TRUE);
+          vflags.flag("FLAG::FOUND",TRUE);
+          catalog=entry_tmp.catalog;
+          label=directory;
+          //	  cerr << directory_ICSD2LINK+"/RAW/"+DEFAULT_FILE_AFLOWLIB_ENTRY_OUT << endl;
+        }
+      }
+
+      // **********************************************************************************************************
+      // CONSIDERED FOUND
+      // **********************************************************************************************************    
+      if(vflags.flag("FLAG::FOUND")) {
+        if(catalog=="ICSD") {
+          vflags.flag("FLAG::ICSD",TRUE);
+          directory_LIB=init::AFLOW_Projects_Directories("ICSD")+"/LIB/"+directory;
+          directory_WEB=init::AFLOW_Projects_Directories("ICSD")+"/WEB/"+directory;
+          directory_RAW=init::AFLOW_Projects_Directories("ICSD")+"/RAW/"+directory;
+          url_WEB="/AFLOWDATA/ICSD_WEB/"+directory;
+        }
+
+        if(catalog=="LIB0") {
+          vflags.flag("FLAG::LIB0",TRUE);
+          directory_LIB=init::AFLOW_Projects_Directories("LIB0")+"/LIB/"+directory;
+          directory_WEB=init::AFLOW_Projects_Directories("LIB0")+"/WEB/"+directory;
+          directory_RAW=init::AFLOW_Projects_Directories("LIB0")+"/RAW/"+directory;
+          url_WEB="/AFLOWDATA/LIB0_RAW/"+directory;
+        }
+        if(vflags.flag("FLAG::FOUND") && catalog=="LIB1") {
+          vflags.flag("FLAG::LIB1",TRUE);
+          directory_LIB=init::AFLOW_Projects_Directories("LIB1")+"/LIB/"+directory;
+          directory_WEB=init::AFLOW_Projects_Directories("LIB1")+"/WEB/"+directory;
+          directory_RAW=init::AFLOW_Projects_Directories("LIB1")+"/RAW/"+directory;
+          url_WEB="/AFLOWDATA/LIB1_RAW/"+directory;
+        }
+        if(catalog=="LIB2") {
+          vflags.flag("FLAG::LIB2",TRUE);
+          directory_LIB=init::AFLOW_Projects_Directories("LIB2")+"/LIB/"+directory;
+          directory_WEB=init::AFLOW_Projects_Directories("LIB2")+"/RAW/"+directory; // June 2016
+          directory_RAW=init::AFLOW_Projects_Directories("LIB2")+"/RAW/"+directory;
+          url_WEB="/AFLOWDATA/LIB2_RAW/"+directory; // May 2014
+        }
+        if(catalog=="LIB3") {
+          vflags.flag("FLAG::LIB3",TRUE);
+          directory_LIB=init::AFLOW_Projects_Directories("LIB3")+"/LIB/"+directory;
+          directory_WEB=init::AFLOW_Projects_Directories("LIB3")+"/WEB/"+directory;
+          directory_RAW=init::AFLOW_Projects_Directories("LIB3")+"/RAW/"+directory;
+          url_WEB="/AFLOWDATA/LIB3_WEB/"+directory;
+        }
+        if(catalog=="LIB4") {
+          vflags.flag("FLAG::LIB4",TRUE);
+          directory_LIB=init::AFLOW_Projects_Directories("LIB4")+"/LIB/"+directory;
+          directory_WEB=init::AFLOW_Projects_Directories("LIB4")+"/WEB/"+directory;
+          directory_RAW=init::AFLOW_Projects_Directories("LIB4")+"/RAW/"+directory;
+          url_WEB="/AFLOWDATA/LIB4_WEB/"+directory;
+        }
+        if(catalog=="LIB5") {
+          vflags.flag("FLAG::LIB5",TRUE);
+          directory_LIB=init::AFLOW_Projects_Directories("LIB5")+"/LIB/"+directory;
+          directory_WEB=init::AFLOW_Projects_Directories("LIB5")+"/WEB/"+directory;
+          directory_RAW=init::AFLOW_Projects_Directories("LIB5")+"/RAW/"+directory;
+          url_WEB="/AFLOWDATA/LIB5_WEB/"+directory;
+        }
+        if(catalog=="LIB6") {
+          vflags.flag("FLAG::LIB6",TRUE);
+          directory_LIB=init::AFLOW_Projects_Directories("LIB6")+"/LIB/"+directory;
+          directory_WEB=init::AFLOW_Projects_Directories("LIB6")+"/WEB/"+directory;
+          directory_RAW=init::AFLOW_Projects_Directories("LIB6")+"/RAW/"+directory;
+          url_WEB="/AFLOWDATA/LIB6_WEB/"+directory;
+        }
+        if(catalog=="LIB7") {
+          vflags.flag("FLAG::LIB7",TRUE);
+          directory_LIB=init::AFLOW_Projects_Directories("LIB7")+"/LIB/"+directory;
+          directory_WEB=init::AFLOW_Projects_Directories("LIB7")+"/WEB/"+directory;
+          directory_RAW=init::AFLOW_Projects_Directories("LIB7")+"/RAW/"+directory;
+          url_WEB="/AFLOWDATA/LIB7_WEB/"+directory;
+        }
+        if(catalog=="LIB8") {
+          vflags.flag("FLAG::LIB8",TRUE);
+          directory_LIB=init::AFLOW_Projects_Directories("LIB8")+"/LIB/"+directory;
+          directory_WEB=init::AFLOW_Projects_Directories("LIB8")+"/WEB/"+directory;
+          directory_RAW=init::AFLOW_Projects_Directories("LIB8")+"/RAW/"+directory;
+          url_WEB="/AFLOWDATA/LIB8_WEB/"+directory;
+        }
+        if(catalog=="LIB9") {
+          vflags.flag("FLAG::LIB9",TRUE);
+          directory_LIB=init::AFLOW_Projects_Directories("LIB9")+"/LIB/"+directory;
+          directory_WEB=init::AFLOW_Projects_Directories("LIB9")+"/WEB/"+directory;
+          directory_RAW=init::AFLOW_Projects_Directories("LIB9")+"/RAW/"+directory;	
+          url_WEB="/AFLOWDATA/LIB9_WEB/"+directory;
+        }
+      } else {
+        errormsg="aflowlib::WEB_Aflowlib_Entry:_entry_does_not_exist="+option;
+      }
+
+      // got it  ?
+      if(!aurostd::FileExist(directory_RAW+"/"+_AFLOWIN_)) directory_RAW="";
+
+      if(!directory.empty()) { // play with aentry.entry
+        aurostd::StringSubst(label,"/",".");
+        aentry.file2aflowlib(directory_RAW+"/"+DEFAULT_FILE_AFLOWLIB_ENTRY_OUT,oss);  //   oss << aentry.entry << endl;
+        directory_AUID_LIB=init::AFLOW_Projects_Directories("AUID")+"/"+aflowlib::auid2directory(aentry.auid);
+        directory_AUID_WEB=directory_AUID_LIB+"/WEB";
+        directory_AUID_RAW=directory_AUID_LIB+"/RAW";
+        directory_AUID_LIB=directory_AUID_LIB+"/LIB";    
+        aurostd::string2tokens(aentry.sg2,tokens,"#");if(tokens.size()>0) aentry.sg2=tokens.at(tokens.size()-1);
+        if(aentry.vfiles_WEB.size()==0) aentry.vfiles_WEB=aentry.vfiles;
+      }
+
+      if(vflags.flag("FLAG::FOUND")) {
+        // check AGL/AEL
+        vflags.flag("FLAG::ELECTRONIC",aurostd::substring2bool(aentry.vloop,"bands"));
+        vflags.flag("FLAG::SCINTILLATION",aurostd::substring2bool(aentry.vloop,"bands"));
+        vflags.flag("FLAG::AGL",aurostd::substring2bool(aentry.vloop,"agl"));
+        vflags.flag("FLAG::AEL",aurostd::substring2bool(aentry.vloop,"ael"));
+        vflags.flag("FLAG::BADER",aurostd::substring2bool(aentry.vloop,"bader"));
+      }
+      stringstream aflowlib_json;
+      if(vflags.flag("FLAG::FOUND")) {
+        strtmp=aurostd::efile2string(directory_RAW+"/"+DEFAULT_FILE_AFLOWLIB_ENTRY_JSON);
+        aurostd::StringSubst(strtmp,"}\n",""); // remove trailing bracket add it at the end
+        aflowlib_json << strtmp;
+      } else {
+        aflowlib_json << "{DUMMY"; // will remove at the end
+      }
+      stringstream aflowlib_out;
+      if(vflags.flag("FLAG::FOUND")) {
+        strtmp=aurostd::efile2string(directory_RAW+"/"+DEFAULT_FILE_AFLOWLIB_ENTRY_OUT);
+        aurostd::StringSubst(strtmp,"\n",""); // remove trailing bracket add it at the end
+        aflowlib_out << strtmp;
+      } else {
+        aflowlib_out << "DUMMY"; // will remove at the end
+      }
+
+      // adding pieces 
+      //   aurostd::StringSubst(aflowlib_json,"}\n",""); // remove trailing bracket add it at the end
+
+      // XHOST.hostname
+      aflowlib_json << "," << "\"XHOST.hostname\":" << "\"" << XHOST.hostname << "\"";
+      aflowlib_out << " | " << "XHOST.hostname=" << XHOST.hostname;
+      // option
+      aflowlib_json << "," << "\"XHOST.option\":" << "\"" << option << "\"";
+      aflowlib_out << " | " << "XHOST.option=" << option;
+      // label
+      aflowlib_json << "," << "\"XHOST.label\":" << "\"" << label << "\"";
+      aflowlib_out << " | " << "XHOST.label=" << label;
+      // directory
+      aflowlib_json << "," << "\"XHOST.directory\":" << "\"" << directory << "\"";
+      aflowlib_out << " | " << "XHOST.directory=" << directory;
+
+      if(vflags.flag("FLAG::FOUND")) {
+        // directory_LIB
+        aflowlib_json << "," << "\"XHOST.directory_LIB\":" << "\"" << directory_LIB << "\"";
+        aflowlib_out << " | " << "XHOST.directory_LIB=" << directory_LIB;
+        // directory_RAW
+        aflowlib_json << "," << "\"XHOST.directory_RAW\":" << "\"" << directory_RAW << "\"";
+        aflowlib_out << " | " << "XHOST.directory_RAW=" << directory_RAW;
+        // directory_WEB
+        aflowlib_json << "," << "\"XHOST.directory_WEB\":" << "\"" << directory_WEB << "\"";
+        aflowlib_out << " | " << "XHOST.directory_WEB=" << directory_WEB;
+        // directory_AUID_LIB
+        aflowlib_json << "," << "\"XHOST.directory_AUID_LIB\":" << "\"" << directory_AUID_LIB << "\"";
+        aflowlib_out << " | " << "XHOST.directory_AUID_LIB=" << directory_AUID_LIB;
+        // directory_AUID_RAW
+        aflowlib_json << "," << "\"XHOST.directory_AUID_RAW\":" << "\"" << directory_AUID_RAW << "\"";
+        aflowlib_out << " | " << "XHOST.directory_AUID_RAW=" << directory_AUID_RAW;
+        // directory_AUID_WEB
+        aflowlib_json << "," << "\"XHOST.directory_AUID_WEB\":" << "\"" << directory_AUID_WEB << "\"";
+        aflowlib_out << " | " << "XHOST.directory_AUID_WEB=" << directory_AUID_WEB;
+      }
+
+      if(vflags.flag("FLAG::FOUND")) {
+        // XHOST.FLAG::ICSD
+        aflowlib_json << "," << "\"XHOST.FLAG::ICSD\":" << (vflags.flag("FLAG::ICSD")?"true":"false");
+        aflowlib_out << " | " << "XHOST.FLAG::ICSD=" << (vflags.flag("FLAG::ICSD")?"1":"0");
+        // XHOST.FLAG::LIB0
+        aflowlib_json << "," << "\"XHOST.FLAG::LIB0\":" << (vflags.flag("FLAG::LIB0")?"true":"false");
+        aflowlib_out << " | " << "XHOST.FLAG::LIB0=" << (vflags.flag("FLAG::LIB0")?"1":"0");
+        // XHOST.FLAG::LIB1
+        aflowlib_json << "," << "\"XHOST.FLAG::LIB1\":" << (vflags.flag("FLAG::LIB1")?"true":"false");
+        aflowlib_out << " | " << "XHOST.FLAG::LIB1=" << (vflags.flag("FLAG::LIB1")?"1":"0");
+        // XHOST.FLAG::LIB2
+        aflowlib_json << "," << "\"XHOST.FLAG::LIB2\":" << (vflags.flag("FLAG::LIB2")?"true":"false");
+        aflowlib_out << " | " << "XHOST.FLAG::LIB2=" << (vflags.flag("FLAG::LIB2")?"1":"0");
+        // XHOST.FLAG::LIB3
+        aflowlib_json << "," << "\"XHOST.FLAG::LIB3\":" << (vflags.flag("FLAG::LIB3")?"true":"false");
+        aflowlib_out << " | " << "XHOST.FLAG::LIB3=" << (vflags.flag("FLAG::LIB3")?"1":"0");
+        // XHOST.FLAG::LIB4
+        aflowlib_json << "," << "\"XHOST.FLAG::LIB4\":" << (vflags.flag("FLAG::LIB4")?"true":"false");
+        aflowlib_out << " | " << "XHOST.FLAG::LIB4=" << (vflags.flag("FLAG::LIB4")?"1":"0");
+        // XHOST.FLAG::LIB5
+        aflowlib_json << "," << "\"XHOST.FLAG::LIB5\":" << (vflags.flag("FLAG::LIB5")?"true":"false");
+        aflowlib_out << " | " << "XHOST.FLAG::LIB5=" << (vflags.flag("FLAG::LIB5")?"1":"0");
+        // XHOST.FLAG::LIB6
+        aflowlib_json << "," << "\"XHOST.FLAG::LIB6\":" << (vflags.flag("FLAG::LIB6")?"true":"false");
+        aflowlib_out << " | " << "XHOST.FLAG::LIB6=" << (vflags.flag("FLAG::LIB6")?"1":"0");
+        // XHOST.FLAG::LIB7
+        aflowlib_json << "," << "\"XHOST.FLAG::LIB7\":" << (vflags.flag("FLAG::LIB7")?"true":"false");
+        aflowlib_out << " | " << "XHOST.FLAG::LIB7=" << (vflags.flag("FLAG::LIB7")?"1":"0");
+        // XHOST.FLAG::LIB8
+        aflowlib_json << "," << "\"XHOST.FLAG::LIB8\":" << (vflags.flag("FLAG::LIB8")?"true":"false");
+        aflowlib_out << " | " << "XHOST.FLAG::LIB8=" << (vflags.flag("FLAG::LIB8")?"1":"0");
+        // XHOST.FLAG::LIB9
+        aflowlib_json << "," << "\"XHOST.FLAG::LIB9\":" << (vflags.flag("FLAG::LIB9")?"true":"false");
+        aflowlib_out << " | " << "XHOST.FLAG::LIB9=" << (vflags.flag("FLAG::LIB9")?"1":"0");
+        // XHOST.FLAG::AUID
+        aflowlib_json << "," << "\"XHOST.FLAG::AUID\":" << (vflags.flag("FLAG::AUID")?"true":"false");
+        aflowlib_out << " | " << "XHOST.FLAG::AUID=" << (vflags.flag("FLAG::AUID")?"1":"0");
+      }
+      // XHOST.FLAG::FOUND
+      aflowlib_json << "," << "\"XHOST.FLAG::FOUND\":" << (vflags.flag("FLAG::FOUND")?"true":"false");
+      aflowlib_out << " | " << "XHOST.FLAG::FOUND=" << (vflags.flag("FLAG::FOUND")?"1":"0");
+      //   if(!vflags.flag("FLAG::FOUND"))
+      {
+        // errormsg
+        aflowlib_json << "," << "\"XHOST.errormsg\":" << "\"" << errormsg << "\"";
+        aflowlib_out << " | " << "XHOST.errormsg=" << errormsg;
+      }
+
+      if(vflags.flag("FLAG::FOUND")) {
+        // XHOST.FLAG::PREAMBLE
+        aflowlib_json << "," << "\"XHOST.FLAG::PREAMBLE\":" << (vflags.flag("FLAG::PREAMBLE")?"true":"false");
+        aflowlib_out << " | " << "XHOST.FLAG::PREAMBLE=" << (vflags.flag("FLAG::PREAMBLE")?"1":"0");
+        // XHOST.FLAG::CALCULATION
+        aflowlib_json << "," << "\"XHOST.FLAG::CALCULATION\":" << (vflags.flag("FLAG::CALCULATION")?"true":"false");
+        aflowlib_out << " | " << "XHOST.FLAG::CALCULATION=" << (vflags.flag("FLAG::CALCULATION")?"1":"0");
+        // XHOST.FLAG::JMOL
+        aflowlib_json << "," << "\"XHOST.FLAG::JMOL\":" << (vflags.flag("FLAG::JMOL")?"true":"false");
+        aflowlib_out << " | " << "XHOST.FLAG::JMOL=" << (vflags.flag("FLAG::JMOL")?"1":"0");
+        // XHOST.FLAG::EDATA_ORIG
+        aflowlib_json << "," << "\"XHOST.FLAG::EDATA_ORIG\":" << (vflags.flag("FLAG::EDATA_ORIG")?"true":"false");
+        aflowlib_out << " | " << "XHOST.FLAG::EDATA_ORIG=" << (vflags.flag("FLAG::EDATA_ORIG")?"1":"0");
+        // XHOST.FLAG::EDATA_RELAX
+        aflowlib_json << "," << "\"XHOST.FLAG::EDATA_RELAX\":" << (vflags.flag("FLAG::EDATA_RELAX")?"true":"false");
+        aflowlib_out << " | " << "XHOST.FLAG::EDATA_RELAX=" << (vflags.flag("FLAG::EDATA_RELAX")?"1":"0");
+        // XHOST.FLAG::THERMODYNAMICS
+        aflowlib_json << "," << "\"XHOST.FLAG::THERMODYNAMICS\":" << (vflags.flag("FLAG::THERMODYNAMICS")?"true":"false");
+        aflowlib_out << " | " << "XHOST.FLAG::THERMODYNAMICS=" << (vflags.flag("FLAG::THERMODYNAMICS")?"1":"0");
+        // XHOST.FLAG::MAGNETIC
+        aflowlib_json << "," << "\"XHOST.FLAG::MAGNETIC\":" << (vflags.flag("FLAG::MAGNETIC")?"true":"false");
+        aflowlib_out << " | " << "XHOST.FLAG::MAGNETIC=" << (vflags.flag("FLAG::MAGNETIC")?"1":"0");
+        // XHOST.FLAG::ELECTRONIC
+        aflowlib_json << "," << "\"XHOST.FLAG::ELECTRONIC\":" << (vflags.flag("FLAG::ELECTRONIC")?"true":"false");
+        aflowlib_out << " | " << "XHOST.FLAG::ELECTRONIC=" << (vflags.flag("FLAG::ELECTRONIC")?"1":"0");
+        // XHOST.FLAG::SCINTILLATION
+        aflowlib_json << "," << "\"XHOST.FLAG::SCINTILLATION\":" << (vflags.flag("FLAG::SCINTILLATION")?"true":"false");
+        aflowlib_out << " | " << "XHOST.FLAG::SCINTILLATION=" << (vflags.flag("FLAG::SCINTILLATION")?"1":"0");
+        // XHOST.FLAG::AGL
+        aflowlib_json << "," << "\"XHOST.FLAG::AGL\":" << (vflags.flag("FLAG::AGL")?"true":"false");
+        aflowlib_out << " | " << "XHOST.FLAG::AGL=" << (vflags.flag("FLAG::AGL")?"1":"0");
+        // XHOST.FLAG::AEL
+        aflowlib_json << "," << "\"XHOST.FLAG::AEL\":" << (vflags.flag("FLAG::AEL")?"true":"false");
+        aflowlib_out << " | " << "XHOST.FLAG::AEL=" << (vflags.flag("FLAG::AEL")?"1":"0");
+        // XHOST.FLAG::BADER
+        aflowlib_json << "," << "\"XHOST.FLAG::BADER\":" << (vflags.flag("FLAG::BADER")?"true":"false");
+        aflowlib_out << " | " << "XHOST.FLAG::BADER=" << (vflags.flag("FLAG::BADER")?"1":"0");
+
+        //ME20191004 START
+        // Grab compressed files
+        if(XHOST.vflag_control.flag("PRINT_MODE::JSON") || !XHOST.vflag_control.flag("PRINT_MODE::TXT")) {
+          string content;
+          // fgroup for JMOL applet
+          if (aurostd::EFileExist(directory_RAW + "/aflow.fgroup.bands.json")) {
+            content = aurostd::efile2string(directory_RAW + "/aflow.fgroup.bands.json");
+          } else if (aurostd::EFileExist(directory_RAW + "/aflow.fgroup.relax.json")) {
+            content = aurostd::efile2string(directory_RAW + "/aflow.fgroup.relax.json");
+          }
+          aflowlib_json << ", \"fgroup\":" << (content.empty()?"null":content);
+
+          content = "";
+          if (vflags.flag("FLAG::ELECTRONIC")) {
+            string system_name = KBIN::ExtractSystemName(directory_LIB);
+            content = aurostd::efile2string(directory_RAW + "/" + system_name + "_bandsdata.json");
+          }
+          aflowlib_json << ", \"bandsdata\":" << (content.empty()?"null":content);
+        }
+        //ME20191004 STOP
+      }
+
+      //ME20191217 START
+      // additional web output
+      aflowlib_json << "," << "\"aflow_version\":\"" << AFLOW_VERSION << "\"";
+      aflowlib_out << "|" << "aflow_version=" << AFLOW_VERSION;
+      aflowlib_json << "," << "\"aflow_date\":\"" << TODAY << "\"";
+      aflowlib_out << "|" << "aflow_date=" << TODAY;
+      //ME20191217 STOP
+
+      // XHOST.machine_type
+      aflowlib_json << "," << "\"XHOST.machine_type\":" << "\"" << XHOST.machine_type << "\"";
+      aflowlib_out << " | " << "XHOST.machine_type=" << XHOST.machine_type;
+      // XHOST.user
+      aflowlib_json << "," << "\"XHOST.user\":" << "\"" << XHOST.user << "\"";
+      aflowlib_out << " | " << "XHOST.user=" << XHOST.user;
+      // XHOST.group
+      aflowlib_json << "," << "\"XHOST.group\":" << "\"" << XHOST.group << "\"";
+      aflowlib_out << " | " << "XHOST.group=" << XHOST.group;
+      // XHOST.shell
+      aflowlib_json << "," << "\"XHOST.shell\":" << "\"" << XHOST.shell << "\"";
+      aflowlib_out << " | " << "XHOST.shell=" << XHOST.shell;
+      // XHOST.progname
+      aflowlib_json << "," << "\"XHOST.progname\":" << "\"" << XHOST.progname << "\"";
+      aflowlib_out << " | " << "XHOST.progname=" << XHOST.progname;
+      // XHOST.generator
+      aflowlib_json << "," << "\"XHOST.generator\":" << "\"" << "aflowlib::WEB_Aflowlib_Entry" << "\"";
+      aflowlib_out << " | " << "XHOST.generator=" << "aflowlib::WEB_Aflowlib_Entry";
+
+      // wrap up
+      // TXT
+      if(XHOST.vflag_control.flag("PRINT_MODE::TXT")) {
+        oss << aflowlib_out.str() << endl;
+      }
+      // JSON
+      if(XHOST.vflag_control.flag("PRINT_MODE::JSON") || !XHOST.vflag_control.flag("PRINT_MODE::TXT")) {
+        aflowlib_json << "}";
+        strtmp=aflowlib_json.str();
+        aurostd::StringSubst(strtmp,"{DUMMY,","{");
+        //    oss << "[" << option << "]" << endl;
+        oss << strtmp << endl;
+      }
+    }
+    return voptions.size();
+  }
+}
+
+
+#endif  // _AURO_IMPLEMENTATIONS_
+
+// ***************************************************************************
+// *                                                                         *
+// *           Aflow STEFANO CURTAROLO - Duke University 2003-2020           *
+// *                                                                         *
+// ***************************************************************************
+