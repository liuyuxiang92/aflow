// ***************************************************************************
// *                                                                         *
// *           Aflow STEFANO CURTAROLO - Duke University 2003-2020           *
// *                                                                         *
// ***************************************************************************
// Stefano Curtarolo
// fixed for XZ - SC 2018-2019
// fixed for new AUID language (SC 2019)
// fixed for tree search on the AUID directories (SC 2019) super-speed

#ifndef _AFLOWLIB_WEB_INTERFACE_CPP_
#define _AFLOWLIB_WEB_INTERFACE_CPP_
#include "aflow.h"
#include "aflow_pocc.h" //CO20200624
#include "aflow_symmetry_spacegroup.h" //DX20200929
#include "aflowlib_webapp_entry.cpp"  //CO20170622 - BH JMOL stuff
#include "aflowlib_webapp_bands.cpp"  //CO20180305 - GG bands stuff

const string _DEVIL_PROTOTYPES_STRING_ = "64,65,549,550,f8269,f9083,f8819";

// ----------------------------------------------------------------------------
// ----------------------------------------------------------------------------
// ----------------------------------------------------------------------------

// ***************************************************************************
namespace aflowlib {
  //  class _aflowlib_entry 

  _aflowlib_entry::_aflowlib_entry() {  // constructor PUBLIC
    free();
  }
  _aflowlib_entry::~_aflowlib_entry() { // destructor PUBLIC
    free();
  }

  void _aflowlib_entry::copy(const _aflowlib_entry& b) { // copy PRIVATE
    entry=b.entry;ventry.clear();for(uint i=0;i<b.ventry.size();i++) ventry.push_back(b.ventry.at(i));
    auid=b.auid;
    vauid=b.vauid;vauid.clear();for(uint i=0;i<b.vauid.size();i++) vauid.push_back(b.vauid.at(i));
    aurl=b.aurl;vaurl.clear();for(uint i=0;i<b.vaurl.size();i++) vaurl.push_back(b.vaurl.at(i));
    system_name=b.system_name;
    vkeywords.clear();for(uint i=0;i<b.vkeywords.size();i++) vkeywords.push_back(b.vkeywords.at(i));
    aflowlib_date=b.aflowlib_date;vaflowlib_date.clear();for(uint i=0;i<b.vaflowlib_date.size();i++) vaflowlib_date.push_back(b.vaflowlib_date.at(i)); //CO20200624 - adding LOCK date
    aflowlib_version=b.aflowlib_version;
    aflowlib_entries=b.aflowlib_entries;
    vaflowlib_entries.clear();for(uint i=0;i<b.vaflowlib_entries.size();i++) vaflowlib_entries.push_back(b.vaflowlib_entries.at(i));
    aflowlib_entries_number=b.aflowlib_entries_number;
    aflow_version=b.aflow_version;
    catalog=b.catalog;
    data_api=b.data_api;
    data_source=b.data_source;
    data_language=b.data_language;
    error_status=b.error_status;
    author=b.author;vauthor.clear();for(uint i=0;i<b.vauthor.size();i++) vauthor.push_back(b.vauthor.at(i));
    calculation_cores=b.calculation_cores;calculation_memory=b.calculation_memory;calculation_time=b.calculation_time;
    corresponding=b.corresponding;vcorresponding.clear();for(uint i=0;i<b.vcorresponding.size();i++) vcorresponding.push_back(b.vcorresponding.at(i));
    loop=b.loop;vloop.clear();for(uint i=0;i<b.vloop.size();i++) vloop.push_back(b.vloop.at(i));
    node_CPU_Cores=b.node_CPU_Cores;node_CPU_MHz=b.node_CPU_MHz;node_CPU_Model=b.node_CPU_Model;node_RAM_GB=b.node_RAM_GB;
    Bravais_lattice_orig=b.Bravais_lattice_orig;Bravais_lattice_relax=b.Bravais_lattice_relax;
    code=b.code;
    composition=b.composition;vcomposition.clear();for(uint i=0;i<b.vcomposition.size();i++) vcomposition.push_back(b.vcomposition.at(i));
    compound=b.compound;
    density=b.density;
    density_orig=b.density_orig; //DX20190124 - add original crystal info
    dft_type=b.dft_type;vdft_type.clear();for(uint i=0;i<b.vdft_type.size();i++) vdft_type.push_back(b.vdft_type.at(i));
    eentropy_cell=b.eentropy_cell;eentropy_atom=b.eentropy_atom;
    Egap=b.Egap;Egap_fit=b.Egap_fit;
    energy_cell=b.energy_cell;energy_atom=b.energy_atom;energy_atom_relax1=b.energy_atom_relax1;
    energy_cutoff=b.energy_cutoff;
    delta_electronic_energy_convergence=b.delta_electronic_energy_convergence;
    delta_electronic_energy_threshold=b.delta_electronic_energy_threshold;
    nkpoints=b.nkpoints;
    nkpoints_irreducible=b.nkpoints_irreducible;
    kppra=b.kppra;
    kpoints=b.kpoints;
    kpoints_nnn_relax=b.kpoints_nnn_relax;
    kpoints_nnn_static=b.kpoints_nnn_static;
    kpoints_pairs=b.kpoints_pairs;
    kpoints_bands_path_grid=b.kpoints_bands_path_grid;
    enthalpy_cell=b.enthalpy_cell;enthalpy_atom=b.enthalpy_atom;
    enthalpy_formation_cell=b.enthalpy_formation_cell;enthalpy_formation_atom=b.enthalpy_formation_atom;
    enthalpy_formation_cce_300K_cell=b.enthalpy_formation_cce_300K_cell;enthalpy_formation_cce_300K_atom=b.enthalpy_formation_cce_300K_atom;  //CO20200624
    enthalpy_formation_cce_0K_cell=b.enthalpy_formation_cce_0K_cell;enthalpy_formation_cce_0K_atom=b.enthalpy_formation_cce_0K_atom;  //CO20200624
    entropy_forming_ability=b.entropy_forming_ability;  //CO20200624
    entropic_temperature=b.entropic_temperature;
    files=b.files;vfiles.clear();for(uint i=0;i<b.vfiles.size();i++) vfiles.push_back(b.vfiles.at(i));
    files_LIB=b.files_LIB;vfiles_LIB.clear();for(uint i=0;i<b.vfiles_LIB.size();i++) vfiles_LIB.push_back(b.vfiles_LIB.at(i));
    files_RAW=b.files_RAW;vfiles_RAW.clear();for(uint i=0;i<b.vfiles_RAW.size();i++) vfiles_RAW.push_back(b.vfiles_RAW.at(i));
    files_WEB=b.files_WEB;vfiles_WEB.clear();for(uint i=0;i<b.vfiles_WEB.size();i++) vfiles_WEB.push_back(b.vfiles_WEB.at(i));
    forces=b.forces;vforces.clear();for(uint i=0;i<b.vforces.size();i++) vforces.push_back(b.vforces.at(i));
    Egap_type=b.Egap_type;
    geometry=b.geometry;vgeometry.clear();for(uint i=0;i<b.vgeometry.size();i++) vgeometry.push_back(b.vgeometry.at(i));
    geometry_orig=b.geometry_orig;vgeometry_orig.clear();for(uint i=0;i<b.vgeometry_orig.size();i++) vgeometry_orig.push_back(b.vgeometry_orig.at(i)); //DX20190124 - add original crystal info
    lattice_system_orig=b.lattice_system_orig;lattice_variation_orig=b.lattice_variation_orig;
    lattice_system_relax=b.lattice_system_relax;lattice_variation_relax=b.lattice_variation_relax;
    ldau_TLUJ=b.ldau_TLUJ;
    vLDAU=b.vLDAU;  //ME20190129
    natoms=b.natoms;
    natoms_orig=b.natoms_orig; //DX20190124 - add original crystal info
    nbondxx=b.nbondxx;vnbondxx.clear();for(uint i=0;i<b.vnbondxx.size();i++) vnbondxx.push_back(b.vnbondxx.at(i));
    nspecies=b.nspecies;
    Pearson_symbol_orig=b.Pearson_symbol_orig;Pearson_symbol_relax=b.Pearson_symbol_relax;
    positions_cartesian=b.positions_cartesian;vpositions_cartesian.clear();for(uint i=0;i<b.vpositions_cartesian.size();i++) vpositions_cartesian.push_back(b.vpositions_cartesian.at(i));
    positions_fractional=b.positions_fractional;vpositions_fractional.clear();for(uint i=0;i<b.vpositions_fractional.size();i++) vpositions_fractional.push_back(b.vpositions_fractional.at(i));
    pressure=b.pressure;
    stress_tensor=b.stress_tensor;vstress_tensor.clear();for(uint i=0;i<b.vstress_tensor.size();i++) vstress_tensor.push_back(b.vstress_tensor.at(i));
    pressure_residual=b.pressure_residual;
    Pulay_stress=b.Pulay_stress;
    prototype=b.prototype;
    PV_cell=b.PV_cell;PV_atom=b.PV_atom;
    scintillation_attenuation_length=b.scintillation_attenuation_length;
    sg=b.sg;sg2=b.sg2;vsg.clear();for(uint i=0;i<b.vsg.size();i++){vsg.push_back(b.vsg[i]);} vsg2.clear();for(uint i=0;i<b.vsg2.size();i++){vsg2.push_back(b.vsg2[i]);}  //CO20171202
    spacegroup_orig=b.spacegroup_orig;spacegroup_relax=b.spacegroup_relax;
    species=b.species;vspecies.clear();for(uint i=0;i<b.vspecies.size();i++) vspecies.push_back(b.vspecies.at(i));
    species_pp=b.species_pp;vspecies_pp.clear();for(uint i=0;i<b.vspecies_pp.size();i++) vspecies_pp.push_back(b.vspecies_pp.at(i));
    species_pp_version=b.species_pp_version;vspecies_pp_version.clear();for(uint i=0;i<b.vspecies_pp_version.size();i++) vspecies_pp_version.push_back(b.vspecies_pp_version.at(i));
    species_pp_ZVAL=b.species_pp_ZVAL;vspecies_pp_ZVAL.clear();for(uint i=0;i<b.vspecies_pp_ZVAL.size();i++) vspecies_pp_ZVAL.push_back(b.vspecies_pp_ZVAL.at(i));
    species_pp_AUID=b.species_pp_AUID;vspecies_pp_AUID.clear();for(uint i=0;i<b.vspecies_pp_AUID.size();i++) vspecies_pp_AUID.push_back(b.vspecies_pp_AUID.at(i));
    METAGGA=b.METAGGA;
    spin_cell=b.spin_cell;spin_atom=b.spin_atom;
    spinD=b.spinD;vspinD.clear();for(uint i=0;i<b.vspinD.size();i++) vspinD.push_back(b.vspinD.at(i));
    spinD_magmom_orig=b.spinD_magmom_orig;vspinD_magmom_orig.clear();for(uint i=0;i<b.vspinD_magmom_orig.size();i++) vspinD_magmom_orig.push_back(b.vspinD_magmom_orig.at(i));
    spinF=b.spinF;
    sponsor=b.sponsor;vsponsor.clear();for(uint i=0;i<b.vsponsor.size();i++) vsponsor.push_back(b.vsponsor.at(i));
    stoichiometry=b.stoichiometry;vstoichiometry.clear();for(uint i=0;i<b.vstoichiometry.size();i++) vstoichiometry.push_back(b.vstoichiometry.at(i));
    valence_cell_std=b.valence_cell_std;valence_cell_iupac=b.valence_cell_iupac;
    volume_cell=b.volume_cell;volume_atom=b.volume_atom;
    volume_cell_orig=b.volume_cell_orig;volume_atom_orig=b.volume_atom_orig; //DX20190124 - add original crystal info
    //DX20190124 - added original symmetry info - START
    // SYMMETRY
    crystal_family_orig=b.crystal_family_orig;
    crystal_system_orig=b.crystal_system_orig;
    crystal_class_orig=b.crystal_class_orig;
    point_group_Hermann_Mauguin_orig=b.point_group_Hermann_Mauguin_orig;
    point_group_Schoenflies_orig=b.point_group_Schoenflies_orig;
    point_group_orbifold_orig=b.point_group_orbifold_orig;
    point_group_type_orig=b.point_group_type_orig;
    point_group_order_orig=b.point_group_order_orig;
    point_group_structure_orig=b.point_group_structure_orig;
    Bravais_lattice_lattice_type_orig=b.Bravais_lattice_lattice_type_orig;
    Bravais_lattice_lattice_variation_type_orig=b.Bravais_lattice_lattice_variation_type_orig;
    Bravais_lattice_lattice_system_orig=b.Bravais_lattice_lattice_system_orig;
    Bravais_superlattice_lattice_type_orig=b.Bravais_superlattice_lattice_type_orig;
    Bravais_superlattice_lattice_variation_type_orig=b.Bravais_superlattice_lattice_variation_type_orig;
    Bravais_superlattice_lattice_system_orig=b.Bravais_superlattice_lattice_system_orig;
    Pearson_symbol_superlattice_orig=b.Pearson_symbol_superlattice_orig;
    reciprocal_geometry_orig=b.reciprocal_geometry_orig;vreciprocal_geometry_orig.clear();for(uint i=0;i<b.vreciprocal_geometry_orig.size();i++) vreciprocal_geometry_orig.push_back(b.vreciprocal_geometry_orig.at(i));
    reciprocal_volume_cell_orig=b.reciprocal_volume_cell_orig;
    reciprocal_lattice_type_orig=b.reciprocal_lattice_type_orig;
    reciprocal_lattice_variation_type_orig=b.reciprocal_lattice_variation_type_orig;
    Wyckoff_letters_orig=b.Wyckoff_letters_orig;
    Wyckoff_multiplicities_orig=b.Wyckoff_multiplicities_orig;
    Wyckoff_site_symmetries_orig=b.Wyckoff_site_symmetries_orig;
    //DX20190124 - added original symmetry info - END
    //DX20180823 - added more symmetry info - START
    // SYMMETRY
    crystal_family=b.crystal_family;
    crystal_system=b.crystal_system;
    crystal_class=b.crystal_class;
    point_group_Hermann_Mauguin=b.point_group_Hermann_Mauguin;
    point_group_Schoenflies=b.point_group_Schoenflies;
    point_group_orbifold=b.point_group_orbifold;
    point_group_type=b.point_group_type;
    point_group_order=b.point_group_order;
    point_group_structure=b.point_group_structure;
    Bravais_lattice_lattice_type=b.Bravais_lattice_lattice_type;
    Bravais_lattice_lattice_variation_type=b.Bravais_lattice_lattice_variation_type;
    Bravais_lattice_lattice_system=b.Bravais_lattice_lattice_system;
    Bravais_superlattice_lattice_type=b.Bravais_superlattice_lattice_type;
    Bravais_superlattice_lattice_variation_type=b.Bravais_superlattice_lattice_variation_type;
    Bravais_superlattice_lattice_system=b.Bravais_superlattice_lattice_system;
    Pearson_symbol_superlattice=b.Pearson_symbol_superlattice;
    reciprocal_geometry=b.reciprocal_geometry;vreciprocal_geometry.clear();for(uint i=0;i<b.vreciprocal_geometry.size();i++) vreciprocal_geometry.push_back(b.vreciprocal_geometry.at(i));
    reciprocal_volume_cell=b.reciprocal_volume_cell; //DX20190124 - fix typo, add reciprocal
    reciprocal_lattice_type=b.reciprocal_lattice_type;
    reciprocal_lattice_variation_type=b.reciprocal_lattice_variation_type;
    Wyckoff_letters=b.Wyckoff_letters;
    Wyckoff_multiplicities=b.Wyckoff_multiplicities;
    Wyckoff_site_symmetries=b.Wyckoff_site_symmetries;
    //DX20180823 - added more symmetry info - END
    //DX20190209 - added anrl info - START
    aflow_prototype_label_orig=b.aflow_prototype_label_orig;
    aflow_prototype_parameter_list_orig=b.aflow_prototype_parameter_list_orig;
    aflow_prototype_parameter_values_orig=b.aflow_prototype_parameter_values_orig;
    aflow_prototype_label_relax=b.aflow_prototype_label_relax;
    aflow_prototype_parameter_list_relax=b.aflow_prototype_parameter_list_relax;
    aflow_prototype_parameter_values_relax=b.aflow_prototype_parameter_values_relax;
    //DX20190209 - added anrl info - END
    pocc_parameters=b.pocc_parameters;  //CO20200731
    // AGL/AEL
    agl_thermal_conductivity_300K=b.agl_thermal_conductivity_300K;
    agl_debye=b.agl_debye;
    agl_acoustic_debye=b.agl_acoustic_debye;
    agl_gruneisen=b.agl_gruneisen;
    agl_heat_capacity_Cv_300K=b.agl_heat_capacity_Cv_300K;
    agl_heat_capacity_Cp_300K=b.agl_heat_capacity_Cp_300K;
    agl_thermal_expansion_300K=b.agl_thermal_expansion_300K;
    agl_bulk_modulus_static_300K=b.agl_bulk_modulus_static_300K;
    agl_bulk_modulus_isothermal_300K=b.agl_bulk_modulus_isothermal_300K;
    agl_poisson_ratio_source=b.agl_poisson_ratio_source; //CT20181212
    agl_vibrational_free_energy_300K_cell=b.agl_vibrational_free_energy_300K_cell; //CT20181212
    agl_vibrational_free_energy_300K_atom=b.agl_vibrational_free_energy_300K_atom; //CT20181212
    agl_vibrational_entropy_300K_cell=b.agl_vibrational_entropy_300K_cell; //CT20181212
    agl_vibrational_entropy_300K_atom=b.agl_vibrational_entropy_300K_atom; //CT20181212
    ael_poisson_ratio=b.ael_poisson_ratio;
    ael_bulk_modulus_voigt=b.ael_bulk_modulus_voigt;
    ael_bulk_modulus_reuss=b.ael_bulk_modulus_reuss;
    ael_shear_modulus_voigt=b.ael_shear_modulus_voigt;
    ael_shear_modulus_reuss=b.ael_shear_modulus_reuss;
    ael_bulk_modulus_vrh=b.ael_bulk_modulus_vrh;
    ael_shear_modulus_vrh=b.ael_shear_modulus_vrh;
    ael_elastic_anisotropy=b.ael_elastic_anisotropy; //CO20181129
    ael_youngs_modulus_vrh=b.ael_youngs_modulus_vrh; //CT20181212
    ael_speed_sound_transverse=b.ael_speed_sound_transverse; //CT20181212
    ael_speed_sound_longitudinal=b.ael_speed_sound_longitudinal; //CT20181212
    ael_speed_sound_average=b.ael_speed_sound_average; //CT20181212
    ael_pughs_modulus_ratio=b.ael_pughs_modulus_ratio; //CT20181212
    ael_debye_temperature=b.ael_debye_temperature; //CT20181212
    ael_applied_pressure=b.ael_applied_pressure; //CT20181212
    ael_average_external_pressure=b.ael_average_external_pressure; //CT20181212
    ael_stiffness_tensor = b.ael_stiffness_tensor;  //ME20191105
    ael_compliance_tensor = b.ael_compliance_tensor;  //ME20191105
    // QHA
    gruneisen_qha = b.gruneisen_qha; //AS20200901
    gruneisen_qha_300K = b.gruneisen_qha_300K; //AS20200903
    thermal_expansion_qha_300K = b.thermal_expansion_qha_300K; //AS20200901
    modulus_bulk_qha_300K = b.modulus_bulk_qha_300K; //AS20200901
    modulus_bulk_derivative_pressure_qha_300K = b.modulus_bulk_derivative_pressure_qha_300K; //AS20201008
    heat_capacity_Cv_atom_qha_300K = b.heat_capacity_Cv_atom_qha_300K; //AS20201008
    heat_capacity_Cv_cell_qha_300K = b.heat_capacity_Cv_cell_qha_300K; //AS20201207
    heat_capacity_Cp_atom_qha_300K = b.heat_capacity_Cp_atom_qha_300K; //AS20201008
    heat_capacity_Cp_cell_qha_300K = b.heat_capacity_Cp_cell_qha_300K; //AS20201207
    volume_atom_qha_300K = b.volume_atom_qha_300K; //AS20201008
    energy_free_atom_qha_300K = b.energy_free_atom_qha_300K; //AS20201008
    energy_free_cell_qha_300K = b.energy_free_cell_qha_300K; //AS20201207
    // BADER
    bader_net_charges=b.bader_net_charges;vbader_net_charges.clear();for(uint i=0;i<b.vbader_net_charges.size();i++) vbader_net_charges.push_back(b.vbader_net_charges.at(i));
    bader_atomic_volumes=b.bader_atomic_volumes;vbader_atomic_volumes.clear();for(uint i=0;i<b.vbader_atomic_volumes.size();i++) vbader_atomic_volumes.push_back(b.vbader_atomic_volumes.at(i));
    // legacy
    server=b.server;
    vserver.clear();for(uint i=0;i<b.vserver.size();i++) vserver.push_back(b.vserver.at(i));
    vserverdir.clear();for(uint i=0;i<b.vserverdir.size();i++) vserverdir.push_back(b.vserverdir.at(i));
    icsd=b.icsd;
    stoich=b.stoich;vstoich.clear();for(uint i=0;i<b.vstoich.size();i++) vstoich.push_back(b.vstoich.at(i));
    // apennsy
    structure_name=b.structure_name;  // apennsy
    structure_description=b.structure_description;  // apennsy
    distance_gnd=b.distance_gnd;  // apennsy
    distance_tie=b.distance_tie;  // apennsy
    pureA=b.pureA;pureB=b.pureB;  // apennsy
    fcc=b.fcc;bcc=b.bcc;hcp=b.hcp;  // apennsy
    stoich_a=b.stoich_a;stoich_b=b.stoich_b;  // apennsy
    bond_aa=b.bond_aa;bond_ab=b.bond_ab;bond_bb=b.bond_bb;  // apennsy
    vNsgroup.clear();for(uint i=0;i<b.vNsgroup.size();i++) vNsgroup.push_back(b.vNsgroup.at(i));  // apennsy
    vsgroup.clear();for(uint i=0;i<b.vsgroup.size();i++) vsgroup.push_back(b.vsgroup.at(i));  // apennsy
    vstr.clear();for(uint i=0;i<b.vstr.size();i++) vstr.push_back(b.vstr.at(i));  // apennsy
  }


  const _aflowlib_entry& _aflowlib_entry::operator=(const _aflowlib_entry& b) {  // operator= PUBLIC
    if(this!=&b) {free(); copy(b);}
    return *this;
  }

  _aflowlib_entry::_aflowlib_entry(const _aflowlib_entry& b) { // copy PUBLIC
    //  free();*this=b;
    copy(b);
  }

  void _aflowlib_entry::free() { // free PRIVATE
    //[CO20200829 - OBSOLETE]ventry.clear();
    //[CO20200829 - OBSOLETE]vauid.clear();
    //[CO20200829 - OBSOLETE]vaurl.clear();
    //[CO20200829 - OBSOLETE]vaflowlib_entries.clear();
    //[CO20200829 - OBSOLETE]vkeywords.clear();
    //[CO20200829 - OBSOLETE]vauthor.clear();
    //[CO20200829 - OBSOLETE]vcorresponding.clear();
    //[CO20200829 - OBSOLETE]vloop.clear();
    //[CO20200829 - OBSOLETE]vcomposition.clear(); // clear all vectors
    //[CO20200829 - OBSOLETE]vdft_type.clear(); // clear all vectors
    //[CO20200829 - OBSOLETE]vfiles.clear(); // clear all vectors
    //[CO20200829 - OBSOLETE]vfiles_LIB.clear(); // clear all vectors
    //[CO20200829 - OBSOLETE]vfiles_RAW.clear(); // clear all vectors
    //[CO20200829 - OBSOLETE]vfiles_WEB.clear(); // clear all vectors
    //[CO20200829 - OBSOLETE]vforces.clear(); // clear all vectors
    //[CO20200829 - OBSOLETE]vgeometry.clear(); // clear all vectors
    //[CO20200829 - OBSOLETE]vgeometry_orig.clear(); // clear all vectors //DX20190124 - add original crystal info
    //[CO20200829 - OBSOLETE]vstress_tensor.clear(); // clear all vectors
    //[CO20200829 - OBSOLETE]vnbondxx.clear(); // clear all vectors
    //[CO20200829 - OBSOLETE]vpositions_cartesian.clear(); // clear all vectors
    //[CO20200829 - OBSOLETE]vpositions_fractional.clear(); // clear all vectors
    //[CO20200829 - OBSOLETE]vspecies.clear(); // clear all vectors
    //[CO20200829 - OBSOLETE]vspecies_pp.clear(); // clear all vectors
    //[CO20200829 - OBSOLETE]vspecies_pp_version.clear(); // clear all vectors
    //[CO20200829 - OBSOLETE]vspecies_pp_ZVAL.clear(); // clear all vectors
    //[CO20200829 - OBSOLETE]vspecies_pp_AUID.clear(); // clear all vectors
    //[CO20200829 - OBSOLETE]vspinD.clear(); // clear all vectors
    //[CO20200829 - OBSOLETE]vspinD_magmom_orig.clear(); // clear all vectors
    //[CO20200829 - OBSOLETE]vsponsor.clear();
    //[CO20200829 - OBSOLETE]vstoichiometry.clear(); // clear all vectors
    //[CO20200829 - OBSOLETE]vreciprocal_geometry.clear(); // clear all vectors //DX20180824 - added reciprocal lattice parameters
    //[CO20200829 - OBSOLETE]// BADER
    //[CO20200829 - OBSOLETE]vbader_net_charges.clear();
    //[CO20200829 - OBSOLETE]vbader_atomic_volumes.clear();
    //[CO20200829 - OBSOLETE]// legacy
    //[CO20200829 - OBSOLETE]vserver.clear();  // clear all vectors
    //[CO20200829 - OBSOLETE]for(uint i=0;i<vserverdir.size();i++)
    //[CO20200829 - OBSOLETE]  vserverdir.at(i).clear();
    //[CO20200829 - OBSOLETE]vserverdir.clear();  // clear all vectors
    //[CO20200829 - OBSOLETE]vstoich.clear(); // clear all vectors

    entry.clear();ventry.clear();
    auid.clear();
    vauid.clear();vauid.clear();
    aurl.clear();vaurl.clear();
    system_name.clear();
    keywords.clear();vkeywords.clear();
    aflowlib_date.clear();vaflowlib_date.clear(); //CO20200624 - adding LOCK date
    aflowlib_version.clear();
    aflowlib_entries.clear();vaflowlib_entries.clear();
    aflowlib_entries_number=0;
    aflow_version.clear();
    catalog.clear();
    data_api="aapi1.2"; // new version of the API
    data_source="aflowlib";
    data_language="";
    error_status.clear();
    author.clear();vauthor.clear();
    calculation_cores=1;
    calculation_memory=AUROSTD_NAN;
    calculation_time=AUROSTD_NAN;
    corresponding.clear();vcorresponding.clear();
    loop.clear();vloop.clear();
    node_CPU_Cores=AUROSTD_NAN;node_CPU_MHz=AUROSTD_NAN;node_CPU_Model.clear();node_RAM_GB=AUROSTD_NAN;
    Bravais_lattice_orig.clear();Bravais_lattice_relax.clear();
    code.clear();
    composition.clear();vcomposition.clear();
    compound.clear();
    density=AUROSTD_NAN;
    density_orig=AUROSTD_NAN; //DX20190124 - add original crystal info
    dft_type.clear();vdft_type.clear();
    eentropy_cell=AUROSTD_NAN;eentropy_atom=AUROSTD_NAN;
    Egap=AUROSTD_NAN;Egap_fit=AUROSTD_NAN;
    energy_cell=AUROSTD_NAN;energy_atom=AUROSTD_NAN;energy_atom_relax1=AUROSTD_NAN;
    energy_cutoff=AUROSTD_NAN;
    delta_electronic_energy_convergence=AUROSTD_NAN;
    delta_electronic_energy_threshold=AUROSTD_NAN;
    nkpoints=0;
    nkpoints_irreducible=0;
    kppra=0;
    kpoints.clear();
    kpoints_nnn_relax.clear();
    kpoints_nnn_static.clear();
    kpoints_pairs.clear();
    kpoints_bands_path_grid=0;
    enthalpy_cell=AUROSTD_NAN;enthalpy_atom=AUROSTD_NAN;
    enthalpy_formation_cell=AUROSTD_NAN;enthalpy_formation_atom=AUROSTD_NAN;
    enthalpy_formation_cce_300K_cell=AUROSTD_NAN;enthalpy_formation_cce_300K_atom=AUROSTD_NAN;  //CO20200624
    enthalpy_formation_cce_0K_cell=AUROSTD_NAN;enthalpy_formation_cce_0K_atom=AUROSTD_NAN;  //CO20200624
    entropy_forming_ability=AUROSTD_NAN;  //CO20200624
    entropic_temperature=AUROSTD_NAN;
    files.clear();vfiles.clear();
    files_LIB.clear();vfiles_LIB.clear();
    files_RAW.clear();vfiles_RAW.clear();
    files_WEB.clear();vfiles_WEB.clear();
    forces.clear();vforces.clear();
    Egap_type.clear();
    geometry.clear();vgeometry.clear();
    geometry_orig.clear();vgeometry_orig.clear(); //DX20190124 - add original crystal info
    lattice_system_orig.clear();lattice_variation_orig.clear();lattice_system_relax.clear();lattice_variation_relax.clear();
    ldau_TLUJ.clear();
    vLDAU.clear();vLDAU.resize(4);  //ME20190129  //CO20201220 - clearing first
    natoms=AUROSTD_NAN;
    natoms_orig=AUROSTD_NAN; //DX20190124 - add original crystal info
    nbondxx.clear();vnbondxx.clear();
    nspecies=AUROSTD_NAN;
    Pearson_symbol_orig.clear();Pearson_symbol_relax.clear();
    positions_cartesian.clear();vpositions_cartesian.clear();
    positions_fractional.clear();vpositions_fractional.clear();
    pressure=AUROSTD_NAN;
    stress_tensor.clear();vstress_tensor.clear();
    pressure_residual=AUROSTD_NAN;
    Pulay_stress=AUROSTD_NAN;
    prototype.clear();
    PV_cell=AUROSTD_NAN;PV_atom=AUROSTD_NAN;
    scintillation_attenuation_length=AUROSTD_NAN;
    sg.clear();sg2.clear();vsg.clear();vsg2.clear();  //CO20171202
    spacegroup_orig.clear();spacegroup_relax.clear();
    species.clear();vspecies.clear();
    species_pp.clear();vspecies_pp.clear();
    species_pp_version.clear();vspecies_pp_version.clear();
    species_pp_ZVAL.clear();vspecies_pp_ZVAL.clear();
    species_pp_AUID.clear();vspecies_pp_AUID.clear();
    METAGGA.clear();
    spin_cell=AUROSTD_NAN;spin_atom=AUROSTD_NAN;
    spinD.clear();vspinD.clear();
    spinD_magmom_orig.clear();vspinD_magmom_orig.clear();
    spinF=AUROSTD_NAN;
    sponsor.clear();vsponsor.clear();
    stoichiometry.clear();vstoichiometry.clear();
    valence_cell_std=AUROSTD_NAN;valence_cell_iupac=AUROSTD_NAN;
    volume_cell=AUROSTD_NAN;volume_atom=AUROSTD_NAN;
    volume_cell_orig=AUROSTD_NAN;volume_atom_orig=AUROSTD_NAN; //DX20190124 - add original crystal info
    //DX20190124 - added original symmetry info - START
    // SYMMETRY
    crystal_family_orig="";
    crystal_system_orig="";
    crystal_class_orig="";
    point_group_Hermann_Mauguin_orig="";
    point_group_Schoenflies_orig="";
    point_group_orbifold_orig="";
    point_group_type_orig="";
    point_group_order_orig=AUROSTD_NAN;
    point_group_structure_orig="";
    Bravais_lattice_lattice_type_orig="";
    Bravais_lattice_lattice_variation_type_orig="";
    Bravais_lattice_lattice_system_orig="";
    Bravais_superlattice_lattice_type_orig="";
    Bravais_superlattice_lattice_variation_type_orig="";
    Bravais_superlattice_lattice_system_orig="";
    Pearson_symbol_superlattice_orig="";
    reciprocal_lattice_type_orig="";
    reciprocal_lattice_variation_type_orig="";
    reciprocal_geometry_orig.clear();vreciprocal_geometry_orig.clear();
    reciprocal_volume_cell_orig=AUROSTD_NAN;
    Wyckoff_letters_orig="";
    Wyckoff_multiplicities_orig="";
    Wyckoff_site_symmetries_orig="";
    //DX20190124 - added original symmetry info - END
    //DX20180823 - added more symmetry info - START
    // SYMMETRY
    crystal_family="";
    crystal_system="";
    crystal_class="";
    point_group_Hermann_Mauguin="";
    point_group_Schoenflies="";
    point_group_orbifold="";
    point_group_type="";
    point_group_order=AUROSTD_NAN;
    point_group_structure="";
    Bravais_lattice_lattice_type="";
    Bravais_lattice_lattice_variation_type="";
    Bravais_lattice_lattice_system="";
    Bravais_superlattice_lattice_type="";
    Bravais_superlattice_lattice_variation_type="";
    Bravais_superlattice_lattice_system="";
    Pearson_symbol_superlattice="";
    reciprocal_lattice_type="";
    reciprocal_lattice_variation_type="";
    reciprocal_geometry.clear();vreciprocal_geometry.clear();
    reciprocal_volume_cell=AUROSTD_NAN;
    Wyckoff_letters="";
    Wyckoff_multiplicities="";
    Wyckoff_site_symmetries="";
    //DX20180823 - added more symmetry info - END
    //DX20190209 - added anrl info - START
    aflow_prototype_label_orig="";
    aflow_prototype_parameter_list_orig="";
    aflow_prototype_parameter_values_orig="";
    aflow_prototype_label_relax="";
    aflow_prototype_parameter_list_relax="";
    aflow_prototype_parameter_values_relax="";
    //DX20190209 - added anrl info - END
    pocc_parameters=""; //CO20200731
    // AGL/AEL
    agl_thermal_conductivity_300K=AUROSTD_NAN;
    agl_debye=AUROSTD_NAN;
    agl_acoustic_debye=AUROSTD_NAN;
    agl_gruneisen=AUROSTD_NAN;
    agl_heat_capacity_Cv_300K=AUROSTD_NAN;
    agl_heat_capacity_Cp_300K=AUROSTD_NAN;
    agl_thermal_expansion_300K=AUROSTD_NAN;
    agl_bulk_modulus_static_300K=AUROSTD_NAN;
    agl_bulk_modulus_isothermal_300K=AUROSTD_NAN;
    agl_poisson_ratio_source=""; //CT20181212
    agl_vibrational_free_energy_300K_cell=AUROSTD_NAN; //CT20181212
    agl_vibrational_free_energy_300K_atom=AUROSTD_NAN; //CT20181212
    agl_vibrational_entropy_300K_cell=AUROSTD_NAN; //CT20181212
    agl_vibrational_entropy_300K_atom=AUROSTD_NAN; //CT20181212
    ael_poisson_ratio=AUROSTD_NAN;
    ael_bulk_modulus_voigt=AUROSTD_NAN;
    ael_bulk_modulus_reuss=AUROSTD_NAN;
    ael_shear_modulus_voigt=AUROSTD_NAN;
    ael_shear_modulus_reuss=AUROSTD_NAN;
    ael_bulk_modulus_vrh=AUROSTD_NAN;
    ael_shear_modulus_vrh=AUROSTD_NAN;
    ael_elastic_anisotropy=AUROSTD_NAN; //CO20181129
    ael_youngs_modulus_vrh=AUROSTD_NAN; //CT20181212
    ael_speed_sound_transverse=AUROSTD_NAN; //CT20181212
    ael_speed_sound_longitudinal=AUROSTD_NAN; //CT20181212
    ael_speed_sound_average=AUROSTD_NAN; //CT20181212
    ael_pughs_modulus_ratio=AUROSTD_NAN; //CT20181212
    ael_debye_temperature=AUROSTD_NAN; //CT20181212
    ael_applied_pressure=AUROSTD_NAN; //CT20181212
    ael_average_external_pressure=AUROSTD_NAN; //CT20181212
    ael_stiffness_tensor.clear();  //ME20191105
    ael_compliance_tensor.clear();  //ME20191105
    // QHA
    gruneisen_qha = AUROSTD_NAN;//AS20200901
    gruneisen_qha_300K = AUROSTD_NAN;//AS20200903
    thermal_expansion_qha_300K = AUROSTD_NAN;//AS20200901
    modulus_bulk_qha_300K = AUROSTD_NAN;//AS20200901
    modulus_bulk_derivative_pressure_qha_300K = AUROSTD_NAN;//AS20201008
    heat_capacity_Cv_atom_qha_300K = AUROSTD_NAN;//AS20201008
    heat_capacity_Cv_cell_qha_300K = AUROSTD_NAN;//AS20201207
    heat_capacity_Cp_atom_qha_300K = AUROSTD_NAN;//AS20201008
    heat_capacity_Cp_cell_qha_300K = AUROSTD_NAN;//AS20201207
    volume_atom_qha_300K = AUROSTD_NAN;//AS20201008
    energy_free_atom_qha_300K = AUROSTD_NAN;//AS20201008
    energy_free_cell_qha_300K = AUROSTD_NAN;//AS20201207
    // BADER
    bader_net_charges.clear();vbader_net_charges.clear();
    bader_atomic_volumes.clear();vbader_atomic_volumes.clear();
    // legacy
    server.clear();vserver.clear();vserverdir.clear();
    icsd.clear();
    stoich.clear();vstoich.clear();
    // apennsy
    structure_name.clear();  // apennsy
    structure_description.clear();  // apennsy
    distance_gnd=AUROSTD_NAN;  // apennsy
    distance_tie=AUROSTD_NAN;  // apennsy
    pureA=FALSE;pureB=FALSE;  // apennsy
    fcc=FALSE; bcc=FALSE;hcp=FALSE;  // apennsy
    stoich_a=AUROSTD_NAN;stoich_b=AUROSTD_NAN;  // apennsy
    bond_aa=AUROSTD_NAN;bond_ab=AUROSTD_NAN;bond_bb=AUROSTD_NAN;  // apennsy
    vNsgroup.clear();  // apennsy
    vsgroup.clear();  // apennsy
    vstr.clear();  // apennsy
  } 

  void _aflowlib_entry::clear() {  // clear PRIVATE
    //[CO20201220 - too slow]_aflowlib_entry _temp;
    //[CO20201220 - too slow]copy(_temp);
    free();
  }

  _aflowlib_entry::_aflowlib_entry(const string& file) { // constructur from file
    stringstream oss;
    if(!aurostd::FileExist(file)) { //SC20190813
      string function = XPID + "aflowlib::_aflowlib_entry::_aflowlib_entry():";
      string message = DEFAULT_FILE_AFLOWLIB_ENTRY_OUT + " not found =" + file;
      throw aurostd::xerror(_AFLOW_FILE_NAME_, function, message, _FILE_NOT_FOUND_);
    }
    string entry;
    aurostd::efile2string(file,entry);
    Load(entry,oss);
  }

  // file2aflowlib
  uint _aflowlib_entry::file2aflowlib(const string& file,ostream& oss) {
    if(!aurostd::FileExist(file)) {cerr << "ERROR - _aflowlib_entry::file2aflowlib: " << DEFAULT_FILE_AFLOWLIB_ENTRY_OUT << " not found =" << file << endl;return 0;}
    string entry;
    aurostd::efile2string(file,entry);
    return Load(entry,oss);
  }

  // Load
  uint _aflowlib_entry::Load(const stringstream& stream,ostream& oss) {
    return Load(stream.str(),oss);
  }

  // LoadWeb
  uint _aflowlib_entry::url2aflowlib(const string& _url,ostream& oss,bool verbose) {
    bool LDEBUG=(FALSE || XHOST.DEBUG);
    string soliloquy = XPID + "_aflowlib_entry::url2aflowlib():";
    string url=_url;
    if(url.empty()) {cerr << "ERROR - _aflowlib_entry::url2aflowlib: url.empty()" << endl;return 0;}
    string entry;
    if(aurostd::substring2bool(url,"index") || aurostd::substring2bool(url,"format")) {
      aurostd::StringSubst(url,"/"+DEFAULT_FILE_AFLOWLIB_ENTRY_OUT,"");
      if(!aurostd::url2string(url,entry,verbose)){return 0;}   //CO, this is a dud
    } else {
      aurostd::StringSubst(url,"/"+DEFAULT_FILE_AFLOWLIB_ENTRY_OUT,"");
      if(!aurostd::url2string(url+"/"+DEFAULT_FILE_AFLOWLIB_ENTRY_OUT,entry,verbose)){return 0;}  //CO, this is a dud
    }
    if(LDEBUG) {cerr << soliloquy << " entry=" << entry << endl;} //CO20180528
    return Load(entry,oss);
  }

  // Load overload
  uint _aflowlib_entry::Load(const string& _entry,ostream& oss) {
    string function = "aflowlib::_aflowlib_entry::Load()";  //ME20191119
    clear(); // start from clean
    entry=_entry; // start from loading it up !
    if(entry.empty()) {cerr << "ERROR - _aflowlib_entry::Load: entry.empty()" << endl;return 0;}
    vector<string> tokens,stokens;
    string keyword,content,line;
    aurostd::string2tokens(entry,ventry,"|");
    for(uint i=0;i<ventry.size();i++) {
      line=aurostd::RemoveWhiteSpaces(ventry.at(i));
      aurostd::string2tokens(line,tokens,"=");
      if(tokens.size()>0) {
        keyword=tokens.at(0);
        if(tokens.size()>1) {content=tokens.at(1);} else {continue;} //{content="";}  //CO20180319, content="" screws up string2double(), better to leave as AUROSTD_NAN
        if(content.empty()){continue;}  //CO20180319
        if(content=="null"){continue;}  //CO20180319 - aflux integration!
        aurostd::string2tokens(content,stokens,",");
        if(keyword=="auid") {
          auid=content; // AUID
          vauid.clear();aflowlib::auid2vauid(auid,vauid);
          // create VAUID
        }
        //CO20180409 - added the else if's for speed, no need to go through more checks than necessary
        else if(keyword=="aurl") {aurl=content;aurostd::string2tokens(content,stokens,":");for(uint j=0;j<stokens.size();j++) vaurl.push_back(stokens.at(j));}
        //else if(keyword=="title") {title=content;}  //ME20190129 // OBSOLETE ME20200829 - not used anymore
        else if(keyword=="keywords") {keywords=content;aurostd::string2tokens(content,stokens,",");for(uint j=0;j<stokens.size();j++) vkeywords.push_back(stokens.at(j));}
        else if(keyword=="aflowlib_date") {aflowlib_date=content;aurostd::string2tokens(content,stokens,",");for(uint j=0;j<stokens.size();j++) vaflowlib_date.push_back(stokens.at(j));} //CO20200624 - adding LOCK date
        else if(keyword=="aflowlib_version") {aflowlib_version=content;}
        else if(keyword=="aflowlib_entries") {aflowlib_entries=content;aurostd::string2tokens(content,stokens,",");for(uint j=0;j<stokens.size();j++) vaflowlib_entries.push_back(stokens.at(j));}
        else if(keyword=="aflowlib_entries_number") {aflowlib_entries_number=aurostd::string2utype<int>(content);}
        else if(keyword=="aflow_version") {aflow_version=content;}
        else if(keyword=="catalog") {catalog=content;}
        else if(keyword=="data_api") {data_api=content;}
        else if(keyword=="data_source") {data_source=content;}
        else if(keyword=="data_language") {data_language=content;}
        else if(keyword=="error_status") {error_status=content;}
        else if(keyword=="author") {author=content;aurostd::string2tokens(content,stokens,",");for(uint j=0;j<stokens.size();j++) vauthor.push_back(stokens.at(j));}
        else if(keyword=="calculation_cores") {calculation_cores=aurostd::string2utype<int>(content);}
        else if(keyword=="calculation_memory") {calculation_memory=aurostd::string2utype<double>(content);}
        else if(keyword=="calculation_time") {calculation_time=aurostd::string2utype<double>(content);}
        else if(keyword=="corresponding") {corresponding=content;aurostd::string2tokens(content,stokens,",");for(uint j=0;j<stokens.size();j++) vcorresponding.push_back(stokens.at(j));}
        else if(keyword=="loop") {vloop.push_back(content);}  // CHECK THIS OUT IN THE FITURE
        else if(keyword=="node_CPU_Cores") {node_CPU_Cores=aurostd::string2utype<int>(content);}
        else if(keyword=="node_CPU_MHz") {node_CPU_MHz=aurostd::string2utype<double>(content);}
        else if(keyword=="node_CPU_Model") {node_CPU_Model=content;}
        else if(keyword=="node_RAM_GB") {node_RAM_GB=aurostd::string2utype<double>(content);}
        else if(keyword=="Bravais_lattice_orig") {Bravais_lattice_orig=content;}
        else if(keyword=="Bravais_lattice_relax") {Bravais_lattice_relax=content;}
        else if(keyword=="code") {code=content;}
        else if(keyword=="composition") {composition=content;for(uint j=0;j<stokens.size();j++) vcomposition.push_back(aurostd::string2utype<double>(stokens.at(j)));}
        else if(keyword=="compound") {compound=content;}
        else if(keyword=="density") {density=aurostd::string2utype<double>(content);}
        else if(keyword=="density_orig") {density_orig=aurostd::string2utype<double>(content);} //DX20190124 - add original crystal info
        else if(keyword=="dft_type") {dft_type=content;aurostd::string2tokens(content,stokens,",");for(uint j=0;j<stokens.size();j++) vdft_type.push_back(stokens.at(j));}
        else if(keyword=="eentropy_cell") {eentropy_cell=aurostd::string2utype<double>(content);}
        else if(keyword=="eentropy_atom") {eentropy_atom=aurostd::string2utype<double>(content);}
        else if(keyword=="Egap") {Egap=aurostd::string2utype<double>(content);}
        else if(keyword=="Egap_fit") {Egap_fit=aurostd::string2utype<double>(content);}
        else if(keyword=="energy_cell") {energy_cell=aurostd::string2utype<double>(content);}
        else if(keyword=="energy_atom") {energy_atom=aurostd::string2utype<double>(content);energy_atom_relax1=aurostd::string2utype<double>(content);}
        else if(keyword=="energy_cutoff") {energy_cutoff=aurostd::string2utype<double>(content);}
        else if(keyword=="delta_electronic_energy_convergence") {delta_electronic_energy_convergence=aurostd::string2utype<double>(content);}
        else if(keyword=="delta_electronic_energy_threshold") {delta_electronic_energy_threshold=aurostd::string2utype<double>(content);}
        else if(keyword=="nkpoints") {nkpoints=aurostd::string2utype<uint>(content);}
        else if(keyword=="nkpoints_irreducible") {nkpoints_irreducible=aurostd::string2utype<uint>(content);}
        else if(keyword=="kppra") {kppra=aurostd::string2utype<uint>(content);}
        else if(keyword=="kpoints") {kpoints=content;}
        else if(keyword=="kpoints_relax") {vector<int> tokens;aurostd::string2tokens(content,tokens,",");kpoints_nnn_relax=aurostd::vector2xvector(tokens);}  //ME20190129
        else if(keyword=="kpoints_static") {vector<int> tokens;aurostd::string2tokens(content,tokens,",");kpoints_nnn_static=aurostd::vector2xvector(tokens);}  //ME20190129
        else if(keyword=="kpoints_bands_path"){aurostd::string2tokens(content,kpoints_pairs,",");}  //ME20190129
        else if(keyword=="kpoints_bands_nkpts"){kpoints_bands_path_grid=aurostd::string2utype<int>(content);}  //ME20190129
        else if(keyword=="enthalpy_cell") {enthalpy_cell=aurostd::string2utype<double>(content);}
        else if(keyword=="enthalpy_atom") {enthalpy_atom=aurostd::string2utype<double>(content);}
        else if(keyword=="enthalpy_formation_cell") {enthalpy_formation_cell=aurostd::string2utype<double>(content);}
        else if(keyword=="enthalpy_formation_cce_300K_cell") {enthalpy_formation_cce_300K_cell=aurostd::string2utype<double>(content);} //CO20200624
        else if(keyword=="enthalpy_formation_cce_0K_cell") {enthalpy_formation_cce_0K_cell=aurostd::string2utype<double>(content);} //CO20200624
        else if(keyword=="enthalpy_formation_atom") {enthalpy_formation_atom=aurostd::string2utype<double>(content);}
        else if(keyword=="enthalpy_formation_cce_300K_atom") {enthalpy_formation_cce_300K_atom=aurostd::string2utype<double>(content);} //CO20200624
        else if(keyword=="enthalpy_formation_cce_0K_atom") {enthalpy_formation_cce_0K_atom=aurostd::string2utype<double>(content);} //CO20200624
        else if(keyword=="entropy_forming_ability") {entropy_forming_ability=aurostd::string2utype<double>(content);} //CO20200624
        else if(keyword=="entropic_temperature") {entropic_temperature=aurostd::string2utype<double>(content);}
        else if(keyword=="files") {files=content;for(uint j=0;j<stokens.size();j++) vfiles.push_back(stokens.at(j));}
        else if(keyword=="files_LIB") {files_LIB=content;for(uint j=0;j<stokens.size();j++) vfiles_LIB.push_back(stokens.at(j));}
        else if(keyword=="files_RAW") {files_RAW=content;for(uint j=0;j<stokens.size();j++) vfiles_RAW.push_back(stokens.at(j));}
        else if(keyword=="files_WEB") {files_WEB=content;for(uint j=0;j<stokens.size();j++) vfiles_WEB.push_back(stokens.at(j));}
        else if(keyword=="forces") {forces=content;for(uint j=0;j<stokens.size();j++) vforces.push_back(aurostd::string2utype<double>(stokens.at(j)));}  // FIX
        else if(keyword=="geometry") {
          geometry=content; 
          vgeometry.push_back(0.0);vgeometry.push_back(0.0);vgeometry.push_back(0.0);
          vgeometry.push_back(0.0);vgeometry.push_back(0.0);vgeometry.push_back(0.0);
          if(stokens.size()==6) for(uint j=0;j<stokens.size();j++) vgeometry.at(j)=aurostd::string2utype<double>(stokens.at(j));
        }
        //DX20190124 - add original crystal info - START
        else if(keyword=="geometry_orig") {
          geometry_orig=content; 
          vgeometry_orig.push_back(0.0);vgeometry_orig.push_back(0.0);vgeometry_orig.push_back(0.0);
          vgeometry_orig.push_back(0.0);vgeometry_orig.push_back(0.0);vgeometry_orig.push_back(0.0);
          if(stokens.size()==6) for(uint j=0;j<stokens.size();j++) vgeometry_orig.at(j)=aurostd::string2utype<double>(stokens.at(j));
        }
        //DX20190124 - add original crystal info - END
        else if(keyword=="lattice_system_orig") {lattice_system_orig=content;}
        else if(keyword=="lattice_variation_orig") {lattice_variation_orig=content;}
        else if(keyword=="lattice_system_relax") {lattice_system_relax=content;}
        else if(keyword=="lattice_variation_relax") {lattice_variation_relax=content;}
        else if(keyword=="ldau_TLUJ") {ldau_TLUJ=content;}
        else if(keyword=="ldau_type") {vLDAU[0].push_back(aurostd::string2utype<double>(content));}  //ME20190129
        else if(keyword=="ldau_l") {for(uint j=0; j<stokens.size();j++) vLDAU[1].push_back(aurostd::string2utype<double>(stokens[j]));}  //ME20190129
        else if(keyword=="ldau_u") {for(uint j=0; j<stokens.size();j++) vLDAU[2].push_back(aurostd::string2utype<double>(stokens[j]));}  //ME20190129
        else if(keyword=="ldau_j") {for(uint j=0; j<stokens.size();j++) vLDAU[3].push_back(aurostd::string2utype<double>(stokens[j]));}  //ME20190129
        else if(keyword=="natoms") {natoms=aurostd::string2utype<int>(content);}
        else if(keyword=="natoms_orig") {natoms_orig=aurostd::string2utype<int>(content);} //DX20190124 - add original crystal info
        else if(keyword=="nbondxx") {nbondxx=content;for(uint j=0;j<stokens.size();j++) vnbondxx.push_back(aurostd::string2utype<double>(stokens.at(j)));}
        else if(keyword=="nspecies") {nspecies=aurostd::string2utype<int>(content);}
        else if(keyword=="Pearson_symbol_orig") {Pearson_symbol_orig=content;}
        else if(keyword=="Pearson_symbol_relax") {Pearson_symbol_relax=content;}
        else if(keyword=="positions_cartesian") {positions_cartesian=content;for(uint j=0;j<stokens.size();j++) vpositions_cartesian.push_back(aurostd::string2utype<double>(stokens.at(j)));}  // FIX
        else if(keyword=="positions_fractional") {positions_fractional=content;for(uint j=0;j<stokens.size();j++) vpositions_fractional.push_back(aurostd::string2utype<double>(stokens.at(j)));}  // FIX
        else if(keyword=="pressure") {pressure=aurostd::string2utype<double>(content);}
        else if(keyword=="stress_tensor") {
          stress_tensor=content; 
          vstress_tensor.push_back(0.0);vstress_tensor.push_back(0.0);vstress_tensor.push_back(0.0);
          vstress_tensor.push_back(0.0);vstress_tensor.push_back(0.0);vstress_tensor.push_back(0.0);
          vstress_tensor.push_back(0.0);vstress_tensor.push_back(0.0);vstress_tensor.push_back(0.0);
          if(stokens.size()==6) for(uint j=0;j<stokens.size();j++) vstress_tensor.at(j)=aurostd::string2utype<double>(stokens.at(j));
        }
        else if(keyword=="pressure_residual") {pressure_residual=aurostd::string2utype<double>(content);}
        else if(keyword=="Pulay_stress") {Pulay_stress=aurostd::string2utype<double>(content);}
        else if(keyword=="prototype") {prototype=content;}  // apennsy
        else if(keyword=="PV_cell") {PV_cell=aurostd::string2utype<double>(content);}
        else if(keyword=="PV_atom") {PV_atom=aurostd::string2utype<double>(content);}
        else if(keyword=="scintillation_attenuation_length") {scintillation_attenuation_length=aurostd::string2utype<double>(content);}
        else if(keyword=="sg") {sg=content;for(uint j=0;j<stokens.size();j++) vsg.push_back(stokens.at(j));} //CO20180101
        else if(keyword=="sg2") {sg2=content;for(uint j=0;j<stokens.size();j++) vsg2.push_back(stokens.at(j));} //CO20180101
        else if(keyword=="spacegroup_orig") {spacegroup_orig=content;}
        else if(keyword=="spacegroup_relax") {spacegroup_relax=content;}
        else if(keyword=="species") {species=content;for(uint j=0;j<stokens.size();j++) vspecies.push_back(stokens.at(j));}
        else if(keyword=="species_pp") {species_pp=content;for(uint j=0;j<stokens.size();j++) vspecies_pp.push_back(stokens.at(j));}
        else if(keyword=="species_pp_version") {species_pp_version=content;for(uint j=0;j<stokens.size();j++) vspecies_pp_version.push_back(stokens.at(j));}
        else if(keyword=="species_pp_ZVAL") {species_pp_ZVAL=content;for(uint j=0;j<stokens.size();j++) vspecies_pp_ZVAL.push_back(aurostd::string2utype<double>(stokens.at(j)));}
        else if(keyword=="species_pp_AUID") {species_pp_AUID=content;for(uint j=0;j<stokens.size();j++) vspecies_pp_AUID.push_back(stokens.at(j));}
        else if(keyword=="metagga" || keyword=="METAGGA") {METAGGA=content;}
        else if(keyword=="spin_cell") {spin_cell=aurostd::string2utype<double>(content);}
        else if(keyword=="spin_atom") {spin_atom=aurostd::string2utype<double>(content);}
        else if(keyword=="spinD") {spinD=content;for(uint j=0;j<stokens.size();j++) vspinD.push_back(aurostd::string2utype<double>(stokens.at(j)));}
        else if(keyword=="spinD_magmom_orig") {spinD_magmom_orig=content;for(uint j=0;j<stokens.size();j++) vspinD_magmom_orig.push_back(aurostd::string2utype<double>(stokens.at(j)));}
        else if(keyword=="spinF") {spinF=aurostd::string2utype<double>(content);}
        else if(keyword=="sponsor") {sponsor=content;aurostd::string2tokens(content,stokens,",");for(uint j=0;j<stokens.size();j++) vsponsor.push_back(stokens.at(j));}
        else if(keyword=="stoichiometry") {stoichiometry=content;for(uint j=0;j<stokens.size();j++) vstoichiometry.push_back(aurostd::string2utype<double>(stokens.at(j)));}
        else if(keyword=="Egap_type") {Egap_type=content;}
        else if(keyword=="valence_cell_std") {valence_cell_std=aurostd::string2utype<double>(content);}
        else if(keyword=="valence_cell_iupac") {valence_cell_iupac=aurostd::string2utype<double>(content);}
        else if(keyword=="volume_cell") {volume_cell=aurostd::string2utype<double>(content);}
        else if(keyword=="volume_atom") {volume_atom=aurostd::string2utype<double>(content);}
        else if(keyword=="volume_cell_orig") {volume_cell_orig=aurostd::string2utype<double>(content);} //DX20190124 - add original crystal info
        else if(keyword=="volume_atom_orig") {volume_atom_orig=aurostd::string2utype<double>(content);} //DX20190124 - add original crystal info
        // legacy
        else if(keyword=="server") {vserver.push_back(content);}
        else if(keyword=="stoich") {aurostd::string2tokens(ventry.at(i),tokens,"=");stoich=tokens.at(1);aurostd::string2tokens(stoich,stokens);for(uint j=0;j<stokens.size();j++) vstoich.push_back(aurostd::string2utype<double>(stokens.at(j)));}
        //DX20190124 - added original symmetry info - START
        // SYMMETRY
        else if(keyword=="crystal_family_orig") {crystal_family_orig=content;}
        else if(keyword=="crystal_system_orig") {crystal_system_orig=content;}
        else if(keyword=="crystal_class_orig") {crystal_class_orig=content;}
        else if(keyword=="point_group_Hermann_Mauguin_orig") {point_group_Hermann_Mauguin_orig=content;}
        else if(keyword=="point_group_Schoenflies_orig") {point_group_Schoenflies_orig=content;}
        else if(keyword=="point_group_orbifold_orig") {point_group_orbifold_orig=content;}
        else if(keyword=="point_group_type_orig") {point_group_type_orig=content;}
        else if(keyword=="point_group_order_orig") {point_group_order=aurostd::string2utype<uint>(content);}
        else if(keyword=="point_group_structure_orig") {point_group_structure_orig=content;}
        else if(keyword=="Bravais_lattice_lattice_type_orig") {Bravais_lattice_lattice_type_orig=content;}
        else if(keyword=="Bravais_lattice_lattice_variation_type_orig") {Bravais_lattice_lattice_variation_type_orig=content;}
        else if(keyword=="Bravais_lattice_lattice_system_orig") {Bravais_lattice_lattice_system_orig=content;}
        else if(keyword=="Bravais_superlattice_lattice_type_orig") {Bravais_superlattice_lattice_type_orig=content;}
        else if(keyword=="Bravais_superlattice_lattice_variation_type_orig") {Bravais_superlattice_lattice_variation_type_orig=content;}
        else if(keyword=="Bravais_superlattice_lattice_system_orig") {Bravais_superlattice_lattice_system_orig=content;}
        else if(keyword=="Pearson_symbol_superlattice_orig") {Pearson_symbol_superlattice_orig=content;}
        else if(keyword=="reciprocal_geometry_orig") {
          reciprocal_geometry_orig=content; 
          vreciprocal_geometry_orig.push_back(0.0);vreciprocal_geometry_orig.push_back(0.0);vreciprocal_geometry_orig.push_back(0.0);
          vreciprocal_geometry_orig.push_back(0.0);vreciprocal_geometry_orig.push_back(0.0);vreciprocal_geometry_orig.push_back(0.0);
          if(stokens.size()==6) for(uint j=0;j<stokens.size();j++) vreciprocal_geometry_orig.at(j)=aurostd::string2utype<double>(stokens.at(j));
        }
        else if(keyword=="reciprocal_volume_cell_orig") {reciprocal_volume_cell_orig=aurostd::string2utype<double>(content);}
        else if(keyword=="reciprocal_lattice_type_orig") {reciprocal_lattice_type_orig=content;}
        else if(keyword=="reciprocal_lattice_variation_type_orig") {reciprocal_lattice_variation_type_orig=content;}
        else if(keyword=="Wyckoff_letters_orig") {Wyckoff_letters_orig=content;}
        else if(keyword=="Wyckoff_multiplicities_orig") {Wyckoff_multiplicities_orig=content;}
        else if(keyword=="Wyckoff_site_symmetries_orig") {Wyckoff_site_symmetries_orig=content;}
        //DX20190124 - added original symmetry info - END
        //DX20180823 - added more symmetry info - START
        // SYMMETRY
        else if(keyword=="crystal_family") {crystal_family=content;}
        else if(keyword=="crystal_system") {crystal_system=content;}
        else if(keyword=="crystal_class") {crystal_class=content;}
        else if(keyword=="point_group_Hermann_Mauguin") {point_group_Hermann_Mauguin=content;}
        else if(keyword=="point_group_Schoenflies") {point_group_Schoenflies=content;}
        else if(keyword=="point_group_orbifold") {point_group_orbifold=content;}
        else if(keyword=="point_group_type") {point_group_type=content;}
        else if(keyword=="point_group_order") {point_group_order=aurostd::string2utype<uint>(content);}
        else if(keyword=="point_group_structure") {point_group_structure=content;}
        else if(keyword=="Bravais_lattice_lattice_type") {Bravais_lattice_lattice_type=content;}
        else if(keyword=="Bravais_lattice_lattice_variation_type") {Bravais_lattice_lattice_variation_type=content;}
        else if(keyword=="Bravais_lattice_lattice_system") {Bravais_lattice_lattice_system=content;}
        else if(keyword=="Bravais_superlattice_lattice_type") {Bravais_superlattice_lattice_type=content;}
        else if(keyword=="Bravais_superlattice_lattice_variation_type") {Bravais_superlattice_lattice_variation_type=content;}
        else if(keyword=="Bravais_superlattice_lattice_system") {Bravais_superlattice_lattice_system=content;}
        else if(keyword=="Pearson_symbol_superlattice") {Pearson_symbol_superlattice=content;}
        else if(keyword=="reciprocal_geometry") {
          reciprocal_geometry=content; 
          vreciprocal_geometry.push_back(0.0);vreciprocal_geometry.push_back(0.0);vreciprocal_geometry.push_back(0.0);
          vreciprocal_geometry.push_back(0.0);vreciprocal_geometry.push_back(0.0);vreciprocal_geometry.push_back(0.0);
          if(stokens.size()==6) for(uint j=0;j<stokens.size();j++) vreciprocal_geometry.at(j)=aurostd::string2utype<double>(stokens.at(j));
        }
        else if(keyword=="reciprocal_volume_cell") {reciprocal_volume_cell=aurostd::string2utype<double>(content);}
        else if(keyword=="reciprocal_lattice_type") {reciprocal_lattice_type=content;}
        else if(keyword=="reciprocal_lattice_variation_type") {reciprocal_lattice_variation_type=content;}
        else if(keyword=="Wyckoff_letters") {Wyckoff_letters=content;}
        else if(keyword=="Wyckoff_multiplicities") {Wyckoff_multiplicities=content;}
        else if(keyword=="Wyckoff_site_symmetries") {Wyckoff_site_symmetries=content;}
        //DX20180823 - added more symmetry info - END
        //DX20190209 - added anrl info - START
        else if(keyword=="aflow_prototype_label_orig") {aflow_prototype_label_orig=content;}
        else if(keyword=="aflow_prototype_parameter_list_orig") {aflow_prototype_parameter_list_orig=content;}
        else if(keyword=="aflow_prototype_parameter_values_orig") {aflow_prototype_parameter_values_orig=content;}
        else if(keyword=="aflow_prototype_label_relax") {aflow_prototype_label_relax=content;}
        else if(keyword=="aflow_prototype_parameter_list_relax") {aflow_prototype_parameter_list_relax=content;}
        else if(keyword=="aflow_prototype_parameter_values_relax") {aflow_prototype_parameter_values_relax=content;}
        //DX20190209 - added anrl info - END
        else if(keyword=="pocc_parameters") {pocc_parameters=content;}  //CO20200731
        // AGL/AEL
        else if(keyword=="agl_thermal_conductivity_300K") {agl_thermal_conductivity_300K=aurostd::string2utype<double>(content);}
        else if(keyword=="agl_debye") {agl_debye=aurostd::string2utype<double>(content);}
        else if(keyword=="agl_acoustic_debye") {agl_acoustic_debye=aurostd::string2utype<double>(content);}
        else if(keyword=="agl_gruneisen") {agl_gruneisen=aurostd::string2utype<double>(content);}
        else if(keyword=="agl_heat_capacity_Cv_300K") {agl_heat_capacity_Cv_300K=aurostd::string2utype<double>(content);}
        else if(keyword=="agl_heat_capacity_Cp_300K") {agl_heat_capacity_Cp_300K=aurostd::string2utype<double>(content);}
        else if(keyword=="agl_thermal_expansion_300K") {agl_thermal_expansion_300K=aurostd::string2utype<double>(content);}
        else if(keyword=="agl_bulk_modulus_static_300K") {agl_bulk_modulus_static_300K=aurostd::string2utype<double>(content);}
        else if(keyword=="agl_bulk_modulus_isothermal_300K") {agl_bulk_modulus_isothermal_300K=aurostd::string2utype<double>(content);}
        else if(keyword=="agl_poisson_ratio_source") {agl_poisson_ratio_source=content;} //CT20181212
        else if(keyword=="agl_vibrational_free_energy_300K_cell") {agl_vibrational_free_energy_300K_cell=aurostd::string2utype<double>(content);} //CT20181212
        else if(keyword=="agl_vibrational_free_energy_300K_atom") {agl_vibrational_free_energy_300K_atom=aurostd::string2utype<double>(content);} //CT20181212
        else if(keyword=="agl_vibrational_entropy_300K_cell") {agl_vibrational_entropy_300K_cell=aurostd::string2utype<double>(content);} //CT20181212
        else if(keyword=="agl_vibrational_entropy_300K_atom") {agl_vibrational_entropy_300K_atom=aurostd::string2utype<double>(content);} //CT20181212
        else if(keyword=="ael_poisson_ratio") {ael_poisson_ratio=aurostd::string2utype<double>(content);}
        else if(keyword=="ael_bulk_modulus_voigt") {ael_bulk_modulus_voigt=aurostd::string2utype<double>(content);}
        else if(keyword=="ael_bulk_modulus_reuss") {ael_bulk_modulus_reuss=aurostd::string2utype<double>(content);}
        else if(keyword=="ael_shear_modulus_voigt") {ael_shear_modulus_voigt=aurostd::string2utype<double>(content);}
        else if(keyword=="ael_shear_modulus_reuss") {ael_shear_modulus_reuss=aurostd::string2utype<double>(content);}
        else if(keyword=="ael_bulk_modulus_vrh") {ael_bulk_modulus_vrh=aurostd::string2utype<double>(content);}
        else if(keyword=="ael_shear_modulus_vrh") {ael_shear_modulus_vrh=aurostd::string2utype<double>(content);}
        else if(keyword=="ael_elastic_anisotropy") {ael_elastic_anisotropy=aurostd::string2utype<double>(content);} //CO20181129
        else if(keyword=="ael_youngs_modulus_vrh") {ael_youngs_modulus_vrh=aurostd::string2utype<double>(content);} //CT20181212
        else if(keyword=="ael_speed_sound_transverse") {ael_speed_sound_transverse=aurostd::string2utype<double>(content);} //CT20181212
        else if(keyword=="ael_speed_sound_longitudinal") {ael_speed_sound_longitudinal=aurostd::string2utype<double>(content);} //CT20181212
        else if(keyword=="ael_speed_sound_average") {ael_speed_sound_average=aurostd::string2utype<double>(content);} //CT20181212
        else if(keyword=="ael_pughs_modulus_ratio") {ael_pughs_modulus_ratio=aurostd::string2utype<double>(content);} //CT20181212
        else if(keyword=="ael_debye_temperature") {ael_debye_temperature=aurostd::string2utype<double>(content);} //CT20181212
        else if(keyword=="ael_applied_pressure") {ael_applied_pressure=aurostd::string2utype<double>(content);} //CT20181212
        else if(keyword=="ael_average_external_pressure") {ael_average_external_pressure=aurostd::string2utype<double>(content);} //CT20181212
        //ME20191105 BEGIN
        else if(keyword=="ael_stiffness_tensor") {
          xmatrix<double> tensor(6,6);
          vector<string> rows;
          vector<double> r;
          aurostd::string2tokens(content, rows, ";");
          if (rows.size() != 6) {
            stringstream message;
            message << "Could not read ael_stiffness_tensor: wrong number of rows"
              << " (found " << rows.size() << ", need 6).";
            throw aurostd::xerror(_AFLOW_FILE_NAME_,function, message, _FILE_CORRUPT_);
          } else {
            for (int i = 0; i < 6; i++) {
              aurostd::string2tokens(rows[i], r, ",");
              if (r.size() != 6) {
                stringstream message;
                message << "Could not read ael_stiffness_tensor: wrong number of columns"
                  << " in row " << (i + 1)
                  << " (found " << rows.size() << ", need 6).";
                throw aurostd::xerror(_AFLOW_FILE_NAME_,function, message, _FILE_CORRUPT_);
              } else {
                for (int j = 0; j < 6; j++) {
                  tensor[i + 1][j + 1] = r[j];
                }
              }
            }
          }
          ael_stiffness_tensor = tensor;
        } else if (keyword == "ael_compliance_tensor") {
          xmatrix<double> tensor(6,6);
          vector<string> rows;
          vector<double> r;
          aurostd::string2tokens(content, rows, ";");
          if (rows.size() != 6) {
            stringstream message;
            message << "Could not read ael_compliance_tensor: wrong number of rows"
              << " (found " << rows.size() << ", need 6).";
            throw aurostd::xerror(_AFLOW_FILE_NAME_,function, message, _FILE_CORRUPT_);
          } else {
            for (int i = 0; i < 6; i++) {
              aurostd::string2tokens(rows[i], r, ",");
              if (r.size() != 6) {
                stringstream message;
                message << "Could not read ael_compliance_tensor: wrong number of columns"
                  << " in row " << (i + 1)
                  << " (found " << rows.size() << ", need 6).";
                throw aurostd::xerror(_AFLOW_FILE_NAME_,function, message, _FILE_CORRUPT_);
              } else {
                for (int j = 0; j < 6; j++) {
                  tensor[i + 1][j + 1] = r[j];
                }
              }
            }
          }
          ael_compliance_tensor = tensor;
        }
        //ME20191105 END
        //AS20200901 BEGIN
        // QHA
        else if(keyword=="gruneisen_qha") {gruneisen_qha=aurostd::string2utype<double>(content);}
        else if(keyword=="gruneisen_qha_300K") {gruneisen_qha_300K=aurostd::string2utype<double>(content);}
        else if(keyword=="thermal_expansion_qha_300K") {thermal_expansion_qha_300K=aurostd::string2utype<double>(content);}
        else if(keyword=="modulus_bulk_qha_300K") {modulus_bulk_qha_300K=aurostd::string2utype<double>(content);}
        //AS20200901 END
        //AS20201008 BEGIN
        else if(keyword=="modulus_bulk_derivative_pressure_qha_300K") {modulus_bulk_derivative_pressure_qha_300K=aurostd::string2utype<double>(content);}
        else if(keyword=="heat_capacity_Cv_atom_qha_300K") {heat_capacity_Cv_atom_qha_300K=aurostd::string2utype<double>(content);}
        else if(keyword=="heat_capacity_Cv_cell_qha_300K") {heat_capacity_Cv_cell_qha_300K=aurostd::string2utype<double>(content);}
        else if(keyword=="heat_capacity_Cp_atom_qha_300K") {heat_capacity_Cp_atom_qha_300K=aurostd::string2utype<double>(content);}
        else if(keyword=="heat_capacity_Cp_cell_qha_300K") {heat_capacity_Cp_cell_qha_300K=aurostd::string2utype<double>(content);}
        else if(keyword=="volume_atom_qha_300K") {volume_atom_qha_300K=aurostd::string2utype<double>(content);}
        else if(keyword=="energy_free_atom_qha_300K") {energy_free_atom_qha_300K=aurostd::string2utype<double>(content);}
        else if(keyword=="energy_free_cell_qha_300K") {energy_free_cell_qha_300K=aurostd::string2utype<double>(content);}
        //AS20201008 END
        // BADER
        else if(keyword=="bader_net_charges") {bader_net_charges=content;aurostd::string2tokens<double>(content,vbader_net_charges,",");}
        else if(keyword=="bader_atomic_volumes") {bader_atomic_volumes=content;aurostd::string2tokens<double>(content,vbader_atomic_volumes,",");}
      }
    }
    //ME20190129 - FIX vLDAU
    if (vLDAU[0].size()) vLDAU[0].assign(vLDAU[1].size(), vLDAU[0][0]);
    // FIX LOOP
    loop="";
    vloop.push_back("aflowlib");
    //    for(uint j=0;j<vloop.size();j++) loop+=vloop.at(j)+(j<vloop.size()-1?", ":"");
    for(uint j=0;j<vloop.size();j++) loop+=vloop.at(j)+(j<vloop.size()-1?",":""); // no space
    // FIX SERVER
    server="";
    for(uint j=0;j<vserver.size();j++) {
      server+=vserver.at(j)+(j<vserver.size()-1?", ":"");
      vserverdir.push_back(*(new vector<string>(0))); // space
    }
    // FIX ICSD
    if(aurostd::substring2bool(prototype,"_ICSD_")) {
      aurostd::string2tokens(prototype,tokens,"_");
      icsd=tokens.at(tokens.size()-1);
    }
    // FIX APENNSY
    structure_name=prototype;
    structure_description=prototype;
    distance_gnd=999999; // gotta calculate it
    distance_tie=999999; // gotta calculate it
    pureA=FALSE;pureB=FALSE;
    fcc=FALSE; bcc=FALSE;hcp=FALSE;
    stoich_a=999999;stoich_b=999999;
    bond_aa=999999;bond_ab=999999;bond_bb=999999;
    vNsgroup.clear();vsgroup.clear();vstr.clear();  // apennsy
    // DONE
    if(0) {							
      bool html=FALSE; //TRUE;  //CO20201220
      oss << "Keywords" << endl;
      oss << "auid=" << auid << (html?"<br>":"") << endl;
      oss << "aurl=" << aurl << (html?"<br>":"") << endl;
      //oss << "title=" << title << (html?"<br>":"") << endl;  //ME20190129  // OBSOLETE ME20200829 - not used anymore
      oss << "keywords=" << keywords << (html?"<br>":"") << "  vkeywords= ";for(uint j=0;j<vkeywords.size();j++) oss << vkeywords.at(j) << " "; oss << (html?"<br>":"") << endl;
      oss << "Optional controls keywords (alphabetic order)" << endl;
      oss << "aflowlib_date=" << aflowlib_date << (html?"<br>":"") << endl; 
      oss << "aflowlib_version=" << aflowlib_version << (html?"<br>":"") << endl; 
      oss << "aflowlib_entries=" << aflowlib_entries << (html?"<br>":"") << endl; 
      oss << "aflowlib_entries_number=" << aflowlib_entries_number << (html?"<br>":"") << endl; 
      oss << "aflow_version=" << aflow_version << (html?"<br>":"") << endl; 
      oss << "catalog=" << catalog << (html?"<br>":"") << endl; 
      oss << "data_api=" << data_api << (html?"<br>":"") << endl; 
      oss << "data_source=" << data_source << (html?"<br>":"") << endl; 
      oss << "data_language=" << data_language << (html?"<br>":"") << endl; 
      oss << "error_status=" << error_status << (html?"<br>":"") << endl; 
      oss << "author=" << author << (html?"<br>":"") << "  vauthor= ";for(uint j=0;j<vauthor.size();j++) oss << vauthor.at(j) << " "; oss << (html?"<br>":"") << endl;
      oss << "calculation_cores=" << calculation_cores << (html?"<br>":"") << endl; 
      oss << "calculation_memory=" << calculation_memory << (html?"<br>":"") << endl; 
      oss << "calculation_time=" << calculation_time << (html?"<br>":"") << endl; 
      oss << "corresponding=" << corresponding << (html?"<br>":"") << "  vcorresponding= ";for(uint j=0;j<vcorresponding.size();j++) oss << vcorresponding.at(j) << " "; oss << (html?"<br>":"") << endl;
      oss << "loop=" << loop << (html?"<br>":"") << "  vloop= ";for(uint j=0;j<vloop.size();j++) oss << vloop.at(j) << " "; oss << (html?"<br>":"") << endl;
      oss << "node_CPU_Cores=" << node_CPU_Cores << (html?"<br>":"") << endl; 
      oss << "node_CPU_MHz=" << node_CPU_MHz << (html?"<br>":"") << endl; 
      oss << "node_CPU_Model=" << node_CPU_Model << (html?"<br>":"") << endl; 
      oss << "node_RAM_GB=" << node_RAM_GB << (html?"<br>":"") << endl; 
      oss << "Optional materials keywords (alphabetic order)" << endl;
      oss << "Bravais_lattice_orig=" << Bravais_lattice_orig << (html?"<br>":"") << endl;
      oss << "Bravais_lattice_relax=" << Bravais_lattice_relax << (html?"<br>":"") << endl;
      oss << "code=" << code << (html?"<br>":"") << endl;
      oss << "composition=" << composition << "  vcomposition= ";for(uint j=0;j<vcomposition.size();j++) oss << vcomposition.at(j) << " "; oss << (html?"<br>":"") << endl;
      oss << "compound=" << compound << (html?"<br>":"") << endl;
      oss << "density=" << density << (html?"<br>":"") << endl;
      oss << "density_orig=" << density_orig << (html?"<br>":"") << endl; //DX20190124 - add original crystal info
      oss << "dft_type=" << dft_type << (html?"<br>":"") << "  vdft_type= ";for(uint j=0;j<vdft_type.size();j++) oss << vdft_type.at(j) << " "; oss << (html?"<br>":"") << endl;
      oss << "eentropy_cell=" << eentropy_cell << (html?"<br>":"") << endl; 
      oss << "eentropy_atom=" << eentropy_atom << (html?"<br>":"") << endl; 
      oss << "Egap=" << Egap << (html?"<br>":"") << endl; 
      oss << "Egap_fit=" << Egap_fit << (html?"<br>":"") << endl; 
      oss << "Egap_type=" << Egap_type << (html?"<br>":"") << endl;
      oss << "energy_cell=" << energy_cell << (html?"<br>":"") << endl; 
      oss << "energy_atom=" << energy_atom << (html?"<br>":"") << endl; 
      oss << "energy_cutoff=" << energy_cutoff << (html?"<br>":"") << endl; 
      oss << "delta_electronic_energy_convergence=" << delta_electronic_energy_convergence << (html?"<br>":"") << endl; 
      oss << "delta_electronic_energy_threshold=" << delta_electronic_energy_threshold << (html?"<br>":"") << endl; 
      oss << "nkpoints=" << nkpoints << (html?"<br>":"") << endl; 
      oss << "nkpoints_irreducible=" << nkpoints_irreducible << (html?"<br>":"") << endl; 
      oss << "kppra=" << kppra << (html?"<br>":"") << endl; 
      oss << "kpoints_relax=" << aurostd::joinWDelimiter(kpoints_nnn_relax, ",") << (html?"<br>":"") << endl;  //ME20190129
      oss << "kpoints_static=" << aurostd::joinWDelimiter(kpoints_nnn_static, ",") << (html?"<br>":"") << endl;  //ME20190129
      oss << "kpoints_bands_path=" << aurostd::joinWDelimiter(kpoints_pairs, " | ") << endl;  //ME20190129
      oss << "kpoints_bands_nkpts=" << kpoints_bands_path_grid << (html?"<br>":"") << endl;  //ME20190129
      oss << "kpoints=" << kpoints << (html?"<br>":"") << endl;      
      oss << "enthalpy_cell=" << enthalpy_cell << (html?"<br>":"") << endl; 
      oss << "enthalpy_atom=" << enthalpy_atom << (html?"<br>":"") << endl; 
      oss << "enthalpy_formation_cell=" << enthalpy_formation_cell << (html?"<br>":"") << endl; 
      oss << "enthalpy_formation_cce_300K_cell=" << enthalpy_formation_cce_300K_cell << (html?"<br>":"") << endl;   //CO20200624
      oss << "enthalpy_formation_cce_0K_cell=" << enthalpy_formation_cce_0K_cell << (html?"<br>":"") << endl;   //CO20200624
      oss << "enthalpy_formation_atom=" << enthalpy_formation_atom << (html?"<br>":"") << endl; 
      oss << "enthalpy_formation_cce_300K_atom=" << enthalpy_formation_cce_300K_atom << (html?"<br>":"") << endl;   //CO20200624
      oss << "enthalpy_formation_cce_0K_atom=" << enthalpy_formation_cce_0K_atom << (html?"<br>":"") << endl;   //CO20200624
      oss << "entropy_forming_ability=" << entropy_forming_ability << (html?"<br>":"") << endl;   //CO20200624
      oss << "entropic_temperature=" << entropic_temperature << (html?"<br>":"") << endl; 
      // oss << "files=" << files << "  vfiles= ";for(uint j=0;j<vfiles.size();j++) oss << vfiles.at(j) << " "; oss << (html?"<br>":"") << endl;
      // oss << "files_LIB=" << files_LIB << "  vfiles_LIB= ";for(uint j=0;j<vfiles_LIB.size();j++) oss << vfiles_LIB.at(j) << " "; oss << (html?"<br>":"") << endl;
      // oss << "files_RAW=" << files_RAW << "  vfiles_RAW= ";for(uint j=0;j<vfiles_RAW.size();j++) oss << vfiles_RAW.at(j) << " "; oss << (html?"<br>":"") << endl;
      // oss << "files_WEB=" << files_WEB << "  vfiles_WEB= ";for(uint j=0;j<vfiles_WEB.size();j++) oss << vfiles_WEB.at(j) << " "; oss << (html?"<br>":"") << endl;
      // oss << "forces=" << forces << "  vforces= ";for(uint j=0;j<vforces.size();j++) oss << vforces.at(j) << " "; oss << (html?"<br>":"") << endl;
      oss << "geometry=" << geometry << "  vgeometry= ";for(uint j=0;j<vgeometry.size();j++) oss << vgeometry.at(j) << " "; oss << (html?"<br>":"") << endl;
      oss << "geometry_orig=" << geometry_orig << "  vgeometry_orig= ";for(uint j=0;j<vgeometry_orig.size();j++) oss << vgeometry_orig.at(j) << " "; oss << (html?"<br>":"") << endl;
      oss << "lattice_system_orig=" << lattice_system_orig << (html?"<br>":"") << endl;
      oss << "lattice_variation_orig=" << lattice_variation_orig << (html?"<br>":"") << endl;
      oss << "lattice_system_relax=" << lattice_system_relax << (html?"<br>":"") << endl;
      oss << "lattice_variation_relax=" << lattice_variation_relax << (html?"<br>":"") << endl;
      oss << "ldau_TLUJ=" << ldau_TLUJ << (html?"<br>":"") << endl;      
      if (vLDAU.size()>0 && vLDAU[0].size()) {oss << "ldau_type=" << ((int) vLDAU[0][0]) << (html?"<br>":"") << endl;}  //ME20190129
      if (vLDAU.size()>1 && vLDAU[1].size()) {oss << "ldau_l="; oss << aurostd::joinWDelimiter(aurostd::vecDouble2vecString(vLDAU[1], 0), ",") << (html?"<br>":"") << endl;}  //ME20190129
      if (vLDAU.size()>2 && vLDAU[2].size()) {oss << "ldau_u="; oss << aurostd::joinWDelimiter(aurostd::vecDouble2vecString(vLDAU[2], 9), ",") << (html?"<br>":"") << endl;}  //ME20190129
      if (vLDAU.size()>3 && vLDAU[3].size()) {oss << "ldau_j="; oss << aurostd::joinWDelimiter(aurostd::vecDouble2vecString(vLDAU[3], 9), ",") << (html?"<br>":"") << endl;}  //ME20190129
      oss << "natoms=" << natoms << (html?"<br>":"") << endl;
      oss << "natoms_orig=" << natoms_orig << (html?"<br>":"") << endl; //DX20190124 - add original crystal info
      oss << "nbondxx=" << nbondxx << "  vnbondxx= ";for(uint j=0;j<vnbondxx.size();j++) oss << vnbondxx.at(j) << " "; oss << (html?"<br>":"") << endl;
      oss << "nspecies=" << nspecies << (html?"<br>":"") << endl;
      oss << "Pearson_symbol_orig=" << Pearson_symbol_orig << (html?"<br>":"") << endl;
      oss << "Pearson_symbol_relax=" << Pearson_symbol_relax << (html?"<br>":"") << endl;
      // oss << "positions_cartesian=" << positions_cartesian << "  vpositions_cartesian= ";for(uint j=0;j<vpositions_cartesian.size();j++) oss << vpositions_cartesian.at(j) << " "; oss << (html?"<br>":"") << endl;
      // oss << "positions_fractional=" << positions_fractional << "  vpositions_fractional= ";for(uint j=0;j<vpositions_fractional.size();j++) oss << vpositions_fractional.at(j) << " "; oss << (html?"<br>":"") << endl;
      oss << "pressure=" << pressure << (html?"<br>":"") << endl; 
      oss << "stress_tensor=" << stress_tensor << "  vstress_tensor= ";for(uint j=0;j<vstress_tensor.size();j++) oss << vstress_tensor.at(j) << " "; oss << (html?"<br>":"") << endl;
      oss << "pressure_residual=" << pressure_residual << (html?"<br>":"") << endl; 
      oss << "Pulay_stress=" << Pulay_stress << (html?"<br>":"") << endl; 
      oss << "prototype=" << prototype << (html?"<br>":"") << endl;
      oss << "PV_cell=" << PV_cell << (html?"<br>":"") << endl; 
      oss << "PV_atom=" << PV_atom << (html?"<br>":"") << endl; 
      oss << "scintillation_attenuation_length=" << scintillation_attenuation_length << (html?"<br>":"") << endl;
      oss << "sg=" << sg << (html?"<br>":"") << endl;
      oss << "sg2=" << sg2 << (html?"<br>":"") << endl;
      oss << "spacegroup_orig=" << spacegroup_orig << (html?"<br>":"") << endl;
      oss << "spacegroup_relax=" << spacegroup_relax << (html?"<br>":"") << endl;
      oss << "species=" << species << "  vspecies= ";for(uint j=0;j<vspecies.size();j++) oss << vspecies.at(j) << " "; oss << (html?"<br>":"") << endl;
      oss << "species_pp=" << species_pp << "  vspecies_pp= ";for(uint j=0;j<vspecies_pp.size();j++) oss << vspecies_pp.at(j) << " "; oss << (html?"<br>":"") << endl;
      oss << "species_pp_version=" << species_pp_version << "  vspecies_pp_version= ";for(uint j=0;j<vspecies_pp_version.size();j++) oss << vspecies_pp_version.at(j) << " "; oss << (html?"<br>":"") << endl;
      oss << "species_pp_ZVAL=" << species_pp_ZVAL << "  vspecies_pp_ZVAL= ";for(uint j=0;j<vspecies_pp_ZVAL.size();j++) oss << vspecies_pp_ZVAL.at(j) << " "; oss << (html?"<br>":"") << endl;
      oss << "species_pp_AUID=" << species_pp_AUID << "  vspecies_pp_AUID= ";for(uint j=0;j<vspecies_pp_AUID.size();j++) oss << vspecies_pp_AUID.at(j) << " "; oss << (html?"<br>":"") << endl;
      oss << "metagga=" << METAGGA << (html?"<br>":"") << endl;
      oss << "spin_cell=" << spin_cell << (html?"<br>":"") << endl; 
      oss << "spin_atom=" << spin_atom << (html?"<br>":"") << endl; 
      oss << "spinD=" << spinD << "  vspinD= "; for(uint j=0;j<vspinD.size();j++) oss << vspinD.at(j) << " "; oss << (html?"<br>":"") << endl;
      oss << "spinD_magmom_orig=" << spinD_magmom_orig << "  vspinD_magmom_orig= "; for(uint j=0;j<vspinD_magmom_orig.size();j++) oss << vspinD_magmom_orig.at(j) << " "; oss << (html?"<br>":"") << endl;
      oss << "spinF=" << spinF << (html?"<br>":"") << endl;
      oss << "sponsor=" << sponsor << (html?"<br>":"") << "  vsponsor= ";for(uint j=0;j<vsponsor.size();j++) oss << vsponsor.at(j) << " "; oss << (html?"<br>":"") << endl;
      oss << "stoichiometry=" << stoichiometry << "  vstoichiometry= ";for(uint j=0;j<vstoichiometry.size();j++) oss << vstoichiometry.at(j) << " "; oss << (html?"<br>":"") << endl;
      oss << "valence_cell_std=" << valence_cell_std << (html?"<br>":"") << endl; 
      oss << "valence_cell_iupac=" << valence_cell_iupac << (html?"<br>":"") << endl;      
      oss << "volume_cell=" << volume_cell << (html?"<br>":"") << endl; 
      oss << "volume_atom=" << volume_atom << (html?"<br>":"") << endl; 
      oss << "volume_cell_orig=" << volume_cell_orig << (html?"<br>":"") << endl; //DX20190124 - add original crystal info
      oss << "volume_atom_orig=" << volume_atom_orig << (html?"<br>":"") << endl; //DX20190124 - add original crystal info
      //DX20190124 - added original symmetry info - START
      // SYMMETRY
      oss << "crystal_family_orig=" << crystal_family_orig << (html?"<br>":"") << endl;
      oss << "crystal_system_orig=" << crystal_system_orig << (html?"<br>":"") << endl;
      oss << "crystal_class_orig=" << crystal_class_orig << (html?"<br>":"") << endl;
      oss << "point_group_Hermann_Mauguin_orig=" << point_group_Hermann_Mauguin_orig << (html?"<br>":"") << endl;
      oss << "point_group_Schoenflies_orig=" << point_group_Schoenflies_orig << (html?"<br>":"") << endl;
      oss << "point_group_orbifold_orig=" << point_group_orbifold_orig << (html?"<br>":"") << endl;
      oss << "point_group_type_orig=" << point_group_type_orig << (html?"<br>":"") << endl;
      oss << "point_group_order_orig=" << point_group_order_orig << (html?"<br>":"") << endl;
      oss << "point_group_structure_orig=" << point_group_structure_orig << (html?"<br>":"") << endl;
      oss << "Bravais_lattice_lattice_type_orig=" << Bravais_lattice_lattice_type_orig << (html?"<br>":"") << endl;
      oss << "Bravais_lattice_lattice_variation_type_orig=" << Bravais_lattice_lattice_variation_type_orig << (html?"<br>":"") << endl;
      oss << "Bravais_lattice_lattice_system_orig=" << Bravais_lattice_lattice_system_orig << (html?"<br>":"") << endl;
      oss << "Bravais_superlattice_lattice_type_orig=" << Bravais_superlattice_lattice_type_orig << (html?"<br>":"") << endl;
      oss << "Bravais_superlattice_lattice_variation_type_orig=" << Bravais_superlattice_lattice_variation_type_orig << (html?"<br>":"") << endl;
      oss << "Bravais_superlattice_lattice_system_orig=" << Bravais_superlattice_lattice_system_orig << (html?"<br>":"") << endl;
      oss << "Pearson_symbol_superlattice_orig=" << Pearson_symbol_superlattice_orig << (html?"<br>":"") << endl;
      oss << "reciprocal_geometry_orig=" << reciprocal_geometry_orig << "  vreciprocal_geometry_orig= ";for(uint j=0;j<vreciprocal_geometry_orig.size();j++) oss << vreciprocal_geometry_orig.at(j) << " "; oss << (html?"<br>":"") << endl;
      oss << "reciprocal_volume_cell_orig=" << reciprocal_volume_cell_orig << (html?"<br>":"") << endl; 
      oss << "reciprocal_lattice_type_orig=" << reciprocal_lattice_type_orig << (html?"<br>":"") << endl;
      oss << "reciprocal_lattice_variation_type_orig=" << reciprocal_lattice_variation_type_orig << (html?"<br>":"") << endl;
      oss << "Wyckoff_letters_orig=" << Wyckoff_letters_orig << (html?"<br>":"") << endl;
      oss << "Wyckoff_multiplicities_orig=" << Wyckoff_multiplicities_orig << (html?"<br>":"") << endl;
      oss << "Wyckoff_site_symmetries_orig=" << Wyckoff_site_symmetries_orig << (html?"<br>":"") << endl;
      //DX20190124 - added original symmetry info - END
      //DX20180823 - added more symmetry info - START
      // SYMMETRY
      oss << "crystal_family=" << crystal_family << (html?"<br>":"") << endl;
      oss << "crystal_system=" << crystal_system << (html?"<br>":"") << endl;
      oss << "crystal_class=" << crystal_class << (html?"<br>":"") << endl;
      oss << "point_group_Hermann_Mauguin=" << point_group_Hermann_Mauguin << (html?"<br>":"") << endl;
      oss << "point_group_Schoenflies=" << point_group_Schoenflies << (html?"<br>":"") << endl;
      oss << "point_group_orbifold=" << point_group_orbifold << (html?"<br>":"") << endl;
      oss << "point_group_type=" << point_group_type << (html?"<br>":"") << endl;
      oss << "point_group_order=" << point_group_order << (html?"<br>":"") << endl;
      oss << "point_group_structure=" << point_group_structure << (html?"<br>":"") << endl;
      oss << "Bravais_lattice_lattice_type=" << Bravais_lattice_lattice_type << (html?"<br>":"") << endl;
      oss << "Bravais_lattice_lattice_variation_type=" << Bravais_lattice_lattice_variation_type << (html?"<br>":"") << endl;
      oss << "Bravais_lattice_lattice_system=" << Bravais_lattice_lattice_system << (html?"<br>":"") << endl;
      oss << "Bravais_superlattice_lattice_type=" << Bravais_superlattice_lattice_type << (html?"<br>":"") << endl;
      oss << "Bravais_superlattice_lattice_variation_type=" << Bravais_superlattice_lattice_variation_type << (html?"<br>":"") << endl;
      oss << "Bravais_superlattice_lattice_system=" << Bravais_superlattice_lattice_system << (html?"<br>":"") << endl;
      oss << "Pearson_symbol_superlattice=" << Pearson_symbol_superlattice << (html?"<br>":"") << endl;
      oss << "reciprocal_geometry=" << reciprocal_geometry << "  vreciprocal_geometry= ";for(uint j=0;j<vreciprocal_geometry.size();j++) oss << vreciprocal_geometry.at(j) << " "; oss << (html?"<br>":"") << endl;
      oss << "reciprocal_volume_cell=" << reciprocal_volume_cell << (html?"<br>":"") << endl; 
      oss << "reciprocal_lattice_type=" << reciprocal_lattice_type << (html?"<br>":"") << endl;
      oss << "reciprocal_lattice_variation_type=" << reciprocal_lattice_variation_type << (html?"<br>":"") << endl;
      oss << "Wyckoff_letters=" << Wyckoff_letters << (html?"<br>":"") << endl;
      oss << "Wyckoff_multiplicities=" << Wyckoff_multiplicities << (html?"<br>":"") << endl;
      oss << "Wyckoff_site_symmetries=" << Wyckoff_site_symmetries << (html?"<br>":"") << endl;
      //DX20180823 - added more symmetry info - END
      //DX20190208 - added anrl info - START
<<<<<<< HEAD
      oss << "anrl_label_orig=" << anrl_label_orig << (html?"<br>":"") << endl;
      oss << "anrl_parameter_list_orig=" << anrl_parameter_list_orig << (html?"<br>":"") << endl;
      oss << "anrl_parameter_values_orig=" << anrl_parameter_values_orig << (html?"<br>":"") << endl;
      oss << "anrl_label_relax=" << anrl_label_relax << (html?"<br>":"") << endl;
      oss << "anrl_parameter_list_relax=" << anrl_parameter_list_relax << (html?"<br>":"") << endl;
      oss << "anrl_parameter_values_relax=" << anrl_parameter_values_relax << (html?"<br>":"") << endl;
=======
      oss << "aflow_prototype_label_orig" << aflow_prototype_label_orig << (html?"<br>":"") << endl;
      oss << "aflow_prototype_parameter_list_orig" << aflow_prototype_parameter_list_orig << (html?"<br>":"") << endl;
      oss << "aflow_prototype_parameter_values_orig" << aflow_prototype_parameter_values_orig << (html?"<br>":"") << endl;
      oss << "aflow_prototype_label_relax" << aflow_prototype_label_relax << (html?"<br>":"") << endl;
      oss << "aflow_prototype_parameter_list_relax" << aflow_prototype_parameter_list_relax << (html?"<br>":"") << endl;
      oss << "aflow_prototype_parameter_values_relax" << aflow_prototype_parameter_values_relax << (html?"<br>":"") << endl;
>>>>>>> 87311da9
      //DX20190208 - added anrl info - END
      oss << "pocc_parameters=" << pocc_parameters << (html?"<br>":"") << endl;  //CO20200731
      // AGL/AEL
      oss << "agl_thermal_conductivity_300K=" << agl_thermal_conductivity_300K << (html?"<br>":"") << endl; 
      oss << "agl_debye=" << agl_debye << (html?"<br>":"") << endl; 
      oss << "agl_acoustic_debye=" << agl_acoustic_debye << (html?"<br>":"") << endl; 
      oss << "agl_gruneisen=" << agl_gruneisen << (html?"<br>":"") << endl; 
      oss << "agl_heat_capacity_Cv_300K=" << agl_heat_capacity_Cv_300K << (html?"<br>":"") << endl; 
      oss << "agl_heat_capacity_Cp_300K=" << agl_heat_capacity_Cp_300K << (html?"<br>":"") << endl; 
      oss << "agl_thermal_expansion_300K=" << agl_thermal_expansion_300K << (html?"<br>":"") << endl; 
      oss << "agl_bulk_modulus_static_300K=" << agl_bulk_modulus_static_300K << (html?"<br>":"") << endl; 
      oss << "agl_bulk_modulus_isothermal_300K=" << agl_bulk_modulus_isothermal_300K << (html?"<br>":"") << endl; 
      oss << "agl_poisson_ratio_source=" << agl_poisson_ratio_source << (html?"<br>":"") << endl; //CT20181212
      oss << "agl_vibrational_free_energy_300K_cell=" << agl_vibrational_free_energy_300K_cell << (html?"<br>":"") << endl; //CT20181212
      oss << "agl_vibrational_free_energy_300K_atom=" << agl_vibrational_free_energy_300K_atom << (html?"<br>":"") << endl; //CT20181212 
      oss << "agl_vibrational_entropy_300K_cell=" << agl_vibrational_entropy_300K_cell << (html?"<br>":"") << endl; //CT20181212 
      oss << "agl_vibrational_entropy_300K_atom=" << agl_vibrational_entropy_300K_atom << (html?"<br>":"") << endl; //CT20181212 
      oss << "ael_poisson_ratio=" << ael_poisson_ratio << (html?"<br>":"") << endl; 
      oss << "ael_bulk_modulus_voigt=" << ael_bulk_modulus_voigt << (html?"<br>":"") << endl; 
      oss << "ael_bulk_modulus_reuss=" << ael_bulk_modulus_reuss << (html?"<br>":"") << endl; 
      oss << "ael_shear_modulus_voigt=" << ael_shear_modulus_voigt << (html?"<br>":"") << endl; 
      oss << "ael_shear_modulus_reuss=" << ael_shear_modulus_reuss << (html?"<br>":"") << endl; 
      oss << "ael_bulk_modulus_vrh=" << ael_bulk_modulus_vrh << (html?"<br>":"") << endl; 
      oss << "ael_shear_modulus_vrh=" << ael_shear_modulus_vrh << (html?"<br>":"") << endl; 
      oss << "ael_elastic_anisotropy=" << ael_elastic_anisotropy << (html?"<br>":"") << endl; //CO20181129
      oss << "ael_youngs_modulus_vrh=" << ael_youngs_modulus_vrh << (html?"<br>":"") << endl; //CT20181212 
      oss << "ael_speed_sound_transverse=" << ael_speed_sound_transverse << (html?"<br>":"") << endl; //CT20181212 
      oss << "ael_speed_sound_longitudinal=" << ael_speed_sound_longitudinal << (html?"<br>":"") << endl; //CT20181212 
      oss << "ael_speed_sound_average=" << ael_speed_sound_average << (html?"<br>":"") << endl; //CT20181212
      oss << "ael_pughs_modulus_ratio=" << ael_pughs_modulus_ratio << (html?"<br>":"") << endl; //CT20181212 
      oss << "ael_debye_temperature=" << ael_debye_temperature << (html?"<br>":"") << endl; //CT20181212 
      oss << "ael_applied_pressure=" << ael_applied_pressure << (html?"<br>":"") << endl; //CT20181212 
      oss << "ael_average_external_pressure=" << ael_average_external_pressure << (html?"<br>":"") << endl; //CT20181212 
      //ME20191105 BEGIN
      oss << "ael_stiffness_tensor="; for (int i = ael_stiffness_tensor.lrows; i <= ael_stiffness_tensor.urows; i++) {for (int j = ael_stiffness_tensor.lcols; j <= ael_stiffness_tensor.ucols; j++) {oss << ael_stiffness_tensor[i][j] << " ";} oss << (html?"<br>":"") << endl;} //ME20191105  //CO20201220
      oss << "ael_compliance_tensor="; for (int i = ael_compliance_tensor.lrows; i <= ael_compliance_tensor.urows; i++) {for (int j = ael_compliance_tensor.lcols; j <= ael_compliance_tensor.ucols; j++) {oss << ael_compliance_tensor[i][j] << " ";} oss << (html?"<br>":"") << endl;} //ME20191105  //CO20201220
      //ME20191105 END
      //AS20200901 BEGIN
      //QHA
      oss << "gruneisen_qha" << gruneisen_qha << (html?"<br>":"") << endl;
      oss << "gruneisen_qha_300K" << gruneisen_qha_300K << (html?"<br>":"") << endl;
      oss << "thermal_expansion_qha_300K" << thermal_expansion_qha_300K << (html?"<br>":"") << endl;
      oss << "modulus_bulk_qha_300K" << modulus_bulk_qha_300K << (html?"<br>":"") << endl;
      //AS20200901 END
      //AS20201008 BEGIN
      oss << "modulus_bulk_derivative_pressure_qha_300K" << modulus_bulk_derivative_pressure_qha_300K << (html?"<br>":"") << endl;
      oss << "heat_capacity_Cv_atom_qha_300K" << heat_capacity_Cv_atom_qha_300K << (html?"<br>":"") << endl;
      oss << "heat_capacity_Cv_cell_qha_300K" << heat_capacity_Cv_cell_qha_300K << (html?"<br>":"") << endl;
      oss << "heat_capacity_Cp_atom_qha_300K" << heat_capacity_Cp_atom_qha_300K << (html?"<br>":"") << endl;
      oss << "heat_capacity_Cp_cell_qha_300K" << heat_capacity_Cp_cell_qha_300K << (html?"<br>":"") << endl;
      oss << "volume_atom_qha_300K" << volume_atom_qha_300K << (html?"<br>":"") << endl;
      oss << "energy_free_atom_qha_300K" << energy_free_atom_qha_300K << (html?"<br>":"") << endl;
      oss << "energy_free_cell_qha_300K" << energy_free_cell_qha_300K << (html?"<br>":"") << endl;
      //AS20201008 END
      // BADER
      oss << "bader_net_charges=" << bader_net_charges << "  vbader_net_charges= ";for(uint j=0;j<vbader_net_charges.size();j++) oss << vbader_net_charges.at(j) << " "; oss << (html?"<br>":"") << endl; 
      oss << "bader_atomic_volumes=" << bader_atomic_volumes << "  vbader_atomic_volumes= ";for(uint j=0;j<vbader_atomic_volumes.size();j++) oss << vbader_atomic_volumes.at(j) << " "; oss << (html?"<br>":"") << endl; 
      // legacy
      oss << "server=" << server << (html?"<br>":"") << "  vserver= ";for(uint j=0;j<vserver.size();j++) oss << vserver.at(j) << " "; oss << (html?"<br>":"") << endl;
      oss << "icsd=" << icsd << (html?"<br>":"") << endl;
      oss << "stoich=" << stoich << "  vstoich= ";for(uint j=0;j<vstoich.size();j++) oss << vstoich.at(j) << " "; oss << (html?"<br>":"") << endl;
    }
    return ventry.size();
  }

  // aflowlib2string 
  string _aflowlib_entry::aflowlib2string(string mode) {
    string soliloquy=XPID+"aflowlib::_aflowlib_entry::aflowlib2string():";
    stringstream sss("");
    //  string eendl="\n";

    // this is the normal aflowlib.out mode
    if(mode=="" || mode=="out" || mode=="OUT") {
      string eendl="";

      if(auid.size()) sss << "" << "aurl=" << aurl << eendl;
      if(auid.size()) sss << _AFLOWLIB_ENTRY_SEPARATOR_ << "auid=" << auid << eendl;
      //if(!title.empty()) sss << _AFLOWLIB_ENTRY_SEPARATOR_ << "title=" << title << eendl;  //ME20190125 // OBSOLETE ME20200829 - not used anymore
      if(data_api.size()) sss << _AFLOWLIB_ENTRY_SEPARATOR_ << "data_api=" << data_api << eendl;
      if(data_source.size()) sss << _AFLOWLIB_ENTRY_SEPARATOR_ << "data_source=" << data_source << eendl;
      if(data_language.size()) sss << _AFLOWLIB_ENTRY_SEPARATOR_ << "data_language=" << data_language << eendl;
      if(error_status.size()) sss << _AFLOWLIB_ENTRY_SEPARATOR_ << "error_status=" << error_status << eendl;
      // LOOP
      if(vloop.size()) {
        aurostd::sort(vloop);
        sss << _AFLOWLIB_ENTRY_SEPARATOR_ << "loop=";
        for(uint i=0;i<vloop.size();i++) sss << vloop.at(i) << (i<vloop.size()-1?",":"");
        sss << eendl;
      }
      // MATERIALS
      if(code.size()) sss << _AFLOWLIB_ENTRY_SEPARATOR_ << "code=" << code << eendl;
      if(compound.size()) sss << _AFLOWLIB_ENTRY_SEPARATOR_ << "compound=" << compound << eendl;
      if(prototype.size()) sss << _AFLOWLIB_ENTRY_SEPARATOR_ << "prototype=" << prototype << eendl;
      if(nspecies!=AUROSTD_NAN) sss << _AFLOWLIB_ENTRY_SEPARATOR_ << "nspecies=" << nspecies << eendl;
      if(natoms!=AUROSTD_NAN)sss << _AFLOWLIB_ENTRY_SEPARATOR_ << "natoms=" << natoms << eendl;
      if(natoms_orig!=AUROSTD_NAN)sss << _AFLOWLIB_ENTRY_SEPARATOR_ << "natoms_orig=" << natoms_orig << eendl; //DX20190124 - add original crystal info
      if(composition.size()) sss << _AFLOWLIB_ENTRY_SEPARATOR_ << "composition=" << composition << eendl;
      if(density!=AUROSTD_NAN) sss << _AFLOWLIB_ENTRY_SEPARATOR_ << "density=" << density << eendl;
      if(density_orig!=AUROSTD_NAN) sss << _AFLOWLIB_ENTRY_SEPARATOR_ << "density_orig=" << density_orig << eendl; //DX20190124 - add original crystal info
      if(scintillation_attenuation_length!=AUROSTD_NAN) sss << _AFLOWLIB_ENTRY_SEPARATOR_ << "scintillation_attenuation_length=" << scintillation_attenuation_length << eendl;
      if(stoichiometry.size()) sss << _AFLOWLIB_ENTRY_SEPARATOR_ << "stoichiometry=" << stoichiometry << eendl;
      if(species.size()) sss << _AFLOWLIB_ENTRY_SEPARATOR_ << "species=" << species << eendl;
      if(species_pp.size()) sss << _AFLOWLIB_ENTRY_SEPARATOR_ << "species_pp=" << species_pp << eendl;
      if(dft_type.size()) sss << _AFLOWLIB_ENTRY_SEPARATOR_ << "dft_type=" << dft_type << eendl;
      // if(species_pp_type.size()) sss << _AFLOWLIB_ENTRY_SEPARATOR_ << "species_pp_type=" << species_pp_type << eendl;
      if(species_pp_version.size()) sss << _AFLOWLIB_ENTRY_SEPARATOR_ << "species_pp_version=" << species_pp_version << eendl;
      if(species_pp_ZVAL.size()) sss << _AFLOWLIB_ENTRY_SEPARATOR_ << "species_pp_ZVAL=" << species_pp_ZVAL << eendl;
      if(species_pp_AUID.size()) sss << _AFLOWLIB_ENTRY_SEPARATOR_ << "species_pp_AUID=" << species_pp_AUID << eendl;
      if(METAGGA.size()) sss << _AFLOWLIB_ENTRY_SEPARATOR_ << "metagga=" << METAGGA << eendl;
      //ME20190124 - add more detailed LDAU information
      if(ldau_TLUJ.size()) {
        //ME20190124 BEGIN
        sss << _AFLOWLIB_ENTRY_SEPARATOR_ << "ldau_type=" << vLDAU[0][0] << eendl;
        sss << _AFLOWLIB_ENTRY_SEPARATOR_ << "ldau_l=" << aurostd::joinWDelimiter(aurostd::vecDouble2vecString(vLDAU[1], 0), ",") << eendl;
        sss << _AFLOWLIB_ENTRY_SEPARATOR_ << "ldau_u=" << aurostd::joinWDelimiter(aurostd::vecDouble2vecString(vLDAU[2], 9), ",") << eendl;
        sss << _AFLOWLIB_ENTRY_SEPARATOR_ << "ldau_j=" << aurostd::joinWDelimiter(aurostd::vecDouble2vecString(vLDAU[3], 9), ",") << eendl;
        //ME20190124 END
        sss << _AFLOWLIB_ENTRY_SEPARATOR_ << "ldau_TLUJ=" << ldau_TLUJ << eendl;
      }
      if(valence_cell_iupac!=AUROSTD_NAN) sss << _AFLOWLIB_ENTRY_SEPARATOR_ << "valence_cell_iupac=" << valence_cell_iupac << eendl;
      if(valence_cell_std!=AUROSTD_NAN) sss << _AFLOWLIB_ENTRY_SEPARATOR_ << "valence_cell_std=" << valence_cell_std << eendl;
      if(volume_cell!=AUROSTD_NAN) sss << _AFLOWLIB_ENTRY_SEPARATOR_ << "volume_cell=" << volume_cell << eendl;
      if(volume_atom!=AUROSTD_NAN) sss << _AFLOWLIB_ENTRY_SEPARATOR_ << "volume_atom=" << volume_atom << eendl;
      if(volume_cell_orig!=AUROSTD_NAN) sss << _AFLOWLIB_ENTRY_SEPARATOR_ << "volume_cell_orig=" << volume_cell_orig << eendl; //DX20190124 - add original crystal info
      if(volume_atom_orig!=AUROSTD_NAN) sss << _AFLOWLIB_ENTRY_SEPARATOR_ << "volume_atom_orig=" << volume_atom_orig << eendl; //DX20190124 - add original crystal info
      if(pressure!=AUROSTD_NAN) sss << _AFLOWLIB_ENTRY_SEPARATOR_ << "pressure=" << pressure << eendl;
      if(stress_tensor.size()) sss << _AFLOWLIB_ENTRY_SEPARATOR_ << "stress_tensor=" << stress_tensor << eendl;
      if(pressure_residual!=AUROSTD_NAN) sss << _AFLOWLIB_ENTRY_SEPARATOR_ << "pressure_residual=" << pressure_residual << eendl;
      if(Pulay_stress!=AUROSTD_NAN) sss << _AFLOWLIB_ENTRY_SEPARATOR_ << "Pulay_stress=" << Pulay_stress << eendl;
      if(geometry.size()) sss << _AFLOWLIB_ENTRY_SEPARATOR_ << "geometry=" << geometry << eendl;
      if(geometry_orig.size()) sss << _AFLOWLIB_ENTRY_SEPARATOR_ << "geometry_orig=" << geometry_orig << eendl; //DX20190124 - add original crystal info
      if(Egap!=AUROSTD_NAN) sss << _AFLOWLIB_ENTRY_SEPARATOR_ << "Egap=" << Egap << eendl;
      if(Egap_fit!=AUROSTD_NAN) sss << _AFLOWLIB_ENTRY_SEPARATOR_ << "Egap_fit=" << Egap_fit << eendl;
      if(Egap_type.size()) sss << _AFLOWLIB_ENTRY_SEPARATOR_ << "Egap_type=" << Egap_type << eendl;
      if(energy_cell!=AUROSTD_NAN) sss << _AFLOWLIB_ENTRY_SEPARATOR_ << "energy_cell=" << energy_cell << eendl;
      if(energy_atom!=AUROSTD_NAN) sss << _AFLOWLIB_ENTRY_SEPARATOR_ << "energy_atom=" << energy_atom << eendl;
      if(energy_cutoff!=AUROSTD_NAN) sss << _AFLOWLIB_ENTRY_SEPARATOR_ << "energy_cutoff=" << energy_cutoff << eendl;
      if(delta_electronic_energy_convergence!=AUROSTD_NAN) sss << _AFLOWLIB_ENTRY_SEPARATOR_ << "delta_electronic_energy_convergence=" << delta_electronic_energy_convergence << eendl;
      if(delta_electronic_energy_threshold!=AUROSTD_NAN) sss << _AFLOWLIB_ENTRY_SEPARATOR_ << "delta_electronic_energy_threshold=" << delta_electronic_energy_threshold << eendl;
      // [NOT_PRINTED]     if(nkpoints!=0) sss << _AFLOWLIB_ENTRY_SEPARATOR_ << "nkpoints=" << nkpoints << eendl;
      // [NOT_PRINTED]     if(nkpoints_irreducible!=0) sss << _AFLOWLIB_ENTRY_SEPARATOR_ << "nkpoints_irreducible=" << nkpoints_irreducible << eendl;
      // [NOT_PRINTED]     if(kppra!=0) sss << _AFLOWLIB_ENTRY_SEPARATOR_ << "kppra=" << kppra << eendl;
      //ME20190124 BEGIN - Add the individual pieces of "kpoints" to the out file
      if ((kpoints_nnn_relax.rows == 3) && (sum(kpoints_nnn_relax) > 0)) sss << _AFLOWLIB_ENTRY_SEPARATOR_ << "kpoints_relax=" << aurostd::joinWDelimiter(kpoints_nnn_relax, ",") << eendl;
      if ((kpoints_nnn_static.rows == 3) && (sum(kpoints_nnn_static) > 0)) sss << _AFLOWLIB_ENTRY_SEPARATOR_ << "kpoints_static=" << aurostd::joinWDelimiter(kpoints_nnn_static, ",") << eendl;
      if (kpoints_pairs.size()) sss << _AFLOWLIB_ENTRY_SEPARATOR_ << "kpoints_bands_path=" << aurostd::joinWDelimiter(kpoints_pairs, ",") << eendl;
      if (kpoints_bands_path_grid > 0) sss << _AFLOWLIB_ENTRY_SEPARATOR_ << "kpoints_bands_nkpts=" << ((int) kpoints_bands_path_grid) << eendl;
      //ME20190124 END
      if(kpoints.size()) sss << _AFLOWLIB_ENTRY_SEPARATOR_ << "kpoints=" << kpoints << eendl;
      if(enthalpy_cell!=AUROSTD_NAN) sss << _AFLOWLIB_ENTRY_SEPARATOR_ << "enthalpy_cell=" << enthalpy_cell << eendl;
      if(enthalpy_atom!=AUROSTD_NAN) sss << _AFLOWLIB_ENTRY_SEPARATOR_ << "enthalpy_atom=" << enthalpy_atom << eendl;
      if(eentropy_cell!=AUROSTD_NAN) sss << _AFLOWLIB_ENTRY_SEPARATOR_ << "eentropy_cell=" << eentropy_cell << eendl;
      if(eentropy_atom!=AUROSTD_NAN) sss << _AFLOWLIB_ENTRY_SEPARATOR_ << "eentropy_atom=" << eentropy_atom << eendl;
      if(enthalpy_formation_cell!=AUROSTD_NAN) sss << _AFLOWLIB_ENTRY_SEPARATOR_ << "enthalpy_formation_cell=" << enthalpy_formation_cell << eendl;
      if(enthalpy_formation_cce_300K_cell!=AUROSTD_NAN) sss << _AFLOWLIB_ENTRY_SEPARATOR_ << "enthalpy_formation_cce_300K_cell=" << enthalpy_formation_cce_300K_cell << eendl; //CO20200624
      if(enthalpy_formation_cce_0K_cell!=AUROSTD_NAN) sss << _AFLOWLIB_ENTRY_SEPARATOR_ << "enthalpy_formation_cce_0K_cell=" << enthalpy_formation_cce_0K_cell << eendl; //CO20200624
      if(enthalpy_formation_atom!=AUROSTD_NAN) sss << _AFLOWLIB_ENTRY_SEPARATOR_ << "enthalpy_formation_atom=" << enthalpy_formation_atom << eendl;
      if(enthalpy_formation_cce_300K_atom!=AUROSTD_NAN) sss << _AFLOWLIB_ENTRY_SEPARATOR_ << "enthalpy_formation_cce_300K_atom=" << enthalpy_formation_cce_300K_atom << eendl; //CO20200624
      if(enthalpy_formation_cce_0K_atom!=AUROSTD_NAN) sss << _AFLOWLIB_ENTRY_SEPARATOR_ << "enthalpy_formation_cce_0K_atom=" << enthalpy_formation_cce_0K_atom << eendl; //CO20200624
      if(entropy_forming_ability!=AUROSTD_NAN) sss << _AFLOWLIB_ENTRY_SEPARATOR_ << "entropy_forming_ability=" << entropy_forming_ability << eendl; //CO20200624
      if(entropic_temperature!=AUROSTD_NAN) sss << _AFLOWLIB_ENTRY_SEPARATOR_ << "entropic_temperature=" << entropic_temperature << eendl;
      if(PV_cell!=AUROSTD_NAN) sss << _AFLOWLIB_ENTRY_SEPARATOR_ << "PV_cell=" << PV_cell << eendl;
      if(PV_atom!=AUROSTD_NAN) sss << _AFLOWLIB_ENTRY_SEPARATOR_ << "PV_atom=" << PV_atom << eendl;
      if(spin_cell!=AUROSTD_NAN) sss << _AFLOWLIB_ENTRY_SEPARATOR_ << "spin_cell=" << spin_cell << eendl;
      if(spin_atom!=AUROSTD_NAN) sss << _AFLOWLIB_ENTRY_SEPARATOR_ << "spin_atom=" << spin_atom << eendl;
      if(spinD.size()) sss << _AFLOWLIB_ENTRY_SEPARATOR_ << "spinD=" << spinD << eendl;
      if(spinD_magmom_orig.size()) sss << _AFLOWLIB_ENTRY_SEPARATOR_ << "spinD_magmom_orig=" << spinD_magmom_orig << eendl;
      if(spinF!=AUROSTD_NAN) sss << _AFLOWLIB_ENTRY_SEPARATOR_ << "spinF=" << spinF << eendl;
      if(stoich.size()) sss << _AFLOWLIB_ENTRY_SEPARATOR_ << "stoich=" << stoich << eendl;
      if(calculation_time!=AUROSTD_NAN) sss << _AFLOWLIB_ENTRY_SEPARATOR_ << "calculation_time=" << calculation_time << eendl;
      if(calculation_memory!=AUROSTD_NAN) sss << _AFLOWLIB_ENTRY_SEPARATOR_ << "calculation_memory=" << calculation_memory << eendl;
      if(calculation_cores!=AUROSTD_NAN) sss << _AFLOWLIB_ENTRY_SEPARATOR_ << "calculation_cores=" << calculation_cores << eendl;
      if(nbondxx.size()) sss << _AFLOWLIB_ENTRY_SEPARATOR_ << "nbondxx=" << nbondxx << eendl;
      if(sg.size()) sss << _AFLOWLIB_ENTRY_SEPARATOR_ << "sg=" << sg << eendl;
      if(sg2.size()) sss << _AFLOWLIB_ENTRY_SEPARATOR_ << "sg2=" << sg2 << eendl;
      if(spacegroup_orig.size()) sss << _AFLOWLIB_ENTRY_SEPARATOR_ << "spacegroup_orig=" << spacegroup_orig << eendl;
      if(spacegroup_relax.size()) sss << _AFLOWLIB_ENTRY_SEPARATOR_ << "spacegroup_relax=" << spacegroup_relax << eendl;
      if(forces.size()) sss << _AFLOWLIB_ENTRY_SEPARATOR_ << "forces=" << forces << eendl;
      if(positions_cartesian.size()) sss << _AFLOWLIB_ENTRY_SEPARATOR_ << "positions_cartesian=" << positions_cartesian << eendl;
      if(positions_fractional.size()) sss << _AFLOWLIB_ENTRY_SEPARATOR_ << "positions_fractional=" << positions_fractional << eendl;
      if(Bravais_lattice_orig.size()) sss << _AFLOWLIB_ENTRY_SEPARATOR_ << "Bravais_lattice_orig=" << Bravais_lattice_orig << eendl;
      if(lattice_variation_orig.size()) sss << _AFLOWLIB_ENTRY_SEPARATOR_ << "lattice_variation_orig=" << lattice_variation_orig << eendl;
      if(lattice_system_orig.size()) sss << _AFLOWLIB_ENTRY_SEPARATOR_ << "lattice_system_orig=" << lattice_system_orig << eendl;
      if(Pearson_symbol_orig.size()) sss << _AFLOWLIB_ENTRY_SEPARATOR_ << "Pearson_symbol_orig=" << Pearson_symbol_orig << eendl;
      if(Bravais_lattice_relax.size()) sss << _AFLOWLIB_ENTRY_SEPARATOR_ << "Bravais_lattice_relax=" << Bravais_lattice_relax << eendl;
      if(lattice_variation_relax.size()) sss << _AFLOWLIB_ENTRY_SEPARATOR_ << "lattice_variation_relax=" << lattice_variation_relax << eendl;
      if(lattice_system_relax.size()) sss << _AFLOWLIB_ENTRY_SEPARATOR_ << "lattice_system_relax=" << lattice_system_relax << eendl;
      if(Pearson_symbol_relax.size()) sss << _AFLOWLIB_ENTRY_SEPARATOR_ << "Pearson_symbol_relax=" << Pearson_symbol_relax << eendl;
      //DX20190124 - added original symmetry info - START
      // SYMMETRY
      if(crystal_family_orig.size()) sss << _AFLOWLIB_ENTRY_SEPARATOR_ << "crystal_family_orig=" << crystal_family_orig << eendl;
      if(crystal_system_orig.size()) sss << _AFLOWLIB_ENTRY_SEPARATOR_ << "crystal_system_orig=" << crystal_system_orig << eendl;
      if(crystal_class_orig.size()) sss << _AFLOWLIB_ENTRY_SEPARATOR_ << "crystal_class_orig=" << crystal_class_orig << eendl;
      if(point_group_Hermann_Mauguin_orig.size()) sss << _AFLOWLIB_ENTRY_SEPARATOR_ << "point_group_Hermann_Mauguin_orig=" << point_group_Hermann_Mauguin_orig << eendl;
      if(point_group_Schoenflies_orig.size()) sss << _AFLOWLIB_ENTRY_SEPARATOR_ << "point_group_Schoenflies_orig=" << point_group_Schoenflies_orig << eendl;
      if(point_group_orbifold_orig.size()) sss << _AFLOWLIB_ENTRY_SEPARATOR_ << "point_group_orbifold_orig=" << point_group_orbifold_orig << eendl;
      if(point_group_type_orig.size()) sss << _AFLOWLIB_ENTRY_SEPARATOR_ << "point_group_type_orig=" << point_group_type_orig << eendl;
      if(point_group_order_orig!=AUROSTD_NAN) sss << _AFLOWLIB_ENTRY_SEPARATOR_ << "point_group_order_orig=" << point_group_order_orig << eendl;
      if(point_group_structure_orig.size()) sss << _AFLOWLIB_ENTRY_SEPARATOR_ << "point_group_structure_orig=" << point_group_structure_orig << eendl;
      if(Bravais_lattice_lattice_type_orig.size()) sss << _AFLOWLIB_ENTRY_SEPARATOR_ << "Bravais_lattice_lattice_type_orig=" << Bravais_lattice_lattice_type_orig << eendl;
      if(Bravais_lattice_lattice_variation_type_orig.size()) sss << _AFLOWLIB_ENTRY_SEPARATOR_ << "Bravais_lattice_lattice_variation_type_orig=" << Bravais_lattice_lattice_variation_type_orig << eendl;
      if(Bravais_lattice_lattice_system_orig.size()) sss << _AFLOWLIB_ENTRY_SEPARATOR_ << "Bravais_lattice_lattice_system_orig=" << Bravais_lattice_lattice_system_orig << eendl;
      if(Bravais_superlattice_lattice_type_orig.size()) sss << _AFLOWLIB_ENTRY_SEPARATOR_ << "Bravais_superlattice_lattice_type_orig=" << Bravais_superlattice_lattice_type_orig << eendl;
      if(Bravais_superlattice_lattice_variation_type_orig.size()) sss << _AFLOWLIB_ENTRY_SEPARATOR_ << "Bravais_superlattice_lattice_variation_type_orig=" << Bravais_superlattice_lattice_variation_type_orig << eendl;
      if(Bravais_superlattice_lattice_system_orig.size()) sss << _AFLOWLIB_ENTRY_SEPARATOR_ << "Bravais_superlattice_lattice_system_orig=" << Bravais_superlattice_lattice_system_orig << eendl;
      if(Pearson_symbol_superlattice_orig.size()) sss << _AFLOWLIB_ENTRY_SEPARATOR_ << "Pearson_symbol_superlattice_orig=" << Pearson_symbol_superlattice_orig << eendl;
      if(reciprocal_geometry_orig.size()) sss << _AFLOWLIB_ENTRY_SEPARATOR_ << "reciprocal_geometry_orig=" << reciprocal_geometry_orig << eendl;
      if(reciprocal_volume_cell_orig!=AUROSTD_NAN) sss << _AFLOWLIB_ENTRY_SEPARATOR_ << "reciprocal_volume_cell_orig=" << reciprocal_volume_cell_orig << eendl;
      if(reciprocal_lattice_type_orig.size()) sss << _AFLOWLIB_ENTRY_SEPARATOR_ << "reciprocal_lattice_type_orig=" << reciprocal_lattice_type_orig << eendl;
      if(reciprocal_lattice_variation_type_orig.size()) sss << _AFLOWLIB_ENTRY_SEPARATOR_ << "reciprocal_lattice_variation_type_orig=" << reciprocal_lattice_variation_type_orig << eendl;
      if(Wyckoff_letters_orig.size()) sss << _AFLOWLIB_ENTRY_SEPARATOR_ << "Wyckoff_letters_orig=" << Wyckoff_letters_orig << eendl;
      if(Wyckoff_multiplicities_orig.size()) sss << _AFLOWLIB_ENTRY_SEPARATOR_ << "Wyckoff_multiplicities_orig=" << Wyckoff_multiplicities_orig << eendl;
      if(Wyckoff_site_symmetries_orig.size()) sss << _AFLOWLIB_ENTRY_SEPARATOR_ << "Wyckoff_site_symmetries_orig=" << Wyckoff_site_symmetries_orig << eendl;
      //DX20190124 - added original symmetry info - END
      //DX20180823 - added more symmetry info - START
      // SYMMETRY
      if(crystal_family.size()) sss << _AFLOWLIB_ENTRY_SEPARATOR_ << "crystal_family=" << crystal_family << eendl;
      if(crystal_system.size()) sss << _AFLOWLIB_ENTRY_SEPARATOR_ << "crystal_system=" << crystal_system << eendl;
      if(crystal_class.size()) sss << _AFLOWLIB_ENTRY_SEPARATOR_ << "crystal_class=" << crystal_class << eendl;
      if(point_group_Hermann_Mauguin.size()) sss << _AFLOWLIB_ENTRY_SEPARATOR_ << "point_group_Hermann_Mauguin=" << point_group_Hermann_Mauguin << eendl;
      if(point_group_Schoenflies.size()) sss << _AFLOWLIB_ENTRY_SEPARATOR_ << "point_group_Schoenflies=" << point_group_Schoenflies << eendl;
      if(point_group_orbifold.size()) sss << _AFLOWLIB_ENTRY_SEPARATOR_ << "point_group_orbifold=" << point_group_orbifold << eendl;
      if(point_group_type.size()) sss << _AFLOWLIB_ENTRY_SEPARATOR_ << "point_group_type=" << point_group_type << eendl;
      if(point_group_order!=AUROSTD_NAN) sss << _AFLOWLIB_ENTRY_SEPARATOR_ << "point_group_order=" << point_group_order << eendl;
      if(point_group_structure.size()) sss << _AFLOWLIB_ENTRY_SEPARATOR_ << "point_group_structure=" << point_group_structure << eendl;
      if(Bravais_lattice_lattice_type.size()) sss << _AFLOWLIB_ENTRY_SEPARATOR_ << "Bravais_lattice_lattice_type=" << Bravais_lattice_lattice_type << eendl;
      if(Bravais_lattice_lattice_variation_type.size()) sss << _AFLOWLIB_ENTRY_SEPARATOR_ << "Bravais_lattice_lattice_variation_type=" << Bravais_lattice_lattice_variation_type << eendl;
      if(Bravais_lattice_lattice_system.size()) sss << _AFLOWLIB_ENTRY_SEPARATOR_ << "Bravais_lattice_lattice_system=" << Bravais_lattice_lattice_system << eendl;
      if(Bravais_superlattice_lattice_type.size()) sss << _AFLOWLIB_ENTRY_SEPARATOR_ << "Bravais_superlattice_lattice_type=" << Bravais_superlattice_lattice_type << eendl;
      if(Bravais_superlattice_lattice_variation_type.size()) sss << _AFLOWLIB_ENTRY_SEPARATOR_ << "Bravais_superlattice_lattice_variation_type=" << Bravais_superlattice_lattice_variation_type << eendl;
      if(Bravais_superlattice_lattice_system.size()) sss << _AFLOWLIB_ENTRY_SEPARATOR_ << "Bravais_superlattice_lattice_system=" << Bravais_superlattice_lattice_system << eendl;
      if(Pearson_symbol_superlattice.size()) sss << _AFLOWLIB_ENTRY_SEPARATOR_ << "Pearson_symbol_superlattice=" << Pearson_symbol_superlattice << eendl;
      if(reciprocal_geometry.size()) sss << _AFLOWLIB_ENTRY_SEPARATOR_ << "reciprocal_geometry=" << reciprocal_geometry << eendl;
      if(reciprocal_volume_cell!=AUROSTD_NAN) sss << _AFLOWLIB_ENTRY_SEPARATOR_ << "reciprocal_volume_cell=" << reciprocal_volume_cell << eendl;
      if(reciprocal_lattice_type.size()) sss << _AFLOWLIB_ENTRY_SEPARATOR_ << "reciprocal_lattice_type=" << reciprocal_lattice_type << eendl;
      if(reciprocal_lattice_variation_type.size()) sss << _AFLOWLIB_ENTRY_SEPARATOR_ << "reciprocal_lattice_variation_type=" << reciprocal_lattice_variation_type << eendl;
      if(Wyckoff_letters.size()) sss << _AFLOWLIB_ENTRY_SEPARATOR_ << "Wyckoff_letters=" << Wyckoff_letters << eendl;
      if(Wyckoff_multiplicities.size()) sss << _AFLOWLIB_ENTRY_SEPARATOR_ << "Wyckoff_multiplicities=" << Wyckoff_multiplicities << eendl;
      if(Wyckoff_site_symmetries.size()) sss << _AFLOWLIB_ENTRY_SEPARATOR_ << "Wyckoff_site_symmetries=" << Wyckoff_site_symmetries << eendl;
      //DX20180823 - added more symmetry info - END
      //DX20190208 - added anrl info - START
      if(aflow_prototype_label_orig.size()) sss << _AFLOWLIB_ENTRY_SEPARATOR_ << "aflow_prototype_label_orig=" << aflow_prototype_label_orig << eendl;
      if(aflow_prototype_parameter_list_orig.size()) sss << _AFLOWLIB_ENTRY_SEPARATOR_ << "aflow_prototype_parameter_list_orig=" << aflow_prototype_parameter_list_orig << eendl;
      if(aflow_prototype_parameter_values_orig.size()) sss << _AFLOWLIB_ENTRY_SEPARATOR_ << "aflow_prototype_parameter_values_orig=" << aflow_prototype_parameter_values_orig << eendl;
      if(aflow_prototype_label_relax.size()) sss << _AFLOWLIB_ENTRY_SEPARATOR_ << "aflow_prototype_label_relax=" << aflow_prototype_label_relax << eendl;
      if(aflow_prototype_parameter_list_relax.size()) sss << _AFLOWLIB_ENTRY_SEPARATOR_ << "aflow_prototype_parameter_list_relax=" << aflow_prototype_parameter_list_relax << eendl;
      if(aflow_prototype_parameter_values_relax.size()) sss << _AFLOWLIB_ENTRY_SEPARATOR_ << "aflow_prototype_parameter_values_relax=" << aflow_prototype_parameter_values_relax << eendl;
      //DX20190208 - added anrl info - END
      if(pocc_parameters.size()) sss << _AFLOWLIB_ENTRY_SEPARATOR_ << "pocc_parameters=" << pocc_parameters << eendl; //CO20200731
      // AGL/AEL
      if(agl_thermal_conductivity_300K!=AUROSTD_NAN) sss << _AFLOWLIB_ENTRY_SEPARATOR_ << "agl_thermal_conductivity_300K=" << agl_thermal_conductivity_300K << eendl;
      if(agl_debye!=AUROSTD_NAN) sss << _AFLOWLIB_ENTRY_SEPARATOR_ << "agl_debye=" << agl_debye << eendl;
      if(agl_acoustic_debye!=AUROSTD_NAN) sss << _AFLOWLIB_ENTRY_SEPARATOR_ << "agl_acoustic_debye=" << agl_acoustic_debye << eendl;
      if(agl_gruneisen!=AUROSTD_NAN) sss << _AFLOWLIB_ENTRY_SEPARATOR_ << "agl_gruneisen=" << agl_gruneisen << eendl;
      if(agl_heat_capacity_Cv_300K!=AUROSTD_NAN) sss << _AFLOWLIB_ENTRY_SEPARATOR_ << "agl_heat_capacity_Cv_300K=" << agl_heat_capacity_Cv_300K << eendl;
      if(agl_heat_capacity_Cp_300K!=AUROSTD_NAN) sss << _AFLOWLIB_ENTRY_SEPARATOR_ << "agl_heat_capacity_Cp_300K=" << agl_heat_capacity_Cp_300K << eendl;
      if(agl_thermal_expansion_300K!=AUROSTD_NAN) sss << _AFLOWLIB_ENTRY_SEPARATOR_ << "agl_thermal_expansion_300K=" << agl_thermal_expansion_300K << eendl;
      if(agl_bulk_modulus_static_300K!=AUROSTD_NAN) sss << _AFLOWLIB_ENTRY_SEPARATOR_ << "agl_bulk_modulus_static_300K=" << agl_bulk_modulus_static_300K << eendl;
      if(agl_bulk_modulus_isothermal_300K!=AUROSTD_NAN) sss << _AFLOWLIB_ENTRY_SEPARATOR_ << "agl_bulk_modulus_isothermal_300K=" << agl_bulk_modulus_isothermal_300K << eendl;
      if(agl_poisson_ratio_source.size()) sss << _AFLOWLIB_ENTRY_SEPARATOR_ << "agl_poisson_ratio_source=" << agl_poisson_ratio_source << eendl; //CT20181212
      if(agl_vibrational_free_energy_300K_cell!=AUROSTD_NAN) sss << _AFLOWLIB_ENTRY_SEPARATOR_ << "agl_vibrational_free_energy_300K_cell=" << agl_vibrational_free_energy_300K_cell << eendl; //CT20181212
      if(agl_vibrational_free_energy_300K_atom!=AUROSTD_NAN) sss << _AFLOWLIB_ENTRY_SEPARATOR_ << "agl_vibrational_free_energy_300K_atom=" << agl_vibrational_free_energy_300K_atom << eendl; //CT20181212
      if(agl_vibrational_entropy_300K_cell!=AUROSTD_NAN) sss << _AFLOWLIB_ENTRY_SEPARATOR_ << "agl_vibrational_entropy_300K_cell=" << agl_vibrational_entropy_300K_cell << eendl; //CT20181212
      if(agl_vibrational_entropy_300K_atom!=AUROSTD_NAN) sss << _AFLOWLIB_ENTRY_SEPARATOR_ << "agl_vibrational_entropy_300K_atom=" << agl_vibrational_entropy_300K_atom << eendl; //CT20181212
      if(ael_poisson_ratio!=AUROSTD_NAN) sss << _AFLOWLIB_ENTRY_SEPARATOR_ << "ael_poisson_ratio=" << ael_poisson_ratio << eendl;
      if(ael_bulk_modulus_voigt!=AUROSTD_NAN) sss << _AFLOWLIB_ENTRY_SEPARATOR_ << "ael_bulk_modulus_voigt=" << ael_bulk_modulus_voigt << eendl;
      if(ael_bulk_modulus_reuss!=AUROSTD_NAN) sss << _AFLOWLIB_ENTRY_SEPARATOR_ << "ael_bulk_modulus_reuss=" << ael_bulk_modulus_reuss << eendl;
      if(ael_shear_modulus_voigt!=AUROSTD_NAN) sss << _AFLOWLIB_ENTRY_SEPARATOR_ << "ael_shear_modulus_voigt=" << ael_shear_modulus_voigt << eendl;
      if(ael_shear_modulus_reuss!=AUROSTD_NAN) sss << _AFLOWLIB_ENTRY_SEPARATOR_ << "ael_shear_modulus_reuss=" << ael_shear_modulus_reuss << eendl;
      if(ael_bulk_modulus_vrh!=AUROSTD_NAN) sss << _AFLOWLIB_ENTRY_SEPARATOR_ << "ael_bulk_modulus_vrh=" << ael_bulk_modulus_vrh << eendl;
      if(ael_shear_modulus_vrh!=AUROSTD_NAN) sss << _AFLOWLIB_ENTRY_SEPARATOR_ << "ael_shear_modulus_vrh=" << ael_shear_modulus_vrh << eendl;
      if(ael_elastic_anisotropy!=AUROSTD_NAN) sss << _AFLOWLIB_ENTRY_SEPARATOR_ << "ael_elastic_anisotropy=" << ael_elastic_anisotropy << eendl; //CO20181129
      if(ael_youngs_modulus_vrh!=AUROSTD_NAN) sss << _AFLOWLIB_ENTRY_SEPARATOR_ << "ael_youngs_modulus_vrh=" << ael_youngs_modulus_vrh << eendl; //CT20181212
      if(ael_speed_sound_transverse!=AUROSTD_NAN) sss << _AFLOWLIB_ENTRY_SEPARATOR_ << "ael_speed_sound_transverse=" << ael_speed_sound_transverse << eendl; //CT20181212
      if(ael_speed_sound_longitudinal!=AUROSTD_NAN) sss << _AFLOWLIB_ENTRY_SEPARATOR_ << "ael_speed_sound_longitudinal=" << ael_speed_sound_longitudinal << eendl; //CT20181212
      if(ael_speed_sound_average!=AUROSTD_NAN) sss << _AFLOWLIB_ENTRY_SEPARATOR_ << "ael_speed_sound_average=" << ael_speed_sound_average << eendl; //CT20181212
      if(ael_pughs_modulus_ratio!=AUROSTD_NAN) sss << _AFLOWLIB_ENTRY_SEPARATOR_ << "ael_pughs_modulus_ratio=" << ael_pughs_modulus_ratio << eendl; //CT20181212
      if(ael_debye_temperature!=AUROSTD_NAN) sss << _AFLOWLIB_ENTRY_SEPARATOR_ << "ael_debye_temperature=" << ael_debye_temperature << eendl; //CT20181212
      if(ael_applied_pressure!=AUROSTD_NAN) sss << _AFLOWLIB_ENTRY_SEPARATOR_ << "ael_applied_pressure=" << ael_applied_pressure << eendl; //CT20181212
      if(ael_average_external_pressure!=AUROSTD_NAN) sss << _AFLOWLIB_ENTRY_SEPARATOR_ << "ael_average_external_pressure=" << ael_average_external_pressure << eendl; //CT20181212
      //ME20191105 BEGIN
      if ((ael_stiffness_tensor.rows == 6) && (ael_stiffness_tensor.cols == 6)) {
        sss << _AFLOWLIB_ENTRY_SEPARATOR_ << "ael_stiffness_tensor="; //CO20200624 - a lot of empty ael_*_tensor appearing in aflowlib.out
        for (int i = 1; i <= 6; i++) {
          for (int j = 1; j <= 6; j++) sss << ael_stiffness_tensor[i][j] << ((j < 6)?",":"");
          sss << ((i < 6)?";":"") << eendl;
        }
      }
      if ((ael_compliance_tensor.rows == 6) && (ael_compliance_tensor.cols == 6)) {
        sss << _AFLOWLIB_ENTRY_SEPARATOR_ << "ael_compliance_tensor=";  //CO20200624 - a lot of empty ael_*_tensor appearing in aflowlib.out
        for (int i = 1; i <= 6; i++) {
          for (int j = 1; j <= 6; j++) {
            sss << ael_compliance_tensor[i][j] << ((j < 6)?",":"");
          }
          sss << ((i < 6)?";":"") << eendl;
        }
      }
      //ME20191105 END
      //AS20200901 BEGIN
      //QHA
      if(gruneisen_qha!=AUROSTD_NAN) sss << _AFLOWLIB_ENTRY_SEPARATOR_ << "gruneisen_qha=" << gruneisen_qha << eendl; //AS20200901
      if(gruneisen_qha_300K!=AUROSTD_NAN) sss << _AFLOWLIB_ENTRY_SEPARATOR_ << "gruneisen_qha_300K=" << gruneisen_qha_300K << eendl; //AS20200901
      if(thermal_expansion_qha_300K!=AUROSTD_NAN) sss << _AFLOWLIB_ENTRY_SEPARATOR_ << "thermal_expansion_qha_300K=" << thermal_expansion_qha_300K << eendl; //AS20200901
      if(modulus_bulk_qha_300K!=AUROSTD_NAN) sss << _AFLOWLIB_ENTRY_SEPARATOR_ << "modulus_bulk_qha_300K=" << modulus_bulk_qha_300K << eendl; //AS20200901
      //AS20200901 END
      //AS20201008 BEGIN
      if(modulus_bulk_derivative_pressure_qha_300K!=AUROSTD_NAN) sss << _AFLOWLIB_ENTRY_SEPARATOR_ << "modulus_bulk_derivative_pressure_qha_300K=" << modulus_bulk_derivative_pressure_qha_300K << eendl; //AS20201008
      if(heat_capacity_Cv_atom_qha_300K!=AUROSTD_NAN) sss << _AFLOWLIB_ENTRY_SEPARATOR_ << "heat_capacity_Cv_atom_qha_300K=" << heat_capacity_Cv_atom_qha_300K << eendl; //AS20201008
      if(heat_capacity_Cv_cell_qha_300K!=AUROSTD_NAN) sss << _AFLOWLIB_ENTRY_SEPARATOR_ << "heat_capacity_Cv_cell_qha_300K=" << heat_capacity_Cv_cell_qha_300K << eendl; //AS20201207
      if(heat_capacity_Cp_atom_qha_300K!=AUROSTD_NAN) sss << _AFLOWLIB_ENTRY_SEPARATOR_ << "heat_capacity_Cp_atom_qha_300K=" << heat_capacity_Cp_atom_qha_300K << eendl; //AS20201008
      if(heat_capacity_Cp_cell_qha_300K!=AUROSTD_NAN) sss << _AFLOWLIB_ENTRY_SEPARATOR_ << "heat_capacity_Cp_cell_qha_300K=" << heat_capacity_Cp_cell_qha_300K << eendl; //AS20201207
      if(volume_atom_qha_300K!=AUROSTD_NAN) sss << _AFLOWLIB_ENTRY_SEPARATOR_ << "volume_atom_qha_300K=" << volume_atom_qha_300K << eendl; //AS20201008
      if(energy_free_atom_qha_300K!=AUROSTD_NAN) sss << _AFLOWLIB_ENTRY_SEPARATOR_ << "energy_free_atom_qha_300K=" << energy_free_atom_qha_300K << eendl; //AS20201008
      if(energy_free_cell_qha_300K!=AUROSTD_NAN) sss << _AFLOWLIB_ENTRY_SEPARATOR_ << "energy_free_cell_qha_300K=" << energy_free_cell_qha_300K << eendl; //AS20201207
      //AS20201008 END
      // BADER
      if(bader_net_charges.size()) sss << _AFLOWLIB_ENTRY_SEPARATOR_ << "bader_net_charges=" << bader_net_charges << eendl;
      if(bader_atomic_volumes.size()) sss << _AFLOWLIB_ENTRY_SEPARATOR_ << "bader_atomic_volumes=" << bader_atomic_volumes << eendl;
      // FILES
      if(vfiles.size()) {
        aurostd::sort(vfiles);
        sss << _AFLOWLIB_ENTRY_SEPARATOR_ << "files=";
        for(uint i=0;i<vfiles.size();i++) sss << vfiles.at(i) << (i<vfiles.size()-1?",":"");
        sss << eendl;
      }
      // CPUS
      if(node_CPU_Model.size()) sss << _AFLOWLIB_ENTRY_SEPARATOR_ << "node_CPU_Model=" << node_CPU_Model << eendl;
      if(node_CPU_Cores!=AUROSTD_NAN) sss << _AFLOWLIB_ENTRY_SEPARATOR_ << "node_CPU_Cores=" << node_CPU_Cores << eendl;
      if(node_CPU_MHz!=AUROSTD_NAN) sss << _AFLOWLIB_ENTRY_SEPARATOR_ << "node_CPU_MHz=" << node_CPU_MHz << eendl;
      if(node_RAM_GB!=INF) sss << _AFLOWLIB_ENTRY_SEPARATOR_ << "node_RAM_GB=" << node_RAM_GB << eendl;
      // VERSION/DATE
      if(aflow_version.size()) sss << _AFLOWLIB_ENTRY_SEPARATOR_ << "aflow_version=" << aflow_version << eendl;
      if(catalog.size()) sss << _AFLOWLIB_ENTRY_SEPARATOR_ << "catalog=" << catalog << eendl;
      sss << _AFLOWLIB_ENTRY_SEPARATOR_ << "aflowlib_version=" << string(AFLOW_VERSION) << eendl;
      sss << _AFLOWLIB_ENTRY_SEPARATOR_ << "aflowlib_date=" << aurostd::joinWDelimiter(vaflowlib_date,",") << eendl;  //CO20200624 - adding LOCK date
      sss << endl;

    } // out

    // this is the aflowlib.json mode
    if(mode=="json" || mode=="JSON") {  //CO OPERATE HERE ALL THE STRINGS AS BEFORE
      string eendl=",";
      bool PRINT_NULL=FALSE;
      stringstream sscontent_json;
      vector<string> vcontent_json;
      vector<string> sg_tokens;
      stringstream ss_helper;
      vector<vector<string> > vvs;
      vector<string> vs;
      bool odd_xvec_count;

      //////////////////////////////////////////////////////////////////////////
      if(auid.size()) {
        sscontent_json << "\"aurl\":\"" << aurl << "\"";
      } else {
        if(PRINT_NULL) sscontent_json << "\"aurl\":null";
      }
      vcontent_json.push_back(sscontent_json.str()); aurostd::StringstreamClean(sscontent_json);
      //////////////////////////////////////////////////////////////////////////

      //////////////////////////////////////////////////////////////////////////
      if(auid.size()) {
        sscontent_json << "\"auid\":\"" << auid << "\"";
      } else {
        if(PRINT_NULL) sscontent_json << "\"auid\":null";
      }
      vcontent_json.push_back(sscontent_json.str()); aurostd::StringstreamClean(sscontent_json);
      //////////////////////////////////////////////////////////////////////////

      //ME20190125 BEGIN
      //////////////////////////////////////////////////////////////////////////
      // OBSOLETE ME20200829 - not used anymore
      //if(!title.empty()) {
      //  sscontent_json << "\"title\":\"" << title << "\"" << eendl;
      //} else {
      //  if(PRINT_NULL) sscontent_json << "\"title\":null" << eendl;
      //}
      //vcontent_json.push_back(sscontent_json.str()); sscontent_json.str("");
      //////////////////////////////////////////////////////////////////////////
      //ME20190125 END

      //////////////////////////////////////////////////////////////////////////
      if(data_api.size()) {
        sscontent_json << "\"data_api\":\"" << data_api << "\"";
      } else {
        if(PRINT_NULL) sscontent_json << "\"data_api\":null";
      }
      vcontent_json.push_back(sscontent_json.str()); aurostd::StringstreamClean(sscontent_json);
      //////////////////////////////////////////////////////////////////////////

      //////////////////////////////////////////////////////////////////////////
      if(data_source.size()) {
        sscontent_json << "\"data_source\":\"" << data_source << "\"";
      } else {
        if(PRINT_NULL) sscontent_json << "\"data_source\":null";
      }
      vcontent_json.push_back(sscontent_json.str()); aurostd::StringstreamClean(sscontent_json);
      //////////////////////////////////////////////////////////////////////////

      //////////////////////////////////////////////////////////////////////////
      if(data_language.size()) {
        sscontent_json << "\"data_language\":\"" << data_language << "\"";
      } else {
        if(PRINT_NULL) sscontent_json << "\"data_language\":null";
      }
      vcontent_json.push_back(sscontent_json.str()); aurostd::StringstreamClean(sscontent_json);
      //////////////////////////////////////////////////////////////////////////

      //////////////////////////////////////////////////////////////////////////
      if(error_status.size()) {
        sscontent_json << "\"error_status\":\"" << error_status << "\"";
      } else {
        if(PRINT_NULL) sscontent_json << "\"error_status\":null";
      }
      vcontent_json.push_back(sscontent_json.str()); aurostd::StringstreamClean(sscontent_json);
      //////////////////////////////////////////////////////////////////////////

      // LOOP
      //////////////////////////////////////////////////////////////////////////
      if(vloop.size()) {
        aurostd::sort(vloop);
        sscontent_json << "\"loop\":[" << aurostd::joinWDelimiter(aurostd::wrapVecEntries(vloop,"\""),",") << "]";
      } else {
        if(PRINT_NULL) sscontent_json << "\"loop\":null";
      }
      vcontent_json.push_back(sscontent_json.str()); aurostd::StringstreamClean(sscontent_json);
      //////////////////////////////////////////////////////////////////////////

      // MATERIALS
      //////////////////////////////////////////////////////////////////////////
      if(code.size()) {
        sscontent_json << "\"code\":\"" << code << "\"";
      } else {
        if(PRINT_NULL) sscontent_json << "\"code\":null";
      }
      vcontent_json.push_back(sscontent_json.str()); aurostd::StringstreamClean(sscontent_json);
      //////////////////////////////////////////////////////////////////////////

      //////////////////////////////////////////////////////////////////////////
      if(compound.size()) {
        sscontent_json << "\"compound\":\"" << compound << "\"";
      } else {
        if(PRINT_NULL) sscontent_json << "\"compound\":null";
      }
      vcontent_json.push_back(sscontent_json.str()); aurostd::StringstreamClean(sscontent_json);
      //////////////////////////////////////////////////////////////////////////

      //////////////////////////////////////////////////////////////////////////
      if(prototype.size()) {
        sscontent_json << "\"prototype\":\"" << prototype << "\"";
      } else {
        if(PRINT_NULL) sscontent_json << "\"prototype\":null";
      }
      vcontent_json.push_back(sscontent_json.str()); aurostd::StringstreamClean(sscontent_json);
      //////////////////////////////////////////////////////////////////////////

      //////////////////////////////////////////////////////////////////////////
      if(nspecies!=AUROSTD_NAN) {
        sscontent_json << "\"nspecies\":" << nspecies;
      } else {
        if(PRINT_NULL) sscontent_json << "\"nspecies\":null";
      }
      vcontent_json.push_back(sscontent_json.str()); aurostd::StringstreamClean(sscontent_json);
      //////////////////////////////////////////////////////////////////////////

      //////////////////////////////////////////////////////////////////////////
      if(natoms!=AUROSTD_NAN) {
        sscontent_json << "\"natoms\":" << natoms;
      } else {
        if(PRINT_NULL) sscontent_json << "\"natoms\":null";
      }
      vcontent_json.push_back(sscontent_json.str()); aurostd::StringstreamClean(sscontent_json);
      //////////////////////////////////////////////////////////////////////////

      //DX20190124 - add original crystal info - START
      //////////////////////////////////////////////////////////////////////////
      if(natoms_orig!=AUROSTD_NAN) {
        sscontent_json << "\"natoms_orig\":" << natoms_orig;
      } else {
        if(PRINT_NULL) sscontent_json << "\"natoms_orig\":null";
      }
      vcontent_json.push_back(sscontent_json.str()); aurostd::StringstreamClean(sscontent_json);
      //////////////////////////////////////////////////////////////////////////
      //DX20190124 - add original crystal info - END

      //////////////////////////////////////////////////////////////////////////
      if(vcomposition.size()) {
        //aflowlib_libraries does not specify precision
        sscontent_json << "\"composition\":[" << aurostd::joinWDelimiter(aurostd::vecDouble2vecString(vcomposition,9),",") << "]";
      } else {
        if(PRINT_NULL) sscontent_json << "\"composition\":null";
      }
      vcontent_json.push_back(sscontent_json.str()); aurostd::StringstreamClean(sscontent_json);
      //////////////////////////////////////////////////////////////////////////

      //////////////////////////////////////////////////////////////////////////
      if(density!=AUROSTD_NAN) {
        sscontent_json << "\"density\":" << density;
      } else {
        if(PRINT_NULL) sscontent_json << "\"density\":null";
      }
      vcontent_json.push_back(sscontent_json.str()); aurostd::StringstreamClean(sscontent_json);
      //////////////////////////////////////////////////////////////////////////

      //DX20190124 - add original crystal info - START
      //////////////////////////////////////////////////////////////////////////
      if(density_orig!=AUROSTD_NAN) {
        sscontent_json << "\"density_orig\":" << density_orig;
      } else {
        if(PRINT_NULL) sscontent_json << "\"density_orig\":null";
      }
      vcontent_json.push_back(sscontent_json.str()); aurostd::StringstreamClean(sscontent_json);
      //////////////////////////////////////////////////////////////////////////
      //DX20190124 - add original crystal info - END

      //////////////////////////////////////////////////////////////////////////
      if(scintillation_attenuation_length!=AUROSTD_NAN) {
        sscontent_json << "\"scintillation_attenuation_length\":" << scintillation_attenuation_length;
      } else {
        if(PRINT_NULL) sscontent_json << "\"scintillation_attenuation_length\":null";
      }
      vcontent_json.push_back(sscontent_json.str()); aurostd::StringstreamClean(sscontent_json);
      //////////////////////////////////////////////////////////////////////////

      //////////////////////////////////////////////////////////////////////////
      if(vstoichiometry.size()) {
        //aflowlib_libraries specifies precision of 9
        sscontent_json << "\"stoichiometry\":[" << aurostd::joinWDelimiter(aurostd::vecDouble2vecString(vstoichiometry,9),",") << "]";
      } else {
        if(PRINT_NULL) sscontent_json << "\"stoichiometry\":null";
      }
      vcontent_json.push_back(sscontent_json.str()); aurostd::StringstreamClean(sscontent_json);
      //////////////////////////////////////////////////////////////////////////

      //////////////////////////////////////////////////////////////////////////
      if(vspecies.size()) {
        sscontent_json << "\"species\":[" << aurostd::joinWDelimiter(aurostd::wrapVecEntries(vspecies,"\""),",") << "]";
      } else {
        if(PRINT_NULL) sscontent_json << "\"species\":null";
      }
      vcontent_json.push_back(sscontent_json.str()); aurostd::StringstreamClean(sscontent_json);
      //////////////////////////////////////////////////////////////////////////

      //////////////////////////////////////////////////////////////////////////
      if(vspecies_pp.size()) {
        sscontent_json << "\"species_pp\":[" << aurostd::joinWDelimiter(aurostd::wrapVecEntries(vspecies_pp,"\""),",") << "]";
      } else {
        if(PRINT_NULL) sscontent_json << "\"species_pp\":null";
      }
      vcontent_json.push_back(sscontent_json.str()); aurostd::StringstreamClean(sscontent_json);
      //////////////////////////////////////////////////////////////////////////

      //////////////////////////////////////////////////////////////////////////
      if(dft_type.size()) {
        //DX+CO START
        //sscontent_json << "\"dft_type\":\"" << dft_type << "\""; //CO, this is technically a vector (RESTAPI paper)
        sscontent_json << "\"dft_type\":[" << aurostd::joinWDelimiter(aurostd::wrapVecEntries(vdft_type,"\""),",") << "]";
        //DX+CO END
      } else {
        if(PRINT_NULL) sscontent_json << "\"dft_type\":null" << dft_type;
      }
      vcontent_json.push_back(sscontent_json.str()); aurostd::StringstreamClean(sscontent_json);
      //////////////////////////////////////////////////////////////////////////

      // if(species_pp_type.size()) sscontent_json << "species_pp_type=" << species_pp_type;

      //////////////////////////////////////////////////////////////////////////
      if(vspecies_pp_version.size()) {
        sscontent_json << "\"species_pp_version\":[" << aurostd::joinWDelimiter(aurostd::wrapVecEntries(vspecies_pp_version,"\""),",") << "]";
      } else {
        if(PRINT_NULL) sscontent_json << "\"species_pp_version\":null";
      }
      vcontent_json.push_back(sscontent_json.str()); aurostd::StringstreamClean(sscontent_json);
      //////////////////////////////////////////////////////////////////////////

      //////////////////////////////////////////////////////////////////////////
      if(vspecies_pp_ZVAL.size()) {
        //aflowlib_libraries does not specify precision
        sscontent_json << "\"species_pp_ZVAL\":[" << aurostd::joinWDelimiter(aurostd::vecDouble2vecString(vspecies_pp_ZVAL,9),",") << "]";
      } else {
        if(PRINT_NULL) sscontent_json << "\"species_pp_ZVAL\":null";
      }
      vcontent_json.push_back(sscontent_json.str()); aurostd::StringstreamClean(sscontent_json);
      //////////////////////////////////////////////////////////////////////////

      //////////////////////////////////////////////////////////////////////////
      if(vspecies_pp_AUID.size()) {
        sscontent_json << "\"species_pp_AUID\":[" << aurostd::joinWDelimiter(aurostd::wrapVecEntries(vspecies_pp_AUID,"\""),",") << "]";
      } else {
        if(PRINT_NULL) sscontent_json << "\"species_pp_AUID\":null";
      }
      vcontent_json.push_back(sscontent_json.str()); aurostd::StringstreamClean(sscontent_json);
      //////////////////////////////////////////////////////////////////////////

      //////////////////////////////////////////////////////////////////////////
      if(METAGGA.size()) {
        sscontent_json << "\"metagga\":\"" << METAGGA << "\"";
      } else {
        if(PRINT_NULL) sscontent_json << "\"metagga\":null";
      }
      vcontent_json.push_back(sscontent_json.str()); aurostd::StringstreamClean(sscontent_json);
      //////////////////////////////////////////////////////////////////////////

      //////////////////////////////////////////////////////////////////////////
      //ME20190124 - Modified to include more detailed LDAU information
      if(ldau_TLUJ.size()) {
        ss_helper.str("");
        vs.clear();
        //only string is available, so we have to parse really fast
        //would be nice if we have vldau_TLUJ already
        //ME20190124 - vLDAU is now available
        //[OBSOLETE ME20190124 - use vLDAU] vector<string> ldau_TLUJ_tokens;
        //[OBSOLETE ME20190124 - use vLDAU] aurostd::string2tokens(ldau_TLUJ,ldau_TLUJ_tokens,";");
        //[OBSOLETE ME20190124 - use vLDAU] if(ldau_TLUJ_tokens.size()==4){
        //[OBSOLETE ME20190124 - use vLDAU] conversion to double ENSURES that these are numbers
        //[OBSOLETE ME20190124 - use vLDAU] non-numbers without "" will break json
        //[OBSOLETE ME20190124 - use vLDAU] int T=aurostd::string2utype<int>(ldau_TLUJ_tokens.at(0));
        int T = (int) vLDAU[0][0]; //ME20190124
        vector<int> L(vLDAU[1].begin(), vLDAU[1].end());  //ME20190124
        vector<double> U = vLDAU[2],J = vLDAU[3];  //ME20190124
        //[OBSOLETE ME20190124 - NOT USED] vector<string> ldau_TLUJ_tokens2;
        //[OBSOLETE ME20190124 - use vLDAU] breaking up not necessary, but a nice check that we don't have hanging commas
        //[OBSOLETE ME20190124 - use vLDAU] the extra space at the end will be removed by joinWDelimiter()
        //[OBSOLETE ME20190124 - use vLDAU] aurostd::string2tokens(ldau_TLUJ_tokens.at(1),L,",");
        //[OBSOLETE ME20190124 - use vLDAU] aurostd::string2tokens(ldau_TLUJ_tokens.at(2),U,",");
        //[OBSOLETE ME20190124 - use vLDAU] aurostd::string2tokens(ldau_TLUJ_tokens.at(3),J,",");
        if(L.size()&&U.size()&&J.size()){
          //no precision needed
          vs.push_back(aurostd::utype2string(T));
          vs.push_back("["+aurostd::joinWDelimiter(L,",")+"]");
          vs.push_back("["+aurostd::joinWDelimiter(aurostd::vecDouble2vecString(U,9),",")+"]");
          vs.push_back("["+aurostd::joinWDelimiter(aurostd::vecDouble2vecString(J,9),",")+"]");
          ss_helper << aurostd::joinWDelimiter(vs,",");
          vector<string> ldau_keys;  //ME20190124
          aurostd::string2tokens("ldau_type,ldau_l,ldau_u,ldau_j", ldau_keys, ",");  //ME20190124
          for (uint i = 0; i < ldau_keys.size(); i++) {  //ME20190124
            sscontent_json << "\"" << ldau_keys[i] << "\":" << vs[i];  //ME20190124
            vcontent_json.push_back(sscontent_json.str()); aurostd::StringstreamClean(sscontent_json);  //ME20190124
          }
          vs.clear();
        }
        //} ME20190124
        vs.clear();
      }
      if(!ss_helper.str().empty()){ //CO20180216 - !empty() is better for strings than !size()
        sscontent_json << "\"ldau_TLUJ\":[" << ss_helper.str() << "]"; ss_helper.str("");
      } else {
        if(PRINT_NULL) sscontent_json << "\"ldau_TLUJ\":null";
      }
      vcontent_json.push_back(sscontent_json.str()); aurostd::StringstreamClean(sscontent_json);
      //////////////////////////////////////////////////////////////////////////

      //////////////////////////////////////////////////////////////////////////
      if(valence_cell_iupac!=AUROSTD_NAN) {
        sscontent_json << "\"valence_cell_iupac\":" << valence_cell_iupac;
      } else {
        if(PRINT_NULL) sscontent_json << "\"valence_cell_iupac\":null";
      }
      vcontent_json.push_back(sscontent_json.str()); aurostd::StringstreamClean(sscontent_json);
      //////////////////////////////////////////////////////////////////////////

      //////////////////////////////////////////////////////////////////////////
      if(valence_cell_std!=AUROSTD_NAN) {
        sscontent_json << "\"valence_cell_std\":" << valence_cell_std;
      } else {
        if(PRINT_NULL) sscontent_json << "\"valence_cell_std\":null";
      }
      vcontent_json.push_back(sscontent_json.str()); aurostd::StringstreamClean(sscontent_json);
      //////////////////////////////////////////////////////////////////////////

      //////////////////////////////////////////////////////////////////////////
      if(volume_cell!=AUROSTD_NAN) {
        sscontent_json << "\"volume_cell\":" << volume_cell;
      } else {
        if(PRINT_NULL) sscontent_json << "\"volume_cell\":null";
      }
      vcontent_json.push_back(sscontent_json.str()); aurostd::StringstreamClean(sscontent_json);
      //////////////////////////////////////////////////////////////////////////

      //////////////////////////////////////////////////////////////////////////
      if(volume_atom!=AUROSTD_NAN) {
        sscontent_json << "\"volume_atom\":" << volume_atom;
      } else {
        if(PRINT_NULL) sscontent_json << "\"volume_atom\":null";
      }
      vcontent_json.push_back(sscontent_json.str()); aurostd::StringstreamClean(sscontent_json);
      //////////////////////////////////////////////////////////////////////////

      //DX20190124 - add original crystal info - START
      //////////////////////////////////////////////////////////////////////////
      if(volume_cell_orig!=AUROSTD_NAN) {
        sscontent_json << "\"volume_cell_orig\":" << volume_cell_orig;
      } else {
        if(PRINT_NULL) sscontent_json << "\"volume_cell_orig\":null";
      }
      vcontent_json.push_back(sscontent_json.str()); aurostd::StringstreamClean(sscontent_json);
      //////////////////////////////////////////////////////////////////////////

      //////////////////////////////////////////////////////////////////////////
      if(volume_atom_orig!=AUROSTD_NAN) {
        sscontent_json << "\"volume_atom_orig\":" << volume_atom_orig;
      } else {
        if(PRINT_NULL) sscontent_json << "\"volume_atom_orig\":null";
      }
      vcontent_json.push_back(sscontent_json.str()); aurostd::StringstreamClean(sscontent_json);
      //////////////////////////////////////////////////////////////////////////
      //DX20190124 - add original crystal info - END

      //////////////////////////////////////////////////////////////////////////
      if(pressure!=AUROSTD_NAN) {
        sscontent_json << "\"pressure\":" << pressure;
      } else {
        if(PRINT_NULL) sscontent_json << "\"pressure\":null";
      }
      vcontent_json.push_back(sscontent_json.str()); aurostd::StringstreamClean(sscontent_json);
      //////////////////////////////////////////////////////////////////////////

      //////////////////////////////////////////////////////////////////////////
      if(vstress_tensor.size()) {
        //aflowlib_libraries specifies precision of 7
        sscontent_json << "\"stress_tensor\":[" << aurostd::joinWDelimiter(aurostd::vecDouble2vecString(vstress_tensor,7),",") << "]";
      } else {
        if(PRINT_NULL) sscontent_json << "\"stress_tensor\":null";
      }
      vcontent_json.push_back(sscontent_json.str()); aurostd::StringstreamClean(sscontent_json);
      //////////////////////////////////////////////////////////////////////////

      //////////////////////////////////////////////////////////////////////////
      if(pressure_residual!=AUROSTD_NAN) {
        sscontent_json << "\"pressure_residual\":" << pressure_residual;
      } else {
        if(PRINT_NULL) sscontent_json << "\"pressure_residual\":null";
      }
      vcontent_json.push_back(sscontent_json.str()); aurostd::StringstreamClean(sscontent_json);
      //////////////////////////////////////////////////////////////////////////

      //////////////////////////////////////////////////////////////////////////
      if(Pulay_stress!=AUROSTD_NAN) {
        sscontent_json << "\"Pulay_stress\":" << Pulay_stress;
      } else {
        if(PRINT_NULL) sscontent_json << "\"Pulay_stress\":null";
      }
      vcontent_json.push_back(sscontent_json.str()); aurostd::StringstreamClean(sscontent_json);
      //////////////////////////////////////////////////////////////////////////

      //////////////////////////////////////////////////////////////////////////
      if(vgeometry.size()) {
        //aflowlib_libraries specifies precision of 7
        sscontent_json << "\"geometry\":[" << aurostd::joinWDelimiter(aurostd::vecDouble2vecString(vgeometry,7),",") << "]";
      } else {
        if(PRINT_NULL) sscontent_json << "\"geometry\":null";
      }
      vcontent_json.push_back(sscontent_json.str()); aurostd::StringstreamClean(sscontent_json);
      //////////////////////////////////////////////////////////////////////////

      //DX20190124 - add original crystal info - START
      //////////////////////////////////////////////////////////////////////////
      if(vgeometry_orig.size()) {
        //aflowlib_libraries specifies precision of 7
        sscontent_json << "\"geometry_orig\":[" << aurostd::joinWDelimiter(aurostd::vecDouble2vecString(vgeometry_orig,7),",") << "]";
      } else {
        if(PRINT_NULL) sscontent_json << "\"geometry_orig\":null";
      }
      vcontent_json.push_back(sscontent_json.str()); aurostd::StringstreamClean(sscontent_json);
      //////////////////////////////////////////////////////////////////////////
      //DX20190124 - add original crystal info - END

      //////////////////////////////////////////////////////////////////////////
      if(Egap!=AUROSTD_NAN) {
        sscontent_json << "\"Egap\":" << Egap;
      } else {
        if(PRINT_NULL) sscontent_json << "\"Egap\":null";
      }
      vcontent_json.push_back(sscontent_json.str()); aurostd::StringstreamClean(sscontent_json);
      //////////////////////////////////////////////////////////////////////////

      //////////////////////////////////////////////////////////////////////////
      if(Egap_fit!=AUROSTD_NAN) {
        sscontent_json << "\"Egap_fit\":" << Egap_fit;
      } else {
        if(PRINT_NULL) sscontent_json << "\"Egap_fit\":null";
      }
      vcontent_json.push_back(sscontent_json.str()); aurostd::StringstreamClean(sscontent_json);
      //////////////////////////////////////////////////////////////////////////

      //////////////////////////////////////////////////////////////////////////
      if(Egap_type.size()) {
        sscontent_json << "\"Egap_type\":\"" << Egap_type << "\"";
      } else {
        if(PRINT_NULL) sscontent_json << "\"Egap_type\":null";
      }
      vcontent_json.push_back(sscontent_json.str()); aurostd::StringstreamClean(sscontent_json);
      //////////////////////////////////////////////////////////////////////////

      //////////////////////////////////////////////////////////////////////////
      if(energy_cell!=AUROSTD_NAN) {
        sscontent_json << "\"energy_cell\":" << energy_cell;
      } else {
        if(PRINT_NULL) sscontent_json << "\"energy_cell\":null";
      }
      vcontent_json.push_back(sscontent_json.str()); aurostd::StringstreamClean(sscontent_json);
      //////////////////////////////////////////////////////////////////////////

      //////////////////////////////////////////////////////////////////////////
      if(energy_atom!=AUROSTD_NAN) {
        sscontent_json << "\"energy_atom\":" << energy_atom;
      } else {
        if(PRINT_NULL) sscontent_json << "\"energy_atom\":null";
      }
      vcontent_json.push_back(sscontent_json.str()); aurostd::StringstreamClean(sscontent_json);
      //////////////////////////////////////////////////////////////////////////

      //////////////////////////////////////////////////////////////////////////
      if(energy_cutoff!=AUROSTD_NAN) {
        sscontent_json << "\"energy_cutoff\":" << energy_cutoff;
      } else {
        if(PRINT_NULL) sscontent_json << "\"energy_cutoff\":null";
      }
      vcontent_json.push_back(sscontent_json.str()); aurostd::StringstreamClean(sscontent_json);
      //////////////////////////////////////////////////////////////////////////

      //////////////////////////////////////////////////////////////////////////
      if(delta_electronic_energy_convergence!=AUROSTD_NAN) {
        sscontent_json << "\"delta_electronic_energy_convergence\":" << delta_electronic_energy_convergence;
      } else {
        if(PRINT_NULL) sscontent_json << "\"delta_electronic_energy_convergence\":null";
      }
      vcontent_json.push_back(sscontent_json.str()); aurostd::StringstreamClean(sscontent_json);
      //////////////////////////////////////////////////////////////////////////

      //////////////////////////////////////////////////////////////////////////
      if(delta_electronic_energy_threshold!=AUROSTD_NAN) {
        sscontent_json << "\"delta_electronic_energy_threshold\":" << delta_electronic_energy_threshold;
      } else {
        if(PRINT_NULL) sscontent_json << "\"delta_electronic_energy_threshold\":null";
      }
      vcontent_json.push_back(sscontent_json.str()); aurostd::StringstreamClean(sscontent_json);
      //////////////////////////////////////////////////////////////////////////

      // [NOT_PRINTED]     //////////////////////////////////////////////////////////////////////////
      // [NOT_PRINTED]     if(nkpoints!=0) {
      // [NOT_PRINTED]       sscontent_json << "\"nkpoints\":" << nkpoints;
      // [NOT_PRINTED]     } else {
      // [NOT_PRINTED]       if(PRINT_NULL) sscontent_json << "\"nkpoints\":null";
      // [NOT_PRINTED]     }
      // [NOT_PRINTED]     vcontent_json.push_back(sscontent_json.str()); aurostd::StringstreamClean(sscontent_json);
      // [NOT_PRINTED]     //////////////////////////////////////////////////////////////////////////

      // [NOT_PRINTED]     //////////////////////////////////////////////////////////////////////////
      // [NOT_PRINTED]     if(nkpoints_irreducible!=0) {
      // [NOT_PRINTED]       sscontent_json << "\"nkpoints_irreducible\":" << nkpoints_irreducible;
      // [NOT_PRINTED]     } else {
      // [NOT_PRINTED]       if(PRINT_NULL) sscontent_json << "\"nkpoints_irreducible\":null";
      // [NOT_PRINTED]     }
      // [NOT_PRINTED]     vcontent_json.push_back(sscontent_json.str()); aurostd::StringstreamClean(sscontent_json);
      // [NOT_PRINTED]     //////////////////////////////////////////////////////////////////////////

      // [NOT_PRINTED]     //////////////////////////////////////////////////////////////////////////
      // [NOT_PRINTED]     if(kppra!=0) {
      // [NOT_PRINTED]       sscontent_json << "\"kppra\":" << kppra;
      // [NOT_PRINTED]     } else {
      // [NOT_PRINTED]       if(PRINT_NULL) sscontent_json << "\"kppra\":null";
      // [NOT_PRINTED]     }
      // [NOT_PRINTED]     vcontent_json.push_back(sscontent_json.str()); aurostd::StringstreamClean(sscontent_json);
      // [NOT_PRINTED]     //////////////////////////////////////////////////////////////////////////

      //////////////////////////////////////////////////////////////////////////
      if(kpoints.size()) {
        //this one is a bit complicated, so we will test if the string was created, and then recreate the json array on the spot
        ss_helper.str("");
        vs.clear();
        //ME20190124 - Add the individual pieces of "kpoints" to the json file
        if ((kpoints_nnn_relax.rows==3) && (sum(kpoints_nnn_relax) > 0)) {  //ME20190128
          vs.push_back("["+aurostd::joinWDelimiter(kpoints_nnn_relax,",")+"]");
          sscontent_json << "\"kpoints_relax\":" << vs.back();  //ME20190124
        } else if (PRINT_NULL) {  //ME20190124
          sscontent_json << "\"kpoints_relax\":null";  //ME20190124
        }
        vcontent_json.push_back(sscontent_json.str()); aurostd::StringstreamClean(sscontent_json);  //ME20190124
        if ((kpoints_nnn_static.rows==3) && (sum(kpoints_nnn_static) > 0)) {  //ME20190128
          vs.push_back("["+aurostd::joinWDelimiter(kpoints_nnn_static,",")+"]");
          if (sum(kpoints_nnn_static) > 0) sscontent_json << "\"kpoints_static\":" << vs.back();  //ME20190124
        } else if (PRINT_NULL) {  //ME20190124
          sscontent_json << "\"kpoints_static\":null";  //ME20190124
        }
        vcontent_json.push_back(sscontent_json.str()); aurostd::StringstreamClean(sscontent_json);  //ME20190124
        if(kpoints_pairs.size()){
          //first for escape characters in \Gamma or \Sigma
          vector<string> kpoints_pairs_new;
          char issue_c='\\';
          stringstream issue_ss; issue_ss << issue_c;
          string fix_s="\\\\";
          for(uint i=0;i<kpoints_pairs.size();i++){
            kpoints_pairs_new.push_back(aurostd::StringSubst(kpoints_pairs.at(i),issue_ss.str(),fix_s));
          }
          vs.push_back("["+aurostd::joinWDelimiter(aurostd::wrapVecEntries(kpoints_pairs_new,"\""),",")+"]");
          sscontent_json << "\"kpoints_bands_path\":" << vs.back();  //ME20190124
        } else if (PRINT_NULL) {  //ME20190124
          sscontent_json << "\"kpoints_bands_path\":null";  //ME20190124
        }
        vcontent_json.push_back(sscontent_json.str()); aurostd::StringstreamClean(sscontent_json);  //ME20190124
        ss_helper << aurostd::joinWDelimiter(vs, ",");  //ME20190128
        if(kpoints_bands_path_grid!=0){
          //ME20190128 - This causes kpoints to only be written when the band structure
          // was calculated. This is inconsistent with the aflowlib.out file
          // [OBSOLETE ME20190128] ss_helper << aurostd::joinWDelimiter(vs,",") << "," << aurostd::utype2string(kpoints_bands_path_grid);
          ss_helper << "," << aurostd::utype2string(kpoints_bands_path_grid);
          sscontent_json << "\"kpoints_bands_nkpts\":" << ((int) kpoints_bands_path_grid);  //ME20190124
        } else if (PRINT_NULL) {  //ME20190124
          sscontent_json << "\"kpoints_bands_nkpts\":null";  //ME20190124
        }
        vcontent_json.push_back(sscontent_json.str()); aurostd::StringstreamClean(sscontent_json);  //ME20190124
      }
      if(!ss_helper.str().empty()){ //CO20180216 - !empty() is better for strings than !size()
        sscontent_json << "\"kpoints\":[" << ss_helper.str() << "]"; ss_helper.str("");
      } else {
        if(PRINT_NULL) sscontent_json << "\"kpoints\":null";
      }
      vcontent_json.push_back(sscontent_json.str()); aurostd::StringstreamClean(sscontent_json);
      //////////////////////////////////////////////////////////////////////////

      //////////////////////////////////////////////////////////////////////////
      if(enthalpy_cell!=AUROSTD_NAN) {
        sscontent_json << "\"enthalpy_cell\":" << enthalpy_cell;
      } else {
        if(PRINT_NULL) sscontent_json << "\"enthalpy_cell\":null";
      }
      vcontent_json.push_back(sscontent_json.str()); aurostd::StringstreamClean(sscontent_json);
      //////////////////////////////////////////////////////////////////////////

      //////////////////////////////////////////////////////////////////////////
      if(enthalpy_atom!=AUROSTD_NAN) {
        sscontent_json << "\"enthalpy_atom\":" << enthalpy_atom;
      } else {
        if(PRINT_NULL) sscontent_json << "\"enthalpy_atom\":null";
      }
      vcontent_json.push_back(sscontent_json.str()); aurostd::StringstreamClean(sscontent_json);
      //////////////////////////////////////////////////////////////////////////

      //////////////////////////////////////////////////////////////////////////
      if(eentropy_cell!=AUROSTD_NAN) {
        sscontent_json << "\"eentropy_cell\":" << eentropy_cell;
      } else {
        if(PRINT_NULL) sscontent_json << "\"eentropy_cell\":null";
      }
      vcontent_json.push_back(sscontent_json.str()); aurostd::StringstreamClean(sscontent_json);
      //////////////////////////////////////////////////////////////////////////

      //////////////////////////////////////////////////////////////////////////
      if(eentropy_atom!=AUROSTD_NAN) {
        sscontent_json << "\"eentropy_atom\":" << eentropy_atom;
      } else {
        if(PRINT_NULL) sscontent_json << "\"eentropy_atom\":null";
      }
      vcontent_json.push_back(sscontent_json.str()); aurostd::StringstreamClean(sscontent_json);
      //////////////////////////////////////////////////////////////////////////

      //////////////////////////////////////////////////////////////////////////
      if(enthalpy_formation_cell!=AUROSTD_NAN) {
        sscontent_json << "\"enthalpy_formation_cell\":" << enthalpy_formation_cell;
      } else {
        if(PRINT_NULL) sscontent_json << "\"enthalpy_formation_cell\":null";
      }
      vcontent_json.push_back(sscontent_json.str()); aurostd::StringstreamClean(sscontent_json);
      //////////////////////////////////////////////////////////////////////////

      //////////////////////////////////////////////////////////////////////////
      if(enthalpy_formation_cce_300K_cell!=AUROSTD_NAN) {  //CO20200624
        sscontent_json << "\"enthalpy_formation_cce_300K_cell\":" << enthalpy_formation_cce_300K_cell;
      } else {
        if(PRINT_NULL) sscontent_json << "\"enthalpy_formation_cce_300K_cell\":null";
      }
      vcontent_json.push_back(sscontent_json.str()); aurostd::StringstreamClean(sscontent_json);
      //////////////////////////////////////////////////////////////////////////

      //////////////////////////////////////////////////////////////////////////
      if(enthalpy_formation_cce_0K_cell!=AUROSTD_NAN) {  //CO20200624
        sscontent_json << "\"enthalpy_formation_cce_0K_cell\":" << enthalpy_formation_cce_0K_cell;
      } else {
        if(PRINT_NULL) sscontent_json << "\"enthalpy_formation_cce_0K_cell\":null";
      }
      vcontent_json.push_back(sscontent_json.str()); aurostd::StringstreamClean(sscontent_json);
      //////////////////////////////////////////////////////////////////////////

      //////////////////////////////////////////////////////////////////////////
      if(enthalpy_formation_atom!=AUROSTD_NAN) {
        sscontent_json << "\"enthalpy_formation_atom\":" << enthalpy_formation_atom;
      } else {
        if(PRINT_NULL) sscontent_json << "\"enthalpy_formation_atom\":null";
      }
      vcontent_json.push_back(sscontent_json.str()); aurostd::StringstreamClean(sscontent_json);
      //////////////////////////////////////////////////////////////////////////

      //////////////////////////////////////////////////////////////////////////
      if(enthalpy_formation_cce_300K_atom!=AUROSTD_NAN) {  //CO20200624
        sscontent_json << "\"enthalpy_formation_cce_300K_atom\":" << enthalpy_formation_cce_300K_atom;
      } else {
        if(PRINT_NULL) sscontent_json << "\"enthalpy_formation_cce_300K_atom\":null";
      }
      vcontent_json.push_back(sscontent_json.str()); aurostd::StringstreamClean(sscontent_json);
      //////////////////////////////////////////////////////////////////////////

      //////////////////////////////////////////////////////////////////////////
      if(enthalpy_formation_cce_0K_atom!=AUROSTD_NAN) {  //CO20200624
        sscontent_json << "\"enthalpy_formation_cce_0K_atom\":" << enthalpy_formation_cce_0K_atom;
      } else {
        if(PRINT_NULL) sscontent_json << "\"enthalpy_formation_cce_0K_atom\":null";
      }
      vcontent_json.push_back(sscontent_json.str()); aurostd::StringstreamClean(sscontent_json);
      //////////////////////////////////////////////////////////////////////////

      //////////////////////////////////////////////////////////////////////////
      if(entropy_forming_ability!=AUROSTD_NAN) {  //CO20200624
        sscontent_json << "\"entropy_forming_ability\":" << entropy_forming_ability;
      } else {
        if(PRINT_NULL) sscontent_json << "\"entropy_forming_ability\":null";
      }
      vcontent_json.push_back(sscontent_json.str()); aurostd::StringstreamClean(sscontent_json);
      //////////////////////////////////////////////////////////////////////////

      //////////////////////////////////////////////////////////////////////////
      if(entropic_temperature!=AUROSTD_NAN) {
        sscontent_json << "\"entropic_temperature\":" << entropic_temperature;
      } else {
        if(PRINT_NULL) sscontent_json << "\"entropic_temperature\":null";
      }
      vcontent_json.push_back(sscontent_json.str()); aurostd::StringstreamClean(sscontent_json);
      //////////////////////////////////////////////////////////////////////////

      //////////////////////////////////////////////////////////////////////////
      if(PV_cell!=AUROSTD_NAN) {
        sscontent_json << "\"PV_cell\":" << PV_cell;
      } else {
        if(PRINT_NULL) sscontent_json << "\"PV_cell\":null";
      }
      vcontent_json.push_back(sscontent_json.str()); aurostd::StringstreamClean(sscontent_json);
      //////////////////////////////////////////////////////////////////////////

      //////////////////////////////////////////////////////////////////////////
      if(PV_atom!=AUROSTD_NAN) {
        sscontent_json << "\"PV_atom\":" << PV_atom;
      } else {
        if(PRINT_NULL) sscontent_json << "\"PV_atom\":null";
      }
      vcontent_json.push_back(sscontent_json.str()); aurostd::StringstreamClean(sscontent_json);
      //////////////////////////////////////////////////////////////////////////

      //////////////////////////////////////////////////////////////////////////
      if(spin_cell!=AUROSTD_NAN) {
        sscontent_json << "\"spin_cell\":" << spin_cell;
      } else {
        if(PRINT_NULL) sscontent_json << "\"spin_cell\":null";
      }
      vcontent_json.push_back(sscontent_json.str()); aurostd::StringstreamClean(sscontent_json);
      //////////////////////////////////////////////////////////////////////////

      //////////////////////////////////////////////////////////////////////////
      if(spin_atom!=AUROSTD_NAN) {
        sscontent_json << "\"spin_atom\":" << spin_atom;
      } else {
        if(PRINT_NULL) sscontent_json << "\"spin_atom\":null";
      }
      vcontent_json.push_back(sscontent_json.str()); aurostd::StringstreamClean(sscontent_json);
      //////////////////////////////////////////////////////////////////////////

      //////////////////////////////////////////////////////////////////////////
      if(vspinD.size()) {
        //aflowlib_libraries specifies precision of 5
        sscontent_json << "\"spinD\":[" << aurostd::joinWDelimiter(aurostd::vecDouble2vecString(vspinD,5),",") << "]";
      } else {
        if(PRINT_NULL) sscontent_json << "\"spinD\":null";
      }
      vcontent_json.push_back(sscontent_json.str()); aurostd::StringstreamClean(sscontent_json);
      //////////////////////////////////////////////////////////////////////////

      //////////////////////////////////////////////////////////////////////////
      if(vspinD_magmom_orig.size()) {
        //aflowlib_libraries specifies precision of 5
        sscontent_json << "\"spinD_magmom_orig\":[" << aurostd::joinWDelimiter(aurostd::vecDouble2vecString(vspinD_magmom_orig,5),",") << "]";
      } else {
        if(PRINT_NULL) sscontent_json << "\"spinD_magmom_orig\":null";
      }
      vcontent_json.push_back(sscontent_json.str()); aurostd::StringstreamClean(sscontent_json);
      //////////////////////////////////////////////////////////////////////////

      //////////////////////////////////////////////////////////////////////////
      if(spinF!=AUROSTD_NAN) {
        sscontent_json << "\"spinF\":" << spinF;
      } else {
        if(PRINT_NULL) sscontent_json << "\"spinF\":null";
      }
      vcontent_json.push_back(sscontent_json.str()); aurostd::StringstreamClean(sscontent_json);
      //////////////////////////////////////////////////////////////////////////

      //////////////////////////////////////////////////////////////////////////
      // [OBSOLETE] 
      // [OBSOLETE] if(stoich.size()) {
      // [OBSOLETE]   //just use the string SC made
      // [OBSOLETE]   sscontent_json << "\"stoich\":\"" << stoich << "\"";
      // [OBSOLETE]   ////aflowlib_libraries does not specify precision
      // [OBSOLETE]   //sscontent_json << "\"stoich\":[" << aurostd::joinWDelimiter(aurostd::vecDouble2vecString(vstoich,9),",") << "]";
      // [OBSOLETE] } else {
      // [OBSOLETE]   if(PRINT_NULL) sscontent_json << "\"stoich\":null";
      // [OBSOLETE] }
      // [OBSOLETE] vcontent_json.push_back(sscontent_json.str()); aurostd::StringstreamClean(sscontent_json);
      //////////////////////////////////////////////////////////////////////////

      //////////////////////////////////////////////////////////////////////////
      if(calculation_time!=AUROSTD_NAN) {
        sscontent_json << "\"calculation_time\":" << calculation_time;
      } else {
        if(PRINT_NULL) sscontent_json << "\"calculation_time\":null";
      }
      vcontent_json.push_back(sscontent_json.str()); aurostd::StringstreamClean(sscontent_json);
      //////////////////////////////////////////////////////////////////////////

      //////////////////////////////////////////////////////////////////////////
      if(calculation_memory!=AUROSTD_NAN) {
        sscontent_json << "\"calculation_memory\":" << calculation_memory;
      } else {
        if(PRINT_NULL) sscontent_json << "\"calculation_memory\":null";
      }
      vcontent_json.push_back(sscontent_json.str()); aurostd::StringstreamClean(sscontent_json);
      //////////////////////////////////////////////////////////////////////////

      //////////////////////////////////////////////////////////////////////////
      if(calculation_cores!=AUROSTD_NAN) {
        sscontent_json << "\"calculation_cores\":" << calculation_cores;
      } else {
        if(PRINT_NULL) sscontent_json << "\"calculation_cores\":null";
      }
      vcontent_json.push_back(sscontent_json.str()); aurostd::StringstreamClean(sscontent_json);
      //////////////////////////////////////////////////////////////////////////

      //////////////////////////////////////////////////////////////////////////
      if(vnbondxx.size()) {
        //aflowlib_libraries does not specify precision
        sscontent_json << "\"nbondxx\":[" << aurostd::joinWDelimiter(aurostd::vecDouble2vecString(vnbondxx,9),",") << "]";
      } else {
        if(PRINT_NULL) sscontent_json << "\"nbondxx\":null";
      }
      vcontent_json.push_back(sscontent_json.str()); aurostd::StringstreamClean(sscontent_json);
      //////////////////////////////////////////////////////////////////////////

      //////////////////////////////////////////////////////////////////////////
      if(sg.size()) {
        aurostd::string2tokens(sg,sg_tokens,",");
        sscontent_json << "\"sg\":[" << aurostd::joinWDelimiter(aurostd::wrapVecEntries(sg_tokens,"\""),",") << "]";
      } else {
        if(PRINT_NULL) sscontent_json << "\"sg\":null";
      }
      vcontent_json.push_back(sscontent_json.str()); aurostd::StringstreamClean(sscontent_json);
      //////////////////////////////////////////////////////////////////////////

      //////////////////////////////////////////////////////////////////////////
      if(sg2.size()) {
        aurostd::string2tokens(sg2,sg_tokens,",");
        sscontent_json << "\"sg2\":[" << aurostd::joinWDelimiter(aurostd::wrapVecEntries(sg_tokens,"\""),",") << "]";
      } else {
        if(PRINT_NULL) sscontent_json << "\"sg2\":null";
      }
      vcontent_json.push_back(sscontent_json.str()); aurostd::StringstreamClean(sscontent_json);
      //////////////////////////////////////////////////////////////////////////

      //////////////////////////////////////////////////////////////////////////
      if(spacegroup_orig.size()) {
        sscontent_json << "\"spacegroup_orig\":" << spacegroup_orig;
      } else {
        if(PRINT_NULL) sscontent_json << "\"spacegroup_orig\":null";
      }
      vcontent_json.push_back(sscontent_json.str()); aurostd::StringstreamClean(sscontent_json);
      //////////////////////////////////////////////////////////////////////////

      //////////////////////////////////////////////////////////////////////////
      if(spacegroup_relax.size()) {
        sscontent_json << "\"spacegroup_relax\":" << spacegroup_relax;
      } else {
        if(PRINT_NULL) sscontent_json << "\"spacegroup_relax\":null";
      }
      vcontent_json.push_back(sscontent_json.str()); aurostd::StringstreamClean(sscontent_json);
      //////////////////////////////////////////////////////////////////////////

      //////////////////////////////////////////////////////////////////////////
      if(vforces.size()) {
        ss_helper.str("");
        vs.clear();
        vvs.clear();
        odd_xvec_count=false;
        for(uint i=0;i<vforces.size();i++){
          if(vforces.at(i).rows==3){
            //aflowlib_libraries specifies precision of 8
            vvs.push_back(xvecDouble2vecString(vforces.at(i),8));
          } else {
            odd_xvec_count=true;
            break;
          }
        }
        if(!odd_xvec_count&&vvs.size()){
          for(uint i=0;i<vvs.size();i++){
            vs.push_back("["+aurostd::joinWDelimiter(vvs.at(i),",")+"]");
          }
          if(vs.size()){
            ss_helper << aurostd::joinWDelimiter(vs,",");
          }
        }
        vs.clear();
        vvs.clear();
      }
      if(!ss_helper.str().empty()){ //CO20180216 - !empty() is better for strings than !size()
        sscontent_json << "\"forces\":[" << ss_helper.str() << "]"; ss_helper.str("");
      } else {
        if(PRINT_NULL) sscontent_json << "\"forces\":null";
      }
      vcontent_json.push_back(sscontent_json.str()); aurostd::StringstreamClean(sscontent_json);
      //////////////////////////////////////////////////////////////////////////

      //////////////////////////////////////////////////////////////////////////
      if(vpositions_cartesian.size()) {
        ss_helper.str("");
        vs.clear();
        vvs.clear();
        odd_xvec_count=false;
        for(uint i=0;i<vpositions_cartesian.size();i++){
          if(vpositions_cartesian.at(i).rows==3){
            //aflowlib_libraries specifies precision of 8
            vvs.push_back(xvecDouble2vecString(vpositions_cartesian.at(i),8));
          } else {
            odd_xvec_count=true;
            break;
          }
        }
        if(!odd_xvec_count&&vvs.size()){
          for(uint i=0;i<vvs.size();i++){
            vs.push_back("["+aurostd::joinWDelimiter(vvs.at(i),",")+"]");
          }
          if(vs.size()){
            ss_helper << aurostd::joinWDelimiter(vs,",");
          }
        }
        vs.clear();
        vvs.clear();
      }
      if(!ss_helper.str().empty()){ //CO20180216 - !empty() is better for strings than !size()
        sscontent_json << "\"positions_cartesian\":[" << ss_helper.str() << "]"; ss_helper.str("");
      } else {
        if(PRINT_NULL) sscontent_json << "\"positions_cartesian\":null";
      }
      vcontent_json.push_back(sscontent_json.str()); aurostd::StringstreamClean(sscontent_json);
      //////////////////////////////////////////////////////////////////////////

      //////////////////////////////////////////////////////////////////////////
      if(vpositions_fractional.size()) {
        ss_helper.str("");
        vs.clear();
        vvs.clear();
        odd_xvec_count=false;
        for(uint i=0;i<vpositions_fractional.size();i++){
          if(vpositions_fractional.at(i).rows==3){
            //aflowlib_libraries specifies precision of 8
            vvs.push_back(xvecDouble2vecString(vpositions_fractional.at(i),8));
          } else {
            odd_xvec_count=true;
            break;
          }
        }
        if(!odd_xvec_count&&vvs.size()){
          for(uint i=0;i<vvs.size();i++){
            vs.push_back("["+aurostd::joinWDelimiter(vvs.at(i),",")+"]");
          }
          if(vs.size()){
            ss_helper << aurostd::joinWDelimiter(vs,",");
          }
        }
        vs.clear();
        vvs.clear();
      }
      if(!ss_helper.str().empty()){ //CO20180216 - !empty() is better for strings than !size()
        sscontent_json << "\"positions_fractional\":[" << ss_helper.str() << "]"; ss_helper.str("");
      } else {
        if(PRINT_NULL) sscontent_json << "\"positions_fractional\":null";
      }
      vcontent_json.push_back(sscontent_json.str()); aurostd::StringstreamClean(sscontent_json);
      //////////////////////////////////////////////////////////////////////////

      //////////////////////////////////////////////////////////////////////////
      if(Bravais_lattice_orig.size()) {
        sscontent_json << "\"Bravais_lattice_orig\":\"" << Bravais_lattice_orig << "\"";
      } else {
        if(PRINT_NULL) sscontent_json << "\"Bravais_lattice_orig\":null";
      }
      vcontent_json.push_back(sscontent_json.str()); aurostd::StringstreamClean(sscontent_json);
      //////////////////////////////////////////////////////////////////////////

      //////////////////////////////////////////////////////////////////////////
      if(lattice_variation_orig.size()) {
        sscontent_json << "\"lattice_variation_orig\":\"" << lattice_variation_orig << "\"";
      } else {
        if(PRINT_NULL) sscontent_json << "\"lattice_variation_orig\":null";
      }
      vcontent_json.push_back(sscontent_json.str()); aurostd::StringstreamClean(sscontent_json);
      //////////////////////////////////////////////////////////////////////////

      //////////////////////////////////////////////////////////////////////////
      if(lattice_system_orig.size()) {
        sscontent_json << "\"lattice_system_orig\":\"" << lattice_system_orig << "\"";
      } else {
        if(PRINT_NULL) sscontent_json << "\"lattice_system_orig\":null";
      }
      vcontent_json.push_back(sscontent_json.str()); aurostd::StringstreamClean(sscontent_json);
      //////////////////////////////////////////////////////////////////////////

      //////////////////////////////////////////////////////////////////////////
      if(Pearson_symbol_orig.size()) {
        sscontent_json << "\"Pearson_symbol_orig\":\"" << Pearson_symbol_orig << "\"";
      } else {
        if(PRINT_NULL) sscontent_json << "\"Pearson_symbol_orig\":null";
      }
      vcontent_json.push_back(sscontent_json.str()); aurostd::StringstreamClean(sscontent_json);
      //////////////////////////////////////////////////////////////////////////

      //////////////////////////////////////////////////////////////////////////
      if(Bravais_lattice_relax.size()) {
        sscontent_json << "\"Bravais_lattice_relax\":\"" << Bravais_lattice_relax << "\"";
      } else {
        if(PRINT_NULL) sscontent_json << "\"Bravais_lattice_relax\":null";
      }
      vcontent_json.push_back(sscontent_json.str()); aurostd::StringstreamClean(sscontent_json);
      //////////////////////////////////////////////////////////////////////////

      //////////////////////////////////////////////////////////////////////////
      if(lattice_variation_relax.size()) {
        sscontent_json << "\"lattice_variation_relax\":\"" << lattice_variation_relax << "\"";
      } else {
        if(PRINT_NULL) sscontent_json << "\"lattice_variation_relax\":null";
      }
      vcontent_json.push_back(sscontent_json.str()); aurostd::StringstreamClean(sscontent_json);
      //////////////////////////////////////////////////////////////////////////

      //////////////////////////////////////////////////////////////////////////
      if(lattice_system_relax.size()) {
        sscontent_json << "\"lattice_system_relax\":\"" << lattice_system_relax << "\"";
      } else {
        if(PRINT_NULL) sscontent_json << "\"lattice_system_relax\":null";
      }
      vcontent_json.push_back(sscontent_json.str()); aurostd::StringstreamClean(sscontent_json);
      //////////////////////////////////////////////////////////////////////////

      //////////////////////////////////////////////////////////////////////////
      if(Pearson_symbol_relax.size()) {
        sscontent_json << "\"Pearson_symbol_relax\":\"" << Pearson_symbol_relax << "\"";
      } else {
        if(PRINT_NULL) sscontent_json << "\"Pearson_symbol_relax\":null";
      }
      vcontent_json.push_back(sscontent_json.str()); aurostd::StringstreamClean(sscontent_json);
      //////////////////////////////////////////////////////////////////////////

      //DX20190124 - added original symmetry info - START
      // SYMMETRY
      //////////////////////////////////////////////////////////////////////////
      if(crystal_family_orig.size()){
        sscontent_json << "\"crystal_family_orig\":\"" << crystal_family_orig << "\"";
      } else {
        if(PRINT_NULL) sscontent_json << "\"crystal_family_orig\":null";
      }
      vcontent_json.push_back(sscontent_json.str()); aurostd::StringstreamClean(sscontent_json);

      //////////////////////////////////////////////////////////////////////////
      if(crystal_system_orig.size()){
        sscontent_json << "\"crystal_system_orig\":\"" << crystal_system_orig << "\"";
      } else {
        if(PRINT_NULL) sscontent_json << "\"crystal_system_orig\":null";
      }
      vcontent_json.push_back(sscontent_json.str()); aurostd::StringstreamClean(sscontent_json);

      //////////////////////////////////////////////////////////////////////////
      if(crystal_class_orig.size()){
        sscontent_json << "\"crystal_class_orig\":\"" << crystal_class_orig << "\"";
      } else {
        if(PRINT_NULL){ sscontent_json << "\"crystal_class_orig\":null";}
      }
      vcontent_json.push_back(sscontent_json.str()); aurostd::StringstreamClean(sscontent_json);

      //////////////////////////////////////////////////////////////////////////
      if(point_group_Hermann_Mauguin_orig.size()){
        sscontent_json << "\"point_group_Hermann_Mauguin_orig\":\"" << point_group_Hermann_Mauguin_orig << "\"";
      } else {
        if(PRINT_NULL) sscontent_json << "\"point_group_Hermann_Mauguin_orig\":null";
      }
      vcontent_json.push_back(sscontent_json.str()); aurostd::StringstreamClean(sscontent_json);

      //////////////////////////////////////////////////////////////////////////
      if(point_group_Schoenflies_orig.size()){
        sscontent_json << "\"point_group_Schoenflies_orig\":\"" << point_group_Schoenflies_orig << "\"";
      } else {
        if(PRINT_NULL) sscontent_json << "\"point_group_Schoenflies_orig\":null";
      }
      vcontent_json.push_back(sscontent_json.str()); aurostd::StringstreamClean(sscontent_json);

      //////////////////////////////////////////////////////////////////////////
      if(point_group_orbifold_orig.size()){
        sscontent_json << "\"point_group_orbifold_orig\":\"" << point_group_orbifold_orig << "\"";
      } else {
        if(PRINT_NULL) sscontent_json << "\"point_group_orbifold_orig\":null";
      }
      vcontent_json.push_back(sscontent_json.str()); aurostd::StringstreamClean(sscontent_json);

      //////////////////////////////////////////////////////////////////////////
      if(point_group_type_orig.size()){
        sscontent_json << "\"point_group_type_orig\":\"" << point_group_type_orig << "\"";
      } else {
        if(PRINT_NULL) sscontent_json << "\"point_group_type_orig\":null";
      }
      vcontent_json.push_back(sscontent_json.str()); aurostd::StringstreamClean(sscontent_json);

      //////////////////////////////////////////////////////////////////////////
      if(point_group_order_orig!=AUROSTD_NAN){
        sscontent_json << "\"point_group_order_orig\":" << point_group_order_orig; //DX20190124 - changed to number, not string 
      } else {
        if(PRINT_NULL) sscontent_json << "\"point_group_order_orig\":null";
      }
      vcontent_json.push_back(sscontent_json.str()); aurostd::StringstreamClean(sscontent_json);

      //////////////////////////////////////////////////////////////////////////
      if(point_group_structure_orig.size()){
        sscontent_json << "\"point_group_structure_orig\":\"" << point_group_structure_orig << "\"";
      } else {
        if(PRINT_NULL) sscontent_json << "\"point_group_structure_orig\":null";
      }
      vcontent_json.push_back(sscontent_json.str()); aurostd::StringstreamClean(sscontent_json);

      //////////////////////////////////////////////////////////////////////////
      if(Bravais_lattice_lattice_type_orig.size()){
        sscontent_json << "\"Bravais_lattice_lattice_type_orig\":\"" << Bravais_lattice_lattice_type_orig << "\"";
      } else {
        if(PRINT_NULL) sscontent_json << "\"Bravais_lattice_lattice_type_orig\":null";
      }
      vcontent_json.push_back(sscontent_json.str()); aurostd::StringstreamClean(sscontent_json);

      //////////////////////////////////////////////////////////////////////////
      if(Bravais_lattice_lattice_variation_type_orig.size()){
        sscontent_json << "\"Bravais_lattice_lattice_variation_type_orig\":\"" << Bravais_lattice_lattice_variation_type_orig << "\"";
      } else {
        if(PRINT_NULL) sscontent_json << "\"Bravais_lattice_lattice_variation_type_orig\":null";
      }
      vcontent_json.push_back(sscontent_json.str()); aurostd::StringstreamClean(sscontent_json);

      //////////////////////////////////////////////////////////////////////////
      if(Bravais_lattice_lattice_system_orig.size()){
        sscontent_json << "\"Bravais_lattice_lattice_system_orig\":\"" << Bravais_lattice_lattice_system_orig << "\"";
      } else {
        if(PRINT_NULL) sscontent_json << "\"Bravais_lattice_lattice_system_orig\":null";
      }
      vcontent_json.push_back(sscontent_json.str()); aurostd::StringstreamClean(sscontent_json);

      //////////////////////////////////////////////////////////////////////////
      if(Bravais_superlattice_lattice_type_orig.size()){
        sscontent_json << "\"Bravais_superlattice_lattice_type_orig\":\"" << Bravais_superlattice_lattice_type_orig << "\"";
      } else {
        if(PRINT_NULL) sscontent_json << "\"Bravais_superlattice_lattice_type_orig\":null";
      }
      vcontent_json.push_back(sscontent_json.str()); aurostd::StringstreamClean(sscontent_json);

      //////////////////////////////////////////////////////////////////////////
      if(Bravais_superlattice_lattice_variation_type_orig.size()){
        sscontent_json << "\"Bravais_superlattice_lattice_variation_type_orig\":\"" << Bravais_superlattice_lattice_variation_type_orig << "\"";
      } else {
        if(PRINT_NULL) sscontent_json << "\"Bravais_superlattice_lattice_variation_type_orig\":null";
      }
      vcontent_json.push_back(sscontent_json.str()); aurostd::StringstreamClean(sscontent_json);

      //////////////////////////////////////////////////////////////////////////
      if(Bravais_superlattice_lattice_system_orig.size()){
        sscontent_json << "\"Bravais_superlattice_lattice_system_orig\":\"" << Bravais_superlattice_lattice_system_orig << "\"";
      } else {
        if(PRINT_NULL) sscontent_json << "\"Bravais_superlattice_lattice_system_orig\":null";
      }
      vcontent_json.push_back(sscontent_json.str()); aurostd::StringstreamClean(sscontent_json);

      //////////////////////////////////////////////////////////////////////////
      if(Pearson_symbol_superlattice_orig.size()){
        sscontent_json << "\"Pearson_symbol_superlattice_orig\":\"" << Pearson_symbol_superlattice_orig << "\"";
      } else {
        if(PRINT_NULL) sscontent_json << "\"Pearson_symbol_superlattice_orig\":null";
      }
      vcontent_json.push_back(sscontent_json.str()); aurostd::StringstreamClean(sscontent_json);

      //////////////////////////////////////////////////////////////////////////
      if(vreciprocal_geometry_orig.size()) {
        //aflowlib_libraries specifies precision of 7
        sscontent_json << "\"reciprocal_geometry_orig\":[" << aurostd::joinWDelimiter(aurostd::vecDouble2vecString(vreciprocal_geometry_orig,7),",") << "]";
      } else {
        if(PRINT_NULL) sscontent_json << "\"reciprocal_geometry_orig\":null";
      }
      vcontent_json.push_back(sscontent_json.str()); aurostd::StringstreamClean(sscontent_json);
      //////////////////////////////////////////////////////////////////////////

      //////////////////////////////////////////////////////////////////////////
      if(reciprocal_volume_cell_orig!=AUROSTD_NAN) {
        sscontent_json << "\"reciprocal_volume_cell_orig\":" << reciprocal_volume_cell_orig;
      } else {
        if(PRINT_NULL) sscontent_json << "\"reciprocal_volume_cell_orig\":null";
      }
      vcontent_json.push_back(sscontent_json.str()); aurostd::StringstreamClean(sscontent_json);
      //////////////////////////////////////////////////////////////////////////

      //////////////////////////////////////////////////////////////////////////
      if(reciprocal_lattice_type_orig.size()){
        sscontent_json << "\"reciprocal_lattice_type_orig\":\"" << reciprocal_lattice_type_orig << "\"";
      } else {
        if(PRINT_NULL) sscontent_json << "\"reciprocal_lattice_type_orig\":null";
      }
      vcontent_json.push_back(sscontent_json.str()); aurostd::StringstreamClean(sscontent_json);

      //////////////////////////////////////////////////////////////////////////
      if(reciprocal_lattice_variation_type_orig.size()){
        sscontent_json << "\"reciprocal_lattice_variation_type_orig\":\"" << reciprocal_lattice_variation_type_orig << "\"";
      } else {
        if(PRINT_NULL) sscontent_json << "\"reciprocal_lattice_variation_type_orig\":null";
      }
      vcontent_json.push_back(sscontent_json.str()); aurostd::StringstreamClean(sscontent_json);

      //////////////////////////////////////////////////////////////////////////
      if(Wyckoff_letters_orig.size()){
        vector<string> Wyckoff_letters_orig_set; 
        aurostd::string2tokens(Wyckoff_letters_orig,Wyckoff_letters_orig_set,";");
        vector<string> tmp_content;
        for(uint w=0;w<Wyckoff_letters_orig_set.size();w++){
          vector<string> Wyckoff_tokens;
          aurostd::string2tokens(Wyckoff_letters_orig_set[w],Wyckoff_tokens,",");
          tmp_content.push_back("["+aurostd::joinWDelimiter(aurostd::wrapVecEntries(Wyckoff_tokens,"\""),",")+"]");
        }
        sscontent_json << "\"Wyckoff_letters_orig\":[" << aurostd::joinWDelimiter(tmp_content,",") << "]";
        //DX20190129 [OBSOLETE] sscontent_json << "\"Wyckoff_letters_orig\":\"" << Wyckoff_letters_orig << "\"";
      } else {
        if(PRINT_NULL) sscontent_json << "\"Wyckoff_letters_orig\":null";
      }
      vcontent_json.push_back(sscontent_json.str()); aurostd::StringstreamClean(sscontent_json);

      //////////////////////////////////////////////////////////////////////////
      if(Wyckoff_multiplicities_orig.size()){
        vector<string> Wyckoff_multiplicities_orig_set; 
        aurostd::string2tokens(Wyckoff_multiplicities_orig,Wyckoff_multiplicities_orig_set,";");
        vector<string> tmp_content;
        for(uint w=0;w<Wyckoff_multiplicities_orig_set.size();w++){
          vector<string> Wyckoff_tokens;
          aurostd::string2tokens(Wyckoff_multiplicities_orig_set[w],Wyckoff_tokens,",");
          tmp_content.push_back("["+aurostd::joinWDelimiter(Wyckoff_tokens,",")+"]");
        }
        sscontent_json << "\"Wyckoff_multiplicities_orig\":[" << aurostd::joinWDelimiter(tmp_content,",") << "]";
        //DX20190129 [OBSOLETE] sscontent_json << "\"Wyckoff_multiplicities_orig\":\"" << Wyckoff_multiplicities_orig << "\"";
      } else {
        if(PRINT_NULL) sscontent_json << "\"Wyckoff_multiplicities_orig\":null";
      }
      vcontent_json.push_back(sscontent_json.str()); aurostd::StringstreamClean(sscontent_json);

      //////////////////////////////////////////////////////////////////////////
      if(Wyckoff_site_symmetries_orig.size()){
        vector<string> Wyckoff_site_symmetries_orig_set; 
        aurostd::string2tokens(Wyckoff_site_symmetries_orig,Wyckoff_site_symmetries_orig_set,";");
        vector<string> tmp_content;
        for(uint w=0;w<Wyckoff_site_symmetries_orig_set.size();w++){
          vector<string> Wyckoff_tokens;
          aurostd::string2tokens(Wyckoff_site_symmetries_orig_set[w],Wyckoff_tokens,",");
          tmp_content.push_back("["+aurostd::joinWDelimiter(aurostd::wrapVecEntries(Wyckoff_tokens,"\""),",")+"]");
        }
        sscontent_json << "\"Wyckoff_site_symmetries_orig\":[" << aurostd::joinWDelimiter(tmp_content,",") << "]";
        //DX20190129 [OBSOLETE] sscontent_json << "\"Wyckoff_site_symmetries_orig\":\"" << Wyckoff_site_symmetries_orig << "\"";
      } else {
        if(PRINT_NULL) sscontent_json << "\"Wyckoff_site_symmetries_orig\":null";
      }
      vcontent_json.push_back(sscontent_json.str()); aurostd::StringstreamClean(sscontent_json);


      //DX20180823 - added more symmetry info - START
      // SYMMETRY
      //////////////////////////////////////////////////////////////////////////
      if(crystal_family.size()){
        sscontent_json << "\"crystal_family\":\"" << crystal_family << "\"";
      } else {
        if(PRINT_NULL) sscontent_json << "\"crystal_family\":null";
      }
      vcontent_json.push_back(sscontent_json.str()); aurostd::StringstreamClean(sscontent_json);

      //////////////////////////////////////////////////////////////////////////
      if(crystal_system.size()){
        sscontent_json << "\"crystal_system\":\"" << crystal_system << "\"";
      } else {
        if(PRINT_NULL) sscontent_json << "\"crystal_system\":null";
      }
      vcontent_json.push_back(sscontent_json.str()); aurostd::StringstreamClean(sscontent_json);

      //////////////////////////////////////////////////////////////////////////
      if(crystal_class.size()){
        sscontent_json << "\"crystal_class\":\"" << crystal_class << "\"";
      } else {
        if(PRINT_NULL){ sscontent_json << "\"crystal_class\":null";}
      }
      vcontent_json.push_back(sscontent_json.str()); aurostd::StringstreamClean(sscontent_json);

      //////////////////////////////////////////////////////////////////////////
      if(point_group_Hermann_Mauguin.size()){
        sscontent_json << "\"point_group_Hermann_Mauguin\":\"" << point_group_Hermann_Mauguin << "\"";
      } else {
        if(PRINT_NULL) sscontent_json << "\"point_group_Hermann_Mauguin\":null";
      }
      vcontent_json.push_back(sscontent_json.str()); aurostd::StringstreamClean(sscontent_json);

      //////////////////////////////////////////////////////////////////////////
      if(point_group_Schoenflies.size()){
        sscontent_json << "\"point_group_Schoenflies\":\"" << point_group_Schoenflies << "\"";
      } else {
        if(PRINT_NULL) sscontent_json << "\"point_group_Schoenflies\":null";
      }
      vcontent_json.push_back(sscontent_json.str()); aurostd::StringstreamClean(sscontent_json);

      //////////////////////////////////////////////////////////////////////////
      if(point_group_orbifold.size()){
        sscontent_json << "\"point_group_orbifold\":\"" << point_group_orbifold << "\"";
      } else {
        if(PRINT_NULL) sscontent_json << "\"point_group_orbifold\":null";
      }
      vcontent_json.push_back(sscontent_json.str()); aurostd::StringstreamClean(sscontent_json);

      //////////////////////////////////////////////////////////////////////////
      if(point_group_type.size()){
        sscontent_json << "\"point_group_type\":\"" << point_group_type << "\"";
      } else {
        if(PRINT_NULL) sscontent_json << "\"point_group_type\":null";
      }
      vcontent_json.push_back(sscontent_json.str()); aurostd::StringstreamClean(sscontent_json);

      //////////////////////////////////////////////////////////////////////////
      if(point_group_order!=AUROSTD_NAN){
        sscontent_json << "\"point_group_order\":" << point_group_order; //DX20190124 - changed to number, not string 
      } else {
        if(PRINT_NULL) sscontent_json << "\"point_group_order\":null";
      }
      vcontent_json.push_back(sscontent_json.str()); aurostd::StringstreamClean(sscontent_json);

      //////////////////////////////////////////////////////////////////////////
      if(point_group_structure.size()){
        sscontent_json << "\"point_group_structure\":\"" << point_group_structure << "\"";
      } else {
        if(PRINT_NULL) sscontent_json << "\"point_group_structure\":null";
      }
      vcontent_json.push_back(sscontent_json.str()); aurostd::StringstreamClean(sscontent_json);

      //////////////////////////////////////////////////////////////////////////
      if(Bravais_lattice_lattice_type.size()){
        sscontent_json << "\"Bravais_lattice_lattice_type\":\"" << Bravais_lattice_lattice_type << "\"";
      } else {
        if(PRINT_NULL) sscontent_json << "\"Bravais_lattice_lattice_type\":null";
      }
      vcontent_json.push_back(sscontent_json.str()); aurostd::StringstreamClean(sscontent_json);

      //////////////////////////////////////////////////////////////////////////
      if(Bravais_lattice_lattice_variation_type.size()){
        sscontent_json << "\"Bravais_lattice_lattice_variation_type\":\"" << Bravais_lattice_lattice_variation_type << "\"";
      } else {
        if(PRINT_NULL) sscontent_json << "\"Bravais_lattice_lattice_variation_type\":null";
      }
      vcontent_json.push_back(sscontent_json.str()); aurostd::StringstreamClean(sscontent_json);

      //////////////////////////////////////////////////////////////////////////
      if(Bravais_lattice_lattice_system.size()){
        sscontent_json << "\"Bravais_lattice_lattice_system\":\"" << Bravais_lattice_lattice_system << "\"";
      } else {
        if(PRINT_NULL) sscontent_json << "\"Bravais_lattice_lattice_system\":null";
      }
      vcontent_json.push_back(sscontent_json.str()); aurostd::StringstreamClean(sscontent_json);

      //////////////////////////////////////////////////////////////////////////
      if(Bravais_superlattice_lattice_type.size()){
        sscontent_json << "\"Bravais_superlattice_lattice_type\":\"" << Bravais_superlattice_lattice_type << "\"";
      } else {
        if(PRINT_NULL) sscontent_json << "\"Bravais_superlattice_lattice_type\":null";
      }
      vcontent_json.push_back(sscontent_json.str()); aurostd::StringstreamClean(sscontent_json);

      //////////////////////////////////////////////////////////////////////////
      if(Bravais_superlattice_lattice_variation_type.size()){
        sscontent_json << "\"Bravais_superlattice_lattice_variation_type\":\"" << Bravais_superlattice_lattice_variation_type << "\"";
      } else {
        if(PRINT_NULL) sscontent_json << "\"Bravais_superlattice_lattice_variation_type\":null";
      }
      vcontent_json.push_back(sscontent_json.str()); aurostd::StringstreamClean(sscontent_json);

      //////////////////////////////////////////////////////////////////////////
      if(Bravais_superlattice_lattice_system.size()){
        sscontent_json << "\"Bravais_superlattice_lattice_system\":\"" << Bravais_superlattice_lattice_system << "\"";
      } else {
        if(PRINT_NULL) sscontent_json << "\"Bravais_superlattice_lattice_system\":null";
      }
      vcontent_json.push_back(sscontent_json.str()); aurostd::StringstreamClean(sscontent_json);

      //////////////////////////////////////////////////////////////////////////
      if(Pearson_symbol_superlattice.size()){
        sscontent_json << "\"Pearson_symbol_superlattice\":\"" << Pearson_symbol_superlattice << "\"";
      } else {
        if(PRINT_NULL) sscontent_json << "\"Pearson_symbol_superlattice\":null";
      }
      vcontent_json.push_back(sscontent_json.str()); aurostd::StringstreamClean(sscontent_json);

      //////////////////////////////////////////////////////////////////////////
      if(vreciprocal_geometry.size()) {
        //aflowlib_libraries specifies precision of 7
        sscontent_json << "\"reciprocal_geometry\":[" << aurostd::joinWDelimiter(aurostd::vecDouble2vecString(vreciprocal_geometry,7),",") << "]";
      } else {
        if(PRINT_NULL) sscontent_json << "\"reciprocal_geometry\":null";
      }
      vcontent_json.push_back(sscontent_json.str()); aurostd::StringstreamClean(sscontent_json);
      //////////////////////////////////////////////////////////////////////////

      //////////////////////////////////////////////////////////////////////////
      if(reciprocal_volume_cell!=AUROSTD_NAN) {
        sscontent_json << "\"reciprocal_volume_cell\":" << reciprocal_volume_cell;
      } else {
        if(PRINT_NULL) sscontent_json << "\"reciprocal_volume_cell\":null";
      }
      vcontent_json.push_back(sscontent_json.str()); aurostd::StringstreamClean(sscontent_json);
      //////////////////////////////////////////////////////////////////////////

      //////////////////////////////////////////////////////////////////////////
      if(reciprocal_lattice_type.size()){
        sscontent_json << "\"reciprocal_lattice_type\":\"" << reciprocal_lattice_type << "\"";
      } else {
        if(PRINT_NULL) sscontent_json << "\"reciprocal_lattice_type\":null";
      }
      vcontent_json.push_back(sscontent_json.str()); aurostd::StringstreamClean(sscontent_json);

      //////////////////////////////////////////////////////////////////////////
      if(reciprocal_lattice_variation_type.size()){
        sscontent_json << "\"reciprocal_lattice_variation_type\":\"" << reciprocal_lattice_variation_type << "\"";
      } else {
        if(PRINT_NULL) sscontent_json << "\"reciprocal_lattice_variation_type\":null";
      }
      vcontent_json.push_back(sscontent_json.str()); aurostd::StringstreamClean(sscontent_json);

      //////////////////////////////////////////////////////////////////////////
      if(Wyckoff_letters.size()){
        vector<string> Wyckoff_letters_set; 
        aurostd::string2tokens(Wyckoff_letters,Wyckoff_letters_set,";");
        vector<string> tmp_content;
        for(uint w=0;w<Wyckoff_letters_set.size();w++){
          vector<string> Wyckoff_tokens;
          aurostd::string2tokens(Wyckoff_letters_set[w],Wyckoff_tokens,",");
          tmp_content.push_back("["+aurostd::joinWDelimiter(aurostd::wrapVecEntries(Wyckoff_tokens,"\""),",")+"]");
        }
        sscontent_json << "\"Wyckoff_letters\":[" << aurostd::joinWDelimiter(tmp_content,",") << "]";
        //DX20190129 [OBSOLETE] sscontent_json << "\"Wyckoff_letters\":\"" << Wyckoff_letters << "\"";
      } else {
        if(PRINT_NULL) sscontent_json << "\"Wyckoff_letters\":null";
      }
      vcontent_json.push_back(sscontent_json.str()); aurostd::StringstreamClean(sscontent_json);

      //////////////////////////////////////////////////////////////////////////
      if(Wyckoff_multiplicities.size()){
        vector<string> Wyckoff_multiplicities_set; 
        aurostd::string2tokens(Wyckoff_multiplicities,Wyckoff_multiplicities_set,";");
        vector<string> tmp_content;
        for(uint w=0;w<Wyckoff_multiplicities_set.size();w++){
          vector<string> Wyckoff_tokens;
          aurostd::string2tokens(Wyckoff_multiplicities_set[w],Wyckoff_tokens,",");
          tmp_content.push_back("["+aurostd::joinWDelimiter(Wyckoff_tokens,",")+"]");
        }
        sscontent_json << "\"Wyckoff_multiplicities\":[" << aurostd::joinWDelimiter(tmp_content,",") << "]";
        //DX20190129 [OBSOLETE] sscontent_json << "\"Wyckoff_multiplicities\":\"" << Wyckoff_multiplicities << "\"";
      } else {
        if(PRINT_NULL) sscontent_json << "\"Wyckoff_multiplicities\":null";
      }
      vcontent_json.push_back(sscontent_json.str()); aurostd::StringstreamClean(sscontent_json);

      //////////////////////////////////////////////////////////////////////////
      if(Wyckoff_site_symmetries.size()){
        vector<string> Wyckoff_site_symmetries_set; 
        aurostd::string2tokens(Wyckoff_site_symmetries,Wyckoff_site_symmetries_set,";");
        vector<string> tmp_content;
        for(uint w=0;w<Wyckoff_site_symmetries_set.size();w++){
          vector<string> Wyckoff_tokens;
          aurostd::string2tokens(Wyckoff_site_symmetries_set[w],Wyckoff_tokens,",");
          tmp_content.push_back("["+aurostd::joinWDelimiter(aurostd::wrapVecEntries(Wyckoff_tokens,"\""),",")+"]");
        }
        sscontent_json << "\"Wyckoff_site_symmetries\":[" << aurostd::joinWDelimiter(tmp_content,",") << "]";
        //DX20190129 [OBSOLETE] sscontent_json << "\"Wyckoff_site_symmetries\":\"" << Wyckoff_site_symmetries << "\"";
      } else {
        if(PRINT_NULL) sscontent_json << "\"Wyckoff_site_symmetries\":null";
      }
      vcontent_json.push_back(sscontent_json.str()); aurostd::StringstreamClean(sscontent_json);

      //DX20190208 - added anrl info - START
      // ANRL
      //////////////////////////////////////////////////////////////////////////
      if(aflow_prototype_label_orig.size()){
        sscontent_json << "\"aflow_prototype_label_orig\":\"" << aflow_prototype_label_orig << "\"";
      } else {
        if(PRINT_NULL) sscontent_json << "\"aflow_prototype_label_orig\":null";
      }
      vcontent_json.push_back(sscontent_json.str()); aurostd::StringstreamClean(sscontent_json);

      //////////////////////////////////////////////////////////////////////////
      if(aflow_prototype_parameter_list_orig.size()){
        vector<string> aflow_prototype_parameters_vector_orig; aurostd::string2tokens(aflow_prototype_parameter_list_orig,aflow_prototype_parameters_vector_orig,",");
        sscontent_json << "\"aflow_prototype_parameter_list_orig\":[" << aurostd::joinWDelimiter(aurostd::wrapVecEntries(aflow_prototype_parameters_vector_orig,"\""),",") << "]";
      } else {
        if(PRINT_NULL) sscontent_json << "\"aflow_prototype_parameter_list_orig\":null";
      }
      vcontent_json.push_back(sscontent_json.str()); aurostd::StringstreamClean(sscontent_json);

      //////////////////////////////////////////////////////////////////////////
      if(aflow_prototype_parameter_values_orig.size()){
        vector<string> aflow_prototype_values_vector_orig; aurostd::string2tokens(aflow_prototype_parameter_values_orig,aflow_prototype_values_vector_orig,",");
        sscontent_json << "\"aflow_prototype_parameter_values_orig\":[" << aurostd::joinWDelimiter(aflow_prototype_values_vector_orig,",") << "]";
      } else {
        if(PRINT_NULL) sscontent_json << "\"aflow_prototype_parameter_values_orig\":null";
      }
      vcontent_json.push_back(sscontent_json.str()); aurostd::StringstreamClean(sscontent_json);

      //////////////////////////////////////////////////////////////////////////
      if(aflow_prototype_label_relax.size()){
        sscontent_json << "\"aflow_prototype_label_relax\":\"" << aflow_prototype_label_relax << "\"";
      } else {
        if(PRINT_NULL) sscontent_json << "\"aflow_prototype_label_relax\":null";
      }
      vcontent_json.push_back(sscontent_json.str()); aurostd::StringstreamClean(sscontent_json);

      //////////////////////////////////////////////////////////////////////////
      if(aflow_prototype_parameter_list_relax.size()){
        vector<string> aflow_prototype_parameters_vector_relax; aurostd::string2tokens(aflow_prototype_parameter_list_relax,aflow_prototype_parameters_vector_relax,",");
        sscontent_json << "\"aflow_prototype_parameter_list_relax\":[" << aurostd::joinWDelimiter(aurostd::wrapVecEntries(aflow_prototype_parameters_vector_relax,"\""),",") << "]";
      } else {
        if(PRINT_NULL) sscontent_json << "\"aflow_prototype_parameter_list_relax\":null";
      }
      vcontent_json.push_back(sscontent_json.str()); aurostd::StringstreamClean(sscontent_json);

      //////////////////////////////////////////////////////////////////////////
      if(aflow_prototype_parameter_values_relax.size()){
        vector<string> aflow_prototype_values_vector_relax; aurostd::string2tokens(aflow_prototype_parameter_values_relax,aflow_prototype_values_vector_relax,",");
        sscontent_json << "\"aflow_prototype_parameter_values_relax\":[" << aurostd::joinWDelimiter(aflow_prototype_values_vector_relax,",") << "]";
      } else {
        if(PRINT_NULL) sscontent_json << "\"aflow_prototype_parameter_values_relax\":null";
      }
      vcontent_json.push_back(sscontent_json.str()); aurostd::StringstreamClean(sscontent_json);

      //DX20190208 - added anrl info - END

      //CO20200731
      //////////////////////////////////////////////////////////////////////////
      if(pocc_parameters.size()){
        sscontent_json << "\"pocc_parameters\":\"" << pocc_parameters << "\"";
      } else {
        if(PRINT_NULL) sscontent_json << "\"pocc_parameters\":null";
      }
      vcontent_json.push_back(sscontent_json.str()); aurostd::StringstreamClean(sscontent_json);
      //////////////////////////////////////////////////////////////////////////

      // AGL/AEL
      //////////////////////////////////////////////////////////////////////////
      if(agl_thermal_conductivity_300K!=AUROSTD_NAN) {
        sscontent_json << "\"agl_thermal_conductivity_300K\":" << agl_thermal_conductivity_300K;
      } else {
        if(PRINT_NULL) sscontent_json << "\"agl_thermal_conductivity_300K\":null";
      }
      vcontent_json.push_back(sscontent_json.str()); aurostd::StringstreamClean(sscontent_json);
      //////////////////////////////////////////////////////////////////////////

      //////////////////////////////////////////////////////////////////////////
      if(agl_debye!=AUROSTD_NAN) {
        sscontent_json << "\"agl_debye\":" << agl_debye;
      } else {
        if(PRINT_NULL) sscontent_json << "\"agl_debye\":null";
      }
      vcontent_json.push_back(sscontent_json.str()); aurostd::StringstreamClean(sscontent_json);
      //////////////////////////////////////////////////////////////////////////

      //////////////////////////////////////////////////////////////////////////
      if(agl_acoustic_debye!=AUROSTD_NAN) {
        sscontent_json << "\"agl_acoustic_debye\":" << agl_acoustic_debye;
      } else {
        if(PRINT_NULL) sscontent_json << "\"agl_acoustic_debye\":null";
      }
      vcontent_json.push_back(sscontent_json.str()); aurostd::StringstreamClean(sscontent_json);
      //////////////////////////////////////////////////////////////////////////

      //////////////////////////////////////////////////////////////////////////
      if(agl_gruneisen!=AUROSTD_NAN) {
        sscontent_json << "\"agl_gruneisen\":" << agl_gruneisen;
      } else {
        if(PRINT_NULL) sscontent_json << "\"agl_gruneisen\":null";
      }
      vcontent_json.push_back(sscontent_json.str()); aurostd::StringstreamClean(sscontent_json);
      //////////////////////////////////////////////////////////////////////////

      //////////////////////////////////////////////////////////////////////////
      if(agl_heat_capacity_Cv_300K!=AUROSTD_NAN) {
        sscontent_json << "\"agl_heat_capacity_Cv_300K\":" << agl_heat_capacity_Cv_300K;
      } else {
        if(PRINT_NULL) sscontent_json << "\"agl_heat_capacity_Cv_300K\":null";
      }
      vcontent_json.push_back(sscontent_json.str()); aurostd::StringstreamClean(sscontent_json);
      //////////////////////////////////////////////////////////////////////////

      //////////////////////////////////////////////////////////////////////////
      if(agl_heat_capacity_Cp_300K!=AUROSTD_NAN) {
        sscontent_json << "\"agl_heat_capacity_Cp_300K\":" << agl_heat_capacity_Cp_300K;
      } else {
        if(PRINT_NULL) sscontent_json << "\"agl_heat_capacity_Cp_300K\":null";
      }
      vcontent_json.push_back(sscontent_json.str()); aurostd::StringstreamClean(sscontent_json);
      //////////////////////////////////////////////////////////////////////////

      //////////////////////////////////////////////////////////////////////////
      if(agl_thermal_expansion_300K!=AUROSTD_NAN) {
        sscontent_json << "\"agl_thermal_expansion_300K\":" << agl_thermal_expansion_300K;
      } else {
        if(PRINT_NULL) sscontent_json << "\"agl_thermal_expansion_300K\":null";
      }
      vcontent_json.push_back(sscontent_json.str()); aurostd::StringstreamClean(sscontent_json);
      //////////////////////////////////////////////////////////////////////////

      //////////////////////////////////////////////////////////////////////////
      if(agl_bulk_modulus_static_300K!=AUROSTD_NAN) {
        sscontent_json << "\"agl_bulk_modulus_static_300K\":" << agl_bulk_modulus_static_300K;
      } else {
        if(PRINT_NULL) sscontent_json << "\"agl_bulk_modulus_static_300K\":null";
      }
      vcontent_json.push_back(sscontent_json.str()); aurostd::StringstreamClean(sscontent_json);
      //////////////////////////////////////////////////////////////////////////

      //////////////////////////////////////////////////////////////////////////
      if(agl_bulk_modulus_isothermal_300K!=AUROSTD_NAN) {
        sscontent_json << "\"agl_bulk_modulus_isothermal_300K\":" << agl_bulk_modulus_isothermal_300K;
      } else {
        if(PRINT_NULL) sscontent_json << "\"agl_bulk_modulus_isothermal_300K\":null";
      }
      vcontent_json.push_back(sscontent_json.str()); aurostd::StringstreamClean(sscontent_json);
      //////////////////////////////////////////////////////////////////////////

      //////////////////////////////////////////////////////////////////////////CT20181212
      if(agl_poisson_ratio_source.size()) {
        sscontent_json << "\"agl_poisson_ratio_source\":\"" << agl_poisson_ratio_source << "\"";
      } else {
        if(PRINT_NULL) sscontent_json << "\"agl_poisson_ratio_source\":null";
      }
      vcontent_json.push_back(sscontent_json.str()); aurostd::StringstreamClean(sscontent_json);
      //////////////////////////////////////////////////////////////////////////

      //////////////////////////////////////////////////////////////////////////CT20181212
      if(agl_vibrational_free_energy_300K_cell!=AUROSTD_NAN) {
        sscontent_json << "\"agl_vibrational_free_energy_300K_cell\":" << agl_vibrational_free_energy_300K_cell;
      } else {
        if(PRINT_NULL) sscontent_json << "\"agl_vibrational_free_energy_300K_cell\":null";
      }
      vcontent_json.push_back(sscontent_json.str()); aurostd::StringstreamClean(sscontent_json);
      //////////////////////////////////////////////////////////////////////////

      //////////////////////////////////////////////////////////////////////////CT20181212
      if(agl_vibrational_free_energy_300K_atom!=AUROSTD_NAN) {
        sscontent_json << "\"agl_vibrational_free_energy_300K_atom\":" << agl_vibrational_free_energy_300K_atom;
      } else {
        if(PRINT_NULL) sscontent_json << "\"agl_vibrational_free_energy_300K_atom\":null";
      }
      vcontent_json.push_back(sscontent_json.str()); aurostd::StringstreamClean(sscontent_json);
      //////////////////////////////////////////////////////////////////////////

      //////////////////////////////////////////////////////////////////////////CT20181212
      if(agl_vibrational_entropy_300K_cell!=AUROSTD_NAN) {
        sscontent_json << "\"agl_vibrational_entropy_300K_cell\":" << agl_vibrational_entropy_300K_cell;
      } else {
        if(PRINT_NULL) sscontent_json << "\"agl_vibrational_entropy_300K_cell\":null";
      }
      vcontent_json.push_back(sscontent_json.str()); aurostd::StringstreamClean(sscontent_json);
      //////////////////////////////////////////////////////////////////////////

      //////////////////////////////////////////////////////////////////////////CT20181212
      if(agl_vibrational_entropy_300K_atom!=AUROSTD_NAN) {
        sscontent_json << "\"agl_vibrational_entropy_300K_atom\":" << agl_vibrational_entropy_300K_atom;
      } else {
        if(PRINT_NULL) sscontent_json << "\"agl_vibrational_entropy_300K_atom\":null";
      }
      vcontent_json.push_back(sscontent_json.str()); aurostd::StringstreamClean(sscontent_json);
      //////////////////////////////////////////////////////////////////////////

      //////////////////////////////////////////////////////////////////////////
      if(ael_poisson_ratio!=AUROSTD_NAN) {
        sscontent_json << "\"ael_poisson_ratio\":" << ael_poisson_ratio;
      } else {
        if(PRINT_NULL) sscontent_json << "\"ael_poisson_ratio\":null";
      }
      vcontent_json.push_back(sscontent_json.str()); aurostd::StringstreamClean(sscontent_json);
      //////////////////////////////////////////////////////////////////////////

      //////////////////////////////////////////////////////////////////////////
      if(ael_bulk_modulus_voigt!=AUROSTD_NAN) {
        sscontent_json << "\"ael_bulk_modulus_voigt\":" << ael_bulk_modulus_voigt;
      } else {
        if(PRINT_NULL) sscontent_json << "\"ael_bulk_modulus_voigt\":null";
      }
      vcontent_json.push_back(sscontent_json.str()); aurostd::StringstreamClean(sscontent_json);
      //////////////////////////////////////////////////////////////////////////

      //////////////////////////////////////////////////////////////////////////
      if(ael_bulk_modulus_reuss!=AUROSTD_NAN) {
        sscontent_json << "\"ael_bulk_modulus_reuss\":" << ael_bulk_modulus_reuss;
      } else {
        if(PRINT_NULL) sscontent_json << "\"ael_bulk_modulus_reuss\":null";
      }
      vcontent_json.push_back(sscontent_json.str()); aurostd::StringstreamClean(sscontent_json);
      //////////////////////////////////////////////////////////////////////////

      //////////////////////////////////////////////////////////////////////////
      if(ael_shear_modulus_voigt!=AUROSTD_NAN) {
        sscontent_json << "\"ael_shear_modulus_voigt\":" << ael_shear_modulus_voigt;
      } else {
        if(PRINT_NULL) sscontent_json << "\"ael_shear_modulus_voigt\":null";
      }
      vcontent_json.push_back(sscontent_json.str()); aurostd::StringstreamClean(sscontent_json);
      //////////////////////////////////////////////////////////////////////////

      //////////////////////////////////////////////////////////////////////////
      if(ael_shear_modulus_reuss!=AUROSTD_NAN) {
        sscontent_json << "\"ael_shear_modulus_reuss\":" << ael_shear_modulus_reuss;
      } else {
        if(PRINT_NULL) sscontent_json << "\"ael_shear_modulus_reuss\":null";
      }
      vcontent_json.push_back(sscontent_json.str()); aurostd::StringstreamClean(sscontent_json);
      //////////////////////////////////////////////////////////////////////////

      //////////////////////////////////////////////////////////////////////////
      if(ael_bulk_modulus_vrh!=AUROSTD_NAN) {
        sscontent_json << "\"ael_bulk_modulus_vrh\":" << ael_bulk_modulus_vrh; //CT20190117
      } else {
        if(PRINT_NULL) sscontent_json << "\"ael_bulk_modulus_vrh\":null"; //CT20190117
      }
      vcontent_json.push_back(sscontent_json.str()); aurostd::StringstreamClean(sscontent_json);
      //////////////////////////////////////////////////////////////////////////

      //////////////////////////////////////////////////////////////////////////
      if(ael_shear_modulus_vrh!=AUROSTD_NAN) {
        sscontent_json << "\"ael_shear_modulus_vrh\":" << ael_shear_modulus_vrh;
      } else {
        if(PRINT_NULL) sscontent_json << "\"ael_shear_modulus_vrh\":null";
      }
      vcontent_json.push_back(sscontent_json.str()); aurostd::StringstreamClean(sscontent_json);
      //////////////////////////////////////////////////////////////////////////

      //////////////////////////////////////////////////////////////////////////
      if(ael_elastic_anisotropy!=AUROSTD_NAN) { //CO20181129
        sscontent_json << "\"ael_elastic_anisotropy\":" << ael_elastic_anisotropy; //CO20181129
      } else {
        if(PRINT_NULL) sscontent_json << "\"ael_elastic_anisotropy\":null"; //CO20181129
      }
      vcontent_json.push_back(sscontent_json.str()); aurostd::StringstreamClean(sscontent_json);
      //////////////////////////////////////////////////////////////////////////

      //////////////////////////////////////////////////////////////////////////CT20181212
      if(ael_youngs_modulus_vrh!=AUROSTD_NAN) {
        sscontent_json << "\"ael_youngs_modulus_vrh\":" << ael_youngs_modulus_vrh;
      } else {
        if(PRINT_NULL) sscontent_json << "\"ael_youngs_modulus_vrh\":null";
      }
      vcontent_json.push_back(sscontent_json.str()); aurostd::StringstreamClean(sscontent_json);
      //////////////////////////////////////////////////////////////////////////

      //////////////////////////////////////////////////////////////////////////CT20181212
      if(ael_speed_sound_transverse!=AUROSTD_NAN) {
        sscontent_json << "\"ael_speed_sound_transverse\":" << ael_speed_sound_transverse;
      } else {
        if(PRINT_NULL) sscontent_json << "\"ael_speed_sound_transverse\":null";
      }
      vcontent_json.push_back(sscontent_json.str()); aurostd::StringstreamClean(sscontent_json);
      //////////////////////////////////////////////////////////////////////////

      //////////////////////////////////////////////////////////////////////////CT20181212
      if(ael_speed_sound_longitudinal!=AUROSTD_NAN) {
        sscontent_json << "\"ael_speed_sound_longitudinal\":" << ael_speed_sound_longitudinal;
      } else {
        if(PRINT_NULL) sscontent_json << "\"ael_speed_sound_longitudinal\":null";
      }
      vcontent_json.push_back(sscontent_json.str()); aurostd::StringstreamClean(sscontent_json);
      ////////////////////////////////////////////////////////////////////////// 

      //////////////////////////////////////////////////////////////////////////CT20181212
      if(ael_speed_sound_average!=AUROSTD_NAN) {
        sscontent_json << "\"ael_speed_sound_average\":" << ael_speed_sound_average;
      } else {
        if(PRINT_NULL) sscontent_json << "\"ael_speed_sound_average\":null";
      }
      vcontent_json.push_back(sscontent_json.str()); aurostd::StringstreamClean(sscontent_json);
      //////////////////////////////////////////////////////////////////////////

      //////////////////////////////////////////////////////////////////////////CT20181212
      if(ael_pughs_modulus_ratio!=AUROSTD_NAN) {
        sscontent_json << "\"ael_pughs_modulus_ratio\":" << ael_pughs_modulus_ratio;
      } else {
        if(PRINT_NULL) sscontent_json << "\"ael_pughs_modulus_ratio\":null";
      }
      vcontent_json.push_back(sscontent_json.str()); aurostd::StringstreamClean(sscontent_json);
      //////////////////////////////////////////////////////////////////////////

      //////////////////////////////////////////////////////////////////////////CT20181212
      if(ael_debye_temperature!=AUROSTD_NAN) {
        sscontent_json << "\"ael_debye_temperature\":" << ael_debye_temperature;
      } else {
        if(PRINT_NULL) sscontent_json << "\"ael_debye_temperature\":null";
      }
      vcontent_json.push_back(sscontent_json.str()); aurostd::StringstreamClean(sscontent_json);
      //////////////////////////////////////////////////////////////////////////

      //////////////////////////////////////////////////////////////////////////CT20181212
      if(ael_applied_pressure!=AUROSTD_NAN) {
        sscontent_json << "\"ael_applied_pressure\":" << ael_applied_pressure;
      } else {
        if(PRINT_NULL) sscontent_json << "\"ael_applied_pressure\":null";
      }
      vcontent_json.push_back(sscontent_json.str()); aurostd::StringstreamClean(sscontent_json);
      //////////////////////////////////////////////////////////////////////////

      //////////////////////////////////////////////////////////////////////////CT20181212
      if(ael_average_external_pressure!=AUROSTD_NAN) {
        sscontent_json << "\"ael_average_external_pressure\":" << ael_average_external_pressure;
      } else {
        if(PRINT_NULL) sscontent_json << "\"ael_average_external_pressure\":null";
      }
      vcontent_json.push_back(sscontent_json.str()); aurostd::StringstreamClean(sscontent_json);
      //////////////////////////////////////////////////////////////////////////

      //////////////////////////////////////////////////////////////////////////ME20191105
      if ((ael_stiffness_tensor.rows == 6) && (ael_stiffness_tensor.cols == 6)) {
        sscontent_json << "\"ael_stiffness_tensor\":[";
        for (int i = 1; i <= 6; i++) {
          sscontent_json << "[";
          for (int j = 1; j <= 6; j++) sscontent_json << ael_stiffness_tensor[i][j] << ((j < 6)?",":"]");
          sscontent_json << ((i < 6)?",":"");
        }
        sscontent_json << "]";
      } else {
        if (PRINT_NULL) sscontent_json << "\"ael_stiffness_tensor\":null";
      }
      vcontent_json.push_back(sscontent_json.str()); aurostd::StringstreamClean(sscontent_json);

      //////////////////////////////////////////////////////////////////////////ME20191105
      if ((ael_compliance_tensor.rows == 6) && (ael_compliance_tensor.cols == 6)) {
        sscontent_json << "\"ael_compliance_tensor\":[";
        for (int i = 1; i <= 6; i++) {
          sscontent_json << "[";
          for (int j = 1; j <= 6; j++) sscontent_json << ael_compliance_tensor[i][j] << ((j < 6)?",":"]");
          sscontent_json << ((i < 6)?",":"");
        }
        sscontent_json << "]";
      } else {
        if (PRINT_NULL) sscontent_json << "\"ael_compliance_tensor\":null";
      }
      vcontent_json.push_back(sscontent_json.str()); aurostd::StringstreamClean(sscontent_json);

      //AS20200901 BEGIN
      // QHA
      //////////////////////////////////////////////////////////////////////////
      if(gruneisen_qha!=AUROSTD_NAN) {
        sscontent_json << "\"gruneisen_qha\":" << gruneisen_qha;
      } else {
        if(PRINT_NULL) sscontent_json << "\"gruneisen_qha\":null";
      }
      vcontent_json.push_back(sscontent_json.str()); aurostd::StringstreamClean(sscontent_json);
      //////////////////////////////////////////////////////////////////////////

      //////////////////////////////////////////////////////////////////////////
      if(gruneisen_qha_300K!=AUROSTD_NAN) {
        sscontent_json << "\"gruneisen_qha_300K\":" << gruneisen_qha_300K;
      } else {
        if(PRINT_NULL) sscontent_json << "\"gruneisen_qha_300K\":null";
      }
      vcontent_json.push_back(sscontent_json.str()); aurostd::StringstreamClean(sscontent_json);
      //////////////////////////////////////////////////////////////////////////

      //////////////////////////////////////////////////////////////////////////
      if(thermal_expansion_qha_300K!=AUROSTD_NAN) {
        sscontent_json << "\"thermal_expansion_qha_300K\":" << thermal_expansion_qha_300K;
      } else {
        if(PRINT_NULL) sscontent_json << "\"thermal_expansion_qha_300K\":null";
      }
      vcontent_json.push_back(sscontent_json.str()); aurostd::StringstreamClean(sscontent_json);
      //////////////////////////////////////////////////////////////////////////

      //////////////////////////////////////////////////////////////////////////
      if(modulus_bulk_qha_300K!=AUROSTD_NAN) {
        sscontent_json << "\"modulus_bulk_qha_300K\":" << modulus_bulk_qha_300K;
      } else {
        if(PRINT_NULL) sscontent_json << "\"modulus_bulk_qha_300K\":null";
      }
      vcontent_json.push_back(sscontent_json.str()); aurostd::StringstreamClean(sscontent_json);
      //////////////////////////////////////////////////////////////////////////

      //////////////////////////////////////////////////////////////////////////
      if(modulus_bulk_derivative_pressure_qha_300K!=AUROSTD_NAN) {
        sscontent_json << "\"modulus_bulk_derivative_pressure_qha_300K\":" << modulus_bulk_derivative_pressure_qha_300K;
      } else {
        if(PRINT_NULL) sscontent_json << "\"modulus_bulk_derivative_pressure_qha_300K\":null";
      }
      vcontent_json.push_back(sscontent_json.str()); aurostd::StringstreamClean(sscontent_json);
      //////////////////////////////////////////////////////////////////////////

      //////////////////////////////////////////////////////////////////////////
      if(heat_capacity_Cv_atom_qha_300K!=AUROSTD_NAN) {
        sscontent_json << "\"heat_capacity_Cv_atom_qha_300K\":" << heat_capacity_Cv_atom_qha_300K;
      } else {
        if(PRINT_NULL) sscontent_json << "\"heat_capacity_Cv_atom_qha_300K\":null";
      }
      vcontent_json.push_back(sscontent_json.str()); aurostd::StringstreamClean(sscontent_json);
      //////////////////////////////////////////////////////////////////////////

      //////////////////////////////////////////////////////////////////////////
      if(heat_capacity_Cv_cell_qha_300K!=AUROSTD_NAN) {
        sscontent_json << "\"heat_capacity_Cv_cell_qha_300K\":" << heat_capacity_Cv_cell_qha_300K;
      } else {
        if(PRINT_NULL) sscontent_json << "\"heat_capacity_Cv_cell_qha_300K\":null";
      }
      vcontent_json.push_back(sscontent_json.str()); aurostd::StringstreamClean(sscontent_json);
      //////////////////////////////////////////////////////////////////////////

      //////////////////////////////////////////////////////////////////////////
      if(heat_capacity_Cp_atom_qha_300K!=AUROSTD_NAN) {
        sscontent_json << "\"heat_capacity_Cp_atom_qha_300K\":" << heat_capacity_Cp_atom_qha_300K;
      } else {
        if(PRINT_NULL) sscontent_json << "\"heat_capacity_Cp_atom_qha_300K\":null";
      }
      vcontent_json.push_back(sscontent_json.str()); aurostd::StringstreamClean(sscontent_json);
      //////////////////////////////////////////////////////////////////////////

      //////////////////////////////////////////////////////////////////////////
      if(heat_capacity_Cp_cell_qha_300K!=AUROSTD_NAN) {
        sscontent_json << "\"heat_capacity_Cp_cell_qha_300K\":" << heat_capacity_Cp_cell_qha_300K;
      } else {
        if(PRINT_NULL) sscontent_json << "\"heat_capacity_Cp_cell_qha_300K\":null";
      }
      vcontent_json.push_back(sscontent_json.str()); aurostd::StringstreamClean(sscontent_json);
      //////////////////////////////////////////////////////////////////////////

      //////////////////////////////////////////////////////////////////////////
      if(volume_atom_qha_300K!=AUROSTD_NAN) {
        sscontent_json << "\"volume_atom_qha_300K\":" << volume_atom_qha_300K;
      } else {
        if(PRINT_NULL) sscontent_json << "\"volume_atom_qha_300K\":null";
      }
      vcontent_json.push_back(sscontent_json.str()); aurostd::StringstreamClean(sscontent_json);
      //////////////////////////////////////////////////////////////////////////

      //////////////////////////////////////////////////////////////////////////
      if(energy_free_atom_qha_300K!=AUROSTD_NAN) {
        sscontent_json << "\"energy_free_atom_qha_300K\":" << energy_free_atom_qha_300K;
      } else {
        if(PRINT_NULL) sscontent_json << "\"energy_free_atom_qha_300K\":null";
      }
      vcontent_json.push_back(sscontent_json.str()); aurostd::StringstreamClean(sscontent_json);
      //////////////////////////////////////////////////////////////////////////

      //////////////////////////////////////////////////////////////////////////
      if(energy_free_cell_qha_300K!=AUROSTD_NAN) {
        sscontent_json << "\"energy_free_cell_qha_300K\":" << energy_free_cell_qha_300K;
      } else {
        if(PRINT_NULL) sscontent_json << "\"energy_free_cell_qha_300K\":null";
      }
      vcontent_json.push_back(sscontent_json.str()); aurostd::StringstreamClean(sscontent_json);
      //////////////////////////////////////////////////////////////////////////
      //AS20200901 END

      // BADER
      //////////////////////////////////////////////////////////////////////////
      if(vbader_net_charges.size()) {
        sscontent_json << "\"bader_net_charges\":[" << aurostd::joinWDelimiter(aurostd::vecDouble2vecString(vbader_net_charges,6),",") << "]";
      } else {
        if(PRINT_NULL) sscontent_json << "\"bader_net_charges\":null";
      }
      vcontent_json.push_back(sscontent_json.str()); aurostd::StringstreamClean(sscontent_json);
      //////////////////////////////////////////////////////////////////////////

      //////////////////////////////////////////////////////////////////////////
      if(vbader_atomic_volumes.size()) {
        sscontent_json << "\"bader_atomic_volumes\":[" << aurostd::joinWDelimiter(aurostd::vecDouble2vecString(vbader_atomic_volumes,4),",") << "]";
      } else {
        if(PRINT_NULL) sscontent_json << "\"bader_atomic_volumes\":null";
      }
      vcontent_json.push_back(sscontent_json.str()); aurostd::StringstreamClean(sscontent_json);
      //////////////////////////////////////////////////////////////////////////

      // FILES
      //////////////////////////////////////////////////////////////////////////
      if(vfiles.size()) {
        aurostd::sort(vfiles);
        sscontent_json << "\"files\":[" << aurostd::joinWDelimiter(aurostd::wrapVecEntries(vfiles,"\""),",") << "]";
      } else {
        if(PRINT_NULL) sscontent_json << "\"files\":null";
      }
      vcontent_json.push_back(sscontent_json.str()); aurostd::StringstreamClean(sscontent_json);
      //////////////////////////////////////////////////////////////////////////

      // CPUS
      //////////////////////////////////////////////////////////////////////////
      if(node_CPU_Model.size()) {
        sscontent_json << "\"node_CPU_Model\":\"" << node_CPU_Model << "\"";
      } else {
        if(PRINT_NULL) sscontent_json << "\"node_CPU_Model\":null";
      }
      vcontent_json.push_back(sscontent_json.str()); aurostd::StringstreamClean(sscontent_json);
      //////////////////////////////////////////////////////////////////////////

      //////////////////////////////////////////////////////////////////////////
      if(node_CPU_Cores!=AUROSTD_NAN) {
        sscontent_json << "\"node_CPU_Cores\":" << node_CPU_Cores;
      } else {
        if(PRINT_NULL) sscontent_json << "\"node_CPU_Cores\":null";
      }
      vcontent_json.push_back(sscontent_json.str()); aurostd::StringstreamClean(sscontent_json);
      //////////////////////////////////////////////////////////////////////////

      //////////////////////////////////////////////////////////////////////////
      if(node_CPU_MHz!=AUROSTD_NAN) {
        sscontent_json << "\"node_CPU_MHz\":" << node_CPU_MHz;
      } else {
        if(PRINT_NULL) sscontent_json << "\"node_CPU_MHz\":null";
      }
      vcontent_json.push_back(sscontent_json.str()); aurostd::StringstreamClean(sscontent_json);
      //////////////////////////////////////////////////////////////////////////

      //////////////////////////////////////////////////////////////////////////
      if(node_RAM_GB!=INF) {
        sscontent_json << "\"node_RAM_GB\":" << node_RAM_GB;
      } else {
        if(PRINT_NULL) sscontent_json << "\"node_RAM_GB\":null";
      }
      vcontent_json.push_back(sscontent_json.str()); aurostd::StringstreamClean(sscontent_json);
      //////////////////////////////////////////////////////////////////////////

      // VERSION/DATE
      //////////////////////////////////////////////////////////////////////////
      if(aflow_version.size()) {
        sscontent_json << "\"aflow_version\":\"" << aflow_version << "\"";
      } else {
        if(PRINT_NULL) sscontent_json << "\"aflow_version\":null";
      }
      vcontent_json.push_back(sscontent_json.str()); aurostd::StringstreamClean(sscontent_json);
      //////////////////////////////////////////////////////////////////////////

      //////////////////////////////////////////////////////////////////////////
      if(catalog.size()) {
        sscontent_json << "\"catalog\":\"" << catalog << "\"";
      } else {
        if(PRINT_NULL) sscontent_json << "\"catalog\":null";
      }
      vcontent_json.push_back(sscontent_json.str()); aurostd::StringstreamClean(sscontent_json);
      //////////////////////////////////////////////////////////////////////////

      //////////////////////////////////////////////////////////////////////////
      sscontent_json << "\"aflowlib_version\":\"" << string(AFLOW_VERSION) << "\"";  //CO20170613
      vcontent_json.push_back(sscontent_json.str()); aurostd::StringstreamClean(sscontent_json);
      //////////////////////////////////////////////////////////////////////////

      //////////////////////////////////////////////////////////////////////////
      //[CO20200624 - OBSOLETE]sscontent_json << "\"aflowlib_date\":\"" << aurostd::get_datetime() << "_GMT-5\"";
      //[CO20200624 - OBSOLETE]vcontent_json.push_back(sscontent_json.str()); aurostd::StringstreamClean(sscontent_json);
      if(vaflowlib_date.size()) {
        sscontent_json << "\"aflowlib_date\":[" << aurostd::joinWDelimiter(aurostd::wrapVecEntries(vaflowlib_date,"\""),",") << "]";
      } else {
        if(PRINT_NULL) sscontent_json << "\"aflowlib_date\":null";
      }
      vcontent_json.push_back(sscontent_json.str()); aurostd::StringstreamClean(sscontent_json);
      //////////////////////////////////////////////////////////////////////////

      sss << "{" << aurostd::joinWDelimiter(vcontent_json,eendl)  << "}";
      vcontent_json.clear();

      sss << endl;
    } // json

    return sss.str();
  }

  //  bool aflowlib2file(
  string _aflowlib_entry::aflowlib2file(string file,string mode) {
    string aflowlib_out=aflowlib2string(mode);
    aurostd::string2file(aflowlib_out,file);
    return aflowlib_out;
  }
}

//CO20200624 - CCE corrections
namespace aflowlib {
  double _aflowlib_entry::enthalpyFormationCell(int T) const { //CO20200624
    if(T==300 && enthalpy_formation_cce_300K_cell!=AUROSTD_NAN) return enthalpy_formation_cce_300K_cell;
    if(T==0 && enthalpy_formation_cce_0K_cell!=AUROSTD_NAN) return enthalpy_formation_cce_0K_cell;
    return enthalpy_formation_cell;
  }
  double _aflowlib_entry::enthalpyFormationAtom(int T) const { //CO20200624
    if(T==300 && enthalpy_formation_cce_300K_atom!=AUROSTD_NAN) return enthalpy_formation_cce_300K_atom;
    if(T==0 && enthalpy_formation_cce_0K_atom!=AUROSTD_NAN) return enthalpy_formation_cce_0K_atom;
    return enthalpy_formation_atom;
  }
}

//CO20171202 - apennsy fixes!
namespace aflowlib {
  void _aflowlib_entry::correctBadDatabase(bool verbose,ostream& oss){
    ofstream FileMESSAGE;
    return correctBadDatabase(FileMESSAGE,verbose,oss);
  }

  void _aflowlib_entry::correctBadDatabase(ofstream& FileMESSAGE,bool verbose,ostream& oss){
    //CO20180828 - LIB2 also contains unaries //so far we only know of bad binaries
    //APENNSY neglect - LIB2 only //CO20180828 - LIB2 also contains unaries  //binaries only
    string soliloquy = XPID + "_aflowlib_entry::correctBadDatabase():";
    stringstream message;
    if(vspecies_pp.size()==1 || vspecies_pp.size()==2) {
      string pseudoA="",pseudoB="";
      pseudoA = vspecies_pp[0];
      if(vspecies_pp.size()==2){pseudoB = vspecies_pp[1];}
      //[OBSOLETE CO20180828]string pseudoA = vspecies_pp[0];
      //[OBSOLETE CO20180828]string pseudoB = vspecies_pp[1];
      // tiny corrections
      //gamma_IrV
      if(pseudoA=="Cd" && pseudoB=="Pt" && prototype=="181") {
        enthalpy_formation_atom -= 0.0013;
        enthalpy_formation_cell = natoms * enthalpy_formation_atom;
        if(verbose){
          message << "Fixing enthalpy_formation of " << pseudoA << pseudoB << ":" << prototype;
          pflow::logger(_AFLOW_FILE_NAME_, soliloquy, message, FileMESSAGE, oss, _LOGGER_MESSAGE_);
        }
      }
      //gamma_IrV
      if(pseudoA=="Ir" && pseudoB=="V_sv" && prototype=="291") {
        enthalpy_formation_cell -= 0.001;
        enthalpy_formation_atom -= 0.0005;
        enthalpy_cell -= 0.001;
        enthalpy_atom -= 0.005;
        if(verbose){
          message << "Fixing enthalpy/enthalpy_formation of " << pseudoA << pseudoB << ":" << prototype;
          pflow::logger(_AFLOW_FILE_NAME_, soliloquy, message, FileMESSAGE, oss, _LOGGER_MESSAGE_);
        }
      }
      // HfPd
      if(pseudoA=="Hf_pv" && pseudoB=="Pd_pv" && prototype=="192") {
        enthalpy_formation_atom -= 0.003;
        enthalpy_formation_cell = natoms * enthalpy_formation_atom;
        enthalpy_atom = enthalpy_formation_atom;
        enthalpy_cell = natoms * enthalpy_atom;
        if(verbose){
          message << "Fixing enthalpy/enthalpy_formation of " << pseudoA << pseudoB << ":" << prototype;
          pflow::logger(_AFLOW_FILE_NAME_, soliloquy, message, FileMESSAGE, oss, _LOGGER_MESSAGE_);
        }
      }
      // sigma
      if(pseudoA=="Ir" && pseudoB=="Nb_sv" && prototype=="600.ABBAB") {
        enthalpy_formation_cell += 0.001;
        enthalpy_formation_atom += 0.0005;
        enthalpy_cell += 0.001;
        enthalpy_atom += 0.005;
        enthalpy_formation_cell += 0.001;
        enthalpy_formation_atom += 0.0005;
        enthalpy_cell += 0.001;
        enthalpy_atom += 0.005;
        if(verbose){
          message << "Fixing enthalpy/enthalpy_formation of " << pseudoA << pseudoB << ":" << prototype;
          pflow::logger(_AFLOW_FILE_NAME_, soliloquy, message, FileMESSAGE, oss, _LOGGER_MESSAGE_);
        }
      }
      // sigma
      if(pseudoA=="Os_pv" && pseudoB=="Re_pv" && prototype=="122") {
        enthalpy_formation_atom -= 0.001;
        enthalpy_formation_cell = natoms * enthalpy_formation_atom;
        enthalpy_atom = enthalpy_formation_atom;
        enthalpy_cell = natoms * enthalpy_atom;
        if(verbose){
          message << "Fixing enthalpy/enthalpy_formation of " << pseudoA << pseudoB << ":" << prototype;
          pflow::logger(_AFLOW_FILE_NAME_, soliloquy, message, FileMESSAGE, oss, _LOGGER_MESSAGE_);
        }
      }
    }
  }
  bool _aflowlib_entry::ignoreBadDatabase() const{
    string reason;
    return ignoreBadDatabase(reason);
  }
  bool _aflowlib_entry::ignoreBadDatabase(string& reason) const{
    reason="";
    //grab bad database protos
    vector<string> _DEVIL_PROTOTYPES_;
    aurostd::string2tokens(_DEVIL_PROTOTYPES_STRING_,_DEVIL_PROTOTYPES_,",");

    //so far we only know of bad binaries
    //we need something more robust than just exact string match, case: 549 and 549.bis vs. 549.tetra
    bool match=false;
    //DEVIL
    for(uint di=0;di<_DEVIL_PROTOTYPES_.size() && !match;di++){if(pflow::prototypeMatch(prototype, _DEVIL_PROTOTYPES_[di])){match=true;}}
    if(match){
      reason=compound+":"+prototype+" is ill-calculated in the database";
      return true;
    }
    //find .old's
    if(1){
      uint prototype_size=prototype.size();
      string search_string=".old";uint search_string_size=search_string.size();
      if(prototype_size>search_string_size && prototype.substr(prototype_size-search_string_size,search_string_size)==search_string){  //look only at the end of the prototype
        reason=compound+":"+prototype+" is ill-calculated in the database";
        return true;
      }
    }
    //APENNSY neglect - LIB2 only //CO20180828 - LIB2 also contains unaries  //binaries only
    if(vspecies_pp.size()==1 || vspecies_pp.size()==2) {
      string pseudoA="",pseudoB="";
      pseudoA = vspecies_pp[0];
      if(vspecies_pp.size()==2){pseudoB = vspecies_pp[1];}
      //[OBSOLETE CO20180828]string pseudoA = vspecies_pp[0];
      //[OBSOLETE CO20180828]string pseudoB = vspecies_pp[1];
      // bad Ag is a wrong relaxation
      if((pseudoA=="Ag" && pflow::prototypeMatch(prototype,"303")) || (pseudoB=="Ag" && pflow::prototypeMatch(prototype,"304"))) {
        reason=pseudoA+pseudoB+":"+prototype+" is ill-calculated in the database";
        return true;
      }
      // bad Ag is a wrong relaxation
      if((pseudoA=="Ag" && pflow::prototypeMatch(prototype,"323")) || (pseudoB=="Ag" && pflow::prototypeMatch(prototype,"324"))) {
        reason=pseudoA+pseudoB+":"+prototype+" is ill-calculated in the database";
        return true;
      }
      // bad Au is a wrong relaxation
      if((pseudoA=="Au" && pflow::prototypeMatch(prototype,"323")) || (pseudoB=="Au" && pflow::prototypeMatch(prototype,"324"))) {
        reason=pseudoA+pseudoB+":"+prototype+" is ill-calculated in the database";
        return true;
      }
      // bad Al_h pseudopotential !
      if((pseudoA=="Al_h" && pflow::prototypeMatch(prototype,"307")) || (pseudoB=="Al_h" && pflow::prototypeMatch(prototype,"308"))) {
        reason=pseudoA+pseudoB+":"+prototype+" is ill-calculated in the database";
        return true;
      }
      // bad Al_h pseudopotential !
      if((pseudoA=="Al_h" && pflow::prototypeMatch(prototype,"A7.A")) || (pseudoB=="Al_h" && pflow::prototypeMatch(prototype,"A7.B"))) {
        reason=pseudoA+pseudoB+":"+prototype+" is ill-calculated in the database";
        return true;
      }
      // bad Al_h pseudopotential !
      if((pseudoA=="Al_h" && pflow::prototypeMatch(prototype,"323")) || (pseudoB=="Al_h" && pflow::prototypeMatch(prototype,"324"))) {
        reason=pseudoA+pseudoB+":"+prototype+" is ill-calculated in the database";
        return true;
      }
      // bad Ca_sv is a wrong relaxation
      if((pseudoA=="Ca_sv" && pflow::prototypeMatch(prototype,"303")) || (pseudoB=="Ca_sv" && pflow::prototypeMatch(prototype,"304"))) {
        reason=pseudoA+pseudoB+":"+prototype+" is ill-calculated in the database";
        return true;
      }
      // bad Ca_sv is a wrong relaxation
      if((pseudoA=="Ca_sv" && pflow::prototypeMatch(prototype,"323")) || (pseudoB=="Ca_sv" && pflow::prototypeMatch(prototype,"324"))) {
        reason=pseudoA+pseudoB+":"+prototype+" is ill-calculated in the database";
        return true;
      }
      // bad Cd is a wrong relaxation
      if((pseudoA=="Cd" && pflow::prototypeMatch(prototype,"323")) || (pseudoB=="Cd" && pflow::prototypeMatch(prototype,"324"))) {
        reason=pseudoA+pseudoB+":"+prototype+" is ill-calculated in the database";
        return true;
      }
      // bad Cu_pv is a wrong relaxation
      if((pseudoA=="Cu_pv" && pflow::prototypeMatch(prototype,"303")) || (pseudoB=="Cu_pv" && pflow::prototypeMatch(prototype,"304"))) {
        reason=pseudoA+pseudoB+":"+prototype+" is ill-calculated in the database";
        return true;
      }
      // bad Cu_pv is a wrong relaxation
      if((pseudoA=="Cu_pv" && pflow::prototypeMatch(prototype,"323")) || (pseudoB=="Cu_pv" && pflow::prototypeMatch(prototype,"324"))) {
        reason=pseudoA+pseudoB+":"+prototype+" is ill-calculated in the database";
        return true;
      }
      // bad Fe_pv is a wrong relaxation
      if((pseudoA=="Fe_pv" && pflow::prototypeMatch(prototype,"307")) || (pseudoB=="Fe_pv" && pflow::prototypeMatch(prototype,"308"))) {
        reason=pseudoA+pseudoB+":"+prototype+" is ill-calculated in the database";
        return true;
      }
      // bad Fe_pv is a wrong relaxation
      if((pseudoA=="Fe_pv" && pflow::prototypeMatch(prototype,"A7.A")) || (pseudoB=="Fe_pv" && pflow::prototypeMatch(prototype,"A7.B"))) {
        reason=pseudoA+pseudoB+":"+prototype+" is ill-calculated in the database";
        return true;
      }
      // bad Ge_h is a wrong relaxation
      if((pseudoA=="Ge_h" && pflow::prototypeMatch(prototype,"305")) || (pseudoB=="Ge_h" && pflow::prototypeMatch(prototype,"306"))) {
        reason=pseudoA+pseudoB+":"+prototype+" is ill-calculated in the database";
        return true;
      }
      // bad In_d is a wrong relaxation
      if((pseudoA=="In_d" && pflow::prototypeMatch(prototype,"323")) || (pseudoB=="In_d" && pflow::prototypeMatch(prototype,"324"))) {
        reason=pseudoA+pseudoB+":"+prototype+" is ill-calculated in the database";
        return true;
      }
      // bad Ir is a wrong relaxation
      if((pseudoA=="Ir" && pflow::prototypeMatch(prototype,"303")) || (pseudoB=="Ir" && pflow::prototypeMatch(prototype,"304"))) {
        reason=pseudoA+pseudoB+":"+prototype+" is ill-calculated in the database";
        return true;
      }
      // bad K_sv is a wrong relaxation
      if((pseudoA=="K_sv" && pflow::prototypeMatch(prototype,"307")) || (pseudoB=="K_sv" && pflow::prototypeMatch(prototype,"308"))) {
        reason=pseudoA+pseudoB+":"+prototype+" is ill-calculated in the database";
        return true;
      }
      // bad K_sv is a wrong relaxation
      if((pseudoA=="K_sv" && pflow::prototypeMatch(prototype,"A7.A")) || (pseudoB=="K_sv" && pflow::prototypeMatch(prototype,"A7.B"))) {
        reason=pseudoA+pseudoB+":"+prototype+" is ill-calculated in the database";
        return true;
      }
      // bad La is a wrong relaxation
      if((pseudoA=="La" && pflow::prototypeMatch(prototype,"303")) || (pseudoB=="La" && pflow::prototypeMatch(prototype,"304"))) {
        reason=pseudoA+pseudoB+":"+prototype+" is ill-calculated in the database";
        return true;
      }
      // bad La is a wrong relaxation
      if((pseudoA=="La" && pflow::prototypeMatch(prototype,"323")) || (pseudoB=="La" && pflow::prototypeMatch(prototype,"324"))) {
        reason=pseudoA+pseudoB+":"+prototype+" is ill-calculated in the database";
        return true;
      }
      // bad Li_sv is a wrong relaxation
      if((pseudoA=="Li_sv" && pflow::prototypeMatch(prototype,"307")) || (pseudoB=="Li_sv" && pflow::prototypeMatch(prototype,"308"))) {
        reason=pseudoA+pseudoB+":"+prototype+" is ill-calculated in the database";
        return true;
      }
      // bad Li_sv is a wrong relaxation
      if((pseudoA=="Li_sv" && pflow::prototypeMatch(prototype,"A7.A")) || (pseudoB=="Li_sv" && pflow::prototypeMatch(prototype,"A7.B"))) {
        reason=pseudoA+pseudoB+":"+prototype+" is ill-calculated in the database";
        return true;
      }
      // bad Na_pv is a wrong relaxation
      if((pseudoA=="Na_pv" && pflow::prototypeMatch(prototype,"307")) || (pseudoB=="Na_pv" && pflow::prototypeMatch(prototype,"308"))) {
        reason=pseudoA+pseudoB+":"+prototype+" is ill-calculated in the database";
        return true;
      }
      // bad Na_pv is a wrong relaxation
      if((pseudoA=="Na_pv" && pflow::prototypeMatch(prototype,"A7.A")) || (pseudoB=="Na_pv" && pflow::prototypeMatch(prototype,"A7.B"))) {
        reason=pseudoA+pseudoB+":"+prototype+" is ill-calculated in the database";
        return true;
      }
      // bad Ni_pv is a wrong relaxation
      if((pseudoA=="Ni_pv" && pflow::prototypeMatch(prototype,"303")) || (pseudoB=="Ni_pv" && pflow::prototypeMatch(prototype,"304"))) {
        reason=pseudoA+pseudoB+":"+prototype+" is ill-calculated in the database";
        return true;
      }
      // bad Ni_pv is a wrong relaxation
      if((pseudoA=="Ni_pv" && pflow::prototypeMatch(prototype,"323")) || (pseudoB=="Ni_pv" && pflow::prototypeMatch(prototype,"324"))) {
        reason=pseudoA+pseudoB+":"+prototype+" is ill-calculated in the database";
        return true;
      }
      // bad Pb_d is a wrong relaxation
      if((pseudoA=="Pb_d" && pflow::prototypeMatch(prototype,"303")) || (pseudoB=="Pb_d" && pflow::prototypeMatch(prototype,"304"))) {
        reason=pseudoA+pseudoB+":"+prototype+" is ill-calculated in the database";
        return true;
      }
      // bad Pb_d is a wrong relaxation
      if((pseudoA=="Pb_d" && pflow::prototypeMatch(prototype,"323")) || (pseudoB=="Pb_d" && pflow::prototypeMatch(prototype,"324"))) {
        reason=pseudoA+pseudoB+":"+prototype+" is ill-calculated in the database";
        return true;
      }
      // bad Pd_pv is a wrong relaxation
      if((pseudoA=="Pd_pv" && pflow::prototypeMatch(prototype,"303")) || (pseudoB=="Pd_pv" && pflow::prototypeMatch(prototype,"304"))) {
        reason=pseudoA+pseudoB+":"+prototype+" is ill-calculated in the database";
        return true;
      }
      // bad Pd_pv is a wrong relaxation
      if((pseudoA=="Pd_pv" && pflow::prototypeMatch(prototype,"323")) || (pseudoB=="Pd_pv" && pflow::prototypeMatch(prototype,"324"))) {
        reason=pseudoA+pseudoB+":"+prototype+" is ill-calculated in the database";
        return true;
      }
      // bad Pt is a wrong relaxation
      if((pseudoA=="Pt" && pflow::prototypeMatch(prototype,"303")) || (pseudoB=="Pt" && pflow::prototypeMatch(prototype,"304"))) {
        reason=pseudoA+pseudoB+":"+prototype+" is ill-calculated in the database";
        return true;
      }
      // bad Pt is a wrong relaxation
      if((pseudoA=="Pt" && pflow::prototypeMatch(prototype,"317")) || (pseudoB=="Pt" && pflow::prototypeMatch(prototype,"318"))) {
        reason=pseudoA+pseudoB+":"+prototype+" is ill-calculated in the database";
        return true;
      }
      // bad Rh_pv is a wrong relaxation
      if((pseudoA=="Rh_pv" && pflow::prototypeMatch(prototype,"303")) || (pseudoB=="Rh_pv" && pflow::prototypeMatch(prototype,"304"))) {
        reason=pseudoA+pseudoB+":"+prototype+" is ill-calculated in the database";
        return true;
      }
      // bad Si_h is a wrong relaxation
      if((pseudoA=="Si_h" && pflow::prototypeMatch(prototype,"305")) || (pseudoB=="Si_h" && pflow::prototypeMatch(prototype,"306"))) {
        reason=pseudoA+pseudoB+":"+prototype+" is ill-calculated in the database";
        return true;
      }
      // bad Si_h is a wrong relaxation
      if((pseudoA=="Si_h" && pflow::prototypeMatch(prototype,"307")) || (pseudoB=="Si_h" && pflow::prototypeMatch(prototype,"308"))) {
        reason=pseudoA+pseudoB+":"+prototype+" is ill-calculated in the database";
        return true;
      }
      // bad Si_h is a wrong relaxation
      if((pseudoA=="Si_h" && pflow::prototypeMatch(prototype,"A7.A")) || (pseudoB=="Si_h" && pflow::prototypeMatch(prototype,"A7.B"))) {
        reason=pseudoA+pseudoB+":"+prototype+" is ill-calculated in the database";
        return true;
      }
      // bad Si_h is a wrong relaxation
      if((pseudoA=="Si_h" && pflow::prototypeMatch(prototype,"323")) || (pseudoB=="Si_h" && pflow::prototypeMatch(prototype,"324"))) {
        reason=pseudoA+pseudoB+":"+prototype+" is ill-calculated in the database";
        return true;
      }
      // bad Ta_pv is a wrong relaxation
      if((pseudoA=="Ta_pv" && pflow::prototypeMatch(prototype,"307")) || (pseudoB=="Ta_pv" && pflow::prototypeMatch(prototype,"308"))) {
        reason=pseudoA+pseudoB+":"+prototype+" is ill-calculated in the database";
        return true;
      }
      // bad Ta_pv is a wrong relaxation
      if((pseudoA=="Ta_pv" && pflow::prototypeMatch(prototype,"A7.A")) || (pseudoB=="Ta_pv" && pflow::prototypeMatch(prototype,"A7.B"))) {
        reason=pseudoA+pseudoB+":"+prototype+" is ill-calculated in the database";
        return true;
      }
      // bad B_h is a wrong relaxation
      if((pseudoA=="B_h" && pflow::prototypeMatch(prototype,"317")) || (pseudoB=="B_h" && pflow::prototypeMatch(prototype,"318"))) {
        reason=pseudoA+pseudoB+":"+prototype+" is ill-calculated in the database";
        return true;
      }

      // sigma
      if(pseudoA=="Os_pv" && pseudoB=="Re_pv" && pflow::prototypeMatch(prototype,"448")) {
        reason=pseudoA+pseudoB+":"+prototype+" is ill-calculated in the database";
        return true;
      }
      // wrong channel, bug
      if(pseudoA=="Rh_pv" && pseudoB=="Zr_sv" && pflow::prototypeMatch(prototype,"381")) {
        reason=pseudoA+pseudoB+":"+prototype+" is ill-calculated in the database";
        return true;
      }
    }
    return false;
  }
} // namespace aflowlib

namespace aflowlib {
  string _aflowlib_entry::getPathAURL(ostream& oss, bool load_from_common){ //CO20200404
    ofstream FileMESSAGE;
    return getPathAURL(FileMESSAGE, oss, load_from_common);
  }
  string _aflowlib_entry::getPathAURL(ofstream& FileMESSAGE,ostream& oss, bool load_from_common){  //CO20200404
    bool LDEBUG=(FALSE || XHOST.DEBUG);
    string soliloquy = XPID + "_aflowlib_entry::getPathAURL():";
    stringstream message;
    string path = "";
    if (aurl.empty()) {return path;}
    vector<string> tokens;
    aurostd::string2tokens(aurl, tokens, ":");
    //LIB1 presents problems here (3 colons): aflowlib.duke.edu:AFLOWDATA/LIB1_RAW/Pt:PAW_PBE:05Jan2001/A6
    if(0){
      if (tokens.size() != 2) {
        message << "Odd AURL format for entry " << auid << ": " << aurl;
        pflow::logger(_AFLOW_FILE_NAME_, soliloquy, message, FileMESSAGE, oss, _LOGGER_WARNING_);
        return path;
      }
    }

    //instead just erase first item, join others, assume we're okay...
    tokens.erase(tokens.begin());
    path=aurostd::joinWDelimiter(tokens,":");

    string server="",path_full="";
    if(1&&load_from_common){
      //attempt 1: try replacing _RAW with _LIB
      if(1){
        server="/www";
        path_full=path;
        aurostd::StringSubst(path_full,"_RAW","_LIB");
        path_full=server+"/"+path_full;
        if(LDEBUG){cerr << soliloquy << " attempt 1 path=" << path_full << endl;}
        if(aurostd::IsDirectory(path_full)){return path_full;}
      }

      //attempt 2: try finding LIB directory
      if(1){
        server="/common";
        path_full=path;
        aurostd::StringSubst(path_full,"AFLOWDATA/","");
        aurostd::StringSubst(path_full,"ICSD_WEB","ICSD/LIB"); //CO20200223
        aurostd::StringSubst(path_full,"_RAW","/LIB");
        path_full=server+"/"+path_full;
        if(LDEBUG){cerr << soliloquy << " attempt 2 path=" << path_full << endl;}
        if(aurostd::IsDirectory(path_full)){return path_full;}
      }

      //attempt 3: try no replacement (RAW)
      if(1){
        server="/www";
        path_full=server+"/"+path;
        if(LDEBUG){cerr << soliloquy << " attempt 3 path=" << path_full << endl;}
        if(aurostd::IsDirectory(path_full)){return path_full;}
      }
    }
    if(XHOST.vflag_control.flag("AFLOWLIB_SERVER")){server=XHOST.vflag_control.getattachedscheme("AFLOWLIB_SERVER");}
    else{server="aflowlib.duke.edu";}

    path_full=server+"/"+path;
    return path_full;
  }
}

// **************************************************************************
// directory2auid
// auid2directory
// auid2present
// **************************************************************************
namespace aflowlib {
  string _aflowlib_entry::POCCdirectory2MetadataAUIDjsonfile(const string& directory,uint salt){  //CO20200624
    //CO20200624 - THIS IS HOW WE CREATE AUID FOR POCC STRUCTURES
    bool LDEBUG=(TRUE || XHOST.DEBUG);
    string soliloquy=XPID+"_aflowlib_entry::POCCdirectory2MetadataAUIDjsonfile():";
    stringstream message;

    if(aurl.empty()){throw aurostd::xerror(_AFLOW_FILE_NAME_,soliloquy,"AURL has not been calculated",_INPUT_MISSING_);}

    string system_name=KBIN::ExtractSystemName(directory);
    if(system_name.empty()){throw aurostd::xerror(_AFLOW_FILE_NAME_,soliloquy,"No system name found",_FILE_CORRUPT_);}
    if(LDEBUG){cerr << soliloquy << " system_name=" << system_name << endl;}
    system_name=pocc::addDefaultPOCCTOL2string(system_name);
    if(LDEBUG){cerr << soliloquy << " system_name(with TOL)=" << system_name << endl;}

    _aflags aflags;aflags.Directory=directory;
    pocc::POccCalculator pcalc(aflags);
    pcalc.loadDataIntoCalculator();
    if(pcalc.m_ARUN_directories.size()==0){throw aurostd::xerror(_AFLOW_FILE_NAME_,soliloquy,"No ARUN.POCC_* runs found",_FILE_CORRUPT_);}
    vector<string> vauid_aruns;
    string aurl_arun="";
    for(uint i=0;i<pcalc.m_ARUN_directories.size();i++){
      aurl_arun=aurl+"/"+pcalc.m_ARUN_directories[i];
      if(LDEBUG){
        cerr << soliloquy << " m_ARUN_directories[" << i << "]=" << pcalc.m_ARUN_directories[i] << endl;
        cerr << soliloquy << " m_ARUN_directories[" << i << "].aurl=" << aurl_arun << endl;
      }
      vauid_aruns.push_back(VASPdirectory2auid(aurostd::CleanFileName(directory+"/"+pcalc.m_ARUN_directories[i]),aurl_arun));
      if(LDEBUG){cerr << soliloquy << " m_ARUN_directories[" << i << "].auid=" << vauid_aruns.back() << endl;}
    }

    stringstream sscontent_json;
    string eendl="";
    vector<string> vcontent_json;

    sscontent_json << "\"salt\":" << aurostd::utype2string(salt);vcontent_json.push_back(sscontent_json.str());aurostd::StringstreamClean(sscontent_json);
    sscontent_json << "\"aflow_type\":" << "\"aggregate\"";vcontent_json.push_back(sscontent_json.str());aurostd::StringstreamClean(sscontent_json);
    sscontent_json << "\"method\":" << "\"aflow_pocc\"";vcontent_json.push_back(sscontent_json.str());aurostd::StringstreamClean(sscontent_json);
    sscontent_json << "\"aggregate_parameters\":" << "\"" << system_name << "\"";vcontent_json.push_back(sscontent_json.str());aurostd::StringstreamClean(sscontent_json);
    sscontent_json << "\"aggregate_content\":[" << aurostd::joinWDelimiter(aurostd::wrapVecEntries(vauid_aruns,"\""),",") << "]";vcontent_json.push_back(sscontent_json.str());aurostd::StringstreamClean(sscontent_json);

    string metadata_auid_json="";
    uint64_t crc=0;

    metadata_auid_json="{"+aurostd::joinWDelimiter(vcontent_json,",")+"}";
    if(LDEBUG){cerr << soliloquy << " METADATA_AUID.JSON=" << endl << metadata_auid_json << endl;}
    //aurostd::string2file(metadata_auid_json,"metadata_auid.json");
    crc=aurostd::crc64(0,metadata_auid_json); // DONT TOUCH THIS
    auid="aflow:"+aurostd::crc2string(crc);

    //find conflicts
    string aurl_found="";
    if(aflowlib::auid2present(auid,aurl_found,1)){
      if(LDEBUG) cerr << soliloquy << " conflict auid=" << auid << endl;	
      message << "CONFLICT POTENTIAL " << auid << " " << aurl_found << " " << aurl;pflow::logger(_AFLOW_FILE_NAME_,soliloquy,message,_LOGGER_MESSAGE_);
      if(aurl_found!=aurl) { // avoid conflict with yourself
        salt++;
        metadata_auid_json=POCCdirectory2MetadataAUIDjsonfile(directory,salt);
        if(LDEBUG){cerr << soliloquy << " METADATA_AUID.JSON=" << endl << metadata_auid_json << endl;}
        //aurostd::string2file(metadata_auid_json,"metadata_auid.json");
        crc=aurostd::crc64(0,metadata_auid_json); // DONT TOUCH THIS
        auid="aflow:"+aurostd::crc2string(crc);
      } else {
        message << "CONFLICT TRIVIAL   " << auid << " " << aurl_found << " " << aurl;pflow::logger(_AFLOW_FILE_NAME_,soliloquy,message,_LOGGER_MESSAGE_);
      }
    }

    return metadata_auid_json;
  }
  string VASPdirectory2auid(const string& directory,const string& aurl){
    bool LDEBUG=(FALSE || XHOST.DEBUG);
    string soliloquy=XPID+"aflowlib::VASPdirectory2auid():";
    stringstream message;

    string auid="";
    bool conflict=TRUE; 
    while (conflict) {
      uint64_t crc=0;
      // DONT TOUCH THE AUID FLOW

      vector<string> vfiles2;
      for(uint iext=1;iext<XHOST.vext.size();iext++) {  // SKIP uncompressed
        vfiles2.push_back("OUTCAR.relax1"+XHOST.vext.at(iext));
        vfiles2.push_back("OUTCAR.relax2"+XHOST.vext.at(iext));
        vfiles2.push_back("OUTCAR.relax3"+XHOST.vext.at(iext));
        vfiles2.push_back("OUTCAR.relax4"+XHOST.vext.at(iext));
        vfiles2.push_back("OUTCAR.static"+XHOST.vext.at(iext));
        vfiles2.push_back("OUTCAR.bands"+XHOST.vext.at(iext));
        vfiles2.push_back("OUTCAR"+XHOST.vext.at(iext));
      }

      if(LDEBUG) cerr << soliloquy << " [0]" << endl;

      for(uint i=0;i<vfiles2.size();i++) 
        if(aurostd::FileExist(directory+"/"+vfiles2.at(i)))
          crc=aurostd::crc64(crc,aurostd::efile2string(directory+"/"+vfiles2.at(i))); // DONT TOUCH THIS
      auid="aflow:"+aurostd::crc2string(crc);

      if(LDEBUG) cerr << soliloquy << " [1]" << endl;

      if(LDEBUG) cerr << soliloquy << " auid=" << auid << endl;
      conflict=FALSE;
      string aurl_found="";
      if(aflowlib::auid2present(auid,aurl_found,1)) {
        if(LDEBUG) cerr << soliloquy << " conflict auid=" << auid << endl;	
        message << "CONFLICT POTENTIAL " << auid << " " << aurl_found << " " << aurl;pflow::logger(_AFLOW_FILE_NAME_,soliloquy,message,_LOGGER_MESSAGE_); //CO20200624
        if(aurl_found!=aurl) { // avoid conflict with yourself
          string salt="AUID_salt["+aurostd::utype2string<long double>(aurostd::get_useconds())+"]";
          message << "CONFLICT TRUE      " << auid << " " << aurl_found << " " << aurl << "  " << salt;pflow::logger(_AFLOW_FILE_NAME_,soliloquy,message,_LOGGER_WARNING_); //CO20200624
          string file=vfiles2.at(0);
          //
          for(uint iext=0;iext<XHOST.vext.size();iext++) { aurostd::StringSubst(file,XHOST.vext.at(iext),""); }
          stringstream sss;aurostd::efile2stringstream(directory+"/"+file+DEFAULT_KZIP_EXT,sss); sss << endl << salt << endl;
          aurostd::execute("mv \""+directory+"/"+file+DEFAULT_KZIP_EXT+"\""+" \""+directory+"/"+file+".conflict_auid"+DEFAULT_KZIP_EXT+"\"");
          aurostd::stringstream2compressfile(DEFAULT_KZIP_BIN,sss,directory+"/"+file);
          //
          conflict=TRUE; // recheck
        } else {
          message << "CONFLICT TRIVIAL   " << auid << " " << aurl_found << " " << aurl;pflow::logger(_AFLOW_FILE_NAME_,soliloquy,message,_LOGGER_MESSAGE_); //CO20200624
        }
      }
    }
    return auid;
  }
  bool _aflowlib_entry::directory2auid(const string& directory) { //CO20200624
    bool LDEBUG=(FALSE || XHOST.DEBUG);
    if(LDEBUG) cerr << XPID << "_aflowlib_entry::directory2auid: BEGIN" << endl;
    auid=VASPdirectory2auid(directory,aurl); // now it has auid   
    vauid.clear();
    aflowlib::auid2vauid(auid,vauid);

    if(LDEBUG) cerr << "directory2auid: END" << endl;

    cout << XPID << "_aflowlib_entry::directory2auid: DIRECTORY=" << directory << endl; // DONT TOUCH THIS
    cout << XPID << "_aflowlib_entry::directory2auid: AURL_ID=" << aurostd::crc2string(aurostd::crc64(0,directory)) << endl; // DONT TOUCH THIS

    return TRUE;
  }

  bool json2aflowlib(const string& json,string key,string& value) { //SC20200415
    // return TRUE if something has been found
    value="";
    key="\""+key+"\":";
    string::size_type start,end;
    start=json.find(key);
    if(start!=string::npos) {
      start+=key.length();
      end=json.find("\":",start);
      if(end!=string::npos){
        value=json.substr(start,end-start);
        end=value.find_last_of(",");
        value=value.substr(0,end);
      } else {
        end=json.find("}",start);
        value=json.substr(start,end-start);
      }
      //    if((value[0]=='\"') && (value[value.size()-1]=='\"')) value=value.substr(1,value.size()-2);  // Remove quotes
    } else {
      value="";
    }
    // cleanup
    aurostd::StringSubst(value,"[","");  // Remove brakets
    aurostd::StringSubst(value,"]","");  // Remove brakets
    aurostd::StringSubst(value,"\"",""); // Remove quotes

    return !value.empty();
  }

  uint auid2present(string auid,string& aurl,int mode) {
    bool LDEBUG=(FALSE || XHOST.DEBUG);
    if(LDEBUG) cerr << XPID << "aflowlib::auid2present: BEGIN mode=" << mode << endl;
    string loop="",json="";aurl="";
    if(auid=="" || auid.size()!=22) { cerr << XPID << "aflowlib::auid2present: auid.size() needs to be 22 characters long" << endl; return FALSE;}

    // [OBSOLETE]    if(mode==0) {
    // [OBSOLETE]    if(XHOST_vAUID.size()==0 || XHOST_vAURL.size()==0) init::InitGlobalObject("vLIBS","",FALSE);
    // [OBSOLETE]    if(LDEBUG) cerr << XPID << "aflowlib::auid2present: [4] XHOST_vAURL.size()=" << XHOST_vAURL.size() << "  XHOST_vAUID.size()=" << XHOST_vAUID.size() << endl;
    // [OBSOLETE]    bool found=FALSE;
    // [OBSOLETE]    for(uint j=0;j<XHOST_vAUID.size()&&!found;j++) {
    // [OBSOLETE]  	if(LDEBUG && XHOST_vAUID.at(j)==auid) cerr << "[" << auid << "] [" << XHOST_vAUID.at(j) << "] [" << XHOST_vAURL.at(j) << "]" << " [" << j << "]" << endl;
    // [OBSOLETE]  	if(XHOST_vAUID.at(j)==auid) {found=TRUE;aurl=XHOST_vAURL.at(j);}
    // [OBSOLETE]    }
    // [OBSOLETE]    if(LDEBUG) cerr << XPID << "aflowlib::auid2present: END  auid=" << auid << "  aurl=" << aurl << endl;
    // [OBSOLETE]    return found;
    // [OBSOLETE]   }
    if(mode==1) { // PICK THIS ONE DEFAULT
      //  bool aflowlib::auid2present(string auid,string& aurl)
      string jsonl_file=XHOST_LIBRARY_JSONL+"/"; for(uint i=0;i<8;i++) jsonl_file+=auid.at(i); jsonl_file+=".jsonl";
      bool found=FALSE;
      jsonl_file=aurostd::CleanFileName(jsonl_file);
      for(uint i=0;i<XHOST.vext.size()&&aurl.empty()&&!found;i++) {
        if(LDEBUG) cerr << XPID << "aflowlib::auid2present: TESTING=" << jsonl_file << XHOST.vext.at(i) << endl; 
        //	cout << XPID << "aflowlib::auid2present: TESTING=" << jsonl_file << XHOST.vext.at(i) << endl; 
        if(aurostd::FileExist(jsonl_file+XHOST.vext.at(i))) {
          found=TRUE;
          if(LDEBUG) cerr << XPID << "aflowlib::auid2present: FOUND=" << jsonl_file << XHOST.vext.at(i) << endl; 
          //  cout << XPID << "aflowlib::auid2present: FOUND=" << jsonl_file << XHOST.vext.at(i) << endl; 
          json=aurostd::execute2string(XHOST.vcat.at(i)+" "+jsonl_file+XHOST.vext.at(i)+" | grep "+auid);
          aflowlib::json2aflowlib(json,"aurl",aurl);
          aflowlib::json2aflowlib(json,"loop",loop);
        }
      }
      if(LDEBUG) cerr << XPID << "aflowlib::auid2present: END  auid=" << auid << "  aurl=" << aurl << "  loop=" << loop << "  json.size()=" << json.size() << endl;
      cout << XPID << "aflowlib::auid2present: auid=" << auid << "  aurl=" << aurl << "  loop=" << loop << "  json.size()=" << json.size() << endl;
      return json.size();
    }
    if(mode==2) { // not that faster and does not keep an outside vAUID table so it does not see the TRIVIAL CONFLICTS
      //  bool aflowlib::auid2present(string auid,string& aurl)
      string jsonl_file=vAFLOW_PROJECTS_DIRECTORIES.at(XHOST_LIBRARY_AUID)+"/"+aflowlib::auid2directory(auid)+"/RAW/aflowlib.json";
      bool found=FALSE;
      jsonl_file=aurostd::CleanFileName(jsonl_file);
      for(uint i=0;i<XHOST.vext.size()&&!found;i++) {
        if(LDEBUG) cerr << XPID << "aflowlib::auid2present: TESTING=" << jsonl_file << XHOST.vext.at(i) << endl; 
        if(aurostd::FileExist(jsonl_file+XHOST.vext.at(i))) {
          found=TRUE;
          if(LDEBUG) cerr << XPID << "aflowlib::auid2present: FOUND=" << jsonl_file << XHOST.vext.at(i) << endl;
          json=aurostd::execute2string(XHOST.vcat.at(i)+" "+jsonl_file+XHOST.vext.at(i));
          aflowlib::json2aflowlib(json,"aurl",aurl);
          aflowlib::json2aflowlib(json,"loop",loop);
        }
      }
      if(LDEBUG) cerr << XPID << "aflowlib::auid2present: END  auid=" << auid << "  aurl=" << aurl << "  loop=" << loop << "  json.size()=" << json.size() << endl;
      cout << XPID << "aflowlib::auid2present: auid=" << auid << "  aurl=" << aurl << "  loop=" << loop << "  json.size()=" << json.size() << endl;
      return json.size();
    }

    return FALSE;
  }

  // [OBSOLETE]   time ./aflow --beep --force --showPID --lib2raw=/common/LIB3/LIB/Cu_pvHgSn/TFCC004.CAB
  // [OBSOLETE]   time aflow --beep --force --showPID --lib2raw=/common/LIB3/LIB/Cu_pvHgSn/TFCC004.CAB  
  // [OBSOLETE]   time ./aflow --beep --force --showPID --lib2raw=/common/LIB3/LIB/AgCdCo/TFCC001.ABC   
  // [OBSOLETE]   time aflow --beep --force --showPID --lib2raw=/common/LIB3/LIB/AgCdCo/TFCC001.ABC  
  // [OBSOLETE]   time ./aflow --beep --force --showPID --lib2raw="/common/LIB4/LIB/AgCdCoZr_sv:PAW_PBE/ABCD_cF16_216_c_d_b_a.ABCD"
  // [OBSOLETE]   time aflow --beep --force --showPID --lib2raw="/common/LIB4/LIB/AgCdCoZr_sv:PAW_PBE/ABCD_cF16_216_c_d_b_a.ABCD"


  uint auid2vauid(const string auid, deque<string>& vauid) {                // splits the auid into vauid
    vauid.clear();
    //    vauid.push_back(auid.substr(0,6)); for(uint i=6;i<=20;i+=2) vauid.push_back(auid.substr(i,2));  // splitting aflow:/ab/cd..
    vauid.push_back(auid.substr(0,8)); for(uint i=8;i<=20;i+=2) vauid.push_back(auid.substr(i,2));  // splitting aflow:ab/cd..
    return vauid.size();
  }

  string auid2directory(const string auid) {                                // gives AUID directory from existence of vauid
    bool LDEBUG=(FALSE || XHOST.DEBUG);
    if(LDEBUG) cerr << XPID << "aflowlib::auid2directory: BEGIN" << endl;
    string directory="";  //CO20200624
    deque<string> vauid;
    aflowlib::auid2vauid(auid,vauid);
    if(vauid.size()>0) {
      directory=vauid.at(0);
      for(uint i=1;i<vauid.size();i++) {
        directory+="/"+vauid.at(i);
      }
    }
    if(LDEBUG) cerr << XPID << "aflowlib::auid2directory: END" << endl;
    return directory;
  }

}

// **************************************************************************
// Operate on CIFs for JMOL for one structure
// **************************************************************************
namespace aflowlib {
  bool cif2data(string file,double& a,double& b,double& c,double& alpha,double& beta,double& gamma) {
    vector<string> vline,tokens;
    aurostd::file2vectorstring(file,vline);
    for(uint i=0;i<vline.size();i++) {
      aurostd::string2tokens(vline.at(i),tokens," ");
      if(aurostd::substring2bool(vline.at(i),"_cell_length_a") && tokens.size()>1) a=aurostd::string2utype<double>(tokens.at(1));
      if(aurostd::substring2bool(vline.at(i),"_cell_length_b") && tokens.size()>1) b=aurostd::string2utype<double>(tokens.at(1));
      if(aurostd::substring2bool(vline.at(i),"_cell_length_c") && tokens.size()>1) c=aurostd::string2utype<double>(tokens.at(1));
      if(aurostd::substring2bool(vline.at(i),"_cell_angle_alpha") && tokens.size()>1) alpha=aurostd::string2utype<double>(tokens.at(1));
      if(aurostd::substring2bool(vline.at(i),"_cell_angle_beta") && tokens.size()>1) beta=aurostd::string2utype<double>(tokens.at(1));
      if(aurostd::substring2bool(vline.at(i),"_cell_angle_gamma") && tokens.size()>1) gamma=aurostd::string2utype<double>(tokens.at(1));
    }
    return TRUE;
  }

  bool cif2oss(string file,string label,string sgnumber,ostream& oss) {
    double aCIF,bCIF,cCIF,alphaCIF,betaCIF,gammaCIF;
    aflowlib::cif2data(file,aCIF,bCIF,cCIF,alphaCIF,betaCIF,gammaCIF);
    oss << " font echo 14;color echo white; ";
    oss << " set echo 3% 97%; echo \\\"AFLOW-JSmol consortium (AFLOW V" << string(AFLOW_VERSION) << ") | entry="<< label << "  |  | ";
    if(aurostd::string2utype<int>(sgnumber)>0) {
      oss <<"  Spacegroup = "<< GetSpaceGroupName(aurostd::string2utype<int>(sgnumber)) << " (#" <<  sgnumber << ")   |";
    }
    oss << " a=" << aCIF <<"\u212B, b=" << bCIF <<"\u212B, c=" << cCIF <<"\u212B    |" << " \u03B1=" << alphaCIF <<"\u00B0, \u03B2=" << betaCIF <<"\u00B0, \u03B3=" << gammaCIF <<"\u00B0   \\\"; ";

    return TRUE;
  }
}

//BEGIN JJPR
// **************************************************************************
// GET BADER jvxl file
// **************************************************************************

namespace aflowlib {
  bool iso2oss(string file,string label, string element,string cutoff,int index,ostream& oss) {
    vector<string> kk;
    kk.resize(9);
    kk[0]="red";
    kk[1]="green";
    kk[2]="yellow";
    kk[3]="blue";
    kk[4]="orange";
    kk[5]="white";
    kk[6]="purple";
    kk[7]="brown";
    kk[8]="pink";
    oss <<"  ISOSURFACE  " << element << " \\\""<< file+"/"+label+"_Bader_"+cutoff+"_"+element+".jvxl\\\"  ;isosurface mesh;  color isosurface " << kk[index] << " translucent;";
    oss << "x = load(\\\""<< file+"/"+label+"_abader.out" << "\\\"); charges = x.split(\\\"=\\\")[2].split(\\\"(\\\")[1].split(\\\",\\\"); {*}.label = charges; label \%[label];";
    // FOR LOCAL TEST: oss <<"  ISOSURFACE  " << element << " "<< "Bader_"+cutoff+"_"+element+".jvxl  ;isosurface mesh;  color isosurface " << kk[index] << " translucent;";
    return TRUE;
  }
}
//END JJPR

// **************************************************************************
// GET SPACE GROUP for one structure
// **************************************************************************
namespace aflowlib {
  uint SGtoNSG(string sgroup) {
    string::size_type idx1;
    string strsub("#");
    idx1=sgroup.find(strsub);
    if(idx1!=string::npos)  
      return (int) atoi(sgroup.substr(sgroup.find(strsub)+strsub.length()).c_str());
    else return 0;
  }

  void _aflowlib_entry::GetSGROUP(string aflowlibentry) {
    string function = XPID + "aflowlib::_aflowlib_entry::GetSGROUP():";
    string message = "";
    vector<string> vaflowlib_entry;
    aurostd::string2tokens(aflowlibentry,vaflowlib_entry,"|");

    bool VERBOSE_LOCAL=(FALSE || XHOST.DEBUG);
    if(vaflowlib_entry.size()==0) {
      string message = DEFAULT_FILE_AFLOWLIB_ENTRY_OUT + " file not found";
      throw aurostd::xerror(_AFLOW_FILE_NAME_, function, message, _FILE_NOT_FOUND_);
    }
    vsgroup.clear();vNsgroup.clear();

    string data_aurl="";vector<string> tokens;
    // CHECK FOR HOLES
    if(XGNDSTATE_HOLES==0)  // SAFE NO HOLES IN THE XMATRIX
      if(vaflowlib_entry.size()==0) {
        message = DEFAULT_FILE_AFLOWLIB_ENTRY_OUT + " file not found";
        throw aurostd::xerror(_AFLOW_FILE_NAME_, function, message, _FILE_NOT_FOUND_);
      }
    if(XGNDSTATE_HOLES==1)  // ALLOW HOLES WITH FAKE VALUES
      if(vaflowlib_entry.size()==0) {
        //cerr << "FOUND SG HOLE = " << alloy_dir << "/" << params.structures[2].at(str_number).name << "   === " << str_number << " " << structures_number[str_number]<< endl;
        vsgroup.clear();vsgroup.push_back(NOSG);vsgroup.push_back(NOSG);vsgroup.push_back(NOSG);
        vNsgroup.clear();vNsgroup.push_back(0);vNsgroup.push_back(0);vNsgroup.push_back(0);
        return;
      }

    for(uint i=0;i<vaflowlib_entry.size();i++) {
      if(aurostd::substring2bool(vaflowlib_entry.at(i),"aurl=")) data_aurl=aurostd::substring2string(vaflowlib_entry.at(i),"arl=");
      if(aurostd::substring2bool(vaflowlib_entry.at(i),"sg=")) {
        aurostd::string2tokens(vaflowlib_entry.at(i),tokens,",");
        if(tokens.size()==0) {
          message = "geometry not enough tokens";
          throw aurostd::xerror(_AFLOW_FILE_NAME_, function, message, _VALUE_ILLEGAL_);
        }
        if(tokens.size()==3) { // ok
          vsgroup.clear();
          aurostd::StringSubst(tokens.at(0),"sg=","");aurostd::StringSubst(tokens.at(0)," ","");aurostd::StringSubst(tokens.at(0),"#"," #");vsgroup.push_back(tokens.at(0));
          aurostd::StringSubst(tokens.at(1)," ","");aurostd::StringSubst(tokens.at(1),"#"," #");vsgroup.push_back(tokens.at(1));
          aurostd::StringSubst(tokens.at(2)," ","");aurostd::StringSubst(tokens.at(2),"#"," #");vsgroup.push_back(tokens.at(2));
          if(VERBOSE_LOCAL) cout << "[5] "<<"["<<tokens.at(0) << "," << tokens.at(1) << "," << tokens.at(2) <<"]" << endl;
        } else {
          vsgroup.clear();vsgroup.push_back(NOSG);vsgroup.push_back(NOSG);vsgroup.push_back(NOSG);
          vNsgroup.clear();vNsgroup.push_back(0);vNsgroup.push_back(0);vNsgroup.push_back(0);
        }
      }
    }
    // done, now makes the numbers
    for(uint ii=0;ii<vsgroup.size();ii++) vNsgroup.push_back(SGtoNSG(vsgroup.at(ii)));
    // if(NsgroupPRE==0) {sgroupPRE=sgroupMID;NsgroupPRE=SGtoNSG(sgroupPRE);}	
    // if(NsgroupPRE==0) {sgroupPRE=sgroupPOST;NsgroupPRE=SGtoNSG(sgroupPRE);}	
    for(uint i=vsgroup.size()-2;i<vsgroup.size();i++) {
      if(vNsgroup.at(i)==0) {
        vsgroup.at(i)=vsgroup.at(i-1);
        vNsgroup.at(i)=SGtoNSG(vsgroup.at(i));
      }
    }

    if(vNsgroup.size()!=3) for(uint ii=vNsgroup.size();ii<3;ii++) vNsgroup.push_back(0);
    if(vsgroup.size()!=3) for(uint ii=vsgroup.size();ii<3;ii++) vsgroup.push_back("NNN #0");

    return;
  }
}


// ***************************************************************************
// aflowlib::AflowlibLocator
// ***************************************************************************
namespace aflowlib { // move to web interface
  bool AflowlibLocator(const string& in,string& out,const string& mode) {
    bool LDEBUG=(FALSE || XHOST.DEBUG);
    string function = XPID + "aflowlib::AflowlibLocator()";
    string message = "";
    if(LDEBUG) cerr << XPID << "aflowlib::AflowlibLocator: BEGIN" << endl;

    if(mode!="AFLOWLIB_AUID2AURL" && mode!="AFLOWLIB_AURL2AUID" && mode!="AFLOWLIB_AUID2LOOP" && mode!="AFLOWLIB_AURL2LOOP") {
      message = "wrong mode=" + mode;
      throw aurostd::xerror(_AFLOW_FILE_NAME_, function, message, _VALUE_ILLEGAL_);
    }
    if(XHOST_vAUID.size()==0) { init::InitGlobalObject("vLIBS"); }
    if(XHOST_vAURL.size()==0) { init::InitGlobalObject("vLIBS"); }
    if(XHOST_vLOOP.size()==0) { init::InitGlobalObject("vLIBS"); }
    if(XHOST_vAUID.size()!=XHOST_vAURL.size() || XHOST_vAUID.size()!=XHOST_vLOOP.size()) {
      message = "XHOST_vAUID.size()!=XHOST_vAURL.size() || XHOST_vAUID.size()!=XHOST_vLOOP.size()\n";
      message += "    XHOST_vAUID.size()=" + aurostd::utype2string<uint>(XHOST_vAUID.size()) + '\n';
      message += "    XHOST_vAURL.size()=" + aurostd::utype2string<uint>(XHOST_vAURL.size()) + '\n';
      message += "    XHOST_vLOOP.size()=" + aurostd::utype2string<uint>(XHOST_vLOOP.size());
      throw aurostd::xerror(_AFLOW_FILE_NAME_, function, message, _INDEX_MISMATCH_);
    }
    out="";
    for(uint i=0;i<XHOST_vAUID.size()&&out.empty();i++) {
      if(mode=="AFLOWLIB_AUID2AURL" && XHOST_vAUID.at(i)==in) out=XHOST_vAURL.at(i);
      if(mode=="AFLOWLIB_AURL2AUID" && XHOST_vAURL.at(i)==in) out=XHOST_vAUID.at(i);
      if(mode=="AFLOWLIB_AUID2LOOP" && XHOST_vAUID.at(i)==in) out=XHOST_vLOOP.at(i);
      if(mode=="AFLOWLIB_AURL2LOOP" && XHOST_vAURL.at(i)==in) out=XHOST_vLOOP.at(i);
      //     cerr << i << endl;
    }
    if(LDEBUG) cerr << XPID << "aflowlib::AflowlibLocator: END" << endl;
    return !out.empty();
  }
} // namespace aflowlib

namespace aflowlib {
  string AflowlibLocator(string options, string mode) {
    bool LDEBUG=(FALSE || XHOST.DEBUG);
    if(LDEBUG) cerr << XPID << "aflowlib::AflowlibLocator: BEGIN" << endl;
    if(mode!="AFLOWLIB_AUID2AURL" && mode!="AFLOWLIB_AURL2AUID" && mode!="AFLOWLIB_AUID2LOOP" && mode!="AFLOWLIB_AURL2LOOP") {
      string function = XPID + "aflowlib::AflowlibLocator()";
      string message = "wrong mode=" + mode;
      throw aurostd::xerror(_AFLOW_FILE_NAME_, function, message, _VALUE_ILLEGAL_);
    }
    vector<string> tokens;
    aurostd::string2tokens(options,tokens,",");
    if(tokens.size()==0) {
      if(mode=="AFLOWLIB_AUID2AURL") init::ErrorOption(options,"aflowlib::AflowlibLocator","aflow --aflowlib_auid2aurl=auid1,auid2....");
      if(mode=="AFLOWLIB_AURL2AUID") init::ErrorOption(options,"aflowlib::AflowlibLocator","aflow --aflowlib_aurl2auid=aurl1,aurl2....");
      if(mode=="AFLOWLIB_AUID2LOOP") init::ErrorOption(options,"aflowlib::AflowlibLocator","aflow --aflowlib_auid2loop=auid1,auid2....");
      if(mode=="AFLOWLIB_AURL2LOOP") init::ErrorOption(options,"aflowlib::AflowlibLocator","aflow --aflowlib_aurl2loop=aurl1,aurl2....");
    } 
    // move on
    stringstream output;
    string locator;
    for(uint i=0;i<tokens.size();i++) {
      if(aflowlib::AflowlibLocator(tokens.at(i),locator,mode)) {
        output << locator << endl;
      } else {
        output << tokens.at(i) << " not found" << endl;
      }
    }

    if(LDEBUG) cerr << XPID << "aflowlib::AflowlibLocator: END" << endl;
    return output.str();
  }
} // namespace aflowlib

//AFLUX integration
//FR+CO20180329
#define _DEBUG_AFLUX_ true
namespace aflowlib {
  bool APIget::establish(){
    bool LDEBUG=(FALSE || _DEBUG_AFLUX_ || XHOST.DEBUG);
    struct hostent * host = gethostbyname( Domain.c_str() );

    //[CO20181226 - OBSOLETE]PORT=80;  //CO20180401

    if ( (host == NULL) || (host->h_addr == NULL) ) {
      pflow::logger(_AFLOW_FILE_NAME_,"aflowlib::APIget::establish():","Error retrieving DNS information.",std::cerr,_LOGGER_ERROR_);  //CO20200520
      return false;
    }

    bzero(&client, sizeof(client));
    client.sin_family = AF_INET;
    client.sin_port = htons( PORT );
    memcpy(&client.sin_addr, host->h_addr, host->h_length);

    sock = socket(AF_INET, SOCK_STREAM, 0);

    if (sock < 0) {
      pflow::logger(_AFLOW_FILE_NAME_,"aflowlib::APIget::establish():","Error creating socket.",std::cerr,_LOGGER_ERROR_);  //CO20200520
      return false;
    }

    if ( connect(sock, (struct sockaddr *)&client, sizeof(client)) < 0 ) {
      close(sock);
      pflow::logger(_AFLOW_FILE_NAME_,"aflowlib::APIget::establish():","Could not connect",std::cerr,_LOGGER_ERROR_);  //CO20200520
      return false;
    }

    //do NOT use endl: endl is locale dependent and HTTP standard specifically calls out \r\n
    stringstream ss;
    ss << "GET " << API_Path << Summons << " HTTP/1.0\r\n";
    ss << "HOST: " << Domain << "\r\n";
    ss << "Connection: close\r\n";
    ss << "\r\n";
    string request = ss.str();

    if(LDEBUG){cerr << "aflowlib::APIget::establish():" << " request=" << endl;cerr << request << endl;}  //CO20200520

    if (send(sock, request.c_str(), request.length(), 0) != (int)request.length()) {
      pflow::logger(_AFLOW_FILE_NAME_,"aflowlib::APIget::establish():","Error sending request.",std::cerr,_LOGGER_ERROR_);  //CO20200520
      return false;
    }
    return true;
  }
  void APIget::reset( string a_Summons, string a_API_Path, string a_Domain ) {
    if( a_Summons == "#" ) {
      Summons = "";
      API_Path = _AFLUX_API_PATH_; //[CO20201220 - OBSOLETE]"/search/API/?";
      Domain = AFLOWLIB_SERVER_DEFAULT;
    } else {
      Summons = a_Summons;
      if( ! a_API_Path.empty() ) API_Path = a_API_Path;
      if( ! a_Domain.empty() ) Domain = a_Domain;
    }
  }
  ostream& operator<<( ostream& output, APIget& a ) { 
    bool LDEBUG=(FALSE || _DEBUG_AFLUX_ || XHOST.DEBUG);
    unsigned char cur;
    bool responsedata = false;
    bool waslinefeed = false;
    if( a.establish() ) {
      while ( ! responsedata ) { //discard headers
        read(a.sock, &cur, 1);
        if(LDEBUG){cerr << "aflowlib::APIget::operator<<()[headers]:" << " cur='" << cur << "'" << endl;}
        if( waslinefeed && cur == '\r') responsedata = true;
        if( cur == '\n' ) waslinefeed = true;
        else waslinefeed = false;
      };
      read(a.sock, &cur, 1); //discard final \n in header \r\n\r\n
      while ( read(a.sock, &cur, 1) > 0 ) output << cur;
      if(LDEBUG){cerr << "aflowlib::APIget::operator<<()[data]:" << " cur='" << cur << "'" << endl;}
      close(a.sock);
    }
    return output;
  }
}

//DX+FR20190206 - AFLUX functionality via command line - START
// ***************************************************************************
namespace aflowlib {
  string AFLUXCall(const aurostd::xoption& vpflow){
    // Performs AFLUX call based on summons input from command line
    if(vpflow.flag("AFLUX::USAGE")) {
      string usage="aflow --aflux=<summons>";
      string options="";
      //[CO20200624 - OBSOLETE]stringstream ss_usage;
      //[CO20200624 - OBSOLETE]init::ErrorOption(ss_usage,vpflow.getattachedscheme("AFLUX"),"aflowlib::AFLUXCall()",aurostd::liststring2string(usage,options));
      //[CO20200624 - OBSOLETE]return ss_usage.str();
      init::MessageOption(vpflow.getattachedscheme("AFLUX"),"aflowlib::AFLUXCall()",aurostd::liststring2string(usage,options));
      return "";
    }

    string summons = "";
    if(vpflow.flag("AFLUX::SUMMONS")) { //CO20200520 - AFLUX::SUMMONS
      summons=vpflow.getattachedscheme("AFLUX::SUMMONS"); //CO20200520 - AFLUX::SUMMONS
      // check if string is enclosed in double or single quotes
      // (since bash throws error for unprotected parentheses)
      if(!summons.empty() && ((summons[0] == '\"' && summons[summons.size()-1] == '\"') || (summons[0] == '\'' && summons[summons.size()-1] == '\''))){
        summons.erase(summons.begin()); summons.erase(summons.begin()+summons.size()-1);
      }
    }
    return AFLUXCall(summons);
  }
  string AFLUXCall(const vector<string>& matchbook){
    // Performs AFLUX call based on vector of matchbook entries
    string summons = aurostd::joinWDelimiter(matchbook,",");
    return AFLUXCall(summons);
  }
  string AFLUXCall(const string& _summons){
    // Performs AFLUX call based on summons input
    bool LDEBUG=(TRUE || XHOST.DEBUG);
    string function_name = XPID + "AFLUXCall():";

    // percent encoding (otherwise it will not work)
    // NOT NEEDED - aurostd::StringSubst(summons,"\'","%27"); // percent encoding for "'" 
    string summons(_summons);   //CO20200520
    aurostd::StringSubst(summons," ","%20");  // percent encoding for space 
    aurostd::StringSubst(summons,"#","%23");  // percent encoding for "#"

    if(LDEBUG) {
      cerr << function_name << " Summons=\"" << summons << "\"" << endl;
      cerr << function_name << " Performing call ... please be patient ..." << endl;
    }

    //CO20200520 - added attempts and sleep
    string response_str="";
    uint attempts=0;
    if(0){
      stringstream response_ss;
      aflowlib::APIget API_socket(summons);
      while(response_str.empty() && (++attempts)<10){
        if(LDEBUG){cerr << function_name << " attempt=" << attempts << endl;}
        response_ss << API_socket;response_str=aurostd::RemoveWhiteSpacesFromTheFrontAndBack(response_ss.str());
        if(attempts>1){aurostd::Sleep(2);}
      }
    }
    bool response=false;
    string url=AFLOWLIB_SERVER_DEFAULT+"/"+_AFLUX_API_PATH_+summons;
    aurostd::StringSubst(url,"//","/");
    if(LDEBUG){cerr << function_name << " url=" << url << endl;}
    while((response==false || response_str.empty()) && (++attempts)<10){
      if(LDEBUG){cerr << function_name << " attempt=" << attempts << endl;}
      response=aurostd::url2string(url,response_str,true);
      response_str=aurostd::RemoveWhiteSpacesFromTheFrontAndBack(response_str);
      if(response==false || response_str.empty()){aurostd::Sleep(2);}
    }
    
    return response_str;
  }
}

namespace aflowlib {
  vector<vector<std::pair<string,string> > > getPropertiesFromAFLUXResponse(const string& response){
    // Puts list of keyword-value pairs into a vector corresponding to each entry
    // Assumes the response format to be "format(aflow)", i.e., "|" delimiter
    // Here, pair.first=<keyword> and pair.second=<value>
    // In order to be general, all keywords and values are stored as a string 

    string function_name = XPID + "aflowlib::getPropertiesFromAFLUXResponse()";

    vector<vector<std::pair<string,string> > > properties_response;

    vector<string> entries,fields,key_value;
    aurostd::string2vectorstring(response,entries); //CO20200520
    //[CO20200520 - OBSOLETE]aurostd::string2tokens(response,entries,"\n");

    // for each entry in response
    for(uint e=0;e<entries.size();e++){
      // split into key-value pairs
      aurostd::string2tokens(entries[e],fields,"|");

      // properties for a particular entry
      vector<std::pair<string,string> > property_pairs;
      for(uint i=0;i<fields.size();i++){
        aurostd::string2tokens(fields[i],key_value,"=");
        if(key_value.size()!=2 && !aurostd::substring2bool(fields[i],"example") && !aurostd::substring2bool(fields[i],"description")){ 
          string message = "Cannot find key-value pair splitting on \"=\" for the following field: \"" + fields[i] + "\".";
          throw aurostd::xerror(_AFLOW_FILE_NAME_, function_name, message, _RUNTIME_ERROR_);
        }
        std::pair<string,string> property; 
        property.first = aurostd::RemoveWhiteSpaces(key_value[0]);  // key 
        property.second = aurostd::RemoveWhiteSpaces(key_value[1]); // value
        property_pairs.push_back(property);
      }
      properties_response.push_back(property_pairs);
    }
    return properties_response;
  }
}

//DX+FR20190206 - AFLUX functionality via command line - END

<<<<<<< HEAD
namespace aflowlib {  //CO20201220
  // ***************************************************************************
  // mergeEntries()
  // ***************************************************************************
  //simple helper function for loading multiple libraries together, will take
  //combinations of nested vectors and convert them to other nested vectors
  //naries is output, entries_new is input
  //these assume vector<aflowlib::_aflowlib_entry> entries_new is all of the same
  //type, e.g., binaries of MnPd (e.g., MnPd2, Mn2Pd, etc., similar structure to LIBS)
  //also assumes ordered vector<vector<vector<aflowlib::_aflowlib_entry> > >& naries
  //outer most - unary, binary, etc.
  //next outer - species match, Mn, Pd, MnPd, etc.
  //inner most - entries
  bool mergeEntries(vector<vector<vector<aflowlib::_aflowlib_entry> > >& naries,const vector<vector<vector<aflowlib::_aflowlib_entry> > >& entries_new) {
    for (uint i = 0; i < entries_new.size(); i++) {
      if(!mergeEntries(naries, entries_new[i], true)) { return false; }  //structured data
    }
    return true;
  }
  bool mergeEntries(vector<vector<vector<aflowlib::_aflowlib_entry> > >& naries,const vector<vector<aflowlib::_aflowlib_entry> >& entries_new,bool entries_new_same_type) {
    for (uint i = 0; i < entries_new.size(); i++) {
      if(naries.size() <= i + 1) {
        naries.push_back(vector<vector<aflowlib::_aflowlib_entry> >(0));
      }
      if(!mergeEntries(naries[i], entries_new[i], entries_new_same_type, true)) {  //triple vector<> naries implies this structure
        return false;
      }
    }
    return true;
  }
  bool mergeEntries(vector<vector<vector<aflowlib::_aflowlib_entry> > >& naries,const vector<aflowlib::_aflowlib_entry>& entries_new,bool entries_new_same_type) {
    if(!entries_new.size()) { return true; }
    int index_layer1=-1, index_layer2=-1;
    if(entries_new_same_type) {
      if(!mergeEntries(naries, entries_new[0], index_layer1, index_layer2)) { return false; }
      for (uint i = 1; i < entries_new.size(); i++) { naries[index_layer1][index_layer2].push_back(entries_new[i]); }
    } else {
      for (uint i = 0; i < entries_new.size(); i++) {
        if(!entries_new[i].vspecies.size()) { return false; }  //what the heck is this?
        if(!mergeEntries(naries, entries_new[i], index_layer1, index_layer2)) { return false; }
      }
    }
    return true;
  }
  bool mergeEntries(vector<vector<vector<aflowlib::_aflowlib_entry> > >& naries,const aflowlib::_aflowlib_entry& entry_new) {
    int index_layer1 = -1;
    int index_layer2 = -1;
    return mergeEntries(naries, entry_new, index_layer1, index_layer2);
  }
  bool mergeEntries(vector<vector<vector<aflowlib::_aflowlib_entry> > >& naries,const aflowlib::_aflowlib_entry& entry_new,int& index_layer1,int& index_layer2) {
    if(!entry_new.vspecies.size()) { return false; }    //what the heck is this?
    while (naries.size() < entry_new.vspecies.size()) {  //assumes entries_new all have the same vspecies.size()
      naries.push_back(vector<vector<aflowlib::_aflowlib_entry> >(0));
    }
    index_layer1 = entry_new.vspecies.size() - 1;
    return mergeEntries(naries[index_layer1], entry_new, index_layer2, true);  //triple vector<> naries implies this structure
  }
  //naries takes on two forms depending on sort_by_species
  //if sort_by_species==true, then naries is truly a single nary (unary, binary, etc.) with
  //the second layer consisting of different species
  //otherwise, naries is the total entries (similar to naries above), where second layer
  //is unaries, binary, etc. (no layer with different species)
  //if sort_by_species and we are coming from LIBs (entries_new_same_type==true), then we don't need to check every entry, we already
  //know they have the same type (binary of same species)
  bool mergeEntries(vector<vector<aflowlib::_aflowlib_entry> >& naries,const vector<vector<vector<aflowlib::_aflowlib_entry> > >& entries_new,bool sort_by_species) {
    for (uint i = 0; i < entries_new.size(); i++) {
      if(!mergeEntries(naries, entries_new[i], true, sort_by_species)) { return false; }
    }
    return true;
  }
  bool mergeEntries(vector<vector<aflowlib::_aflowlib_entry> >& naries,const vector<vector<aflowlib::_aflowlib_entry> >& entries_new,bool entries_new_same_type,bool sort_by_species) {
    for (uint i = 0; i < entries_new.size(); i++) {
      if(!mergeEntries(naries, entries_new[i], entries_new_same_type, sort_by_species)) { return false; }
    }
    return true;
  }
  bool mergeEntries(vector<vector<aflowlib::_aflowlib_entry> >& naries,const vector<aflowlib::_aflowlib_entry>& entries_new,bool entries_new_same_type,bool sort_by_species) {
    if(!entries_new.size()) { return true; }
    int index;
    if(entries_new_same_type) {
      if(!mergeEntries(naries, entries_new[0], index, sort_by_species)) { return false; }
      for (uint i = 1; i < entries_new.size(); i++) { naries[index].push_back(entries_new[i]); }
    } else {
      for (uint i = 0; i < entries_new.size(); i++) {
        if(!mergeEntries(naries, entries_new[i], index, sort_by_species)) { return false; }
      }
    }
    return true;
  }
  //naries takes on two forms depending on sort_by_species
  //if sort_by_species==true, then naries is truly a single nary (unary, binary, etc.) with
  //the second layer consisting of different species
  //otherwise, naries is the total entries (similar to naries above), where second layer
  //is unaries, binary, etc. (no layer with different species)
  bool mergeEntries(vector<vector<aflowlib::_aflowlib_entry> >& naries,const aflowlib::_aflowlib_entry& entry_new,bool sort_by_species) {
    int index = -1;
    return mergeEntries(naries, entry_new, index, sort_by_species);
  }
  bool mergeEntries(vector<vector<aflowlib::_aflowlib_entry> >& naries,const aflowlib::_aflowlib_entry& entry_new,int& index,bool sort_by_species) {
    if(!entry_new.vspecies.size()) { return false; }
    index = -1;
    if(sort_by_species) {
      //all of naries is unary, binary, etc., now just need to index species
      for (uint i = 0; i < naries.size() && index == -1; i++) {
        //test of stupidity
        if(naries[i][0].vspecies.size() != entry_new.vspecies.size()) { return false; }
        if(naries[i][0].vspecies == entry_new.vspecies) { index = i; }
      }
      if(index == -1) {
        naries.push_back(vector<aflowlib::_aflowlib_entry>(0));
        index = naries.size() - 1;
      }
    } else {
      //just need to create space for unary, binary, etc.
      while (naries.size() < entry_new.vspecies.size()) {
        naries.push_back(vector<aflowlib::_aflowlib_entry>(0));
      }
      index = entry_new.vspecies.size() - 1;
    }
    naries[index].push_back(entry_new);
    return true;
  }
  bool mergeEntries(vector<aflowlib::_aflowlib_entry>& naries,const vector<vector<vector<aflowlib::_aflowlib_entry> > >& entries_new) {
    for (uint i = 0; i < entries_new.size(); i++) {
      for (uint j = 0; j < entries_new[i].size(); j++) {
        if(!mergeEntries(naries, entries_new[i][j])) { return false; }
      }
    }
    return true;
  }
  bool mergeEntries(vector<aflowlib::_aflowlib_entry>& naries,const vector<vector<aflowlib::_aflowlib_entry> >& entries_new) {
    for (uint i = 0; i < entries_new.size(); i++) {
      if(!mergeEntries(naries, entries_new[i])) { return false; }
    }
    return true;
  }
  bool mergeEntries(vector<aflowlib::_aflowlib_entry>& naries,const vector<aflowlib::_aflowlib_entry>& entries_new) {
    for (uint i = 0; i < entries_new.size(); i++) {
      if(!mergeEntries(naries, entries_new[i])) { return false; }
    }
    return true;
  }
  bool mergeEntries(vector<aflowlib::_aflowlib_entry>& naries,const aflowlib::_aflowlib_entry& entry_new) {
    naries.push_back(entry_new);
    return true;
  }
}  // namespace pflow
=======
//DX20200929 - START
namespace aflowlib {
  string getSpaceGroupAFLUXSummons(vector<uint>& space_groups, uint relaxation_step){

    vector<string> vsummons(space_groups.size());

    for(uint i=0;i<space_groups.size();i++){
      vsummons[i] = getSpaceGroupAFLUXSummons(space_groups[i], relaxation_step, false); //false - signals more than one space group
    }
    return "sg2(" + aurostd::joinWDelimiter(vsummons,":") + ")";
  }
}

namespace aflowlib {
  string getSpaceGroupAFLUXSummons(uint space_group_number, uint relaxation_step, bool only_one_sg){

    // Formats the space group summons for an AFLUX matchbook
    // This also grabs the relative enantiomorphs, since they
    // are simply mirror images of one another (structurally the same)
    // The summons are formatted differently depending on the relaxation type
    // (i.e. placement of comma(s) or lack thereof)
    // May need to be reformatted later with AFLOW+AFLUX integration

    string space_group_summons = "";
    // check if enantiomorphic space group
    uint enantiomorph_space_group_number = SYM::getEnantiomorphSpaceGroupNumber(space_group_number);
    if(space_group_number == enantiomorph_space_group_number){
      // relaxed: need to match last in string, i.e., "*,<sg_symbol> <sg_number>" (comma necessary or we may grab the orig symmetry)
      if(relaxation_step==_COMPARE_DATABASE_GEOMETRY_ORIGINAL_){
        space_group_summons = "%27" + GetSpaceGroupName(space_group_number) + "%20%23" + aurostd::utype2string<int>(space_group_number) + ",%27*";
      }
      else if(relaxation_step==_COMPARE_DATABASE_GEOMETRY_RELAX1_){
        space_group_summons = "*%27," + GetSpaceGroupName(space_group_number) + "%20%23" + aurostd::utype2string<int>(space_group_number) + ",%27*";
      }
      else if(relaxation_step==_COMPARE_DATABASE_GEOMETRY_MOST_RELAXED_){
        space_group_summons = "*%27," + GetSpaceGroupName(space_group_number) + "%20%23" + aurostd::utype2string<int>(space_group_number) + "%27";
      }
      else{
        throw aurostd::xerror(_AFLOW_FILE_NAME_, "aflowlib::getSpaceGroupAFLUXSummons():", "Unexpected relaxation step input: " + _COMPARE_DATABASE_GEOMETRY_MOST_RELAXED_, _FILE_NOT_FOUND_);
      }
    }
    else { // need to get enantiomorph too
      if(relaxation_step==_COMPARE_DATABASE_GEOMETRY_ORIGINAL_){
        space_group_summons = "%27" + GetSpaceGroupName(space_group_number) + "%20%23" + aurostd::utype2string<int>(space_group_number) + ",%27*";
        space_group_summons += ":%27" + GetSpaceGroupName(enantiomorph_space_group_number) + "%20%23" + aurostd::utype2string<int>(enantiomorph_space_group_number) + ",%27*";
      }
      else if(relaxation_step==_COMPARE_DATABASE_GEOMETRY_RELAX1_){
        space_group_summons = "*%27," + GetSpaceGroupName(space_group_number) + "%20%23" + aurostd::utype2string<int>(space_group_number) + ",%27*";
        space_group_summons += ":*%27," + GetSpaceGroupName(enantiomorph_space_group_number) + "%20%23" + aurostd::utype2string<int>(enantiomorph_space_group_number) + ",%27*";
      }
      else if(relaxation_step==_COMPARE_DATABASE_GEOMETRY_MOST_RELAXED_){
        space_group_summons = "*%27," + GetSpaceGroupName(space_group_number) + "%20%23" + aurostd::utype2string<int>(space_group_number) + "%27";
        space_group_summons += ":*%27," + GetSpaceGroupName(enantiomorph_space_group_number) + "%20%23" + aurostd::utype2string<int>(enantiomorph_space_group_number) + "%27";
      }
      else{
        throw aurostd::xerror(_AFLOW_FILE_NAME_, "aflowlib::getSpaceGroupAFLUXSummons():", "Unexpected relaxation step input: " + _COMPARE_DATABASE_GEOMETRY_MOST_RELAXED_, _FILE_NOT_FOUND_);
      }
    }

    // ---------------------------------------------------------------------------
    // if there is only one space group in the query, put summons in sg2();
    // otherwise this is down outside this function
    if(only_one_sg) { space_group_summons = "sg2(" + space_group_summons + ")"; }

    return space_group_summons;
  }
}
//DX20200929 - END
>>>>>>> 87311da9

namespace aflowlib {
  uint WEB_Aflowlib_Entry(string options,ostream& oss) {
    bool LDEBUG=(FALSE || XHOST.DEBUG);
    string soliloquy = XPID + "aflowlib::WEB_Aflowlib_Entry():";
    if(LDEBUG) cout << XPID << "aflowlib::WEB_Aflowlib_Entry: begin<br>" << endl;

    stringstream num_prec;
    vector<string> voptions;
    aurostd::string2tokens(options,voptions,",");
    string errormsg = "";
    if(voptions.size()==0) {
      errormsg = "--aflowlib= has no arguments.";
      //init::ErrorOption(options,"aflowlib::WEB_Aflowlib_Entry","aflow --aflowlib=entry");  //CO20200624 - soft patch for FR+web // OBSOLETE - use errormsg instead
      //[CO+ME20200731 - ErrorOption throws an error, so no need to return]return 0; //CO20200624 - 0 is error here
    } 

    // move on
    for(uint ioption=0;ioption<voptions.size();ioption++) {
      //  oss << voptions.at(ioption) << endl;
      string option=voptions.at(ioption); //aurostd::args2attachedstring(argv,"--aflowlib=",(string) "nan");
      if(option.at(option.size()-1)=='/'|| option.at(option.size()-1)=='.') option.erase(option.end()-1,option.end()-0); //  some demoronization
      if(option.at(0)=='/'|| option.at(0)=='.') option.erase(option.begin(),option.begin()+1); //  some demoronization
      string directory="";
      string directory_RAW="",directory_LIB="",directory_WEB="";
      string directory_AUID_LIB="",directory_AUID_RAW="",directory_AUID_WEB="";
      string url_WEB;
      string label="";
      // string line_gif="<br><img border=0 width=60% height=2 src=http://materials.duke.edu/auro/images/line.gif><br><br>";
      // string art058_link=" https://doi.org/10.1016/j.commatsci.2010.05.010";
      // string art064_link=" https://doi.org/10.1021/co200012w";
      // string icsd_link=" https://www.fiz-karlsruhe.com/icsd.html";
      // string aflow_ael_readme=" http://materials.duke.edu/AFLOW/README_AFLOW_AEL.TXT"; //CO20180817
      // string art096_link=" https://doi.org/10.1103/PhysRevB.90.174107";
      // string art100_link=" https://www.nature.com/articles/sdata20159";
      // string aflow_agl_readme=" http://materials.duke.edu/AFLOW/README_AFLOW_AGL.TXT"; //CO20180817
      // string art115_link=" https://doi.org/10.1103/PhysRevMaterials.1.015401"; //CO20180817
      // string aflow_sym_readme=" http://materials.duke.edu/AFLOW/README_AFLOW_SYM.TXT"; //CO20180817
      // string art135_link=" https://doi.org/10.1107/S2053273318003066"; //CO20180817

      //DX20180817
      // string bravais_lattice_orig_wiki_link=" http://aflowlib.duke.edu/aflowwiki/doku.php?id=documentation:all_keywords&#bravais_lattice_orig";
      // string bravais_lattice_relax_wiki_link=" http://aflowlib.duke.edu/aflowwiki/doku.php?id=documentation:all_keywords&#bravais_lattice_relax";
      // string lattice_system_orig_wiki_link=" http://aflowlib.duke.edu/aflowwiki/doku.php?id=documentation:all_keywords&#lattice_system_orig";
      // string lattice_variation_orig_wiki_link=" http://aflowlib.duke.edu/aflowwiki/doku.php?id=documentation:all_keywords&#lattice_variation_orig";
      // string lattice_system_relax_wiki_link=" http://aflowlib.duke.edu/aflowwiki/doku.php?id=documentation:all_keywords&#lattice_system_relax";
      // string lattice_variation_relax_wiki_link=" http://aflowlib.duke.edu/aflowwiki/doku.php?id=documentation:all_keywords&#lattice_variation_relax";
      // string Pearson_symbol_orig_wiki_link=" http://aflowlib.duke.edu/aflowwiki/doku.php?id=documentation:all_keywords&#pearson_symbol_orig";
      // string Pearson_symbol_relax_wiki_link=" http://aflowlib.duke.edu/aflowwiki/doku.php?id=documentation:all_keywords&#pearson_symbol_relax";
      // string sg_wiki_link=" http://aflowlib.duke.edu/aflowwiki/doku.php?id=documentation:all_keywords&#sg";
      // string sg2_wiki_link=" http://aflowlib.duke.edu/aflowwiki/doku.php?id=documentation:all_keywords&#sg2";
      // string spacegroup_orig_wiki_link=" http://aflowlib.duke.edu/aflowwiki/doku.php?id=documentation:all_keywords&#spacegroup_orig";
      // string spacegroup_relax_wiki_link=" http://aflowlib.duke.edu/aflowwiki/doku.php?id=documentation:all_keywords&#spacegroup_relax";

      aflowlib::_aflowlib_entry aentry;

      xoption vflags;
      vflags.flag("FLAG::PREAMBLE",TRUE);
      vflags.flag("FLAG::CALCULATION",TRUE);
      vflags.flag("FLAG::JMOL",TRUE);
      vflags.flag("FLAG::EDATA_ORIG",FALSE);
      vflags.flag("FLAG::EDATA_RELAX",TRUE);
      vflags.flag("FLAG::THERMODYNAMICS",TRUE);
      vflags.flag("FLAG::MAGNETIC",TRUE);
      vflags.flag("FLAG::ELECTRONIC",FALSE);     // will setup later
      vflags.flag("FLAG::SCINTILLATION",TRUE);   // will setup later
      vflags.flag("FLAG::AGL",FALSE);            // will setup later
      vflags.flag("FLAG::AEL",FALSE);            // will setup later
      vflags.flag("FLAG::BADER",FALSE);          // will setup later

      // check if ICSD inside (anyway)
      string lattices[]={"BCC","BCT","CUB","FCC","HEX","MCL","MCLC","ORC","ORCC","ORCF","ORCI","RHL","TET","TRI"};
      vector<string> vline,tokens;

      string html_TAB=" target=\"_blank\"";

      if(LDEBUG) cout << "WEB_Aflowlib_Entry: [1]<br>" << endl;
      if(LDEBUG) cout << "WEB_Aflowlib_Entry: [4]<br>" << endl;
      if(LDEBUG) cout << "WEB_Aflowlib_Entry: option=" << option << endl;

      // START SEARCH

      vflags.flag("FLAG::FOUND",FALSE);
      string catalog="",auid="",strtmp="";

      // **********************************************************************************************************
      // TRY AUID
      // **********************************************************************************************************
      // ME20200707 - Also check for AUIDs without the aflow: prefix
      string option_orig = option;
      if ((option.size() == 16) && aurostd::_ishex(option)) option = "aflow:" + option;
      if(!vflags.flag("FLAG::FOUND") && aurostd::substring2bool(aurostd::tolower(option),"aflow:")) { // CHECK AUID
        if(LDEBUG) cout << "WEB_Aflowlib_Entry: option=" << option << endl;
        string auid=aurostd::tolower(option);
        if(auid.size()!=22) {
          errormsg="aflowlib::WEB_Aflowlib_Entry:_error_on_size_of_auid="+auid;
        } else {
          // NEW
          directory_AUID_LIB=init::AFLOW_Projects_Directories("AUID")+"/"+auid.substr(0,8); for(uint i=8;i<=20;i+=2) directory_AUID_LIB+="/"+auid.substr(i,2);  // splitting aflow:ab/cd..
          directory_AUID_WEB=directory_AUID_LIB+"/WEB";
          directory_AUID_RAW=directory_AUID_LIB+"/RAW";
          directory_AUID_LIB=directory_AUID_LIB+"/LIB";
          if(LDEBUG) cout << "WEB_Aflowlib_Entry: directory_AUID_LIB=" << directory_AUID_LIB << endl;
          if(LDEBUG) cout << "WEB_Aflowlib_Entry: directory_AUID_RAW=" << directory_AUID_RAW << endl;
          if(LDEBUG) cout << "WEB_Aflowlib_Entry: directory_AUID_WEB=" << directory_AUID_WEB << endl;
          directory="";
          if(!aurostd::FileExist(directory_AUID_RAW+"/"+DEFAULT_FILE_AFLOWLIB_ENTRY_OUT)) {
            errormsg="aflowlib::WEB_Aflowlib_Entry:_entry_does_not_exist="+directory_AUID_RAW+"/"+DEFAULT_FILE_AFLOWLIB_ENTRY_OUT;
          } else {
            _aflowlib_entry entry_tmp(string(directory_AUID_RAW+"/"+DEFAULT_FILE_AFLOWLIB_ENTRY_OUT));
            directory=entry_tmp.aurl;
            auid=entry_tmp.aurl;
            aurostd::StringSubst(directory,"aflowlib.duke.edu:","");
            aurostd::StringSubst(directory,"materials.duke.edu:","");
            aurostd::StringSubst(directory,"AFLOWDATA/ICSD_RAW/","");aurostd::StringSubst(directory,"AFLOWDATA/ICSD_WEB/","");
            aurostd::StringSubst(directory,"AFLOWDATA/LIB0_RAW/","");aurostd::StringSubst(directory,"AFLOWDATA/LIB0_WEB/","");
            aurostd::StringSubst(directory,"AFLOWDATA/LIB1_RAW/","");aurostd::StringSubst(directory,"AFLOWDATA/LIB1_WEB/","");
            aurostd::StringSubst(directory,"AFLOWDATA/LIB2_RAW/","");aurostd::StringSubst(directory,"AFLOWDATA/LIB2_WEB/","");
            aurostd::StringSubst(directory,"AFLOWDATA/LIB3_RAW/","");aurostd::StringSubst(directory,"AFLOWDATA/LIB3_WEB/","");
            aurostd::StringSubst(directory,"AFLOWDATA/LIB4_RAW/","");aurostd::StringSubst(directory,"AFLOWDATA/LIB4_WEB/","");
            aurostd::StringSubst(directory,"AFLOWDATA/LIB5_RAW/","");aurostd::StringSubst(directory,"AFLOWDATA/LIB5_WEB/","");
            aurostd::StringSubst(directory,"AFLOWDATA/LIB6_RAW/","");aurostd::StringSubst(directory,"AFLOWDATA/LIB6_WEB/","");
            aurostd::StringSubst(directory,"AFLOWDATA/LIB7_RAW/","");aurostd::StringSubst(directory,"AFLOWDATA/LIB7_WEB/","");
            aurostd::StringSubst(directory,"AFLOWDATA/LIB8_RAW/","");aurostd::StringSubst(directory,"AFLOWDATA/LIB8_WEB/","");
            aurostd::StringSubst(directory,"AFLOWDATA/LIB9_RAW/","");aurostd::StringSubst(directory,"AFLOWDATA/LIB9_WEB/","");
            vflags.flag("FLAG::AUID",TRUE);
            vflags.flag("FLAG::FOUND",TRUE);
            catalog=entry_tmp.catalog;
            label=directory;
            for(uint ilat=0;ilat<14;ilat++)
              aurostd::StringSubst(label,lattices[ilat]+"/","");
            aurostd::StringSubst(label,"/",".");
          }
        }
      }
      //ME20200707 - Restore
      option = option_orig;

      // **********************************************************************************************************
      // TRY DIRECTORY
      // **********************************************************************************************************
      if(!vflags.flag("FLAG::FOUND")) { // tests with proto name
        string dir2test;
        dir2test=option;

        vector<string> vdir2test;
        for(uint i0=0;i0<dir2test.size();i0++) { // allow all identical indices...
          for(uint i1=i0;i1<dir2test.size();i1++) { // allow all identical indices
            for(uint i2=i1;i2<dir2test.size();i2++) { // allow all identical indices
              //	    for(uint i3=i2;i3<dir2test.size();i3++) { // allow all identical indices
              dir2test=option;
              if(dir2test.at(i0)=='.') dir2test.at(i0)='/';
              if(dir2test.at(i1)=='.') dir2test.at(i1)='/';
              if(dir2test.at(i2)=='.') dir2test.at(i2)='/';
              //      if(dir2test.at(i3)=='.') dir2test.at(i3)='/';
              bool found=false;
              for(uint i=0;i<vdir2test.size()&&!found;i++) if(dir2test==vdir2test.at(i)) found=true;
              if(!found) {
                vdir2test.push_back(dir2test);
              }
            }
            //	  }
          }
        }   
        if(LDEBUG) cout << "WEB_Aflowlib_Entry: testing dir2test=" << dir2test << endl;
        for(uint i=0;i<vdir2test.size()&&!vflags.flag("FLAG::FOUND");i++) { // allow i=j=k so that 1 OR 2 OR 3 dots are also tested
          dir2test=vdir2test.at(i);
          //		cout << "testing(" << i << ") = " << dir2test << endl;
          for(uint ilat=0;ilat<14&&!vflags.flag("FLAG::FOUND");ilat++) {
            if(!vflags.flag("FLAG::FOUND") && aurostd::FileExist(init::AFLOW_Projects_Directories("ICSD")+"/RAW/"+lattices[ilat]+"/"+dir2test+"/"+DEFAULT_FILE_AFLOWLIB_ENTRY_OUT)) {
              catalog="ICSD";directory=lattices[ilat]+"/"+dir2test;label=option;vflags.flag("FLAG::FOUND",TRUE);
            }
          }
          if(!vflags.flag("FLAG::FOUND") && aurostd::FileExist(init::AFLOW_Projects_Directories("LIB0")+"/RAW/"+dir2test+"/"+DEFAULT_FILE_AFLOWLIB_ENTRY_OUT)) {
            catalog="LIB0";directory=dir2test;label=option;vflags.flag("FLAG::FOUND",TRUE);
          }
          if(!vflags.flag("FLAG::FOUND") && aurostd::FileExist(init::AFLOW_Projects_Directories("LIB1")+"/RAW/"+dir2test+"/"+DEFAULT_FILE_AFLOWLIB_ENTRY_OUT)) {
            catalog="LIB1";directory=dir2test;label=option;vflags.flag("FLAG::FOUND",TRUE);		
          }
          if(!vflags.flag("FLAG::FOUND") && aurostd::FileExist(init::AFLOW_Projects_Directories("LIB2")+"/RAW/"+dir2test+"/"+DEFAULT_FILE_AFLOWLIB_ENTRY_OUT)) {
            catalog="LIB2";directory=dir2test;label=option;vflags.flag("FLAG::FOUND",TRUE);		
          }
          if(!vflags.flag("FLAG::FOUND") && aurostd::FileExist(init::AFLOW_Projects_Directories("LIB3")+"/RAW/"+dir2test+"/"+DEFAULT_FILE_AFLOWLIB_ENTRY_OUT)) {
            catalog="LIB3";directory=dir2test;label=option;vflags.flag("FLAG::FOUND",TRUE);		
          }
          if(!vflags.flag("FLAG::FOUND") && aurostd::FileExist(init::AFLOW_Projects_Directories("LIB4")+"/RAW/"+dir2test+"/"+DEFAULT_FILE_AFLOWLIB_ENTRY_OUT)) {
            catalog="LIB4";directory=dir2test;label=option;vflags.flag("FLAG::FOUND",TRUE);		
          }
          if(!vflags.flag("FLAG::FOUND") && aurostd::FileExist(init::AFLOW_Projects_Directories("LIB5")+"/RAW/"+dir2test+"/"+DEFAULT_FILE_AFLOWLIB_ENTRY_OUT)) {
            catalog="LIB5";directory=dir2test;label=option;vflags.flag("FLAG::FOUND",TRUE);		
          }
          if(!vflags.flag("FLAG::FOUND") && aurostd::FileExist(init::AFLOW_Projects_Directories("LIB6")+"/RAW/"+dir2test+"/"+DEFAULT_FILE_AFLOWLIB_ENTRY_OUT)) {
            catalog="LIB6";directory=dir2test;label=option;vflags.flag("FLAG::FOUND",TRUE);		
          }
          if(!vflags.flag("FLAG::FOUND") && aurostd::FileExist(init::AFLOW_Projects_Directories("LIB7")+"/RAW/"+dir2test+"/"+DEFAULT_FILE_AFLOWLIB_ENTRY_OUT)) {
            catalog="LIB7";directory=dir2test;label=option;vflags.flag("FLAG::FOUND",TRUE);		
          }
          if(!vflags.flag("FLAG::FOUND") && aurostd::FileExist(init::AFLOW_Projects_Directories("LIB8")+"/RAW/"+dir2test+"/"+DEFAULT_FILE_AFLOWLIB_ENTRY_OUT)) {
            catalog="LIB8";directory=dir2test;label=option;vflags.flag("FLAG::FOUND",TRUE);		
          }
          if(!vflags.flag("FLAG::FOUND") && aurostd::FileExist(init::AFLOW_Projects_Directories("LIB9")+"/RAW/"+dir2test+"/"+DEFAULT_FILE_AFLOWLIB_ENTRY_OUT)) {
            catalog="LIB9";directory=dir2test;label=option;vflags.flag("FLAG::FOUND",TRUE);		
          }
        }
      }

      // **********************************************************************************************************
      // TRY ICSD LINK
      // **********************************************************************************************************
      if(!vflags.flag("FLAG::FOUND")) { // icsd link
        //ME20200707 - Remove possible icsd: prefix
        option_orig = option;
        if (option.find("icsd") == 0) option = option.substr(5);
        string directory_ICSD2LINK=init::AFLOW_Projects_Directories("AUID")+"/icsd:/"+option;
        aurostd::StringSubst(directory_ICSD2LINK,"ICSD:","icsd:");
        aurostd::StringSubst(directory_ICSD2LINK,"icsd:icsd:","icsd:");    
        //	cerr << directory_ICSD2LINK << endl;
        if(aurostd::FileExist(directory_ICSD2LINK+"/RAW/"+DEFAULT_FILE_AFLOWLIB_ENTRY_OUT)) {
          _aflowlib_entry entry_tmp(string(directory_ICSD2LINK+"/RAW/"+DEFAULT_FILE_AFLOWLIB_ENTRY_OUT));
          directory=entry_tmp.aurl;
          auid=entry_tmp.aurl;
          aurostd::StringSubst(directory,"aflowlib.duke.edu:","");
          aurostd::StringSubst(directory,"materials.duke.edu:","");
          aurostd::StringSubst(directory,"AFLOWDATA/ICSD_RAW/","");aurostd::StringSubst(directory,"AFLOWDATA/ICSD_WEB/","");
          vflags.flag("FLAG::ICSD",TRUE);
          vflags.flag("FLAG::FOUND",TRUE);
          catalog=entry_tmp.catalog;
          //ME20200923 - Use the last subdirectory or XHOST.label will be inconsistent.
          //For example, using --aflowlib=7bed936e9d5a44ca results in XHOST.label = Ni1Sn1Ti1_ICSD_174568
          //whereas using --aflowlib=174568 results in XHOST.label=FCC.Ni1Sn1Ti1_ICSD_174568
          //[OBSOLETE] label=directory;
          vector<string> tokens;
          aurostd::string2tokens(directory, tokens, "/");
          label = tokens.back();
          //	  cerr << directory_ICSD2LINK+"/RAW/"+DEFAULT_FILE_AFLOWLIB_ENTRY_OUT << endl;
        }
        //ME20200707 - Restore
        option = option_orig;
      }

      // **********************************************************************************************************
      // CONSIDERED FOUND
      // **********************************************************************************************************    
      if(vflags.flag("FLAG::FOUND")) {
        if(catalog=="ICSD") {
          vflags.flag("FLAG::ICSD",TRUE);
          directory_LIB=init::AFLOW_Projects_Directories("ICSD")+"/LIB/"+directory;
          directory_WEB=init::AFLOW_Projects_Directories("ICSD")+"/WEB/"+directory;
          directory_RAW=init::AFLOW_Projects_Directories("ICSD")+"/RAW/"+directory;
          url_WEB="/AFLOWDATA/ICSD_WEB/"+directory;
        }

        if(catalog=="LIB0") {
          vflags.flag("FLAG::LIB0",TRUE);
          directory_LIB=init::AFLOW_Projects_Directories("LIB0")+"/LIB/"+directory;
          directory_WEB=init::AFLOW_Projects_Directories("LIB0")+"/WEB/"+directory;
          directory_RAW=init::AFLOW_Projects_Directories("LIB0")+"/RAW/"+directory;
          url_WEB="/AFLOWDATA/LIB0_RAW/"+directory;
        }
        if(vflags.flag("FLAG::FOUND") && catalog=="LIB1") {
          vflags.flag("FLAG::LIB1",TRUE);
          directory_LIB=init::AFLOW_Projects_Directories("LIB1")+"/LIB/"+directory;
          directory_WEB=init::AFLOW_Projects_Directories("LIB1")+"/WEB/"+directory;
          directory_RAW=init::AFLOW_Projects_Directories("LIB1")+"/RAW/"+directory;
          url_WEB="/AFLOWDATA/LIB1_RAW/"+directory;
        }
        if(catalog=="LIB2") {
          vflags.flag("FLAG::LIB2",TRUE);
          directory_LIB=init::AFLOW_Projects_Directories("LIB2")+"/LIB/"+directory;
          directory_WEB=init::AFLOW_Projects_Directories("LIB2")+"/RAW/"+directory; // June 2016
          directory_RAW=init::AFLOW_Projects_Directories("LIB2")+"/RAW/"+directory;
          url_WEB="/AFLOWDATA/LIB2_RAW/"+directory; // May 2014
        }
        if(catalog=="LIB3") {
          vflags.flag("FLAG::LIB3",TRUE);
          directory_LIB=init::AFLOW_Projects_Directories("LIB3")+"/LIB/"+directory;
          directory_WEB=init::AFLOW_Projects_Directories("LIB3")+"/WEB/"+directory;
          directory_RAW=init::AFLOW_Projects_Directories("LIB3")+"/RAW/"+directory;
          url_WEB="/AFLOWDATA/LIB3_WEB/"+directory;
        }
        if(catalog=="LIB4") {
          vflags.flag("FLAG::LIB4",TRUE);
          directory_LIB=init::AFLOW_Projects_Directories("LIB4")+"/LIB/"+directory;
          directory_WEB=init::AFLOW_Projects_Directories("LIB4")+"/WEB/"+directory;
          directory_RAW=init::AFLOW_Projects_Directories("LIB4")+"/RAW/"+directory;
          url_WEB="/AFLOWDATA/LIB4_WEB/"+directory;
        }
        if(catalog=="LIB5") {
          vflags.flag("FLAG::LIB5",TRUE);
          directory_LIB=init::AFLOW_Projects_Directories("LIB5")+"/LIB/"+directory;
          directory_WEB=init::AFLOW_Projects_Directories("LIB5")+"/WEB/"+directory;
          directory_RAW=init::AFLOW_Projects_Directories("LIB5")+"/RAW/"+directory;
          url_WEB="/AFLOWDATA/LIB5_WEB/"+directory;
        }
        if(catalog=="LIB6") {
          vflags.flag("FLAG::LIB6",TRUE);
          directory_LIB=init::AFLOW_Projects_Directories("LIB6")+"/LIB/"+directory;
          directory_WEB=init::AFLOW_Projects_Directories("LIB6")+"/WEB/"+directory;
          directory_RAW=init::AFLOW_Projects_Directories("LIB6")+"/RAW/"+directory;
          url_WEB="/AFLOWDATA/LIB6_WEB/"+directory;
        }
        if(catalog=="LIB7") {
          vflags.flag("FLAG::LIB7",TRUE);
          directory_LIB=init::AFLOW_Projects_Directories("LIB7")+"/LIB/"+directory;
          directory_WEB=init::AFLOW_Projects_Directories("LIB7")+"/WEB/"+directory;
          directory_RAW=init::AFLOW_Projects_Directories("LIB7")+"/RAW/"+directory;
          url_WEB="/AFLOWDATA/LIB7_WEB/"+directory;
        }
        if(catalog=="LIB8") {
          vflags.flag("FLAG::LIB8",TRUE);
          directory_LIB=init::AFLOW_Projects_Directories("LIB8")+"/LIB/"+directory;
          directory_WEB=init::AFLOW_Projects_Directories("LIB8")+"/WEB/"+directory;
          directory_RAW=init::AFLOW_Projects_Directories("LIB8")+"/RAW/"+directory;
          url_WEB="/AFLOWDATA/LIB8_WEB/"+directory;
        }
        if(catalog=="LIB9") {
          vflags.flag("FLAG::LIB9",TRUE);
          directory_LIB=init::AFLOW_Projects_Directories("LIB9")+"/LIB/"+directory;
          directory_WEB=init::AFLOW_Projects_Directories("LIB9")+"/WEB/"+directory;
          directory_RAW=init::AFLOW_Projects_Directories("LIB9")+"/RAW/"+directory;	
          url_WEB="/AFLOWDATA/LIB9_WEB/"+directory;
        }
      } else {
        errormsg="aflowlib::WEB_Aflowlib_Entry:_entry_does_not_exist="+option;
      }

      // got it  ?
      if(!aurostd::FileExist(directory_RAW+"/"+_AFLOWIN_)) directory_RAW="";

      if(!directory.empty()) { // play with aentry.entry
        aurostd::StringSubst(label,"/",".");
        aentry.file2aflowlib(directory_RAW+"/"+DEFAULT_FILE_AFLOWLIB_ENTRY_OUT,oss);  //   oss << aentry.entry << endl;
        directory_AUID_LIB=init::AFLOW_Projects_Directories("AUID")+"/"+aflowlib::auid2directory(aentry.auid);
        directory_AUID_WEB=directory_AUID_LIB+"/WEB";
        directory_AUID_RAW=directory_AUID_LIB+"/RAW";
        directory_AUID_LIB=directory_AUID_LIB+"/LIB";    
        aurostd::string2tokens(aentry.sg2,tokens,"#");if(tokens.size()>0) aentry.sg2=tokens.at(tokens.size()-1);
        if(aentry.vfiles_WEB.size()==0) aentry.vfiles_WEB=aentry.vfiles;
      }

      if(vflags.flag("FLAG::FOUND")) {
        // check AGL/AEL
        vflags.flag("FLAG::ELECTRONIC",aurostd::substring2bool(aentry.vloop,"bands"));
        vflags.flag("FLAG::SCINTILLATION",aurostd::substring2bool(aentry.vloop,"bands"));
        vflags.flag("FLAG::AGL",aurostd::substring2bool(aentry.vloop,"agl"));
        vflags.flag("FLAG::AEL",aurostd::substring2bool(aentry.vloop,"ael"));
        vflags.flag("FLAG::BADER",aurostd::substring2bool(aentry.vloop,"bader"));
      }
      stringstream aflowlib_json;
      if(vflags.flag("FLAG::FOUND")) {
        strtmp=aurostd::efile2string(directory_RAW+"/"+DEFAULT_FILE_AFLOWLIB_ENTRY_JSON);
        aurostd::StringSubst(strtmp,"}\n",""); // remove trailing bracket add it at the end
        aflowlib_json << strtmp;
      } else {
        aflowlib_json << "{DUMMY"; // will remove at the end
      }
      stringstream aflowlib_out;
      if(vflags.flag("FLAG::FOUND")) {
        strtmp=aurostd::efile2string(directory_RAW+"/"+DEFAULT_FILE_AFLOWLIB_ENTRY_OUT);
        aurostd::StringSubst(strtmp,"\n",""); // remove trailing bracket add it at the end
        aflowlib_out << strtmp;
      } else {
        aflowlib_out << "DUMMY"; // will remove at the end
      }

      // adding pieces 
      //   aurostd::StringSubst(aflowlib_json,"}\n",""); // remove trailing bracket add it at the end

      // XHOST.hostname
      aflowlib_json << "," << "\"XHOST.hostname\":" << "\"" << XHOST.hostname << "\"";
      aflowlib_out << " | " << "XHOST.hostname=" << XHOST.hostname;
      // option
      aflowlib_json << "," << "\"XHOST.option\":" << "\"" << option << "\"";
      aflowlib_out << " | " << "XHOST.option=" << option;
      // label
      aflowlib_json << "," << "\"XHOST.label\":" << "\"" << label << "\"";
      aflowlib_out << " | " << "XHOST.label=" << label;
      // directory
      aflowlib_json << "," << "\"XHOST.directory\":" << "\"" << directory << "\"";
      aflowlib_out << " | " << "XHOST.directory=" << directory;

      if(vflags.flag("FLAG::FOUND")) {
        // directory_LIB
        aflowlib_json << "," << "\"XHOST.directory_LIB\":" << "\"" << directory_LIB << "\"";
        aflowlib_out << " | " << "XHOST.directory_LIB=" << directory_LIB;
        // directory_RAW
        aflowlib_json << "," << "\"XHOST.directory_RAW\":" << "\"" << directory_RAW << "\"";
        aflowlib_out << " | " << "XHOST.directory_RAW=" << directory_RAW;
        // directory_WEB
        aflowlib_json << "," << "\"XHOST.directory_WEB\":" << "\"" << directory_WEB << "\"";
        aflowlib_out << " | " << "XHOST.directory_WEB=" << directory_WEB;
        // directory_AUID_LIB
        aflowlib_json << "," << "\"XHOST.directory_AUID_LIB\":" << "\"" << directory_AUID_LIB << "\"";
        aflowlib_out << " | " << "XHOST.directory_AUID_LIB=" << directory_AUID_LIB;
        // directory_AUID_RAW
        aflowlib_json << "," << "\"XHOST.directory_AUID_RAW\":" << "\"" << directory_AUID_RAW << "\"";
        aflowlib_out << " | " << "XHOST.directory_AUID_RAW=" << directory_AUID_RAW;
        // directory_AUID_WEB
        aflowlib_json << "," << "\"XHOST.directory_AUID_WEB\":" << "\"" << directory_AUID_WEB << "\"";
        aflowlib_out << " | " << "XHOST.directory_AUID_WEB=" << directory_AUID_WEB;
      }

      if(vflags.flag("FLAG::FOUND")) {
        // XHOST.FLAG::ICSD
        aflowlib_json << "," << "\"XHOST.FLAG::ICSD\":" << (vflags.flag("FLAG::ICSD")?"true":"false");
        aflowlib_out << " | " << "XHOST.FLAG::ICSD=" << (vflags.flag("FLAG::ICSD")?"1":"0");
        // XHOST.FLAG::LIB0
        aflowlib_json << "," << "\"XHOST.FLAG::LIB0\":" << (vflags.flag("FLAG::LIB0")?"true":"false");
        aflowlib_out << " | " << "XHOST.FLAG::LIB0=" << (vflags.flag("FLAG::LIB0")?"1":"0");
        // XHOST.FLAG::LIB1
        aflowlib_json << "," << "\"XHOST.FLAG::LIB1\":" << (vflags.flag("FLAG::LIB1")?"true":"false");
        aflowlib_out << " | " << "XHOST.FLAG::LIB1=" << (vflags.flag("FLAG::LIB1")?"1":"0");
        // XHOST.FLAG::LIB2
        aflowlib_json << "," << "\"XHOST.FLAG::LIB2\":" << (vflags.flag("FLAG::LIB2")?"true":"false");
        aflowlib_out << " | " << "XHOST.FLAG::LIB2=" << (vflags.flag("FLAG::LIB2")?"1":"0");
        // XHOST.FLAG::LIB3
        aflowlib_json << "," << "\"XHOST.FLAG::LIB3\":" << (vflags.flag("FLAG::LIB3")?"true":"false");
        aflowlib_out << " | " << "XHOST.FLAG::LIB3=" << (vflags.flag("FLAG::LIB3")?"1":"0");
        // XHOST.FLAG::LIB4
        aflowlib_json << "," << "\"XHOST.FLAG::LIB4\":" << (vflags.flag("FLAG::LIB4")?"true":"false");
        aflowlib_out << " | " << "XHOST.FLAG::LIB4=" << (vflags.flag("FLAG::LIB4")?"1":"0");
        // XHOST.FLAG::LIB5
        aflowlib_json << "," << "\"XHOST.FLAG::LIB5\":" << (vflags.flag("FLAG::LIB5")?"true":"false");
        aflowlib_out << " | " << "XHOST.FLAG::LIB5=" << (vflags.flag("FLAG::LIB5")?"1":"0");
        // XHOST.FLAG::LIB6
        aflowlib_json << "," << "\"XHOST.FLAG::LIB6\":" << (vflags.flag("FLAG::LIB6")?"true":"false");
        aflowlib_out << " | " << "XHOST.FLAG::LIB6=" << (vflags.flag("FLAG::LIB6")?"1":"0");
        // XHOST.FLAG::LIB7
        aflowlib_json << "," << "\"XHOST.FLAG::LIB7\":" << (vflags.flag("FLAG::LIB7")?"true":"false");
        aflowlib_out << " | " << "XHOST.FLAG::LIB7=" << (vflags.flag("FLAG::LIB7")?"1":"0");
        // XHOST.FLAG::LIB8
        aflowlib_json << "," << "\"XHOST.FLAG::LIB8\":" << (vflags.flag("FLAG::LIB8")?"true":"false");
        aflowlib_out << " | " << "XHOST.FLAG::LIB8=" << (vflags.flag("FLAG::LIB8")?"1":"0");
        // XHOST.FLAG::LIB9
        aflowlib_json << "," << "\"XHOST.FLAG::LIB9\":" << (vflags.flag("FLAG::LIB9")?"true":"false");
        aflowlib_out << " | " << "XHOST.FLAG::LIB9=" << (vflags.flag("FLAG::LIB9")?"1":"0");
        // XHOST.FLAG::AUID
        aflowlib_json << "," << "\"XHOST.FLAG::AUID\":" << (vflags.flag("FLAG::AUID")?"true":"false");
        aflowlib_out << " | " << "XHOST.FLAG::AUID=" << (vflags.flag("FLAG::AUID")?"1":"0");
      }
      // XHOST.FLAG::FOUND
      aflowlib_json << "," << "\"XHOST.FLAG::FOUND\":" << (vflags.flag("FLAG::FOUND")?"true":"false");
      aflowlib_out << " | " << "XHOST.FLAG::FOUND=" << (vflags.flag("FLAG::FOUND")?"1":"0");
      //   if(!vflags.flag("FLAG::FOUND"))
      {
        // errormsg
        aflowlib_json << "," << "\"XHOST.errormsg\":" << "\"" << errormsg << "\"";
        aflowlib_out << " | " << "XHOST.errormsg=" << errormsg;
      }

      if(vflags.flag("FLAG::FOUND")) {
        // XHOST.FLAG::PREAMBLE
        aflowlib_json << "," << "\"XHOST.FLAG::PREAMBLE\":" << (vflags.flag("FLAG::PREAMBLE")?"true":"false");
        aflowlib_out << " | " << "XHOST.FLAG::PREAMBLE=" << (vflags.flag("FLAG::PREAMBLE")?"1":"0");
        // XHOST.FLAG::CALCULATION
        aflowlib_json << "," << "\"XHOST.FLAG::CALCULATION\":" << (vflags.flag("FLAG::CALCULATION")?"true":"false");
        aflowlib_out << " | " << "XHOST.FLAG::CALCULATION=" << (vflags.flag("FLAG::CALCULATION")?"1":"0");
        // XHOST.FLAG::JMOL
        aflowlib_json << "," << "\"XHOST.FLAG::JMOL\":" << (vflags.flag("FLAG::JMOL")?"true":"false");
        aflowlib_out << " | " << "XHOST.FLAG::JMOL=" << (vflags.flag("FLAG::JMOL")?"1":"0");
        // XHOST.FLAG::EDATA_ORIG
        aflowlib_json << "," << "\"XHOST.FLAG::EDATA_ORIG\":" << (vflags.flag("FLAG::EDATA_ORIG")?"true":"false");
        aflowlib_out << " | " << "XHOST.FLAG::EDATA_ORIG=" << (vflags.flag("FLAG::EDATA_ORIG")?"1":"0");
        // XHOST.FLAG::EDATA_RELAX
        aflowlib_json << "," << "\"XHOST.FLAG::EDATA_RELAX\":" << (vflags.flag("FLAG::EDATA_RELAX")?"true":"false");
        aflowlib_out << " | " << "XHOST.FLAG::EDATA_RELAX=" << (vflags.flag("FLAG::EDATA_RELAX")?"1":"0");
        // XHOST.FLAG::THERMODYNAMICS
        aflowlib_json << "," << "\"XHOST.FLAG::THERMODYNAMICS\":" << (vflags.flag("FLAG::THERMODYNAMICS")?"true":"false");
        aflowlib_out << " | " << "XHOST.FLAG::THERMODYNAMICS=" << (vflags.flag("FLAG::THERMODYNAMICS")?"1":"0");
        // XHOST.FLAG::MAGNETIC
        aflowlib_json << "," << "\"XHOST.FLAG::MAGNETIC\":" << (vflags.flag("FLAG::MAGNETIC")?"true":"false");
        aflowlib_out << " | " << "XHOST.FLAG::MAGNETIC=" << (vflags.flag("FLAG::MAGNETIC")?"1":"0");
        // XHOST.FLAG::ELECTRONIC
        aflowlib_json << "," << "\"XHOST.FLAG::ELECTRONIC\":" << (vflags.flag("FLAG::ELECTRONIC")?"true":"false");
        aflowlib_out << " | " << "XHOST.FLAG::ELECTRONIC=" << (vflags.flag("FLAG::ELECTRONIC")?"1":"0");
        // XHOST.FLAG::SCINTILLATION
        aflowlib_json << "," << "\"XHOST.FLAG::SCINTILLATION\":" << (vflags.flag("FLAG::SCINTILLATION")?"true":"false");
        aflowlib_out << " | " << "XHOST.FLAG::SCINTILLATION=" << (vflags.flag("FLAG::SCINTILLATION")?"1":"0");
        // XHOST.FLAG::AGL
        aflowlib_json << "," << "\"XHOST.FLAG::AGL\":" << (vflags.flag("FLAG::AGL")?"true":"false");
        aflowlib_out << " | " << "XHOST.FLAG::AGL=" << (vflags.flag("FLAG::AGL")?"1":"0");
        // XHOST.FLAG::AEL
        aflowlib_json << "," << "\"XHOST.FLAG::AEL\":" << (vflags.flag("FLAG::AEL")?"true":"false");
        aflowlib_out << " | " << "XHOST.FLAG::AEL=" << (vflags.flag("FLAG::AEL")?"1":"0");
        // XHOST.FLAG::BADER
        aflowlib_json << "," << "\"XHOST.FLAG::BADER\":" << (vflags.flag("FLAG::BADER")?"true":"false");
        aflowlib_out << " | " << "XHOST.FLAG::BADER=" << (vflags.flag("FLAG::BADER")?"1":"0");

        //ME20191004 START
        // Grab compressed files
        if(XHOST.vflag_control.flag("PRINT_MODE::JSON") || !XHOST.vflag_control.flag("PRINT_MODE::TXT")) {
          string content;
          // fgroup for JMOL applet
          if (aurostd::EFileExist(directory_RAW + "/aflow.fgroup.bands.json")) {
            content = aurostd::efile2string(directory_RAW + "/aflow.fgroup.bands.json");
          } else if (aurostd::EFileExist(directory_RAW + "/aflow.fgroup.relax.json")) {
            content = aurostd::efile2string(directory_RAW + "/aflow.fgroup.relax.json");
          }
          aflowlib_json << ", \"fgroup\":" << (content.empty()?"null":content);

          content = "";
          if (vflags.flag("FLAG::ELECTRONIC")) {
            //ME20200616 - Made less dependent on file name conventions
            //string system_name = KBIN::ExtractSystemName(directory_LIB);
            vector<string> vfiles;
            aurostd::DirectoryLS(directory_RAW, vfiles);
            uint nfiles = vfiles.size();
            for (uint f = 0; f < nfiles; f++) {
              if (vfiles[f].find("_bandsdata.json") != string::npos) content = aurostd::efile2string(directory_RAW + "/" + vfiles[f]);
            }
          }
          aflowlib_json << ", \"bandsdata\":" << (content.empty()?"null":content);
        }
        //ME20191004 STOP
      }

      //ME20191217 START
      // additional web output
      aflowlib_json << "," << "\"aflow_version\":\"" << AFLOW_VERSION << "\"";
      aflowlib_out << "|" << "aflow_version=" << AFLOW_VERSION;
      aflowlib_json << "," << "\"aflow_build_date\":\"" << TODAY << "\""; //CO20200624 - more semantic
      aflowlib_out << "|" << "aflow_build_date=" << TODAY;  //CO20200624 - more semantic
      //ME20191217 STOP

      // XHOST.machine_type
      aflowlib_json << "," << "\"XHOST.machine_type\":" << "\"" << XHOST.machine_type << "\"";
      aflowlib_out << " | " << "XHOST.machine_type=" << XHOST.machine_type;
      // XHOST.user
      aflowlib_json << "," << "\"XHOST.user\":" << "\"" << XHOST.user << "\"";
      aflowlib_out << " | " << "XHOST.user=" << XHOST.user;
      // XHOST.group
      aflowlib_json << "," << "\"XHOST.group\":" << "\"" << XHOST.group << "\"";
      aflowlib_out << " | " << "XHOST.group=" << XHOST.group;
      // XHOST.shell
      aflowlib_json << "," << "\"XHOST.shell\":" << "\"" << XHOST.shell << "\"";
      aflowlib_out << " | " << "XHOST.shell=" << XHOST.shell;
      // XHOST.progname
      aflowlib_json << "," << "\"XHOST.progname\":" << "\"" << XHOST.progname << "\"";
      aflowlib_out << " | " << "XHOST.progname=" << XHOST.progname;
      // XHOST.generator
      aflowlib_json << "," << "\"XHOST.generator\":" << "\"" << "aflowlib::WEB_Aflowlib_Entry" << "\"";
      aflowlib_out << " | " << "XHOST.generator=" << "aflowlib::WEB_Aflowlib_Entry";

      // wrap up
      // TXT
      if(XHOST.vflag_control.flag("PRINT_MODE::TXT")) {
        oss << aflowlib_out.str() << endl;
      }
      // JSON
      if(XHOST.vflag_control.flag("PRINT_MODE::JSON") || !XHOST.vflag_control.flag("PRINT_MODE::TXT")) {
        aflowlib_json << "}";
        strtmp=aflowlib_json.str();
        aurostd::StringSubst(strtmp,"{DUMMY,","{");
        //    oss << "[" << option << "]" << endl;
        oss << strtmp << endl;
      }
    }
    return voptions.size();
  }
}


#endif  // _AURO_IMPLEMENTATIONS_

// ***************************************************************************
// *                                                                         *
// *           Aflow STEFANO CURTAROLO - Duke University 2003-2020           *
// *                                                                         *
// ***************************************************************************
<|MERGE_RESOLUTION|>--- conflicted
+++ resolved
@@ -1120,21 +1120,12 @@
       oss << "Wyckoff_site_symmetries=" << Wyckoff_site_symmetries << (html?"<br>":"") << endl;
       //DX20180823 - added more symmetry info - END
       //DX20190208 - added anrl info - START
-<<<<<<< HEAD
-      oss << "anrl_label_orig=" << anrl_label_orig << (html?"<br>":"") << endl;
-      oss << "anrl_parameter_list_orig=" << anrl_parameter_list_orig << (html?"<br>":"") << endl;
-      oss << "anrl_parameter_values_orig=" << anrl_parameter_values_orig << (html?"<br>":"") << endl;
-      oss << "anrl_label_relax=" << anrl_label_relax << (html?"<br>":"") << endl;
-      oss << "anrl_parameter_list_relax=" << anrl_parameter_list_relax << (html?"<br>":"") << endl;
-      oss << "anrl_parameter_values_relax=" << anrl_parameter_values_relax << (html?"<br>":"") << endl;
-=======
-      oss << "aflow_prototype_label_orig" << aflow_prototype_label_orig << (html?"<br>":"") << endl;
-      oss << "aflow_prototype_parameter_list_orig" << aflow_prototype_parameter_list_orig << (html?"<br>":"") << endl;
-      oss << "aflow_prototype_parameter_values_orig" << aflow_prototype_parameter_values_orig << (html?"<br>":"") << endl;
-      oss << "aflow_prototype_label_relax" << aflow_prototype_label_relax << (html?"<br>":"") << endl;
-      oss << "aflow_prototype_parameter_list_relax" << aflow_prototype_parameter_list_relax << (html?"<br>":"") << endl;
-      oss << "aflow_prototype_parameter_values_relax" << aflow_prototype_parameter_values_relax << (html?"<br>":"") << endl;
->>>>>>> 87311da9
+      oss << "aflow_prototype_label_orig=" << aflow_prototype_label_orig << (html?"<br>":"") << endl;
+      oss << "aflow_prototype_parameter_list_orig=" << aflow_prototype_parameter_list_orig << (html?"<br>":"") << endl;
+      oss << "aflow_prototype_parameter_values_orig=" << aflow_prototype_parameter_values_orig << (html?"<br>":"") << endl;
+      oss << "aflow_prototype_label_relax=" << aflow_prototype_label_relax << (html?"<br>":"") << endl;
+      oss << "aflow_prototype_parameter_list_relax=" << aflow_prototype_parameter_list_relax << (html?"<br>":"") << endl;
+      oss << "aflow_prototype_parameter_values_relax=" << aflow_prototype_parameter_values_relax << (html?"<br>":"") << endl;
       //DX20190208 - added anrl info - END
       oss << "pocc_parameters=" << pocc_parameters << (html?"<br>":"") << endl;  //CO20200731
       // AGL/AEL
@@ -4601,7 +4592,6 @@
 
 //DX+FR20190206 - AFLUX functionality via command line - END
 
-<<<<<<< HEAD
 namespace aflowlib {  //CO20201220
   // ***************************************************************************
   // mergeEntries()
@@ -4749,7 +4739,7 @@
     return true;
   }
 }  // namespace pflow
-=======
+
 //DX20200929 - START
 namespace aflowlib {
   string getSpaceGroupAFLUXSummons(vector<uint>& space_groups, uint relaxation_step){
@@ -4818,7 +4808,6 @@
   }
 }
 //DX20200929 - END
->>>>>>> 87311da9
 
 namespace aflowlib {
   uint WEB_Aflowlib_Entry(string options,ostream& oss) {
