// ***************************************************************************
// *                                                                         *
// *           Aflow STEFANO CURTAROLO - Duke University 2003-2020           *
// *                                                                         *
// ***************************************************************************
// Stefano Curtarolo
// fixed for XZ - SC 2018-2019
// fixed for new AUID language (SC 2019)
// fixed for tree search on the AUID directories (SC 2019) super-speed

#ifndef _AFLOWLIB_WEB_INTERFACE_CPP_
#define _AFLOWLIB_WEB_INTERFACE_CPP_
#include "aflow.h"
#include "aflow_pocc.h" //CO20200624
#include "aflowlib_webapp_entry.cpp"  //CO20170622 - BH JMOL stuff
#include "aflowlib_webapp_bands.cpp"  //CO20180305 - GG bands stuff

const string _DEVIL_PROTOTYPES_STRING_ = "64,65,549,550,f8269,f9083,f8819";

// ----------------------------------------------------------------------------
// ----------------------------------------------------------------------------
// ----------------------------------------------------------------------------

// ***************************************************************************
namespace aflowlib {
  //  class _aflowlib_entry 

  _aflowlib_entry::_aflowlib_entry() {  // constructor PUBLIC
    entry.clear();ventry.clear();
    auid.clear();
    vauid.clear();vauid.clear();
    aurl.clear();vaurl.clear();
    keywords.clear();vkeywords.clear();
    aflowlib_date.clear();vaflowlib_date.clear(); //CO20200624 - adding LOCK date
    aflowlib_version.clear();
    aflowlib_entries.clear();vaflowlib_entries.clear();
    aflowlib_entries_number=0;
    aflow_version.clear();
    catalog.clear();
    data_api="aapi1.2"; // new version of the API
    data_source="aflowlib";
    data_language="";
    error_status.clear();
    author.clear();vauthor.clear();
    calculation_cores=1;
    calculation_memory=AUROSTD_NAN;
    calculation_time=AUROSTD_NAN;
    corresponding.clear();vcorresponding.clear();
    loop.clear();vloop.clear();
    node_CPU_Cores=AUROSTD_NAN;node_CPU_MHz=AUROSTD_NAN;node_CPU_Model.clear();node_RAM_GB=AUROSTD_NAN;
    Bravais_lattice_orig.clear();Bravais_lattice_relax.clear();
    code.clear();
    composition.clear();vcomposition.clear();
    compound.clear();
    density=AUROSTD_NAN;
    density_orig=AUROSTD_NAN; //DX20190124 - add original crystal info
    dft_type.clear();vdft_type.clear();
    eentropy_cell=AUROSTD_NAN;eentropy_atom=AUROSTD_NAN;
    Egap=AUROSTD_NAN;Egap_fit=AUROSTD_NAN;
    energy_cell=AUROSTD_NAN;energy_atom=AUROSTD_NAN;energy_atom_relax1=AUROSTD_NAN;
    energy_cutoff=AUROSTD_NAN;
    delta_electronic_energy_convergence=AUROSTD_NAN;
    delta_electronic_energy_threshold=AUROSTD_NAN;
    nkpoints=0;
    nkpoints_irreducible=0;
    kppra=0;
    kpoints.clear();
    kpoints_nnn_relax.clear();
    kpoints_nnn_static.clear();
    kpoints_pairs.clear();
    kpoints_bands_path_grid=0;
    enthalpy_cell=AUROSTD_NAN;enthalpy_atom=AUROSTD_NAN;
    enthalpy_formation_cell=AUROSTD_NAN;enthalpy_formation_atom=AUROSTD_NAN;
    enthalpy_formation_cce_300K_cell=AUROSTD_NAN;enthalpy_formation_cce_300K_atom=AUROSTD_NAN;  //CO20200624
    enthalpy_formation_cce_0K_cell=AUROSTD_NAN;enthalpy_formation_cce_0K_atom=AUROSTD_NAN;  //CO20200624
    entropy_forming_ability=AUROSTD_NAN;  //CO20200624
    entropic_temperature=AUROSTD_NAN;
    files.clear();vfiles.clear();
    files_LIB.clear();vfiles_LIB.clear();
    files_RAW.clear();vfiles_RAW.clear();
    files_WEB.clear();vfiles_WEB.clear();
    forces.clear();vforces.clear();
    Egap_type.clear();
    geometry.clear();vgeometry.clear();
    geometry_orig.clear();vgeometry_orig.clear(); //DX20190124 - add original crystal info
    lattice_system_orig.clear();lattice_variation_orig.clear();lattice_system_relax.clear();lattice_variation_relax.clear();
    ldau_TLUJ.clear();
    vLDAU.resize(4);  //ME20190129
    natoms=AUROSTD_NAN;
    natoms_orig=AUROSTD_NAN; //DX20190124 - add original crystal info
    nbondxx.clear();vnbondxx.clear();
    nspecies=AUROSTD_NAN;
    Pearson_symbol_orig.clear();Pearson_symbol_relax.clear();
    positions_cartesian.clear();vpositions_cartesian.clear();
    positions_fractional.clear();vpositions_fractional.clear();
    pressure=AUROSTD_NAN;
    stress_tensor.clear();vstress_tensor.clear();
    pressure_residual=AUROSTD_NAN;
    Pulay_stress=AUROSTD_NAN;
    prototype.clear();
    PV_cell=AUROSTD_NAN;PV_atom=AUROSTD_NAN;
    scintillation_attenuation_length=AUROSTD_NAN;
    sg.clear();sg2.clear();vsg.clear();vsg2.clear();  //CO20171202
    spacegroup_orig.clear();spacegroup_relax.clear();
    species.clear();vspecies.clear();
    species_pp.clear();vspecies_pp.clear();
    species_pp_version.clear();vspecies_pp_version.clear();
    species_pp_ZVAL.clear();vspecies_pp_ZVAL.clear();
    species_pp_AUID.clear();vspecies_pp_AUID.clear();
    METAGGA.clear();
    spin_cell=AUROSTD_NAN;spin_atom=AUROSTD_NAN;
    spinD.clear();vspinD.clear();
    spinD_magmom_orig.clear();vspinD_magmom_orig.clear();
    spinF=AUROSTD_NAN;
    sponsor.clear();vsponsor.clear();
    stoichiometry.clear();vstoichiometry.clear();
    valence_cell_std=AUROSTD_NAN;valence_cell_iupac=AUROSTD_NAN;
    volume_cell=AUROSTD_NAN;volume_atom=AUROSTD_NAN;
    volume_cell_orig=AUROSTD_NAN;volume_atom_orig=AUROSTD_NAN; //DX20190124 - add original crystal info
    //DX20190124 - added original symmetry info - START
    // SYMMETRY
    crystal_family_orig="";
    crystal_system_orig="";
    crystal_class_orig="";
    point_group_Hermann_Mauguin_orig="";
    point_group_Schoenflies_orig="";
    point_group_orbifold_orig="";
    point_group_type_orig="";
    point_group_order_orig=AUROSTD_NAN;
    point_group_structure_orig="";
    Bravais_lattice_lattice_type_orig="";
    Bravais_lattice_lattice_variation_type_orig="";
    Bravais_lattice_lattice_system_orig="";
    Bravais_superlattice_lattice_type_orig="";
    Bravais_superlattice_lattice_variation_type_orig="";
    Bravais_superlattice_lattice_system_orig="";
    Pearson_symbol_superlattice_orig="";
    reciprocal_lattice_type_orig="";
    reciprocal_lattice_variation_type_orig="";
    reciprocal_geometry_orig.clear();vreciprocal_geometry_orig.clear();
    reciprocal_volume_cell_orig=AUROSTD_NAN;
    Wyckoff_letters_orig="";
    Wyckoff_multiplicities_orig="";
    Wyckoff_site_symmetries_orig="";
    //DX20190124 - added original symmetry info - END
    //DX20180823 - added more symmetry info - START
    // SYMMETRY
    crystal_family="";
    crystal_system="";
    crystal_class="";
    point_group_Hermann_Mauguin="";
    point_group_Schoenflies="";
    point_group_orbifold="";
    point_group_type="";
    point_group_order=AUROSTD_NAN;
    point_group_structure="";
    Bravais_lattice_lattice_type="";
    Bravais_lattice_lattice_variation_type="";
    Bravais_lattice_lattice_system="";
    Bravais_superlattice_lattice_type="";
    Bravais_superlattice_lattice_variation_type="";
    Bravais_superlattice_lattice_system="";
    Pearson_symbol_superlattice="";
    reciprocal_lattice_type="";
    reciprocal_lattice_variation_type="";
    reciprocal_geometry.clear();vreciprocal_geometry.clear();
    reciprocal_volume_cell=AUROSTD_NAN;
    Wyckoff_letters="";
    Wyckoff_multiplicities="";
    Wyckoff_site_symmetries="";
    //DX20180823 - added more symmetry info - END
    //DX20190209 - added anrl info - START
    anrl_label_orig="";
    anrl_parameter_list_orig="";
    anrl_parameter_values_orig="";
    anrl_label_relax="";
    anrl_parameter_list_relax="";
    anrl_parameter_values_relax="";
    //DX20190209 - added anrl info - END
    pocc_parameters=""; //CO20200731
    // AGL/AEL
    agl_thermal_conductivity_300K=AUROSTD_NAN;
    agl_debye=AUROSTD_NAN;
    agl_acoustic_debye=AUROSTD_NAN;
    agl_gruneisen=AUROSTD_NAN;
    agl_heat_capacity_Cv_300K=AUROSTD_NAN;
    agl_heat_capacity_Cp_300K=AUROSTD_NAN;
    agl_thermal_expansion_300K=AUROSTD_NAN;
    agl_bulk_modulus_static_300K=AUROSTD_NAN;
    agl_bulk_modulus_isothermal_300K=AUROSTD_NAN;
    agl_poisson_ratio_source=""; //CT20181212
    agl_vibrational_free_energy_300K_cell=AUROSTD_NAN; //CT20181212
    agl_vibrational_free_energy_300K_atom=AUROSTD_NAN; //CT20181212
    agl_vibrational_entropy_300K_cell=AUROSTD_NAN; //CT20181212
    agl_vibrational_entropy_300K_atom=AUROSTD_NAN; //CT20181212
    ael_poisson_ratio=AUROSTD_NAN;
    ael_bulk_modulus_voigt=AUROSTD_NAN;
    ael_bulk_modulus_reuss=AUROSTD_NAN;
    ael_shear_modulus_voigt=AUROSTD_NAN;
    ael_shear_modulus_reuss=AUROSTD_NAN;
    ael_bulk_modulus_vrh=AUROSTD_NAN;
    ael_shear_modulus_vrh=AUROSTD_NAN;
    ael_elastic_anisotropy=AUROSTD_NAN; //CO20181129
    ael_youngs_modulus_vrh=AUROSTD_NAN; //CT20181212
    ael_speed_sound_transverse=AUROSTD_NAN; //CT20181212
    ael_speed_sound_longitudinal=AUROSTD_NAN; //CT20181212
    ael_speed_sound_average=AUROSTD_NAN; //CT20181212
    ael_pughs_modulus_ratio=AUROSTD_NAN; //CT20181212
    ael_debye_temperature=AUROSTD_NAN; //CT20181212
    ael_applied_pressure=AUROSTD_NAN; //CT20181212
    ael_average_external_pressure=AUROSTD_NAN; //CT20181212
    ael_stiffness_tensor.clear();  //ME20191105
    ael_compliance_tensor.clear();  //ME20191105
    // BADER
    bader_net_charges.clear();vbader_net_charges.clear();
    bader_atomic_volumes.clear();vbader_atomic_volumes.clear();
    // legacy
    server.clear();vserver.clear();vserverdir.clear();
    icsd.clear();
    stoich.clear();vstoich.clear();
    // apennsy
    structure_name.clear();  // apennsy
    structure_description.clear();  // apennsy
    distance_gnd=AUROSTD_NAN;  // apennsy
    distance_tie=AUROSTD_NAN;  // apennsy
    pureA=FALSE;pureB=FALSE;  // apennsy
    fcc=FALSE; bcc=FALSE;hcp=FALSE;  // apennsy
    stoich_a=AUROSTD_NAN;stoich_b=AUROSTD_NAN;  // apennsy
    bond_aa=AUROSTD_NAN;bond_ab=AUROSTD_NAN;bond_bb=AUROSTD_NAN;  // apennsy
    vNsgroup.clear();  // apennsy
    vsgroup.clear();  // apennsy
    vstr.clear();  // apennsy
  }
  _aflowlib_entry::~_aflowlib_entry() { // destructor PUBLIC
    free();
  }

  void _aflowlib_entry::copy(const _aflowlib_entry& b) { // copy PRIVATE
    entry=b.entry;ventry.clear();for(uint i=0;i<b.ventry.size();i++) ventry.push_back(b.ventry.at(i));
    auid=b.auid;
    vauid=b.vauid;vauid.clear();for(uint i=0;i<b.vauid.size();i++) vauid.push_back(b.vauid.at(i));
    aurl=b.aurl;vaurl.clear();for(uint i=0;i<b.vaurl.size();i++) vaurl.push_back(b.vaurl.at(i));
    vkeywords.clear();for(uint i=0;i<b.vkeywords.size();i++) vkeywords.push_back(b.vkeywords.at(i));
    aflowlib_date=b.aflowlib_date;vaflowlib_date.clear();for(uint i=0;i<b.vaflowlib_date.size();i++) vaflowlib_date.push_back(b.vaflowlib_date.at(i)); //CO20200624 - adding LOCK date
    aflowlib_version=b.aflowlib_version;
    aflowlib_entries=b.aflowlib_entries;
    vaflowlib_entries.clear();for(uint i=0;i<b.vaflowlib_entries.size();i++) vaflowlib_entries.push_back(b.vaflowlib_entries.at(i));
    aflowlib_entries_number=b.aflowlib_entries_number;
    aflow_version=b.aflow_version;
    catalog=b.catalog;
    data_api=b.data_api;
    data_source=b.data_source;
    data_language=b.data_language;
    error_status=b.error_status;
    author=b.author;vauthor.clear();for(uint i=0;i<b.vauthor.size();i++) vauthor.push_back(b.vauthor.at(i));
    calculation_cores=b.calculation_cores;calculation_memory=b.calculation_memory;calculation_time=b.calculation_time;
    corresponding=b.corresponding;vcorresponding.clear();for(uint i=0;i<b.vcorresponding.size();i++) vcorresponding.push_back(b.vcorresponding.at(i));
    loop=b.loop;vloop.clear();for(uint i=0;i<b.vloop.size();i++) vloop.push_back(b.vloop.at(i));
    node_CPU_Cores=b.node_CPU_Cores;node_CPU_MHz=b.node_CPU_MHz;node_CPU_Model=b.node_CPU_Model;node_RAM_GB=b.node_RAM_GB;
    Bravais_lattice_orig=b.Bravais_lattice_orig;Bravais_lattice_relax=b.Bravais_lattice_relax;
    code=b.code;
    composition=b.composition;vcomposition.clear();for(uint i=0;i<b.vcomposition.size();i++) vcomposition.push_back(b.vcomposition.at(i));
    compound=b.compound;
    density=b.density;
    density_orig=b.density_orig; //DX20190124 - add original crystal info
    dft_type=b.dft_type;vdft_type.clear();for(uint i=0;i<b.vdft_type.size();i++) vdft_type.push_back(b.vdft_type.at(i));
    eentropy_cell=b.eentropy_cell;eentropy_atom=b.eentropy_atom;
    Egap=b.Egap;Egap_fit=b.Egap_fit;
    energy_cell=b.energy_cell;energy_atom=b.energy_atom;energy_atom_relax1=b.energy_atom_relax1;
    energy_cutoff=b.energy_cutoff;
    delta_electronic_energy_convergence=b.delta_electronic_energy_convergence;
    delta_electronic_energy_threshold=b.delta_electronic_energy_threshold;
    nkpoints=b.nkpoints;
    nkpoints_irreducible=b.nkpoints_irreducible;
    kppra=b.kppra;
    kpoints=b.kpoints;
    kpoints_nnn_relax=b.kpoints_nnn_relax;
    kpoints_nnn_static=b.kpoints_nnn_static;
    kpoints_pairs=b.kpoints_pairs;
    kpoints_bands_path_grid=b.kpoints_bands_path_grid;
    enthalpy_cell=b.enthalpy_cell;enthalpy_atom=b.enthalpy_atom;
    enthalpy_formation_cell=b.enthalpy_formation_cell;enthalpy_formation_atom=b.enthalpy_formation_atom;
    enthalpy_formation_cce_300K_cell=b.enthalpy_formation_cce_300K_cell;enthalpy_formation_cce_300K_atom=b.enthalpy_formation_cce_300K_atom;  //CO20200624
    enthalpy_formation_cce_0K_cell=b.enthalpy_formation_cce_0K_cell;enthalpy_formation_cce_0K_atom=b.enthalpy_formation_cce_0K_atom;  //CO20200624
    entropy_forming_ability=b.entropy_forming_ability;  //CO20200624
    entropic_temperature=b.entropic_temperature;
    files=b.files;vfiles.clear();for(uint i=0;i<b.vfiles.size();i++) vfiles.push_back(b.vfiles.at(i));
    files_LIB=b.files_LIB;vfiles_LIB.clear();for(uint i=0;i<b.vfiles_LIB.size();i++) vfiles_LIB.push_back(b.vfiles_LIB.at(i));
    files_RAW=b.files_RAW;vfiles_RAW.clear();for(uint i=0;i<b.vfiles_RAW.size();i++) vfiles_RAW.push_back(b.vfiles_RAW.at(i));
    files_WEB=b.files_WEB;vfiles_WEB.clear();for(uint i=0;i<b.vfiles_WEB.size();i++) vfiles_WEB.push_back(b.vfiles_WEB.at(i));
    forces=b.forces;vforces.clear();for(uint i=0;i<b.vforces.size();i++) vforces.push_back(b.vforces.at(i));
    Egap_type=b.Egap_type;
    geometry=b.geometry;vgeometry.clear();for(uint i=0;i<b.vgeometry.size();i++) vgeometry.push_back(b.vgeometry.at(i));
    geometry_orig=b.geometry_orig;vgeometry_orig.clear();for(uint i=0;i<b.vgeometry_orig.size();i++) vgeometry_orig.push_back(b.vgeometry_orig.at(i)); //DX20190124 - add original crystal info
    lattice_system_orig=b.lattice_system_orig;lattice_variation_orig=b.lattice_variation_orig;
    lattice_system_relax=b.lattice_system_relax;lattice_variation_relax=b.lattice_variation_relax;
    ldau_TLUJ=b.ldau_TLUJ;
    vLDAU=b.vLDAU;  //ME20190129
    natoms=b.natoms;
    natoms_orig=b.natoms_orig; //DX20190124 - add original crystal info
    nbondxx=b.nbondxx;vnbondxx.clear();for(uint i=0;i<b.vnbondxx.size();i++) vnbondxx.push_back(b.vnbondxx.at(i));
    nspecies=b.nspecies;
    Pearson_symbol_orig=b.Pearson_symbol_orig;Pearson_symbol_relax=b.Pearson_symbol_relax;
    positions_cartesian=b.positions_cartesian;vpositions_cartesian.clear();for(uint i=0;i<b.vpositions_cartesian.size();i++) vpositions_cartesian.push_back(b.vpositions_cartesian.at(i));
    positions_fractional=b.positions_fractional;vpositions_fractional.clear();for(uint i=0;i<b.vpositions_fractional.size();i++) vpositions_fractional.push_back(b.vpositions_fractional.at(i));
    pressure=b.pressure;
    stress_tensor=b.stress_tensor;vstress_tensor.clear();for(uint i=0;i<b.vstress_tensor.size();i++) vstress_tensor.push_back(b.vstress_tensor.at(i));
    pressure_residual=b.pressure_residual;
    Pulay_stress=b.Pulay_stress;
    prototype=b.prototype;
    PV_cell=b.PV_cell;PV_atom=b.PV_atom;
    scintillation_attenuation_length=b.scintillation_attenuation_length;
    sg=b.sg;sg2=b.sg2;vsg.clear();for(uint i=0;i<b.vsg.size();i++){vsg.push_back(b.vsg[i]);} vsg2.clear();for(uint i=0;i<b.vsg2.size();i++){vsg2.push_back(b.vsg2[i]);}  //CO20171202
    spacegroup_orig=b.spacegroup_orig;spacegroup_relax=b.spacegroup_relax;
    species=b.species;vspecies.clear();for(uint i=0;i<b.vspecies.size();i++) vspecies.push_back(b.vspecies.at(i));
    species_pp=b.species_pp;vspecies_pp.clear();for(uint i=0;i<b.vspecies_pp.size();i++) vspecies_pp.push_back(b.vspecies_pp.at(i));
    species_pp_version=b.species_pp_version;vspecies_pp_version.clear();for(uint i=0;i<b.vspecies_pp_version.size();i++) vspecies_pp_version.push_back(b.vspecies_pp_version.at(i));
    species_pp_ZVAL=b.species_pp_ZVAL;vspecies_pp_ZVAL.clear();for(uint i=0;i<b.vspecies_pp_ZVAL.size();i++) vspecies_pp_ZVAL.push_back(b.vspecies_pp_ZVAL.at(i));
    species_pp_AUID=b.species_pp_AUID;vspecies_pp_AUID.clear();for(uint i=0;i<b.vspecies_pp_AUID.size();i++) vspecies_pp_AUID.push_back(b.vspecies_pp_AUID.at(i));
    METAGGA=b.METAGGA;
    spin_cell=b.spin_cell;spin_atom=b.spin_atom;
    spinD=b.spinD;vspinD.clear();for(uint i=0;i<b.vspinD.size();i++) vspinD.push_back(b.vspinD.at(i));
    spinD_magmom_orig=b.spinD_magmom_orig;vspinD_magmom_orig.clear();for(uint i=0;i<b.vspinD_magmom_orig.size();i++) vspinD_magmom_orig.push_back(b.vspinD_magmom_orig.at(i));
    spinF=b.spinF;
    sponsor=b.sponsor;vsponsor.clear();for(uint i=0;i<b.vsponsor.size();i++) vsponsor.push_back(b.vsponsor.at(i));
    stoichiometry=b.stoichiometry;vstoichiometry.clear();for(uint i=0;i<b.vstoichiometry.size();i++) vstoichiometry.push_back(b.vstoichiometry.at(i));
    valence_cell_std=b.valence_cell_std;valence_cell_iupac=b.valence_cell_iupac;
    volume_cell=b.volume_cell;volume_atom=b.volume_atom;
    volume_cell_orig=b.volume_cell_orig;volume_atom_orig=b.volume_atom_orig; //DX20190124 - add original crystal info
    //DX20190124 - added original symmetry info - START
    // SYMMETRY
    crystal_family_orig=b.crystal_family_orig;
    crystal_system_orig=b.crystal_system_orig;
    crystal_class_orig=b.crystal_class_orig;
    point_group_Hermann_Mauguin_orig=b.point_group_Hermann_Mauguin_orig;
    point_group_Schoenflies_orig=b.point_group_Schoenflies_orig;
    point_group_orbifold_orig=b.point_group_orbifold_orig;
    point_group_type_orig=b.point_group_type_orig;
    point_group_order_orig=b.point_group_order_orig;
    point_group_structure_orig=b.point_group_structure_orig;
    Bravais_lattice_lattice_type_orig=b.Bravais_lattice_lattice_type_orig;
    Bravais_lattice_lattice_variation_type_orig=b.Bravais_lattice_lattice_variation_type_orig;
    Bravais_lattice_lattice_system_orig=b.Bravais_lattice_lattice_system_orig;
    Bravais_superlattice_lattice_type_orig=b.Bravais_superlattice_lattice_type_orig;
    Bravais_superlattice_lattice_variation_type_orig=b.Bravais_superlattice_lattice_variation_type_orig;
    Bravais_superlattice_lattice_system_orig=b.Bravais_superlattice_lattice_system_orig;
    Pearson_symbol_superlattice_orig=b.Pearson_symbol_superlattice_orig;
    reciprocal_geometry_orig=b.reciprocal_geometry_orig;vreciprocal_geometry_orig.clear();for(uint i=0;i<b.vreciprocal_geometry_orig.size();i++) vreciprocal_geometry_orig.push_back(b.vreciprocal_geometry_orig.at(i));
    reciprocal_volume_cell_orig=b.reciprocal_volume_cell_orig;
    reciprocal_lattice_type_orig=b.reciprocal_lattice_type_orig;
    reciprocal_lattice_variation_type_orig=b.reciprocal_lattice_variation_type_orig;
    Wyckoff_letters_orig=b.Wyckoff_letters_orig;
    Wyckoff_multiplicities_orig=b.Wyckoff_multiplicities_orig;
    Wyckoff_site_symmetries_orig=b.Wyckoff_site_symmetries_orig;
    //DX20190124 - added original symmetry info - END
    //DX20180823 - added more symmetry info - START
    // SYMMETRY
    crystal_family=b.crystal_family;
    crystal_system=b.crystal_system;
    crystal_class=b.crystal_class;
    point_group_Hermann_Mauguin=b.point_group_Hermann_Mauguin;
    point_group_Schoenflies=b.point_group_Schoenflies;
    point_group_orbifold=b.point_group_orbifold;
    point_group_type=b.point_group_type;
    point_group_order=b.point_group_order;
    point_group_structure=b.point_group_structure;
    Bravais_lattice_lattice_type=b.Bravais_lattice_lattice_type;
    Bravais_lattice_lattice_variation_type=b.Bravais_lattice_lattice_variation_type;
    Bravais_lattice_lattice_system=b.Bravais_lattice_lattice_system;
    Bravais_superlattice_lattice_type=b.Bravais_superlattice_lattice_type;
    Bravais_superlattice_lattice_variation_type=b.Bravais_superlattice_lattice_variation_type;
    Bravais_superlattice_lattice_system=b.Bravais_superlattice_lattice_system;
    Pearson_symbol_superlattice=b.Pearson_symbol_superlattice;
    reciprocal_geometry=b.reciprocal_geometry;vreciprocal_geometry.clear();for(uint i=0;i<b.vreciprocal_geometry.size();i++) vreciprocal_geometry.push_back(b.vreciprocal_geometry.at(i));
    reciprocal_volume_cell=b.reciprocal_volume_cell; //DX20190124 - fix typo, add reciprocal
    reciprocal_lattice_type=b.reciprocal_lattice_type;
    reciprocal_lattice_variation_type=b.reciprocal_lattice_variation_type;
    Wyckoff_letters=b.Wyckoff_letters;
    Wyckoff_multiplicities=b.Wyckoff_multiplicities;
    Wyckoff_site_symmetries=b.Wyckoff_site_symmetries;
    //DX20180823 - added more symmetry info - END
    //DX20190209 - added anrl info - START
    anrl_label_orig=b.anrl_label_orig;
    anrl_parameter_list_orig=b.anrl_parameter_list_orig;
    anrl_parameter_values_orig=b.anrl_parameter_values_orig;
    anrl_label_relax=b.anrl_label_relax;
    anrl_parameter_list_relax=b.anrl_parameter_list_relax;
    anrl_parameter_values_relax=b.anrl_parameter_values_relax;
    //DX20190209 - added anrl info - END
    pocc_parameters=b.pocc_parameters;  //CO20200731
    // AGL/AEL
    agl_thermal_conductivity_300K=b.agl_thermal_conductivity_300K;
    agl_debye=b.agl_debye;
    agl_acoustic_debye=b.agl_acoustic_debye;
    agl_gruneisen=b.agl_gruneisen;
    agl_heat_capacity_Cv_300K=b.agl_heat_capacity_Cv_300K;
    agl_heat_capacity_Cp_300K=b.agl_heat_capacity_Cp_300K;
    agl_thermal_expansion_300K=b.agl_thermal_expansion_300K;
    agl_bulk_modulus_static_300K=b.agl_bulk_modulus_static_300K;
    agl_bulk_modulus_isothermal_300K=b.agl_bulk_modulus_isothermal_300K;
    agl_poisson_ratio_source=b.agl_poisson_ratio_source; //CT20181212
    agl_vibrational_free_energy_300K_cell=b.agl_vibrational_free_energy_300K_cell; //CT20181212
    agl_vibrational_free_energy_300K_atom=b.agl_vibrational_free_energy_300K_atom; //CT20181212
    agl_vibrational_entropy_300K_cell=b.agl_vibrational_entropy_300K_cell; //CT20181212
    agl_vibrational_entropy_300K_atom=b.agl_vibrational_entropy_300K_atom; //CT20181212
    ael_poisson_ratio=b.ael_poisson_ratio;
    ael_bulk_modulus_voigt=b.ael_bulk_modulus_voigt;
    ael_bulk_modulus_reuss=b.ael_bulk_modulus_reuss;
    ael_shear_modulus_voigt=b.ael_shear_modulus_voigt;
    ael_shear_modulus_reuss=b.ael_shear_modulus_reuss;
    ael_bulk_modulus_vrh=b.ael_bulk_modulus_vrh;
    ael_shear_modulus_vrh=b.ael_shear_modulus_vrh;
    ael_elastic_anisotropy=b.ael_elastic_anisotropy; //CO20181129
    ael_youngs_modulus_vrh=b.ael_youngs_modulus_vrh; //CT20181212
    ael_speed_sound_transverse=b.ael_speed_sound_transverse; //CT20181212
    ael_speed_sound_longitudinal=b.ael_speed_sound_longitudinal; //CT20181212
    ael_speed_sound_average=b.ael_speed_sound_average; //CT20181212
    ael_pughs_modulus_ratio=b.ael_pughs_modulus_ratio; //CT20181212
    ael_debye_temperature=b.ael_debye_temperature; //CT20181212
    ael_applied_pressure=b.ael_applied_pressure; //CT20181212
    ael_average_external_pressure=b.ael_average_external_pressure; //CT20181212
    ael_stiffness_tensor = b.ael_stiffness_tensor;  //ME20191105
    ael_compliance_tensor = b.ael_compliance_tensor;  //ME20191105
    // BADER
    bader_net_charges=b.bader_net_charges;vbader_net_charges.clear();for(uint i=0;i<b.vbader_net_charges.size();i++) vbader_net_charges.push_back(b.vbader_net_charges.at(i));
    bader_atomic_volumes=b.bader_atomic_volumes;vbader_atomic_volumes.clear();for(uint i=0;i<b.vbader_atomic_volumes.size();i++) vbader_atomic_volumes.push_back(b.vbader_atomic_volumes.at(i));
    // legacy
    server=b.server;
    vserver.clear();for(uint i=0;i<b.vserver.size();i++) vserver.push_back(b.vserver.at(i));
    vserverdir.clear();for(uint i=0;i<b.vserverdir.size();i++) vserverdir.push_back(b.vserverdir.at(i));
    icsd=b.icsd;
    stoich=b.stoich;vstoich.clear();for(uint i=0;i<b.vstoich.size();i++) vstoich.push_back(b.vstoich.at(i));
    // apennsy
    structure_name=b.structure_name;  // apennsy
    structure_description=b.structure_description;  // apennsy
    distance_gnd=b.distance_gnd;  // apennsy
    distance_tie=b.distance_tie;  // apennsy
    pureA=b.pureA;pureB=b.pureB;  // apennsy
    fcc=b.fcc;bcc=b.bcc;hcp=b.hcp;  // apennsy
    stoich_a=b.stoich_a;stoich_b=b.stoich_b;  // apennsy
    bond_aa=b.bond_aa;bond_ab=b.bond_ab;bond_bb=b.bond_bb;  // apennsy
    vNsgroup.clear();for(uint i=0;i<b.vNsgroup.size();i++) vNsgroup.push_back(b.vNsgroup.at(i));  // apennsy
    vsgroup.clear();for(uint i=0;i<b.vsgroup.size();i++) vsgroup.push_back(b.vsgroup.at(i));  // apennsy
    vstr.clear();for(uint i=0;i<b.vstr.size();i++) vstr.push_back(b.vstr.at(i));  // apennsy
  }


  const _aflowlib_entry& _aflowlib_entry::operator=(const _aflowlib_entry& b) {  // operator= PUBLIC
    if(this!=&b) {free(); copy(b);}
    return *this;
  }

  _aflowlib_entry::_aflowlib_entry(const _aflowlib_entry& b) { // copy PUBLIC
    //  free();*this=b;
    copy(b);
  }

  void _aflowlib_entry::free() { // free PRIVATE
    ventry.clear();
    vauid.clear();
    vaurl.clear();
    vaflowlib_entries.clear();
    vkeywords.clear();
    vauthor.clear();
    vcorresponding.clear();
    vloop.clear();
    vcomposition.clear(); // clear all vectors
    vdft_type.clear(); // clear all vectors
    vfiles.clear(); // clear all vectors
    vfiles_LIB.clear(); // clear all vectors
    vfiles_RAW.clear(); // clear all vectors
    vfiles_WEB.clear(); // clear all vectors
    vforces.clear(); // clear all vectors
    vgeometry.clear(); // clear all vectors
    vgeometry_orig.clear(); // clear all vectors //DX20190124 - add original crystal info
    vstress_tensor.clear(); // clear all vectors
    vnbondxx.clear(); // clear all vectors
    vpositions_cartesian.clear(); // clear all vectors
    vpositions_fractional.clear(); // clear all vectors
    vspecies.clear(); // clear all vectors
    vspecies_pp.clear(); // clear all vectors
    vspecies_pp_version.clear(); // clear all vectors
    vspecies_pp_ZVAL.clear(); // clear all vectors
    vspecies_pp_AUID.clear(); // clear all vectors
    vspinD.clear(); // clear all vectors
    vspinD_magmom_orig.clear(); // clear all vectors
    vsponsor.clear();
    vstoichiometry.clear(); // clear all vectors
    vreciprocal_geometry.clear(); // clear all vectors //DX20180824 - added reciprocal lattice parameters
    // BADER
    vbader_net_charges.clear();
    vbader_atomic_volumes.clear();
    // legacy
    vserver.clear();  // clear all vectors
    for(uint i=0;i<vserverdir.size();i++)
      vserverdir.at(i).clear();
    vserverdir.clear();  // clear all vectors
    vstoich.clear(); // clear all vectors
  } 

  void _aflowlib_entry::clear() {  // clear PRIVATE
    _aflowlib_entry _temp;
    copy(_temp);
  }

  _aflowlib_entry::_aflowlib_entry(const string& file) { // constructur from file
    stringstream oss;
    if(!aurostd::FileExist(file)) { //SC20190813
      string function = XPID + "aflowlib::_aflowlib_entry::_aflowlib_entry():";
      string message = DEFAULT_FILE_AFLOWLIB_ENTRY_OUT + " not found =" + file;
      throw aurostd::xerror(_AFLOW_FILE_NAME_, function, message, _FILE_NOT_FOUND_);
    }
    string entry;
    aurostd::efile2string(file,entry);
    Load(entry,oss);
  }

  // file2aflowlib
  uint _aflowlib_entry::file2aflowlib(const string& file,ostream& oss) {
    if(!aurostd::FileExist(file)) {cerr << "ERROR - _aflowlib_entry::file2aflowlib: " << DEFAULT_FILE_AFLOWLIB_ENTRY_OUT << " not found =" << file << endl;return 0;}
    string entry;
    aurostd::efile2string(file,entry);
    return Load(entry,oss);
  }

  // Load
  uint _aflowlib_entry::Load(const stringstream& stream,ostream& oss) {
    return Load(stream.str(),oss);
  }

  // LoadWeb
  uint _aflowlib_entry::url2aflowlib(const string& _url,ostream& oss,bool verbose) {
    bool LDEBUG=(FALSE || XHOST.DEBUG);
    string soliloquy = XPID + "_aflowlib_entry::url2aflowlib():";
    string url=_url;
    if(url.empty()) {cerr << "ERROR - _aflowlib_entry::url2aflowlib: url.empty()" << endl;return 0;}
    string entry;
    if(aurostd::substring2bool(url,"index") || aurostd::substring2bool(url,"format")) {
      aurostd::StringSubst(url,"/"+DEFAULT_FILE_AFLOWLIB_ENTRY_OUT,"");
      if(!aurostd::url2string(url,entry,verbose)){return 0;}   //CO, this is a dud
    } else {
      aurostd::StringSubst(url,"/"+DEFAULT_FILE_AFLOWLIB_ENTRY_OUT,"");
      if(!aurostd::url2string(url+"/"+DEFAULT_FILE_AFLOWLIB_ENTRY_OUT,entry,verbose)){return 0;}  //CO, this is a dud
    }
    if(LDEBUG) {cerr << soliloquy << " entry=" << entry << endl;} //CO20180528
    return Load(entry,oss);
  }

  // Load overload
  uint _aflowlib_entry::Load(const string& _entry,ostream& oss) {
    string function = "aflowlib::_aflowlib_entry::Load()";  //ME20191119
    clear(); // start from clean
    entry=_entry; // start from loading it up !
    if(entry.empty()) {cerr << "ERROR - _aflowlib_entry::Load: entry.empty()" << endl;return 0;}
    vector<string> tokens,stokens;
    string keyword,content,line;
    aurostd::string2tokens(entry,ventry,"|");
    for(uint i=0;i<ventry.size();i++) {
      line=aurostd::RemoveWhiteSpaces(ventry.at(i));
      aurostd::string2tokens(line,tokens,"=");
      if(tokens.size()>0) {
        keyword=tokens.at(0);
        if(tokens.size()>1) {content=tokens.at(1);} else {continue;} //{content="";}  //CO20180319, content="" screws up string2double(), better to leave as AUROSTD_NAN
        if(content.empty()){continue;}  //CO20180319
        if(content=="null"){continue;}  //CO20180319 - aflux integration!
        aurostd::string2tokens(content,stokens,",");
        if(keyword=="auid") {
          auid=content; // AUID
          vauid.clear();aflowlib::auid2vauid(auid,vauid);
          // create VAUID
        }
        //CO20180409 - added the else if's for speed, no need to go through more checks than necessary
        else if(keyword=="aurl") {aurl=content;aurostd::string2tokens(content,stokens,":");for(uint j=0;j<stokens.size();j++) vaurl.push_back(stokens.at(j));}
        //else if(keyword=="title") {title=content;}  //ME20190129 // OBSOLETE ME20200829 - not used anymore
        else if(keyword=="keywords") {keywords=content;aurostd::string2tokens(content,stokens,",");for(uint j=0;j<stokens.size();j++) vkeywords.push_back(stokens.at(j));}
        else if(keyword=="aflowlib_date") {aflowlib_date=content;aurostd::string2tokens(content,stokens,",");for(uint j=0;j<stokens.size();j++) vaflowlib_date.push_back(stokens.at(j));} //CO20200624 - adding LOCK date
        else if(keyword=="aflowlib_version") {aflowlib_version=content;}
        else if(keyword=="aflowlib_entries") {aflowlib_entries=content;aurostd::string2tokens(content,stokens,",");for(uint j=0;j<stokens.size();j++) vaflowlib_entries.push_back(stokens.at(j));}
        else if(keyword=="aflowlib_entries_number") {aflowlib_entries_number=aurostd::string2utype<int>(content);}
        else if(keyword=="aflow_version") {aflow_version=content;}
        else if(keyword=="catalog") {catalog=content;}
        else if(keyword=="data_api") {data_api=content;}
        else if(keyword=="data_source") {data_source=content;}
        else if(keyword=="data_language") {data_language=content;}
        else if(keyword=="error_status") {error_status=content;}
        else if(keyword=="author") {author=content;aurostd::string2tokens(content,stokens,",");for(uint j=0;j<stokens.size();j++) vauthor.push_back(stokens.at(j));}
        else if(keyword=="calculation_cores") {calculation_cores=aurostd::string2utype<int>(content);}
        else if(keyword=="calculation_memory") {calculation_memory=aurostd::string2utype<double>(content);}
        else if(keyword=="calculation_time") {calculation_time=aurostd::string2utype<double>(content);}
        else if(keyword=="corresponding") {corresponding=content;aurostd::string2tokens(content,stokens,",");for(uint j=0;j<stokens.size();j++) vcorresponding.push_back(stokens.at(j));}
        else if(keyword=="loop") {vloop.push_back(content);}  // CHECK THIS OUT IN THE FITURE
        else if(keyword=="node_CPU_Cores") {node_CPU_Cores=aurostd::string2utype<int>(content);}
        else if(keyword=="node_CPU_MHz") {node_CPU_MHz=aurostd::string2utype<double>(content);}
        else if(keyword=="node_CPU_Model") {node_CPU_Model=content;}
        else if(keyword=="node_RAM_GB") {node_RAM_GB=aurostd::string2utype<double>(content);}
        else if(keyword=="Bravais_lattice_orig") {Bravais_lattice_orig=content;}
        else if(keyword=="Bravais_lattice_relax") {Bravais_lattice_relax=content;}
        else if(keyword=="code") {code=content;}
        else if(keyword=="composition") {composition=content;for(uint j=0;j<stokens.size();j++) vcomposition.push_back(aurostd::string2utype<double>(stokens.at(j)));}
        else if(keyword=="compound") {compound=content;}
        else if(keyword=="density") {density=aurostd::string2utype<double>(content);}
        else if(keyword=="density_orig") {density_orig=aurostd::string2utype<double>(content);} //DX20190124 - add original crystal info
        else if(keyword=="dft_type") {dft_type=content;aurostd::string2tokens(content,stokens,",");for(uint j=0;j<stokens.size();j++) vdft_type.push_back(stokens.at(j));}
        else if(keyword=="eentropy_cell") {eentropy_cell=aurostd::string2utype<double>(content);}
        else if(keyword=="eentropy_atom") {eentropy_atom=aurostd::string2utype<double>(content);}
        else if(keyword=="Egap") {Egap=aurostd::string2utype<double>(content);}
        else if(keyword=="Egap_fit") {Egap_fit=aurostd::string2utype<double>(content);}
        else if(keyword=="energy_cell") {energy_cell=aurostd::string2utype<double>(content);}
        else if(keyword=="energy_atom") {energy_atom=aurostd::string2utype<double>(content);energy_atom_relax1=aurostd::string2utype<double>(content);}
        else if(keyword=="energy_cutoff") {energy_cutoff=aurostd::string2utype<double>(content);}
        else if(keyword=="delta_electronic_energy_convergence") {delta_electronic_energy_convergence=aurostd::string2utype<double>(content);}
        else if(keyword=="delta_electronic_energy_threshold") {delta_electronic_energy_threshold=aurostd::string2utype<double>(content);}
        else if(keyword=="nkpoints") {nkpoints=aurostd::string2utype<uint>(content);}
        else if(keyword=="nkpoints_irreducible") {nkpoints_irreducible=aurostd::string2utype<uint>(content);}
        else if(keyword=="kppra") {kppra=aurostd::string2utype<uint>(content);}
        else if(keyword=="kpoints") {kpoints=content;}
        else if(keyword=="kpoints_relax") {vector<int> tokens;aurostd::string2tokens(content,tokens,",");kpoints_nnn_relax=aurostd::vector2xvector(tokens);}  //ME20190129
        else if(keyword=="kpoints_static") {vector<int> tokens;aurostd::string2tokens(content,tokens,",");kpoints_nnn_static=aurostd::vector2xvector(tokens);}  //ME20190129
        else if(keyword=="kpoints_bands_path"){aurostd::string2tokens(content,kpoints_pairs,",");}  //ME20190129
        else if(keyword=="kpoints_bands_nkpts"){kpoints_bands_path_grid=aurostd::string2utype<int>(content);}  //ME20190129
        else if(keyword=="enthalpy_cell") {enthalpy_cell=aurostd::string2utype<double>(content);}
        else if(keyword=="enthalpy_atom") {enthalpy_atom=aurostd::string2utype<double>(content);}
        else if(keyword=="enthalpy_formation_cell") {enthalpy_formation_cell=aurostd::string2utype<double>(content);}
        else if(keyword=="enthalpy_formation_cce_300K_cell") {enthalpy_formation_cce_300K_cell=aurostd::string2utype<double>(content);} //CO20200624
        else if(keyword=="enthalpy_formation_cce_0K_cell") {enthalpy_formation_cce_0K_cell=aurostd::string2utype<double>(content);} //CO20200624
        else if(keyword=="enthalpy_formation_atom") {enthalpy_formation_atom=aurostd::string2utype<double>(content);}
        else if(keyword=="enthalpy_formation_cce_300K_atom") {enthalpy_formation_cce_300K_atom=aurostd::string2utype<double>(content);} //CO20200624
        else if(keyword=="enthalpy_formation_cce_0K_atom") {enthalpy_formation_cce_0K_atom=aurostd::string2utype<double>(content);} //CO20200624
        else if(keyword=="entropy_forming_ability") {entropy_forming_ability=aurostd::string2utype<double>(content);} //CO20200624
        else if(keyword=="entropic_temperature") {entropic_temperature=aurostd::string2utype<double>(content);}
        else if(keyword=="files") {files=content;for(uint j=0;j<stokens.size();j++) vfiles.push_back(stokens.at(j));}
        else if(keyword=="files_LIB") {files_LIB=content;for(uint j=0;j<stokens.size();j++) vfiles_LIB.push_back(stokens.at(j));}
        else if(keyword=="files_RAW") {files_RAW=content;for(uint j=0;j<stokens.size();j++) vfiles_RAW.push_back(stokens.at(j));}
        else if(keyword=="files_WEB") {files_WEB=content;for(uint j=0;j<stokens.size();j++) vfiles_WEB.push_back(stokens.at(j));}
        else if(keyword=="forces") {forces=content;for(uint j=0;j<stokens.size();j++) vforces.push_back(aurostd::string2utype<double>(stokens.at(j)));}  // FIX
        else if(keyword=="geometry") {
          geometry=content; 
          vgeometry.push_back(0.0);vgeometry.push_back(0.0);vgeometry.push_back(0.0);
          vgeometry.push_back(0.0);vgeometry.push_back(0.0);vgeometry.push_back(0.0);
          if(stokens.size()==6) for(uint j=0;j<stokens.size();j++) vgeometry.at(j)=aurostd::string2utype<double>(stokens.at(j));
        }
        //DX20190124 - add original crystal info - START
        else if(keyword=="geometry_orig") {
          geometry_orig=content; 
          vgeometry_orig.push_back(0.0);vgeometry_orig.push_back(0.0);vgeometry_orig.push_back(0.0);
          vgeometry_orig.push_back(0.0);vgeometry_orig.push_back(0.0);vgeometry_orig.push_back(0.0);
          if(stokens.size()==6) for(uint j=0;j<stokens.size();j++) vgeometry_orig.at(j)=aurostd::string2utype<double>(stokens.at(j));
        }
        //DX20190124 - add original crystal info - END
        else if(keyword=="lattice_system_orig") {lattice_system_orig=content;}
        else if(keyword=="lattice_variation_orig") {lattice_variation_orig=content;}
        else if(keyword=="lattice_system_relax") {lattice_system_relax=content;}
        else if(keyword=="lattice_variation_relax") {lattice_variation_relax=content;}
        else if(keyword=="ldau_TLUJ") {ldau_TLUJ=content;}
        else if(keyword=="ldau_type") {vLDAU[0].push_back(aurostd::string2utype<double>(content));}  //ME20190129
        else if(keyword=="ldau_l") {for(uint j=0; j<stokens.size();j++) vLDAU[1].push_back(aurostd::string2utype<double>(stokens[j]));}  //ME20190129
        else if(keyword=="ldau_u") {for(uint j=0; j<stokens.size();j++) vLDAU[2].push_back(aurostd::string2utype<double>(stokens[j]));}  //ME20190129
        else if(keyword=="ldau_j") {for(uint j=0; j<stokens.size();j++) vLDAU[3].push_back(aurostd::string2utype<double>(stokens[j]));}  //ME20190129
        else if(keyword=="natoms") {natoms=aurostd::string2utype<int>(content);}
        else if(keyword=="natoms_orig") {natoms_orig=aurostd::string2utype<int>(content);} //DX20190124 - add original crystal info
        else if(keyword=="nbondxx") {nbondxx=content;for(uint j=0;j<stokens.size();j++) vnbondxx.push_back(aurostd::string2utype<double>(stokens.at(j)));}
        else if(keyword=="nspecies") {nspecies=aurostd::string2utype<int>(content);}
        else if(keyword=="Pearson_symbol_orig") {Pearson_symbol_orig=content;}
        else if(keyword=="Pearson_symbol_relax") {Pearson_symbol_relax=content;}
        else if(keyword=="positions_cartesian") {positions_cartesian=content;for(uint j=0;j<stokens.size();j++) vpositions_cartesian.push_back(aurostd::string2utype<double>(stokens.at(j)));}  // FIX
        else if(keyword=="positions_fractional") {positions_fractional=content;for(uint j=0;j<stokens.size();j++) vpositions_fractional.push_back(aurostd::string2utype<double>(stokens.at(j)));}  // FIX
        else if(keyword=="pressure") {pressure=aurostd::string2utype<double>(content);}
        else if(keyword=="stress_tensor") {
          stress_tensor=content; 
          vstress_tensor.push_back(0.0);vstress_tensor.push_back(0.0);vstress_tensor.push_back(0.0);
          vstress_tensor.push_back(0.0);vstress_tensor.push_back(0.0);vstress_tensor.push_back(0.0);
          vstress_tensor.push_back(0.0);vstress_tensor.push_back(0.0);vstress_tensor.push_back(0.0);
          if(stokens.size()==6) for(uint j=0;j<stokens.size();j++) vstress_tensor.at(j)=aurostd::string2utype<double>(stokens.at(j));
        }
        else if(keyword=="pressure_residual") {pressure_residual=aurostd::string2utype<double>(content);}
        else if(keyword=="Pulay_stress") {Pulay_stress=aurostd::string2utype<double>(content);}
        else if(keyword=="prototype") {prototype=content;}  // apennsy
        else if(keyword=="PV_cell") {PV_cell=aurostd::string2utype<double>(content);}
        else if(keyword=="PV_atom") {PV_atom=aurostd::string2utype<double>(content);}
        else if(keyword=="scintillation_attenuation_length") {scintillation_attenuation_length=aurostd::string2utype<double>(content);}
        else if(keyword=="sg") {sg=content;for(uint j=0;j<stokens.size();j++) vsg.push_back(stokens.at(j));} //CO20180101
        else if(keyword=="sg2") {sg2=content;for(uint j=0;j<stokens.size();j++) vsg2.push_back(stokens.at(j));} //CO20180101
        else if(keyword=="spacegroup_orig") {spacegroup_orig=content;}
        else if(keyword=="spacegroup_relax") {spacegroup_relax=content;}
        else if(keyword=="species") {species=content;for(uint j=0;j<stokens.size();j++) vspecies.push_back(stokens.at(j));}
        else if(keyword=="species_pp") {species_pp=content;for(uint j=0;j<stokens.size();j++) vspecies_pp.push_back(stokens.at(j));}
        else if(keyword=="species_pp_version") {species_pp_version=content;for(uint j=0;j<stokens.size();j++) vspecies_pp_version.push_back(stokens.at(j));}
        else if(keyword=="species_pp_ZVAL") {species_pp_ZVAL=content;for(uint j=0;j<stokens.size();j++) vspecies_pp_ZVAL.push_back(aurostd::string2utype<double>(stokens.at(j)));}
        else if(keyword=="species_pp_AUID") {species_pp_AUID=content;for(uint j=0;j<stokens.size();j++) vspecies_pp_AUID.push_back(stokens.at(j));}
        else if(keyword=="metagga" || keyword=="METAGGA") {METAGGA=content;}
        else if(keyword=="spin_cell") {spin_cell=aurostd::string2utype<double>(content);}
        else if(keyword=="spin_atom") {spin_atom=aurostd::string2utype<double>(content);}
        else if(keyword=="spinD") {spinD=content;for(uint j=0;j<stokens.size();j++) vspinD.push_back(aurostd::string2utype<double>(stokens.at(j)));}
        else if(keyword=="spinD_magmom_orig") {spinD_magmom_orig=content;for(uint j=0;j<stokens.size();j++) vspinD_magmom_orig.push_back(aurostd::string2utype<double>(stokens.at(j)));}
        else if(keyword=="spinF") {spinF=aurostd::string2utype<double>(content);}
        else if(keyword=="sponsor") {sponsor=content;aurostd::string2tokens(content,stokens,",");for(uint j=0;j<stokens.size();j++) vsponsor.push_back(stokens.at(j));}
        else if(keyword=="stoichiometry") {stoichiometry=content;for(uint j=0;j<stokens.size();j++) vstoichiometry.push_back(aurostd::string2utype<double>(stokens.at(j)));}
        else if(keyword=="Egap_type") {Egap_type=content;}
        else if(keyword=="valence_cell_std") {valence_cell_std=aurostd::string2utype<double>(content);}
        else if(keyword=="valence_cell_iupac") {valence_cell_iupac=aurostd::string2utype<double>(content);}
        else if(keyword=="volume_cell") {volume_cell=aurostd::string2utype<double>(content);}
        else if(keyword=="volume_atom") {volume_atom=aurostd::string2utype<double>(content);}
        else if(keyword=="volume_cell_orig") {volume_cell_orig=aurostd::string2utype<double>(content);} //DX20190124 - add original crystal info
        else if(keyword=="volume_atom_orig") {volume_atom_orig=aurostd::string2utype<double>(content);} //DX20190124 - add original crystal info
        // legacy
        else if(keyword=="server") {vserver.push_back(content);}
        else if(keyword=="stoich") {aurostd::string2tokens(ventry.at(i),tokens,"=");stoich=tokens.at(1);aurostd::string2tokens(stoich,stokens);for(uint j=0;j<stokens.size();j++) vstoich.push_back(aurostd::string2utype<double>(stokens.at(j)));}
        //DX20190124 - added original symmetry info - START
        // SYMMETRY
        else if(keyword=="crystal_family_orig") {crystal_family_orig=content;}
        else if(keyword=="crystal_system_orig") {crystal_system_orig=content;}
        else if(keyword=="crystal_class_orig") {crystal_class_orig=content;}
        else if(keyword=="point_group_Hermann_Mauguin_orig") {point_group_Hermann_Mauguin_orig=content;}
        else if(keyword=="point_group_Schoenflies_orig") {point_group_Schoenflies_orig=content;}
        else if(keyword=="point_group_orbifold_orig") {point_group_orbifold_orig=content;}
        else if(keyword=="point_group_type_orig") {point_group_type_orig=content;}
        else if(keyword=="point_group_order_orig") {point_group_order=aurostd::string2utype<uint>(content);}
        else if(keyword=="point_group_structure_orig") {point_group_structure_orig=content;}
        else if(keyword=="Bravais_lattice_lattice_type_orig") {Bravais_lattice_lattice_type_orig=content;}
        else if(keyword=="Bravais_lattice_lattice_variation_type_orig") {Bravais_lattice_lattice_variation_type_orig=content;}
        else if(keyword=="Bravais_lattice_lattice_system_orig") {Bravais_lattice_lattice_system_orig=content;}
        else if(keyword=="Bravais_superlattice_lattice_type_orig") {Bravais_superlattice_lattice_type_orig=content;}
        else if(keyword=="Bravais_superlattice_lattice_variation_type_orig") {Bravais_superlattice_lattice_variation_type_orig=content;}
        else if(keyword=="Bravais_superlattice_lattice_system_orig") {Bravais_superlattice_lattice_system_orig=content;}
        else if(keyword=="Pearson_symbol_superlattice_orig") {Pearson_symbol_superlattice_orig=content;}
        else if(keyword=="reciprocal_geometry_orig") {
          reciprocal_geometry_orig=content; 
          vreciprocal_geometry_orig.push_back(0.0);vreciprocal_geometry_orig.push_back(0.0);vreciprocal_geometry_orig.push_back(0.0);
          vreciprocal_geometry_orig.push_back(0.0);vreciprocal_geometry_orig.push_back(0.0);vreciprocal_geometry_orig.push_back(0.0);
          if(stokens.size()==6) for(uint j=0;j<stokens.size();j++) vreciprocal_geometry_orig.at(j)=aurostd::string2utype<double>(stokens.at(j));
        }
        else if(keyword=="reciprocal_volume_cell_orig") {reciprocal_volume_cell_orig=aurostd::string2utype<double>(content);}
        else if(keyword=="reciprocal_lattice_type_orig") {reciprocal_lattice_type_orig=content;}
        else if(keyword=="reciprocal_lattice_variation_type_orig") {reciprocal_lattice_variation_type_orig=content;}
        else if(keyword=="Wyckoff_letters_orig") {Wyckoff_letters_orig=content;}
        else if(keyword=="Wyckoff_multiplicities_orig") {Wyckoff_multiplicities_orig=content;}
        else if(keyword=="Wyckoff_site_symmetries_orig") {Wyckoff_site_symmetries_orig=content;}
        //DX20190124 - added original symmetry info - END
        //DX20180823 - added more symmetry info - START
        // SYMMETRY
        else if(keyword=="crystal_family") {crystal_family=content;}
        else if(keyword=="crystal_system") {crystal_system=content;}
        else if(keyword=="crystal_class") {crystal_class=content;}
        else if(keyword=="point_group_Hermann_Mauguin") {point_group_Hermann_Mauguin=content;}
        else if(keyword=="point_group_Schoenflies") {point_group_Schoenflies=content;}
        else if(keyword=="point_group_orbifold") {point_group_orbifold=content;}
        else if(keyword=="point_group_type") {point_group_type=content;}
        else if(keyword=="point_group_order") {point_group_order=aurostd::string2utype<uint>(content);}
        else if(keyword=="point_group_structure") {point_group_structure=content;}
        else if(keyword=="Bravais_lattice_lattice_type") {Bravais_lattice_lattice_type=content;}
        else if(keyword=="Bravais_lattice_lattice_variation_type") {Bravais_lattice_lattice_variation_type=content;}
        else if(keyword=="Bravais_lattice_lattice_system") {Bravais_lattice_lattice_system=content;}
        else if(keyword=="Bravais_superlattice_lattice_type") {Bravais_superlattice_lattice_type=content;}
        else if(keyword=="Bravais_superlattice_lattice_variation_type") {Bravais_superlattice_lattice_variation_type=content;}
        else if(keyword=="Bravais_superlattice_lattice_system") {Bravais_superlattice_lattice_system=content;}
        else if(keyword=="Pearson_symbol_superlattice") {Pearson_symbol_superlattice=content;}
        else if(keyword=="reciprocal_geometry") {
          reciprocal_geometry=content; 
          vreciprocal_geometry.push_back(0.0);vreciprocal_geometry.push_back(0.0);vreciprocal_geometry.push_back(0.0);
          vreciprocal_geometry.push_back(0.0);vreciprocal_geometry.push_back(0.0);vreciprocal_geometry.push_back(0.0);
          if(stokens.size()==6) for(uint j=0;j<stokens.size();j++) vreciprocal_geometry.at(j)=aurostd::string2utype<double>(stokens.at(j));
        }
        else if(keyword=="reciprocal_volume_cell") {reciprocal_volume_cell=aurostd::string2utype<double>(content);}
        else if(keyword=="reciprocal_lattice_type") {reciprocal_lattice_type=content;}
        else if(keyword=="reciprocal_lattice_variation_type") {reciprocal_lattice_variation_type=content;}
        else if(keyword=="Wyckoff_letters") {Wyckoff_letters=content;}
        else if(keyword=="Wyckoff_multiplicities") {Wyckoff_multiplicities=content;}
        else if(keyword=="Wyckoff_site_symmetries") {Wyckoff_site_symmetries=content;}
        //DX20180823 - added more symmetry info - END
        //DX20190209 - added anrl info - START
        else if(keyword=="anrl_label_orig") {anrl_label_orig=content;}
        else if(keyword=="anrl_parameter_list_orig") {anrl_parameter_list_orig=content;}
        else if(keyword=="anrl_parameter_values_orig") {anrl_parameter_values_orig=content;}
        else if(keyword=="anrl_label_relax") {anrl_label_relax=content;}
        else if(keyword=="anrl_parameter_list_relax") {anrl_parameter_list_relax=content;}
        else if(keyword=="anrl_parameter_values_relax") {anrl_parameter_values_relax=content;}
        //DX20190209 - added anrl info - END
        else if(keyword=="pocc_parameters") {pocc_parameters=content;}  //CO20200731
        // AGL/AEL
        else if(keyword=="agl_thermal_conductivity_300K") {agl_thermal_conductivity_300K=aurostd::string2utype<double>(content);}
        else if(keyword=="agl_debye") {agl_debye=aurostd::string2utype<double>(content);}
        else if(keyword=="agl_acoustic_debye") {agl_acoustic_debye=aurostd::string2utype<double>(content);}
        else if(keyword=="agl_gruneisen") {agl_gruneisen=aurostd::string2utype<double>(content);}
        else if(keyword=="agl_heat_capacity_Cv_300K") {agl_heat_capacity_Cv_300K=aurostd::string2utype<double>(content);}
        else if(keyword=="agl_heat_capacity_Cp_300K") {agl_heat_capacity_Cp_300K=aurostd::string2utype<double>(content);}
        else if(keyword=="agl_thermal_expansion_300K") {agl_thermal_expansion_300K=aurostd::string2utype<double>(content);}
        else if(keyword=="agl_bulk_modulus_static_300K") {agl_bulk_modulus_static_300K=aurostd::string2utype<double>(content);}
        else if(keyword=="agl_bulk_modulus_isothermal_300K") {agl_bulk_modulus_isothermal_300K=aurostd::string2utype<double>(content);}
        else if(keyword=="agl_poisson_ratio_source") {agl_poisson_ratio_source=content;} //CT20181212
        else if(keyword=="agl_vibrational_free_energy_300K_cell") {agl_vibrational_free_energy_300K_cell=aurostd::string2utype<double>(content);} //CT20181212
        else if(keyword=="agl_vibrational_free_energy_300K_atom") {agl_vibrational_free_energy_300K_atom=aurostd::string2utype<double>(content);} //CT20181212
        else if(keyword=="agl_vibrational_entropy_300K_cell") {agl_vibrational_entropy_300K_cell=aurostd::string2utype<double>(content);} //CT20181212
        else if(keyword=="agl_vibrational_entropy_300K_atom") {agl_vibrational_entropy_300K_atom=aurostd::string2utype<double>(content);} //CT20181212
        else if(keyword=="ael_poisson_ratio") {ael_poisson_ratio=aurostd::string2utype<double>(content);}
        else if(keyword=="ael_bulk_modulus_voigt") {ael_bulk_modulus_voigt=aurostd::string2utype<double>(content);}
        else if(keyword=="ael_bulk_modulus_reuss") {ael_bulk_modulus_reuss=aurostd::string2utype<double>(content);}
        else if(keyword=="ael_shear_modulus_voigt") {ael_shear_modulus_voigt=aurostd::string2utype<double>(content);}
        else if(keyword=="ael_shear_modulus_reuss") {ael_shear_modulus_reuss=aurostd::string2utype<double>(content);}
        else if(keyword=="ael_bulk_modulus_vrh") {ael_bulk_modulus_vrh=aurostd::string2utype<double>(content);}
        else if(keyword=="ael_shear_modulus_vrh") {ael_shear_modulus_vrh=aurostd::string2utype<double>(content);}
        else if(keyword=="ael_elastic_anisotropy") {ael_elastic_anisotropy=aurostd::string2utype<double>(content);} //CO20181129
        else if(keyword=="ael_youngs_modulus_vrh") {ael_youngs_modulus_vrh=aurostd::string2utype<double>(content);} //CT20181212
        else if(keyword=="ael_speed_sound_transverse") {ael_speed_sound_transverse=aurostd::string2utype<double>(content);} //CT20181212
        else if(keyword=="ael_speed_sound_longitudinal") {ael_speed_sound_longitudinal=aurostd::string2utype<double>(content);} //CT20181212
        else if(keyword=="ael_speed_sound_average") {ael_speed_sound_average=aurostd::string2utype<double>(content);} //CT20181212
        else if(keyword=="ael_pughs_modulus_ratio") {ael_pughs_modulus_ratio=aurostd::string2utype<double>(content);} //CT20181212
        else if(keyword=="ael_debye_temperature") {ael_debye_temperature=aurostd::string2utype<double>(content);} //CT20181212
        else if(keyword=="ael_applied_pressure") {ael_applied_pressure=aurostd::string2utype<double>(content);} //CT20181212
        else if(keyword=="ael_average_external_pressure") {ael_average_external_pressure=aurostd::string2utype<double>(content);} //CT20181212
        //ME20191105 BEGIN
        else if(keyword=="ael_stiffness_tensor") {
          xmatrix<double> tensor(6,6);
          vector<string> rows;
          vector<double> r;
          aurostd::string2tokens(content, rows, ";");
          if (rows.size() != 6) {
            stringstream message;
            message << "Could not read ael_stiffness_tensor: wrong number of rows"
              << " (found " << rows.size() << ", need 6).";
            throw aurostd::xerror(_AFLOW_FILE_NAME_,function, message, _FILE_CORRUPT_);
          } else {
            for (int i = 0; i < 6; i++) {
              aurostd::string2tokens(rows[i], r, ",");
              if (r.size() != 6) {
                stringstream message;
                message << "Could not read ael_stiffness_tensor: wrong number of columns"
                  << " in row " << (i + 1)
                  << " (found " << rows.size() << ", need 6).";
                throw aurostd::xerror(_AFLOW_FILE_NAME_,function, message, _FILE_CORRUPT_);
              } else {
                for (int j = 0; j < 6; j++) {
                  tensor[i + 1][j + 1] = r[j];
                }
              }
            }
          }
          ael_stiffness_tensor = tensor;
        } else if (keyword == "ael_compliance_tensor") {
          xmatrix<double> tensor(6,6);
          vector<string> rows;
          vector<double> r;
          aurostd::string2tokens(content, rows, ";");
          if (rows.size() != 6) {
            stringstream message;
            message << "Could not read ael_compliance_tensor: wrong number of rows"
              << " (found " << rows.size() << ", need 6).";
            throw aurostd::xerror(_AFLOW_FILE_NAME_,function, message, _FILE_CORRUPT_);
          } else {
            for (int i = 0; i < 6; i++) {
              aurostd::string2tokens(rows[i], r, ",");
              if (r.size() != 6) {
                stringstream message;
                message << "Could not read ael_compliance_tensor: wrong number of columns"
                  << " in row " << (i + 1)
                  << " (found " << rows.size() << ", need 6).";
                throw aurostd::xerror(_AFLOW_FILE_NAME_,function, message, _FILE_CORRUPT_);
              } else {
                for (int j = 0; j < 6; j++) {
                  tensor[i + 1][j + 1] = r[j];
                }
              }
            }
          }
          ael_compliance_tensor = tensor;
        }
        //ME20191105 END
        // BADER
        else if(keyword=="bader_net_charges") {bader_net_charges=content;aurostd::string2tokens<double>(content,vbader_net_charges,",");}
        else if(keyword=="bader_atomic_volumes") {bader_atomic_volumes=content;aurostd::string2tokens<double>(content,vbader_atomic_volumes,",");}
      }
    }
    //ME20190129 - FIX vLDAU
    if (vLDAU[0].size()) vLDAU[0].assign(vLDAU[1].size(), vLDAU[0][0]);
    // FIX LOOP
    loop="";
    vloop.push_back("aflowlib");
    //    for(uint j=0;j<vloop.size();j++) loop+=vloop.at(j)+(j<vloop.size()-1?", ":"");
    for(uint j=0;j<vloop.size();j++) loop+=vloop.at(j)+(j<vloop.size()-1?",":""); // no space
    // FIX SERVER
    server="";
    for(uint j=0;j<vserver.size();j++) {
      server+=vserver.at(j)+(j<vserver.size()-1?", ":"");
      vserverdir.push_back(*(new vector<string>(0))); // space
    }
    // FIX ICSD
    if(aurostd::substring2bool(prototype,"_ICSD_")) {
      aurostd::string2tokens(prototype,tokens,"_");
      icsd=tokens.at(tokens.size()-1);
    }
    // FIX APENNSY
    structure_name=prototype;
    structure_description=prototype;
    distance_gnd=999999; // gotta calculate it
    distance_tie=999999; // gotta calculate it
    pureA=FALSE;pureB=FALSE;
    fcc=FALSE; bcc=FALSE;hcp=FALSE;
    stoich_a=999999;stoich_b=999999;
    bond_aa=999999;bond_ab=999999;bond_bb=999999;
    vNsgroup.clear();vsgroup.clear();vstr.clear();  // apennsy
    // DONE
    if(0) {							
      bool html=TRUE;
      oss << "Keywords" << endl;
      oss << "auid=" << auid << (html?"<br>":"") << endl;
      oss << "aurl=" << aurl << (html?"<br>":"") << endl;
      //oss << "title=" << title << (html?"<br>":"") << endl;  //ME20190129  // OBSOLETE ME20200829 - not used anymore
      oss << "keywords=" << keywords << (html?"<br>":"") << "  vkeywords= ";for(uint j=0;j<vkeywords.size();j++) oss << vkeywords.at(j) << " "; oss << (html?"<br>":"") << endl;
      oss << "Optional controls keywords (alphabetic order)" << endl;
      oss << "aflowlib_date=" << aflowlib_date << (html?"<br>":"") << endl; 
      oss << "aflowlib_version=" << aflowlib_version << (html?"<br>":"") << endl; 
      oss << "aflowlib_entries=" << aflowlib_entries << (html?"<br>":"") << endl; 
      oss << "aflowlib_entries_number=" << aflowlib_entries_number << (html?"<br>":"") << endl; 
      oss << "aflow_version=" << aflow_version << (html?"<br>":"") << endl; 
      oss << "catalog=" << catalog << (html?"<br>":"") << endl; 
      oss << "data_api=" << data_api << (html?"<br>":"") << endl; 
      oss << "data_source=" << data_source << (html?"<br>":"") << endl; 
      oss << "data_language=" << data_language << (html?"<br>":"") << endl; 
      oss << "error_status=" << error_status << (html?"<br>":"") << endl; 
      oss << "author=" << author << (html?"<br>":"") << "  vauthor= ";for(uint j=0;j<vauthor.size();j++) oss << vauthor.at(j) << " "; oss << (html?"<br>":"") << endl;
      oss << "calculation_cores=" << calculation_cores << (html?"<br>":"") << endl; 
      oss << "calculation_memory=" << calculation_memory << (html?"<br>":"") << endl; 
      oss << "calculation_time=" << calculation_time << (html?"<br>":"") << endl; 
      oss << "corresponding=" << corresponding << (html?"<br>":"") << "  vcorresponding= ";for(uint j=0;j<vcorresponding.size();j++) oss << vcorresponding.at(j) << " "; oss << (html?"<br>":"") << endl;
      oss << "loop=" << loop << (html?"<br>":"") << "  vloop= ";for(uint j=0;j<vloop.size();j++) oss << vloop.at(j) << " "; oss << (html?"<br>":"") << endl;
      oss << "node_CPU_Cores=" << node_CPU_Cores << (html?"<br>":"") << endl; 
      oss << "node_CPU_MHz=" << node_CPU_MHz << (html?"<br>":"") << endl; 
      oss << "node_CPU_Model=" << node_CPU_Model << (html?"<br>":"") << endl; 
      oss << "node_RAM_GB=" << node_RAM_GB << (html?"<br>":"") << endl; 
      oss << "Optional materials keywords (alphabetic order)" << endl;
      oss << "Bravais_lattice_orig" << Bravais_lattice_orig << (html?"<br>":"") << endl;
      oss << "Bravais_lattice_relax" << Bravais_lattice_relax << (html?"<br>":"") << endl;
      oss << "code=" << code << (html?"<br>":"") << endl;
      oss << "composition=" << composition << "  vcomposition= ";for(uint j=0;j<vcomposition.size();j++) oss << vcomposition.at(j) << " "; oss << (html?"<br>":"") << endl;
      oss << "compound=" << compound << (html?"<br>":"") << endl;
      oss << "density=" << density << (html?"<br>":"") << endl;
      oss << "density_orig=" << density_orig << (html?"<br>":"") << endl; //DX20190124 - add original crystal info
      oss << "dft_type=" << dft_type << (html?"<br>":"") << "  vdft_type= ";for(uint j=0;j<vdft_type.size();j++) oss << vdft_type.at(j) << " "; oss << (html?"<br>":"") << endl;
      oss << "eentropy_cell=" << eentropy_cell << (html?"<br>":"") << endl; 
      oss << "eentropy_atom=" << eentropy_atom << (html?"<br>":"") << endl; 
      oss << "Egap=" << Egap << (html?"<br>":"") << endl; 
      oss << "Egap_fit=" << Egap_fit << (html?"<br>":"") << endl; 
      oss << "Egap_type=" << Egap_type << (html?"<br>":"") << endl;
      oss << "energy_cell=" << energy_cell << (html?"<br>":"") << endl; 
      oss << "energy_atom=" << energy_atom << (html?"<br>":"") << endl; 
      oss << "energy_cutoff=" << energy_cutoff << (html?"<br>":"") << endl; 
      oss << "delta_electronic_energy_convergence=" << delta_electronic_energy_convergence << (html?"<br>":"") << endl; 
      oss << "delta_electronic_energy_threshold=" << delta_electronic_energy_threshold << (html?"<br>":"") << endl; 
      oss << "nkpoints=" << nkpoints << (html?"<br>":"") << endl; 
      oss << "nkpoints_irreducible=" << nkpoints_irreducible << (html?"<br>":"") << endl; 
      oss << "kppra=" << kppra << (html?"<br>":"") << endl; 
      oss << "kpoints_relax=" << aurostd::joinWDelimiter(kpoints_nnn_relax, ",") << (html?"<br>":"") << endl;  //ME20190129
      oss << "kpoints_static=" << aurostd::joinWDelimiter(kpoints_nnn_static, ",") << (html?"<br>":"") << endl;  //ME20190129
      oss << "kpoints_bands_path=" << aurostd::joinWDelimiter(kpoints_pairs, " | ") << endl;  //ME20190129
      oss << "kpoints_bands_nkpts=" << kpoints_bands_path_grid << (html?"<br>":"") << endl;  //ME20190129
      oss << "kpoints=" << kpoints << (html?"<br>":"") << endl;      
      oss << "enthalpy_cell=" << enthalpy_cell << (html?"<br>":"") << endl; 
      oss << "enthalpy_atom=" << enthalpy_atom << (html?"<br>":"") << endl; 
      oss << "enthalpy_formation_cell=" << enthalpy_formation_cell << (html?"<br>":"") << endl; 
      oss << "enthalpy_formation_cce_300K_cell=" << enthalpy_formation_cce_300K_cell << (html?"<br>":"") << endl;   //CO20200624
      oss << "enthalpy_formation_cce_0K_cell=" << enthalpy_formation_cce_0K_cell << (html?"<br>":"") << endl;   //CO20200624
      oss << "enthalpy_formation_atom=" << enthalpy_formation_atom << (html?"<br>":"") << endl; 
      oss << "enthalpy_formation_cce_300K_atom=" << enthalpy_formation_cce_300K_atom << (html?"<br>":"") << endl;   //CO20200624
      oss << "enthalpy_formation_cce_0K_atom=" << enthalpy_formation_cce_0K_atom << (html?"<br>":"") << endl;   //CO20200624
      oss << "entropy_forming_ability=" << entropy_forming_ability << (html?"<br>":"") << endl;   //CO20200624
      oss << "entropic_temperature=" << entropic_temperature << (html?"<br>":"") << endl; 
      // oss << "files=" << files << "  vfiles= ";for(uint j=0;j<vfiles.size();j++) oss << vfiles.at(j) << " "; oss << (html?"<br>":"") << endl;
      // oss << "files_LIB=" << files_LIB << "  vfiles_LIB= ";for(uint j=0;j<vfiles_LIB.size();j++) oss << vfiles_LIB.at(j) << " "; oss << (html?"<br>":"") << endl;
      // oss << "files_RAW=" << files_RAW << "  vfiles_RAW= ";for(uint j=0;j<vfiles_RAW.size();j++) oss << vfiles_RAW.at(j) << " "; oss << (html?"<br>":"") << endl;
      // oss << "files_WEB=" << files_WEB << "  vfiles_WEB= ";for(uint j=0;j<vfiles_WEB.size();j++) oss << vfiles_WEB.at(j) << " "; oss << (html?"<br>":"") << endl;
      // oss << "forces=" << forces << "  vforces= ";for(uint j=0;j<vforces.size();j++) oss << vforces.at(j) << " "; oss << (html?"<br>":"") << endl;
      oss << "geometry=" << geometry << "  vgeometry= ";for(uint j=0;j<vgeometry.size();j++) oss << vgeometry.at(j) << " "; oss << (html?"<br>":"") << endl;
      oss << "geometry_orig=" << geometry_orig << "  vgeometry_orig= ";for(uint j=0;j<vgeometry_orig.size();j++) oss << vgeometry_orig.at(j) << " "; oss << (html?"<br>":"") << endl;
      oss << "lattice_system_orig" << lattice_system_orig << (html?"<br>":"") << endl;
      oss << "lattice_variation_orig" << lattice_variation_orig << (html?"<br>":"") << endl;
      oss << "lattice_system_relax" << lattice_system_relax << (html?"<br>":"") << endl;
      oss << "lattice_variation_relax" << lattice_variation_relax << (html?"<br>":"") << endl;
      oss << "ldau_TLUJ=" << ldau_TLUJ << (html?"<br>":"") << endl;      
      if (vLDAU[0].size()) {oss << "ldau_type=" << ((int) vLDAU[0][0]) << (html?"<br>":"") << endl;}  //ME20190129
      if (vLDAU[1].size()) {oss << "ldau_l="; oss << aurostd::joinWDelimiter(aurostd::vecDouble2vecString(vLDAU[1], 0), ",") << (html?"<br>":"") << endl;}  //ME20190129
      if (vLDAU[2].size()) {oss << "ldau_u="; oss << aurostd::joinWDelimiter(aurostd::vecDouble2vecString(vLDAU[2], 9), ",") << (html?"<br>":"") << endl;}  //ME20190129
      if (vLDAU[3].size()) {oss << "ldau_j="; oss << aurostd::joinWDelimiter(aurostd::vecDouble2vecString(vLDAU[3], 9), ",") << (html?"<br>":"") << endl;}  //ME20190129
      oss << "natoms=" << natoms << (html?"<br>":"") << endl;
      oss << "natoms_orig=" << natoms_orig << (html?"<br>":"") << endl; //DX20190124 - add original crystal info
      oss << "nbondxx=" << nbondxx << "  vnbondxx= ";for(uint j=0;j<vnbondxx.size();j++) oss << vnbondxx.at(j) << " "; oss << (html?"<br>":"") << endl;
      oss << "nspecies=" << nspecies << (html?"<br>":"") << endl;
      oss << "Pearson_symbol_orig" << Pearson_symbol_orig << (html?"<br>":"") << endl;
      oss << "Pearson_symbol_relax" << Pearson_symbol_relax << (html?"<br>":"") << endl;
      // oss << "positions_cartesian=" << positions_cartesian << "  vpositions_cartesian= ";for(uint j=0;j<vpositions_cartesian.size();j++) oss << vpositions_cartesian.at(j) << " "; oss << (html?"<br>":"") << endl;
      // oss << "positions_fractional=" << positions_fractional << "  vpositions_fractional= ";for(uint j=0;j<vpositions_fractional.size();j++) oss << vpositions_fractional.at(j) << " "; oss << (html?"<br>":"") << endl;
      oss << "pressure=" << pressure << (html?"<br>":"") << endl; 
      oss << "stress_tensor=" << stress_tensor << "  vstress_tensor= ";for(uint j=0;j<vstress_tensor.size();j++) oss << vstress_tensor.at(j) << " "; oss << (html?"<br>":"") << endl;
      oss << "pressure_residual=" << pressure_residual << (html?"<br>":"") << endl; 
      oss << "Pulay_stress=" << Pulay_stress << (html?"<br>":"") << endl; 
      oss << "prototype=" << prototype << (html?"<br>":"") << endl;
      oss << "PV_cell=" << PV_cell << (html?"<br>":"") << endl; 
      oss << "PV_atom=" << PV_atom << (html?"<br>":"") << endl; 
      oss << "scintillation_attenuation_length=" << scintillation_attenuation_length << (html?"<br>":"") << endl;
      oss << "sg=" << sg << (html?"<br>":"") << endl;
      oss << "sg2=" << sg2 << (html?"<br>":"") << endl;
      oss << "spacegroup_orig=" << spacegroup_orig << (html?"<br>":"") << endl;
      oss << "spacegroup_relax=" << spacegroup_relax << (html?"<br>":"") << endl;
      oss << "species=" << species << "  vspecies= ";for(uint j=0;j<vspecies.size();j++) oss << vspecies.at(j) << " "; oss << (html?"<br>":"") << endl;
      oss << "species_pp=" << species_pp << "  vspecies_pp= ";for(uint j=0;j<vspecies_pp.size();j++) oss << vspecies_pp.at(j) << " "; oss << (html?"<br>":"") << endl;
      oss << "species_pp_version=" << species_pp_version << "  vspecies_pp_version= ";for(uint j=0;j<vspecies_pp_version.size();j++) oss << vspecies_pp_version.at(j) << " "; oss << (html?"<br>":"") << endl;
      oss << "species_pp_ZVAL=" << species_pp_ZVAL << "  vspecies_pp_ZVAL= ";for(uint j=0;j<vspecies_pp_ZVAL.size();j++) oss << vspecies_pp_ZVAL.at(j) << " "; oss << (html?"<br>":"") << endl;
      oss << "species_pp_AUID=" << species_pp_AUID << "  vspecies_pp_AUID= ";for(uint j=0;j<vspecies_pp_AUID.size();j++) oss << vspecies_pp_AUID.at(j) << " "; oss << (html?"<br>":"") << endl;
      oss << "metagga=" << METAGGA << (html?"<br>":"") << endl;
      oss << "spin_cell=" << spin_cell << (html?"<br>":"") << endl; 
      oss << "spin_atom=" << spin_atom << (html?"<br>":"") << endl; 
      oss << "spinD=" << spinD << "  vspinD= "; for(uint j=0;j<vspinD.size();j++) oss << vspinD.at(j) << " "; oss << (html?"<br>":"") << endl;
      oss << "spinD_magmom_orig=" << spinD_magmom_orig << "  vspinD_magmom_orig= "; for(uint j=0;j<vspinD_magmom_orig.size();j++) oss << vspinD_magmom_orig.at(j) << " "; oss << (html?"<br>":"") << endl;
      oss << "spinF=" << spinF << (html?"<br>":"") << endl;
      oss << "sponsor=" << sponsor << (html?"<br>":"") << "  vsponsor= ";for(uint j=0;j<vsponsor.size();j++) oss << vsponsor.at(j) << " "; oss << (html?"<br>":"") << endl;
      oss << "stoichiometry=" << stoichiometry << "  vstoichiometry= ";for(uint j=0;j<vstoichiometry.size();j++) oss << vstoichiometry.at(j) << " "; oss << (html?"<br>":"") << endl;
      oss << "valence_cell_std=" << valence_cell_std << (html?"<br>":"") << endl; 
      oss << "valence_cell_iupac=" << valence_cell_iupac << (html?"<br>":"") << endl;      
      oss << "volume_cell=" << volume_cell << (html?"<br>":"") << endl; 
      oss << "volume_atom=" << volume_atom << (html?"<br>":"") << endl; 
      oss << "volume_cell_orig=" << volume_cell_orig << (html?"<br>":"") << endl; //DX20190124 - add original crystal info
      oss << "volume_atom_orig=" << volume_atom_orig << (html?"<br>":"") << endl; //DX20190124 - add original crystal info
      //DX20190124 - added original symmetry info - START
      // SYMMETRY
      oss << "crystal_family_orig" << crystal_family_orig << (html?"<br>":"") << endl;
      oss << "crystal_system_orig" << crystal_system_orig << (html?"<br>":"") << endl;
      oss << "crystal_class_orig" << crystal_class_orig << (html?"<br>":"") << endl;
      oss << "point_group_Hermann_Mauguin_orig" << point_group_Hermann_Mauguin_orig << (html?"<br>":"") << endl;
      oss << "point_group_Schoenflies_orig" << point_group_Schoenflies_orig << (html?"<br>":"") << endl;
      oss << "point_group_orbifold_orig" << point_group_orbifold_orig << (html?"<br>":"") << endl;
      oss << "point_group_type_orig" << point_group_type_orig << (html?"<br>":"") << endl;
      oss << "point_group_order_orig" << point_group_order_orig << (html?"<br>":"") << endl;
      oss << "point_group_structure_orig" << point_group_structure_orig << (html?"<br>":"") << endl;
      oss << "Bravais_lattice_lattice_type_orig" << Bravais_lattice_lattice_type_orig << (html?"<br>":"") << endl;
      oss << "Bravais_lattice_lattice_variation_type_orig" << Bravais_lattice_lattice_variation_type_orig << (html?"<br>":"") << endl;
      oss << "Bravais_lattice_lattice_system_orig" << Bravais_lattice_lattice_system_orig << (html?"<br>":"") << endl;
      oss << "Bravais_superlattice_lattice_type_orig" << Bravais_superlattice_lattice_type_orig << (html?"<br>":"") << endl;
      oss << "Bravais_superlattice_lattice_variation_type_orig" << Bravais_superlattice_lattice_variation_type_orig << (html?"<br>":"") << endl;
      oss << "Bravais_superlattice_lattice_system_orig" << Bravais_superlattice_lattice_system_orig << (html?"<br>":"") << endl;
      oss << "Pearson_symbol_superlattice_orig" << Pearson_symbol_superlattice_orig << (html?"<br>":"") << endl;
      oss << "reciprocal_geometry_orig=" << reciprocal_geometry_orig << "  vreciprocal_geometry_orig= ";for(uint j=0;j<vreciprocal_geometry_orig.size();j++) oss << vreciprocal_geometry_orig.at(j) << " "; oss << (html?"<br>":"") << endl;
      oss << "reciprocal_volume_cell_orig=" << reciprocal_volume_cell_orig << (html?"<br>":"") << endl; 
      oss << "reciprocal_lattice_type_orig" << reciprocal_lattice_type_orig << (html?"<br>":"") << endl;
      oss << "reciprocal_lattice_variation_type_orig" << reciprocal_lattice_variation_type_orig << (html?"<br>":"") << endl;
      oss << "Wyckoff_letters_orig" << Wyckoff_letters_orig << (html?"<br>":"") << endl;
      oss << "Wyckoff_multiplicities_orig" << Wyckoff_multiplicities_orig << (html?"<br>":"") << endl;
      oss << "Wyckoff_site_symmetries_orig" << Wyckoff_site_symmetries_orig << (html?"<br>":"") << endl;
      //DX20190124 - added original symmetry info - END
      //DX20180823 - added more symmetry info - START
      // SYMMETRY
      oss << "crystal_family" << crystal_family << (html?"<br>":"") << endl;
      oss << "crystal_system" << crystal_system << (html?"<br>":"") << endl;
      oss << "crystal_class" << crystal_class << (html?"<br>":"") << endl;
      oss << "point_group_Hermann_Mauguin" << point_group_Hermann_Mauguin << (html?"<br>":"") << endl;
      oss << "point_group_Schoenflies" << point_group_Schoenflies << (html?"<br>":"") << endl;
      oss << "point_group_orbifold" << point_group_orbifold << (html?"<br>":"") << endl;
      oss << "point_group_type" << point_group_type << (html?"<br>":"") << endl;
      oss << "point_group_order" << point_group_order << (html?"<br>":"") << endl;
      oss << "point_group_structure" << point_group_structure << (html?"<br>":"") << endl;
      oss << "Bravais_lattice_lattice_type" << Bravais_lattice_lattice_type << (html?"<br>":"") << endl;
      oss << "Bravais_lattice_lattice_variation_type" << Bravais_lattice_lattice_variation_type << (html?"<br>":"") << endl;
      oss << "Bravais_lattice_lattice_system" << Bravais_lattice_lattice_system << (html?"<br>":"") << endl;
      oss << "Bravais_superlattice_lattice_type" << Bravais_superlattice_lattice_type << (html?"<br>":"") << endl;
      oss << "Bravais_superlattice_lattice_variation_type" << Bravais_superlattice_lattice_variation_type << (html?"<br>":"") << endl;
      oss << "Bravais_superlattice_lattice_system" << Bravais_superlattice_lattice_system << (html?"<br>":"") << endl;
      oss << "Pearson_symbol_superlattice" << Pearson_symbol_superlattice << (html?"<br>":"") << endl;
      oss << "reciprocal_geometry=" << reciprocal_geometry << "  vreciprocal_geometry= ";for(uint j=0;j<vreciprocal_geometry.size();j++) oss << vreciprocal_geometry.at(j) << " "; oss << (html?"<br>":"") << endl;
      oss << "reciprocal_volume_cell=" << reciprocal_volume_cell << (html?"<br>":"") << endl; 
      oss << "reciprocal_lattice_type" << reciprocal_lattice_type << (html?"<br>":"") << endl;
      oss << "reciprocal_lattice_variation_type" << reciprocal_lattice_variation_type << (html?"<br>":"") << endl;
      oss << "Wyckoff_letters" << Wyckoff_letters << (html?"<br>":"") << endl;
      oss << "Wyckoff_multiplicities" << Wyckoff_multiplicities << (html?"<br>":"") << endl;
      oss << "Wyckoff_site_symmetries" << Wyckoff_site_symmetries << (html?"<br>":"") << endl;
      //DX20180823 - added more symmetry info - END
      //DX20190208 - added anrl info - START
      oss << "anrl_label_orig" << anrl_label_orig << (html?"<br>":"") << endl;
      oss << "anrl_parameter_list_orig" << anrl_parameter_list_orig << (html?"<br>":"") << endl;
      oss << "anrl_parameter_values_orig" << anrl_parameter_values_orig << (html?"<br>":"") << endl;
      oss << "anrl_label_relax" << anrl_label_relax << (html?"<br>":"") << endl;
      oss << "anrl_parameter_list_relax" << anrl_parameter_list_relax << (html?"<br>":"") << endl;
      oss << "anrl_parameter_values_relax" << anrl_parameter_values_relax << (html?"<br>":"") << endl;
      //DX20190208 - added anrl info - END
      oss << "pocc_parameters" << pocc_parameters << (html?"<br>":"") << endl;  //CO20200731
      // AGL/AEL
      oss << "agl_thermal_conductivity_300K" << agl_thermal_conductivity_300K << (html?"<br>":"") << endl; 
      oss << "agl_debye" << agl_debye << (html?"<br>":"") << endl; 
      oss << "agl_acoustic_debye" << agl_acoustic_debye << (html?"<br>":"") << endl; 
      oss << "agl_gruneisen" << agl_gruneisen << (html?"<br>":"") << endl; 
      oss << "agl_heat_capacity_Cv_300K" << agl_heat_capacity_Cv_300K << (html?"<br>":"") << endl; 
      oss << "agl_heat_capacity_Cp_300K" << agl_heat_capacity_Cp_300K << (html?"<br>":"") << endl; 
      oss << "agl_thermal_expansion_300K" << agl_thermal_expansion_300K << (html?"<br>":"") << endl; 
      oss << "agl_bulk_modulus_static_300K" << agl_bulk_modulus_static_300K << (html?"<br>":"") << endl; 
      oss << "agl_bulk_modulus_isothermal_300K" << agl_bulk_modulus_isothermal_300K << (html?"<br>":"") << endl; 
      oss << "agl_poisson_ratio_source" << agl_poisson_ratio_source << (html?"<br>":"") << endl; //CT20181212
      oss << "agl_vibrational_free_energy_300K_cell" << agl_vibrational_free_energy_300K_cell << (html?"<br>":"") << endl; //CT20181212
      oss << "agl_vibrational_free_energy_300K_atom" << agl_vibrational_free_energy_300K_atom << (html?"<br>":"") << endl; //CT20181212 
      oss << "agl_vibrational_entropy_300K_cell" << agl_vibrational_entropy_300K_cell << (html?"<br>":"") << endl; //CT20181212 
      oss << "agl_vibrational_entropy_300K_atom" << agl_vibrational_entropy_300K_atom << (html?"<br>":"") << endl; //CT20181212 
      oss << "ael_poisson_ratio" << ael_poisson_ratio << (html?"<br>":"") << endl; 
      oss << "ael_bulk_modulus_voigt" << ael_bulk_modulus_voigt << (html?"<br>":"") << endl; 
      oss << "ael_bulk_modulus_reuss" << ael_bulk_modulus_reuss << (html?"<br>":"") << endl; 
      oss << "ael_shear_modulus_voigt" << ael_shear_modulus_voigt << (html?"<br>":"") << endl; 
      oss << "ael_shear_modulus_reuss" << ael_shear_modulus_reuss << (html?"<br>":"") << endl; 
      oss << "ael_bulk_modulus_vrh" << ael_bulk_modulus_vrh << (html?"<br>":"") << endl; 
      oss << "ael_shear_modulus_vrh" << ael_shear_modulus_vrh << (html?"<br>":"") << endl; 
      oss << "ael_elastic_anisotropy" << ael_elastic_anisotropy << (html?"<br>":"") << endl; //CO20181129
      oss << "ael_youngs_modulus_vrh" << ael_youngs_modulus_vrh << (html?"<br>":"") << endl; //CT20181212 
      oss << "ael_speed_sound_transverse" << ael_speed_sound_transverse << (html?"<br>":"") << endl; //CT20181212 
      oss << "ael_speed_sound_longitudinal" << ael_speed_sound_longitudinal << (html?"<br>":"") << endl; //CT20181212 
      oss << "ael_speed_sound_average" << ael_speed_sound_average << (html?"<br>":"") << endl; //CT20181212
      oss << "ael_pughs_modulus_ratio" << ael_pughs_modulus_ratio << (html?"<br>":"") << endl; //CT20181212 
      oss << "ael_debye_temperature" << ael_debye_temperature << (html?"<br>":"") << endl; //CT20181212 
      oss << "ael_applied_pressure" << ael_applied_pressure << (html?"<br>":"") << endl; //CT20181212 
      oss << "ael_average_external_pressure" << ael_average_external_pressure << (html?"<br>":"") << endl; //CT20181212 
      //ME20191105 BEGIN
      oss << "ael_stiffness_tensor = "; for (int i = 1; i <= 6; i++) {for (int j = 1; j <= 6; j++) oss << ael_stiffness_tensor[i][j]; oss << (html?"<br>":"") << endl;} //ME20191105
      oss << "ael_compliance_tensor = "; for (int i = 1; i <= 6; i++) {for (int j = 1; j <= 6; j++) oss << ael_compliance_tensor[i][j]; oss << (html?"<br>":"") << endl;} //ME20191105
      //ME20191105 END
      // BADER
      oss << "bader_net_charges" << bader_net_charges << "  vbader_net_charges= ";for(uint j=0;j<vbader_net_charges.size();j++) oss << vbader_net_charges.at(j) << " "; oss << (html?"<br>":"") << endl; 
      oss << "bader_atomic_volumes" << bader_atomic_volumes << "  vbader_atomic_volumes= ";for(uint j=0;j<vbader_atomic_volumes.size();j++) oss << vbader_atomic_volumes.at(j) << " "; oss << (html?"<br>":"") << endl; 
      // legacy
      oss << "server=" << server << (html?"<br>":"") << "  vserver= ";for(uint j=0;j<vserver.size();j++) oss << vserver.at(j) << " "; oss << (html?"<br>":"") << endl;
      oss << "icsd=" << icsd << (html?"<br>":"") << endl;
      oss << "stoich=" << stoich << "  vstoich= ";for(uint j=0;j<vstoich.size();j++) oss << vstoich.at(j) << " "; oss << (html?"<br>":"") << endl;
    }
    return ventry.size();
  }

  // aflowlib2string 
  string _aflowlib_entry::aflowlib2string(string mode) {
    string soliloquy=XPID+"aflowlib::_aflowlib_entry::aflowlib2string():";
    stringstream sss("");
    //  string eendl="\n";

    // this is the normal aflowlib.out mode
    if(mode=="" || mode=="out" || mode=="OUT") {
      string eendl="";

      if(auid.size()) sss << "" << "aurl=" << aurl << eendl;
      if(auid.size()) sss << _AFLOWLIB_ENTRY_SEPARATOR_ << "auid=" << auid << eendl;
<<<<<<< HEAD
      if(!title.empty()) sss << _AFLOWLIB_ENTRY_SEPARATOR_ << "title=" << title << eendl;  //ME20190125
      if(data_api.size()) sss << _AFLOWLIB_ENTRY_SEPARATOR_ << "data_api=" << data_api << eendl;
=======
      if(data_api.size()) sss << _AFLOWLIB_ENTRY_SEPARATOR_ << "data_api=" << data_api << eendl;
      //if(!title.empty()) sss << _AFLOWLIB_ENTRY_SEPARATOR_ << "title=" << title << eendl;  //ME20190125 // OBSOLETE ME20200829 - not used anymore
>>>>>>> d45f8bdd
      if(data_source.size()) sss << _AFLOWLIB_ENTRY_SEPARATOR_ << "data_source=" << data_source << eendl;
      if(data_language.size()) sss << _AFLOWLIB_ENTRY_SEPARATOR_ << "data_language=" << data_language << eendl;
      if(error_status.size()) sss << _AFLOWLIB_ENTRY_SEPARATOR_ << "error_status=" << error_status << eendl;
      // LOOP
      if(vloop.size()) {
        aurostd::sort(vloop);
        sss << _AFLOWLIB_ENTRY_SEPARATOR_ << "loop=";
        for(uint i=0;i<vloop.size();i++) sss << vloop.at(i) << (i<vloop.size()-1?",":"");
        sss << eendl;
      }
      // MATERIALS
      if(code.size()) sss << _AFLOWLIB_ENTRY_SEPARATOR_ << "code=" << code << eendl;
      if(compound.size()) sss << _AFLOWLIB_ENTRY_SEPARATOR_ << "compound=" << compound << eendl;
      if(prototype.size()) sss << _AFLOWLIB_ENTRY_SEPARATOR_ << "prototype=" << prototype << eendl;
      if(nspecies!=AUROSTD_NAN) sss << _AFLOWLIB_ENTRY_SEPARATOR_ << "nspecies=" << nspecies << eendl;
      if(natoms!=AUROSTD_NAN)sss << _AFLOWLIB_ENTRY_SEPARATOR_ << "natoms=" << natoms << eendl;
      if(natoms_orig!=AUROSTD_NAN)sss << _AFLOWLIB_ENTRY_SEPARATOR_ << "natoms_orig=" << natoms_orig << eendl; //DX20190124 - add original crystal info
      if(composition.size()) sss << _AFLOWLIB_ENTRY_SEPARATOR_ << "composition=" << composition << eendl;
      if(density!=AUROSTD_NAN) sss << _AFLOWLIB_ENTRY_SEPARATOR_ << "density=" << density << eendl;
      if(density_orig!=AUROSTD_NAN) sss << _AFLOWLIB_ENTRY_SEPARATOR_ << "density_orig=" << density_orig << eendl; //DX20190124 - add original crystal info
      if(scintillation_attenuation_length!=AUROSTD_NAN) sss << _AFLOWLIB_ENTRY_SEPARATOR_ << "scintillation_attenuation_length=" << scintillation_attenuation_length << eendl;
      if(stoichiometry.size()) sss << _AFLOWLIB_ENTRY_SEPARATOR_ << "stoichiometry=" << stoichiometry << eendl;
      if(species.size()) sss << _AFLOWLIB_ENTRY_SEPARATOR_ << "species=" << species << eendl;
      if(species_pp.size()) sss << _AFLOWLIB_ENTRY_SEPARATOR_ << "species_pp=" << species_pp << eendl;
      if(dft_type.size()) sss << _AFLOWLIB_ENTRY_SEPARATOR_ << "dft_type=" << dft_type << eendl;
      // if(species_pp_type.size()) sss << _AFLOWLIB_ENTRY_SEPARATOR_ << "species_pp_type=" << species_pp_type << eendl;
      if(species_pp_version.size()) sss << _AFLOWLIB_ENTRY_SEPARATOR_ << "species_pp_version=" << species_pp_version << eendl;
      if(species_pp_ZVAL.size()) sss << _AFLOWLIB_ENTRY_SEPARATOR_ << "species_pp_ZVAL=" << species_pp_ZVAL << eendl;
      if(species_pp_AUID.size()) sss << _AFLOWLIB_ENTRY_SEPARATOR_ << "species_pp_AUID=" << species_pp_AUID << eendl;
      if(METAGGA.size()) sss << _AFLOWLIB_ENTRY_SEPARATOR_ << "metagga=" << METAGGA << eendl;
      //ME20190124 - add more detailed LDAU information
      if(ldau_TLUJ.size()) {
        //ME20190124 BEGIN
        sss << _AFLOWLIB_ENTRY_SEPARATOR_ << "ldau_type=" << vLDAU[0][0] << eendl;
        sss << _AFLOWLIB_ENTRY_SEPARATOR_ << "ldau_l=" << aurostd::joinWDelimiter(aurostd::vecDouble2vecString(vLDAU[1], 0), ",") << eendl;
        sss << _AFLOWLIB_ENTRY_SEPARATOR_ << "ldau_u=" << aurostd::joinWDelimiter(aurostd::vecDouble2vecString(vLDAU[2], 9), ",") << eendl;
        sss << _AFLOWLIB_ENTRY_SEPARATOR_ << "ldau_j=" << aurostd::joinWDelimiter(aurostd::vecDouble2vecString(vLDAU[3], 9), ",") << eendl;
        //ME20190124 END
        sss << _AFLOWLIB_ENTRY_SEPARATOR_ << "ldau_TLUJ=" << ldau_TLUJ << eendl;
      }
      if(valence_cell_iupac!=AUROSTD_NAN) sss << _AFLOWLIB_ENTRY_SEPARATOR_ << "valence_cell_iupac=" << valence_cell_iupac << eendl;
      if(valence_cell_std!=AUROSTD_NAN) sss << _AFLOWLIB_ENTRY_SEPARATOR_ << "valence_cell_std=" << valence_cell_std << eendl;
      if(volume_cell!=AUROSTD_NAN) sss << _AFLOWLIB_ENTRY_SEPARATOR_ << "volume_cell=" << volume_cell << eendl;
      if(volume_atom!=AUROSTD_NAN) sss << _AFLOWLIB_ENTRY_SEPARATOR_ << "volume_atom=" << volume_atom << eendl;
      if(volume_cell_orig!=AUROSTD_NAN) sss << _AFLOWLIB_ENTRY_SEPARATOR_ << "volume_cell_orig=" << volume_cell_orig << eendl; //DX20190124 - add original crystal info
      if(volume_atom_orig!=AUROSTD_NAN) sss << _AFLOWLIB_ENTRY_SEPARATOR_ << "volume_atom_orig=" << volume_atom_orig << eendl; //DX20190124 - add original crystal info
      if(pressure!=AUROSTD_NAN) sss << _AFLOWLIB_ENTRY_SEPARATOR_ << "pressure=" << pressure << eendl;
      if(stress_tensor.size()) sss << _AFLOWLIB_ENTRY_SEPARATOR_ << "stress_tensor=" << stress_tensor << eendl;
      if(pressure_residual!=AUROSTD_NAN) sss << _AFLOWLIB_ENTRY_SEPARATOR_ << "pressure_residual=" << pressure_residual << eendl;
      if(Pulay_stress!=AUROSTD_NAN) sss << _AFLOWLIB_ENTRY_SEPARATOR_ << "Pulay_stress=" << Pulay_stress << eendl;
      if(geometry.size()) sss << _AFLOWLIB_ENTRY_SEPARATOR_ << "geometry=" << geometry << eendl;
      if(geometry_orig.size()) sss << _AFLOWLIB_ENTRY_SEPARATOR_ << "geometry_orig=" << geometry_orig << eendl; //DX20190124 - add original crystal info
      if(Egap!=AUROSTD_NAN) sss << _AFLOWLIB_ENTRY_SEPARATOR_ << "Egap=" << Egap << eendl;
      if(Egap_fit!=AUROSTD_NAN) sss << _AFLOWLIB_ENTRY_SEPARATOR_ << "Egap_fit=" << Egap_fit << eendl;
      if(Egap_type.size()) sss << _AFLOWLIB_ENTRY_SEPARATOR_ << "Egap_type=" << Egap_type << eendl;
      if(energy_cell!=AUROSTD_NAN) sss << _AFLOWLIB_ENTRY_SEPARATOR_ << "energy_cell=" << energy_cell << eendl;
      if(energy_atom!=AUROSTD_NAN) sss << _AFLOWLIB_ENTRY_SEPARATOR_ << "energy_atom=" << energy_atom << eendl;
      if(energy_cutoff!=AUROSTD_NAN) sss << _AFLOWLIB_ENTRY_SEPARATOR_ << "energy_cutoff=" << energy_cutoff << eendl;
      if(delta_electronic_energy_convergence!=AUROSTD_NAN) sss << _AFLOWLIB_ENTRY_SEPARATOR_ << "delta_electronic_energy_convergence=" << delta_electronic_energy_convergence << eendl;
      if(delta_electronic_energy_threshold!=AUROSTD_NAN) sss << _AFLOWLIB_ENTRY_SEPARATOR_ << "delta_electronic_energy_threshold=" << delta_electronic_energy_threshold << eendl;
      // [NOT_PRINTED]     if(nkpoints!=0) sss << _AFLOWLIB_ENTRY_SEPARATOR_ << "nkpoints=" << nkpoints << eendl;
      // [NOT_PRINTED]     if(nkpoints_irreducible!=0) sss << _AFLOWLIB_ENTRY_SEPARATOR_ << "nkpoints_irreducible=" << nkpoints_irreducible << eendl;
      // [NOT_PRINTED]     if(kppra!=0) sss << _AFLOWLIB_ENTRY_SEPARATOR_ << "kppra=" << kppra << eendl;
      //ME20190124 BEGIN - Add the individual pieces of "kpoints" to the out file
      if ((kpoints_nnn_relax.rows == 3) && (sum(kpoints_nnn_relax) > 0)) sss << _AFLOWLIB_ENTRY_SEPARATOR_ << "kpoints_relax=" << aurostd::joinWDelimiter(kpoints_nnn_relax, ",") << eendl;
      if ((kpoints_nnn_static.rows == 3) && (sum(kpoints_nnn_static) > 0)) sss << _AFLOWLIB_ENTRY_SEPARATOR_ << "kpoints_static=" << aurostd::joinWDelimiter(kpoints_nnn_static, ",") << eendl;
      if (kpoints_pairs.size()) sss << _AFLOWLIB_ENTRY_SEPARATOR_ << "kpoints_bands_path=" << aurostd::joinWDelimiter(kpoints_pairs, ",") << eendl;
      if (kpoints_bands_path_grid > 0) sss << _AFLOWLIB_ENTRY_SEPARATOR_ << "kpoints_bands_nkpts=" << ((int) kpoints_bands_path_grid) << eendl;
      //ME20190124 END
      if(kpoints.size()) sss << _AFLOWLIB_ENTRY_SEPARATOR_ << "kpoints=" << kpoints << eendl;
      if(enthalpy_cell!=AUROSTD_NAN) sss << _AFLOWLIB_ENTRY_SEPARATOR_ << "enthalpy_cell=" << enthalpy_cell << eendl;
      if(enthalpy_atom!=AUROSTD_NAN) sss << _AFLOWLIB_ENTRY_SEPARATOR_ << "enthalpy_atom=" << enthalpy_atom << eendl;
      if(eentropy_cell!=AUROSTD_NAN) sss << _AFLOWLIB_ENTRY_SEPARATOR_ << "eentropy_cell=" << eentropy_cell << eendl;
      if(eentropy_atom!=AUROSTD_NAN) sss << _AFLOWLIB_ENTRY_SEPARATOR_ << "eentropy_atom=" << eentropy_atom << eendl;
      if(enthalpy_formation_cell!=AUROSTD_NAN) sss << _AFLOWLIB_ENTRY_SEPARATOR_ << "enthalpy_formation_cell=" << enthalpy_formation_cell << eendl;
      if(enthalpy_formation_cce_300K_cell!=AUROSTD_NAN) sss << _AFLOWLIB_ENTRY_SEPARATOR_ << "enthalpy_formation_cce_300K_cell=" << enthalpy_formation_cce_300K_cell << eendl; //CO20200624
      if(enthalpy_formation_cce_0K_cell!=AUROSTD_NAN) sss << _AFLOWLIB_ENTRY_SEPARATOR_ << "enthalpy_formation_cce_0K_cell=" << enthalpy_formation_cce_0K_cell << eendl; //CO20200624
      if(enthalpy_formation_atom!=AUROSTD_NAN) sss << _AFLOWLIB_ENTRY_SEPARATOR_ << "enthalpy_formation_atom=" << enthalpy_formation_atom << eendl;
      if(enthalpy_formation_cce_300K_atom!=AUROSTD_NAN) sss << _AFLOWLIB_ENTRY_SEPARATOR_ << "enthalpy_formation_cce_300K_atom=" << enthalpy_formation_cce_300K_atom << eendl; //CO20200624
      if(enthalpy_formation_cce_0K_atom!=AUROSTD_NAN) sss << _AFLOWLIB_ENTRY_SEPARATOR_ << "enthalpy_formation_cce_0K_atom=" << enthalpy_formation_cce_0K_atom << eendl; //CO20200624
      if(entropy_forming_ability!=AUROSTD_NAN) sss << _AFLOWLIB_ENTRY_SEPARATOR_ << "entropy_forming_ability=" << entropy_forming_ability << eendl; //CO20200624
      if(entropic_temperature!=AUROSTD_NAN) sss << _AFLOWLIB_ENTRY_SEPARATOR_ << "entropic_temperature=" << entropic_temperature << eendl;
      if(PV_cell!=AUROSTD_NAN) sss << _AFLOWLIB_ENTRY_SEPARATOR_ << "PV_cell=" << PV_cell << eendl;
      if(PV_atom!=AUROSTD_NAN) sss << _AFLOWLIB_ENTRY_SEPARATOR_ << "PV_atom=" << PV_atom << eendl;
      if(spin_cell!=AUROSTD_NAN) sss << _AFLOWLIB_ENTRY_SEPARATOR_ << "spin_cell=" << spin_cell << eendl;
      if(spin_atom!=AUROSTD_NAN) sss << _AFLOWLIB_ENTRY_SEPARATOR_ << "spin_atom=" << spin_atom << eendl;
      if(spinD.size()) sss << _AFLOWLIB_ENTRY_SEPARATOR_ << "spinD=" << spinD << eendl;
      if(spinD_magmom_orig.size()) sss << _AFLOWLIB_ENTRY_SEPARATOR_ << "spinD_magmom_orig=" << spinD_magmom_orig << eendl;
      if(spinF!=AUROSTD_NAN) sss << _AFLOWLIB_ENTRY_SEPARATOR_ << "spinF=" << spinF << eendl;
      if(stoich.size()) sss << _AFLOWLIB_ENTRY_SEPARATOR_ << "stoich=" << stoich << eendl;
      if(calculation_time!=AUROSTD_NAN) sss << _AFLOWLIB_ENTRY_SEPARATOR_ << "calculation_time=" << calculation_time << eendl;
      if(calculation_memory!=AUROSTD_NAN) sss << _AFLOWLIB_ENTRY_SEPARATOR_ << "calculation_memory=" << calculation_memory << eendl;
      if(calculation_cores!=AUROSTD_NAN) sss << _AFLOWLIB_ENTRY_SEPARATOR_ << "calculation_cores=" << calculation_cores << eendl;
      if(nbondxx.size()) sss << _AFLOWLIB_ENTRY_SEPARATOR_ << "nbondxx=" << nbondxx << eendl;
      if(sg.size()) sss << _AFLOWLIB_ENTRY_SEPARATOR_ << "sg=" << sg << eendl;
      if(sg2.size()) sss << _AFLOWLIB_ENTRY_SEPARATOR_ << "sg2=" << sg2 << eendl;
      if(spacegroup_orig.size()) sss << _AFLOWLIB_ENTRY_SEPARATOR_ << "spacegroup_orig=" << spacegroup_orig << eendl;
      if(spacegroup_relax.size()) sss << _AFLOWLIB_ENTRY_SEPARATOR_ << "spacegroup_relax=" << spacegroup_relax << eendl;
      if(forces.size()) sss << _AFLOWLIB_ENTRY_SEPARATOR_ << "forces=" << forces << eendl;
      if(positions_cartesian.size()) sss << _AFLOWLIB_ENTRY_SEPARATOR_ << "positions_cartesian=" << positions_cartesian << eendl;
      if(positions_fractional.size()) sss << _AFLOWLIB_ENTRY_SEPARATOR_ << "positions_fractional=" << positions_fractional << eendl;
      if(Bravais_lattice_orig.size()) sss << _AFLOWLIB_ENTRY_SEPARATOR_ << "Bravais_lattice_orig=" << Bravais_lattice_orig << eendl;
      if(lattice_variation_orig.size()) sss << _AFLOWLIB_ENTRY_SEPARATOR_ << "lattice_variation_orig=" << lattice_variation_orig << eendl;
      if(lattice_system_orig.size()) sss << _AFLOWLIB_ENTRY_SEPARATOR_ << "lattice_system_orig=" << lattice_system_orig << eendl;
      if(Pearson_symbol_orig.size()) sss << _AFLOWLIB_ENTRY_SEPARATOR_ << "Pearson_symbol_orig=" << Pearson_symbol_orig << eendl;
      if(Bravais_lattice_relax.size()) sss << _AFLOWLIB_ENTRY_SEPARATOR_ << "Bravais_lattice_relax=" << Bravais_lattice_relax << eendl;
      if(lattice_variation_relax.size()) sss << _AFLOWLIB_ENTRY_SEPARATOR_ << "lattice_variation_relax=" << lattice_variation_relax << eendl;
      if(lattice_system_relax.size()) sss << _AFLOWLIB_ENTRY_SEPARATOR_ << "lattice_system_relax=" << lattice_system_relax << eendl;
      if(Pearson_symbol_relax.size()) sss << _AFLOWLIB_ENTRY_SEPARATOR_ << "Pearson_symbol_relax=" << Pearson_symbol_relax << eendl;
      //DX20190124 - added original symmetry info - START
      // SYMMETRY
      if(crystal_family_orig.size()) sss << _AFLOWLIB_ENTRY_SEPARATOR_ << "crystal_family_orig=" << crystal_family_orig << eendl;
      if(crystal_system_orig.size()) sss << _AFLOWLIB_ENTRY_SEPARATOR_ << "crystal_system_orig=" << crystal_system_orig << eendl;
      if(crystal_class_orig.size()) sss << _AFLOWLIB_ENTRY_SEPARATOR_ << "crystal_class_orig=" << crystal_class_orig << eendl;
      if(point_group_Hermann_Mauguin_orig.size()) sss << _AFLOWLIB_ENTRY_SEPARATOR_ << "point_group_Hermann_Mauguin_orig=" << point_group_Hermann_Mauguin_orig << eendl;
      if(point_group_Schoenflies_orig.size()) sss << _AFLOWLIB_ENTRY_SEPARATOR_ << "point_group_Schoenflies_orig=" << point_group_Schoenflies_orig << eendl;
      if(point_group_orbifold_orig.size()) sss << _AFLOWLIB_ENTRY_SEPARATOR_ << "point_group_orbifold_orig=" << point_group_orbifold_orig << eendl;
      if(point_group_type_orig.size()) sss << _AFLOWLIB_ENTRY_SEPARATOR_ << "point_group_type_orig=" << point_group_type_orig << eendl;
      if(point_group_order_orig!=AUROSTD_NAN) sss << _AFLOWLIB_ENTRY_SEPARATOR_ << "point_group_order_orig=" << point_group_order_orig << eendl;
      if(point_group_structure_orig.size()) sss << _AFLOWLIB_ENTRY_SEPARATOR_ << "point_group_structure_orig=" << point_group_structure_orig << eendl;
      if(Bravais_lattice_lattice_type_orig.size()) sss << _AFLOWLIB_ENTRY_SEPARATOR_ << "Bravais_lattice_lattice_type_orig=" << Bravais_lattice_lattice_type_orig << eendl;
      if(Bravais_lattice_lattice_variation_type_orig.size()) sss << _AFLOWLIB_ENTRY_SEPARATOR_ << "Bravais_lattice_lattice_variation_type_orig=" << Bravais_lattice_lattice_variation_type_orig << eendl;
      if(Bravais_lattice_lattice_system_orig.size()) sss << _AFLOWLIB_ENTRY_SEPARATOR_ << "Bravais_lattice_lattice_system_orig=" << Bravais_lattice_lattice_system_orig << eendl;
      if(Bravais_superlattice_lattice_type_orig.size()) sss << _AFLOWLIB_ENTRY_SEPARATOR_ << "Bravais_superlattice_lattice_type_orig=" << Bravais_superlattice_lattice_type_orig << eendl;
      if(Bravais_superlattice_lattice_variation_type_orig.size()) sss << _AFLOWLIB_ENTRY_SEPARATOR_ << "Bravais_superlattice_lattice_variation_type_orig=" << Bravais_superlattice_lattice_variation_type_orig << eendl;
      if(Bravais_superlattice_lattice_system_orig.size()) sss << _AFLOWLIB_ENTRY_SEPARATOR_ << "Bravais_superlattice_lattice_system_orig=" << Bravais_superlattice_lattice_system_orig << eendl;
      if(Pearson_symbol_superlattice_orig.size()) sss << _AFLOWLIB_ENTRY_SEPARATOR_ << "Pearson_symbol_superlattice_orig=" << Pearson_symbol_superlattice_orig << eendl;
      if(reciprocal_geometry_orig.size()) sss << _AFLOWLIB_ENTRY_SEPARATOR_ << "reciprocal_geometry_orig=" << reciprocal_geometry_orig << eendl;
      if(reciprocal_volume_cell_orig!=AUROSTD_NAN) sss << _AFLOWLIB_ENTRY_SEPARATOR_ << "reciprocal_volume_cell_orig=" << reciprocal_volume_cell_orig << eendl;
      if(reciprocal_lattice_type_orig.size()) sss << _AFLOWLIB_ENTRY_SEPARATOR_ << "reciprocal_lattice_type_orig=" << reciprocal_lattice_type_orig << eendl;
      if(reciprocal_lattice_variation_type_orig.size()) sss << _AFLOWLIB_ENTRY_SEPARATOR_ << "reciprocal_lattice_variation_type_orig=" << reciprocal_lattice_variation_type_orig << eendl;
      if(Wyckoff_letters_orig.size()) sss << _AFLOWLIB_ENTRY_SEPARATOR_ << "Wyckoff_letters_orig=" << Wyckoff_letters_orig << eendl;
      if(Wyckoff_multiplicities_orig.size()) sss << _AFLOWLIB_ENTRY_SEPARATOR_ << "Wyckoff_multiplicities_orig=" << Wyckoff_multiplicities_orig << eendl;
      if(Wyckoff_site_symmetries_orig.size()) sss << _AFLOWLIB_ENTRY_SEPARATOR_ << "Wyckoff_site_symmetries_orig=" << Wyckoff_site_symmetries_orig << eendl;
      //DX20190124 - added original symmetry info - END
      //DX20180823 - added more symmetry info - START
      // SYMMETRY
      if(crystal_family.size()) sss << _AFLOWLIB_ENTRY_SEPARATOR_ << "crystal_family=" << crystal_family << eendl;
      if(crystal_system.size()) sss << _AFLOWLIB_ENTRY_SEPARATOR_ << "crystal_system=" << crystal_system << eendl;
      if(crystal_class.size()) sss << _AFLOWLIB_ENTRY_SEPARATOR_ << "crystal_class=" << crystal_class << eendl;
      if(point_group_Hermann_Mauguin.size()) sss << _AFLOWLIB_ENTRY_SEPARATOR_ << "point_group_Hermann_Mauguin=" << point_group_Hermann_Mauguin << eendl;
      if(point_group_Schoenflies.size()) sss << _AFLOWLIB_ENTRY_SEPARATOR_ << "point_group_Schoenflies=" << point_group_Schoenflies << eendl;
      if(point_group_orbifold.size()) sss << _AFLOWLIB_ENTRY_SEPARATOR_ << "point_group_orbifold=" << point_group_orbifold << eendl;
      if(point_group_type.size()) sss << _AFLOWLIB_ENTRY_SEPARATOR_ << "point_group_type=" << point_group_type << eendl;
      if(point_group_order!=AUROSTD_NAN) sss << _AFLOWLIB_ENTRY_SEPARATOR_ << "point_group_order=" << point_group_order << eendl;
      if(point_group_structure.size()) sss << _AFLOWLIB_ENTRY_SEPARATOR_ << "point_group_structure=" << point_group_structure << eendl;
      if(Bravais_lattice_lattice_type.size()) sss << _AFLOWLIB_ENTRY_SEPARATOR_ << "Bravais_lattice_lattice_type=" << Bravais_lattice_lattice_type << eendl;
      if(Bravais_lattice_lattice_variation_type.size()) sss << _AFLOWLIB_ENTRY_SEPARATOR_ << "Bravais_lattice_lattice_variation_type=" << Bravais_lattice_lattice_variation_type << eendl;
      if(Bravais_lattice_lattice_system.size()) sss << _AFLOWLIB_ENTRY_SEPARATOR_ << "Bravais_lattice_lattice_system=" << Bravais_lattice_lattice_system << eendl;
      if(Bravais_superlattice_lattice_type.size()) sss << _AFLOWLIB_ENTRY_SEPARATOR_ << "Bravais_superlattice_lattice_type=" << Bravais_superlattice_lattice_type << eendl;
      if(Bravais_superlattice_lattice_variation_type.size()) sss << _AFLOWLIB_ENTRY_SEPARATOR_ << "Bravais_superlattice_lattice_variation_type=" << Bravais_superlattice_lattice_variation_type << eendl;
      if(Bravais_superlattice_lattice_system.size()) sss << _AFLOWLIB_ENTRY_SEPARATOR_ << "Bravais_superlattice_lattice_system=" << Bravais_superlattice_lattice_system << eendl;
      if(Pearson_symbol_superlattice.size()) sss << _AFLOWLIB_ENTRY_SEPARATOR_ << "Pearson_symbol_superlattice=" << Pearson_symbol_superlattice << eendl;
      if(reciprocal_geometry.size()) sss << _AFLOWLIB_ENTRY_SEPARATOR_ << "reciprocal_geometry=" << reciprocal_geometry << eendl;
      if(reciprocal_volume_cell!=AUROSTD_NAN) sss << _AFLOWLIB_ENTRY_SEPARATOR_ << "reciprocal_volume_cell=" << reciprocal_volume_cell << eendl;
      if(reciprocal_lattice_type.size()) sss << _AFLOWLIB_ENTRY_SEPARATOR_ << "reciprocal_lattice_type=" << reciprocal_lattice_type << eendl;
      if(reciprocal_lattice_variation_type.size()) sss << _AFLOWLIB_ENTRY_SEPARATOR_ << "reciprocal_lattice_variation_type=" << reciprocal_lattice_variation_type << eendl;
      if(Wyckoff_letters.size()) sss << _AFLOWLIB_ENTRY_SEPARATOR_ << "Wyckoff_letters=" << Wyckoff_letters << eendl;
      if(Wyckoff_multiplicities.size()) sss << _AFLOWLIB_ENTRY_SEPARATOR_ << "Wyckoff_multiplicities=" << Wyckoff_multiplicities << eendl;
      if(Wyckoff_site_symmetries.size()) sss << _AFLOWLIB_ENTRY_SEPARATOR_ << "Wyckoff_site_symmetries=" << Wyckoff_site_symmetries << eendl;
      //DX20180823 - added more symmetry info - END
      //DX20190208 - added anrl info - START
      if(anrl_label_orig.size()) sss << _AFLOWLIB_ENTRY_SEPARATOR_ << "anrl_label_orig=" << anrl_label_orig << eendl;
      if(anrl_parameter_list_orig.size()) sss << _AFLOWLIB_ENTRY_SEPARATOR_ << "anrl_parameter_list_orig=" << anrl_parameter_list_orig << eendl;
      if(anrl_parameter_values_orig.size()) sss << _AFLOWLIB_ENTRY_SEPARATOR_ << "anrl_parameter_values_orig=" << anrl_parameter_values_orig << eendl;
      if(anrl_label_relax.size()) sss << _AFLOWLIB_ENTRY_SEPARATOR_ << "anrl_label_relax=" << anrl_label_relax << eendl;
      if(anrl_parameter_list_relax.size()) sss << _AFLOWLIB_ENTRY_SEPARATOR_ << "anrl_parameter_list_relax=" << anrl_parameter_list_relax << eendl;
      if(anrl_parameter_values_relax.size()) sss << _AFLOWLIB_ENTRY_SEPARATOR_ << "anrl_parameter_values_relax=" << anrl_parameter_values_relax << eendl;
      //DX20190208 - added anrl info - END
      if(pocc_parameters.size()) sss << _AFLOWLIB_ENTRY_SEPARATOR_ << "pocc_parameters=" << pocc_parameters << eendl; //CO20200731
      // AGL/AEL
      if(agl_thermal_conductivity_300K!=AUROSTD_NAN) sss << _AFLOWLIB_ENTRY_SEPARATOR_ << "agl_thermal_conductivity_300K=" << agl_thermal_conductivity_300K << eendl;
      if(agl_debye!=AUROSTD_NAN) sss << _AFLOWLIB_ENTRY_SEPARATOR_ << "agl_debye=" << agl_debye << eendl;
      if(agl_acoustic_debye!=AUROSTD_NAN) sss << _AFLOWLIB_ENTRY_SEPARATOR_ << "agl_acoustic_debye=" << agl_acoustic_debye << eendl;
      if(agl_gruneisen!=AUROSTD_NAN) sss << _AFLOWLIB_ENTRY_SEPARATOR_ << "agl_gruneisen=" << agl_gruneisen << eendl;
      if(agl_heat_capacity_Cv_300K!=AUROSTD_NAN) sss << _AFLOWLIB_ENTRY_SEPARATOR_ << "agl_heat_capacity_Cv_300K=" << agl_heat_capacity_Cv_300K << eendl;
      if(agl_heat_capacity_Cp_300K!=AUROSTD_NAN) sss << _AFLOWLIB_ENTRY_SEPARATOR_ << "agl_heat_capacity_Cp_300K=" << agl_heat_capacity_Cp_300K << eendl;
      if(agl_thermal_expansion_300K!=AUROSTD_NAN) sss << _AFLOWLIB_ENTRY_SEPARATOR_ << "agl_thermal_expansion_300K=" << agl_thermal_expansion_300K << eendl;
      if(agl_bulk_modulus_static_300K!=AUROSTD_NAN) sss << _AFLOWLIB_ENTRY_SEPARATOR_ << "agl_bulk_modulus_static_300K=" << agl_bulk_modulus_static_300K << eendl;
      if(agl_bulk_modulus_isothermal_300K!=AUROSTD_NAN) sss << _AFLOWLIB_ENTRY_SEPARATOR_ << "agl_bulk_modulus_isothermal_300K=" << agl_bulk_modulus_isothermal_300K << eendl;
      if(agl_poisson_ratio_source.size()) sss << _AFLOWLIB_ENTRY_SEPARATOR_ << "agl_poisson_ratio_source=" << agl_poisson_ratio_source << eendl; //CT20181212
      if(agl_vibrational_free_energy_300K_cell!=AUROSTD_NAN) sss << _AFLOWLIB_ENTRY_SEPARATOR_ << "agl_vibrational_free_energy_300K_cell=" << agl_vibrational_free_energy_300K_cell << eendl; //CT20181212
      if(agl_vibrational_free_energy_300K_atom!=AUROSTD_NAN) sss << _AFLOWLIB_ENTRY_SEPARATOR_ << "agl_vibrational_free_energy_300K_atom=" << agl_vibrational_free_energy_300K_atom << eendl; //CT20181212
      if(agl_vibrational_entropy_300K_cell!=AUROSTD_NAN) sss << _AFLOWLIB_ENTRY_SEPARATOR_ << "agl_vibrational_entropy_300K_cell=" << agl_vibrational_entropy_300K_cell << eendl; //CT20181212
      if(agl_vibrational_entropy_300K_atom!=AUROSTD_NAN) sss << _AFLOWLIB_ENTRY_SEPARATOR_ << "agl_vibrational_entropy_300K_atom=" << agl_vibrational_entropy_300K_atom << eendl; //CT20181212
      if(ael_poisson_ratio!=AUROSTD_NAN) sss << _AFLOWLIB_ENTRY_SEPARATOR_ << "ael_poisson_ratio=" << ael_poisson_ratio << eendl;
      if(ael_bulk_modulus_voigt!=AUROSTD_NAN) sss << _AFLOWLIB_ENTRY_SEPARATOR_ << "ael_bulk_modulus_voigt=" << ael_bulk_modulus_voigt << eendl;
      if(ael_bulk_modulus_reuss!=AUROSTD_NAN) sss << _AFLOWLIB_ENTRY_SEPARATOR_ << "ael_bulk_modulus_reuss=" << ael_bulk_modulus_reuss << eendl;
      if(ael_shear_modulus_voigt!=AUROSTD_NAN) sss << _AFLOWLIB_ENTRY_SEPARATOR_ << "ael_shear_modulus_voigt=" << ael_shear_modulus_voigt << eendl;
      if(ael_shear_modulus_reuss!=AUROSTD_NAN) sss << _AFLOWLIB_ENTRY_SEPARATOR_ << "ael_shear_modulus_reuss=" << ael_shear_modulus_reuss << eendl;
      if(ael_bulk_modulus_vrh!=AUROSTD_NAN) sss << _AFLOWLIB_ENTRY_SEPARATOR_ << "ael_bulk_modulus_vrh=" << ael_bulk_modulus_vrh << eendl;
      if(ael_shear_modulus_vrh!=AUROSTD_NAN) sss << _AFLOWLIB_ENTRY_SEPARATOR_ << "ael_shear_modulus_vrh=" << ael_shear_modulus_vrh << eendl;
      if(ael_elastic_anisotropy!=AUROSTD_NAN) sss << _AFLOWLIB_ENTRY_SEPARATOR_ << "ael_elastic_anisotropy=" << ael_elastic_anisotropy << eendl; //CO20181129
      if(ael_youngs_modulus_vrh!=AUROSTD_NAN) sss << _AFLOWLIB_ENTRY_SEPARATOR_ << "ael_youngs_modulus_vrh=" << ael_youngs_modulus_vrh << eendl; //CT20181212
      if(ael_speed_sound_transverse!=AUROSTD_NAN) sss << _AFLOWLIB_ENTRY_SEPARATOR_ << "ael_speed_sound_transverse=" << ael_speed_sound_transverse << eendl; //CT20181212
      if(ael_speed_sound_longitudinal!=AUROSTD_NAN) sss << _AFLOWLIB_ENTRY_SEPARATOR_ << "ael_speed_sound_longitudinal=" << ael_speed_sound_longitudinal << eendl; //CT20181212
      if(ael_speed_sound_average!=AUROSTD_NAN) sss << _AFLOWLIB_ENTRY_SEPARATOR_ << "ael_speed_sound_average=" << ael_speed_sound_average << eendl; //CT20181212
      if(ael_pughs_modulus_ratio!=AUROSTD_NAN) sss << _AFLOWLIB_ENTRY_SEPARATOR_ << "ael_pughs_modulus_ratio=" << ael_pughs_modulus_ratio << eendl; //CT20181212
      if(ael_debye_temperature!=AUROSTD_NAN) sss << _AFLOWLIB_ENTRY_SEPARATOR_ << "ael_debye_temperature=" << ael_debye_temperature << eendl; //CT20181212
      if(ael_applied_pressure!=AUROSTD_NAN) sss << _AFLOWLIB_ENTRY_SEPARATOR_ << "ael_applied_pressure=" << ael_applied_pressure << eendl; //CT20181212
      if(ael_average_external_pressure!=AUROSTD_NAN) sss << _AFLOWLIB_ENTRY_SEPARATOR_ << "ael_average_external_pressure=" << ael_average_external_pressure << eendl; //CT20181212
      //ME20191105 BEGIN
      if ((ael_stiffness_tensor.rows == 6) && (ael_stiffness_tensor.cols == 6)) {
        sss << _AFLOWLIB_ENTRY_SEPARATOR_ << "ael_stiffness_tensor="; //CO20200624 - a lot of empty ael_*_tensor appearing in aflowlib.out
        for (int i = 1; i <= 6; i++) {
          for (int j = 1; j <= 6; j++) sss << ael_stiffness_tensor[i][j] << ((j < 6)?",":"");
          sss << ((i < 6)?";":"") << eendl;
        }
      }
      if ((ael_compliance_tensor.rows == 6) && (ael_compliance_tensor.cols == 6)) {
        sss << _AFLOWLIB_ENTRY_SEPARATOR_ << "ael_compliance_tensor=";  //CO20200624 - a lot of empty ael_*_tensor appearing in aflowlib.out
        for (int i = 1; i <= 6; i++) {
          for (int j = 1; j <= 6; j++) {
            sss << ael_compliance_tensor[i][j] << ((j < 6)?",":"");
          }
          sss << ((i < 6)?";":"") << eendl;
        }
      }
      //ME20191105 END
      // BADER
      if(bader_net_charges.size()) sss << _AFLOWLIB_ENTRY_SEPARATOR_ << "bader_net_charges=" << bader_net_charges << eendl;
      if(bader_atomic_volumes.size()) sss << _AFLOWLIB_ENTRY_SEPARATOR_ << "bader_atomic_volumes=" << bader_atomic_volumes << eendl;
      // FILES
      if(vfiles.size()) {
        aurostd::sort(vfiles);
        sss << _AFLOWLIB_ENTRY_SEPARATOR_ << "files=";
        for(uint i=0;i<vfiles.size();i++) sss << vfiles.at(i) << (i<vfiles.size()-1?",":"");
        sss << eendl;
      }
      // CPUS
      if(node_CPU_Model.size()) sss << _AFLOWLIB_ENTRY_SEPARATOR_ << "node_CPU_Model=" << node_CPU_Model << eendl;
      if(node_CPU_Cores!=AUROSTD_NAN) sss << _AFLOWLIB_ENTRY_SEPARATOR_ << "node_CPU_Cores=" << node_CPU_Cores << eendl;
      if(node_CPU_MHz!=AUROSTD_NAN) sss << _AFLOWLIB_ENTRY_SEPARATOR_ << "node_CPU_MHz=" << node_CPU_MHz << eendl;
      if(node_RAM_GB!=INF) sss << _AFLOWLIB_ENTRY_SEPARATOR_ << "node_RAM_GB=" << node_RAM_GB << eendl;
      // VERSION/DATE
      if(aflow_version.size()) sss << _AFLOWLIB_ENTRY_SEPARATOR_ << "aflow_version=" << aflow_version << eendl;
      if(catalog.size()) sss << _AFLOWLIB_ENTRY_SEPARATOR_ << "catalog=" << catalog << eendl;
      sss << _AFLOWLIB_ENTRY_SEPARATOR_ << "aflowlib_version=" << string(AFLOW_VERSION) << eendl;
      sss << _AFLOWLIB_ENTRY_SEPARATOR_ << "aflowlib_date=" << aurostd::joinWDelimiter(vaflowlib_date,",") << eendl;  //CO20200624 - adding LOCK date
      sss << endl;

    } // out

    // this is the aflowlib.json mode
    if(mode=="json" || mode=="JSON") {  //CO OPERATE HERE ALL THE STRINGS AS BEFORE
      string eendl=",";
      bool PRINT_NULL=FALSE;
      stringstream sscontent_json;
      vector<string> vcontent_json;
      vector<string> sg_tokens;
      stringstream ss_helper;
      vector<vector<string> > vvs;
      vector<string> vs;
      bool odd_xvec_count;

      //////////////////////////////////////////////////////////////////////////
      if(auid.size()) {
        sscontent_json << "\"aurl\":\"" << aurl << "\"";
      } else {
        if(PRINT_NULL) sscontent_json << "\"aurl\":null";
      }
      vcontent_json.push_back(sscontent_json.str()); aurostd::StringstreamClean(sscontent_json);
      //////////////////////////////////////////////////////////////////////////

      //////////////////////////////////////////////////////////////////////////
      if(auid.size()) {
        sscontent_json << "\"auid\":\"" << auid << "\"";
      } else {
        if(PRINT_NULL) sscontent_json << "\"auid\":null";
      }
      vcontent_json.push_back(sscontent_json.str()); aurostd::StringstreamClean(sscontent_json);
      //////////////////////////////////////////////////////////////////////////

      //ME20190125 BEGIN
      //////////////////////////////////////////////////////////////////////////
<<<<<<< HEAD
      if(!title.empty()) {
        sscontent_json << "\"title\":\"" << title << "\"";
      } else {
        if(PRINT_NULL) sscontent_json << "\"title\":null";
      }
      vcontent_json.push_back(sscontent_json.str()); aurostd::StringstreamClean(sscontent_json);
=======
      // OBSOLETE ME20200829 - not used anymore
      //if(!title.empty()) {
      //  sscontent_json << "\"title\":\"" << title << "\"" << eendl;
      //} else {
      //  if(PRINT_NULL) sscontent_json << "\"title\":null" << eendl;
      //}
      //vcontent_json.push_back(sscontent_json.str()); sscontent_json.str("");
>>>>>>> d45f8bdd
      //////////////////////////////////////////////////////////////////////////
      //ME20190125 END

      //////////////////////////////////////////////////////////////////////////
      if(data_api.size()) {
        sscontent_json << "\"data_api\":\"" << data_api << "\"";
      } else {
        if(PRINT_NULL) sscontent_json << "\"data_api\":null";
      }
      vcontent_json.push_back(sscontent_json.str()); aurostd::StringstreamClean(sscontent_json);
      //////////////////////////////////////////////////////////////////////////

      //////////////////////////////////////////////////////////////////////////
      if(data_source.size()) {
        sscontent_json << "\"data_source\":\"" << data_source << "\"";
      } else {
        if(PRINT_NULL) sscontent_json << "\"data_source\":null";
      }
      vcontent_json.push_back(sscontent_json.str()); aurostd::StringstreamClean(sscontent_json);
      //////////////////////////////////////////////////////////////////////////

      //////////////////////////////////////////////////////////////////////////
      if(data_language.size()) {
        sscontent_json << "\"data_language\":\"" << data_language << "\"";
      } else {
        if(PRINT_NULL) sscontent_json << "\"data_language\":null";
      }
      vcontent_json.push_back(sscontent_json.str()); aurostd::StringstreamClean(sscontent_json);
      //////////////////////////////////////////////////////////////////////////

      //////////////////////////////////////////////////////////////////////////
      if(error_status.size()) {
        sscontent_json << "\"error_status\":\"" << error_status << "\"";
      } else {
        if(PRINT_NULL) sscontent_json << "\"error_status\":null";
      }
      vcontent_json.push_back(sscontent_json.str()); aurostd::StringstreamClean(sscontent_json);
      //////////////////////////////////////////////////////////////////////////

      // LOOP
      //////////////////////////////////////////////////////////////////////////
      if(vloop.size()) {
        aurostd::sort(vloop);
        sscontent_json << "\"loop\":[" << aurostd::joinWDelimiter(aurostd::wrapVecEntries(vloop,"\""),",") << "]";
      } else {
        if(PRINT_NULL) sscontent_json << "\"loop\":null";
      }
      vcontent_json.push_back(sscontent_json.str()); aurostd::StringstreamClean(sscontent_json);
      //////////////////////////////////////////////////////////////////////////

      // MATERIALS
      //////////////////////////////////////////////////////////////////////////
      if(code.size()) {
        sscontent_json << "\"code\":\"" << code << "\"";
      } else {
        if(PRINT_NULL) sscontent_json << "\"code\":null";
      }
      vcontent_json.push_back(sscontent_json.str()); aurostd::StringstreamClean(sscontent_json);
      //////////////////////////////////////////////////////////////////////////

      //////////////////////////////////////////////////////////////////////////
      if(compound.size()) {
        sscontent_json << "\"compound\":\"" << compound << "\"";
      } else {
        if(PRINT_NULL) sscontent_json << "\"compound\":null";
      }
      vcontent_json.push_back(sscontent_json.str()); aurostd::StringstreamClean(sscontent_json);
      //////////////////////////////////////////////////////////////////////////

      //////////////////////////////////////////////////////////////////////////
      if(prototype.size()) {
        sscontent_json << "\"prototype\":\"" << prototype << "\"";
      } else {
        if(PRINT_NULL) sscontent_json << "\"prototype\":null";
      }
      vcontent_json.push_back(sscontent_json.str()); aurostd::StringstreamClean(sscontent_json);
      //////////////////////////////////////////////////////////////////////////

      //////////////////////////////////////////////////////////////////////////
      if(nspecies!=AUROSTD_NAN) {
        sscontent_json << "\"nspecies\":" << nspecies;
      } else {
        if(PRINT_NULL) sscontent_json << "\"nspecies\":null";
      }
      vcontent_json.push_back(sscontent_json.str()); aurostd::StringstreamClean(sscontent_json);
      //////////////////////////////////////////////////////////////////////////

      //////////////////////////////////////////////////////////////////////////
      if(natoms!=AUROSTD_NAN) {
        sscontent_json << "\"natoms\":" << natoms;
      } else {
        if(PRINT_NULL) sscontent_json << "\"natoms\":null";
      }
      vcontent_json.push_back(sscontent_json.str()); aurostd::StringstreamClean(sscontent_json);
      //////////////////////////////////////////////////////////////////////////

      //DX20190124 - add original crystal info - START
      //////////////////////////////////////////////////////////////////////////
      if(natoms_orig!=AUROSTD_NAN) {
        sscontent_json << "\"natoms_orig\":" << natoms_orig;
      } else {
        if(PRINT_NULL) sscontent_json << "\"natoms_orig\":null";
      }
      vcontent_json.push_back(sscontent_json.str()); aurostd::StringstreamClean(sscontent_json);
      //////////////////////////////////////////////////////////////////////////
      //DX20190124 - add original crystal info - END

      //////////////////////////////////////////////////////////////////////////
      if(vcomposition.size()) {
        //aflowlib_libraries does not specify precision
        sscontent_json << "\"composition\":[" << aurostd::joinWDelimiter(aurostd::vecDouble2vecString(vcomposition,9),",") << "]";
      } else {
        if(PRINT_NULL) sscontent_json << "\"composition\":null";
      }
      vcontent_json.push_back(sscontent_json.str()); aurostd::StringstreamClean(sscontent_json);
      //////////////////////////////////////////////////////////////////////////

      //////////////////////////////////////////////////////////////////////////
      if(density!=AUROSTD_NAN) {
        sscontent_json << "\"density\":" << density;
      } else {
        if(PRINT_NULL) sscontent_json << "\"density\":null";
      }
      vcontent_json.push_back(sscontent_json.str()); aurostd::StringstreamClean(sscontent_json);
      //////////////////////////////////////////////////////////////////////////

      //DX20190124 - add original crystal info - START
      //////////////////////////////////////////////////////////////////////////
      if(density_orig!=AUROSTD_NAN) {
        sscontent_json << "\"density_orig\":" << density_orig;
      } else {
        if(PRINT_NULL) sscontent_json << "\"density_orig\":null";
      }
      vcontent_json.push_back(sscontent_json.str()); aurostd::StringstreamClean(sscontent_json);
      //////////////////////////////////////////////////////////////////////////
      //DX20190124 - add original crystal info - END

      //////////////////////////////////////////////////////////////////////////
      if(scintillation_attenuation_length!=AUROSTD_NAN) {
        sscontent_json << "\"scintillation_attenuation_length\":" << scintillation_attenuation_length;
      } else {
        if(PRINT_NULL) sscontent_json << "\"scintillation_attenuation_length\":null";
      }
      vcontent_json.push_back(sscontent_json.str()); aurostd::StringstreamClean(sscontent_json);
      //////////////////////////////////////////////////////////////////////////

      //////////////////////////////////////////////////////////////////////////
      if(vstoichiometry.size()) {
        //aflowlib_libraries specifies precision of 9
        sscontent_json << "\"stoichiometry\":[" << aurostd::joinWDelimiter(aurostd::vecDouble2vecString(vstoichiometry,9),",") << "]";
      } else {
        if(PRINT_NULL) sscontent_json << "\"stoichiometry\":null";
      }
      vcontent_json.push_back(sscontent_json.str()); aurostd::StringstreamClean(sscontent_json);
      //////////////////////////////////////////////////////////////////////////

      //////////////////////////////////////////////////////////////////////////
      if(vspecies.size()) {
        sscontent_json << "\"species\":[" << aurostd::joinWDelimiter(aurostd::wrapVecEntries(vspecies,"\""),",") << "]";
      } else {
        if(PRINT_NULL) sscontent_json << "\"species\":null";
      }
      vcontent_json.push_back(sscontent_json.str()); aurostd::StringstreamClean(sscontent_json);
      //////////////////////////////////////////////////////////////////////////

      //////////////////////////////////////////////////////////////////////////
      if(vspecies_pp.size()) {
        sscontent_json << "\"species_pp\":[" << aurostd::joinWDelimiter(aurostd::wrapVecEntries(vspecies_pp,"\""),",") << "]";
      } else {
        if(PRINT_NULL) sscontent_json << "\"species_pp\":null";
      }
      vcontent_json.push_back(sscontent_json.str()); aurostd::StringstreamClean(sscontent_json);
      //////////////////////////////////////////////////////////////////////////

      //////////////////////////////////////////////////////////////////////////
      if(dft_type.size()) {
        //DX+CO START
        //sscontent_json << "\"dft_type\":\"" << dft_type << "\""; //CO, this is technically a vector (RESTAPI paper)
        sscontent_json << "\"dft_type\":[" << aurostd::joinWDelimiter(aurostd::wrapVecEntries(vdft_type,"\""),",") << "]";
        //DX+CO END
      } else {
        if(PRINT_NULL) sscontent_json << "\"dft_type\":null" << dft_type;
      }
      vcontent_json.push_back(sscontent_json.str()); aurostd::StringstreamClean(sscontent_json);
      //////////////////////////////////////////////////////////////////////////

      // if(species_pp_type.size()) sscontent_json << "species_pp_type=" << species_pp_type;

      //////////////////////////////////////////////////////////////////////////
      if(vspecies_pp_version.size()) {
        sscontent_json << "\"species_pp_version\":[" << aurostd::joinWDelimiter(aurostd::wrapVecEntries(vspecies_pp_version,"\""),",") << "]";
      } else {
        if(PRINT_NULL) sscontent_json << "\"species_pp_version\":null";
      }
      vcontent_json.push_back(sscontent_json.str()); aurostd::StringstreamClean(sscontent_json);
      //////////////////////////////////////////////////////////////////////////

      //////////////////////////////////////////////////////////////////////////
      if(vspecies_pp_ZVAL.size()) {
        //aflowlib_libraries does not specify precision
        sscontent_json << "\"species_pp_ZVAL\":[" << aurostd::joinWDelimiter(aurostd::vecDouble2vecString(vspecies_pp_ZVAL,9),",") << "]";
      } else {
        if(PRINT_NULL) sscontent_json << "\"species_pp_ZVAL\":null";
      }
      vcontent_json.push_back(sscontent_json.str()); aurostd::StringstreamClean(sscontent_json);
      //////////////////////////////////////////////////////////////////////////

      //////////////////////////////////////////////////////////////////////////
      if(vspecies_pp_AUID.size()) {
        sscontent_json << "\"species_pp_AUID\":[" << aurostd::joinWDelimiter(aurostd::wrapVecEntries(vspecies_pp_AUID,"\""),",") << "]";
      } else {
        if(PRINT_NULL) sscontent_json << "\"species_pp_AUID\":null";
      }
      vcontent_json.push_back(sscontent_json.str()); aurostd::StringstreamClean(sscontent_json);
      //////////////////////////////////////////////////////////////////////////

      //////////////////////////////////////////////////////////////////////////
      if(METAGGA.size()) {
        sscontent_json << "\"metagga\":\"" << METAGGA << "\"";
      } else {
        if(PRINT_NULL) sscontent_json << "\"metagga\":null";
      }
      vcontent_json.push_back(sscontent_json.str()); aurostd::StringstreamClean(sscontent_json);
      //////////////////////////////////////////////////////////////////////////

      //////////////////////////////////////////////////////////////////////////
      //ME20190124 - Modified to include more detailed LDAU information
      if(ldau_TLUJ.size()) {
        ss_helper.str("");
        vs.clear();
        //only string is available, so we have to parse really fast
        //would be nice if we have vldau_TLUJ already
        //ME20190124 - vLDAU is now available
        //[OBSOLETE ME20190124 - use vLDAU] vector<string> ldau_TLUJ_tokens;
        //[OBSOLETE ME20190124 - use vLDAU] aurostd::string2tokens(ldau_TLUJ,ldau_TLUJ_tokens,";");
        //[OBSOLETE ME20190124 - use vLDAU] if(ldau_TLUJ_tokens.size()==4){
        //[OBSOLETE ME20190124 - use vLDAU] conversion to double ENSURES that these are numbers
        //[OBSOLETE ME20190124 - use vLDAU] non-numbers without "" will break json
        //[OBSOLETE ME20190124 - use vLDAU] int T=aurostd::string2utype<int>(ldau_TLUJ_tokens.at(0));
        int T = (int) vLDAU[0][0]; //ME20190124
        vector<int> L(vLDAU[1].begin(), vLDAU[1].end());  //ME20190124
        vector<double> U = vLDAU[2],J = vLDAU[3];  //ME20190124
        //[OBSOLETE ME20190124 - NOT USED] vector<string> ldau_TLUJ_tokens2;
        //[OBSOLETE ME20190124 - use vLDAU] breaking up not necessary, but a nice check that we don't have hanging commas
        //[OBSOLETE ME20190124 - use vLDAU] the extra space at the end will be removed by joinWDelimiter()
        //[OBSOLETE ME20190124 - use vLDAU] aurostd::string2tokens(ldau_TLUJ_tokens.at(1),L,",");
        //[OBSOLETE ME20190124 - use vLDAU] aurostd::string2tokens(ldau_TLUJ_tokens.at(2),U,",");
        //[OBSOLETE ME20190124 - use vLDAU] aurostd::string2tokens(ldau_TLUJ_tokens.at(3),J,",");
        if(L.size()&&U.size()&&J.size()){
          //no precision needed
          vs.push_back(aurostd::utype2string(T));
          vs.push_back("["+aurostd::joinWDelimiter(L,",")+"]");
          vs.push_back("["+aurostd::joinWDelimiter(aurostd::vecDouble2vecString(U,9),",")+"]");
          vs.push_back("["+aurostd::joinWDelimiter(aurostd::vecDouble2vecString(J,9),",")+"]");
          ss_helper << aurostd::joinWDelimiter(vs,",");
          vector<string> ldau_keys;  //ME20190124
          aurostd::string2tokens("ldau_type,ldau_l,ldau_u,ldau_j", ldau_keys, ",");  //ME20190124
          for (uint i = 0; i < ldau_keys.size(); i++) {  //ME20190124
            sscontent_json << "\"" << ldau_keys[i] << "\":" << vs[i];  //ME20190124
            vcontent_json.push_back(sscontent_json.str()); aurostd::StringstreamClean(sscontent_json);  //ME20190124
          }
          vs.clear();
        }
        //} ME20190124
        vs.clear();
      }
      if(!ss_helper.str().empty()){ //CO20180216 - !empty() is better for strings than !size()
        sscontent_json << "\"ldau_TLUJ\":[" << ss_helper.str() << "]"; ss_helper.str("");
      } else {
        if(PRINT_NULL) sscontent_json << "\"ldau_TLUJ\":null";
      }
      vcontent_json.push_back(sscontent_json.str()); aurostd::StringstreamClean(sscontent_json);
      //////////////////////////////////////////////////////////////////////////

      //////////////////////////////////////////////////////////////////////////
      if(valence_cell_iupac!=AUROSTD_NAN) {
        sscontent_json << "\"valence_cell_iupac\":" << valence_cell_iupac;
      } else {
        if(PRINT_NULL) sscontent_json << "\"valence_cell_iupac\":null";
      }
      vcontent_json.push_back(sscontent_json.str()); aurostd::StringstreamClean(sscontent_json);
      //////////////////////////////////////////////////////////////////////////

      //////////////////////////////////////////////////////////////////////////
      if(valence_cell_std!=AUROSTD_NAN) {
        sscontent_json << "\"valence_cell_std\":" << valence_cell_std;
      } else {
        if(PRINT_NULL) sscontent_json << "\"valence_cell_std\":null";
      }
      vcontent_json.push_back(sscontent_json.str()); aurostd::StringstreamClean(sscontent_json);
      //////////////////////////////////////////////////////////////////////////

      //////////////////////////////////////////////////////////////////////////
      if(volume_cell!=AUROSTD_NAN) {
        sscontent_json << "\"volume_cell\":" << volume_cell;
      } else {
        if(PRINT_NULL) sscontent_json << "\"volume_cell\":null";
      }
      vcontent_json.push_back(sscontent_json.str()); aurostd::StringstreamClean(sscontent_json);
      //////////////////////////////////////////////////////////////////////////

      //////////////////////////////////////////////////////////////////////////
      if(volume_atom!=AUROSTD_NAN) {
        sscontent_json << "\"volume_atom\":" << volume_atom;
      } else {
        if(PRINT_NULL) sscontent_json << "\"volume_atom\":null";
      }
      vcontent_json.push_back(sscontent_json.str()); aurostd::StringstreamClean(sscontent_json);
      //////////////////////////////////////////////////////////////////////////

      //DX20190124 - add original crystal info - START
      //////////////////////////////////////////////////////////////////////////
      if(volume_cell_orig!=AUROSTD_NAN) {
        sscontent_json << "\"volume_cell_orig\":" << volume_cell_orig;
      } else {
        if(PRINT_NULL) sscontent_json << "\"volume_cell_orig\":null";
      }
      vcontent_json.push_back(sscontent_json.str()); aurostd::StringstreamClean(sscontent_json);
      //////////////////////////////////////////////////////////////////////////

      //////////////////////////////////////////////////////////////////////////
      if(volume_atom_orig!=AUROSTD_NAN) {
        sscontent_json << "\"volume_atom_orig\":" << volume_atom_orig;
      } else {
        if(PRINT_NULL) sscontent_json << "\"volume_atom_orig\":null";
      }
      vcontent_json.push_back(sscontent_json.str()); aurostd::StringstreamClean(sscontent_json);
      //////////////////////////////////////////////////////////////////////////
      //DX20190124 - add original crystal info - END

      //////////////////////////////////////////////////////////////////////////
      if(pressure!=AUROSTD_NAN) {
        sscontent_json << "\"pressure\":" << pressure;
      } else {
        if(PRINT_NULL) sscontent_json << "\"pressure\":null";
      }
      vcontent_json.push_back(sscontent_json.str()); aurostd::StringstreamClean(sscontent_json);
      //////////////////////////////////////////////////////////////////////////

      //////////////////////////////////////////////////////////////////////////
      if(vstress_tensor.size()) {
        //aflowlib_libraries specifies precision of 7
        sscontent_json << "\"stress_tensor\":[" << aurostd::joinWDelimiter(aurostd::vecDouble2vecString(vstress_tensor,7),",") << "]";
      } else {
        if(PRINT_NULL) sscontent_json << "\"stress_tensor\":null";
      }
      vcontent_json.push_back(sscontent_json.str()); aurostd::StringstreamClean(sscontent_json);
      //////////////////////////////////////////////////////////////////////////

      //////////////////////////////////////////////////////////////////////////
      if(pressure_residual!=AUROSTD_NAN) {
        sscontent_json << "\"pressure_residual\":" << pressure_residual;
      } else {
        if(PRINT_NULL) sscontent_json << "\"pressure_residual\":null";
      }
      vcontent_json.push_back(sscontent_json.str()); aurostd::StringstreamClean(sscontent_json);
      //////////////////////////////////////////////////////////////////////////

      //////////////////////////////////////////////////////////////////////////
      if(Pulay_stress!=AUROSTD_NAN) {
        sscontent_json << "\"Pulay_stress\":" << Pulay_stress;
      } else {
        if(PRINT_NULL) sscontent_json << "\"Pulay_stress\":null";
      }
      vcontent_json.push_back(sscontent_json.str()); aurostd::StringstreamClean(sscontent_json);
      //////////////////////////////////////////////////////////////////////////

      //////////////////////////////////////////////////////////////////////////
      if(vgeometry.size()) {
        //aflowlib_libraries specifies precision of 7
        sscontent_json << "\"geometry\":[" << aurostd::joinWDelimiter(aurostd::vecDouble2vecString(vgeometry,7),",") << "]";
      } else {
        if(PRINT_NULL) sscontent_json << "\"geometry\":null";
      }
      vcontent_json.push_back(sscontent_json.str()); aurostd::StringstreamClean(sscontent_json);
      //////////////////////////////////////////////////////////////////////////

      //DX20190124 - add original crystal info - START
      //////////////////////////////////////////////////////////////////////////
      if(vgeometry_orig.size()) {
        //aflowlib_libraries specifies precision of 7
        sscontent_json << "\"geometry_orig\":[" << aurostd::joinWDelimiter(aurostd::vecDouble2vecString(vgeometry_orig,7),",") << "]";
      } else {
        if(PRINT_NULL) sscontent_json << "\"geometry_orig\":null";
      }
      vcontent_json.push_back(sscontent_json.str()); aurostd::StringstreamClean(sscontent_json);
      //////////////////////////////////////////////////////////////////////////
      //DX20190124 - add original crystal info - END

      //////////////////////////////////////////////////////////////////////////
      if(Egap!=AUROSTD_NAN) {
        sscontent_json << "\"Egap\":" << Egap;
      } else {
        if(PRINT_NULL) sscontent_json << "\"Egap\":null";
      }
      vcontent_json.push_back(sscontent_json.str()); aurostd::StringstreamClean(sscontent_json);
      //////////////////////////////////////////////////////////////////////////

      //////////////////////////////////////////////////////////////////////////
      if(Egap_fit!=AUROSTD_NAN) {
        sscontent_json << "\"Egap_fit\":" << Egap_fit;
      } else {
        if(PRINT_NULL) sscontent_json << "\"Egap_fit\":null";
      }
      vcontent_json.push_back(sscontent_json.str()); aurostd::StringstreamClean(sscontent_json);
      //////////////////////////////////////////////////////////////////////////

      //////////////////////////////////////////////////////////////////////////
      if(Egap_type.size()) {
        sscontent_json << "\"Egap_type\":\"" << Egap_type << "\"";
      } else {
        if(PRINT_NULL) sscontent_json << "\"Egap_type\":null";
      }
      vcontent_json.push_back(sscontent_json.str()); aurostd::StringstreamClean(sscontent_json);
      //////////////////////////////////////////////////////////////////////////

      //////////////////////////////////////////////////////////////////////////
      if(energy_cell!=AUROSTD_NAN) {
        sscontent_json << "\"energy_cell\":" << energy_cell;
      } else {
        if(PRINT_NULL) sscontent_json << "\"energy_cell\":null";
      }
      vcontent_json.push_back(sscontent_json.str()); aurostd::StringstreamClean(sscontent_json);
      //////////////////////////////////////////////////////////////////////////

      //////////////////////////////////////////////////////////////////////////
      if(energy_atom!=AUROSTD_NAN) {
        sscontent_json << "\"energy_atom\":" << energy_atom;
      } else {
        if(PRINT_NULL) sscontent_json << "\"energy_atom\":null";
      }
      vcontent_json.push_back(sscontent_json.str()); aurostd::StringstreamClean(sscontent_json);
      //////////////////////////////////////////////////////////////////////////

      //////////////////////////////////////////////////////////////////////////
      if(energy_cutoff!=AUROSTD_NAN) {
        sscontent_json << "\"energy_cutoff\":" << energy_cutoff;
      } else {
        if(PRINT_NULL) sscontent_json << "\"energy_cutoff\":null";
      }
      vcontent_json.push_back(sscontent_json.str()); aurostd::StringstreamClean(sscontent_json);
      //////////////////////////////////////////////////////////////////////////

      //////////////////////////////////////////////////////////////////////////
      if(delta_electronic_energy_convergence!=AUROSTD_NAN) {
        sscontent_json << "\"delta_electronic_energy_convergence\":" << delta_electronic_energy_convergence;
      } else {
        if(PRINT_NULL) sscontent_json << "\"delta_electronic_energy_convergence\":null";
      }
      vcontent_json.push_back(sscontent_json.str()); aurostd::StringstreamClean(sscontent_json);
      //////////////////////////////////////////////////////////////////////////

      //////////////////////////////////////////////////////////////////////////
      if(delta_electronic_energy_threshold!=AUROSTD_NAN) {
        sscontent_json << "\"delta_electronic_energy_threshold\":" << delta_electronic_energy_threshold;
      } else {
        if(PRINT_NULL) sscontent_json << "\"delta_electronic_energy_threshold\":null";
      }
      vcontent_json.push_back(sscontent_json.str()); aurostd::StringstreamClean(sscontent_json);
      //////////////////////////////////////////////////////////////////////////

      // [NOT_PRINTED]     //////////////////////////////////////////////////////////////////////////
      // [NOT_PRINTED]     if(nkpoints!=0) {
      // [NOT_PRINTED]       sscontent_json << "\"nkpoints\":" << nkpoints;
      // [NOT_PRINTED]     } else {
      // [NOT_PRINTED]       if(PRINT_NULL) sscontent_json << "\"nkpoints\":null";
      // [NOT_PRINTED]     }
      // [NOT_PRINTED]     vcontent_json.push_back(sscontent_json.str()); aurostd::StringstreamClean(sscontent_json);
      // [NOT_PRINTED]     //////////////////////////////////////////////////////////////////////////

      // [NOT_PRINTED]     //////////////////////////////////////////////////////////////////////////
      // [NOT_PRINTED]     if(nkpoints_irreducible!=0) {
      // [NOT_PRINTED]       sscontent_json << "\"nkpoints_irreducible\":" << nkpoints_irreducible;
      // [NOT_PRINTED]     } else {
      // [NOT_PRINTED]       if(PRINT_NULL) sscontent_json << "\"nkpoints_irreducible\":null";
      // [NOT_PRINTED]     }
      // [NOT_PRINTED]     vcontent_json.push_back(sscontent_json.str()); aurostd::StringstreamClean(sscontent_json);
      // [NOT_PRINTED]     //////////////////////////////////////////////////////////////////////////

      // [NOT_PRINTED]     //////////////////////////////////////////////////////////////////////////
      // [NOT_PRINTED]     if(kppra!=0) {
      // [NOT_PRINTED]       sscontent_json << "\"kppra\":" << kppra;
      // [NOT_PRINTED]     } else {
      // [NOT_PRINTED]       if(PRINT_NULL) sscontent_json << "\"kppra\":null";
      // [NOT_PRINTED]     }
      // [NOT_PRINTED]     vcontent_json.push_back(sscontent_json.str()); aurostd::StringstreamClean(sscontent_json);
      // [NOT_PRINTED]     //////////////////////////////////////////////////////////////////////////

      //////////////////////////////////////////////////////////////////////////
      if(kpoints.size()) {
        //this one is a bit complicated, so we will test if the string was created, and then recreate the json array on the spot
        ss_helper.str("");
        vs.clear();
        //ME20190124 - Add the individual pieces of "kpoints" to the json file
        if ((kpoints_nnn_relax.rows==3) && (sum(kpoints_nnn_relax) > 0)) {  //ME20190128
          vs.push_back("["+aurostd::joinWDelimiter(kpoints_nnn_relax,",")+"]");
          sscontent_json << "\"kpoints_relax\":" << vs.back();  //ME20190124
        } else if (PRINT_NULL) {  //ME20190124
          sscontent_json << "\"kpoints_relax\":null";  //ME20190124
        }
        vcontent_json.push_back(sscontent_json.str()); aurostd::StringstreamClean(sscontent_json);  //ME20190124
        if ((kpoints_nnn_static.rows==3) && (sum(kpoints_nnn_static) > 0)) {  //ME20190128
          vs.push_back("["+aurostd::joinWDelimiter(kpoints_nnn_static,",")+"]");
          if (sum(kpoints_nnn_static) > 0) sscontent_json << "\"kpoints_static\":" << vs.back();  //ME20190124
        } else if (PRINT_NULL) {  //ME20190124
          sscontent_json << "\"kpoints_static\":null";  //ME20190124
        }
        vcontent_json.push_back(sscontent_json.str()); aurostd::StringstreamClean(sscontent_json);  //ME20190124
        if(kpoints_pairs.size()){
          //first for escape characters in \Gamma or \Sigma
          vector<string> kpoints_pairs_new;
          char issue_c='\\';
          stringstream issue_ss; issue_ss << issue_c;
          string fix_s="\\\\";
          for(uint i=0;i<kpoints_pairs.size();i++){
            kpoints_pairs_new.push_back(aurostd::StringSubst(kpoints_pairs.at(i),issue_ss.str(),fix_s));
          }
          vs.push_back("["+aurostd::joinWDelimiter(aurostd::wrapVecEntries(kpoints_pairs_new,"\""),",")+"]");
          sscontent_json << "\"kpoints_bands_path\":" << vs.back();  //ME20190124
        } else if (PRINT_NULL) {  //ME20190124
          sscontent_json << "\"kpoints_bands_path\":null";  //ME20190124
        }
        vcontent_json.push_back(sscontent_json.str()); aurostd::StringstreamClean(sscontent_json);  //ME20190124
        ss_helper << aurostd::joinWDelimiter(vs, ",");  //ME20190128
        if(kpoints_bands_path_grid!=0){
          //ME20190128 - This causes kpoints to only be written when the band structure
          // was calculated. This is inconsistent with the aflowlib.out file
          // [OBSOLETE ME20190128] ss_helper << aurostd::joinWDelimiter(vs,",") << "," << aurostd::utype2string(kpoints_bands_path_grid);
          ss_helper << "," << aurostd::utype2string(kpoints_bands_path_grid);
          sscontent_json << "\"kpoints_bands_nkpts\":" << ((int) kpoints_bands_path_grid);  //ME20190124
        } else if (PRINT_NULL) {  //ME20190124
          sscontent_json << "\"kpoints_bands_nkpts\":null";  //ME20190124
        }
        vcontent_json.push_back(sscontent_json.str()); aurostd::StringstreamClean(sscontent_json);  //ME20190124
      }
      if(!ss_helper.str().empty()){ //CO20180216 - !empty() is better for strings than !size()
        sscontent_json << "\"kpoints\":[" << ss_helper.str() << "]"; ss_helper.str("");
      } else {
        if(PRINT_NULL) sscontent_json << "\"kpoints\":null";
      }
      vcontent_json.push_back(sscontent_json.str()); aurostd::StringstreamClean(sscontent_json);
      //////////////////////////////////////////////////////////////////////////

      //////////////////////////////////////////////////////////////////////////
      if(enthalpy_cell!=AUROSTD_NAN) {
        sscontent_json << "\"enthalpy_cell\":" << enthalpy_cell;
      } else {
        if(PRINT_NULL) sscontent_json << "\"enthalpy_cell\":null";
      }
      vcontent_json.push_back(sscontent_json.str()); aurostd::StringstreamClean(sscontent_json);
      //////////////////////////////////////////////////////////////////////////

      //////////////////////////////////////////////////////////////////////////
      if(enthalpy_atom!=AUROSTD_NAN) {
        sscontent_json << "\"enthalpy_atom\":" << enthalpy_atom;
      } else {
        if(PRINT_NULL) sscontent_json << "\"enthalpy_atom\":null";
      }
      vcontent_json.push_back(sscontent_json.str()); aurostd::StringstreamClean(sscontent_json);
      //////////////////////////////////////////////////////////////////////////

      //////////////////////////////////////////////////////////////////////////
      if(eentropy_cell!=AUROSTD_NAN) {
        sscontent_json << "\"eentropy_cell\":" << eentropy_cell;
      } else {
        if(PRINT_NULL) sscontent_json << "\"eentropy_cell\":null";
      }
      vcontent_json.push_back(sscontent_json.str()); aurostd::StringstreamClean(sscontent_json);
      //////////////////////////////////////////////////////////////////////////

      //////////////////////////////////////////////////////////////////////////
      if(eentropy_atom!=AUROSTD_NAN) {
        sscontent_json << "\"eentropy_atom\":" << eentropy_atom;
      } else {
        if(PRINT_NULL) sscontent_json << "\"eentropy_atom\":null";
      }
      vcontent_json.push_back(sscontent_json.str()); aurostd::StringstreamClean(sscontent_json);
      //////////////////////////////////////////////////////////////////////////

      //////////////////////////////////////////////////////////////////////////
      if(enthalpy_formation_cell!=AUROSTD_NAN) {
        sscontent_json << "\"enthalpy_formation_cell\":" << enthalpy_formation_cell;
      } else {
        if(PRINT_NULL) sscontent_json << "\"enthalpy_formation_cell\":null";
      }
      vcontent_json.push_back(sscontent_json.str()); aurostd::StringstreamClean(sscontent_json);
      //////////////////////////////////////////////////////////////////////////
      
      //////////////////////////////////////////////////////////////////////////
      if(enthalpy_formation_cce_300K_cell!=AUROSTD_NAN) {  //CO20200624
        sscontent_json << "\"enthalpy_formation_cce_300K_cell\":" << enthalpy_formation_cce_300K_cell;
      } else {
        if(PRINT_NULL) sscontent_json << "\"enthalpy_formation_cce_300K_cell\":null";
      }
      vcontent_json.push_back(sscontent_json.str()); aurostd::StringstreamClean(sscontent_json);
      //////////////////////////////////////////////////////////////////////////
      
      //////////////////////////////////////////////////////////////////////////
      if(enthalpy_formation_cce_0K_cell!=AUROSTD_NAN) {  //CO20200624
        sscontent_json << "\"enthalpy_formation_cce_0K_cell\":" << enthalpy_formation_cce_0K_cell;
      } else {
        if(PRINT_NULL) sscontent_json << "\"enthalpy_formation_cce_0K_cell\":null";
      }
      vcontent_json.push_back(sscontent_json.str()); aurostd::StringstreamClean(sscontent_json);
      //////////////////////////////////////////////////////////////////////////

      //////////////////////////////////////////////////////////////////////////
      if(enthalpy_formation_atom!=AUROSTD_NAN) {
        sscontent_json << "\"enthalpy_formation_atom\":" << enthalpy_formation_atom;
      } else {
        if(PRINT_NULL) sscontent_json << "\"enthalpy_formation_atom\":null";
      }
      vcontent_json.push_back(sscontent_json.str()); aurostd::StringstreamClean(sscontent_json);
      //////////////////////////////////////////////////////////////////////////
      
      //////////////////////////////////////////////////////////////////////////
      if(enthalpy_formation_cce_300K_atom!=AUROSTD_NAN) {  //CO20200624
        sscontent_json << "\"enthalpy_formation_cce_300K_atom\":" << enthalpy_formation_cce_300K_atom;
      } else {
        if(PRINT_NULL) sscontent_json << "\"enthalpy_formation_cce_300K_atom\":null";
      }
      vcontent_json.push_back(sscontent_json.str()); aurostd::StringstreamClean(sscontent_json);
      //////////////////////////////////////////////////////////////////////////
      
      //////////////////////////////////////////////////////////////////////////
      if(enthalpy_formation_cce_0K_atom!=AUROSTD_NAN) {  //CO20200624
        sscontent_json << "\"enthalpy_formation_cce_0K_atom\":" << enthalpy_formation_cce_0K_atom;
      } else {
        if(PRINT_NULL) sscontent_json << "\"enthalpy_formation_cce_0K_atom\":null";
      }
      vcontent_json.push_back(sscontent_json.str()); aurostd::StringstreamClean(sscontent_json);
      //////////////////////////////////////////////////////////////////////////

      //////////////////////////////////////////////////////////////////////////
      if(entropy_forming_ability!=AUROSTD_NAN) {  //CO20200624
        sscontent_json << "\"entropy_forming_ability\":" << entropy_forming_ability;
      } else {
        if(PRINT_NULL) sscontent_json << "\"entropy_forming_ability\":null";
      }
      vcontent_json.push_back(sscontent_json.str()); aurostd::StringstreamClean(sscontent_json);
      //////////////////////////////////////////////////////////////////////////
      
      //////////////////////////////////////////////////////////////////////////
      if(entropic_temperature!=AUROSTD_NAN) {
        sscontent_json << "\"entropic_temperature\":" << entropic_temperature;
      } else {
        if(PRINT_NULL) sscontent_json << "\"entropic_temperature\":null";
      }
      vcontent_json.push_back(sscontent_json.str()); aurostd::StringstreamClean(sscontent_json);
      //////////////////////////////////////////////////////////////////////////

      //////////////////////////////////////////////////////////////////////////
      if(PV_cell!=AUROSTD_NAN) {
        sscontent_json << "\"PV_cell\":" << PV_cell;
      } else {
        if(PRINT_NULL) sscontent_json << "\"PV_cell\":null";
      }
      vcontent_json.push_back(sscontent_json.str()); aurostd::StringstreamClean(sscontent_json);
      //////////////////////////////////////////////////////////////////////////

      //////////////////////////////////////////////////////////////////////////
      if(PV_atom!=AUROSTD_NAN) {
        sscontent_json << "\"PV_atom\":" << PV_atom;
      } else {
        if(PRINT_NULL) sscontent_json << "\"PV_atom\":null";
      }
      vcontent_json.push_back(sscontent_json.str()); aurostd::StringstreamClean(sscontent_json);
      //////////////////////////////////////////////////////////////////////////

      //////////////////////////////////////////////////////////////////////////
      if(spin_cell!=AUROSTD_NAN) {
        sscontent_json << "\"spin_cell\":" << spin_cell;
      } else {
        if(PRINT_NULL) sscontent_json << "\"spin_cell\":null";
      }
      vcontent_json.push_back(sscontent_json.str()); aurostd::StringstreamClean(sscontent_json);
      //////////////////////////////////////////////////////////////////////////

      //////////////////////////////////////////////////////////////////////////
      if(spin_atom!=AUROSTD_NAN) {
        sscontent_json << "\"spin_atom\":" << spin_atom;
      } else {
        if(PRINT_NULL) sscontent_json << "\"spin_atom\":null";
      }
      vcontent_json.push_back(sscontent_json.str()); aurostd::StringstreamClean(sscontent_json);
      //////////////////////////////////////////////////////////////////////////

      //////////////////////////////////////////////////////////////////////////
      if(vspinD.size()) {
        //aflowlib_libraries specifies precision of 5
        sscontent_json << "\"spinD\":[" << aurostd::joinWDelimiter(aurostd::vecDouble2vecString(vspinD,5),",") << "]";
      } else {
        if(PRINT_NULL) sscontent_json << "\"spinD\":null";
      }
      vcontent_json.push_back(sscontent_json.str()); aurostd::StringstreamClean(sscontent_json);
      //////////////////////////////////////////////////////////////////////////

      //////////////////////////////////////////////////////////////////////////
      if(vspinD_magmom_orig.size()) {
        //aflowlib_libraries specifies precision of 5
        sscontent_json << "\"spinD_magmom_orig\":[" << aurostd::joinWDelimiter(aurostd::vecDouble2vecString(vspinD_magmom_orig,5),",") << "]";
      } else {
        if(PRINT_NULL) sscontent_json << "\"spinD_magmom_orig\":null";
      }
      vcontent_json.push_back(sscontent_json.str()); aurostd::StringstreamClean(sscontent_json);
      //////////////////////////////////////////////////////////////////////////

      //////////////////////////////////////////////////////////////////////////
      if(spinF!=AUROSTD_NAN) {
        sscontent_json << "\"spinF\":" << spinF;
      } else {
        if(PRINT_NULL) sscontent_json << "\"spinF\":null";
      }
      vcontent_json.push_back(sscontent_json.str()); aurostd::StringstreamClean(sscontent_json);
      //////////////////////////////////////////////////////////////////////////

      //////////////////////////////////////////////////////////////////////////
      // [OBSOLETE] 
      // [OBSOLETE] if(stoich.size()) {
      // [OBSOLETE]   //just use the string SC made
      // [OBSOLETE]   sscontent_json << "\"stoich\":\"" << stoich << "\"";
      // [OBSOLETE]   ////aflowlib_libraries does not specify precision
      // [OBSOLETE]   //sscontent_json << "\"stoich\":[" << aurostd::joinWDelimiter(aurostd::vecDouble2vecString(vstoich,9),",") << "]";
      // [OBSOLETE] } else {
      // [OBSOLETE]   if(PRINT_NULL) sscontent_json << "\"stoich\":null";
      // [OBSOLETE] }
      // [OBSOLETE] vcontent_json.push_back(sscontent_json.str()); aurostd::StringstreamClean(sscontent_json);
      //////////////////////////////////////////////////////////////////////////

      //////////////////////////////////////////////////////////////////////////
      if(calculation_time!=AUROSTD_NAN) {
        sscontent_json << "\"calculation_time\":" << calculation_time;
      } else {
        if(PRINT_NULL) sscontent_json << "\"calculation_time\":null";
      }
      vcontent_json.push_back(sscontent_json.str()); aurostd::StringstreamClean(sscontent_json);
      //////////////////////////////////////////////////////////////////////////

      //////////////////////////////////////////////////////////////////////////
      if(calculation_memory!=AUROSTD_NAN) {
        sscontent_json << "\"calculation_memory\":" << calculation_memory;
      } else {
        if(PRINT_NULL) sscontent_json << "\"calculation_memory\":null";
      }
      vcontent_json.push_back(sscontent_json.str()); aurostd::StringstreamClean(sscontent_json);
      //////////////////////////////////////////////////////////////////////////

      //////////////////////////////////////////////////////////////////////////
      if(calculation_cores!=AUROSTD_NAN) {
        sscontent_json << "\"calculation_cores\":" << calculation_cores;
      } else {
        if(PRINT_NULL) sscontent_json << "\"calculation_cores\":null";
      }
      vcontent_json.push_back(sscontent_json.str()); aurostd::StringstreamClean(sscontent_json);
      //////////////////////////////////////////////////////////////////////////

      //////////////////////////////////////////////////////////////////////////
      if(vnbondxx.size()) {
        //aflowlib_libraries does not specify precision
        sscontent_json << "\"nbondxx\":[" << aurostd::joinWDelimiter(aurostd::vecDouble2vecString(vnbondxx,9),",") << "]";
      } else {
        if(PRINT_NULL) sscontent_json << "\"nbondxx\":null";
      }
      vcontent_json.push_back(sscontent_json.str()); aurostd::StringstreamClean(sscontent_json);
      //////////////////////////////////////////////////////////////////////////

      //////////////////////////////////////////////////////////////////////////
      if(sg.size()) {
        aurostd::string2tokens(sg,sg_tokens,",");
        sscontent_json << "\"sg\":[" << aurostd::joinWDelimiter(aurostd::wrapVecEntries(sg_tokens,"\""),",") << "]";
      } else {
        if(PRINT_NULL) sscontent_json << "\"sg\":null";
      }
      vcontent_json.push_back(sscontent_json.str()); aurostd::StringstreamClean(sscontent_json);
      //////////////////////////////////////////////////////////////////////////

      //////////////////////////////////////////////////////////////////////////
      if(sg2.size()) {
        aurostd::string2tokens(sg2,sg_tokens,",");
        sscontent_json << "\"sg2\":[" << aurostd::joinWDelimiter(aurostd::wrapVecEntries(sg_tokens,"\""),",") << "]";
      } else {
        if(PRINT_NULL) sscontent_json << "\"sg2\":null";
      }
      vcontent_json.push_back(sscontent_json.str()); aurostd::StringstreamClean(sscontent_json);
      //////////////////////////////////////////////////////////////////////////

      //////////////////////////////////////////////////////////////////////////
      if(spacegroup_orig.size()) {
        sscontent_json << "\"spacegroup_orig\":" << spacegroup_orig;
      } else {
        if(PRINT_NULL) sscontent_json << "\"spacegroup_orig\":null";
      }
      vcontent_json.push_back(sscontent_json.str()); aurostd::StringstreamClean(sscontent_json);
      //////////////////////////////////////////////////////////////////////////

      //////////////////////////////////////////////////////////////////////////
      if(spacegroup_relax.size()) {
        sscontent_json << "\"spacegroup_relax\":" << spacegroup_relax;
      } else {
        if(PRINT_NULL) sscontent_json << "\"spacegroup_relax\":null";
      }
      vcontent_json.push_back(sscontent_json.str()); aurostd::StringstreamClean(sscontent_json);
      //////////////////////////////////////////////////////////////////////////

      //////////////////////////////////////////////////////////////////////////
      if(vforces.size()) {
        ss_helper.str("");
        vs.clear();
        vvs.clear();
        odd_xvec_count=false;
        for(uint i=0;i<vforces.size();i++){
          if(vforces.at(i).rows==3){
            //aflowlib_libraries specifies precision of 8
            vvs.push_back(xvecDouble2vecString(vforces.at(i),8));
          } else {
            odd_xvec_count=true;
            break;
          }
        }
        if(!odd_xvec_count&&vvs.size()){
          for(uint i=0;i<vvs.size();i++){
            vs.push_back("["+aurostd::joinWDelimiter(vvs.at(i),",")+"]");
          }
          if(vs.size()){
            ss_helper << aurostd::joinWDelimiter(vs,",");
          }
        }
        vs.clear();
        vvs.clear();
      }
      if(!ss_helper.str().empty()){ //CO20180216 - !empty() is better for strings than !size()
        sscontent_json << "\"forces\":[" << ss_helper.str() << "]"; ss_helper.str("");
      } else {
        if(PRINT_NULL) sscontent_json << "\"forces\":null";
      }
      vcontent_json.push_back(sscontent_json.str()); aurostd::StringstreamClean(sscontent_json);
      //////////////////////////////////////////////////////////////////////////

      //////////////////////////////////////////////////////////////////////////
      if(vpositions_cartesian.size()) {
        ss_helper.str("");
        vs.clear();
        vvs.clear();
        odd_xvec_count=false;
        for(uint i=0;i<vpositions_cartesian.size();i++){
          if(vpositions_cartesian.at(i).rows==3){
            //aflowlib_libraries specifies precision of 8
            vvs.push_back(xvecDouble2vecString(vpositions_cartesian.at(i),8));
          } else {
            odd_xvec_count=true;
            break;
          }
        }
        if(!odd_xvec_count&&vvs.size()){
          for(uint i=0;i<vvs.size();i++){
            vs.push_back("["+aurostd::joinWDelimiter(vvs.at(i),",")+"]");
          }
          if(vs.size()){
            ss_helper << aurostd::joinWDelimiter(vs,",");
          }
        }
        vs.clear();
        vvs.clear();
      }
      if(!ss_helper.str().empty()){ //CO20180216 - !empty() is better for strings than !size()
        sscontent_json << "\"positions_cartesian\":[" << ss_helper.str() << "]"; ss_helper.str("");
      } else {
        if(PRINT_NULL) sscontent_json << "\"positions_cartesian\":null";
      }
      vcontent_json.push_back(sscontent_json.str()); aurostd::StringstreamClean(sscontent_json);
      //////////////////////////////////////////////////////////////////////////

      //////////////////////////////////////////////////////////////////////////
      if(vpositions_fractional.size()) {
        ss_helper.str("");
        vs.clear();
        vvs.clear();
        odd_xvec_count=false;
        for(uint i=0;i<vpositions_fractional.size();i++){
          if(vpositions_fractional.at(i).rows==3){
            //aflowlib_libraries specifies precision of 8
            vvs.push_back(xvecDouble2vecString(vpositions_fractional.at(i),8));
          } else {
            odd_xvec_count=true;
            break;
          }
        }
        if(!odd_xvec_count&&vvs.size()){
          for(uint i=0;i<vvs.size();i++){
            vs.push_back("["+aurostd::joinWDelimiter(vvs.at(i),",")+"]");
          }
          if(vs.size()){
            ss_helper << aurostd::joinWDelimiter(vs,",");
          }
        }
        vs.clear();
        vvs.clear();
      }
      if(!ss_helper.str().empty()){ //CO20180216 - !empty() is better for strings than !size()
        sscontent_json << "\"positions_fractional\":[" << ss_helper.str() << "]"; ss_helper.str("");
      } else {
        if(PRINT_NULL) sscontent_json << "\"positions_fractional\":null";
      }
      vcontent_json.push_back(sscontent_json.str()); aurostd::StringstreamClean(sscontent_json);
      //////////////////////////////////////////////////////////////////////////

      //////////////////////////////////////////////////////////////////////////
      if(Bravais_lattice_orig.size()) {
        sscontent_json << "\"Bravais_lattice_orig\":\"" << Bravais_lattice_orig << "\"";
      } else {
        if(PRINT_NULL) sscontent_json << "\"Bravais_lattice_orig\":null";
      }
      vcontent_json.push_back(sscontent_json.str()); aurostd::StringstreamClean(sscontent_json);
      //////////////////////////////////////////////////////////////////////////

      //////////////////////////////////////////////////////////////////////////
      if(lattice_variation_orig.size()) {
        sscontent_json << "\"lattice_variation_orig\":\"" << lattice_variation_orig << "\"";
      } else {
        if(PRINT_NULL) sscontent_json << "\"lattice_variation_orig\":null";
      }
      vcontent_json.push_back(sscontent_json.str()); aurostd::StringstreamClean(sscontent_json);
      //////////////////////////////////////////////////////////////////////////

      //////////////////////////////////////////////////////////////////////////
      if(lattice_system_orig.size()) {
        sscontent_json << "\"lattice_system_orig\":\"" << lattice_system_orig << "\"";
      } else {
        if(PRINT_NULL) sscontent_json << "\"lattice_system_orig\":null";
      }
      vcontent_json.push_back(sscontent_json.str()); aurostd::StringstreamClean(sscontent_json);
      //////////////////////////////////////////////////////////////////////////

      //////////////////////////////////////////////////////////////////////////
      if(Pearson_symbol_orig.size()) {
        sscontent_json << "\"Pearson_symbol_orig\":\"" << Pearson_symbol_orig << "\"";
      } else {
        if(PRINT_NULL) sscontent_json << "\"Pearson_symbol_orig\":null";
      }
      vcontent_json.push_back(sscontent_json.str()); aurostd::StringstreamClean(sscontent_json);
      //////////////////////////////////////////////////////////////////////////

      //////////////////////////////////////////////////////////////////////////
      if(Bravais_lattice_relax.size()) {
        sscontent_json << "\"Bravais_lattice_relax\":\"" << Bravais_lattice_relax << "\"";
      } else {
        if(PRINT_NULL) sscontent_json << "\"Bravais_lattice_relax\":null";
      }
      vcontent_json.push_back(sscontent_json.str()); aurostd::StringstreamClean(sscontent_json);
      //////////////////////////////////////////////////////////////////////////

      //////////////////////////////////////////////////////////////////////////
      if(lattice_variation_relax.size()) {
        sscontent_json << "\"lattice_variation_relax\":\"" << lattice_variation_relax << "\"";
      } else {
        if(PRINT_NULL) sscontent_json << "\"lattice_variation_relax\":null";
      }
      vcontent_json.push_back(sscontent_json.str()); aurostd::StringstreamClean(sscontent_json);
      //////////////////////////////////////////////////////////////////////////

      //////////////////////////////////////////////////////////////////////////
      if(lattice_system_relax.size()) {
        sscontent_json << "\"lattice_system_relax\":\"" << lattice_system_relax << "\"";
      } else {
        if(PRINT_NULL) sscontent_json << "\"lattice_system_relax\":null";
      }
      vcontent_json.push_back(sscontent_json.str()); aurostd::StringstreamClean(sscontent_json);
      //////////////////////////////////////////////////////////////////////////

      //////////////////////////////////////////////////////////////////////////
      if(Pearson_symbol_relax.size()) {
        sscontent_json << "\"Pearson_symbol_relax\":\"" << Pearson_symbol_relax << "\"";
      } else {
        if(PRINT_NULL) sscontent_json << "\"Pearson_symbol_relax\":null";
      }
      vcontent_json.push_back(sscontent_json.str()); aurostd::StringstreamClean(sscontent_json);
      //////////////////////////////////////////////////////////////////////////

      //DX20190124 - added original symmetry info - START
      // SYMMETRY
      //////////////////////////////////////////////////////////////////////////
      if(crystal_family_orig.size()){
        sscontent_json << "\"crystal_family_orig\":\"" << crystal_family_orig << "\"";
      } else {
        if(PRINT_NULL) sscontent_json << "\"crystal_family_orig\":null";
      }
      vcontent_json.push_back(sscontent_json.str()); aurostd::StringstreamClean(sscontent_json);

      //////////////////////////////////////////////////////////////////////////
      if(crystal_system_orig.size()){
        sscontent_json << "\"crystal_system_orig\":\"" << crystal_system_orig << "\"";
      } else {
        if(PRINT_NULL) sscontent_json << "\"crystal_system_orig\":null";
      }
      vcontent_json.push_back(sscontent_json.str()); aurostd::StringstreamClean(sscontent_json);

      //////////////////////////////////////////////////////////////////////////
      if(crystal_class_orig.size()){
        sscontent_json << "\"crystal_class_orig\":\"" << crystal_class_orig << "\"";
      } else {
        if(PRINT_NULL){ sscontent_json << "\"crystal_class_orig\":null";}
      }
      vcontent_json.push_back(sscontent_json.str()); aurostd::StringstreamClean(sscontent_json);

      //////////////////////////////////////////////////////////////////////////
      if(point_group_Hermann_Mauguin_orig.size()){
        sscontent_json << "\"point_group_Hermann_Mauguin_orig\":\"" << point_group_Hermann_Mauguin_orig << "\"";
      } else {
        if(PRINT_NULL) sscontent_json << "\"point_group_Hermann_Mauguin_orig\":null";
      }
      vcontent_json.push_back(sscontent_json.str()); aurostd::StringstreamClean(sscontent_json);

      //////////////////////////////////////////////////////////////////////////
      if(point_group_Schoenflies_orig.size()){
        sscontent_json << "\"point_group_Schoenflies_orig\":\"" << point_group_Schoenflies_orig << "\"";
      } else {
        if(PRINT_NULL) sscontent_json << "\"point_group_Schoenflies_orig\":null";
      }
      vcontent_json.push_back(sscontent_json.str()); aurostd::StringstreamClean(sscontent_json);

      //////////////////////////////////////////////////////////////////////////
      if(point_group_orbifold_orig.size()){
        sscontent_json << "\"point_group_orbifold_orig\":\"" << point_group_orbifold_orig << "\"";
      } else {
        if(PRINT_NULL) sscontent_json << "\"point_group_orbifold_orig\":null";
      }
      vcontent_json.push_back(sscontent_json.str()); aurostd::StringstreamClean(sscontent_json);

      //////////////////////////////////////////////////////////////////////////
      if(point_group_type_orig.size()){
        sscontent_json << "\"point_group_type_orig\":\"" << point_group_type_orig << "\"";
      } else {
        if(PRINT_NULL) sscontent_json << "\"point_group_type_orig\":null";
      }
      vcontent_json.push_back(sscontent_json.str()); aurostd::StringstreamClean(sscontent_json);

      //////////////////////////////////////////////////////////////////////////
      if(point_group_order_orig!=AUROSTD_NAN){
        sscontent_json << "\"point_group_order_orig\":" << point_group_order_orig; //DX20190124 - changed to number, not string 
      } else {
        if(PRINT_NULL) sscontent_json << "\"point_group_order_orig\":null";
      }
      vcontent_json.push_back(sscontent_json.str()); aurostd::StringstreamClean(sscontent_json);

      //////////////////////////////////////////////////////////////////////////
      if(point_group_structure_orig.size()){
        sscontent_json << "\"point_group_structure_orig\":\"" << point_group_structure_orig << "\"";
      } else {
        if(PRINT_NULL) sscontent_json << "\"point_group_structure_orig\":null";
      }
      vcontent_json.push_back(sscontent_json.str()); aurostd::StringstreamClean(sscontent_json);

      //////////////////////////////////////////////////////////////////////////
      if(Bravais_lattice_lattice_type_orig.size()){
        sscontent_json << "\"Bravais_lattice_lattice_type_orig\":\"" << Bravais_lattice_lattice_type_orig << "\"";
      } else {
        if(PRINT_NULL) sscontent_json << "\"Bravais_lattice_lattice_type_orig\":null";
      }
      vcontent_json.push_back(sscontent_json.str()); aurostd::StringstreamClean(sscontent_json);

      //////////////////////////////////////////////////////////////////////////
      if(Bravais_lattice_lattice_variation_type_orig.size()){
        sscontent_json << "\"Bravais_lattice_lattice_variation_type_orig\":\"" << Bravais_lattice_lattice_variation_type_orig << "\"";
      } else {
        if(PRINT_NULL) sscontent_json << "\"Bravais_lattice_lattice_variation_type_orig\":null";
      }
      vcontent_json.push_back(sscontent_json.str()); aurostd::StringstreamClean(sscontent_json);

      //////////////////////////////////////////////////////////////////////////
      if(Bravais_lattice_lattice_system_orig.size()){
        sscontent_json << "\"Bravais_lattice_lattice_system_orig\":\"" << Bravais_lattice_lattice_system_orig << "\"";
      } else {
        if(PRINT_NULL) sscontent_json << "\"Bravais_lattice_lattice_system_orig\":null";
      }
      vcontent_json.push_back(sscontent_json.str()); aurostd::StringstreamClean(sscontent_json);

      //////////////////////////////////////////////////////////////////////////
      if(Bravais_superlattice_lattice_type_orig.size()){
        sscontent_json << "\"Bravais_superlattice_lattice_type_orig\":\"" << Bravais_superlattice_lattice_type_orig << "\"";
      } else {
        if(PRINT_NULL) sscontent_json << "\"Bravais_superlattice_lattice_type_orig\":null";
      }
      vcontent_json.push_back(sscontent_json.str()); aurostd::StringstreamClean(sscontent_json);

      //////////////////////////////////////////////////////////////////////////
      if(Bravais_superlattice_lattice_variation_type_orig.size()){
        sscontent_json << "\"Bravais_superlattice_lattice_variation_type_orig\":\"" << Bravais_superlattice_lattice_variation_type_orig << "\"";
      } else {
        if(PRINT_NULL) sscontent_json << "\"Bravais_superlattice_lattice_variation_type_orig\":null";
      }
      vcontent_json.push_back(sscontent_json.str()); aurostd::StringstreamClean(sscontent_json);

      //////////////////////////////////////////////////////////////////////////
      if(Bravais_superlattice_lattice_system_orig.size()){
        sscontent_json << "\"Bravais_superlattice_lattice_system_orig\":\"" << Bravais_superlattice_lattice_system_orig << "\"";
      } else {
        if(PRINT_NULL) sscontent_json << "\"Bravais_superlattice_lattice_system_orig\":null";
      }
      vcontent_json.push_back(sscontent_json.str()); aurostd::StringstreamClean(sscontent_json);

      //////////////////////////////////////////////////////////////////////////
      if(Pearson_symbol_superlattice_orig.size()){
        sscontent_json << "\"Pearson_symbol_superlattice_orig\":\"" << Pearson_symbol_superlattice_orig << "\"";
      } else {
        if(PRINT_NULL) sscontent_json << "\"Pearson_symbol_superlattice_orig\":null";
      }
      vcontent_json.push_back(sscontent_json.str()); aurostd::StringstreamClean(sscontent_json);

      //////////////////////////////////////////////////////////////////////////
      if(vreciprocal_geometry_orig.size()) {
        //aflowlib_libraries specifies precision of 7
        sscontent_json << "\"reciprocal_geometry_orig\":[" << aurostd::joinWDelimiter(aurostd::vecDouble2vecString(vreciprocal_geometry_orig,7),",") << "]";
      } else {
        if(PRINT_NULL) sscontent_json << "\"reciprocal_geometry_orig\":null";
      }
      vcontent_json.push_back(sscontent_json.str()); aurostd::StringstreamClean(sscontent_json);
      //////////////////////////////////////////////////////////////////////////

      //////////////////////////////////////////////////////////////////////////
      if(reciprocal_volume_cell_orig!=AUROSTD_NAN) {
        sscontent_json << "\"reciprocal_volume_cell_orig\":" << reciprocal_volume_cell_orig;
      } else {
        if(PRINT_NULL) sscontent_json << "\"reciprocal_volume_cell_orig\":null";
      }
      vcontent_json.push_back(sscontent_json.str()); aurostd::StringstreamClean(sscontent_json);
      //////////////////////////////////////////////////////////////////////////

      //////////////////////////////////////////////////////////////////////////
      if(reciprocal_lattice_type_orig.size()){
        sscontent_json << "\"reciprocal_lattice_type_orig\":\"" << reciprocal_lattice_type_orig << "\"";
      } else {
        if(PRINT_NULL) sscontent_json << "\"reciprocal_lattice_type_orig\":null";
      }
      vcontent_json.push_back(sscontent_json.str()); aurostd::StringstreamClean(sscontent_json);

      //////////////////////////////////////////////////////////////////////////
      if(reciprocal_lattice_variation_type_orig.size()){
        sscontent_json << "\"reciprocal_lattice_variation_type_orig\":\"" << reciprocal_lattice_variation_type_orig << "\"";
      } else {
        if(PRINT_NULL) sscontent_json << "\"reciprocal_lattice_variation_type_orig\":null";
      }
      vcontent_json.push_back(sscontent_json.str()); aurostd::StringstreamClean(sscontent_json);

      //////////////////////////////////////////////////////////////////////////
      if(Wyckoff_letters_orig.size()){
        vector<string> Wyckoff_letters_orig_set; 
        aurostd::string2tokens(Wyckoff_letters_orig,Wyckoff_letters_orig_set,";");
        vector<string> tmp_content;
        for(uint w=0;w<Wyckoff_letters_orig_set.size();w++){
          vector<string> Wyckoff_tokens;
          aurostd::string2tokens(Wyckoff_letters_orig_set[w],Wyckoff_tokens,",");
          tmp_content.push_back("["+aurostd::joinWDelimiter(aurostd::wrapVecEntries(Wyckoff_tokens,"\""),",")+"]");
        }
        sscontent_json << "\"Wyckoff_letters_orig\":[" << aurostd::joinWDelimiter(tmp_content,",") << "]";
        //DX20190129 [OBSOLETE] sscontent_json << "\"Wyckoff_letters_orig\":\"" << Wyckoff_letters_orig << "\"";
      } else {
        if(PRINT_NULL) sscontent_json << "\"Wyckoff_letters_orig\":null";
      }
      vcontent_json.push_back(sscontent_json.str()); aurostd::StringstreamClean(sscontent_json);

      //////////////////////////////////////////////////////////////////////////
      if(Wyckoff_multiplicities_orig.size()){
        vector<string> Wyckoff_multiplicities_orig_set; 
        aurostd::string2tokens(Wyckoff_multiplicities_orig,Wyckoff_multiplicities_orig_set,";");
        vector<string> tmp_content;
        for(uint w=0;w<Wyckoff_multiplicities_orig_set.size();w++){
          vector<string> Wyckoff_tokens;
          aurostd::string2tokens(Wyckoff_multiplicities_orig_set[w],Wyckoff_tokens,",");
          tmp_content.push_back("["+aurostd::joinWDelimiter(Wyckoff_tokens,",")+"]");
        }
        sscontent_json << "\"Wyckoff_multiplicities_orig\":[" << aurostd::joinWDelimiter(tmp_content,",") << "]";
        //DX20190129 [OBSOLETE] sscontent_json << "\"Wyckoff_multiplicities_orig\":\"" << Wyckoff_multiplicities_orig << "\"";
      } else {
        if(PRINT_NULL) sscontent_json << "\"Wyckoff_multiplicities_orig\":null";
      }
      vcontent_json.push_back(sscontent_json.str()); aurostd::StringstreamClean(sscontent_json);

      //////////////////////////////////////////////////////////////////////////
      if(Wyckoff_site_symmetries_orig.size()){
        vector<string> Wyckoff_site_symmetries_orig_set; 
        aurostd::string2tokens(Wyckoff_site_symmetries_orig,Wyckoff_site_symmetries_orig_set,";");
        vector<string> tmp_content;
        for(uint w=0;w<Wyckoff_site_symmetries_orig_set.size();w++){
          vector<string> Wyckoff_tokens;
          aurostd::string2tokens(Wyckoff_site_symmetries_orig_set[w],Wyckoff_tokens,",");
          tmp_content.push_back("["+aurostd::joinWDelimiter(aurostd::wrapVecEntries(Wyckoff_tokens,"\""),",")+"]");
        }
        sscontent_json << "\"Wyckoff_site_symmetries_orig\":[" << aurostd::joinWDelimiter(tmp_content,",") << "]";
        //DX20190129 [OBSOLETE] sscontent_json << "\"Wyckoff_site_symmetries_orig\":\"" << Wyckoff_site_symmetries_orig << "\"";
      } else {
        if(PRINT_NULL) sscontent_json << "\"Wyckoff_site_symmetries_orig\":null";
      }
      vcontent_json.push_back(sscontent_json.str()); aurostd::StringstreamClean(sscontent_json);


      //DX20180823 - added more symmetry info - START
      // SYMMETRY
      //////////////////////////////////////////////////////////////////////////
      if(crystal_family.size()){
        sscontent_json << "\"crystal_family\":\"" << crystal_family << "\"";
      } else {
        if(PRINT_NULL) sscontent_json << "\"crystal_family\":null";
      }
      vcontent_json.push_back(sscontent_json.str()); aurostd::StringstreamClean(sscontent_json);

      //////////////////////////////////////////////////////////////////////////
      if(crystal_system.size()){
        sscontent_json << "\"crystal_system\":\"" << crystal_system << "\"";
      } else {
        if(PRINT_NULL) sscontent_json << "\"crystal_system\":null";
      }
      vcontent_json.push_back(sscontent_json.str()); aurostd::StringstreamClean(sscontent_json);

      //////////////////////////////////////////////////////////////////////////
      if(crystal_class.size()){
        sscontent_json << "\"crystal_class\":\"" << crystal_class << "\"";
      } else {
        if(PRINT_NULL){ sscontent_json << "\"crystal_class\":null";}
      }
      vcontent_json.push_back(sscontent_json.str()); aurostd::StringstreamClean(sscontent_json);

      //////////////////////////////////////////////////////////////////////////
      if(point_group_Hermann_Mauguin.size()){
        sscontent_json << "\"point_group_Hermann_Mauguin\":\"" << point_group_Hermann_Mauguin << "\"";
      } else {
        if(PRINT_NULL) sscontent_json << "\"point_group_Hermann_Mauguin\":null";
      }
      vcontent_json.push_back(sscontent_json.str()); aurostd::StringstreamClean(sscontent_json);

      //////////////////////////////////////////////////////////////////////////
      if(point_group_Schoenflies.size()){
        sscontent_json << "\"point_group_Schoenflies\":\"" << point_group_Schoenflies << "\"";
      } else {
        if(PRINT_NULL) sscontent_json << "\"point_group_Schoenflies\":null";
      }
      vcontent_json.push_back(sscontent_json.str()); aurostd::StringstreamClean(sscontent_json);

      //////////////////////////////////////////////////////////////////////////
      if(point_group_orbifold.size()){
        sscontent_json << "\"point_group_orbifold\":\"" << point_group_orbifold << "\"";
      } else {
        if(PRINT_NULL) sscontent_json << "\"point_group_orbifold\":null";
      }
      vcontent_json.push_back(sscontent_json.str()); aurostd::StringstreamClean(sscontent_json);

      //////////////////////////////////////////////////////////////////////////
      if(point_group_type.size()){
        sscontent_json << "\"point_group_type\":\"" << point_group_type << "\"";
      } else {
        if(PRINT_NULL) sscontent_json << "\"point_group_type\":null";
      }
      vcontent_json.push_back(sscontent_json.str()); aurostd::StringstreamClean(sscontent_json);

      //////////////////////////////////////////////////////////////////////////
      if(point_group_order!=AUROSTD_NAN){
        sscontent_json << "\"point_group_order\":" << point_group_order; //DX20190124 - changed to number, not string 
      } else {
        if(PRINT_NULL) sscontent_json << "\"point_group_order\":null";
      }
      vcontent_json.push_back(sscontent_json.str()); aurostd::StringstreamClean(sscontent_json);

      //////////////////////////////////////////////////////////////////////////
      if(point_group_structure.size()){
        sscontent_json << "\"point_group_structure\":\"" << point_group_structure << "\"";
      } else {
        if(PRINT_NULL) sscontent_json << "\"point_group_structure\":null";
      }
      vcontent_json.push_back(sscontent_json.str()); aurostd::StringstreamClean(sscontent_json);

      //////////////////////////////////////////////////////////////////////////
      if(Bravais_lattice_lattice_type.size()){
        sscontent_json << "\"Bravais_lattice_lattice_type\":\"" << Bravais_lattice_lattice_type << "\"";
      } else {
        if(PRINT_NULL) sscontent_json << "\"Bravais_lattice_lattice_type\":null";
      }
      vcontent_json.push_back(sscontent_json.str()); aurostd::StringstreamClean(sscontent_json);

      //////////////////////////////////////////////////////////////////////////
      if(Bravais_lattice_lattice_variation_type.size()){
        sscontent_json << "\"Bravais_lattice_lattice_variation_type\":\"" << Bravais_lattice_lattice_variation_type << "\"";
      } else {
        if(PRINT_NULL) sscontent_json << "\"Bravais_lattice_lattice_variation_type\":null";
      }
      vcontent_json.push_back(sscontent_json.str()); aurostd::StringstreamClean(sscontent_json);

      //////////////////////////////////////////////////////////////////////////
      if(Bravais_lattice_lattice_system.size()){
        sscontent_json << "\"Bravais_lattice_lattice_system\":\"" << Bravais_lattice_lattice_system << "\"";
      } else {
        if(PRINT_NULL) sscontent_json << "\"Bravais_lattice_lattice_system\":null";
      }
      vcontent_json.push_back(sscontent_json.str()); aurostd::StringstreamClean(sscontent_json);

      //////////////////////////////////////////////////////////////////////////
      if(Bravais_superlattice_lattice_type.size()){
        sscontent_json << "\"Bravais_superlattice_lattice_type\":\"" << Bravais_superlattice_lattice_type << "\"";
      } else {
        if(PRINT_NULL) sscontent_json << "\"Bravais_superlattice_lattice_type\":null";
      }
      vcontent_json.push_back(sscontent_json.str()); aurostd::StringstreamClean(sscontent_json);

      //////////////////////////////////////////////////////////////////////////
      if(Bravais_superlattice_lattice_variation_type.size()){
        sscontent_json << "\"Bravais_superlattice_lattice_variation_type\":\"" << Bravais_superlattice_lattice_variation_type << "\"";
      } else {
        if(PRINT_NULL) sscontent_json << "\"Bravais_superlattice_lattice_variation_type\":null";
      }
      vcontent_json.push_back(sscontent_json.str()); aurostd::StringstreamClean(sscontent_json);

      //////////////////////////////////////////////////////////////////////////
      if(Bravais_superlattice_lattice_system.size()){
        sscontent_json << "\"Bravais_superlattice_lattice_system\":\"" << Bravais_superlattice_lattice_system << "\"";
      } else {
        if(PRINT_NULL) sscontent_json << "\"Bravais_superlattice_lattice_system\":null";
      }
      vcontent_json.push_back(sscontent_json.str()); aurostd::StringstreamClean(sscontent_json);

      //////////////////////////////////////////////////////////////////////////
      if(Pearson_symbol_superlattice.size()){
        sscontent_json << "\"Pearson_symbol_superlattice\":\"" << Pearson_symbol_superlattice << "\"";
      } else {
        if(PRINT_NULL) sscontent_json << "\"Pearson_symbol_superlattice\":null";
      }
      vcontent_json.push_back(sscontent_json.str()); aurostd::StringstreamClean(sscontent_json);

      //////////////////////////////////////////////////////////////////////////
      if(vreciprocal_geometry.size()) {
        //aflowlib_libraries specifies precision of 7
        sscontent_json << "\"reciprocal_geometry\":[" << aurostd::joinWDelimiter(aurostd::vecDouble2vecString(vreciprocal_geometry,7),",") << "]";
      } else {
        if(PRINT_NULL) sscontent_json << "\"reciprocal_geometry\":null";
      }
      vcontent_json.push_back(sscontent_json.str()); aurostd::StringstreamClean(sscontent_json);
      //////////////////////////////////////////////////////////////////////////

      //////////////////////////////////////////////////////////////////////////
      if(reciprocal_volume_cell!=AUROSTD_NAN) {
        sscontent_json << "\"reciprocal_volume_cell\":" << reciprocal_volume_cell;
      } else {
        if(PRINT_NULL) sscontent_json << "\"reciprocal_volume_cell\":null";
      }
      vcontent_json.push_back(sscontent_json.str()); aurostd::StringstreamClean(sscontent_json);
      //////////////////////////////////////////////////////////////////////////

      //////////////////////////////////////////////////////////////////////////
      if(reciprocal_lattice_type.size()){
        sscontent_json << "\"reciprocal_lattice_type\":\"" << reciprocal_lattice_type << "\"";
      } else {
        if(PRINT_NULL) sscontent_json << "\"reciprocal_lattice_type\":null";
      }
      vcontent_json.push_back(sscontent_json.str()); aurostd::StringstreamClean(sscontent_json);

      //////////////////////////////////////////////////////////////////////////
      if(reciprocal_lattice_variation_type.size()){
        sscontent_json << "\"reciprocal_lattice_variation_type\":\"" << reciprocal_lattice_variation_type << "\"";
      } else {
        if(PRINT_NULL) sscontent_json << "\"reciprocal_lattice_variation_type\":null";
      }
      vcontent_json.push_back(sscontent_json.str()); aurostd::StringstreamClean(sscontent_json);

      //////////////////////////////////////////////////////////////////////////
      if(Wyckoff_letters.size()){
        vector<string> Wyckoff_letters_set; 
        aurostd::string2tokens(Wyckoff_letters,Wyckoff_letters_set,";");
        vector<string> tmp_content;
        for(uint w=0;w<Wyckoff_letters_set.size();w++){
          vector<string> Wyckoff_tokens;
          aurostd::string2tokens(Wyckoff_letters_set[w],Wyckoff_tokens,",");
          tmp_content.push_back("["+aurostd::joinWDelimiter(aurostd::wrapVecEntries(Wyckoff_tokens,"\""),",")+"]");
        }
        sscontent_json << "\"Wyckoff_letters\":[" << aurostd::joinWDelimiter(tmp_content,",") << "]";
        //DX20190129 [OBSOLETE] sscontent_json << "\"Wyckoff_letters\":\"" << Wyckoff_letters << "\"";
      } else {
        if(PRINT_NULL) sscontent_json << "\"Wyckoff_letters\":null";
      }
      vcontent_json.push_back(sscontent_json.str()); aurostd::StringstreamClean(sscontent_json);

      //////////////////////////////////////////////////////////////////////////
      if(Wyckoff_multiplicities.size()){
        vector<string> Wyckoff_multiplicities_set; 
        aurostd::string2tokens(Wyckoff_multiplicities,Wyckoff_multiplicities_set,";");
        vector<string> tmp_content;
        for(uint w=0;w<Wyckoff_multiplicities_set.size();w++){
          vector<string> Wyckoff_tokens;
          aurostd::string2tokens(Wyckoff_multiplicities_set[w],Wyckoff_tokens,",");
          tmp_content.push_back("["+aurostd::joinWDelimiter(Wyckoff_tokens,",")+"]");
        }
        sscontent_json << "\"Wyckoff_multiplicities\":[" << aurostd::joinWDelimiter(tmp_content,",") << "]";
        //DX20190129 [OBSOLETE] sscontent_json << "\"Wyckoff_multiplicities\":\"" << Wyckoff_multiplicities << "\"";
      } else {
        if(PRINT_NULL) sscontent_json << "\"Wyckoff_multiplicities\":null";
      }
      vcontent_json.push_back(sscontent_json.str()); aurostd::StringstreamClean(sscontent_json);

      //////////////////////////////////////////////////////////////////////////
      if(Wyckoff_site_symmetries.size()){
        vector<string> Wyckoff_site_symmetries_set; 
        aurostd::string2tokens(Wyckoff_site_symmetries,Wyckoff_site_symmetries_set,";");
        vector<string> tmp_content;
        for(uint w=0;w<Wyckoff_site_symmetries_set.size();w++){
          vector<string> Wyckoff_tokens;
          aurostd::string2tokens(Wyckoff_site_symmetries_set[w],Wyckoff_tokens,",");
          tmp_content.push_back("["+aurostd::joinWDelimiter(aurostd::wrapVecEntries(Wyckoff_tokens,"\""),",")+"]");
        }
        sscontent_json << "\"Wyckoff_site_symmetries\":[" << aurostd::joinWDelimiter(tmp_content,",") << "]";
        //DX20190129 [OBSOLETE] sscontent_json << "\"Wyckoff_site_symmetries\":\"" << Wyckoff_site_symmetries << "\"";
      } else {
        if(PRINT_NULL) sscontent_json << "\"Wyckoff_site_symmetries\":null";
      }
      vcontent_json.push_back(sscontent_json.str()); aurostd::StringstreamClean(sscontent_json);

      //DX20190208 - added anrl info - START
      // ANRL
      //////////////////////////////////////////////////////////////////////////
      if(anrl_label_orig.size()){
        sscontent_json << "\"anrl_label_orig\":\"" << anrl_label_orig << "\"";
      } else {
        if(PRINT_NULL) sscontent_json << "\"anrl_label_orig\":null";
      }
      vcontent_json.push_back(sscontent_json.str()); aurostd::StringstreamClean(sscontent_json);

      //////////////////////////////////////////////////////////////////////////
      if(anrl_parameter_list_orig.size()){
        vector<string> anrl_parameters_vector_orig; aurostd::string2tokens(anrl_parameter_list_orig,anrl_parameters_vector_orig,",");
        sscontent_json << "\"anrl_parameter_list_orig\":[" << aurostd::joinWDelimiter(aurostd::wrapVecEntries(anrl_parameters_vector_orig,"\""),",") << "]";
      } else {
        if(PRINT_NULL) sscontent_json << "\"anrl_parameter_list_orig\":null";
      }
      vcontent_json.push_back(sscontent_json.str()); aurostd::StringstreamClean(sscontent_json);

      //////////////////////////////////////////////////////////////////////////
      if(anrl_parameter_values_orig.size()){
        vector<string> anrl_values_vector_orig; aurostd::string2tokens(anrl_parameter_values_orig,anrl_values_vector_orig,",");
        sscontent_json << "\"anrl_parameter_values_orig\":[" << aurostd::joinWDelimiter(anrl_values_vector_orig,",") << "]";
      } else {
        if(PRINT_NULL) sscontent_json << "\"anrl_parameter_values_orig\":null";
      }
      vcontent_json.push_back(sscontent_json.str()); aurostd::StringstreamClean(sscontent_json);

      //////////////////////////////////////////////////////////////////////////
      if(anrl_label_relax.size()){
        sscontent_json << "\"anrl_label_relax\":\"" << anrl_label_relax << "\"";
      } else {
        if(PRINT_NULL) sscontent_json << "\"anrl_label_relax\":null";
      }
      vcontent_json.push_back(sscontent_json.str()); aurostd::StringstreamClean(sscontent_json);

      //////////////////////////////////////////////////////////////////////////
      if(anrl_parameter_list_relax.size()){
        vector<string> anrl_parameters_vector_relax; aurostd::string2tokens(anrl_parameter_list_relax,anrl_parameters_vector_relax,",");
        sscontent_json << "\"anrl_parameter_list_relax\":[" << aurostd::joinWDelimiter(aurostd::wrapVecEntries(anrl_parameters_vector_relax,"\""),",") << "]";
      } else {
        if(PRINT_NULL) sscontent_json << "\"anrl_parameter_list_relax\":null";
      }
      vcontent_json.push_back(sscontent_json.str()); aurostd::StringstreamClean(sscontent_json);

      //////////////////////////////////////////////////////////////////////////
      if(anrl_parameter_values_relax.size()){
        vector<string> anrl_values_vector_relax; aurostd::string2tokens(anrl_parameter_values_relax,anrl_values_vector_relax,",");
        sscontent_json << "\"anrl_parameter_values_relax\":[" << aurostd::joinWDelimiter(anrl_values_vector_relax,",") << "]";
      } else {
        if(PRINT_NULL) sscontent_json << "\"anrl_parameter_values_relax\":null";
      }
      vcontent_json.push_back(sscontent_json.str()); aurostd::StringstreamClean(sscontent_json);

      //DX20190208 - added anrl info - END
 
      //CO20200731
      //////////////////////////////////////////////////////////////////////////
      if(pocc_parameters.size()){
        sscontent_json << "\"pocc_parameters\":\"" << pocc_parameters << "\"";
      } else {
        if(PRINT_NULL) sscontent_json << "\"pocc_parameters\":null";
      }
      vcontent_json.push_back(sscontent_json.str()); aurostd::StringstreamClean(sscontent_json);
      //////////////////////////////////////////////////////////////////////////

      // AGL/AEL
      //////////////////////////////////////////////////////////////////////////
      if(agl_thermal_conductivity_300K!=AUROSTD_NAN) {
        sscontent_json << "\"agl_thermal_conductivity_300K\":" << agl_thermal_conductivity_300K;
      } else {
        if(PRINT_NULL) sscontent_json << "\"agl_thermal_conductivity_300K\":null";
      }
      vcontent_json.push_back(sscontent_json.str()); aurostd::StringstreamClean(sscontent_json);
      //////////////////////////////////////////////////////////////////////////

      //////////////////////////////////////////////////////////////////////////
      if(agl_debye!=AUROSTD_NAN) {
        sscontent_json << "\"agl_debye\":" << agl_debye;
      } else {
        if(PRINT_NULL) sscontent_json << "\"agl_debye\":null";
      }
      vcontent_json.push_back(sscontent_json.str()); aurostd::StringstreamClean(sscontent_json);
      //////////////////////////////////////////////////////////////////////////

      //////////////////////////////////////////////////////////////////////////
      if(agl_acoustic_debye!=AUROSTD_NAN) {
        sscontent_json << "\"agl_acoustic_debye\":" << agl_acoustic_debye;
      } else {
        if(PRINT_NULL) sscontent_json << "\"agl_acoustic_debye\":null";
      }
      vcontent_json.push_back(sscontent_json.str()); aurostd::StringstreamClean(sscontent_json);
      //////////////////////////////////////////////////////////////////////////

      //////////////////////////////////////////////////////////////////////////
      if(agl_gruneisen!=AUROSTD_NAN) {
        sscontent_json << "\"agl_gruneisen\":" << agl_gruneisen;
      } else {
        if(PRINT_NULL) sscontent_json << "\"agl_gruneisen\":null";
      }
      vcontent_json.push_back(sscontent_json.str()); aurostd::StringstreamClean(sscontent_json);
      //////////////////////////////////////////////////////////////////////////

      //////////////////////////////////////////////////////////////////////////
      if(agl_heat_capacity_Cv_300K!=AUROSTD_NAN) {
        sscontent_json << "\"agl_heat_capacity_Cv_300K\":" << agl_heat_capacity_Cv_300K;
      } else {
        if(PRINT_NULL) sscontent_json << "\"agl_heat_capacity_Cv_300K\":null";
      }
      vcontent_json.push_back(sscontent_json.str()); aurostd::StringstreamClean(sscontent_json);
      //////////////////////////////////////////////////////////////////////////

      //////////////////////////////////////////////////////////////////////////
      if(agl_heat_capacity_Cp_300K!=AUROSTD_NAN) {
        sscontent_json << "\"agl_heat_capacity_Cp_300K\":" << agl_heat_capacity_Cp_300K;
      } else {
        if(PRINT_NULL) sscontent_json << "\"agl_heat_capacity_Cp_300K\":null";
      }
      vcontent_json.push_back(sscontent_json.str()); aurostd::StringstreamClean(sscontent_json);
      //////////////////////////////////////////////////////////////////////////

      //////////////////////////////////////////////////////////////////////////
      if(agl_thermal_expansion_300K!=AUROSTD_NAN) {
        sscontent_json << "\"agl_thermal_expansion_300K\":" << agl_thermal_expansion_300K;
      } else {
        if(PRINT_NULL) sscontent_json << "\"agl_thermal_expansion_300K\":null";
      }
      vcontent_json.push_back(sscontent_json.str()); aurostd::StringstreamClean(sscontent_json);
      //////////////////////////////////////////////////////////////////////////

      //////////////////////////////////////////////////////////////////////////
      if(agl_bulk_modulus_static_300K!=AUROSTD_NAN) {
        sscontent_json << "\"agl_bulk_modulus_static_300K\":" << agl_bulk_modulus_static_300K;
      } else {
        if(PRINT_NULL) sscontent_json << "\"agl_bulk_modulus_static_300K\":null";
      }
      vcontent_json.push_back(sscontent_json.str()); aurostd::StringstreamClean(sscontent_json);
      //////////////////////////////////////////////////////////////////////////

      //////////////////////////////////////////////////////////////////////////
      if(agl_bulk_modulus_isothermal_300K!=AUROSTD_NAN) {
        sscontent_json << "\"agl_bulk_modulus_isothermal_300K\":" << agl_bulk_modulus_isothermal_300K;
      } else {
        if(PRINT_NULL) sscontent_json << "\"agl_bulk_modulus_isothermal_300K\":null";
      }
      vcontent_json.push_back(sscontent_json.str()); aurostd::StringstreamClean(sscontent_json);
      //////////////////////////////////////////////////////////////////////////

      //////////////////////////////////////////////////////////////////////////CT20181212
      if(agl_poisson_ratio_source.size()) {
        sscontent_json << "\"agl_poisson_ratio_source\":\"" << agl_poisson_ratio_source << "\"";
      } else {
        if(PRINT_NULL) sscontent_json << "\"agl_poisson_ratio_source\":null";
      }
      vcontent_json.push_back(sscontent_json.str()); aurostd::StringstreamClean(sscontent_json);
      //////////////////////////////////////////////////////////////////////////

      //////////////////////////////////////////////////////////////////////////CT20181212
      if(agl_vibrational_free_energy_300K_cell!=AUROSTD_NAN) {
        sscontent_json << "\"agl_vibrational_free_energy_300K_cell\":" << agl_vibrational_free_energy_300K_cell;
      } else {
        if(PRINT_NULL) sscontent_json << "\"agl_vibrational_free_energy_300K_cell\":null";
      }
      vcontent_json.push_back(sscontent_json.str()); aurostd::StringstreamClean(sscontent_json);
      //////////////////////////////////////////////////////////////////////////

      //////////////////////////////////////////////////////////////////////////CT20181212
      if(agl_vibrational_free_energy_300K_atom!=AUROSTD_NAN) {
        sscontent_json << "\"agl_vibrational_free_energy_300K_atom\":" << agl_vibrational_free_energy_300K_atom;
      } else {
        if(PRINT_NULL) sscontent_json << "\"agl_vibrational_free_energy_300K_atom\":null";
      }
      vcontent_json.push_back(sscontent_json.str()); aurostd::StringstreamClean(sscontent_json);
      //////////////////////////////////////////////////////////////////////////

      //////////////////////////////////////////////////////////////////////////CT20181212
      if(agl_vibrational_entropy_300K_cell!=AUROSTD_NAN) {
        sscontent_json << "\"agl_vibrational_entropy_300K_cell\":" << agl_vibrational_entropy_300K_cell;
      } else {
        if(PRINT_NULL) sscontent_json << "\"agl_vibrational_entropy_300K_cell\":null";
      }
      vcontent_json.push_back(sscontent_json.str()); aurostd::StringstreamClean(sscontent_json);
      //////////////////////////////////////////////////////////////////////////

      //////////////////////////////////////////////////////////////////////////CT20181212
      if(agl_vibrational_entropy_300K_atom!=AUROSTD_NAN) {
        sscontent_json << "\"agl_vibrational_entropy_300K_atom\":" << agl_vibrational_entropy_300K_atom;
      } else {
        if(PRINT_NULL) sscontent_json << "\"agl_vibrational_entropy_300K_atom\":null";
      }
      vcontent_json.push_back(sscontent_json.str()); aurostd::StringstreamClean(sscontent_json);
      //////////////////////////////////////////////////////////////////////////

      //////////////////////////////////////////////////////////////////////////
      if(ael_poisson_ratio!=AUROSTD_NAN) {
        sscontent_json << "\"ael_poisson_ratio\":" << ael_poisson_ratio;
      } else {
        if(PRINT_NULL) sscontent_json << "\"ael_poisson_ratio\":null";
      }
      vcontent_json.push_back(sscontent_json.str()); aurostd::StringstreamClean(sscontent_json);
      //////////////////////////////////////////////////////////////////////////

      //////////////////////////////////////////////////////////////////////////
      if(ael_bulk_modulus_voigt!=AUROSTD_NAN) {
        sscontent_json << "\"ael_bulk_modulus_voigt\":" << ael_bulk_modulus_voigt;
      } else {
        if(PRINT_NULL) sscontent_json << "\"ael_bulk_modulus_voigt\":null";
      }
      vcontent_json.push_back(sscontent_json.str()); aurostd::StringstreamClean(sscontent_json);
      //////////////////////////////////////////////////////////////////////////

      //////////////////////////////////////////////////////////////////////////
      if(ael_bulk_modulus_reuss!=AUROSTD_NAN) {
        sscontent_json << "\"ael_bulk_modulus_reuss\":" << ael_bulk_modulus_reuss;
      } else {
        if(PRINT_NULL) sscontent_json << "\"ael_bulk_modulus_reuss\":null";
      }
      vcontent_json.push_back(sscontent_json.str()); aurostd::StringstreamClean(sscontent_json);
      //////////////////////////////////////////////////////////////////////////

      //////////////////////////////////////////////////////////////////////////
      if(ael_shear_modulus_voigt!=AUROSTD_NAN) {
        sscontent_json << "\"ael_shear_modulus_voigt\":" << ael_shear_modulus_voigt;
      } else {
        if(PRINT_NULL) sscontent_json << "\"ael_shear_modulus_voigt\":null";
      }
      vcontent_json.push_back(sscontent_json.str()); aurostd::StringstreamClean(sscontent_json);
      //////////////////////////////////////////////////////////////////////////

      //////////////////////////////////////////////////////////////////////////
      if(ael_shear_modulus_reuss!=AUROSTD_NAN) {
        sscontent_json << "\"ael_shear_modulus_reuss\":" << ael_shear_modulus_reuss;
      } else {
        if(PRINT_NULL) sscontent_json << "\"ael_shear_modulus_reuss\":null";
      }
      vcontent_json.push_back(sscontent_json.str()); aurostd::StringstreamClean(sscontent_json);
      //////////////////////////////////////////////////////////////////////////

      //////////////////////////////////////////////////////////////////////////
      if(ael_bulk_modulus_vrh!=AUROSTD_NAN) {
        sscontent_json << "\"ael_bulk_modulus_vrh\":" << ael_bulk_modulus_vrh; //CT20190117
      } else {
        if(PRINT_NULL) sscontent_json << "\"ael_bulk_modulus_vrh\":null"; //CT20190117
      }
      vcontent_json.push_back(sscontent_json.str()); aurostd::StringstreamClean(sscontent_json);
      //////////////////////////////////////////////////////////////////////////

      //////////////////////////////////////////////////////////////////////////
      if(ael_shear_modulus_vrh!=AUROSTD_NAN) {
        sscontent_json << "\"ael_shear_modulus_vrh\":" << ael_shear_modulus_vrh;
      } else {
        if(PRINT_NULL) sscontent_json << "\"ael_shear_modulus_vrh\":null";
      }
      vcontent_json.push_back(sscontent_json.str()); aurostd::StringstreamClean(sscontent_json);
      //////////////////////////////////////////////////////////////////////////

      //////////////////////////////////////////////////////////////////////////
      if(ael_elastic_anisotropy!=AUROSTD_NAN) { //CO20181129
        sscontent_json << "\"ael_elastic_anisotropy\":" << ael_elastic_anisotropy; //CO20181129
      } else {
        if(PRINT_NULL) sscontent_json << "\"ael_elastic_anisotropy\":null"; //CO20181129
      }
      vcontent_json.push_back(sscontent_json.str()); aurostd::StringstreamClean(sscontent_json);
      //////////////////////////////////////////////////////////////////////////

      //////////////////////////////////////////////////////////////////////////CT20181212
      if(ael_youngs_modulus_vrh!=AUROSTD_NAN) {
        sscontent_json << "\"ael_youngs_modulus_vrh\":" << ael_youngs_modulus_vrh;
      } else {
        if(PRINT_NULL) sscontent_json << "\"ael_youngs_modulus_vrh\":null";
      }
      vcontent_json.push_back(sscontent_json.str()); aurostd::StringstreamClean(sscontent_json);
      //////////////////////////////////////////////////////////////////////////

      //////////////////////////////////////////////////////////////////////////CT20181212
      if(ael_speed_sound_transverse!=AUROSTD_NAN) {
        sscontent_json << "\"ael_speed_sound_transverse\":" << ael_speed_sound_transverse;
      } else {
        if(PRINT_NULL) sscontent_json << "\"ael_speed_sound_transverse\":null";
      }
      vcontent_json.push_back(sscontent_json.str()); aurostd::StringstreamClean(sscontent_json);
      //////////////////////////////////////////////////////////////////////////

      //////////////////////////////////////////////////////////////////////////CT20181212
      if(ael_speed_sound_longitudinal!=AUROSTD_NAN) {
        sscontent_json << "\"ael_speed_sound_longitudinal\":" << ael_speed_sound_longitudinal;
      } else {
        if(PRINT_NULL) sscontent_json << "\"ael_speed_sound_longitudinal\":null";
      }
      vcontent_json.push_back(sscontent_json.str()); aurostd::StringstreamClean(sscontent_json);
      ////////////////////////////////////////////////////////////////////////// 

      //////////////////////////////////////////////////////////////////////////CT20181212
      if(ael_speed_sound_average!=AUROSTD_NAN) {
        sscontent_json << "\"ael_speed_sound_average\":" << ael_speed_sound_average;
      } else {
        if(PRINT_NULL) sscontent_json << "\"ael_speed_sound_average\":null";
      }
      vcontent_json.push_back(sscontent_json.str()); aurostd::StringstreamClean(sscontent_json);
      //////////////////////////////////////////////////////////////////////////

      //////////////////////////////////////////////////////////////////////////CT20181212
      if(ael_pughs_modulus_ratio!=AUROSTD_NAN) {
        sscontent_json << "\"ael_pughs_modulus_ratio\":" << ael_pughs_modulus_ratio;
      } else {
        if(PRINT_NULL) sscontent_json << "\"ael_pughs_modulus_ratio\":null";
      }
      vcontent_json.push_back(sscontent_json.str()); aurostd::StringstreamClean(sscontent_json);
      //////////////////////////////////////////////////////////////////////////

      //////////////////////////////////////////////////////////////////////////CT20181212
      if(ael_debye_temperature!=AUROSTD_NAN) {
        sscontent_json << "\"ael_debye_temperature\":" << ael_debye_temperature;
      } else {
        if(PRINT_NULL) sscontent_json << "\"ael_debye_temperature\":null";
      }
      vcontent_json.push_back(sscontent_json.str()); aurostd::StringstreamClean(sscontent_json);
      //////////////////////////////////////////////////////////////////////////

      //////////////////////////////////////////////////////////////////////////CT20181212
      if(ael_applied_pressure!=AUROSTD_NAN) {
        sscontent_json << "\"ael_applied_pressure\":" << ael_applied_pressure;
      } else {
        if(PRINT_NULL) sscontent_json << "\"ael_applied_pressure\":null";
      }
      vcontent_json.push_back(sscontent_json.str()); aurostd::StringstreamClean(sscontent_json);
      //////////////////////////////////////////////////////////////////////////

      //////////////////////////////////////////////////////////////////////////CT20181212
      if(ael_average_external_pressure!=AUROSTD_NAN) {
        sscontent_json << "\"ael_average_external_pressure\":" << ael_average_external_pressure;
      } else {
        if(PRINT_NULL) sscontent_json << "\"ael_average_external_pressure\":null";
      }
      vcontent_json.push_back(sscontent_json.str()); aurostd::StringstreamClean(sscontent_json);
      //////////////////////////////////////////////////////////////////////////

      //////////////////////////////////////////////////////////////////////////ME20191105
      if ((ael_stiffness_tensor.rows == 6) && (ael_stiffness_tensor.cols == 6)) {
        sscontent_json << "\"ael_stiffness_tensor\":[";
        for (int i = 1; i <= 6; i++) {
          sscontent_json << "[";
          for (int j = 1; j <= 6; j++) sscontent_json << ael_stiffness_tensor[i][j] << ((j < 6)?",":"]");
          sscontent_json << ((i < 6)?",":"");
        }
        sscontent_json << "]";
      } else {
        if (PRINT_NULL) sscontent_json << "\"ael_stiffness_tensor\":null";
      }
      vcontent_json.push_back(sscontent_json.str()); aurostd::StringstreamClean(sscontent_json);

      //////////////////////////////////////////////////////////////////////////ME20191105
      if ((ael_compliance_tensor.rows == 6) && (ael_compliance_tensor.cols == 6)) {
        sscontent_json << "\"ael_compliance_tensor\":[";
        for (int i = 1; i <= 6; i++) {
          sscontent_json << "[";
          for (int j = 1; j <= 6; j++) sscontent_json << ael_compliance_tensor[i][j] << ((j < 6)?",":"]");
          sscontent_json << ((i < 6)?",":"");
        }
        sscontent_json << "]";
      } else {
        if (PRINT_NULL) sscontent_json << "\"ael_compliance_tensor\":null";
      }
      vcontent_json.push_back(sscontent_json.str()); aurostd::StringstreamClean(sscontent_json);

      // BADER
      //////////////////////////////////////////////////////////////////////////
      if(vbader_net_charges.size()) {
        sscontent_json << "\"bader_net_charges\":[" << aurostd::joinWDelimiter(aurostd::vecDouble2vecString(vbader_net_charges,6),",") << "]";
      } else {
        if(PRINT_NULL) sscontent_json << "\"bader_net_charges\":null";
      }
      vcontent_json.push_back(sscontent_json.str()); aurostd::StringstreamClean(sscontent_json);
      //////////////////////////////////////////////////////////////////////////

      //////////////////////////////////////////////////////////////////////////
      if(vbader_atomic_volumes.size()) {
        sscontent_json << "\"bader_atomic_volumes\":[" << aurostd::joinWDelimiter(aurostd::vecDouble2vecString(vbader_atomic_volumes,4),",") << "]";
      } else {
        if(PRINT_NULL) sscontent_json << "\"bader_atomic_volumes\":null";
      }
      vcontent_json.push_back(sscontent_json.str()); aurostd::StringstreamClean(sscontent_json);
      //////////////////////////////////////////////////////////////////////////

      // FILES
      //////////////////////////////////////////////////////////////////////////
      if(vfiles.size()) {
        aurostd::sort(vfiles);
        sscontent_json << "\"files\":[" << aurostd::joinWDelimiter(aurostd::wrapVecEntries(vfiles,"\""),",") << "]";
      } else {
        if(PRINT_NULL) sscontent_json << "\"files\":null";
      }
      vcontent_json.push_back(sscontent_json.str()); aurostd::StringstreamClean(sscontent_json);
      //////////////////////////////////////////////////////////////////////////

      // CPUS
      //////////////////////////////////////////////////////////////////////////
      if(node_CPU_Model.size()) {
        sscontent_json << "\"node_CPU_Model\":\"" << node_CPU_Model << "\"";
      } else {
        if(PRINT_NULL) sscontent_json << "\"node_CPU_Model\":null";
      }
      vcontent_json.push_back(sscontent_json.str()); aurostd::StringstreamClean(sscontent_json);
      //////////////////////////////////////////////////////////////////////////

      //////////////////////////////////////////////////////////////////////////
      if(node_CPU_Cores!=AUROSTD_NAN) {
        sscontent_json << "\"node_CPU_Cores\":" << node_CPU_Cores;
      } else {
        if(PRINT_NULL) sscontent_json << "\"node_CPU_Cores\":null";
      }
      vcontent_json.push_back(sscontent_json.str()); aurostd::StringstreamClean(sscontent_json);
      //////////////////////////////////////////////////////////////////////////

      //////////////////////////////////////////////////////////////////////////
      if(node_CPU_MHz!=AUROSTD_NAN) {
        sscontent_json << "\"node_CPU_MHz\":" << node_CPU_MHz;
      } else {
        if(PRINT_NULL) sscontent_json << "\"node_CPU_MHz\":null";
      }
      vcontent_json.push_back(sscontent_json.str()); aurostd::StringstreamClean(sscontent_json);
      //////////////////////////////////////////////////////////////////////////

      //////////////////////////////////////////////////////////////////////////
      if(node_RAM_GB!=INF) {
        sscontent_json << "\"node_RAM_GB\":" << node_RAM_GB;
      } else {
        if(PRINT_NULL) sscontent_json << "\"node_RAM_GB\":null";
      }
      vcontent_json.push_back(sscontent_json.str()); aurostd::StringstreamClean(sscontent_json);
      //////////////////////////////////////////////////////////////////////////

      // VERSION/DATE
      //////////////////////////////////////////////////////////////////////////
      if(aflow_version.size()) {
        sscontent_json << "\"aflow_version\":\"" << aflow_version << "\"";
      } else {
        if(PRINT_NULL) sscontent_json << "\"aflow_version\":null";
      }
      vcontent_json.push_back(sscontent_json.str()); aurostd::StringstreamClean(sscontent_json);
      //////////////////////////////////////////////////////////////////////////
      
      //////////////////////////////////////////////////////////////////////////
      if(catalog.size()) {
        sscontent_json << "\"catalog\":\"" << catalog << "\"";
      } else {
        if(PRINT_NULL) sscontent_json << "\"catalog\":null";
      }
      vcontent_json.push_back(sscontent_json.str()); aurostd::StringstreamClean(sscontent_json);
      //////////////////////////////////////////////////////////////////////////

      //////////////////////////////////////////////////////////////////////////
      sscontent_json << "\"aflowlib_version\":\"" << string(AFLOW_VERSION) << "\"";  //CO20170613
      vcontent_json.push_back(sscontent_json.str()); aurostd::StringstreamClean(sscontent_json);
      //////////////////////////////////////////////////////////////////////////

      //////////////////////////////////////////////////////////////////////////
      //[CO20200624 - OBSOLETE]sscontent_json << "\"aflowlib_date\":\"" << aurostd::get_datetime() << "_GMT-5\"";
      //[CO20200624 - OBSOLETE]vcontent_json.push_back(sscontent_json.str()); aurostd::StringstreamClean(sscontent_json);
      if(vaflowlib_date.size()) {
        sscontent_json << "\"aflowlib_date\":[" << aurostd::joinWDelimiter(aurostd::wrapVecEntries(vaflowlib_date,"\""),",") << "]";
      } else {
        if(PRINT_NULL) sscontent_json << "\"aflowlib_date\":null";
      }
      vcontent_json.push_back(sscontent_json.str()); aurostd::StringstreamClean(sscontent_json);
      //////////////////////////////////////////////////////////////////////////

      sss << "{" << aurostd::joinWDelimiter(vcontent_json,eendl)  << "}";
      vcontent_json.clear();

      sss << endl;
    } // json

    return sss.str();
  }

  //  bool aflowlib2file(
  string _aflowlib_entry::aflowlib2file(string file,string mode) {
    string aflowlib_out=aflowlib2string(mode);
    aurostd::string2file(aflowlib_out,file);
    return aflowlib_out;
  }
}

//CO20200624 - CCE corrections
namespace aflowlib {
  double _aflowlib_entry::enthalpyFormationCell(int T) const { //CO20200624
    if(T==300 && enthalpy_formation_cce_300K_cell!=AUROSTD_NAN) return enthalpy_formation_cce_300K_cell;
    if(T==0 && enthalpy_formation_cce_0K_cell!=AUROSTD_NAN) return enthalpy_formation_cce_0K_cell;
    return enthalpy_formation_cell;
  }
  double _aflowlib_entry::enthalpyFormationAtom(int T) const { //CO20200624
    if(T==300 && enthalpy_formation_cce_300K_atom!=AUROSTD_NAN) return enthalpy_formation_cce_300K_atom;
    if(T==0 && enthalpy_formation_cce_0K_atom!=AUROSTD_NAN) return enthalpy_formation_cce_0K_atom;
    return enthalpy_formation_atom;
  }
}

//CO20171202 - apennsy fixes!
namespace aflowlib {
  void _aflowlib_entry::correctBadDatabase(bool verbose,ostream& oss){
    ofstream FileMESSAGE;
    return correctBadDatabase(FileMESSAGE,verbose,oss);
  }

  void _aflowlib_entry::correctBadDatabase(ofstream& FileMESSAGE,bool verbose,ostream& oss){
    //CO20180828 - LIB2 also contains unaries //so far we only know of bad binaries
    //APENNSY neglect - LIB2 only //CO20180828 - LIB2 also contains unaries  //binaries only
    string soliloquy = XPID + "_aflowlib_entry::correctBadDatabase():";
    stringstream message;
    if(vspecies_pp.size()==1 || vspecies_pp.size()==2) {
      string pseudoA="",pseudoB="";
      pseudoA = vspecies_pp[0];
      if(vspecies_pp.size()==2){pseudoB = vspecies_pp[1];}
      //[OBSOLETE CO20180828]string pseudoA = vspecies_pp[0];
      //[OBSOLETE CO20180828]string pseudoB = vspecies_pp[1];
      // tiny corrections
      //gamma_IrV
      if(pseudoA=="Cd" && pseudoB=="Pt" && prototype=="181") {
        enthalpy_formation_atom -= 0.0013;
        enthalpy_formation_cell = natoms * enthalpy_formation_atom;
        if(verbose){
          message << "Fixing enthalpy_formation of " << pseudoA << pseudoB << ":" << prototype;
          pflow::logger(_AFLOW_FILE_NAME_, soliloquy, message, FileMESSAGE, oss, _LOGGER_MESSAGE_);
        }
      }
      //gamma_IrV
      if(pseudoA=="Ir" && pseudoB=="V_sv" && prototype=="291") {
        enthalpy_formation_cell -= 0.001;
        enthalpy_formation_atom -= 0.0005;
        enthalpy_cell -= 0.001;
        enthalpy_atom -= 0.005;
        if(verbose){
          message << "Fixing enthalpy/enthalpy_formation of " << pseudoA << pseudoB << ":" << prototype;
          pflow::logger(_AFLOW_FILE_NAME_, soliloquy, message, FileMESSAGE, oss, _LOGGER_MESSAGE_);
        }
      }
      // HfPd
      if(pseudoA=="Hf_pv" && pseudoB=="Pd_pv" && prototype=="192") {
        enthalpy_formation_atom -= 0.003;
        enthalpy_formation_cell = natoms * enthalpy_formation_atom;
        enthalpy_atom = enthalpy_formation_atom;
        enthalpy_cell = natoms * enthalpy_atom;
        if(verbose){
          message << "Fixing enthalpy/enthalpy_formation of " << pseudoA << pseudoB << ":" << prototype;
          pflow::logger(_AFLOW_FILE_NAME_, soliloquy, message, FileMESSAGE, oss, _LOGGER_MESSAGE_);
        }
      }
      // sigma
      if(pseudoA=="Ir" && pseudoB=="Nb_sv" && prototype=="600.ABBAB") {
        enthalpy_formation_cell += 0.001;
        enthalpy_formation_atom += 0.0005;
        enthalpy_cell += 0.001;
        enthalpy_atom += 0.005;
        enthalpy_formation_cell += 0.001;
        enthalpy_formation_atom += 0.0005;
        enthalpy_cell += 0.001;
        enthalpy_atom += 0.005;
        if(verbose){
          message << "Fixing enthalpy/enthalpy_formation of " << pseudoA << pseudoB << ":" << prototype;
          pflow::logger(_AFLOW_FILE_NAME_, soliloquy, message, FileMESSAGE, oss, _LOGGER_MESSAGE_);
        }
      }
      // sigma
      if(pseudoA=="Os_pv" && pseudoB=="Re_pv" && prototype=="122") {
        enthalpy_formation_atom -= 0.001;
        enthalpy_formation_cell = natoms * enthalpy_formation_atom;
        enthalpy_atom = enthalpy_formation_atom;
        enthalpy_cell = natoms * enthalpy_atom;
        if(verbose){
          message << "Fixing enthalpy/enthalpy_formation of " << pseudoA << pseudoB << ":" << prototype;
          pflow::logger(_AFLOW_FILE_NAME_, soliloquy, message, FileMESSAGE, oss, _LOGGER_MESSAGE_);
        }
      }
    }
  }
  bool _aflowlib_entry::ignoreBadDatabase() const{
    string reason;
    return ignoreBadDatabase(reason);
  }
  bool _aflowlib_entry::ignoreBadDatabase(string& reason) const{
    reason="";
    //grab bad database protos
    vector<string> _DEVIL_PROTOTYPES_;
    aurostd::string2tokens(_DEVIL_PROTOTYPES_STRING_,_DEVIL_PROTOTYPES_,",");

    //so far we only know of bad binaries
    //we need something more robust than just exact string match, case: 549 and 549.bis vs. 549.tetra
    bool match=false;
    //DEVIL
    for(uint di=0;di<_DEVIL_PROTOTYPES_.size() && !match;di++){if(pflow::prototypeMatch(prototype, _DEVIL_PROTOTYPES_[di])){match=true;}}
    if(match){
      reason=compound+":"+prototype+" is ill-calculated in the database";
      return true;
    }
    //find .old's
    if(1){
      uint prototype_size=prototype.size();
      string search_string=".old";uint search_string_size=search_string.size();
      if(prototype_size>search_string_size && prototype.substr(prototype_size-search_string_size,search_string_size)==search_string){  //look only at the end of the prototype
        reason=compound+":"+prototype+" is ill-calculated in the database";
        return true;
      }
    }
    //APENNSY neglect - LIB2 only //CO20180828 - LIB2 also contains unaries  //binaries only
    if(vspecies_pp.size()==1 || vspecies_pp.size()==2) {
      string pseudoA="",pseudoB="";
      pseudoA = vspecies_pp[0];
      if(vspecies_pp.size()==2){pseudoB = vspecies_pp[1];}
      //[OBSOLETE CO20180828]string pseudoA = vspecies_pp[0];
      //[OBSOLETE CO20180828]string pseudoB = vspecies_pp[1];
      // bad Ag is a wrong relaxation
      if((pseudoA=="Ag" && pflow::prototypeMatch(prototype,"303")) || (pseudoB=="Ag" && pflow::prototypeMatch(prototype,"304"))) {
        reason=pseudoA+pseudoB+":"+prototype+" is ill-calculated in the database";
        return true;
      }
      // bad Ag is a wrong relaxation
      if((pseudoA=="Ag" && pflow::prototypeMatch(prototype,"323")) || (pseudoB=="Ag" && pflow::prototypeMatch(prototype,"324"))) {
        reason=pseudoA+pseudoB+":"+prototype+" is ill-calculated in the database";
        return true;
      }
      // bad Au is a wrong relaxation
      if((pseudoA=="Au" && pflow::prototypeMatch(prototype,"323")) || (pseudoB=="Au" && pflow::prototypeMatch(prototype,"324"))) {
        reason=pseudoA+pseudoB+":"+prototype+" is ill-calculated in the database";
        return true;
      }
      // bad Al_h pseudopotential !
      if((pseudoA=="Al_h" && pflow::prototypeMatch(prototype,"307")) || (pseudoB=="Al_h" && pflow::prototypeMatch(prototype,"308"))) {
        reason=pseudoA+pseudoB+":"+prototype+" is ill-calculated in the database";
        return true;
      }
      // bad Al_h pseudopotential !
      if((pseudoA=="Al_h" && pflow::prototypeMatch(prototype,"A7.A")) || (pseudoB=="Al_h" && pflow::prototypeMatch(prototype,"A7.B"))) {
        reason=pseudoA+pseudoB+":"+prototype+" is ill-calculated in the database";
        return true;
      }
      // bad Al_h pseudopotential !
      if((pseudoA=="Al_h" && pflow::prototypeMatch(prototype,"323")) || (pseudoB=="Al_h" && pflow::prototypeMatch(prototype,"324"))) {
        reason=pseudoA+pseudoB+":"+prototype+" is ill-calculated in the database";
        return true;
      }
      // bad Ca_sv is a wrong relaxation
      if((pseudoA=="Ca_sv" && pflow::prototypeMatch(prototype,"303")) || (pseudoB=="Ca_sv" && pflow::prototypeMatch(prototype,"304"))) {
        reason=pseudoA+pseudoB+":"+prototype+" is ill-calculated in the database";
        return true;
      }
      // bad Ca_sv is a wrong relaxation
      if((pseudoA=="Ca_sv" && pflow::prototypeMatch(prototype,"323")) || (pseudoB=="Ca_sv" && pflow::prototypeMatch(prototype,"324"))) {
        reason=pseudoA+pseudoB+":"+prototype+" is ill-calculated in the database";
        return true;
      }
      // bad Cd is a wrong relaxation
      if((pseudoA=="Cd" && pflow::prototypeMatch(prototype,"323")) || (pseudoB=="Cd" && pflow::prototypeMatch(prototype,"324"))) {
        reason=pseudoA+pseudoB+":"+prototype+" is ill-calculated in the database";
        return true;
      }
      // bad Cu_pv is a wrong relaxation
      if((pseudoA=="Cu_pv" && pflow::prototypeMatch(prototype,"303")) || (pseudoB=="Cu_pv" && pflow::prototypeMatch(prototype,"304"))) {
        reason=pseudoA+pseudoB+":"+prototype+" is ill-calculated in the database";
        return true;
      }
      // bad Cu_pv is a wrong relaxation
      if((pseudoA=="Cu_pv" && pflow::prototypeMatch(prototype,"323")) || (pseudoB=="Cu_pv" && pflow::prototypeMatch(prototype,"324"))) {
        reason=pseudoA+pseudoB+":"+prototype+" is ill-calculated in the database";
        return true;
      }
      // bad Fe_pv is a wrong relaxation
      if((pseudoA=="Fe_pv" && pflow::prototypeMatch(prototype,"307")) || (pseudoB=="Fe_pv" && pflow::prototypeMatch(prototype,"308"))) {
        reason=pseudoA+pseudoB+":"+prototype+" is ill-calculated in the database";
        return true;
      }
      // bad Fe_pv is a wrong relaxation
      if((pseudoA=="Fe_pv" && pflow::prototypeMatch(prototype,"A7.A")) || (pseudoB=="Fe_pv" && pflow::prototypeMatch(prototype,"A7.B"))) {
        reason=pseudoA+pseudoB+":"+prototype+" is ill-calculated in the database";
        return true;
      }
      // bad Ge_h is a wrong relaxation
      if((pseudoA=="Ge_h" && pflow::prototypeMatch(prototype,"305")) || (pseudoB=="Ge_h" && pflow::prototypeMatch(prototype,"306"))) {
        reason=pseudoA+pseudoB+":"+prototype+" is ill-calculated in the database";
        return true;
      }
      // bad In_d is a wrong relaxation
      if((pseudoA=="In_d" && pflow::prototypeMatch(prototype,"323")) || (pseudoB=="In_d" && pflow::prototypeMatch(prototype,"324"))) {
        reason=pseudoA+pseudoB+":"+prototype+" is ill-calculated in the database";
        return true;
      }
      // bad Ir is a wrong relaxation
      if((pseudoA=="Ir" && pflow::prototypeMatch(prototype,"303")) || (pseudoB=="Ir" && pflow::prototypeMatch(prototype,"304"))) {
        reason=pseudoA+pseudoB+":"+prototype+" is ill-calculated in the database";
        return true;
      }
      // bad K_sv is a wrong relaxation
      if((pseudoA=="K_sv" && pflow::prototypeMatch(prototype,"307")) || (pseudoB=="K_sv" && pflow::prototypeMatch(prototype,"308"))) {
        reason=pseudoA+pseudoB+":"+prototype+" is ill-calculated in the database";
        return true;
      }
      // bad K_sv is a wrong relaxation
      if((pseudoA=="K_sv" && pflow::prototypeMatch(prototype,"A7.A")) || (pseudoB=="K_sv" && pflow::prototypeMatch(prototype,"A7.B"))) {
        reason=pseudoA+pseudoB+":"+prototype+" is ill-calculated in the database";
        return true;
      }
      // bad La is a wrong relaxation
      if((pseudoA=="La" && pflow::prototypeMatch(prototype,"303")) || (pseudoB=="La" && pflow::prototypeMatch(prototype,"304"))) {
        reason=pseudoA+pseudoB+":"+prototype+" is ill-calculated in the database";
        return true;
      }
      // bad La is a wrong relaxation
      if((pseudoA=="La" && pflow::prototypeMatch(prototype,"323")) || (pseudoB=="La" && pflow::prototypeMatch(prototype,"324"))) {
        reason=pseudoA+pseudoB+":"+prototype+" is ill-calculated in the database";
        return true;
      }
      // bad Li_sv is a wrong relaxation
      if((pseudoA=="Li_sv" && pflow::prototypeMatch(prototype,"307")) || (pseudoB=="Li_sv" && pflow::prototypeMatch(prototype,"308"))) {
        reason=pseudoA+pseudoB+":"+prototype+" is ill-calculated in the database";
        return true;
      }
      // bad Li_sv is a wrong relaxation
      if((pseudoA=="Li_sv" && pflow::prototypeMatch(prototype,"A7.A")) || (pseudoB=="Li_sv" && pflow::prototypeMatch(prototype,"A7.B"))) {
        reason=pseudoA+pseudoB+":"+prototype+" is ill-calculated in the database";
        return true;
      }
      // bad Na_pv is a wrong relaxation
      if((pseudoA=="Na_pv" && pflow::prototypeMatch(prototype,"307")) || (pseudoB=="Na_pv" && pflow::prototypeMatch(prototype,"308"))) {
        reason=pseudoA+pseudoB+":"+prototype+" is ill-calculated in the database";
        return true;
      }
      // bad Na_pv is a wrong relaxation
      if((pseudoA=="Na_pv" && pflow::prototypeMatch(prototype,"A7.A")) || (pseudoB=="Na_pv" && pflow::prototypeMatch(prototype,"A7.B"))) {
        reason=pseudoA+pseudoB+":"+prototype+" is ill-calculated in the database";
        return true;
      }
      // bad Ni_pv is a wrong relaxation
      if((pseudoA=="Ni_pv" && pflow::prototypeMatch(prototype,"303")) || (pseudoB=="Ni_pv" && pflow::prototypeMatch(prototype,"304"))) {
        reason=pseudoA+pseudoB+":"+prototype+" is ill-calculated in the database";
        return true;
      }
      // bad Ni_pv is a wrong relaxation
      if((pseudoA=="Ni_pv" && pflow::prototypeMatch(prototype,"323")) || (pseudoB=="Ni_pv" && pflow::prototypeMatch(prototype,"324"))) {
        reason=pseudoA+pseudoB+":"+prototype+" is ill-calculated in the database";
        return true;
      }
      // bad Pb_d is a wrong relaxation
      if((pseudoA=="Pb_d" && pflow::prototypeMatch(prototype,"303")) || (pseudoB=="Pb_d" && pflow::prototypeMatch(prototype,"304"))) {
        reason=pseudoA+pseudoB+":"+prototype+" is ill-calculated in the database";
        return true;
      }
      // bad Pb_d is a wrong relaxation
      if((pseudoA=="Pb_d" && pflow::prototypeMatch(prototype,"323")) || (pseudoB=="Pb_d" && pflow::prototypeMatch(prototype,"324"))) {
        reason=pseudoA+pseudoB+":"+prototype+" is ill-calculated in the database";
        return true;
      }
      // bad Pd_pv is a wrong relaxation
      if((pseudoA=="Pd_pv" && pflow::prototypeMatch(prototype,"303")) || (pseudoB=="Pd_pv" && pflow::prototypeMatch(prototype,"304"))) {
        reason=pseudoA+pseudoB+":"+prototype+" is ill-calculated in the database";
        return true;
      }
      // bad Pd_pv is a wrong relaxation
      if((pseudoA=="Pd_pv" && pflow::prototypeMatch(prototype,"323")) || (pseudoB=="Pd_pv" && pflow::prototypeMatch(prototype,"324"))) {
        reason=pseudoA+pseudoB+":"+prototype+" is ill-calculated in the database";
        return true;
      }
      // bad Pt is a wrong relaxation
      if((pseudoA=="Pt" && pflow::prototypeMatch(prototype,"303")) || (pseudoB=="Pt" && pflow::prototypeMatch(prototype,"304"))) {
        reason=pseudoA+pseudoB+":"+prototype+" is ill-calculated in the database";
        return true;
      }
      // bad Pt is a wrong relaxation
      if((pseudoA=="Pt" && pflow::prototypeMatch(prototype,"317")) || (pseudoB=="Pt" && pflow::prototypeMatch(prototype,"318"))) {
        reason=pseudoA+pseudoB+":"+prototype+" is ill-calculated in the database";
        return true;
      }
      // bad Rh_pv is a wrong relaxation
      if((pseudoA=="Rh_pv" && pflow::prototypeMatch(prototype,"303")) || (pseudoB=="Rh_pv" && pflow::prototypeMatch(prototype,"304"))) {
        reason=pseudoA+pseudoB+":"+prototype+" is ill-calculated in the database";
        return true;
      }
      // bad Si_h is a wrong relaxation
      if((pseudoA=="Si_h" && pflow::prototypeMatch(prototype,"305")) || (pseudoB=="Si_h" && pflow::prototypeMatch(prototype,"306"))) {
        reason=pseudoA+pseudoB+":"+prototype+" is ill-calculated in the database";
        return true;
      }
      // bad Si_h is a wrong relaxation
      if((pseudoA=="Si_h" && pflow::prototypeMatch(prototype,"307")) || (pseudoB=="Si_h" && pflow::prototypeMatch(prototype,"308"))) {
        reason=pseudoA+pseudoB+":"+prototype+" is ill-calculated in the database";
        return true;
      }
      // bad Si_h is a wrong relaxation
      if((pseudoA=="Si_h" && pflow::prototypeMatch(prototype,"A7.A")) || (pseudoB=="Si_h" && pflow::prototypeMatch(prototype,"A7.B"))) {
        reason=pseudoA+pseudoB+":"+prototype+" is ill-calculated in the database";
        return true;
      }
      // bad Si_h is a wrong relaxation
      if((pseudoA=="Si_h" && pflow::prototypeMatch(prototype,"323")) || (pseudoB=="Si_h" && pflow::prototypeMatch(prototype,"324"))) {
        reason=pseudoA+pseudoB+":"+prototype+" is ill-calculated in the database";
        return true;
      }
      // bad Ta_pv is a wrong relaxation
      if((pseudoA=="Ta_pv" && pflow::prototypeMatch(prototype,"307")) || (pseudoB=="Ta_pv" && pflow::prototypeMatch(prototype,"308"))) {
        reason=pseudoA+pseudoB+":"+prototype+" is ill-calculated in the database";
        return true;
      }
      // bad Ta_pv is a wrong relaxation
      if((pseudoA=="Ta_pv" && pflow::prototypeMatch(prototype,"A7.A")) || (pseudoB=="Ta_pv" && pflow::prototypeMatch(prototype,"A7.B"))) {
        reason=pseudoA+pseudoB+":"+prototype+" is ill-calculated in the database";
        return true;
      }
      // bad B_h is a wrong relaxation
      if((pseudoA=="B_h" && pflow::prototypeMatch(prototype,"317")) || (pseudoB=="B_h" && pflow::prototypeMatch(prototype,"318"))) {
        reason=pseudoA+pseudoB+":"+prototype+" is ill-calculated in the database";
        return true;
      }

      // sigma
      if(pseudoA=="Os_pv" && pseudoB=="Re_pv" && pflow::prototypeMatch(prototype,"448")) {
        reason=pseudoA+pseudoB+":"+prototype+" is ill-calculated in the database";
        return true;
      }
      // wrong channel, bug
      if(pseudoA=="Rh_pv" && pseudoB=="Zr_sv" && pflow::prototypeMatch(prototype,"381")) {
        reason=pseudoA+pseudoB+":"+prototype+" is ill-calculated in the database";
        return true;
      }
    }
    return false;
  }
} // namespace aflowlib

namespace aflowlib {
  string _aflowlib_entry::getPathAURL(ostream& oss, bool load_from_common){ //CO20200404
    ofstream FileMESSAGE;
    return getPathAURL(FileMESSAGE, oss, load_from_common);
  }
  string _aflowlib_entry::getPathAURL(ofstream& FileMESSAGE,ostream& oss, bool load_from_common){  //CO20200404
    bool LDEBUG=(FALSE || XHOST.DEBUG);
    string soliloquy = XPID + "_aflowlib_entry::getPathAURL():";
    stringstream message;
    string path = "";
    if (aurl.empty()) {return path;}
    vector<string> tokens;
    aurostd::string2tokens(aurl, tokens, ":");
    //LIB1 presents problems here (3 colons): aflowlib.duke.edu:AFLOWDATA/LIB1_RAW/Pt:PAW_PBE:05Jan2001/A6
    if(0){
      if (tokens.size() != 2) {
        message << "Odd AURL format for entry " << auid << ": " << aurl;
        pflow::logger(_AFLOW_FILE_NAME_, soliloquy, message, FileMESSAGE, oss, _LOGGER_WARNING_);
        return path;
      }
    }

    //instead just erase first item, join others, assume we're okay...
    tokens.erase(tokens.begin());
    path=aurostd::joinWDelimiter(tokens,":");

    string server="",path_full="";
    if(1&&load_from_common){
      //attempt 1: try replacing _RAW with _LIB
      if(1){
        server="/www";
        path_full=path;
        aurostd::StringSubst(path_full,"_RAW","_LIB");
        path_full=server+"/"+path_full;
        if(LDEBUG){cerr << soliloquy << " attempt 1 path=" << path_full << endl;}
        if(aurostd::IsDirectory(path_full)){return path_full;}
      }

      //attempt 2: try finding LIB directory
      if(1){
        server="/common";
        path_full=path;
        aurostd::StringSubst(path_full,"AFLOWDATA/","");
        aurostd::StringSubst(path_full,"ICSD_WEB","ICSD/LIB"); //CO20200223
        aurostd::StringSubst(path_full,"_RAW","/LIB");
        path_full=server+"/"+path_full;
        if(LDEBUG){cerr << soliloquy << " attempt 2 path=" << path_full << endl;}
        if(aurostd::IsDirectory(path_full)){return path_full;}
      }

      //attempt 3: try no replacement (RAW)
      if(1){
        server="/www";
        path_full=server+"/"+path;
        if(LDEBUG){cerr << soliloquy << " attempt 3 path=" << path_full << endl;}
        if(aurostd::IsDirectory(path_full)){return path_full;}
      }
    }
    if(XHOST.vflag_control.flag("AFLOWLIB_SERVER")){server=XHOST.vflag_control.getattachedscheme("AFLOWLIB_SERVER");}
    else{server="aflowlib.duke.edu";}

    path_full=server+"/"+path;
    return path_full;
  }
}

// **************************************************************************
// directory2auid
// auid2directory
// auid2present
// **************************************************************************
namespace aflowlib {
  string _aflowlib_entry::POCCdirectory2MetadataAUIDjsonfile(const string& directory,uint salt){  //CO20200624
    //CO20200624 - THIS IS HOW WE CREATE AUID FOR POCC STRUCTURES
    bool LDEBUG=(TRUE || XHOST.DEBUG);
    string soliloquy=XPID+"_aflowlib_entry::POCCdirectory2MetadataAUIDjsonfile():";
    stringstream message;
    
    if(aurl.empty()){throw aurostd::xerror(_AFLOW_FILE_NAME_,soliloquy,"AURL has not been calculated",_INPUT_MISSING_);}

    string system_name=KBIN::ExtractSystemName(directory);
    if(system_name.empty()){throw aurostd::xerror(_AFLOW_FILE_NAME_,soliloquy,"No system name found",_FILE_CORRUPT_);}
    if(LDEBUG){cerr << soliloquy << " system_name=" << system_name << endl;}
    system_name=pocc::addDefaultPOCCTOL2string(system_name);
    if(LDEBUG){cerr << soliloquy << " system_name(with TOL)=" << system_name << endl;}

    _aflags aflags;aflags.Directory=directory;
    pocc::POccCalculator pcalc(aflags);
    pcalc.loadDataIntoCalculator();
    if(pcalc.m_ARUN_directories.size()==0){throw aurostd::xerror(_AFLOW_FILE_NAME_,soliloquy,"No ARUN.POCC_* runs found",_FILE_CORRUPT_);}
    vector<string> vauid_aruns;
    string aurl_arun="";
    for(uint i=0;i<pcalc.m_ARUN_directories.size();i++){
      aurl_arun=aurl+"/"+pcalc.m_ARUN_directories[i];
      if(LDEBUG){
        cerr << soliloquy << " m_ARUN_directories[" << i << "]=" << pcalc.m_ARUN_directories[i] << endl;
        cerr << soliloquy << " m_ARUN_directories[" << i << "].aurl=" << aurl_arun << endl;
      }
      vauid_aruns.push_back(VASPdirectory2auid(aurostd::CleanFileName(directory+"/"+pcalc.m_ARUN_directories[i]),aurl_arun));
      if(LDEBUG){cerr << soliloquy << " m_ARUN_directories[" << i << "].auid=" << vauid_aruns.back() << endl;}
    }

    stringstream sscontent_json;
    string eendl="";
    vector<string> vcontent_json;
    
    sscontent_json << "\"salt\":" << aurostd::utype2string(salt);vcontent_json.push_back(sscontent_json.str());aurostd::StringstreamClean(sscontent_json);
    sscontent_json << "\"aflow_type\":" << "\"aggregate\"";vcontent_json.push_back(sscontent_json.str());aurostd::StringstreamClean(sscontent_json);
    sscontent_json << "\"method\":" << "\"aflow_pocc\"";vcontent_json.push_back(sscontent_json.str());aurostd::StringstreamClean(sscontent_json);
    sscontent_json << "\"aggregate_parameters\":" << "\"" << system_name << "\"";vcontent_json.push_back(sscontent_json.str());aurostd::StringstreamClean(sscontent_json);
    sscontent_json << "\"aggregate_content\":[" << aurostd::joinWDelimiter(aurostd::wrapVecEntries(vauid_aruns,"\""),",") << "]";vcontent_json.push_back(sscontent_json.str());aurostd::StringstreamClean(sscontent_json);
    
    string metadata_auid_json="";
    uint64_t crc=0;

    metadata_auid_json="{"+aurostd::joinWDelimiter(vcontent_json,",")+"}";
    if(LDEBUG){cerr << soliloquy << " METADATA_AUID.JSON=" << endl << metadata_auid_json << endl;}
    //aurostd::string2file(metadata_auid_json,"metadata_auid.json");
    crc=aurostd::crc64(0,metadata_auid_json); // DONT TOUCH THIS
    auid="aflow:"+aurostd::crc2string(crc);

    //find conflicts
    string aurl_found="";
    if(aflowlib::auid2present(auid,aurl_found,1)){
      if(LDEBUG) cerr << soliloquy << " conflict auid=" << auid << endl;	
      message << "CONFLICT POTENTIAL " << auid << " " << aurl_found << " " << aurl;pflow::logger(_AFLOW_FILE_NAME_,soliloquy,message,_LOGGER_MESSAGE_);
      if(aurl_found!=aurl) { // avoid conflict with yourself
        salt++;
        metadata_auid_json=POCCdirectory2MetadataAUIDjsonfile(directory,salt);
        if(LDEBUG){cerr << soliloquy << " METADATA_AUID.JSON=" << endl << metadata_auid_json << endl;}
        //aurostd::string2file(metadata_auid_json,"metadata_auid.json");
        crc=aurostd::crc64(0,metadata_auid_json); // DONT TOUCH THIS
        auid="aflow:"+aurostd::crc2string(crc);
      } else {
        message << "CONFLICT TRIVIAL   " << auid << " " << aurl_found << " " << aurl;pflow::logger(_AFLOW_FILE_NAME_,soliloquy,message,_LOGGER_MESSAGE_);
      }
    }

    return metadata_auid_json;
  }
  string VASPdirectory2auid(const string& directory,const string& aurl){
    bool LDEBUG=(FALSE || XHOST.DEBUG);
    string soliloquy=XPID+"aflowlib::VASPdirectory2auid():";
    stringstream message;

    string auid="";
    bool conflict=TRUE; 
    while (conflict) {
      uint64_t crc=0;
      // DONT TOUCH THE AUID FLOW

      vector<string> vfiles2;
      for(uint iext=1;iext<XHOST.vext.size();iext++) {  // SKIP uncompressed
        vfiles2.push_back("OUTCAR.relax1"+XHOST.vext.at(iext));
        vfiles2.push_back("OUTCAR.relax2"+XHOST.vext.at(iext));
        vfiles2.push_back("OUTCAR.relax3"+XHOST.vext.at(iext));
        vfiles2.push_back("OUTCAR.relax4"+XHOST.vext.at(iext));
        vfiles2.push_back("OUTCAR.static"+XHOST.vext.at(iext));
        vfiles2.push_back("OUTCAR.bands"+XHOST.vext.at(iext));
        vfiles2.push_back("OUTCAR"+XHOST.vext.at(iext));
      }

      if(LDEBUG) cerr << soliloquy << " [0]" << endl;

      for(uint i=0;i<vfiles2.size();i++) 
        if(aurostd::FileExist(directory+"/"+vfiles2.at(i)))
          crc=aurostd::crc64(crc,aurostd::efile2string(directory+"/"+vfiles2.at(i))); // DONT TOUCH THIS
      auid="aflow:"+aurostd::crc2string(crc);

      if(LDEBUG) cerr << soliloquy << " [1]" << endl;

      if(LDEBUG) cerr << soliloquy << " auid=" << auid << endl;
      conflict=FALSE;
      string aurl_found="";
      if(aflowlib::auid2present(auid,aurl_found,1)) {
        if(LDEBUG) cerr << soliloquy << " conflict auid=" << auid << endl;	
        message << "CONFLICT POTENTIAL " << auid << " " << aurl_found << " " << aurl;pflow::logger(_AFLOW_FILE_NAME_,soliloquy,message,_LOGGER_MESSAGE_); //CO20200624
        if(aurl_found!=aurl) { // avoid conflict with yourself
          string salt="AUID_salt["+aurostd::utype2string<long double>(aurostd::get_useconds())+"]";
          message << "CONFLICT TRUE      " << auid << " " << aurl_found << " " << aurl << "  " << salt;pflow::logger(_AFLOW_FILE_NAME_,soliloquy,message,_LOGGER_WARNING_); //CO20200624
          string file=vfiles2.at(0);
          //
          for(uint iext=0;iext<XHOST.vext.size();iext++) { aurostd::StringSubst(file,XHOST.vext.at(iext),""); }
          stringstream sss;aurostd::efile2stringstream(directory+"/"+file+DEFAULT_KZIP_EXT,sss); sss << endl << salt << endl;
          aurostd::execute("mv \""+directory+"/"+file+DEFAULT_KZIP_EXT+"\""+" \""+directory+"/"+file+".conflict_auid"+DEFAULT_KZIP_EXT+"\"");
          aurostd::stringstream2compressfile(DEFAULT_KZIP_BIN,sss,directory+"/"+file);
          //
          conflict=TRUE; // recheck
        } else {
          message << "CONFLICT TRIVIAL   " << auid << " " << aurl_found << " " << aurl;pflow::logger(_AFLOW_FILE_NAME_,soliloquy,message,_LOGGER_MESSAGE_); //CO20200624
        }
      }
    }
    return auid;
  }
  bool _aflowlib_entry::directory2auid(const string& directory) { //CO20200624
    bool LDEBUG=(FALSE || XHOST.DEBUG);
    if(LDEBUG) cerr << XPID << "_aflowlib_entry::directory2auid: BEGIN" << endl;
    auid=VASPdirectory2auid(directory,aurl); // now it has auid   
    vauid.clear();
    aflowlib::auid2vauid(auid,vauid);

    if(LDEBUG) cerr << "directory2auid: END" << endl;

    cout << XPID << "_aflowlib_entry::directory2auid: DIRECTORY=" << directory << endl; // DONT TOUCH THIS
    cout << XPID << "_aflowlib_entry::directory2auid: AURL_ID=" << aurostd::crc2string(aurostd::crc64(0,directory)) << endl; // DONT TOUCH THIS

    return TRUE;
  }

  bool json2aflowlib(const string& json,string key,string& value) { //SC20200415
    // return TRUE if something has been found
    value="";
    key="\""+key+"\":";
    string::size_type start,end;
    start=json.find(key);
    if(start!=string::npos) {
      start+=key.length();
      end=json.find("\":",start);
      if(end!=string::npos){
        value=json.substr(start,end-start);
        end=value.find_last_of(",");
        value=value.substr(0,end);
      } else {
        end=json.find("}",start);
        value=json.substr(start,end-start);
      }
      //    if((value[0]=='\"') && (value[value.size()-1]=='\"')) value=value.substr(1,value.size()-2);  // Remove quotes
    } else {
      value="";
    }
    // cleanup
    aurostd::StringSubst(value,"[","");  // Remove brakets
    aurostd::StringSubst(value,"]","");  // Remove brakets
    aurostd::StringSubst(value,"\"",""); // Remove quotes

    return !value.empty();
  }

  uint auid2present(string auid,string& aurl,int mode) {
    bool LDEBUG=(FALSE || XHOST.DEBUG);
    if(LDEBUG) cerr << XPID << "aflowlib::auid2present: BEGIN mode=" << mode << endl;
    string loop="",json="";aurl="";
    if(auid=="" || auid.size()!=22) { cerr << XPID << "aflowlib::auid2present: auid.size() needs to be 22 characters long" << endl; return FALSE;}

    // [OBSOLETE]    if(mode==0) {
    // [OBSOLETE]    if(XHOST_vAUID.size()==0 || XHOST_vAURL.size()==0) init::InitGlobalObject("vLIBS","",FALSE);
    // [OBSOLETE]    if(LDEBUG) cerr << XPID << "aflowlib::auid2present: [4] XHOST_vAURL.size()=" << XHOST_vAURL.size() << "  XHOST_vAUID.size()=" << XHOST_vAUID.size() << endl;
    // [OBSOLETE]    bool found=FALSE;
    // [OBSOLETE]    for(uint j=0;j<XHOST_vAUID.size()&&!found;j++) {
    // [OBSOLETE]  	if(LDEBUG && XHOST_vAUID.at(j)==auid) cerr << "[" << auid << "] [" << XHOST_vAUID.at(j) << "] [" << XHOST_vAURL.at(j) << "]" << " [" << j << "]" << endl;
    // [OBSOLETE]  	if(XHOST_vAUID.at(j)==auid) {found=TRUE;aurl=XHOST_vAURL.at(j);}
    // [OBSOLETE]    }
    // [OBSOLETE]    if(LDEBUG) cerr << XPID << "aflowlib::auid2present: END  auid=" << auid << "  aurl=" << aurl << endl;
    // [OBSOLETE]    return found;
    // [OBSOLETE]   }
    if(mode==1) { // PICK THIS ONE DEFAULT
      //  bool aflowlib::auid2present(string auid,string& aurl)
      string jsonl_file=XHOST_LIBRARY_JSONL+"/"; for(uint i=0;i<8;i++) jsonl_file+=auid.at(i); jsonl_file+=".jsonl";
      bool found=FALSE;
      jsonl_file=aurostd::CleanFileName(jsonl_file);
      for(uint i=0;i<XHOST.vext.size()&&aurl.empty()&&!found;i++) {
        if(LDEBUG) cerr << XPID << "aflowlib::auid2present: TESTING=" << jsonl_file << XHOST.vext.at(i) << endl; 
        //	cout << XPID << "aflowlib::auid2present: TESTING=" << jsonl_file << XHOST.vext.at(i) << endl; 
        if(aurostd::FileExist(jsonl_file+XHOST.vext.at(i))) {
          found=TRUE;
          if(LDEBUG) cerr << XPID << "aflowlib::auid2present: FOUND=" << jsonl_file << XHOST.vext.at(i) << endl; 
          //  cout << XPID << "aflowlib::auid2present: FOUND=" << jsonl_file << XHOST.vext.at(i) << endl; 
          json=aurostd::execute2string(XHOST.vcat.at(i)+" "+jsonl_file+XHOST.vext.at(i)+" | grep "+auid);
          aflowlib::json2aflowlib(json,"aurl",aurl);
          aflowlib::json2aflowlib(json,"loop",loop);
        }
      }
      if(LDEBUG) cerr << XPID << "aflowlib::auid2present: END  auid=" << auid << "  aurl=" << aurl << "  loop=" << loop << "  json.size()=" << json.size() << endl;
      cout << XPID << "aflowlib::auid2present: auid=" << auid << "  aurl=" << aurl << "  loop=" << loop << "  json.size()=" << json.size() << endl;
      return json.size();
    }
    if(mode==2) { // not that faster and does not keep an outside vAUID table so it does not see the TRIVIAL CONFLICTS
      //  bool aflowlib::auid2present(string auid,string& aurl)
      string jsonl_file=vAFLOW_PROJECTS_DIRECTORIES.at(XHOST_LIBRARY_AUID)+"/"+aflowlib::auid2directory(auid)+"/RAW/aflowlib.json";
      bool found=FALSE;
      jsonl_file=aurostd::CleanFileName(jsonl_file);
      for(uint i=0;i<XHOST.vext.size()&&!found;i++) {
        if(LDEBUG) cerr << XPID << "aflowlib::auid2present: TESTING=" << jsonl_file << XHOST.vext.at(i) << endl; 
        if(aurostd::FileExist(jsonl_file+XHOST.vext.at(i))) {
          found=TRUE;
          if(LDEBUG) cerr << XPID << "aflowlib::auid2present: FOUND=" << jsonl_file << XHOST.vext.at(i) << endl;
          json=aurostd::execute2string(XHOST.vcat.at(i)+" "+jsonl_file+XHOST.vext.at(i));
          aflowlib::json2aflowlib(json,"aurl",aurl);
          aflowlib::json2aflowlib(json,"loop",loop);
        }
      }
      if(LDEBUG) cerr << XPID << "aflowlib::auid2present: END  auid=" << auid << "  aurl=" << aurl << "  loop=" << loop << "  json.size()=" << json.size() << endl;
      cout << XPID << "aflowlib::auid2present: auid=" << auid << "  aurl=" << aurl << "  loop=" << loop << "  json.size()=" << json.size() << endl;
      return json.size();
    }

    return FALSE;
  }

  // [OBSOLETE]   time ./aflow --beep --force --showPID --lib2raw=/common/LIB3/LIB/Cu_pvHgSn/TFCC004.CAB
  // [OBSOLETE]   time aflow --beep --force --showPID --lib2raw=/common/LIB3/LIB/Cu_pvHgSn/TFCC004.CAB  
  // [OBSOLETE]   time ./aflow --beep --force --showPID --lib2raw=/common/LIB3/LIB/AgCdCo/TFCC001.ABC   
  // [OBSOLETE]   time aflow --beep --force --showPID --lib2raw=/common/LIB3/LIB/AgCdCo/TFCC001.ABC  
  // [OBSOLETE]   time ./aflow --beep --force --showPID --lib2raw="/common/LIB4/LIB/AgCdCoZr_sv:PAW_PBE/ABCD_cF16_216_c_d_b_a.ABCD"
  // [OBSOLETE]   time aflow --beep --force --showPID --lib2raw="/common/LIB4/LIB/AgCdCoZr_sv:PAW_PBE/ABCD_cF16_216_c_d_b_a.ABCD"


  uint auid2vauid(const string auid, deque<string>& vauid) {                // splits the auid into vauid
    vauid.clear();
    //    vauid.push_back(auid.substr(0,6)); for(uint i=6;i<=20;i+=2) vauid.push_back(auid.substr(i,2));  // splitting aflow:/ab/cd..
    vauid.push_back(auid.substr(0,8)); for(uint i=8;i<=20;i+=2) vauid.push_back(auid.substr(i,2));  // splitting aflow:ab/cd..
    return vauid.size();
  }

  string auid2directory(const string auid) {                                // gives AUID directory from existence of vauid
    bool LDEBUG=(FALSE || XHOST.DEBUG);
    if(LDEBUG) cerr << XPID << "aflowlib::auid2directory: BEGIN" << endl;
    string directory="";  //CO20200624
    deque<string> vauid;
    aflowlib::auid2vauid(auid,vauid);
    if(vauid.size()>0) {
      directory=vauid.at(0);
      for(uint i=1;i<vauid.size();i++) {
        directory+="/"+vauid.at(i);
      }
    }
    if(LDEBUG) cerr << XPID << "aflowlib::auid2directory: END" << endl;
    return directory;
  }

}

// **************************************************************************
// Operate on CIFs for JMOL for one structure
// **************************************************************************
namespace aflowlib {
  bool cif2data(string file,double& a,double& b,double& c,double& alpha,double& beta,double& gamma) {
    vector<string> vline,tokens;
    aurostd::file2vectorstring(file,vline);
    for(uint i=0;i<vline.size();i++) {
      aurostd::string2tokens(vline.at(i),tokens," ");
      if(aurostd::substring2bool(vline.at(i),"_cell_length_a") && tokens.size()>1) a=aurostd::string2utype<double>(tokens.at(1));
      if(aurostd::substring2bool(vline.at(i),"_cell_length_b") && tokens.size()>1) b=aurostd::string2utype<double>(tokens.at(1));
      if(aurostd::substring2bool(vline.at(i),"_cell_length_c") && tokens.size()>1) c=aurostd::string2utype<double>(tokens.at(1));
      if(aurostd::substring2bool(vline.at(i),"_cell_angle_alpha") && tokens.size()>1) alpha=aurostd::string2utype<double>(tokens.at(1));
      if(aurostd::substring2bool(vline.at(i),"_cell_angle_beta") && tokens.size()>1) beta=aurostd::string2utype<double>(tokens.at(1));
      if(aurostd::substring2bool(vline.at(i),"_cell_angle_gamma") && tokens.size()>1) gamma=aurostd::string2utype<double>(tokens.at(1));
    }
    return TRUE;
  }

  bool cif2oss(string file,string label,string sgnumber,ostream& oss) {
    double aCIF,bCIF,cCIF,alphaCIF,betaCIF,gammaCIF;
    aflowlib::cif2data(file,aCIF,bCIF,cCIF,alphaCIF,betaCIF,gammaCIF);
    oss << " font echo 14;color echo white; ";
    oss << " set echo 3% 97%; echo \\\"AFLOW-JSmol consortium (AFLOW V" << string(AFLOW_VERSION) << ") | entry="<< label << "  |  | ";
    if(aurostd::string2utype<int>(sgnumber)>0) {
      oss <<"  Spacegroup = "<< GetSpaceGroupName(aurostd::string2utype<int>(sgnumber)) << " (#" <<  sgnumber << ")   |";
    }
    oss << " a=" << aCIF <<"\u212B, b=" << bCIF <<"\u212B, c=" << cCIF <<"\u212B    |" << " \u03B1=" << alphaCIF <<"\u00B0, \u03B2=" << betaCIF <<"\u00B0, \u03B3=" << gammaCIF <<"\u00B0   \\\"; ";

    return TRUE;
  }
}

//BEGIN JJPR
// **************************************************************************
// GET BADER jvxl file
// **************************************************************************

namespace aflowlib {
  bool iso2oss(string file,string label, string element,string cutoff,int index,ostream& oss) {
    vector<string> kk;
    kk.resize(9);
    kk[0]="red";
    kk[1]="green";
    kk[2]="yellow";
    kk[3]="blue";
    kk[4]="orange";
    kk[5]="white";
    kk[6]="purple";
    kk[7]="brown";
    kk[8]="pink";
    oss <<"  ISOSURFACE  " << element << " \\\""<< file+"/"+label+"_Bader_"+cutoff+"_"+element+".jvxl\\\"  ;isosurface mesh;  color isosurface " << kk[index] << " translucent;";
    oss << "x = load(\\\""<< file+"/"+label+"_abader.out" << "\\\"); charges = x.split(\\\"=\\\")[2].split(\\\"(\\\")[1].split(\\\",\\\"); {*}.label = charges; label \%[label];";
    // FOR LOCAL TEST: oss <<"  ISOSURFACE  " << element << " "<< "Bader_"+cutoff+"_"+element+".jvxl  ;isosurface mesh;  color isosurface " << kk[index] << " translucent;";
    return TRUE;
  }
}
//END JJPR

// **************************************************************************
// GET SPACE GROUP for one structure
// **************************************************************************
namespace aflowlib {
  uint SGtoNSG(string sgroup) {
    string::size_type idx1;
    string strsub("#");
    idx1=sgroup.find(strsub);
    if(idx1!=string::npos)  
      return (int) atoi(sgroup.substr(sgroup.find(strsub)+strsub.length()).c_str());
    else return 0;
  }

  void _aflowlib_entry::GetSGROUP(string aflowlibentry) {
    string function = XPID + "aflowlib::_aflowlib_entry::GetSGROUP():";
    string message = "";
    vector<string> vaflowlib_entry;
    aurostd::string2tokens(aflowlibentry,vaflowlib_entry,"|");

    bool VERBOSE_LOCAL=(FALSE || XHOST.DEBUG);
    if(vaflowlib_entry.size()==0) {
      string message = DEFAULT_FILE_AFLOWLIB_ENTRY_OUT + " file not found";
      throw aurostd::xerror(_AFLOW_FILE_NAME_, function, message, _FILE_NOT_FOUND_);
    }
    vsgroup.clear();vNsgroup.clear();

    string data_aurl="";vector<string> tokens;
    // CHECK FOR HOLES
    if(XGNDSTATE_HOLES==0)  // SAFE NO HOLES IN THE XMATRIX
      if(vaflowlib_entry.size()==0) {
        message = DEFAULT_FILE_AFLOWLIB_ENTRY_OUT + " file not found";
        throw aurostd::xerror(_AFLOW_FILE_NAME_, function, message, _FILE_NOT_FOUND_);
      }
    if(XGNDSTATE_HOLES==1)  // ALLOW HOLES WITH FAKE VALUES
      if(vaflowlib_entry.size()==0) {
        //cerr << "FOUND SG HOLE = " << alloy_dir << "/" << params.structures[2].at(str_number).name << "   === " << str_number << " " << structures_number[str_number]<< endl;
        vsgroup.clear();vsgroup.push_back(NOSG);vsgroup.push_back(NOSG);vsgroup.push_back(NOSG);
        vNsgroup.clear();vNsgroup.push_back(0);vNsgroup.push_back(0);vNsgroup.push_back(0);
        return;
      }

    for(uint i=0;i<vaflowlib_entry.size();i++) {
      if(aurostd::substring2bool(vaflowlib_entry.at(i),"aurl=")) data_aurl=aurostd::substring2string(vaflowlib_entry.at(i),"arl=");
      if(aurostd::substring2bool(vaflowlib_entry.at(i),"sg=")) {
        aurostd::string2tokens(vaflowlib_entry.at(i),tokens,",");
        if(tokens.size()==0) {
          message = "geometry not enough tokens";
          throw aurostd::xerror(_AFLOW_FILE_NAME_, function, message, _VALUE_ILLEGAL_);
        }
        if(tokens.size()==3) { // ok
          vsgroup.clear();
          aurostd::StringSubst(tokens.at(0),"sg=","");aurostd::StringSubst(tokens.at(0)," ","");aurostd::StringSubst(tokens.at(0),"#"," #");vsgroup.push_back(tokens.at(0));
          aurostd::StringSubst(tokens.at(1)," ","");aurostd::StringSubst(tokens.at(1),"#"," #");vsgroup.push_back(tokens.at(1));
          aurostd::StringSubst(tokens.at(2)," ","");aurostd::StringSubst(tokens.at(2),"#"," #");vsgroup.push_back(tokens.at(2));
          if(VERBOSE_LOCAL) cout << "[5] "<<"["<<tokens.at(0) << "," << tokens.at(1) << "," << tokens.at(2) <<"]" << endl;
        } else {
          vsgroup.clear();vsgroup.push_back(NOSG);vsgroup.push_back(NOSG);vsgroup.push_back(NOSG);
          vNsgroup.clear();vNsgroup.push_back(0);vNsgroup.push_back(0);vNsgroup.push_back(0);
        }
      }
    }
    // done, now makes the numbers
    for(uint ii=0;ii<vsgroup.size();ii++) vNsgroup.push_back(SGtoNSG(vsgroup.at(ii)));
    // if(NsgroupPRE==0) {sgroupPRE=sgroupMID;NsgroupPRE=SGtoNSG(sgroupPRE);}	
    // if(NsgroupPRE==0) {sgroupPRE=sgroupPOST;NsgroupPRE=SGtoNSG(sgroupPRE);}	
    for(uint i=vsgroup.size()-2;i<vsgroup.size();i++) {
      if(vNsgroup.at(i)==0) {
        vsgroup.at(i)=vsgroup.at(i-1);
        vNsgroup.at(i)=SGtoNSG(vsgroup.at(i));
      }
    }

    if(vNsgroup.size()!=3) for(uint ii=vNsgroup.size();ii<3;ii++) vNsgroup.push_back(0);
    if(vsgroup.size()!=3) for(uint ii=vsgroup.size();ii<3;ii++) vsgroup.push_back("NNN #0");

    return;
  }
}


// ***************************************************************************
// aflowlib::AflowlibLocator
// ***************************************************************************
namespace aflowlib { // move to web interface
  bool AflowlibLocator(const string& in,string& out,const string& mode) {
    bool LDEBUG=(FALSE || XHOST.DEBUG);
    string function = XPID + "aflowlib::AflowlibLocator()";
    string message = "";
    if(LDEBUG) cerr << XPID << "aflowlib::AflowlibLocator: BEGIN" << endl;

    if(mode!="AFLOWLIB_AUID2AURL" && mode!="AFLOWLIB_AURL2AUID" && mode!="AFLOWLIB_AUID2LOOP" && mode!="AFLOWLIB_AURL2LOOP") {
      message = "wrong mode=" + mode;
      throw aurostd::xerror(_AFLOW_FILE_NAME_, function, message, _VALUE_ILLEGAL_);
    }
    if(XHOST_vAUID.size()==0) { init::InitGlobalObject("vLIBS"); }
    if(XHOST_vAURL.size()==0) { init::InitGlobalObject("vLIBS"); }
    if(XHOST_vLOOP.size()==0) { init::InitGlobalObject("vLIBS"); }
    if(XHOST_vAUID.size()!=XHOST_vAURL.size() || XHOST_vAUID.size()!=XHOST_vLOOP.size()) {
      message = "XHOST_vAUID.size()!=XHOST_vAURL.size() || XHOST_vAUID.size()!=XHOST_vLOOP.size()\n";
      message += "    XHOST_vAUID.size()=" + aurostd::utype2string<uint>(XHOST_vAUID.size()) + '\n';
      message += "    XHOST_vAURL.size()=" + aurostd::utype2string<uint>(XHOST_vAURL.size()) + '\n';
      message += "    XHOST_vLOOP.size()=" + aurostd::utype2string<uint>(XHOST_vLOOP.size());
      throw aurostd::xerror(_AFLOW_FILE_NAME_, function, message, _INDEX_MISMATCH_);
    }
    out="";
    for(uint i=0;i<XHOST_vAUID.size()&&out.empty();i++) {
      if(mode=="AFLOWLIB_AUID2AURL" && XHOST_vAUID.at(i)==in) out=XHOST_vAURL.at(i);
      if(mode=="AFLOWLIB_AURL2AUID" && XHOST_vAURL.at(i)==in) out=XHOST_vAUID.at(i);
      if(mode=="AFLOWLIB_AUID2LOOP" && XHOST_vAUID.at(i)==in) out=XHOST_vLOOP.at(i);
      if(mode=="AFLOWLIB_AURL2LOOP" && XHOST_vAURL.at(i)==in) out=XHOST_vLOOP.at(i);
      //     cerr << i << endl;
    }
    if(LDEBUG) cerr << XPID << "aflowlib::AflowlibLocator: END" << endl;
    return !out.empty();
  }
} // namespace aflowlib

namespace aflowlib {
  string AflowlibLocator(string options, string mode) {
    bool LDEBUG=(FALSE || XHOST.DEBUG);
    if(LDEBUG) cerr << XPID << "aflowlib::AflowlibLocator: BEGIN" << endl;
    if(mode!="AFLOWLIB_AUID2AURL" && mode!="AFLOWLIB_AURL2AUID" && mode!="AFLOWLIB_AUID2LOOP" && mode!="AFLOWLIB_AURL2LOOP") {
      string function = XPID + "aflowlib::AflowlibLocator()";
      string message = "wrong mode=" + mode;
      throw aurostd::xerror(_AFLOW_FILE_NAME_, function, message, _VALUE_ILLEGAL_);
    }
    vector<string> tokens;
    aurostd::string2tokens(options,tokens,",");
    if(tokens.size()==0) {
      if(mode=="AFLOWLIB_AUID2AURL") init::ErrorOption(options,"aflowlib::AflowlibLocator","aflow --aflowlib_auid2aurl=auid1,auid2....");
      if(mode=="AFLOWLIB_AURL2AUID") init::ErrorOption(options,"aflowlib::AflowlibLocator","aflow --aflowlib_aurl2auid=aurl1,aurl2....");
      if(mode=="AFLOWLIB_AUID2LOOP") init::ErrorOption(options,"aflowlib::AflowlibLocator","aflow --aflowlib_auid2loop=auid1,auid2....");
      if(mode=="AFLOWLIB_AURL2LOOP") init::ErrorOption(options,"aflowlib::AflowlibLocator","aflow --aflowlib_aurl2loop=aurl1,aurl2....");
    } 
    // move on
    stringstream output;
    string locator;
    for(uint i=0;i<tokens.size();i++) {
      if(aflowlib::AflowlibLocator(tokens.at(i),locator,mode)) {
        output << locator << endl;
      } else {
        output << tokens.at(i) << " not found" << endl;
      }
    }

    if(LDEBUG) cerr << XPID << "aflowlib::AflowlibLocator: END" << endl;
    return output.str();
  }
} // namespace aflowlib

//AFLUX integration
//FR+CO20180329
namespace aflowlib {
  bool APIget::establish(){
    struct hostent * host = gethostbyname( Domain.c_str() );

    //[CO20181226 - OBSOLETE]PORT=80;  //CO20180401

    if ( (host == NULL) || (host->h_addr == NULL) ) {
      cerr << "Error retrieving DNS information." << endl;
      return false;
    }

    bzero(&client, sizeof(client));
    client.sin_family = AF_INET;
    client.sin_port = htons( PORT );
    memcpy(&client.sin_addr, host->h_addr, host->h_length);

    sock = socket(AF_INET, SOCK_STREAM, 0);

    if (sock < 0) {
      cerr << "Error creating socket." << endl;
      return false;
    }

    if ( connect(sock, (struct sockaddr *)&client, sizeof(client)) < 0 ) {
      close(sock);
      cerr << "Could not connect" << endl;
      return false;
    }

    stringstream ss;
    ss << "GET " << API_Path << Summons << " HTTP/1.0\r\n" ;
    //    cerr << "GET " << API_Path << Summons << " HTTP/1.0\r\n" ;
    ss << "HOST: " << Domain << "\r\n";
    ss << "Connection: close\r\n";
    ss << "\r\n";
    string request = ss.str();

    if (send(sock, request.c_str(), request.length(), 0) != (int)request.length()) {
      cerr << "Error sending request." << endl;
      return false;
    }
    return true;
  }
  void APIget::reset( string a_Summons, string a_API_Path, string a_Domain ) {
    if( a_Summons == "#" ) {
      Summons = "";
      API_Path = "/search/API/?";
      Domain = "aflowlib.duke.edu";
    } else {
      Summons = a_Summons;
      if( ! a_API_Path.empty() ) API_Path = a_API_Path;
      if( ! a_Domain.empty() ) Domain = a_Domain;
    }
  }
  ostream& operator<<( ostream& output, APIget& a ) { 
    char cur;
    bool responsedata = false;
    bool waslinefeed = false;
    if( a.establish() ) {
      while ( ! responsedata ) { //discard headers
        read(a.sock, &cur, 1);
        //cerr << cur << ":" << (int)cur << endl;
        if( waslinefeed  && cur == '\r') responsedata = true;
        if( cur == '\n' ) waslinefeed = true;
        else waslinefeed = false;
      };
      read(a.sock, &cur, 1); //discard final \n in header \r\n\r\n
      while ( read(a.sock, &cur, 1) > 0 ) output << cur; //cout << cur;
      close(a.sock);
    }
    return output;
  }
}

//DX+FR20190206 - AFLUX functionality via command line - START
// ***************************************************************************
namespace aflowlib {
  string AFLUXCall(aurostd::xoption& vpflow){

    // Performs AFLUX call based on summons input from command line

    string usage="aflow --aflux=<summons>";
    string options="";

    if(vpflow.flag("AFLUX::USAGE")) {
      //[CO20200624 - OBSOLETE]stringstream ss_usage;
      //[CO20200624 - OBSOLETE]init::ErrorOption(ss_usage,vpflow.getattachedscheme("AFLUX"),"aflowlib::AFLUXCall()",aurostd::liststring2string(usage,options));
      //[CO20200624 - OBSOLETE]return ss_usage.str();
      init::ErrorOption(vpflow.getattachedscheme("AFLUX"),"aflowlib::AFLUXCall()",aurostd::liststring2string(usage,options));
      return "";
    }

    string summons = "";
    if(vpflow.flag("AFLUX")) {
      summons=vpflow.getattachedscheme("AFLUX");
      // check if string is enclosed in double or single quotes 
      // (since bash throws error for unprotected parentheses)
      if((summons[0] == '\"' && summons[summons.size()-1] == '\"') || (summons[0] == '\'' && summons[summons.size()-1] == '\'')){
        summons.erase(summons.begin()); summons.erase(summons.begin()+summons.size()-1);
      }
    }
    return AFLUXCall(summons);
  }
}

namespace aflowlib {
  string AFLUXCall(vector<string>& matchbook){

    // Performs AFLUX call based on vector of matchbook entries
    string summons = aurostd::joinWDelimiter(matchbook,",");

    return AFLUXCall(summons);
  }
}

namespace aflowlib {
  string AFLUXCall(string& summons){

    // Performs AFLUX call based on summons input

    bool LDEBUG=(FALSE || XHOST.DEBUG);
    string function_name = XPID + "AFLUXCall()";

    // percent encoding (otherwise it will not work)
    // NOT NEEDED - aurostd::StringSubst(summons,"\'","%27"); // percent encoding for "'" 
    aurostd::StringSubst(summons," ","%20");  // percent encoding for space 
    aurostd::StringSubst(summons,"#","%23");  // percent encoding for "#"

    if(LDEBUG) {
      cerr << function_name << ": Summons = " << summons << endl;
      cerr << function_name << ": Peforming call ... please be patient ..." << endl;
    }

    aflowlib::APIget API_socket(summons);
    stringstream response; response << API_socket;
    return response.str();

  }
}

namespace aflowlib {
  vector<vector<std::pair<string,string> > > getPropertiesFromAFLUXResponse(string& response){

    // Puts list of keyword-value pairs into a vector corresponding to each entry
    // Assumes the response format to be "format(aflow)", i.e., "|" delimiter
    // Here, pair.first=<keyword> and pair.second=<value>
    // In order to be general, all keywords and values are stored as a string 

    string function_name = XPID + "aflowlib::getPropertiesFromAFLUXResponse()";

    vector<vector<std::pair<string,string> > > properties_response;

    vector<string> entries,fields,key_value;
    aurostd::string2tokens(response,entries,"\n");

    // for each entry in response
    for(uint e=0;e<entries.size();e++){
      // split into key-value pairs
      aurostd::string2tokens(entries[e],fields,"|");

      // properties for a particular entry
      vector<std::pair<string,string> > property_pairs;
      for(uint i=0;i<fields.size();i++){
        aurostd::string2tokens(fields[i],key_value,"=");
        if(key_value.size()!=2 && !aurostd::substring2bool(fields[i],"example") && !aurostd::substring2bool(fields[i],"description")){ 
          string message = "Cannot find key-value pair splitting on \"=\" for the following field: \"" + fields[i] + "\".";
          throw aurostd::xerror(_AFLOW_FILE_NAME_, function_name, message, _RUNTIME_ERROR_);
        }
        std::pair<string,string> property; 
        property.first = aurostd::RemoveWhiteSpaces(key_value[0]);  // key 
        property.second = aurostd::RemoveWhiteSpaces(key_value[1]); // value
        property_pairs.push_back(property);
      }
      properties_response.push_back(property_pairs);
    }
    return properties_response;
  }
}

//DX+FR20190206 - AFLUX functionality via command line - END

namespace aflowlib {
  uint WEB_Aflowlib_Entry(string options,ostream& oss) {
    bool LDEBUG=(FALSE || XHOST.DEBUG);
    string soliloquy = XPID + "aflowlib::WEB_Aflowlib_Entry():";
    if(LDEBUG) cout << XPID << "aflowlib::WEB_Aflowlib_Entry: begin<br>" << endl;

    stringstream num_prec;
    vector<string> voptions;
    aurostd::string2tokens(options,voptions,",");
    string errormsg = "";
    if(voptions.size()==0) {
      errormsg = "--aflowlib= has no arguments.";
      //init::ErrorOption(options,"aflowlib::WEB_Aflowlib_Entry","aflow --aflowlib=entry");  //CO20200624 - soft patch for FR+web // OBSOLETE - use errormsg instead
      //[CO+ME20200731 - ErrorOption throws an error, so no need to return]return 0; //CO20200624 - 0 is error here
    } 

    // move on
    for(uint ioption=0;ioption<voptions.size();ioption++) {
      //  oss << voptions.at(ioption) << endl;
      string option=voptions.at(ioption); //aurostd::args2attachedstring(argv,"--aflowlib=",(string) "nan");
      if(option.at(option.size()-1)=='/'|| option.at(option.size()-1)=='.') option.erase(option.end()-1,option.end()-0); //  some demoronization
      if(option.at(0)=='/'|| option.at(0)=='.') option.erase(option.begin(),option.begin()+1); //  some demoronization
      string directory="";
      string directory_RAW="",directory_LIB="",directory_WEB="";
      string directory_AUID_LIB="",directory_AUID_RAW="",directory_AUID_WEB="";
      string url_WEB;
      string label="";
      // string line_gif="<br><img border=0 width=60% height=2 src=http://materials.duke.edu/auro/images/line.gif><br><br>";
      // string art058_link=" https://doi.org/10.1016/j.commatsci.2010.05.010";
      // string art064_link=" https://doi.org/10.1021/co200012w";
      // string icsd_link=" https://www.fiz-karlsruhe.com/icsd.html";
      // string aflow_ael_readme=" http://materials.duke.edu/AFLOW/README_AFLOW_AEL.TXT"; //CO20180817
      // string art096_link=" https://doi.org/10.1103/PhysRevB.90.174107";
      // string art100_link=" https://www.nature.com/articles/sdata20159";
      // string aflow_agl_readme=" http://materials.duke.edu/AFLOW/README_AFLOW_AGL.TXT"; //CO20180817
      // string art115_link=" https://doi.org/10.1103/PhysRevMaterials.1.015401"; //CO20180817
      // string aflow_sym_readme=" http://materials.duke.edu/AFLOW/README_AFLOW_SYM.TXT"; //CO20180817
      // string art135_link=" https://doi.org/10.1107/S2053273318003066"; //CO20180817

      //DX20180817
      // string bravais_lattice_orig_wiki_link=" http://aflowlib.duke.edu/aflowwiki/doku.php?id=documentation:all_keywords&#bravais_lattice_orig";
      // string bravais_lattice_relax_wiki_link=" http://aflowlib.duke.edu/aflowwiki/doku.php?id=documentation:all_keywords&#bravais_lattice_relax";
      // string lattice_system_orig_wiki_link=" http://aflowlib.duke.edu/aflowwiki/doku.php?id=documentation:all_keywords&#lattice_system_orig";
      // string lattice_variation_orig_wiki_link=" http://aflowlib.duke.edu/aflowwiki/doku.php?id=documentation:all_keywords&#lattice_variation_orig";
      // string lattice_system_relax_wiki_link=" http://aflowlib.duke.edu/aflowwiki/doku.php?id=documentation:all_keywords&#lattice_system_relax";
      // string lattice_variation_relax_wiki_link=" http://aflowlib.duke.edu/aflowwiki/doku.php?id=documentation:all_keywords&#lattice_variation_relax";
      // string Pearson_symbol_orig_wiki_link=" http://aflowlib.duke.edu/aflowwiki/doku.php?id=documentation:all_keywords&#pearson_symbol_orig";
      // string Pearson_symbol_relax_wiki_link=" http://aflowlib.duke.edu/aflowwiki/doku.php?id=documentation:all_keywords&#pearson_symbol_relax";
      // string sg_wiki_link=" http://aflowlib.duke.edu/aflowwiki/doku.php?id=documentation:all_keywords&#sg";
      // string sg2_wiki_link=" http://aflowlib.duke.edu/aflowwiki/doku.php?id=documentation:all_keywords&#sg2";
      // string spacegroup_orig_wiki_link=" http://aflowlib.duke.edu/aflowwiki/doku.php?id=documentation:all_keywords&#spacegroup_orig";
      // string spacegroup_relax_wiki_link=" http://aflowlib.duke.edu/aflowwiki/doku.php?id=documentation:all_keywords&#spacegroup_relax";

      aflowlib::_aflowlib_entry aentry;

      xoption vflags;
      vflags.flag("FLAG::PREAMBLE",TRUE);
      vflags.flag("FLAG::CALCULATION",TRUE);
      vflags.flag("FLAG::JMOL",TRUE);
      vflags.flag("FLAG::EDATA_ORIG",FALSE);
      vflags.flag("FLAG::EDATA_RELAX",TRUE);
      vflags.flag("FLAG::THERMODYNAMICS",TRUE);
      vflags.flag("FLAG::MAGNETIC",TRUE);
      vflags.flag("FLAG::ELECTRONIC",FALSE);     // will setup later
      vflags.flag("FLAG::SCINTILLATION",TRUE);   // will setup later
      vflags.flag("FLAG::AGL",FALSE);            // will setup later
      vflags.flag("FLAG::AEL",FALSE);            // will setup later
      vflags.flag("FLAG::BADER",FALSE);          // will setup later

      // check if ICSD inside (anyway)
      string lattices[]={"BCC","BCT","CUB","FCC","HEX","MCL","MCLC","ORC","ORCC","ORCF","ORCI","RHL","TET","TRI"};
      vector<string> vline,tokens;

      string html_TAB=" target=\"_blank\"";

      if(LDEBUG) cout << "WEB_Aflowlib_Entry: [1]<br>" << endl;
      if(LDEBUG) cout << "WEB_Aflowlib_Entry: [4]<br>" << endl;
      if(LDEBUG) cout << "WEB_Aflowlib_Entry: option=" << option << endl;

      // START SEARCH

      vflags.flag("FLAG::FOUND",FALSE);
      string catalog="",auid="",strtmp="";

      // **********************************************************************************************************
      // TRY AUID
      // **********************************************************************************************************
      // ME20200707 - Also check for AUIDs without the aflow: prefix
      string option_orig = option;
      if ((option.size() == 16) && aurostd::_ishex(option)) option = "aflow:" + option;
      if(!vflags.flag("FLAG::FOUND") && aurostd::substring2bool(aurostd::tolower(option),"aflow:")) { // CHECK AUID
        if(LDEBUG) cout << "WEB_Aflowlib_Entry: option=" << option << endl;
        string auid=aurostd::tolower(option);
        if(auid.size()!=22) {
          errormsg="aflowlib::WEB_Aflowlib_Entry:_error_on_size_of_auid="+auid;
        } else {
          // NEW
          directory_AUID_LIB=init::AFLOW_Projects_Directories("AUID")+"/"+auid.substr(0,8); for(uint i=8;i<=20;i+=2) directory_AUID_LIB+="/"+auid.substr(i,2);  // splitting aflow:ab/cd..
          directory_AUID_WEB=directory_AUID_LIB+"/WEB";
          directory_AUID_RAW=directory_AUID_LIB+"/RAW";
          directory_AUID_LIB=directory_AUID_LIB+"/LIB";
          if(LDEBUG) cout << "WEB_Aflowlib_Entry: directory_AUID_LIB=" << directory_AUID_LIB << endl;
          if(LDEBUG) cout << "WEB_Aflowlib_Entry: directory_AUID_RAW=" << directory_AUID_RAW << endl;
          if(LDEBUG) cout << "WEB_Aflowlib_Entry: directory_AUID_WEB=" << directory_AUID_WEB << endl;
          directory="";
          if(!aurostd::FileExist(directory_AUID_RAW+"/"+DEFAULT_FILE_AFLOWLIB_ENTRY_OUT)) {
            errormsg="aflowlib::WEB_Aflowlib_Entry:_entry_does_not_exist="+directory_AUID_RAW+"/"+DEFAULT_FILE_AFLOWLIB_ENTRY_OUT;
          } else {
            _aflowlib_entry entry_tmp(string(directory_AUID_RAW+"/"+DEFAULT_FILE_AFLOWLIB_ENTRY_OUT));
            directory=entry_tmp.aurl;
            auid=entry_tmp.aurl;
            aurostd::StringSubst(directory,"aflowlib.duke.edu:","");
            aurostd::StringSubst(directory,"materials.duke.edu:","");
            aurostd::StringSubst(directory,"AFLOWDATA/ICSD_RAW/","");aurostd::StringSubst(directory,"AFLOWDATA/ICSD_WEB/","");
            aurostd::StringSubst(directory,"AFLOWDATA/LIB0_RAW/","");aurostd::StringSubst(directory,"AFLOWDATA/LIB0_WEB/","");
            aurostd::StringSubst(directory,"AFLOWDATA/LIB1_RAW/","");aurostd::StringSubst(directory,"AFLOWDATA/LIB1_WEB/","");
            aurostd::StringSubst(directory,"AFLOWDATA/LIB2_RAW/","");aurostd::StringSubst(directory,"AFLOWDATA/LIB2_WEB/","");
            aurostd::StringSubst(directory,"AFLOWDATA/LIB3_RAW/","");aurostd::StringSubst(directory,"AFLOWDATA/LIB3_WEB/","");
            aurostd::StringSubst(directory,"AFLOWDATA/LIB4_RAW/","");aurostd::StringSubst(directory,"AFLOWDATA/LIB4_WEB/","");
            aurostd::StringSubst(directory,"AFLOWDATA/LIB5_RAW/","");aurostd::StringSubst(directory,"AFLOWDATA/LIB5_WEB/","");
            aurostd::StringSubst(directory,"AFLOWDATA/LIB6_RAW/","");aurostd::StringSubst(directory,"AFLOWDATA/LIB6_WEB/","");
            aurostd::StringSubst(directory,"AFLOWDATA/LIB7_RAW/","");aurostd::StringSubst(directory,"AFLOWDATA/LIB7_WEB/","");
            aurostd::StringSubst(directory,"AFLOWDATA/LIB8_RAW/","");aurostd::StringSubst(directory,"AFLOWDATA/LIB8_WEB/","");
            aurostd::StringSubst(directory,"AFLOWDATA/LIB9_RAW/","");aurostd::StringSubst(directory,"AFLOWDATA/LIB9_WEB/","");
            vflags.flag("FLAG::AUID",TRUE);
            vflags.flag("FLAG::FOUND",TRUE);
            catalog=entry_tmp.catalog;
            label=directory;
            for(uint ilat=0;ilat<14;ilat++)
              aurostd::StringSubst(label,lattices[ilat]+"/","");
            aurostd::StringSubst(label,"/",".");
          }
        }
      }
      //ME20200707 - Restore
      option = option_orig;

      // **********************************************************************************************************
      // TRY DIRECTORY
      // **********************************************************************************************************
      if(!vflags.flag("FLAG::FOUND")) { // tests with proto name
        string dir2test;
        dir2test=option;

        vector<string> vdir2test;
        for(uint i0=0;i0<dir2test.size();i0++) { // allow all identical indices...
          for(uint i1=i0;i1<dir2test.size();i1++) { // allow all identical indices
            for(uint i2=i1;i2<dir2test.size();i2++) { // allow all identical indices
              //	    for(uint i3=i2;i3<dir2test.size();i3++) { // allow all identical indices
              dir2test=option;
              if(dir2test.at(i0)=='.') dir2test.at(i0)='/';
              if(dir2test.at(i1)=='.') dir2test.at(i1)='/';
              if(dir2test.at(i2)=='.') dir2test.at(i2)='/';
              //      if(dir2test.at(i3)=='.') dir2test.at(i3)='/';
              bool found=false;
              for(uint i=0;i<vdir2test.size()&&!found;i++) if(dir2test==vdir2test.at(i)) found=true;
              if(!found) {
                vdir2test.push_back(dir2test);
              }
            }
            //	  }
          }
        }   
        if(LDEBUG) cout << "WEB_Aflowlib_Entry: testing dir2test=" << dir2test << endl;
        for(uint i=0;i<vdir2test.size()&&!vflags.flag("FLAG::FOUND");i++) { // allow i=j=k so that 1 OR 2 OR 3 dots are also tested
          dir2test=vdir2test.at(i);
          //		cout << "testing(" << i << ") = " << dir2test << endl;
          for(uint ilat=0;ilat<14&&!vflags.flag("FLAG::FOUND");ilat++) {
            if(!vflags.flag("FLAG::FOUND") && aurostd::FileExist(init::AFLOW_Projects_Directories("ICSD")+"/RAW/"+lattices[ilat]+"/"+dir2test+"/"+DEFAULT_FILE_AFLOWLIB_ENTRY_OUT)) {
              catalog="ICSD";directory=lattices[ilat]+"/"+dir2test;label=option;vflags.flag("FLAG::FOUND",TRUE);
            }
          }
          if(!vflags.flag("FLAG::FOUND") && aurostd::FileExist(init::AFLOW_Projects_Directories("LIB0")+"/RAW/"+dir2test+"/"+DEFAULT_FILE_AFLOWLIB_ENTRY_OUT)) {
            catalog="LIB0";directory=dir2test;label=option;vflags.flag("FLAG::FOUND",TRUE);
          }
          if(!vflags.flag("FLAG::FOUND") && aurostd::FileExist(init::AFLOW_Projects_Directories("LIB1")+"/RAW/"+dir2test+"/"+DEFAULT_FILE_AFLOWLIB_ENTRY_OUT)) {
            catalog="LIB1";directory=dir2test;label=option;vflags.flag("FLAG::FOUND",TRUE);		
          }
          if(!vflags.flag("FLAG::FOUND") && aurostd::FileExist(init::AFLOW_Projects_Directories("LIB2")+"/RAW/"+dir2test+"/"+DEFAULT_FILE_AFLOWLIB_ENTRY_OUT)) {
            catalog="LIB2";directory=dir2test;label=option;vflags.flag("FLAG::FOUND",TRUE);		
          }
          if(!vflags.flag("FLAG::FOUND") && aurostd::FileExist(init::AFLOW_Projects_Directories("LIB3")+"/RAW/"+dir2test+"/"+DEFAULT_FILE_AFLOWLIB_ENTRY_OUT)) {
            catalog="LIB3";directory=dir2test;label=option;vflags.flag("FLAG::FOUND",TRUE);		
          }
          if(!vflags.flag("FLAG::FOUND") && aurostd::FileExist(init::AFLOW_Projects_Directories("LIB4")+"/RAW/"+dir2test+"/"+DEFAULT_FILE_AFLOWLIB_ENTRY_OUT)) {
            catalog="LIB4";directory=dir2test;label=option;vflags.flag("FLAG::FOUND",TRUE);		
          }
          if(!vflags.flag("FLAG::FOUND") && aurostd::FileExist(init::AFLOW_Projects_Directories("LIB5")+"/RAW/"+dir2test+"/"+DEFAULT_FILE_AFLOWLIB_ENTRY_OUT)) {
            catalog="LIB5";directory=dir2test;label=option;vflags.flag("FLAG::FOUND",TRUE);		
          }
          if(!vflags.flag("FLAG::FOUND") && aurostd::FileExist(init::AFLOW_Projects_Directories("LIB6")+"/RAW/"+dir2test+"/"+DEFAULT_FILE_AFLOWLIB_ENTRY_OUT)) {
            catalog="LIB6";directory=dir2test;label=option;vflags.flag("FLAG::FOUND",TRUE);		
          }
          if(!vflags.flag("FLAG::FOUND") && aurostd::FileExist(init::AFLOW_Projects_Directories("LIB7")+"/RAW/"+dir2test+"/"+DEFAULT_FILE_AFLOWLIB_ENTRY_OUT)) {
            catalog="LIB7";directory=dir2test;label=option;vflags.flag("FLAG::FOUND",TRUE);		
          }
          if(!vflags.flag("FLAG::FOUND") && aurostd::FileExist(init::AFLOW_Projects_Directories("LIB8")+"/RAW/"+dir2test+"/"+DEFAULT_FILE_AFLOWLIB_ENTRY_OUT)) {
            catalog="LIB8";directory=dir2test;label=option;vflags.flag("FLAG::FOUND",TRUE);		
          }
          if(!vflags.flag("FLAG::FOUND") && aurostd::FileExist(init::AFLOW_Projects_Directories("LIB9")+"/RAW/"+dir2test+"/"+DEFAULT_FILE_AFLOWLIB_ENTRY_OUT)) {
            catalog="LIB9";directory=dir2test;label=option;vflags.flag("FLAG::FOUND",TRUE);		
          }
        }
      }

      // **********************************************************************************************************
      // TRY ICSD LINK
      // **********************************************************************************************************
      if(!vflags.flag("FLAG::FOUND")) { // icsd link
        //ME20200707 - Remove possible icsd: prefix
        option_orig = option;
        if (option.find("icsd") == 0) option = option.substr(5);
        string directory_ICSD2LINK=init::AFLOW_Projects_Directories("AUID")+"/icsd:/"+option;
        aurostd::StringSubst(directory_ICSD2LINK,"ICSD:","icsd:");
        aurostd::StringSubst(directory_ICSD2LINK,"icsd:icsd:","icsd:");    
        //	cerr << directory_ICSD2LINK << endl;
        if(aurostd::FileExist(directory_ICSD2LINK+"/RAW/"+DEFAULT_FILE_AFLOWLIB_ENTRY_OUT)) {
          _aflowlib_entry entry_tmp(string(directory_ICSD2LINK+"/RAW/"+DEFAULT_FILE_AFLOWLIB_ENTRY_OUT));
          directory=entry_tmp.aurl;
          auid=entry_tmp.aurl;
          aurostd::StringSubst(directory,"aflowlib.duke.edu:","");
          aurostd::StringSubst(directory,"materials.duke.edu:","");
          aurostd::StringSubst(directory,"AFLOWDATA/ICSD_RAW/","");aurostd::StringSubst(directory,"AFLOWDATA/ICSD_WEB/","");
          vflags.flag("FLAG::ICSD",TRUE);
          vflags.flag("FLAG::FOUND",TRUE);
          catalog=entry_tmp.catalog;
          label=directory;
          //	  cerr << directory_ICSD2LINK+"/RAW/"+DEFAULT_FILE_AFLOWLIB_ENTRY_OUT << endl;
        }
        //ME20200707 - Restore
        option = option_orig;
      }

      // **********************************************************************************************************
      // CONSIDERED FOUND
      // **********************************************************************************************************    
      if(vflags.flag("FLAG::FOUND")) {
        if(catalog=="ICSD") {
          vflags.flag("FLAG::ICSD",TRUE);
          directory_LIB=init::AFLOW_Projects_Directories("ICSD")+"/LIB/"+directory;
          directory_WEB=init::AFLOW_Projects_Directories("ICSD")+"/WEB/"+directory;
          directory_RAW=init::AFLOW_Projects_Directories("ICSD")+"/RAW/"+directory;
          url_WEB="/AFLOWDATA/ICSD_WEB/"+directory;
        }

        if(catalog=="LIB0") {
          vflags.flag("FLAG::LIB0",TRUE);
          directory_LIB=init::AFLOW_Projects_Directories("LIB0")+"/LIB/"+directory;
          directory_WEB=init::AFLOW_Projects_Directories("LIB0")+"/WEB/"+directory;
          directory_RAW=init::AFLOW_Projects_Directories("LIB0")+"/RAW/"+directory;
          url_WEB="/AFLOWDATA/LIB0_RAW/"+directory;
        }
        if(vflags.flag("FLAG::FOUND") && catalog=="LIB1") {
          vflags.flag("FLAG::LIB1",TRUE);
          directory_LIB=init::AFLOW_Projects_Directories("LIB1")+"/LIB/"+directory;
          directory_WEB=init::AFLOW_Projects_Directories("LIB1")+"/WEB/"+directory;
          directory_RAW=init::AFLOW_Projects_Directories("LIB1")+"/RAW/"+directory;
          url_WEB="/AFLOWDATA/LIB1_RAW/"+directory;
        }
        if(catalog=="LIB2") {
          vflags.flag("FLAG::LIB2",TRUE);
          directory_LIB=init::AFLOW_Projects_Directories("LIB2")+"/LIB/"+directory;
          directory_WEB=init::AFLOW_Projects_Directories("LIB2")+"/RAW/"+directory; // June 2016
          directory_RAW=init::AFLOW_Projects_Directories("LIB2")+"/RAW/"+directory;
          url_WEB="/AFLOWDATA/LIB2_RAW/"+directory; // May 2014
        }
        if(catalog=="LIB3") {
          vflags.flag("FLAG::LIB3",TRUE);
          directory_LIB=init::AFLOW_Projects_Directories("LIB3")+"/LIB/"+directory;
          directory_WEB=init::AFLOW_Projects_Directories("LIB3")+"/WEB/"+directory;
          directory_RAW=init::AFLOW_Projects_Directories("LIB3")+"/RAW/"+directory;
          url_WEB="/AFLOWDATA/LIB3_WEB/"+directory;
        }
        if(catalog=="LIB4") {
          vflags.flag("FLAG::LIB4",TRUE);
          directory_LIB=init::AFLOW_Projects_Directories("LIB4")+"/LIB/"+directory;
          directory_WEB=init::AFLOW_Projects_Directories("LIB4")+"/WEB/"+directory;
          directory_RAW=init::AFLOW_Projects_Directories("LIB4")+"/RAW/"+directory;
          url_WEB="/AFLOWDATA/LIB4_WEB/"+directory;
        }
        if(catalog=="LIB5") {
          vflags.flag("FLAG::LIB5",TRUE);
          directory_LIB=init::AFLOW_Projects_Directories("LIB5")+"/LIB/"+directory;
          directory_WEB=init::AFLOW_Projects_Directories("LIB5")+"/WEB/"+directory;
          directory_RAW=init::AFLOW_Projects_Directories("LIB5")+"/RAW/"+directory;
          url_WEB="/AFLOWDATA/LIB5_WEB/"+directory;
        }
        if(catalog=="LIB6") {
          vflags.flag("FLAG::LIB6",TRUE);
          directory_LIB=init::AFLOW_Projects_Directories("LIB6")+"/LIB/"+directory;
          directory_WEB=init::AFLOW_Projects_Directories("LIB6")+"/WEB/"+directory;
          directory_RAW=init::AFLOW_Projects_Directories("LIB6")+"/RAW/"+directory;
          url_WEB="/AFLOWDATA/LIB6_WEB/"+directory;
        }
        if(catalog=="LIB7") {
          vflags.flag("FLAG::LIB7",TRUE);
          directory_LIB=init::AFLOW_Projects_Directories("LIB7")+"/LIB/"+directory;
          directory_WEB=init::AFLOW_Projects_Directories("LIB7")+"/WEB/"+directory;
          directory_RAW=init::AFLOW_Projects_Directories("LIB7")+"/RAW/"+directory;
          url_WEB="/AFLOWDATA/LIB7_WEB/"+directory;
        }
        if(catalog=="LIB8") {
          vflags.flag("FLAG::LIB8",TRUE);
          directory_LIB=init::AFLOW_Projects_Directories("LIB8")+"/LIB/"+directory;
          directory_WEB=init::AFLOW_Projects_Directories("LIB8")+"/WEB/"+directory;
          directory_RAW=init::AFLOW_Projects_Directories("LIB8")+"/RAW/"+directory;
          url_WEB="/AFLOWDATA/LIB8_WEB/"+directory;
        }
        if(catalog=="LIB9") {
          vflags.flag("FLAG::LIB9",TRUE);
          directory_LIB=init::AFLOW_Projects_Directories("LIB9")+"/LIB/"+directory;
          directory_WEB=init::AFLOW_Projects_Directories("LIB9")+"/WEB/"+directory;
          directory_RAW=init::AFLOW_Projects_Directories("LIB9")+"/RAW/"+directory;	
          url_WEB="/AFLOWDATA/LIB9_WEB/"+directory;
        }
      } else {
        errormsg="aflowlib::WEB_Aflowlib_Entry:_entry_does_not_exist="+option;
      }

      // got it  ?
      if(!aurostd::FileExist(directory_RAW+"/"+_AFLOWIN_)) directory_RAW="";

      if(!directory.empty()) { // play with aentry.entry
        aurostd::StringSubst(label,"/",".");
        aentry.file2aflowlib(directory_RAW+"/"+DEFAULT_FILE_AFLOWLIB_ENTRY_OUT,oss);  //   oss << aentry.entry << endl;
        directory_AUID_LIB=init::AFLOW_Projects_Directories("AUID")+"/"+aflowlib::auid2directory(aentry.auid);
        directory_AUID_WEB=directory_AUID_LIB+"/WEB";
        directory_AUID_RAW=directory_AUID_LIB+"/RAW";
        directory_AUID_LIB=directory_AUID_LIB+"/LIB";    
        aurostd::string2tokens(aentry.sg2,tokens,"#");if(tokens.size()>0) aentry.sg2=tokens.at(tokens.size()-1);
        if(aentry.vfiles_WEB.size()==0) aentry.vfiles_WEB=aentry.vfiles;
      }

      if(vflags.flag("FLAG::FOUND")) {
        // check AGL/AEL
        vflags.flag("FLAG::ELECTRONIC",aurostd::substring2bool(aentry.vloop,"bands"));
        vflags.flag("FLAG::SCINTILLATION",aurostd::substring2bool(aentry.vloop,"bands"));
        vflags.flag("FLAG::AGL",aurostd::substring2bool(aentry.vloop,"agl"));
        vflags.flag("FLAG::AEL",aurostd::substring2bool(aentry.vloop,"ael"));
        vflags.flag("FLAG::BADER",aurostd::substring2bool(aentry.vloop,"bader"));
      }
      stringstream aflowlib_json;
      if(vflags.flag("FLAG::FOUND")) {
        strtmp=aurostd::efile2string(directory_RAW+"/"+DEFAULT_FILE_AFLOWLIB_ENTRY_JSON);
        aurostd::StringSubst(strtmp,"}\n",""); // remove trailing bracket add it at the end
        aflowlib_json << strtmp;
      } else {
        aflowlib_json << "{DUMMY"; // will remove at the end
      }
      stringstream aflowlib_out;
      if(vflags.flag("FLAG::FOUND")) {
        strtmp=aurostd::efile2string(directory_RAW+"/"+DEFAULT_FILE_AFLOWLIB_ENTRY_OUT);
        aurostd::StringSubst(strtmp,"\n",""); // remove trailing bracket add it at the end
        aflowlib_out << strtmp;
      } else {
        aflowlib_out << "DUMMY"; // will remove at the end
      }

      // adding pieces 
      //   aurostd::StringSubst(aflowlib_json,"}\n",""); // remove trailing bracket add it at the end

      // XHOST.hostname
      aflowlib_json << "," << "\"XHOST.hostname\":" << "\"" << XHOST.hostname << "\"";
      aflowlib_out << " | " << "XHOST.hostname=" << XHOST.hostname;
      // option
      aflowlib_json << "," << "\"XHOST.option\":" << "\"" << option << "\"";
      aflowlib_out << " | " << "XHOST.option=" << option;
      // label
      aflowlib_json << "," << "\"XHOST.label\":" << "\"" << label << "\"";
      aflowlib_out << " | " << "XHOST.label=" << label;
      // directory
      aflowlib_json << "," << "\"XHOST.directory\":" << "\"" << directory << "\"";
      aflowlib_out << " | " << "XHOST.directory=" << directory;

      if(vflags.flag("FLAG::FOUND")) {
        // directory_LIB
        aflowlib_json << "," << "\"XHOST.directory_LIB\":" << "\"" << directory_LIB << "\"";
        aflowlib_out << " | " << "XHOST.directory_LIB=" << directory_LIB;
        // directory_RAW
        aflowlib_json << "," << "\"XHOST.directory_RAW\":" << "\"" << directory_RAW << "\"";
        aflowlib_out << " | " << "XHOST.directory_RAW=" << directory_RAW;
        // directory_WEB
        aflowlib_json << "," << "\"XHOST.directory_WEB\":" << "\"" << directory_WEB << "\"";
        aflowlib_out << " | " << "XHOST.directory_WEB=" << directory_WEB;
        // directory_AUID_LIB
        aflowlib_json << "," << "\"XHOST.directory_AUID_LIB\":" << "\"" << directory_AUID_LIB << "\"";
        aflowlib_out << " | " << "XHOST.directory_AUID_LIB=" << directory_AUID_LIB;
        // directory_AUID_RAW
        aflowlib_json << "," << "\"XHOST.directory_AUID_RAW\":" << "\"" << directory_AUID_RAW << "\"";
        aflowlib_out << " | " << "XHOST.directory_AUID_RAW=" << directory_AUID_RAW;
        // directory_AUID_WEB
        aflowlib_json << "," << "\"XHOST.directory_AUID_WEB\":" << "\"" << directory_AUID_WEB << "\"";
        aflowlib_out << " | " << "XHOST.directory_AUID_WEB=" << directory_AUID_WEB;
      }

      if(vflags.flag("FLAG::FOUND")) {
        // XHOST.FLAG::ICSD
        aflowlib_json << "," << "\"XHOST.FLAG::ICSD\":" << (vflags.flag("FLAG::ICSD")?"true":"false");
        aflowlib_out << " | " << "XHOST.FLAG::ICSD=" << (vflags.flag("FLAG::ICSD")?"1":"0");
        // XHOST.FLAG::LIB0
        aflowlib_json << "," << "\"XHOST.FLAG::LIB0\":" << (vflags.flag("FLAG::LIB0")?"true":"false");
        aflowlib_out << " | " << "XHOST.FLAG::LIB0=" << (vflags.flag("FLAG::LIB0")?"1":"0");
        // XHOST.FLAG::LIB1
        aflowlib_json << "," << "\"XHOST.FLAG::LIB1\":" << (vflags.flag("FLAG::LIB1")?"true":"false");
        aflowlib_out << " | " << "XHOST.FLAG::LIB1=" << (vflags.flag("FLAG::LIB1")?"1":"0");
        // XHOST.FLAG::LIB2
        aflowlib_json << "," << "\"XHOST.FLAG::LIB2\":" << (vflags.flag("FLAG::LIB2")?"true":"false");
        aflowlib_out << " | " << "XHOST.FLAG::LIB2=" << (vflags.flag("FLAG::LIB2")?"1":"0");
        // XHOST.FLAG::LIB3
        aflowlib_json << "," << "\"XHOST.FLAG::LIB3\":" << (vflags.flag("FLAG::LIB3")?"true":"false");
        aflowlib_out << " | " << "XHOST.FLAG::LIB3=" << (vflags.flag("FLAG::LIB3")?"1":"0");
        // XHOST.FLAG::LIB4
        aflowlib_json << "," << "\"XHOST.FLAG::LIB4\":" << (vflags.flag("FLAG::LIB4")?"true":"false");
        aflowlib_out << " | " << "XHOST.FLAG::LIB4=" << (vflags.flag("FLAG::LIB4")?"1":"0");
        // XHOST.FLAG::LIB5
        aflowlib_json << "," << "\"XHOST.FLAG::LIB5\":" << (vflags.flag("FLAG::LIB5")?"true":"false");
        aflowlib_out << " | " << "XHOST.FLAG::LIB5=" << (vflags.flag("FLAG::LIB5")?"1":"0");
        // XHOST.FLAG::LIB6
        aflowlib_json << "," << "\"XHOST.FLAG::LIB6\":" << (vflags.flag("FLAG::LIB6")?"true":"false");
        aflowlib_out << " | " << "XHOST.FLAG::LIB6=" << (vflags.flag("FLAG::LIB6")?"1":"0");
        // XHOST.FLAG::LIB7
        aflowlib_json << "," << "\"XHOST.FLAG::LIB7\":" << (vflags.flag("FLAG::LIB7")?"true":"false");
        aflowlib_out << " | " << "XHOST.FLAG::LIB7=" << (vflags.flag("FLAG::LIB7")?"1":"0");
        // XHOST.FLAG::LIB8
        aflowlib_json << "," << "\"XHOST.FLAG::LIB8\":" << (vflags.flag("FLAG::LIB8")?"true":"false");
        aflowlib_out << " | " << "XHOST.FLAG::LIB8=" << (vflags.flag("FLAG::LIB8")?"1":"0");
        // XHOST.FLAG::LIB9
        aflowlib_json << "," << "\"XHOST.FLAG::LIB9\":" << (vflags.flag("FLAG::LIB9")?"true":"false");
        aflowlib_out << " | " << "XHOST.FLAG::LIB9=" << (vflags.flag("FLAG::LIB9")?"1":"0");
        // XHOST.FLAG::AUID
        aflowlib_json << "," << "\"XHOST.FLAG::AUID\":" << (vflags.flag("FLAG::AUID")?"true":"false");
        aflowlib_out << " | " << "XHOST.FLAG::AUID=" << (vflags.flag("FLAG::AUID")?"1":"0");
      }
      // XHOST.FLAG::FOUND
      aflowlib_json << "," << "\"XHOST.FLAG::FOUND\":" << (vflags.flag("FLAG::FOUND")?"true":"false");
      aflowlib_out << " | " << "XHOST.FLAG::FOUND=" << (vflags.flag("FLAG::FOUND")?"1":"0");
      //   if(!vflags.flag("FLAG::FOUND"))
      {
        // errormsg
        aflowlib_json << "," << "\"XHOST.errormsg\":" << "\"" << errormsg << "\"";
        aflowlib_out << " | " << "XHOST.errormsg=" << errormsg;
      }

      if(vflags.flag("FLAG::FOUND")) {
        // XHOST.FLAG::PREAMBLE
        aflowlib_json << "," << "\"XHOST.FLAG::PREAMBLE\":" << (vflags.flag("FLAG::PREAMBLE")?"true":"false");
        aflowlib_out << " | " << "XHOST.FLAG::PREAMBLE=" << (vflags.flag("FLAG::PREAMBLE")?"1":"0");
        // XHOST.FLAG::CALCULATION
        aflowlib_json << "," << "\"XHOST.FLAG::CALCULATION\":" << (vflags.flag("FLAG::CALCULATION")?"true":"false");
        aflowlib_out << " | " << "XHOST.FLAG::CALCULATION=" << (vflags.flag("FLAG::CALCULATION")?"1":"0");
        // XHOST.FLAG::JMOL
        aflowlib_json << "," << "\"XHOST.FLAG::JMOL\":" << (vflags.flag("FLAG::JMOL")?"true":"false");
        aflowlib_out << " | " << "XHOST.FLAG::JMOL=" << (vflags.flag("FLAG::JMOL")?"1":"0");
        // XHOST.FLAG::EDATA_ORIG
        aflowlib_json << "," << "\"XHOST.FLAG::EDATA_ORIG\":" << (vflags.flag("FLAG::EDATA_ORIG")?"true":"false");
        aflowlib_out << " | " << "XHOST.FLAG::EDATA_ORIG=" << (vflags.flag("FLAG::EDATA_ORIG")?"1":"0");
        // XHOST.FLAG::EDATA_RELAX
        aflowlib_json << "," << "\"XHOST.FLAG::EDATA_RELAX\":" << (vflags.flag("FLAG::EDATA_RELAX")?"true":"false");
        aflowlib_out << " | " << "XHOST.FLAG::EDATA_RELAX=" << (vflags.flag("FLAG::EDATA_RELAX")?"1":"0");
        // XHOST.FLAG::THERMODYNAMICS
        aflowlib_json << "," << "\"XHOST.FLAG::THERMODYNAMICS\":" << (vflags.flag("FLAG::THERMODYNAMICS")?"true":"false");
        aflowlib_out << " | " << "XHOST.FLAG::THERMODYNAMICS=" << (vflags.flag("FLAG::THERMODYNAMICS")?"1":"0");
        // XHOST.FLAG::MAGNETIC
        aflowlib_json << "," << "\"XHOST.FLAG::MAGNETIC\":" << (vflags.flag("FLAG::MAGNETIC")?"true":"false");
        aflowlib_out << " | " << "XHOST.FLAG::MAGNETIC=" << (vflags.flag("FLAG::MAGNETIC")?"1":"0");
        // XHOST.FLAG::ELECTRONIC
        aflowlib_json << "," << "\"XHOST.FLAG::ELECTRONIC\":" << (vflags.flag("FLAG::ELECTRONIC")?"true":"false");
        aflowlib_out << " | " << "XHOST.FLAG::ELECTRONIC=" << (vflags.flag("FLAG::ELECTRONIC")?"1":"0");
        // XHOST.FLAG::SCINTILLATION
        aflowlib_json << "," << "\"XHOST.FLAG::SCINTILLATION\":" << (vflags.flag("FLAG::SCINTILLATION")?"true":"false");
        aflowlib_out << " | " << "XHOST.FLAG::SCINTILLATION=" << (vflags.flag("FLAG::SCINTILLATION")?"1":"0");
        // XHOST.FLAG::AGL
        aflowlib_json << "," << "\"XHOST.FLAG::AGL\":" << (vflags.flag("FLAG::AGL")?"true":"false");
        aflowlib_out << " | " << "XHOST.FLAG::AGL=" << (vflags.flag("FLAG::AGL")?"1":"0");
        // XHOST.FLAG::AEL
        aflowlib_json << "," << "\"XHOST.FLAG::AEL\":" << (vflags.flag("FLAG::AEL")?"true":"false");
        aflowlib_out << " | " << "XHOST.FLAG::AEL=" << (vflags.flag("FLAG::AEL")?"1":"0");
        // XHOST.FLAG::BADER
        aflowlib_json << "," << "\"XHOST.FLAG::BADER\":" << (vflags.flag("FLAG::BADER")?"true":"false");
        aflowlib_out << " | " << "XHOST.FLAG::BADER=" << (vflags.flag("FLAG::BADER")?"1":"0");

        //ME20191004 START
        // Grab compressed files
        if(XHOST.vflag_control.flag("PRINT_MODE::JSON") || !XHOST.vflag_control.flag("PRINT_MODE::TXT")) {
          string content;
          // fgroup for JMOL applet
          if (aurostd::EFileExist(directory_RAW + "/aflow.fgroup.bands.json")) {
            content = aurostd::efile2string(directory_RAW + "/aflow.fgroup.bands.json");
          } else if (aurostd::EFileExist(directory_RAW + "/aflow.fgroup.relax.json")) {
            content = aurostd::efile2string(directory_RAW + "/aflow.fgroup.relax.json");
          }
          aflowlib_json << ", \"fgroup\":" << (content.empty()?"null":content);

          content = "";
          if (vflags.flag("FLAG::ELECTRONIC")) {
            //ME20200616 - Made less dependent on file name conventions
            //string system_name = KBIN::ExtractSystemName(directory_LIB);
            vector<string> vfiles;
            aurostd::DirectoryLS(directory_RAW, vfiles);
            uint nfiles = vfiles.size();
            for (uint f = 0; f < nfiles; f++) {
              if (vfiles[f].find("_bandsdata.json") != string::npos) content = aurostd::efile2string(directory_RAW + "/" + vfiles[f]);
            }
          }
          aflowlib_json << ", \"bandsdata\":" << (content.empty()?"null":content);
        }
        //ME20191004 STOP
      }

      //ME20191217 START
      // additional web output
      aflowlib_json << "," << "\"aflow_version\":\"" << AFLOW_VERSION << "\"";
      aflowlib_out << "|" << "aflow_version=" << AFLOW_VERSION;
      aflowlib_json << "," << "\"aflow_build_date\":\"" << TODAY << "\""; //CO20200624 - more semantic
      aflowlib_out << "|" << "aflow_build_date=" << TODAY;  //CO20200624 - more semantic
      //ME20191217 STOP

      // XHOST.machine_type
      aflowlib_json << "," << "\"XHOST.machine_type\":" << "\"" << XHOST.machine_type << "\"";
      aflowlib_out << " | " << "XHOST.machine_type=" << XHOST.machine_type;
      // XHOST.user
      aflowlib_json << "," << "\"XHOST.user\":" << "\"" << XHOST.user << "\"";
      aflowlib_out << " | " << "XHOST.user=" << XHOST.user;
      // XHOST.group
      aflowlib_json << "," << "\"XHOST.group\":" << "\"" << XHOST.group << "\"";
      aflowlib_out << " | " << "XHOST.group=" << XHOST.group;
      // XHOST.shell
      aflowlib_json << "," << "\"XHOST.shell\":" << "\"" << XHOST.shell << "\"";
      aflowlib_out << " | " << "XHOST.shell=" << XHOST.shell;
      // XHOST.progname
      aflowlib_json << "," << "\"XHOST.progname\":" << "\"" << XHOST.progname << "\"";
      aflowlib_out << " | " << "XHOST.progname=" << XHOST.progname;
      // XHOST.generator
      aflowlib_json << "," << "\"XHOST.generator\":" << "\"" << "aflowlib::WEB_Aflowlib_Entry" << "\"";
      aflowlib_out << " | " << "XHOST.generator=" << "aflowlib::WEB_Aflowlib_Entry";

      // wrap up
      // TXT
      if(XHOST.vflag_control.flag("PRINT_MODE::TXT")) {
        oss << aflowlib_out.str() << endl;
      }
      // JSON
      if(XHOST.vflag_control.flag("PRINT_MODE::JSON") || !XHOST.vflag_control.flag("PRINT_MODE::TXT")) {
        aflowlib_json << "}";
        strtmp=aflowlib_json.str();
        aurostd::StringSubst(strtmp,"{DUMMY,","{");
        //    oss << "[" << option << "]" << endl;
        oss << strtmp << endl;
      }
    }
    return voptions.size();
  }
}


#endif  // _AURO_IMPLEMENTATIONS_

// ***************************************************************************
// *                                                                         *
// *           Aflow STEFANO CURTAROLO - Duke University 2003-2020           *
// *                                                                         *
// ***************************************************************************
<|MERGE_RESOLUTION|>--- conflicted
+++ resolved
@@ -1137,13 +1137,8 @@
 
       if(auid.size()) sss << "" << "aurl=" << aurl << eendl;
       if(auid.size()) sss << _AFLOWLIB_ENTRY_SEPARATOR_ << "auid=" << auid << eendl;
-<<<<<<< HEAD
-      if(!title.empty()) sss << _AFLOWLIB_ENTRY_SEPARATOR_ << "title=" << title << eendl;  //ME20190125
+      //if(!title.empty()) sss << _AFLOWLIB_ENTRY_SEPARATOR_ << "title=" << title << eendl;  //ME20190125 // OBSOLETE ME20200829 - not used anymore
       if(data_api.size()) sss << _AFLOWLIB_ENTRY_SEPARATOR_ << "data_api=" << data_api << eendl;
-=======
-      if(data_api.size()) sss << _AFLOWLIB_ENTRY_SEPARATOR_ << "data_api=" << data_api << eendl;
-      //if(!title.empty()) sss << _AFLOWLIB_ENTRY_SEPARATOR_ << "title=" << title << eendl;  //ME20190125 // OBSOLETE ME20200829 - not used anymore
->>>>>>> d45f8bdd
       if(data_source.size()) sss << _AFLOWLIB_ENTRY_SEPARATOR_ << "data_source=" << data_source << eendl;
       if(data_language.size()) sss << _AFLOWLIB_ENTRY_SEPARATOR_ << "data_language=" << data_language << eendl;
       if(error_status.size()) sss << _AFLOWLIB_ENTRY_SEPARATOR_ << "error_status=" << error_status << eendl;
@@ -1419,14 +1414,6 @@
 
       //ME20190125 BEGIN
       //////////////////////////////////////////////////////////////////////////
-<<<<<<< HEAD
-      if(!title.empty()) {
-        sscontent_json << "\"title\":\"" << title << "\"";
-      } else {
-        if(PRINT_NULL) sscontent_json << "\"title\":null";
-      }
-      vcontent_json.push_back(sscontent_json.str()); aurostd::StringstreamClean(sscontent_json);
-=======
       // OBSOLETE ME20200829 - not used anymore
       //if(!title.empty()) {
       //  sscontent_json << "\"title\":\"" << title << "\"" << eendl;
@@ -1434,7 +1421,6 @@
       //  if(PRINT_NULL) sscontent_json << "\"title\":null" << eendl;
       //}
       //vcontent_json.push_back(sscontent_json.str()); sscontent_json.str("");
->>>>>>> d45f8bdd
       //////////////////////////////////////////////////////////////////////////
       //ME20190125 END
 
