// ***************************************************************************
// *                                                                         *
// *           Aflow STEFANO CURTAROLO - Duke University 2003-2021           *
// *                                                                         *
// ***************************************************************************
// Stefano Curtarolo
// fixed for XZ - SC 2018-2019
// fixed for new AUID language (SC 2019)
// fixed for tree search on the AUID directories (SC 2019) super-speed

#ifndef _AFLOWLIB_WEB_INTERFACE_CPP_
#define _AFLOWLIB_WEB_INTERFACE_CPP_
#include "aflow.h"
#include "aflow_pocc.h" //CO20200624
#include "aflow_symmetry_spacegroup.h" //DX20200929
#include "aflowlib_webapp_entry.cpp"  //CO20170622 - BH JMOL stuff
#include "aflowlib_webapp_bands.cpp"  //CO20180305 - GG bands stuff

const string _DEVIL_PROTOTYPES_STRING_ = "64,65,549,550,f8269,f9083,f8819";

// ----------------------------------------------------------------------------
// ----------------------------------------------------------------------------
// ----------------------------------------------------------------------------

// ***************************************************************************
namespace aflowlib {
  //  class _aflowlib_entry 

  _aflowlib_entry::_aflowlib_entry() {  // constructor PUBLIC
    free();
  }
  _aflowlib_entry::~_aflowlib_entry() { // destructor PUBLIC
    free();

    data_api.clear();
    data_source.clear();
    for(uint i=0;i<vLDAU.size();i++){vLDAU[i].clear();}vLDAU.clear(); //CO20210104 clear()
  }

  void _aflowlib_entry::copy(const _aflowlib_entry& b) { // copy PRIVATE
    entry=b.entry;ventry.clear();for(uint i=0;i<b.ventry.size();i++) ventry.push_back(b.ventry.at(i));
    auid=b.auid;
    vauid=b.vauid;vauid.clear();for(uint i=0;i<b.vauid.size();i++) vauid.push_back(b.vauid.at(i));
    aurl=b.aurl;vaurl.clear();for(uint i=0;i<b.vaurl.size();i++) vaurl.push_back(b.vaurl.at(i));
    system_name=b.system_name;
    vkeywords.clear();for(uint i=0;i<b.vkeywords.size();i++) vkeywords.push_back(b.vkeywords.at(i));
    aflowlib_date=b.aflowlib_date;vaflowlib_date.clear();for(uint i=0;i<b.vaflowlib_date.size();i++) vaflowlib_date.push_back(b.vaflowlib_date.at(i)); //CO20200624 - adding LOCK date
    aflowlib_version=b.aflowlib_version;
    aflowlib_entries=b.aflowlib_entries;
    vaflowlib_entries.clear();for(uint i=0;i<b.vaflowlib_entries.size();i++) vaflowlib_entries.push_back(b.vaflowlib_entries.at(i));
    aflowlib_entries_number=b.aflowlib_entries_number;
    aflow_version=b.aflow_version;
    catalog=b.catalog;
    data_api=b.data_api;
    data_source=b.data_source;
    data_language=b.data_language;
    error_status=b.error_status;
    author=b.author;vauthor.clear();for(uint i=0;i<b.vauthor.size();i++) vauthor.push_back(b.vauthor.at(i));
    calculation_cores=b.calculation_cores;calculation_memory=b.calculation_memory;calculation_time=b.calculation_time;
    corresponding=b.corresponding;vcorresponding.clear();for(uint i=0;i<b.vcorresponding.size();i++) vcorresponding.push_back(b.vcorresponding.at(i));
    loop=b.loop;vloop.clear();for(uint i=0;i<b.vloop.size();i++) vloop.push_back(b.vloop.at(i));
    node_CPU_Cores=b.node_CPU_Cores;node_CPU_MHz=b.node_CPU_MHz;node_CPU_Model=b.node_CPU_Model;node_RAM_GB=b.node_RAM_GB;
    Bravais_lattice_orig=b.Bravais_lattice_orig;Bravais_lattice_relax=b.Bravais_lattice_relax;
    code=b.code;
    composition=b.composition;vcomposition.clear();for(uint i=0;i<b.vcomposition.size();i++) vcomposition.push_back(b.vcomposition.at(i));
    compound=b.compound;
    density=b.density;
    density_orig=b.density_orig; //DX20190124 - add original crystal info
    dft_type=b.dft_type;vdft_type.clear();for(uint i=0;i<b.vdft_type.size();i++) vdft_type.push_back(b.vdft_type.at(i));
    eentropy_cell=b.eentropy_cell;eentropy_atom=b.eentropy_atom;
    Egap=b.Egap;Egap_fit=b.Egap_fit;
    energy_cell=b.energy_cell;energy_atom=b.energy_atom;energy_atom_relax1=b.energy_atom_relax1;
    energy_cutoff=b.energy_cutoff;
    delta_electronic_energy_convergence=b.delta_electronic_energy_convergence;
    delta_electronic_energy_threshold=b.delta_electronic_energy_threshold;
    nkpoints=b.nkpoints;
    nkpoints_irreducible=b.nkpoints_irreducible;
    kppra=b.kppra;
    kpoints=b.kpoints;
    kpoints_nnn_relax=b.kpoints_nnn_relax;
    kpoints_nnn_static=b.kpoints_nnn_static;
    kpoints_pairs=b.kpoints_pairs;
    kpoints_bands_path_grid=b.kpoints_bands_path_grid;
    enthalpy_cell=b.enthalpy_cell;enthalpy_atom=b.enthalpy_atom;
    enthalpy_formation_cell=b.enthalpy_formation_cell;enthalpy_formation_atom=b.enthalpy_formation_atom;
    enthalpy_formation_cce_300K_cell=b.enthalpy_formation_cce_300K_cell;enthalpy_formation_cce_300K_atom=b.enthalpy_formation_cce_300K_atom;  //CO20200624
    enthalpy_formation_cce_0K_cell=b.enthalpy_formation_cce_0K_cell;enthalpy_formation_cce_0K_atom=b.enthalpy_formation_cce_0K_atom;  //CO20200624
    entropy_forming_ability=b.entropy_forming_ability;  //CO20200624
    entropic_temperature=b.entropic_temperature;
    files=b.files;vfiles.clear();for(uint i=0;i<b.vfiles.size();i++) vfiles.push_back(b.vfiles.at(i));
    files_LIB=b.files_LIB;vfiles_LIB.clear();for(uint i=0;i<b.vfiles_LIB.size();i++) vfiles_LIB.push_back(b.vfiles_LIB.at(i));
    files_RAW=b.files_RAW;vfiles_RAW.clear();for(uint i=0;i<b.vfiles_RAW.size();i++) vfiles_RAW.push_back(b.vfiles_RAW.at(i));
    files_WEB=b.files_WEB;vfiles_WEB.clear();for(uint i=0;i<b.vfiles_WEB.size();i++) vfiles_WEB.push_back(b.vfiles_WEB.at(i));
    forces=b.forces;vforces.clear();for(uint i=0;i<b.vforces.size();i++) vforces.push_back(b.vforces.at(i));
    Egap_type=b.Egap_type;
    geometry=b.geometry;vgeometry.clear();for(uint i=0;i<b.vgeometry.size();i++) vgeometry.push_back(b.vgeometry.at(i));
    geometry_orig=b.geometry_orig;vgeometry_orig.clear();for(uint i=0;i<b.vgeometry_orig.size();i++) vgeometry_orig.push_back(b.vgeometry_orig.at(i)); //DX20190124 - add original crystal info
    lattice_system_orig=b.lattice_system_orig;lattice_variation_orig=b.lattice_variation_orig;
    lattice_system_relax=b.lattice_system_relax;lattice_variation_relax=b.lattice_variation_relax;
    ldau_TLUJ=b.ldau_TLUJ;
    vLDAU=b.vLDAU;  //ME20190129
    natoms=b.natoms;
    natoms_orig=b.natoms_orig; //DX20190124 - add original crystal info
    nbondxx=b.nbondxx;vnbondxx.clear();for(uint i=0;i<b.vnbondxx.size();i++) vnbondxx.push_back(b.vnbondxx.at(i));
    nspecies=b.nspecies;
    Pearson_symbol_orig=b.Pearson_symbol_orig;Pearson_symbol_relax=b.Pearson_symbol_relax;
    positions_cartesian=b.positions_cartesian;vpositions_cartesian.clear();for(uint i=0;i<b.vpositions_cartesian.size();i++) vpositions_cartesian.push_back(b.vpositions_cartesian.at(i));
    positions_fractional=b.positions_fractional;vpositions_fractional.clear();for(uint i=0;i<b.vpositions_fractional.size();i++) vpositions_fractional.push_back(b.vpositions_fractional.at(i));
    pressure=b.pressure;
    stress_tensor=b.stress_tensor;vstress_tensor.clear();for(uint i=0;i<b.vstress_tensor.size();i++) vstress_tensor.push_back(b.vstress_tensor.at(i));
    pressure_residual=b.pressure_residual;
    Pulay_stress=b.Pulay_stress;
    prototype=b.prototype;
    PV_cell=b.PV_cell;PV_atom=b.PV_atom;
    scintillation_attenuation_length=b.scintillation_attenuation_length;
    sg=b.sg;sg2=b.sg2;vsg.clear();for(uint i=0;i<b.vsg.size();i++){vsg.push_back(b.vsg[i]);} vsg2.clear();for(uint i=0;i<b.vsg2.size();i++){vsg2.push_back(b.vsg2[i]);}  //CO20171202
    spacegroup_orig=b.spacegroup_orig;spacegroup_relax=b.spacegroup_relax;
    species=b.species;vspecies.clear();for(uint i=0;i<b.vspecies.size();i++) vspecies.push_back(b.vspecies.at(i));
    species_pp=b.species_pp;vspecies_pp.clear();for(uint i=0;i<b.vspecies_pp.size();i++) vspecies_pp.push_back(b.vspecies_pp.at(i));
    species_pp_version=b.species_pp_version;vspecies_pp_version.clear();for(uint i=0;i<b.vspecies_pp_version.size();i++) vspecies_pp_version.push_back(b.vspecies_pp_version.at(i));
    species_pp_ZVAL=b.species_pp_ZVAL;vspecies_pp_ZVAL.clear();for(uint i=0;i<b.vspecies_pp_ZVAL.size();i++) vspecies_pp_ZVAL.push_back(b.vspecies_pp_ZVAL.at(i));
    species_pp_AUID=b.species_pp_AUID;vspecies_pp_AUID.clear();for(uint i=0;i<b.vspecies_pp_AUID.size();i++) vspecies_pp_AUID.push_back(b.vspecies_pp_AUID.at(i));
    METAGGA=b.METAGGA;
    spin_cell=b.spin_cell;spin_atom=b.spin_atom;
    spinD=b.spinD;vspinD.clear();for(uint i=0;i<b.vspinD.size();i++) vspinD.push_back(b.vspinD.at(i));
    spinD_magmom_orig=b.spinD_magmom_orig;vspinD_magmom_orig.clear();for(uint i=0;i<b.vspinD_magmom_orig.size();i++) vspinD_magmom_orig.push_back(b.vspinD_magmom_orig.at(i));
    spinF=b.spinF;
    sponsor=b.sponsor;vsponsor.clear();for(uint i=0;i<b.vsponsor.size();i++) vsponsor.push_back(b.vsponsor.at(i));
    stoichiometry=b.stoichiometry;vstoichiometry.clear();for(uint i=0;i<b.vstoichiometry.size();i++) vstoichiometry.push_back(b.vstoichiometry.at(i));
    valence_cell_std=b.valence_cell_std;valence_cell_iupac=b.valence_cell_iupac;
    volume_cell=b.volume_cell;volume_atom=b.volume_atom;
    volume_cell_orig=b.volume_cell_orig;volume_atom_orig=b.volume_atom_orig; //DX20190124 - add original crystal info
    //DX20190124 - added original symmetry info - START
    // SYMMETRY
    crystal_family_orig=b.crystal_family_orig;
    crystal_system_orig=b.crystal_system_orig;
    crystal_class_orig=b.crystal_class_orig;
    point_group_Hermann_Mauguin_orig=b.point_group_Hermann_Mauguin_orig;
    point_group_Schoenflies_orig=b.point_group_Schoenflies_orig;
    point_group_orbifold_orig=b.point_group_orbifold_orig;
    point_group_type_orig=b.point_group_type_orig;
    point_group_order_orig=b.point_group_order_orig;
    point_group_structure_orig=b.point_group_structure_orig;
    Bravais_lattice_lattice_type_orig=b.Bravais_lattice_lattice_type_orig;
    Bravais_lattice_lattice_variation_type_orig=b.Bravais_lattice_lattice_variation_type_orig;
    Bravais_lattice_lattice_system_orig=b.Bravais_lattice_lattice_system_orig;
    Bravais_superlattice_lattice_type_orig=b.Bravais_superlattice_lattice_type_orig;
    Bravais_superlattice_lattice_variation_type_orig=b.Bravais_superlattice_lattice_variation_type_orig;
    Bravais_superlattice_lattice_system_orig=b.Bravais_superlattice_lattice_system_orig;
    Pearson_symbol_superlattice_orig=b.Pearson_symbol_superlattice_orig;
    reciprocal_geometry_orig=b.reciprocal_geometry_orig;vreciprocal_geometry_orig.clear();for(uint i=0;i<b.vreciprocal_geometry_orig.size();i++) vreciprocal_geometry_orig.push_back(b.vreciprocal_geometry_orig.at(i));
    reciprocal_volume_cell_orig=b.reciprocal_volume_cell_orig;
    reciprocal_lattice_type_orig=b.reciprocal_lattice_type_orig;
    reciprocal_lattice_variation_type_orig=b.reciprocal_lattice_variation_type_orig;
    Wyckoff_letters_orig=b.Wyckoff_letters_orig;
    Wyckoff_multiplicities_orig=b.Wyckoff_multiplicities_orig;
    Wyckoff_site_symmetries_orig=b.Wyckoff_site_symmetries_orig;
    //DX20190124 - added original symmetry info - END
    //DX20180823 - added more symmetry info - START
    // SYMMETRY
    crystal_family=b.crystal_family;
    crystal_system=b.crystal_system;
    crystal_class=b.crystal_class;
    point_group_Hermann_Mauguin=b.point_group_Hermann_Mauguin;
    point_group_Schoenflies=b.point_group_Schoenflies;
    point_group_orbifold=b.point_group_orbifold;
    point_group_type=b.point_group_type;
    point_group_order=b.point_group_order;
    point_group_structure=b.point_group_structure;
    Bravais_lattice_lattice_type=b.Bravais_lattice_lattice_type;
    Bravais_lattice_lattice_variation_type=b.Bravais_lattice_lattice_variation_type;
    Bravais_lattice_lattice_system=b.Bravais_lattice_lattice_system;
    Bravais_superlattice_lattice_type=b.Bravais_superlattice_lattice_type;
    Bravais_superlattice_lattice_variation_type=b.Bravais_superlattice_lattice_variation_type;
    Bravais_superlattice_lattice_system=b.Bravais_superlattice_lattice_system;
    Pearson_symbol_superlattice=b.Pearson_symbol_superlattice;
    reciprocal_geometry=b.reciprocal_geometry;vreciprocal_geometry.clear();for(uint i=0;i<b.vreciprocal_geometry.size();i++) vreciprocal_geometry.push_back(b.vreciprocal_geometry.at(i));
    reciprocal_volume_cell=b.reciprocal_volume_cell; //DX20190124 - fix typo, add reciprocal
    reciprocal_lattice_type=b.reciprocal_lattice_type;
    reciprocal_lattice_variation_type=b.reciprocal_lattice_variation_type;
    Wyckoff_letters=b.Wyckoff_letters;
    Wyckoff_multiplicities=b.Wyckoff_multiplicities;
    Wyckoff_site_symmetries=b.Wyckoff_site_symmetries;
    //DX20180823 - added more symmetry info - END
    //DX20190209 - added anrl info - START
    aflow_prototype_label_orig=b.aflow_prototype_label_orig;
    aflow_prototype_params_list_orig=b.aflow_prototype_params_list_orig;
    aflow_prototype_params_values_orig=b.aflow_prototype_params_values_orig;
    aflow_prototype_label_relax=b.aflow_prototype_label_relax;
    aflow_prototype_params_list_relax=b.aflow_prototype_params_list_relax;
    aflow_prototype_params_values_relax=b.aflow_prototype_params_values_relax;
    //DX20190209 - added anrl info - END
    pocc_parameters=b.pocc_parameters;  //CO20200731
    // AGL/AEL
    agl_thermal_conductivity_300K=b.agl_thermal_conductivity_300K;
    agl_debye=b.agl_debye;
    agl_acoustic_debye=b.agl_acoustic_debye;
    agl_gruneisen=b.agl_gruneisen;
    agl_heat_capacity_Cv_300K=b.agl_heat_capacity_Cv_300K;
    agl_heat_capacity_Cp_300K=b.agl_heat_capacity_Cp_300K;
    agl_thermal_expansion_300K=b.agl_thermal_expansion_300K;
    agl_bulk_modulus_static_300K=b.agl_bulk_modulus_static_300K;
    agl_bulk_modulus_isothermal_300K=b.agl_bulk_modulus_isothermal_300K;
    agl_poisson_ratio_source=b.agl_poisson_ratio_source; //CT20181212
    agl_vibrational_free_energy_300K_cell=b.agl_vibrational_free_energy_300K_cell; //CT20181212
    agl_vibrational_free_energy_300K_atom=b.agl_vibrational_free_energy_300K_atom; //CT20181212
    agl_vibrational_entropy_300K_cell=b.agl_vibrational_entropy_300K_cell; //CT20181212
    agl_vibrational_entropy_300K_atom=b.agl_vibrational_entropy_300K_atom; //CT20181212
    ael_poisson_ratio=b.ael_poisson_ratio;
    ael_bulk_modulus_voigt=b.ael_bulk_modulus_voigt;
    ael_bulk_modulus_reuss=b.ael_bulk_modulus_reuss;
    ael_shear_modulus_voigt=b.ael_shear_modulus_voigt;
    ael_shear_modulus_reuss=b.ael_shear_modulus_reuss;
    ael_bulk_modulus_vrh=b.ael_bulk_modulus_vrh;
    ael_shear_modulus_vrh=b.ael_shear_modulus_vrh;
    ael_elastic_anisotropy=b.ael_elastic_anisotropy; //CO20181129
    ael_youngs_modulus_vrh=b.ael_youngs_modulus_vrh; //CT20181212
    ael_speed_sound_transverse=b.ael_speed_sound_transverse; //CT20181212
    ael_speed_sound_longitudinal=b.ael_speed_sound_longitudinal; //CT20181212
    ael_speed_sound_average=b.ael_speed_sound_average; //CT20181212
    ael_pughs_modulus_ratio=b.ael_pughs_modulus_ratio; //CT20181212
    ael_debye_temperature=b.ael_debye_temperature; //CT20181212
    ael_applied_pressure=b.ael_applied_pressure; //CT20181212
    ael_average_external_pressure=b.ael_average_external_pressure; //CT20181212
    ael_stiffness_tensor = b.ael_stiffness_tensor;  //ME20191105
    ael_compliance_tensor = b.ael_compliance_tensor;  //ME20191105
    // APL // ME20210927
    energy_free_vibrational_cell_apl_300K = b.energy_free_vibrational_cell_apl_300K;
    energy_free_vibrational_atom_apl_300K = b.energy_free_vibrational_atom_apl_300K;
    entropy_vibrational_cell_apl_300K = b.entropy_vibrational_cell_apl_300K;
    entropy_vibrational_atom_apl_300K = b.entropy_vibrational_atom_apl_300K;
    energy_internal_vibrational_cell_apl_300K = b.energy_internal_vibrational_cell_apl_300K;
    energy_internal_vibrational_atom_apl_300K = b.energy_internal_vibrational_atom_apl_300K;
    energy_zero_point_cell_apl = b.energy_zero_point_cell_apl;
    energy_zero_point_atom_apl = b.energy_zero_point_atom_apl;
    heat_capacity_Cv_cell_apl_300K = b.heat_capacity_Cv_cell_apl_300K;
    heat_capacity_Cv_atom_apl_300K = b.heat_capacity_Cv_atom_apl_300K;
    // QHA
    gruneisen_qha = b.gruneisen_qha; //AS20200901
    gruneisen_qha_300K = b.gruneisen_qha_300K; //AS20200903
    thermal_expansion_qha_300K = b.thermal_expansion_qha_300K; //AS20200901
    modulus_bulk_qha_300K = b.modulus_bulk_qha_300K; //AS20200901
    modulus_bulk_derivative_pressure_qha_300K = b.modulus_bulk_derivative_pressure_qha_300K; //AS20201008
    heat_capacity_Cv_atom_qha_300K = b.heat_capacity_Cv_atom_qha_300K; //AS20201008
    heat_capacity_Cv_cell_qha_300K = b.heat_capacity_Cv_cell_qha_300K; //AS20201207
    heat_capacity_Cp_atom_qha_300K = b.heat_capacity_Cp_atom_qha_300K; //AS20201008
    heat_capacity_Cp_cell_qha_300K = b.heat_capacity_Cp_cell_qha_300K; //AS20201207
    volume_atom_qha_300K = b.volume_atom_qha_300K; //AS20201008
    energy_free_atom_qha_300K = b.energy_free_atom_qha_300K; //AS20201008
    energy_free_cell_qha_300K = b.energy_free_cell_qha_300K; //AS20201207
    // BADER
    bader_net_charges=b.bader_net_charges;vbader_net_charges.clear();for(uint i=0;i<b.vbader_net_charges.size();i++) vbader_net_charges.push_back(b.vbader_net_charges.at(i));
    bader_atomic_volumes=b.bader_atomic_volumes;vbader_atomic_volumes.clear();for(uint i=0;i<b.vbader_atomic_volumes.size();i++) vbader_atomic_volumes.push_back(b.vbader_atomic_volumes.at(i));
    // legacy
    server=b.server;
    vserver.clear();for(uint i=0;i<b.vserver.size();i++) vserver.push_back(b.vserver.at(i));
    vserverdir.clear();for(uint i=0;i<b.vserverdir.size();i++) vserverdir.push_back(b.vserverdir.at(i));
    icsd=b.icsd;
    stoich=b.stoich;vstoich.clear();for(uint i=0;i<b.vstoich.size();i++) vstoich.push_back(b.vstoich.at(i));
    // apennsy
    structure_name=b.structure_name;  // apennsy
    structure_description=b.structure_description;  // apennsy
    distance_gnd=b.distance_gnd;  // apennsy
    distance_tie=b.distance_tie;  // apennsy
    pureA=b.pureA;pureB=b.pureB;  // apennsy
    fcc=b.fcc;bcc=b.bcc;hcp=b.hcp;  // apennsy
    stoich_a=b.stoich_a;stoich_b=b.stoich_b;  // apennsy
    bond_aa=b.bond_aa;bond_ab=b.bond_ab;bond_bb=b.bond_bb;  // apennsy
    vNsgroup.clear();for(uint i=0;i<b.vNsgroup.size();i++) vNsgroup.push_back(b.vNsgroup.at(i));  // apennsy
    vsgroup.clear();for(uint i=0;i<b.vsgroup.size();i++) vsgroup.push_back(b.vsgroup.at(i));  // apennsy
    vstr.clear();for(uint i=0;i<b.vstr.size();i++) vstr.push_back(b.vstr.at(i));  // apennsy
  }


  const _aflowlib_entry& _aflowlib_entry::operator=(const _aflowlib_entry& b) {  // operator= PUBLIC
    if(this!=&b) {free(); copy(b);}
    return *this;
  }

  _aflowlib_entry::_aflowlib_entry(const _aflowlib_entry& b) { // copy PUBLIC
    //  free();*this=b;
    copy(b);
  }

  void _aflowlib_entry::free() { // free PRIVATE
    //[CO20200829 - OBSOLETE]ventry.clear();
    //[CO20200829 - OBSOLETE]vauid.clear();
    //[CO20200829 - OBSOLETE]vaurl.clear();
    //[CO20200829 - OBSOLETE]vaflowlib_entries.clear();
    //[CO20200829 - OBSOLETE]vkeywords.clear();
    //[CO20200829 - OBSOLETE]vauthor.clear();
    //[CO20200829 - OBSOLETE]vcorresponding.clear();
    //[CO20200829 - OBSOLETE]vloop.clear();
    //[CO20200829 - OBSOLETE]vcomposition.clear(); // clear all vectors
    //[CO20200829 - OBSOLETE]vdft_type.clear(); // clear all vectors
    //[CO20200829 - OBSOLETE]vfiles.clear(); // clear all vectors
    //[CO20200829 - OBSOLETE]vfiles_LIB.clear(); // clear all vectors
    //[CO20200829 - OBSOLETE]vfiles_RAW.clear(); // clear all vectors
    //[CO20200829 - OBSOLETE]vfiles_WEB.clear(); // clear all vectors
    //[CO20200829 - OBSOLETE]vforces.clear(); // clear all vectors
    //[CO20200829 - OBSOLETE]vgeometry.clear(); // clear all vectors
    //[CO20200829 - OBSOLETE]vgeometry_orig.clear(); // clear all vectors //DX20190124 - add original crystal info
    //[CO20200829 - OBSOLETE]vstress_tensor.clear(); // clear all vectors
    //[CO20200829 - OBSOLETE]vnbondxx.clear(); // clear all vectors
    //[CO20200829 - OBSOLETE]vpositions_cartesian.clear(); // clear all vectors
    //[CO20200829 - OBSOLETE]vpositions_fractional.clear(); // clear all vectors
    //[CO20200829 - OBSOLETE]vspecies.clear(); // clear all vectors
    //[CO20200829 - OBSOLETE]vspecies_pp.clear(); // clear all vectors
    //[CO20200829 - OBSOLETE]vspecies_pp_version.clear(); // clear all vectors
    //[CO20200829 - OBSOLETE]vspecies_pp_ZVAL.clear(); // clear all vectors
    //[CO20200829 - OBSOLETE]vspecies_pp_AUID.clear(); // clear all vectors
    //[CO20200829 - OBSOLETE]vspinD.clear(); // clear all vectors
    //[CO20200829 - OBSOLETE]vspinD_magmom_orig.clear(); // clear all vectors
    //[CO20200829 - OBSOLETE]vsponsor.clear();
    //[CO20200829 - OBSOLETE]vstoichiometry.clear(); // clear all vectors
    //[CO20200829 - OBSOLETE]vreciprocal_geometry.clear(); // clear all vectors //DX20180824 - added reciprocal lattice parameters
    //[CO20200829 - OBSOLETE]// BADER
    //[CO20200829 - OBSOLETE]vbader_net_charges.clear();
    //[CO20200829 - OBSOLETE]vbader_atomic_volumes.clear();
    //[CO20200829 - OBSOLETE]// legacy
    //[CO20200829 - OBSOLETE]vserver.clear();  // clear all vectors
    //[CO20200829 - OBSOLETE]for(uint i=0;i<vserverdir.size();i++)
    //[CO20200829 - OBSOLETE]  vserverdir.at(i).clear();
    //[CO20200829 - OBSOLETE]vserverdir.clear();  // clear all vectors
    //[CO20200829 - OBSOLETE]vstoich.clear(); // clear all vectors

    entry.clear();ventry.clear();
    auid.clear();
    vauid.clear();vauid.clear();
    aurl.clear();vaurl.clear();
    system_name.clear();
    keywords.clear();vkeywords.clear();
    aflowlib_date.clear();vaflowlib_date.clear(); //CO20200624 - adding LOCK date
    aflowlib_version.clear();
    aflowlib_entries.clear();vaflowlib_entries.clear();
    aflowlib_entries_number=0;
    aflow_version.clear();
    catalog.clear();
    data_api="aapi1.2"; // new version of the API
    data_source="aflowlib";
    data_language="";
    error_status.clear();
    author.clear();vauthor.clear();
    calculation_cores=1;
    calculation_memory=AUROSTD_NAN;
    calculation_time=AUROSTD_NAN;
    corresponding.clear();vcorresponding.clear();
    loop.clear();vloop.clear();
    node_CPU_Cores=AUROSTD_NAN;node_CPU_MHz=AUROSTD_NAN;node_CPU_Model.clear();node_RAM_GB=AUROSTD_NAN;
    Bravais_lattice_orig.clear();Bravais_lattice_relax.clear();
    code.clear();
    composition.clear();vcomposition.clear();
    compound.clear();
    density=AUROSTD_NAN;
    density_orig=AUROSTD_NAN; //DX20190124 - add original crystal info
    dft_type.clear();vdft_type.clear();
    eentropy_cell=AUROSTD_NAN;eentropy_atom=AUROSTD_NAN;
    Egap=AUROSTD_NAN;Egap_fit=AUROSTD_NAN;
    Egap_type.clear();
    energy_cell=AUROSTD_NAN;energy_atom=AUROSTD_NAN;energy_atom_relax1=AUROSTD_NAN;
    energy_cutoff=AUROSTD_NAN;
    delta_electronic_energy_convergence=AUROSTD_NAN;
    delta_electronic_energy_threshold=AUROSTD_NAN;
    nkpoints=0;nkpoints_irreducible=0;kppra=0;
    kpoints.clear();
    kpoints_nnn_relax.clear();kpoints_nnn_static.clear();
    kpoints_pairs.clear();
    kpoints_bands_path_grid=0;
    enthalpy_cell=AUROSTD_NAN;enthalpy_atom=AUROSTD_NAN;
    enthalpy_formation_cell=AUROSTD_NAN;enthalpy_formation_atom=AUROSTD_NAN;
    enthalpy_formation_cce_300K_cell=AUROSTD_NAN;enthalpy_formation_cce_300K_atom=AUROSTD_NAN;  //CO20200624
    enthalpy_formation_cce_0K_cell=AUROSTD_NAN;enthalpy_formation_cce_0K_atom=AUROSTD_NAN;  //CO20200624
    entropy_forming_ability=AUROSTD_NAN;  //CO20200624
    entropic_temperature=AUROSTD_NAN;
    files.clear();vfiles.clear();
    files_LIB.clear();vfiles_LIB.clear();
    files_RAW.clear();vfiles_RAW.clear();
    files_WEB.clear();vfiles_WEB.clear();
    forces.clear();vforces.clear();
    geometry.clear();vgeometry.clear();
    geometry_orig.clear();vgeometry_orig.clear(); //DX20190124 - add original crystal info
    lattice_system_orig.clear();lattice_variation_orig.clear();lattice_system_relax.clear();lattice_variation_relax.clear();
    ldau_TLUJ.clear();
    for(uint i=0;i<vLDAU.size();i++){vLDAU[i].clear();}vLDAU.clear(); vLDAU.resize(4);  //ME20190129  //CO20210104 clear()
    natoms=AUROSTD_NAN;
    natoms_orig=AUROSTD_NAN; //DX20190124 - add original crystal info
    nbondxx.clear();vnbondxx.clear();
    nspecies=AUROSTD_NAN;
    Pearson_symbol_orig.clear();Pearson_symbol_relax.clear();
    positions_cartesian.clear();vpositions_cartesian.clear();
    positions_fractional.clear();vpositions_fractional.clear();
    pressure=AUROSTD_NAN;
    stress_tensor.clear();vstress_tensor.clear();
    pressure_residual=AUROSTD_NAN;
    Pulay_stress=AUROSTD_NAN;
    prototype.clear();
    PV_cell=AUROSTD_NAN;PV_atom=AUROSTD_NAN;
    scintillation_attenuation_length=AUROSTD_NAN;
    sg.clear();sg2.clear();vsg.clear();vsg2.clear();  //CO20171202
    spacegroup_orig=AUROSTD_NAN;spacegroup_relax=AUROSTD_NAN; //CO20201111
    species.clear();vspecies.clear();
    species_pp.clear();vspecies_pp.clear();
    species_pp_version.clear();vspecies_pp_version.clear();
    species_pp_ZVAL.clear();vspecies_pp_ZVAL.clear();
    species_pp_AUID.clear();vspecies_pp_AUID.clear();
    METAGGA.clear();
    spin_cell=AUROSTD_NAN;spin_atom=AUROSTD_NAN;
    spinD.clear();vspinD.clear();
    spinD_magmom_orig.clear();vspinD_magmom_orig.clear();
    spinF=AUROSTD_NAN;
    sponsor.clear();vsponsor.clear();
    stoichiometry.clear();vstoichiometry.clear();
    valence_cell_std=AUROSTD_NAN;valence_cell_iupac=AUROSTD_NAN;
    volume_cell=AUROSTD_NAN;volume_atom=AUROSTD_NAN;
    volume_cell_orig=AUROSTD_NAN;volume_atom_orig=AUROSTD_NAN; //DX20190124 - add original crystal info
    //DX20190124 - added original symmetry info - START
    // SYMMETRY
    crystal_family_orig.clear();
    crystal_system_orig.clear();
    crystal_class_orig.clear();
    point_group_Hermann_Mauguin_orig.clear();
    point_group_Schoenflies_orig.clear();
    point_group_orbifold_orig.clear();
    point_group_type_orig.clear();
    point_group_order_orig=AUROSTD_NAN;
    point_group_structure_orig.clear();
    Bravais_lattice_lattice_type_orig.clear();
    Bravais_lattice_lattice_variation_type_orig.clear();
    Bravais_lattice_lattice_system_orig.clear();
    Bravais_superlattice_lattice_type_orig.clear();
    Bravais_superlattice_lattice_variation_type_orig.clear();
    Bravais_superlattice_lattice_system_orig.clear();
    Pearson_symbol_superlattice_orig.clear();
    reciprocal_geometry_orig.clear();vreciprocal_geometry_orig.clear();
    reciprocal_volume_cell_orig=AUROSTD_NAN;
    reciprocal_lattice_type_orig.clear();
    reciprocal_lattice_variation_type_orig.clear();
    Wyckoff_letters_orig.clear();
    Wyckoff_multiplicities_orig.clear();
    Wyckoff_site_symmetries_orig.clear();
    //DX20190124 - added original symmetry info - END
    //DX20180823 - added more symmetry info - START
    // SYMMETRY
    crystal_family.clear();
    crystal_system.clear();
    crystal_class.clear();
    point_group_Hermann_Mauguin.clear();
    point_group_Schoenflies.clear();
    point_group_orbifold.clear();
    point_group_type.clear();
    point_group_order=AUROSTD_NAN;
    point_group_structure.clear();
    Bravais_lattice_lattice_type.clear();
    Bravais_lattice_lattice_variation_type.clear();
    Bravais_lattice_lattice_system.clear();
    Bravais_superlattice_lattice_type.clear();
    Bravais_superlattice_lattice_variation_type.clear();
    Bravais_superlattice_lattice_system.clear();
    Pearson_symbol_superlattice.clear();
    reciprocal_geometry.clear();vreciprocal_geometry.clear();
    reciprocal_volume_cell=AUROSTD_NAN;
    reciprocal_lattice_type.clear();
    reciprocal_lattice_variation_type.clear();
    Wyckoff_letters.clear();
    Wyckoff_multiplicities.clear();
    Wyckoff_site_symmetries.clear();
    //DX20180823 - added more symmetry info - END
    //DX20190209 - added anrl info - START
    aflow_prototype_label_orig.clear();
    aflow_prototype_params_list_orig.clear();
    aflow_prototype_params_values_orig.clear();
    aflow_prototype_label_relax.clear();
    aflow_prototype_params_list_relax.clear();
    aflow_prototype_params_values_relax.clear();
    //DX20190209 - added anrl info - END
    pocc_parameters.clear(); //CO20200731
    // AGL/AEL
    agl_thermal_conductivity_300K=AUROSTD_NAN;
    agl_debye=AUROSTD_NAN;
    agl_acoustic_debye=AUROSTD_NAN;
    agl_gruneisen=AUROSTD_NAN;
    agl_heat_capacity_Cv_300K=AUROSTD_NAN;
    agl_heat_capacity_Cp_300K=AUROSTD_NAN;
    agl_thermal_expansion_300K=AUROSTD_NAN;
    agl_bulk_modulus_static_300K=AUROSTD_NAN;
    agl_bulk_modulus_isothermal_300K=AUROSTD_NAN;
    agl_poisson_ratio_source.clear(); //CT20181212
    agl_vibrational_free_energy_300K_cell=AUROSTD_NAN; //CT20181212
    agl_vibrational_free_energy_300K_atom=AUROSTD_NAN; //CT20181212
    agl_vibrational_entropy_300K_cell=AUROSTD_NAN; //CT20181212
    agl_vibrational_entropy_300K_atom=AUROSTD_NAN; //CT20181212
    ael_poisson_ratio=AUROSTD_NAN;
    ael_bulk_modulus_voigt=AUROSTD_NAN;
    ael_bulk_modulus_reuss=AUROSTD_NAN;
    ael_shear_modulus_voigt=AUROSTD_NAN;
    ael_shear_modulus_reuss=AUROSTD_NAN;
    ael_bulk_modulus_vrh=AUROSTD_NAN;
    ael_shear_modulus_vrh=AUROSTD_NAN;
    ael_elastic_anisotropy=AUROSTD_NAN; //CO20181129
    ael_youngs_modulus_vrh=AUROSTD_NAN; //CT20181212
    ael_speed_sound_transverse=AUROSTD_NAN; //CT20181212
    ael_speed_sound_longitudinal=AUROSTD_NAN; //CT20181212
    ael_speed_sound_average=AUROSTD_NAN; //CT20181212
    ael_pughs_modulus_ratio=AUROSTD_NAN; //CT20181212
    ael_debye_temperature=AUROSTD_NAN; //CT20181212
    ael_applied_pressure=AUROSTD_NAN; //CT20181212
    ael_average_external_pressure=AUROSTD_NAN; //CT20181212
    ael_stiffness_tensor.clear();  //ME20191105
    ael_compliance_tensor.clear();  //ME20191105
    // APL // ME20210927
    energy_free_vibrational_cell_apl_300K = AUROSTD_NAN;
    energy_free_vibrational_atom_apl_300K = AUROSTD_NAN;
    entropy_vibrational_cell_apl_300K = AUROSTD_NAN;
    entropy_vibrational_atom_apl_300K = AUROSTD_NAN;
    energy_internal_vibrational_cell_apl_300K = AUROSTD_NAN;
    energy_internal_vibrational_atom_apl_300K = AUROSTD_NAN;
    energy_zero_point_cell_apl = AUROSTD_NAN;
    energy_zero_point_atom_apl = AUROSTD_NAN;
    heat_capacity_Cv_cell_apl_300K = AUROSTD_NAN;
    heat_capacity_Cv_atom_apl_300K = AUROSTD_NAN;
    // QHA
    gruneisen_qha = AUROSTD_NAN;//AS20200901
    gruneisen_qha_300K = AUROSTD_NAN;//AS20200903
    thermal_expansion_qha_300K = AUROSTD_NAN;//AS20200901
    modulus_bulk_qha_300K = AUROSTD_NAN;//AS20200901
    modulus_bulk_derivative_pressure_qha_300K = AUROSTD_NAN;//AS20201008
    heat_capacity_Cv_atom_qha_300K = AUROSTD_NAN;//AS20201008
    heat_capacity_Cv_cell_qha_300K = AUROSTD_NAN;//AS20201207
    heat_capacity_Cp_atom_qha_300K = AUROSTD_NAN;//AS20201008
    heat_capacity_Cp_cell_qha_300K = AUROSTD_NAN;//AS20201207
    volume_atom_qha_300K = AUROSTD_NAN;//AS20201008
    energy_free_atom_qha_300K = AUROSTD_NAN;//AS20201008
    energy_free_cell_qha_300K = AUROSTD_NAN;//AS20201207
    // BADER
    bader_net_charges.clear();vbader_net_charges.clear();
    bader_atomic_volumes.clear();vbader_atomic_volumes.clear();
    // legacy
    server.clear();vserver.clear();vserverdir.clear();
    icsd.clear();
    stoich.clear();vstoich.clear();
    // apennsy
    structure_name.clear();  // apennsy
    structure_description.clear();  // apennsy
    distance_gnd=AUROSTD_NAN;  // apennsy
    distance_tie=AUROSTD_NAN;  // apennsy
    pureA=FALSE;pureB=FALSE;  // apennsy
    fcc=FALSE;bcc=FALSE;hcp=FALSE;  // apennsy
    stoich_a=AUROSTD_NAN;stoich_b=AUROSTD_NAN;  // apennsy
    bond_aa=AUROSTD_NAN;bond_ab=AUROSTD_NAN;bond_bb=AUROSTD_NAN;  // apennsy
    vNsgroup.clear();  // apennsy
    vsgroup.clear();  // apennsy
    vstr.clear();  // apennsy
  } 

  void _aflowlib_entry::clear() {  // clear PRIVATE
    //[CO20201220 - too slow]_aflowlib_entry _temp;
    //[CO20201220 - too slow]copy(_temp);
    free();
  }

  _aflowlib_entry::_aflowlib_entry(const string& file) { // constructur from file
    stringstream oss;
    if(!aurostd::FileExist(file)) { //SC20190813
      string message = DEFAULT_FILE_AFLOWLIB_ENTRY_OUT + " not found =" + file;
      throw aurostd::xerror(_AFLOW_FILE_NAME_, __AFLOW_FUNC__, message, _FILE_NOT_FOUND_);
    }
    string entry;
    aurostd::efile2string(file,entry);
    Load(entry,oss);
  }

  /// @brief Set the value of a member
  /// @param keyword name of the member
  /// @param content value to set
  void _aflowlib_entry::Set(const std::string &keyword, const std::string &content) {
    return SetByHash(aurostd::crc64(keyword), content);
  }

  ///@brief Set the value of members
  ///@param key_hash aurostd::crc64 hash of the member name
  ///@param content used to set the member value
  void _aflowlib_entry::SetByHash(const uint64_t key_hash, const std::string &content) {
    string function = "aflowlib::_aflowlib_entry::SetByHash()";  //ME20191119
    if (content.empty()) return;  //CO20180319
    if (content == "null") return; //CO20180319 - aflux integration!
    vector<string> stokens;
    aurostd::string2tokens(content, stokens, ",");
    //CO20180409 - added the else if's for speed, no need to go through more checks than necessary
    //HE20220404 - replace if else tree with hash switch/case - this replaces 26565 string comparisons with 230 jump table lookups
    switch (key_hash) {
      case (aurostd::ctcrc64("auid")): {
        auid = content;
        vauid.clear();
        aflowlib::auid2vauid(auid, vauid); // create VAUID
        } break;
      case (aurostd::ctcrc64("aurl")): {
        aurl = content;
        aurostd::string2tokens(content, stokens, ":");
        for (uint j = 0; j < stokens.size(); j++) vaurl.push_back(stokens.at(j));
        } break;
      //else if(keyword=="title") {title=content;}  //ME20190129 // OBSOLETE ME20200829 - not used anymore
      case (aurostd::ctcrc64("keywords")): {
        keywords = content;
        aurostd::string2tokens(content, stokens, ",");
        for (uint j = 0; j < stokens.size(); j++) vkeywords.push_back(stokens.at(j));
        } break;
      case (aurostd::ctcrc64("aflowlib_date")): {
        aflowlib_date = content;
        aurostd::string2tokens(content, stokens, ",");
        for (uint j = 0; j < stokens.size(); j++) vaflowlib_date.push_back(stokens.at(j));
        } break; //CO20200624 - adding LOCK date
      case (aurostd::ctcrc64("aflowlib_version")): { aflowlib_version = content; } break;
      case (aurostd::ctcrc64("aflowlib_entries")): {
        aflowlib_entries = content;
        aurostd::string2tokens(content, stokens, ",");
        for (uint j = 0; j < stokens.size(); j++) vaflowlib_entries.push_back(stokens.at(j));
        } break;
      case (aurostd::ctcrc64("aflowlib_entries_number")): { aflowlib_entries_number = aurostd::string2utype<int>(content); } break;
      case (aurostd::ctcrc64("aflow_version")): { aflow_version = content; } break;
      case (aurostd::ctcrc64("catalog")): { catalog = content; } break;
      case (aurostd::ctcrc64("data_api")): { data_api = content; } break;
      case (aurostd::ctcrc64("data_source")): { data_source = content; } break;
      case (aurostd::ctcrc64("data_language")): { data_language = content; } break;
      case (aurostd::ctcrc64("error_status")): { error_status = content; } break;
      case (aurostd::ctcrc64("author")): {
        author = content;
        aurostd::string2tokens(content, stokens, ",");
        for (uint j = 0; j < stokens.size(); j++) vauthor.push_back(stokens.at(j));
        } break;
      case (aurostd::ctcrc64("calculation_cores")): { calculation_cores = aurostd::string2utype<int>(content); } break;
      case (aurostd::ctcrc64("calculation_memory")): { calculation_memory = aurostd::string2utype<double>(content); } break;
      case (aurostd::ctcrc64("calculation_time")): { calculation_time = aurostd::string2utype<double>(content); } break;
      case (aurostd::ctcrc64("corresponding")): {
        corresponding = content;
        aurostd::string2tokens(content, stokens, ",");
        for (uint j = 0; j < stokens.size(); j++) vcorresponding.push_back(stokens.at(j));
        } break;
      case (aurostd::ctcrc64("loop")): { vloop.push_back(content); } break;  // CHECK THIS OUT IN THE FITURE
      case (aurostd::ctcrc64("node_CPU_Cores")): { node_CPU_Cores = aurostd::string2utype<int>(content); } break;
      case (aurostd::ctcrc64("node_CPU_MHz")): { node_CPU_MHz = aurostd::string2utype<double>(content); } break;
      case (aurostd::ctcrc64("node_CPU_Model")): { node_CPU_Model = content; } break;
      case (aurostd::ctcrc64("node_RAM_GB")): { node_RAM_GB = aurostd::string2utype<double>(content); } break;
      case (aurostd::ctcrc64("Bravais_lattice_orig")): { Bravais_lattice_orig = content; } break;
      case (aurostd::ctcrc64("Bravais_lattice_relax")): { Bravais_lattice_relax = content; } break;
      case (aurostd::ctcrc64("code")): { code = content; } break;
      case (aurostd::ctcrc64("composition")): {
        composition = content;
        for (uint j = 0; j < stokens.size(); j++) vcomposition.push_back(aurostd::string2utype<double>(stokens.at(j)));
        } break;
      case (aurostd::ctcrc64("compound")): { compound = content; } break;
      case (aurostd::ctcrc64("density")): { density = aurostd::string2utype<double>(content); } break;
      case (aurostd::ctcrc64("density_orig")): { density_orig = aurostd::string2utype<double>(content); } break; //DX20190124 - add original crystal info
      case (aurostd::ctcrc64("dft_type")): {
        dft_type = content;
        aurostd::string2tokens(content, stokens, ",");
        for (uint j = 0; j < stokens.size(); j++) vdft_type.push_back(stokens.at(j));
        } break;
      case (aurostd::ctcrc64("eentropy_cell")): { eentropy_cell = aurostd::string2utype<double>(content); } break;
      case (aurostd::ctcrc64("eentropy_atom")): { eentropy_atom = aurostd::string2utype<double>(content); } break;
      case (aurostd::ctcrc64("Egap")): { Egap = aurostd::string2utype<double>(content); } break;
      case (aurostd::ctcrc64("Egap_fit")): { Egap_fit = aurostd::string2utype<double>(content); } break;
      case (aurostd::ctcrc64("energy_cell")): { energy_cell = aurostd::string2utype<double>(content); } break;
      case (aurostd::ctcrc64("energy_atom")): { energy_atom = aurostd::string2utype<double>(content); energy_atom_relax1 = aurostd::string2utype<double>(content); } break;
      case (aurostd::ctcrc64("energy_cutoff")): { energy_cutoff = aurostd::string2utype<double>(content); } break;
      case (aurostd::ctcrc64("delta_electronic_energy_convergence")): { delta_electronic_energy_convergence = aurostd::string2utype<double>(content); } break;
      case (aurostd::ctcrc64("delta_electronic_energy_threshold")): { delta_electronic_energy_threshold = aurostd::string2utype<double>(content); } break;
      case (aurostd::ctcrc64("nkpoints")): { nkpoints = aurostd::string2utype<uint>(content); } break;
      case (aurostd::ctcrc64("nkpoints_irreducible")): { nkpoints_irreducible = aurostd::string2utype<uint>(content); } break;
      case (aurostd::ctcrc64("kppra")): { kppra = aurostd::string2utype<uint>(content); } break;
      case (aurostd::ctcrc64("kpoints")): { kpoints = content; } break;
      case (aurostd::ctcrc64("kpoints_relax")): {
        vector<int> tokens;
        aurostd::string2tokens(content, tokens, ",");
        kpoints_nnn_relax = aurostd::vector2xvector(tokens);
        } break;  //ME20190129
      case (aurostd::ctcrc64("kpoints_static")): {
        vector<int> tokens;
        aurostd::string2tokens(content, tokens, ",");
        kpoints_nnn_static = aurostd::vector2xvector(tokens);
        } break;  //ME20190129
      case (aurostd::ctcrc64("kpoints_bands_path")): { aurostd::string2tokens(content, kpoints_pairs, ","); }  //ME20190129
      case (aurostd::ctcrc64("kpoints_bands_nkpts")): {kpoints_bands_path_grid = aurostd::string2utype<int>(content); } break;  //ME20190129
      case (aurostd::ctcrc64("enthalpy_cell")): { enthalpy_cell = aurostd::string2utype<double>(content); } break;
      case (aurostd::ctcrc64("enthalpy_atom")): { enthalpy_atom = aurostd::string2utype<double>(content); } break;
      case (aurostd::ctcrc64("enthalpy_formation_cell")): { enthalpy_formation_cell = aurostd::string2utype<double>(content); } break;
      case (aurostd::ctcrc64("enthalpy_formation_cce_300K_cell")): { enthalpy_formation_cce_300K_cell = aurostd::string2utype<double>(content); } break; //CO20200624
      case (aurostd::ctcrc64("enthalpy_formation_cce_0K_cell")): { enthalpy_formation_cce_0K_cell = aurostd::string2utype<double>(content); } break; //CO20200624
      case (aurostd::ctcrc64("enthalpy_formation_atom")): { enthalpy_formation_atom = aurostd::string2utype<double>(content); } break;
      case (aurostd::ctcrc64("enthalpy_formation_cce_300K_atom")): { enthalpy_formation_cce_300K_atom = aurostd::string2utype<double>(content); } break; //CO20200624
      case (aurostd::ctcrc64("enthalpy_formation_cce_0K_atom")): { enthalpy_formation_cce_0K_atom = aurostd::string2utype<double>(content); } break; //CO20200624
      case (aurostd::ctcrc64("entropy_forming_ability")): { entropy_forming_ability = aurostd::string2utype<double>(content); } break; //CO20200624
      case (aurostd::ctcrc64("entropic_temperature")): { entropic_temperature = aurostd::string2utype<double>(content); } break;
      case (aurostd::ctcrc64("files")): {
        files = content;
        for (uint j = 0; j < stokens.size(); j++) vfiles.push_back(stokens.at(j));
        } break;
      case (aurostd::ctcrc64("files_LIB")): {
        files_LIB = content;
        for (uint j = 0; j < stokens.size(); j++) vfiles_LIB.push_back(stokens.at(j));
        } break;
      case (aurostd::ctcrc64("files_RAW")): {
        files_RAW = content;
        for (uint j = 0; j < stokens.size(); j++) vfiles_RAW.push_back(stokens.at(j));
        } break;
      case (aurostd::ctcrc64("files_WEB")): {
        files_WEB = content;
        for (uint j = 0; j < stokens.size(); j++) vfiles_WEB.push_back(stokens.at(j));
        } break;
      case (aurostd::ctcrc64("forces")): {
        forces = content;
        for (uint j = 0; j < stokens.size(); j++) vforces.push_back(aurostd::string2utype<double>(stokens.at(j)));
        } break;  // FIX
      case (aurostd::ctcrc64("geometry")): {
        geometry = content;
        vgeometry = {0.0, 0.0, 0.0, 0.0, 0.0, 0.0}; //HE20220404 compacted
        if (stokens.size() == 6)
          for (uint j = 0; j < stokens.size(); j++)
            vgeometry.at(j) = aurostd::string2utype<double>(stokens.at(j));
        } break;
      //DX20190124 - add original crystal info - START
      case (aurostd::ctcrc64("geometry_orig")): {
        geometry_orig = content;
        vgeometry_orig = {0.0, 0.0, 0.0, 0.0, 0.0, 0.0}; //HE20220404 compacted
        if (stokens.size() == 6)
          for (uint j = 0; j < stokens.size(); j++)
            vgeometry_orig.at(j) = aurostd::string2utype<double>(stokens.at(j));
        } break;
      //DX20190124 - add original crystal info - END
      case (aurostd::ctcrc64("lattice_system_orig")): { lattice_system_orig = content; } break;
      case (aurostd::ctcrc64("lattice_variation_orig")): { lattice_variation_orig = content; } break;
      case (aurostd::ctcrc64("lattice_system_relax")): { lattice_system_relax = content; } break;
      case (aurostd::ctcrc64("lattice_variation_relax")): { lattice_variation_relax = content; } break;
      case (aurostd::ctcrc64("ldau_TLUJ")): { ldau_TLUJ = content; } break;
      case (aurostd::ctcrc64("ldau_type")): { vLDAU[0].push_back(aurostd::string2utype<double>(content)); } break;   //ME20190129
      case (aurostd::ctcrc64("ldau_l")): {
        for (uint j = 0; j < stokens.size(); j++)
          vLDAU[1].push_back(aurostd::string2utype<double>(stokens[j]));
        } break;   //ME20190129
      case (aurostd::ctcrc64("ldau_u")): {
        for (uint j = 0; j < stokens.size(); j++)
          vLDAU[2].push_back(aurostd::string2utype<double>(stokens[j]));
        } break;   //ME20190129
      case (aurostd::ctcrc64("ldau_j")): {
        for (uint j = 0; j < stokens.size(); j++)
          vLDAU[3].push_back(aurostd::string2utype<double>(stokens[j]));
        } break;   //ME20190129
      case (aurostd::ctcrc64("natoms")): { natoms = aurostd::string2utype<int>(content); } break;
      case (aurostd::ctcrc64("natoms_orig")): { natoms_orig = aurostd::string2utype<int>(content); } break;  //DX20190124 - add original crystal info
      case (aurostd::ctcrc64("nbondxx")): {
        nbondxx = content;
        for (uint j = 0; j < stokens.size(); j++) vnbondxx.push_back(aurostd::string2utype<double>(stokens.at(j)));
        } break;
      case (aurostd::ctcrc64("nspecies")): { nspecies = aurostd::string2utype<int>(content); } break;
      case (aurostd::ctcrc64("Pearson_symbol_orig")): { Pearson_symbol_orig = content; } break;
      case (aurostd::ctcrc64("Pearson_symbol_relax")): { Pearson_symbol_relax = content; } break;
      case (aurostd::ctcrc64("positions_cartesian")): {
        positions_cartesian = content;
        for (uint j = 0; j < stokens.size(); j++)
          vpositions_cartesian.push_back(aurostd::string2utype<double>(stokens.at(j)));
        } break;   // FIX
      case (aurostd::ctcrc64("positions_fractional")): {
        positions_fractional = content;
        for (uint j = 0; j < stokens.size(); j++)
          vpositions_fractional.push_back(aurostd::string2utype<double>(stokens.at(j)));
        } break;   // FIX
      case (aurostd::ctcrc64("pressure")): { pressure = aurostd::string2utype<double>(content); } break;
      case (aurostd::ctcrc64("stress_tensor")): {
        stress_tensor = content;
        vstress_tensor = {0.0, 0.0, 0.0, 0.0, 0.0, 0.0, 0.0, 0.0, 0.0};
        if (stokens.size() == 9)
          for (uint j = 0; j < stokens.size(); j++)
            vstress_tensor.at(j) = aurostd::string2utype<double>(stokens.at(j));
        } break;
      case (aurostd::ctcrc64("pressure_residual")): { pressure_residual = aurostd::string2utype<double>(content); } break;
      case (aurostd::ctcrc64("Pulay_stress")): { Pulay_stress = aurostd::string2utype<double>(content); } break;
      case (aurostd::ctcrc64("prototype")): { prototype = content; } break;  // apennsy
      case (aurostd::ctcrc64("PV_cell")): { PV_cell = aurostd::string2utype<double>(content); } break;
      case (aurostd::ctcrc64("PV_atom")): { PV_atom = aurostd::string2utype<double>(content); } break;
      case (aurostd::ctcrc64("scintillation_attenuation_length")): { scintillation_attenuation_length = aurostd::string2utype<double>(content); } break;
      case (aurostd::ctcrc64("sg")): {
        sg = content;
        for (uint j = 0; j < stokens.size(); j++) vsg.push_back(stokens.at(j));
        } break; //CO20180101
      case (aurostd::ctcrc64("sg2")): {
        sg2 = content;
        for (uint j = 0; j < stokens.size(); j++) vsg2.push_back(stokens.at(j));
        } break; //CO20180101
      case (aurostd::ctcrc64("spacegroup_orig")): { spacegroup_orig = aurostd::string2utype<int>(content); } break;  //CO20201111
      case (aurostd::ctcrc64("spacegroup_relax")): { spacegroup_relax = aurostd::string2utype<int>(content); } break;  //CO20201111
      case (aurostd::ctcrc64("species")): {
        species = content;
        for (uint j = 0; j < stokens.size(); j++) vspecies.push_back(stokens.at(j));
        } break;
      case (aurostd::ctcrc64("species_pp")): {
        species_pp = content;
        for (uint j = 0; j < stokens.size(); j++) vspecies_pp.push_back(stokens.at(j));
        } break;
      case (aurostd::ctcrc64("species_pp_version")): {
        species_pp_version = content;
        for (uint j = 0; j < stokens.size(); j++) vspecies_pp_version.push_back(stokens.at(j));
        } break;
      case (aurostd::ctcrc64("species_pp_ZVAL")): {
        species_pp_ZVAL = content;
        for (uint j = 0; j < stokens.size(); j++)
          vspecies_pp_ZVAL.push_back(aurostd::string2utype<double>(stokens.at(j)));
        } break;
      case (aurostd::ctcrc64("species_pp_AUID")): {
        species_pp_AUID = content;
        for (uint j = 0; j < stokens.size(); j++) vspecies_pp_AUID.push_back(stokens.at(j));
        } break;
      case (aurostd::ctcrc64("metagga")): case (aurostd::ctcrc64("METAGGA")): { METAGGA = content; } break;
      case (aurostd::ctcrc64("spin_cell")): { spin_cell = aurostd::string2utype<double>(content); } break;
      case (aurostd::ctcrc64("spin_atom")): { spin_atom = aurostd::string2utype<double>(content); } break;
      case (aurostd::ctcrc64("spinD")): {
        spinD = content;
        for (uint j = 0; j < stokens.size(); j++) vspinD.push_back(aurostd::string2utype<double>(stokens.at(j)));
        } break;
      case (aurostd::ctcrc64("spinD_magmom_orig")): {
        spinD_magmom_orig = content;
        for (uint j = 0; j < stokens.size(); j++)
          vspinD_magmom_orig.push_back(aurostd::string2utype<double>(stokens.at(j)));
        } break;
      case (aurostd::ctcrc64("spinF")): { spinF = aurostd::string2utype<double>(content); } break;
      case (aurostd::ctcrc64("sponsor")): {
        sponsor = content;
        aurostd::string2tokens(content, stokens, ",");
        for (uint j = 0; j < stokens.size(); j++) vsponsor.push_back(stokens.at(j));
        } break;
      case (aurostd::ctcrc64("stoichiometry")): {
        stoichiometry = content;
        for (uint j = 0; j < stokens.size(); j++) vstoichiometry.push_back(aurostd::string2utype<double>(stokens.at(j)));
        } break;
      case (aurostd::ctcrc64("Egap_type")): { Egap_type = content; } break;
      case (aurostd::ctcrc64("valence_cell_std")): { valence_cell_std = aurostd::string2utype<double>(content); } break;
      case (aurostd::ctcrc64("valence_cell_iupac")): { valence_cell_iupac = aurostd::string2utype<double>(content); } break;
      case (aurostd::ctcrc64("volume_cell")): { volume_cell = aurostd::string2utype<double>(content); } break;
      case (aurostd::ctcrc64("volume_atom")): { volume_atom = aurostd::string2utype<double>(content); } break;
      case (aurostd::ctcrc64("volume_cell_orig")): { volume_cell_orig = aurostd::string2utype<double>(content); } break; //DX20190124 - add original crystal info
      case (aurostd::ctcrc64("volume_atom_orig")): { volume_atom_orig = aurostd::string2utype<double>(content); } break; //DX20190124 - add original crystal info
      // legacy
      case (aurostd::ctcrc64("server")): { vserver.push_back(content); } break;
      case (aurostd::ctcrc64("stoich")): {
        // aurostd::string2tokens(ventry.at(i), tokens, "="); //HE20220404 stoken already defined TODO debug
        // stoich = tokens.at(1);
        // aurostd::string2tokens(stoich, stokens);
        for (uint j = 0; j < stokens.size(); j++) vstoich.push_back(aurostd::string2utype<double>(stokens.at(j)));
        } break;
      //SYMMETRY
      //DX20190124 - added original symmetry info - START
      case (aurostd::ctcrc64("crystal_family_orig")): { crystal_family_orig = content; } break;
      case (aurostd::ctcrc64("crystal_system_orig")): { crystal_system_orig = content; } break;
      case (aurostd::ctcrc64("crystal_class_orig")): { crystal_class_orig = content; } break;
      case (aurostd::ctcrc64("point_group_Hermann_Mauguin_orig")): { point_group_Hermann_Mauguin_orig = content; } break;
      case (aurostd::ctcrc64("point_group_Schoenflies_orig")): { point_group_Schoenflies_orig = content; } break;
      case (aurostd::ctcrc64("point_group_orbifold_orig")): { point_group_orbifold_orig = content; } break;
      case (aurostd::ctcrc64("point_group_type_orig")): { point_group_type_orig = content; } break;
      case (aurostd::ctcrc64("point_group_order_orig")): { point_group_order = aurostd::string2utype<uint>(content); } break;
      case (aurostd::ctcrc64("point_group_structure_orig")): { point_group_structure_orig = content; } break;
      case (aurostd::ctcrc64("Bravais_lattice_lattice_type_orig")): { Bravais_lattice_lattice_type_orig = content; } break;
      case (aurostd::ctcrc64("Bravais_lattice_lattice_variation_type_orig")): { Bravais_lattice_lattice_variation_type_orig = content; } break;
      case (aurostd::ctcrc64("Bravais_lattice_lattice_system_orig")): { Bravais_lattice_lattice_system_orig = content; } break;
      case (aurostd::ctcrc64("Bravais_superlattice_lattice_type_orig")): { Bravais_superlattice_lattice_type_orig = content; } break;
      case (aurostd::ctcrc64("Bravais_superlattice_lattice_variation_type_orig")): { Bravais_superlattice_lattice_variation_type_orig = content; } break;
      case (aurostd::ctcrc64("Bravais_superlattice_lattice_system_orig")): { Bravais_superlattice_lattice_system_orig = content; } break;
      case (aurostd::ctcrc64("Pearson_symbol_superlattice_orig")): { Pearson_symbol_superlattice_orig = content; } break;
      case (aurostd::ctcrc64("reciprocal_geometry_orig")): {
        reciprocal_geometry_orig = content;
        vreciprocal_geometry_orig = {0.0, 0.0, 0.0, 0.0, 0.0, 0.0};
        if (stokens.size() == 6)
          for (uint j = 0; j < stokens.size(); j++)
            vreciprocal_geometry_orig.at(j) = aurostd::string2utype<double>(stokens.at(j));
        } break;
      case (aurostd::ctcrc64("reciprocal_volume_cell_orig")): { reciprocal_volume_cell_orig = aurostd::string2utype<double>(content); } break;
      case (aurostd::ctcrc64("reciprocal_lattice_type_orig")): { reciprocal_lattice_type_orig = content; } break;
      case (aurostd::ctcrc64("reciprocal_lattice_variation_type_orig")): { reciprocal_lattice_variation_type_orig = content; } break;
      case (aurostd::ctcrc64("Wyckoff_letters_orig")): { Wyckoff_letters_orig = content; } break;
      case (aurostd::ctcrc64("Wyckoff_multiplicities_orig")): { Wyckoff_multiplicities_orig = content; } break;
      case (aurostd::ctcrc64("Wyckoff_site_symmetries_orig")): { Wyckoff_site_symmetries_orig = content; } break;
      //DX20190124 - added original symmetry info - END
      //DX20180823 - added more symmetry info - START
      case (aurostd::ctcrc64("crystal_family")): { crystal_family = content; } break;
      case (aurostd::ctcrc64("crystal_system")): { crystal_system = content; } break;
      case (aurostd::ctcrc64("crystal_class")): { crystal_class = content; } break;
      case (aurostd::ctcrc64("point_group_Hermann_Mauguin")): { point_group_Hermann_Mauguin = content; } break;
      case (aurostd::ctcrc64("point_group_Schoenflies")): { point_group_Schoenflies = content; } break;
      case (aurostd::ctcrc64("point_group_orbifold")): { point_group_orbifold = content; } break;
      case (aurostd::ctcrc64("point_group_type")): { point_group_type = content; } break;
      case (aurostd::ctcrc64("point_group_order")): { point_group_order = aurostd::string2utype<uint>(content); } break;
      case (aurostd::ctcrc64("point_group_structure")): { point_group_structure = content; } break;
      case (aurostd::ctcrc64("Bravais_lattice_lattice_type")): { Bravais_lattice_lattice_type = content; } break;
      case (aurostd::ctcrc64("Bravais_lattice_lattice_variation_type")): { Bravais_lattice_lattice_variation_type = content; } break;
      case (aurostd::ctcrc64("Bravais_lattice_lattice_system")): { Bravais_lattice_lattice_system = content; } break;
      case (aurostd::ctcrc64("Bravais_superlattice_lattice_type")): { Bravais_superlattice_lattice_type = content; } break;
      case (aurostd::ctcrc64("Bravais_superlattice_lattice_variation_type")): { Bravais_superlattice_lattice_variation_type = content; } break;
      case (aurostd::ctcrc64("Bravais_superlattice_lattice_system")): { Bravais_superlattice_lattice_system = content; } break;
      case (aurostd::ctcrc64("Pearson_symbol_superlattice")): { Pearson_symbol_superlattice = content; } break;
      case (aurostd::ctcrc64("reciprocal_geometry")): {
        reciprocal_geometry = content;
        vreciprocal_geometry = {0.0, 0.0, 0.0, 0.0, 0.0, 0.0};
        if (stokens.size() == 6)
          for (uint j = 0; j < stokens.size(); j++)
            vreciprocal_geometry.at(j) = aurostd::string2utype<double>(stokens.at(j));
        } break;
      case (aurostd::ctcrc64("reciprocal_volume_cell")): { reciprocal_volume_cell = aurostd::string2utype<double>(content); } break;
      case (aurostd::ctcrc64("reciprocal_lattice_type")): { reciprocal_lattice_type = content; } break;
      case (aurostd::ctcrc64("reciprocal_lattice_variation_type")): { reciprocal_lattice_variation_type = content; } break;
      case (aurostd::ctcrc64("Wyckoff_letters")): { Wyckoff_letters = content; } break;
      case (aurostd::ctcrc64("Wyckoff_multiplicities")): { Wyckoff_multiplicities = content; } break;
      case (aurostd::ctcrc64("Wyckoff_site_symmetries")): { Wyckoff_site_symmetries = content; } break;
      //DX20180823 - added more symmetry info - END
      //DX20190209 - added anrl info - START
      case (aurostd::ctcrc64("aflow_prototype_label_orig")): { aflow_prototype_label_orig = content; } break;
      case (aurostd::ctcrc64("aflow_prototype_params_list_orig")): { aflow_prototype_params_list_orig = content; } break;
      case (aurostd::ctcrc64("aflow_prototype_params_values_orig")): { aflow_prototype_params_values_orig = content; } break;
      case (aurostd::ctcrc64("aflow_prototype_label_relax")): { aflow_prototype_label_relax = content; } break;
      case (aurostd::ctcrc64("aflow_prototype_params_list_relax")): { aflow_prototype_params_list_relax = content; } break;
      case (aurostd::ctcrc64("aflow_prototype_params_values_relax")): { aflow_prototype_params_values_relax = content; } break;
      //DX20190209 - added anrl info - END
      case (aurostd::ctcrc64("pocc_parameters")): { pocc_parameters = content; } break;  //CO20200731
      // AGL/AEL
      case (aurostd::ctcrc64("agl_thermal_conductivity_300K")): { agl_thermal_conductivity_300K = aurostd::string2utype<double>(content); } break;
      case (aurostd::ctcrc64("agl_debye")): { agl_debye = aurostd::string2utype<double>(content); } break;
      case (aurostd::ctcrc64("agl_acoustic_debye")): { agl_acoustic_debye = aurostd::string2utype<double>(content); } break;
      case (aurostd::ctcrc64("agl_gruneisen")): { agl_gruneisen = aurostd::string2utype<double>(content); } break;
      case (aurostd::ctcrc64("agl_heat_capacity_Cv_300K")): { agl_heat_capacity_Cv_300K = aurostd::string2utype<double>(content); } break;
      case (aurostd::ctcrc64("agl_heat_capacity_Cp_300K")): { agl_heat_capacity_Cp_300K = aurostd::string2utype<double>(content); } break;
      case (aurostd::ctcrc64("agl_thermal_expansion_300K")): { agl_thermal_expansion_300K = aurostd::string2utype<double>(content); } break;
      case (aurostd::ctcrc64("agl_bulk_modulus_static_300K")): { agl_bulk_modulus_static_300K = aurostd::string2utype<double>(content); } break;
      case (aurostd::ctcrc64("agl_bulk_modulus_isothermal_300K")): { agl_bulk_modulus_isothermal_300K = aurostd::string2utype<double>(content); } break;
      case (aurostd::ctcrc64("agl_poisson_ratio_source")): { agl_poisson_ratio_source = content; } break; //CT20181212
      case (aurostd::ctcrc64("agl_vibrational_free_energy_300K_cell")): { agl_vibrational_free_energy_300K_cell = aurostd::string2utype<double>(content); } break; //CT20181212
      case (aurostd::ctcrc64("agl_vibrational_free_energy_300K_atom")): { agl_vibrational_free_energy_300K_atom = aurostd::string2utype<double>(content); } break; //CT20181212
      case (aurostd::ctcrc64("agl_vibrational_entropy_300K_cell")): { agl_vibrational_entropy_300K_cell = aurostd::string2utype<double>(content); } break; //CT20181212
      case (aurostd::ctcrc64("agl_vibrational_entropy_300K_atom")): {  agl_vibrational_entropy_300K_atom = aurostd::string2utype<double>(content); } break; //CT20181212
      case (aurostd::ctcrc64("ael_poisson_ratio")): { ael_poisson_ratio = aurostd::string2utype<double>(content); } break;
      case (aurostd::ctcrc64("ael_bulk_modulus_voigt")): { ael_bulk_modulus_voigt = aurostd::string2utype<double>(content); } break;
      case (aurostd::ctcrc64("ael_bulk_modulus_reuss")): { ael_bulk_modulus_reuss = aurostd::string2utype<double>(content); } break;
      case (aurostd::ctcrc64("ael_shear_modulus_voigt")): { ael_shear_modulus_voigt = aurostd::string2utype<double>(content); } break;
      case (aurostd::ctcrc64("ael_shear_modulus_reuss")): { ael_shear_modulus_reuss = aurostd::string2utype<double>(content); } break;
      case (aurostd::ctcrc64("ael_bulk_modulus_vrh")): { ael_bulk_modulus_vrh = aurostd::string2utype<double>(content); } break;
      case (aurostd::ctcrc64("ael_shear_modulus_vrh")): { ael_shear_modulus_vrh = aurostd::string2utype<double>(content); } break;
      case (aurostd::ctcrc64("ael_elastic_anisotropy")): { ael_elastic_anisotropy = aurostd::string2utype<double>(content); } break; //CO20181129
      case (aurostd::ctcrc64("ael_youngs_modulus_vrh")): { ael_youngs_modulus_vrh = aurostd::string2utype<double>(content); } break; //CT20181212
      case (aurostd::ctcrc64("ael_speed_sound_transverse")): { ael_speed_sound_transverse = aurostd::string2utype<double>(content); } break; //CT20181212
      case (aurostd::ctcrc64("ael_speed_sound_longitudinal")): { ael_speed_sound_longitudinal = aurostd::string2utype<double>(content); } break; //CT20181212
      case (aurostd::ctcrc64("ael_speed_sound_average")): { ael_speed_sound_average = aurostd::string2utype<double>(content); } break; //CT20181212
      case (aurostd::ctcrc64("ael_pughs_modulus_ratio")): { ael_pughs_modulus_ratio = aurostd::string2utype<double>(content); } break; //CT20181212
      case (aurostd::ctcrc64("ael_debye_temperature")): { ael_debye_temperature = aurostd::string2utype<double>(content); } break; //CT20181212
      case (aurostd::ctcrc64("ael_applied_pressure")): { ael_applied_pressure = aurostd::string2utype<double>(content); } break; //CT20181212
      case (aurostd::ctcrc64("ael_average_external_pressure")): { ael_average_external_pressure = aurostd::string2utype<double>(content); } break; //CT20181212
      //ME20191105 BEGIN
      case (aurostd::ctcrc64("ael_stiffness_tensor")): {
        xmatrix<double> tensor(6, 6);
        vector<string> rows;
        vector<double> r;
        aurostd::string2tokens(content, rows, ";");
        if (rows.size() != 6) {
          stringstream message;
          message << "Could not read ael_stiffness_tensor: wrong number of rows"
                  << " (found " << rows.size() << ", need 6).";
          throw aurostd::xerror(_AFLOW_FILE_NAME_, function, message, _FILE_CORRUPT_);
        } else {
          for (int i = 0; i < 6; i++) {
            aurostd::string2tokens(rows[i], r, ",");
            if (r.size() != 6) {
              stringstream message;
              message << "Could not read ael_stiffness_tensor: wrong number of columns"
                      << " in row " << (i + 1)
                      << " (found " << rows.size() << ", need 6).";
              throw aurostd::xerror(_AFLOW_FILE_NAME_, function, message, _FILE_CORRUPT_);
            } else {
              for (int j = 0; j < 6; j++) {
                tensor[i + 1][j + 1] = r[j];
              }
            }
          }
        }
        ael_stiffness_tensor = tensor;
        } break;
      case (aurostd::ctcrc64("ael_compliance_tensor")): {
        xmatrix<double> tensor(6, 6);
        vector<string> rows;
        vector<double> r;
        aurostd::string2tokens(content, rows, ";");
        if (rows.size() != 6) {
          stringstream message;
          message << "Could not read ael_compliance_tensor: wrong number of rows"
                  << " (found " << rows.size() << ", need 6).";
          throw aurostd::xerror(_AFLOW_FILE_NAME_, function, message, _FILE_CORRUPT_);
        } else {
          for (int i = 0; i < 6; i++) {
            aurostd::string2tokens(rows[i], r, ",");
            if (r.size() != 6) {
              stringstream message;
              message << "Could not read ael_compliance_tensor: wrong number of columns"
                      << " in row " << (i + 1)
                      << " (found " << rows.size() << ", need 6).";
              throw aurostd::xerror(_AFLOW_FILE_NAME_, function, message, _FILE_CORRUPT_);
            } else {
              for (int j = 0; j < 6; j++) {
                tensor[i + 1][j + 1] = r[j];
              }
            }
          }
        }
        ael_compliance_tensor = tensor;
        } break;
      //ME20191105 END
      //ME20210927 BEGIN
      // APL
      case (aurostd::ctcrc64("energy_free_vibrational_cell_apl_300K")): { energy_free_vibrational_cell_apl_300K = aurostd::string2utype<double>(content); } break;
      case (aurostd::ctcrc64("energy_free_vibrational_atom_apl_300K")): { energy_free_vibrational_atom_apl_300K = aurostd::string2utype<double>(content); } break;
      case (aurostd::ctcrc64("entropy_vibrational_cell_apl_300K")): { entropy_vibrational_cell_apl_300K = aurostd::string2utype<double>(content); } break;
      case (aurostd::ctcrc64("entropy_vibrational_atom_apl_300K")): { entropy_vibrational_atom_apl_300K = aurostd::string2utype<double>(content); } break;
      case (aurostd::ctcrc64("energy_internal_vibrational_cell_apl_300K")): { energy_internal_vibrational_cell_apl_300K = aurostd::string2utype<double>(content); } break;
      case (aurostd::ctcrc64("energy_internal_vibrational_atom_apl_300K")): { energy_internal_vibrational_atom_apl_300K = aurostd::string2utype<double>(content); } break;
      case (aurostd::ctcrc64("energy_zero_point_cell_apl")): { energy_zero_point_cell_apl = aurostd::string2utype<double>(content); } break;
      case (aurostd::ctcrc64("energy_zero_point_atom_apl")): { energy_zero_point_atom_apl = aurostd::string2utype<double>(content); } break;
      case (aurostd::ctcrc64("heat_capacity_Cv_cell_apl_300K")): { heat_capacity_Cv_cell_apl_300K = aurostd::string2utype<double>(content); } break;
      case (aurostd::ctcrc64("heat_capacity_Cv_atom_apl_300K")): { heat_capacity_Cv_atom_apl_300K = aurostd::string2utype<double>(content); } break;
      //ME20210927 END
      //AS20200901 BEGIN
      // QHA
      case (aurostd::ctcrc64("gruneisen_qha")): { gruneisen_qha = aurostd::string2utype<double>(content); }
      case (aurostd::ctcrc64("gruneisen_qha_300K")): { gruneisen_qha_300K = aurostd::string2utype<double>(content); }
      case (aurostd::ctcrc64("thermal_expansion_qha_300K")): {
        thermal_expansion_qha_300K = aurostd::string2utype<double>(content); } break;
      case (aurostd::ctcrc64("modulus_bulk_qha_300K")): { modulus_bulk_qha_300K = aurostd::string2utype<double>(content); }
      //AS20200901 END
      //AS20201008 BEGIN
      case (aurostd::ctcrc64("modulus_bulk_derivative_pressure_qha_300K")): { modulus_bulk_derivative_pressure_qha_300K = aurostd::string2utype<double>(content); } break;
      case (aurostd::ctcrc64("heat_capacity_Cv_atom_qha_300K")): { heat_capacity_Cv_atom_qha_300K = aurostd::string2utype<double>(content); } break;
      case (aurostd::ctcrc64("heat_capacity_Cv_cell_qha_300K")): { heat_capacity_Cv_cell_qha_300K = aurostd::string2utype<double>(content); } break;
      case (aurostd::ctcrc64("heat_capacity_Cp_atom_qha_300K")): { heat_capacity_Cp_atom_qha_300K = aurostd::string2utype<double>(content); } break;
      case (aurostd::ctcrc64("heat_capacity_Cp_cell_qha_300K")): { heat_capacity_Cp_cell_qha_300K = aurostd::string2utype<double>(content); } break;
      case (aurostd::ctcrc64("volume_atom_qha_300K")): { volume_atom_qha_300K = aurostd::string2utype<double>(content); }
      case (aurostd::ctcrc64("energy_free_atom_qha_300K")): { energy_free_atom_qha_300K = aurostd::string2utype<double>(content); } break;
      case (aurostd::ctcrc64("energy_free_cell_qha_300K")): { energy_free_cell_qha_300K = aurostd::string2utype<double>(content); } break;
      //AS20201008 END
      // BADER
      case (aurostd::ctcrc64("bader_net_charges")): { bader_net_charges = content; aurostd::string2tokens<double>(content, vbader_net_charges, ","); } break;
      case (aurostd::ctcrc64("bader_atomic_volumes")): { bader_atomic_volumes = content; aurostd::string2tokens<double>(content, vbader_atomic_volumes, ","); } break;
    }
  }





  // file2aflowlib
  uint _aflowlib_entry::file2aflowlib(const string& file,ostream& oss) {
    if(!aurostd::FileExist(file)) {cerr << "ERROR - _aflowlib_entry::file2aflowlib: " << DEFAULT_FILE_AFLOWLIB_ENTRY_OUT << " not found =" << file << endl;return 0;}
    string entry;
    aurostd::efile2string(file,entry);
    return Load(entry,oss);
  }

  // Load
  uint _aflowlib_entry::Load(const stringstream& stream,ostream& oss) {
    return Load(stream.str(),oss);
  }

  // LoadWeb
  uint _aflowlib_entry::url2aflowlib(const string& _url,ostream& oss,bool verbose) {
    bool LDEBUG=(FALSE || XHOST.DEBUG);
    string soliloquy = XPID + "_aflowlib_entry::url2aflowlib():";
    string url=_url;
    if(url.empty()) {cerr << "ERROR - _aflowlib_entry::url2aflowlib: url.empty()" << endl;return 0;}
    string entry;
    if(aurostd::substring2bool(url,"index") || aurostd::substring2bool(url,"format")) {
      aurostd::StringSubst(url,"/"+DEFAULT_FILE_AFLOWLIB_ENTRY_OUT,"");
      if(!aurostd::url2string(url,entry,verbose)){return 0;}   //CO, this is a dud
    } else {
      aurostd::StringSubst(url,"/"+DEFAULT_FILE_AFLOWLIB_ENTRY_OUT,"");
      if(!aurostd::url2string(url+"/"+DEFAULT_FILE_AFLOWLIB_ENTRY_OUT,entry,verbose)){return 0;}  //CO, this is a dud
    }
    if(LDEBUG) {cerr << soliloquy << " entry=" << entry << endl;} //CO20180528
    return Load(entry,oss);
  }

  // Load variant for EntryLoader //HE20220404
  uint _aflowlib_entry::Load(const vector<uint64_t> & key_hash, const vector<string> & content, ostream& oss) {
    clear();
    for (size_t member_index=0; member_index<content.size(); member_index++)  {
      std::string single_content = content[member_index];
      aurostd::StringSubst(single_content, "\"", "");
      aurostd::StringSubst(single_content, "],[", ";");
      aurostd::StringSubst(single_content, "[", "");
      aurostd::StringSubst(single_content, "]", "");
      SetByHash(key_hash[member_index], single_content);
    }
    LoadCleanup();
    return key_hash.size();
  }

  // Load overload
  uint _aflowlib_entry::Load(const string& _entry,ostream& oss) {
    clear(); // start from clean
    entry=_entry; // start from loading it up !
    if(entry.empty()) {cerr << "ERROR - _aflowlib_entry::Load: entry.empty()" << endl;return 0;}
    vector<string> tokens;
    string keyword,content,line;
    aurostd::string2tokens(entry,ventry,"|");
    for(uint i=0;i<ventry.size();i++) {
      line=aurostd::RemoveWhiteSpaces(ventry.at(i));
      aurostd::string2tokens(line,tokens,"=");
      if(tokens.size()>0) {
        keyword=tokens.at(0);
        if(tokens.size()>1) {content=tokens.at(1);} else {continue;} //{content="";}  //CO20180319, content="" screws up string2double(), better to leave as AUROSTD_NAN
<<<<<<< HEAD
        Set(keyword, content);
=======
        if(content.empty()){continue;}  //CO20180319
        if(content=="null"){continue;}  //CO20180319 - aflux integration!
        aurostd::string2tokens(content,stokens,",");
        if(keyword=="auid") {
          auid=content; // AUID
          vauid.clear();aflowlib::auid2vauid(auid,vauid);
          // create VAUID
        }
        //CO20180409 - added the else if's for speed, no need to go through more checks than necessary
        else if(keyword=="aurl") {aurl=content;aurostd::string2tokens(content,stokens,":");for(uint j=0;j<stokens.size();j++) vaurl.push_back(stokens.at(j));}
        //else if(keyword=="title") {title=content;}  //ME20190129 // OBSOLETE ME20200829 - not used anymore
        else if(keyword=="keywords") {keywords=content;aurostd::string2tokens(content,stokens,",");for(uint j=0;j<stokens.size();j++) vkeywords.push_back(stokens.at(j));}
        else if(keyword=="aflowlib_date") {aflowlib_date=content;aurostd::string2tokens(content,stokens,",");for(uint j=0;j<stokens.size();j++) vaflowlib_date.push_back(stokens.at(j));} //CO20200624 - adding LOCK date
        else if(keyword=="aflowlib_version") {aflowlib_version=content;}
        else if(keyword=="aflowlib_entries") {aflowlib_entries=content;aurostd::string2tokens(content,stokens,",");for(uint j=0;j<stokens.size();j++) vaflowlib_entries.push_back(stokens.at(j));}
        else if(keyword=="aflowlib_entries_number") {aflowlib_entries_number=aurostd::string2utype<int>(content);}
        else if(keyword=="aflow_version") {aflow_version=content;}
        else if(keyword=="catalog") {catalog=content;}
        else if(keyword=="data_api") {data_api=content;}
        else if(keyword=="data_source") {data_source=content;}
        else if(keyword=="data_language") {data_language=content;}
        else if(keyword=="error_status") {error_status=content;}
        else if(keyword=="author") {author=content;aurostd::string2tokens(content,stokens,",");for(uint j=0;j<stokens.size();j++) vauthor.push_back(stokens.at(j));}
        else if(keyword=="calculation_cores") {calculation_cores=aurostd::string2utype<int>(content);}
        else if(keyword=="calculation_memory") {calculation_memory=aurostd::string2utype<double>(content);}
        else if(keyword=="calculation_time") {calculation_time=aurostd::string2utype<double>(content);}
        else if(keyword=="corresponding") {corresponding=content;aurostd::string2tokens(content,stokens,",");for(uint j=0;j<stokens.size();j++) vcorresponding.push_back(stokens.at(j));}
        else if(keyword=="loop") {vloop.push_back(content);}  // CHECK THIS OUT IN THE FITURE
        else if(keyword=="node_CPU_Cores") {node_CPU_Cores=aurostd::string2utype<int>(content);}
        else if(keyword=="node_CPU_MHz") {node_CPU_MHz=aurostd::string2utype<double>(content);}
        else if(keyword=="node_CPU_Model") {node_CPU_Model=content;}
        else if(keyword=="node_RAM_GB") {node_RAM_GB=aurostd::string2utype<double>(content);}
        else if(keyword=="Bravais_lattice_orig") {Bravais_lattice_orig=content;}
        else if(keyword=="Bravais_lattice_relax") {Bravais_lattice_relax=content;}
        else if(keyword=="code") {code=content;}
        else if(keyword=="composition") {composition=content;for(uint j=0;j<stokens.size();j++) vcomposition.push_back(aurostd::string2utype<double>(stokens.at(j)));}
        else if(keyword=="compound") {compound=content;}
        else if(keyword=="density") {density=aurostd::string2utype<double>(content);}
        else if(keyword=="density_orig") {density_orig=aurostd::string2utype<double>(content);} //DX20190124 - add original crystal info
        else if(keyword=="dft_type") {dft_type=content;aurostd::string2tokens(content,stokens,",");for(uint j=0;j<stokens.size();j++) vdft_type.push_back(stokens.at(j));}
        else if(keyword=="eentropy_cell") {eentropy_cell=aurostd::string2utype<double>(content);}
        else if(keyword=="eentropy_atom") {eentropy_atom=aurostd::string2utype<double>(content);}
        else if(keyword=="Egap") {Egap=aurostd::string2utype<double>(content);}
        else if(keyword=="Egap_fit") {Egap_fit=aurostd::string2utype<double>(content);}
        else if(keyword=="energy_cell") {energy_cell=aurostd::string2utype<double>(content);}
        else if(keyword=="energy_atom") {energy_atom=aurostd::string2utype<double>(content);energy_atom_relax1=aurostd::string2utype<double>(content);}
        else if(keyword=="energy_cutoff") {energy_cutoff=aurostd::string2utype<double>(content);}
        else if(keyword=="delta_electronic_energy_convergence") {delta_electronic_energy_convergence=aurostd::string2utype<double>(content);}
        else if(keyword=="delta_electronic_energy_threshold") {delta_electronic_energy_threshold=aurostd::string2utype<double>(content);}
        else if(keyword=="nkpoints") {nkpoints=aurostd::string2utype<uint>(content);}
        else if(keyword=="nkpoints_irreducible") {nkpoints_irreducible=aurostd::string2utype<uint>(content);}
        else if(keyword=="kppra") {kppra=aurostd::string2utype<uint>(content);}
        else if(keyword=="kpoints") {kpoints=content;}
        else if(keyword=="kpoints_relax") {vector<int> tokens;aurostd::string2tokens(content,tokens,",");kpoints_nnn_relax=aurostd::vector2xvector(tokens);}  //ME20190129
        else if(keyword=="kpoints_static") {vector<int> tokens;aurostd::string2tokens(content,tokens,",");kpoints_nnn_static=aurostd::vector2xvector(tokens);}  //ME20190129
        else if(keyword=="kpoints_bands_path"){aurostd::string2tokens(content,kpoints_pairs,",");}  //ME20190129
        else if(keyword=="kpoints_bands_nkpts"){kpoints_bands_path_grid=aurostd::string2utype<int>(content);}  //ME20190129
        else if(keyword=="enthalpy_cell") {enthalpy_cell=aurostd::string2utype<double>(content);}
        else if(keyword=="enthalpy_atom") {enthalpy_atom=aurostd::string2utype<double>(content);}
        else if(keyword=="enthalpy_formation_cell") {enthalpy_formation_cell=aurostd::string2utype<double>(content);}
        else if(keyword=="enthalpy_formation_cce_300K_cell") {enthalpy_formation_cce_300K_cell=aurostd::string2utype<double>(content);} //CO20200624
        else if(keyword=="enthalpy_formation_cce_0K_cell") {enthalpy_formation_cce_0K_cell=aurostd::string2utype<double>(content);} //CO20200624
        else if(keyword=="enthalpy_formation_atom") {enthalpy_formation_atom=aurostd::string2utype<double>(content);}
        else if(keyword=="enthalpy_formation_cce_300K_atom") {enthalpy_formation_cce_300K_atom=aurostd::string2utype<double>(content);} //CO20200624
        else if(keyword=="enthalpy_formation_cce_0K_atom") {enthalpy_formation_cce_0K_atom=aurostd::string2utype<double>(content);} //CO20200624
        else if(keyword=="entropy_forming_ability") {entropy_forming_ability=aurostd::string2utype<double>(content);} //CO20200624
        else if(keyword=="entropic_temperature") {entropic_temperature=aurostd::string2utype<double>(content);}
        else if(keyword=="files") {files=content;for(uint j=0;j<stokens.size();j++) vfiles.push_back(stokens.at(j));}
        else if(keyword=="files_LIB") {files_LIB=content;for(uint j=0;j<stokens.size();j++) vfiles_LIB.push_back(stokens.at(j));}
        else if(keyword=="files_RAW") {files_RAW=content;for(uint j=0;j<stokens.size();j++) vfiles_RAW.push_back(stokens.at(j));}
        else if(keyword=="files_WEB") {files_WEB=content;for(uint j=0;j<stokens.size();j++) vfiles_WEB.push_back(stokens.at(j));}
        else if(keyword=="forces") {forces=content;for(uint j=0;j<stokens.size();j++) vforces.push_back(aurostd::string2utype<double>(stokens.at(j)));}  // FIX
        else if(keyword=="geometry") {
          geometry=content; 
          vgeometry.push_back(0.0);vgeometry.push_back(0.0);vgeometry.push_back(0.0);
          vgeometry.push_back(0.0);vgeometry.push_back(0.0);vgeometry.push_back(0.0);
          if(stokens.size()==6) for(uint j=0;j<stokens.size();j++) vgeometry.at(j)=aurostd::string2utype<double>(stokens.at(j));
        }
        //DX20190124 - add original crystal info - START
        else if(keyword=="geometry_orig") {
          geometry_orig=content; 
          vgeometry_orig.push_back(0.0);vgeometry_orig.push_back(0.0);vgeometry_orig.push_back(0.0);
          vgeometry_orig.push_back(0.0);vgeometry_orig.push_back(0.0);vgeometry_orig.push_back(0.0);
          if(stokens.size()==6) for(uint j=0;j<stokens.size();j++) vgeometry_orig.at(j)=aurostd::string2utype<double>(stokens.at(j));
        }
        //DX20190124 - add original crystal info - END
        else if(keyword=="lattice_system_orig") {lattice_system_orig=content;}
        else if(keyword=="lattice_variation_orig") {lattice_variation_orig=content;}
        else if(keyword=="lattice_system_relax") {lattice_system_relax=content;}
        else if(keyword=="lattice_variation_relax") {lattice_variation_relax=content;}
        else if(keyword=="ldau_TLUJ") {ldau_TLUJ=content;}
        else if(keyword=="ldau_type") {vLDAU[0].push_back(aurostd::string2utype<double>(content));}  //ME20190129
        else if(keyword=="ldau_l") {for(uint j=0; j<stokens.size();j++) vLDAU[1].push_back(aurostd::string2utype<double>(stokens[j]));}  //ME20190129
        else if(keyword=="ldau_u") {for(uint j=0; j<stokens.size();j++) vLDAU[2].push_back(aurostd::string2utype<double>(stokens[j]));}  //ME20190129
        else if(keyword=="ldau_j") {for(uint j=0; j<stokens.size();j++) vLDAU[3].push_back(aurostd::string2utype<double>(stokens[j]));}  //ME20190129
        else if(keyword=="natoms") {natoms=aurostd::string2utype<int>(content);}
        else if(keyword=="natoms_orig") {natoms_orig=aurostd::string2utype<int>(content);} //DX20190124 - add original crystal info
        else if(keyword=="nbondxx") {nbondxx=content;for(uint j=0;j<stokens.size();j++) vnbondxx.push_back(aurostd::string2utype<double>(stokens.at(j)));}
        else if(keyword=="nspecies") {nspecies=aurostd::string2utype<int>(content);}
        else if(keyword=="Pearson_symbol_orig") {Pearson_symbol_orig=content;}
        else if(keyword=="Pearson_symbol_relax") {Pearson_symbol_relax=content;}
        else if(keyword=="positions_cartesian") {positions_cartesian=content;for(uint j=0;j<stokens.size();j++) vpositions_cartesian.push_back(aurostd::string2utype<double>(stokens.at(j)));}  // FIX
        else if(keyword=="positions_fractional") {positions_fractional=content;for(uint j=0;j<stokens.size();j++) vpositions_fractional.push_back(aurostd::string2utype<double>(stokens.at(j)));}  // FIX
        else if(keyword=="pressure") {pressure=aurostd::string2utype<double>(content);}
        else if(keyword=="stress_tensor") {
          stress_tensor=content; 
          vstress_tensor.push_back(0.0);vstress_tensor.push_back(0.0);vstress_tensor.push_back(0.0);
          vstress_tensor.push_back(0.0);vstress_tensor.push_back(0.0);vstress_tensor.push_back(0.0);
          vstress_tensor.push_back(0.0);vstress_tensor.push_back(0.0);vstress_tensor.push_back(0.0);
          if(stokens.size()==6) for(uint j=0;j<stokens.size();j++) vstress_tensor.at(j)=aurostd::string2utype<double>(stokens.at(j));
        }
        else if(keyword=="pressure_residual") {pressure_residual=aurostd::string2utype<double>(content);}
        else if(keyword=="Pulay_stress") {Pulay_stress=aurostd::string2utype<double>(content);}
        else if(keyword=="prototype") {prototype=content;}  // apennsy
        else if(keyword=="PV_cell") {PV_cell=aurostd::string2utype<double>(content);}
        else if(keyword=="PV_atom") {PV_atom=aurostd::string2utype<double>(content);}
        else if(keyword=="scintillation_attenuation_length") {scintillation_attenuation_length=aurostd::string2utype<double>(content);}
        else if(keyword=="sg") {sg=content;for(uint j=0;j<stokens.size();j++) vsg.push_back(stokens.at(j));} //CO20180101
        else if(keyword=="sg2") {sg2=content;for(uint j=0;j<stokens.size();j++) vsg2.push_back(stokens.at(j));} //CO20180101
        else if(keyword=="spacegroup_orig") {spacegroup_orig=aurostd::string2utype<int>(content);}  //CO20201111
        else if(keyword=="spacegroup_relax") {spacegroup_relax=aurostd::string2utype<int>(content);}  //CO20201111
        else if(keyword=="species") {species=content;for(uint j=0;j<stokens.size();j++) vspecies.push_back(stokens.at(j));}
        else if(keyword=="species_pp") {species_pp=content;for(uint j=0;j<stokens.size();j++) vspecies_pp.push_back(stokens.at(j));}
        else if(keyword=="species_pp_version") {species_pp_version=content;for(uint j=0;j<stokens.size();j++) vspecies_pp_version.push_back(stokens.at(j));}
        else if(keyword=="species_pp_ZVAL") {species_pp_ZVAL=content;for(uint j=0;j<stokens.size();j++) vspecies_pp_ZVAL.push_back(aurostd::string2utype<double>(stokens.at(j)));}
        else if(keyword=="species_pp_AUID") {species_pp_AUID=content;for(uint j=0;j<stokens.size();j++) vspecies_pp_AUID.push_back(stokens.at(j));}
        else if(keyword=="metagga" || keyword=="METAGGA") {METAGGA=content;}
        else if(keyword=="spin_cell") {spin_cell=aurostd::string2utype<double>(content);}
        else if(keyword=="spin_atom") {spin_atom=aurostd::string2utype<double>(content);}
        else if(keyword=="spinD") {spinD=content;for(uint j=0;j<stokens.size();j++) vspinD.push_back(aurostd::string2utype<double>(stokens.at(j)));}
        else if(keyword=="spinD_magmom_orig") {spinD_magmom_orig=content;for(uint j=0;j<stokens.size();j++) vspinD_magmom_orig.push_back(aurostd::string2utype<double>(stokens.at(j)));}
        else if(keyword=="spinF") {spinF=aurostd::string2utype<double>(content);}
        else if(keyword=="sponsor") {sponsor=content;aurostd::string2tokens(content,stokens,",");for(uint j=0;j<stokens.size();j++) vsponsor.push_back(stokens.at(j));}
        else if(keyword=="stoichiometry") {stoichiometry=content;for(uint j=0;j<stokens.size();j++) vstoichiometry.push_back(aurostd::string2utype<double>(stokens.at(j)));}
        else if(keyword=="Egap_type") {Egap_type=content;}
        else if(keyword=="valence_cell_std") {valence_cell_std=aurostd::string2utype<double>(content);}
        else if(keyword=="valence_cell_iupac") {valence_cell_iupac=aurostd::string2utype<double>(content);}
        else if(keyword=="volume_cell") {volume_cell=aurostd::string2utype<double>(content);}
        else if(keyword=="volume_atom") {volume_atom=aurostd::string2utype<double>(content);}
        else if(keyword=="volume_cell_orig") {volume_cell_orig=aurostd::string2utype<double>(content);} //DX20190124 - add original crystal info
        else if(keyword=="volume_atom_orig") {volume_atom_orig=aurostd::string2utype<double>(content);} //DX20190124 - add original crystal info
        // legacy
        else if(keyword=="server") {vserver.push_back(content);}
        else if(keyword=="stoich") {aurostd::string2tokens(ventry.at(i),tokens,"=");stoich=tokens.at(1);aurostd::string2tokens(stoich,stokens);for(uint j=0;j<stokens.size();j++) vstoich.push_back(aurostd::string2utype<double>(stokens.at(j)));}
        //DX20190124 - added original symmetry info - START
        // SYMMETRY
        else if(keyword=="crystal_family_orig") {crystal_family_orig=content;}
        else if(keyword=="crystal_system_orig") {crystal_system_orig=content;}
        else if(keyword=="crystal_class_orig") {crystal_class_orig=content;}
        else if(keyword=="point_group_Hermann_Mauguin_orig") {point_group_Hermann_Mauguin_orig=content;}
        else if(keyword=="point_group_Schoenflies_orig") {point_group_Schoenflies_orig=content;}
        else if(keyword=="point_group_orbifold_orig") {point_group_orbifold_orig=content;}
        else if(keyword=="point_group_type_orig") {point_group_type_orig=content;}
        else if(keyword=="point_group_order_orig") {point_group_order=aurostd::string2utype<uint>(content);}
        else if(keyword=="point_group_structure_orig") {point_group_structure_orig=content;}
        else if(keyword=="Bravais_lattice_lattice_type_orig") {Bravais_lattice_lattice_type_orig=content;}
        else if(keyword=="Bravais_lattice_lattice_variation_type_orig") {Bravais_lattice_lattice_variation_type_orig=content;}
        else if(keyword=="Bravais_lattice_lattice_system_orig") {Bravais_lattice_lattice_system_orig=content;}
        else if(keyword=="Bravais_superlattice_lattice_type_orig") {Bravais_superlattice_lattice_type_orig=content;}
        else if(keyword=="Bravais_superlattice_lattice_variation_type_orig") {Bravais_superlattice_lattice_variation_type_orig=content;}
        else if(keyword=="Bravais_superlattice_lattice_system_orig") {Bravais_superlattice_lattice_system_orig=content;}
        else if(keyword=="Pearson_symbol_superlattice_orig") {Pearson_symbol_superlattice_orig=content;}
        else if(keyword=="reciprocal_geometry_orig") {
          reciprocal_geometry_orig=content; 
          vreciprocal_geometry_orig.push_back(0.0);vreciprocal_geometry_orig.push_back(0.0);vreciprocal_geometry_orig.push_back(0.0);
          vreciprocal_geometry_orig.push_back(0.0);vreciprocal_geometry_orig.push_back(0.0);vreciprocal_geometry_orig.push_back(0.0);
          if(stokens.size()==6) for(uint j=0;j<stokens.size();j++) vreciprocal_geometry_orig.at(j)=aurostd::string2utype<double>(stokens.at(j));
        }
        else if(keyword=="reciprocal_volume_cell_orig") {reciprocal_volume_cell_orig=aurostd::string2utype<double>(content);}
        else if(keyword=="reciprocal_lattice_type_orig") {reciprocal_lattice_type_orig=content;}
        else if(keyword=="reciprocal_lattice_variation_type_orig") {reciprocal_lattice_variation_type_orig=content;}
        else if(keyword=="Wyckoff_letters_orig") {Wyckoff_letters_orig=content;}
        else if(keyword=="Wyckoff_multiplicities_orig") {Wyckoff_multiplicities_orig=content;}
        else if(keyword=="Wyckoff_site_symmetries_orig") {Wyckoff_site_symmetries_orig=content;}
        //DX20190124 - added original symmetry info - END
        //DX20180823 - added more symmetry info - START
        // SYMMETRY
        else if(keyword=="crystal_family") {crystal_family=content;}
        else if(keyword=="crystal_system") {crystal_system=content;}
        else if(keyword=="crystal_class") {crystal_class=content;}
        else if(keyword=="point_group_Hermann_Mauguin") {point_group_Hermann_Mauguin=content;}
        else if(keyword=="point_group_Schoenflies") {point_group_Schoenflies=content;}
        else if(keyword=="point_group_orbifold") {point_group_orbifold=content;}
        else if(keyword=="point_group_type") {point_group_type=content;}
        else if(keyword=="point_group_order") {point_group_order=aurostd::string2utype<uint>(content);}
        else if(keyword=="point_group_structure") {point_group_structure=content;}
        else if(keyword=="Bravais_lattice_lattice_type") {Bravais_lattice_lattice_type=content;}
        else if(keyword=="Bravais_lattice_lattice_variation_type") {Bravais_lattice_lattice_variation_type=content;}
        else if(keyword=="Bravais_lattice_lattice_system") {Bravais_lattice_lattice_system=content;}
        else if(keyword=="Bravais_superlattice_lattice_type") {Bravais_superlattice_lattice_type=content;}
        else if(keyword=="Bravais_superlattice_lattice_variation_type") {Bravais_superlattice_lattice_variation_type=content;}
        else if(keyword=="Bravais_superlattice_lattice_system") {Bravais_superlattice_lattice_system=content;}
        else if(keyword=="Pearson_symbol_superlattice") {Pearson_symbol_superlattice=content;}
        else if(keyword=="reciprocal_geometry") {
          reciprocal_geometry=content; 
          vreciprocal_geometry.push_back(0.0);vreciprocal_geometry.push_back(0.0);vreciprocal_geometry.push_back(0.0);
          vreciprocal_geometry.push_back(0.0);vreciprocal_geometry.push_back(0.0);vreciprocal_geometry.push_back(0.0);
          if(stokens.size()==6) for(uint j=0;j<stokens.size();j++) vreciprocal_geometry.at(j)=aurostd::string2utype<double>(stokens.at(j));
        }
        else if(keyword=="reciprocal_volume_cell") {reciprocal_volume_cell=aurostd::string2utype<double>(content);}
        else if(keyword=="reciprocal_lattice_type") {reciprocal_lattice_type=content;}
        else if(keyword=="reciprocal_lattice_variation_type") {reciprocal_lattice_variation_type=content;}
        else if(keyword=="Wyckoff_letters") {Wyckoff_letters=content;}
        else if(keyword=="Wyckoff_multiplicities") {Wyckoff_multiplicities=content;}
        else if(keyword=="Wyckoff_site_symmetries") {Wyckoff_site_symmetries=content;}
        //DX20180823 - added more symmetry info - END
        //DX20190209 - added anrl info - START
        else if(keyword=="aflow_prototype_label_orig") {aflow_prototype_label_orig=content;}
        else if(keyword=="aflow_prototype_params_list_orig") {aflow_prototype_params_list_orig=content;}
        else if(keyword=="aflow_prototype_params_values_orig") {aflow_prototype_params_values_orig=content;}
        else if(keyword=="aflow_prototype_label_relax") {aflow_prototype_label_relax=content;}
        else if(keyword=="aflow_prototype_params_list_relax") {aflow_prototype_params_list_relax=content;}
        else if(keyword=="aflow_prototype_params_values_relax") {aflow_prototype_params_values_relax=content;}
        //DX20190209 - added anrl info - END
        else if(keyword=="pocc_parameters") {pocc_parameters=content;}  //CO20200731
        // AGL/AEL
        else if(keyword=="agl_thermal_conductivity_300K") {agl_thermal_conductivity_300K=aurostd::string2utype<double>(content);}
        else if(keyword=="agl_debye") {agl_debye=aurostd::string2utype<double>(content);}
        else if(keyword=="agl_acoustic_debye") {agl_acoustic_debye=aurostd::string2utype<double>(content);}
        else if(keyword=="agl_gruneisen") {agl_gruneisen=aurostd::string2utype<double>(content);}
        else if(keyword=="agl_heat_capacity_Cv_300K") {agl_heat_capacity_Cv_300K=aurostd::string2utype<double>(content);}
        else if(keyword=="agl_heat_capacity_Cp_300K") {agl_heat_capacity_Cp_300K=aurostd::string2utype<double>(content);}
        else if(keyword=="agl_thermal_expansion_300K") {agl_thermal_expansion_300K=aurostd::string2utype<double>(content);}
        else if(keyword=="agl_bulk_modulus_static_300K") {agl_bulk_modulus_static_300K=aurostd::string2utype<double>(content);}
        else if(keyword=="agl_bulk_modulus_isothermal_300K") {agl_bulk_modulus_isothermal_300K=aurostd::string2utype<double>(content);}
        else if(keyword=="agl_poisson_ratio_source") {agl_poisson_ratio_source=content;} //CT20181212
        else if(keyword=="agl_vibrational_free_energy_300K_cell") {agl_vibrational_free_energy_300K_cell=aurostd::string2utype<double>(content);} //CT20181212
        else if(keyword=="agl_vibrational_free_energy_300K_atom") {agl_vibrational_free_energy_300K_atom=aurostd::string2utype<double>(content);} //CT20181212
        else if(keyword=="agl_vibrational_entropy_300K_cell") {agl_vibrational_entropy_300K_cell=aurostd::string2utype<double>(content);} //CT20181212
        else if(keyword=="agl_vibrational_entropy_300K_atom") {agl_vibrational_entropy_300K_atom=aurostd::string2utype<double>(content);} //CT20181212
        else if(keyword=="ael_poisson_ratio") {ael_poisson_ratio=aurostd::string2utype<double>(content);}
        else if(keyword=="ael_bulk_modulus_voigt") {ael_bulk_modulus_voigt=aurostd::string2utype<double>(content);}
        else if(keyword=="ael_bulk_modulus_reuss") {ael_bulk_modulus_reuss=aurostd::string2utype<double>(content);}
        else if(keyword=="ael_shear_modulus_voigt") {ael_shear_modulus_voigt=aurostd::string2utype<double>(content);}
        else if(keyword=="ael_shear_modulus_reuss") {ael_shear_modulus_reuss=aurostd::string2utype<double>(content);}
        else if(keyword=="ael_bulk_modulus_vrh") {ael_bulk_modulus_vrh=aurostd::string2utype<double>(content);}
        else if(keyword=="ael_shear_modulus_vrh") {ael_shear_modulus_vrh=aurostd::string2utype<double>(content);}
        else if(keyword=="ael_elastic_anisotropy") {ael_elastic_anisotropy=aurostd::string2utype<double>(content);} //CO20181129
        else if(keyword=="ael_youngs_modulus_vrh") {ael_youngs_modulus_vrh=aurostd::string2utype<double>(content);} //CT20181212
        else if(keyword=="ael_speed_sound_transverse") {ael_speed_sound_transverse=aurostd::string2utype<double>(content);} //CT20181212
        else if(keyword=="ael_speed_sound_longitudinal") {ael_speed_sound_longitudinal=aurostd::string2utype<double>(content);} //CT20181212
        else if(keyword=="ael_speed_sound_average") {ael_speed_sound_average=aurostd::string2utype<double>(content);} //CT20181212
        else if(keyword=="ael_pughs_modulus_ratio") {ael_pughs_modulus_ratio=aurostd::string2utype<double>(content);} //CT20181212
        else if(keyword=="ael_debye_temperature") {ael_debye_temperature=aurostd::string2utype<double>(content);} //CT20181212
        else if(keyword=="ael_applied_pressure") {ael_applied_pressure=aurostd::string2utype<double>(content);} //CT20181212
        else if(keyword=="ael_average_external_pressure") {ael_average_external_pressure=aurostd::string2utype<double>(content);} //CT20181212
        //ME20191105 BEGIN
        else if(keyword=="ael_stiffness_tensor") {
          xmatrix<double> tensor(6,6);
          vector<string> rows;
          vector<double> r;
          aurostd::string2tokens(content, rows, ";");
          if (rows.size() != 6) {
            stringstream message;
            message << "Could not read ael_stiffness_tensor: wrong number of rows"
              << " (found " << rows.size() << ", need 6).";
            throw aurostd::xerror(_AFLOW_FILE_NAME_,__AFLOW_FUNC__, message, _FILE_CORRUPT_);
          } else {
            for (int i = 0; i < 6; i++) {
              aurostd::string2tokens(rows[i], r, ",");
              if (r.size() != 6) {
                stringstream message;
                message << "Could not read ael_stiffness_tensor: wrong number of columns"
                  << " in row " << (i + 1)
                  << " (found " << rows.size() << ", need 6).";
                throw aurostd::xerror(_AFLOW_FILE_NAME_,__AFLOW_FUNC__, message, _FILE_CORRUPT_);
              } else {
                for (int j = 0; j < 6; j++) {
                  tensor[i + 1][j + 1] = r[j];
                }
              }
            }
          }
          ael_stiffness_tensor = tensor;
        } else if (keyword == "ael_compliance_tensor") {
          xmatrix<double> tensor(6,6);
          vector<string> rows;
          vector<double> r;
          aurostd::string2tokens(content, rows, ";");
          if (rows.size() != 6) {
            stringstream message;
            message << "Could not read ael_compliance_tensor: wrong number of rows"
              << " (found " << rows.size() << ", need 6).";
            throw aurostd::xerror(_AFLOW_FILE_NAME_,__AFLOW_FUNC__, message, _FILE_CORRUPT_);
          } else {
            for (int i = 0; i < 6; i++) {
              aurostd::string2tokens(rows[i], r, ",");
              if (r.size() != 6) {
                stringstream message;
                message << "Could not read ael_compliance_tensor: wrong number of columns"
                  << " in row " << (i + 1)
                  << " (found " << rows.size() << ", need 6).";
                throw aurostd::xerror(_AFLOW_FILE_NAME_,__AFLOW_FUNC__, message, _FILE_CORRUPT_);
              } else {
                for (int j = 0; j < 6; j++) {
                  tensor[i + 1][j + 1] = r[j];
                }
              }
            }
          }
          ael_compliance_tensor = tensor;
        }
        //ME20191105 END
        //ME20210927 BEGIN
        // APL
        else if (keyword=="energy_free_vibrational_cell_apl_300K"){energy_free_vibrational_cell_apl_300K=aurostd::string2utype<double>(content);}
        else if (keyword=="energy_free_vibrational_atom_apl_300K"){energy_free_vibrational_atom_apl_300K=aurostd::string2utype<double>(content);}
        else if (keyword=="entropy_vibrational_cell_apl_300K"){entropy_vibrational_cell_apl_300K=aurostd::string2utype<double>(content);}
        else if (keyword=="entropy_vibrational_atom_apl_300K"){entropy_vibrational_atom_apl_300K=aurostd::string2utype<double>(content);}
        else if (keyword=="energy_internal_vibrational_cell_apl_300K"){energy_internal_vibrational_cell_apl_300K=aurostd::string2utype<double>(content);}
        else if (keyword=="energy_internal_vibrational_atom_apl_300K"){energy_internal_vibrational_atom_apl_300K=aurostd::string2utype<double>(content);}
        else if (keyword=="energy_zero_point_cell_apl"){energy_zero_point_cell_apl=aurostd::string2utype<double>(content);}
        else if (keyword=="energy_zero_point_atom_apl"){energy_zero_point_atom_apl=aurostd::string2utype<double>(content);}
        else if (keyword=="heat_capacity_Cv_cell_apl_300K"){heat_capacity_Cv_cell_apl_300K=aurostd::string2utype<double>(content);}
        else if (keyword=="heat_capacity_Cv_atom_apl_300K"){heat_capacity_Cv_atom_apl_300K=aurostd::string2utype<double>(content);}
        //ME20210927 END
        //AS20200901 BEGIN
        // QHA
        else if(keyword=="gruneisen_qha") {gruneisen_qha=aurostd::string2utype<double>(content);}
        else if(keyword=="gruneisen_qha_300K") {gruneisen_qha_300K=aurostd::string2utype<double>(content);}
        else if(keyword=="thermal_expansion_qha_300K") {thermal_expansion_qha_300K=aurostd::string2utype<double>(content);}
        else if(keyword=="modulus_bulk_qha_300K") {modulus_bulk_qha_300K=aurostd::string2utype<double>(content);}
        //AS20200901 END
        //AS20201008 BEGIN
        else if(keyword=="modulus_bulk_derivative_pressure_qha_300K") {modulus_bulk_derivative_pressure_qha_300K=aurostd::string2utype<double>(content);}
        else if(keyword=="heat_capacity_Cv_atom_qha_300K") {heat_capacity_Cv_atom_qha_300K=aurostd::string2utype<double>(content);}
        else if(keyword=="heat_capacity_Cv_cell_qha_300K") {heat_capacity_Cv_cell_qha_300K=aurostd::string2utype<double>(content);}
        else if(keyword=="heat_capacity_Cp_atom_qha_300K") {heat_capacity_Cp_atom_qha_300K=aurostd::string2utype<double>(content);}
        else if(keyword=="heat_capacity_Cp_cell_qha_300K") {heat_capacity_Cp_cell_qha_300K=aurostd::string2utype<double>(content);}
        else if(keyword=="volume_atom_qha_300K") {volume_atom_qha_300K=aurostd::string2utype<double>(content);}
        else if(keyword=="energy_free_atom_qha_300K") {energy_free_atom_qha_300K=aurostd::string2utype<double>(content);}
        else if(keyword=="energy_free_cell_qha_300K") {energy_free_cell_qha_300K=aurostd::string2utype<double>(content);}
        //AS20201008 END
        // BADER
        else if(keyword=="bader_net_charges") {bader_net_charges=content;aurostd::string2tokens<double>(content,vbader_net_charges,",");}
        else if(keyword=="bader_atomic_volumes") {bader_atomic_volumes=content;aurostd::string2tokens<double>(content,vbader_atomic_volumes,",");}
>>>>>>> b788545d
      }
    }
    LoadCleanup();
    if(0) {
      bool html=FALSE; //TRUE;  //CO20201220
      oss << "Keywords" << endl;
      oss << "auid=" << auid << (html?"<br>":"") << endl;
      oss << "aurl=" << aurl << (html?"<br>":"") << endl;
      //oss << "title=" << title << (html?"<br>":"") << endl;  //ME20190129  // OBSOLETE ME20200829 - not used anymore
      oss << "keywords=" << keywords << (html?"<br>":"") << "  vkeywords= ";for(uint j=0;j<vkeywords.size();j++) oss << vkeywords.at(j) << " "; oss << (html?"<br>":"") << endl;
      oss << "Optional controls keywords (alphabetic order)" << endl;
      oss << "aflowlib_date=" << aflowlib_date << (html?"<br>":"") << endl; 
      oss << "aflowlib_version=" << aflowlib_version << (html?"<br>":"") << endl; 
      oss << "aflowlib_entries=" << aflowlib_entries << (html?"<br>":"") << endl; 
      oss << "aflowlib_entries_number=" << aflowlib_entries_number << (html?"<br>":"") << endl; 
      oss << "aflow_version=" << aflow_version << (html?"<br>":"") << endl; 
      oss << "catalog=" << catalog << (html?"<br>":"") << endl; 
      oss << "data_api=" << data_api << (html?"<br>":"") << endl; 
      oss << "data_source=" << data_source << (html?"<br>":"") << endl; 
      oss << "data_language=" << data_language << (html?"<br>":"") << endl; 
      oss << "error_status=" << error_status << (html?"<br>":"") << endl; 
      oss << "author=" << author << (html?"<br>":"") << "  vauthor= ";for(uint j=0;j<vauthor.size();j++) oss << vauthor.at(j) << " "; oss << (html?"<br>":"") << endl;
      oss << "calculation_cores=" << calculation_cores << (html?"<br>":"") << endl; 
      oss << "calculation_memory=" << calculation_memory << (html?"<br>":"") << endl; 
      oss << "calculation_time=" << calculation_time << (html?"<br>":"") << endl; 
      oss << "corresponding=" << corresponding << (html?"<br>":"") << "  vcorresponding= ";for(uint j=0;j<vcorresponding.size();j++) oss << vcorresponding.at(j) << " "; oss << (html?"<br>":"") << endl;
      oss << "loop=" << loop << (html?"<br>":"") << "  vloop= ";for(uint j=0;j<vloop.size();j++) oss << vloop.at(j) << " "; oss << (html?"<br>":"") << endl;
      oss << "node_CPU_Cores=" << node_CPU_Cores << (html?"<br>":"") << endl; 
      oss << "node_CPU_MHz=" << node_CPU_MHz << (html?"<br>":"") << endl; 
      oss << "node_CPU_Model=" << node_CPU_Model << (html?"<br>":"") << endl; 
      oss << "node_RAM_GB=" << node_RAM_GB << (html?"<br>":"") << endl; 
      oss << "Optional materials keywords (alphabetic order)" << endl;
      oss << "Bravais_lattice_orig=" << Bravais_lattice_orig << (html?"<br>":"") << endl;
      oss << "Bravais_lattice_relax=" << Bravais_lattice_relax << (html?"<br>":"") << endl;
      oss << "code=" << code << (html?"<br>":"") << endl;
      oss << "composition=" << composition << "  vcomposition= ";for(uint j=0;j<vcomposition.size();j++) oss << vcomposition.at(j) << " "; oss << (html?"<br>":"") << endl;
      oss << "compound=" << compound << (html?"<br>":"") << endl;
      oss << "density=" << density << (html?"<br>":"") << endl;
      oss << "density_orig=" << density_orig << (html?"<br>":"") << endl; //DX20190124 - add original crystal info
      oss << "dft_type=" << dft_type << (html?"<br>":"") << "  vdft_type= ";for(uint j=0;j<vdft_type.size();j++) oss << vdft_type.at(j) << " "; oss << (html?"<br>":"") << endl;
      oss << "eentropy_cell=" << eentropy_cell << (html?"<br>":"") << endl; 
      oss << "eentropy_atom=" << eentropy_atom << (html?"<br>":"") << endl; 
      oss << "Egap=" << Egap << (html?"<br>":"") << endl; 
      oss << "Egap_fit=" << Egap_fit << (html?"<br>":"") << endl; 
      oss << "Egap_type=" << Egap_type << (html?"<br>":"") << endl;
      oss << "energy_cell=" << energy_cell << (html?"<br>":"") << endl; 
      oss << "energy_atom=" << energy_atom << (html?"<br>":"") << endl; 
      oss << "energy_cutoff=" << energy_cutoff << (html?"<br>":"") << endl; 
      oss << "delta_electronic_energy_convergence=" << delta_electronic_energy_convergence << (html?"<br>":"") << endl; 
      oss << "delta_electronic_energy_threshold=" << delta_electronic_energy_threshold << (html?"<br>":"") << endl; 
      oss << "nkpoints=" << nkpoints << (html?"<br>":"") << endl; 
      oss << "nkpoints_irreducible=" << nkpoints_irreducible << (html?"<br>":"") << endl; 
      oss << "kppra=" << kppra << (html?"<br>":"") << endl; 
      oss << "kpoints_relax=" << aurostd::joinWDelimiter(kpoints_nnn_relax, ",") << (html?"<br>":"") << endl;  //ME20190129
      oss << "kpoints_static=" << aurostd::joinWDelimiter(kpoints_nnn_static, ",") << (html?"<br>":"") << endl;  //ME20190129
      oss << "kpoints_bands_path=" << aurostd::joinWDelimiter(kpoints_pairs, " | ") << endl;  //ME20190129
      oss << "kpoints_bands_nkpts=" << kpoints_bands_path_grid << (html?"<br>":"") << endl;  //ME20190129
      oss << "kpoints=" << kpoints << (html?"<br>":"") << endl;      
      oss << "enthalpy_cell=" << enthalpy_cell << (html?"<br>":"") << endl; 
      oss << "enthalpy_atom=" << enthalpy_atom << (html?"<br>":"") << endl; 
      oss << "enthalpy_formation_cell=" << enthalpy_formation_cell << (html?"<br>":"") << endl; 
      oss << "enthalpy_formation_cce_300K_cell=" << enthalpy_formation_cce_300K_cell << (html?"<br>":"") << endl;   //CO20200624
      oss << "enthalpy_formation_cce_0K_cell=" << enthalpy_formation_cce_0K_cell << (html?"<br>":"") << endl;   //CO20200624
      oss << "enthalpy_formation_atom=" << enthalpy_formation_atom << (html?"<br>":"") << endl; 
      oss << "enthalpy_formation_cce_300K_atom=" << enthalpy_formation_cce_300K_atom << (html?"<br>":"") << endl;   //CO20200624
      oss << "enthalpy_formation_cce_0K_atom=" << enthalpy_formation_cce_0K_atom << (html?"<br>":"") << endl;   //CO20200624
      oss << "entropy_forming_ability=" << entropy_forming_ability << (html?"<br>":"") << endl;   //CO20200624
      oss << "entropic_temperature=" << entropic_temperature << (html?"<br>":"") << endl; 
      // oss << "files=" << files << "  vfiles= ";for(uint j=0;j<vfiles.size();j++) oss << vfiles.at(j) << " "; oss << (html?"<br>":"") << endl;
      // oss << "files_LIB=" << files_LIB << "  vfiles_LIB= ";for(uint j=0;j<vfiles_LIB.size();j++) oss << vfiles_LIB.at(j) << " "; oss << (html?"<br>":"") << endl;
      // oss << "files_RAW=" << files_RAW << "  vfiles_RAW= ";for(uint j=0;j<vfiles_RAW.size();j++) oss << vfiles_RAW.at(j) << " "; oss << (html?"<br>":"") << endl;
      // oss << "files_WEB=" << files_WEB << "  vfiles_WEB= ";for(uint j=0;j<vfiles_WEB.size();j++) oss << vfiles_WEB.at(j) << " "; oss << (html?"<br>":"") << endl;
      // oss << "forces=" << forces << "  vforces= ";for(uint j=0;j<vforces.size();j++) oss << vforces.at(j) << " "; oss << (html?"<br>":"") << endl;
      oss << "geometry=" << geometry << "  vgeometry= ";for(uint j=0;j<vgeometry.size();j++) oss << vgeometry.at(j) << " "; oss << (html?"<br>":"") << endl;
      oss << "geometry_orig=" << geometry_orig << "  vgeometry_orig= ";for(uint j=0;j<vgeometry_orig.size();j++) oss << vgeometry_orig.at(j) << " "; oss << (html?"<br>":"") << endl;
      oss << "lattice_system_orig=" << lattice_system_orig << (html?"<br>":"") << endl;
      oss << "lattice_variation_orig=" << lattice_variation_orig << (html?"<br>":"") << endl;
      oss << "lattice_system_relax=" << lattice_system_relax << (html?"<br>":"") << endl;
      oss << "lattice_variation_relax=" << lattice_variation_relax << (html?"<br>":"") << endl;
      oss << "ldau_TLUJ=" << ldau_TLUJ << (html?"<br>":"") << endl;      
      if (vLDAU.size()>0 && vLDAU[0].size()) {oss << "ldau_type=" << ((int) vLDAU[0][0]) << (html?"<br>":"") << endl;}  //ME20190129
      if (vLDAU.size()>1 && vLDAU[1].size()) {oss << "ldau_l="; oss << aurostd::joinWDelimiter(aurostd::vecDouble2vecString(vLDAU[1], 0), ",") << (html?"<br>":"") << endl;}  //ME20190129
      if (vLDAU.size()>2 && vLDAU[2].size()) {oss << "ldau_u="; oss << aurostd::joinWDelimiter(aurostd::vecDouble2vecString(vLDAU[2], 9), ",") << (html?"<br>":"") << endl;}  //ME20190129
      if (vLDAU.size()>3 && vLDAU[3].size()) {oss << "ldau_j="; oss << aurostd::joinWDelimiter(aurostd::vecDouble2vecString(vLDAU[3], 9), ",") << (html?"<br>":"") << endl;}  //ME20190129
      oss << "natoms=" << natoms << (html?"<br>":"") << endl;
      oss << "natoms_orig=" << natoms_orig << (html?"<br>":"") << endl; //DX20190124 - add original crystal info
      oss << "nbondxx=" << nbondxx << "  vnbondxx= ";for(uint j=0;j<vnbondxx.size();j++) oss << vnbondxx.at(j) << " "; oss << (html?"<br>":"") << endl;
      oss << "nspecies=" << nspecies << (html?"<br>":"") << endl;
      oss << "Pearson_symbol_orig=" << Pearson_symbol_orig << (html?"<br>":"") << endl;
      oss << "Pearson_symbol_relax=" << Pearson_symbol_relax << (html?"<br>":"") << endl;
      // oss << "positions_cartesian=" << positions_cartesian << "  vpositions_cartesian= ";for(uint j=0;j<vpositions_cartesian.size();j++) oss << vpositions_cartesian.at(j) << " "; oss << (html?"<br>":"") << endl;
      // oss << "positions_fractional=" << positions_fractional << "  vpositions_fractional= ";for(uint j=0;j<vpositions_fractional.size();j++) oss << vpositions_fractional.at(j) << " "; oss << (html?"<br>":"") << endl;
      oss << "pressure=" << pressure << (html?"<br>":"") << endl; 
      oss << "stress_tensor=" << stress_tensor << "  vstress_tensor= ";for(uint j=0;j<vstress_tensor.size();j++) oss << vstress_tensor.at(j) << " "; oss << (html?"<br>":"") << endl;
      oss << "pressure_residual=" << pressure_residual << (html?"<br>":"") << endl; 
      oss << "Pulay_stress=" << Pulay_stress << (html?"<br>":"") << endl; 
      oss << "prototype=" << prototype << (html?"<br>":"") << endl;
      oss << "PV_cell=" << PV_cell << (html?"<br>":"") << endl; 
      oss << "PV_atom=" << PV_atom << (html?"<br>":"") << endl; 
      oss << "scintillation_attenuation_length=" << scintillation_attenuation_length << (html?"<br>":"") << endl;
      oss << "sg=" << sg << (html?"<br>":"") << endl;
      oss << "sg2=" << sg2 << (html?"<br>":"") << endl;
      oss << "spacegroup_orig=" << spacegroup_orig << (html?"<br>":"") << endl;
      oss << "spacegroup_relax=" << spacegroup_relax << (html?"<br>":"") << endl;
      oss << "species=" << species << "  vspecies= ";for(uint j=0;j<vspecies.size();j++) oss << vspecies.at(j) << " "; oss << (html?"<br>":"") << endl;
      oss << "species_pp=" << species_pp << "  vspecies_pp= ";for(uint j=0;j<vspecies_pp.size();j++) oss << vspecies_pp.at(j) << " "; oss << (html?"<br>":"") << endl;
      oss << "species_pp_version=" << species_pp_version << "  vspecies_pp_version= ";for(uint j=0;j<vspecies_pp_version.size();j++) oss << vspecies_pp_version.at(j) << " "; oss << (html?"<br>":"") << endl;
      oss << "species_pp_ZVAL=" << species_pp_ZVAL << "  vspecies_pp_ZVAL= ";for(uint j=0;j<vspecies_pp_ZVAL.size();j++) oss << vspecies_pp_ZVAL.at(j) << " "; oss << (html?"<br>":"") << endl;
      oss << "species_pp_AUID=" << species_pp_AUID << "  vspecies_pp_AUID= ";for(uint j=0;j<vspecies_pp_AUID.size();j++) oss << vspecies_pp_AUID.at(j) << " "; oss << (html?"<br>":"") << endl;
      oss << "metagga=" << METAGGA << (html?"<br>":"") << endl;
      oss << "spin_cell=" << spin_cell << (html?"<br>":"") << endl; 
      oss << "spin_atom=" << spin_atom << (html?"<br>":"") << endl; 
      oss << "spinD=" << spinD << "  vspinD= "; for(uint j=0;j<vspinD.size();j++) oss << vspinD.at(j) << " "; oss << (html?"<br>":"") << endl;
      oss << "spinD_magmom_orig=" << spinD_magmom_orig << "  vspinD_magmom_orig= "; for(uint j=0;j<vspinD_magmom_orig.size();j++) oss << vspinD_magmom_orig.at(j) << " "; oss << (html?"<br>":"") << endl;
      oss << "spinF=" << spinF << (html?"<br>":"") << endl;
      oss << "sponsor=" << sponsor << (html?"<br>":"") << "  vsponsor= ";for(uint j=0;j<vsponsor.size();j++) oss << vsponsor.at(j) << " "; oss << (html?"<br>":"") << endl;
      oss << "stoichiometry=" << stoichiometry << "  vstoichiometry= ";for(uint j=0;j<vstoichiometry.size();j++) oss << vstoichiometry.at(j) << " "; oss << (html?"<br>":"") << endl;
      oss << "valence_cell_std=" << valence_cell_std << (html?"<br>":"") << endl; 
      oss << "valence_cell_iupac=" << valence_cell_iupac << (html?"<br>":"") << endl;      
      oss << "volume_cell=" << volume_cell << (html?"<br>":"") << endl; 
      oss << "volume_atom=" << volume_atom << (html?"<br>":"") << endl; 
      oss << "volume_cell_orig=" << volume_cell_orig << (html?"<br>":"") << endl; //DX20190124 - add original crystal info
      oss << "volume_atom_orig=" << volume_atom_orig << (html?"<br>":"") << endl; //DX20190124 - add original crystal info
      //DX20190124 - added original symmetry info - START
      // SYMMETRY
      oss << "crystal_family_orig=" << crystal_family_orig << (html?"<br>":"") << endl;
      oss << "crystal_system_orig=" << crystal_system_orig << (html?"<br>":"") << endl;
      oss << "crystal_class_orig=" << crystal_class_orig << (html?"<br>":"") << endl;
      oss << "point_group_Hermann_Mauguin_orig=" << point_group_Hermann_Mauguin_orig << (html?"<br>":"") << endl;
      oss << "point_group_Schoenflies_orig=" << point_group_Schoenflies_orig << (html?"<br>":"") << endl;
      oss << "point_group_orbifold_orig=" << point_group_orbifold_orig << (html?"<br>":"") << endl;
      oss << "point_group_type_orig=" << point_group_type_orig << (html?"<br>":"") << endl;
      oss << "point_group_order_orig=" << point_group_order_orig << (html?"<br>":"") << endl;
      oss << "point_group_structure_orig=" << point_group_structure_orig << (html?"<br>":"") << endl;
      oss << "Bravais_lattice_lattice_type_orig=" << Bravais_lattice_lattice_type_orig << (html?"<br>":"") << endl;
      oss << "Bravais_lattice_lattice_variation_type_orig=" << Bravais_lattice_lattice_variation_type_orig << (html?"<br>":"") << endl;
      oss << "Bravais_lattice_lattice_system_orig=" << Bravais_lattice_lattice_system_orig << (html?"<br>":"") << endl;
      oss << "Bravais_superlattice_lattice_type_orig=" << Bravais_superlattice_lattice_type_orig << (html?"<br>":"") << endl;
      oss << "Bravais_superlattice_lattice_variation_type_orig=" << Bravais_superlattice_lattice_variation_type_orig << (html?"<br>":"") << endl;
      oss << "Bravais_superlattice_lattice_system_orig=" << Bravais_superlattice_lattice_system_orig << (html?"<br>":"") << endl;
      oss << "Pearson_symbol_superlattice_orig=" << Pearson_symbol_superlattice_orig << (html?"<br>":"") << endl;
      oss << "reciprocal_geometry_orig=" << reciprocal_geometry_orig << "  vreciprocal_geometry_orig= ";for(uint j=0;j<vreciprocal_geometry_orig.size();j++) oss << vreciprocal_geometry_orig.at(j) << " "; oss << (html?"<br>":"") << endl;
      oss << "reciprocal_volume_cell_orig=" << reciprocal_volume_cell_orig << (html?"<br>":"") << endl;
      oss << "reciprocal_lattice_type_orig=" << reciprocal_lattice_type_orig << (html?"<br>":"") << endl;
      oss << "reciprocal_lattice_variation_type_orig=" << reciprocal_lattice_variation_type_orig << (html?"<br>":"") << endl;
      oss << "Wyckoff_letters_orig=" << Wyckoff_letters_orig << (html?"<br>":"") << endl;
      oss << "Wyckoff_multiplicities_orig=" << Wyckoff_multiplicities_orig << (html?"<br>":"") << endl;
      oss << "Wyckoff_site_symmetries_orig=" << Wyckoff_site_symmetries_orig << (html?"<br>":"") << endl;
      //DX20190124 - added original symmetry info - END
      //DX20180823 - added more symmetry info - START
      // SYMMETRY
      oss << "crystal_family=" << crystal_family << (html?"<br>":"") << endl;
      oss << "crystal_system=" << crystal_system << (html?"<br>":"") << endl;
      oss << "crystal_class=" << crystal_class << (html?"<br>":"") << endl;
      oss << "point_group_Hermann_Mauguin=" << point_group_Hermann_Mauguin << (html?"<br>":"") << endl;
      oss << "point_group_Schoenflies=" << point_group_Schoenflies << (html?"<br>":"") << endl;
      oss << "point_group_orbifold=" << point_group_orbifold << (html?"<br>":"") << endl;
      oss << "point_group_type=" << point_group_type << (html?"<br>":"") << endl;
      oss << "point_group_order=" << point_group_order << (html?"<br>":"") << endl;
      oss << "point_group_structure=" << point_group_structure << (html?"<br>":"") << endl;
      oss << "Bravais_lattice_lattice_type=" << Bravais_lattice_lattice_type << (html?"<br>":"") << endl;
      oss << "Bravais_lattice_lattice_variation_type=" << Bravais_lattice_lattice_variation_type << (html?"<br>":"") << endl;
      oss << "Bravais_lattice_lattice_system=" << Bravais_lattice_lattice_system << (html?"<br>":"") << endl;
      oss << "Bravais_superlattice_lattice_type=" << Bravais_superlattice_lattice_type << (html?"<br>":"") << endl;
      oss << "Bravais_superlattice_lattice_variation_type=" << Bravais_superlattice_lattice_variation_type << (html?"<br>":"") << endl;
      oss << "Bravais_superlattice_lattice_system=" << Bravais_superlattice_lattice_system << (html?"<br>":"") << endl;
      oss << "Pearson_symbol_superlattice=" << Pearson_symbol_superlattice << (html?"<br>":"") << endl;
      oss << "reciprocal_geometry=" << reciprocal_geometry << "  vreciprocal_geometry= ";for(uint j=0;j<vreciprocal_geometry.size();j++) oss << vreciprocal_geometry.at(j) << " "; oss << (html?"<br>":"") << endl;
      oss << "reciprocal_volume_cell=" << reciprocal_volume_cell << (html?"<br>":"") << endl;
      oss << "reciprocal_lattice_type=" << reciprocal_lattice_type << (html?"<br>":"") << endl;
      oss << "reciprocal_lattice_variation_type=" << reciprocal_lattice_variation_type << (html?"<br>":"") << endl;
      oss << "Wyckoff_letters=" << Wyckoff_letters << (html?"<br>":"") << endl;
      oss << "Wyckoff_multiplicities=" << Wyckoff_multiplicities << (html?"<br>":"") << endl;
      oss << "Wyckoff_site_symmetries=" << Wyckoff_site_symmetries << (html?"<br>":"") << endl;
      //DX20180823 - added more symmetry info - END
      //DX20190208 - added anrl info - START
      oss << "aflow_prototype_label_orig=" << aflow_prototype_label_orig << (html?"<br>":"") << endl;
      oss << "aflow_prototype_params_list_orig=" << aflow_prototype_params_list_orig << (html?"<br>":"") << endl;
      oss << "aflow_prototype_params_values_orig=" << aflow_prototype_params_values_orig << (html?"<br>":"") << endl;
      oss << "aflow_prototype_label_relax=" << aflow_prototype_label_relax << (html?"<br>":"") << endl;
      oss << "aflow_prototype_params_list_relax=" << aflow_prototype_params_list_relax << (html?"<br>":"") << endl;
      oss << "aflow_prototype_params_values_relax=" << aflow_prototype_params_values_relax << (html?"<br>":"") << endl;
      //DX20190208 - added anrl info - END
      oss << "pocc_parameters=" << pocc_parameters << (html?"<br>":"") << endl;  //CO20200731
      // AGL/AEL
      oss << "agl_thermal_conductivity_300K=" << agl_thermal_conductivity_300K << (html?"<br>":"") << endl; 
      oss << "agl_debye=" << agl_debye << (html?"<br>":"") << endl; 
      oss << "agl_acoustic_debye=" << agl_acoustic_debye << (html?"<br>":"") << endl; 
      oss << "agl_gruneisen=" << agl_gruneisen << (html?"<br>":"") << endl; 
      oss << "agl_heat_capacity_Cv_300K=" << agl_heat_capacity_Cv_300K << (html?"<br>":"") << endl; 
      oss << "agl_heat_capacity_Cp_300K=" << agl_heat_capacity_Cp_300K << (html?"<br>":"") << endl; 
      oss << "agl_thermal_expansion_300K=" << agl_thermal_expansion_300K << (html?"<br>":"") << endl; 
      oss << "agl_bulk_modulus_static_300K=" << agl_bulk_modulus_static_300K << (html?"<br>":"") << endl; 
      oss << "agl_bulk_modulus_isothermal_300K=" << agl_bulk_modulus_isothermal_300K << (html?"<br>":"") << endl; 
      oss << "agl_poisson_ratio_source=" << agl_poisson_ratio_source << (html?"<br>":"") << endl; //CT20181212
      oss << "agl_vibrational_free_energy_300K_cell=" << agl_vibrational_free_energy_300K_cell << (html?"<br>":"") << endl; //CT20181212
      oss << "agl_vibrational_free_energy_300K_atom=" << agl_vibrational_free_energy_300K_atom << (html?"<br>":"") << endl; //CT20181212 
      oss << "agl_vibrational_entropy_300K_cell=" << agl_vibrational_entropy_300K_cell << (html?"<br>":"") << endl; //CT20181212 
      oss << "agl_vibrational_entropy_300K_atom=" << agl_vibrational_entropy_300K_atom << (html?"<br>":"") << endl; //CT20181212 
      oss << "ael_poisson_ratio=" << ael_poisson_ratio << (html?"<br>":"") << endl; 
      oss << "ael_bulk_modulus_voigt=" << ael_bulk_modulus_voigt << (html?"<br>":"") << endl; 
      oss << "ael_bulk_modulus_reuss=" << ael_bulk_modulus_reuss << (html?"<br>":"") << endl; 
      oss << "ael_shear_modulus_voigt=" << ael_shear_modulus_voigt << (html?"<br>":"") << endl; 
      oss << "ael_shear_modulus_reuss=" << ael_shear_modulus_reuss << (html?"<br>":"") << endl; 
      oss << "ael_bulk_modulus_vrh=" << ael_bulk_modulus_vrh << (html?"<br>":"") << endl; 
      oss << "ael_shear_modulus_vrh=" << ael_shear_modulus_vrh << (html?"<br>":"") << endl; 
      oss << "ael_elastic_anisotropy=" << ael_elastic_anisotropy << (html?"<br>":"") << endl; //CO20181129
      oss << "ael_youngs_modulus_vrh=" << ael_youngs_modulus_vrh << (html?"<br>":"") << endl; //CT20181212 
      oss << "ael_speed_sound_transverse=" << ael_speed_sound_transverse << (html?"<br>":"") << endl; //CT20181212 
      oss << "ael_speed_sound_longitudinal=" << ael_speed_sound_longitudinal << (html?"<br>":"") << endl; //CT20181212 
      oss << "ael_speed_sound_average=" << ael_speed_sound_average << (html?"<br>":"") << endl; //CT20181212
      oss << "ael_pughs_modulus_ratio=" << ael_pughs_modulus_ratio << (html?"<br>":"") << endl; //CT20181212 
      oss << "ael_debye_temperature=" << ael_debye_temperature << (html?"<br>":"") << endl; //CT20181212 
      oss << "ael_applied_pressure=" << ael_applied_pressure << (html?"<br>":"") << endl; //CT20181212 
      oss << "ael_average_external_pressure=" << ael_average_external_pressure << (html?"<br>":"") << endl; //CT20181212 
      //ME20191105 BEGIN
      oss << "ael_stiffness_tensor="; for (int i = ael_stiffness_tensor.lrows; i <= ael_stiffness_tensor.urows; i++) {for (int j = ael_stiffness_tensor.lcols; j <= ael_stiffness_tensor.ucols; j++) {oss << ael_stiffness_tensor[i][j] << " ";} oss << (html?"<br>":"") << endl;} //ME20191105  //CO20201220
      oss << "ael_compliance_tensor="; for (int i = ael_compliance_tensor.lrows; i <= ael_compliance_tensor.urows; i++) {for (int j = ael_compliance_tensor.lcols; j <= ael_compliance_tensor.ucols; j++) {oss << ael_compliance_tensor[i][j] << " ";} oss << (html?"<br>":"") << endl;} //ME20191105  //CO20201220
      //ME20191105 END
      //ME20210927 BEGIN
      oss << "energy_free_vibrational_cell_apl_300K=" << energy_free_vibrational_cell_apl_300K << (html?"<br>":"") << endl;
      oss << "energy_free_vibrational_atom_apl_300K=" << energy_free_vibrational_atom_apl_300K << (html?"<br>":"") << endl;
      oss << "entropy_vibrational_cell_apl_300K=" << entropy_vibrational_cell_apl_300K << (html?"<br>":"") << endl;
      oss << "entropy_vibrational_atom_apl_300K=" << entropy_vibrational_atom_apl_300K << (html?"<br>":"") << endl;
      oss << "energy_internal_vibrational_cell_apl_300K=" << energy_internal_vibrational_cell_apl_300K << (html?"<br>":"") << endl;
      oss << "energy_internal_vibrational_atom_apl_300K=" << energy_internal_vibrational_atom_apl_300K << (html?"<br>":"") << endl;
      oss << "energy_zero_point_cell_apl=" << energy_zero_point_cell_apl << (html?"<br>":"") << endl;
      oss << "energy_zero_point_atom_apl=" << energy_zero_point_atom_apl << (html?"<br>":"") << endl;
      oss << "heat_capacity_Cv_cell_apl_300K=" << heat_capacity_Cv_cell_apl_300K << (html?"<br>":"") << endl;
      oss << "heat_capacity_Cv_atom_apl_300K=" << heat_capacity_Cv_atom_apl_300K << (html?"<br>":"") << endl;
      //ME20210927 END
      //AS20200901 BEGIN
      //QHA
      oss << "gruneisen_qha=" << gruneisen_qha << (html?"<br>":"") << endl;
      oss << "gruneisen_qha_300K=" << gruneisen_qha_300K << (html?"<br>":"") << endl;
      oss << "thermal_expansion_qha_300K=" << thermal_expansion_qha_300K << (html?"<br>":"") << endl;
      oss << "modulus_bulk_qha_300K=" << modulus_bulk_qha_300K << (html?"<br>":"") << endl;
      //AS20200901 END
      //AS20201008 BEGIN
      oss << "modulus_bulk_derivative_pressure_qha_300K=" << modulus_bulk_derivative_pressure_qha_300K << (html?"<br>":"") << endl;
      oss << "heat_capacity_Cv_atom_qha_300K=" << heat_capacity_Cv_atom_qha_300K << (html?"<br>":"") << endl;
      oss << "heat_capacity_Cv_cell_qha_300K=" << heat_capacity_Cv_cell_qha_300K << (html?"<br>":"") << endl;
      oss << "heat_capacity_Cp_atom_qha_300K=" << heat_capacity_Cp_atom_qha_300K << (html?"<br>":"") << endl;
      oss << "heat_capacity_Cp_cell_qha_300K=" << heat_capacity_Cp_cell_qha_300K << (html?"<br>":"") << endl;
      oss << "volume_atom_qha_300K=" << volume_atom_qha_300K << (html?"<br>":"") << endl;
      oss << "energy_free_atom_qha_300K=" << energy_free_atom_qha_300K << (html?"<br>":"") << endl;
      oss << "energy_free_cell_qha_300K=" << energy_free_cell_qha_300K << (html?"<br>":"") << endl;
      //AS20201008 END
      // BADER
      oss << "bader_net_charges=" << bader_net_charges << "  vbader_net_charges= ";for(uint j=0;j<vbader_net_charges.size();j++) oss << vbader_net_charges.at(j) << " "; oss << (html?"<br>":"") << endl; 
      oss << "bader_atomic_volumes=" << bader_atomic_volumes << "  vbader_atomic_volumes= ";for(uint j=0;j<vbader_atomic_volumes.size();j++) oss << vbader_atomic_volumes.at(j) << " "; oss << (html?"<br>":"") << endl; 
      // legacy
      oss << "server=" << server << (html?"<br>":"") << "  vserver= ";for(uint j=0;j<vserver.size();j++) oss << vserver.at(j) << " "; oss << (html?"<br>":"") << endl;
      oss << "icsd=" << icsd << (html?"<br>":"") << endl;
      oss << "stoich=" << stoich << "  vstoich= ";for(uint j=0;j<vstoich.size();j++) oss << vstoich.at(j) << " "; oss << (html?"<br>":"") << endl;
    }
    return ventry.size();
  }

  // seperated to allow two different load strategies without repeting the cleanup //HE20220404
  void _aflowlib_entry::LoadCleanup() {
    vector<string> tokens;
    //ME20190129 - FIX vLDAU //CO20210713 - there's only 1 type, but the number is repeated for the number of species
    if (vLDAU[0].size()) vLDAU[0].assign(vLDAU[1].size(), vLDAU[0][0]);
    // FIX LOOP
    loop="";
    vloop.push_back("aflowlib");
    //    for(uint j=0;j<vloop.size();j++) loop+=vloop.at(j)+(j<vloop.size()-1?", ":"");
    for(uint j=0;j<vloop.size();j++) loop+=vloop.at(j)+(j<vloop.size()-1?",":""); // no space
    // FIX SERVER
    server="";
    for(uint j=0;j<vserver.size();j++) {
      server+=vserver.at(j)+(j<vserver.size()-1?", ":"");
      vserverdir.push_back(*(new vector<string>(0))); // space
    }
    // FIX ICSD
    if(aurostd::substring2bool(prototype,"_ICSD_")) {
      aurostd::string2tokens(prototype,tokens,"_");
      icsd=tokens.at(tokens.size()-1);
    }
    // FIX APENNSY
    structure_name=prototype;
    structure_description=prototype;
    distance_gnd=999999; // gotta calculate it
    distance_tie=999999; // gotta calculate it
    pureA=FALSE;pureB=FALSE;
    fcc=FALSE; bcc=FALSE;hcp=FALSE;
    stoich_a=999999;stoich_b=999999;
    bond_aa=999999;bond_ab=999999;bond_bb=999999;
    vNsgroup.clear();vsgroup.clear();vstr.clear();  // apennsy
    // DONE
  }

  // aflowlib2string
  string _aflowlib_entry::aflowlib2string(string mode, bool PRINT_NULL) {
    string soliloquy=XPID+"aflowlib::_aflowlib_entry::aflowlib2string():";
    stringstream sss("");
    //  string eendl="\n";

    // this is the normal aflowlib.out mode
    if(mode=="" || mode=="out" || mode=="OUT") {
      string eendl="";

      if(auid.size()) sss << "" << "aurl=" << aurl << eendl;
      if(auid.size()) sss << _AFLOWLIB_ENTRY_SEPARATOR_ << "auid=" << auid << eendl;
      //if(!title.empty()) sss << _AFLOWLIB_ENTRY_SEPARATOR_ << "title=" << title << eendl;  //ME20190125 // OBSOLETE ME20200829 - not used anymore
      if(data_api.size()) sss << _AFLOWLIB_ENTRY_SEPARATOR_ << "data_api=" << data_api << eendl;
      if(data_source.size()) sss << _AFLOWLIB_ENTRY_SEPARATOR_ << "data_source=" << data_source << eendl;
      if(data_language.size()) sss << _AFLOWLIB_ENTRY_SEPARATOR_ << "data_language=" << data_language << eendl;
      if(error_status.size()) sss << _AFLOWLIB_ENTRY_SEPARATOR_ << "error_status=" << error_status << eendl;
      // LOOP
      if(vloop.size()) {
        aurostd::sort(vloop);
        sss << _AFLOWLIB_ENTRY_SEPARATOR_ << "loop=";
        for(uint i=0;i<vloop.size();i++) sss << vloop.at(i) << (i<vloop.size()-1?",":"");
        sss << eendl;
      }
      // MATERIALS
      if(code.size()) sss << _AFLOWLIB_ENTRY_SEPARATOR_ << "code=" << code << eendl;
      if(compound.size()) sss << _AFLOWLIB_ENTRY_SEPARATOR_ << "compound=" << compound << eendl;
      if(prototype.size()) sss << _AFLOWLIB_ENTRY_SEPARATOR_ << "prototype=" << prototype << eendl;
      if(nspecies!=AUROSTD_NAN) sss << _AFLOWLIB_ENTRY_SEPARATOR_ << "nspecies=" << nspecies << eendl;
      if(natoms!=AUROSTD_NAN)sss << _AFLOWLIB_ENTRY_SEPARATOR_ << "natoms=" << natoms << eendl;
      if(natoms_orig!=AUROSTD_NAN)sss << _AFLOWLIB_ENTRY_SEPARATOR_ << "natoms_orig=" << natoms_orig << eendl; //DX20190124 - add original crystal info
      if(composition.size()) sss << _AFLOWLIB_ENTRY_SEPARATOR_ << "composition=" << composition << eendl;
      if(density!=AUROSTD_NAN) sss << _AFLOWLIB_ENTRY_SEPARATOR_ << "density=" << density << eendl;
      if(density_orig!=AUROSTD_NAN) sss << _AFLOWLIB_ENTRY_SEPARATOR_ << "density_orig=" << density_orig << eendl; //DX20190124 - add original crystal info
      if(scintillation_attenuation_length!=AUROSTD_NAN) sss << _AFLOWLIB_ENTRY_SEPARATOR_ << "scintillation_attenuation_length=" << scintillation_attenuation_length << eendl;
      if(stoichiometry.size()) sss << _AFLOWLIB_ENTRY_SEPARATOR_ << "stoichiometry=" << stoichiometry << eendl;
      if(species.size()) sss << _AFLOWLIB_ENTRY_SEPARATOR_ << "species=" << species << eendl;
      if(species_pp.size()) sss << _AFLOWLIB_ENTRY_SEPARATOR_ << "species_pp=" << species_pp << eendl;
      if(dft_type.size()) sss << _AFLOWLIB_ENTRY_SEPARATOR_ << "dft_type=" << dft_type << eendl;
      // if(species_pp_type.size()) sss << _AFLOWLIB_ENTRY_SEPARATOR_ << "species_pp_type=" << species_pp_type << eendl;
      if(species_pp_version.size()) sss << _AFLOWLIB_ENTRY_SEPARATOR_ << "species_pp_version=" << species_pp_version << eendl;
      if(species_pp_ZVAL.size()) sss << _AFLOWLIB_ENTRY_SEPARATOR_ << "species_pp_ZVAL=" << species_pp_ZVAL << eendl;
      if(species_pp_AUID.size()) sss << _AFLOWLIB_ENTRY_SEPARATOR_ << "species_pp_AUID=" << species_pp_AUID << eendl;
      if(METAGGA.size()) sss << _AFLOWLIB_ENTRY_SEPARATOR_ << "metagga=" << METAGGA << eendl;
      //ME20190124 - add more detailed LDAU information
      if(vLDAU.size()>0 && vLDAU[0].size()>0){sss << _AFLOWLIB_ENTRY_SEPARATOR_ << "ldau_type=" << vLDAU[0][0] << eendl;} //ME20190124  //CO20210713  //CO+DX20210726 - note precision 0, from wiki: "The first field indicates the type (T) of the DFT+U corrections: type=1, the rotationally invariant version introduced by Liechtenstein et al.29); type=2, the simplified rotationally invariant version introduced by Dudarev et al.30)."
      if(vLDAU.size()>1 && vLDAU[1].size()>0){sss << _AFLOWLIB_ENTRY_SEPARATOR_ << "ldau_l=" << aurostd::joinWDelimiter(aurostd::vecDouble2vecString(vLDAU[1], 0), ",") << eendl;}  //ME20190124  //CO20210713  //CO+DX20210726 - note precision 0, from wiki: "The second field indicates the l-quantum number ({L}, one number for each species separated by ",") for which the on-site interaction is added (-1=neglected, 0=$s$, 1=$p$, 2=$d$, 3=$f$)."
      if(vLDAU.size()>2 && vLDAU[2].size()>0){sss << _AFLOWLIB_ENTRY_SEPARATOR_ << "ldau_u=" << aurostd::joinWDelimiter(aurostd::vecDouble2vecString(vLDAU[2], 9), ",") << eendl;}  //ME20190124  //CO20210713  //CO+DX20210726 - note precision 9, from wiki: "The third field lists the effective on-site Coulomb interaction parameters ({U}, one number for each species separated by ",")."
      if(vLDAU.size()>3 && vLDAU[3].size()>0){sss << _AFLOWLIB_ENTRY_SEPARATOR_ << "ldau_j=" << aurostd::joinWDelimiter(aurostd::vecDouble2vecString(vLDAU[3], 9), ",") << eendl;}  //ME20190124  //CO20210713  //CO+DX20210726 - note precision 9, from wiki: "The fourth field species the effective on-site exchange interaction parameters ({J}, one number for each species separated by ",")."
      if(ldau_TLUJ.size()) {sss << _AFLOWLIB_ENTRY_SEPARATOR_ << "ldau_TLUJ=" << ldau_TLUJ << eendl;} //ME20190124  //CO20210713
      if(valence_cell_iupac!=AUROSTD_NAN) sss << _AFLOWLIB_ENTRY_SEPARATOR_ << "valence_cell_iupac=" << valence_cell_iupac << eendl;
      if(valence_cell_std!=AUROSTD_NAN) sss << _AFLOWLIB_ENTRY_SEPARATOR_ << "valence_cell_std=" << valence_cell_std << eendl;
      if(volume_cell!=AUROSTD_NAN) sss << _AFLOWLIB_ENTRY_SEPARATOR_ << "volume_cell=" << volume_cell << eendl;
      if(volume_atom!=AUROSTD_NAN) sss << _AFLOWLIB_ENTRY_SEPARATOR_ << "volume_atom=" << volume_atom << eendl;
      if(volume_cell_orig!=AUROSTD_NAN) sss << _AFLOWLIB_ENTRY_SEPARATOR_ << "volume_cell_orig=" << volume_cell_orig << eendl; //DX20190124 - add original crystal info
      if(volume_atom_orig!=AUROSTD_NAN) sss << _AFLOWLIB_ENTRY_SEPARATOR_ << "volume_atom_orig=" << volume_atom_orig << eendl; //DX20190124 - add original crystal info
      if(pressure!=AUROSTD_NAN) sss << _AFLOWLIB_ENTRY_SEPARATOR_ << "pressure=" << pressure << eendl;
      if(stress_tensor.size()) sss << _AFLOWLIB_ENTRY_SEPARATOR_ << "stress_tensor=" << stress_tensor << eendl;
      if(pressure_residual!=AUROSTD_NAN) sss << _AFLOWLIB_ENTRY_SEPARATOR_ << "pressure_residual=" << pressure_residual << eendl;
      if(Pulay_stress!=AUROSTD_NAN) sss << _AFLOWLIB_ENTRY_SEPARATOR_ << "Pulay_stress=" << Pulay_stress << eendl;
      if(geometry.size()) sss << _AFLOWLIB_ENTRY_SEPARATOR_ << "geometry=" << geometry << eendl;
      if(geometry_orig.size()) sss << _AFLOWLIB_ENTRY_SEPARATOR_ << "geometry_orig=" << geometry_orig << eendl; //DX20190124 - add original crystal info
      if(Egap!=AUROSTD_NAN) sss << _AFLOWLIB_ENTRY_SEPARATOR_ << "Egap=" << Egap << eendl;
      if(Egap_fit!=AUROSTD_NAN) sss << _AFLOWLIB_ENTRY_SEPARATOR_ << "Egap_fit=" << Egap_fit << eendl;
      if(Egap_type.size()) sss << _AFLOWLIB_ENTRY_SEPARATOR_ << "Egap_type=" << Egap_type << eendl;
      if(energy_cell!=AUROSTD_NAN) sss << _AFLOWLIB_ENTRY_SEPARATOR_ << "energy_cell=" << energy_cell << eendl;
      if(energy_atom!=AUROSTD_NAN) sss << _AFLOWLIB_ENTRY_SEPARATOR_ << "energy_atom=" << energy_atom << eendl;
      if(energy_cutoff!=AUROSTD_NAN) sss << _AFLOWLIB_ENTRY_SEPARATOR_ << "energy_cutoff=" << energy_cutoff << eendl;
      if(delta_electronic_energy_convergence!=AUROSTD_NAN) sss << _AFLOWLIB_ENTRY_SEPARATOR_ << "delta_electronic_energy_convergence=" << delta_electronic_energy_convergence << eendl;
      if(delta_electronic_energy_threshold!=AUROSTD_NAN) sss << _AFLOWLIB_ENTRY_SEPARATOR_ << "delta_electronic_energy_threshold=" << delta_electronic_energy_threshold << eendl;
      // [NOT_PRINTED]     if(nkpoints!=0) sss << _AFLOWLIB_ENTRY_SEPARATOR_ << "nkpoints=" << nkpoints << eendl;
      // [NOT_PRINTED]     if(nkpoints_irreducible!=0) sss << _AFLOWLIB_ENTRY_SEPARATOR_ << "nkpoints_irreducible=" << nkpoints_irreducible << eendl;
      // [NOT_PRINTED]     if(kppra!=0) sss << _AFLOWLIB_ENTRY_SEPARATOR_ << "kppra=" << kppra << eendl;
      //ME20190124 BEGIN - Add the individual pieces of "kpoints" to the out file
      if ((kpoints_nnn_relax.rows == 3) && (sum(kpoints_nnn_relax) > 0)) sss << _AFLOWLIB_ENTRY_SEPARATOR_ << "kpoints_relax=" << aurostd::joinWDelimiter(kpoints_nnn_relax, ",") << eendl;
      if ((kpoints_nnn_static.rows == 3) && (sum(kpoints_nnn_static) > 0)) sss << _AFLOWLIB_ENTRY_SEPARATOR_ << "kpoints_static=" << aurostd::joinWDelimiter(kpoints_nnn_static, ",") << eendl;
      if (kpoints_pairs.size()) sss << _AFLOWLIB_ENTRY_SEPARATOR_ << "kpoints_bands_path=" << aurostd::joinWDelimiter(kpoints_pairs, ",") << eendl;
      if (kpoints_bands_path_grid > 0) sss << _AFLOWLIB_ENTRY_SEPARATOR_ << "kpoints_bands_nkpts=" << ((int) kpoints_bands_path_grid) << eendl;
      //ME20190124 END
      if(kpoints.size()) sss << _AFLOWLIB_ENTRY_SEPARATOR_ << "kpoints=" << kpoints << eendl;
      if(enthalpy_cell!=AUROSTD_NAN) sss << _AFLOWLIB_ENTRY_SEPARATOR_ << "enthalpy_cell=" << enthalpy_cell << eendl;
      if(enthalpy_atom!=AUROSTD_NAN) sss << _AFLOWLIB_ENTRY_SEPARATOR_ << "enthalpy_atom=" << enthalpy_atom << eendl;
      if(eentropy_cell!=AUROSTD_NAN) sss << _AFLOWLIB_ENTRY_SEPARATOR_ << "eentropy_cell=" << eentropy_cell << eendl;
      if(eentropy_atom!=AUROSTD_NAN) sss << _AFLOWLIB_ENTRY_SEPARATOR_ << "eentropy_atom=" << eentropy_atom << eendl;
      if(enthalpy_formation_cell!=AUROSTD_NAN) sss << _AFLOWLIB_ENTRY_SEPARATOR_ << "enthalpy_formation_cell=" << enthalpy_formation_cell << eendl;
      if(enthalpy_formation_cce_300K_cell!=AUROSTD_NAN) sss << _AFLOWLIB_ENTRY_SEPARATOR_ << "enthalpy_formation_cce_300K_cell=" << enthalpy_formation_cce_300K_cell << eendl; //CO20200624
      if(enthalpy_formation_cce_0K_cell!=AUROSTD_NAN) sss << _AFLOWLIB_ENTRY_SEPARATOR_ << "enthalpy_formation_cce_0K_cell=" << enthalpy_formation_cce_0K_cell << eendl; //CO20200624
      if(enthalpy_formation_atom!=AUROSTD_NAN) sss << _AFLOWLIB_ENTRY_SEPARATOR_ << "enthalpy_formation_atom=" << enthalpy_formation_atom << eendl;
      if(enthalpy_formation_cce_300K_atom!=AUROSTD_NAN) sss << _AFLOWLIB_ENTRY_SEPARATOR_ << "enthalpy_formation_cce_300K_atom=" << enthalpy_formation_cce_300K_atom << eendl; //CO20200624
      if(enthalpy_formation_cce_0K_atom!=AUROSTD_NAN) sss << _AFLOWLIB_ENTRY_SEPARATOR_ << "enthalpy_formation_cce_0K_atom=" << enthalpy_formation_cce_0K_atom << eendl; //CO20200624
      if(entropy_forming_ability!=AUROSTD_NAN) sss << _AFLOWLIB_ENTRY_SEPARATOR_ << "entropy_forming_ability=" << entropy_forming_ability << eendl; //CO20200624
      if(entropic_temperature!=AUROSTD_NAN) sss << _AFLOWLIB_ENTRY_SEPARATOR_ << "entropic_temperature=" << entropic_temperature << eendl;
      if(PV_cell!=AUROSTD_NAN) sss << _AFLOWLIB_ENTRY_SEPARATOR_ << "PV_cell=" << PV_cell << eendl;
      if(PV_atom!=AUROSTD_NAN) sss << _AFLOWLIB_ENTRY_SEPARATOR_ << "PV_atom=" << PV_atom << eendl;
      if(spin_cell!=AUROSTD_NAN) sss << _AFLOWLIB_ENTRY_SEPARATOR_ << "spin_cell=" << spin_cell << eendl;
      if(spin_atom!=AUROSTD_NAN) sss << _AFLOWLIB_ENTRY_SEPARATOR_ << "spin_atom=" << spin_atom << eendl;
      if(spinD.size()) sss << _AFLOWLIB_ENTRY_SEPARATOR_ << "spinD=" << spinD << eendl;
      if(spinD_magmom_orig.size()) sss << _AFLOWLIB_ENTRY_SEPARATOR_ << "spinD_magmom_orig=" << spinD_magmom_orig << eendl;
      if(spinF!=AUROSTD_NAN) sss << _AFLOWLIB_ENTRY_SEPARATOR_ << "spinF=" << spinF << eendl;
      if(stoich.size()) sss << _AFLOWLIB_ENTRY_SEPARATOR_ << "stoich=" << stoich << eendl;
      if(calculation_time!=AUROSTD_NAN) sss << _AFLOWLIB_ENTRY_SEPARATOR_ << "calculation_time=" << calculation_time << eendl;
      if(calculation_memory!=AUROSTD_NAN) sss << _AFLOWLIB_ENTRY_SEPARATOR_ << "calculation_memory=" << calculation_memory << eendl;
      if(calculation_cores!=AUROSTD_NAN) sss << _AFLOWLIB_ENTRY_SEPARATOR_ << "calculation_cores=" << calculation_cores << eendl;
      if(nbondxx.size()) sss << _AFLOWLIB_ENTRY_SEPARATOR_ << "nbondxx=" << nbondxx << eendl;
      if(sg.size()) sss << _AFLOWLIB_ENTRY_SEPARATOR_ << "sg=" << sg << eendl;
      if(sg2.size()) sss << _AFLOWLIB_ENTRY_SEPARATOR_ << "sg2=" << sg2 << eendl;
      if(spacegroup_orig!=AUROSTD_NAN) sss << _AFLOWLIB_ENTRY_SEPARATOR_ << "spacegroup_orig=" << spacegroup_orig << eendl; //CO20201111
      if(spacegroup_relax!=AUROSTD_NAN) sss << _AFLOWLIB_ENTRY_SEPARATOR_ << "spacegroup_relax=" << spacegroup_relax << eendl;  //CO20201111
      if(forces.size()) sss << _AFLOWLIB_ENTRY_SEPARATOR_ << "forces=" << forces << eendl;
      if(positions_cartesian.size()) sss << _AFLOWLIB_ENTRY_SEPARATOR_ << "positions_cartesian=" << positions_cartesian << eendl;
      if(positions_fractional.size()) sss << _AFLOWLIB_ENTRY_SEPARATOR_ << "positions_fractional=" << positions_fractional << eendl;
      if(Bravais_lattice_orig.size()) sss << _AFLOWLIB_ENTRY_SEPARATOR_ << "Bravais_lattice_orig=" << Bravais_lattice_orig << eendl;
      if(lattice_variation_orig.size()) sss << _AFLOWLIB_ENTRY_SEPARATOR_ << "lattice_variation_orig=" << lattice_variation_orig << eendl;
      if(lattice_system_orig.size()) sss << _AFLOWLIB_ENTRY_SEPARATOR_ << "lattice_system_orig=" << lattice_system_orig << eendl;
      if(Pearson_symbol_orig.size()) sss << _AFLOWLIB_ENTRY_SEPARATOR_ << "Pearson_symbol_orig=" << Pearson_symbol_orig << eendl;
      if(Bravais_lattice_relax.size()) sss << _AFLOWLIB_ENTRY_SEPARATOR_ << "Bravais_lattice_relax=" << Bravais_lattice_relax << eendl;
      if(lattice_variation_relax.size()) sss << _AFLOWLIB_ENTRY_SEPARATOR_ << "lattice_variation_relax=" << lattice_variation_relax << eendl;
      if(lattice_system_relax.size()) sss << _AFLOWLIB_ENTRY_SEPARATOR_ << "lattice_system_relax=" << lattice_system_relax << eendl;
      if(Pearson_symbol_relax.size()) sss << _AFLOWLIB_ENTRY_SEPARATOR_ << "Pearson_symbol_relax=" << Pearson_symbol_relax << eendl;
      //DX20190124 - added original symmetry info - START
      // SYMMETRY
      if(crystal_family_orig.size()) sss << _AFLOWLIB_ENTRY_SEPARATOR_ << "crystal_family_orig=" << crystal_family_orig << eendl;
      if(crystal_system_orig.size()) sss << _AFLOWLIB_ENTRY_SEPARATOR_ << "crystal_system_orig=" << crystal_system_orig << eendl;
      if(crystal_class_orig.size()) sss << _AFLOWLIB_ENTRY_SEPARATOR_ << "crystal_class_orig=" << crystal_class_orig << eendl;
      if(point_group_Hermann_Mauguin_orig.size()) sss << _AFLOWLIB_ENTRY_SEPARATOR_ << "point_group_Hermann_Mauguin_orig=" << point_group_Hermann_Mauguin_orig << eendl;
      if(point_group_Schoenflies_orig.size()) sss << _AFLOWLIB_ENTRY_SEPARATOR_ << "point_group_Schoenflies_orig=" << point_group_Schoenflies_orig << eendl;
      if(point_group_orbifold_orig.size()) sss << _AFLOWLIB_ENTRY_SEPARATOR_ << "point_group_orbifold_orig=" << point_group_orbifold_orig << eendl;
      if(point_group_type_orig.size()) sss << _AFLOWLIB_ENTRY_SEPARATOR_ << "point_group_type_orig=" << point_group_type_orig << eendl;
      if(point_group_order_orig!=AUROSTD_NAN) sss << _AFLOWLIB_ENTRY_SEPARATOR_ << "point_group_order_orig=" << point_group_order_orig << eendl;
      if(point_group_structure_orig.size()) sss << _AFLOWLIB_ENTRY_SEPARATOR_ << "point_group_structure_orig=" << point_group_structure_orig << eendl;
      if(Bravais_lattice_lattice_type_orig.size()) sss << _AFLOWLIB_ENTRY_SEPARATOR_ << "Bravais_lattice_lattice_type_orig=" << Bravais_lattice_lattice_type_orig << eendl;
      if(Bravais_lattice_lattice_variation_type_orig.size()) sss << _AFLOWLIB_ENTRY_SEPARATOR_ << "Bravais_lattice_lattice_variation_type_orig=" << Bravais_lattice_lattice_variation_type_orig << eendl;
      if(Bravais_lattice_lattice_system_orig.size()) sss << _AFLOWLIB_ENTRY_SEPARATOR_ << "Bravais_lattice_lattice_system_orig=" << Bravais_lattice_lattice_system_orig << eendl;
      if(Bravais_superlattice_lattice_type_orig.size()) sss << _AFLOWLIB_ENTRY_SEPARATOR_ << "Bravais_superlattice_lattice_type_orig=" << Bravais_superlattice_lattice_type_orig << eendl;
      if(Bravais_superlattice_lattice_variation_type_orig.size()) sss << _AFLOWLIB_ENTRY_SEPARATOR_ << "Bravais_superlattice_lattice_variation_type_orig=" << Bravais_superlattice_lattice_variation_type_orig << eendl;
      if(Bravais_superlattice_lattice_system_orig.size()) sss << _AFLOWLIB_ENTRY_SEPARATOR_ << "Bravais_superlattice_lattice_system_orig=" << Bravais_superlattice_lattice_system_orig << eendl;
      if(Pearson_symbol_superlattice_orig.size()) sss << _AFLOWLIB_ENTRY_SEPARATOR_ << "Pearson_symbol_superlattice_orig=" << Pearson_symbol_superlattice_orig << eendl;
      if(reciprocal_geometry_orig.size()) sss << _AFLOWLIB_ENTRY_SEPARATOR_ << "reciprocal_geometry_orig=" << reciprocal_geometry_orig << eendl;
      if(reciprocal_volume_cell_orig!=AUROSTD_NAN) sss << _AFLOWLIB_ENTRY_SEPARATOR_ << "reciprocal_volume_cell_orig=" << reciprocal_volume_cell_orig << eendl;
      if(reciprocal_lattice_type_orig.size()) sss << _AFLOWLIB_ENTRY_SEPARATOR_ << "reciprocal_lattice_type_orig=" << reciprocal_lattice_type_orig << eendl;
      if(reciprocal_lattice_variation_type_orig.size()) sss << _AFLOWLIB_ENTRY_SEPARATOR_ << "reciprocal_lattice_variation_type_orig=" << reciprocal_lattice_variation_type_orig << eendl;
      if(Wyckoff_letters_orig.size()) sss << _AFLOWLIB_ENTRY_SEPARATOR_ << "Wyckoff_letters_orig=" << Wyckoff_letters_orig << eendl;
      if(Wyckoff_multiplicities_orig.size()) sss << _AFLOWLIB_ENTRY_SEPARATOR_ << "Wyckoff_multiplicities_orig=" << Wyckoff_multiplicities_orig << eendl;
      if(Wyckoff_site_symmetries_orig.size()) sss << _AFLOWLIB_ENTRY_SEPARATOR_ << "Wyckoff_site_symmetries_orig=" << Wyckoff_site_symmetries_orig << eendl;
      //DX20190124 - added original symmetry info - END
      //DX20180823 - added more symmetry info - START
      // SYMMETRY
      if(crystal_family.size()) sss << _AFLOWLIB_ENTRY_SEPARATOR_ << "crystal_family=" << crystal_family << eendl;
      if(crystal_system.size()) sss << _AFLOWLIB_ENTRY_SEPARATOR_ << "crystal_system=" << crystal_system << eendl;
      if(crystal_class.size()) sss << _AFLOWLIB_ENTRY_SEPARATOR_ << "crystal_class=" << crystal_class << eendl;
      if(point_group_Hermann_Mauguin.size()) sss << _AFLOWLIB_ENTRY_SEPARATOR_ << "point_group_Hermann_Mauguin=" << point_group_Hermann_Mauguin << eendl;
      if(point_group_Schoenflies.size()) sss << _AFLOWLIB_ENTRY_SEPARATOR_ << "point_group_Schoenflies=" << point_group_Schoenflies << eendl;
      if(point_group_orbifold.size()) sss << _AFLOWLIB_ENTRY_SEPARATOR_ << "point_group_orbifold=" << point_group_orbifold << eendl;
      if(point_group_type.size()) sss << _AFLOWLIB_ENTRY_SEPARATOR_ << "point_group_type=" << point_group_type << eendl;
      if(point_group_order!=AUROSTD_NAN) sss << _AFLOWLIB_ENTRY_SEPARATOR_ << "point_group_order=" << point_group_order << eendl;
      if(point_group_structure.size()) sss << _AFLOWLIB_ENTRY_SEPARATOR_ << "point_group_structure=" << point_group_structure << eendl;
      if(Bravais_lattice_lattice_type.size()) sss << _AFLOWLIB_ENTRY_SEPARATOR_ << "Bravais_lattice_lattice_type=" << Bravais_lattice_lattice_type << eendl;
      if(Bravais_lattice_lattice_variation_type.size()) sss << _AFLOWLIB_ENTRY_SEPARATOR_ << "Bravais_lattice_lattice_variation_type=" << Bravais_lattice_lattice_variation_type << eendl;
      if(Bravais_lattice_lattice_system.size()) sss << _AFLOWLIB_ENTRY_SEPARATOR_ << "Bravais_lattice_lattice_system=" << Bravais_lattice_lattice_system << eendl;
      if(Bravais_superlattice_lattice_type.size()) sss << _AFLOWLIB_ENTRY_SEPARATOR_ << "Bravais_superlattice_lattice_type=" << Bravais_superlattice_lattice_type << eendl;
      if(Bravais_superlattice_lattice_variation_type.size()) sss << _AFLOWLIB_ENTRY_SEPARATOR_ << "Bravais_superlattice_lattice_variation_type=" << Bravais_superlattice_lattice_variation_type << eendl;
      if(Bravais_superlattice_lattice_system.size()) sss << _AFLOWLIB_ENTRY_SEPARATOR_ << "Bravais_superlattice_lattice_system=" << Bravais_superlattice_lattice_system << eendl;
      if(Pearson_symbol_superlattice.size()) sss << _AFLOWLIB_ENTRY_SEPARATOR_ << "Pearson_symbol_superlattice=" << Pearson_symbol_superlattice << eendl;
      if(reciprocal_geometry.size()) sss << _AFLOWLIB_ENTRY_SEPARATOR_ << "reciprocal_geometry=" << reciprocal_geometry << eendl;
      if(reciprocal_volume_cell!=AUROSTD_NAN) sss << _AFLOWLIB_ENTRY_SEPARATOR_ << "reciprocal_volume_cell=" << reciprocal_volume_cell << eendl;
      if(reciprocal_lattice_type.size()) sss << _AFLOWLIB_ENTRY_SEPARATOR_ << "reciprocal_lattice_type=" << reciprocal_lattice_type << eendl;
      if(reciprocal_lattice_variation_type.size()) sss << _AFLOWLIB_ENTRY_SEPARATOR_ << "reciprocal_lattice_variation_type=" << reciprocal_lattice_variation_type << eendl;
      if(Wyckoff_letters.size()) sss << _AFLOWLIB_ENTRY_SEPARATOR_ << "Wyckoff_letters=" << Wyckoff_letters << eendl;
      if(Wyckoff_multiplicities.size()) sss << _AFLOWLIB_ENTRY_SEPARATOR_ << "Wyckoff_multiplicities=" << Wyckoff_multiplicities << eendl;
      if(Wyckoff_site_symmetries.size()) sss << _AFLOWLIB_ENTRY_SEPARATOR_ << "Wyckoff_site_symmetries=" << Wyckoff_site_symmetries << eendl;
      //DX20180823 - added more symmetry info - END
      //DX20190208 - added anrl info - START
      if(aflow_prototype_label_orig.size()) sss << _AFLOWLIB_ENTRY_SEPARATOR_ << "aflow_prototype_label_orig=" << aflow_prototype_label_orig << eendl;
      if(aflow_prototype_params_list_orig.size()) sss << _AFLOWLIB_ENTRY_SEPARATOR_ << "aflow_prototype_params_list_orig=" << aflow_prototype_params_list_orig << eendl;
      if(aflow_prototype_params_values_orig.size()) sss << _AFLOWLIB_ENTRY_SEPARATOR_ << "aflow_prototype_params_values_orig=" << aflow_prototype_params_values_orig << eendl;
      if(aflow_prototype_label_relax.size()) sss << _AFLOWLIB_ENTRY_SEPARATOR_ << "aflow_prototype_label_relax=" << aflow_prototype_label_relax << eendl;
      if(aflow_prototype_params_list_relax.size()) sss << _AFLOWLIB_ENTRY_SEPARATOR_ << "aflow_prototype_params_list_relax=" << aflow_prototype_params_list_relax << eendl;
      if(aflow_prototype_params_values_relax.size()) sss << _AFLOWLIB_ENTRY_SEPARATOR_ << "aflow_prototype_params_values_relax=" << aflow_prototype_params_values_relax << eendl;
      //DX20190208 - added anrl info - END
      if(pocc_parameters.size()) sss << _AFLOWLIB_ENTRY_SEPARATOR_ << "pocc_parameters=" << pocc_parameters << eendl; //CO20200731
      // AGL/AEL
      if(agl_thermal_conductivity_300K!=AUROSTD_NAN) sss << _AFLOWLIB_ENTRY_SEPARATOR_ << "agl_thermal_conductivity_300K=" << agl_thermal_conductivity_300K << eendl;
      if(agl_debye!=AUROSTD_NAN) sss << _AFLOWLIB_ENTRY_SEPARATOR_ << "agl_debye=" << agl_debye << eendl;
      if(agl_acoustic_debye!=AUROSTD_NAN) sss << _AFLOWLIB_ENTRY_SEPARATOR_ << "agl_acoustic_debye=" << agl_acoustic_debye << eendl;
      if(agl_gruneisen!=AUROSTD_NAN) sss << _AFLOWLIB_ENTRY_SEPARATOR_ << "agl_gruneisen=" << agl_gruneisen << eendl;
      if(agl_heat_capacity_Cv_300K!=AUROSTD_NAN) sss << _AFLOWLIB_ENTRY_SEPARATOR_ << "agl_heat_capacity_Cv_300K=" << agl_heat_capacity_Cv_300K << eendl;
      if(agl_heat_capacity_Cp_300K!=AUROSTD_NAN) sss << _AFLOWLIB_ENTRY_SEPARATOR_ << "agl_heat_capacity_Cp_300K=" << agl_heat_capacity_Cp_300K << eendl;
      if(agl_thermal_expansion_300K!=AUROSTD_NAN) sss << _AFLOWLIB_ENTRY_SEPARATOR_ << "agl_thermal_expansion_300K=" << agl_thermal_expansion_300K << eendl;
      if(agl_bulk_modulus_static_300K!=AUROSTD_NAN) sss << _AFLOWLIB_ENTRY_SEPARATOR_ << "agl_bulk_modulus_static_300K=" << agl_bulk_modulus_static_300K << eendl;
      if(agl_bulk_modulus_isothermal_300K!=AUROSTD_NAN) sss << _AFLOWLIB_ENTRY_SEPARATOR_ << "agl_bulk_modulus_isothermal_300K=" << agl_bulk_modulus_isothermal_300K << eendl;
      if(agl_poisson_ratio_source.size()) sss << _AFLOWLIB_ENTRY_SEPARATOR_ << "agl_poisson_ratio_source=" << agl_poisson_ratio_source << eendl; //CT20181212
      if(agl_vibrational_free_energy_300K_cell!=AUROSTD_NAN) sss << _AFLOWLIB_ENTRY_SEPARATOR_ << "agl_vibrational_free_energy_300K_cell=" << agl_vibrational_free_energy_300K_cell << eendl; //CT20181212
      if(agl_vibrational_free_energy_300K_atom!=AUROSTD_NAN) sss << _AFLOWLIB_ENTRY_SEPARATOR_ << "agl_vibrational_free_energy_300K_atom=" << agl_vibrational_free_energy_300K_atom << eendl; //CT20181212
      if(agl_vibrational_entropy_300K_cell!=AUROSTD_NAN) sss << _AFLOWLIB_ENTRY_SEPARATOR_ << "agl_vibrational_entropy_300K_cell=" << agl_vibrational_entropy_300K_cell << eendl; //CT20181212
      if(agl_vibrational_entropy_300K_atom!=AUROSTD_NAN) sss << _AFLOWLIB_ENTRY_SEPARATOR_ << "agl_vibrational_entropy_300K_atom=" << agl_vibrational_entropy_300K_atom << eendl; //CT20181212
      if(ael_poisson_ratio!=AUROSTD_NAN) sss << _AFLOWLIB_ENTRY_SEPARATOR_ << "ael_poisson_ratio=" << ael_poisson_ratio << eendl;
      if(ael_bulk_modulus_voigt!=AUROSTD_NAN) sss << _AFLOWLIB_ENTRY_SEPARATOR_ << "ael_bulk_modulus_voigt=" << ael_bulk_modulus_voigt << eendl;
      if(ael_bulk_modulus_reuss!=AUROSTD_NAN) sss << _AFLOWLIB_ENTRY_SEPARATOR_ << "ael_bulk_modulus_reuss=" << ael_bulk_modulus_reuss << eendl;
      if(ael_shear_modulus_voigt!=AUROSTD_NAN) sss << _AFLOWLIB_ENTRY_SEPARATOR_ << "ael_shear_modulus_voigt=" << ael_shear_modulus_voigt << eendl;
      if(ael_shear_modulus_reuss!=AUROSTD_NAN) sss << _AFLOWLIB_ENTRY_SEPARATOR_ << "ael_shear_modulus_reuss=" << ael_shear_modulus_reuss << eendl;
      if(ael_bulk_modulus_vrh!=AUROSTD_NAN) sss << _AFLOWLIB_ENTRY_SEPARATOR_ << "ael_bulk_modulus_vrh=" << ael_bulk_modulus_vrh << eendl;
      if(ael_shear_modulus_vrh!=AUROSTD_NAN) sss << _AFLOWLIB_ENTRY_SEPARATOR_ << "ael_shear_modulus_vrh=" << ael_shear_modulus_vrh << eendl;
      if(ael_elastic_anisotropy!=AUROSTD_NAN) sss << _AFLOWLIB_ENTRY_SEPARATOR_ << "ael_elastic_anisotropy=" << ael_elastic_anisotropy << eendl; //CO20181129
      if(ael_youngs_modulus_vrh!=AUROSTD_NAN) sss << _AFLOWLIB_ENTRY_SEPARATOR_ << "ael_youngs_modulus_vrh=" << ael_youngs_modulus_vrh << eendl; //CT20181212
      if(ael_speed_sound_transverse!=AUROSTD_NAN) sss << _AFLOWLIB_ENTRY_SEPARATOR_ << "ael_speed_sound_transverse=" << ael_speed_sound_transverse << eendl; //CT20181212
      if(ael_speed_sound_longitudinal!=AUROSTD_NAN) sss << _AFLOWLIB_ENTRY_SEPARATOR_ << "ael_speed_sound_longitudinal=" << ael_speed_sound_longitudinal << eendl; //CT20181212
      if(ael_speed_sound_average!=AUROSTD_NAN) sss << _AFLOWLIB_ENTRY_SEPARATOR_ << "ael_speed_sound_average=" << ael_speed_sound_average << eendl; //CT20181212
      if(ael_pughs_modulus_ratio!=AUROSTD_NAN) sss << _AFLOWLIB_ENTRY_SEPARATOR_ << "ael_pughs_modulus_ratio=" << ael_pughs_modulus_ratio << eendl; //CT20181212
      if(ael_debye_temperature!=AUROSTD_NAN) sss << _AFLOWLIB_ENTRY_SEPARATOR_ << "ael_debye_temperature=" << ael_debye_temperature << eendl; //CT20181212
      if(ael_applied_pressure!=AUROSTD_NAN) sss << _AFLOWLIB_ENTRY_SEPARATOR_ << "ael_applied_pressure=" << ael_applied_pressure << eendl; //CT20181212
      if(ael_average_external_pressure!=AUROSTD_NAN) sss << _AFLOWLIB_ENTRY_SEPARATOR_ << "ael_average_external_pressure=" << ael_average_external_pressure << eendl; //CT20181212
      //ME20191105 BEGIN
      if ((ael_stiffness_tensor.rows == 6) && (ael_stiffness_tensor.cols == 6)) {
        sss << _AFLOWLIB_ENTRY_SEPARATOR_ << "ael_stiffness_tensor="; //CO20200624 - a lot of empty ael_*_tensor appearing in aflowlib.out
        for (int i = 1; i <= 6; i++) {
          for (int j = 1; j <= 6; j++) sss << ael_stiffness_tensor[i][j] << ((j < 6)?",":"");
          sss << ((i < 6)?";":"") << eendl;
        }
      }
      if ((ael_compliance_tensor.rows == 6) && (ael_compliance_tensor.cols == 6)) {
        sss << _AFLOWLIB_ENTRY_SEPARATOR_ << "ael_compliance_tensor=";  //CO20200624 - a lot of empty ael_*_tensor appearing in aflowlib.out
        for (int i = 1; i <= 6; i++) {
          for (int j = 1; j <= 6; j++) {
            sss << ael_compliance_tensor[i][j] << ((j < 6)?",":"");
          }
          sss << ((i < 6)?";":"") << eendl;
        }
      }
      //ME20191105 END
      //ME20210927 BEGIN
      //APL
      if (energy_free_vibrational_cell_apl_300K!=AUROSTD_NAN) sss << _AFLOWLIB_ENTRY_SEPARATOR_ << "energy_free_vibrational_cell_apl_300K=" << energy_free_vibrational_cell_apl_300K;
      if (energy_free_vibrational_atom_apl_300K!=AUROSTD_NAN) sss << _AFLOWLIB_ENTRY_SEPARATOR_ << "energy_free_vibrational_atom_apl_300K=" << energy_free_vibrational_atom_apl_300K;
      if (entropy_vibrational_cell_apl_300K!=AUROSTD_NAN) sss << _AFLOWLIB_ENTRY_SEPARATOR_ << "entropy_vibrational_cell_apl_300K=" << entropy_vibrational_cell_apl_300K;
      if (entropy_vibrational_atom_apl_300K!=AUROSTD_NAN) sss << _AFLOWLIB_ENTRY_SEPARATOR_ << "entropy_vibrational_atom_apl_300K=" << entropy_vibrational_atom_apl_300K;
      if (energy_internal_vibrational_cell_apl_300K!=AUROSTD_NAN) sss << _AFLOWLIB_ENTRY_SEPARATOR_ << "energy_internal_vibrational_cell_apl_300K=" << energy_internal_vibrational_cell_apl_300K;
      if (energy_internal_vibrational_atom_apl_300K!=AUROSTD_NAN) sss << _AFLOWLIB_ENTRY_SEPARATOR_ << "energy_internal_vibrational_atom_apl_300K=" << energy_internal_vibrational_atom_apl_300K;
      if (energy_zero_point_cell_apl!=AUROSTD_NAN) sss << _AFLOWLIB_ENTRY_SEPARATOR_ << "energy_zero_point_cell_apl=" << energy_zero_point_cell_apl;
      if (energy_zero_point_atom_apl!=AUROSTD_NAN) sss << _AFLOWLIB_ENTRY_SEPARATOR_ << "energy_zero_point_atom_apl=" << energy_zero_point_atom_apl;
      if (heat_capacity_Cv_cell_apl_300K!=AUROSTD_NAN) sss << _AFLOWLIB_ENTRY_SEPARATOR_ << "heat_capacity_Cv_cell_apl_300K=" << heat_capacity_Cv_cell_apl_300K;
      if (heat_capacity_Cv_atom_apl_300K!=AUROSTD_NAN) sss << _AFLOWLIB_ENTRY_SEPARATOR_ << "heat_capacity_Cv_atom_apl_300K=" << heat_capacity_Cv_atom_apl_300K;
      //ME20210927 END
      //AS20200901 BEGIN
      //QHA
      if(gruneisen_qha!=AUROSTD_NAN) sss << _AFLOWLIB_ENTRY_SEPARATOR_ << "gruneisen_qha=" << gruneisen_qha << eendl; //AS20200901
      if(gruneisen_qha_300K!=AUROSTD_NAN) sss << _AFLOWLIB_ENTRY_SEPARATOR_ << "gruneisen_qha_300K=" << gruneisen_qha_300K << eendl; //AS20200901
      if(thermal_expansion_qha_300K!=AUROSTD_NAN) sss << _AFLOWLIB_ENTRY_SEPARATOR_ << "thermal_expansion_qha_300K=" << thermal_expansion_qha_300K << eendl; //AS20200901
      if(modulus_bulk_qha_300K!=AUROSTD_NAN) sss << _AFLOWLIB_ENTRY_SEPARATOR_ << "modulus_bulk_qha_300K=" << modulus_bulk_qha_300K << eendl; //AS20200901
      //AS20200901 END
      //AS20201008 BEGIN
      if(modulus_bulk_derivative_pressure_qha_300K!=AUROSTD_NAN) sss << _AFLOWLIB_ENTRY_SEPARATOR_ << "modulus_bulk_derivative_pressure_qha_300K=" << modulus_bulk_derivative_pressure_qha_300K << eendl; //AS20201008
      if(heat_capacity_Cv_atom_qha_300K!=AUROSTD_NAN) sss << _AFLOWLIB_ENTRY_SEPARATOR_ << "heat_capacity_Cv_atom_qha_300K=" << heat_capacity_Cv_atom_qha_300K << eendl; //AS20201008
      if(heat_capacity_Cv_cell_qha_300K!=AUROSTD_NAN) sss << _AFLOWLIB_ENTRY_SEPARATOR_ << "heat_capacity_Cv_cell_qha_300K=" << heat_capacity_Cv_cell_qha_300K << eendl; //AS20201207
      if(heat_capacity_Cp_atom_qha_300K!=AUROSTD_NAN) sss << _AFLOWLIB_ENTRY_SEPARATOR_ << "heat_capacity_Cp_atom_qha_300K=" << heat_capacity_Cp_atom_qha_300K << eendl; //AS20201008
      if(heat_capacity_Cp_cell_qha_300K!=AUROSTD_NAN) sss << _AFLOWLIB_ENTRY_SEPARATOR_ << "heat_capacity_Cp_cell_qha_300K=" << heat_capacity_Cp_cell_qha_300K << eendl; //AS20201207
      if(volume_atom_qha_300K!=AUROSTD_NAN) sss << _AFLOWLIB_ENTRY_SEPARATOR_ << "volume_atom_qha_300K=" << volume_atom_qha_300K << eendl; //AS20201008
      if(energy_free_atom_qha_300K!=AUROSTD_NAN) sss << _AFLOWLIB_ENTRY_SEPARATOR_ << "energy_free_atom_qha_300K=" << energy_free_atom_qha_300K << eendl; //AS20201008
      if(energy_free_cell_qha_300K!=AUROSTD_NAN) sss << _AFLOWLIB_ENTRY_SEPARATOR_ << "energy_free_cell_qha_300K=" << energy_free_cell_qha_300K << eendl; //AS20201207
      //AS20201008 END
      // BADER
      if(bader_net_charges.size()) sss << _AFLOWLIB_ENTRY_SEPARATOR_ << "bader_net_charges=" << bader_net_charges << eendl;
      if(bader_atomic_volumes.size()) sss << _AFLOWLIB_ENTRY_SEPARATOR_ << "bader_atomic_volumes=" << bader_atomic_volumes << eendl;
      // FILES
      if(vfiles.size()) {
        aurostd::sort(vfiles);
        sss << _AFLOWLIB_ENTRY_SEPARATOR_ << "files=";
        for(uint i=0;i<vfiles.size();i++) sss << vfiles.at(i) << (i<vfiles.size()-1?",":"");
        sss << eendl;
      }
      // CPUS
      if(node_CPU_Model.size()) sss << _AFLOWLIB_ENTRY_SEPARATOR_ << "node_CPU_Model=" << node_CPU_Model << eendl;
      if(node_CPU_Cores!=AUROSTD_NAN) sss << _AFLOWLIB_ENTRY_SEPARATOR_ << "node_CPU_Cores=" << node_CPU_Cores << eendl;
      if(node_CPU_MHz!=AUROSTD_NAN) sss << _AFLOWLIB_ENTRY_SEPARATOR_ << "node_CPU_MHz=" << node_CPU_MHz << eendl;
      if(node_RAM_GB!=INF) sss << _AFLOWLIB_ENTRY_SEPARATOR_ << "node_RAM_GB=" << node_RAM_GB << eendl;
      // VERSION/DATE
      if(aflow_version.size()) sss << _AFLOWLIB_ENTRY_SEPARATOR_ << "aflow_version=" << aflow_version << eendl;
      if(catalog.size()) sss << _AFLOWLIB_ENTRY_SEPARATOR_ << "catalog=" << catalog << eendl;
      sss << _AFLOWLIB_ENTRY_SEPARATOR_ << "aflowlib_version=" << string(AFLOW_VERSION) << eendl;
      sss << _AFLOWLIB_ENTRY_SEPARATOR_ << "aflowlib_date=" << aurostd::joinWDelimiter(vaflowlib_date,",") << eendl;  //CO20200624 - adding LOCK date
      sss << endl;

    } // out

    // this is the aflowlib.json mode
    if(mode=="json" || mode=="JSON") {  //CO OPERATE HERE ALL THE STRINGS AS BEFORE
      string eendl=",";
      stringstream sscontent_json;
      vector<string> vcontent_json;
      vector<string> sg_tokens;
      stringstream ss_helper;
      vector<vector<string> > vvs;
      vector<string> vs, vs2, vcontent_tmp; //DX20210129 - added vs2, content_tmp
      bool odd_xvec_count;

      //////////////////////////////////////////////////////////////////////////
      if(auid.size()) {
        sscontent_json << "\"aurl\":\"" << aurl << "\"";
      } else {
        if(PRINT_NULL) sscontent_json << "\"aurl\":null";
      }
      vcontent_json.push_back(sscontent_json.str()); aurostd::StringstreamClean(sscontent_json);
      //////////////////////////////////////////////////////////////////////////

      //////////////////////////////////////////////////////////////////////////
      if(auid.size()) {
        sscontent_json << "\"auid\":\"" << auid << "\"";
      } else {
        if(PRINT_NULL) sscontent_json << "\"auid\":null";
      }
      vcontent_json.push_back(sscontent_json.str()); aurostd::StringstreamClean(sscontent_json);
      //////////////////////////////////////////////////////////////////////////

      //ME20190125 BEGIN
      //////////////////////////////////////////////////////////////////////////
      // OBSOLETE ME20200829 - not used anymore
      //if(!title.empty()) {
      //  sscontent_json << "\"title\":\"" << title << "\"" << eendl;
      //} else {
      //  if(PRINT_NULL) sscontent_json << "\"title\":null" << eendl;
      //}
      //vcontent_json.push_back(sscontent_json.str()); sscontent_json.str("");
      //////////////////////////////////////////////////////////////////////////
      //ME20190125 END

      //////////////////////////////////////////////////////////////////////////
      if(data_api.size()) {
        sscontent_json << "\"data_api\":\"" << data_api << "\"";
      } else {
        if(PRINT_NULL) sscontent_json << "\"data_api\":null";
      }
      vcontent_json.push_back(sscontent_json.str()); aurostd::StringstreamClean(sscontent_json);
      //////////////////////////////////////////////////////////////////////////

      //////////////////////////////////////////////////////////////////////////
      if(data_source.size()) {
        sscontent_json << "\"data_source\":\"" << data_source << "\"";
      } else {
        if(PRINT_NULL) sscontent_json << "\"data_source\":null";
      }
      vcontent_json.push_back(sscontent_json.str()); aurostd::StringstreamClean(sscontent_json);
      //////////////////////////////////////////////////////////////////////////

      //////////////////////////////////////////////////////////////////////////
      if(data_language.size()) {
        sscontent_json << "\"data_language\":\"" << data_language << "\"";
      } else {
        if(PRINT_NULL) sscontent_json << "\"data_language\":null";
      }
      vcontent_json.push_back(sscontent_json.str()); aurostd::StringstreamClean(sscontent_json);
      //////////////////////////////////////////////////////////////////////////

      //////////////////////////////////////////////////////////////////////////
      if(error_status.size()) {
        sscontent_json << "\"error_status\":\"" << error_status << "\"";
      } else {
        if(PRINT_NULL) sscontent_json << "\"error_status\":null";
      }
      vcontent_json.push_back(sscontent_json.str()); aurostd::StringstreamClean(sscontent_json);
      //////////////////////////////////////////////////////////////////////////

      // LOOP
      //////////////////////////////////////////////////////////////////////////
      if(vloop.size()) {
        aurostd::sort(vloop);
        sscontent_json << "\"loop\":[" << aurostd::joinWDelimiter(aurostd::wrapVecEntries(vloop,"\""),",") << "]";
      } else {
        if(PRINT_NULL) sscontent_json << "\"loop\":null";
      }
      vcontent_json.push_back(sscontent_json.str()); aurostd::StringstreamClean(sscontent_json);
      //////////////////////////////////////////////////////////////////////////

      // MATERIALS
      //////////////////////////////////////////////////////////////////////////
      if(code.size()) {
        sscontent_json << "\"code\":\"" << code << "\"";
      } else {
        if(PRINT_NULL) sscontent_json << "\"code\":null";
      }
      vcontent_json.push_back(sscontent_json.str()); aurostd::StringstreamClean(sscontent_json);
      //////////////////////////////////////////////////////////////////////////

      //////////////////////////////////////////////////////////////////////////
      if(compound.size()) {
        sscontent_json << "\"compound\":\"" << compound << "\"";
      } else {
        if(PRINT_NULL) sscontent_json << "\"compound\":null";
      }
      vcontent_json.push_back(sscontent_json.str()); aurostd::StringstreamClean(sscontent_json);
      //////////////////////////////////////////////////////////////////////////

      //////////////////////////////////////////////////////////////////////////
      if(prototype.size()) {
        sscontent_json << "\"prototype\":\"" << prototype << "\"";
      } else {
        if(PRINT_NULL) sscontent_json << "\"prototype\":null";
      }
      vcontent_json.push_back(sscontent_json.str()); aurostd::StringstreamClean(sscontent_json);
      //////////////////////////////////////////////////////////////////////////

      //////////////////////////////////////////////////////////////////////////
      if(nspecies!=AUROSTD_NAN) {
        sscontent_json << "\"nspecies\":" << nspecies;
      } else {
        if(PRINT_NULL) sscontent_json << "\"nspecies\":null";
      }
      vcontent_json.push_back(sscontent_json.str()); aurostd::StringstreamClean(sscontent_json);
      //////////////////////////////////////////////////////////////////////////

      //////////////////////////////////////////////////////////////////////////
      if(natoms!=AUROSTD_NAN) {
        sscontent_json << "\"natoms\":" << natoms;
      } else {
        if(PRINT_NULL) sscontent_json << "\"natoms\":null";
      }
      vcontent_json.push_back(sscontent_json.str()); aurostd::StringstreamClean(sscontent_json);
      //////////////////////////////////////////////////////////////////////////

      //DX20190124 - add original crystal info - START
      //////////////////////////////////////////////////////////////////////////
      if(natoms_orig!=AUROSTD_NAN) {
        sscontent_json << "\"natoms_orig\":" << natoms_orig;
      } else {
        if(PRINT_NULL) sscontent_json << "\"natoms_orig\":null";
      }
      vcontent_json.push_back(sscontent_json.str()); aurostd::StringstreamClean(sscontent_json);
      //////////////////////////////////////////////////////////////////////////
      //DX20190124 - add original crystal info - END

      //////////////////////////////////////////////////////////////////////////
      if(vcomposition.size()) {
        //aflowlib_libraries does not specify precision
        sscontent_json << "\"composition\":[" << aurostd::joinWDelimiter(aurostd::vecDouble2vecString(vcomposition,9),",") << "]";
      } else {
        if(PRINT_NULL) sscontent_json << "\"composition\":null";
      }
      vcontent_json.push_back(sscontent_json.str()); aurostd::StringstreamClean(sscontent_json);
      //////////////////////////////////////////////////////////////////////////

      //////////////////////////////////////////////////////////////////////////
      if(density!=AUROSTD_NAN) {
        sscontent_json << "\"density\":" << density;
      } else {
        if(PRINT_NULL) sscontent_json << "\"density\":null";
      }
      vcontent_json.push_back(sscontent_json.str()); aurostd::StringstreamClean(sscontent_json);
      //////////////////////////////////////////////////////////////////////////

      //DX20190124 - add original crystal info - START
      //////////////////////////////////////////////////////////////////////////
      if(density_orig!=AUROSTD_NAN) {
        sscontent_json << "\"density_orig\":" << density_orig;
      } else {
        if(PRINT_NULL) sscontent_json << "\"density_orig\":null";
      }
      vcontent_json.push_back(sscontent_json.str()); aurostd::StringstreamClean(sscontent_json);
      //////////////////////////////////////////////////////////////////////////
      //DX20190124 - add original crystal info - END

      //////////////////////////////////////////////////////////////////////////
      if(scintillation_attenuation_length!=AUROSTD_NAN) {
        sscontent_json << "\"scintillation_attenuation_length\":" << scintillation_attenuation_length;
      } else {
        if(PRINT_NULL) sscontent_json << "\"scintillation_attenuation_length\":null";
      }
      vcontent_json.push_back(sscontent_json.str()); aurostd::StringstreamClean(sscontent_json);
      //////////////////////////////////////////////////////////////////////////

      //////////////////////////////////////////////////////////////////////////
      if(vstoichiometry.size()) {
        //aflowlib_libraries specifies precision of 9
        sscontent_json << "\"stoichiometry\":[" << aurostd::joinWDelimiter(aurostd::vecDouble2vecString(vstoichiometry,9),",") << "]";
      } else {
        if(PRINT_NULL) sscontent_json << "\"stoichiometry\":null";
      }
      vcontent_json.push_back(sscontent_json.str()); aurostd::StringstreamClean(sscontent_json);
      //////////////////////////////////////////////////////////////////////////

      //////////////////////////////////////////////////////////////////////////
      if(vspecies.size()) {
        sscontent_json << "\"species\":[" << aurostd::joinWDelimiter(aurostd::wrapVecEntries(vspecies,"\""),",") << "]";
      } else {
        if(PRINT_NULL) sscontent_json << "\"species\":null";
      }
      vcontent_json.push_back(sscontent_json.str()); aurostd::StringstreamClean(sscontent_json);
      //////////////////////////////////////////////////////////////////////////

      //////////////////////////////////////////////////////////////////////////
      if(vspecies_pp.size()) {
        sscontent_json << "\"species_pp\":[" << aurostd::joinWDelimiter(aurostd::wrapVecEntries(vspecies_pp,"\""),",") << "]";
      } else {
        if(PRINT_NULL) sscontent_json << "\"species_pp\":null";
      }
      vcontent_json.push_back(sscontent_json.str()); aurostd::StringstreamClean(sscontent_json);
      //////////////////////////////////////////////////////////////////////////

      //////////////////////////////////////////////////////////////////////////
      if(dft_type.size()) {
        //DX+CO START
        //sscontent_json << "\"dft_type\":\"" << dft_type << "\""; //CO, this is technically a vector (RESTAPI paper)
        sscontent_json << "\"dft_type\":[" << aurostd::joinWDelimiter(aurostd::wrapVecEntries(vdft_type,"\""),",") << "]";
        //DX+CO END
      } else {
        if(PRINT_NULL) sscontent_json << "\"dft_type\":null" << dft_type;
      }
      vcontent_json.push_back(sscontent_json.str()); aurostd::StringstreamClean(sscontent_json);
      //////////////////////////////////////////////////////////////////////////

      // if(species_pp_type.size()) sscontent_json << "species_pp_type=" << species_pp_type;

      //////////////////////////////////////////////////////////////////////////
      if(vspecies_pp_version.size()) {
        sscontent_json << "\"species_pp_version\":[" << aurostd::joinWDelimiter(aurostd::wrapVecEntries(vspecies_pp_version,"\""),",") << "]";
      } else {
        if(PRINT_NULL) sscontent_json << "\"species_pp_version\":null";
      }
      vcontent_json.push_back(sscontent_json.str()); aurostd::StringstreamClean(sscontent_json);
      //////////////////////////////////////////////////////////////////////////

      //////////////////////////////////////////////////////////////////////////
      if(vspecies_pp_ZVAL.size()) {
        //aflowlib_libraries does not specify precision
        sscontent_json << "\"species_pp_ZVAL\":[" << aurostd::joinWDelimiter(aurostd::vecDouble2vecString(vspecies_pp_ZVAL,9),",") << "]";
      } else {
        if(PRINT_NULL) sscontent_json << "\"species_pp_ZVAL\":null";
      }
      vcontent_json.push_back(sscontent_json.str()); aurostd::StringstreamClean(sscontent_json);
      //////////////////////////////////////////////////////////////////////////

      //////////////////////////////////////////////////////////////////////////
      if(vspecies_pp_AUID.size()) {
        sscontent_json << "\"species_pp_AUID\":[" << aurostd::joinWDelimiter(aurostd::wrapVecEntries(vspecies_pp_AUID,"\""),",") << "]";
      } else {
        if(PRINT_NULL) sscontent_json << "\"species_pp_AUID\":null";
      }
      vcontent_json.push_back(sscontent_json.str()); aurostd::StringstreamClean(sscontent_json);
      //////////////////////////////////////////////////////////////////////////

      //////////////////////////////////////////////////////////////////////////
      if(METAGGA.size()) {
        sscontent_json << "\"metagga\":\"" << METAGGA << "\"";
      } else {
        if(PRINT_NULL) sscontent_json << "\"metagga\":null";
      }
      vcontent_json.push_back(sscontent_json.str()); aurostd::StringstreamClean(sscontent_json);
      //////////////////////////////////////////////////////////////////////////

      //////////////////////////////////////////////////////////////////////////
      //ME20190124 - Modified to include more detailed LDAU information
      if(vLDAU.size()>0 && vLDAU[0].size()) {  //ldau_TLUJ.size()
        ss_helper.str("");
        vs.clear();
        //only string is available, so we have to parse really fast
        //would be nice if we have vldau_TLUJ already
        //ME20190124 - vLDAU is now available
        //[OBSOLETE ME20190124 - use vLDAU] vector<string> ldau_TLUJ_tokens;
        //[OBSOLETE ME20190124 - use vLDAU] aurostd::string2tokens(ldau_TLUJ,ldau_TLUJ_tokens,";");
        //[OBSOLETE ME20190124 - use vLDAU] if(ldau_TLUJ_tokens.size()==4){
        //[OBSOLETE ME20190124 - use vLDAU] conversion to double ENSURES that these are numbers
        //[OBSOLETE ME20190124 - use vLDAU] non-numbers without "" will break json
        //[OBSOLETE ME20190124 - use vLDAU] int T=aurostd::string2utype<int>(ldau_TLUJ_tokens.at(0));
        int T = (int) vLDAU[0][0]; //ME20190124
        vector<int> L(vLDAU[1].begin(), vLDAU[1].end());  //ME20190124
        vector<double> U = vLDAU[2],J = vLDAU[3];  //ME20190124
        //[OBSOLETE ME20190124 - NOT USED] vector<string> ldau_TLUJ_tokens2;
        //[OBSOLETE ME20190124 - use vLDAU] breaking up not necessary, but a nice check that we don't have hanging commas
        //[OBSOLETE ME20190124 - use vLDAU] the extra space at the end will be removed by joinWDelimiter()
        //[OBSOLETE ME20190124 - use vLDAU] aurostd::string2tokens(ldau_TLUJ_tokens.at(1),L,",");
        //[OBSOLETE ME20190124 - use vLDAU] aurostd::string2tokens(ldau_TLUJ_tokens.at(2),U,",");
        //[OBSOLETE ME20190124 - use vLDAU] aurostd::string2tokens(ldau_TLUJ_tokens.at(3),J,",");
        vs.push_back(aurostd::utype2string(T));
        if(L.size()&&U.size()&&J.size()){
          //no precision needed
          vs.push_back("["+aurostd::joinWDelimiter(L,",")+"]");
          vs.push_back("["+aurostd::joinWDelimiter(aurostd::vecDouble2vecString(U,9),",")+"]");
          vs.push_back("["+aurostd::joinWDelimiter(aurostd::vecDouble2vecString(J,9),",")+"]");
        }
        if(T!=0){ss_helper << aurostd::joinWDelimiter(vs,",");} //CO20210713
        vector<string> ldau_keys;  //ME20190124
        aurostd::string2tokens("ldau_type,ldau_l,ldau_u,ldau_j", ldau_keys, ",");  //ME20190124
        for (uint i = 0; i < ldau_keys.size() && i < vs.size(); i++) {  //ME20190124  //CO20210713
          sscontent_json << "\"" << ldau_keys[i] << "\":" << vs[i];  //ME20190124
          vcontent_json.push_back(sscontent_json.str()); aurostd::StringstreamClean(sscontent_json);  //ME20190124
        }
        //} ME20190124
        vs.clear();
      }
      if(!ss_helper.str().empty()){ //CO20180216 - !empty() is better for strings than !size()
        sscontent_json << "\"ldau_TLUJ\":[" << ss_helper.str() << "]"; ss_helper.str("");
      } else {
        if(PRINT_NULL) sscontent_json << "\"ldau_TLUJ\":null";
      }
      vcontent_json.push_back(sscontent_json.str()); aurostd::StringstreamClean(sscontent_json);
      //////////////////////////////////////////////////////////////////////////

      //////////////////////////////////////////////////////////////////////////
      if(valence_cell_iupac!=AUROSTD_NAN) {
        sscontent_json << "\"valence_cell_iupac\":" << valence_cell_iupac;
      } else {
        if(PRINT_NULL) sscontent_json << "\"valence_cell_iupac\":null";
      }
      vcontent_json.push_back(sscontent_json.str()); aurostd::StringstreamClean(sscontent_json);
      //////////////////////////////////////////////////////////////////////////

      //////////////////////////////////////////////////////////////////////////
      if(valence_cell_std!=AUROSTD_NAN) {
        sscontent_json << "\"valence_cell_std\":" << valence_cell_std;
      } else {
        if(PRINT_NULL) sscontent_json << "\"valence_cell_std\":null";
      }
      vcontent_json.push_back(sscontent_json.str()); aurostd::StringstreamClean(sscontent_json);
      //////////////////////////////////////////////////////////////////////////

      //////////////////////////////////////////////////////////////////////////
      if(volume_cell!=AUROSTD_NAN) {
        sscontent_json << "\"volume_cell\":" << volume_cell;
      } else {
        if(PRINT_NULL) sscontent_json << "\"volume_cell\":null";
      }
      vcontent_json.push_back(sscontent_json.str()); aurostd::StringstreamClean(sscontent_json);
      //////////////////////////////////////////////////////////////////////////

      //////////////////////////////////////////////////////////////////////////
      if(volume_atom!=AUROSTD_NAN) {
        sscontent_json << "\"volume_atom\":" << volume_atom;
      } else {
        if(PRINT_NULL) sscontent_json << "\"volume_atom\":null";
      }
      vcontent_json.push_back(sscontent_json.str()); aurostd::StringstreamClean(sscontent_json);
      //////////////////////////////////////////////////////////////////////////

      //DX20190124 - add original crystal info - START
      //////////////////////////////////////////////////////////////////////////
      if(volume_cell_orig!=AUROSTD_NAN) {
        sscontent_json << "\"volume_cell_orig\":" << volume_cell_orig;
      } else {
        if(PRINT_NULL) sscontent_json << "\"volume_cell_orig\":null";
      }
      vcontent_json.push_back(sscontent_json.str()); aurostd::StringstreamClean(sscontent_json);
      //////////////////////////////////////////////////////////////////////////

      //////////////////////////////////////////////////////////////////////////
      if(volume_atom_orig!=AUROSTD_NAN) {
        sscontent_json << "\"volume_atom_orig\":" << volume_atom_orig;
      } else {
        if(PRINT_NULL) sscontent_json << "\"volume_atom_orig\":null";
      }
      vcontent_json.push_back(sscontent_json.str()); aurostd::StringstreamClean(sscontent_json);
      //////////////////////////////////////////////////////////////////////////
      //DX20190124 - add original crystal info - END

      //////////////////////////////////////////////////////////////////////////
      if(pressure!=AUROSTD_NAN) {
        sscontent_json << "\"pressure\":" << pressure;
      } else {
        if(PRINT_NULL) sscontent_json << "\"pressure\":null";
      }
      vcontent_json.push_back(sscontent_json.str()); aurostd::StringstreamClean(sscontent_json);
      //////////////////////////////////////////////////////////////////////////

      //////////////////////////////////////////////////////////////////////////
      if(vstress_tensor.size()) {
        //aflowlib_libraries specifies precision of 7
        sscontent_json << "\"stress_tensor\":[" << aurostd::joinWDelimiter(aurostd::vecDouble2vecString(vstress_tensor,7),",") << "]";
      } else {
        if(PRINT_NULL) sscontent_json << "\"stress_tensor\":null";
      }
      vcontent_json.push_back(sscontent_json.str()); aurostd::StringstreamClean(sscontent_json);
      //////////////////////////////////////////////////////////////////////////

      //////////////////////////////////////////////////////////////////////////
      if(pressure_residual!=AUROSTD_NAN) {
        sscontent_json << "\"pressure_residual\":" << pressure_residual;
      } else {
        if(PRINT_NULL) sscontent_json << "\"pressure_residual\":null";
      }
      vcontent_json.push_back(sscontent_json.str()); aurostd::StringstreamClean(sscontent_json);
      //////////////////////////////////////////////////////////////////////////

      //////////////////////////////////////////////////////////////////////////
      if(Pulay_stress!=AUROSTD_NAN) {
        sscontent_json << "\"Pulay_stress\":" << Pulay_stress;
      } else {
        if(PRINT_NULL) sscontent_json << "\"Pulay_stress\":null";
      }
      vcontent_json.push_back(sscontent_json.str()); aurostd::StringstreamClean(sscontent_json);
      //////////////////////////////////////////////////////////////////////////

      //////////////////////////////////////////////////////////////////////////
      if(vgeometry.size()) {
        //aflowlib_libraries specifies precision of 7
        sscontent_json << "\"geometry\":[" << aurostd::joinWDelimiter(aurostd::vecDouble2vecString(vgeometry,7),",") << "]";
      } else {
        if(PRINT_NULL) sscontent_json << "\"geometry\":null";
      }
      vcontent_json.push_back(sscontent_json.str()); aurostd::StringstreamClean(sscontent_json);
      //////////////////////////////////////////////////////////////////////////

      //DX20190124 - add original crystal info - START
      //////////////////////////////////////////////////////////////////////////
      if(vgeometry_orig.size()) {
        //aflowlib_libraries specifies precision of 7
        sscontent_json << "\"geometry_orig\":[" << aurostd::joinWDelimiter(aurostd::vecDouble2vecString(vgeometry_orig,7),",") << "]";
      } else {
        if(PRINT_NULL) sscontent_json << "\"geometry_orig\":null";
      }
      vcontent_json.push_back(sscontent_json.str()); aurostd::StringstreamClean(sscontent_json);
      //////////////////////////////////////////////////////////////////////////
      //DX20190124 - add original crystal info - END

      //////////////////////////////////////////////////////////////////////////
      if(Egap!=AUROSTD_NAN) {
        sscontent_json << "\"Egap\":" << Egap;
      } else {
        if(PRINT_NULL) sscontent_json << "\"Egap\":null";
      }
      vcontent_json.push_back(sscontent_json.str()); aurostd::StringstreamClean(sscontent_json);
      //////////////////////////////////////////////////////////////////////////

      //////////////////////////////////////////////////////////////////////////
      if(Egap_fit!=AUROSTD_NAN) {
        sscontent_json << "\"Egap_fit\":" << Egap_fit;
      } else {
        if(PRINT_NULL) sscontent_json << "\"Egap_fit\":null";
      }
      vcontent_json.push_back(sscontent_json.str()); aurostd::StringstreamClean(sscontent_json);
      //////////////////////////////////////////////////////////////////////////

      //////////////////////////////////////////////////////////////////////////
      if(Egap_type.size()) {
        sscontent_json << "\"Egap_type\":\"" << Egap_type << "\"";
      } else {
        if(PRINT_NULL) sscontent_json << "\"Egap_type\":null";
      }
      vcontent_json.push_back(sscontent_json.str()); aurostd::StringstreamClean(sscontent_json);
      //////////////////////////////////////////////////////////////////////////

      //////////////////////////////////////////////////////////////////////////
      if(energy_cell!=AUROSTD_NAN) {
        sscontent_json << "\"energy_cell\":" << energy_cell;
      } else {
        if(PRINT_NULL) sscontent_json << "\"energy_cell\":null";
      }
      vcontent_json.push_back(sscontent_json.str()); aurostd::StringstreamClean(sscontent_json);
      //////////////////////////////////////////////////////////////////////////

      //////////////////////////////////////////////////////////////////////////
      if(energy_atom!=AUROSTD_NAN) {
        sscontent_json << "\"energy_atom\":" << energy_atom;
      } else {
        if(PRINT_NULL) sscontent_json << "\"energy_atom\":null";
      }
      vcontent_json.push_back(sscontent_json.str()); aurostd::StringstreamClean(sscontent_json);
      //////////////////////////////////////////////////////////////////////////

      //////////////////////////////////////////////////////////////////////////
      if(energy_cutoff!=AUROSTD_NAN) {
        sscontent_json << "\"energy_cutoff\":" << energy_cutoff;
      } else {
        if(PRINT_NULL) sscontent_json << "\"energy_cutoff\":null";
      }
      vcontent_json.push_back(sscontent_json.str()); aurostd::StringstreamClean(sscontent_json);
      //////////////////////////////////////////////////////////////////////////

      //////////////////////////////////////////////////////////////////////////
      if(delta_electronic_energy_convergence!=AUROSTD_NAN) {
        sscontent_json << "\"delta_electronic_energy_convergence\":" << delta_electronic_energy_convergence;
      } else {
        if(PRINT_NULL) sscontent_json << "\"delta_electronic_energy_convergence\":null";
      }
      vcontent_json.push_back(sscontent_json.str()); aurostd::StringstreamClean(sscontent_json);
      //////////////////////////////////////////////////////////////////////////

      //////////////////////////////////////////////////////////////////////////
      if(delta_electronic_energy_threshold!=AUROSTD_NAN) {
        sscontent_json << "\"delta_electronic_energy_threshold\":" << delta_electronic_energy_threshold;
      } else {
        if(PRINT_NULL) sscontent_json << "\"delta_electronic_energy_threshold\":null";
      }
      vcontent_json.push_back(sscontent_json.str()); aurostd::StringstreamClean(sscontent_json);
      //////////////////////////////////////////////////////////////////////////

      // [NOT_PRINTED]     //////////////////////////////////////////////////////////////////////////
      // [NOT_PRINTED]     if(nkpoints!=0) {
      // [NOT_PRINTED]       sscontent_json << "\"nkpoints\":" << nkpoints;
      // [NOT_PRINTED]     } else {
      // [NOT_PRINTED]       if(PRINT_NULL) sscontent_json << "\"nkpoints\":null";
      // [NOT_PRINTED]     }
      // [NOT_PRINTED]     vcontent_json.push_back(sscontent_json.str()); aurostd::StringstreamClean(sscontent_json);
      // [NOT_PRINTED]     //////////////////////////////////////////////////////////////////////////

      // [NOT_PRINTED]     //////////////////////////////////////////////////////////////////////////
      // [NOT_PRINTED]     if(nkpoints_irreducible!=0) {
      // [NOT_PRINTED]       sscontent_json << "\"nkpoints_irreducible\":" << nkpoints_irreducible;
      // [NOT_PRINTED]     } else {
      // [NOT_PRINTED]       if(PRINT_NULL) sscontent_json << "\"nkpoints_irreducible\":null";
      // [NOT_PRINTED]     }
      // [NOT_PRINTED]     vcontent_json.push_back(sscontent_json.str()); aurostd::StringstreamClean(sscontent_json);
      // [NOT_PRINTED]     //////////////////////////////////////////////////////////////////////////

      // [NOT_PRINTED]     //////////////////////////////////////////////////////////////////////////
      // [NOT_PRINTED]     if(kppra!=0) {
      // [NOT_PRINTED]       sscontent_json << "\"kppra\":" << kppra;
      // [NOT_PRINTED]     } else {
      // [NOT_PRINTED]       if(PRINT_NULL) sscontent_json << "\"kppra\":null";
      // [NOT_PRINTED]     }
      // [NOT_PRINTED]     vcontent_json.push_back(sscontent_json.str()); aurostd::StringstreamClean(sscontent_json);
      // [NOT_PRINTED]     //////////////////////////////////////////////////////////////////////////

      //////////////////////////////////////////////////////////////////////////
      if(kpoints.size()) {
        //this one is a bit complicated, so we will test if the string was created, and then recreate the json array on the spot
        ss_helper.str("");
        vs.clear();
        //ME20190124 - Add the individual pieces of "kpoints" to the json file
        if ((kpoints_nnn_relax.rows==3) && (sum(kpoints_nnn_relax) > 0)) {  //ME20190128
          vs.push_back("["+aurostd::joinWDelimiter(kpoints_nnn_relax,",")+"]");
          sscontent_json << "\"kpoints_relax\":" << vs.back();  //ME20190124
        } else if (PRINT_NULL) {  //ME20190124
          sscontent_json << "\"kpoints_relax\":null";  //ME20190124
        }
        vcontent_json.push_back(sscontent_json.str()); aurostd::StringstreamClean(sscontent_json);  //ME20190124
        if ((kpoints_nnn_static.rows==3) && (sum(kpoints_nnn_static) > 0)) {  //ME20190128
          vs.push_back("["+aurostd::joinWDelimiter(kpoints_nnn_static,",")+"]");
          if (sum(kpoints_nnn_static) > 0) sscontent_json << "\"kpoints_static\":" << vs.back();  //ME20190124
        } else if (PRINT_NULL) {  //ME20190124
          sscontent_json << "\"kpoints_static\":null";  //ME20190124
        }
        vcontent_json.push_back(sscontent_json.str()); aurostd::StringstreamClean(sscontent_json);  //ME20190124
        if(kpoints_pairs.size()){
          //first for escape characters in \Gamma or \Sigma
          vector<string> kpoints_pairs_new;
          char issue_c='\\';
          stringstream issue_ss; issue_ss << issue_c;
          string fix_s="\\\\";
          for(uint i=0;i<kpoints_pairs.size();i++){
            kpoints_pairs_new.push_back(aurostd::StringSubst(kpoints_pairs.at(i),issue_ss.str(),fix_s));
          }
          vs.push_back("["+aurostd::joinWDelimiter(aurostd::wrapVecEntries(kpoints_pairs_new,"\""),",")+"]");
          sscontent_json << "\"kpoints_bands_path\":" << vs.back();  //ME20190124
        } else if (PRINT_NULL) {  //ME20190124
          sscontent_json << "\"kpoints_bands_path\":null";  //ME20190124
        }
        vcontent_json.push_back(sscontent_json.str()); aurostd::StringstreamClean(sscontent_json);  //ME20190124
        ss_helper << aurostd::joinWDelimiter(vs, ",");  //ME20190128
        if(kpoints_bands_path_grid!=0){
          //ME20190128 - This causes kpoints to only be written when the band structure
          // was calculated. This is inconsistent with the aflowlib.out file
          // [OBSOLETE ME20190128] ss_helper << aurostd::joinWDelimiter(vs,",") << "," << aurostd::utype2string(kpoints_bands_path_grid);
          ss_helper << "," << aurostd::utype2string(kpoints_bands_path_grid);
          sscontent_json << "\"kpoints_bands_nkpts\":" << ((int) kpoints_bands_path_grid);  //ME20190124
        } else if (PRINT_NULL) {  //ME20190124
          sscontent_json << "\"kpoints_bands_nkpts\":null";  //ME20190124
        }
        vcontent_json.push_back(sscontent_json.str()); aurostd::StringstreamClean(sscontent_json);  //ME20190124
      }
      if(!ss_helper.str().empty()){ //CO20180216 - !empty() is better for strings than !size()
        sscontent_json << "\"kpoints\":[" << ss_helper.str() << "]"; ss_helper.str("");
      } else {
        if(PRINT_NULL) sscontent_json << "\"kpoints\":null";
      }
      vcontent_json.push_back(sscontent_json.str()); aurostd::StringstreamClean(sscontent_json);
      //////////////////////////////////////////////////////////////////////////

      //////////////////////////////////////////////////////////////////////////
      if(enthalpy_cell!=AUROSTD_NAN) {
        sscontent_json << "\"enthalpy_cell\":" << enthalpy_cell;
      } else {
        if(PRINT_NULL) sscontent_json << "\"enthalpy_cell\":null";
      }
      vcontent_json.push_back(sscontent_json.str()); aurostd::StringstreamClean(sscontent_json);
      //////////////////////////////////////////////////////////////////////////

      //////////////////////////////////////////////////////////////////////////
      if(enthalpy_atom!=AUROSTD_NAN) {
        sscontent_json << "\"enthalpy_atom\":" << enthalpy_atom;
      } else {
        if(PRINT_NULL) sscontent_json << "\"enthalpy_atom\":null";
      }
      vcontent_json.push_back(sscontent_json.str()); aurostd::StringstreamClean(sscontent_json);
      //////////////////////////////////////////////////////////////////////////

      //////////////////////////////////////////////////////////////////////////
      if(eentropy_cell!=AUROSTD_NAN) {
        sscontent_json << "\"eentropy_cell\":" << eentropy_cell;
      } else {
        if(PRINT_NULL) sscontent_json << "\"eentropy_cell\":null";
      }
      vcontent_json.push_back(sscontent_json.str()); aurostd::StringstreamClean(sscontent_json);
      //////////////////////////////////////////////////////////////////////////

      //////////////////////////////////////////////////////////////////////////
      if(eentropy_atom!=AUROSTD_NAN) {
        sscontent_json << "\"eentropy_atom\":" << eentropy_atom;
      } else {
        if(PRINT_NULL) sscontent_json << "\"eentropy_atom\":null";
      }
      vcontent_json.push_back(sscontent_json.str()); aurostd::StringstreamClean(sscontent_json);
      //////////////////////////////////////////////////////////////////////////

      //////////////////////////////////////////////////////////////////////////
      if(enthalpy_formation_cell!=AUROSTD_NAN) {
        sscontent_json << "\"enthalpy_formation_cell\":" << enthalpy_formation_cell;
      } else {
        if(PRINT_NULL) sscontent_json << "\"enthalpy_formation_cell\":null";
      }
      vcontent_json.push_back(sscontent_json.str()); aurostd::StringstreamClean(sscontent_json);
      //////////////////////////////////////////////////////////////////////////

      //////////////////////////////////////////////////////////////////////////
      if(enthalpy_formation_cce_300K_cell!=AUROSTD_NAN) {  //CO20200624
        sscontent_json << "\"enthalpy_formation_cce_300K_cell\":" << enthalpy_formation_cce_300K_cell;
      } else {
        if(PRINT_NULL) sscontent_json << "\"enthalpy_formation_cce_300K_cell\":null";
      }
      vcontent_json.push_back(sscontent_json.str()); aurostd::StringstreamClean(sscontent_json);
      //////////////////////////////////////////////////////////////////////////

      //////////////////////////////////////////////////////////////////////////
      if(enthalpy_formation_cce_0K_cell!=AUROSTD_NAN) {  //CO20200624
        sscontent_json << "\"enthalpy_formation_cce_0K_cell\":" << enthalpy_formation_cce_0K_cell;
      } else {
        if(PRINT_NULL) sscontent_json << "\"enthalpy_formation_cce_0K_cell\":null";
      }
      vcontent_json.push_back(sscontent_json.str()); aurostd::StringstreamClean(sscontent_json);
      //////////////////////////////////////////////////////////////////////////

      //////////////////////////////////////////////////////////////////////////
      if(enthalpy_formation_atom!=AUROSTD_NAN) {
        sscontent_json << "\"enthalpy_formation_atom\":" << enthalpy_formation_atom;
      } else {
        if(PRINT_NULL) sscontent_json << "\"enthalpy_formation_atom\":null";
      }
      vcontent_json.push_back(sscontent_json.str()); aurostd::StringstreamClean(sscontent_json);
      //////////////////////////////////////////////////////////////////////////

      //////////////////////////////////////////////////////////////////////////
      if(enthalpy_formation_cce_300K_atom!=AUROSTD_NAN) {  //CO20200624
        sscontent_json << "\"enthalpy_formation_cce_300K_atom\":" << enthalpy_formation_cce_300K_atom;
      } else {
        if(PRINT_NULL) sscontent_json << "\"enthalpy_formation_cce_300K_atom\":null";
      }
      vcontent_json.push_back(sscontent_json.str()); aurostd::StringstreamClean(sscontent_json);
      //////////////////////////////////////////////////////////////////////////

      //////////////////////////////////////////////////////////////////////////
      if(enthalpy_formation_cce_0K_atom!=AUROSTD_NAN) {  //CO20200624
        sscontent_json << "\"enthalpy_formation_cce_0K_atom\":" << enthalpy_formation_cce_0K_atom;
      } else {
        if(PRINT_NULL) sscontent_json << "\"enthalpy_formation_cce_0K_atom\":null";
      }
      vcontent_json.push_back(sscontent_json.str()); aurostd::StringstreamClean(sscontent_json);
      //////////////////////////////////////////////////////////////////////////

      //////////////////////////////////////////////////////////////////////////
      if(entropy_forming_ability!=AUROSTD_NAN) {  //CO20200624
        sscontent_json << "\"entropy_forming_ability\":" << entropy_forming_ability;
      } else {
        if(PRINT_NULL) sscontent_json << "\"entropy_forming_ability\":null";
      }
      vcontent_json.push_back(sscontent_json.str()); aurostd::StringstreamClean(sscontent_json);
      //////////////////////////////////////////////////////////////////////////

      //////////////////////////////////////////////////////////////////////////
      if(entropic_temperature!=AUROSTD_NAN) {
        sscontent_json << "\"entropic_temperature\":" << entropic_temperature;
      } else {
        if(PRINT_NULL) sscontent_json << "\"entropic_temperature\":null";
      }
      vcontent_json.push_back(sscontent_json.str()); aurostd::StringstreamClean(sscontent_json);
      //////////////////////////////////////////////////////////////////////////

      //////////////////////////////////////////////////////////////////////////
      if(PV_cell!=AUROSTD_NAN) {
        sscontent_json << "\"PV_cell\":" << PV_cell;
      } else {
        if(PRINT_NULL) sscontent_json << "\"PV_cell\":null";
      }
      vcontent_json.push_back(sscontent_json.str()); aurostd::StringstreamClean(sscontent_json);
      //////////////////////////////////////////////////////////////////////////

      //////////////////////////////////////////////////////////////////////////
      if(PV_atom!=AUROSTD_NAN) {
        sscontent_json << "\"PV_atom\":" << PV_atom;
      } else {
        if(PRINT_NULL) sscontent_json << "\"PV_atom\":null";
      }
      vcontent_json.push_back(sscontent_json.str()); aurostd::StringstreamClean(sscontent_json);
      //////////////////////////////////////////////////////////////////////////

      //////////////////////////////////////////////////////////////////////////
      if(spin_cell!=AUROSTD_NAN) {
        sscontent_json << "\"spin_cell\":" << spin_cell;
      } else {
        if(PRINT_NULL) sscontent_json << "\"spin_cell\":null";
      }
      vcontent_json.push_back(sscontent_json.str()); aurostd::StringstreamClean(sscontent_json);
      //////////////////////////////////////////////////////////////////////////

      //////////////////////////////////////////////////////////////////////////
      if(spin_atom!=AUROSTD_NAN) {
        sscontent_json << "\"spin_atom\":" << spin_atom;
      } else {
        if(PRINT_NULL) sscontent_json << "\"spin_atom\":null";
      }
      vcontent_json.push_back(sscontent_json.str()); aurostd::StringstreamClean(sscontent_json);
      //////////////////////////////////////////////////////////////////////////

      //////////////////////////////////////////////////////////////////////////
      if(vspinD.size()) {
        //aflowlib_libraries specifies precision of 5
        sscontent_json << "\"spinD\":[" << aurostd::joinWDelimiter(aurostd::vecDouble2vecString(vspinD,5),",") << "]";
      } else {
        if(PRINT_NULL) sscontent_json << "\"spinD\":null";
      }
      vcontent_json.push_back(sscontent_json.str()); aurostd::StringstreamClean(sscontent_json);
      //////////////////////////////////////////////////////////////////////////

      //////////////////////////////////////////////////////////////////////////
      if(vspinD_magmom_orig.size()) {
        //aflowlib_libraries specifies precision of 5
        sscontent_json << "\"spinD_magmom_orig\":[" << aurostd::joinWDelimiter(aurostd::vecDouble2vecString(vspinD_magmom_orig,5),",") << "]";
      } else {
        if(PRINT_NULL) sscontent_json << "\"spinD_magmom_orig\":null";
      }
      vcontent_json.push_back(sscontent_json.str()); aurostd::StringstreamClean(sscontent_json);
      //////////////////////////////////////////////////////////////////////////

      //////////////////////////////////////////////////////////////////////////
      if(spinF!=AUROSTD_NAN) {
        sscontent_json << "\"spinF\":" << spinF;
      } else {
        if(PRINT_NULL) sscontent_json << "\"spinF\":null";
      }
      vcontent_json.push_back(sscontent_json.str()); aurostd::StringstreamClean(sscontent_json);
      //////////////////////////////////////////////////////////////////////////

      //////////////////////////////////////////////////////////////////////////
      // [OBSOLETE] 
      // [OBSOLETE] if(stoich.size()) {
      // [OBSOLETE]   //just use the string SC made
      // [OBSOLETE]   sscontent_json << "\"stoich\":\"" << stoich << "\"";
      // [OBSOLETE]   ////aflowlib_libraries does not specify precision
      // [OBSOLETE]   //sscontent_json << "\"stoich\":[" << aurostd::joinWDelimiter(aurostd::vecDouble2vecString(vstoich,9),",") << "]";
      // [OBSOLETE] } else {
      // [OBSOLETE]   if(PRINT_NULL) sscontent_json << "\"stoich\":null";
      // [OBSOLETE] }
      // [OBSOLETE] vcontent_json.push_back(sscontent_json.str()); aurostd::StringstreamClean(sscontent_json);
      //////////////////////////////////////////////////////////////////////////

      //////////////////////////////////////////////////////////////////////////
      if(calculation_time!=AUROSTD_NAN) {
        sscontent_json << "\"calculation_time\":" << calculation_time;
      } else {
        if(PRINT_NULL) sscontent_json << "\"calculation_time\":null";
      }
      vcontent_json.push_back(sscontent_json.str()); aurostd::StringstreamClean(sscontent_json);
      //////////////////////////////////////////////////////////////////////////

      //////////////////////////////////////////////////////////////////////////
      if(calculation_memory!=AUROSTD_NAN) {
        sscontent_json << "\"calculation_memory\":" << calculation_memory;
      } else {
        if(PRINT_NULL) sscontent_json << "\"calculation_memory\":null";
      }
      vcontent_json.push_back(sscontent_json.str()); aurostd::StringstreamClean(sscontent_json);
      //////////////////////////////////////////////////////////////////////////

      //////////////////////////////////////////////////////////////////////////
      if(calculation_cores!=AUROSTD_NAN) {
        sscontent_json << "\"calculation_cores\":" << calculation_cores;
      } else {
        if(PRINT_NULL) sscontent_json << "\"calculation_cores\":null";
      }
      vcontent_json.push_back(sscontent_json.str()); aurostd::StringstreamClean(sscontent_json);
      //////////////////////////////////////////////////////////////////////////

      //////////////////////////////////////////////////////////////////////////
      if(vnbondxx.size()) {
        //aflowlib_libraries does not specify precision
        sscontent_json << "\"nbondxx\":[" << aurostd::joinWDelimiter(aurostd::vecDouble2vecString(vnbondxx,9),",") << "]";
      } else {
        if(PRINT_NULL) sscontent_json << "\"nbondxx\":null";
      }
      vcontent_json.push_back(sscontent_json.str()); aurostd::StringstreamClean(sscontent_json);
      //////////////////////////////////////////////////////////////////////////

      //////////////////////////////////////////////////////////////////////////
      if(sg.size()) {
        aurostd::string2tokens(sg,sg_tokens,",");
        sscontent_json << "\"sg\":[" << aurostd::joinWDelimiter(aurostd::wrapVecEntries(sg_tokens,"\""),",") << "]";
      } else {
        if(PRINT_NULL) sscontent_json << "\"sg\":null";
      }
      vcontent_json.push_back(sscontent_json.str()); aurostd::StringstreamClean(sscontent_json);
      //////////////////////////////////////////////////////////////////////////

      //////////////////////////////////////////////////////////////////////////
      if(sg2.size()) {
        aurostd::string2tokens(sg2,sg_tokens,",");
        sscontent_json << "\"sg2\":[" << aurostd::joinWDelimiter(aurostd::wrapVecEntries(sg_tokens,"\""),",") << "]";
      } else {
        if(PRINT_NULL) sscontent_json << "\"sg2\":null";
      }
      vcontent_json.push_back(sscontent_json.str()); aurostd::StringstreamClean(sscontent_json);
      //////////////////////////////////////////////////////////////////////////

      //////////////////////////////////////////////////////////////////////////
      if(spacegroup_orig!=AUROSTD_NAN) {  //CO20201111
        sscontent_json << "\"spacegroup_orig\":" << spacegroup_orig;
      } else {
        if(PRINT_NULL) sscontent_json << "\"spacegroup_orig\":null";
      }
      vcontent_json.push_back(sscontent_json.str()); aurostd::StringstreamClean(sscontent_json);
      //////////////////////////////////////////////////////////////////////////

      //////////////////////////////////////////////////////////////////////////
      if(spacegroup_relax!=AUROSTD_NAN) { //CO20201111
        sscontent_json << "\"spacegroup_relax\":" << spacegroup_relax;
      } else {
        if(PRINT_NULL) sscontent_json << "\"spacegroup_relax\":null";
      }
      vcontent_json.push_back(sscontent_json.str()); aurostd::StringstreamClean(sscontent_json);
      //////////////////////////////////////////////////////////////////////////

      //////////////////////////////////////////////////////////////////////////
      if(vforces.size()) {
        ss_helper.str("");
        vs.clear();
        vvs.clear();
        odd_xvec_count=false;
        for(uint i=0;i<vforces.size();i++){
          if(vforces.at(i).rows==3){
            //aflowlib_libraries specifies precision of 8
            vvs.push_back(xvecDouble2vecString(vforces.at(i),8));
          } else {
            odd_xvec_count=true;
            break;
          }
        }
        if(!odd_xvec_count&&vvs.size()){
          for(uint i=0;i<vvs.size();i++){
            vs.push_back("["+aurostd::joinWDelimiter(vvs.at(i),",")+"]");
          }
          if(vs.size()){
            ss_helper << aurostd::joinWDelimiter(vs,",");
          }
        }
        vs.clear();
        vvs.clear();
      }
      if(!ss_helper.str().empty()){ //CO20180216 - !empty() is better for strings than !size()
        sscontent_json << "\"forces\":[" << ss_helper.str() << "]"; ss_helper.str("");
      } else {
        if(PRINT_NULL) sscontent_json << "\"forces\":null";
      }
      vcontent_json.push_back(sscontent_json.str()); aurostd::StringstreamClean(sscontent_json);
      //////////////////////////////////////////////////////////////////////////

      //////////////////////////////////////////////////////////////////////////
      if(vpositions_cartesian.size()) {
        ss_helper.str("");
        vs.clear();
        vvs.clear();
        odd_xvec_count=false;
        for(uint i=0;i<vpositions_cartesian.size();i++){
          if(vpositions_cartesian.at(i).rows==3){
            //aflowlib_libraries specifies precision of 8
            vvs.push_back(xvecDouble2vecString(vpositions_cartesian.at(i),8));
          } else {
            odd_xvec_count=true;
            break;
          }
        }
        if(!odd_xvec_count&&vvs.size()){
          for(uint i=0;i<vvs.size();i++){
            vs.push_back("["+aurostd::joinWDelimiter(vvs.at(i),",")+"]");
          }
          if(vs.size()){
            ss_helper << aurostd::joinWDelimiter(vs,",");
          }
        }
        vs.clear();
        vvs.clear();
      }
      if(!ss_helper.str().empty()){ //CO20180216 - !empty() is better for strings than !size()
        sscontent_json << "\"positions_cartesian\":[" << ss_helper.str() << "]"; ss_helper.str("");
      } else {
        if(PRINT_NULL) sscontent_json << "\"positions_cartesian\":null";
      }
      vcontent_json.push_back(sscontent_json.str()); aurostd::StringstreamClean(sscontent_json);
      //////////////////////////////////////////////////////////////////////////

      //////////////////////////////////////////////////////////////////////////
      if(vpositions_fractional.size()) {
        ss_helper.str("");
        vs.clear();
        vvs.clear();
        odd_xvec_count=false;
        for(uint i=0;i<vpositions_fractional.size();i++){
          if(vpositions_fractional.at(i).rows==3){
            //aflowlib_libraries specifies precision of 8
            vvs.push_back(xvecDouble2vecString(vpositions_fractional.at(i),8));
          } else {
            odd_xvec_count=true;
            break;
          }
        }
        if(!odd_xvec_count&&vvs.size()){
          for(uint i=0;i<vvs.size();i++){
            vs.push_back("["+aurostd::joinWDelimiter(vvs.at(i),",")+"]");
          }
          if(vs.size()){
            ss_helper << aurostd::joinWDelimiter(vs,",");
          }
        }
        vs.clear();
        vvs.clear();
      }
      if(!ss_helper.str().empty()){ //CO20180216 - !empty() is better for strings than !size()
        sscontent_json << "\"positions_fractional\":[" << ss_helper.str() << "]"; ss_helper.str("");
      } else {
        if(PRINT_NULL) sscontent_json << "\"positions_fractional\":null";
      }
      vcontent_json.push_back(sscontent_json.str()); aurostd::StringstreamClean(sscontent_json);
      //////////////////////////////////////////////////////////////////////////

      //////////////////////////////////////////////////////////////////////////
      if(Bravais_lattice_orig.size()) {
        sscontent_json << "\"Bravais_lattice_orig\":\"" << Bravais_lattice_orig << "\"";
      } else {
        if(PRINT_NULL) sscontent_json << "\"Bravais_lattice_orig\":null";
      }
      vcontent_json.push_back(sscontent_json.str()); aurostd::StringstreamClean(sscontent_json);
      //////////////////////////////////////////////////////////////////////////

      //////////////////////////////////////////////////////////////////////////
      if(lattice_variation_orig.size()) {
        sscontent_json << "\"lattice_variation_orig\":\"" << lattice_variation_orig << "\"";
      } else {
        if(PRINT_NULL) sscontent_json << "\"lattice_variation_orig\":null";
      }
      vcontent_json.push_back(sscontent_json.str()); aurostd::StringstreamClean(sscontent_json);
      //////////////////////////////////////////////////////////////////////////

      //////////////////////////////////////////////////////////////////////////
      if(lattice_system_orig.size()) {
        sscontent_json << "\"lattice_system_orig\":\"" << lattice_system_orig << "\"";
      } else {
        if(PRINT_NULL) sscontent_json << "\"lattice_system_orig\":null";
      }
      vcontent_json.push_back(sscontent_json.str()); aurostd::StringstreamClean(sscontent_json);
      //////////////////////////////////////////////////////////////////////////

      //////////////////////////////////////////////////////////////////////////
      if(Pearson_symbol_orig.size()) {
        sscontent_json << "\"Pearson_symbol_orig\":\"" << Pearson_symbol_orig << "\"";
      } else {
        if(PRINT_NULL) sscontent_json << "\"Pearson_symbol_orig\":null";
      }
      vcontent_json.push_back(sscontent_json.str()); aurostd::StringstreamClean(sscontent_json);
      //////////////////////////////////////////////////////////////////////////

      //////////////////////////////////////////////////////////////////////////
      if(Bravais_lattice_relax.size()) {
        sscontent_json << "\"Bravais_lattice_relax\":\"" << Bravais_lattice_relax << "\"";
      } else {
        if(PRINT_NULL) sscontent_json << "\"Bravais_lattice_relax\":null";
      }
      vcontent_json.push_back(sscontent_json.str()); aurostd::StringstreamClean(sscontent_json);
      //////////////////////////////////////////////////////////////////////////

      //////////////////////////////////////////////////////////////////////////
      if(lattice_variation_relax.size()) {
        sscontent_json << "\"lattice_variation_relax\":\"" << lattice_variation_relax << "\"";
      } else {
        if(PRINT_NULL) sscontent_json << "\"lattice_variation_relax\":null";
      }
      vcontent_json.push_back(sscontent_json.str()); aurostd::StringstreamClean(sscontent_json);
      //////////////////////////////////////////////////////////////////////////

      //////////////////////////////////////////////////////////////////////////
      if(lattice_system_relax.size()) {
        sscontent_json << "\"lattice_system_relax\":\"" << lattice_system_relax << "\"";
      } else {
        if(PRINT_NULL) sscontent_json << "\"lattice_system_relax\":null";
      }
      vcontent_json.push_back(sscontent_json.str()); aurostd::StringstreamClean(sscontent_json);
      //////////////////////////////////////////////////////////////////////////

      //////////////////////////////////////////////////////////////////////////
      if(Pearson_symbol_relax.size()) {
        sscontent_json << "\"Pearson_symbol_relax\":\"" << Pearson_symbol_relax << "\"";
      } else {
        if(PRINT_NULL) sscontent_json << "\"Pearson_symbol_relax\":null";
      }
      vcontent_json.push_back(sscontent_json.str()); aurostd::StringstreamClean(sscontent_json);
      //////////////////////////////////////////////////////////////////////////

      //DX20190124 - added original symmetry info - START
      // SYMMETRY
      //////////////////////////////////////////////////////////////////////////
      if(crystal_family_orig.size()){
        sscontent_json << "\"crystal_family_orig\":\"" << crystal_family_orig << "\"";
      } else {
        if(PRINT_NULL) sscontent_json << "\"crystal_family_orig\":null";
      }
      vcontent_json.push_back(sscontent_json.str()); aurostd::StringstreamClean(sscontent_json);

      //////////////////////////////////////////////////////////////////////////
      if(crystal_system_orig.size()){
        sscontent_json << "\"crystal_system_orig\":\"" << crystal_system_orig << "\"";
      } else {
        if(PRINT_NULL) sscontent_json << "\"crystal_system_orig\":null";
      }
      vcontent_json.push_back(sscontent_json.str()); aurostd::StringstreamClean(sscontent_json);

      //////////////////////////////////////////////////////////////////////////
      if(crystal_class_orig.size()){
        sscontent_json << "\"crystal_class_orig\":\"" << crystal_class_orig << "\"";
      } else {
        if(PRINT_NULL){ sscontent_json << "\"crystal_class_orig\":null";}
      }
      vcontent_json.push_back(sscontent_json.str()); aurostd::StringstreamClean(sscontent_json);

      //////////////////////////////////////////////////////////////////////////
      if(point_group_Hermann_Mauguin_orig.size()){
        sscontent_json << "\"point_group_Hermann_Mauguin_orig\":\"" << point_group_Hermann_Mauguin_orig << "\"";
      } else {
        if(PRINT_NULL) sscontent_json << "\"point_group_Hermann_Mauguin_orig\":null";
      }
      vcontent_json.push_back(sscontent_json.str()); aurostd::StringstreamClean(sscontent_json);

      //////////////////////////////////////////////////////////////////////////
      if(point_group_Schoenflies_orig.size()){
        sscontent_json << "\"point_group_Schoenflies_orig\":\"" << point_group_Schoenflies_orig << "\"";
      } else {
        if(PRINT_NULL) sscontent_json << "\"point_group_Schoenflies_orig\":null";
      }
      vcontent_json.push_back(sscontent_json.str()); aurostd::StringstreamClean(sscontent_json);

      //////////////////////////////////////////////////////////////////////////
      if(point_group_orbifold_orig.size()){
        sscontent_json << "\"point_group_orbifold_orig\":\"" << point_group_orbifold_orig << "\"";
      } else {
        if(PRINT_NULL) sscontent_json << "\"point_group_orbifold_orig\":null";
      }
      vcontent_json.push_back(sscontent_json.str()); aurostd::StringstreamClean(sscontent_json);

      //////////////////////////////////////////////////////////////////////////
      if(point_group_type_orig.size()){
        sscontent_json << "\"point_group_type_orig\":\"" << point_group_type_orig << "\"";
      } else {
        if(PRINT_NULL) sscontent_json << "\"point_group_type_orig\":null";
      }
      vcontent_json.push_back(sscontent_json.str()); aurostd::StringstreamClean(sscontent_json);

      //////////////////////////////////////////////////////////////////////////
      if(point_group_order_orig!=AUROSTD_NAN){
        sscontent_json << "\"point_group_order_orig\":" << point_group_order_orig; //DX20190124 - changed to number, not string 
      } else {
        if(PRINT_NULL) sscontent_json << "\"point_group_order_orig\":null";
      }
      vcontent_json.push_back(sscontent_json.str()); aurostd::StringstreamClean(sscontent_json);

      //////////////////////////////////////////////////////////////////////////
      if(point_group_structure_orig.size()){
        sscontent_json << "\"point_group_structure_orig\":\"" << point_group_structure_orig << "\"";
      } else {
        if(PRINT_NULL) sscontent_json << "\"point_group_structure_orig\":null";
      }
      vcontent_json.push_back(sscontent_json.str()); aurostd::StringstreamClean(sscontent_json);

      //////////////////////////////////////////////////////////////////////////
      if(Bravais_lattice_lattice_type_orig.size()){
        sscontent_json << "\"Bravais_lattice_lattice_type_orig\":\"" << Bravais_lattice_lattice_type_orig << "\"";
      } else {
        if(PRINT_NULL) sscontent_json << "\"Bravais_lattice_lattice_type_orig\":null";
      }
      vcontent_json.push_back(sscontent_json.str()); aurostd::StringstreamClean(sscontent_json);

      //////////////////////////////////////////////////////////////////////////
      if(Bravais_lattice_lattice_variation_type_orig.size()){
        sscontent_json << "\"Bravais_lattice_lattice_variation_type_orig\":\"" << Bravais_lattice_lattice_variation_type_orig << "\"";
      } else {
        if(PRINT_NULL) sscontent_json << "\"Bravais_lattice_lattice_variation_type_orig\":null";
      }
      vcontent_json.push_back(sscontent_json.str()); aurostd::StringstreamClean(sscontent_json);

      //////////////////////////////////////////////////////////////////////////
      if(Bravais_lattice_lattice_system_orig.size()){
        sscontent_json << "\"Bravais_lattice_lattice_system_orig\":\"" << Bravais_lattice_lattice_system_orig << "\"";
      } else {
        if(PRINT_NULL) sscontent_json << "\"Bravais_lattice_lattice_system_orig\":null";
      }
      vcontent_json.push_back(sscontent_json.str()); aurostd::StringstreamClean(sscontent_json);

      //////////////////////////////////////////////////////////////////////////
      if(Bravais_superlattice_lattice_type_orig.size()){
        sscontent_json << "\"Bravais_superlattice_lattice_type_orig\":\"" << Bravais_superlattice_lattice_type_orig << "\"";
      } else {
        if(PRINT_NULL) sscontent_json << "\"Bravais_superlattice_lattice_type_orig\":null";
      }
      vcontent_json.push_back(sscontent_json.str()); aurostd::StringstreamClean(sscontent_json);

      //////////////////////////////////////////////////////////////////////////
      if(Bravais_superlattice_lattice_variation_type_orig.size()){
        sscontent_json << "\"Bravais_superlattice_lattice_variation_type_orig\":\"" << Bravais_superlattice_lattice_variation_type_orig << "\"";
      } else {
        if(PRINT_NULL) sscontent_json << "\"Bravais_superlattice_lattice_variation_type_orig\":null";
      }
      vcontent_json.push_back(sscontent_json.str()); aurostd::StringstreamClean(sscontent_json);

      //////////////////////////////////////////////////////////////////////////
      if(Bravais_superlattice_lattice_system_orig.size()){
        sscontent_json << "\"Bravais_superlattice_lattice_system_orig\":\"" << Bravais_superlattice_lattice_system_orig << "\"";
      } else {
        if(PRINT_NULL) sscontent_json << "\"Bravais_superlattice_lattice_system_orig\":null";
      }
      vcontent_json.push_back(sscontent_json.str()); aurostd::StringstreamClean(sscontent_json);

      //////////////////////////////////////////////////////////////////////////
      if(Pearson_symbol_superlattice_orig.size()){
        sscontent_json << "\"Pearson_symbol_superlattice_orig\":\"" << Pearson_symbol_superlattice_orig << "\"";
      } else {
        if(PRINT_NULL) sscontent_json << "\"Pearson_symbol_superlattice_orig\":null";
      }
      vcontent_json.push_back(sscontent_json.str()); aurostd::StringstreamClean(sscontent_json);

      //////////////////////////////////////////////////////////////////////////
      if(vreciprocal_geometry_orig.size()) {
        //aflowlib_libraries specifies precision of 7
        sscontent_json << "\"reciprocal_geometry_orig\":[" << aurostd::joinWDelimiter(aurostd::vecDouble2vecString(vreciprocal_geometry_orig,7),",") << "]";
      } else {
        if(PRINT_NULL) sscontent_json << "\"reciprocal_geometry_orig\":null";
      }
      vcontent_json.push_back(sscontent_json.str()); aurostd::StringstreamClean(sscontent_json);
      //////////////////////////////////////////////////////////////////////////

      //////////////////////////////////////////////////////////////////////////
      if(reciprocal_volume_cell_orig!=AUROSTD_NAN) {
        sscontent_json << "\"reciprocal_volume_cell_orig\":" << reciprocal_volume_cell_orig;
      } else {
        if(PRINT_NULL) sscontent_json << "\"reciprocal_volume_cell_orig\":null";
      }
      vcontent_json.push_back(sscontent_json.str()); aurostd::StringstreamClean(sscontent_json);
      //////////////////////////////////////////////////////////////////////////

      //////////////////////////////////////////////////////////////////////////
      if(reciprocal_lattice_type_orig.size()){
        sscontent_json << "\"reciprocal_lattice_type_orig\":\"" << reciprocal_lattice_type_orig << "\"";
      } else {
        if(PRINT_NULL) sscontent_json << "\"reciprocal_lattice_type_orig\":null";
      }
      vcontent_json.push_back(sscontent_json.str()); aurostd::StringstreamClean(sscontent_json);

      //////////////////////////////////////////////////////////////////////////
      if(reciprocal_lattice_variation_type_orig.size()){
        sscontent_json << "\"reciprocal_lattice_variation_type_orig\":\"" << reciprocal_lattice_variation_type_orig << "\"";
      } else {
        if(PRINT_NULL) sscontent_json << "\"reciprocal_lattice_variation_type_orig\":null";
      }
      vcontent_json.push_back(sscontent_json.str()); aurostd::StringstreamClean(sscontent_json);

      //////////////////////////////////////////////////////////////////////////
      if(Wyckoff_letters_orig.size()){
        vs.clear();
        aurostd::string2tokens(Wyckoff_letters_orig,vs,";");
        vcontent_tmp.clear();
        for(uint w=0;w<vs.size();w++){
          vs2.clear();
          aurostd::string2tokens(vs[w],vs2,",");
          vcontent_tmp.push_back("["+aurostd::joinWDelimiter(aurostd::wrapVecEntries(vs2,"\""),",")+"]");
        }
        sscontent_json << "\"Wyckoff_letters_orig\":[" << aurostd::joinWDelimiter(vcontent_tmp,",") << "]";
        //DX20190129 [OBSOLETE] sscontent_json << "\"Wyckoff_letters_orig\":\"" << Wyckoff_letters_orig << "\"";
        vs.clear(); vs2.clear(); vcontent_tmp.clear();
      } else {
        if(PRINT_NULL) sscontent_json << "\"Wyckoff_letters_orig\":null";
      }
      vcontent_json.push_back(sscontent_json.str()); aurostd::StringstreamClean(sscontent_json);

      //////////////////////////////////////////////////////////////////////////
      if(Wyckoff_multiplicities_orig.size()){
        vs.clear();
        aurostd::string2tokens(Wyckoff_multiplicities_orig,vs,";");
        vcontent_tmp.clear();
        for(uint w=0;w<vs.size();w++){
          vs2.clear();
          aurostd::string2tokens(vs[w],vs2,",");
          vcontent_tmp.push_back("["+aurostd::joinWDelimiter(vs2,",")+"]");
        }
        sscontent_json << "\"Wyckoff_multiplicities_orig\":[" << aurostd::joinWDelimiter(vcontent_tmp,",") << "]";
        //DX20190129 [OBSOLETE] sscontent_json << "\"Wyckoff_multiplicities_orig\":\"" << Wyckoff_multiplicities_orig << "\"";
        vs.clear(); vs2.clear(); vcontent_tmp.clear();
      } else {
        if(PRINT_NULL) sscontent_json << "\"Wyckoff_multiplicities_orig\":null";
      }
      vcontent_json.push_back(sscontent_json.str()); aurostd::StringstreamClean(sscontent_json);

      //////////////////////////////////////////////////////////////////////////
      if(Wyckoff_site_symmetries_orig.size()){
        vs.clear();
        aurostd::string2tokens(Wyckoff_site_symmetries_orig,vs,";");
        vcontent_tmp.clear();
        for(uint w=0;w<vs.size();w++){
          vs2.clear();
          aurostd::string2tokens(vs[w],vs2,",");
          vcontent_tmp.push_back("["+aurostd::joinWDelimiter(aurostd::wrapVecEntries(vs2,"\""),",")+"]");
        }
        sscontent_json << "\"Wyckoff_site_symmetries_orig\":[" << aurostd::joinWDelimiter(vcontent_tmp,",") << "]";
        //DX20190129 [OBSOLETE] sscontent_json << "\"Wyckoff_site_symmetries_orig\":\"" << Wyckoff_site_symmetries_orig << "\"";
        vs.clear(); vs2.clear(); vcontent_tmp.clear();
      } else {
        if(PRINT_NULL) sscontent_json << "\"Wyckoff_site_symmetries_orig\":null";
      }
      vcontent_json.push_back(sscontent_json.str()); aurostd::StringstreamClean(sscontent_json);


      //DX20180823 - added more symmetry info - START
      // SYMMETRY
      //////////////////////////////////////////////////////////////////////////
      if(crystal_family.size()){
        sscontent_json << "\"crystal_family\":\"" << crystal_family << "\"";
      } else {
        if(PRINT_NULL) sscontent_json << "\"crystal_family\":null";
      }
      vcontent_json.push_back(sscontent_json.str()); aurostd::StringstreamClean(sscontent_json);

      //////////////////////////////////////////////////////////////////////////
      if(crystal_system.size()){
        sscontent_json << "\"crystal_system\":\"" << crystal_system << "\"";
      } else {
        if(PRINT_NULL) sscontent_json << "\"crystal_system\":null";
      }
      vcontent_json.push_back(sscontent_json.str()); aurostd::StringstreamClean(sscontent_json);

      //////////////////////////////////////////////////////////////////////////
      if(crystal_class.size()){
        sscontent_json << "\"crystal_class\":\"" << crystal_class << "\"";
      } else {
        if(PRINT_NULL){ sscontent_json << "\"crystal_class\":null";}
      }
      vcontent_json.push_back(sscontent_json.str()); aurostd::StringstreamClean(sscontent_json);

      //////////////////////////////////////////////////////////////////////////
      if(point_group_Hermann_Mauguin.size()){
        sscontent_json << "\"point_group_Hermann_Mauguin\":\"" << point_group_Hermann_Mauguin << "\"";
      } else {
        if(PRINT_NULL) sscontent_json << "\"point_group_Hermann_Mauguin\":null";
      }
      vcontent_json.push_back(sscontent_json.str()); aurostd::StringstreamClean(sscontent_json);

      //////////////////////////////////////////////////////////////////////////
      if(point_group_Schoenflies.size()){
        sscontent_json << "\"point_group_Schoenflies\":\"" << point_group_Schoenflies << "\"";
      } else {
        if(PRINT_NULL) sscontent_json << "\"point_group_Schoenflies\":null";
      }
      vcontent_json.push_back(sscontent_json.str()); aurostd::StringstreamClean(sscontent_json);

      //////////////////////////////////////////////////////////////////////////
      if(point_group_orbifold.size()){
        sscontent_json << "\"point_group_orbifold\":\"" << point_group_orbifold << "\"";
      } else {
        if(PRINT_NULL) sscontent_json << "\"point_group_orbifold\":null";
      }
      vcontent_json.push_back(sscontent_json.str()); aurostd::StringstreamClean(sscontent_json);

      //////////////////////////////////////////////////////////////////////////
      if(point_group_type.size()){
        sscontent_json << "\"point_group_type\":\"" << point_group_type << "\"";
      } else {
        if(PRINT_NULL) sscontent_json << "\"point_group_type\":null";
      }
      vcontent_json.push_back(sscontent_json.str()); aurostd::StringstreamClean(sscontent_json);

      //////////////////////////////////////////////////////////////////////////
      if(point_group_order!=AUROSTD_NAN){
        sscontent_json << "\"point_group_order\":" << point_group_order; //DX20190124 - changed to number, not string 
      } else {
        if(PRINT_NULL) sscontent_json << "\"point_group_order\":null";
      }
      vcontent_json.push_back(sscontent_json.str()); aurostd::StringstreamClean(sscontent_json);

      //////////////////////////////////////////////////////////////////////////
      if(point_group_structure.size()){
        sscontent_json << "\"point_group_structure\":\"" << point_group_structure << "\"";
      } else {
        if(PRINT_NULL) sscontent_json << "\"point_group_structure\":null";
      }
      vcontent_json.push_back(sscontent_json.str()); aurostd::StringstreamClean(sscontent_json);

      //////////////////////////////////////////////////////////////////////////
      if(Bravais_lattice_lattice_type.size()){
        sscontent_json << "\"Bravais_lattice_lattice_type\":\"" << Bravais_lattice_lattice_type << "\"";
      } else {
        if(PRINT_NULL) sscontent_json << "\"Bravais_lattice_lattice_type\":null";
      }
      vcontent_json.push_back(sscontent_json.str()); aurostd::StringstreamClean(sscontent_json);

      //////////////////////////////////////////////////////////////////////////
      if(Bravais_lattice_lattice_variation_type.size()){
        sscontent_json << "\"Bravais_lattice_lattice_variation_type\":\"" << Bravais_lattice_lattice_variation_type << "\"";
      } else {
        if(PRINT_NULL) sscontent_json << "\"Bravais_lattice_lattice_variation_type\":null";
      }
      vcontent_json.push_back(sscontent_json.str()); aurostd::StringstreamClean(sscontent_json);

      //////////////////////////////////////////////////////////////////////////
      if(Bravais_lattice_lattice_system.size()){
        sscontent_json << "\"Bravais_lattice_lattice_system\":\"" << Bravais_lattice_lattice_system << "\"";
      } else {
        if(PRINT_NULL) sscontent_json << "\"Bravais_lattice_lattice_system\":null";
      }
      vcontent_json.push_back(sscontent_json.str()); aurostd::StringstreamClean(sscontent_json);

      //////////////////////////////////////////////////////////////////////////
      if(Bravais_superlattice_lattice_type.size()){
        sscontent_json << "\"Bravais_superlattice_lattice_type\":\"" << Bravais_superlattice_lattice_type << "\"";
      } else {
        if(PRINT_NULL) sscontent_json << "\"Bravais_superlattice_lattice_type\":null";
      }
      vcontent_json.push_back(sscontent_json.str()); aurostd::StringstreamClean(sscontent_json);

      //////////////////////////////////////////////////////////////////////////
      if(Bravais_superlattice_lattice_variation_type.size()){
        sscontent_json << "\"Bravais_superlattice_lattice_variation_type\":\"" << Bravais_superlattice_lattice_variation_type << "\"";
      } else {
        if(PRINT_NULL) sscontent_json << "\"Bravais_superlattice_lattice_variation_type\":null";
      }
      vcontent_json.push_back(sscontent_json.str()); aurostd::StringstreamClean(sscontent_json);

      //////////////////////////////////////////////////////////////////////////
      if(Bravais_superlattice_lattice_system.size()){
        sscontent_json << "\"Bravais_superlattice_lattice_system\":\"" << Bravais_superlattice_lattice_system << "\"";
      } else {
        if(PRINT_NULL) sscontent_json << "\"Bravais_superlattice_lattice_system\":null";
      }
      vcontent_json.push_back(sscontent_json.str()); aurostd::StringstreamClean(sscontent_json);

      //////////////////////////////////////////////////////////////////////////
      if(Pearson_symbol_superlattice.size()){
        sscontent_json << "\"Pearson_symbol_superlattice\":\"" << Pearson_symbol_superlattice << "\"";
      } else {
        if(PRINT_NULL) sscontent_json << "\"Pearson_symbol_superlattice\":null";
      }
      vcontent_json.push_back(sscontent_json.str()); aurostd::StringstreamClean(sscontent_json);

      //////////////////////////////////////////////////////////////////////////
      if(vreciprocal_geometry.size()) {
        //aflowlib_libraries specifies precision of 7
        sscontent_json << "\"reciprocal_geometry\":[" << aurostd::joinWDelimiter(aurostd::vecDouble2vecString(vreciprocal_geometry,7),",") << "]";
      } else {
        if(PRINT_NULL) sscontent_json << "\"reciprocal_geometry\":null";
      }
      vcontent_json.push_back(sscontent_json.str()); aurostd::StringstreamClean(sscontent_json);
      //////////////////////////////////////////////////////////////////////////

      //////////////////////////////////////////////////////////////////////////
      if(reciprocal_volume_cell!=AUROSTD_NAN) {
        sscontent_json << "\"reciprocal_volume_cell\":" << reciprocal_volume_cell;
      } else {
        if(PRINT_NULL) sscontent_json << "\"reciprocal_volume_cell\":null";
      }
      vcontent_json.push_back(sscontent_json.str()); aurostd::StringstreamClean(sscontent_json);
      //////////////////////////////////////////////////////////////////////////

      //////////////////////////////////////////////////////////////////////////
      if(reciprocal_lattice_type.size()){
        sscontent_json << "\"reciprocal_lattice_type\":\"" << reciprocal_lattice_type << "\"";
      } else {
        if(PRINT_NULL) sscontent_json << "\"reciprocal_lattice_type\":null";
      }
      vcontent_json.push_back(sscontent_json.str()); aurostd::StringstreamClean(sscontent_json);

      //////////////////////////////////////////////////////////////////////////
      if(reciprocal_lattice_variation_type.size()){
        sscontent_json << "\"reciprocal_lattice_variation_type\":\"" << reciprocal_lattice_variation_type << "\"";
      } else {
        if(PRINT_NULL) sscontent_json << "\"reciprocal_lattice_variation_type\":null";
      }
      vcontent_json.push_back(sscontent_json.str()); aurostd::StringstreamClean(sscontent_json);

      //////////////////////////////////////////////////////////////////////////
      if(Wyckoff_letters.size()){
        vs.clear();
        aurostd::string2tokens(Wyckoff_letters,vs,";");
        vcontent_tmp.clear();
        for(uint w=0;w<vs.size();w++){
          vs2.clear();
          aurostd::string2tokens(vs[w],vs2,",");
          vcontent_tmp.push_back("["+aurostd::joinWDelimiter(aurostd::wrapVecEntries(vs2,"\""),",")+"]");
        }
        sscontent_json << "\"Wyckoff_letters\":[" << aurostd::joinWDelimiter(vcontent_tmp,",") << "]";
        //DX20190129 [OBSOLETE] sscontent_json << "\"Wyckoff_letters\":\"" << Wyckoff_letters << "\"";
        vs.clear(); vs2.clear(); vcontent_tmp.clear();
      } else {
        if(PRINT_NULL) sscontent_json << "\"Wyckoff_letters\":null";
      }
      vcontent_json.push_back(sscontent_json.str()); aurostd::StringstreamClean(sscontent_json);

      //////////////////////////////////////////////////////////////////////////
      if(Wyckoff_multiplicities.size()){
        vs.clear();
        aurostd::string2tokens(Wyckoff_multiplicities,vs,";");
        vcontent_tmp.clear();
        for(uint w=0;w<vs.size();w++){
          vs2.clear();
          aurostd::string2tokens(vs[w],vs2,",");
          vcontent_tmp.push_back("["+aurostd::joinWDelimiter(vs2,",")+"]");
        }
        sscontent_json << "\"Wyckoff_multiplicities\":[" << aurostd::joinWDelimiter(vcontent_tmp,",") << "]";
        //DX20190129 [OBSOLETE] sscontent_json << "\"Wyckoff_multiplicities\":\"" << Wyckoff_multiplicities << "\"";
        vs.clear(); vs2.clear(); vcontent_tmp.clear();
      } else {
        if(PRINT_NULL) sscontent_json << "\"Wyckoff_multiplicities\":null";
      }
      vcontent_json.push_back(sscontent_json.str()); aurostd::StringstreamClean(sscontent_json);

      //////////////////////////////////////////////////////////////////////////
      if(Wyckoff_site_symmetries.size()){
        vs.clear();
        aurostd::string2tokens(Wyckoff_site_symmetries,vs,";");
        vcontent_tmp.clear();
        for(uint w=0;w<vs.size();w++){
          vs2.clear();
          aurostd::string2tokens(vs[w],vs2,",");
          vcontent_tmp.push_back("["+aurostd::joinWDelimiter(aurostd::wrapVecEntries(vs2,"\""),",")+"]");
        }
        sscontent_json << "\"Wyckoff_site_symmetries\":[" << aurostd::joinWDelimiter(vcontent_tmp,",") << "]";
        //DX20190129 [OBSOLETE] sscontent_json << "\"Wyckoff_site_symmetries\":\"" << Wyckoff_site_symmetries << "\"";
        vs.clear(); vs2.clear(); vcontent_tmp.clear();
      } else {
        if(PRINT_NULL) sscontent_json << "\"Wyckoff_site_symmetries\":null";
      }
      vcontent_json.push_back(sscontent_json.str()); aurostd::StringstreamClean(sscontent_json);

      //DX20190208 - added anrl info - START
      // ANRL
      //////////////////////////////////////////////////////////////////////////
      if(aflow_prototype_label_orig.size()){
        sscontent_json << "\"aflow_prototype_label_orig\":\"" << aflow_prototype_label_orig << "\"";
      } else {
        if(PRINT_NULL) sscontent_json << "\"aflow_prototype_label_orig\":null";
      }
      vcontent_json.push_back(sscontent_json.str()); aurostd::StringstreamClean(sscontent_json);

      //////////////////////////////////////////////////////////////////////////
      if(aflow_prototype_params_list_orig.size()){
        vs.clear(); aurostd::string2tokens(aflow_prototype_params_list_orig,vs,",");
        sscontent_json << "\"aflow_prototype_params_list_orig\":[" << aurostd::joinWDelimiter(aurostd::wrapVecEntries(vs,"\""),",") << "]";
        vs.clear();
      } else {
        if(PRINT_NULL) sscontent_json << "\"aflow_prototype_params_list_orig\":null";
      }
      vcontent_json.push_back(sscontent_json.str()); aurostd::StringstreamClean(sscontent_json);

      //////////////////////////////////////////////////////////////////////////
      if(aflow_prototype_params_values_orig.size()){
        vs.clear(); aurostd::string2tokens(aflow_prototype_params_values_orig,vs,",");
        sscontent_json << "\"aflow_prototype_params_values_orig\":[" << aurostd::joinWDelimiter(vs,",") << "]";
        vs.clear();
      } else {
        if(PRINT_NULL) sscontent_json << "\"aflow_prototype_params_values_orig\":null";
      }
      vcontent_json.push_back(sscontent_json.str()); aurostd::StringstreamClean(sscontent_json);

      //////////////////////////////////////////////////////////////////////////
      if(aflow_prototype_label_relax.size()){
        sscontent_json << "\"aflow_prototype_label_relax\":\"" << aflow_prototype_label_relax << "\"";
      } else {
        if(PRINT_NULL) sscontent_json << "\"aflow_prototype_label_relax\":null";
      }
      vcontent_json.push_back(sscontent_json.str()); aurostd::StringstreamClean(sscontent_json);

      //////////////////////////////////////////////////////////////////////////
      if(aflow_prototype_params_list_relax.size()){
        vs.clear(); aurostd::string2tokens(aflow_prototype_params_list_relax,vs,",");
        sscontent_json << "\"aflow_prototype_params_list_relax\":[" << aurostd::joinWDelimiter(aurostd::wrapVecEntries(vs,"\""),",") << "]";
        vs.clear();
      } else {
        if(PRINT_NULL) sscontent_json << "\"aflow_prototype_params_list_relax\":null";
      }
      vcontent_json.push_back(sscontent_json.str()); aurostd::StringstreamClean(sscontent_json);

      //////////////////////////////////////////////////////////////////////////
      if(aflow_prototype_params_values_relax.size()){
        vs.clear(); aurostd::string2tokens(aflow_prototype_params_values_relax,vs,",");
        sscontent_json << "\"aflow_prototype_params_values_relax\":[" << aurostd::joinWDelimiter(vs,",") << "]";
        vs.clear();
      } else {
        if(PRINT_NULL) sscontent_json << "\"aflow_prototype_params_values_relax\":null";
      }
      vcontent_json.push_back(sscontent_json.str()); aurostd::StringstreamClean(sscontent_json);

      //DX20190208 - added anrl info - END

      //CO20200731
      //////////////////////////////////////////////////////////////////////////
      if(pocc_parameters.size()){
        sscontent_json << "\"pocc_parameters\":\"" << pocc_parameters << "\"";
      } else {
        if(PRINT_NULL) sscontent_json << "\"pocc_parameters\":null";
      }
      vcontent_json.push_back(sscontent_json.str()); aurostd::StringstreamClean(sscontent_json);
      //////////////////////////////////////////////////////////////////////////

      // AGL/AEL
      //////////////////////////////////////////////////////////////////////////
      if(agl_thermal_conductivity_300K!=AUROSTD_NAN) {
        sscontent_json << "\"agl_thermal_conductivity_300K\":" << agl_thermal_conductivity_300K;
      } else {
        if(PRINT_NULL) sscontent_json << "\"agl_thermal_conductivity_300K\":null";
      }
      vcontent_json.push_back(sscontent_json.str()); aurostd::StringstreamClean(sscontent_json);
      //////////////////////////////////////////////////////////////////////////

      //////////////////////////////////////////////////////////////////////////
      if(agl_debye!=AUROSTD_NAN) {
        sscontent_json << "\"agl_debye\":" << agl_debye;
      } else {
        if(PRINT_NULL) sscontent_json << "\"agl_debye\":null";
      }
      vcontent_json.push_back(sscontent_json.str()); aurostd::StringstreamClean(sscontent_json);
      //////////////////////////////////////////////////////////////////////////

      //////////////////////////////////////////////////////////////////////////
      if(agl_acoustic_debye!=AUROSTD_NAN) {
        sscontent_json << "\"agl_acoustic_debye\":" << agl_acoustic_debye;
      } else {
        if(PRINT_NULL) sscontent_json << "\"agl_acoustic_debye\":null";
      }
      vcontent_json.push_back(sscontent_json.str()); aurostd::StringstreamClean(sscontent_json);
      //////////////////////////////////////////////////////////////////////////

      //////////////////////////////////////////////////////////////////////////
      if(agl_gruneisen!=AUROSTD_NAN) {
        sscontent_json << "\"agl_gruneisen\":" << agl_gruneisen;
      } else {
        if(PRINT_NULL) sscontent_json << "\"agl_gruneisen\":null";
      }
      vcontent_json.push_back(sscontent_json.str()); aurostd::StringstreamClean(sscontent_json);
      //////////////////////////////////////////////////////////////////////////

      //////////////////////////////////////////////////////////////////////////
      if(agl_heat_capacity_Cv_300K!=AUROSTD_NAN) {
        sscontent_json << "\"agl_heat_capacity_Cv_300K\":" << agl_heat_capacity_Cv_300K;
      } else {
        if(PRINT_NULL) sscontent_json << "\"agl_heat_capacity_Cv_300K\":null";
      }
      vcontent_json.push_back(sscontent_json.str()); aurostd::StringstreamClean(sscontent_json);
      //////////////////////////////////////////////////////////////////////////

      //////////////////////////////////////////////////////////////////////////
      if(agl_heat_capacity_Cp_300K!=AUROSTD_NAN) {
        sscontent_json << "\"agl_heat_capacity_Cp_300K\":" << agl_heat_capacity_Cp_300K;
      } else {
        if(PRINT_NULL) sscontent_json << "\"agl_heat_capacity_Cp_300K\":null";
      }
      vcontent_json.push_back(sscontent_json.str()); aurostd::StringstreamClean(sscontent_json);
      //////////////////////////////////////////////////////////////////////////

      //////////////////////////////////////////////////////////////////////////
      if(agl_thermal_expansion_300K!=AUROSTD_NAN) {
        sscontent_json << "\"agl_thermal_expansion_300K\":" << agl_thermal_expansion_300K;
      } else {
        if(PRINT_NULL) sscontent_json << "\"agl_thermal_expansion_300K\":null";
      }
      vcontent_json.push_back(sscontent_json.str()); aurostd::StringstreamClean(sscontent_json);
      //////////////////////////////////////////////////////////////////////////

      //////////////////////////////////////////////////////////////////////////
      if(agl_bulk_modulus_static_300K!=AUROSTD_NAN) {
        sscontent_json << "\"agl_bulk_modulus_static_300K\":" << agl_bulk_modulus_static_300K;
      } else {
        if(PRINT_NULL) sscontent_json << "\"agl_bulk_modulus_static_300K\":null";
      }
      vcontent_json.push_back(sscontent_json.str()); aurostd::StringstreamClean(sscontent_json);
      //////////////////////////////////////////////////////////////////////////

      //////////////////////////////////////////////////////////////////////////
      if(agl_bulk_modulus_isothermal_300K!=AUROSTD_NAN) {
        sscontent_json << "\"agl_bulk_modulus_isothermal_300K\":" << agl_bulk_modulus_isothermal_300K;
      } else {
        if(PRINT_NULL) sscontent_json << "\"agl_bulk_modulus_isothermal_300K\":null";
      }
      vcontent_json.push_back(sscontent_json.str()); aurostd::StringstreamClean(sscontent_json);
      //////////////////////////////////////////////////////////////////////////

      //////////////////////////////////////////////////////////////////////////CT20181212
      if(agl_poisson_ratio_source.size()) {
        sscontent_json << "\"agl_poisson_ratio_source\":\"" << agl_poisson_ratio_source << "\"";
      } else {
        if(PRINT_NULL) sscontent_json << "\"agl_poisson_ratio_source\":null";
      }
      vcontent_json.push_back(sscontent_json.str()); aurostd::StringstreamClean(sscontent_json);
      //////////////////////////////////////////////////////////////////////////

      //////////////////////////////////////////////////////////////////////////CT20181212
      if(agl_vibrational_free_energy_300K_cell!=AUROSTD_NAN) {
        sscontent_json << "\"agl_vibrational_free_energy_300K_cell\":" << agl_vibrational_free_energy_300K_cell;
      } else {
        if(PRINT_NULL) sscontent_json << "\"agl_vibrational_free_energy_300K_cell\":null";
      }
      vcontent_json.push_back(sscontent_json.str()); aurostd::StringstreamClean(sscontent_json);
      //////////////////////////////////////////////////////////////////////////

      //////////////////////////////////////////////////////////////////////////CT20181212
      if(agl_vibrational_free_energy_300K_atom!=AUROSTD_NAN) {
        sscontent_json << "\"agl_vibrational_free_energy_300K_atom\":" << agl_vibrational_free_energy_300K_atom;
      } else {
        if(PRINT_NULL) sscontent_json << "\"agl_vibrational_free_energy_300K_atom\":null";
      }
      vcontent_json.push_back(sscontent_json.str()); aurostd::StringstreamClean(sscontent_json);
      //////////////////////////////////////////////////////////////////////////

      //////////////////////////////////////////////////////////////////////////CT20181212
      if(agl_vibrational_entropy_300K_cell!=AUROSTD_NAN) {
        sscontent_json << "\"agl_vibrational_entropy_300K_cell\":" << agl_vibrational_entropy_300K_cell;
      } else {
        if(PRINT_NULL) sscontent_json << "\"agl_vibrational_entropy_300K_cell\":null";
      }
      vcontent_json.push_back(sscontent_json.str()); aurostd::StringstreamClean(sscontent_json);
      //////////////////////////////////////////////////////////////////////////

      //////////////////////////////////////////////////////////////////////////CT20181212
      if(agl_vibrational_entropy_300K_atom!=AUROSTD_NAN) {
        sscontent_json << "\"agl_vibrational_entropy_300K_atom\":" << agl_vibrational_entropy_300K_atom;
      } else {
        if(PRINT_NULL) sscontent_json << "\"agl_vibrational_entropy_300K_atom\":null";
      }
      vcontent_json.push_back(sscontent_json.str()); aurostd::StringstreamClean(sscontent_json);
      //////////////////////////////////////////////////////////////////////////

      //////////////////////////////////////////////////////////////////////////
      if(ael_poisson_ratio!=AUROSTD_NAN) {
        sscontent_json << "\"ael_poisson_ratio\":" << ael_poisson_ratio;
      } else {
        if(PRINT_NULL) sscontent_json << "\"ael_poisson_ratio\":null";
      }
      vcontent_json.push_back(sscontent_json.str()); aurostd::StringstreamClean(sscontent_json);
      //////////////////////////////////////////////////////////////////////////

      //////////////////////////////////////////////////////////////////////////
      if(ael_bulk_modulus_voigt!=AUROSTD_NAN) {
        sscontent_json << "\"ael_bulk_modulus_voigt\":" << ael_bulk_modulus_voigt;
      } else {
        if(PRINT_NULL) sscontent_json << "\"ael_bulk_modulus_voigt\":null";
      }
      vcontent_json.push_back(sscontent_json.str()); aurostd::StringstreamClean(sscontent_json);
      //////////////////////////////////////////////////////////////////////////

      //////////////////////////////////////////////////////////////////////////
      if(ael_bulk_modulus_reuss!=AUROSTD_NAN) {
        sscontent_json << "\"ael_bulk_modulus_reuss\":" << ael_bulk_modulus_reuss;
      } else {
        if(PRINT_NULL) sscontent_json << "\"ael_bulk_modulus_reuss\":null";
      }
      vcontent_json.push_back(sscontent_json.str()); aurostd::StringstreamClean(sscontent_json);
      //////////////////////////////////////////////////////////////////////////

      //////////////////////////////////////////////////////////////////////////
      if(ael_shear_modulus_voigt!=AUROSTD_NAN) {
        sscontent_json << "\"ael_shear_modulus_voigt\":" << ael_shear_modulus_voigt;
      } else {
        if(PRINT_NULL) sscontent_json << "\"ael_shear_modulus_voigt\":null";
      }
      vcontent_json.push_back(sscontent_json.str()); aurostd::StringstreamClean(sscontent_json);
      //////////////////////////////////////////////////////////////////////////

      //////////////////////////////////////////////////////////////////////////
      if(ael_shear_modulus_reuss!=AUROSTD_NAN) {
        sscontent_json << "\"ael_shear_modulus_reuss\":" << ael_shear_modulus_reuss;
      } else {
        if(PRINT_NULL) sscontent_json << "\"ael_shear_modulus_reuss\":null";
      }
      vcontent_json.push_back(sscontent_json.str()); aurostd::StringstreamClean(sscontent_json);
      //////////////////////////////////////////////////////////////////////////

      //////////////////////////////////////////////////////////////////////////
      if(ael_bulk_modulus_vrh!=AUROSTD_NAN) {
        sscontent_json << "\"ael_bulk_modulus_vrh\":" << ael_bulk_modulus_vrh; //CT20190117
      } else {
        if(PRINT_NULL) sscontent_json << "\"ael_bulk_modulus_vrh\":null"; //CT20190117
      }
      vcontent_json.push_back(sscontent_json.str()); aurostd::StringstreamClean(sscontent_json);
      //////////////////////////////////////////////////////////////////////////

      //////////////////////////////////////////////////////////////////////////
      if(ael_shear_modulus_vrh!=AUROSTD_NAN) {
        sscontent_json << "\"ael_shear_modulus_vrh\":" << ael_shear_modulus_vrh;
      } else {
        if(PRINT_NULL) sscontent_json << "\"ael_shear_modulus_vrh\":null";
      }
      vcontent_json.push_back(sscontent_json.str()); aurostd::StringstreamClean(sscontent_json);
      //////////////////////////////////////////////////////////////////////////

      //////////////////////////////////////////////////////////////////////////
      if(ael_elastic_anisotropy!=AUROSTD_NAN) { //CO20181129
        sscontent_json << "\"ael_elastic_anisotropy\":" << ael_elastic_anisotropy; //CO20181129
      } else {
        if(PRINT_NULL) sscontent_json << "\"ael_elastic_anisotropy\":null"; //CO20181129
      }
      vcontent_json.push_back(sscontent_json.str()); aurostd::StringstreamClean(sscontent_json);
      //////////////////////////////////////////////////////////////////////////

      //////////////////////////////////////////////////////////////////////////CT20181212
      if(ael_youngs_modulus_vrh!=AUROSTD_NAN) {
        sscontent_json << "\"ael_youngs_modulus_vrh\":" << ael_youngs_modulus_vrh;
      } else {
        if(PRINT_NULL) sscontent_json << "\"ael_youngs_modulus_vrh\":null";
      }
      vcontent_json.push_back(sscontent_json.str()); aurostd::StringstreamClean(sscontent_json);
      //////////////////////////////////////////////////////////////////////////

      //////////////////////////////////////////////////////////////////////////CT20181212
      if(ael_speed_sound_transverse!=AUROSTD_NAN) {
        sscontent_json << "\"ael_speed_sound_transverse\":" << ael_speed_sound_transverse;
      } else {
        if(PRINT_NULL) sscontent_json << "\"ael_speed_sound_transverse\":null";
      }
      vcontent_json.push_back(sscontent_json.str()); aurostd::StringstreamClean(sscontent_json);
      //////////////////////////////////////////////////////////////////////////

      //////////////////////////////////////////////////////////////////////////CT20181212
      if(ael_speed_sound_longitudinal!=AUROSTD_NAN) {
        sscontent_json << "\"ael_speed_sound_longitudinal\":" << ael_speed_sound_longitudinal;
      } else {
        if(PRINT_NULL) sscontent_json << "\"ael_speed_sound_longitudinal\":null";
      }
      vcontent_json.push_back(sscontent_json.str()); aurostd::StringstreamClean(sscontent_json);
      ////////////////////////////////////////////////////////////////////////// 

      //////////////////////////////////////////////////////////////////////////CT20181212
      if(ael_speed_sound_average!=AUROSTD_NAN) {
        sscontent_json << "\"ael_speed_sound_average\":" << ael_speed_sound_average;
      } else {
        if(PRINT_NULL) sscontent_json << "\"ael_speed_sound_average\":null";
      }
      vcontent_json.push_back(sscontent_json.str()); aurostd::StringstreamClean(sscontent_json);
      //////////////////////////////////////////////////////////////////////////

      //////////////////////////////////////////////////////////////////////////CT20181212
      if(ael_pughs_modulus_ratio!=AUROSTD_NAN) {
        sscontent_json << "\"ael_pughs_modulus_ratio\":" << ael_pughs_modulus_ratio;
      } else {
        if(PRINT_NULL) sscontent_json << "\"ael_pughs_modulus_ratio\":null";
      }
      vcontent_json.push_back(sscontent_json.str()); aurostd::StringstreamClean(sscontent_json);
      //////////////////////////////////////////////////////////////////////////

      //////////////////////////////////////////////////////////////////////////CT20181212
      if(ael_debye_temperature!=AUROSTD_NAN) {
        sscontent_json << "\"ael_debye_temperature\":" << ael_debye_temperature;
      } else {
        if(PRINT_NULL) sscontent_json << "\"ael_debye_temperature\":null";
      }
      vcontent_json.push_back(sscontent_json.str()); aurostd::StringstreamClean(sscontent_json);
      //////////////////////////////////////////////////////////////////////////

      //////////////////////////////////////////////////////////////////////////CT20181212
      if(ael_applied_pressure!=AUROSTD_NAN) {
        sscontent_json << "\"ael_applied_pressure\":" << ael_applied_pressure;
      } else {
        if(PRINT_NULL) sscontent_json << "\"ael_applied_pressure\":null";
      }
      vcontent_json.push_back(sscontent_json.str()); aurostd::StringstreamClean(sscontent_json);
      //////////////////////////////////////////////////////////////////////////

      //////////////////////////////////////////////////////////////////////////CT20181212
      if(ael_average_external_pressure!=AUROSTD_NAN) {
        sscontent_json << "\"ael_average_external_pressure\":" << ael_average_external_pressure;
      } else {
        if(PRINT_NULL) sscontent_json << "\"ael_average_external_pressure\":null";
      }
      vcontent_json.push_back(sscontent_json.str()); aurostd::StringstreamClean(sscontent_json);
      //////////////////////////////////////////////////////////////////////////

      //////////////////////////////////////////////////////////////////////////ME20191105
      if ((ael_stiffness_tensor.rows == 6) && (ael_stiffness_tensor.cols == 6)) {
        sscontent_json << "\"ael_stiffness_tensor\":[";
        for (int i = 1; i <= 6; i++) {
          sscontent_json << "[";
          for (int j = 1; j <= 6; j++) sscontent_json << ael_stiffness_tensor[i][j] << ((j < 6)?",":"]");
          sscontent_json << ((i < 6)?",":"");
        }
        sscontent_json << "]";
      } else {
        if (PRINT_NULL) sscontent_json << "\"ael_stiffness_tensor\":null";
      }
      vcontent_json.push_back(sscontent_json.str()); aurostd::StringstreamClean(sscontent_json);

      //////////////////////////////////////////////////////////////////////////ME20191105
      if ((ael_compliance_tensor.rows == 6) && (ael_compliance_tensor.cols == 6)) {
        sscontent_json << "\"ael_compliance_tensor\":[";
        for (int i = 1; i <= 6; i++) {
          sscontent_json << "[";
          for (int j = 1; j <= 6; j++) sscontent_json << ael_compliance_tensor[i][j] << ((j < 6)?",":"]");
          sscontent_json << ((i < 6)?",":"");
        }
        sscontent_json << "]";
      } else {
        if (PRINT_NULL) sscontent_json << "\"ael_compliance_tensor\":null";
      }
      vcontent_json.push_back(sscontent_json.str()); aurostd::StringstreamClean(sscontent_json);

      //ME20210927 BEGIN
      //APL
      //////////////////////////////////////////////////////////////////////////
      if (energy_free_vibrational_cell_apl_300K!=AUROSTD_NAN) {
        sscontent_json << "\"energy_free_vibrational_cell_apl_300K\":" << energy_free_vibrational_cell_apl_300K;
      } else {
        if (PRINT_NULL) sscontent_json << "\"energy_free_vibrational_cell_apl_300K\":null";
      }
      vcontent_json.push_back(sscontent_json.str()); aurostd::StringstreamClean(sscontent_json);
      //////////////////////////////////////////////////////////////////////////
      //////////////////////////////////////////////////////////////////////////
      if (energy_free_vibrational_atom_apl_300K!=AUROSTD_NAN) {
        sscontent_json << "\"energy_free_vibrational_atom_apl_300K\":" << energy_free_vibrational_atom_apl_300K;
      } else {
        if (PRINT_NULL) sscontent_json << "\"energy_free_vibrational_atom_apl_300K\":null";
      }
      vcontent_json.push_back(sscontent_json.str()); aurostd::StringstreamClean(sscontent_json);
      //////////////////////////////////////////////////////////////////////////
      //////////////////////////////////////////////////////////////////////////
      if (entropy_vibrational_cell_apl_300K!=AUROSTD_NAN) {
        sscontent_json << "\"entropy_vibrational_cell_apl_300K\":" << entropy_vibrational_cell_apl_300K;
      } else {
        if (PRINT_NULL) sscontent_json << "\"entropy_vibrational_cell_apl_300K\":null";
      }
      vcontent_json.push_back(sscontent_json.str()); aurostd::StringstreamClean(sscontent_json);
      //////////////////////////////////////////////////////////////////////////
      //////////////////////////////////////////////////////////////////////////
      if (entropy_vibrational_atom_apl_300K!=AUROSTD_NAN) {
        sscontent_json << "\"entropy_vibrational_atom_apl_300K\":" << entropy_vibrational_atom_apl_300K;
      } else {
        if (PRINT_NULL) sscontent_json << "\"entropy_vibrational_atom_apl_300K\":null";
      }
      vcontent_json.push_back(sscontent_json.str()); aurostd::StringstreamClean(sscontent_json);
      //////////////////////////////////////////////////////////////////////////
      //////////////////////////////////////////////////////////////////////////
      if (energy_internal_vibrational_cell_apl_300K!=AUROSTD_NAN) {
        sscontent_json << "\"energy_internal_vibrational_cell_apl_300K\":" << energy_internal_vibrational_cell_apl_300K;
      } else {
        if (PRINT_NULL) sscontent_json << "\"energy_internal_vibrational_cell_apl_300K\":null";
      }
      vcontent_json.push_back(sscontent_json.str()); aurostd::StringstreamClean(sscontent_json);
      //////////////////////////////////////////////////////////////////////////
      //////////////////////////////////////////////////////////////////////////
      if (energy_internal_vibrational_atom_apl_300K!=AUROSTD_NAN) {
        sscontent_json << "\"energy_internal_vibrational_atom_apl_300K\":" << energy_internal_vibrational_atom_apl_300K;
      } else {
        if (PRINT_NULL) sscontent_json << "\"energy_internal_vibrational_atom_apl_300K\":null";
      }
      vcontent_json.push_back(sscontent_json.str()); aurostd::StringstreamClean(sscontent_json);
      //////////////////////////////////////////////////////////////////////////
      //////////////////////////////////////////////////////////////////////////
      if (energy_zero_point_cell_apl!=AUROSTD_NAN) {
        sscontent_json << "\"energy_zero_point_cell_apl\":" << energy_zero_point_cell_apl;
      } else {
        if (PRINT_NULL) sscontent_json << "\"energy_zero_point_cell_apl\":null";
      }
      vcontent_json.push_back(sscontent_json.str()); aurostd::StringstreamClean(sscontent_json);
      //////////////////////////////////////////////////////////////////////////
      //////////////////////////////////////////////////////////////////////////
      if (energy_zero_point_atom_apl!=AUROSTD_NAN) {
        sscontent_json << "\"energy_zero_point_atom_apl\":" << energy_zero_point_atom_apl;
      } else {
        if (PRINT_NULL) sscontent_json << "\"energy_zero_point_atom_apl\":null";
      }
      vcontent_json.push_back(sscontent_json.str()); aurostd::StringstreamClean(sscontent_json);
      //////////////////////////////////////////////////////////////////////////
      //////////////////////////////////////////////////////////////////////////
      if (heat_capacity_Cv_cell_apl_300K!=AUROSTD_NAN) {
        sscontent_json << "\"heat_capacity_Cv_cell_apl_300K\":" << heat_capacity_Cv_cell_apl_300K;
      } else {
        if (PRINT_NULL) sscontent_json << "\"heat_capacity_Cv_cell_apl_300K\":null";
      }
      vcontent_json.push_back(sscontent_json.str()); aurostd::StringstreamClean(sscontent_json);
      //////////////////////////////////////////////////////////////////////////
      //////////////////////////////////////////////////////////////////////////
      if (heat_capacity_Cv_atom_apl_300K!=AUROSTD_NAN) {
        sscontent_json << "\"heat_capacity_Cv_atom_apl_300K\":" << heat_capacity_Cv_atom_apl_300K;
      } else {
        if (PRINT_NULL) sscontent_json << "\"heat_capacity_Cv_atom_apl_300K\":null";
      }
      vcontent_json.push_back(sscontent_json.str()); aurostd::StringstreamClean(sscontent_json);
      //////////////////////////////////////////////////////////////////////////
      //ME20210927 END
      //AS20200901 BEGIN
      // QHA
      //////////////////////////////////////////////////////////////////////////
      if(gruneisen_qha!=AUROSTD_NAN) {
        sscontent_json << "\"gruneisen_qha\":" << gruneisen_qha;
      } else {
        if(PRINT_NULL) sscontent_json << "\"gruneisen_qha\":null";
      }
      vcontent_json.push_back(sscontent_json.str()); aurostd::StringstreamClean(sscontent_json);
      //////////////////////////////////////////////////////////////////////////

      //////////////////////////////////////////////////////////////////////////
      if(gruneisen_qha_300K!=AUROSTD_NAN) {
        sscontent_json << "\"gruneisen_qha_300K\":" << gruneisen_qha_300K;
      } else {
        if(PRINT_NULL) sscontent_json << "\"gruneisen_qha_300K\":null";
      }
      vcontent_json.push_back(sscontent_json.str()); aurostd::StringstreamClean(sscontent_json);
      //////////////////////////////////////////////////////////////////////////

      //////////////////////////////////////////////////////////////////////////
      if(thermal_expansion_qha_300K!=AUROSTD_NAN) {
        sscontent_json << "\"thermal_expansion_qha_300K\":" << thermal_expansion_qha_300K;
      } else {
        if(PRINT_NULL) sscontent_json << "\"thermal_expansion_qha_300K\":null";
      }
      vcontent_json.push_back(sscontent_json.str()); aurostd::StringstreamClean(sscontent_json);
      //////////////////////////////////////////////////////////////////////////

      //////////////////////////////////////////////////////////////////////////
      if(modulus_bulk_qha_300K!=AUROSTD_NAN) {
        sscontent_json << "\"modulus_bulk_qha_300K\":" << modulus_bulk_qha_300K;
      } else {
        if(PRINT_NULL) sscontent_json << "\"modulus_bulk_qha_300K\":null";
      }
      vcontent_json.push_back(sscontent_json.str()); aurostd::StringstreamClean(sscontent_json);
      //////////////////////////////////////////////////////////////////////////

      //////////////////////////////////////////////////////////////////////////
      if(modulus_bulk_derivative_pressure_qha_300K!=AUROSTD_NAN) {
        sscontent_json << "\"modulus_bulk_derivative_pressure_qha_300K\":" << modulus_bulk_derivative_pressure_qha_300K;
      } else {
        if(PRINT_NULL) sscontent_json << "\"modulus_bulk_derivative_pressure_qha_300K\":null";
      }
      vcontent_json.push_back(sscontent_json.str()); aurostd::StringstreamClean(sscontent_json);
      //////////////////////////////////////////////////////////////////////////

      //////////////////////////////////////////////////////////////////////////
      if(heat_capacity_Cv_atom_qha_300K!=AUROSTD_NAN) {
        sscontent_json << "\"heat_capacity_Cv_atom_qha_300K\":" << heat_capacity_Cv_atom_qha_300K;
      } else {
        if(PRINT_NULL) sscontent_json << "\"heat_capacity_Cv_atom_qha_300K\":null";
      }
      vcontent_json.push_back(sscontent_json.str()); aurostd::StringstreamClean(sscontent_json);
      //////////////////////////////////////////////////////////////////////////

      //////////////////////////////////////////////////////////////////////////
      if(heat_capacity_Cv_cell_qha_300K!=AUROSTD_NAN) {
        sscontent_json << "\"heat_capacity_Cv_cell_qha_300K\":" << heat_capacity_Cv_cell_qha_300K;
      } else {
        if(PRINT_NULL) sscontent_json << "\"heat_capacity_Cv_cell_qha_300K\":null";
      }
      vcontent_json.push_back(sscontent_json.str()); aurostd::StringstreamClean(sscontent_json);
      //////////////////////////////////////////////////////////////////////////

      //////////////////////////////////////////////////////////////////////////
      if(heat_capacity_Cp_atom_qha_300K!=AUROSTD_NAN) {
        sscontent_json << "\"heat_capacity_Cp_atom_qha_300K\":" << heat_capacity_Cp_atom_qha_300K;
      } else {
        if(PRINT_NULL) sscontent_json << "\"heat_capacity_Cp_atom_qha_300K\":null";
      }
      vcontent_json.push_back(sscontent_json.str()); aurostd::StringstreamClean(sscontent_json);
      //////////////////////////////////////////////////////////////////////////

      //////////////////////////////////////////////////////////////////////////
      if(heat_capacity_Cp_cell_qha_300K!=AUROSTD_NAN) {
        sscontent_json << "\"heat_capacity_Cp_cell_qha_300K\":" << heat_capacity_Cp_cell_qha_300K;
      } else {
        if(PRINT_NULL) sscontent_json << "\"heat_capacity_Cp_cell_qha_300K\":null";
      }
      vcontent_json.push_back(sscontent_json.str()); aurostd::StringstreamClean(sscontent_json);
      //////////////////////////////////////////////////////////////////////////

      //////////////////////////////////////////////////////////////////////////
      if(volume_atom_qha_300K!=AUROSTD_NAN) {
        sscontent_json << "\"volume_atom_qha_300K\":" << volume_atom_qha_300K;
      } else {
        if(PRINT_NULL) sscontent_json << "\"volume_atom_qha_300K\":null";
      }
      vcontent_json.push_back(sscontent_json.str()); aurostd::StringstreamClean(sscontent_json);
      //////////////////////////////////////////////////////////////////////////

      //////////////////////////////////////////////////////////////////////////
      if(energy_free_atom_qha_300K!=AUROSTD_NAN) {
        sscontent_json << "\"energy_free_atom_qha_300K\":" << energy_free_atom_qha_300K;
      } else {
        if(PRINT_NULL) sscontent_json << "\"energy_free_atom_qha_300K\":null";
      }
      vcontent_json.push_back(sscontent_json.str()); aurostd::StringstreamClean(sscontent_json);
      //////////////////////////////////////////////////////////////////////////

      //////////////////////////////////////////////////////////////////////////
      if(energy_free_cell_qha_300K!=AUROSTD_NAN) {
        sscontent_json << "\"energy_free_cell_qha_300K\":" << energy_free_cell_qha_300K;
      } else {
        if(PRINT_NULL) sscontent_json << "\"energy_free_cell_qha_300K\":null";
      }
      vcontent_json.push_back(sscontent_json.str()); aurostd::StringstreamClean(sscontent_json);
      //////////////////////////////////////////////////////////////////////////
      //AS20200901 END

      // BADER
      //////////////////////////////////////////////////////////////////////////
      if(vbader_net_charges.size()) {
        sscontent_json << "\"bader_net_charges\":[" << aurostd::joinWDelimiter(aurostd::vecDouble2vecString(vbader_net_charges,6),",") << "]";
      } else {
        if(PRINT_NULL) sscontent_json << "\"bader_net_charges\":null";
      }
      vcontent_json.push_back(sscontent_json.str()); aurostd::StringstreamClean(sscontent_json);
      //////////////////////////////////////////////////////////////////////////

      //////////////////////////////////////////////////////////////////////////
      if(vbader_atomic_volumes.size()) {
        sscontent_json << "\"bader_atomic_volumes\":[" << aurostd::joinWDelimiter(aurostd::vecDouble2vecString(vbader_atomic_volumes,4),",") << "]";
      } else {
        if(PRINT_NULL) sscontent_json << "\"bader_atomic_volumes\":null";
      }
      vcontent_json.push_back(sscontent_json.str()); aurostd::StringstreamClean(sscontent_json);
      //////////////////////////////////////////////////////////////////////////

      // FILES
      //////////////////////////////////////////////////////////////////////////
      if(vfiles.size()) {
        aurostd::sort(vfiles);
        sscontent_json << "\"files\":[" << aurostd::joinWDelimiter(aurostd::wrapVecEntries(vfiles,"\""),",") << "]";
      } else {
        if(PRINT_NULL) sscontent_json << "\"files\":null";
      }
      vcontent_json.push_back(sscontent_json.str()); aurostd::StringstreamClean(sscontent_json);
      //////////////////////////////////////////////////////////////////////////

      // CPUS
      //////////////////////////////////////////////////////////////////////////
      if(node_CPU_Model.size()) {
        sscontent_json << "\"node_CPU_Model\":\"" << node_CPU_Model << "\"";
      } else {
        if(PRINT_NULL) sscontent_json << "\"node_CPU_Model\":null";
      }
      vcontent_json.push_back(sscontent_json.str()); aurostd::StringstreamClean(sscontent_json);
      //////////////////////////////////////////////////////////////////////////

      //////////////////////////////////////////////////////////////////////////
      if(node_CPU_Cores!=AUROSTD_NAN) {
        sscontent_json << "\"node_CPU_Cores\":" << node_CPU_Cores;
      } else {
        if(PRINT_NULL) sscontent_json << "\"node_CPU_Cores\":null";
      }
      vcontent_json.push_back(sscontent_json.str()); aurostd::StringstreamClean(sscontent_json);
      //////////////////////////////////////////////////////////////////////////

      //////////////////////////////////////////////////////////////////////////
      if(node_CPU_MHz!=AUROSTD_NAN) {
        sscontent_json << "\"node_CPU_MHz\":" << node_CPU_MHz;
      } else {
        if(PRINT_NULL) sscontent_json << "\"node_CPU_MHz\":null";
      }
      vcontent_json.push_back(sscontent_json.str()); aurostd::StringstreamClean(sscontent_json);
      //////////////////////////////////////////////////////////////////////////

      //////////////////////////////////////////////////////////////////////////
      if(node_RAM_GB!=INF) {
        sscontent_json << "\"node_RAM_GB\":" << node_RAM_GB;
      } else {
        if(PRINT_NULL) sscontent_json << "\"node_RAM_GB\":null";
      }
      vcontent_json.push_back(sscontent_json.str()); aurostd::StringstreamClean(sscontent_json);
      //////////////////////////////////////////////////////////////////////////

      // VERSION/DATE
      //////////////////////////////////////////////////////////////////////////
      if(aflow_version.size()) {
        sscontent_json << "\"aflow_version\":\"" << aflow_version << "\"";
      } else {
        if(PRINT_NULL) sscontent_json << "\"aflow_version\":null";
      }
      vcontent_json.push_back(sscontent_json.str()); aurostd::StringstreamClean(sscontent_json);
      //////////////////////////////////////////////////////////////////////////

      //////////////////////////////////////////////////////////////////////////
      if(catalog.size()) {
        sscontent_json << "\"catalog\":\"" << catalog << "\"";
      } else {
        if(PRINT_NULL) sscontent_json << "\"catalog\":null";
      }
      vcontent_json.push_back(sscontent_json.str()); aurostd::StringstreamClean(sscontent_json);
      //////////////////////////////////////////////////////////////////////////

      //////////////////////////////////////////////////////////////////////////
      sscontent_json << "\"aflowlib_version\":\"" << string(AFLOW_VERSION) << "\"";  //CO20170613
      vcontent_json.push_back(sscontent_json.str()); aurostd::StringstreamClean(sscontent_json);
      //////////////////////////////////////////////////////////////////////////

      //////////////////////////////////////////////////////////////////////////
      if(vaflowlib_date.size()) {
        sscontent_json << "\"aflowlib_date\":[" << aurostd::joinWDelimiter(aurostd::wrapVecEntries(vaflowlib_date,"\""),",") << "]";
      } else {
        if(PRINT_NULL) sscontent_json << "\"aflowlib_date\":null";
      }
      vcontent_json.push_back(sscontent_json.str()); aurostd::StringstreamClean(sscontent_json);
      //////////////////////////////////////////////////////////////////////////

      sss << "{" << aurostd::joinWDelimiter(vcontent_json,eendl)  << "}";
      vcontent_json.clear();

      sss << endl;
    } // json

    return sss.str();
  }

  //  bool aflowlib2file(
  string _aflowlib_entry::aflowlib2file(string file,string mode) {
    string aflowlib_out=aflowlib2string(mode);
    aurostd::string2file(aflowlib_out,file);
    return aflowlib_out;
  }
}

//CO20200624 - CCE corrections
namespace aflowlib {
  double _aflowlib_entry::enthalpyFormationCell(int T) const { //CO20200624
    if(!XHOST.vflag_control.flag("NEGLECT_CCE")){ //CO20210115
      if(T==300 && enthalpy_formation_cce_300K_cell!=AUROSTD_NAN) return enthalpy_formation_cce_300K_cell;
      if(T==0 && enthalpy_formation_cce_0K_cell!=AUROSTD_NAN) return enthalpy_formation_cce_0K_cell;
    }
    return enthalpy_formation_cell;
  }
  double _aflowlib_entry::enthalpyFormationAtom(int T) const { //CO20200624
    if(!XHOST.vflag_control.flag("NEGLECT_CCE")){ //CO20210115
      if(T==300 && enthalpy_formation_cce_300K_atom!=AUROSTD_NAN) return enthalpy_formation_cce_300K_atom;
      if(T==0 && enthalpy_formation_cce_0K_atom!=AUROSTD_NAN) return enthalpy_formation_cce_0K_atom;
    }
    return enthalpy_formation_atom;
  }
}

//CO20171202 - apennsy fixes!
namespace aflowlib {
  void _aflowlib_entry::correctBadDatabase(bool verbose,ostream& oss){
    ofstream FileMESSAGE;
    return correctBadDatabase(FileMESSAGE,verbose,oss);
  }

  void _aflowlib_entry::correctBadDatabase(ofstream& FileMESSAGE,bool verbose,ostream& oss){
    //CO20180828 - LIB2 also contains unaries //so far we only know of bad binaries
    //APENNSY neglect - LIB2 only //CO20180828 - LIB2 also contains unaries  //binaries only
    string soliloquy = XPID + "_aflowlib_entry::correctBadDatabase():";
    stringstream message;
    if(vspecies_pp.size()==1 || vspecies_pp.size()==2) {
      string pseudoA="",pseudoB="";
      pseudoA = vspecies_pp[0];
      if(vspecies_pp.size()==2){pseudoB = vspecies_pp[1];}
      //[OBSOLETE CO20180828]string pseudoA = vspecies_pp[0];
      //[OBSOLETE CO20180828]string pseudoB = vspecies_pp[1];
      // tiny corrections
      //gamma_IrV
      if(pseudoA=="Cd" && pseudoB=="Pt" && prototype=="181") {
        enthalpy_formation_atom -= 0.0013;
        enthalpy_formation_cell = natoms * enthalpy_formation_atom;
        if(verbose){
          message << "Fixing enthalpy_formation of " << pseudoA << pseudoB << ":" << prototype;
          pflow::logger(_AFLOW_FILE_NAME_, soliloquy, message, FileMESSAGE, oss, _LOGGER_MESSAGE_);
        }
      }
      //gamma_IrV
      if(pseudoA=="Ir" && pseudoB=="V_sv" && prototype=="291") {
        enthalpy_formation_cell -= 0.001;
        enthalpy_formation_atom -= 0.0005;
        enthalpy_cell -= 0.001;
        enthalpy_atom -= 0.005;
        if(verbose){
          message << "Fixing enthalpy/enthalpy_formation of " << pseudoA << pseudoB << ":" << prototype;
          pflow::logger(_AFLOW_FILE_NAME_, soliloquy, message, FileMESSAGE, oss, _LOGGER_MESSAGE_);
        }
      }
      // HfPd
      if(pseudoA=="Hf_pv" && pseudoB=="Pd_pv" && prototype=="192") {
        enthalpy_formation_atom -= 0.003;
        enthalpy_formation_cell = natoms * enthalpy_formation_atom;
        enthalpy_atom = enthalpy_formation_atom;
        enthalpy_cell = natoms * enthalpy_atom;
        if(verbose){
          message << "Fixing enthalpy/enthalpy_formation of " << pseudoA << pseudoB << ":" << prototype;
          pflow::logger(_AFLOW_FILE_NAME_, soliloquy, message, FileMESSAGE, oss, _LOGGER_MESSAGE_);
        }
      }
      // sigma
      if(pseudoA=="Ir" && pseudoB=="Nb_sv" && prototype=="600.ABBAB") {
        enthalpy_formation_cell += 0.001;
        enthalpy_formation_atom += 0.0005;
        enthalpy_cell += 0.001;
        enthalpy_atom += 0.005;
        enthalpy_formation_cell += 0.001;
        enthalpy_formation_atom += 0.0005;
        enthalpy_cell += 0.001;
        enthalpy_atom += 0.005;
        if(verbose){
          message << "Fixing enthalpy/enthalpy_formation of " << pseudoA << pseudoB << ":" << prototype;
          pflow::logger(_AFLOW_FILE_NAME_, soliloquy, message, FileMESSAGE, oss, _LOGGER_MESSAGE_);
        }
      }
      // sigma
      if(pseudoA=="Os_pv" && pseudoB=="Re_pv" && prototype=="122") {
        enthalpy_formation_atom -= 0.001;
        enthalpy_formation_cell = natoms * enthalpy_formation_atom;
        enthalpy_atom = enthalpy_formation_atom;
        enthalpy_cell = natoms * enthalpy_atom;
        if(verbose){
          message << "Fixing enthalpy/enthalpy_formation of " << pseudoA << pseudoB << ":" << prototype;
          pflow::logger(_AFLOW_FILE_NAME_, soliloquy, message, FileMESSAGE, oss, _LOGGER_MESSAGE_);
        }
      }
    }
  }
  bool _aflowlib_entry::ignoreBadDatabase() const{
    string reason;
    return ignoreBadDatabase(reason);
  }
  bool _aflowlib_entry::ignoreBadDatabase(string& reason) const{
    reason="";
    //grab bad database protos
    vector<string> _DEVIL_PROTOTYPES_;
    aurostd::string2tokens(_DEVIL_PROTOTYPES_STRING_,_DEVIL_PROTOTYPES_,",");

    //so far we only know of bad binaries
    //we need something more robust than just exact string match, case: 549 and 549.bis vs. 549.tetra
    bool match=false;
    //DEVIL
    for(uint di=0;di<_DEVIL_PROTOTYPES_.size() && !match;di++){if(pflow::prototypeMatch(prototype, _DEVIL_PROTOTYPES_[di])){match=true;}}
    if(match){
      reason=compound+":"+prototype+" is ill-calculated in the database";
      return true;
    }
    //find .old's
    if(1){
      uint prototype_size=prototype.size();
      string search_string=".old";uint search_string_size=search_string.size();
      if(prototype_size>search_string_size && prototype.substr(prototype_size-search_string_size,search_string_size)==search_string){  //look only at the end of the prototype
        reason=compound+":"+prototype+" is ill-calculated in the database";
        return true;
      }
    }
    //APENNSY neglect - LIB2 only //CO20180828 - LIB2 also contains unaries  //binaries only
    if(vspecies_pp.size()==1 || vspecies_pp.size()==2) {
      string pseudoA="",pseudoB="";
      pseudoA = vspecies_pp[0];
      if(vspecies_pp.size()==2){pseudoB = vspecies_pp[1];}
      //[OBSOLETE CO20180828]string pseudoA = vspecies_pp[0];
      //[OBSOLETE CO20180828]string pseudoB = vspecies_pp[1];
      // bad Ag is a wrong relaxation
      if((pseudoA=="Ag" && pflow::prototypeMatch(prototype,"303")) || (pseudoB=="Ag" && pflow::prototypeMatch(prototype,"304"))) {
        reason=pseudoA+pseudoB+":"+prototype+" is ill-calculated in the database";
        return true;
      }
      // bad Ag is a wrong relaxation
      if((pseudoA=="Ag" && pflow::prototypeMatch(prototype,"323")) || (pseudoB=="Ag" && pflow::prototypeMatch(prototype,"324"))) {
        reason=pseudoA+pseudoB+":"+prototype+" is ill-calculated in the database";
        return true;
      }
      // bad Au is a wrong relaxation
      if((pseudoA=="Au" && pflow::prototypeMatch(prototype,"323")) || (pseudoB=="Au" && pflow::prototypeMatch(prototype,"324"))) {
        reason=pseudoA+pseudoB+":"+prototype+" is ill-calculated in the database";
        return true;
      }
      // bad Al_h pseudopotential !
      if((pseudoA=="Al_h" && pflow::prototypeMatch(prototype,"307")) || (pseudoB=="Al_h" && pflow::prototypeMatch(prototype,"308"))) {
        reason=pseudoA+pseudoB+":"+prototype+" is ill-calculated in the database";
        return true;
      }
      // bad Al_h pseudopotential !
      if((pseudoA=="Al_h" && pflow::prototypeMatch(prototype,"A7.A")) || (pseudoB=="Al_h" && pflow::prototypeMatch(prototype,"A7.B"))) {
        reason=pseudoA+pseudoB+":"+prototype+" is ill-calculated in the database";
        return true;
      }
      // bad Al_h pseudopotential !
      if((pseudoA=="Al_h" && pflow::prototypeMatch(prototype,"323")) || (pseudoB=="Al_h" && pflow::prototypeMatch(prototype,"324"))) {
        reason=pseudoA+pseudoB+":"+prototype+" is ill-calculated in the database";
        return true;
      }
      // bad Ca_sv is a wrong relaxation
      if((pseudoA=="Ca_sv" && pflow::prototypeMatch(prototype,"303")) || (pseudoB=="Ca_sv" && pflow::prototypeMatch(prototype,"304"))) {
        reason=pseudoA+pseudoB+":"+prototype+" is ill-calculated in the database";
        return true;
      }
      // bad Ca_sv is a wrong relaxation
      if((pseudoA=="Ca_sv" && pflow::prototypeMatch(prototype,"323")) || (pseudoB=="Ca_sv" && pflow::prototypeMatch(prototype,"324"))) {
        reason=pseudoA+pseudoB+":"+prototype+" is ill-calculated in the database";
        return true;
      }
      // bad Cd is a wrong relaxation
      if((pseudoA=="Cd" && pflow::prototypeMatch(prototype,"323")) || (pseudoB=="Cd" && pflow::prototypeMatch(prototype,"324"))) {
        reason=pseudoA+pseudoB+":"+prototype+" is ill-calculated in the database";
        return true;
      }
      // bad Cu_pv is a wrong relaxation
      if((pseudoA=="Cu_pv" && pflow::prototypeMatch(prototype,"303")) || (pseudoB=="Cu_pv" && pflow::prototypeMatch(prototype,"304"))) {
        reason=pseudoA+pseudoB+":"+prototype+" is ill-calculated in the database";
        return true;
      }
      // bad Cu_pv is a wrong relaxation
      if((pseudoA=="Cu_pv" && pflow::prototypeMatch(prototype,"323")) || (pseudoB=="Cu_pv" && pflow::prototypeMatch(prototype,"324"))) {
        reason=pseudoA+pseudoB+":"+prototype+" is ill-calculated in the database";
        return true;
      }
      // bad Fe_pv is a wrong relaxation
      if((pseudoA=="Fe_pv" && pflow::prototypeMatch(prototype,"307")) || (pseudoB=="Fe_pv" && pflow::prototypeMatch(prototype,"308"))) {
        reason=pseudoA+pseudoB+":"+prototype+" is ill-calculated in the database";
        return true;
      }
      // bad Fe_pv is a wrong relaxation
      if((pseudoA=="Fe_pv" && pflow::prototypeMatch(prototype,"A7.A")) || (pseudoB=="Fe_pv" && pflow::prototypeMatch(prototype,"A7.B"))) {
        reason=pseudoA+pseudoB+":"+prototype+" is ill-calculated in the database";
        return true;
      }
      // bad Ge_h is a wrong relaxation
      if((pseudoA=="Ge_h" && pflow::prototypeMatch(prototype,"305")) || (pseudoB=="Ge_h" && pflow::prototypeMatch(prototype,"306"))) {
        reason=pseudoA+pseudoB+":"+prototype+" is ill-calculated in the database";
        return true;
      }
      // bad In_d is a wrong relaxation
      if((pseudoA=="In_d" && pflow::prototypeMatch(prototype,"323")) || (pseudoB=="In_d" && pflow::prototypeMatch(prototype,"324"))) {
        reason=pseudoA+pseudoB+":"+prototype+" is ill-calculated in the database";
        return true;
      }
      // bad Ir is a wrong relaxation
      if((pseudoA=="Ir" && pflow::prototypeMatch(prototype,"303")) || (pseudoB=="Ir" && pflow::prototypeMatch(prototype,"304"))) {
        reason=pseudoA+pseudoB+":"+prototype+" is ill-calculated in the database";
        return true;
      }
      // bad K_sv is a wrong relaxation
      if((pseudoA=="K_sv" && pflow::prototypeMatch(prototype,"307")) || (pseudoB=="K_sv" && pflow::prototypeMatch(prototype,"308"))) {
        reason=pseudoA+pseudoB+":"+prototype+" is ill-calculated in the database";
        return true;
      }
      // bad K_sv is a wrong relaxation
      if((pseudoA=="K_sv" && pflow::prototypeMatch(prototype,"A7.A")) || (pseudoB=="K_sv" && pflow::prototypeMatch(prototype,"A7.B"))) {
        reason=pseudoA+pseudoB+":"+prototype+" is ill-calculated in the database";
        return true;
      }
      // bad La is a wrong relaxation
      if((pseudoA=="La" && pflow::prototypeMatch(prototype,"303")) || (pseudoB=="La" && pflow::prototypeMatch(prototype,"304"))) {
        reason=pseudoA+pseudoB+":"+prototype+" is ill-calculated in the database";
        return true;
      }
      // bad La is a wrong relaxation
      if((pseudoA=="La" && pflow::prototypeMatch(prototype,"323")) || (pseudoB=="La" && pflow::prototypeMatch(prototype,"324"))) {
        reason=pseudoA+pseudoB+":"+prototype+" is ill-calculated in the database";
        return true;
      }
      // bad Li_sv is a wrong relaxation
      if((pseudoA=="Li_sv" && pflow::prototypeMatch(prototype,"307")) || (pseudoB=="Li_sv" && pflow::prototypeMatch(prototype,"308"))) {
        reason=pseudoA+pseudoB+":"+prototype+" is ill-calculated in the database";
        return true;
      }
      // bad Li_sv is a wrong relaxation
      if((pseudoA=="Li_sv" && pflow::prototypeMatch(prototype,"A7.A")) || (pseudoB=="Li_sv" && pflow::prototypeMatch(prototype,"A7.B"))) {
        reason=pseudoA+pseudoB+":"+prototype+" is ill-calculated in the database";
        return true;
      }
      // bad Na_pv is a wrong relaxation
      if((pseudoA=="Na_pv" && pflow::prototypeMatch(prototype,"307")) || (pseudoB=="Na_pv" && pflow::prototypeMatch(prototype,"308"))) {
        reason=pseudoA+pseudoB+":"+prototype+" is ill-calculated in the database";
        return true;
      }
      // bad Na_pv is a wrong relaxation
      if((pseudoA=="Na_pv" && pflow::prototypeMatch(prototype,"A7.A")) || (pseudoB=="Na_pv" && pflow::prototypeMatch(prototype,"A7.B"))) {
        reason=pseudoA+pseudoB+":"+prototype+" is ill-calculated in the database";
        return true;
      }
      // bad Ni_pv is a wrong relaxation
      if((pseudoA=="Ni_pv" && pflow::prototypeMatch(prototype,"303")) || (pseudoB=="Ni_pv" && pflow::prototypeMatch(prototype,"304"))) {
        reason=pseudoA+pseudoB+":"+prototype+" is ill-calculated in the database";
        return true;
      }
      // bad Ni_pv is a wrong relaxation
      if((pseudoA=="Ni_pv" && pflow::prototypeMatch(prototype,"323")) || (pseudoB=="Ni_pv" && pflow::prototypeMatch(prototype,"324"))) {
        reason=pseudoA+pseudoB+":"+prototype+" is ill-calculated in the database";
        return true;
      }
      // bad Pb_d is a wrong relaxation
      if((pseudoA=="Pb_d" && pflow::prototypeMatch(prototype,"303")) || (pseudoB=="Pb_d" && pflow::prototypeMatch(prototype,"304"))) {
        reason=pseudoA+pseudoB+":"+prototype+" is ill-calculated in the database";
        return true;
      }
      // bad Pb_d is a wrong relaxation
      if((pseudoA=="Pb_d" && pflow::prototypeMatch(prototype,"323")) || (pseudoB=="Pb_d" && pflow::prototypeMatch(prototype,"324"))) {
        reason=pseudoA+pseudoB+":"+prototype+" is ill-calculated in the database";
        return true;
      }
      // bad Pd_pv is a wrong relaxation
      if((pseudoA=="Pd_pv" && pflow::prototypeMatch(prototype,"303")) || (pseudoB=="Pd_pv" && pflow::prototypeMatch(prototype,"304"))) {
        reason=pseudoA+pseudoB+":"+prototype+" is ill-calculated in the database";
        return true;
      }
      // bad Pd_pv is a wrong relaxation
      if((pseudoA=="Pd_pv" && pflow::prototypeMatch(prototype,"323")) || (pseudoB=="Pd_pv" && pflow::prototypeMatch(prototype,"324"))) {
        reason=pseudoA+pseudoB+":"+prototype+" is ill-calculated in the database";
        return true;
      }
      // bad Pt is a wrong relaxation
      if((pseudoA=="Pt" && pflow::prototypeMatch(prototype,"303")) || (pseudoB=="Pt" && pflow::prototypeMatch(prototype,"304"))) {
        reason=pseudoA+pseudoB+":"+prototype+" is ill-calculated in the database";
        return true;
      }
      // bad Pt is a wrong relaxation
      if((pseudoA=="Pt" && pflow::prototypeMatch(prototype,"317")) || (pseudoB=="Pt" && pflow::prototypeMatch(prototype,"318"))) {
        reason=pseudoA+pseudoB+":"+prototype+" is ill-calculated in the database";
        return true;
      }
      // bad Rh_pv is a wrong relaxation
      if((pseudoA=="Rh_pv" && pflow::prototypeMatch(prototype,"303")) || (pseudoB=="Rh_pv" && pflow::prototypeMatch(prototype,"304"))) {
        reason=pseudoA+pseudoB+":"+prototype+" is ill-calculated in the database";
        return true;
      }
      // bad Si_h is a wrong relaxation
      if((pseudoA=="Si_h" && pflow::prototypeMatch(prototype,"305")) || (pseudoB=="Si_h" && pflow::prototypeMatch(prototype,"306"))) {
        reason=pseudoA+pseudoB+":"+prototype+" is ill-calculated in the database";
        return true;
      }
      // bad Si_h is a wrong relaxation
      if((pseudoA=="Si_h" && pflow::prototypeMatch(prototype,"307")) || (pseudoB=="Si_h" && pflow::prototypeMatch(prototype,"308"))) {
        reason=pseudoA+pseudoB+":"+prototype+" is ill-calculated in the database";
        return true;
      }
      // bad Si_h is a wrong relaxation
      if((pseudoA=="Si_h" && pflow::prototypeMatch(prototype,"A7.A")) || (pseudoB=="Si_h" && pflow::prototypeMatch(prototype,"A7.B"))) {
        reason=pseudoA+pseudoB+":"+prototype+" is ill-calculated in the database";
        return true;
      }
      // bad Si_h is a wrong relaxation
      if((pseudoA=="Si_h" && pflow::prototypeMatch(prototype,"323")) || (pseudoB=="Si_h" && pflow::prototypeMatch(prototype,"324"))) {
        reason=pseudoA+pseudoB+":"+prototype+" is ill-calculated in the database";
        return true;
      }
      // bad Ta_pv is a wrong relaxation
      if((pseudoA=="Ta_pv" && pflow::prototypeMatch(prototype,"307")) || (pseudoB=="Ta_pv" && pflow::prototypeMatch(prototype,"308"))) {
        reason=pseudoA+pseudoB+":"+prototype+" is ill-calculated in the database";
        return true;
      }
      // bad Ta_pv is a wrong relaxation
      if((pseudoA=="Ta_pv" && pflow::prototypeMatch(prototype,"A7.A")) || (pseudoB=="Ta_pv" && pflow::prototypeMatch(prototype,"A7.B"))) {
        reason=pseudoA+pseudoB+":"+prototype+" is ill-calculated in the database";
        return true;
      }
      // bad B_h is a wrong relaxation
      if((pseudoA=="B_h" && pflow::prototypeMatch(prototype,"317")) || (pseudoB=="B_h" && pflow::prototypeMatch(prototype,"318"))) {
        reason=pseudoA+pseudoB+":"+prototype+" is ill-calculated in the database";
        return true;
      }

      // sigma
      if(pseudoA=="Os_pv" && pseudoB=="Re_pv" && pflow::prototypeMatch(prototype,"448")) {
        reason=pseudoA+pseudoB+":"+prototype+" is ill-calculated in the database";
        return true;
      }
      // wrong channel, bug
      if(pseudoA=="Rh_pv" && pseudoB=="Zr_sv" && pflow::prototypeMatch(prototype,"381")) {
        reason=pseudoA+pseudoB+":"+prototype+" is ill-calculated in the database";
        return true;
      }
    }
    return false;
  }
} // namespace aflowlib

namespace aflowlib {
  string _aflowlib_entry::getPathAURL(ostream& oss, bool load_from_common){ //CO20200404
    ofstream FileMESSAGE;
    return getPathAURL(FileMESSAGE, oss, load_from_common);
  }
  string _aflowlib_entry::getPathAURL(ofstream& FileMESSAGE,ostream& oss, bool load_from_common){  //CO20200404
    bool LDEBUG=(FALSE || XHOST.DEBUG);
    string soliloquy = XPID + "_aflowlib_entry::getPathAURL():";
    stringstream message;
    string path = "";
    if (aurl.empty()) {return path;}
    vector<string> tokens;
    aurostd::string2tokens(aurl, tokens, ":");
    //LIB1 presents problems here (3 colons): aflowlib.duke.edu:AFLOWDATA/LIB1_RAW/Pt:PAW_PBE:05Jan2001/A6
    if(0){
      if (tokens.size() != 2) {
        message << "Odd AURL format for entry " << auid << ": " << aurl;
        pflow::logger(_AFLOW_FILE_NAME_, soliloquy, message, FileMESSAGE, oss, _LOGGER_WARNING_);
        return path;
      }
    }

    //instead just erase first item, join others, assume we're okay...
    tokens.erase(tokens.begin());
    path=aurostd::joinWDelimiter(tokens,":");

    string server="",path_full="";
    if(1&&load_from_common){
      //attempt 1: try replacing _RAW with _LIB
      if(1){
        server="/www";
        path_full=path;
        aurostd::StringSubst(path_full,"_RAW","_LIB");
        path_full=server+"/"+path_full;
        if(LDEBUG){cerr << soliloquy << " attempt 1 path=" << path_full << endl;}
        if(aurostd::IsDirectory(path_full)){return path_full;}
      }

      //attempt 2: try finding LIB directory
      if(1){
        server="/common";
        path_full=path;
        aurostd::StringSubst(path_full,"AFLOWDATA/","");
        aurostd::StringSubst(path_full,"ICSD_WEB","ICSD/LIB"); //CO20200223
        aurostd::StringSubst(path_full,"_RAW","/LIB");
        path_full=server+"/"+path_full;
        if(LDEBUG){cerr << soliloquy << " attempt 2 path=" << path_full << endl;}
        if(aurostd::IsDirectory(path_full)){return path_full;}
      }

      //attempt 3: try no replacement (RAW)
      if(1){
        server="/www";
        path_full=server+"/"+path;
        if(LDEBUG){cerr << soliloquy << " attempt 3 path=" << path_full << endl;}
        if(aurostd::IsDirectory(path_full)){return path_full;}
      }
    }
    if(XHOST.vflag_control.flag("AFLOWLIB_SERVER")){server=XHOST.vflag_control.getattachedscheme("AFLOWLIB_SERVER");}
    else{server="aflowlib.duke.edu";}

    path_full=server+"/"+path;
    return path_full;
  }
  vector<string> _aflowlib_entry::getSpeciesAURL(ostream& oss){ //CO20200404
    ofstream FileMESSAGE;
    return getSpeciesAURL(FileMESSAGE, oss);
  }
  vector<string> _aflowlib_entry::getSpeciesAURL(ofstream& FileMESSAGE,ostream& oss){  //CO20200404
    bool LDEBUG=(FALSE || XHOST.DEBUG);
    string soliloquy=XPID+"_aflowlib_entry::getSpeciesAURL():";
    stringstream message;

    if(LDEBUG){cerr << soliloquy << " BEGIN" << endl;}

    vector<string> vspecies;
    if(aurl.empty()){return vspecies;}
    vector<string> tokens;
    aurostd::string2tokens(aurl,tokens,":");

    //erase first item (aflowlib.duke.edu), join others, assume we're okay...
    tokens.erase(tokens.begin());
    string path=aurostd::joinWDelimiter(tokens,":");
    if(LDEBUG){cerr << soliloquy << " path=" << path << endl;}

    //split by /
    aurostd::string2tokens(path,tokens,"/");
    if(tokens.size()<4){
      message << "Odd AURL format for entry " << auid << ": " << aurl;
      pflow::logger(_AFLOW_FILE_NAME_, soliloquy, message, FileMESSAGE, oss, _LOGGER_WARNING_);
      return vspecies;
    }
    string species_string="";
    if(path.find("_ICSD_")!=string::npos){  //if ICSD: AFLOWDATA/ICSD_WEB/HEX/Te2Zr1_ICSD_653213
      species_string=tokens[3];
      string::size_type loc;loc=species_string.find("_ICSD_");
      species_string=species_string.substr(0,loc);
    }
    else{ //otherwise: AFLOWDATA/LIB2_RAW/TeZr_sv/10
      species_string=tokens[2];
      //fix LIB1: Zr_sv:PAW_PBE:07Sep2000
      string::size_type loc;loc=species_string.find(":");
      species_string=species_string.substr(0,loc);
    }

    vspecies=aurostd::getElements(species_string);
    if(LDEBUG){cerr << soliloquy << " vspecies=" << aurostd::joinWDelimiter(vspecies,",") << endl;}
    return vspecies;
  }
}

// **************************************************************************
// directory2auid
// auid2directory
// auid2present
// **************************************************************************
namespace aflowlib {
  string _aflowlib_entry::POCCdirectory2MetadataAUIDjsonfile(const string& directory,uint salt){  //CO20200624
    //CO20200624 - THIS IS HOW WE CREATE AUID FOR POCC STRUCTURES
    bool LDEBUG=(FALSE || XHOST.DEBUG);
    string soliloquy=XPID+"_aflowlib_entry::POCCdirectory2MetadataAUIDjsonfile():";
    stringstream message;

    if(aurl.empty()){throw aurostd::xerror(_AFLOW_FILE_NAME_,soliloquy,"AURL has not been calculated",_INPUT_MISSING_);}

    string system_name=KBIN::ExtractSystemName(directory);
    if(system_name.empty()){throw aurostd::xerror(_AFLOW_FILE_NAME_,soliloquy,"No system name found",_FILE_CORRUPT_);}
    if(LDEBUG){cerr << soliloquy << " system_name=" << system_name << endl;}
    system_name=pocc::addDefaultPOCCTOL2string(system_name);
    if(LDEBUG){cerr << soliloquy << " system_name(with TOL)=" << system_name << endl;}

    _aflags aflags;aflags.Directory=directory;
    pocc::POccCalculator pcalc(aflags);
    pcalc.loadDataIntoCalculator();
    if(pcalc.m_ARUN_directories.size()==0){throw aurostd::xerror(_AFLOW_FILE_NAME_,soliloquy,"No ARUN.POCC_* runs found",_FILE_CORRUPT_);}
    vector<string> vauid_aruns;
    string aurl_arun="";
    for(uint i=0;i<pcalc.m_ARUN_directories.size();i++){
      aurl_arun=aurl+"/"+pcalc.m_ARUN_directories[i];
      if(LDEBUG){
        cerr << soliloquy << " m_ARUN_directories[" << i << "]=" << pcalc.m_ARUN_directories[i] << endl;
        cerr << soliloquy << " m_ARUN_directories[" << i << "].aurl=" << aurl_arun << endl;
      }
      vauid_aruns.push_back(VASPdirectory2auid(aurostd::CleanFileName(directory+"/"+pcalc.m_ARUN_directories[i]),aurl_arun));
      if(LDEBUG){cerr << soliloquy << " m_ARUN_directories[" << i << "].auid=" << vauid_aruns.back() << endl;}
    }

    stringstream sscontent_json;
    string eendl="";
    vector<string> vcontent_json;

    sscontent_json << "\"salt\":" << aurostd::utype2string(salt);vcontent_json.push_back(sscontent_json.str());aurostd::StringstreamClean(sscontent_json);
    sscontent_json << "\"aflow_type\":" << "\"aggregate\"";vcontent_json.push_back(sscontent_json.str());aurostd::StringstreamClean(sscontent_json);
    sscontent_json << "\"method\":" << "\"aflow_pocc\"";vcontent_json.push_back(sscontent_json.str());aurostd::StringstreamClean(sscontent_json);
    sscontent_json << "\"aggregate_parameters\":" << "\"" << system_name << "\"";vcontent_json.push_back(sscontent_json.str());aurostd::StringstreamClean(sscontent_json);
    sscontent_json << "\"aggregate_content\":[" << aurostd::joinWDelimiter(aurostd::wrapVecEntries(vauid_aruns,"\""),",") << "]";vcontent_json.push_back(sscontent_json.str());aurostd::StringstreamClean(sscontent_json);

    string metadata_auid_json="";
    uint64_t crc=0;

    metadata_auid_json="{"+aurostd::joinWDelimiter(vcontent_json,",")+"}";
    if(LDEBUG){cerr << soliloquy << " METADATA_AUID.JSON=" << endl << metadata_auid_json << endl;}
    //aurostd::string2file(metadata_auid_json,"metadata_auid.json");
    crc=aurostd::crc64(0,metadata_auid_json); // DONT TOUCH THIS
    auid="aflow:"+aurostd::crc2string(crc);

    //find conflicts
    string aurl_found="";
    if(aflowlib::auid2present(auid,aurl_found,1)){
      if(LDEBUG) cerr << soliloquy << " conflict auid=" << auid << endl;	
      message << "CONFLICT POTENTIAL " << auid << " " << aurl_found << " " << aurl;pflow::logger(_AFLOW_FILE_NAME_,soliloquy,message,_LOGGER_MESSAGE_);
      if(aurl_found!=aurl) { // avoid conflict with yourself
        salt++;
        metadata_auid_json=POCCdirectory2MetadataAUIDjsonfile(directory,salt);
        if(LDEBUG){cerr << soliloquy << " METADATA_AUID.JSON=" << endl << metadata_auid_json << endl;}
        //aurostd::string2file(metadata_auid_json,"metadata_auid.json");
        crc=aurostd::crc64(0,metadata_auid_json); // DONT TOUCH THIS
        auid="aflow:"+aurostd::crc2string(crc);
      } else {
        message << "CONFLICT TRIVIAL   " << auid << " " << aurl_found << " " << aurl;pflow::logger(_AFLOW_FILE_NAME_,soliloquy,message,_LOGGER_MESSAGE_);
      }
    }

    return metadata_auid_json;
  }
  string VASPdirectory2auid(const string& directory,const string& aurl){
    bool LDEBUG=(FALSE || XHOST.DEBUG);
    string soliloquy=XPID+"aflowlib::VASPdirectory2auid():";
    stringstream message;

    string auid="";
    bool conflict=TRUE; 
    while (conflict) {
      uint64_t crc=0;
      // DONT TOUCH THE AUID FLOW

      vector<string> vfiles2;
      for(uint iext=1;iext<XHOST.vext.size();iext++) {  // SKIP uncompressed
        vfiles2.push_back("OUTCAR.relax1"+XHOST.vext.at(iext));
        vfiles2.push_back("OUTCAR.relax2"+XHOST.vext.at(iext));
        vfiles2.push_back("OUTCAR.relax3"+XHOST.vext.at(iext));
        vfiles2.push_back("OUTCAR.relax4"+XHOST.vext.at(iext));
        vfiles2.push_back("OUTCAR.static"+XHOST.vext.at(iext));
        vfiles2.push_back("OUTCAR.bands"+XHOST.vext.at(iext));
        vfiles2.push_back("OUTCAR"+XHOST.vext.at(iext));
      }

      if(LDEBUG) cerr << soliloquy << " [0]" << endl;

      for(uint i=0;i<vfiles2.size();i++) 
        if(aurostd::FileExist(directory+"/"+vfiles2.at(i)))
          crc=aurostd::crc64(crc,aurostd::efile2string(directory+"/"+vfiles2.at(i))); // DONT TOUCH THIS
      auid="aflow:"+aurostd::crc2string(crc);

      if(LDEBUG) cerr << soliloquy << " [1]" << endl;

      if(LDEBUG) cerr << soliloquy << " auid=" << auid << endl;
      conflict=FALSE;
      string aurl_found="";
      if(aflowlib::auid2present(auid,aurl_found,1)) {
        if(LDEBUG) cerr << soliloquy << " conflict auid=" << auid << endl;	
        message << "CONFLICT POTENTIAL " << auid << " " << aurl_found << " " << aurl;pflow::logger(_AFLOW_FILE_NAME_,soliloquy,message,_LOGGER_MESSAGE_); //CO20200624
        if(aurl_found!=aurl) { // avoid conflict with yourself
          string salt="AUID_salt["+aurostd::utype2string<long double>(aurostd::get_useconds())+"]";
          message << "CONFLICT TRUE      " << auid << " " << aurl_found << " " << aurl << "  " << salt;pflow::logger(_AFLOW_FILE_NAME_,soliloquy,message,_LOGGER_WARNING_); //CO20200624
          string file=vfiles2.at(0);
          //
          for(uint iext=0;iext<XHOST.vext.size();iext++) { aurostd::StringSubst(file,XHOST.vext.at(iext),""); }
          stringstream sss;aurostd::efile2stringstream(directory+"/"+file+DEFAULT_KZIP_EXT,sss); sss << endl << salt << endl;
          aurostd::execute("mv \""+directory+"/"+file+DEFAULT_KZIP_EXT+"\""+" \""+directory+"/"+file+".conflict_auid"+DEFAULT_KZIP_EXT+"\"");
          aurostd::stringstream2compressfile(DEFAULT_KZIP_BIN,sss,directory+"/"+file);
          //
          conflict=TRUE; // recheck
        } else {
          message << "CONFLICT TRIVIAL   " << auid << " " << aurl_found << " " << aurl;pflow::logger(_AFLOW_FILE_NAME_,soliloquy,message,_LOGGER_MESSAGE_); //CO20200624
        }
      }
    }
    return auid;
  }
  bool _aflowlib_entry::directory2auid(const string& directory) { //CO20200624
    bool LDEBUG=(FALSE || XHOST.DEBUG);
    if(LDEBUG) cerr << XPID << "_aflowlib_entry::directory2auid: BEGIN" << endl;
    auid=VASPdirectory2auid(directory,aurl); // now it has auid   
    vauid.clear();
    aflowlib::auid2vauid(auid,vauid);

    if(LDEBUG) cerr << "directory2auid: END" << endl;

    cout << XPID << "_aflowlib_entry::directory2auid: DIRECTORY=" << directory << endl; // DONT TOUCH THIS
    cout << XPID << "_aflowlib_entry::directory2auid: AURL_ID=" << aurostd::crc2string(aurostd::crc64(0,directory)) << endl; // DONT TOUCH THIS

    return TRUE;
  }
}

namespace aflowlib {
  bool json2aflowlib(const string& json,string key,string& value) { //SC20200415
    // return TRUE if something has been found
    value="";
    key="\""+key+"\":";
    string::size_type start,end;
    start=json.find(key);
    if(start!=string::npos) {
      start+=key.length();
      end=json.find("\":",start);
      if(end!=string::npos){
        value=json.substr(start,end-start);
        end=value.find_last_of(",");
        value=value.substr(0,end);
      } else {
        end=json.find("}",start);
        value=json.substr(start,end-start);
      }
      //    if((value[0]=='\"') && (value[value.size()-1]=='\"')) value=value.substr(1,value.size()-2);  // Remove quotes
    } else {
      value="";
    }
    // cleanup
    aurostd::StringSubst(value,"[","");  // Remove brakets
    aurostd::StringSubst(value,"]","");  // Remove brakets
    aurostd::StringSubst(value,"\"",""); // Remove quotes

    return !value.empty();
  }

  uint auid2present(string auid,string& aurl,int mode) {
    bool LDEBUG=(FALSE || XHOST.DEBUG);
    if(LDEBUG) cerr << XPID << "aflowlib::auid2present: BEGIN mode=" << mode << endl;
    string loop="",json="";aurl="";
    if(auid=="" || auid.size()!=22) { cerr << XPID << "aflowlib::auid2present: auid.size() needs to be 22 characters long" << endl; return FALSE;}

    // [OBSOLETE]    if(mode==0) {
    // [OBSOLETE]    if(XHOST_vAUID.size()==0 || XHOST_vAURL.size()==0) init::InitGlobalObject("vLIBS","",FALSE);
    // [OBSOLETE]    if(LDEBUG) cerr << XPID << "aflowlib::auid2present: [4] XHOST_vAURL.size()=" << XHOST_vAURL.size() << "  XHOST_vAUID.size()=" << XHOST_vAUID.size() << endl;
    // [OBSOLETE]    bool found=FALSE;
    // [OBSOLETE]    for(uint j=0;j<XHOST_vAUID.size()&&!found;j++) {
    // [OBSOLETE]  	if(LDEBUG && XHOST_vAUID.at(j)==auid) cerr << "[" << auid << "] [" << XHOST_vAUID.at(j) << "] [" << XHOST_vAURL.at(j) << "]" << " [" << j << "]" << endl;
    // [OBSOLETE]  	if(XHOST_vAUID.at(j)==auid) {found=TRUE;aurl=XHOST_vAURL.at(j);}
    // [OBSOLETE]    }
    // [OBSOLETE]    if(LDEBUG) cerr << XPID << "aflowlib::auid2present: END  auid=" << auid << "  aurl=" << aurl << endl;
    // [OBSOLETE]    return found;
    // [OBSOLETE]   }
    if(mode==1) { // PICK THIS ONE DEFAULT
      //  bool aflowlib::auid2present(string auid,string& aurl)
      string jsonl_file=XHOST_LIBRARY_JSONL+"/"; for(uint i=0;i<8;i++) jsonl_file+=auid.at(i); jsonl_file+=".jsonl";
      bool found=FALSE;
      jsonl_file=aurostd::CleanFileName(jsonl_file);
      for(uint i=0;i<XHOST.vext.size()&&aurl.empty()&&!found;i++) {
        if(LDEBUG) cerr << XPID << "aflowlib::auid2present: TESTING=" << jsonl_file << XHOST.vext.at(i) << endl; 
        //	cout << XPID << "aflowlib::auid2present: TESTING=" << jsonl_file << XHOST.vext.at(i) << endl; 
        if(aurostd::FileExist(jsonl_file+XHOST.vext.at(i))) {
          found=TRUE;
          if(LDEBUG) cerr << XPID << "aflowlib::auid2present: FOUND=" << jsonl_file << XHOST.vext.at(i) << endl; 
          //  cout << XPID << "aflowlib::auid2present: FOUND=" << jsonl_file << XHOST.vext.at(i) << endl; 
          json=aurostd::execute2string(XHOST.vcat.at(i)+" "+jsonl_file+XHOST.vext.at(i)+" | grep "+auid);
          aflowlib::json2aflowlib(json,"aurl",aurl);
          aflowlib::json2aflowlib(json,"loop",loop);
        }
      }
      if(LDEBUG) cerr << XPID << "aflowlib::auid2present: END  auid=" << auid << "  aurl=" << aurl << "  loop=" << loop << "  json.size()=" << json.size() << endl;
      cout << XPID << "aflowlib::auid2present: auid=" << auid << "  aurl=" << aurl << "  loop=" << loop << "  json.size()=" << json.size() << endl;
      return json.size();
    }
    if(mode==2) { // not that faster and does not keep an outside vAUID table so it does not see the TRIVIAL CONFLICTS
      //  bool aflowlib::auid2present(string auid,string& aurl)
      string jsonl_file=vAFLOW_PROJECTS_DIRECTORIES.at(XHOST_LIBRARY_AUID)+"/"+aflowlib::auid2directory(auid)+"/RAW/aflowlib.json";
      bool found=FALSE;
      jsonl_file=aurostd::CleanFileName(jsonl_file);
      for(uint i=0;i<XHOST.vext.size()&&!found;i++) {
        if(LDEBUG) cerr << XPID << "aflowlib::auid2present: TESTING=" << jsonl_file << XHOST.vext.at(i) << endl; 
        if(aurostd::FileExist(jsonl_file+XHOST.vext.at(i))) {
          found=TRUE;
          if(LDEBUG) cerr << XPID << "aflowlib::auid2present: FOUND=" << jsonl_file << XHOST.vext.at(i) << endl;
          json=aurostd::execute2string(XHOST.vcat.at(i)+" "+jsonl_file+XHOST.vext.at(i));
          aflowlib::json2aflowlib(json,"aurl",aurl);
          aflowlib::json2aflowlib(json,"loop",loop);
        }
      }
      if(LDEBUG) cerr << XPID << "aflowlib::auid2present: END  auid=" << auid << "  aurl=" << aurl << "  loop=" << loop << "  json.size()=" << json.size() << endl;
      cout << XPID << "aflowlib::auid2present: auid=" << auid << "  aurl=" << aurl << "  loop=" << loop << "  json.size()=" << json.size() << endl;
      return json.size();
    }

    return FALSE;
  }

  // [OBSOLETE]   time ./aflow --beep --force --showPID --lib2raw=/common/LIB3/LIB/Cu_pvHgSn/TFCC004.CAB
  // [OBSOLETE]   time aflow --beep --force --showPID --lib2raw=/common/LIB3/LIB/Cu_pvHgSn/TFCC004.CAB  
  // [OBSOLETE]   time ./aflow --beep --force --showPID --lib2raw=/common/LIB3/LIB/AgCdCo/TFCC001.ABC   
  // [OBSOLETE]   time aflow --beep --force --showPID --lib2raw=/common/LIB3/LIB/AgCdCo/TFCC001.ABC  
  // [OBSOLETE]   time ./aflow --beep --force --showPID --lib2raw="/common/LIB4/LIB/AgCdCoZr_sv:PAW_PBE/ABCD_cF16_216_c_d_b_a.ABCD"
  // [OBSOLETE]   time aflow --beep --force --showPID --lib2raw="/common/LIB4/LIB/AgCdCoZr_sv:PAW_PBE/ABCD_cF16_216_c_d_b_a.ABCD"


  uint auid2vauid(const string auid, deque<string>& vauid) {                // splits the auid into vauid
    vauid.clear();
    //    vauid.push_back(auid.substr(0,6)); for(uint i=6;i<=20;i+=2) vauid.push_back(auid.substr(i,2));  // splitting aflow:/ab/cd..
    vauid.push_back(auid.substr(0,8)); for(uint i=8;i<=20;i+=2) vauid.push_back(auid.substr(i,2));  // splitting aflow:ab/cd..
    return vauid.size();
  }

  string auid2directory(const string auid) {                                // gives AUID directory from existence of vauid
    bool LDEBUG=(FALSE || XHOST.DEBUG);
    if(LDEBUG) cerr << XPID << "aflowlib::auid2directory: BEGIN" << endl;
    string directory="";  //CO20200624
    deque<string> vauid;
    aflowlib::auid2vauid(auid,vauid);
    if(vauid.size()>0) {
      directory=vauid.at(0);
      for(uint i=1;i<vauid.size();i++) {
        directory+="/"+vauid.at(i);
      }
    }
    if(LDEBUG) cerr << XPID << "aflowlib::auid2directory: END" << endl;
    return directory;
  }

}

// **************************************************************************
// Operate on CIFs for JMOL for one structure
// **************************************************************************
namespace aflowlib {
  bool cif2data(string file,double& a,double& b,double& c,double& alpha,double& beta,double& gamma) {
    vector<string> vline,tokens;
    aurostd::file2vectorstring(file,vline);
    for(uint i=0;i<vline.size();i++) {
      aurostd::string2tokens(vline.at(i),tokens," ");
      if(aurostd::substring2bool(vline.at(i),"_cell_length_a") && tokens.size()>1) a=aurostd::string2utype<double>(tokens.at(1));
      if(aurostd::substring2bool(vline.at(i),"_cell_length_b") && tokens.size()>1) b=aurostd::string2utype<double>(tokens.at(1));
      if(aurostd::substring2bool(vline.at(i),"_cell_length_c") && tokens.size()>1) c=aurostd::string2utype<double>(tokens.at(1));
      if(aurostd::substring2bool(vline.at(i),"_cell_angle_alpha") && tokens.size()>1) alpha=aurostd::string2utype<double>(tokens.at(1));
      if(aurostd::substring2bool(vline.at(i),"_cell_angle_beta") && tokens.size()>1) beta=aurostd::string2utype<double>(tokens.at(1));
      if(aurostd::substring2bool(vline.at(i),"_cell_angle_gamma") && tokens.size()>1) gamma=aurostd::string2utype<double>(tokens.at(1));
    }
    return TRUE;
  }

  bool cif2oss(string file,string label,string sgnumber,ostream& oss) {
    double aCIF,bCIF,cCIF,alphaCIF,betaCIF,gammaCIF;
    aflowlib::cif2data(file,aCIF,bCIF,cCIF,alphaCIF,betaCIF,gammaCIF);
    oss << " font echo 14;color echo white; ";
    oss << " set echo 3% 97%; echo \\\"AFLOW-JSmol consortium (AFLOW V" << string(AFLOW_VERSION) << ") | entry="<< label << "  |  | ";
    if(aurostd::string2utype<int>(sgnumber)>0) {
      oss <<"  Spacegroup = "<< GetSpaceGroupName(aurostd::string2utype<int>(sgnumber)) << " (#" <<  sgnumber << ")   |";
    }
    oss << " a=" << aCIF <<"\u212B, b=" << bCIF <<"\u212B, c=" << cCIF <<"\u212B    |" << " \u03B1=" << alphaCIF <<"\u00B0, \u03B2=" << betaCIF <<"\u00B0, \u03B3=" << gammaCIF <<"\u00B0   \\\"; ";

    return TRUE;
  }
}

//BEGIN JJPR
// **************************************************************************
// GET BADER jvxl file
// **************************************************************************

namespace aflowlib {
  bool iso2oss(string file,string label, string element,string cutoff,int index,ostream& oss) {
    vector<string> kk;
    kk.resize(9);
    kk[0]="red";
    kk[1]="green";
    kk[2]="yellow";
    kk[3]="blue";
    kk[4]="orange";
    kk[5]="white";
    kk[6]="purple";
    kk[7]="brown";
    kk[8]="pink";
    oss <<"  ISOSURFACE  " << element << " \\\""<< file+"/"+label+"_Bader_"+cutoff+"_"+element+".jvxl\\\"  ;isosurface mesh;  color isosurface " << kk[index] << " translucent;";
    oss << "x = load(\\\""<< file+"/"+label+"_abader.out" << "\\\"); charges = x.split(\\\"=\\\")[2].split(\\\"(\\\")[1].split(\\\",\\\"); {*}.label = charges; label \%[label];";
    // FOR LOCAL TEST: oss <<"  ISOSURFACE  " << element << " "<< "Bader_"+cutoff+"_"+element+".jvxl  ;isosurface mesh;  color isosurface " << kk[index] << " translucent;";
    return TRUE;
  }
}
//END JJPR

// **************************************************************************
// GET SPACE GROUP for one structure
// **************************************************************************
namespace aflowlib {
  uint SGtoNSG(string sgroup) {
    string::size_type idx1;
    string strsub("#");
    idx1=sgroup.find(strsub);
    if(idx1!=string::npos)  
      return (int) atoi(sgroup.substr(sgroup.find(strsub)+strsub.length()).c_str());
    else return 0;
  }

  void _aflowlib_entry::GetSGROUP(string aflowlibentry) {
    string message = "";
    vector<string> vaflowlib_entry;
    aurostd::string2tokens(aflowlibentry,vaflowlib_entry,"|");

    bool VERBOSE_LOCAL=(FALSE || XHOST.DEBUG);
    if(vaflowlib_entry.size()==0) {
      string message = DEFAULT_FILE_AFLOWLIB_ENTRY_OUT + " file not found";
      throw aurostd::xerror(_AFLOW_FILE_NAME_, __AFLOW_FUNC__, message, _FILE_NOT_FOUND_);
    }
    vsgroup.clear();vNsgroup.clear();

    string data_aurl="";vector<string> tokens;
    // CHECK FOR HOLES
    if(XGNDSTATE_HOLES==0)  // SAFE NO HOLES IN THE XMATRIX
      if(vaflowlib_entry.size()==0) {
        message = DEFAULT_FILE_AFLOWLIB_ENTRY_OUT + " file not found";
        throw aurostd::xerror(_AFLOW_FILE_NAME_, __AFLOW_FUNC__, message, _FILE_NOT_FOUND_);
      }
    if(XGNDSTATE_HOLES==1)  // ALLOW HOLES WITH FAKE VALUES
      if(vaflowlib_entry.size()==0) {
        //cerr << "FOUND SG HOLE = " << alloy_dir << "/" << params.structures[2].at(str_number).name << "   === " << str_number << " " << structures_number[str_number]<< endl;
        vsgroup.clear();vsgroup.push_back(NOSG);vsgroup.push_back(NOSG);vsgroup.push_back(NOSG);
        vNsgroup.clear();vNsgroup.push_back(0);vNsgroup.push_back(0);vNsgroup.push_back(0);
        return;
      }

    for(uint i=0;i<vaflowlib_entry.size();i++) {
      if(aurostd::substring2bool(vaflowlib_entry.at(i),"aurl=")) data_aurl=aurostd::substring2string(vaflowlib_entry.at(i),"arl=");
      if(aurostd::substring2bool(vaflowlib_entry.at(i),"sg=")) {
        aurostd::string2tokens(vaflowlib_entry.at(i),tokens,",");
        if(tokens.size()==0) {
          message = "geometry not enough tokens";
          throw aurostd::xerror(_AFLOW_FILE_NAME_, __AFLOW_FUNC__, message, _VALUE_ILLEGAL_);
        }
        if(tokens.size()==3) { // ok
          vsgroup.clear();
          aurostd::StringSubst(tokens.at(0),"sg=","");aurostd::StringSubst(tokens.at(0)," ","");aurostd::StringSubst(tokens.at(0),"#"," #");vsgroup.push_back(tokens.at(0));
          aurostd::StringSubst(tokens.at(1)," ","");aurostd::StringSubst(tokens.at(1),"#"," #");vsgroup.push_back(tokens.at(1));
          aurostd::StringSubst(tokens.at(2)," ","");aurostd::StringSubst(tokens.at(2),"#"," #");vsgroup.push_back(tokens.at(2));
          if(VERBOSE_LOCAL) cout << "[5] "<<"["<<tokens.at(0) << "," << tokens.at(1) << "," << tokens.at(2) <<"]" << endl;
        } else {
          vsgroup.clear();vsgroup.push_back(NOSG);vsgroup.push_back(NOSG);vsgroup.push_back(NOSG);
          vNsgroup.clear();vNsgroup.push_back(0);vNsgroup.push_back(0);vNsgroup.push_back(0);
        }
      }
    }
    // done, now makes the numbers
    for(uint ii=0;ii<vsgroup.size();ii++) vNsgroup.push_back(SGtoNSG(vsgroup.at(ii)));
    // if(NsgroupPRE==0) {sgroupPRE=sgroupMID;NsgroupPRE=SGtoNSG(sgroupPRE);}	
    // if(NsgroupPRE==0) {sgroupPRE=sgroupPOST;NsgroupPRE=SGtoNSG(sgroupPRE);}	
    for(uint i=vsgroup.size()-2;i<vsgroup.size();i++) {
      if(vNsgroup.at(i)==0) {
        vsgroup.at(i)=vsgroup.at(i-1);
        vNsgroup.at(i)=SGtoNSG(vsgroup.at(i));
      }
    }

    if(vNsgroup.size()!=3) for(uint ii=vNsgroup.size();ii<3;ii++) vNsgroup.push_back(0);
    if(vsgroup.size()!=3) for(uint ii=vsgroup.size();ii<3;ii++) vsgroup.push_back("NNN #0");

    return;
  }
}


// ***************************************************************************
// aflowlib::AflowlibLocator
// ***************************************************************************
namespace aflowlib { // move to web interface
  bool AflowlibLocator(const string& in,string& out,const string& mode) {
    bool LDEBUG=(FALSE || XHOST.DEBUG);
    string message = "";
    if(LDEBUG) cerr << XPID << "aflowlib::AflowlibLocator: BEGIN" << endl;

    if(mode!="AFLOWLIB_AUID2AURL" && mode!="AFLOWLIB_AURL2AUID" && mode!="AFLOWLIB_AUID2LOOP" && mode!="AFLOWLIB_AURL2LOOP") {
      message = "wrong mode=" + mode;
      throw aurostd::xerror(_AFLOW_FILE_NAME_, __AFLOW_FUNC__, message, _VALUE_ILLEGAL_);
    }
    if(XHOST_vAUID.size()==0) { init::InitGlobalObject("vLIBS"); }
    if(XHOST_vAURL.size()==0) { init::InitGlobalObject("vLIBS"); }
    if(XHOST_vLOOP.size()==0) { init::InitGlobalObject("vLIBS"); }
    if(XHOST_vAUID.size()!=XHOST_vAURL.size() || XHOST_vAUID.size()!=XHOST_vLOOP.size()) {
      message = "XHOST_vAUID.size()!=XHOST_vAURL.size() || XHOST_vAUID.size()!=XHOST_vLOOP.size()\n";
      message += "    XHOST_vAUID.size()=" + aurostd::utype2string<uint>(XHOST_vAUID.size()) + '\n';
      message += "    XHOST_vAURL.size()=" + aurostd::utype2string<uint>(XHOST_vAURL.size()) + '\n';
      message += "    XHOST_vLOOP.size()=" + aurostd::utype2string<uint>(XHOST_vLOOP.size());
      throw aurostd::xerror(_AFLOW_FILE_NAME_, __AFLOW_FUNC__, message, _INDEX_MISMATCH_);
    }
    out="";
    for(uint i=0;i<XHOST_vAUID.size()&&out.empty();i++) {
      if(mode=="AFLOWLIB_AUID2AURL" && XHOST_vAUID.at(i)==in) out=XHOST_vAURL.at(i);
      if(mode=="AFLOWLIB_AURL2AUID" && XHOST_vAURL.at(i)==in) out=XHOST_vAUID.at(i);
      if(mode=="AFLOWLIB_AUID2LOOP" && XHOST_vAUID.at(i)==in) out=XHOST_vLOOP.at(i);
      if(mode=="AFLOWLIB_AURL2LOOP" && XHOST_vAURL.at(i)==in) out=XHOST_vLOOP.at(i);
      //     cerr << i << endl;
    }
    if(LDEBUG) cerr << XPID << "aflowlib::AflowlibLocator: END" << endl;
    return !out.empty();
  }
} // namespace aflowlib

namespace aflowlib {
  string AflowlibLocator(string options, string mode) {
    bool LDEBUG=(FALSE || XHOST.DEBUG);
    if(LDEBUG) cerr << XPID << "aflowlib::AflowlibLocator: BEGIN" << endl;
    if(mode!="AFLOWLIB_AUID2AURL" && mode!="AFLOWLIB_AURL2AUID" && mode!="AFLOWLIB_AUID2LOOP" && mode!="AFLOWLIB_AURL2LOOP") {
      string message = "wrong mode=" + mode;
      throw aurostd::xerror(_AFLOW_FILE_NAME_, __AFLOW_FUNC__, message, _VALUE_ILLEGAL_);
    }
    vector<string> tokens;
    aurostd::string2tokens(options,tokens,",");
    if(tokens.size()==0) {
      if(mode=="AFLOWLIB_AUID2AURL") init::ErrorOption(options,"aflowlib::AflowlibLocator","aflow --aflowlib_auid2aurl=auid1,auid2....");
      if(mode=="AFLOWLIB_AURL2AUID") init::ErrorOption(options,"aflowlib::AflowlibLocator","aflow --aflowlib_aurl2auid=aurl1,aurl2....");
      if(mode=="AFLOWLIB_AUID2LOOP") init::ErrorOption(options,"aflowlib::AflowlibLocator","aflow --aflowlib_auid2loop=auid1,auid2....");
      if(mode=="AFLOWLIB_AURL2LOOP") init::ErrorOption(options,"aflowlib::AflowlibLocator","aflow --aflowlib_aurl2loop=aurl1,aurl2....");
    } 
    // move on
    stringstream output;
    string locator;
    for(uint i=0;i<tokens.size();i++) {
      if(aflowlib::AflowlibLocator(tokens.at(i),locator,mode)) {
        output << locator << endl;
      } else {
        output << tokens.at(i) << " not found" << endl;
      }
    }

    if(LDEBUG) cerr << XPID << "aflowlib::AflowlibLocator: END" << endl;
    return output.str();
  }
} // namespace aflowlib

//AFLUX integration
//FR+CO20180329
//Obsolete with aurostd::xhttp //HE20220407
//namespace aflowlib {
//  bool APIget::establish(){
//    struct hostent * host = gethostbyname( Domain.c_str() );
//
//    //[CO20181226 - OBSOLETE]PORT=80;  //CO20180401
//
//    if ( (host == NULL) || (host->h_addr == NULL) ) {
//      cerr << "Error retrieving DNS information." << endl;
//      return false;
//    }
//
//    bzero(&client, sizeof(client));
//    client.sin_family = AF_INET;
//    client.sin_port = htons( PORT );
//    memcpy(&client.sin_addr, host->h_addr, host->h_length);
//
//    sock = socket(AF_INET, SOCK_STREAM, 0);
//
//    if (sock < 0) {
//      cerr << "Error creating socket." << endl;
//      return false;
//    }
//
//    if ( connect(sock, (struct sockaddr *)&client, sizeof(client)) < 0 ) {
//      close(sock);
//      cerr << "Could not connect" << endl;
//      return false;
//    }
//
//    stringstream ss;
//    ss << "GET " << API_Path << Summons << " HTTP/1.0\r\n" ;
//    //    cerr << "GET " << API_Path << Summons << " HTTP/1.0\r\n" ;
//    ss << "HOST: " << Domain << "\r\n";
//    ss << "Connection: close\r\n";
//    ss << "\r\n";
//    string request = ss.str();
//
//    if (send(sock, request.c_str(), request.length(), 0) != (int)request.length()) {
//      cerr << "Error sending request." << endl;
//      return false;
//    }
//    return true;
//  }
//  void APIget::reset( string a_Summons, string a_API_Path, string a_Domain ) {
//    if( a_Summons == "#" ) {
//      Summons = "";
//      //DX20210615 [OBSOLETE - old path] API_Path = "/search/API/?";
//      //DX20210615 [OBSOLETE - old domain] Domain = "aflowlib.duke.edu";
//      API_Path = "/API/aflux/?"; //DX20210615 - new path
//      Domain = "aflow.org"; //DX20210615 - new domain
//    } else {
//      Summons = a_Summons;
//      if( ! a_API_Path.empty() ) API_Path = a_API_Path;
//      if( ! a_Domain.empty() ) Domain = a_Domain;
//    }
//  }
//  ostream& operator<<( ostream& output, APIget& a ) {
//    char cur;
//    bool responsedata = false;
//    bool waslinefeed = false;
//    if( a.establish() ) {
//      while ( ! responsedata ) { //discard headers
//        read(a.sock, &cur, 1);
//        //cerr << cur << ":" << (int)cur << endl;
//        if( waslinefeed  && cur == '\r') responsedata = true;
//        if( cur == '\n' ) waslinefeed = true;
//        else waslinefeed = false;
//      };
//      read(a.sock, &cur, 1); //discard final \n in header \r\n\r\n
//      while ( read(a.sock, &cur, 1) > 0 ) output << cur; //cout << cur;
//      close(a.sock);
//    }
//    return output;
//  }
//}

//DX+FR20190206 - AFLUX functionality via command line - START
// ***************************************************************************
namespace aflowlib {
  string AFLUXCall(const aurostd::xoption& vpflow){

    // Performs AFLUX call based on summons input from command line
    if(vpflow.flag("AFLUX::USAGE")) {
      string usage="aflow --aflux=<summons>";
      string options="";
      //[CO20200624 - OBSOLETE]stringstream ss_usage;
      //[CO20200624 - OBSOLETE]init::ErrorOption(ss_usage,vpflow.getattachedscheme("AFLUX"),"aflowlib::AFLUXCall()",aurostd::liststring2string(usage,options));
      //[CO20200624 - OBSOLETE]return ss_usage.str();
      init::MessageOption(vpflow.getattachedscheme("AFLUX"),"aflowlib::AFLUXCall()",aurostd::liststring2string(usage,options));
      return "";
    }

    string summons = "";
    if(vpflow.flag("AFLUX::SUMMONS")) { //CO20200520 - AFLUX::SUMMONS
      summons=vpflow.getattachedscheme("AFLUX::SUMMONS"); //CO20200520 - AFLUX::SUMMONS
      // check if string is enclosed in double or single quotes
      // (since bash throws error for unprotected parentheses)
      if(!summons.empty() && ((summons[0] == '\"' && summons[summons.size()-1] == '\"') || (summons[0] == '\'' && summons[summons.size()-1] == '\''))){
        summons.erase(summons.begin()); summons.erase(summons.begin()+summons.size()-1);
      }
    }
    return AFLUXCall(summons);
  }
  string AFLUXCall(const vector<string>& matchbook){

    // Performs AFLUX call based on vector of matchbook entries
    string summons = aurostd::joinWDelimiter(matchbook,",");
    return AFLUXCall(summons);
  }
  string AFLUXCall(const string& _summons){

}

namespace aflowlib {
  string AFLUXCall(const string& summons){
    // Performs AFLUX call based on summons input
    // switched to aurostd::xhttp //HE20220407
    bool LDEBUG=(false || XHOST.DEBUG);
    string function_name = XPID + "AFLUXCall():";
    string url = "http://aflow.org/API/aflux/?" + aurostd::httpPercentEncodingFull(summons);
    if(LDEBUG) {
      cerr << __AFLOW_FUNC__ << ": Summons = " << summons << endl;
      cerr << __AFLOW_FUNC__ << ": URL = " << url << endl;
      cerr << __AFLOW_FUNC__ << ": Performing call ... please be patient ..." << endl;
    }
    return aurostd::httpGet(url);
  }
}

namespace aflowlib {
  vector<vector<std::pair<string,string> > > getPropertiesFromAFLUXResponse(const string& response){

    // Puts list of keyword-value pairs into a vector corresponding to each entry
    // Assumes the response format to be "format(aflow)", i.e., "|" delimiter
    // Here, pair.first=<keyword> and pair.second=<value>
    // In order to be general, all keywords and values are stored as a string 


    vector<vector<std::pair<string,string> > > properties_response;

    vector<string> entries,fields,key_value;
    aurostd::string2vectorstring(response,entries); //CO20200520
    //[CO20200520 - OBSOLETE]aurostd::string2tokens(response,entries,"\n");

    // for each entry in response
    for(uint e=0;e<entries.size();e++){
      // split into key-value pairs
      aurostd::string2tokens(entries[e],fields,"|");

      // properties for a particular entry
      vector<std::pair<string,string> > property_pairs;
      for(uint i=0;i<fields.size();i++){
        aurostd::string2tokens(fields[i],key_value,"=");
        if(key_value.size()!=2 && !aurostd::substring2bool(fields[i],"example") && !aurostd::substring2bool(fields[i],"description")){ 
          string message = "Cannot find key-value pair splitting on \"=\" for the following field: \"" + fields[i] + "\".";
          throw aurostd::xerror(_AFLOW_FILE_NAME_, __AFLOW_FUNC__, message, _RUNTIME_ERROR_);
        }
        std::pair<string,string> property; 
        property.first = aurostd::RemoveWhiteSpaces(key_value[0]);  // key 
        property.second = aurostd::RemoveWhiteSpaces(key_value[1]); // value
        property_pairs.push_back(property);
      }
      properties_response.push_back(property_pairs);
    }
    return properties_response;
  }
}

//DX+FR20190206 - AFLUX functionality via command line - END

namespace aflowlib {  //CO20201220
  // ***************************************************************************
  // mergeEntries()
  // ***************************************************************************
  //simple helper function for loading multiple libraries together, will take
  //combinations of nested vectors and convert them to other nested vectors
  //naries is output, entries_new is input
  //these assume vector<aflowlib::_aflowlib_entry> entries_new is all of the same
  //type, e.g., binaries of MnPd (e.g., MnPd2, Mn2Pd, etc., similar structure to LIBS)
  //also assumes ordered vector<vector<vector<aflowlib::_aflowlib_entry> > >& naries
  //outer most - unary, binary, etc.
  //next outer - species match, Mn, Pd, MnPd, etc.
  //inner most - entries
  bool mergeEntries(vector<vector<vector<aflowlib::_aflowlib_entry> > >& naries,const vector<vector<vector<aflowlib::_aflowlib_entry> > >& entries_new) {
    for (uint i = 0; i < entries_new.size(); i++) {
      if(!mergeEntries(naries, entries_new[i], true)) { return false; }  //structured data
    }
    return true;
  }
  bool mergeEntries(vector<vector<vector<aflowlib::_aflowlib_entry> > >& naries,const vector<vector<aflowlib::_aflowlib_entry> >& entries_new,bool entries_new_same_type) {
    for (uint i = 0; i < entries_new.size(); i++) {
      if(naries.size() <= i + 1) {
        naries.push_back(vector<vector<aflowlib::_aflowlib_entry> >(0));
      }
      if(!mergeEntries(naries[i], entries_new[i], entries_new_same_type, true)) {  //triple vector<> naries implies this structure
        return false;
      }
    }
    return true;
  }
  bool mergeEntries(vector<vector<vector<aflowlib::_aflowlib_entry> > >& naries,const vector<aflowlib::_aflowlib_entry>& entries_new,bool entries_new_same_type) {
    if(!entries_new.size()) { return true; }
    int index_layer1=-1, index_layer2=-1;
    if(entries_new_same_type) {
      if(!mergeEntries(naries, entries_new[0], index_layer1, index_layer2)) { return false; }
      for (uint i = 1; i < entries_new.size(); i++) { naries[index_layer1][index_layer2].push_back(entries_new[i]); }
    } else {
      for (uint i = 0; i < entries_new.size(); i++) {
        if(!entries_new[i].vspecies.size()) { return false; }  //what the heck is this?
        if(!mergeEntries(naries, entries_new[i], index_layer1, index_layer2)) { return false; }
      }
    }
    return true;
  }
  bool mergeEntries(vector<vector<vector<aflowlib::_aflowlib_entry> > >& naries,const aflowlib::_aflowlib_entry& entry_new) {
    int index_layer1 = -1;
    int index_layer2 = -1;
    return mergeEntries(naries, entry_new, index_layer1, index_layer2);
  }
  bool mergeEntries(vector<vector<vector<aflowlib::_aflowlib_entry> > >& naries,const aflowlib::_aflowlib_entry& entry_new,int& index_layer1,int& index_layer2) {
    if(!entry_new.vspecies.size()) { return false; }    //what the heck is this?
    while (naries.size() < entry_new.vspecies.size()) {  //assumes entries_new all have the same vspecies.size()
      naries.push_back(vector<vector<aflowlib::_aflowlib_entry> >(0));
    }
    index_layer1 = entry_new.vspecies.size() - 1;
    return mergeEntries(naries[index_layer1], entry_new, index_layer2, true);  //triple vector<> naries implies this structure
  }
  //naries takes on two forms depending on sort_by_species
  //if sort_by_species==true, then naries is truly a single nary (unary, binary, etc.) with
  //the second layer consisting of different species
  //otherwise, naries is the total entries (similar to naries above), where second layer
  //is unaries, binary, etc. (no layer with different species)
  //if sort_by_species and we are coming from LIBs (entries_new_same_type==true), then we don't need to check every entry, we already
  //know they have the same type (binary of same species)
  bool mergeEntries(vector<vector<aflowlib::_aflowlib_entry> >& naries,const vector<vector<vector<aflowlib::_aflowlib_entry> > >& entries_new,bool sort_by_species) {
    for (uint i = 0; i < entries_new.size(); i++) {
      if(!mergeEntries(naries, entries_new[i], true, sort_by_species)) { return false; }
    }
    return true;
  }
  bool mergeEntries(vector<vector<aflowlib::_aflowlib_entry> >& naries,const vector<vector<aflowlib::_aflowlib_entry> >& entries_new,bool entries_new_same_type,bool sort_by_species) {
    for (uint i = 0; i < entries_new.size(); i++) {
      if(!mergeEntries(naries, entries_new[i], entries_new_same_type, sort_by_species)) { return false; }
    }
    return true;
  }
  bool mergeEntries(vector<vector<aflowlib::_aflowlib_entry> >& naries,const vector<aflowlib::_aflowlib_entry>& entries_new,bool entries_new_same_type,bool sort_by_species) {
    if(!entries_new.size()) { return true; }
    int index;
    if(entries_new_same_type) {
      if(!mergeEntries(naries, entries_new[0], index, sort_by_species)) { return false; }
      for (uint i = 1; i < entries_new.size(); i++) { naries[index].push_back(entries_new[i]); }
    } else {
      for (uint i = 0; i < entries_new.size(); i++) {
        if(!mergeEntries(naries, entries_new[i], index, sort_by_species)) { return false; }
      }
    }
    return true;
  }
  //naries takes on two forms depending on sort_by_species
  //if sort_by_species==true, then naries is truly a single nary (unary, binary, etc.) with
  //the second layer consisting of different species
  //otherwise, naries is the total entries (similar to naries above), where second layer
  //is unaries, binary, etc. (no layer with different species)
  bool mergeEntries(vector<vector<aflowlib::_aflowlib_entry> >& naries,const aflowlib::_aflowlib_entry& entry_new,bool sort_by_species) {
    int index = -1;
    return mergeEntries(naries, entry_new, index, sort_by_species);
  }
  bool mergeEntries(vector<vector<aflowlib::_aflowlib_entry> >& naries,const aflowlib::_aflowlib_entry& entry_new,int& index,bool sort_by_species) {
    if(!entry_new.vspecies.size()) { return false; }
    index = -1;
    if(sort_by_species) {
      //all of naries is unary, binary, etc., now just need to index species
      for (uint i = 0; i < naries.size() && index == -1; i++) {
        //test of stupidity
        if(naries[i][0].vspecies.size() != entry_new.vspecies.size()) { return false; }
        if(naries[i][0].vspecies == entry_new.vspecies) { index = i; }
      }
      if(index == -1) {
        naries.push_back(vector<aflowlib::_aflowlib_entry>(0));
        index = naries.size() - 1;
      }
    } else {
      //just need to create space for unary, binary, etc.
      while (naries.size() < entry_new.vspecies.size()) {
        naries.push_back(vector<aflowlib::_aflowlib_entry>(0));
      }
      index = entry_new.vspecies.size() - 1;
    }
    naries[index].push_back(entry_new);
    return true;
  }
  bool mergeEntries(vector<aflowlib::_aflowlib_entry>& naries,const vector<vector<vector<aflowlib::_aflowlib_entry> > >& entries_new) {
    for (uint i = 0; i < entries_new.size(); i++) {
      for (uint j = 0; j < entries_new[i].size(); j++) {
        if(!mergeEntries(naries, entries_new[i][j])) { return false; }
      }
    }
    return true;
  }
  bool mergeEntries(vector<aflowlib::_aflowlib_entry>& naries,const vector<vector<aflowlib::_aflowlib_entry> >& entries_new) {
    for (uint i = 0; i < entries_new.size(); i++) {
      if(!mergeEntries(naries, entries_new[i])) { return false; }
    }
    return true;
  }
  bool mergeEntries(vector<aflowlib::_aflowlib_entry>& naries,const vector<aflowlib::_aflowlib_entry>& entries_new) {
    for (uint i = 0; i < entries_new.size(); i++) {
      if(!mergeEntries(naries, entries_new[i])) { return false; }
    }
    return true;
  }
  bool mergeEntries(vector<aflowlib::_aflowlib_entry>& naries,const aflowlib::_aflowlib_entry& entry_new) {
    naries.push_back(entry_new);
    return true;
  }
}  // namespace pflow

//DX20200929 - START
namespace aflowlib {
  string getSpaceGroupAFLUXSummons(const vector<uint>& space_groups, uint relaxation_step){

    vector<string> vsummons(space_groups.size());

    for(uint i=0;i<space_groups.size();i++){
      vsummons[i] = getSpaceGroupAFLUXSummons(space_groups[i], relaxation_step, false); //false - signals more than one space group
    }
    if(relaxation_step==_COMPARE_DATABASE_GEOMETRY_ORIGINAL_){ return "spacegroup_orig(" + aurostd::joinWDelimiter(vsummons,":") + ")"; } //DX20210615 - relaxation-step specific keyword
    else if(relaxation_step==_COMPARE_DATABASE_GEOMETRY_RELAX1_){ return "sg2(" + aurostd::joinWDelimiter(vsummons,":") + ")"; } //DX20210615 - relaxation-step specific keyword
    else if(relaxation_step==_COMPARE_DATABASE_GEOMETRY_MOST_RELAXED_){ return "spacegroup_relax(" + aurostd::joinWDelimiter(vsummons,":") + ")"; } //DX20210615 - relaxation-step specific keyword
    return ""; //DX20210615 - no other relaxations supported, return empty so the compiler will not complain
  }
}

namespace aflowlib {
  string getSpaceGroupAFLUXSummons(uint space_group_number, uint relaxation_step, bool only_one_sg){

    // Formats the space group summons for an AFLUX matchbook
    // This also grabs the relative enantiomorphs, since they
    // are simply mirror images of one another (structurally the same)
    // The summons are formatted differently depending on the relaxation type
    // (i.e. placement of comma(s) or lack thereof)
    // May need to be reformatted later with AFLOW+AFLUX integration

    // percent encode special characters first
    string squote_encoded = aurostd::PercentEncodeASCII('\''); // single quote
    string hashtag_encoded = aurostd::PercentEncodeASCII('#'); // hashtag/octothorpe
    string space_encoded = aurostd::PercentEncodeASCII(' '); // single space

    string space_group_summons = "";
    // check if enantiomorphic space group
    uint enantiomorph_space_group_number = SYM::getEnantiomorphSpaceGroupNumber(space_group_number);
    if(space_group_number == enantiomorph_space_group_number){
      // relaxed: need to match last in string, i.e., "*,<sg_symbol> <sg_number>" (comma necessary or we may grab the orig symmetry)
      if(relaxation_step==_COMPARE_DATABASE_GEOMETRY_ORIGINAL_){
        //DX20210615 [OBOSLETE] space_group_summons = "%27" + GetSpaceGroupName(space_group_number) + "%20%23" + aurostd::utype2string<int>(space_group_number) + ",%27*";
        space_group_summons = aurostd::utype2string<int>(space_group_number); //DX20210615
      }
      else if(relaxation_step==_COMPARE_DATABASE_GEOMETRY_RELAX1_){
        //DX20210615 [OBSOLETE] space_group_summons = "*%27," + GetSpaceGroupName(space_group_number) + "%20%23" + aurostd::utype2string<int>(space_group_number) + ",%27*";
        space_group_summons = squote_encoded + ",\"" + GetSpaceGroupName(space_group_number) + space_encoded + hashtag_encoded + aurostd::utype2string<int>(space_group_number) + "\"," + squote_encoded; //DX20210615
      }
      else if(relaxation_step==_COMPARE_DATABASE_GEOMETRY_MOST_RELAXED_){
        //DX20210615 [OBSOLETE] space_group_summons = "*%27," + GetSpaceGroupName(space_group_number) + "%20%23" + aurostd::utype2string<int>(space_group_number) + "%27";
        space_group_summons = aurostd::utype2string<int>(space_group_number); //DX20210615
      }
      else{
        throw aurostd::xerror(_AFLOW_FILE_NAME_, "aflowlib::getSpaceGroupAFLUXSummons():", "Unexpected relaxation step input: " + aurostd::utype2string(_COMPARE_DATABASE_GEOMETRY_MOST_RELAXED_), _FILE_NOT_FOUND_);
      }
    }
    else { // need to get enantiomorph too
      if(relaxation_step==_COMPARE_DATABASE_GEOMETRY_ORIGINAL_){
        //DX20210615 [OBSOLETE] space_group_summons = "%27" + GetSpaceGroupName(space_group_number) + "%20%23" + aurostd::utype2string<int>(space_group_number) + ",%27*";
        //DX20210615 [OBSOLETE] space_group_summons += ":%27" + GetSpaceGroupName(enantiomorph_space_group_number) + "%20%23" + aurostd::utype2string<int>(enantiomorph_space_group_number) + ",%27*";
        space_group_summons = aurostd::utype2string<int>(space_group_number); //DX20210615
        space_group_summons += ":" + aurostd::utype2string<int>(enantiomorph_space_group_number); //DX20210615
      }
      else if(relaxation_step==_COMPARE_DATABASE_GEOMETRY_RELAX1_){
        //DX20210615 [OBSOLETE] space_group_summons = "*%27," + GetSpaceGroupName(space_group_number) + "%20%23" + aurostd::utype2string<int>(space_group_number) + ",%27*";
        //DX20210615 [OBSOLETE] space_group_summons += ":*%27," + GetSpaceGroupName(enantiomorph_space_group_number) + "%20%23" + aurostd::utype2string<int>(enantiomorph_space_group_number) + ",%27*";
        space_group_summons = squote_encoded + ",\"" + GetSpaceGroupName(space_group_number) + space_encoded + hashtag_encoded + aurostd::utype2string<int>(space_group_number) + "\"," + squote_encoded; //DX20210615
        space_group_summons += ":" + squote_encoded + ",\"" + GetSpaceGroupName(enantiomorph_space_group_number) + space_encoded + hashtag_encoded + aurostd::utype2string<int>(enantiomorph_space_group_number) + "\"," + squote_encoded; //DX20210615
      }
      else if(relaxation_step==_COMPARE_DATABASE_GEOMETRY_MOST_RELAXED_){
        //DX20210615 [OBSOLETE] space_group_summons = "*%27," + GetSpaceGroupName(space_group_number) + "%20%23" + aurostd::utype2string<int>(space_group_number) + "%27";
        //DX20210615 [OBSOLETE] space_group_summons += ":*%27," + GetSpaceGroupName(enantiomorph_space_group_number) + "%20%23" + aurostd::utype2string<int>(enantiomorph_space_group_number) + "%27";
        space_group_summons = aurostd::utype2string<int>(space_group_number); //DX20210615
        space_group_summons += ":" + aurostd::utype2string<int>(enantiomorph_space_group_number); //DX20210615
      }
      else{
        throw aurostd::xerror(_AFLOW_FILE_NAME_, "aflowlib::getSpaceGroupAFLUXSummons():", "Unexpected relaxation step input: " + aurostd::utype2string(_COMPARE_DATABASE_GEOMETRY_MOST_RELAXED_), _FILE_NOT_FOUND_);
      }
    }

    // ---------------------------------------------------------------------------
    // if there is only one space group in the query, put summons in sg2();
    // otherwise this is done outside this function
    if(only_one_sg) { 
      //DX20210615 [OBSOLETE] space_group_summons = "sg2(" + space_group_summons + ")";
      if(relaxation_step==_COMPARE_DATABASE_GEOMETRY_ORIGINAL_){ space_group_summons = "spacegroup_orig(" + space_group_summons + ")"; } //DX20210615 - relaxation-step specific keyword
      else if(relaxation_step==_COMPARE_DATABASE_GEOMETRY_RELAX1_){ space_group_summons = "sg2(" + space_group_summons + ")"; } //DX20210615 - relaxation-step specific keyword
      else if(relaxation_step==_COMPARE_DATABASE_GEOMETRY_MOST_RELAXED_){ space_group_summons = "spacegroup_relax(" + space_group_summons + ")"; } //DX20210615 - relaxation-step specific keyword
    }

    return space_group_summons;
  }
}
//DX20200929 - END

namespace aflowlib {
  uint WEB_Aflowlib_Entry(string options,ostream& oss) {
    bool LDEBUG=(FALSE || XHOST.DEBUG);
    string soliloquy = XPID + "aflowlib::WEB_Aflowlib_Entry():";
    if(LDEBUG) cout << XPID << "aflowlib::WEB_Aflowlib_Entry: begin<br>" << endl;

    stringstream num_prec;
    vector<string> voptions;
    aurostd::string2tokens(options,voptions,",");
    string errormsg = "";
    if(voptions.size()==0) {
      errormsg = "--aflowlib= has no arguments.";
      //init::ErrorOption(options,"aflowlib::WEB_Aflowlib_Entry","aflow --aflowlib=entry");  //CO20200624 - soft patch for FR+web // OBSOLETE - use errormsg instead
      //[CO+ME20200731 - ErrorOption throws an error, so no need to return]return 0; //CO20200624 - 0 is error here
    } 

    // move on
    for(uint ioption=0;ioption<voptions.size();ioption++) {
      //  oss << voptions.at(ioption) << endl;
      string option=voptions.at(ioption); //aurostd::args2attachedstring(argv,"--aflowlib=",(string) "nan");
      if(option.at(option.size()-1)=='/'|| option.at(option.size()-1)=='.') option.erase(option.end()-1,option.end()-0); //  some demoronization
      if(option.at(0)=='/'|| option.at(0)=='.') option.erase(option.begin(),option.begin()+1); //  some demoronization
      string directory="";
      string directory_RAW="",directory_LIB="",directory_WEB="";
      string directory_AUID_LIB="",directory_AUID_RAW="",directory_AUID_WEB="";
      string url_WEB;
      string label="";
      // string line_gif="<br><img border=0 width=60% height=2 src=http://materials.duke.edu/auro/images/line.gif><br><br>";
      // string art058_link=" https://doi.org/10.1016/j.commatsci.2010.05.010";
      // string art064_link=" https://doi.org/10.1021/co200012w";
      // string icsd_link=" https://www.fiz-karlsruhe.com/icsd.html";
      // string aflow_ael_readme=" http://materials.duke.edu/AFLOW/README_AFLOW_AEL.TXT"; //CO20180817
      // string art096_link=" https://doi.org/10.1103/PhysRevB.90.174107";
      // string art100_link=" https://www.nature.com/articles/sdata20159";
      // string aflow_agl_readme=" http://materials.duke.edu/AFLOW/README_AFLOW_AGL.TXT"; //CO20180817
      // string art115_link=" https://doi.org/10.1103/PhysRevMaterials.1.015401"; //CO20180817
      // string aflow_sym_readme=" http://materials.duke.edu/AFLOW/README_AFLOW_SYM.TXT"; //CO20180817
      // string art135_link=" https://doi.org/10.1107/S2053273318003066"; //CO20180817

      //DX20180817
      // string bravais_lattice_orig_wiki_link=" http://aflowlib.duke.edu/aflowwiki/doku.php?id=documentation:all_keywords&#bravais_lattice_orig";
      // string bravais_lattice_relax_wiki_link=" http://aflowlib.duke.edu/aflowwiki/doku.php?id=documentation:all_keywords&#bravais_lattice_relax";
      // string lattice_system_orig_wiki_link=" http://aflowlib.duke.edu/aflowwiki/doku.php?id=documentation:all_keywords&#lattice_system_orig";
      // string lattice_variation_orig_wiki_link=" http://aflowlib.duke.edu/aflowwiki/doku.php?id=documentation:all_keywords&#lattice_variation_orig";
      // string lattice_system_relax_wiki_link=" http://aflowlib.duke.edu/aflowwiki/doku.php?id=documentation:all_keywords&#lattice_system_relax";
      // string lattice_variation_relax_wiki_link=" http://aflowlib.duke.edu/aflowwiki/doku.php?id=documentation:all_keywords&#lattice_variation_relax";
      // string Pearson_symbol_orig_wiki_link=" http://aflowlib.duke.edu/aflowwiki/doku.php?id=documentation:all_keywords&#pearson_symbol_orig";
      // string Pearson_symbol_relax_wiki_link=" http://aflowlib.duke.edu/aflowwiki/doku.php?id=documentation:all_keywords&#pearson_symbol_relax";
      // string sg_wiki_link=" http://aflowlib.duke.edu/aflowwiki/doku.php?id=documentation:all_keywords&#sg";
      // string sg2_wiki_link=" http://aflowlib.duke.edu/aflowwiki/doku.php?id=documentation:all_keywords&#sg2";
      // string spacegroup_orig_wiki_link=" http://aflowlib.duke.edu/aflowwiki/doku.php?id=documentation:all_keywords&#spacegroup_orig";
      // string spacegroup_relax_wiki_link=" http://aflowlib.duke.edu/aflowwiki/doku.php?id=documentation:all_keywords&#spacegroup_relax";

      aflowlib::_aflowlib_entry aentry;

      xoption vflags;
      vflags.flag("FLAG::PREAMBLE",TRUE);
      vflags.flag("FLAG::CALCULATION",TRUE);
      vflags.flag("FLAG::JMOL",TRUE);
      vflags.flag("FLAG::EDATA_ORIG",FALSE);
      vflags.flag("FLAG::EDATA_RELAX",TRUE);
      vflags.flag("FLAG::THERMODYNAMICS",TRUE);
      vflags.flag("FLAG::MAGNETIC",TRUE);
      vflags.flag("FLAG::ELECTRONIC",FALSE);     // will setup later
      vflags.flag("FLAG::SCINTILLATION",TRUE);   // will setup later
      vflags.flag("FLAG::AGL",FALSE);            // will setup later
      vflags.flag("FLAG::AEL",FALSE);            // will setup later
      vflags.flag("FLAG::BADER",FALSE);          // will setup later
      vflags.flag("FLAG::POCC",FALSE);           // will setup later  //CO20201220

      // check if ICSD inside (anyway)
      string lattices[]={"BCC","BCT","CUB","FCC","HEX","MCL","MCLC","ORC","ORCC","ORCF","ORCI","RHL","TET","TRI"};
      vector<string> vline,tokens;

      string html_TAB=" target=\"_blank\"";

      if(LDEBUG) cout << "WEB_Aflowlib_Entry: [1]<br>" << endl;
      if(LDEBUG) cout << "WEB_Aflowlib_Entry: [4]<br>" << endl;
      if(LDEBUG) cout << "WEB_Aflowlib_Entry: option=" << option << endl;

      // START SEARCH

      vflags.flag("FLAG::FOUND",FALSE);
      string catalog="",auid="",strtmp="";

      // **********************************************************************************************************
      // TRY AUID
      // **********************************************************************************************************
      // ME20200707 - Also check for AUIDs without the aflow: prefix
      string option_orig = option;
      if ((option.size() == 16) && aurostd::_ishex(option)) option = "aflow:" + option;
      if(!vflags.flag("FLAG::FOUND") && aurostd::substring2bool(aurostd::tolower(option),"aflow:")) { // CHECK AUID
        if(LDEBUG) cout << "WEB_Aflowlib_Entry: option=" << option << endl;
        string auid=aurostd::tolower(option);
        if(auid.size()!=22) {
          errormsg="aflowlib::WEB_Aflowlib_Entry:_error_on_size_of_auid="+auid;
        } else {
          // NEW
          directory_AUID_LIB=init::AFLOW_Projects_Directories("AUID")+"/"+auid.substr(0,8); for(uint i=8;i<=20;i+=2) directory_AUID_LIB+="/"+auid.substr(i,2);  // splitting aflow:ab/cd..
          directory_AUID_WEB=directory_AUID_LIB+"/WEB";
          directory_AUID_RAW=directory_AUID_LIB+"/RAW";
          directory_AUID_LIB=directory_AUID_LIB+"/LIB";
          if(LDEBUG) cout << "WEB_Aflowlib_Entry: directory_AUID_LIB=" << directory_AUID_LIB << endl;
          if(LDEBUG) cout << "WEB_Aflowlib_Entry: directory_AUID_RAW=" << directory_AUID_RAW << endl;
          if(LDEBUG) cout << "WEB_Aflowlib_Entry: directory_AUID_WEB=" << directory_AUID_WEB << endl;
          directory="";
          if(!aurostd::FileExist(directory_AUID_RAW+"/"+DEFAULT_FILE_AFLOWLIB_ENTRY_OUT)) {
            errormsg="aflowlib::WEB_Aflowlib_Entry:_entry_does_not_exist="+directory_AUID_RAW+"/"+DEFAULT_FILE_AFLOWLIB_ENTRY_OUT;
          } else {
            _aflowlib_entry entry_tmp(string(directory_AUID_RAW+"/"+DEFAULT_FILE_AFLOWLIB_ENTRY_OUT));
            directory=entry_tmp.aurl;
            auid=entry_tmp.aurl;
            aurostd::StringSubst(directory,"aflowlib.duke.edu:","");
            aurostd::StringSubst(directory,"materials.duke.edu:","");
            aurostd::StringSubst(directory,"AFLOWDATA/ICSD_RAW/","");aurostd::StringSubst(directory,"AFLOWDATA/ICSD_WEB/","");
            aurostd::StringSubst(directory,"AFLOWDATA/LIB0_RAW/","");aurostd::StringSubst(directory,"AFLOWDATA/LIB0_WEB/","");
            aurostd::StringSubst(directory,"AFLOWDATA/LIB1_RAW/","");aurostd::StringSubst(directory,"AFLOWDATA/LIB1_WEB/","");
            aurostd::StringSubst(directory,"AFLOWDATA/LIB2_RAW/","");aurostd::StringSubst(directory,"AFLOWDATA/LIB2_WEB/","");
            aurostd::StringSubst(directory,"AFLOWDATA/LIB3_RAW/","");aurostd::StringSubst(directory,"AFLOWDATA/LIB3_WEB/","");
            aurostd::StringSubst(directory,"AFLOWDATA/LIB4_RAW/","");aurostd::StringSubst(directory,"AFLOWDATA/LIB4_WEB/","");
            aurostd::StringSubst(directory,"AFLOWDATA/LIB5_RAW/","");aurostd::StringSubst(directory,"AFLOWDATA/LIB5_WEB/","");
            aurostd::StringSubst(directory,"AFLOWDATA/LIB6_RAW/","");aurostd::StringSubst(directory,"AFLOWDATA/LIB6_WEB/","");
            aurostd::StringSubst(directory,"AFLOWDATA/LIB7_RAW/","");aurostd::StringSubst(directory,"AFLOWDATA/LIB7_WEB/","");
            aurostd::StringSubst(directory,"AFLOWDATA/LIB8_RAW/","");aurostd::StringSubst(directory,"AFLOWDATA/LIB8_WEB/","");
            aurostd::StringSubst(directory,"AFLOWDATA/LIB9_RAW/","");aurostd::StringSubst(directory,"AFLOWDATA/LIB9_WEB/","");
            vflags.flag("FLAG::AUID",TRUE);
            vflags.flag("FLAG::FOUND",TRUE);
            catalog=entry_tmp.catalog;
            label=directory;
            for(uint ilat=0;ilat<14;ilat++)
              aurostd::StringSubst(label,lattices[ilat]+"/","");
            aurostd::StringSubst(label,"/",".");
          }
        }
      }
      //ME20200707 - Restore
      option = option_orig;

      // **********************************************************************************************************
      // TRY DIRECTORY
      // **********************************************************************************************************
      if(!vflags.flag("FLAG::FOUND")) { // tests with proto name
        string dir2test;
        dir2test=option;

        vector<string> vdir2test;
        for(uint i0=0;i0<dir2test.size();i0++) { // allow all identical indices...
          for(uint i1=i0;i1<dir2test.size();i1++) { // allow all identical indices
            for(uint i2=i1;i2<dir2test.size();i2++) { // allow all identical indices
              //	    for(uint i3=i2;i3<dir2test.size();i3++) { // allow all identical indices
              dir2test=option;
              if(dir2test.at(i0)=='.') dir2test.at(i0)='/';
              if(dir2test.at(i1)=='.') dir2test.at(i1)='/';
              if(dir2test.at(i2)=='.') dir2test.at(i2)='/';
              //      if(dir2test.at(i3)=='.') dir2test.at(i3)='/';
              bool found=false;
              for(uint i=0;i<vdir2test.size()&&!found;i++) if(dir2test==vdir2test.at(i)) found=true;
              if(!found) {
                vdir2test.push_back(dir2test);
              }
            }
            //	  }
          }
        }   
        if(LDEBUG) cout << "WEB_Aflowlib_Entry: testing dir2test=" << dir2test << endl;
        for(uint i=0;i<vdir2test.size()&&!vflags.flag("FLAG::FOUND");i++) { // allow i=j=k so that 1 OR 2 OR 3 dots are also tested
          dir2test=vdir2test.at(i);
          //		cout << "testing(" << i << ") = " << dir2test << endl;
          for(uint ilat=0;ilat<14&&!vflags.flag("FLAG::FOUND");ilat++) {
            if(!vflags.flag("FLAG::FOUND") && aurostd::FileExist(init::AFLOW_Projects_Directories("ICSD")+"/RAW/"+lattices[ilat]+"/"+dir2test+"/"+DEFAULT_FILE_AFLOWLIB_ENTRY_OUT)) {
              catalog="ICSD";directory=lattices[ilat]+"/"+dir2test;label=option;vflags.flag("FLAG::FOUND",TRUE);
            }
          }
          if(!vflags.flag("FLAG::FOUND") && aurostd::FileExist(init::AFLOW_Projects_Directories("LIB0")+"/RAW/"+dir2test+"/"+DEFAULT_FILE_AFLOWLIB_ENTRY_OUT)) {
            catalog="LIB0";directory=dir2test;label=option;vflags.flag("FLAG::FOUND",TRUE);
          }
          if(!vflags.flag("FLAG::FOUND") && aurostd::FileExist(init::AFLOW_Projects_Directories("LIB1")+"/RAW/"+dir2test+"/"+DEFAULT_FILE_AFLOWLIB_ENTRY_OUT)) {
            catalog="LIB1";directory=dir2test;label=option;vflags.flag("FLAG::FOUND",TRUE);		
          }
          if(!vflags.flag("FLAG::FOUND") && aurostd::FileExist(init::AFLOW_Projects_Directories("LIB2")+"/RAW/"+dir2test+"/"+DEFAULT_FILE_AFLOWLIB_ENTRY_OUT)) {
            catalog="LIB2";directory=dir2test;label=option;vflags.flag("FLAG::FOUND",TRUE);		
          }
          if(!vflags.flag("FLAG::FOUND") && aurostd::FileExist(init::AFLOW_Projects_Directories("LIB3")+"/RAW/"+dir2test+"/"+DEFAULT_FILE_AFLOWLIB_ENTRY_OUT)) {
            catalog="LIB3";directory=dir2test;label=option;vflags.flag("FLAG::FOUND",TRUE);		
          }
          if(!vflags.flag("FLAG::FOUND") && aurostd::FileExist(init::AFLOW_Projects_Directories("LIB4")+"/RAW/"+dir2test+"/"+DEFAULT_FILE_AFLOWLIB_ENTRY_OUT)) {
            catalog="LIB4";directory=dir2test;label=option;vflags.flag("FLAG::FOUND",TRUE);		
          }
          if(!vflags.flag("FLAG::FOUND") && aurostd::FileExist(init::AFLOW_Projects_Directories("LIB5")+"/RAW/"+dir2test+"/"+DEFAULT_FILE_AFLOWLIB_ENTRY_OUT)) {
            catalog="LIB5";directory=dir2test;label=option;vflags.flag("FLAG::FOUND",TRUE);		
          }
          if(!vflags.flag("FLAG::FOUND") && aurostd::FileExist(init::AFLOW_Projects_Directories("LIB6")+"/RAW/"+dir2test+"/"+DEFAULT_FILE_AFLOWLIB_ENTRY_OUT)) {
            catalog="LIB6";directory=dir2test;label=option;vflags.flag("FLAG::FOUND",TRUE);		
          }
          if(!vflags.flag("FLAG::FOUND") && aurostd::FileExist(init::AFLOW_Projects_Directories("LIB7")+"/RAW/"+dir2test+"/"+DEFAULT_FILE_AFLOWLIB_ENTRY_OUT)) {
            catalog="LIB7";directory=dir2test;label=option;vflags.flag("FLAG::FOUND",TRUE);		
          }
          if(!vflags.flag("FLAG::FOUND") && aurostd::FileExist(init::AFLOW_Projects_Directories("LIB8")+"/RAW/"+dir2test+"/"+DEFAULT_FILE_AFLOWLIB_ENTRY_OUT)) {
            catalog="LIB8";directory=dir2test;label=option;vflags.flag("FLAG::FOUND",TRUE);		
          }
          if(!vflags.flag("FLAG::FOUND") && aurostd::FileExist(init::AFLOW_Projects_Directories("LIB9")+"/RAW/"+dir2test+"/"+DEFAULT_FILE_AFLOWLIB_ENTRY_OUT)) {
            catalog="LIB9";directory=dir2test;label=option;vflags.flag("FLAG::FOUND",TRUE);		
          }
        }
      }

      // **********************************************************************************************************
      // TRY ICSD LINK
      // **********************************************************************************************************
      if(!vflags.flag("FLAG::FOUND")) { // icsd link
        //ME20200707 - Remove possible icsd: prefix
        option_orig = option;
        if (option.find("icsd") == 0) option = option.substr(5);
        string directory_ICSD2LINK=init::AFLOW_Projects_Directories("AUID")+"/icsd:/"+option;
        aurostd::StringSubst(directory_ICSD2LINK,"ICSD:","icsd:");
        aurostd::StringSubst(directory_ICSD2LINK,"icsd:icsd:","icsd:");    
        //	cerr << directory_ICSD2LINK << endl;
        if(aurostd::FileExist(directory_ICSD2LINK+"/RAW/"+DEFAULT_FILE_AFLOWLIB_ENTRY_OUT)) {
          _aflowlib_entry entry_tmp(string(directory_ICSD2LINK+"/RAW/"+DEFAULT_FILE_AFLOWLIB_ENTRY_OUT));
          directory=entry_tmp.aurl;
          auid=entry_tmp.aurl;
          aurostd::StringSubst(directory,"aflowlib.duke.edu:","");
          aurostd::StringSubst(directory,"materials.duke.edu:","");
          aurostd::StringSubst(directory,"AFLOWDATA/ICSD_RAW/","");aurostd::StringSubst(directory,"AFLOWDATA/ICSD_WEB/","");
          vflags.flag("FLAG::ICSD",TRUE);
          vflags.flag("FLAG::FOUND",TRUE);
          catalog=entry_tmp.catalog;
          //ME20200923 - Use the last subdirectory or XHOST.label will be inconsistent.
          //For example, using --aflowlib=7bed936e9d5a44ca results in XHOST.label = Ni1Sn1Ti1_ICSD_174568
          //whereas using --aflowlib=174568 results in XHOST.label=FCC.Ni1Sn1Ti1_ICSD_174568
          //[OBSOLETE] label=directory;
          vector<string> tokens;
          aurostd::string2tokens(directory, tokens, "/");
          label = tokens.back();
          //	  cerr << directory_ICSD2LINK+"/RAW/"+DEFAULT_FILE_AFLOWLIB_ENTRY_OUT << endl;
        }
        //ME20200707 - Restore
        option = option_orig;
      }

      // **********************************************************************************************************
      // CONSIDERED FOUND
      // **********************************************************************************************************    
      if(vflags.flag("FLAG::FOUND")) {
        if(catalog=="ICSD") {
          vflags.flag("FLAG::ICSD",TRUE);
          directory_LIB=init::AFLOW_Projects_Directories("ICSD")+"/LIB/"+directory;
          directory_WEB=init::AFLOW_Projects_Directories("ICSD")+"/WEB/"+directory;
          directory_RAW=init::AFLOW_Projects_Directories("ICSD")+"/RAW/"+directory;
          url_WEB="/AFLOWDATA/ICSD_WEB/"+directory;
        }

        if(catalog=="LIB0") {
          vflags.flag("FLAG::LIB0",TRUE);
          directory_LIB=init::AFLOW_Projects_Directories("LIB0")+"/LIB/"+directory;
          directory_WEB=init::AFLOW_Projects_Directories("LIB0")+"/WEB/"+directory;
          directory_RAW=init::AFLOW_Projects_Directories("LIB0")+"/RAW/"+directory;
          url_WEB="/AFLOWDATA/LIB0_RAW/"+directory;
        }
        if(vflags.flag("FLAG::FOUND") && catalog=="LIB1") {
          vflags.flag("FLAG::LIB1",TRUE);
          directory_LIB=init::AFLOW_Projects_Directories("LIB1")+"/LIB/"+directory;
          directory_WEB=init::AFLOW_Projects_Directories("LIB1")+"/WEB/"+directory;
          directory_RAW=init::AFLOW_Projects_Directories("LIB1")+"/RAW/"+directory;
          url_WEB="/AFLOWDATA/LIB1_RAW/"+directory;
        }
        if(catalog=="LIB2") {
          vflags.flag("FLAG::LIB2",TRUE);
          directory_LIB=init::AFLOW_Projects_Directories("LIB2")+"/LIB/"+directory;
          directory_WEB=init::AFLOW_Projects_Directories("LIB2")+"/RAW/"+directory; // June 2016
          directory_RAW=init::AFLOW_Projects_Directories("LIB2")+"/RAW/"+directory;
          url_WEB="/AFLOWDATA/LIB2_RAW/"+directory; // May 2014
        }
        if(catalog=="LIB3") {
          vflags.flag("FLAG::LIB3",TRUE);
          directory_LIB=init::AFLOW_Projects_Directories("LIB3")+"/LIB/"+directory;
          directory_WEB=init::AFLOW_Projects_Directories("LIB3")+"/WEB/"+directory;
          directory_RAW=init::AFLOW_Projects_Directories("LIB3")+"/RAW/"+directory;
          url_WEB="/AFLOWDATA/LIB3_WEB/"+directory;
        }
        if(catalog=="LIB4") {
          vflags.flag("FLAG::LIB4",TRUE);
          directory_LIB=init::AFLOW_Projects_Directories("LIB4")+"/LIB/"+directory;
          directory_WEB=init::AFLOW_Projects_Directories("LIB4")+"/WEB/"+directory;
          directory_RAW=init::AFLOW_Projects_Directories("LIB4")+"/RAW/"+directory;
          url_WEB="/AFLOWDATA/LIB4_WEB/"+directory;
        }
        if(catalog=="LIB5") {
          vflags.flag("FLAG::LIB5",TRUE);
          directory_LIB=init::AFLOW_Projects_Directories("LIB5")+"/LIB/"+directory;
          directory_WEB=init::AFLOW_Projects_Directories("LIB5")+"/WEB/"+directory;
          directory_RAW=init::AFLOW_Projects_Directories("LIB5")+"/RAW/"+directory;
          url_WEB="/AFLOWDATA/LIB5_WEB/"+directory;
        }
        if(catalog=="LIB6") {
          vflags.flag("FLAG::LIB6",TRUE);
          directory_LIB=init::AFLOW_Projects_Directories("LIB6")+"/LIB/"+directory;
          directory_WEB=init::AFLOW_Projects_Directories("LIB6")+"/WEB/"+directory;
          directory_RAW=init::AFLOW_Projects_Directories("LIB6")+"/RAW/"+directory;
          url_WEB="/AFLOWDATA/LIB6_WEB/"+directory;
        }
        if(catalog=="LIB7") {
          vflags.flag("FLAG::LIB7",TRUE);
          directory_LIB=init::AFLOW_Projects_Directories("LIB7")+"/LIB/"+directory;
          directory_WEB=init::AFLOW_Projects_Directories("LIB7")+"/WEB/"+directory;
          directory_RAW=init::AFLOW_Projects_Directories("LIB7")+"/RAW/"+directory;
          url_WEB="/AFLOWDATA/LIB7_WEB/"+directory;
        }
        if(catalog=="LIB8") {
          vflags.flag("FLAG::LIB8",TRUE);
          directory_LIB=init::AFLOW_Projects_Directories("LIB8")+"/LIB/"+directory;
          directory_WEB=init::AFLOW_Projects_Directories("LIB8")+"/WEB/"+directory;
          directory_RAW=init::AFLOW_Projects_Directories("LIB8")+"/RAW/"+directory;
          url_WEB="/AFLOWDATA/LIB8_WEB/"+directory;
        }
        if(catalog=="LIB9") {
          vflags.flag("FLAG::LIB9",TRUE);
          directory_LIB=init::AFLOW_Projects_Directories("LIB9")+"/LIB/"+directory;
          directory_WEB=init::AFLOW_Projects_Directories("LIB9")+"/WEB/"+directory;
          directory_RAW=init::AFLOW_Projects_Directories("LIB9")+"/RAW/"+directory;	
          url_WEB="/AFLOWDATA/LIB9_WEB/"+directory;
        }
      } else {
        errormsg="aflowlib::WEB_Aflowlib_Entry:_entry_does_not_exist="+option;
      }

      // got it  ?
      if(!aurostd::FileExist(directory_RAW+"/"+_AFLOWIN_)) directory_RAW="";

      if(!directory.empty()) { // play with aentry.entry
        aurostd::StringSubst(label,"/",".");
        aentry.file2aflowlib(directory_RAW+"/"+DEFAULT_FILE_AFLOWLIB_ENTRY_OUT,oss);  //   oss << aentry.entry << endl;
        directory_AUID_LIB=init::AFLOW_Projects_Directories("AUID")+"/"+aflowlib::auid2directory(aentry.auid);
        directory_AUID_WEB=directory_AUID_LIB+"/WEB";
        directory_AUID_RAW=directory_AUID_LIB+"/RAW";
        directory_AUID_LIB=directory_AUID_LIB+"/LIB";    
        aurostd::string2tokens(aentry.sg2,tokens,"#");if(tokens.size()>0) aentry.sg2=tokens.at(tokens.size()-1);
        if(aentry.vfiles_WEB.size()==0) aentry.vfiles_WEB=aentry.vfiles;
      }

      // ME20210209 - Show original structure when symmetry changed
      if (vflags.flag("FLAG::FOUND")) {
        bool same_symmetry = ((aentry.spacegroup_orig == aentry.spacegroup_relax)
            && (aentry.Wyckoff_multiplicities_orig == aentry.Wyckoff_multiplicities)
            && (aentry.Wyckoff_site_symmetries_orig == aentry.Wyckoff_site_symmetries_orig));
        vflags.flag("FLAG::EDATA_ORIG", !same_symmetry);
      }

      if(vflags.flag("FLAG::FOUND")) {
        // check AGL/AEL
        vflags.flag("FLAG::ELECTRONIC",aurostd::substring2bool(aentry.vloop,"bands"));
        vflags.flag("FLAG::SCINTILLATION",aurostd::substring2bool(aentry.vloop,"bands"));
        vflags.flag("FLAG::AGL",aurostd::substring2bool(aentry.vloop,"agl"));
        vflags.flag("FLAG::AEL",aurostd::substring2bool(aentry.vloop,"ael"));
        vflags.flag("FLAG::BADER",aurostd::substring2bool(aentry.vloop,"bader"));
        vflags.flag("FLAG::POCC",aurostd::substring2bool(aentry.vloop,"pocc")); //CO20201220
        if(vflags.flag("FLAG::POCC")){vflags.flag("FLAG::JMOL",FALSE);} //CO20201220 - no POSCAR/CIF to plot for PARTCAR (yet)
      }
      stringstream aflowlib_json;
      if(vflags.flag("FLAG::FOUND")) {
        strtmp=aurostd::efile2string(directory_RAW+"/"+DEFAULT_FILE_AFLOWLIB_ENTRY_JSON);
        aurostd::StringSubst(strtmp,"}\n",""); // remove trailing bracket add it at the end
        aflowlib_json << strtmp;
      } else {
        aflowlib_json << "{DUMMY"; // will remove at the end
      }
      stringstream aflowlib_out;
      if(vflags.flag("FLAG::FOUND")) {
        strtmp=aurostd::efile2string(directory_RAW+"/"+DEFAULT_FILE_AFLOWLIB_ENTRY_OUT);
        aurostd::StringSubst(strtmp,"\n",""); // remove trailing bracket add it at the end
        aflowlib_out << strtmp;
      } else {
        aflowlib_out << "DUMMY"; // will remove at the end
      }

      // adding pieces 
      //   aurostd::StringSubst(aflowlib_json,"}\n",""); // remove trailing bracket add it at the end

      // XHOST.hostname
      aflowlib_json << "," << "\"XHOST.hostname\":" << "\"" << XHOST.hostname << "\"";
      aflowlib_out << " | " << "XHOST.hostname=" << XHOST.hostname;
      // option
      aflowlib_json << "," << "\"XHOST.option\":" << "\"" << option << "\"";
      aflowlib_out << " | " << "XHOST.option=" << option;
      // label
      aflowlib_json << "," << "\"XHOST.label\":" << "\"" << label << "\"";
      aflowlib_out << " | " << "XHOST.label=" << label;
      // directory
      aflowlib_json << "," << "\"XHOST.directory\":" << "\"" << directory << "\"";
      aflowlib_out << " | " << "XHOST.directory=" << directory;

      if(vflags.flag("FLAG::FOUND")) {
        // directory_LIB
        aflowlib_json << "," << "\"XHOST.directory_LIB\":" << "\"" << directory_LIB << "\"";
        aflowlib_out << " | " << "XHOST.directory_LIB=" << directory_LIB;
        // directory_RAW
        aflowlib_json << "," << "\"XHOST.directory_RAW\":" << "\"" << directory_RAW << "\"";
        aflowlib_out << " | " << "XHOST.directory_RAW=" << directory_RAW;
        // directory_WEB
        aflowlib_json << "," << "\"XHOST.directory_WEB\":" << "\"" << directory_WEB << "\"";
        aflowlib_out << " | " << "XHOST.directory_WEB=" << directory_WEB;
        // directory_AUID_LIB
        aflowlib_json << "," << "\"XHOST.directory_AUID_LIB\":" << "\"" << directory_AUID_LIB << "\"";
        aflowlib_out << " | " << "XHOST.directory_AUID_LIB=" << directory_AUID_LIB;
        // directory_AUID_RAW
        aflowlib_json << "," << "\"XHOST.directory_AUID_RAW\":" << "\"" << directory_AUID_RAW << "\"";
        aflowlib_out << " | " << "XHOST.directory_AUID_RAW=" << directory_AUID_RAW;
        // directory_AUID_WEB
        aflowlib_json << "," << "\"XHOST.directory_AUID_WEB\":" << "\"" << directory_AUID_WEB << "\"";
        aflowlib_out << " | " << "XHOST.directory_AUID_WEB=" << directory_AUID_WEB;
      }

      if(vflags.flag("FLAG::FOUND")) {
        // XHOST.FLAG::ICSD
        aflowlib_json << "," << "\"XHOST.FLAG::ICSD\":" << (vflags.flag("FLAG::ICSD")?"true":"false");
        aflowlib_out << " | " << "XHOST.FLAG::ICSD=" << (vflags.flag("FLAG::ICSD")?"1":"0");
        // XHOST.FLAG::LIB0
        aflowlib_json << "," << "\"XHOST.FLAG::LIB0\":" << (vflags.flag("FLAG::LIB0")?"true":"false");
        aflowlib_out << " | " << "XHOST.FLAG::LIB0=" << (vflags.flag("FLAG::LIB0")?"1":"0");
        // XHOST.FLAG::LIB1
        aflowlib_json << "," << "\"XHOST.FLAG::LIB1\":" << (vflags.flag("FLAG::LIB1")?"true":"false");
        aflowlib_out << " | " << "XHOST.FLAG::LIB1=" << (vflags.flag("FLAG::LIB1")?"1":"0");
        // XHOST.FLAG::LIB2
        aflowlib_json << "," << "\"XHOST.FLAG::LIB2\":" << (vflags.flag("FLAG::LIB2")?"true":"false");
        aflowlib_out << " | " << "XHOST.FLAG::LIB2=" << (vflags.flag("FLAG::LIB2")?"1":"0");
        // XHOST.FLAG::LIB3
        aflowlib_json << "," << "\"XHOST.FLAG::LIB3\":" << (vflags.flag("FLAG::LIB3")?"true":"false");
        aflowlib_out << " | " << "XHOST.FLAG::LIB3=" << (vflags.flag("FLAG::LIB3")?"1":"0");
        // XHOST.FLAG::LIB4
        aflowlib_json << "," << "\"XHOST.FLAG::LIB4\":" << (vflags.flag("FLAG::LIB4")?"true":"false");
        aflowlib_out << " | " << "XHOST.FLAG::LIB4=" << (vflags.flag("FLAG::LIB4")?"1":"0");
        // XHOST.FLAG::LIB5
        aflowlib_json << "," << "\"XHOST.FLAG::LIB5\":" << (vflags.flag("FLAG::LIB5")?"true":"false");
        aflowlib_out << " | " << "XHOST.FLAG::LIB5=" << (vflags.flag("FLAG::LIB5")?"1":"0");
        // XHOST.FLAG::LIB6
        aflowlib_json << "," << "\"XHOST.FLAG::LIB6\":" << (vflags.flag("FLAG::LIB6")?"true":"false");
        aflowlib_out << " | " << "XHOST.FLAG::LIB6=" << (vflags.flag("FLAG::LIB6")?"1":"0");
        // XHOST.FLAG::LIB7
        aflowlib_json << "," << "\"XHOST.FLAG::LIB7\":" << (vflags.flag("FLAG::LIB7")?"true":"false");
        aflowlib_out << " | " << "XHOST.FLAG::LIB7=" << (vflags.flag("FLAG::LIB7")?"1":"0");
        // XHOST.FLAG::LIB8
        aflowlib_json << "," << "\"XHOST.FLAG::LIB8\":" << (vflags.flag("FLAG::LIB8")?"true":"false");
        aflowlib_out << " | " << "XHOST.FLAG::LIB8=" << (vflags.flag("FLAG::LIB8")?"1":"0");
        // XHOST.FLAG::LIB9
        aflowlib_json << "," << "\"XHOST.FLAG::LIB9\":" << (vflags.flag("FLAG::LIB9")?"true":"false");
        aflowlib_out << " | " << "XHOST.FLAG::LIB9=" << (vflags.flag("FLAG::LIB9")?"1":"0");
        // XHOST.FLAG::AUID
        aflowlib_json << "," << "\"XHOST.FLAG::AUID\":" << (vflags.flag("FLAG::AUID")?"true":"false");
        aflowlib_out << " | " << "XHOST.FLAG::AUID=" << (vflags.flag("FLAG::AUID")?"1":"0");
      }
      // XHOST.FLAG::FOUND
      aflowlib_json << "," << "\"XHOST.FLAG::FOUND\":" << (vflags.flag("FLAG::FOUND")?"true":"false");
      aflowlib_out << " | " << "XHOST.FLAG::FOUND=" << (vflags.flag("FLAG::FOUND")?"1":"0");
      //   if(!vflags.flag("FLAG::FOUND"))
      {
        // errormsg
        aflowlib_json << "," << "\"XHOST.errormsg\":" << "\"" << errormsg << "\"";
        aflowlib_out << " | " << "XHOST.errormsg=" << errormsg;
      }

      if(vflags.flag("FLAG::FOUND")) {
        // XHOST.FLAG::PREAMBLE
        aflowlib_json << "," << "\"XHOST.FLAG::PREAMBLE\":" << (vflags.flag("FLAG::PREAMBLE")?"true":"false");
        aflowlib_out << " | " << "XHOST.FLAG::PREAMBLE=" << (vflags.flag("FLAG::PREAMBLE")?"1":"0");
        // XHOST.FLAG::CALCULATION
        aflowlib_json << "," << "\"XHOST.FLAG::CALCULATION\":" << (vflags.flag("FLAG::CALCULATION")?"true":"false");
        aflowlib_out << " | " << "XHOST.FLAG::CALCULATION=" << (vflags.flag("FLAG::CALCULATION")?"1":"0");
        // XHOST.FLAG::JMOL
        aflowlib_json << "," << "\"XHOST.FLAG::JMOL\":" << (vflags.flag("FLAG::JMOL")?"true":"false");
        aflowlib_out << " | " << "XHOST.FLAG::JMOL=" << (vflags.flag("FLAG::JMOL")?"1":"0");
        // XHOST.FLAG::EDATA_ORIG
        aflowlib_json << "," << "\"XHOST.FLAG::EDATA_ORIG\":" << (vflags.flag("FLAG::EDATA_ORIG")?"true":"false");
        aflowlib_out << " | " << "XHOST.FLAG::EDATA_ORIG=" << (vflags.flag("FLAG::EDATA_ORIG")?"1":"0");
        // XHOST.FLAG::EDATA_RELAX
        aflowlib_json << "," << "\"XHOST.FLAG::EDATA_RELAX\":" << (vflags.flag("FLAG::EDATA_RELAX")?"true":"false");
        aflowlib_out << " | " << "XHOST.FLAG::EDATA_RELAX=" << (vflags.flag("FLAG::EDATA_RELAX")?"1":"0");
        // XHOST.FLAG::THERMODYNAMICS
        aflowlib_json << "," << "\"XHOST.FLAG::THERMODYNAMICS\":" << (vflags.flag("FLAG::THERMODYNAMICS")?"true":"false");
        aflowlib_out << " | " << "XHOST.FLAG::THERMODYNAMICS=" << (vflags.flag("FLAG::THERMODYNAMICS")?"1":"0");
        // XHOST.FLAG::MAGNETIC
        aflowlib_json << "," << "\"XHOST.FLAG::MAGNETIC\":" << (vflags.flag("FLAG::MAGNETIC")?"true":"false");
        aflowlib_out << " | " << "XHOST.FLAG::MAGNETIC=" << (vflags.flag("FLAG::MAGNETIC")?"1":"0");
        // XHOST.FLAG::ELECTRONIC
        aflowlib_json << "," << "\"XHOST.FLAG::ELECTRONIC\":" << (vflags.flag("FLAG::ELECTRONIC")?"true":"false");
        aflowlib_out << " | " << "XHOST.FLAG::ELECTRONIC=" << (vflags.flag("FLAG::ELECTRONIC")?"1":"0");
        // XHOST.FLAG::SCINTILLATION
        aflowlib_json << "," << "\"XHOST.FLAG::SCINTILLATION\":" << (vflags.flag("FLAG::SCINTILLATION")?"true":"false");
        aflowlib_out << " | " << "XHOST.FLAG::SCINTILLATION=" << (vflags.flag("FLAG::SCINTILLATION")?"1":"0");
        // XHOST.FLAG::AGL
        aflowlib_json << "," << "\"XHOST.FLAG::AGL\":" << (vflags.flag("FLAG::AGL")?"true":"false");
        aflowlib_out << " | " << "XHOST.FLAG::AGL=" << (vflags.flag("FLAG::AGL")?"1":"0");
        // XHOST.FLAG::AEL
        aflowlib_json << "," << "\"XHOST.FLAG::AEL\":" << (vflags.flag("FLAG::AEL")?"true":"false");
        aflowlib_out << " | " << "XHOST.FLAG::AEL=" << (vflags.flag("FLAG::AEL")?"1":"0");
        // XHOST.FLAG::BADER
        aflowlib_json << "," << "\"XHOST.FLAG::BADER\":" << (vflags.flag("FLAG::BADER")?"true":"false");
        aflowlib_out << " | " << "XHOST.FLAG::BADER=" << (vflags.flag("FLAG::BADER")?"1":"0");

        //ME20191004 START
        // Grab compressed files
        if(XHOST.vflag_control.flag("PRINT_MODE::JSON") || !XHOST.vflag_control.flag("PRINT_MODE::TXT")) {
          string content;
          // fgroup for JMOL applet
          if (aurostd::EFileExist(directory_RAW + "/aflow.fgroup.bands.json")) {
            content = aurostd::efile2string(directory_RAW + "/aflow.fgroup.bands.json");
          } else if (aurostd::EFileExist(directory_RAW + "/aflow.fgroup.relax.json")) {
            content = aurostd::efile2string(directory_RAW + "/aflow.fgroup.relax.json");
          }
          aflowlib_json << ", \"fgroup\":" << (content.empty()?"null":content);

          content = "";
          if (vflags.flag("FLAG::ELECTRONIC")) {
            //ME20200616 - Made less dependent on file name conventions
            //string system_name = KBIN::ExtractSystemName(directory_LIB);
            vector<string> vfiles;
            aurostd::DirectoryLS(directory_RAW, vfiles);
            uint nfiles = vfiles.size();
            for (uint f = 0; f < nfiles; f++) {
              if (vfiles[f].find("_bandsdata.json") != string::npos) content = aurostd::efile2string(directory_RAW + "/" + vfiles[f]);
            }
          }
          aflowlib_json << ", \"bandsdata\":" << (content.empty()?"null":content);
        }
        //ME20191004 STOP
      }

      //ME20191217 START
      // additional web output
      aflowlib_json << "," << "\"aflow_version\":\"" << AFLOW_VERSION << "\"";
      aflowlib_out << "|" << "aflow_version=" << AFLOW_VERSION;
      aflowlib_json << "," << "\"aflow_build_date\":\"" << TODAY << "\""; //CO20200624 - more semantic
      aflowlib_out << "|" << "aflow_build_date=" << TODAY;  //CO20200624 - more semantic
      //ME20191217 STOP

      // XHOST.machine_type
      aflowlib_json << "," << "\"XHOST.machine_type\":" << "\"" << XHOST.machine_type << "\"";
      aflowlib_out << " | " << "XHOST.machine_type=" << XHOST.machine_type;
      // XHOST.user
      aflowlib_json << "," << "\"XHOST.user\":" << "\"" << XHOST.user << "\"";
      aflowlib_out << " | " << "XHOST.user=" << XHOST.user;
      // XHOST.group
      aflowlib_json << "," << "\"XHOST.group\":" << "\"" << XHOST.group << "\"";
      aflowlib_out << " | " << "XHOST.group=" << XHOST.group;
      // XHOST.shell
      aflowlib_json << "," << "\"XHOST.shell\":" << "\"" << XHOST.shell << "\"";
      aflowlib_out << " | " << "XHOST.shell=" << XHOST.shell;
      // XHOST.progname
      aflowlib_json << "," << "\"XHOST.progname\":" << "\"" << XHOST.progname << "\"";
      aflowlib_out << " | " << "XHOST.progname=" << XHOST.progname;
      // XHOST.generator
      aflowlib_json << "," << "\"XHOST.generator\":" << "\"" << "aflowlib::WEB_Aflowlib_Entry" << "\"";
      aflowlib_out << " | " << "XHOST.generator=" << "aflowlib::WEB_Aflowlib_Entry";

      // wrap up
      // TXT
      if(XHOST.vflag_control.flag("PRINT_MODE::TXT")) {
        oss << aflowlib_out.str() << endl;
      }
      // JSON
      if(XHOST.vflag_control.flag("PRINT_MODE::JSON") || !XHOST.vflag_control.flag("PRINT_MODE::TXT")) {
        aflowlib_json << "}";
        strtmp=aflowlib_json.str();
        aurostd::StringSubst(strtmp,"{DUMMY,","{");
        //    oss << "[" << option << "]" << endl;
        oss << strtmp << endl;
      }
    }
    return voptions.size();
  }
}


#endif  // _AURO_IMPLEMENTATIONS_

// ***************************************************************************
// *                                                                         *
// *           Aflow STEFANO CURTAROLO - Duke University 2003-2021           *
// *                                                                         *
// ***************************************************************************
<|MERGE_RESOLUTION|>--- conflicted
+++ resolved
@@ -1107,346 +1107,7 @@
       if(tokens.size()>0) {
         keyword=tokens.at(0);
         if(tokens.size()>1) {content=tokens.at(1);} else {continue;} //{content="";}  //CO20180319, content="" screws up string2double(), better to leave as AUROSTD_NAN
-<<<<<<< HEAD
         Set(keyword, content);
-=======
-        if(content.empty()){continue;}  //CO20180319
-        if(content=="null"){continue;}  //CO20180319 - aflux integration!
-        aurostd::string2tokens(content,stokens,",");
-        if(keyword=="auid") {
-          auid=content; // AUID
-          vauid.clear();aflowlib::auid2vauid(auid,vauid);
-          // create VAUID
-        }
-        //CO20180409 - added the else if's for speed, no need to go through more checks than necessary
-        else if(keyword=="aurl") {aurl=content;aurostd::string2tokens(content,stokens,":");for(uint j=0;j<stokens.size();j++) vaurl.push_back(stokens.at(j));}
-        //else if(keyword=="title") {title=content;}  //ME20190129 // OBSOLETE ME20200829 - not used anymore
-        else if(keyword=="keywords") {keywords=content;aurostd::string2tokens(content,stokens,",");for(uint j=0;j<stokens.size();j++) vkeywords.push_back(stokens.at(j));}
-        else if(keyword=="aflowlib_date") {aflowlib_date=content;aurostd::string2tokens(content,stokens,",");for(uint j=0;j<stokens.size();j++) vaflowlib_date.push_back(stokens.at(j));} //CO20200624 - adding LOCK date
-        else if(keyword=="aflowlib_version") {aflowlib_version=content;}
-        else if(keyword=="aflowlib_entries") {aflowlib_entries=content;aurostd::string2tokens(content,stokens,",");for(uint j=0;j<stokens.size();j++) vaflowlib_entries.push_back(stokens.at(j));}
-        else if(keyword=="aflowlib_entries_number") {aflowlib_entries_number=aurostd::string2utype<int>(content);}
-        else if(keyword=="aflow_version") {aflow_version=content;}
-        else if(keyword=="catalog") {catalog=content;}
-        else if(keyword=="data_api") {data_api=content;}
-        else if(keyword=="data_source") {data_source=content;}
-        else if(keyword=="data_language") {data_language=content;}
-        else if(keyword=="error_status") {error_status=content;}
-        else if(keyword=="author") {author=content;aurostd::string2tokens(content,stokens,",");for(uint j=0;j<stokens.size();j++) vauthor.push_back(stokens.at(j));}
-        else if(keyword=="calculation_cores") {calculation_cores=aurostd::string2utype<int>(content);}
-        else if(keyword=="calculation_memory") {calculation_memory=aurostd::string2utype<double>(content);}
-        else if(keyword=="calculation_time") {calculation_time=aurostd::string2utype<double>(content);}
-        else if(keyword=="corresponding") {corresponding=content;aurostd::string2tokens(content,stokens,",");for(uint j=0;j<stokens.size();j++) vcorresponding.push_back(stokens.at(j));}
-        else if(keyword=="loop") {vloop.push_back(content);}  // CHECK THIS OUT IN THE FITURE
-        else if(keyword=="node_CPU_Cores") {node_CPU_Cores=aurostd::string2utype<int>(content);}
-        else if(keyword=="node_CPU_MHz") {node_CPU_MHz=aurostd::string2utype<double>(content);}
-        else if(keyword=="node_CPU_Model") {node_CPU_Model=content;}
-        else if(keyword=="node_RAM_GB") {node_RAM_GB=aurostd::string2utype<double>(content);}
-        else if(keyword=="Bravais_lattice_orig") {Bravais_lattice_orig=content;}
-        else if(keyword=="Bravais_lattice_relax") {Bravais_lattice_relax=content;}
-        else if(keyword=="code") {code=content;}
-        else if(keyword=="composition") {composition=content;for(uint j=0;j<stokens.size();j++) vcomposition.push_back(aurostd::string2utype<double>(stokens.at(j)));}
-        else if(keyword=="compound") {compound=content;}
-        else if(keyword=="density") {density=aurostd::string2utype<double>(content);}
-        else if(keyword=="density_orig") {density_orig=aurostd::string2utype<double>(content);} //DX20190124 - add original crystal info
-        else if(keyword=="dft_type") {dft_type=content;aurostd::string2tokens(content,stokens,",");for(uint j=0;j<stokens.size();j++) vdft_type.push_back(stokens.at(j));}
-        else if(keyword=="eentropy_cell") {eentropy_cell=aurostd::string2utype<double>(content);}
-        else if(keyword=="eentropy_atom") {eentropy_atom=aurostd::string2utype<double>(content);}
-        else if(keyword=="Egap") {Egap=aurostd::string2utype<double>(content);}
-        else if(keyword=="Egap_fit") {Egap_fit=aurostd::string2utype<double>(content);}
-        else if(keyword=="energy_cell") {energy_cell=aurostd::string2utype<double>(content);}
-        else if(keyword=="energy_atom") {energy_atom=aurostd::string2utype<double>(content);energy_atom_relax1=aurostd::string2utype<double>(content);}
-        else if(keyword=="energy_cutoff") {energy_cutoff=aurostd::string2utype<double>(content);}
-        else if(keyword=="delta_electronic_energy_convergence") {delta_electronic_energy_convergence=aurostd::string2utype<double>(content);}
-        else if(keyword=="delta_electronic_energy_threshold") {delta_electronic_energy_threshold=aurostd::string2utype<double>(content);}
-        else if(keyword=="nkpoints") {nkpoints=aurostd::string2utype<uint>(content);}
-        else if(keyword=="nkpoints_irreducible") {nkpoints_irreducible=aurostd::string2utype<uint>(content);}
-        else if(keyword=="kppra") {kppra=aurostd::string2utype<uint>(content);}
-        else if(keyword=="kpoints") {kpoints=content;}
-        else if(keyword=="kpoints_relax") {vector<int> tokens;aurostd::string2tokens(content,tokens,",");kpoints_nnn_relax=aurostd::vector2xvector(tokens);}  //ME20190129
-        else if(keyword=="kpoints_static") {vector<int> tokens;aurostd::string2tokens(content,tokens,",");kpoints_nnn_static=aurostd::vector2xvector(tokens);}  //ME20190129
-        else if(keyword=="kpoints_bands_path"){aurostd::string2tokens(content,kpoints_pairs,",");}  //ME20190129
-        else if(keyword=="kpoints_bands_nkpts"){kpoints_bands_path_grid=aurostd::string2utype<int>(content);}  //ME20190129
-        else if(keyword=="enthalpy_cell") {enthalpy_cell=aurostd::string2utype<double>(content);}
-        else if(keyword=="enthalpy_atom") {enthalpy_atom=aurostd::string2utype<double>(content);}
-        else if(keyword=="enthalpy_formation_cell") {enthalpy_formation_cell=aurostd::string2utype<double>(content);}
-        else if(keyword=="enthalpy_formation_cce_300K_cell") {enthalpy_formation_cce_300K_cell=aurostd::string2utype<double>(content);} //CO20200624
-        else if(keyword=="enthalpy_formation_cce_0K_cell") {enthalpy_formation_cce_0K_cell=aurostd::string2utype<double>(content);} //CO20200624
-        else if(keyword=="enthalpy_formation_atom") {enthalpy_formation_atom=aurostd::string2utype<double>(content);}
-        else if(keyword=="enthalpy_formation_cce_300K_atom") {enthalpy_formation_cce_300K_atom=aurostd::string2utype<double>(content);} //CO20200624
-        else if(keyword=="enthalpy_formation_cce_0K_atom") {enthalpy_formation_cce_0K_atom=aurostd::string2utype<double>(content);} //CO20200624
-        else if(keyword=="entropy_forming_ability") {entropy_forming_ability=aurostd::string2utype<double>(content);} //CO20200624
-        else if(keyword=="entropic_temperature") {entropic_temperature=aurostd::string2utype<double>(content);}
-        else if(keyword=="files") {files=content;for(uint j=0;j<stokens.size();j++) vfiles.push_back(stokens.at(j));}
-        else if(keyword=="files_LIB") {files_LIB=content;for(uint j=0;j<stokens.size();j++) vfiles_LIB.push_back(stokens.at(j));}
-        else if(keyword=="files_RAW") {files_RAW=content;for(uint j=0;j<stokens.size();j++) vfiles_RAW.push_back(stokens.at(j));}
-        else if(keyword=="files_WEB") {files_WEB=content;for(uint j=0;j<stokens.size();j++) vfiles_WEB.push_back(stokens.at(j));}
-        else if(keyword=="forces") {forces=content;for(uint j=0;j<stokens.size();j++) vforces.push_back(aurostd::string2utype<double>(stokens.at(j)));}  // FIX
-        else if(keyword=="geometry") {
-          geometry=content; 
-          vgeometry.push_back(0.0);vgeometry.push_back(0.0);vgeometry.push_back(0.0);
-          vgeometry.push_back(0.0);vgeometry.push_back(0.0);vgeometry.push_back(0.0);
-          if(stokens.size()==6) for(uint j=0;j<stokens.size();j++) vgeometry.at(j)=aurostd::string2utype<double>(stokens.at(j));
-        }
-        //DX20190124 - add original crystal info - START
-        else if(keyword=="geometry_orig") {
-          geometry_orig=content; 
-          vgeometry_orig.push_back(0.0);vgeometry_orig.push_back(0.0);vgeometry_orig.push_back(0.0);
-          vgeometry_orig.push_back(0.0);vgeometry_orig.push_back(0.0);vgeometry_orig.push_back(0.0);
-          if(stokens.size()==6) for(uint j=0;j<stokens.size();j++) vgeometry_orig.at(j)=aurostd::string2utype<double>(stokens.at(j));
-        }
-        //DX20190124 - add original crystal info - END
-        else if(keyword=="lattice_system_orig") {lattice_system_orig=content;}
-        else if(keyword=="lattice_variation_orig") {lattice_variation_orig=content;}
-        else if(keyword=="lattice_system_relax") {lattice_system_relax=content;}
-        else if(keyword=="lattice_variation_relax") {lattice_variation_relax=content;}
-        else if(keyword=="ldau_TLUJ") {ldau_TLUJ=content;}
-        else if(keyword=="ldau_type") {vLDAU[0].push_back(aurostd::string2utype<double>(content));}  //ME20190129
-        else if(keyword=="ldau_l") {for(uint j=0; j<stokens.size();j++) vLDAU[1].push_back(aurostd::string2utype<double>(stokens[j]));}  //ME20190129
-        else if(keyword=="ldau_u") {for(uint j=0; j<stokens.size();j++) vLDAU[2].push_back(aurostd::string2utype<double>(stokens[j]));}  //ME20190129
-        else if(keyword=="ldau_j") {for(uint j=0; j<stokens.size();j++) vLDAU[3].push_back(aurostd::string2utype<double>(stokens[j]));}  //ME20190129
-        else if(keyword=="natoms") {natoms=aurostd::string2utype<int>(content);}
-        else if(keyword=="natoms_orig") {natoms_orig=aurostd::string2utype<int>(content);} //DX20190124 - add original crystal info
-        else if(keyword=="nbondxx") {nbondxx=content;for(uint j=0;j<stokens.size();j++) vnbondxx.push_back(aurostd::string2utype<double>(stokens.at(j)));}
-        else if(keyword=="nspecies") {nspecies=aurostd::string2utype<int>(content);}
-        else if(keyword=="Pearson_symbol_orig") {Pearson_symbol_orig=content;}
-        else if(keyword=="Pearson_symbol_relax") {Pearson_symbol_relax=content;}
-        else if(keyword=="positions_cartesian") {positions_cartesian=content;for(uint j=0;j<stokens.size();j++) vpositions_cartesian.push_back(aurostd::string2utype<double>(stokens.at(j)));}  // FIX
-        else if(keyword=="positions_fractional") {positions_fractional=content;for(uint j=0;j<stokens.size();j++) vpositions_fractional.push_back(aurostd::string2utype<double>(stokens.at(j)));}  // FIX
-        else if(keyword=="pressure") {pressure=aurostd::string2utype<double>(content);}
-        else if(keyword=="stress_tensor") {
-          stress_tensor=content; 
-          vstress_tensor.push_back(0.0);vstress_tensor.push_back(0.0);vstress_tensor.push_back(0.0);
-          vstress_tensor.push_back(0.0);vstress_tensor.push_back(0.0);vstress_tensor.push_back(0.0);
-          vstress_tensor.push_back(0.0);vstress_tensor.push_back(0.0);vstress_tensor.push_back(0.0);
-          if(stokens.size()==6) for(uint j=0;j<stokens.size();j++) vstress_tensor.at(j)=aurostd::string2utype<double>(stokens.at(j));
-        }
-        else if(keyword=="pressure_residual") {pressure_residual=aurostd::string2utype<double>(content);}
-        else if(keyword=="Pulay_stress") {Pulay_stress=aurostd::string2utype<double>(content);}
-        else if(keyword=="prototype") {prototype=content;}  // apennsy
-        else if(keyword=="PV_cell") {PV_cell=aurostd::string2utype<double>(content);}
-        else if(keyword=="PV_atom") {PV_atom=aurostd::string2utype<double>(content);}
-        else if(keyword=="scintillation_attenuation_length") {scintillation_attenuation_length=aurostd::string2utype<double>(content);}
-        else if(keyword=="sg") {sg=content;for(uint j=0;j<stokens.size();j++) vsg.push_back(stokens.at(j));} //CO20180101
-        else if(keyword=="sg2") {sg2=content;for(uint j=0;j<stokens.size();j++) vsg2.push_back(stokens.at(j));} //CO20180101
-        else if(keyword=="spacegroup_orig") {spacegroup_orig=aurostd::string2utype<int>(content);}  //CO20201111
-        else if(keyword=="spacegroup_relax") {spacegroup_relax=aurostd::string2utype<int>(content);}  //CO20201111
-        else if(keyword=="species") {species=content;for(uint j=0;j<stokens.size();j++) vspecies.push_back(stokens.at(j));}
-        else if(keyword=="species_pp") {species_pp=content;for(uint j=0;j<stokens.size();j++) vspecies_pp.push_back(stokens.at(j));}
-        else if(keyword=="species_pp_version") {species_pp_version=content;for(uint j=0;j<stokens.size();j++) vspecies_pp_version.push_back(stokens.at(j));}
-        else if(keyword=="species_pp_ZVAL") {species_pp_ZVAL=content;for(uint j=0;j<stokens.size();j++) vspecies_pp_ZVAL.push_back(aurostd::string2utype<double>(stokens.at(j)));}
-        else if(keyword=="species_pp_AUID") {species_pp_AUID=content;for(uint j=0;j<stokens.size();j++) vspecies_pp_AUID.push_back(stokens.at(j));}
-        else if(keyword=="metagga" || keyword=="METAGGA") {METAGGA=content;}
-        else if(keyword=="spin_cell") {spin_cell=aurostd::string2utype<double>(content);}
-        else if(keyword=="spin_atom") {spin_atom=aurostd::string2utype<double>(content);}
-        else if(keyword=="spinD") {spinD=content;for(uint j=0;j<stokens.size();j++) vspinD.push_back(aurostd::string2utype<double>(stokens.at(j)));}
-        else if(keyword=="spinD_magmom_orig") {spinD_magmom_orig=content;for(uint j=0;j<stokens.size();j++) vspinD_magmom_orig.push_back(aurostd::string2utype<double>(stokens.at(j)));}
-        else if(keyword=="spinF") {spinF=aurostd::string2utype<double>(content);}
-        else if(keyword=="sponsor") {sponsor=content;aurostd::string2tokens(content,stokens,",");for(uint j=0;j<stokens.size();j++) vsponsor.push_back(stokens.at(j));}
-        else if(keyword=="stoichiometry") {stoichiometry=content;for(uint j=0;j<stokens.size();j++) vstoichiometry.push_back(aurostd::string2utype<double>(stokens.at(j)));}
-        else if(keyword=="Egap_type") {Egap_type=content;}
-        else if(keyword=="valence_cell_std") {valence_cell_std=aurostd::string2utype<double>(content);}
-        else if(keyword=="valence_cell_iupac") {valence_cell_iupac=aurostd::string2utype<double>(content);}
-        else if(keyword=="volume_cell") {volume_cell=aurostd::string2utype<double>(content);}
-        else if(keyword=="volume_atom") {volume_atom=aurostd::string2utype<double>(content);}
-        else if(keyword=="volume_cell_orig") {volume_cell_orig=aurostd::string2utype<double>(content);} //DX20190124 - add original crystal info
-        else if(keyword=="volume_atom_orig") {volume_atom_orig=aurostd::string2utype<double>(content);} //DX20190124 - add original crystal info
-        // legacy
-        else if(keyword=="server") {vserver.push_back(content);}
-        else if(keyword=="stoich") {aurostd::string2tokens(ventry.at(i),tokens,"=");stoich=tokens.at(1);aurostd::string2tokens(stoich,stokens);for(uint j=0;j<stokens.size();j++) vstoich.push_back(aurostd::string2utype<double>(stokens.at(j)));}
-        //DX20190124 - added original symmetry info - START
-        // SYMMETRY
-        else if(keyword=="crystal_family_orig") {crystal_family_orig=content;}
-        else if(keyword=="crystal_system_orig") {crystal_system_orig=content;}
-        else if(keyword=="crystal_class_orig") {crystal_class_orig=content;}
-        else if(keyword=="point_group_Hermann_Mauguin_orig") {point_group_Hermann_Mauguin_orig=content;}
-        else if(keyword=="point_group_Schoenflies_orig") {point_group_Schoenflies_orig=content;}
-        else if(keyword=="point_group_orbifold_orig") {point_group_orbifold_orig=content;}
-        else if(keyword=="point_group_type_orig") {point_group_type_orig=content;}
-        else if(keyword=="point_group_order_orig") {point_group_order=aurostd::string2utype<uint>(content);}
-        else if(keyword=="point_group_structure_orig") {point_group_structure_orig=content;}
-        else if(keyword=="Bravais_lattice_lattice_type_orig") {Bravais_lattice_lattice_type_orig=content;}
-        else if(keyword=="Bravais_lattice_lattice_variation_type_orig") {Bravais_lattice_lattice_variation_type_orig=content;}
-        else if(keyword=="Bravais_lattice_lattice_system_orig") {Bravais_lattice_lattice_system_orig=content;}
-        else if(keyword=="Bravais_superlattice_lattice_type_orig") {Bravais_superlattice_lattice_type_orig=content;}
-        else if(keyword=="Bravais_superlattice_lattice_variation_type_orig") {Bravais_superlattice_lattice_variation_type_orig=content;}
-        else if(keyword=="Bravais_superlattice_lattice_system_orig") {Bravais_superlattice_lattice_system_orig=content;}
-        else if(keyword=="Pearson_symbol_superlattice_orig") {Pearson_symbol_superlattice_orig=content;}
-        else if(keyword=="reciprocal_geometry_orig") {
-          reciprocal_geometry_orig=content; 
-          vreciprocal_geometry_orig.push_back(0.0);vreciprocal_geometry_orig.push_back(0.0);vreciprocal_geometry_orig.push_back(0.0);
-          vreciprocal_geometry_orig.push_back(0.0);vreciprocal_geometry_orig.push_back(0.0);vreciprocal_geometry_orig.push_back(0.0);
-          if(stokens.size()==6) for(uint j=0;j<stokens.size();j++) vreciprocal_geometry_orig.at(j)=aurostd::string2utype<double>(stokens.at(j));
-        }
-        else if(keyword=="reciprocal_volume_cell_orig") {reciprocal_volume_cell_orig=aurostd::string2utype<double>(content);}
-        else if(keyword=="reciprocal_lattice_type_orig") {reciprocal_lattice_type_orig=content;}
-        else if(keyword=="reciprocal_lattice_variation_type_orig") {reciprocal_lattice_variation_type_orig=content;}
-        else if(keyword=="Wyckoff_letters_orig") {Wyckoff_letters_orig=content;}
-        else if(keyword=="Wyckoff_multiplicities_orig") {Wyckoff_multiplicities_orig=content;}
-        else if(keyword=="Wyckoff_site_symmetries_orig") {Wyckoff_site_symmetries_orig=content;}
-        //DX20190124 - added original symmetry info - END
-        //DX20180823 - added more symmetry info - START
-        // SYMMETRY
-        else if(keyword=="crystal_family") {crystal_family=content;}
-        else if(keyword=="crystal_system") {crystal_system=content;}
-        else if(keyword=="crystal_class") {crystal_class=content;}
-        else if(keyword=="point_group_Hermann_Mauguin") {point_group_Hermann_Mauguin=content;}
-        else if(keyword=="point_group_Schoenflies") {point_group_Schoenflies=content;}
-        else if(keyword=="point_group_orbifold") {point_group_orbifold=content;}
-        else if(keyword=="point_group_type") {point_group_type=content;}
-        else if(keyword=="point_group_order") {point_group_order=aurostd::string2utype<uint>(content);}
-        else if(keyword=="point_group_structure") {point_group_structure=content;}
-        else if(keyword=="Bravais_lattice_lattice_type") {Bravais_lattice_lattice_type=content;}
-        else if(keyword=="Bravais_lattice_lattice_variation_type") {Bravais_lattice_lattice_variation_type=content;}
-        else if(keyword=="Bravais_lattice_lattice_system") {Bravais_lattice_lattice_system=content;}
-        else if(keyword=="Bravais_superlattice_lattice_type") {Bravais_superlattice_lattice_type=content;}
-        else if(keyword=="Bravais_superlattice_lattice_variation_type") {Bravais_superlattice_lattice_variation_type=content;}
-        else if(keyword=="Bravais_superlattice_lattice_system") {Bravais_superlattice_lattice_system=content;}
-        else if(keyword=="Pearson_symbol_superlattice") {Pearson_symbol_superlattice=content;}
-        else if(keyword=="reciprocal_geometry") {
-          reciprocal_geometry=content; 
-          vreciprocal_geometry.push_back(0.0);vreciprocal_geometry.push_back(0.0);vreciprocal_geometry.push_back(0.0);
-          vreciprocal_geometry.push_back(0.0);vreciprocal_geometry.push_back(0.0);vreciprocal_geometry.push_back(0.0);
-          if(stokens.size()==6) for(uint j=0;j<stokens.size();j++) vreciprocal_geometry.at(j)=aurostd::string2utype<double>(stokens.at(j));
-        }
-        else if(keyword=="reciprocal_volume_cell") {reciprocal_volume_cell=aurostd::string2utype<double>(content);}
-        else if(keyword=="reciprocal_lattice_type") {reciprocal_lattice_type=content;}
-        else if(keyword=="reciprocal_lattice_variation_type") {reciprocal_lattice_variation_type=content;}
-        else if(keyword=="Wyckoff_letters") {Wyckoff_letters=content;}
-        else if(keyword=="Wyckoff_multiplicities") {Wyckoff_multiplicities=content;}
-        else if(keyword=="Wyckoff_site_symmetries") {Wyckoff_site_symmetries=content;}
-        //DX20180823 - added more symmetry info - END
-        //DX20190209 - added anrl info - START
-        else if(keyword=="aflow_prototype_label_orig") {aflow_prototype_label_orig=content;}
-        else if(keyword=="aflow_prototype_params_list_orig") {aflow_prototype_params_list_orig=content;}
-        else if(keyword=="aflow_prototype_params_values_orig") {aflow_prototype_params_values_orig=content;}
-        else if(keyword=="aflow_prototype_label_relax") {aflow_prototype_label_relax=content;}
-        else if(keyword=="aflow_prototype_params_list_relax") {aflow_prototype_params_list_relax=content;}
-        else if(keyword=="aflow_prototype_params_values_relax") {aflow_prototype_params_values_relax=content;}
-        //DX20190209 - added anrl info - END
-        else if(keyword=="pocc_parameters") {pocc_parameters=content;}  //CO20200731
-        // AGL/AEL
-        else if(keyword=="agl_thermal_conductivity_300K") {agl_thermal_conductivity_300K=aurostd::string2utype<double>(content);}
-        else if(keyword=="agl_debye") {agl_debye=aurostd::string2utype<double>(content);}
-        else if(keyword=="agl_acoustic_debye") {agl_acoustic_debye=aurostd::string2utype<double>(content);}
-        else if(keyword=="agl_gruneisen") {agl_gruneisen=aurostd::string2utype<double>(content);}
-        else if(keyword=="agl_heat_capacity_Cv_300K") {agl_heat_capacity_Cv_300K=aurostd::string2utype<double>(content);}
-        else if(keyword=="agl_heat_capacity_Cp_300K") {agl_heat_capacity_Cp_300K=aurostd::string2utype<double>(content);}
-        else if(keyword=="agl_thermal_expansion_300K") {agl_thermal_expansion_300K=aurostd::string2utype<double>(content);}
-        else if(keyword=="agl_bulk_modulus_static_300K") {agl_bulk_modulus_static_300K=aurostd::string2utype<double>(content);}
-        else if(keyword=="agl_bulk_modulus_isothermal_300K") {agl_bulk_modulus_isothermal_300K=aurostd::string2utype<double>(content);}
-        else if(keyword=="agl_poisson_ratio_source") {agl_poisson_ratio_source=content;} //CT20181212
-        else if(keyword=="agl_vibrational_free_energy_300K_cell") {agl_vibrational_free_energy_300K_cell=aurostd::string2utype<double>(content);} //CT20181212
-        else if(keyword=="agl_vibrational_free_energy_300K_atom") {agl_vibrational_free_energy_300K_atom=aurostd::string2utype<double>(content);} //CT20181212
-        else if(keyword=="agl_vibrational_entropy_300K_cell") {agl_vibrational_entropy_300K_cell=aurostd::string2utype<double>(content);} //CT20181212
-        else if(keyword=="agl_vibrational_entropy_300K_atom") {agl_vibrational_entropy_300K_atom=aurostd::string2utype<double>(content);} //CT20181212
-        else if(keyword=="ael_poisson_ratio") {ael_poisson_ratio=aurostd::string2utype<double>(content);}
-        else if(keyword=="ael_bulk_modulus_voigt") {ael_bulk_modulus_voigt=aurostd::string2utype<double>(content);}
-        else if(keyword=="ael_bulk_modulus_reuss") {ael_bulk_modulus_reuss=aurostd::string2utype<double>(content);}
-        else if(keyword=="ael_shear_modulus_voigt") {ael_shear_modulus_voigt=aurostd::string2utype<double>(content);}
-        else if(keyword=="ael_shear_modulus_reuss") {ael_shear_modulus_reuss=aurostd::string2utype<double>(content);}
-        else if(keyword=="ael_bulk_modulus_vrh") {ael_bulk_modulus_vrh=aurostd::string2utype<double>(content);}
-        else if(keyword=="ael_shear_modulus_vrh") {ael_shear_modulus_vrh=aurostd::string2utype<double>(content);}
-        else if(keyword=="ael_elastic_anisotropy") {ael_elastic_anisotropy=aurostd::string2utype<double>(content);} //CO20181129
-        else if(keyword=="ael_youngs_modulus_vrh") {ael_youngs_modulus_vrh=aurostd::string2utype<double>(content);} //CT20181212
-        else if(keyword=="ael_speed_sound_transverse") {ael_speed_sound_transverse=aurostd::string2utype<double>(content);} //CT20181212
-        else if(keyword=="ael_speed_sound_longitudinal") {ael_speed_sound_longitudinal=aurostd::string2utype<double>(content);} //CT20181212
-        else if(keyword=="ael_speed_sound_average") {ael_speed_sound_average=aurostd::string2utype<double>(content);} //CT20181212
-        else if(keyword=="ael_pughs_modulus_ratio") {ael_pughs_modulus_ratio=aurostd::string2utype<double>(content);} //CT20181212
-        else if(keyword=="ael_debye_temperature") {ael_debye_temperature=aurostd::string2utype<double>(content);} //CT20181212
-        else if(keyword=="ael_applied_pressure") {ael_applied_pressure=aurostd::string2utype<double>(content);} //CT20181212
-        else if(keyword=="ael_average_external_pressure") {ael_average_external_pressure=aurostd::string2utype<double>(content);} //CT20181212
-        //ME20191105 BEGIN
-        else if(keyword=="ael_stiffness_tensor") {
-          xmatrix<double> tensor(6,6);
-          vector<string> rows;
-          vector<double> r;
-          aurostd::string2tokens(content, rows, ";");
-          if (rows.size() != 6) {
-            stringstream message;
-            message << "Could not read ael_stiffness_tensor: wrong number of rows"
-              << " (found " << rows.size() << ", need 6).";
-            throw aurostd::xerror(_AFLOW_FILE_NAME_,__AFLOW_FUNC__, message, _FILE_CORRUPT_);
-          } else {
-            for (int i = 0; i < 6; i++) {
-              aurostd::string2tokens(rows[i], r, ",");
-              if (r.size() != 6) {
-                stringstream message;
-                message << "Could not read ael_stiffness_tensor: wrong number of columns"
-                  << " in row " << (i + 1)
-                  << " (found " << rows.size() << ", need 6).";
-                throw aurostd::xerror(_AFLOW_FILE_NAME_,__AFLOW_FUNC__, message, _FILE_CORRUPT_);
-              } else {
-                for (int j = 0; j < 6; j++) {
-                  tensor[i + 1][j + 1] = r[j];
-                }
-              }
-            }
-          }
-          ael_stiffness_tensor = tensor;
-        } else if (keyword == "ael_compliance_tensor") {
-          xmatrix<double> tensor(6,6);
-          vector<string> rows;
-          vector<double> r;
-          aurostd::string2tokens(content, rows, ";");
-          if (rows.size() != 6) {
-            stringstream message;
-            message << "Could not read ael_compliance_tensor: wrong number of rows"
-              << " (found " << rows.size() << ", need 6).";
-            throw aurostd::xerror(_AFLOW_FILE_NAME_,__AFLOW_FUNC__, message, _FILE_CORRUPT_);
-          } else {
-            for (int i = 0; i < 6; i++) {
-              aurostd::string2tokens(rows[i], r, ",");
-              if (r.size() != 6) {
-                stringstream message;
-                message << "Could not read ael_compliance_tensor: wrong number of columns"
-                  << " in row " << (i + 1)
-                  << " (found " << rows.size() << ", need 6).";
-                throw aurostd::xerror(_AFLOW_FILE_NAME_,__AFLOW_FUNC__, message, _FILE_CORRUPT_);
-              } else {
-                for (int j = 0; j < 6; j++) {
-                  tensor[i + 1][j + 1] = r[j];
-                }
-              }
-            }
-          }
-          ael_compliance_tensor = tensor;
-        }
-        //ME20191105 END
-        //ME20210927 BEGIN
-        // APL
-        else if (keyword=="energy_free_vibrational_cell_apl_300K"){energy_free_vibrational_cell_apl_300K=aurostd::string2utype<double>(content);}
-        else if (keyword=="energy_free_vibrational_atom_apl_300K"){energy_free_vibrational_atom_apl_300K=aurostd::string2utype<double>(content);}
-        else if (keyword=="entropy_vibrational_cell_apl_300K"){entropy_vibrational_cell_apl_300K=aurostd::string2utype<double>(content);}
-        else if (keyword=="entropy_vibrational_atom_apl_300K"){entropy_vibrational_atom_apl_300K=aurostd::string2utype<double>(content);}
-        else if (keyword=="energy_internal_vibrational_cell_apl_300K"){energy_internal_vibrational_cell_apl_300K=aurostd::string2utype<double>(content);}
-        else if (keyword=="energy_internal_vibrational_atom_apl_300K"){energy_internal_vibrational_atom_apl_300K=aurostd::string2utype<double>(content);}
-        else if (keyword=="energy_zero_point_cell_apl"){energy_zero_point_cell_apl=aurostd::string2utype<double>(content);}
-        else if (keyword=="energy_zero_point_atom_apl"){energy_zero_point_atom_apl=aurostd::string2utype<double>(content);}
-        else if (keyword=="heat_capacity_Cv_cell_apl_300K"){heat_capacity_Cv_cell_apl_300K=aurostd::string2utype<double>(content);}
-        else if (keyword=="heat_capacity_Cv_atom_apl_300K"){heat_capacity_Cv_atom_apl_300K=aurostd::string2utype<double>(content);}
-        //ME20210927 END
-        //AS20200901 BEGIN
-        // QHA
-        else if(keyword=="gruneisen_qha") {gruneisen_qha=aurostd::string2utype<double>(content);}
-        else if(keyword=="gruneisen_qha_300K") {gruneisen_qha_300K=aurostd::string2utype<double>(content);}
-        else if(keyword=="thermal_expansion_qha_300K") {thermal_expansion_qha_300K=aurostd::string2utype<double>(content);}
-        else if(keyword=="modulus_bulk_qha_300K") {modulus_bulk_qha_300K=aurostd::string2utype<double>(content);}
-        //AS20200901 END
-        //AS20201008 BEGIN
-        else if(keyword=="modulus_bulk_derivative_pressure_qha_300K") {modulus_bulk_derivative_pressure_qha_300K=aurostd::string2utype<double>(content);}
-        else if(keyword=="heat_capacity_Cv_atom_qha_300K") {heat_capacity_Cv_atom_qha_300K=aurostd::string2utype<double>(content);}
-        else if(keyword=="heat_capacity_Cv_cell_qha_300K") {heat_capacity_Cv_cell_qha_300K=aurostd::string2utype<double>(content);}
-        else if(keyword=="heat_capacity_Cp_atom_qha_300K") {heat_capacity_Cp_atom_qha_300K=aurostd::string2utype<double>(content);}
-        else if(keyword=="heat_capacity_Cp_cell_qha_300K") {heat_capacity_Cp_cell_qha_300K=aurostd::string2utype<double>(content);}
-        else if(keyword=="volume_atom_qha_300K") {volume_atom_qha_300K=aurostd::string2utype<double>(content);}
-        else if(keyword=="energy_free_atom_qha_300K") {energy_free_atom_qha_300K=aurostd::string2utype<double>(content);}
-        else if(keyword=="energy_free_cell_qha_300K") {energy_free_cell_qha_300K=aurostd::string2utype<double>(content);}
-        //AS20201008 END
-        // BADER
-        else if(keyword=="bader_net_charges") {bader_net_charges=content;aurostd::string2tokens<double>(content,vbader_net_charges,",");}
-        else if(keyword=="bader_atomic_volumes") {bader_atomic_volumes=content;aurostd::string2tokens<double>(content,vbader_atomic_volumes,",");}
->>>>>>> b788545d
       }
     }
     LoadCleanup();
