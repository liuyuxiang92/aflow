// ***************************************************************************
// *                                                                         *
// *           Aflow STEFANO CURTAROLO - Duke University 2003-2021           *
// *                                                                         *
// ***************************************************************************
// Stefano Curtarolo
// fixed for XZ - SC 2018-2019
// fixed for new AUID language (SC 2019)
// fixed for tree search on the AUID directories (SC 2019) super-speed

#ifndef _AFLOWLIB_WEB_INTERFACE_CPP_
#define _AFLOWLIB_WEB_INTERFACE_CPP_
#include "aflow.h"
#include "aflow_pocc.h" //CO20200624
#include "aflow_symmetry_spacegroup.h" //DX20200929
#include "aflowlib_webapp_entry.cpp"  //CO20170622 - BH JMOL stuff
#include "aflowlib_webapp_bands.cpp"  //CO20180305 - GG bands stuff

const string _DEVIL_PROTOTYPES_STRING_ = "64,65,549,550,f8269,f9083,f8819";

// ----------------------------------------------------------------------------
// ----------------------------------------------------------------------------
// ----------------------------------------------------------------------------

// ***************************************************************************
namespace aflowlib {
  //  class _aflowlib_entry 

  _aflowlib_entry::_aflowlib_entry() {  // constructor PUBLIC
    free();
  }
  _aflowlib_entry::~_aflowlib_entry() { // destructor PUBLIC
    free();

    data_api.clear();
    data_source.clear();
    for(uint i=0;i<vLDAU.size();i++){vLDAU[i].clear();}vLDAU.clear(); //CO20210104 clear()
  }

  void _aflowlib_entry::copy(const _aflowlib_entry& b) { // copy PRIVATE
    entry=b.entry;ventry.clear();for(uint i=0;i<b.ventry.size();i++) ventry.push_back(b.ventry.at(i));
    auid=b.auid;
    vauid=b.vauid;vauid.clear();for(uint i=0;i<b.vauid.size();i++) vauid.push_back(b.vauid.at(i));
    aurl=b.aurl;vaurl.clear();for(uint i=0;i<b.vaurl.size();i++) vaurl.push_back(b.vaurl.at(i));
    system_name=b.system_name;
    vkeywords.clear();for(uint i=0;i<b.vkeywords.size();i++) vkeywords.push_back(b.vkeywords.at(i));
    aflowlib_date=b.aflowlib_date;vaflowlib_date.clear();for(uint i=0;i<b.vaflowlib_date.size();i++) vaflowlib_date.push_back(b.vaflowlib_date.at(i)); //CO20200624 - adding LOCK date
    aflowlib_version=b.aflowlib_version;
    aflowlib_entries=b.aflowlib_entries;
    vaflowlib_entries.clear();for(uint i=0;i<b.vaflowlib_entries.size();i++) vaflowlib_entries.push_back(b.vaflowlib_entries.at(i));
    aflowlib_entries_number=b.aflowlib_entries_number;
    aflow_version=b.aflow_version;
    catalog=b.catalog;
    data_api=b.data_api;
    data_source=b.data_source;
    data_language=b.data_language;
    error_status=b.error_status;
    author=b.author;vauthor.clear();for(uint i=0;i<b.vauthor.size();i++) vauthor.push_back(b.vauthor.at(i));
    calculation_cores=b.calculation_cores;calculation_memory=b.calculation_memory;calculation_time=b.calculation_time;
    corresponding=b.corresponding;vcorresponding.clear();for(uint i=0;i<b.vcorresponding.size();i++) vcorresponding.push_back(b.vcorresponding.at(i));
    loop=b.loop;vloop.clear();for(uint i=0;i<b.vloop.size();i++) vloop.push_back(b.vloop.at(i));
    node_CPU_Cores=b.node_CPU_Cores;node_CPU_MHz=b.node_CPU_MHz;node_CPU_Model=b.node_CPU_Model;node_RAM_GB=b.node_RAM_GB;
    Bravais_lattice_orig=b.Bravais_lattice_orig;Bravais_lattice_relax=b.Bravais_lattice_relax;
    code=b.code;
    composition=b.composition;vcomposition.clear();for(uint i=0;i<b.vcomposition.size();i++) vcomposition.push_back(b.vcomposition.at(i));
    compound=b.compound;
    density=b.density;
    density_orig=b.density_orig; //DX20190124 - add original crystal info
    dft_type=b.dft_type;vdft_type.clear();for(uint i=0;i<b.vdft_type.size();i++) vdft_type.push_back(b.vdft_type.at(i));
    eentropy_cell=b.eentropy_cell;eentropy_atom=b.eentropy_atom;
    Egap=b.Egap;Egap_fit=b.Egap_fit;
    energy_cell=b.energy_cell;energy_atom=b.energy_atom;energy_atom_relax1=b.energy_atom_relax1;
    energy_cutoff=b.energy_cutoff;
    delta_electronic_energy_convergence=b.delta_electronic_energy_convergence;
    delta_electronic_energy_threshold=b.delta_electronic_energy_threshold;
    nkpoints=b.nkpoints;
    nkpoints_irreducible=b.nkpoints_irreducible;
    kppra=b.kppra;
    kpoints=b.kpoints;
    kpoints_nnn_relax=b.kpoints_nnn_relax;
    kpoints_nnn_static=b.kpoints_nnn_static;
    kpoints_pairs=b.kpoints_pairs;
    kpoints_bands_path_grid=b.kpoints_bands_path_grid;
    enthalpy_cell=b.enthalpy_cell;enthalpy_atom=b.enthalpy_atom;
    enthalpy_formation_cell=b.enthalpy_formation_cell;enthalpy_formation_atom=b.enthalpy_formation_atom;
    enthalpy_formation_cce_300K_cell=b.enthalpy_formation_cce_300K_cell;enthalpy_formation_cce_300K_atom=b.enthalpy_formation_cce_300K_atom;  //CO20200624
    enthalpy_formation_cce_0K_cell=b.enthalpy_formation_cce_0K_cell;enthalpy_formation_cce_0K_atom=b.enthalpy_formation_cce_0K_atom;  //CO20200624
    entropy_forming_ability=b.entropy_forming_ability;  //CO20200624
    entropic_temperature=b.entropic_temperature;
    files=b.files;vfiles.clear();for(uint i=0;i<b.vfiles.size();i++) vfiles.push_back(b.vfiles.at(i));
    files_LIB=b.files_LIB;vfiles_LIB.clear();for(uint i=0;i<b.vfiles_LIB.size();i++) vfiles_LIB.push_back(b.vfiles_LIB.at(i));
    files_RAW=b.files_RAW;vfiles_RAW.clear();for(uint i=0;i<b.vfiles_RAW.size();i++) vfiles_RAW.push_back(b.vfiles_RAW.at(i));
    files_WEB=b.files_WEB;vfiles_WEB.clear();for(uint i=0;i<b.vfiles_WEB.size();i++) vfiles_WEB.push_back(b.vfiles_WEB.at(i));
    forces=b.forces;vforces.clear();for(uint i=0;i<b.vforces.size();i++) vforces.push_back(b.vforces.at(i));
    Egap_type=b.Egap_type;
    geometry=b.geometry;vgeometry.clear();for(uint i=0;i<b.vgeometry.size();i++) vgeometry.push_back(b.vgeometry.at(i));
    geometry_orig=b.geometry_orig;vgeometry_orig.clear();for(uint i=0;i<b.vgeometry_orig.size();i++) vgeometry_orig.push_back(b.vgeometry_orig.at(i)); //DX20190124 - add original crystal info
    lattice_system_orig=b.lattice_system_orig;lattice_variation_orig=b.lattice_variation_orig;
    lattice_system_relax=b.lattice_system_relax;lattice_variation_relax=b.lattice_variation_relax;
    ldau_TLUJ=b.ldau_TLUJ;
    vLDAU=b.vLDAU;  //ME20190129
    natoms=b.natoms;
    natoms_orig=b.natoms_orig; //DX20190124 - add original crystal info
    nbondxx=b.nbondxx;vnbondxx.clear();for(uint i=0;i<b.vnbondxx.size();i++) vnbondxx.push_back(b.vnbondxx.at(i));
    nspecies=b.nspecies;
    Pearson_symbol_orig=b.Pearson_symbol_orig;Pearson_symbol_relax=b.Pearson_symbol_relax;
    positions_cartesian=b.positions_cartesian;vpositions_cartesian.clear();for(uint i=0;i<b.vpositions_cartesian.size();i++) vpositions_cartesian.push_back(b.vpositions_cartesian.at(i));
    positions_fractional=b.positions_fractional;vpositions_fractional.clear();for(uint i=0;i<b.vpositions_fractional.size();i++) vpositions_fractional.push_back(b.vpositions_fractional.at(i));
    pressure=b.pressure;
    stress_tensor=b.stress_tensor;vstress_tensor.clear();for(uint i=0;i<b.vstress_tensor.size();i++) vstress_tensor.push_back(b.vstress_tensor.at(i));
    pressure_residual=b.pressure_residual;
    Pulay_stress=b.Pulay_stress;
    prototype=b.prototype;
    PV_cell=b.PV_cell;PV_atom=b.PV_atom;
    scintillation_attenuation_length=b.scintillation_attenuation_length;
    sg=b.sg;sg2=b.sg2;vsg.clear();for(uint i=0;i<b.vsg.size();i++){vsg.push_back(b.vsg[i]);} vsg2.clear();for(uint i=0;i<b.vsg2.size();i++){vsg2.push_back(b.vsg2[i]);}  //CO20171202
    spacegroup_orig=b.spacegroup_orig;spacegroup_relax=b.spacegroup_relax;
    species=b.species;vspecies.clear();for(uint i=0;i<b.vspecies.size();i++) vspecies.push_back(b.vspecies.at(i));
    species_pp=b.species_pp;vspecies_pp.clear();for(uint i=0;i<b.vspecies_pp.size();i++) vspecies_pp.push_back(b.vspecies_pp.at(i));
    species_pp_version=b.species_pp_version;vspecies_pp_version.clear();for(uint i=0;i<b.vspecies_pp_version.size();i++) vspecies_pp_version.push_back(b.vspecies_pp_version.at(i));
    species_pp_ZVAL=b.species_pp_ZVAL;vspecies_pp_ZVAL.clear();for(uint i=0;i<b.vspecies_pp_ZVAL.size();i++) vspecies_pp_ZVAL.push_back(b.vspecies_pp_ZVAL.at(i));
    species_pp_AUID=b.species_pp_AUID;vspecies_pp_AUID.clear();for(uint i=0;i<b.vspecies_pp_AUID.size();i++) vspecies_pp_AUID.push_back(b.vspecies_pp_AUID.at(i));
    METAGGA=b.METAGGA;
    spin_cell=b.spin_cell;spin_atom=b.spin_atom;
    spinD=b.spinD;vspinD.clear();for(uint i=0;i<b.vspinD.size();i++) vspinD.push_back(b.vspinD.at(i));
    spinD_magmom_orig=b.spinD_magmom_orig;vspinD_magmom_orig.clear();for(uint i=0;i<b.vspinD_magmom_orig.size();i++) vspinD_magmom_orig.push_back(b.vspinD_magmom_orig.at(i));
    spinF=b.spinF;
    sponsor=b.sponsor;vsponsor.clear();for(uint i=0;i<b.vsponsor.size();i++) vsponsor.push_back(b.vsponsor.at(i));
    stoichiometry=b.stoichiometry;vstoichiometry.clear();for(uint i=0;i<b.vstoichiometry.size();i++) vstoichiometry.push_back(b.vstoichiometry.at(i));
    valence_cell_std=b.valence_cell_std;valence_cell_iupac=b.valence_cell_iupac;
    volume_cell=b.volume_cell;volume_atom=b.volume_atom;
    volume_cell_orig=b.volume_cell_orig;volume_atom_orig=b.volume_atom_orig; //DX20190124 - add original crystal info
    //DX20190124 - added original symmetry info - START
    // SYMMETRY
    crystal_family_orig=b.crystal_family_orig;
    crystal_system_orig=b.crystal_system_orig;
    crystal_class_orig=b.crystal_class_orig;
    point_group_Hermann_Mauguin_orig=b.point_group_Hermann_Mauguin_orig;
    point_group_Schoenflies_orig=b.point_group_Schoenflies_orig;
    point_group_orbifold_orig=b.point_group_orbifold_orig;
    point_group_type_orig=b.point_group_type_orig;
    point_group_order_orig=b.point_group_order_orig;
    point_group_structure_orig=b.point_group_structure_orig;
    Bravais_lattice_lattice_type_orig=b.Bravais_lattice_lattice_type_orig;
    Bravais_lattice_lattice_variation_type_orig=b.Bravais_lattice_lattice_variation_type_orig;
    Bravais_lattice_lattice_system_orig=b.Bravais_lattice_lattice_system_orig;
    Bravais_superlattice_lattice_type_orig=b.Bravais_superlattice_lattice_type_orig;
    Bravais_superlattice_lattice_variation_type_orig=b.Bravais_superlattice_lattice_variation_type_orig;
    Bravais_superlattice_lattice_system_orig=b.Bravais_superlattice_lattice_system_orig;
    Pearson_symbol_superlattice_orig=b.Pearson_symbol_superlattice_orig;
    reciprocal_geometry_orig=b.reciprocal_geometry_orig;vreciprocal_geometry_orig.clear();for(uint i=0;i<b.vreciprocal_geometry_orig.size();i++) vreciprocal_geometry_orig.push_back(b.vreciprocal_geometry_orig.at(i));
    reciprocal_volume_cell_orig=b.reciprocal_volume_cell_orig;
    reciprocal_lattice_type_orig=b.reciprocal_lattice_type_orig;
    reciprocal_lattice_variation_type_orig=b.reciprocal_lattice_variation_type_orig;
    Wyckoff_letters_orig=b.Wyckoff_letters_orig;
    Wyckoff_multiplicities_orig=b.Wyckoff_multiplicities_orig;
    Wyckoff_site_symmetries_orig=b.Wyckoff_site_symmetries_orig;
    //DX20190124 - added original symmetry info - END
    //DX20180823 - added more symmetry info - START
    // SYMMETRY
    crystal_family=b.crystal_family;
    crystal_system=b.crystal_system;
    crystal_class=b.crystal_class;
    point_group_Hermann_Mauguin=b.point_group_Hermann_Mauguin;
    point_group_Schoenflies=b.point_group_Schoenflies;
    point_group_orbifold=b.point_group_orbifold;
    point_group_type=b.point_group_type;
    point_group_order=b.point_group_order;
    point_group_structure=b.point_group_structure;
    Bravais_lattice_lattice_type=b.Bravais_lattice_lattice_type;
    Bravais_lattice_lattice_variation_type=b.Bravais_lattice_lattice_variation_type;
    Bravais_lattice_lattice_system=b.Bravais_lattice_lattice_system;
    Bravais_superlattice_lattice_type=b.Bravais_superlattice_lattice_type;
    Bravais_superlattice_lattice_variation_type=b.Bravais_superlattice_lattice_variation_type;
    Bravais_superlattice_lattice_system=b.Bravais_superlattice_lattice_system;
    Pearson_symbol_superlattice=b.Pearson_symbol_superlattice;
    reciprocal_geometry=b.reciprocal_geometry;vreciprocal_geometry.clear();for(uint i=0;i<b.vreciprocal_geometry.size();i++) vreciprocal_geometry.push_back(b.vreciprocal_geometry.at(i));
    reciprocal_volume_cell=b.reciprocal_volume_cell; //DX20190124 - fix typo, add reciprocal
    reciprocal_lattice_type=b.reciprocal_lattice_type;
    reciprocal_lattice_variation_type=b.reciprocal_lattice_variation_type;
    Wyckoff_letters=b.Wyckoff_letters;
    Wyckoff_multiplicities=b.Wyckoff_multiplicities;
    Wyckoff_site_symmetries=b.Wyckoff_site_symmetries;
    //DX20180823 - added more symmetry info - END
    //DX20190209 - added anrl info - START
    aflow_prototype_label_orig=b.aflow_prototype_label_orig;
    aflow_prototype_params_list_orig=b.aflow_prototype_params_list_orig;
    aflow_prototype_params_values_orig=b.aflow_prototype_params_values_orig;
    aflow_prototype_label_relax=b.aflow_prototype_label_relax;
    aflow_prototype_params_list_relax=b.aflow_prototype_params_list_relax;
    aflow_prototype_params_values_relax=b.aflow_prototype_params_values_relax;
    //DX20190209 - added anrl info - END
    pocc_parameters=b.pocc_parameters;  //CO20200731
    // AGL/AEL
    agl_thermal_conductivity_300K=b.agl_thermal_conductivity_300K;
    agl_debye=b.agl_debye;
    agl_acoustic_debye=b.agl_acoustic_debye;
    agl_gruneisen=b.agl_gruneisen;
    agl_heat_capacity_Cv_300K=b.agl_heat_capacity_Cv_300K;
    agl_heat_capacity_Cp_300K=b.agl_heat_capacity_Cp_300K;
    agl_thermal_expansion_300K=b.agl_thermal_expansion_300K;
    agl_bulk_modulus_static_300K=b.agl_bulk_modulus_static_300K;
    agl_bulk_modulus_isothermal_300K=b.agl_bulk_modulus_isothermal_300K;
    agl_poisson_ratio_source=b.agl_poisson_ratio_source; //CT20181212
    agl_vibrational_free_energy_300K_cell=b.agl_vibrational_free_energy_300K_cell; //CT20181212
    agl_vibrational_free_energy_300K_atom=b.agl_vibrational_free_energy_300K_atom; //CT20181212
    agl_vibrational_entropy_300K_cell=b.agl_vibrational_entropy_300K_cell; //CT20181212
    agl_vibrational_entropy_300K_atom=b.agl_vibrational_entropy_300K_atom; //CT20181212
    ael_poisson_ratio=b.ael_poisson_ratio;
    ael_bulk_modulus_voigt=b.ael_bulk_modulus_voigt;
    ael_bulk_modulus_reuss=b.ael_bulk_modulus_reuss;
    ael_shear_modulus_voigt=b.ael_shear_modulus_voigt;
    ael_shear_modulus_reuss=b.ael_shear_modulus_reuss;
    ael_bulk_modulus_vrh=b.ael_bulk_modulus_vrh;
    ael_shear_modulus_vrh=b.ael_shear_modulus_vrh;
    ael_elastic_anisotropy=b.ael_elastic_anisotropy; //CO20181129
    ael_youngs_modulus_vrh=b.ael_youngs_modulus_vrh; //CT20181212
    ael_speed_sound_transverse=b.ael_speed_sound_transverse; //CT20181212
    ael_speed_sound_longitudinal=b.ael_speed_sound_longitudinal; //CT20181212
    ael_speed_sound_average=b.ael_speed_sound_average; //CT20181212
    ael_pughs_modulus_ratio=b.ael_pughs_modulus_ratio; //CT20181212
    ael_debye_temperature=b.ael_debye_temperature; //CT20181212
    ael_applied_pressure=b.ael_applied_pressure; //CT20181212
    ael_average_external_pressure=b.ael_average_external_pressure; //CT20181212
    ael_stiffness_tensor = b.ael_stiffness_tensor;  //ME20191105
    ael_compliance_tensor = b.ael_compliance_tensor;  //ME20191105
    // QHA
    gruneisen_qha = b.gruneisen_qha; //AS20200901
    gruneisen_qha_300K = b.gruneisen_qha_300K; //AS20200903
    thermal_expansion_qha_300K = b.thermal_expansion_qha_300K; //AS20200901
    modulus_bulk_qha_300K = b.modulus_bulk_qha_300K; //AS20200901
    modulus_bulk_derivative_pressure_qha_300K = b.modulus_bulk_derivative_pressure_qha_300K; //AS20201008
    heat_capacity_Cv_atom_qha_300K = b.heat_capacity_Cv_atom_qha_300K; //AS20201008
    heat_capacity_Cv_cell_qha_300K = b.heat_capacity_Cv_cell_qha_300K; //AS20201207
    heat_capacity_Cp_atom_qha_300K = b.heat_capacity_Cp_atom_qha_300K; //AS20201008
    heat_capacity_Cp_cell_qha_300K = b.heat_capacity_Cp_cell_qha_300K; //AS20201207
    volume_atom_qha_300K = b.volume_atom_qha_300K; //AS20201008
    energy_free_atom_qha_300K = b.energy_free_atom_qha_300K; //AS20201008
    energy_free_cell_qha_300K = b.energy_free_cell_qha_300K; //AS20201207
    // BADER
    bader_net_charges=b.bader_net_charges;vbader_net_charges.clear();for(uint i=0;i<b.vbader_net_charges.size();i++) vbader_net_charges.push_back(b.vbader_net_charges.at(i));
    bader_atomic_volumes=b.bader_atomic_volumes;vbader_atomic_volumes.clear();for(uint i=0;i<b.vbader_atomic_volumes.size();i++) vbader_atomic_volumes.push_back(b.vbader_atomic_volumes.at(i));
    // legacy
    server=b.server;
    vserver.clear();for(uint i=0;i<b.vserver.size();i++) vserver.push_back(b.vserver.at(i));
    vserverdir.clear();for(uint i=0;i<b.vserverdir.size();i++) vserverdir.push_back(b.vserverdir.at(i));
    icsd=b.icsd;
    stoich=b.stoich;vstoich.clear();for(uint i=0;i<b.vstoich.size();i++) vstoich.push_back(b.vstoich.at(i));
    // apennsy
    structure_name=b.structure_name;  // apennsy
    structure_description=b.structure_description;  // apennsy
    distance_gnd=b.distance_gnd;  // apennsy
    distance_tie=b.distance_tie;  // apennsy
    pureA=b.pureA;pureB=b.pureB;  // apennsy
    fcc=b.fcc;bcc=b.bcc;hcp=b.hcp;  // apennsy
    stoich_a=b.stoich_a;stoich_b=b.stoich_b;  // apennsy
    bond_aa=b.bond_aa;bond_ab=b.bond_ab;bond_bb=b.bond_bb;  // apennsy
    vNsgroup.clear();for(uint i=0;i<b.vNsgroup.size();i++) vNsgroup.push_back(b.vNsgroup.at(i));  // apennsy
    vsgroup.clear();for(uint i=0;i<b.vsgroup.size();i++) vsgroup.push_back(b.vsgroup.at(i));  // apennsy
    vstr.clear();for(uint i=0;i<b.vstr.size();i++) vstr.push_back(b.vstr.at(i));  // apennsy
  }


  const _aflowlib_entry& _aflowlib_entry::operator=(const _aflowlib_entry& b) {  // operator= PUBLIC
    if(this!=&b) {free(); copy(b);}
    return *this;
  }

  _aflowlib_entry::_aflowlib_entry(const _aflowlib_entry& b) { // copy PUBLIC
    //  free();*this=b;
    copy(b);
  }

  void _aflowlib_entry::free() { // free PRIVATE
    //[CO20200829 - OBSOLETE]ventry.clear();
    //[CO20200829 - OBSOLETE]vauid.clear();
    //[CO20200829 - OBSOLETE]vaurl.clear();
    //[CO20200829 - OBSOLETE]vaflowlib_entries.clear();
    //[CO20200829 - OBSOLETE]vkeywords.clear();
    //[CO20200829 - OBSOLETE]vauthor.clear();
    //[CO20200829 - OBSOLETE]vcorresponding.clear();
    //[CO20200829 - OBSOLETE]vloop.clear();
    //[CO20200829 - OBSOLETE]vcomposition.clear(); // clear all vectors
    //[CO20200829 - OBSOLETE]vdft_type.clear(); // clear all vectors
    //[CO20200829 - OBSOLETE]vfiles.clear(); // clear all vectors
    //[CO20200829 - OBSOLETE]vfiles_LIB.clear(); // clear all vectors
    //[CO20200829 - OBSOLETE]vfiles_RAW.clear(); // clear all vectors
    //[CO20200829 - OBSOLETE]vfiles_WEB.clear(); // clear all vectors
    //[CO20200829 - OBSOLETE]vforces.clear(); // clear all vectors
    //[CO20200829 - OBSOLETE]vgeometry.clear(); // clear all vectors
    //[CO20200829 - OBSOLETE]vgeometry_orig.clear(); // clear all vectors //DX20190124 - add original crystal info
    //[CO20200829 - OBSOLETE]vstress_tensor.clear(); // clear all vectors
    //[CO20200829 - OBSOLETE]vnbondxx.clear(); // clear all vectors
    //[CO20200829 - OBSOLETE]vpositions_cartesian.clear(); // clear all vectors
    //[CO20200829 - OBSOLETE]vpositions_fractional.clear(); // clear all vectors
    //[CO20200829 - OBSOLETE]vspecies.clear(); // clear all vectors
    //[CO20200829 - OBSOLETE]vspecies_pp.clear(); // clear all vectors
    //[CO20200829 - OBSOLETE]vspecies_pp_version.clear(); // clear all vectors
    //[CO20200829 - OBSOLETE]vspecies_pp_ZVAL.clear(); // clear all vectors
    //[CO20200829 - OBSOLETE]vspecies_pp_AUID.clear(); // clear all vectors
    //[CO20200829 - OBSOLETE]vspinD.clear(); // clear all vectors
    //[CO20200829 - OBSOLETE]vspinD_magmom_orig.clear(); // clear all vectors
    //[CO20200829 - OBSOLETE]vsponsor.clear();
    //[CO20200829 - OBSOLETE]vstoichiometry.clear(); // clear all vectors
    //[CO20200829 - OBSOLETE]vreciprocal_geometry.clear(); // clear all vectors //DX20180824 - added reciprocal lattice parameters
    //[CO20200829 - OBSOLETE]// BADER
    //[CO20200829 - OBSOLETE]vbader_net_charges.clear();
    //[CO20200829 - OBSOLETE]vbader_atomic_volumes.clear();
    //[CO20200829 - OBSOLETE]// legacy
    //[CO20200829 - OBSOLETE]vserver.clear();  // clear all vectors
    //[CO20200829 - OBSOLETE]for(uint i=0;i<vserverdir.size();i++)
    //[CO20200829 - OBSOLETE]  vserverdir.at(i).clear();
    //[CO20200829 - OBSOLETE]vserverdir.clear();  // clear all vectors
    //[CO20200829 - OBSOLETE]vstoich.clear(); // clear all vectors

    entry.clear();ventry.clear();
    auid.clear();
    vauid.clear();vauid.clear();
    aurl.clear();vaurl.clear();
    system_name.clear();
    keywords.clear();vkeywords.clear();
    aflowlib_date.clear();vaflowlib_date.clear(); //CO20200624 - adding LOCK date
    aflowlib_version.clear();
    aflowlib_entries.clear();vaflowlib_entries.clear();
    aflowlib_entries_number=0;
    aflow_version.clear();
    catalog.clear();
    data_api="aapi1.2"; // new version of the API
    data_source="aflowlib";
    data_language="";
    error_status.clear();
    author.clear();vauthor.clear();
    calculation_cores=1;
    calculation_memory=AUROSTD_NAN;
    calculation_time=AUROSTD_NAN;
    corresponding.clear();vcorresponding.clear();
    loop.clear();vloop.clear();
    node_CPU_Cores=AUROSTD_NAN;node_CPU_MHz=AUROSTD_NAN;node_CPU_Model.clear();node_RAM_GB=AUROSTD_NAN;
    Bravais_lattice_orig.clear();Bravais_lattice_relax.clear();
    code.clear();
    composition.clear();vcomposition.clear();
    compound.clear();
    density=AUROSTD_NAN;
    density_orig=AUROSTD_NAN; //DX20190124 - add original crystal info
    dft_type.clear();vdft_type.clear();
    eentropy_cell=AUROSTD_NAN;eentropy_atom=AUROSTD_NAN;
    Egap=AUROSTD_NAN;Egap_fit=AUROSTD_NAN;
    Egap_type.clear();
    energy_cell=AUROSTD_NAN;energy_atom=AUROSTD_NAN;energy_atom_relax1=AUROSTD_NAN;
    energy_cutoff=AUROSTD_NAN;
    delta_electronic_energy_convergence=AUROSTD_NAN;
    delta_electronic_energy_threshold=AUROSTD_NAN;
    nkpoints=0;nkpoints_irreducible=0;kppra=0;
    kpoints.clear();
    kpoints_nnn_relax.clear();kpoints_nnn_static.clear();
    kpoints_pairs.clear();
    kpoints_bands_path_grid=0;
    enthalpy_cell=AUROSTD_NAN;enthalpy_atom=AUROSTD_NAN;
    enthalpy_formation_cell=AUROSTD_NAN;enthalpy_formation_atom=AUROSTD_NAN;
    enthalpy_formation_cce_300K_cell=AUROSTD_NAN;enthalpy_formation_cce_300K_atom=AUROSTD_NAN;  //CO20200624
    enthalpy_formation_cce_0K_cell=AUROSTD_NAN;enthalpy_formation_cce_0K_atom=AUROSTD_NAN;  //CO20200624
    entropy_forming_ability=AUROSTD_NAN;  //CO20200624
    entropic_temperature=AUROSTD_NAN;
    files.clear();vfiles.clear();
    files_LIB.clear();vfiles_LIB.clear();
    files_RAW.clear();vfiles_RAW.clear();
    files_WEB.clear();vfiles_WEB.clear();
    forces.clear();vforces.clear();
    geometry.clear();vgeometry.clear();
    geometry_orig.clear();vgeometry_orig.clear(); //DX20190124 - add original crystal info
    lattice_system_orig.clear();lattice_variation_orig.clear();lattice_system_relax.clear();lattice_variation_relax.clear();
    ldau_TLUJ.clear();
    for(uint i=0;i<vLDAU.size();i++){vLDAU[i].clear();}vLDAU.clear(); vLDAU.resize(4);  //ME20190129  //CO20210104 clear()
    natoms=AUROSTD_NAN;
    natoms_orig=AUROSTD_NAN; //DX20190124 - add original crystal info
    nbondxx.clear();vnbondxx.clear();
    nspecies=AUROSTD_NAN;
    Pearson_symbol_orig.clear();Pearson_symbol_relax.clear();
    positions_cartesian.clear();vpositions_cartesian.clear();
    positions_fractional.clear();vpositions_fractional.clear();
    pressure=AUROSTD_NAN;
    stress_tensor.clear();vstress_tensor.clear();
    pressure_residual=AUROSTD_NAN;
    Pulay_stress=AUROSTD_NAN;
    prototype.clear();
    PV_cell=AUROSTD_NAN;PV_atom=AUROSTD_NAN;
    scintillation_attenuation_length=AUROSTD_NAN;
    sg.clear();sg2.clear();vsg.clear();vsg2.clear();  //CO20171202
    spacegroup_orig=AUROSTD_NAN;spacegroup_relax=AUROSTD_NAN; //CO20201111
    species.clear();vspecies.clear();
    species_pp.clear();vspecies_pp.clear();
    species_pp_version.clear();vspecies_pp_version.clear();
    species_pp_ZVAL.clear();vspecies_pp_ZVAL.clear();
    species_pp_AUID.clear();vspecies_pp_AUID.clear();
    METAGGA.clear();
    spin_cell=AUROSTD_NAN;spin_atom=AUROSTD_NAN;
    spinD.clear();vspinD.clear();
    spinD_magmom_orig.clear();vspinD_magmom_orig.clear();
    spinF=AUROSTD_NAN;
    sponsor.clear();vsponsor.clear();
    stoichiometry.clear();vstoichiometry.clear();
    valence_cell_std=AUROSTD_NAN;valence_cell_iupac=AUROSTD_NAN;
    volume_cell=AUROSTD_NAN;volume_atom=AUROSTD_NAN;
    volume_cell_orig=AUROSTD_NAN;volume_atom_orig=AUROSTD_NAN; //DX20190124 - add original crystal info
    //DX20190124 - added original symmetry info - START
    // SYMMETRY
    crystal_family_orig.clear();
    crystal_system_orig.clear();
    crystal_class_orig.clear();
    point_group_Hermann_Mauguin_orig.clear();
    point_group_Schoenflies_orig.clear();
    point_group_orbifold_orig.clear();
    point_group_type_orig.clear();
    point_group_order_orig=AUROSTD_NAN;
    point_group_structure_orig.clear();
    Bravais_lattice_lattice_type_orig.clear();
    Bravais_lattice_lattice_variation_type_orig.clear();
    Bravais_lattice_lattice_system_orig.clear();
    Bravais_superlattice_lattice_type_orig.clear();
    Bravais_superlattice_lattice_variation_type_orig.clear();
    Bravais_superlattice_lattice_system_orig.clear();
    Pearson_symbol_superlattice_orig.clear();
    reciprocal_geometry_orig.clear();vreciprocal_geometry_orig.clear();
    reciprocal_volume_cell_orig=AUROSTD_NAN;
    reciprocal_lattice_type_orig.clear();
    reciprocal_lattice_variation_type_orig.clear();
    Wyckoff_letters_orig.clear();
    Wyckoff_multiplicities_orig.clear();
    Wyckoff_site_symmetries_orig.clear();
    //DX20190124 - added original symmetry info - END
    //DX20180823 - added more symmetry info - START
    // SYMMETRY
    crystal_family.clear();
    crystal_system.clear();
    crystal_class.clear();
    point_group_Hermann_Mauguin.clear();
    point_group_Schoenflies.clear();
    point_group_orbifold.clear();
    point_group_type.clear();
    point_group_order=AUROSTD_NAN;
    point_group_structure.clear();
    Bravais_lattice_lattice_type.clear();
    Bravais_lattice_lattice_variation_type.clear();
    Bravais_lattice_lattice_system.clear();
    Bravais_superlattice_lattice_type.clear();
    Bravais_superlattice_lattice_variation_type.clear();
    Bravais_superlattice_lattice_system.clear();
    Pearson_symbol_superlattice.clear();
    reciprocal_geometry.clear();vreciprocal_geometry.clear();
    reciprocal_volume_cell=AUROSTD_NAN;
    reciprocal_lattice_type.clear();
    reciprocal_lattice_variation_type.clear();
    Wyckoff_letters.clear();
    Wyckoff_multiplicities.clear();
    Wyckoff_site_symmetries.clear();
    //DX20180823 - added more symmetry info - END
    //DX20190209 - added anrl info - START
    aflow_prototype_label_orig.clear();
    aflow_prototype_params_list_orig.clear();
    aflow_prototype_params_values_orig.clear();
    aflow_prototype_label_relax.clear();
    aflow_prototype_params_list_relax.clear();
    aflow_prototype_params_values_relax.clear();
    //DX20190209 - added anrl info - END
    pocc_parameters.clear(); //CO20200731
    // AGL/AEL
    agl_thermal_conductivity_300K=AUROSTD_NAN;
    agl_debye=AUROSTD_NAN;
    agl_acoustic_debye=AUROSTD_NAN;
    agl_gruneisen=AUROSTD_NAN;
    agl_heat_capacity_Cv_300K=AUROSTD_NAN;
    agl_heat_capacity_Cp_300K=AUROSTD_NAN;
    agl_thermal_expansion_300K=AUROSTD_NAN;
    agl_bulk_modulus_static_300K=AUROSTD_NAN;
    agl_bulk_modulus_isothermal_300K=AUROSTD_NAN;
    agl_poisson_ratio_source.clear(); //CT20181212
    agl_vibrational_free_energy_300K_cell=AUROSTD_NAN; //CT20181212
    agl_vibrational_free_energy_300K_atom=AUROSTD_NAN; //CT20181212
    agl_vibrational_entropy_300K_cell=AUROSTD_NAN; //CT20181212
    agl_vibrational_entropy_300K_atom=AUROSTD_NAN; //CT20181212
    ael_poisson_ratio=AUROSTD_NAN;
    ael_bulk_modulus_voigt=AUROSTD_NAN;
    ael_bulk_modulus_reuss=AUROSTD_NAN;
    ael_shear_modulus_voigt=AUROSTD_NAN;
    ael_shear_modulus_reuss=AUROSTD_NAN;
    ael_bulk_modulus_vrh=AUROSTD_NAN;
    ael_shear_modulus_vrh=AUROSTD_NAN;
    ael_elastic_anisotropy=AUROSTD_NAN; //CO20181129
    ael_youngs_modulus_vrh=AUROSTD_NAN; //CT20181212
    ael_speed_sound_transverse=AUROSTD_NAN; //CT20181212
    ael_speed_sound_longitudinal=AUROSTD_NAN; //CT20181212
    ael_speed_sound_average=AUROSTD_NAN; //CT20181212
    ael_pughs_modulus_ratio=AUROSTD_NAN; //CT20181212
    ael_debye_temperature=AUROSTD_NAN; //CT20181212
    ael_applied_pressure=AUROSTD_NAN; //CT20181212
    ael_average_external_pressure=AUROSTD_NAN; //CT20181212
    ael_stiffness_tensor.clear();  //ME20191105
    ael_compliance_tensor.clear();  //ME20191105
    // QHA
    gruneisen_qha = AUROSTD_NAN;//AS20200901
    gruneisen_qha_300K = AUROSTD_NAN;//AS20200903
    thermal_expansion_qha_300K = AUROSTD_NAN;//AS20200901
    modulus_bulk_qha_300K = AUROSTD_NAN;//AS20200901
    modulus_bulk_derivative_pressure_qha_300K = AUROSTD_NAN;//AS20201008
    heat_capacity_Cv_atom_qha_300K = AUROSTD_NAN;//AS20201008
    heat_capacity_Cv_cell_qha_300K = AUROSTD_NAN;//AS20201207
    heat_capacity_Cp_atom_qha_300K = AUROSTD_NAN;//AS20201008
    heat_capacity_Cp_cell_qha_300K = AUROSTD_NAN;//AS20201207
    volume_atom_qha_300K = AUROSTD_NAN;//AS20201008
    energy_free_atom_qha_300K = AUROSTD_NAN;//AS20201008
    energy_free_cell_qha_300K = AUROSTD_NAN;//AS20201207
    // BADER
    bader_net_charges.clear();vbader_net_charges.clear();
    bader_atomic_volumes.clear();vbader_atomic_volumes.clear();
    // legacy
    server.clear();vserver.clear();vserverdir.clear();
    icsd.clear();
    stoich.clear();vstoich.clear();
    // apennsy
    structure_name.clear();  // apennsy
    structure_description.clear();  // apennsy
    distance_gnd=AUROSTD_NAN;  // apennsy
    distance_tie=AUROSTD_NAN;  // apennsy
    pureA=FALSE;pureB=FALSE;  // apennsy
    fcc=FALSE;bcc=FALSE;hcp=FALSE;  // apennsy
    stoich_a=AUROSTD_NAN;stoich_b=AUROSTD_NAN;  // apennsy
    bond_aa=AUROSTD_NAN;bond_ab=AUROSTD_NAN;bond_bb=AUROSTD_NAN;  // apennsy
    vNsgroup.clear();  // apennsy
    vsgroup.clear();  // apennsy
    vstr.clear();  // apennsy
  } 

  void _aflowlib_entry::clear() {  // clear PRIVATE
    _aflowlib_entry _temp;
    copy(_temp);
  }

  _aflowlib_entry::_aflowlib_entry(const string& file) { // constructur from file
    stringstream oss;
    if(!aurostd::FileExist(file)) { //SC20190813
      string function = XPID + "aflowlib::_aflowlib_entry::_aflowlib_entry():";
      string message = DEFAULT_FILE_AFLOWLIB_ENTRY_OUT + " not found =" + file;
      throw aurostd::xerror(_AFLOW_FILE_NAME_, function, message, _FILE_NOT_FOUND_);
    }
    string entry;
    aurostd::efile2string(file,entry);
    Load(entry,oss);
  }

  // file2aflowlib
  uint _aflowlib_entry::file2aflowlib(const string& file,ostream& oss) {
    if(!aurostd::FileExist(file)) {cerr << "ERROR - _aflowlib_entry::file2aflowlib: " << DEFAULT_FILE_AFLOWLIB_ENTRY_OUT << " not found =" << file << endl;return 0;}
    string entry;
    aurostd::efile2string(file,entry);
    return Load(entry,oss);
  }

  // Load
  uint _aflowlib_entry::Load(const stringstream& stream,ostream& oss) {
    return Load(stream.str(),oss);
  }

  // LoadWeb
  uint _aflowlib_entry::url2aflowlib(const string& _url,ostream& oss,bool verbose) {
    bool LDEBUG=(FALSE || XHOST.DEBUG);
    string soliloquy = XPID + "_aflowlib_entry::url2aflowlib():";
    string url=_url;
    if(url.empty()) {cerr << "ERROR - _aflowlib_entry::url2aflowlib: url.empty()" << endl;return 0;}
    string entry;
    if(aurostd::substring2bool(url,"index") || aurostd::substring2bool(url,"format")) {
      aurostd::StringSubst(url,"/"+DEFAULT_FILE_AFLOWLIB_ENTRY_OUT,"");
      if(!aurostd::url2string(url,entry,verbose)){return 0;}   //CO, this is a dud
    } else {
      aurostd::StringSubst(url,"/"+DEFAULT_FILE_AFLOWLIB_ENTRY_OUT,"");
      if(!aurostd::url2string(url+"/"+DEFAULT_FILE_AFLOWLIB_ENTRY_OUT,entry,verbose)){return 0;}  //CO, this is a dud
    }
    if(LDEBUG) {cerr << soliloquy << " entry=" << entry << endl;} //CO20180528
    return Load(entry,oss);
  }

  // Load overload
  uint _aflowlib_entry::Load(const string& _entry,ostream& oss) {
    string function = "aflowlib::_aflowlib_entry::Load()";  //ME20191119
    clear(); // start from clean
    entry=_entry; // start from loading it up !
    if(entry.empty()) {cerr << "ERROR - _aflowlib_entry::Load: entry.empty()" << endl;return 0;}
    vector<string> tokens,stokens;
    string keyword,content,line;
    aurostd::string2tokens(entry,ventry,"|");
    for(uint i=0;i<ventry.size();i++) {
      line=aurostd::RemoveWhiteSpaces(ventry.at(i));
      aurostd::string2tokens(line,tokens,"=");
      if(tokens.size()>0) {
        keyword=tokens.at(0);
        if(tokens.size()>1) {content=tokens.at(1);} else {continue;} //{content="";}  //CO20180319, content="" screws up string2double(), better to leave as AUROSTD_NAN
        if(content.empty()){continue;}  //CO20180319
        if(content=="null"){continue;}  //CO20180319 - aflux integration!
        aurostd::string2tokens(content,stokens,",");
        if(keyword=="auid") {
          auid=content; // AUID
          vauid.clear();aflowlib::auid2vauid(auid,vauid);
          // create VAUID
        }
        //CO20180409 - added the else if's for speed, no need to go through more checks than necessary
        else if(keyword=="aurl") {aurl=content;aurostd::string2tokens(content,stokens,":");for(uint j=0;j<stokens.size();j++) vaurl.push_back(stokens.at(j));}
        //else if(keyword=="title") {title=content;}  //ME20190129 // OBSOLETE ME20200829 - not used anymore
        else if(keyword=="keywords") {keywords=content;aurostd::string2tokens(content,stokens,",");for(uint j=0;j<stokens.size();j++) vkeywords.push_back(stokens.at(j));}
        else if(keyword=="aflowlib_date") {aflowlib_date=content;aurostd::string2tokens(content,stokens,",");for(uint j=0;j<stokens.size();j++) vaflowlib_date.push_back(stokens.at(j));} //CO20200624 - adding LOCK date
        else if(keyword=="aflowlib_version") {aflowlib_version=content;}
        else if(keyword=="aflowlib_entries") {aflowlib_entries=content;aurostd::string2tokens(content,stokens,",");for(uint j=0;j<stokens.size();j++) vaflowlib_entries.push_back(stokens.at(j));}
        else if(keyword=="aflowlib_entries_number") {aflowlib_entries_number=aurostd::string2utype<int>(content);}
        else if(keyword=="aflow_version") {aflow_version=content;}
        else if(keyword=="catalog") {catalog=content;}
        else if(keyword=="data_api") {data_api=content;}
        else if(keyword=="data_source") {data_source=content;}
        else if(keyword=="data_language") {data_language=content;}
        else if(keyword=="error_status") {error_status=content;}
        else if(keyword=="author") {author=content;aurostd::string2tokens(content,stokens,",");for(uint j=0;j<stokens.size();j++) vauthor.push_back(stokens.at(j));}
        else if(keyword=="calculation_cores") {calculation_cores=aurostd::string2utype<int>(content);}
        else if(keyword=="calculation_memory") {calculation_memory=aurostd::string2utype<double>(content);}
        else if(keyword=="calculation_time") {calculation_time=aurostd::string2utype<double>(content);}
        else if(keyword=="corresponding") {corresponding=content;aurostd::string2tokens(content,stokens,",");for(uint j=0;j<stokens.size();j++) vcorresponding.push_back(stokens.at(j));}
        else if(keyword=="loop") {vloop.push_back(content);}  // CHECK THIS OUT IN THE FITURE
        else if(keyword=="node_CPU_Cores") {node_CPU_Cores=aurostd::string2utype<int>(content);}
        else if(keyword=="node_CPU_MHz") {node_CPU_MHz=aurostd::string2utype<double>(content);}
        else if(keyword=="node_CPU_Model") {node_CPU_Model=content;}
        else if(keyword=="node_RAM_GB") {node_RAM_GB=aurostd::string2utype<double>(content);}
        else if(keyword=="Bravais_lattice_orig") {Bravais_lattice_orig=content;}
        else if(keyword=="Bravais_lattice_relax") {Bravais_lattice_relax=content;}
        else if(keyword=="code") {code=content;}
        else if(keyword=="composition") {composition=content;for(uint j=0;j<stokens.size();j++) vcomposition.push_back(aurostd::string2utype<double>(stokens.at(j)));}
        else if(keyword=="compound") {compound=content;}
        else if(keyword=="density") {density=aurostd::string2utype<double>(content);}
        else if(keyword=="density_orig") {density_orig=aurostd::string2utype<double>(content);} //DX20190124 - add original crystal info
        else if(keyword=="dft_type") {dft_type=content;aurostd::string2tokens(content,stokens,",");for(uint j=0;j<stokens.size();j++) vdft_type.push_back(stokens.at(j));}
        else if(keyword=="eentropy_cell") {eentropy_cell=aurostd::string2utype<double>(content);}
        else if(keyword=="eentropy_atom") {eentropy_atom=aurostd::string2utype<double>(content);}
        else if(keyword=="Egap") {Egap=aurostd::string2utype<double>(content);}
        else if(keyword=="Egap_fit") {Egap_fit=aurostd::string2utype<double>(content);}
        else if(keyword=="energy_cell") {energy_cell=aurostd::string2utype<double>(content);}
        else if(keyword=="energy_atom") {energy_atom=aurostd::string2utype<double>(content);energy_atom_relax1=aurostd::string2utype<double>(content);}
        else if(keyword=="energy_cutoff") {energy_cutoff=aurostd::string2utype<double>(content);}
        else if(keyword=="delta_electronic_energy_convergence") {delta_electronic_energy_convergence=aurostd::string2utype<double>(content);}
        else if(keyword=="delta_electronic_energy_threshold") {delta_electronic_energy_threshold=aurostd::string2utype<double>(content);}
        else if(keyword=="nkpoints") {nkpoints=aurostd::string2utype<uint>(content);}
        else if(keyword=="nkpoints_irreducible") {nkpoints_irreducible=aurostd::string2utype<uint>(content);}
        else if(keyword=="kppra") {kppra=aurostd::string2utype<uint>(content);}
        else if(keyword=="kpoints") {kpoints=content;}
        else if(keyword=="kpoints_relax") {vector<int> tokens;aurostd::string2tokens(content,tokens,",");kpoints_nnn_relax=aurostd::vector2xvector(tokens);}  //ME20190129
        else if(keyword=="kpoints_static") {vector<int> tokens;aurostd::string2tokens(content,tokens,",");kpoints_nnn_static=aurostd::vector2xvector(tokens);}  //ME20190129
        else if(keyword=="kpoints_bands_path"){aurostd::string2tokens(content,kpoints_pairs,",");}  //ME20190129
        else if(keyword=="kpoints_bands_nkpts"){kpoints_bands_path_grid=aurostd::string2utype<int>(content);}  //ME20190129
        else if(keyword=="enthalpy_cell") {enthalpy_cell=aurostd::string2utype<double>(content);}
        else if(keyword=="enthalpy_atom") {enthalpy_atom=aurostd::string2utype<double>(content);}
        else if(keyword=="enthalpy_formation_cell") {enthalpy_formation_cell=aurostd::string2utype<double>(content);}
        else if(keyword=="enthalpy_formation_cce_300K_cell") {enthalpy_formation_cce_300K_cell=aurostd::string2utype<double>(content);} //CO20200624
        else if(keyword=="enthalpy_formation_cce_0K_cell") {enthalpy_formation_cce_0K_cell=aurostd::string2utype<double>(content);} //CO20200624
        else if(keyword=="enthalpy_formation_atom") {enthalpy_formation_atom=aurostd::string2utype<double>(content);}
        else if(keyword=="enthalpy_formation_cce_300K_atom") {enthalpy_formation_cce_300K_atom=aurostd::string2utype<double>(content);} //CO20200624
        else if(keyword=="enthalpy_formation_cce_0K_atom") {enthalpy_formation_cce_0K_atom=aurostd::string2utype<double>(content);} //CO20200624
        else if(keyword=="entropy_forming_ability") {entropy_forming_ability=aurostd::string2utype<double>(content);} //CO20200624
        else if(keyword=="entropic_temperature") {entropic_temperature=aurostd::string2utype<double>(content);}
        else if(keyword=="files") {files=content;for(uint j=0;j<stokens.size();j++) vfiles.push_back(stokens.at(j));}
        else if(keyword=="files_LIB") {files_LIB=content;for(uint j=0;j<stokens.size();j++) vfiles_LIB.push_back(stokens.at(j));}
        else if(keyword=="files_RAW") {files_RAW=content;for(uint j=0;j<stokens.size();j++) vfiles_RAW.push_back(stokens.at(j));}
        else if(keyword=="files_WEB") {files_WEB=content;for(uint j=0;j<stokens.size();j++) vfiles_WEB.push_back(stokens.at(j));}
        else if(keyword=="forces") {forces=content;for(uint j=0;j<stokens.size();j++) vforces.push_back(aurostd::string2utype<double>(stokens.at(j)));}  // FIX
        else if(keyword=="geometry") {
          geometry=content; 
          vgeometry.push_back(0.0);vgeometry.push_back(0.0);vgeometry.push_back(0.0);
          vgeometry.push_back(0.0);vgeometry.push_back(0.0);vgeometry.push_back(0.0);
          if(stokens.size()==6) for(uint j=0;j<stokens.size();j++) vgeometry.at(j)=aurostd::string2utype<double>(stokens.at(j));
        }
        //DX20190124 - add original crystal info - START
        else if(keyword=="geometry_orig") {
          geometry_orig=content; 
          vgeometry_orig.push_back(0.0);vgeometry_orig.push_back(0.0);vgeometry_orig.push_back(0.0);
          vgeometry_orig.push_back(0.0);vgeometry_orig.push_back(0.0);vgeometry_orig.push_back(0.0);
          if(stokens.size()==6) for(uint j=0;j<stokens.size();j++) vgeometry_orig.at(j)=aurostd::string2utype<double>(stokens.at(j));
        }
        //DX20190124 - add original crystal info - END
        else if(keyword=="lattice_system_orig") {lattice_system_orig=content;}
        else if(keyword=="lattice_variation_orig") {lattice_variation_orig=content;}
        else if(keyword=="lattice_system_relax") {lattice_system_relax=content;}
        else if(keyword=="lattice_variation_relax") {lattice_variation_relax=content;}
        else if(keyword=="ldau_TLUJ") {ldau_TLUJ=content;}
        else if(keyword=="ldau_type") {vLDAU[0].push_back(aurostd::string2utype<double>(content));}  //ME20190129
        else if(keyword=="ldau_l") {for(uint j=0; j<stokens.size();j++) vLDAU[1].push_back(aurostd::string2utype<double>(stokens[j]));}  //ME20190129
        else if(keyword=="ldau_u") {for(uint j=0; j<stokens.size();j++) vLDAU[2].push_back(aurostd::string2utype<double>(stokens[j]));}  //ME20190129
        else if(keyword=="ldau_j") {for(uint j=0; j<stokens.size();j++) vLDAU[3].push_back(aurostd::string2utype<double>(stokens[j]));}  //ME20190129
        else if(keyword=="natoms") {natoms=aurostd::string2utype<int>(content);}
        else if(keyword=="natoms_orig") {natoms_orig=aurostd::string2utype<int>(content);} //DX20190124 - add original crystal info
        else if(keyword=="nbondxx") {nbondxx=content;for(uint j=0;j<stokens.size();j++) vnbondxx.push_back(aurostd::string2utype<double>(stokens.at(j)));}
        else if(keyword=="nspecies") {nspecies=aurostd::string2utype<int>(content);}
        else if(keyword=="Pearson_symbol_orig") {Pearson_symbol_orig=content;}
        else if(keyword=="Pearson_symbol_relax") {Pearson_symbol_relax=content;}
        else if(keyword=="positions_cartesian") {positions_cartesian=content;for(uint j=0;j<stokens.size();j++) vpositions_cartesian.push_back(aurostd::string2utype<double>(stokens.at(j)));}  // FIX
        else if(keyword=="positions_fractional") {positions_fractional=content;for(uint j=0;j<stokens.size();j++) vpositions_fractional.push_back(aurostd::string2utype<double>(stokens.at(j)));}  // FIX
        else if(keyword=="pressure") {pressure=aurostd::string2utype<double>(content);}
        else if(keyword=="stress_tensor") {
          stress_tensor=content; 
          vstress_tensor.push_back(0.0);vstress_tensor.push_back(0.0);vstress_tensor.push_back(0.0);
          vstress_tensor.push_back(0.0);vstress_tensor.push_back(0.0);vstress_tensor.push_back(0.0);
          vstress_tensor.push_back(0.0);vstress_tensor.push_back(0.0);vstress_tensor.push_back(0.0);
          if(stokens.size()==6) for(uint j=0;j<stokens.size();j++) vstress_tensor.at(j)=aurostd::string2utype<double>(stokens.at(j));
        }
        else if(keyword=="pressure_residual") {pressure_residual=aurostd::string2utype<double>(content);}
        else if(keyword=="Pulay_stress") {Pulay_stress=aurostd::string2utype<double>(content);}
        else if(keyword=="prototype") {prototype=content;}  // apennsy
        else if(keyword=="PV_cell") {PV_cell=aurostd::string2utype<double>(content);}
        else if(keyword=="PV_atom") {PV_atom=aurostd::string2utype<double>(content);}
        else if(keyword=="scintillation_attenuation_length") {scintillation_attenuation_length=aurostd::string2utype<double>(content);}
        else if(keyword=="sg") {sg=content;for(uint j=0;j<stokens.size();j++) vsg.push_back(stokens.at(j));} //CO20180101
        else if(keyword=="sg2") {sg2=content;for(uint j=0;j<stokens.size();j++) vsg2.push_back(stokens.at(j));} //CO20180101
        else if(keyword=="spacegroup_orig") {spacegroup_orig=aurostd::string2utype<int>(content);}  //CO20201111
        else if(keyword=="spacegroup_relax") {spacegroup_relax=aurostd::string2utype<int>(content);}  //CO20201111
        else if(keyword=="species") {species=content;for(uint j=0;j<stokens.size();j++) vspecies.push_back(stokens.at(j));}
        else if(keyword=="species_pp") {species_pp=content;for(uint j=0;j<stokens.size();j++) vspecies_pp.push_back(stokens.at(j));}
        else if(keyword=="species_pp_version") {species_pp_version=content;for(uint j=0;j<stokens.size();j++) vspecies_pp_version.push_back(stokens.at(j));}
        else if(keyword=="species_pp_ZVAL") {species_pp_ZVAL=content;for(uint j=0;j<stokens.size();j++) vspecies_pp_ZVAL.push_back(aurostd::string2utype<double>(stokens.at(j)));}
        else if(keyword=="species_pp_AUID") {species_pp_AUID=content;for(uint j=0;j<stokens.size();j++) vspecies_pp_AUID.push_back(stokens.at(j));}
        else if(keyword=="metagga" || keyword=="METAGGA") {METAGGA=content;}
        else if(keyword=="spin_cell") {spin_cell=aurostd::string2utype<double>(content);}
        else if(keyword=="spin_atom") {spin_atom=aurostd::string2utype<double>(content);}
        else if(keyword=="spinD") {spinD=content;for(uint j=0;j<stokens.size();j++) vspinD.push_back(aurostd::string2utype<double>(stokens.at(j)));}
        else if(keyword=="spinD_magmom_orig") {spinD_magmom_orig=content;for(uint j=0;j<stokens.size();j++) vspinD_magmom_orig.push_back(aurostd::string2utype<double>(stokens.at(j)));}
        else if(keyword=="spinF") {spinF=aurostd::string2utype<double>(content);}
        else if(keyword=="sponsor") {sponsor=content;aurostd::string2tokens(content,stokens,",");for(uint j=0;j<stokens.size();j++) vsponsor.push_back(stokens.at(j));}
        else if(keyword=="stoichiometry") {stoichiometry=content;for(uint j=0;j<stokens.size();j++) vstoichiometry.push_back(aurostd::string2utype<double>(stokens.at(j)));}
        else if(keyword=="Egap_type") {Egap_type=content;}
        else if(keyword=="valence_cell_std") {valence_cell_std=aurostd::string2utype<double>(content);}
        else if(keyword=="valence_cell_iupac") {valence_cell_iupac=aurostd::string2utype<double>(content);}
        else if(keyword=="volume_cell") {volume_cell=aurostd::string2utype<double>(content);}
        else if(keyword=="volume_atom") {volume_atom=aurostd::string2utype<double>(content);}
        else if(keyword=="volume_cell_orig") {volume_cell_orig=aurostd::string2utype<double>(content);} //DX20190124 - add original crystal info
        else if(keyword=="volume_atom_orig") {volume_atom_orig=aurostd::string2utype<double>(content);} //DX20190124 - add original crystal info
        // legacy
        else if(keyword=="server") {vserver.push_back(content);}
        else if(keyword=="stoich") {aurostd::string2tokens(ventry.at(i),tokens,"=");stoich=tokens.at(1);aurostd::string2tokens(stoich,stokens);for(uint j=0;j<stokens.size();j++) vstoich.push_back(aurostd::string2utype<double>(stokens.at(j)));}
        //DX20190124 - added original symmetry info - START
        // SYMMETRY
        else if(keyword=="crystal_family_orig") {crystal_family_orig=content;}
        else if(keyword=="crystal_system_orig") {crystal_system_orig=content;}
        else if(keyword=="crystal_class_orig") {crystal_class_orig=content;}
        else if(keyword=="point_group_Hermann_Mauguin_orig") {point_group_Hermann_Mauguin_orig=content;}
        else if(keyword=="point_group_Schoenflies_orig") {point_group_Schoenflies_orig=content;}
        else if(keyword=="point_group_orbifold_orig") {point_group_orbifold_orig=content;}
        else if(keyword=="point_group_type_orig") {point_group_type_orig=content;}
        else if(keyword=="point_group_order_orig") {point_group_order=aurostd::string2utype<uint>(content);}
        else if(keyword=="point_group_structure_orig") {point_group_structure_orig=content;}
        else if(keyword=="Bravais_lattice_lattice_type_orig") {Bravais_lattice_lattice_type_orig=content;}
        else if(keyword=="Bravais_lattice_lattice_variation_type_orig") {Bravais_lattice_lattice_variation_type_orig=content;}
        else if(keyword=="Bravais_lattice_lattice_system_orig") {Bravais_lattice_lattice_system_orig=content;}
        else if(keyword=="Bravais_superlattice_lattice_type_orig") {Bravais_superlattice_lattice_type_orig=content;}
        else if(keyword=="Bravais_superlattice_lattice_variation_type_orig") {Bravais_superlattice_lattice_variation_type_orig=content;}
        else if(keyword=="Bravais_superlattice_lattice_system_orig") {Bravais_superlattice_lattice_system_orig=content;}
        else if(keyword=="Pearson_symbol_superlattice_orig") {Pearson_symbol_superlattice_orig=content;}
        else if(keyword=="reciprocal_geometry_orig") {
          reciprocal_geometry_orig=content; 
          vreciprocal_geometry_orig.push_back(0.0);vreciprocal_geometry_orig.push_back(0.0);vreciprocal_geometry_orig.push_back(0.0);
          vreciprocal_geometry_orig.push_back(0.0);vreciprocal_geometry_orig.push_back(0.0);vreciprocal_geometry_orig.push_back(0.0);
          if(stokens.size()==6) for(uint j=0;j<stokens.size();j++) vreciprocal_geometry_orig.at(j)=aurostd::string2utype<double>(stokens.at(j));
        }
        else if(keyword=="reciprocal_volume_cell_orig") {reciprocal_volume_cell_orig=aurostd::string2utype<double>(content);}
        else if(keyword=="reciprocal_lattice_type_orig") {reciprocal_lattice_type_orig=content;}
        else if(keyword=="reciprocal_lattice_variation_type_orig") {reciprocal_lattice_variation_type_orig=content;}
        else if(keyword=="Wyckoff_letters_orig") {Wyckoff_letters_orig=content;}
        else if(keyword=="Wyckoff_multiplicities_orig") {Wyckoff_multiplicities_orig=content;}
        else if(keyword=="Wyckoff_site_symmetries_orig") {Wyckoff_site_symmetries_orig=content;}
        //DX20190124 - added original symmetry info - END
        //DX20180823 - added more symmetry info - START
        // SYMMETRY
        else if(keyword=="crystal_family") {crystal_family=content;}
        else if(keyword=="crystal_system") {crystal_system=content;}
        else if(keyword=="crystal_class") {crystal_class=content;}
        else if(keyword=="point_group_Hermann_Mauguin") {point_group_Hermann_Mauguin=content;}
        else if(keyword=="point_group_Schoenflies") {point_group_Schoenflies=content;}
        else if(keyword=="point_group_orbifold") {point_group_orbifold=content;}
        else if(keyword=="point_group_type") {point_group_type=content;}
        else if(keyword=="point_group_order") {point_group_order=aurostd::string2utype<uint>(content);}
        else if(keyword=="point_group_structure") {point_group_structure=content;}
        else if(keyword=="Bravais_lattice_lattice_type") {Bravais_lattice_lattice_type=content;}
        else if(keyword=="Bravais_lattice_lattice_variation_type") {Bravais_lattice_lattice_variation_type=content;}
        else if(keyword=="Bravais_lattice_lattice_system") {Bravais_lattice_lattice_system=content;}
        else if(keyword=="Bravais_superlattice_lattice_type") {Bravais_superlattice_lattice_type=content;}
        else if(keyword=="Bravais_superlattice_lattice_variation_type") {Bravais_superlattice_lattice_variation_type=content;}
        else if(keyword=="Bravais_superlattice_lattice_system") {Bravais_superlattice_lattice_system=content;}
        else if(keyword=="Pearson_symbol_superlattice") {Pearson_symbol_superlattice=content;}
        else if(keyword=="reciprocal_geometry") {
          reciprocal_geometry=content; 
          vreciprocal_geometry.push_back(0.0);vreciprocal_geometry.push_back(0.0);vreciprocal_geometry.push_back(0.0);
          vreciprocal_geometry.push_back(0.0);vreciprocal_geometry.push_back(0.0);vreciprocal_geometry.push_back(0.0);
          if(stokens.size()==6) for(uint j=0;j<stokens.size();j++) vreciprocal_geometry.at(j)=aurostd::string2utype<double>(stokens.at(j));
        }
        else if(keyword=="reciprocal_volume_cell") {reciprocal_volume_cell=aurostd::string2utype<double>(content);}
        else if(keyword=="reciprocal_lattice_type") {reciprocal_lattice_type=content;}
        else if(keyword=="reciprocal_lattice_variation_type") {reciprocal_lattice_variation_type=content;}
        else if(keyword=="Wyckoff_letters") {Wyckoff_letters=content;}
        else if(keyword=="Wyckoff_multiplicities") {Wyckoff_multiplicities=content;}
        else if(keyword=="Wyckoff_site_symmetries") {Wyckoff_site_symmetries=content;}
        //DX20180823 - added more symmetry info - END
        //DX20190209 - added anrl info - START
        else if(keyword=="aflow_prototype_label_orig") {aflow_prototype_label_orig=content;}
        else if(keyword=="aflow_prototype_params_list_orig") {aflow_prototype_params_list_orig=content;}
        else if(keyword=="aflow_prototype_params_values_orig") {aflow_prototype_params_values_orig=content;}
        else if(keyword=="aflow_prototype_label_relax") {aflow_prototype_label_relax=content;}
        else if(keyword=="aflow_prototype_params_list_relax") {aflow_prototype_params_list_relax=content;}
        else if(keyword=="aflow_prototype_params_values_relax") {aflow_prototype_params_values_relax=content;}
        //DX20190209 - added anrl info - END
        else if(keyword=="pocc_parameters") {pocc_parameters=content;}  //CO20200731
        // AGL/AEL
        else if(keyword=="agl_thermal_conductivity_300K") {agl_thermal_conductivity_300K=aurostd::string2utype<double>(content);}
        else if(keyword=="agl_debye") {agl_debye=aurostd::string2utype<double>(content);}
        else if(keyword=="agl_acoustic_debye") {agl_acoustic_debye=aurostd::string2utype<double>(content);}
        else if(keyword=="agl_gruneisen") {agl_gruneisen=aurostd::string2utype<double>(content);}
        else if(keyword=="agl_heat_capacity_Cv_300K") {agl_heat_capacity_Cv_300K=aurostd::string2utype<double>(content);}
        else if(keyword=="agl_heat_capacity_Cp_300K") {agl_heat_capacity_Cp_300K=aurostd::string2utype<double>(content);}
        else if(keyword=="agl_thermal_expansion_300K") {agl_thermal_expansion_300K=aurostd::string2utype<double>(content);}
        else if(keyword=="agl_bulk_modulus_static_300K") {agl_bulk_modulus_static_300K=aurostd::string2utype<double>(content);}
        else if(keyword=="agl_bulk_modulus_isothermal_300K") {agl_bulk_modulus_isothermal_300K=aurostd::string2utype<double>(content);}
        else if(keyword=="agl_poisson_ratio_source") {agl_poisson_ratio_source=content;} //CT20181212
        else if(keyword=="agl_vibrational_free_energy_300K_cell") {agl_vibrational_free_energy_300K_cell=aurostd::string2utype<double>(content);} //CT20181212
        else if(keyword=="agl_vibrational_free_energy_300K_atom") {agl_vibrational_free_energy_300K_atom=aurostd::string2utype<double>(content);} //CT20181212
        else if(keyword=="agl_vibrational_entropy_300K_cell") {agl_vibrational_entropy_300K_cell=aurostd::string2utype<double>(content);} //CT20181212
        else if(keyword=="agl_vibrational_entropy_300K_atom") {agl_vibrational_entropy_300K_atom=aurostd::string2utype<double>(content);} //CT20181212
        else if(keyword=="ael_poisson_ratio") {ael_poisson_ratio=aurostd::string2utype<double>(content);}
        else if(keyword=="ael_bulk_modulus_voigt") {ael_bulk_modulus_voigt=aurostd::string2utype<double>(content);}
        else if(keyword=="ael_bulk_modulus_reuss") {ael_bulk_modulus_reuss=aurostd::string2utype<double>(content);}
        else if(keyword=="ael_shear_modulus_voigt") {ael_shear_modulus_voigt=aurostd::string2utype<double>(content);}
        else if(keyword=="ael_shear_modulus_reuss") {ael_shear_modulus_reuss=aurostd::string2utype<double>(content);}
        else if(keyword=="ael_bulk_modulus_vrh") {ael_bulk_modulus_vrh=aurostd::string2utype<double>(content);}
        else if(keyword=="ael_shear_modulus_vrh") {ael_shear_modulus_vrh=aurostd::string2utype<double>(content);}
        else if(keyword=="ael_elastic_anisotropy") {ael_elastic_anisotropy=aurostd::string2utype<double>(content);} //CO20181129
        else if(keyword=="ael_youngs_modulus_vrh") {ael_youngs_modulus_vrh=aurostd::string2utype<double>(content);} //CT20181212
        else if(keyword=="ael_speed_sound_transverse") {ael_speed_sound_transverse=aurostd::string2utype<double>(content);} //CT20181212
        else if(keyword=="ael_speed_sound_longitudinal") {ael_speed_sound_longitudinal=aurostd::string2utype<double>(content);} //CT20181212
        else if(keyword=="ael_speed_sound_average") {ael_speed_sound_average=aurostd::string2utype<double>(content);} //CT20181212
        else if(keyword=="ael_pughs_modulus_ratio") {ael_pughs_modulus_ratio=aurostd::string2utype<double>(content);} //CT20181212
        else if(keyword=="ael_debye_temperature") {ael_debye_temperature=aurostd::string2utype<double>(content);} //CT20181212
        else if(keyword=="ael_applied_pressure") {ael_applied_pressure=aurostd::string2utype<double>(content);} //CT20181212
        else if(keyword=="ael_average_external_pressure") {ael_average_external_pressure=aurostd::string2utype<double>(content);} //CT20181212
        //ME20191105 BEGIN
        else if(keyword=="ael_stiffness_tensor") {
          xmatrix<double> tensor(6,6);
          vector<string> rows;
          vector<double> r;
          aurostd::string2tokens(content, rows, ";");
          if (rows.size() != 6) {
            stringstream message;
            message << "Could not read ael_stiffness_tensor: wrong number of rows"
              << " (found " << rows.size() << ", need 6).";
            throw aurostd::xerror(_AFLOW_FILE_NAME_,function, message, _FILE_CORRUPT_);
          } else {
            for (int i = 0; i < 6; i++) {
              aurostd::string2tokens(rows[i], r, ",");
              if (r.size() != 6) {
                stringstream message;
                message << "Could not read ael_stiffness_tensor: wrong number of columns"
                  << " in row " << (i + 1)
                  << " (found " << rows.size() << ", need 6).";
                throw aurostd::xerror(_AFLOW_FILE_NAME_,function, message, _FILE_CORRUPT_);
              } else {
                for (int j = 0; j < 6; j++) {
                  tensor[i + 1][j + 1] = r[j];
                }
              }
            }
          }
          ael_stiffness_tensor = tensor;
        } else if (keyword == "ael_compliance_tensor") {
          xmatrix<double> tensor(6,6);
          vector<string> rows;
          vector<double> r;
          aurostd::string2tokens(content, rows, ";");
          if (rows.size() != 6) {
            stringstream message;
            message << "Could not read ael_compliance_tensor: wrong number of rows"
              << " (found " << rows.size() << ", need 6).";
            throw aurostd::xerror(_AFLOW_FILE_NAME_,function, message, _FILE_CORRUPT_);
          } else {
            for (int i = 0; i < 6; i++) {
              aurostd::string2tokens(rows[i], r, ",");
              if (r.size() != 6) {
                stringstream message;
                message << "Could not read ael_compliance_tensor: wrong number of columns"
                  << " in row " << (i + 1)
                  << " (found " << rows.size() << ", need 6).";
                throw aurostd::xerror(_AFLOW_FILE_NAME_,function, message, _FILE_CORRUPT_);
              } else {
                for (int j = 0; j < 6; j++) {
                  tensor[i + 1][j + 1] = r[j];
                }
              }
            }
          }
          ael_compliance_tensor = tensor;
        }
        //ME20191105 END
        //AS20200901 BEGIN
        // QHA
        else if(keyword=="gruneisen_qha") {gruneisen_qha=aurostd::string2utype<double>(content);}
        else if(keyword=="gruneisen_qha_300K") {gruneisen_qha_300K=aurostd::string2utype<double>(content);}
        else if(keyword=="thermal_expansion_qha_300K") {thermal_expansion_qha_300K=aurostd::string2utype<double>(content);}
        else if(keyword=="modulus_bulk_qha_300K") {modulus_bulk_qha_300K=aurostd::string2utype<double>(content);}
        //AS20200901 END
        //AS20201008 BEGIN
        else if(keyword=="modulus_bulk_derivative_pressure_qha_300K") {modulus_bulk_derivative_pressure_qha_300K=aurostd::string2utype<double>(content);}
        else if(keyword=="heat_capacity_Cv_atom_qha_300K") {heat_capacity_Cv_atom_qha_300K=aurostd::string2utype<double>(content);}
        else if(keyword=="heat_capacity_Cv_cell_qha_300K") {heat_capacity_Cv_cell_qha_300K=aurostd::string2utype<double>(content);}
        else if(keyword=="heat_capacity_Cp_atom_qha_300K") {heat_capacity_Cp_atom_qha_300K=aurostd::string2utype<double>(content);}
        else if(keyword=="heat_capacity_Cp_cell_qha_300K") {heat_capacity_Cp_cell_qha_300K=aurostd::string2utype<double>(content);}
        else if(keyword=="volume_atom_qha_300K") {volume_atom_qha_300K=aurostd::string2utype<double>(content);}
        else if(keyword=="energy_free_atom_qha_300K") {energy_free_atom_qha_300K=aurostd::string2utype<double>(content);}
        else if(keyword=="energy_free_cell_qha_300K") {energy_free_cell_qha_300K=aurostd::string2utype<double>(content);}
        //AS20201008 END
        // BADER
        else if(keyword=="bader_net_charges") {bader_net_charges=content;aurostd::string2tokens<double>(content,vbader_net_charges,",");}
        else if(keyword=="bader_atomic_volumes") {bader_atomic_volumes=content;aurostd::string2tokens<double>(content,vbader_atomic_volumes,",");}
      }
    }
    //ME20190129 - FIX vLDAU //CO20210713 - there's only 1 type, but the number is repeated for the number of species
    if (vLDAU[0].size()) vLDAU[0].assign(vLDAU[1].size(), vLDAU[0][0]);
    // FIX LOOP
    loop="";
    vloop.push_back("aflowlib");
    //    for(uint j=0;j<vloop.size();j++) loop+=vloop.at(j)+(j<vloop.size()-1?", ":"");
    for(uint j=0;j<vloop.size();j++) loop+=vloop.at(j)+(j<vloop.size()-1?",":""); // no space
    // FIX SERVER
    server="";
    for(uint j=0;j<vserver.size();j++) {
      server+=vserver.at(j)+(j<vserver.size()-1?", ":"");
      vserverdir.push_back(*(new vector<string>(0))); // space
    }
    // FIX ICSD
    if(aurostd::substring2bool(prototype,"_ICSD_")) {
      aurostd::string2tokens(prototype,tokens,"_");
      icsd=tokens.at(tokens.size()-1);
    }
    // FIX APENNSY
    structure_name=prototype;
    structure_description=prototype;
    distance_gnd=999999; // gotta calculate it
    distance_tie=999999; // gotta calculate it
    pureA=FALSE;pureB=FALSE;
    fcc=FALSE; bcc=FALSE;hcp=FALSE;
    stoich_a=999999;stoich_b=999999;
    bond_aa=999999;bond_ab=999999;bond_bb=999999;
    vNsgroup.clear();vsgroup.clear();vstr.clear();  // apennsy
    // DONE
    if(0) {
      bool html=TRUE;
      oss << "Keywords" << endl;
      oss << "auid=" << auid << (html?"<br>":"") << endl;
      oss << "aurl=" << aurl << (html?"<br>":"") << endl;
      //oss << "title=" << title << (html?"<br>":"") << endl;  //ME20190129  // OBSOLETE ME20200829 - not used anymore
      oss << "keywords=" << keywords << (html?"<br>":"") << "  vkeywords= ";for(uint j=0;j<vkeywords.size();j++) oss << vkeywords.at(j) << " "; oss << (html?"<br>":"") << endl;
      oss << "Optional controls keywords (alphabetic order)" << endl;
      oss << "aflowlib_date=" << aflowlib_date << (html?"<br>":"") << endl; 
      oss << "aflowlib_version=" << aflowlib_version << (html?"<br>":"") << endl; 
      oss << "aflowlib_entries=" << aflowlib_entries << (html?"<br>":"") << endl; 
      oss << "aflowlib_entries_number=" << aflowlib_entries_number << (html?"<br>":"") << endl; 
      oss << "aflow_version=" << aflow_version << (html?"<br>":"") << endl; 
      oss << "catalog=" << catalog << (html?"<br>":"") << endl; 
      oss << "data_api=" << data_api << (html?"<br>":"") << endl; 
      oss << "data_source=" << data_source << (html?"<br>":"") << endl; 
      oss << "data_language=" << data_language << (html?"<br>":"") << endl; 
      oss << "error_status=" << error_status << (html?"<br>":"") << endl; 
      oss << "author=" << author << (html?"<br>":"") << "  vauthor= ";for(uint j=0;j<vauthor.size();j++) oss << vauthor.at(j) << " "; oss << (html?"<br>":"") << endl;
      oss << "calculation_cores=" << calculation_cores << (html?"<br>":"") << endl; 
      oss << "calculation_memory=" << calculation_memory << (html?"<br>":"") << endl; 
      oss << "calculation_time=" << calculation_time << (html?"<br>":"") << endl; 
      oss << "corresponding=" << corresponding << (html?"<br>":"") << "  vcorresponding= ";for(uint j=0;j<vcorresponding.size();j++) oss << vcorresponding.at(j) << " "; oss << (html?"<br>":"") << endl;
      oss << "loop=" << loop << (html?"<br>":"") << "  vloop= ";for(uint j=0;j<vloop.size();j++) oss << vloop.at(j) << " "; oss << (html?"<br>":"") << endl;
      oss << "node_CPU_Cores=" << node_CPU_Cores << (html?"<br>":"") << endl; 
      oss << "node_CPU_MHz=" << node_CPU_MHz << (html?"<br>":"") << endl; 
      oss << "node_CPU_Model=" << node_CPU_Model << (html?"<br>":"") << endl; 
      oss << "node_RAM_GB=" << node_RAM_GB << (html?"<br>":"") << endl; 
      oss << "Optional materials keywords (alphabetic order)" << endl;
      oss << "Bravais_lattice_orig=" << Bravais_lattice_orig << (html?"<br>":"") << endl;
      oss << "Bravais_lattice_relax=" << Bravais_lattice_relax << (html?"<br>":"") << endl;
      oss << "code=" << code << (html?"<br>":"") << endl;
      oss << "composition=" << composition << "  vcomposition= ";for(uint j=0;j<vcomposition.size();j++) oss << vcomposition.at(j) << " "; oss << (html?"<br>":"") << endl;
      oss << "compound=" << compound << (html?"<br>":"") << endl;
      oss << "density=" << density << (html?"<br>":"") << endl;
      oss << "density_orig=" << density_orig << (html?"<br>":"") << endl; //DX20190124 - add original crystal info
      oss << "dft_type=" << dft_type << (html?"<br>":"") << "  vdft_type= ";for(uint j=0;j<vdft_type.size();j++) oss << vdft_type.at(j) << " "; oss << (html?"<br>":"") << endl;
      oss << "eentropy_cell=" << eentropy_cell << (html?"<br>":"") << endl; 
      oss << "eentropy_atom=" << eentropy_atom << (html?"<br>":"") << endl; 
      oss << "Egap=" << Egap << (html?"<br>":"") << endl; 
      oss << "Egap_fit=" << Egap_fit << (html?"<br>":"") << endl; 
      oss << "Egap_type=" << Egap_type << (html?"<br>":"") << endl;
      oss << "energy_cell=" << energy_cell << (html?"<br>":"") << endl; 
      oss << "energy_atom=" << energy_atom << (html?"<br>":"") << endl; 
      oss << "energy_cutoff=" << energy_cutoff << (html?"<br>":"") << endl; 
      oss << "delta_electronic_energy_convergence=" << delta_electronic_energy_convergence << (html?"<br>":"") << endl; 
      oss << "delta_electronic_energy_threshold=" << delta_electronic_energy_threshold << (html?"<br>":"") << endl; 
      oss << "nkpoints=" << nkpoints << (html?"<br>":"") << endl; 
      oss << "nkpoints_irreducible=" << nkpoints_irreducible << (html?"<br>":"") << endl; 
      oss << "kppra=" << kppra << (html?"<br>":"") << endl; 
      oss << "kpoints_relax=" << aurostd::joinWDelimiter(kpoints_nnn_relax, ",") << (html?"<br>":"") << endl;  //ME20190129
      oss << "kpoints_static=" << aurostd::joinWDelimiter(kpoints_nnn_static, ",") << (html?"<br>":"") << endl;  //ME20190129
      oss << "kpoints_bands_path=" << aurostd::joinWDelimiter(kpoints_pairs, " | ") << endl;  //ME20190129
      oss << "kpoints_bands_nkpts=" << kpoints_bands_path_grid << (html?"<br>":"") << endl;  //ME20190129
      oss << "kpoints=" << kpoints << (html?"<br>":"") << endl;      
      oss << "enthalpy_cell=" << enthalpy_cell << (html?"<br>":"") << endl; 
      oss << "enthalpy_atom=" << enthalpy_atom << (html?"<br>":"") << endl; 
      oss << "enthalpy_formation_cell=" << enthalpy_formation_cell << (html?"<br>":"") << endl; 
      oss << "enthalpy_formation_cce_300K_cell=" << enthalpy_formation_cce_300K_cell << (html?"<br>":"") << endl;   //CO20200624
      oss << "enthalpy_formation_cce_0K_cell=" << enthalpy_formation_cce_0K_cell << (html?"<br>":"") << endl;   //CO20200624
      oss << "enthalpy_formation_atom=" << enthalpy_formation_atom << (html?"<br>":"") << endl; 
      oss << "enthalpy_formation_cce_300K_atom=" << enthalpy_formation_cce_300K_atom << (html?"<br>":"") << endl;   //CO20200624
      oss << "enthalpy_formation_cce_0K_atom=" << enthalpy_formation_cce_0K_atom << (html?"<br>":"") << endl;   //CO20200624
      oss << "entropy_forming_ability=" << entropy_forming_ability << (html?"<br>":"") << endl;   //CO20200624
      oss << "entropic_temperature=" << entropic_temperature << (html?"<br>":"") << endl; 
      // oss << "files=" << files << "  vfiles= ";for(uint j=0;j<vfiles.size();j++) oss << vfiles.at(j) << " "; oss << (html?"<br>":"") << endl;
      // oss << "files_LIB=" << files_LIB << "  vfiles_LIB= ";for(uint j=0;j<vfiles_LIB.size();j++) oss << vfiles_LIB.at(j) << " "; oss << (html?"<br>":"") << endl;
      // oss << "files_RAW=" << files_RAW << "  vfiles_RAW= ";for(uint j=0;j<vfiles_RAW.size();j++) oss << vfiles_RAW.at(j) << " "; oss << (html?"<br>":"") << endl;
      // oss << "files_WEB=" << files_WEB << "  vfiles_WEB= ";for(uint j=0;j<vfiles_WEB.size();j++) oss << vfiles_WEB.at(j) << " "; oss << (html?"<br>":"") << endl;
      // oss << "forces=" << forces << "  vforces= ";for(uint j=0;j<vforces.size();j++) oss << vforces.at(j) << " "; oss << (html?"<br>":"") << endl;
      oss << "geometry=" << geometry << "  vgeometry= ";for(uint j=0;j<vgeometry.size();j++) oss << vgeometry.at(j) << " "; oss << (html?"<br>":"") << endl;
      oss << "geometry_orig=" << geometry_orig << "  vgeometry_orig= ";for(uint j=0;j<vgeometry_orig.size();j++) oss << vgeometry_orig.at(j) << " "; oss << (html?"<br>":"") << endl;
      oss << "lattice_system_orig=" << lattice_system_orig << (html?"<br>":"") << endl;
      oss << "lattice_variation_orig=" << lattice_variation_orig << (html?"<br>":"") << endl;
      oss << "lattice_system_relax=" << lattice_system_relax << (html?"<br>":"") << endl;
      oss << "lattice_variation_relax=" << lattice_variation_relax << (html?"<br>":"") << endl;
      oss << "ldau_TLUJ=" << ldau_TLUJ << (html?"<br>":"") << endl;      
      if (vLDAU.size()>0 && vLDAU[0].size()) {oss << "ldau_type=" << ((int) vLDAU[0][0]) << (html?"<br>":"") << endl;}  //ME20190129
      if (vLDAU.size()>1 && vLDAU[1].size()) {oss << "ldau_l="; oss << aurostd::joinWDelimiter(aurostd::vecDouble2vecString(vLDAU[1], 0), ",") << (html?"<br>":"") << endl;}  //ME20190129
      if (vLDAU.size()>2 && vLDAU[2].size()) {oss << "ldau_u="; oss << aurostd::joinWDelimiter(aurostd::vecDouble2vecString(vLDAU[2], 9), ",") << (html?"<br>":"") << endl;}  //ME20190129
      if (vLDAU.size()>3 && vLDAU[3].size()) {oss << "ldau_j="; oss << aurostd::joinWDelimiter(aurostd::vecDouble2vecString(vLDAU[3], 9), ",") << (html?"<br>":"") << endl;}  //ME20190129
      oss << "natoms=" << natoms << (html?"<br>":"") << endl;
      oss << "natoms_orig=" << natoms_orig << (html?"<br>":"") << endl; //DX20190124 - add original crystal info
      oss << "nbondxx=" << nbondxx << "  vnbondxx= ";for(uint j=0;j<vnbondxx.size();j++) oss << vnbondxx.at(j) << " "; oss << (html?"<br>":"") << endl;
      oss << "nspecies=" << nspecies << (html?"<br>":"") << endl;
      oss << "Pearson_symbol_orig=" << Pearson_symbol_orig << (html?"<br>":"") << endl;
      oss << "Pearson_symbol_relax=" << Pearson_symbol_relax << (html?"<br>":"") << endl;
      // oss << "positions_cartesian=" << positions_cartesian << "  vpositions_cartesian= ";for(uint j=0;j<vpositions_cartesian.size();j++) oss << vpositions_cartesian.at(j) << " "; oss << (html?"<br>":"") << endl;
      // oss << "positions_fractional=" << positions_fractional << "  vpositions_fractional= ";for(uint j=0;j<vpositions_fractional.size();j++) oss << vpositions_fractional.at(j) << " "; oss << (html?"<br>":"") << endl;
      oss << "pressure=" << pressure << (html?"<br>":"") << endl; 
      oss << "stress_tensor=" << stress_tensor << "  vstress_tensor= ";for(uint j=0;j<vstress_tensor.size();j++) oss << vstress_tensor.at(j) << " "; oss << (html?"<br>":"") << endl;
      oss << "pressure_residual=" << pressure_residual << (html?"<br>":"") << endl; 
      oss << "Pulay_stress=" << Pulay_stress << (html?"<br>":"") << endl; 
      oss << "prototype=" << prototype << (html?"<br>":"") << endl;
      oss << "PV_cell=" << PV_cell << (html?"<br>":"") << endl; 
      oss << "PV_atom=" << PV_atom << (html?"<br>":"") << endl; 
      oss << "scintillation_attenuation_length=" << scintillation_attenuation_length << (html?"<br>":"") << endl;
      oss << "sg=" << sg << (html?"<br>":"") << endl;
      oss << "sg2=" << sg2 << (html?"<br>":"") << endl;
      oss << "spacegroup_orig=" << spacegroup_orig << (html?"<br>":"") << endl;
      oss << "spacegroup_relax=" << spacegroup_relax << (html?"<br>":"") << endl;
      oss << "species=" << species << "  vspecies= ";for(uint j=0;j<vspecies.size();j++) oss << vspecies.at(j) << " "; oss << (html?"<br>":"") << endl;
      oss << "species_pp=" << species_pp << "  vspecies_pp= ";for(uint j=0;j<vspecies_pp.size();j++) oss << vspecies_pp.at(j) << " "; oss << (html?"<br>":"") << endl;
      oss << "species_pp_version=" << species_pp_version << "  vspecies_pp_version= ";for(uint j=0;j<vspecies_pp_version.size();j++) oss << vspecies_pp_version.at(j) << " "; oss << (html?"<br>":"") << endl;
      oss << "species_pp_ZVAL=" << species_pp_ZVAL << "  vspecies_pp_ZVAL= ";for(uint j=0;j<vspecies_pp_ZVAL.size();j++) oss << vspecies_pp_ZVAL.at(j) << " "; oss << (html?"<br>":"") << endl;
      oss << "species_pp_AUID=" << species_pp_AUID << "  vspecies_pp_AUID= ";for(uint j=0;j<vspecies_pp_AUID.size();j++) oss << vspecies_pp_AUID.at(j) << " "; oss << (html?"<br>":"") << endl;
      oss << "metagga=" << METAGGA << (html?"<br>":"") << endl;
      oss << "spin_cell=" << spin_cell << (html?"<br>":"") << endl; 
      oss << "spin_atom=" << spin_atom << (html?"<br>":"") << endl; 
      oss << "spinD=" << spinD << "  vspinD= "; for(uint j=0;j<vspinD.size();j++) oss << vspinD.at(j) << " "; oss << (html?"<br>":"") << endl;
      oss << "spinD_magmom_orig=" << spinD_magmom_orig << "  vspinD_magmom_orig= "; for(uint j=0;j<vspinD_magmom_orig.size();j++) oss << vspinD_magmom_orig.at(j) << " "; oss << (html?"<br>":"") << endl;
      oss << "spinF=" << spinF << (html?"<br>":"") << endl;
      oss << "sponsor=" << sponsor << (html?"<br>":"") << "  vsponsor= ";for(uint j=0;j<vsponsor.size();j++) oss << vsponsor.at(j) << " "; oss << (html?"<br>":"") << endl;
      oss << "stoichiometry=" << stoichiometry << "  vstoichiometry= ";for(uint j=0;j<vstoichiometry.size();j++) oss << vstoichiometry.at(j) << " "; oss << (html?"<br>":"") << endl;
      oss << "valence_cell_std=" << valence_cell_std << (html?"<br>":"") << endl; 
      oss << "valence_cell_iupac=" << valence_cell_iupac << (html?"<br>":"") << endl;      
      oss << "volume_cell=" << volume_cell << (html?"<br>":"") << endl; 
      oss << "volume_atom=" << volume_atom << (html?"<br>":"") << endl; 
      oss << "volume_cell_orig=" << volume_cell_orig << (html?"<br>":"") << endl; //DX20190124 - add original crystal info
      oss << "volume_atom_orig=" << volume_atom_orig << (html?"<br>":"") << endl; //DX20190124 - add original crystal info
      //DX20190124 - added original symmetry info - START
      // SYMMETRY
      oss << "crystal_family_orig=" << crystal_family_orig << (html?"<br>":"") << endl;
      oss << "crystal_system_orig=" << crystal_system_orig << (html?"<br>":"") << endl;
      oss << "crystal_class_orig=" << crystal_class_orig << (html?"<br>":"") << endl;
      oss << "point_group_Hermann_Mauguin_orig=" << point_group_Hermann_Mauguin_orig << (html?"<br>":"") << endl;
      oss << "point_group_Schoenflies_orig=" << point_group_Schoenflies_orig << (html?"<br>":"") << endl;
      oss << "point_group_orbifold_orig=" << point_group_orbifold_orig << (html?"<br>":"") << endl;
      oss << "point_group_type_orig=" << point_group_type_orig << (html?"<br>":"") << endl;
      oss << "point_group_order_orig=" << point_group_order_orig << (html?"<br>":"") << endl;
      oss << "point_group_structure_orig=" << point_group_structure_orig << (html?"<br>":"") << endl;
      oss << "Bravais_lattice_lattice_type_orig=" << Bravais_lattice_lattice_type_orig << (html?"<br>":"") << endl;
      oss << "Bravais_lattice_lattice_variation_type_orig=" << Bravais_lattice_lattice_variation_type_orig << (html?"<br>":"") << endl;
      oss << "Bravais_lattice_lattice_system_orig=" << Bravais_lattice_lattice_system_orig << (html?"<br>":"") << endl;
      oss << "Bravais_superlattice_lattice_type_orig=" << Bravais_superlattice_lattice_type_orig << (html?"<br>":"") << endl;
      oss << "Bravais_superlattice_lattice_variation_type_orig=" << Bravais_superlattice_lattice_variation_type_orig << (html?"<br>":"") << endl;
      oss << "Bravais_superlattice_lattice_system_orig=" << Bravais_superlattice_lattice_system_orig << (html?"<br>":"") << endl;
      oss << "Pearson_symbol_superlattice_orig=" << Pearson_symbol_superlattice_orig << (html?"<br>":"") << endl;
      oss << "reciprocal_geometry_orig==" << reciprocal_geometry_orig << "  vreciprocal_geometry_orig= ";for(uint j=0;j<vreciprocal_geometry_orig.size();j++) oss << vreciprocal_geometry_orig.at(j) << " "; oss << (html?"<br>":"") << endl;
      oss << "reciprocal_volume_cell_orig==" << reciprocal_volume_cell_orig << (html?"<br>":"") << endl; 
      oss << "reciprocal_lattice_type_orig=" << reciprocal_lattice_type_orig << (html?"<br>":"") << endl;
      oss << "reciprocal_lattice_variation_type_orig=" << reciprocal_lattice_variation_type_orig << (html?"<br>":"") << endl;
      oss << "Wyckoff_letters_orig=" << Wyckoff_letters_orig << (html?"<br>":"") << endl;
      oss << "Wyckoff_multiplicities_orig=" << Wyckoff_multiplicities_orig << (html?"<br>":"") << endl;
      oss << "Wyckoff_site_symmetries_orig=" << Wyckoff_site_symmetries_orig << (html?"<br>":"") << endl;
      //DX20190124 - added original symmetry info - END
      //DX20180823 - added more symmetry info - START
      // SYMMETRY
      oss << "crystal_family=" << crystal_family << (html?"<br>":"") << endl;
      oss << "crystal_system=" << crystal_system << (html?"<br>":"") << endl;
      oss << "crystal_class=" << crystal_class << (html?"<br>":"") << endl;
      oss << "point_group_Hermann_Mauguin=" << point_group_Hermann_Mauguin << (html?"<br>":"") << endl;
      oss << "point_group_Schoenflies=" << point_group_Schoenflies << (html?"<br>":"") << endl;
      oss << "point_group_orbifold=" << point_group_orbifold << (html?"<br>":"") << endl;
      oss << "point_group_type=" << point_group_type << (html?"<br>":"") << endl;
      oss << "point_group_order=" << point_group_order << (html?"<br>":"") << endl;
      oss << "point_group_structure=" << point_group_structure << (html?"<br>":"") << endl;
      oss << "Bravais_lattice_lattice_type=" << Bravais_lattice_lattice_type << (html?"<br>":"") << endl;
      oss << "Bravais_lattice_lattice_variation_type=" << Bravais_lattice_lattice_variation_type << (html?"<br>":"") << endl;
      oss << "Bravais_lattice_lattice_system=" << Bravais_lattice_lattice_system << (html?"<br>":"") << endl;
      oss << "Bravais_superlattice_lattice_type=" << Bravais_superlattice_lattice_type << (html?"<br>":"") << endl;
      oss << "Bravais_superlattice_lattice_variation_type=" << Bravais_superlattice_lattice_variation_type << (html?"<br>":"") << endl;
      oss << "Bravais_superlattice_lattice_system=" << Bravais_superlattice_lattice_system << (html?"<br>":"") << endl;
      oss << "Pearson_symbol_superlattice=" << Pearson_symbol_superlattice << (html?"<br>":"") << endl;
      oss << "reciprocal_geometry==" << reciprocal_geometry << "  vreciprocal_geometry= ";for(uint j=0;j<vreciprocal_geometry.size();j++) oss << vreciprocal_geometry.at(j) << " "; oss << (html?"<br>":"") << endl;
      oss << "reciprocal_volume_cell==" << reciprocal_volume_cell << (html?"<br>":"") << endl; 
      oss << "reciprocal_lattice_type=" << reciprocal_lattice_type << (html?"<br>":"") << endl;
      oss << "reciprocal_lattice_variation_type=" << reciprocal_lattice_variation_type << (html?"<br>":"") << endl;
      oss << "Wyckoff_letters=" << Wyckoff_letters << (html?"<br>":"") << endl;
      oss << "Wyckoff_multiplicities=" << Wyckoff_multiplicities << (html?"<br>":"") << endl;
      oss << "Wyckoff_site_symmetries=" << Wyckoff_site_symmetries << (html?"<br>":"") << endl;
      //DX20180823 - added more symmetry info - END
      //DX20190208 - added anrl info - START
      oss << "aflow_prototype_label_orig=" << aflow_prototype_label_orig << (html?"<br>":"") << endl;
      oss << "aflow_prototype_params_list_orig=" << aflow_prototype_params_list_orig << (html?"<br>":"") << endl;
      oss << "aflow_prototype_params_values_orig=" << aflow_prototype_params_values_orig << (html?"<br>":"") << endl;
      oss << "aflow_prototype_label_relax=" << aflow_prototype_label_relax << (html?"<br>":"") << endl;
      oss << "aflow_prototype_params_list_relax=" << aflow_prototype_params_list_relax << (html?"<br>":"") << endl;
      oss << "aflow_prototype_params_values_relax=" << aflow_prototype_params_values_relax << (html?"<br>":"") << endl;
      //DX20190208 - added anrl info - END
      oss << "pocc_parameters=" << pocc_parameters << (html?"<br>":"") << endl;  //CO20200731
      // AGL/AEL
      oss << "agl_thermal_conductivity_300K=" << agl_thermal_conductivity_300K << (html?"<br>":"") << endl; 
      oss << "agl_debye=" << agl_debye << (html?"<br>":"") << endl; 
      oss << "agl_acoustic_debye=" << agl_acoustic_debye << (html?"<br>":"") << endl; 
      oss << "agl_gruneisen=" << agl_gruneisen << (html?"<br>":"") << endl; 
      oss << "agl_heat_capacity_Cv_300K=" << agl_heat_capacity_Cv_300K << (html?"<br>":"") << endl; 
      oss << "agl_heat_capacity_Cp_300K=" << agl_heat_capacity_Cp_300K << (html?"<br>":"") << endl; 
      oss << "agl_thermal_expansion_300K=" << agl_thermal_expansion_300K << (html?"<br>":"") << endl; 
      oss << "agl_bulk_modulus_static_300K=" << agl_bulk_modulus_static_300K << (html?"<br>":"") << endl; 
      oss << "agl_bulk_modulus_isothermal_300K=" << agl_bulk_modulus_isothermal_300K << (html?"<br>":"") << endl; 
      oss << "agl_poisson_ratio_source=" << agl_poisson_ratio_source << (html?"<br>":"") << endl; //CT20181212
      oss << "agl_vibrational_free_energy_300K_cell=" << agl_vibrational_free_energy_300K_cell << (html?"<br>":"") << endl; //CT20181212
      oss << "agl_vibrational_free_energy_300K_atom=" << agl_vibrational_free_energy_300K_atom << (html?"<br>":"") << endl; //CT20181212 
      oss << "agl_vibrational_entropy_300K_cell=" << agl_vibrational_entropy_300K_cell << (html?"<br>":"") << endl; //CT20181212 
      oss << "agl_vibrational_entropy_300K_atom=" << agl_vibrational_entropy_300K_atom << (html?"<br>":"") << endl; //CT20181212 
      oss << "ael_poisson_ratio=" << ael_poisson_ratio << (html?"<br>":"") << endl; 
      oss << "ael_bulk_modulus_voigt=" << ael_bulk_modulus_voigt << (html?"<br>":"") << endl; 
      oss << "ael_bulk_modulus_reuss=" << ael_bulk_modulus_reuss << (html?"<br>":"") << endl; 
      oss << "ael_shear_modulus_voigt=" << ael_shear_modulus_voigt << (html?"<br>":"") << endl; 
      oss << "ael_shear_modulus_reuss=" << ael_shear_modulus_reuss << (html?"<br>":"") << endl; 
      oss << "ael_bulk_modulus_vrh=" << ael_bulk_modulus_vrh << (html?"<br>":"") << endl; 
      oss << "ael_shear_modulus_vrh=" << ael_shear_modulus_vrh << (html?"<br>":"") << endl; 
      oss << "ael_elastic_anisotropy=" << ael_elastic_anisotropy << (html?"<br>":"") << endl; //CO20181129
      oss << "ael_youngs_modulus_vrh=" << ael_youngs_modulus_vrh << (html?"<br>":"") << endl; //CT20181212 
      oss << "ael_speed_sound_transverse=" << ael_speed_sound_transverse << (html?"<br>":"") << endl; //CT20181212 
      oss << "ael_speed_sound_longitudinal=" << ael_speed_sound_longitudinal << (html?"<br>":"") << endl; //CT20181212 
      oss << "ael_speed_sound_average=" << ael_speed_sound_average << (html?"<br>":"") << endl; //CT20181212
      oss << "ael_pughs_modulus_ratio=" << ael_pughs_modulus_ratio << (html?"<br>":"") << endl; //CT20181212 
      oss << "ael_debye_temperature=" << ael_debye_temperature << (html?"<br>":"") << endl; //CT20181212 
      oss << "ael_applied_pressure=" << ael_applied_pressure << (html?"<br>":"") << endl; //CT20181212 
      oss << "ael_average_external_pressure=" << ael_average_external_pressure << (html?"<br>":"") << endl; //CT20181212 
      //ME20191105 BEGIN
      oss << "ael_stiffness_tensor="; for (int i = ael_stiffness_tensor.lrows; i <= ael_stiffness_tensor.urows; i++) {for (int j = 1; j <= 6; j++) oss << ael_stiffness_tensor[i][j]; oss << (html?"<br>":"") << endl;} //ME20191105
      oss << "ael_compliance_tensor="; for (int i = 1; i <= ael_compliance_tensor.lrows; i++) {for (int j = 1; j <= ael_compliance_tensor.urows; j++) oss << ael_compliance_tensor[i][j]; oss << (html?"<br>":"") << endl;} //ME20191105
      //ME20191105 END
      //AS20200901 BEGIN
      //QHA
      oss << "gruneisen_qha=" << gruneisen_qha << (html?"<br>":"") << endl;
      oss << "gruneisen_qha_300K=" << gruneisen_qha_300K << (html?"<br>":"") << endl;
      oss << "thermal_expansion_qha_300K=" << thermal_expansion_qha_300K << (html?"<br>":"") << endl;
      oss << "modulus_bulk_qha_300K=" << modulus_bulk_qha_300K << (html?"<br>":"") << endl;
      //AS20200901 END
      //AS20201008 BEGIN
      oss << "modulus_bulk_derivative_pressure_qha_300K=" << modulus_bulk_derivative_pressure_qha_300K << (html?"<br>":"") << endl;
      oss << "heat_capacity_Cv_atom_qha_300K=" << heat_capacity_Cv_atom_qha_300K << (html?"<br>":"") << endl;
      oss << "heat_capacity_Cv_cell_qha_300K=" << heat_capacity_Cv_cell_qha_300K << (html?"<br>":"") << endl;
      oss << "heat_capacity_Cp_atom_qha_300K=" << heat_capacity_Cp_atom_qha_300K << (html?"<br>":"") << endl;
      oss << "heat_capacity_Cp_cell_qha_300K=" << heat_capacity_Cp_cell_qha_300K << (html?"<br>":"") << endl;
      oss << "volume_atom_qha_300K=" << volume_atom_qha_300K << (html?"<br>":"") << endl;
      oss << "energy_free_atom_qha_300K=" << energy_free_atom_qha_300K << (html?"<br>":"") << endl;
      oss << "energy_free_cell_qha_300K=" << energy_free_cell_qha_300K << (html?"<br>":"") << endl;
      //AS20201008 END
      // BADER
      oss << "bader_net_charges=" << bader_net_charges << "  vbader_net_charges= ";for(uint j=0;j<vbader_net_charges.size();j++) oss << vbader_net_charges.at(j) << " "; oss << (html?"<br>":"") << endl; 
      oss << "bader_atomic_volumes=" << bader_atomic_volumes << "  vbader_atomic_volumes= ";for(uint j=0;j<vbader_atomic_volumes.size();j++) oss << vbader_atomic_volumes.at(j) << " "; oss << (html?"<br>":"") << endl; 
      // legacy
      oss << "server=" << server << (html?"<br>":"") << "  vserver= ";for(uint j=0;j<vserver.size();j++) oss << vserver.at(j) << " "; oss << (html?"<br>":"") << endl;
      oss << "icsd=" << icsd << (html?"<br>":"") << endl;
      oss << "stoich=" << stoich << "  vstoich= ";for(uint j=0;j<vstoich.size();j++) oss << vstoich.at(j) << " "; oss << (html?"<br>":"") << endl;
    }
    return ventry.size();
  }

  // aflowlib2string 
  string _aflowlib_entry::aflowlib2string(string mode, bool PRINT_NULL) {
    string soliloquy=XPID+"aflowlib::_aflowlib_entry::aflowlib2string():";
    stringstream sss("");
    //  string eendl="\n";

    // this is the normal aflowlib.out mode
    if(mode=="" || mode=="out" || mode=="OUT") {
      string eendl="";

      if(auid.size()) sss << "" << "aurl=" << aurl << eendl;
      if(auid.size()) sss << _AFLOWLIB_ENTRY_SEPARATOR_ << "auid=" << auid << eendl;
      //if(!title.empty()) sss << _AFLOWLIB_ENTRY_SEPARATOR_ << "title=" << title << eendl;  //ME20190125 // OBSOLETE ME20200829 - not used anymore
      if(data_api.size()) sss << _AFLOWLIB_ENTRY_SEPARATOR_ << "data_api=" << data_api << eendl;
      if(data_source.size()) sss << _AFLOWLIB_ENTRY_SEPARATOR_ << "data_source=" << data_source << eendl;
      if(data_language.size()) sss << _AFLOWLIB_ENTRY_SEPARATOR_ << "data_language=" << data_language << eendl;
      if(error_status.size()) sss << _AFLOWLIB_ENTRY_SEPARATOR_ << "error_status=" << error_status << eendl;
      // LOOP
      if(vloop.size()) {
        aurostd::sort(vloop);
        sss << _AFLOWLIB_ENTRY_SEPARATOR_ << "loop=";
        for(uint i=0;i<vloop.size();i++) sss << vloop.at(i) << (i<vloop.size()-1?",":"");
        sss << eendl;
      }
      // MATERIALS
      if(code.size()) sss << _AFLOWLIB_ENTRY_SEPARATOR_ << "code=" << code << eendl;
      if(compound.size()) sss << _AFLOWLIB_ENTRY_SEPARATOR_ << "compound=" << compound << eendl;
      if(prototype.size()) sss << _AFLOWLIB_ENTRY_SEPARATOR_ << "prototype=" << prototype << eendl;
      if(nspecies!=AUROSTD_NAN) sss << _AFLOWLIB_ENTRY_SEPARATOR_ << "nspecies=" << nspecies << eendl;
      if(natoms!=AUROSTD_NAN)sss << _AFLOWLIB_ENTRY_SEPARATOR_ << "natoms=" << natoms << eendl;
      if(natoms_orig!=AUROSTD_NAN)sss << _AFLOWLIB_ENTRY_SEPARATOR_ << "natoms_orig=" << natoms_orig << eendl; //DX20190124 - add original crystal info
      if(composition.size()) sss << _AFLOWLIB_ENTRY_SEPARATOR_ << "composition=" << composition << eendl;
      if(density!=AUROSTD_NAN) sss << _AFLOWLIB_ENTRY_SEPARATOR_ << "density=" << density << eendl;
      if(density_orig!=AUROSTD_NAN) sss << _AFLOWLIB_ENTRY_SEPARATOR_ << "density_orig=" << density_orig << eendl; //DX20190124 - add original crystal info
      if(scintillation_attenuation_length!=AUROSTD_NAN) sss << _AFLOWLIB_ENTRY_SEPARATOR_ << "scintillation_attenuation_length=" << scintillation_attenuation_length << eendl;
      if(stoichiometry.size()) sss << _AFLOWLIB_ENTRY_SEPARATOR_ << "stoichiometry=" << stoichiometry << eendl;
      if(species.size()) sss << _AFLOWLIB_ENTRY_SEPARATOR_ << "species=" << species << eendl;
      if(species_pp.size()) sss << _AFLOWLIB_ENTRY_SEPARATOR_ << "species_pp=" << species_pp << eendl;
      if(dft_type.size()) sss << _AFLOWLIB_ENTRY_SEPARATOR_ << "dft_type=" << dft_type << eendl;
      // if(species_pp_type.size()) sss << _AFLOWLIB_ENTRY_SEPARATOR_ << "species_pp_type=" << species_pp_type << eendl;
      if(species_pp_version.size()) sss << _AFLOWLIB_ENTRY_SEPARATOR_ << "species_pp_version=" << species_pp_version << eendl;
      if(species_pp_ZVAL.size()) sss << _AFLOWLIB_ENTRY_SEPARATOR_ << "species_pp_ZVAL=" << species_pp_ZVAL << eendl;
      if(species_pp_AUID.size()) sss << _AFLOWLIB_ENTRY_SEPARATOR_ << "species_pp_AUID=" << species_pp_AUID << eendl;
      if(METAGGA.size()) sss << _AFLOWLIB_ENTRY_SEPARATOR_ << "metagga=" << METAGGA << eendl;
      //ME20190124 - add more detailed LDAU information
<<<<<<< HEAD
      if(vLDAU.size()>0 && vLDAU[0].size()>0){sss << _AFLOWLIB_ENTRY_SEPARATOR_ << "ldau_type=" << vLDAU[0][0] << eendl;} //ME20190124  //CO20210713
      if(vLDAU.size()>1 && vLDAU[1].size()>0){sss << _AFLOWLIB_ENTRY_SEPARATOR_ << "ldau_l=" << aurostd::joinWDelimiter(aurostd::vecDouble2vecString(vLDAU[1], 0), ",") << eendl;}  //ME20190124  //CO20210713
      if(vLDAU.size()>2 && vLDAU[2].size()>0){sss << _AFLOWLIB_ENTRY_SEPARATOR_ << "ldau_u=" << aurostd::joinWDelimiter(aurostd::vecDouble2vecString(vLDAU[2], 9), ",") << eendl;}  //ME20190124  //CO20210713
      if(vLDAU.size()>3 && vLDAU[3].size()>0){sss << _AFLOWLIB_ENTRY_SEPARATOR_ << "ldau_j=" << aurostd::joinWDelimiter(aurostd::vecDouble2vecString(vLDAU[3], 9), ",") << eendl;}  //ME20190124  //CO20210713
      if(ldau_TLUJ.size()) {sss << _AFLOWLIB_ENTRY_SEPARATOR_ << "ldau_TLUJ=" << ldau_TLUJ << eendl;} //ME20190124  //CO20210713
=======
      if(ldau_TLUJ.size()) {
        //ME20190124 BEGIN
        sss << _AFLOWLIB_ENTRY_SEPARATOR_ << "ldau_type=" << vLDAU[0][0] << eendl;  //CO+DX20210726 - note precision 0, from wiki: "The first field indicates the type (T) of the DFT+U corrections: type=1, the rotationally invariant version introduced by Liechtenstein et al.29); type=2, the simplified rotationally invariant version introduced by Dudarev et al.30)."
        sss << _AFLOWLIB_ENTRY_SEPARATOR_ << "ldau_l=" << aurostd::joinWDelimiter(aurostd::vecDouble2vecString(vLDAU[1], 0), ",") << eendl; //CO+DX20210726 - note precision 0, from wiki: "The second field indicates the l-quantum number ({L}, one number for each species separated by “,”) for which the on-site interaction is added (-1=neglected, 0=$s$, 1=$p$, 2=$d$, 3=$f$)."
        sss << _AFLOWLIB_ENTRY_SEPARATOR_ << "ldau_u=" << aurostd::joinWDelimiter(aurostd::vecDouble2vecString(vLDAU[2], 9), ",") << eendl; //CO+DX20210726 - note precision 9, from wiki: "The third field lists the effective on-site Coulomb interaction parameters ({U}, one number for each species separated by “,”)."
        sss << _AFLOWLIB_ENTRY_SEPARATOR_ << "ldau_j=" << aurostd::joinWDelimiter(aurostd::vecDouble2vecString(vLDAU[3], 9), ",") << eendl; //CO+DX20210726 - note precision 9, from wiki: "The fourth field species the effective on-site exchange interaction parameters ({J}, one number for each species separated by “,”)."
        //ME20190124 END
        sss << _AFLOWLIB_ENTRY_SEPARATOR_ << "ldau_TLUJ=" << ldau_TLUJ << eendl;
      }
>>>>>>> 1382da36
      if(valence_cell_iupac!=AUROSTD_NAN) sss << _AFLOWLIB_ENTRY_SEPARATOR_ << "valence_cell_iupac=" << valence_cell_iupac << eendl;
      if(valence_cell_std!=AUROSTD_NAN) sss << _AFLOWLIB_ENTRY_SEPARATOR_ << "valence_cell_std=" << valence_cell_std << eendl;
      if(volume_cell!=AUROSTD_NAN) sss << _AFLOWLIB_ENTRY_SEPARATOR_ << "volume_cell=" << volume_cell << eendl;
      if(volume_atom!=AUROSTD_NAN) sss << _AFLOWLIB_ENTRY_SEPARATOR_ << "volume_atom=" << volume_atom << eendl;
      if(volume_cell_orig!=AUROSTD_NAN) sss << _AFLOWLIB_ENTRY_SEPARATOR_ << "volume_cell_orig=" << volume_cell_orig << eendl; //DX20190124 - add original crystal info
      if(volume_atom_orig!=AUROSTD_NAN) sss << _AFLOWLIB_ENTRY_SEPARATOR_ << "volume_atom_orig=" << volume_atom_orig << eendl; //DX20190124 - add original crystal info
      if(pressure!=AUROSTD_NAN) sss << _AFLOWLIB_ENTRY_SEPARATOR_ << "pressure=" << pressure << eendl;
      if(stress_tensor.size()) sss << _AFLOWLIB_ENTRY_SEPARATOR_ << "stress_tensor=" << stress_tensor << eendl;
      if(pressure_residual!=AUROSTD_NAN) sss << _AFLOWLIB_ENTRY_SEPARATOR_ << "pressure_residual=" << pressure_residual << eendl;
      if(Pulay_stress!=AUROSTD_NAN) sss << _AFLOWLIB_ENTRY_SEPARATOR_ << "Pulay_stress=" << Pulay_stress << eendl;
      if(geometry.size()) sss << _AFLOWLIB_ENTRY_SEPARATOR_ << "geometry=" << geometry << eendl;
      if(geometry_orig.size()) sss << _AFLOWLIB_ENTRY_SEPARATOR_ << "geometry_orig=" << geometry_orig << eendl; //DX20190124 - add original crystal info
      if(Egap!=AUROSTD_NAN) sss << _AFLOWLIB_ENTRY_SEPARATOR_ << "Egap=" << Egap << eendl;
      if(Egap_fit!=AUROSTD_NAN) sss << _AFLOWLIB_ENTRY_SEPARATOR_ << "Egap_fit=" << Egap_fit << eendl;
      if(Egap_type.size()) sss << _AFLOWLIB_ENTRY_SEPARATOR_ << "Egap_type=" << Egap_type << eendl;
      if(energy_cell!=AUROSTD_NAN) sss << _AFLOWLIB_ENTRY_SEPARATOR_ << "energy_cell=" << energy_cell << eendl;
      if(energy_atom!=AUROSTD_NAN) sss << _AFLOWLIB_ENTRY_SEPARATOR_ << "energy_atom=" << energy_atom << eendl;
      if(energy_cutoff!=AUROSTD_NAN) sss << _AFLOWLIB_ENTRY_SEPARATOR_ << "energy_cutoff=" << energy_cutoff << eendl;
      if(delta_electronic_energy_convergence!=AUROSTD_NAN) sss << _AFLOWLIB_ENTRY_SEPARATOR_ << "delta_electronic_energy_convergence=" << delta_electronic_energy_convergence << eendl;
      if(delta_electronic_energy_threshold!=AUROSTD_NAN) sss << _AFLOWLIB_ENTRY_SEPARATOR_ << "delta_electronic_energy_threshold=" << delta_electronic_energy_threshold << eendl;
      // [NOT_PRINTED]     if(nkpoints!=0) sss << _AFLOWLIB_ENTRY_SEPARATOR_ << "nkpoints=" << nkpoints << eendl;
      // [NOT_PRINTED]     if(nkpoints_irreducible!=0) sss << _AFLOWLIB_ENTRY_SEPARATOR_ << "nkpoints_irreducible=" << nkpoints_irreducible << eendl;
      // [NOT_PRINTED]     if(kppra!=0) sss << _AFLOWLIB_ENTRY_SEPARATOR_ << "kppra=" << kppra << eendl;
      //ME20190124 BEGIN - Add the individual pieces of "kpoints" to the out file
      if ((kpoints_nnn_relax.rows == 3) && (sum(kpoints_nnn_relax) > 0)) sss << _AFLOWLIB_ENTRY_SEPARATOR_ << "kpoints_relax=" << aurostd::joinWDelimiter(kpoints_nnn_relax, ",") << eendl;
      if ((kpoints_nnn_static.rows == 3) && (sum(kpoints_nnn_static) > 0)) sss << _AFLOWLIB_ENTRY_SEPARATOR_ << "kpoints_static=" << aurostd::joinWDelimiter(kpoints_nnn_static, ",") << eendl;
      if (kpoints_pairs.size()) sss << _AFLOWLIB_ENTRY_SEPARATOR_ << "kpoints_bands_path=" << aurostd::joinWDelimiter(kpoints_pairs, ",") << eendl;
      if (kpoints_bands_path_grid > 0) sss << _AFLOWLIB_ENTRY_SEPARATOR_ << "kpoints_bands_nkpts=" << ((int) kpoints_bands_path_grid) << eendl;
      //ME20190124 END
      if(kpoints.size()) sss << _AFLOWLIB_ENTRY_SEPARATOR_ << "kpoints=" << kpoints << eendl;
      if(enthalpy_cell!=AUROSTD_NAN) sss << _AFLOWLIB_ENTRY_SEPARATOR_ << "enthalpy_cell=" << enthalpy_cell << eendl;
      if(enthalpy_atom!=AUROSTD_NAN) sss << _AFLOWLIB_ENTRY_SEPARATOR_ << "enthalpy_atom=" << enthalpy_atom << eendl;
      if(eentropy_cell!=AUROSTD_NAN) sss << _AFLOWLIB_ENTRY_SEPARATOR_ << "eentropy_cell=" << eentropy_cell << eendl;
      if(eentropy_atom!=AUROSTD_NAN) sss << _AFLOWLIB_ENTRY_SEPARATOR_ << "eentropy_atom=" << eentropy_atom << eendl;
      if(enthalpy_formation_cell!=AUROSTD_NAN) sss << _AFLOWLIB_ENTRY_SEPARATOR_ << "enthalpy_formation_cell=" << enthalpy_formation_cell << eendl;
      if(enthalpy_formation_cce_300K_cell!=AUROSTD_NAN) sss << _AFLOWLIB_ENTRY_SEPARATOR_ << "enthalpy_formation_cce_300K_cell=" << enthalpy_formation_cce_300K_cell << eendl; //CO20200624
      if(enthalpy_formation_cce_0K_cell!=AUROSTD_NAN) sss << _AFLOWLIB_ENTRY_SEPARATOR_ << "enthalpy_formation_cce_0K_cell=" << enthalpy_formation_cce_0K_cell << eendl; //CO20200624
      if(enthalpy_formation_atom!=AUROSTD_NAN) sss << _AFLOWLIB_ENTRY_SEPARATOR_ << "enthalpy_formation_atom=" << enthalpy_formation_atom << eendl;
      if(enthalpy_formation_cce_300K_atom!=AUROSTD_NAN) sss << _AFLOWLIB_ENTRY_SEPARATOR_ << "enthalpy_formation_cce_300K_atom=" << enthalpy_formation_cce_300K_atom << eendl; //CO20200624
      if(enthalpy_formation_cce_0K_atom!=AUROSTD_NAN) sss << _AFLOWLIB_ENTRY_SEPARATOR_ << "enthalpy_formation_cce_0K_atom=" << enthalpy_formation_cce_0K_atom << eendl; //CO20200624
      if(entropy_forming_ability!=AUROSTD_NAN) sss << _AFLOWLIB_ENTRY_SEPARATOR_ << "entropy_forming_ability=" << entropy_forming_ability << eendl; //CO20200624
      if(entropic_temperature!=AUROSTD_NAN) sss << _AFLOWLIB_ENTRY_SEPARATOR_ << "entropic_temperature=" << entropic_temperature << eendl;
      if(PV_cell!=AUROSTD_NAN) sss << _AFLOWLIB_ENTRY_SEPARATOR_ << "PV_cell=" << PV_cell << eendl;
      if(PV_atom!=AUROSTD_NAN) sss << _AFLOWLIB_ENTRY_SEPARATOR_ << "PV_atom=" << PV_atom << eendl;
      if(spin_cell!=AUROSTD_NAN) sss << _AFLOWLIB_ENTRY_SEPARATOR_ << "spin_cell=" << spin_cell << eendl;
      if(spin_atom!=AUROSTD_NAN) sss << _AFLOWLIB_ENTRY_SEPARATOR_ << "spin_atom=" << spin_atom << eendl;
      if(spinD.size()) sss << _AFLOWLIB_ENTRY_SEPARATOR_ << "spinD=" << spinD << eendl;
      if(spinD_magmom_orig.size()) sss << _AFLOWLIB_ENTRY_SEPARATOR_ << "spinD_magmom_orig=" << spinD_magmom_orig << eendl;
      if(spinF!=AUROSTD_NAN) sss << _AFLOWLIB_ENTRY_SEPARATOR_ << "spinF=" << spinF << eendl;
      if(stoich.size()) sss << _AFLOWLIB_ENTRY_SEPARATOR_ << "stoich=" << stoich << eendl;
      if(calculation_time!=AUROSTD_NAN) sss << _AFLOWLIB_ENTRY_SEPARATOR_ << "calculation_time=" << calculation_time << eendl;
      if(calculation_memory!=AUROSTD_NAN) sss << _AFLOWLIB_ENTRY_SEPARATOR_ << "calculation_memory=" << calculation_memory << eendl;
      if(calculation_cores!=AUROSTD_NAN) sss << _AFLOWLIB_ENTRY_SEPARATOR_ << "calculation_cores=" << calculation_cores << eendl;
      if(nbondxx.size()) sss << _AFLOWLIB_ENTRY_SEPARATOR_ << "nbondxx=" << nbondxx << eendl;
      if(sg.size()) sss << _AFLOWLIB_ENTRY_SEPARATOR_ << "sg=" << sg << eendl;
      if(sg2.size()) sss << _AFLOWLIB_ENTRY_SEPARATOR_ << "sg2=" << sg2 << eendl;
      if(spacegroup_orig!=AUROSTD_NAN) sss << _AFLOWLIB_ENTRY_SEPARATOR_ << "spacegroup_orig=" << spacegroup_orig << eendl; //CO20201111
      if(spacegroup_relax!=AUROSTD_NAN) sss << _AFLOWLIB_ENTRY_SEPARATOR_ << "spacegroup_relax=" << spacegroup_relax << eendl;  //CO20201111
      if(forces.size()) sss << _AFLOWLIB_ENTRY_SEPARATOR_ << "forces=" << forces << eendl;
      if(positions_cartesian.size()) sss << _AFLOWLIB_ENTRY_SEPARATOR_ << "positions_cartesian=" << positions_cartesian << eendl;
      if(positions_fractional.size()) sss << _AFLOWLIB_ENTRY_SEPARATOR_ << "positions_fractional=" << positions_fractional << eendl;
      if(Bravais_lattice_orig.size()) sss << _AFLOWLIB_ENTRY_SEPARATOR_ << "Bravais_lattice_orig=" << Bravais_lattice_orig << eendl;
      if(lattice_variation_orig.size()) sss << _AFLOWLIB_ENTRY_SEPARATOR_ << "lattice_variation_orig=" << lattice_variation_orig << eendl;
      if(lattice_system_orig.size()) sss << _AFLOWLIB_ENTRY_SEPARATOR_ << "lattice_system_orig=" << lattice_system_orig << eendl;
      if(Pearson_symbol_orig.size()) sss << _AFLOWLIB_ENTRY_SEPARATOR_ << "Pearson_symbol_orig=" << Pearson_symbol_orig << eendl;
      if(Bravais_lattice_relax.size()) sss << _AFLOWLIB_ENTRY_SEPARATOR_ << "Bravais_lattice_relax=" << Bravais_lattice_relax << eendl;
      if(lattice_variation_relax.size()) sss << _AFLOWLIB_ENTRY_SEPARATOR_ << "lattice_variation_relax=" << lattice_variation_relax << eendl;
      if(lattice_system_relax.size()) sss << _AFLOWLIB_ENTRY_SEPARATOR_ << "lattice_system_relax=" << lattice_system_relax << eendl;
      if(Pearson_symbol_relax.size()) sss << _AFLOWLIB_ENTRY_SEPARATOR_ << "Pearson_symbol_relax=" << Pearson_symbol_relax << eendl;
      //DX20190124 - added original symmetry info - START
      // SYMMETRY
      if(crystal_family_orig.size()) sss << _AFLOWLIB_ENTRY_SEPARATOR_ << "crystal_family_orig=" << crystal_family_orig << eendl;
      if(crystal_system_orig.size()) sss << _AFLOWLIB_ENTRY_SEPARATOR_ << "crystal_system_orig=" << crystal_system_orig << eendl;
      if(crystal_class_orig.size()) sss << _AFLOWLIB_ENTRY_SEPARATOR_ << "crystal_class_orig=" << crystal_class_orig << eendl;
      if(point_group_Hermann_Mauguin_orig.size()) sss << _AFLOWLIB_ENTRY_SEPARATOR_ << "point_group_Hermann_Mauguin_orig=" << point_group_Hermann_Mauguin_orig << eendl;
      if(point_group_Schoenflies_orig.size()) sss << _AFLOWLIB_ENTRY_SEPARATOR_ << "point_group_Schoenflies_orig=" << point_group_Schoenflies_orig << eendl;
      if(point_group_orbifold_orig.size()) sss << _AFLOWLIB_ENTRY_SEPARATOR_ << "point_group_orbifold_orig=" << point_group_orbifold_orig << eendl;
      if(point_group_type_orig.size()) sss << _AFLOWLIB_ENTRY_SEPARATOR_ << "point_group_type_orig=" << point_group_type_orig << eendl;
      if(point_group_order_orig!=AUROSTD_NAN) sss << _AFLOWLIB_ENTRY_SEPARATOR_ << "point_group_order_orig=" << point_group_order_orig << eendl;
      if(point_group_structure_orig.size()) sss << _AFLOWLIB_ENTRY_SEPARATOR_ << "point_group_structure_orig=" << point_group_structure_orig << eendl;
      if(Bravais_lattice_lattice_type_orig.size()) sss << _AFLOWLIB_ENTRY_SEPARATOR_ << "Bravais_lattice_lattice_type_orig=" << Bravais_lattice_lattice_type_orig << eendl;
      if(Bravais_lattice_lattice_variation_type_orig.size()) sss << _AFLOWLIB_ENTRY_SEPARATOR_ << "Bravais_lattice_lattice_variation_type_orig=" << Bravais_lattice_lattice_variation_type_orig << eendl;
      if(Bravais_lattice_lattice_system_orig.size()) sss << _AFLOWLIB_ENTRY_SEPARATOR_ << "Bravais_lattice_lattice_system_orig=" << Bravais_lattice_lattice_system_orig << eendl;
      if(Bravais_superlattice_lattice_type_orig.size()) sss << _AFLOWLIB_ENTRY_SEPARATOR_ << "Bravais_superlattice_lattice_type_orig=" << Bravais_superlattice_lattice_type_orig << eendl;
      if(Bravais_superlattice_lattice_variation_type_orig.size()) sss << _AFLOWLIB_ENTRY_SEPARATOR_ << "Bravais_superlattice_lattice_variation_type_orig=" << Bravais_superlattice_lattice_variation_type_orig << eendl;
      if(Bravais_superlattice_lattice_system_orig.size()) sss << _AFLOWLIB_ENTRY_SEPARATOR_ << "Bravais_superlattice_lattice_system_orig=" << Bravais_superlattice_lattice_system_orig << eendl;
      if(Pearson_symbol_superlattice_orig.size()) sss << _AFLOWLIB_ENTRY_SEPARATOR_ << "Pearson_symbol_superlattice_orig=" << Pearson_symbol_superlattice_orig << eendl;
      if(reciprocal_geometry_orig.size()) sss << _AFLOWLIB_ENTRY_SEPARATOR_ << "reciprocal_geometry_orig=" << reciprocal_geometry_orig << eendl;
      if(reciprocal_volume_cell_orig!=AUROSTD_NAN) sss << _AFLOWLIB_ENTRY_SEPARATOR_ << "reciprocal_volume_cell_orig=" << reciprocal_volume_cell_orig << eendl;
      if(reciprocal_lattice_type_orig.size()) sss << _AFLOWLIB_ENTRY_SEPARATOR_ << "reciprocal_lattice_type_orig=" << reciprocal_lattice_type_orig << eendl;
      if(reciprocal_lattice_variation_type_orig.size()) sss << _AFLOWLIB_ENTRY_SEPARATOR_ << "reciprocal_lattice_variation_type_orig=" << reciprocal_lattice_variation_type_orig << eendl;
      if(Wyckoff_letters_orig.size()) sss << _AFLOWLIB_ENTRY_SEPARATOR_ << "Wyckoff_letters_orig=" << Wyckoff_letters_orig << eendl;
      if(Wyckoff_multiplicities_orig.size()) sss << _AFLOWLIB_ENTRY_SEPARATOR_ << "Wyckoff_multiplicities_orig=" << Wyckoff_multiplicities_orig << eendl;
      if(Wyckoff_site_symmetries_orig.size()) sss << _AFLOWLIB_ENTRY_SEPARATOR_ << "Wyckoff_site_symmetries_orig=" << Wyckoff_site_symmetries_orig << eendl;
      //DX20190124 - added original symmetry info - END
      //DX20180823 - added more symmetry info - START
      // SYMMETRY
      if(crystal_family.size()) sss << _AFLOWLIB_ENTRY_SEPARATOR_ << "crystal_family=" << crystal_family << eendl;
      if(crystal_system.size()) sss << _AFLOWLIB_ENTRY_SEPARATOR_ << "crystal_system=" << crystal_system << eendl;
      if(crystal_class.size()) sss << _AFLOWLIB_ENTRY_SEPARATOR_ << "crystal_class=" << crystal_class << eendl;
      if(point_group_Hermann_Mauguin.size()) sss << _AFLOWLIB_ENTRY_SEPARATOR_ << "point_group_Hermann_Mauguin=" << point_group_Hermann_Mauguin << eendl;
      if(point_group_Schoenflies.size()) sss << _AFLOWLIB_ENTRY_SEPARATOR_ << "point_group_Schoenflies=" << point_group_Schoenflies << eendl;
      if(point_group_orbifold.size()) sss << _AFLOWLIB_ENTRY_SEPARATOR_ << "point_group_orbifold=" << point_group_orbifold << eendl;
      if(point_group_type.size()) sss << _AFLOWLIB_ENTRY_SEPARATOR_ << "point_group_type=" << point_group_type << eendl;
      if(point_group_order!=AUROSTD_NAN) sss << _AFLOWLIB_ENTRY_SEPARATOR_ << "point_group_order=" << point_group_order << eendl;
      if(point_group_structure.size()) sss << _AFLOWLIB_ENTRY_SEPARATOR_ << "point_group_structure=" << point_group_structure << eendl;
      if(Bravais_lattice_lattice_type.size()) sss << _AFLOWLIB_ENTRY_SEPARATOR_ << "Bravais_lattice_lattice_type=" << Bravais_lattice_lattice_type << eendl;
      if(Bravais_lattice_lattice_variation_type.size()) sss << _AFLOWLIB_ENTRY_SEPARATOR_ << "Bravais_lattice_lattice_variation_type=" << Bravais_lattice_lattice_variation_type << eendl;
      if(Bravais_lattice_lattice_system.size()) sss << _AFLOWLIB_ENTRY_SEPARATOR_ << "Bravais_lattice_lattice_system=" << Bravais_lattice_lattice_system << eendl;
      if(Bravais_superlattice_lattice_type.size()) sss << _AFLOWLIB_ENTRY_SEPARATOR_ << "Bravais_superlattice_lattice_type=" << Bravais_superlattice_lattice_type << eendl;
      if(Bravais_superlattice_lattice_variation_type.size()) sss << _AFLOWLIB_ENTRY_SEPARATOR_ << "Bravais_superlattice_lattice_variation_type=" << Bravais_superlattice_lattice_variation_type << eendl;
      if(Bravais_superlattice_lattice_system.size()) sss << _AFLOWLIB_ENTRY_SEPARATOR_ << "Bravais_superlattice_lattice_system=" << Bravais_superlattice_lattice_system << eendl;
      if(Pearson_symbol_superlattice.size()) sss << _AFLOWLIB_ENTRY_SEPARATOR_ << "Pearson_symbol_superlattice=" << Pearson_symbol_superlattice << eendl;
      if(reciprocal_geometry.size()) sss << _AFLOWLIB_ENTRY_SEPARATOR_ << "reciprocal_geometry=" << reciprocal_geometry << eendl;
      if(reciprocal_volume_cell!=AUROSTD_NAN) sss << _AFLOWLIB_ENTRY_SEPARATOR_ << "reciprocal_volume_cell=" << reciprocal_volume_cell << eendl;
      if(reciprocal_lattice_type.size()) sss << _AFLOWLIB_ENTRY_SEPARATOR_ << "reciprocal_lattice_type=" << reciprocal_lattice_type << eendl;
      if(reciprocal_lattice_variation_type.size()) sss << _AFLOWLIB_ENTRY_SEPARATOR_ << "reciprocal_lattice_variation_type=" << reciprocal_lattice_variation_type << eendl;
      if(Wyckoff_letters.size()) sss << _AFLOWLIB_ENTRY_SEPARATOR_ << "Wyckoff_letters=" << Wyckoff_letters << eendl;
      if(Wyckoff_multiplicities.size()) sss << _AFLOWLIB_ENTRY_SEPARATOR_ << "Wyckoff_multiplicities=" << Wyckoff_multiplicities << eendl;
      if(Wyckoff_site_symmetries.size()) sss << _AFLOWLIB_ENTRY_SEPARATOR_ << "Wyckoff_site_symmetries=" << Wyckoff_site_symmetries << eendl;
      //DX20180823 - added more symmetry info - END
      //DX20190208 - added anrl info - START
      if(aflow_prototype_label_orig.size()) sss << _AFLOWLIB_ENTRY_SEPARATOR_ << "aflow_prototype_label_orig=" << aflow_prototype_label_orig << eendl;
      if(aflow_prototype_params_list_orig.size()) sss << _AFLOWLIB_ENTRY_SEPARATOR_ << "aflow_prototype_params_list_orig=" << aflow_prototype_params_list_orig << eendl;
      if(aflow_prototype_params_values_orig.size()) sss << _AFLOWLIB_ENTRY_SEPARATOR_ << "aflow_prototype_params_values_orig=" << aflow_prototype_params_values_orig << eendl;
      if(aflow_prototype_label_relax.size()) sss << _AFLOWLIB_ENTRY_SEPARATOR_ << "aflow_prototype_label_relax=" << aflow_prototype_label_relax << eendl;
      if(aflow_prototype_params_list_relax.size()) sss << _AFLOWLIB_ENTRY_SEPARATOR_ << "aflow_prototype_params_list_relax=" << aflow_prototype_params_list_relax << eendl;
      if(aflow_prototype_params_values_relax.size()) sss << _AFLOWLIB_ENTRY_SEPARATOR_ << "aflow_prototype_params_values_relax=" << aflow_prototype_params_values_relax << eendl;
      //DX20190208 - added anrl info - END
      if(pocc_parameters.size()) sss << _AFLOWLIB_ENTRY_SEPARATOR_ << "pocc_parameters=" << pocc_parameters << eendl; //CO20200731
      // AGL/AEL
      if(agl_thermal_conductivity_300K!=AUROSTD_NAN) sss << _AFLOWLIB_ENTRY_SEPARATOR_ << "agl_thermal_conductivity_300K=" << agl_thermal_conductivity_300K << eendl;
      if(agl_debye!=AUROSTD_NAN) sss << _AFLOWLIB_ENTRY_SEPARATOR_ << "agl_debye=" << agl_debye << eendl;
      if(agl_acoustic_debye!=AUROSTD_NAN) sss << _AFLOWLIB_ENTRY_SEPARATOR_ << "agl_acoustic_debye=" << agl_acoustic_debye << eendl;
      if(agl_gruneisen!=AUROSTD_NAN) sss << _AFLOWLIB_ENTRY_SEPARATOR_ << "agl_gruneisen=" << agl_gruneisen << eendl;
      if(agl_heat_capacity_Cv_300K!=AUROSTD_NAN) sss << _AFLOWLIB_ENTRY_SEPARATOR_ << "agl_heat_capacity_Cv_300K=" << agl_heat_capacity_Cv_300K << eendl;
      if(agl_heat_capacity_Cp_300K!=AUROSTD_NAN) sss << _AFLOWLIB_ENTRY_SEPARATOR_ << "agl_heat_capacity_Cp_300K=" << agl_heat_capacity_Cp_300K << eendl;
      if(agl_thermal_expansion_300K!=AUROSTD_NAN) sss << _AFLOWLIB_ENTRY_SEPARATOR_ << "agl_thermal_expansion_300K=" << agl_thermal_expansion_300K << eendl;
      if(agl_bulk_modulus_static_300K!=AUROSTD_NAN) sss << _AFLOWLIB_ENTRY_SEPARATOR_ << "agl_bulk_modulus_static_300K=" << agl_bulk_modulus_static_300K << eendl;
      if(agl_bulk_modulus_isothermal_300K!=AUROSTD_NAN) sss << _AFLOWLIB_ENTRY_SEPARATOR_ << "agl_bulk_modulus_isothermal_300K=" << agl_bulk_modulus_isothermal_300K << eendl;
      if(agl_poisson_ratio_source.size()) sss << _AFLOWLIB_ENTRY_SEPARATOR_ << "agl_poisson_ratio_source=" << agl_poisson_ratio_source << eendl; //CT20181212
      if(agl_vibrational_free_energy_300K_cell!=AUROSTD_NAN) sss << _AFLOWLIB_ENTRY_SEPARATOR_ << "agl_vibrational_free_energy_300K_cell=" << agl_vibrational_free_energy_300K_cell << eendl; //CT20181212
      if(agl_vibrational_free_energy_300K_atom!=AUROSTD_NAN) sss << _AFLOWLIB_ENTRY_SEPARATOR_ << "agl_vibrational_free_energy_300K_atom=" << agl_vibrational_free_energy_300K_atom << eendl; //CT20181212
      if(agl_vibrational_entropy_300K_cell!=AUROSTD_NAN) sss << _AFLOWLIB_ENTRY_SEPARATOR_ << "agl_vibrational_entropy_300K_cell=" << agl_vibrational_entropy_300K_cell << eendl; //CT20181212
      if(agl_vibrational_entropy_300K_atom!=AUROSTD_NAN) sss << _AFLOWLIB_ENTRY_SEPARATOR_ << "agl_vibrational_entropy_300K_atom=" << agl_vibrational_entropy_300K_atom << eendl; //CT20181212
      if(ael_poisson_ratio!=AUROSTD_NAN) sss << _AFLOWLIB_ENTRY_SEPARATOR_ << "ael_poisson_ratio=" << ael_poisson_ratio << eendl;
      if(ael_bulk_modulus_voigt!=AUROSTD_NAN) sss << _AFLOWLIB_ENTRY_SEPARATOR_ << "ael_bulk_modulus_voigt=" << ael_bulk_modulus_voigt << eendl;
      if(ael_bulk_modulus_reuss!=AUROSTD_NAN) sss << _AFLOWLIB_ENTRY_SEPARATOR_ << "ael_bulk_modulus_reuss=" << ael_bulk_modulus_reuss << eendl;
      if(ael_shear_modulus_voigt!=AUROSTD_NAN) sss << _AFLOWLIB_ENTRY_SEPARATOR_ << "ael_shear_modulus_voigt=" << ael_shear_modulus_voigt << eendl;
      if(ael_shear_modulus_reuss!=AUROSTD_NAN) sss << _AFLOWLIB_ENTRY_SEPARATOR_ << "ael_shear_modulus_reuss=" << ael_shear_modulus_reuss << eendl;
      if(ael_bulk_modulus_vrh!=AUROSTD_NAN) sss << _AFLOWLIB_ENTRY_SEPARATOR_ << "ael_bulk_modulus_vrh=" << ael_bulk_modulus_vrh << eendl;
      if(ael_shear_modulus_vrh!=AUROSTD_NAN) sss << _AFLOWLIB_ENTRY_SEPARATOR_ << "ael_shear_modulus_vrh=" << ael_shear_modulus_vrh << eendl;
      if(ael_elastic_anisotropy!=AUROSTD_NAN) sss << _AFLOWLIB_ENTRY_SEPARATOR_ << "ael_elastic_anisotropy=" << ael_elastic_anisotropy << eendl; //CO20181129
      if(ael_youngs_modulus_vrh!=AUROSTD_NAN) sss << _AFLOWLIB_ENTRY_SEPARATOR_ << "ael_youngs_modulus_vrh=" << ael_youngs_modulus_vrh << eendl; //CT20181212
      if(ael_speed_sound_transverse!=AUROSTD_NAN) sss << _AFLOWLIB_ENTRY_SEPARATOR_ << "ael_speed_sound_transverse=" << ael_speed_sound_transverse << eendl; //CT20181212
      if(ael_speed_sound_longitudinal!=AUROSTD_NAN) sss << _AFLOWLIB_ENTRY_SEPARATOR_ << "ael_speed_sound_longitudinal=" << ael_speed_sound_longitudinal << eendl; //CT20181212
      if(ael_speed_sound_average!=AUROSTD_NAN) sss << _AFLOWLIB_ENTRY_SEPARATOR_ << "ael_speed_sound_average=" << ael_speed_sound_average << eendl; //CT20181212
      if(ael_pughs_modulus_ratio!=AUROSTD_NAN) sss << _AFLOWLIB_ENTRY_SEPARATOR_ << "ael_pughs_modulus_ratio=" << ael_pughs_modulus_ratio << eendl; //CT20181212
      if(ael_debye_temperature!=AUROSTD_NAN) sss << _AFLOWLIB_ENTRY_SEPARATOR_ << "ael_debye_temperature=" << ael_debye_temperature << eendl; //CT20181212
      if(ael_applied_pressure!=AUROSTD_NAN) sss << _AFLOWLIB_ENTRY_SEPARATOR_ << "ael_applied_pressure=" << ael_applied_pressure << eendl; //CT20181212
      if(ael_average_external_pressure!=AUROSTD_NAN) sss << _AFLOWLIB_ENTRY_SEPARATOR_ << "ael_average_external_pressure=" << ael_average_external_pressure << eendl; //CT20181212
      //ME20191105 BEGIN
      if ((ael_stiffness_tensor.rows == 6) && (ael_stiffness_tensor.cols == 6)) {
        sss << _AFLOWLIB_ENTRY_SEPARATOR_ << "ael_stiffness_tensor="; //CO20200624 - a lot of empty ael_*_tensor appearing in aflowlib.out
        for (int i = 1; i <= 6; i++) {
          for (int j = 1; j <= 6; j++) sss << ael_stiffness_tensor[i][j] << ((j < 6)?",":"");
          sss << ((i < 6)?";":"") << eendl;
        }
      }
      if ((ael_compliance_tensor.rows == 6) && (ael_compliance_tensor.cols == 6)) {
        sss << _AFLOWLIB_ENTRY_SEPARATOR_ << "ael_compliance_tensor=";  //CO20200624 - a lot of empty ael_*_tensor appearing in aflowlib.out
        for (int i = 1; i <= 6; i++) {
          for (int j = 1; j <= 6; j++) {
            sss << ael_compliance_tensor[i][j] << ((j < 6)?",":"");
          }
          sss << ((i < 6)?";":"") << eendl;
        }
      }
      //ME20191105 END
      //AS20200901 BEGIN
      //QHA
      if(gruneisen_qha!=AUROSTD_NAN) sss << _AFLOWLIB_ENTRY_SEPARATOR_ << "gruneisen_qha=" << gruneisen_qha << eendl; //AS20200901
      if(gruneisen_qha_300K!=AUROSTD_NAN) sss << _AFLOWLIB_ENTRY_SEPARATOR_ << "gruneisen_qha_300K=" << gruneisen_qha_300K << eendl; //AS20200901
      if(thermal_expansion_qha_300K!=AUROSTD_NAN) sss << _AFLOWLIB_ENTRY_SEPARATOR_ << "thermal_expansion_qha_300K=" << thermal_expansion_qha_300K << eendl; //AS20200901
      if(modulus_bulk_qha_300K!=AUROSTD_NAN) sss << _AFLOWLIB_ENTRY_SEPARATOR_ << "modulus_bulk_qha_300K=" << modulus_bulk_qha_300K << eendl; //AS20200901
      //AS20200901 END
      //AS20201008 BEGIN
      if(modulus_bulk_derivative_pressure_qha_300K!=AUROSTD_NAN) sss << _AFLOWLIB_ENTRY_SEPARATOR_ << "modulus_bulk_derivative_pressure_qha_300K=" << modulus_bulk_derivative_pressure_qha_300K << eendl; //AS20201008
      if(heat_capacity_Cv_atom_qha_300K!=AUROSTD_NAN) sss << _AFLOWLIB_ENTRY_SEPARATOR_ << "heat_capacity_Cv_atom_qha_300K=" << heat_capacity_Cv_atom_qha_300K << eendl; //AS20201008
      if(heat_capacity_Cv_cell_qha_300K!=AUROSTD_NAN) sss << _AFLOWLIB_ENTRY_SEPARATOR_ << "heat_capacity_Cv_cell_qha_300K=" << heat_capacity_Cv_cell_qha_300K << eendl; //AS20201207
      if(heat_capacity_Cp_atom_qha_300K!=AUROSTD_NAN) sss << _AFLOWLIB_ENTRY_SEPARATOR_ << "heat_capacity_Cp_atom_qha_300K=" << heat_capacity_Cp_atom_qha_300K << eendl; //AS20201008
      if(heat_capacity_Cp_cell_qha_300K!=AUROSTD_NAN) sss << _AFLOWLIB_ENTRY_SEPARATOR_ << "heat_capacity_Cp_cell_qha_300K=" << heat_capacity_Cp_cell_qha_300K << eendl; //AS20201207
      if(volume_atom_qha_300K!=AUROSTD_NAN) sss << _AFLOWLIB_ENTRY_SEPARATOR_ << "volume_atom_qha_300K=" << volume_atom_qha_300K << eendl; //AS20201008
      if(energy_free_atom_qha_300K!=AUROSTD_NAN) sss << _AFLOWLIB_ENTRY_SEPARATOR_ << "energy_free_atom_qha_300K=" << energy_free_atom_qha_300K << eendl; //AS20201008
      if(energy_free_cell_qha_300K!=AUROSTD_NAN) sss << _AFLOWLIB_ENTRY_SEPARATOR_ << "energy_free_cell_qha_300K=" << energy_free_cell_qha_300K << eendl; //AS20201207
      //AS20201008 END
      // BADER
      if(bader_net_charges.size()) sss << _AFLOWLIB_ENTRY_SEPARATOR_ << "bader_net_charges=" << bader_net_charges << eendl;
      if(bader_atomic_volumes.size()) sss << _AFLOWLIB_ENTRY_SEPARATOR_ << "bader_atomic_volumes=" << bader_atomic_volumes << eendl;
      // FILES
      if(vfiles.size()) {
        aurostd::sort(vfiles);
        sss << _AFLOWLIB_ENTRY_SEPARATOR_ << "files=";
        for(uint i=0;i<vfiles.size();i++) sss << vfiles.at(i) << (i<vfiles.size()-1?",":"");
        sss << eendl;
      }
      // CPUS
      if(node_CPU_Model.size()) sss << _AFLOWLIB_ENTRY_SEPARATOR_ << "node_CPU_Model=" << node_CPU_Model << eendl;
      if(node_CPU_Cores!=AUROSTD_NAN) sss << _AFLOWLIB_ENTRY_SEPARATOR_ << "node_CPU_Cores=" << node_CPU_Cores << eendl;
      if(node_CPU_MHz!=AUROSTD_NAN) sss << _AFLOWLIB_ENTRY_SEPARATOR_ << "node_CPU_MHz=" << node_CPU_MHz << eendl;
      if(node_RAM_GB!=INF) sss << _AFLOWLIB_ENTRY_SEPARATOR_ << "node_RAM_GB=" << node_RAM_GB << eendl;
      // VERSION/DATE
      if(aflow_version.size()) sss << _AFLOWLIB_ENTRY_SEPARATOR_ << "aflow_version=" << aflow_version << eendl;
      if(catalog.size()) sss << _AFLOWLIB_ENTRY_SEPARATOR_ << "catalog=" << catalog << eendl;
      sss << _AFLOWLIB_ENTRY_SEPARATOR_ << "aflowlib_version=" << string(AFLOW_VERSION) << eendl;
      sss << _AFLOWLIB_ENTRY_SEPARATOR_ << "aflowlib_date=" << aurostd::joinWDelimiter(vaflowlib_date,",") << eendl;  //CO20200624 - adding LOCK date
      sss << endl;

    } // out

    // this is the aflowlib.json mode
    if(mode=="json" || mode=="JSON") {  //CO OPERATE HERE ALL THE STRINGS AS BEFORE
      string eendl=",";
      stringstream sscontent_json;
      vector<string> vcontent_json;
      vector<string> sg_tokens;
      stringstream ss_helper;
      vector<vector<string> > vvs;
      vector<string> vs, vs2, vcontent_tmp; //DX20210129 - added vs2, content_tmp
      bool odd_xvec_count;

      //////////////////////////////////////////////////////////////////////////
      if(auid.size()) {
        sscontent_json << "\"aurl\":\"" << aurl << "\"";
      } else {
        if(PRINT_NULL) sscontent_json << "\"aurl\":null";
      }
      vcontent_json.push_back(sscontent_json.str()); aurostd::StringstreamClean(sscontent_json);
      //////////////////////////////////////////////////////////////////////////

      //////////////////////////////////////////////////////////////////////////
      if(auid.size()) {
        sscontent_json << "\"auid\":\"" << auid << "\"";
      } else {
        if(PRINT_NULL) sscontent_json << "\"auid\":null";
      }
      vcontent_json.push_back(sscontent_json.str()); aurostd::StringstreamClean(sscontent_json);
      //////////////////////////////////////////////////////////////////////////

      //ME20190125 BEGIN
      //////////////////////////////////////////////////////////////////////////
      // OBSOLETE ME20200829 - not used anymore
      //if(!title.empty()) {
      //  sscontent_json << "\"title\":\"" << title << "\"" << eendl;
      //} else {
      //  if(PRINT_NULL) sscontent_json << "\"title\":null" << eendl;
      //}
      //vcontent_json.push_back(sscontent_json.str()); sscontent_json.str("");
      //////////////////////////////////////////////////////////////////////////
      //ME20190125 END

      //////////////////////////////////////////////////////////////////////////
      if(data_api.size()) {
        sscontent_json << "\"data_api\":\"" << data_api << "\"";
      } else {
        if(PRINT_NULL) sscontent_json << "\"data_api\":null";
      }
      vcontent_json.push_back(sscontent_json.str()); aurostd::StringstreamClean(sscontent_json);
      //////////////////////////////////////////////////////////////////////////

      //////////////////////////////////////////////////////////////////////////
      if(data_source.size()) {
        sscontent_json << "\"data_source\":\"" << data_source << "\"";
      } else {
        if(PRINT_NULL) sscontent_json << "\"data_source\":null";
      }
      vcontent_json.push_back(sscontent_json.str()); aurostd::StringstreamClean(sscontent_json);
      //////////////////////////////////////////////////////////////////////////

      //////////////////////////////////////////////////////////////////////////
      if(data_language.size()) {
        sscontent_json << "\"data_language\":\"" << data_language << "\"";
      } else {
        if(PRINT_NULL) sscontent_json << "\"data_language\":null";
      }
      vcontent_json.push_back(sscontent_json.str()); aurostd::StringstreamClean(sscontent_json);
      //////////////////////////////////////////////////////////////////////////

      //////////////////////////////////////////////////////////////////////////
      if(error_status.size()) {
        sscontent_json << "\"error_status\":\"" << error_status << "\"";
      } else {
        if(PRINT_NULL) sscontent_json << "\"error_status\":null";
      }
      vcontent_json.push_back(sscontent_json.str()); aurostd::StringstreamClean(sscontent_json);
      //////////////////////////////////////////////////////////////////////////

      // LOOP
      //////////////////////////////////////////////////////////////////////////
      if(vloop.size()) {
        aurostd::sort(vloop);
        sscontent_json << "\"loop\":[" << aurostd::joinWDelimiter(aurostd::wrapVecEntries(vloop,"\""),",") << "]";
      } else {
        if(PRINT_NULL) sscontent_json << "\"loop\":null";
      }
      vcontent_json.push_back(sscontent_json.str()); aurostd::StringstreamClean(sscontent_json);
      //////////////////////////////////////////////////////////////////////////

      // MATERIALS
      //////////////////////////////////////////////////////////////////////////
      if(code.size()) {
        sscontent_json << "\"code\":\"" << code << "\"";
      } else {
        if(PRINT_NULL) sscontent_json << "\"code\":null";
      }
      vcontent_json.push_back(sscontent_json.str()); aurostd::StringstreamClean(sscontent_json);
      //////////////////////////////////////////////////////////////////////////

      //////////////////////////////////////////////////////////////////////////
      if(compound.size()) {
        sscontent_json << "\"compound\":\"" << compound << "\"";
      } else {
        if(PRINT_NULL) sscontent_json << "\"compound\":null";
      }
      vcontent_json.push_back(sscontent_json.str()); aurostd::StringstreamClean(sscontent_json);
      //////////////////////////////////////////////////////////////////////////

      //////////////////////////////////////////////////////////////////////////
      if(prototype.size()) {
        sscontent_json << "\"prototype\":\"" << prototype << "\"";
      } else {
        if(PRINT_NULL) sscontent_json << "\"prototype\":null";
      }
      vcontent_json.push_back(sscontent_json.str()); aurostd::StringstreamClean(sscontent_json);
      //////////////////////////////////////////////////////////////////////////

      //////////////////////////////////////////////////////////////////////////
      if(nspecies!=AUROSTD_NAN) {
        sscontent_json << "\"nspecies\":" << nspecies;
      } else {
        if(PRINT_NULL) sscontent_json << "\"nspecies\":null";
      }
      vcontent_json.push_back(sscontent_json.str()); aurostd::StringstreamClean(sscontent_json);
      //////////////////////////////////////////////////////////////////////////

      //////////////////////////////////////////////////////////////////////////
      if(natoms!=AUROSTD_NAN) {
        sscontent_json << "\"natoms\":" << natoms;
      } else {
        if(PRINT_NULL) sscontent_json << "\"natoms\":null";
      }
      vcontent_json.push_back(sscontent_json.str()); aurostd::StringstreamClean(sscontent_json);
      //////////////////////////////////////////////////////////////////////////

      //DX20190124 - add original crystal info - START
      //////////////////////////////////////////////////////////////////////////
      if(natoms_orig!=AUROSTD_NAN) {
        sscontent_json << "\"natoms_orig\":" << natoms_orig;
      } else {
        if(PRINT_NULL) sscontent_json << "\"natoms_orig\":null";
      }
      vcontent_json.push_back(sscontent_json.str()); aurostd::StringstreamClean(sscontent_json);
      //////////////////////////////////////////////////////////////////////////
      //DX20190124 - add original crystal info - END

      //////////////////////////////////////////////////////////////////////////
      if(vcomposition.size()) {
        //aflowlib_libraries does not specify precision
        sscontent_json << "\"composition\":[" << aurostd::joinWDelimiter(aurostd::vecDouble2vecString(vcomposition,9),",") << "]";
      } else {
        if(PRINT_NULL) sscontent_json << "\"composition\":null";
      }
      vcontent_json.push_back(sscontent_json.str()); aurostd::StringstreamClean(sscontent_json);
      //////////////////////////////////////////////////////////////////////////

      //////////////////////////////////////////////////////////////////////////
      if(density!=AUROSTD_NAN) {
        sscontent_json << "\"density\":" << density;
      } else {
        if(PRINT_NULL) sscontent_json << "\"density\":null";
      }
      vcontent_json.push_back(sscontent_json.str()); aurostd::StringstreamClean(sscontent_json);
      //////////////////////////////////////////////////////////////////////////

      //DX20190124 - add original crystal info - START
      //////////////////////////////////////////////////////////////////////////
      if(density_orig!=AUROSTD_NAN) {
        sscontent_json << "\"density_orig\":" << density_orig;
      } else {
        if(PRINT_NULL) sscontent_json << "\"density_orig\":null";
      }
      vcontent_json.push_back(sscontent_json.str()); aurostd::StringstreamClean(sscontent_json);
      //////////////////////////////////////////////////////////////////////////
      //DX20190124 - add original crystal info - END

      //////////////////////////////////////////////////////////////////////////
      if(scintillation_attenuation_length!=AUROSTD_NAN) {
        sscontent_json << "\"scintillation_attenuation_length\":" << scintillation_attenuation_length;
      } else {
        if(PRINT_NULL) sscontent_json << "\"scintillation_attenuation_length\":null";
      }
      vcontent_json.push_back(sscontent_json.str()); aurostd::StringstreamClean(sscontent_json);
      //////////////////////////////////////////////////////////////////////////

      //////////////////////////////////////////////////////////////////////////
      if(vstoichiometry.size()) {
        //aflowlib_libraries specifies precision of 9
        sscontent_json << "\"stoichiometry\":[" << aurostd::joinWDelimiter(aurostd::vecDouble2vecString(vstoichiometry,9),",") << "]";
      } else {
        if(PRINT_NULL) sscontent_json << "\"stoichiometry\":null";
      }
      vcontent_json.push_back(sscontent_json.str()); aurostd::StringstreamClean(sscontent_json);
      //////////////////////////////////////////////////////////////////////////

      //////////////////////////////////////////////////////////////////////////
      if(vspecies.size()) {
        sscontent_json << "\"species\":[" << aurostd::joinWDelimiter(aurostd::wrapVecEntries(vspecies,"\""),",") << "]";
      } else {
        if(PRINT_NULL) sscontent_json << "\"species\":null";
      }
      vcontent_json.push_back(sscontent_json.str()); aurostd::StringstreamClean(sscontent_json);
      //////////////////////////////////////////////////////////////////////////

      //////////////////////////////////////////////////////////////////////////
      if(vspecies_pp.size()) {
        sscontent_json << "\"species_pp\":[" << aurostd::joinWDelimiter(aurostd::wrapVecEntries(vspecies_pp,"\""),",") << "]";
      } else {
        if(PRINT_NULL) sscontent_json << "\"species_pp\":null";
      }
      vcontent_json.push_back(sscontent_json.str()); aurostd::StringstreamClean(sscontent_json);
      //////////////////////////////////////////////////////////////////////////

      //////////////////////////////////////////////////////////////////////////
      if(dft_type.size()) {
        //DX+CO START
        //sscontent_json << "\"dft_type\":\"" << dft_type << "\""; //CO, this is technically a vector (RESTAPI paper)
        sscontent_json << "\"dft_type\":[" << aurostd::joinWDelimiter(aurostd::wrapVecEntries(vdft_type,"\""),",") << "]";
        //DX+CO END
      } else {
        if(PRINT_NULL) sscontent_json << "\"dft_type\":null" << dft_type;
      }
      vcontent_json.push_back(sscontent_json.str()); aurostd::StringstreamClean(sscontent_json);
      //////////////////////////////////////////////////////////////////////////

      // if(species_pp_type.size()) sscontent_json << "species_pp_type=" << species_pp_type;

      //////////////////////////////////////////////////////////////////////////
      if(vspecies_pp_version.size()) {
        sscontent_json << "\"species_pp_version\":[" << aurostd::joinWDelimiter(aurostd::wrapVecEntries(vspecies_pp_version,"\""),",") << "]";
      } else {
        if(PRINT_NULL) sscontent_json << "\"species_pp_version\":null";
      }
      vcontent_json.push_back(sscontent_json.str()); aurostd::StringstreamClean(sscontent_json);
      //////////////////////////////////////////////////////////////////////////

      //////////////////////////////////////////////////////////////////////////
      if(vspecies_pp_ZVAL.size()) {
        //aflowlib_libraries does not specify precision
        sscontent_json << "\"species_pp_ZVAL\":[" << aurostd::joinWDelimiter(aurostd::vecDouble2vecString(vspecies_pp_ZVAL,9),",") << "]";
      } else {
        if(PRINT_NULL) sscontent_json << "\"species_pp_ZVAL\":null";
      }
      vcontent_json.push_back(sscontent_json.str()); aurostd::StringstreamClean(sscontent_json);
      //////////////////////////////////////////////////////////////////////////

      //////////////////////////////////////////////////////////////////////////
      if(vspecies_pp_AUID.size()) {
        sscontent_json << "\"species_pp_AUID\":[" << aurostd::joinWDelimiter(aurostd::wrapVecEntries(vspecies_pp_AUID,"\""),",") << "]";
      } else {
        if(PRINT_NULL) sscontent_json << "\"species_pp_AUID\":null";
      }
      vcontent_json.push_back(sscontent_json.str()); aurostd::StringstreamClean(sscontent_json);
      //////////////////////////////////////////////////////////////////////////

      //////////////////////////////////////////////////////////////////////////
      if(METAGGA.size()) {
        sscontent_json << "\"metagga\":\"" << METAGGA << "\"";
      } else {
        if(PRINT_NULL) sscontent_json << "\"metagga\":null";
      }
      vcontent_json.push_back(sscontent_json.str()); aurostd::StringstreamClean(sscontent_json);
      //////////////////////////////////////////////////////////////////////////

      //////////////////////////////////////////////////////////////////////////
      //ME20190124 - Modified to include more detailed LDAU information
      if(vLDAU.size()>0 && vLDAU[0].size()) {  //ldau_TLUJ.size()
        ss_helper.str("");
        vs.clear();
        //only string is available, so we have to parse really fast
        //would be nice if we have vldau_TLUJ already
        //ME20190124 - vLDAU is now available
        //[OBSOLETE ME20190124 - use vLDAU] vector<string> ldau_TLUJ_tokens;
        //[OBSOLETE ME20190124 - use vLDAU] aurostd::string2tokens(ldau_TLUJ,ldau_TLUJ_tokens,";");
        //[OBSOLETE ME20190124 - use vLDAU] if(ldau_TLUJ_tokens.size()==4){
        //[OBSOLETE ME20190124 - use vLDAU] conversion to double ENSURES that these are numbers
        //[OBSOLETE ME20190124 - use vLDAU] non-numbers without "" will break json
        //[OBSOLETE ME20190124 - use vLDAU] int T=aurostd::string2utype<int>(ldau_TLUJ_tokens.at(0));
        int T = (int) vLDAU[0][0]; //ME20190124
        vector<int> L(vLDAU[1].begin(), vLDAU[1].end());  //ME20190124
        vector<double> U = vLDAU[2],J = vLDAU[3];  //ME20190124
        //[OBSOLETE ME20190124 - NOT USED] vector<string> ldau_TLUJ_tokens2;
        //[OBSOLETE ME20190124 - use vLDAU] breaking up not necessary, but a nice check that we don't have hanging commas
        //[OBSOLETE ME20190124 - use vLDAU] the extra space at the end will be removed by joinWDelimiter()
        //[OBSOLETE ME20190124 - use vLDAU] aurostd::string2tokens(ldau_TLUJ_tokens.at(1),L,",");
        //[OBSOLETE ME20190124 - use vLDAU] aurostd::string2tokens(ldau_TLUJ_tokens.at(2),U,",");
        //[OBSOLETE ME20190124 - use vLDAU] aurostd::string2tokens(ldau_TLUJ_tokens.at(3),J,",");
        vs.push_back(aurostd::utype2string(T));
        if(L.size()&&U.size()&&J.size()){
          //no precision needed
          vs.push_back("["+aurostd::joinWDelimiter(L,",")+"]");
          vs.push_back("["+aurostd::joinWDelimiter(aurostd::vecDouble2vecString(U,9),",")+"]");
          vs.push_back("["+aurostd::joinWDelimiter(aurostd::vecDouble2vecString(J,9),",")+"]");
        }
        if(T!=0){ss_helper << aurostd::joinWDelimiter(vs,",");} //CO20210713
        vector<string> ldau_keys;  //ME20190124
        aurostd::string2tokens("ldau_type,ldau_l,ldau_u,ldau_j", ldau_keys, ",");  //ME20190124
        for (uint i = 0; i < ldau_keys.size() && i < vs.size(); i++) {  //ME20190124  //CO20210713
          sscontent_json << "\"" << ldau_keys[i] << "\":" << vs[i];  //ME20190124
          vcontent_json.push_back(sscontent_json.str()); aurostd::StringstreamClean(sscontent_json);  //ME20190124
        }
        //} ME20190124
        vs.clear();
      }
      if(!ss_helper.str().empty()){ //CO20180216 - !empty() is better for strings than !size()
        sscontent_json << "\"ldau_TLUJ\":[" << ss_helper.str() << "]"; ss_helper.str("");
      } else {
        if(PRINT_NULL) sscontent_json << "\"ldau_TLUJ\":null";
      }
      vcontent_json.push_back(sscontent_json.str()); aurostd::StringstreamClean(sscontent_json);
      //////////////////////////////////////////////////////////////////////////

      //////////////////////////////////////////////////////////////////////////
      if(valence_cell_iupac!=AUROSTD_NAN) {
        sscontent_json << "\"valence_cell_iupac\":" << valence_cell_iupac;
      } else {
        if(PRINT_NULL) sscontent_json << "\"valence_cell_iupac\":null";
      }
      vcontent_json.push_back(sscontent_json.str()); aurostd::StringstreamClean(sscontent_json);
      //////////////////////////////////////////////////////////////////////////

      //////////////////////////////////////////////////////////////////////////
      if(valence_cell_std!=AUROSTD_NAN) {
        sscontent_json << "\"valence_cell_std\":" << valence_cell_std;
      } else {
        if(PRINT_NULL) sscontent_json << "\"valence_cell_std\":null";
      }
      vcontent_json.push_back(sscontent_json.str()); aurostd::StringstreamClean(sscontent_json);
      //////////////////////////////////////////////////////////////////////////

      //////////////////////////////////////////////////////////////////////////
      if(volume_cell!=AUROSTD_NAN) {
        sscontent_json << "\"volume_cell\":" << volume_cell;
      } else {
        if(PRINT_NULL) sscontent_json << "\"volume_cell\":null";
      }
      vcontent_json.push_back(sscontent_json.str()); aurostd::StringstreamClean(sscontent_json);
      //////////////////////////////////////////////////////////////////////////

      //////////////////////////////////////////////////////////////////////////
      if(volume_atom!=AUROSTD_NAN) {
        sscontent_json << "\"volume_atom\":" << volume_atom;
      } else {
        if(PRINT_NULL) sscontent_json << "\"volume_atom\":null";
      }
      vcontent_json.push_back(sscontent_json.str()); aurostd::StringstreamClean(sscontent_json);
      //////////////////////////////////////////////////////////////////////////

      //DX20190124 - add original crystal info - START
      //////////////////////////////////////////////////////////////////////////
      if(volume_cell_orig!=AUROSTD_NAN) {
        sscontent_json << "\"volume_cell_orig\":" << volume_cell_orig;
      } else {
        if(PRINT_NULL) sscontent_json << "\"volume_cell_orig\":null";
      }
      vcontent_json.push_back(sscontent_json.str()); aurostd::StringstreamClean(sscontent_json);
      //////////////////////////////////////////////////////////////////////////

      //////////////////////////////////////////////////////////////////////////
      if(volume_atom_orig!=AUROSTD_NAN) {
        sscontent_json << "\"volume_atom_orig\":" << volume_atom_orig;
      } else {
        if(PRINT_NULL) sscontent_json << "\"volume_atom_orig\":null";
      }
      vcontent_json.push_back(sscontent_json.str()); aurostd::StringstreamClean(sscontent_json);
      //////////////////////////////////////////////////////////////////////////
      //DX20190124 - add original crystal info - END

      //////////////////////////////////////////////////////////////////////////
      if(pressure!=AUROSTD_NAN) {
        sscontent_json << "\"pressure\":" << pressure;
      } else {
        if(PRINT_NULL) sscontent_json << "\"pressure\":null";
      }
      vcontent_json.push_back(sscontent_json.str()); aurostd::StringstreamClean(sscontent_json);
      //////////////////////////////////////////////////////////////////////////

      //////////////////////////////////////////////////////////////////////////
      if(vstress_tensor.size()) {
        //aflowlib_libraries specifies precision of 7
        sscontent_json << "\"stress_tensor\":[" << aurostd::joinWDelimiter(aurostd::vecDouble2vecString(vstress_tensor,7),",") << "]";
      } else {
        if(PRINT_NULL) sscontent_json << "\"stress_tensor\":null";
      }
      vcontent_json.push_back(sscontent_json.str()); aurostd::StringstreamClean(sscontent_json);
      //////////////////////////////////////////////////////////////////////////

      //////////////////////////////////////////////////////////////////////////
      if(pressure_residual!=AUROSTD_NAN) {
        sscontent_json << "\"pressure_residual\":" << pressure_residual;
      } else {
        if(PRINT_NULL) sscontent_json << "\"pressure_residual\":null";
      }
      vcontent_json.push_back(sscontent_json.str()); aurostd::StringstreamClean(sscontent_json);
      //////////////////////////////////////////////////////////////////////////

      //////////////////////////////////////////////////////////////////////////
      if(Pulay_stress!=AUROSTD_NAN) {
        sscontent_json << "\"Pulay_stress\":" << Pulay_stress;
      } else {
        if(PRINT_NULL) sscontent_json << "\"Pulay_stress\":null";
      }
      vcontent_json.push_back(sscontent_json.str()); aurostd::StringstreamClean(sscontent_json);
      //////////////////////////////////////////////////////////////////////////

      //////////////////////////////////////////////////////////////////////////
      if(vgeometry.size()) {
        //aflowlib_libraries specifies precision of 7
        sscontent_json << "\"geometry\":[" << aurostd::joinWDelimiter(aurostd::vecDouble2vecString(vgeometry,7),",") << "]";
      } else {
        if(PRINT_NULL) sscontent_json << "\"geometry\":null";
      }
      vcontent_json.push_back(sscontent_json.str()); aurostd::StringstreamClean(sscontent_json);
      //////////////////////////////////////////////////////////////////////////

      //DX20190124 - add original crystal info - START
      //////////////////////////////////////////////////////////////////////////
      if(vgeometry_orig.size()) {
        //aflowlib_libraries specifies precision of 7
        sscontent_json << "\"geometry_orig\":[" << aurostd::joinWDelimiter(aurostd::vecDouble2vecString(vgeometry_orig,7),",") << "]";
      } else {
        if(PRINT_NULL) sscontent_json << "\"geometry_orig\":null";
      }
      vcontent_json.push_back(sscontent_json.str()); aurostd::StringstreamClean(sscontent_json);
      //////////////////////////////////////////////////////////////////////////
      //DX20190124 - add original crystal info - END

      //////////////////////////////////////////////////////////////////////////
      if(Egap!=AUROSTD_NAN) {
        sscontent_json << "\"Egap\":" << Egap;
      } else {
        if(PRINT_NULL) sscontent_json << "\"Egap\":null";
      }
      vcontent_json.push_back(sscontent_json.str()); aurostd::StringstreamClean(sscontent_json);
      //////////////////////////////////////////////////////////////////////////

      //////////////////////////////////////////////////////////////////////////
      if(Egap_fit!=AUROSTD_NAN) {
        sscontent_json << "\"Egap_fit\":" << Egap_fit;
      } else {
        if(PRINT_NULL) sscontent_json << "\"Egap_fit\":null";
      }
      vcontent_json.push_back(sscontent_json.str()); aurostd::StringstreamClean(sscontent_json);
      //////////////////////////////////////////////////////////////////////////

      //////////////////////////////////////////////////////////////////////////
      if(Egap_type.size()) {
        sscontent_json << "\"Egap_type\":\"" << Egap_type << "\"";
      } else {
        if(PRINT_NULL) sscontent_json << "\"Egap_type\":null";
      }
      vcontent_json.push_back(sscontent_json.str()); aurostd::StringstreamClean(sscontent_json);
      //////////////////////////////////////////////////////////////////////////

      //////////////////////////////////////////////////////////////////////////
      if(energy_cell!=AUROSTD_NAN) {
        sscontent_json << "\"energy_cell\":" << energy_cell;
      } else {
        if(PRINT_NULL) sscontent_json << "\"energy_cell\":null";
      }
      vcontent_json.push_back(sscontent_json.str()); aurostd::StringstreamClean(sscontent_json);
      //////////////////////////////////////////////////////////////////////////

      //////////////////////////////////////////////////////////////////////////
      if(energy_atom!=AUROSTD_NAN) {
        sscontent_json << "\"energy_atom\":" << energy_atom;
      } else {
        if(PRINT_NULL) sscontent_json << "\"energy_atom\":null";
      }
      vcontent_json.push_back(sscontent_json.str()); aurostd::StringstreamClean(sscontent_json);
      //////////////////////////////////////////////////////////////////////////

      //////////////////////////////////////////////////////////////////////////
      if(energy_cutoff!=AUROSTD_NAN) {
        sscontent_json << "\"energy_cutoff\":" << energy_cutoff;
      } else {
        if(PRINT_NULL) sscontent_json << "\"energy_cutoff\":null";
      }
      vcontent_json.push_back(sscontent_json.str()); aurostd::StringstreamClean(sscontent_json);
      //////////////////////////////////////////////////////////////////////////

      //////////////////////////////////////////////////////////////////////////
      if(delta_electronic_energy_convergence!=AUROSTD_NAN) {
        sscontent_json << "\"delta_electronic_energy_convergence\":" << delta_electronic_energy_convergence;
      } else {
        if(PRINT_NULL) sscontent_json << "\"delta_electronic_energy_convergence\":null";
      }
      vcontent_json.push_back(sscontent_json.str()); aurostd::StringstreamClean(sscontent_json);
      //////////////////////////////////////////////////////////////////////////

      //////////////////////////////////////////////////////////////////////////
      if(delta_electronic_energy_threshold!=AUROSTD_NAN) {
        sscontent_json << "\"delta_electronic_energy_threshold\":" << delta_electronic_energy_threshold;
      } else {
        if(PRINT_NULL) sscontent_json << "\"delta_electronic_energy_threshold\":null";
      }
      vcontent_json.push_back(sscontent_json.str()); aurostd::StringstreamClean(sscontent_json);
      //////////////////////////////////////////////////////////////////////////

      // [NOT_PRINTED]     //////////////////////////////////////////////////////////////////////////
      // [NOT_PRINTED]     if(nkpoints!=0) {
      // [NOT_PRINTED]       sscontent_json << "\"nkpoints\":" << nkpoints;
      // [NOT_PRINTED]     } else {
      // [NOT_PRINTED]       if(PRINT_NULL) sscontent_json << "\"nkpoints\":null";
      // [NOT_PRINTED]     }
      // [NOT_PRINTED]     vcontent_json.push_back(sscontent_json.str()); aurostd::StringstreamClean(sscontent_json);
      // [NOT_PRINTED]     //////////////////////////////////////////////////////////////////////////

      // [NOT_PRINTED]     //////////////////////////////////////////////////////////////////////////
      // [NOT_PRINTED]     if(nkpoints_irreducible!=0) {
      // [NOT_PRINTED]       sscontent_json << "\"nkpoints_irreducible\":" << nkpoints_irreducible;
      // [NOT_PRINTED]     } else {
      // [NOT_PRINTED]       if(PRINT_NULL) sscontent_json << "\"nkpoints_irreducible\":null";
      // [NOT_PRINTED]     }
      // [NOT_PRINTED]     vcontent_json.push_back(sscontent_json.str()); aurostd::StringstreamClean(sscontent_json);
      // [NOT_PRINTED]     //////////////////////////////////////////////////////////////////////////

      // [NOT_PRINTED]     //////////////////////////////////////////////////////////////////////////
      // [NOT_PRINTED]     if(kppra!=0) {
      // [NOT_PRINTED]       sscontent_json << "\"kppra\":" << kppra;
      // [NOT_PRINTED]     } else {
      // [NOT_PRINTED]       if(PRINT_NULL) sscontent_json << "\"kppra\":null";
      // [NOT_PRINTED]     }
      // [NOT_PRINTED]     vcontent_json.push_back(sscontent_json.str()); aurostd::StringstreamClean(sscontent_json);
      // [NOT_PRINTED]     //////////////////////////////////////////////////////////////////////////

      //////////////////////////////////////////////////////////////////////////
      if(kpoints.size()) {
        //this one is a bit complicated, so we will test if the string was created, and then recreate the json array on the spot
        ss_helper.str("");
        vs.clear();
        //ME20190124 - Add the individual pieces of "kpoints" to the json file
        if ((kpoints_nnn_relax.rows==3) && (sum(kpoints_nnn_relax) > 0)) {  //ME20190128
          vs.push_back("["+aurostd::joinWDelimiter(kpoints_nnn_relax,",")+"]");
          sscontent_json << "\"kpoints_relax\":" << vs.back();  //ME20190124
        } else if (PRINT_NULL) {  //ME20190124
          sscontent_json << "\"kpoints_relax\":null";  //ME20190124
        }
        vcontent_json.push_back(sscontent_json.str()); aurostd::StringstreamClean(sscontent_json);  //ME20190124
        if ((kpoints_nnn_static.rows==3) && (sum(kpoints_nnn_static) > 0)) {  //ME20190128
          vs.push_back("["+aurostd::joinWDelimiter(kpoints_nnn_static,",")+"]");
          if (sum(kpoints_nnn_static) > 0) sscontent_json << "\"kpoints_static\":" << vs.back();  //ME20190124
        } else if (PRINT_NULL) {  //ME20190124
          sscontent_json << "\"kpoints_static\":null";  //ME20190124
        }
        vcontent_json.push_back(sscontent_json.str()); aurostd::StringstreamClean(sscontent_json);  //ME20190124
        if(kpoints_pairs.size()){
          //first for escape characters in \Gamma or \Sigma
          vector<string> kpoints_pairs_new;
          char issue_c='\\';
          stringstream issue_ss; issue_ss << issue_c;
          string fix_s="\\\\";
          for(uint i=0;i<kpoints_pairs.size();i++){
            kpoints_pairs_new.push_back(aurostd::StringSubst(kpoints_pairs.at(i),issue_ss.str(),fix_s));
          }
          vs.push_back("["+aurostd::joinWDelimiter(aurostd::wrapVecEntries(kpoints_pairs_new,"\""),",")+"]");
          sscontent_json << "\"kpoints_bands_path\":" << vs.back();  //ME20190124
        } else if (PRINT_NULL) {  //ME20190124
          sscontent_json << "\"kpoints_bands_path\":null";  //ME20190124
        }
        vcontent_json.push_back(sscontent_json.str()); aurostd::StringstreamClean(sscontent_json);  //ME20190124
        ss_helper << aurostd::joinWDelimiter(vs, ",");  //ME20190128
        if(kpoints_bands_path_grid!=0){
          //ME20190128 - This causes kpoints to only be written when the band structure
          // was calculated. This is inconsistent with the aflowlib.out file
          // [OBSOLETE ME20190128] ss_helper << aurostd::joinWDelimiter(vs,",") << "," << aurostd::utype2string(kpoints_bands_path_grid);
          ss_helper << "," << aurostd::utype2string(kpoints_bands_path_grid);
          sscontent_json << "\"kpoints_bands_nkpts\":" << ((int) kpoints_bands_path_grid);  //ME20190124
        } else if (PRINT_NULL) {  //ME20190124
          sscontent_json << "\"kpoints_bands_nkpts\":null";  //ME20190124
        }
        vcontent_json.push_back(sscontent_json.str()); aurostd::StringstreamClean(sscontent_json);  //ME20190124
      }
      if(!ss_helper.str().empty()){ //CO20180216 - !empty() is better for strings than !size()
        sscontent_json << "\"kpoints\":[" << ss_helper.str() << "]"; ss_helper.str("");
      } else {
        if(PRINT_NULL) sscontent_json << "\"kpoints\":null";
      }
      vcontent_json.push_back(sscontent_json.str()); aurostd::StringstreamClean(sscontent_json);
      //////////////////////////////////////////////////////////////////////////

      //////////////////////////////////////////////////////////////////////////
      if(enthalpy_cell!=AUROSTD_NAN) {
        sscontent_json << "\"enthalpy_cell\":" << enthalpy_cell;
      } else {
        if(PRINT_NULL) sscontent_json << "\"enthalpy_cell\":null";
      }
      vcontent_json.push_back(sscontent_json.str()); aurostd::StringstreamClean(sscontent_json);
      //////////////////////////////////////////////////////////////////////////

      //////////////////////////////////////////////////////////////////////////
      if(enthalpy_atom!=AUROSTD_NAN) {
        sscontent_json << "\"enthalpy_atom\":" << enthalpy_atom;
      } else {
        if(PRINT_NULL) sscontent_json << "\"enthalpy_atom\":null";
      }
      vcontent_json.push_back(sscontent_json.str()); aurostd::StringstreamClean(sscontent_json);
      //////////////////////////////////////////////////////////////////////////

      //////////////////////////////////////////////////////////////////////////
      if(eentropy_cell!=AUROSTD_NAN) {
        sscontent_json << "\"eentropy_cell\":" << eentropy_cell;
      } else {
        if(PRINT_NULL) sscontent_json << "\"eentropy_cell\":null";
      }
      vcontent_json.push_back(sscontent_json.str()); aurostd::StringstreamClean(sscontent_json);
      //////////////////////////////////////////////////////////////////////////

      //////////////////////////////////////////////////////////////////////////
      if(eentropy_atom!=AUROSTD_NAN) {
        sscontent_json << "\"eentropy_atom\":" << eentropy_atom;
      } else {
        if(PRINT_NULL) sscontent_json << "\"eentropy_atom\":null";
      }
      vcontent_json.push_back(sscontent_json.str()); aurostd::StringstreamClean(sscontent_json);
      //////////////////////////////////////////////////////////////////////////

      //////////////////////////////////////////////////////////////////////////
      if(enthalpy_formation_cell!=AUROSTD_NAN) {
        sscontent_json << "\"enthalpy_formation_cell\":" << enthalpy_formation_cell;
      } else {
        if(PRINT_NULL) sscontent_json << "\"enthalpy_formation_cell\":null";
      }
      vcontent_json.push_back(sscontent_json.str()); aurostd::StringstreamClean(sscontent_json);
      //////////////////////////////////////////////////////////////////////////

      //////////////////////////////////////////////////////////////////////////
      if(enthalpy_formation_cce_300K_cell!=AUROSTD_NAN) {  //CO20200624
        sscontent_json << "\"enthalpy_formation_cce_300K_cell\":" << enthalpy_formation_cce_300K_cell;
      } else {
        if(PRINT_NULL) sscontent_json << "\"enthalpy_formation_cce_300K_cell\":null";
      }
      vcontent_json.push_back(sscontent_json.str()); aurostd::StringstreamClean(sscontent_json);
      //////////////////////////////////////////////////////////////////////////

      //////////////////////////////////////////////////////////////////////////
      if(enthalpy_formation_cce_0K_cell!=AUROSTD_NAN) {  //CO20200624
        sscontent_json << "\"enthalpy_formation_cce_0K_cell\":" << enthalpy_formation_cce_0K_cell;
      } else {
        if(PRINT_NULL) sscontent_json << "\"enthalpy_formation_cce_0K_cell\":null";
      }
      vcontent_json.push_back(sscontent_json.str()); aurostd::StringstreamClean(sscontent_json);
      //////////////////////////////////////////////////////////////////////////

      //////////////////////////////////////////////////////////////////////////
      if(enthalpy_formation_atom!=AUROSTD_NAN) {
        sscontent_json << "\"enthalpy_formation_atom\":" << enthalpy_formation_atom;
      } else {
        if(PRINT_NULL) sscontent_json << "\"enthalpy_formation_atom\":null";
      }
      vcontent_json.push_back(sscontent_json.str()); aurostd::StringstreamClean(sscontent_json);
      //////////////////////////////////////////////////////////////////////////

      //////////////////////////////////////////////////////////////////////////
      if(enthalpy_formation_cce_300K_atom!=AUROSTD_NAN) {  //CO20200624
        sscontent_json << "\"enthalpy_formation_cce_300K_atom\":" << enthalpy_formation_cce_300K_atom;
      } else {
        if(PRINT_NULL) sscontent_json << "\"enthalpy_formation_cce_300K_atom\":null";
      }
      vcontent_json.push_back(sscontent_json.str()); aurostd::StringstreamClean(sscontent_json);
      //////////////////////////////////////////////////////////////////////////

      //////////////////////////////////////////////////////////////////////////
      if(enthalpy_formation_cce_0K_atom!=AUROSTD_NAN) {  //CO20200624
        sscontent_json << "\"enthalpy_formation_cce_0K_atom\":" << enthalpy_formation_cce_0K_atom;
      } else {
        if(PRINT_NULL) sscontent_json << "\"enthalpy_formation_cce_0K_atom\":null";
      }
      vcontent_json.push_back(sscontent_json.str()); aurostd::StringstreamClean(sscontent_json);
      //////////////////////////////////////////////////////////////////////////

      //////////////////////////////////////////////////////////////////////////
      if(entropy_forming_ability!=AUROSTD_NAN) {  //CO20200624
        sscontent_json << "\"entropy_forming_ability\":" << entropy_forming_ability;
      } else {
        if(PRINT_NULL) sscontent_json << "\"entropy_forming_ability\":null";
      }
      vcontent_json.push_back(sscontent_json.str()); aurostd::StringstreamClean(sscontent_json);
      //////////////////////////////////////////////////////////////////////////

      //////////////////////////////////////////////////////////////////////////
      if(entropic_temperature!=AUROSTD_NAN) {
        sscontent_json << "\"entropic_temperature\":" << entropic_temperature;
      } else {
        if(PRINT_NULL) sscontent_json << "\"entropic_temperature\":null";
      }
      vcontent_json.push_back(sscontent_json.str()); aurostd::StringstreamClean(sscontent_json);
      //////////////////////////////////////////////////////////////////////////

      //////////////////////////////////////////////////////////////////////////
      if(PV_cell!=AUROSTD_NAN) {
        sscontent_json << "\"PV_cell\":" << PV_cell;
      } else {
        if(PRINT_NULL) sscontent_json << "\"PV_cell\":null";
      }
      vcontent_json.push_back(sscontent_json.str()); aurostd::StringstreamClean(sscontent_json);
      //////////////////////////////////////////////////////////////////////////

      //////////////////////////////////////////////////////////////////////////
      if(PV_atom!=AUROSTD_NAN) {
        sscontent_json << "\"PV_atom\":" << PV_atom;
      } else {
        if(PRINT_NULL) sscontent_json << "\"PV_atom\":null";
      }
      vcontent_json.push_back(sscontent_json.str()); aurostd::StringstreamClean(sscontent_json);
      //////////////////////////////////////////////////////////////////////////

      //////////////////////////////////////////////////////////////////////////
      if(spin_cell!=AUROSTD_NAN) {
        sscontent_json << "\"spin_cell\":" << spin_cell;
      } else {
        if(PRINT_NULL) sscontent_json << "\"spin_cell\":null";
      }
      vcontent_json.push_back(sscontent_json.str()); aurostd::StringstreamClean(sscontent_json);
      //////////////////////////////////////////////////////////////////////////

      //////////////////////////////////////////////////////////////////////////
      if(spin_atom!=AUROSTD_NAN) {
        sscontent_json << "\"spin_atom\":" << spin_atom;
      } else {
        if(PRINT_NULL) sscontent_json << "\"spin_atom\":null";
      }
      vcontent_json.push_back(sscontent_json.str()); aurostd::StringstreamClean(sscontent_json);
      //////////////////////////////////////////////////////////////////////////

      //////////////////////////////////////////////////////////////////////////
      if(vspinD.size()) {
        //aflowlib_libraries specifies precision of 5
        sscontent_json << "\"spinD\":[" << aurostd::joinWDelimiter(aurostd::vecDouble2vecString(vspinD,5),",") << "]";
      } else {
        if(PRINT_NULL) sscontent_json << "\"spinD\":null";
      }
      vcontent_json.push_back(sscontent_json.str()); aurostd::StringstreamClean(sscontent_json);
      //////////////////////////////////////////////////////////////////////////

      //////////////////////////////////////////////////////////////////////////
      if(vspinD_magmom_orig.size()) {
        //aflowlib_libraries specifies precision of 5
        sscontent_json << "\"spinD_magmom_orig\":[" << aurostd::joinWDelimiter(aurostd::vecDouble2vecString(vspinD_magmom_orig,5),",") << "]";
      } else {
        if(PRINT_NULL) sscontent_json << "\"spinD_magmom_orig\":null";
      }
      vcontent_json.push_back(sscontent_json.str()); aurostd::StringstreamClean(sscontent_json);
      //////////////////////////////////////////////////////////////////////////

      //////////////////////////////////////////////////////////////////////////
      if(spinF!=AUROSTD_NAN) {
        sscontent_json << "\"spinF\":" << spinF;
      } else {
        if(PRINT_NULL) sscontent_json << "\"spinF\":null";
      }
      vcontent_json.push_back(sscontent_json.str()); aurostd::StringstreamClean(sscontent_json);
      //////////////////////////////////////////////////////////////////////////

      //////////////////////////////////////////////////////////////////////////
      // [OBSOLETE] 
      // [OBSOLETE] if(stoich.size()) {
      // [OBSOLETE]   //just use the string SC made
      // [OBSOLETE]   sscontent_json << "\"stoich\":\"" << stoich << "\"";
      // [OBSOLETE]   ////aflowlib_libraries does not specify precision
      // [OBSOLETE]   //sscontent_json << "\"stoich\":[" << aurostd::joinWDelimiter(aurostd::vecDouble2vecString(vstoich,9),",") << "]";
      // [OBSOLETE] } else {
      // [OBSOLETE]   if(PRINT_NULL) sscontent_json << "\"stoich\":null";
      // [OBSOLETE] }
      // [OBSOLETE] vcontent_json.push_back(sscontent_json.str()); aurostd::StringstreamClean(sscontent_json);
      //////////////////////////////////////////////////////////////////////////

      //////////////////////////////////////////////////////////////////////////
      if(calculation_time!=AUROSTD_NAN) {
        sscontent_json << "\"calculation_time\":" << calculation_time;
      } else {
        if(PRINT_NULL) sscontent_json << "\"calculation_time\":null";
      }
      vcontent_json.push_back(sscontent_json.str()); aurostd::StringstreamClean(sscontent_json);
      //////////////////////////////////////////////////////////////////////////

      //////////////////////////////////////////////////////////////////////////
      if(calculation_memory!=AUROSTD_NAN) {
        sscontent_json << "\"calculation_memory\":" << calculation_memory;
      } else {
        if(PRINT_NULL) sscontent_json << "\"calculation_memory\":null";
      }
      vcontent_json.push_back(sscontent_json.str()); aurostd::StringstreamClean(sscontent_json);
      //////////////////////////////////////////////////////////////////////////

      //////////////////////////////////////////////////////////////////////////
      if(calculation_cores!=AUROSTD_NAN) {
        sscontent_json << "\"calculation_cores\":" << calculation_cores;
      } else {
        if(PRINT_NULL) sscontent_json << "\"calculation_cores\":null";
      }
      vcontent_json.push_back(sscontent_json.str()); aurostd::StringstreamClean(sscontent_json);
      //////////////////////////////////////////////////////////////////////////

      //////////////////////////////////////////////////////////////////////////
      if(vnbondxx.size()) {
        //aflowlib_libraries does not specify precision
        sscontent_json << "\"nbondxx\":[" << aurostd::joinWDelimiter(aurostd::vecDouble2vecString(vnbondxx,9),",") << "]";
      } else {
        if(PRINT_NULL) sscontent_json << "\"nbondxx\":null";
      }
      vcontent_json.push_back(sscontent_json.str()); aurostd::StringstreamClean(sscontent_json);
      //////////////////////////////////////////////////////////////////////////

      //////////////////////////////////////////////////////////////////////////
      if(sg.size()) {
        aurostd::string2tokens(sg,sg_tokens,",");
        sscontent_json << "\"sg\":[" << aurostd::joinWDelimiter(aurostd::wrapVecEntries(sg_tokens,"\""),",") << "]";
      } else {
        if(PRINT_NULL) sscontent_json << "\"sg\":null";
      }
      vcontent_json.push_back(sscontent_json.str()); aurostd::StringstreamClean(sscontent_json);
      //////////////////////////////////////////////////////////////////////////

      //////////////////////////////////////////////////////////////////////////
      if(sg2.size()) {
        aurostd::string2tokens(sg2,sg_tokens,",");
        sscontent_json << "\"sg2\":[" << aurostd::joinWDelimiter(aurostd::wrapVecEntries(sg_tokens,"\""),",") << "]";
      } else {
        if(PRINT_NULL) sscontent_json << "\"sg2\":null";
      }
      vcontent_json.push_back(sscontent_json.str()); aurostd::StringstreamClean(sscontent_json);
      //////////////////////////////////////////////////////////////////////////

      //////////////////////////////////////////////////////////////////////////
      if(spacegroup_orig!=AUROSTD_NAN) {  //CO20201111
        sscontent_json << "\"spacegroup_orig\":" << spacegroup_orig;
      } else {
        if(PRINT_NULL) sscontent_json << "\"spacegroup_orig\":null";
      }
      vcontent_json.push_back(sscontent_json.str()); aurostd::StringstreamClean(sscontent_json);
      //////////////////////////////////////////////////////////////////////////

      //////////////////////////////////////////////////////////////////////////
      if(spacegroup_relax!=AUROSTD_NAN) { //CO20201111
        sscontent_json << "\"spacegroup_relax\":" << spacegroup_relax;
      } else {
        if(PRINT_NULL) sscontent_json << "\"spacegroup_relax\":null";
      }
      vcontent_json.push_back(sscontent_json.str()); aurostd::StringstreamClean(sscontent_json);
      //////////////////////////////////////////////////////////////////////////

      //////////////////////////////////////////////////////////////////////////
      if(vforces.size()) {
        ss_helper.str("");
        vs.clear();
        vvs.clear();
        odd_xvec_count=false;
        for(uint i=0;i<vforces.size();i++){
          if(vforces.at(i).rows==3){
            //aflowlib_libraries specifies precision of 8
            vvs.push_back(xvecDouble2vecString(vforces.at(i),8));
          } else {
            odd_xvec_count=true;
            break;
          }
        }
        if(!odd_xvec_count&&vvs.size()){
          for(uint i=0;i<vvs.size();i++){
            vs.push_back("["+aurostd::joinWDelimiter(vvs.at(i),",")+"]");
          }
          if(vs.size()){
            ss_helper << aurostd::joinWDelimiter(vs,",");
          }
        }
        vs.clear();
        vvs.clear();
      }
      if(!ss_helper.str().empty()){ //CO20180216 - !empty() is better for strings than !size()
        sscontent_json << "\"forces\":[" << ss_helper.str() << "]"; ss_helper.str("");
      } else {
        if(PRINT_NULL) sscontent_json << "\"forces\":null";
      }
      vcontent_json.push_back(sscontent_json.str()); aurostd::StringstreamClean(sscontent_json);
      //////////////////////////////////////////////////////////////////////////

      //////////////////////////////////////////////////////////////////////////
      if(vpositions_cartesian.size()) {
        ss_helper.str("");
        vs.clear();
        vvs.clear();
        odd_xvec_count=false;
        for(uint i=0;i<vpositions_cartesian.size();i++){
          if(vpositions_cartesian.at(i).rows==3){
            //aflowlib_libraries specifies precision of 8
            vvs.push_back(xvecDouble2vecString(vpositions_cartesian.at(i),8));
          } else {
            odd_xvec_count=true;
            break;
          }
        }
        if(!odd_xvec_count&&vvs.size()){
          for(uint i=0;i<vvs.size();i++){
            vs.push_back("["+aurostd::joinWDelimiter(vvs.at(i),",")+"]");
          }
          if(vs.size()){
            ss_helper << aurostd::joinWDelimiter(vs,",");
          }
        }
        vs.clear();
        vvs.clear();
      }
      if(!ss_helper.str().empty()){ //CO20180216 - !empty() is better for strings than !size()
        sscontent_json << "\"positions_cartesian\":[" << ss_helper.str() << "]"; ss_helper.str("");
      } else {
        if(PRINT_NULL) sscontent_json << "\"positions_cartesian\":null";
      }
      vcontent_json.push_back(sscontent_json.str()); aurostd::StringstreamClean(sscontent_json);
      //////////////////////////////////////////////////////////////////////////

      //////////////////////////////////////////////////////////////////////////
      if(vpositions_fractional.size()) {
        ss_helper.str("");
        vs.clear();
        vvs.clear();
        odd_xvec_count=false;
        for(uint i=0;i<vpositions_fractional.size();i++){
          if(vpositions_fractional.at(i).rows==3){
            //aflowlib_libraries specifies precision of 8
            vvs.push_back(xvecDouble2vecString(vpositions_fractional.at(i),8));
          } else {
            odd_xvec_count=true;
            break;
          }
        }
        if(!odd_xvec_count&&vvs.size()){
          for(uint i=0;i<vvs.size();i++){
            vs.push_back("["+aurostd::joinWDelimiter(vvs.at(i),",")+"]");
          }
          if(vs.size()){
            ss_helper << aurostd::joinWDelimiter(vs,",");
          }
        }
        vs.clear();
        vvs.clear();
      }
      if(!ss_helper.str().empty()){ //CO20180216 - !empty() is better for strings than !size()
        sscontent_json << "\"positions_fractional\":[" << ss_helper.str() << "]"; ss_helper.str("");
      } else {
        if(PRINT_NULL) sscontent_json << "\"positions_fractional\":null";
      }
      vcontent_json.push_back(sscontent_json.str()); aurostd::StringstreamClean(sscontent_json);
      //////////////////////////////////////////////////////////////////////////

      //////////////////////////////////////////////////////////////////////////
      if(Bravais_lattice_orig.size()) {
        sscontent_json << "\"Bravais_lattice_orig\":\"" << Bravais_lattice_orig << "\"";
      } else {
        if(PRINT_NULL) sscontent_json << "\"Bravais_lattice_orig\":null";
      }
      vcontent_json.push_back(sscontent_json.str()); aurostd::StringstreamClean(sscontent_json);
      //////////////////////////////////////////////////////////////////////////

      //////////////////////////////////////////////////////////////////////////
      if(lattice_variation_orig.size()) {
        sscontent_json << "\"lattice_variation_orig\":\"" << lattice_variation_orig << "\"";
      } else {
        if(PRINT_NULL) sscontent_json << "\"lattice_variation_orig\":null";
      }
      vcontent_json.push_back(sscontent_json.str()); aurostd::StringstreamClean(sscontent_json);
      //////////////////////////////////////////////////////////////////////////

      //////////////////////////////////////////////////////////////////////////
      if(lattice_system_orig.size()) {
        sscontent_json << "\"lattice_system_orig\":\"" << lattice_system_orig << "\"";
      } else {
        if(PRINT_NULL) sscontent_json << "\"lattice_system_orig\":null";
      }
      vcontent_json.push_back(sscontent_json.str()); aurostd::StringstreamClean(sscontent_json);
      //////////////////////////////////////////////////////////////////////////

      //////////////////////////////////////////////////////////////////////////
      if(Pearson_symbol_orig.size()) {
        sscontent_json << "\"Pearson_symbol_orig\":\"" << Pearson_symbol_orig << "\"";
      } else {
        if(PRINT_NULL) sscontent_json << "\"Pearson_symbol_orig\":null";
      }
      vcontent_json.push_back(sscontent_json.str()); aurostd::StringstreamClean(sscontent_json);
      //////////////////////////////////////////////////////////////////////////

      //////////////////////////////////////////////////////////////////////////
      if(Bravais_lattice_relax.size()) {
        sscontent_json << "\"Bravais_lattice_relax\":\"" << Bravais_lattice_relax << "\"";
      } else {
        if(PRINT_NULL) sscontent_json << "\"Bravais_lattice_relax\":null";
      }
      vcontent_json.push_back(sscontent_json.str()); aurostd::StringstreamClean(sscontent_json);
      //////////////////////////////////////////////////////////////////////////

      //////////////////////////////////////////////////////////////////////////
      if(lattice_variation_relax.size()) {
        sscontent_json << "\"lattice_variation_relax\":\"" << lattice_variation_relax << "\"";
      } else {
        if(PRINT_NULL) sscontent_json << "\"lattice_variation_relax\":null";
      }
      vcontent_json.push_back(sscontent_json.str()); aurostd::StringstreamClean(sscontent_json);
      //////////////////////////////////////////////////////////////////////////

      //////////////////////////////////////////////////////////////////////////
      if(lattice_system_relax.size()) {
        sscontent_json << "\"lattice_system_relax\":\"" << lattice_system_relax << "\"";
      } else {
        if(PRINT_NULL) sscontent_json << "\"lattice_system_relax\":null";
      }
      vcontent_json.push_back(sscontent_json.str()); aurostd::StringstreamClean(sscontent_json);
      //////////////////////////////////////////////////////////////////////////

      //////////////////////////////////////////////////////////////////////////
      if(Pearson_symbol_relax.size()) {
        sscontent_json << "\"Pearson_symbol_relax\":\"" << Pearson_symbol_relax << "\"";
      } else {
        if(PRINT_NULL) sscontent_json << "\"Pearson_symbol_relax\":null";
      }
      vcontent_json.push_back(sscontent_json.str()); aurostd::StringstreamClean(sscontent_json);
      //////////////////////////////////////////////////////////////////////////

      //DX20190124 - added original symmetry info - START
      // SYMMETRY
      //////////////////////////////////////////////////////////////////////////
      if(crystal_family_orig.size()){
        sscontent_json << "\"crystal_family_orig\":\"" << crystal_family_orig << "\"";
      } else {
        if(PRINT_NULL) sscontent_json << "\"crystal_family_orig\":null";
      }
      vcontent_json.push_back(sscontent_json.str()); aurostd::StringstreamClean(sscontent_json);

      //////////////////////////////////////////////////////////////////////////
      if(crystal_system_orig.size()){
        sscontent_json << "\"crystal_system_orig\":\"" << crystal_system_orig << "\"";
      } else {
        if(PRINT_NULL) sscontent_json << "\"crystal_system_orig\":null";
      }
      vcontent_json.push_back(sscontent_json.str()); aurostd::StringstreamClean(sscontent_json);

      //////////////////////////////////////////////////////////////////////////
      if(crystal_class_orig.size()){
        sscontent_json << "\"crystal_class_orig\":\"" << crystal_class_orig << "\"";
      } else {
        if(PRINT_NULL){ sscontent_json << "\"crystal_class_orig\":null";}
      }
      vcontent_json.push_back(sscontent_json.str()); aurostd::StringstreamClean(sscontent_json);

      //////////////////////////////////////////////////////////////////////////
      if(point_group_Hermann_Mauguin_orig.size()){
        sscontent_json << "\"point_group_Hermann_Mauguin_orig\":\"" << point_group_Hermann_Mauguin_orig << "\"";
      } else {
        if(PRINT_NULL) sscontent_json << "\"point_group_Hermann_Mauguin_orig\":null";
      }
      vcontent_json.push_back(sscontent_json.str()); aurostd::StringstreamClean(sscontent_json);

      //////////////////////////////////////////////////////////////////////////
      if(point_group_Schoenflies_orig.size()){
        sscontent_json << "\"point_group_Schoenflies_orig\":\"" << point_group_Schoenflies_orig << "\"";
      } else {
        if(PRINT_NULL) sscontent_json << "\"point_group_Schoenflies_orig\":null";
      }
      vcontent_json.push_back(sscontent_json.str()); aurostd::StringstreamClean(sscontent_json);

      //////////////////////////////////////////////////////////////////////////
      if(point_group_orbifold_orig.size()){
        sscontent_json << "\"point_group_orbifold_orig\":\"" << point_group_orbifold_orig << "\"";
      } else {
        if(PRINT_NULL) sscontent_json << "\"point_group_orbifold_orig\":null";
      }
      vcontent_json.push_back(sscontent_json.str()); aurostd::StringstreamClean(sscontent_json);

      //////////////////////////////////////////////////////////////////////////
      if(point_group_type_orig.size()){
        sscontent_json << "\"point_group_type_orig\":\"" << point_group_type_orig << "\"";
      } else {
        if(PRINT_NULL) sscontent_json << "\"point_group_type_orig\":null";
      }
      vcontent_json.push_back(sscontent_json.str()); aurostd::StringstreamClean(sscontent_json);

      //////////////////////////////////////////////////////////////////////////
      if(point_group_order_orig!=AUROSTD_NAN){
        sscontent_json << "\"point_group_order_orig\":" << point_group_order_orig; //DX20190124 - changed to number, not string 
      } else {
        if(PRINT_NULL) sscontent_json << "\"point_group_order_orig\":null";
      }
      vcontent_json.push_back(sscontent_json.str()); aurostd::StringstreamClean(sscontent_json);

      //////////////////////////////////////////////////////////////////////////
      if(point_group_structure_orig.size()){
        sscontent_json << "\"point_group_structure_orig\":\"" << point_group_structure_orig << "\"";
      } else {
        if(PRINT_NULL) sscontent_json << "\"point_group_structure_orig\":null";
      }
      vcontent_json.push_back(sscontent_json.str()); aurostd::StringstreamClean(sscontent_json);

      //////////////////////////////////////////////////////////////////////////
      if(Bravais_lattice_lattice_type_orig.size()){
        sscontent_json << "\"Bravais_lattice_lattice_type_orig\":\"" << Bravais_lattice_lattice_type_orig << "\"";
      } else {
        if(PRINT_NULL) sscontent_json << "\"Bravais_lattice_lattice_type_orig\":null";
      }
      vcontent_json.push_back(sscontent_json.str()); aurostd::StringstreamClean(sscontent_json);

      //////////////////////////////////////////////////////////////////////////
      if(Bravais_lattice_lattice_variation_type_orig.size()){
        sscontent_json << "\"Bravais_lattice_lattice_variation_type_orig\":\"" << Bravais_lattice_lattice_variation_type_orig << "\"";
      } else {
        if(PRINT_NULL) sscontent_json << "\"Bravais_lattice_lattice_variation_type_orig\":null";
      }
      vcontent_json.push_back(sscontent_json.str()); aurostd::StringstreamClean(sscontent_json);

      //////////////////////////////////////////////////////////////////////////
      if(Bravais_lattice_lattice_system_orig.size()){
        sscontent_json << "\"Bravais_lattice_lattice_system_orig\":\"" << Bravais_lattice_lattice_system_orig << "\"";
      } else {
        if(PRINT_NULL) sscontent_json << "\"Bravais_lattice_lattice_system_orig\":null";
      }
      vcontent_json.push_back(sscontent_json.str()); aurostd::StringstreamClean(sscontent_json);

      //////////////////////////////////////////////////////////////////////////
      if(Bravais_superlattice_lattice_type_orig.size()){
        sscontent_json << "\"Bravais_superlattice_lattice_type_orig\":\"" << Bravais_superlattice_lattice_type_orig << "\"";
      } else {
        if(PRINT_NULL) sscontent_json << "\"Bravais_superlattice_lattice_type_orig\":null";
      }
      vcontent_json.push_back(sscontent_json.str()); aurostd::StringstreamClean(sscontent_json);

      //////////////////////////////////////////////////////////////////////////
      if(Bravais_superlattice_lattice_variation_type_orig.size()){
        sscontent_json << "\"Bravais_superlattice_lattice_variation_type_orig\":\"" << Bravais_superlattice_lattice_variation_type_orig << "\"";
      } else {
        if(PRINT_NULL) sscontent_json << "\"Bravais_superlattice_lattice_variation_type_orig\":null";
      }
      vcontent_json.push_back(sscontent_json.str()); aurostd::StringstreamClean(sscontent_json);

      //////////////////////////////////////////////////////////////////////////
      if(Bravais_superlattice_lattice_system_orig.size()){
        sscontent_json << "\"Bravais_superlattice_lattice_system_orig\":\"" << Bravais_superlattice_lattice_system_orig << "\"";
      } else {
        if(PRINT_NULL) sscontent_json << "\"Bravais_superlattice_lattice_system_orig\":null";
      }
      vcontent_json.push_back(sscontent_json.str()); aurostd::StringstreamClean(sscontent_json);

      //////////////////////////////////////////////////////////////////////////
      if(Pearson_symbol_superlattice_orig.size()){
        sscontent_json << "\"Pearson_symbol_superlattice_orig\":\"" << Pearson_symbol_superlattice_orig << "\"";
      } else {
        if(PRINT_NULL) sscontent_json << "\"Pearson_symbol_superlattice_orig\":null";
      }
      vcontent_json.push_back(sscontent_json.str()); aurostd::StringstreamClean(sscontent_json);

      //////////////////////////////////////////////////////////////////////////
      if(vreciprocal_geometry_orig.size()) {
        //aflowlib_libraries specifies precision of 7
        sscontent_json << "\"reciprocal_geometry_orig\":[" << aurostd::joinWDelimiter(aurostd::vecDouble2vecString(vreciprocal_geometry_orig,7),",") << "]";
      } else {
        if(PRINT_NULL) sscontent_json << "\"reciprocal_geometry_orig\":null";
      }
      vcontent_json.push_back(sscontent_json.str()); aurostd::StringstreamClean(sscontent_json);
      //////////////////////////////////////////////////////////////////////////

      //////////////////////////////////////////////////////////////////////////
      if(reciprocal_volume_cell_orig!=AUROSTD_NAN) {
        sscontent_json << "\"reciprocal_volume_cell_orig\":" << reciprocal_volume_cell_orig;
      } else {
        if(PRINT_NULL) sscontent_json << "\"reciprocal_volume_cell_orig\":null";
      }
      vcontent_json.push_back(sscontent_json.str()); aurostd::StringstreamClean(sscontent_json);
      //////////////////////////////////////////////////////////////////////////

      //////////////////////////////////////////////////////////////////////////
      if(reciprocal_lattice_type_orig.size()){
        sscontent_json << "\"reciprocal_lattice_type_orig\":\"" << reciprocal_lattice_type_orig << "\"";
      } else {
        if(PRINT_NULL) sscontent_json << "\"reciprocal_lattice_type_orig\":null";
      }
      vcontent_json.push_back(sscontent_json.str()); aurostd::StringstreamClean(sscontent_json);

      //////////////////////////////////////////////////////////////////////////
      if(reciprocal_lattice_variation_type_orig.size()){
        sscontent_json << "\"reciprocal_lattice_variation_type_orig\":\"" << reciprocal_lattice_variation_type_orig << "\"";
      } else {
        if(PRINT_NULL) sscontent_json << "\"reciprocal_lattice_variation_type_orig\":null";
      }
      vcontent_json.push_back(sscontent_json.str()); aurostd::StringstreamClean(sscontent_json);

      //////////////////////////////////////////////////////////////////////////
      if(Wyckoff_letters_orig.size()){
        vs.clear();
        aurostd::string2tokens(Wyckoff_letters_orig,vs,";");
        vcontent_tmp.clear();
        for(uint w=0;w<vs.size();w++){
          vs2.clear();
          aurostd::string2tokens(vs[w],vs2,",");
          vcontent_tmp.push_back("["+aurostd::joinWDelimiter(aurostd::wrapVecEntries(vs2,"\""),",")+"]");
        }
        sscontent_json << "\"Wyckoff_letters_orig\":[" << aurostd::joinWDelimiter(vcontent_tmp,",") << "]";
        //DX20190129 [OBSOLETE] sscontent_json << "\"Wyckoff_letters_orig\":\"" << Wyckoff_letters_orig << "\"";
        vs.clear(); vs2.clear(); vcontent_tmp.clear();
      } else {
        if(PRINT_NULL) sscontent_json << "\"Wyckoff_letters_orig\":null";
      }
      vcontent_json.push_back(sscontent_json.str()); aurostd::StringstreamClean(sscontent_json);

      //////////////////////////////////////////////////////////////////////////
      if(Wyckoff_multiplicities_orig.size()){
        vs.clear();
        aurostd::string2tokens(Wyckoff_multiplicities_orig,vs,";");
        vcontent_tmp.clear();
        for(uint w=0;w<vs.size();w++){
          vs2.clear();
          aurostd::string2tokens(vs[w],vs2,",");
          vcontent_tmp.push_back("["+aurostd::joinWDelimiter(vs2,",")+"]");
        }
        sscontent_json << "\"Wyckoff_multiplicities_orig\":[" << aurostd::joinWDelimiter(vcontent_tmp,",") << "]";
        //DX20190129 [OBSOLETE] sscontent_json << "\"Wyckoff_multiplicities_orig\":\"" << Wyckoff_multiplicities_orig << "\"";
        vs.clear(); vs2.clear(); vcontent_tmp.clear();
      } else {
        if(PRINT_NULL) sscontent_json << "\"Wyckoff_multiplicities_orig\":null";
      }
      vcontent_json.push_back(sscontent_json.str()); aurostd::StringstreamClean(sscontent_json);

      //////////////////////////////////////////////////////////////////////////
      if(Wyckoff_site_symmetries_orig.size()){
        vs.clear();
        aurostd::string2tokens(Wyckoff_site_symmetries_orig,vs,";");
        vcontent_tmp.clear();
        for(uint w=0;w<vs.size();w++){
          vs2.clear();
          aurostd::string2tokens(vs[w],vs2,",");
          vcontent_tmp.push_back("["+aurostd::joinWDelimiter(aurostd::wrapVecEntries(vs2,"\""),",")+"]");
        }
        sscontent_json << "\"Wyckoff_site_symmetries_orig\":[" << aurostd::joinWDelimiter(vcontent_tmp,",") << "]";
        //DX20190129 [OBSOLETE] sscontent_json << "\"Wyckoff_site_symmetries_orig\":\"" << Wyckoff_site_symmetries_orig << "\"";
        vs.clear(); vs2.clear(); vcontent_tmp.clear();
      } else {
        if(PRINT_NULL) sscontent_json << "\"Wyckoff_site_symmetries_orig\":null";
      }
      vcontent_json.push_back(sscontent_json.str()); aurostd::StringstreamClean(sscontent_json);


      //DX20180823 - added more symmetry info - START
      // SYMMETRY
      //////////////////////////////////////////////////////////////////////////
      if(crystal_family.size()){
        sscontent_json << "\"crystal_family\":\"" << crystal_family << "\"";
      } else {
        if(PRINT_NULL) sscontent_json << "\"crystal_family\":null";
      }
      vcontent_json.push_back(sscontent_json.str()); aurostd::StringstreamClean(sscontent_json);

      //////////////////////////////////////////////////////////////////////////
      if(crystal_system.size()){
        sscontent_json << "\"crystal_system\":\"" << crystal_system << "\"";
      } else {
        if(PRINT_NULL) sscontent_json << "\"crystal_system\":null";
      }
      vcontent_json.push_back(sscontent_json.str()); aurostd::StringstreamClean(sscontent_json);

      //////////////////////////////////////////////////////////////////////////
      if(crystal_class.size()){
        sscontent_json << "\"crystal_class\":\"" << crystal_class << "\"";
      } else {
        if(PRINT_NULL){ sscontent_json << "\"crystal_class\":null";}
      }
      vcontent_json.push_back(sscontent_json.str()); aurostd::StringstreamClean(sscontent_json);

      //////////////////////////////////////////////////////////////////////////
      if(point_group_Hermann_Mauguin.size()){
        sscontent_json << "\"point_group_Hermann_Mauguin\":\"" << point_group_Hermann_Mauguin << "\"";
      } else {
        if(PRINT_NULL) sscontent_json << "\"point_group_Hermann_Mauguin\":null";
      }
      vcontent_json.push_back(sscontent_json.str()); aurostd::StringstreamClean(sscontent_json);

      //////////////////////////////////////////////////////////////////////////
      if(point_group_Schoenflies.size()){
        sscontent_json << "\"point_group_Schoenflies\":\"" << point_group_Schoenflies << "\"";
      } else {
        if(PRINT_NULL) sscontent_json << "\"point_group_Schoenflies\":null";
      }
      vcontent_json.push_back(sscontent_json.str()); aurostd::StringstreamClean(sscontent_json);

      //////////////////////////////////////////////////////////////////////////
      if(point_group_orbifold.size()){
        sscontent_json << "\"point_group_orbifold\":\"" << point_group_orbifold << "\"";
      } else {
        if(PRINT_NULL) sscontent_json << "\"point_group_orbifold\":null";
      }
      vcontent_json.push_back(sscontent_json.str()); aurostd::StringstreamClean(sscontent_json);

      //////////////////////////////////////////////////////////////////////////
      if(point_group_type.size()){
        sscontent_json << "\"point_group_type\":\"" << point_group_type << "\"";
      } else {
        if(PRINT_NULL) sscontent_json << "\"point_group_type\":null";
      }
      vcontent_json.push_back(sscontent_json.str()); aurostd::StringstreamClean(sscontent_json);

      //////////////////////////////////////////////////////////////////////////
      if(point_group_order!=AUROSTD_NAN){
        sscontent_json << "\"point_group_order\":" << point_group_order; //DX20190124 - changed to number, not string 
      } else {
        if(PRINT_NULL) sscontent_json << "\"point_group_order\":null";
      }
      vcontent_json.push_back(sscontent_json.str()); aurostd::StringstreamClean(sscontent_json);

      //////////////////////////////////////////////////////////////////////////
      if(point_group_structure.size()){
        sscontent_json << "\"point_group_structure\":\"" << point_group_structure << "\"";
      } else {
        if(PRINT_NULL) sscontent_json << "\"point_group_structure\":null";
      }
      vcontent_json.push_back(sscontent_json.str()); aurostd::StringstreamClean(sscontent_json);

      //////////////////////////////////////////////////////////////////////////
      if(Bravais_lattice_lattice_type.size()){
        sscontent_json << "\"Bravais_lattice_lattice_type\":\"" << Bravais_lattice_lattice_type << "\"";
      } else {
        if(PRINT_NULL) sscontent_json << "\"Bravais_lattice_lattice_type\":null";
      }
      vcontent_json.push_back(sscontent_json.str()); aurostd::StringstreamClean(sscontent_json);

      //////////////////////////////////////////////////////////////////////////
      if(Bravais_lattice_lattice_variation_type.size()){
        sscontent_json << "\"Bravais_lattice_lattice_variation_type\":\"" << Bravais_lattice_lattice_variation_type << "\"";
      } else {
        if(PRINT_NULL) sscontent_json << "\"Bravais_lattice_lattice_variation_type\":null";
      }
      vcontent_json.push_back(sscontent_json.str()); aurostd::StringstreamClean(sscontent_json);

      //////////////////////////////////////////////////////////////////////////
      if(Bravais_lattice_lattice_system.size()){
        sscontent_json << "\"Bravais_lattice_lattice_system\":\"" << Bravais_lattice_lattice_system << "\"";
      } else {
        if(PRINT_NULL) sscontent_json << "\"Bravais_lattice_lattice_system\":null";
      }
      vcontent_json.push_back(sscontent_json.str()); aurostd::StringstreamClean(sscontent_json);

      //////////////////////////////////////////////////////////////////////////
      if(Bravais_superlattice_lattice_type.size()){
        sscontent_json << "\"Bravais_superlattice_lattice_type\":\"" << Bravais_superlattice_lattice_type << "\"";
      } else {
        if(PRINT_NULL) sscontent_json << "\"Bravais_superlattice_lattice_type\":null";
      }
      vcontent_json.push_back(sscontent_json.str()); aurostd::StringstreamClean(sscontent_json);

      //////////////////////////////////////////////////////////////////////////
      if(Bravais_superlattice_lattice_variation_type.size()){
        sscontent_json << "\"Bravais_superlattice_lattice_variation_type\":\"" << Bravais_superlattice_lattice_variation_type << "\"";
      } else {
        if(PRINT_NULL) sscontent_json << "\"Bravais_superlattice_lattice_variation_type\":null";
      }
      vcontent_json.push_back(sscontent_json.str()); aurostd::StringstreamClean(sscontent_json);

      //////////////////////////////////////////////////////////////////////////
      if(Bravais_superlattice_lattice_system.size()){
        sscontent_json << "\"Bravais_superlattice_lattice_system\":\"" << Bravais_superlattice_lattice_system << "\"";
      } else {
        if(PRINT_NULL) sscontent_json << "\"Bravais_superlattice_lattice_system\":null";
      }
      vcontent_json.push_back(sscontent_json.str()); aurostd::StringstreamClean(sscontent_json);

      //////////////////////////////////////////////////////////////////////////
      if(Pearson_symbol_superlattice.size()){
        sscontent_json << "\"Pearson_symbol_superlattice\":\"" << Pearson_symbol_superlattice << "\"";
      } else {
        if(PRINT_NULL) sscontent_json << "\"Pearson_symbol_superlattice\":null";
      }
      vcontent_json.push_back(sscontent_json.str()); aurostd::StringstreamClean(sscontent_json);

      //////////////////////////////////////////////////////////////////////////
      if(vreciprocal_geometry.size()) {
        //aflowlib_libraries specifies precision of 7
        sscontent_json << "\"reciprocal_geometry\":[" << aurostd::joinWDelimiter(aurostd::vecDouble2vecString(vreciprocal_geometry,7),",") << "]";
      } else {
        if(PRINT_NULL) sscontent_json << "\"reciprocal_geometry\":null";
      }
      vcontent_json.push_back(sscontent_json.str()); aurostd::StringstreamClean(sscontent_json);
      //////////////////////////////////////////////////////////////////////////

      //////////////////////////////////////////////////////////////////////////
      if(reciprocal_volume_cell!=AUROSTD_NAN) {
        sscontent_json << "\"reciprocal_volume_cell\":" << reciprocal_volume_cell;
      } else {
        if(PRINT_NULL) sscontent_json << "\"reciprocal_volume_cell\":null";
      }
      vcontent_json.push_back(sscontent_json.str()); aurostd::StringstreamClean(sscontent_json);
      //////////////////////////////////////////////////////////////////////////

      //////////////////////////////////////////////////////////////////////////
      if(reciprocal_lattice_type.size()){
        sscontent_json << "\"reciprocal_lattice_type\":\"" << reciprocal_lattice_type << "\"";
      } else {
        if(PRINT_NULL) sscontent_json << "\"reciprocal_lattice_type\":null";
      }
      vcontent_json.push_back(sscontent_json.str()); aurostd::StringstreamClean(sscontent_json);

      //////////////////////////////////////////////////////////////////////////
      if(reciprocal_lattice_variation_type.size()){
        sscontent_json << "\"reciprocal_lattice_variation_type\":\"" << reciprocal_lattice_variation_type << "\"";
      } else {
        if(PRINT_NULL) sscontent_json << "\"reciprocal_lattice_variation_type\":null";
      }
      vcontent_json.push_back(sscontent_json.str()); aurostd::StringstreamClean(sscontent_json);

      //////////////////////////////////////////////////////////////////////////
      if(Wyckoff_letters.size()){
        vs.clear();
        aurostd::string2tokens(Wyckoff_letters,vs,";");
        vcontent_tmp.clear();
        for(uint w=0;w<vs.size();w++){
          vs2.clear();
          aurostd::string2tokens(vs[w],vs2,",");
          vcontent_tmp.push_back("["+aurostd::joinWDelimiter(aurostd::wrapVecEntries(vs2,"\""),",")+"]");
        }
        sscontent_json << "\"Wyckoff_letters\":[" << aurostd::joinWDelimiter(vcontent_tmp,",") << "]";
        //DX20190129 [OBSOLETE] sscontent_json << "\"Wyckoff_letters\":\"" << Wyckoff_letters << "\"";
        vs.clear(); vs2.clear(); vcontent_tmp.clear();
      } else {
        if(PRINT_NULL) sscontent_json << "\"Wyckoff_letters\":null";
      }
      vcontent_json.push_back(sscontent_json.str()); aurostd::StringstreamClean(sscontent_json);

      //////////////////////////////////////////////////////////////////////////
      if(Wyckoff_multiplicities.size()){
        vs.clear();
        aurostd::string2tokens(Wyckoff_multiplicities,vs,";");
        vcontent_tmp.clear();
        for(uint w=0;w<vs.size();w++){
          vs2.clear();
          aurostd::string2tokens(vs[w],vs2,",");
          vcontent_tmp.push_back("["+aurostd::joinWDelimiter(vs2,",")+"]");
        }
        sscontent_json << "\"Wyckoff_multiplicities\":[" << aurostd::joinWDelimiter(vcontent_tmp,",") << "]";
        //DX20190129 [OBSOLETE] sscontent_json << "\"Wyckoff_multiplicities\":\"" << Wyckoff_multiplicities << "\"";
        vs.clear(); vs2.clear(); vcontent_tmp.clear();
      } else {
        if(PRINT_NULL) sscontent_json << "\"Wyckoff_multiplicities\":null";
      }
      vcontent_json.push_back(sscontent_json.str()); aurostd::StringstreamClean(sscontent_json);

      //////////////////////////////////////////////////////////////////////////
      if(Wyckoff_site_symmetries.size()){
        vs.clear();
        aurostd::string2tokens(Wyckoff_site_symmetries,vs,";");
        vcontent_tmp.clear();
        for(uint w=0;w<vs.size();w++){
          vs2.clear();
          aurostd::string2tokens(vs[w],vs2,",");
          vcontent_tmp.push_back("["+aurostd::joinWDelimiter(aurostd::wrapVecEntries(vs2,"\""),",")+"]");
        }
        sscontent_json << "\"Wyckoff_site_symmetries\":[" << aurostd::joinWDelimiter(vcontent_tmp,",") << "]";
        //DX20190129 [OBSOLETE] sscontent_json << "\"Wyckoff_site_symmetries\":\"" << Wyckoff_site_symmetries << "\"";
        vs.clear(); vs2.clear(); vcontent_tmp.clear();
      } else {
        if(PRINT_NULL) sscontent_json << "\"Wyckoff_site_symmetries\":null";
      }
      vcontent_json.push_back(sscontent_json.str()); aurostd::StringstreamClean(sscontent_json);

      //DX20190208 - added anrl info - START
      // ANRL
      //////////////////////////////////////////////////////////////////////////
      if(aflow_prototype_label_orig.size()){
        sscontent_json << "\"aflow_prototype_label_orig\":\"" << aflow_prototype_label_orig << "\"";
      } else {
        if(PRINT_NULL) sscontent_json << "\"aflow_prototype_label_orig\":null";
      }
      vcontent_json.push_back(sscontent_json.str()); aurostd::StringstreamClean(sscontent_json);

      //////////////////////////////////////////////////////////////////////////
      if(aflow_prototype_params_list_orig.size()){
        vs.clear(); aurostd::string2tokens(aflow_prototype_params_list_orig,vs,",");
        sscontent_json << "\"aflow_prototype_params_list_orig\":[" << aurostd::joinWDelimiter(aurostd::wrapVecEntries(vs,"\""),",") << "]";
        vs.clear();
      } else {
        if(PRINT_NULL) sscontent_json << "\"aflow_prototype_params_list_orig\":null";
      }
      vcontent_json.push_back(sscontent_json.str()); aurostd::StringstreamClean(sscontent_json);

      //////////////////////////////////////////////////////////////////////////
      if(aflow_prototype_params_values_orig.size()){
        vs.clear(); aurostd::string2tokens(aflow_prototype_params_values_orig,vs,",");
        sscontent_json << "\"aflow_prototype_params_values_orig\":[" << aurostd::joinWDelimiter(vs,",") << "]";
        vs.clear();
      } else {
        if(PRINT_NULL) sscontent_json << "\"aflow_prototype_params_values_orig\":null";
      }
      vcontent_json.push_back(sscontent_json.str()); aurostd::StringstreamClean(sscontent_json);

      //////////////////////////////////////////////////////////////////////////
      if(aflow_prototype_label_relax.size()){
        sscontent_json << "\"aflow_prototype_label_relax\":\"" << aflow_prototype_label_relax << "\"";
      } else {
        if(PRINT_NULL) sscontent_json << "\"aflow_prototype_label_relax\":null";
      }
      vcontent_json.push_back(sscontent_json.str()); aurostd::StringstreamClean(sscontent_json);

      //////////////////////////////////////////////////////////////////////////
      if(aflow_prototype_params_list_relax.size()){
        vs.clear(); aurostd::string2tokens(aflow_prototype_params_list_relax,vs,",");
        sscontent_json << "\"aflow_prototype_params_list_relax\":[" << aurostd::joinWDelimiter(aurostd::wrapVecEntries(vs,"\""),",") << "]";
        vs.clear();
      } else {
        if(PRINT_NULL) sscontent_json << "\"aflow_prototype_params_list_relax\":null";
      }
      vcontent_json.push_back(sscontent_json.str()); aurostd::StringstreamClean(sscontent_json);

      //////////////////////////////////////////////////////////////////////////
      if(aflow_prototype_params_values_relax.size()){
        vs.clear(); aurostd::string2tokens(aflow_prototype_params_values_relax,vs,",");
        sscontent_json << "\"aflow_prototype_params_values_relax\":[" << aurostd::joinWDelimiter(vs,",") << "]";
        vs.clear();
      } else {
        if(PRINT_NULL) sscontent_json << "\"aflow_prototype_params_values_relax\":null";
      }
      vcontent_json.push_back(sscontent_json.str()); aurostd::StringstreamClean(sscontent_json);

      //DX20190208 - added anrl info - END

      //CO20200731
      //////////////////////////////////////////////////////////////////////////
      if(pocc_parameters.size()){
        sscontent_json << "\"pocc_parameters\":\"" << pocc_parameters << "\"";
      } else {
        if(PRINT_NULL) sscontent_json << "\"pocc_parameters\":null";
      }
      vcontent_json.push_back(sscontent_json.str()); aurostd::StringstreamClean(sscontent_json);
      //////////////////////////////////////////////////////////////////////////

      // AGL/AEL
      //////////////////////////////////////////////////////////////////////////
      if(agl_thermal_conductivity_300K!=AUROSTD_NAN) {
        sscontent_json << "\"agl_thermal_conductivity_300K\":" << agl_thermal_conductivity_300K;
      } else {
        if(PRINT_NULL) sscontent_json << "\"agl_thermal_conductivity_300K\":null";
      }
      vcontent_json.push_back(sscontent_json.str()); aurostd::StringstreamClean(sscontent_json);
      //////////////////////////////////////////////////////////////////////////

      //////////////////////////////////////////////////////////////////////////
      if(agl_debye!=AUROSTD_NAN) {
        sscontent_json << "\"agl_debye\":" << agl_debye;
      } else {
        if(PRINT_NULL) sscontent_json << "\"agl_debye\":null";
      }
      vcontent_json.push_back(sscontent_json.str()); aurostd::StringstreamClean(sscontent_json);
      //////////////////////////////////////////////////////////////////////////

      //////////////////////////////////////////////////////////////////////////
      if(agl_acoustic_debye!=AUROSTD_NAN) {
        sscontent_json << "\"agl_acoustic_debye\":" << agl_acoustic_debye;
      } else {
        if(PRINT_NULL) sscontent_json << "\"agl_acoustic_debye\":null";
      }
      vcontent_json.push_back(sscontent_json.str()); aurostd::StringstreamClean(sscontent_json);
      //////////////////////////////////////////////////////////////////////////

      //////////////////////////////////////////////////////////////////////////
      if(agl_gruneisen!=AUROSTD_NAN) {
        sscontent_json << "\"agl_gruneisen\":" << agl_gruneisen;
      } else {
        if(PRINT_NULL) sscontent_json << "\"agl_gruneisen\":null";
      }
      vcontent_json.push_back(sscontent_json.str()); aurostd::StringstreamClean(sscontent_json);
      //////////////////////////////////////////////////////////////////////////

      //////////////////////////////////////////////////////////////////////////
      if(agl_heat_capacity_Cv_300K!=AUROSTD_NAN) {
        sscontent_json << "\"agl_heat_capacity_Cv_300K\":" << agl_heat_capacity_Cv_300K;
      } else {
        if(PRINT_NULL) sscontent_json << "\"agl_heat_capacity_Cv_300K\":null";
      }
      vcontent_json.push_back(sscontent_json.str()); aurostd::StringstreamClean(sscontent_json);
      //////////////////////////////////////////////////////////////////////////

      //////////////////////////////////////////////////////////////////////////
      if(agl_heat_capacity_Cp_300K!=AUROSTD_NAN) {
        sscontent_json << "\"agl_heat_capacity_Cp_300K\":" << agl_heat_capacity_Cp_300K;
      } else {
        if(PRINT_NULL) sscontent_json << "\"agl_heat_capacity_Cp_300K\":null";
      }
      vcontent_json.push_back(sscontent_json.str()); aurostd::StringstreamClean(sscontent_json);
      //////////////////////////////////////////////////////////////////////////

      //////////////////////////////////////////////////////////////////////////
      if(agl_thermal_expansion_300K!=AUROSTD_NAN) {
        sscontent_json << "\"agl_thermal_expansion_300K\":" << agl_thermal_expansion_300K;
      } else {
        if(PRINT_NULL) sscontent_json << "\"agl_thermal_expansion_300K\":null";
      }
      vcontent_json.push_back(sscontent_json.str()); aurostd::StringstreamClean(sscontent_json);
      //////////////////////////////////////////////////////////////////////////

      //////////////////////////////////////////////////////////////////////////
      if(agl_bulk_modulus_static_300K!=AUROSTD_NAN) {
        sscontent_json << "\"agl_bulk_modulus_static_300K\":" << agl_bulk_modulus_static_300K;
      } else {
        if(PRINT_NULL) sscontent_json << "\"agl_bulk_modulus_static_300K\":null";
      }
      vcontent_json.push_back(sscontent_json.str()); aurostd::StringstreamClean(sscontent_json);
      //////////////////////////////////////////////////////////////////////////

      //////////////////////////////////////////////////////////////////////////
      if(agl_bulk_modulus_isothermal_300K!=AUROSTD_NAN) {
        sscontent_json << "\"agl_bulk_modulus_isothermal_300K\":" << agl_bulk_modulus_isothermal_300K;
      } else {
        if(PRINT_NULL) sscontent_json << "\"agl_bulk_modulus_isothermal_300K\":null";
      }
      vcontent_json.push_back(sscontent_json.str()); aurostd::StringstreamClean(sscontent_json);
      //////////////////////////////////////////////////////////////////////////

      //////////////////////////////////////////////////////////////////////////CT20181212
      if(agl_poisson_ratio_source.size()) {
        sscontent_json << "\"agl_poisson_ratio_source\":\"" << agl_poisson_ratio_source << "\"";
      } else {
        if(PRINT_NULL) sscontent_json << "\"agl_poisson_ratio_source\":null";
      }
      vcontent_json.push_back(sscontent_json.str()); aurostd::StringstreamClean(sscontent_json);
      //////////////////////////////////////////////////////////////////////////

      //////////////////////////////////////////////////////////////////////////CT20181212
      if(agl_vibrational_free_energy_300K_cell!=AUROSTD_NAN) {
        sscontent_json << "\"agl_vibrational_free_energy_300K_cell\":" << agl_vibrational_free_energy_300K_cell;
      } else {
        if(PRINT_NULL) sscontent_json << "\"agl_vibrational_free_energy_300K_cell\":null";
      }
      vcontent_json.push_back(sscontent_json.str()); aurostd::StringstreamClean(sscontent_json);
      //////////////////////////////////////////////////////////////////////////

      //////////////////////////////////////////////////////////////////////////CT20181212
      if(agl_vibrational_free_energy_300K_atom!=AUROSTD_NAN) {
        sscontent_json << "\"agl_vibrational_free_energy_300K_atom\":" << agl_vibrational_free_energy_300K_atom;
      } else {
        if(PRINT_NULL) sscontent_json << "\"agl_vibrational_free_energy_300K_atom\":null";
      }
      vcontent_json.push_back(sscontent_json.str()); aurostd::StringstreamClean(sscontent_json);
      //////////////////////////////////////////////////////////////////////////

      //////////////////////////////////////////////////////////////////////////CT20181212
      if(agl_vibrational_entropy_300K_cell!=AUROSTD_NAN) {
        sscontent_json << "\"agl_vibrational_entropy_300K_cell\":" << agl_vibrational_entropy_300K_cell;
      } else {
        if(PRINT_NULL) sscontent_json << "\"agl_vibrational_entropy_300K_cell\":null";
      }
      vcontent_json.push_back(sscontent_json.str()); aurostd::StringstreamClean(sscontent_json);
      //////////////////////////////////////////////////////////////////////////

      //////////////////////////////////////////////////////////////////////////CT20181212
      if(agl_vibrational_entropy_300K_atom!=AUROSTD_NAN) {
        sscontent_json << "\"agl_vibrational_entropy_300K_atom\":" << agl_vibrational_entropy_300K_atom;
      } else {
        if(PRINT_NULL) sscontent_json << "\"agl_vibrational_entropy_300K_atom\":null";
      }
      vcontent_json.push_back(sscontent_json.str()); aurostd::StringstreamClean(sscontent_json);
      //////////////////////////////////////////////////////////////////////////

      //////////////////////////////////////////////////////////////////////////
      if(ael_poisson_ratio!=AUROSTD_NAN) {
        sscontent_json << "\"ael_poisson_ratio\":" << ael_poisson_ratio;
      } else {
        if(PRINT_NULL) sscontent_json << "\"ael_poisson_ratio\":null";
      }
      vcontent_json.push_back(sscontent_json.str()); aurostd::StringstreamClean(sscontent_json);
      //////////////////////////////////////////////////////////////////////////

      //////////////////////////////////////////////////////////////////////////
      if(ael_bulk_modulus_voigt!=AUROSTD_NAN) {
        sscontent_json << "\"ael_bulk_modulus_voigt\":" << ael_bulk_modulus_voigt;
      } else {
        if(PRINT_NULL) sscontent_json << "\"ael_bulk_modulus_voigt\":null";
      }
      vcontent_json.push_back(sscontent_json.str()); aurostd::StringstreamClean(sscontent_json);
      //////////////////////////////////////////////////////////////////////////

      //////////////////////////////////////////////////////////////////////////
      if(ael_bulk_modulus_reuss!=AUROSTD_NAN) {
        sscontent_json << "\"ael_bulk_modulus_reuss\":" << ael_bulk_modulus_reuss;
      } else {
        if(PRINT_NULL) sscontent_json << "\"ael_bulk_modulus_reuss\":null";
      }
      vcontent_json.push_back(sscontent_json.str()); aurostd::StringstreamClean(sscontent_json);
      //////////////////////////////////////////////////////////////////////////

      //////////////////////////////////////////////////////////////////////////
      if(ael_shear_modulus_voigt!=AUROSTD_NAN) {
        sscontent_json << "\"ael_shear_modulus_voigt\":" << ael_shear_modulus_voigt;
      } else {
        if(PRINT_NULL) sscontent_json << "\"ael_shear_modulus_voigt\":null";
      }
      vcontent_json.push_back(sscontent_json.str()); aurostd::StringstreamClean(sscontent_json);
      //////////////////////////////////////////////////////////////////////////

      //////////////////////////////////////////////////////////////////////////
      if(ael_shear_modulus_reuss!=AUROSTD_NAN) {
        sscontent_json << "\"ael_shear_modulus_reuss\":" << ael_shear_modulus_reuss;
      } else {
        if(PRINT_NULL) sscontent_json << "\"ael_shear_modulus_reuss\":null";
      }
      vcontent_json.push_back(sscontent_json.str()); aurostd::StringstreamClean(sscontent_json);
      //////////////////////////////////////////////////////////////////////////

      //////////////////////////////////////////////////////////////////////////
      if(ael_bulk_modulus_vrh!=AUROSTD_NAN) {
        sscontent_json << "\"ael_bulk_modulus_vrh\":" << ael_bulk_modulus_vrh; //CT20190117
      } else {
        if(PRINT_NULL) sscontent_json << "\"ael_bulk_modulus_vrh\":null"; //CT20190117
      }
      vcontent_json.push_back(sscontent_json.str()); aurostd::StringstreamClean(sscontent_json);
      //////////////////////////////////////////////////////////////////////////

      //////////////////////////////////////////////////////////////////////////
      if(ael_shear_modulus_vrh!=AUROSTD_NAN) {
        sscontent_json << "\"ael_shear_modulus_vrh\":" << ael_shear_modulus_vrh;
      } else {
        if(PRINT_NULL) sscontent_json << "\"ael_shear_modulus_vrh\":null";
      }
      vcontent_json.push_back(sscontent_json.str()); aurostd::StringstreamClean(sscontent_json);
      //////////////////////////////////////////////////////////////////////////

      //////////////////////////////////////////////////////////////////////////
      if(ael_elastic_anisotropy!=AUROSTD_NAN) { //CO20181129
        sscontent_json << "\"ael_elastic_anisotropy\":" << ael_elastic_anisotropy; //CO20181129
      } else {
        if(PRINT_NULL) sscontent_json << "\"ael_elastic_anisotropy\":null"; //CO20181129
      }
      vcontent_json.push_back(sscontent_json.str()); aurostd::StringstreamClean(sscontent_json);
      //////////////////////////////////////////////////////////////////////////

      //////////////////////////////////////////////////////////////////////////CT20181212
      if(ael_youngs_modulus_vrh!=AUROSTD_NAN) {
        sscontent_json << "\"ael_youngs_modulus_vrh\":" << ael_youngs_modulus_vrh;
      } else {
        if(PRINT_NULL) sscontent_json << "\"ael_youngs_modulus_vrh\":null";
      }
      vcontent_json.push_back(sscontent_json.str()); aurostd::StringstreamClean(sscontent_json);
      //////////////////////////////////////////////////////////////////////////

      //////////////////////////////////////////////////////////////////////////CT20181212
      if(ael_speed_sound_transverse!=AUROSTD_NAN) {
        sscontent_json << "\"ael_speed_sound_transverse\":" << ael_speed_sound_transverse;
      } else {
        if(PRINT_NULL) sscontent_json << "\"ael_speed_sound_transverse\":null";
      }
      vcontent_json.push_back(sscontent_json.str()); aurostd::StringstreamClean(sscontent_json);
      //////////////////////////////////////////////////////////////////////////

      //////////////////////////////////////////////////////////////////////////CT20181212
      if(ael_speed_sound_longitudinal!=AUROSTD_NAN) {
        sscontent_json << "\"ael_speed_sound_longitudinal\":" << ael_speed_sound_longitudinal;
      } else {
        if(PRINT_NULL) sscontent_json << "\"ael_speed_sound_longitudinal\":null";
      }
      vcontent_json.push_back(sscontent_json.str()); aurostd::StringstreamClean(sscontent_json);
      ////////////////////////////////////////////////////////////////////////// 

      //////////////////////////////////////////////////////////////////////////CT20181212
      if(ael_speed_sound_average!=AUROSTD_NAN) {
        sscontent_json << "\"ael_speed_sound_average\":" << ael_speed_sound_average;
      } else {
        if(PRINT_NULL) sscontent_json << "\"ael_speed_sound_average\":null";
      }
      vcontent_json.push_back(sscontent_json.str()); aurostd::StringstreamClean(sscontent_json);
      //////////////////////////////////////////////////////////////////////////

      //////////////////////////////////////////////////////////////////////////CT20181212
      if(ael_pughs_modulus_ratio!=AUROSTD_NAN) {
        sscontent_json << "\"ael_pughs_modulus_ratio\":" << ael_pughs_modulus_ratio;
      } else {
        if(PRINT_NULL) sscontent_json << "\"ael_pughs_modulus_ratio\":null";
      }
      vcontent_json.push_back(sscontent_json.str()); aurostd::StringstreamClean(sscontent_json);
      //////////////////////////////////////////////////////////////////////////

      //////////////////////////////////////////////////////////////////////////CT20181212
      if(ael_debye_temperature!=AUROSTD_NAN) {
        sscontent_json << "\"ael_debye_temperature\":" << ael_debye_temperature;
      } else {
        if(PRINT_NULL) sscontent_json << "\"ael_debye_temperature\":null";
      }
      vcontent_json.push_back(sscontent_json.str()); aurostd::StringstreamClean(sscontent_json);
      //////////////////////////////////////////////////////////////////////////

      //////////////////////////////////////////////////////////////////////////CT20181212
      if(ael_applied_pressure!=AUROSTD_NAN) {
        sscontent_json << "\"ael_applied_pressure\":" << ael_applied_pressure;
      } else {
        if(PRINT_NULL) sscontent_json << "\"ael_applied_pressure\":null";
      }
      vcontent_json.push_back(sscontent_json.str()); aurostd::StringstreamClean(sscontent_json);
      //////////////////////////////////////////////////////////////////////////

      //////////////////////////////////////////////////////////////////////////CT20181212
      if(ael_average_external_pressure!=AUROSTD_NAN) {
        sscontent_json << "\"ael_average_external_pressure\":" << ael_average_external_pressure;
      } else {
        if(PRINT_NULL) sscontent_json << "\"ael_average_external_pressure\":null";
      }
      vcontent_json.push_back(sscontent_json.str()); aurostd::StringstreamClean(sscontent_json);
      //////////////////////////////////////////////////////////////////////////

      //////////////////////////////////////////////////////////////////////////ME20191105
      if ((ael_stiffness_tensor.rows == 6) && (ael_stiffness_tensor.cols == 6)) {
        sscontent_json << "\"ael_stiffness_tensor\":[";
        for (int i = 1; i <= 6; i++) {
          sscontent_json << "[";
          for (int j = 1; j <= 6; j++) sscontent_json << ael_stiffness_tensor[i][j] << ((j < 6)?",":"]");
          sscontent_json << ((i < 6)?",":"");
        }
        sscontent_json << "]";
      } else {
        if (PRINT_NULL) sscontent_json << "\"ael_stiffness_tensor\":null";
      }
      vcontent_json.push_back(sscontent_json.str()); aurostd::StringstreamClean(sscontent_json);

      //////////////////////////////////////////////////////////////////////////ME20191105
      if ((ael_compliance_tensor.rows == 6) && (ael_compliance_tensor.cols == 6)) {
        sscontent_json << "\"ael_compliance_tensor\":[";
        for (int i = 1; i <= 6; i++) {
          sscontent_json << "[";
          for (int j = 1; j <= 6; j++) sscontent_json << ael_compliance_tensor[i][j] << ((j < 6)?",":"]");
          sscontent_json << ((i < 6)?",":"");
        }
        sscontent_json << "]";
      } else {
        if (PRINT_NULL) sscontent_json << "\"ael_compliance_tensor\":null";
      }
      vcontent_json.push_back(sscontent_json.str()); aurostd::StringstreamClean(sscontent_json);

      //AS20200901 BEGIN
      // QHA
      //////////////////////////////////////////////////////////////////////////
      if(gruneisen_qha!=AUROSTD_NAN) {
        sscontent_json << "\"gruneisen_qha\":" << gruneisen_qha;
      } else {
        if(PRINT_NULL) sscontent_json << "\"gruneisen_qha\":null";
      }
      vcontent_json.push_back(sscontent_json.str()); aurostd::StringstreamClean(sscontent_json);
      //////////////////////////////////////////////////////////////////////////

      //////////////////////////////////////////////////////////////////////////
      if(gruneisen_qha_300K!=AUROSTD_NAN) {
        sscontent_json << "\"gruneisen_qha_300K\":" << gruneisen_qha_300K;
      } else {
        if(PRINT_NULL) sscontent_json << "\"gruneisen_qha_300K\":null";
      }
      vcontent_json.push_back(sscontent_json.str()); aurostd::StringstreamClean(sscontent_json);
      //////////////////////////////////////////////////////////////////////////

      //////////////////////////////////////////////////////////////////////////
      if(thermal_expansion_qha_300K!=AUROSTD_NAN) {
        sscontent_json << "\"thermal_expansion_qha_300K\":" << thermal_expansion_qha_300K;
      } else {
        if(PRINT_NULL) sscontent_json << "\"thermal_expansion_qha_300K\":null";
      }
      vcontent_json.push_back(sscontent_json.str()); aurostd::StringstreamClean(sscontent_json);
      //////////////////////////////////////////////////////////////////////////

      //////////////////////////////////////////////////////////////////////////
      if(modulus_bulk_qha_300K!=AUROSTD_NAN) {
        sscontent_json << "\"modulus_bulk_qha_300K\":" << modulus_bulk_qha_300K;
      } else {
        if(PRINT_NULL) sscontent_json << "\"modulus_bulk_qha_300K\":null";
      }
      vcontent_json.push_back(sscontent_json.str()); aurostd::StringstreamClean(sscontent_json);
      //////////////////////////////////////////////////////////////////////////

      //////////////////////////////////////////////////////////////////////////
      if(modulus_bulk_derivative_pressure_qha_300K!=AUROSTD_NAN) {
        sscontent_json << "\"modulus_bulk_derivative_pressure_qha_300K\":" << modulus_bulk_derivative_pressure_qha_300K;
      } else {
        if(PRINT_NULL) sscontent_json << "\"modulus_bulk_derivative_pressure_qha_300K\":null";
      }
      vcontent_json.push_back(sscontent_json.str()); aurostd::StringstreamClean(sscontent_json);
      //////////////////////////////////////////////////////////////////////////

      //////////////////////////////////////////////////////////////////////////
      if(heat_capacity_Cv_atom_qha_300K!=AUROSTD_NAN) {
        sscontent_json << "\"heat_capacity_Cv_atom_qha_300K\":" << heat_capacity_Cv_atom_qha_300K;
      } else {
        if(PRINT_NULL) sscontent_json << "\"heat_capacity_Cv_atom_qha_300K\":null";
      }
      vcontent_json.push_back(sscontent_json.str()); aurostd::StringstreamClean(sscontent_json);
      //////////////////////////////////////////////////////////////////////////

      //////////////////////////////////////////////////////////////////////////
      if(heat_capacity_Cv_cell_qha_300K!=AUROSTD_NAN) {
        sscontent_json << "\"heat_capacity_Cv_cell_qha_300K\":" << heat_capacity_Cv_cell_qha_300K;
      } else {
        if(PRINT_NULL) sscontent_json << "\"heat_capacity_Cv_cell_qha_300K\":null";
      }
      vcontent_json.push_back(sscontent_json.str()); aurostd::StringstreamClean(sscontent_json);
      //////////////////////////////////////////////////////////////////////////

      //////////////////////////////////////////////////////////////////////////
      if(heat_capacity_Cp_atom_qha_300K!=AUROSTD_NAN) {
        sscontent_json << "\"heat_capacity_Cp_atom_qha_300K\":" << heat_capacity_Cp_atom_qha_300K;
      } else {
        if(PRINT_NULL) sscontent_json << "\"heat_capacity_Cp_atom_qha_300K\":null";
      }
      vcontent_json.push_back(sscontent_json.str()); aurostd::StringstreamClean(sscontent_json);
      //////////////////////////////////////////////////////////////////////////

      //////////////////////////////////////////////////////////////////////////
      if(heat_capacity_Cp_cell_qha_300K!=AUROSTD_NAN) {
        sscontent_json << "\"heat_capacity_Cp_cell_qha_300K\":" << heat_capacity_Cp_cell_qha_300K;
      } else {
        if(PRINT_NULL) sscontent_json << "\"heat_capacity_Cp_cell_qha_300K\":null";
      }
      vcontent_json.push_back(sscontent_json.str()); aurostd::StringstreamClean(sscontent_json);
      //////////////////////////////////////////////////////////////////////////

      //////////////////////////////////////////////////////////////////////////
      if(volume_atom_qha_300K!=AUROSTD_NAN) {
        sscontent_json << "\"volume_atom_qha_300K\":" << volume_atom_qha_300K;
      } else {
        if(PRINT_NULL) sscontent_json << "\"volume_atom_qha_300K\":null";
      }
      vcontent_json.push_back(sscontent_json.str()); aurostd::StringstreamClean(sscontent_json);
      //////////////////////////////////////////////////////////////////////////

      //////////////////////////////////////////////////////////////////////////
      if(energy_free_atom_qha_300K!=AUROSTD_NAN) {
        sscontent_json << "\"energy_free_atom_qha_300K\":" << energy_free_atom_qha_300K;
      } else {
        if(PRINT_NULL) sscontent_json << "\"energy_free_atom_qha_300K\":null";
      }
      vcontent_json.push_back(sscontent_json.str()); aurostd::StringstreamClean(sscontent_json);
      //////////////////////////////////////////////////////////////////////////

      //////////////////////////////////////////////////////////////////////////
      if(energy_free_cell_qha_300K!=AUROSTD_NAN) {
        sscontent_json << "\"energy_free_cell_qha_300K\":" << energy_free_cell_qha_300K;
      } else {
        if(PRINT_NULL) sscontent_json << "\"energy_free_cell_qha_300K\":null";
      }
      vcontent_json.push_back(sscontent_json.str()); aurostd::StringstreamClean(sscontent_json);
      //////////////////////////////////////////////////////////////////////////
      //AS20200901 END

      // BADER
      //////////////////////////////////////////////////////////////////////////
      if(vbader_net_charges.size()) {
        sscontent_json << "\"bader_net_charges\":[" << aurostd::joinWDelimiter(aurostd::vecDouble2vecString(vbader_net_charges,6),",") << "]";
      } else {
        if(PRINT_NULL) sscontent_json << "\"bader_net_charges\":null";
      }
      vcontent_json.push_back(sscontent_json.str()); aurostd::StringstreamClean(sscontent_json);
      //////////////////////////////////////////////////////////////////////////

      //////////////////////////////////////////////////////////////////////////
      if(vbader_atomic_volumes.size()) {
        sscontent_json << "\"bader_atomic_volumes\":[" << aurostd::joinWDelimiter(aurostd::vecDouble2vecString(vbader_atomic_volumes,4),",") << "]";
      } else {
        if(PRINT_NULL) sscontent_json << "\"bader_atomic_volumes\":null";
      }
      vcontent_json.push_back(sscontent_json.str()); aurostd::StringstreamClean(sscontent_json);
      //////////////////////////////////////////////////////////////////////////

      // FILES
      //////////////////////////////////////////////////////////////////////////
      if(vfiles.size()) {
        aurostd::sort(vfiles);
        sscontent_json << "\"files\":[" << aurostd::joinWDelimiter(aurostd::wrapVecEntries(vfiles,"\""),",") << "]";
      } else {
        if(PRINT_NULL) sscontent_json << "\"files\":null";
      }
      vcontent_json.push_back(sscontent_json.str()); aurostd::StringstreamClean(sscontent_json);
      //////////////////////////////////////////////////////////////////////////

      // CPUS
      //////////////////////////////////////////////////////////////////////////
      if(node_CPU_Model.size()) {
        sscontent_json << "\"node_CPU_Model\":\"" << node_CPU_Model << "\"";
      } else {
        if(PRINT_NULL) sscontent_json << "\"node_CPU_Model\":null";
      }
      vcontent_json.push_back(sscontent_json.str()); aurostd::StringstreamClean(sscontent_json);
      //////////////////////////////////////////////////////////////////////////

      //////////////////////////////////////////////////////////////////////////
      if(node_CPU_Cores!=AUROSTD_NAN) {
        sscontent_json << "\"node_CPU_Cores\":" << node_CPU_Cores;
      } else {
        if(PRINT_NULL) sscontent_json << "\"node_CPU_Cores\":null";
      }
      vcontent_json.push_back(sscontent_json.str()); aurostd::StringstreamClean(sscontent_json);
      //////////////////////////////////////////////////////////////////////////

      //////////////////////////////////////////////////////////////////////////
      if(node_CPU_MHz!=AUROSTD_NAN) {
        sscontent_json << "\"node_CPU_MHz\":" << node_CPU_MHz;
      } else {
        if(PRINT_NULL) sscontent_json << "\"node_CPU_MHz\":null";
      }
      vcontent_json.push_back(sscontent_json.str()); aurostd::StringstreamClean(sscontent_json);
      //////////////////////////////////////////////////////////////////////////

      //////////////////////////////////////////////////////////////////////////
      if(node_RAM_GB!=INF) {
        sscontent_json << "\"node_RAM_GB\":" << node_RAM_GB;
      } else {
        if(PRINT_NULL) sscontent_json << "\"node_RAM_GB\":null";
      }
      vcontent_json.push_back(sscontent_json.str()); aurostd::StringstreamClean(sscontent_json);
      //////////////////////////////////////////////////////////////////////////

      // VERSION/DATE
      //////////////////////////////////////////////////////////////////////////
      if(aflow_version.size()) {
        sscontent_json << "\"aflow_version\":\"" << aflow_version << "\"";
      } else {
        if(PRINT_NULL) sscontent_json << "\"aflow_version\":null";
      }
      vcontent_json.push_back(sscontent_json.str()); aurostd::StringstreamClean(sscontent_json);
      //////////////////////////////////////////////////////////////////////////

      //////////////////////////////////////////////////////////////////////////
      if(catalog.size()) {
        sscontent_json << "\"catalog\":\"" << catalog << "\"";
      } else {
        if(PRINT_NULL) sscontent_json << "\"catalog\":null";
      }
      vcontent_json.push_back(sscontent_json.str()); aurostd::StringstreamClean(sscontent_json);
      //////////////////////////////////////////////////////////////////////////

      //////////////////////////////////////////////////////////////////////////
      sscontent_json << "\"aflowlib_version\":\"" << string(AFLOW_VERSION) << "\"";  //CO20170613
      vcontent_json.push_back(sscontent_json.str()); aurostd::StringstreamClean(sscontent_json);
      //////////////////////////////////////////////////////////////////////////

      //////////////////////////////////////////////////////////////////////////
      //[CO20200624 - OBSOLETE]sscontent_json << "\"aflowlib_date\":\"" << aurostd::get_datetime() << "_GMT-5\"";
      //[CO20200624 - OBSOLETE]vcontent_json.push_back(sscontent_json.str()); aurostd::StringstreamClean(sscontent_json);
      if(vaflowlib_date.size()) {
        sscontent_json << "\"aflowlib_date\":[" << aurostd::joinWDelimiter(aurostd::wrapVecEntries(vaflowlib_date,"\""),",") << "]";
      } else {
        if(PRINT_NULL) sscontent_json << "\"aflowlib_date\":null";
      }
      vcontent_json.push_back(sscontent_json.str()); aurostd::StringstreamClean(sscontent_json);
      //////////////////////////////////////////////////////////////////////////

      sss << "{" << aurostd::joinWDelimiter(vcontent_json,eendl)  << "}";
      vcontent_json.clear();

      sss << endl;
    } // json

    return sss.str();
  }

  //  bool aflowlib2file(
  string _aflowlib_entry::aflowlib2file(string file,string mode) {
    string aflowlib_out=aflowlib2string(mode);
    aurostd::string2file(aflowlib_out,file);
    return aflowlib_out;
  }
}

//CO20200624 - CCE corrections
namespace aflowlib {
  double _aflowlib_entry::enthalpyFormationCell(int T) const { //CO20200624
    if(!XHOST.vflag_control.flag("NEGLECT_CCE")){ //CO20210115
      if(T==300 && enthalpy_formation_cce_300K_cell!=AUROSTD_NAN) return enthalpy_formation_cce_300K_cell;
      if(T==0 && enthalpy_formation_cce_0K_cell!=AUROSTD_NAN) return enthalpy_formation_cce_0K_cell;
    }
    return enthalpy_formation_cell;
  }
  double _aflowlib_entry::enthalpyFormationAtom(int T) const { //CO20200624
    if(!XHOST.vflag_control.flag("NEGLECT_CCE")){ //CO20210115
      if(T==300 && enthalpy_formation_cce_300K_atom!=AUROSTD_NAN) return enthalpy_formation_cce_300K_atom;
      if(T==0 && enthalpy_formation_cce_0K_atom!=AUROSTD_NAN) return enthalpy_formation_cce_0K_atom;
    }
    return enthalpy_formation_atom;
  }
}

//CO20171202 - apennsy fixes!
namespace aflowlib {
  void _aflowlib_entry::correctBadDatabase(bool verbose,ostream& oss){
    ofstream FileMESSAGE;
    return correctBadDatabase(FileMESSAGE,verbose,oss);
  }

  void _aflowlib_entry::correctBadDatabase(ofstream& FileMESSAGE,bool verbose,ostream& oss){
    //CO20180828 - LIB2 also contains unaries //so far we only know of bad binaries
    //APENNSY neglect - LIB2 only //CO20180828 - LIB2 also contains unaries  //binaries only
    string soliloquy = XPID + "_aflowlib_entry::correctBadDatabase():";
    stringstream message;
    if(vspecies_pp.size()==1 || vspecies_pp.size()==2) {
      string pseudoA="",pseudoB="";
      pseudoA = vspecies_pp[0];
      if(vspecies_pp.size()==2){pseudoB = vspecies_pp[1];}
      //[OBSOLETE CO20180828]string pseudoA = vspecies_pp[0];
      //[OBSOLETE CO20180828]string pseudoB = vspecies_pp[1];
      // tiny corrections
      //gamma_IrV
      if(pseudoA=="Cd" && pseudoB=="Pt" && prototype=="181") {
        enthalpy_formation_atom -= 0.0013;
        enthalpy_formation_cell = natoms * enthalpy_formation_atom;
        if(verbose){
          message << "Fixing enthalpy_formation of " << pseudoA << pseudoB << ":" << prototype;
          pflow::logger(_AFLOW_FILE_NAME_, soliloquy, message, FileMESSAGE, oss, _LOGGER_MESSAGE_);
        }
      }
      //gamma_IrV
      if(pseudoA=="Ir" && pseudoB=="V_sv" && prototype=="291") {
        enthalpy_formation_cell -= 0.001;
        enthalpy_formation_atom -= 0.0005;
        enthalpy_cell -= 0.001;
        enthalpy_atom -= 0.005;
        if(verbose){
          message << "Fixing enthalpy/enthalpy_formation of " << pseudoA << pseudoB << ":" << prototype;
          pflow::logger(_AFLOW_FILE_NAME_, soliloquy, message, FileMESSAGE, oss, _LOGGER_MESSAGE_);
        }
      }
      // HfPd
      if(pseudoA=="Hf_pv" && pseudoB=="Pd_pv" && prototype=="192") {
        enthalpy_formation_atom -= 0.003;
        enthalpy_formation_cell = natoms * enthalpy_formation_atom;
        enthalpy_atom = enthalpy_formation_atom;
        enthalpy_cell = natoms * enthalpy_atom;
        if(verbose){
          message << "Fixing enthalpy/enthalpy_formation of " << pseudoA << pseudoB << ":" << prototype;
          pflow::logger(_AFLOW_FILE_NAME_, soliloquy, message, FileMESSAGE, oss, _LOGGER_MESSAGE_);
        }
      }
      // sigma
      if(pseudoA=="Ir" && pseudoB=="Nb_sv" && prototype=="600.ABBAB") {
        enthalpy_formation_cell += 0.001;
        enthalpy_formation_atom += 0.0005;
        enthalpy_cell += 0.001;
        enthalpy_atom += 0.005;
        enthalpy_formation_cell += 0.001;
        enthalpy_formation_atom += 0.0005;
        enthalpy_cell += 0.001;
        enthalpy_atom += 0.005;
        if(verbose){
          message << "Fixing enthalpy/enthalpy_formation of " << pseudoA << pseudoB << ":" << prototype;
          pflow::logger(_AFLOW_FILE_NAME_, soliloquy, message, FileMESSAGE, oss, _LOGGER_MESSAGE_);
        }
      }
      // sigma
      if(pseudoA=="Os_pv" && pseudoB=="Re_pv" && prototype=="122") {
        enthalpy_formation_atom -= 0.001;
        enthalpy_formation_cell = natoms * enthalpy_formation_atom;
        enthalpy_atom = enthalpy_formation_atom;
        enthalpy_cell = natoms * enthalpy_atom;
        if(verbose){
          message << "Fixing enthalpy/enthalpy_formation of " << pseudoA << pseudoB << ":" << prototype;
          pflow::logger(_AFLOW_FILE_NAME_, soliloquy, message, FileMESSAGE, oss, _LOGGER_MESSAGE_);
        }
      }
    }
  }
  bool _aflowlib_entry::ignoreBadDatabase() const{
    string reason;
    return ignoreBadDatabase(reason);
  }
  bool _aflowlib_entry::ignoreBadDatabase(string& reason) const{
    reason="";
    //grab bad database protos
    vector<string> _DEVIL_PROTOTYPES_;
    aurostd::string2tokens(_DEVIL_PROTOTYPES_STRING_,_DEVIL_PROTOTYPES_,",");

    //so far we only know of bad binaries
    //we need something more robust than just exact string match, case: 549 and 549.bis vs. 549.tetra
    bool match=false;
    //DEVIL
    for(uint di=0;di<_DEVIL_PROTOTYPES_.size() && !match;di++){if(pflow::prototypeMatch(prototype, _DEVIL_PROTOTYPES_[di])){match=true;}}
    if(match){
      reason=compound+":"+prototype+" is ill-calculated in the database";
      return true;
    }
    //find .old's
    if(1){
      uint prototype_size=prototype.size();
      string search_string=".old";uint search_string_size=search_string.size();
      if(prototype_size>search_string_size && prototype.substr(prototype_size-search_string_size,search_string_size)==search_string){  //look only at the end of the prototype
        reason=compound+":"+prototype+" is ill-calculated in the database";
        return true;
      }
    }
    //APENNSY neglect - LIB2 only //CO20180828 - LIB2 also contains unaries  //binaries only
    if(vspecies_pp.size()==1 || vspecies_pp.size()==2) {
      string pseudoA="",pseudoB="";
      pseudoA = vspecies_pp[0];
      if(vspecies_pp.size()==2){pseudoB = vspecies_pp[1];}
      //[OBSOLETE CO20180828]string pseudoA = vspecies_pp[0];
      //[OBSOLETE CO20180828]string pseudoB = vspecies_pp[1];
      // bad Ag is a wrong relaxation
      if((pseudoA=="Ag" && pflow::prototypeMatch(prototype,"303")) || (pseudoB=="Ag" && pflow::prototypeMatch(prototype,"304"))) {
        reason=pseudoA+pseudoB+":"+prototype+" is ill-calculated in the database";
        return true;
      }
      // bad Ag is a wrong relaxation
      if((pseudoA=="Ag" && pflow::prototypeMatch(prototype,"323")) || (pseudoB=="Ag" && pflow::prototypeMatch(prototype,"324"))) {
        reason=pseudoA+pseudoB+":"+prototype+" is ill-calculated in the database";
        return true;
      }
      // bad Au is a wrong relaxation
      if((pseudoA=="Au" && pflow::prototypeMatch(prototype,"323")) || (pseudoB=="Au" && pflow::prototypeMatch(prototype,"324"))) {
        reason=pseudoA+pseudoB+":"+prototype+" is ill-calculated in the database";
        return true;
      }
      // bad Al_h pseudopotential !
      if((pseudoA=="Al_h" && pflow::prototypeMatch(prototype,"307")) || (pseudoB=="Al_h" && pflow::prototypeMatch(prototype,"308"))) {
        reason=pseudoA+pseudoB+":"+prototype+" is ill-calculated in the database";
        return true;
      }
      // bad Al_h pseudopotential !
      if((pseudoA=="Al_h" && pflow::prototypeMatch(prototype,"A7.A")) || (pseudoB=="Al_h" && pflow::prototypeMatch(prototype,"A7.B"))) {
        reason=pseudoA+pseudoB+":"+prototype+" is ill-calculated in the database";
        return true;
      }
      // bad Al_h pseudopotential !
      if((pseudoA=="Al_h" && pflow::prototypeMatch(prototype,"323")) || (pseudoB=="Al_h" && pflow::prototypeMatch(prototype,"324"))) {
        reason=pseudoA+pseudoB+":"+prototype+" is ill-calculated in the database";
        return true;
      }
      // bad Ca_sv is a wrong relaxation
      if((pseudoA=="Ca_sv" && pflow::prototypeMatch(prototype,"303")) || (pseudoB=="Ca_sv" && pflow::prototypeMatch(prototype,"304"))) {
        reason=pseudoA+pseudoB+":"+prototype+" is ill-calculated in the database";
        return true;
      }
      // bad Ca_sv is a wrong relaxation
      if((pseudoA=="Ca_sv" && pflow::prototypeMatch(prototype,"323")) || (pseudoB=="Ca_sv" && pflow::prototypeMatch(prototype,"324"))) {
        reason=pseudoA+pseudoB+":"+prototype+" is ill-calculated in the database";
        return true;
      }
      // bad Cd is a wrong relaxation
      if((pseudoA=="Cd" && pflow::prototypeMatch(prototype,"323")) || (pseudoB=="Cd" && pflow::prototypeMatch(prototype,"324"))) {
        reason=pseudoA+pseudoB+":"+prototype+" is ill-calculated in the database";
        return true;
      }
      // bad Cu_pv is a wrong relaxation
      if((pseudoA=="Cu_pv" && pflow::prototypeMatch(prototype,"303")) || (pseudoB=="Cu_pv" && pflow::prototypeMatch(prototype,"304"))) {
        reason=pseudoA+pseudoB+":"+prototype+" is ill-calculated in the database";
        return true;
      }
      // bad Cu_pv is a wrong relaxation
      if((pseudoA=="Cu_pv" && pflow::prototypeMatch(prototype,"323")) || (pseudoB=="Cu_pv" && pflow::prototypeMatch(prototype,"324"))) {
        reason=pseudoA+pseudoB+":"+prototype+" is ill-calculated in the database";
        return true;
      }
      // bad Fe_pv is a wrong relaxation
      if((pseudoA=="Fe_pv" && pflow::prototypeMatch(prototype,"307")) || (pseudoB=="Fe_pv" && pflow::prototypeMatch(prototype,"308"))) {
        reason=pseudoA+pseudoB+":"+prototype+" is ill-calculated in the database";
        return true;
      }
      // bad Fe_pv is a wrong relaxation
      if((pseudoA=="Fe_pv" && pflow::prototypeMatch(prototype,"A7.A")) || (pseudoB=="Fe_pv" && pflow::prototypeMatch(prototype,"A7.B"))) {
        reason=pseudoA+pseudoB+":"+prototype+" is ill-calculated in the database";
        return true;
      }
      // bad Ge_h is a wrong relaxation
      if((pseudoA=="Ge_h" && pflow::prototypeMatch(prototype,"305")) || (pseudoB=="Ge_h" && pflow::prototypeMatch(prototype,"306"))) {
        reason=pseudoA+pseudoB+":"+prototype+" is ill-calculated in the database";
        return true;
      }
      // bad In_d is a wrong relaxation
      if((pseudoA=="In_d" && pflow::prototypeMatch(prototype,"323")) || (pseudoB=="In_d" && pflow::prototypeMatch(prototype,"324"))) {
        reason=pseudoA+pseudoB+":"+prototype+" is ill-calculated in the database";
        return true;
      }
      // bad Ir is a wrong relaxation
      if((pseudoA=="Ir" && pflow::prototypeMatch(prototype,"303")) || (pseudoB=="Ir" && pflow::prototypeMatch(prototype,"304"))) {
        reason=pseudoA+pseudoB+":"+prototype+" is ill-calculated in the database";
        return true;
      }
      // bad K_sv is a wrong relaxation
      if((pseudoA=="K_sv" && pflow::prototypeMatch(prototype,"307")) || (pseudoB=="K_sv" && pflow::prototypeMatch(prototype,"308"))) {
        reason=pseudoA+pseudoB+":"+prototype+" is ill-calculated in the database";
        return true;
      }
      // bad K_sv is a wrong relaxation
      if((pseudoA=="K_sv" && pflow::prototypeMatch(prototype,"A7.A")) || (pseudoB=="K_sv" && pflow::prototypeMatch(prototype,"A7.B"))) {
        reason=pseudoA+pseudoB+":"+prototype+" is ill-calculated in the database";
        return true;
      }
      // bad La is a wrong relaxation
      if((pseudoA=="La" && pflow::prototypeMatch(prototype,"303")) || (pseudoB=="La" && pflow::prototypeMatch(prototype,"304"))) {
        reason=pseudoA+pseudoB+":"+prototype+" is ill-calculated in the database";
        return true;
      }
      // bad La is a wrong relaxation
      if((pseudoA=="La" && pflow::prototypeMatch(prototype,"323")) || (pseudoB=="La" && pflow::prototypeMatch(prototype,"324"))) {
        reason=pseudoA+pseudoB+":"+prototype+" is ill-calculated in the database";
        return true;
      }
      // bad Li_sv is a wrong relaxation
      if((pseudoA=="Li_sv" && pflow::prototypeMatch(prototype,"307")) || (pseudoB=="Li_sv" && pflow::prototypeMatch(prototype,"308"))) {
        reason=pseudoA+pseudoB+":"+prototype+" is ill-calculated in the database";
        return true;
      }
      // bad Li_sv is a wrong relaxation
      if((pseudoA=="Li_sv" && pflow::prototypeMatch(prototype,"A7.A")) || (pseudoB=="Li_sv" && pflow::prototypeMatch(prototype,"A7.B"))) {
        reason=pseudoA+pseudoB+":"+prototype+" is ill-calculated in the database";
        return true;
      }
      // bad Na_pv is a wrong relaxation
      if((pseudoA=="Na_pv" && pflow::prototypeMatch(prototype,"307")) || (pseudoB=="Na_pv" && pflow::prototypeMatch(prototype,"308"))) {
        reason=pseudoA+pseudoB+":"+prototype+" is ill-calculated in the database";
        return true;
      }
      // bad Na_pv is a wrong relaxation
      if((pseudoA=="Na_pv" && pflow::prototypeMatch(prototype,"A7.A")) || (pseudoB=="Na_pv" && pflow::prototypeMatch(prototype,"A7.B"))) {
        reason=pseudoA+pseudoB+":"+prototype+" is ill-calculated in the database";
        return true;
      }
      // bad Ni_pv is a wrong relaxation
      if((pseudoA=="Ni_pv" && pflow::prototypeMatch(prototype,"303")) || (pseudoB=="Ni_pv" && pflow::prototypeMatch(prototype,"304"))) {
        reason=pseudoA+pseudoB+":"+prototype+" is ill-calculated in the database";
        return true;
      }
      // bad Ni_pv is a wrong relaxation
      if((pseudoA=="Ni_pv" && pflow::prototypeMatch(prototype,"323")) || (pseudoB=="Ni_pv" && pflow::prototypeMatch(prototype,"324"))) {
        reason=pseudoA+pseudoB+":"+prototype+" is ill-calculated in the database";
        return true;
      }
      // bad Pb_d is a wrong relaxation
      if((pseudoA=="Pb_d" && pflow::prototypeMatch(prototype,"303")) || (pseudoB=="Pb_d" && pflow::prototypeMatch(prototype,"304"))) {
        reason=pseudoA+pseudoB+":"+prototype+" is ill-calculated in the database";
        return true;
      }
      // bad Pb_d is a wrong relaxation
      if((pseudoA=="Pb_d" && pflow::prototypeMatch(prototype,"323")) || (pseudoB=="Pb_d" && pflow::prototypeMatch(prototype,"324"))) {
        reason=pseudoA+pseudoB+":"+prototype+" is ill-calculated in the database";
        return true;
      }
      // bad Pd_pv is a wrong relaxation
      if((pseudoA=="Pd_pv" && pflow::prototypeMatch(prototype,"303")) || (pseudoB=="Pd_pv" && pflow::prototypeMatch(prototype,"304"))) {
        reason=pseudoA+pseudoB+":"+prototype+" is ill-calculated in the database";
        return true;
      }
      // bad Pd_pv is a wrong relaxation
      if((pseudoA=="Pd_pv" && pflow::prototypeMatch(prototype,"323")) || (pseudoB=="Pd_pv" && pflow::prototypeMatch(prototype,"324"))) {
        reason=pseudoA+pseudoB+":"+prototype+" is ill-calculated in the database";
        return true;
      }
      // bad Pt is a wrong relaxation
      if((pseudoA=="Pt" && pflow::prototypeMatch(prototype,"303")) || (pseudoB=="Pt" && pflow::prototypeMatch(prototype,"304"))) {
        reason=pseudoA+pseudoB+":"+prototype+" is ill-calculated in the database";
        return true;
      }
      // bad Pt is a wrong relaxation
      if((pseudoA=="Pt" && pflow::prototypeMatch(prototype,"317")) || (pseudoB=="Pt" && pflow::prototypeMatch(prototype,"318"))) {
        reason=pseudoA+pseudoB+":"+prototype+" is ill-calculated in the database";
        return true;
      }
      // bad Rh_pv is a wrong relaxation
      if((pseudoA=="Rh_pv" && pflow::prototypeMatch(prototype,"303")) || (pseudoB=="Rh_pv" && pflow::prototypeMatch(prototype,"304"))) {
        reason=pseudoA+pseudoB+":"+prototype+" is ill-calculated in the database";
        return true;
      }
      // bad Si_h is a wrong relaxation
      if((pseudoA=="Si_h" && pflow::prototypeMatch(prototype,"305")) || (pseudoB=="Si_h" && pflow::prototypeMatch(prototype,"306"))) {
        reason=pseudoA+pseudoB+":"+prototype+" is ill-calculated in the database";
        return true;
      }
      // bad Si_h is a wrong relaxation
      if((pseudoA=="Si_h" && pflow::prototypeMatch(prototype,"307")) || (pseudoB=="Si_h" && pflow::prototypeMatch(prototype,"308"))) {
        reason=pseudoA+pseudoB+":"+prototype+" is ill-calculated in the database";
        return true;
      }
      // bad Si_h is a wrong relaxation
      if((pseudoA=="Si_h" && pflow::prototypeMatch(prototype,"A7.A")) || (pseudoB=="Si_h" && pflow::prototypeMatch(prototype,"A7.B"))) {
        reason=pseudoA+pseudoB+":"+prototype+" is ill-calculated in the database";
        return true;
      }
      // bad Si_h is a wrong relaxation
      if((pseudoA=="Si_h" && pflow::prototypeMatch(prototype,"323")) || (pseudoB=="Si_h" && pflow::prototypeMatch(prototype,"324"))) {
        reason=pseudoA+pseudoB+":"+prototype+" is ill-calculated in the database";
        return true;
      }
      // bad Ta_pv is a wrong relaxation
      if((pseudoA=="Ta_pv" && pflow::prototypeMatch(prototype,"307")) || (pseudoB=="Ta_pv" && pflow::prototypeMatch(prototype,"308"))) {
        reason=pseudoA+pseudoB+":"+prototype+" is ill-calculated in the database";
        return true;
      }
      // bad Ta_pv is a wrong relaxation
      if((pseudoA=="Ta_pv" && pflow::prototypeMatch(prototype,"A7.A")) || (pseudoB=="Ta_pv" && pflow::prototypeMatch(prototype,"A7.B"))) {
        reason=pseudoA+pseudoB+":"+prototype+" is ill-calculated in the database";
        return true;
      }
      // bad B_h is a wrong relaxation
      if((pseudoA=="B_h" && pflow::prototypeMatch(prototype,"317")) || (pseudoB=="B_h" && pflow::prototypeMatch(prototype,"318"))) {
        reason=pseudoA+pseudoB+":"+prototype+" is ill-calculated in the database";
        return true;
      }

      // sigma
      if(pseudoA=="Os_pv" && pseudoB=="Re_pv" && pflow::prototypeMatch(prototype,"448")) {
        reason=pseudoA+pseudoB+":"+prototype+" is ill-calculated in the database";
        return true;
      }
      // wrong channel, bug
      if(pseudoA=="Rh_pv" && pseudoB=="Zr_sv" && pflow::prototypeMatch(prototype,"381")) {
        reason=pseudoA+pseudoB+":"+prototype+" is ill-calculated in the database";
        return true;
      }
    }
    return false;
  }
} // namespace aflowlib

namespace aflowlib {
  string _aflowlib_entry::getPathAURL(ostream& oss, bool load_from_common){ //CO20200404
    ofstream FileMESSAGE;
    return getPathAURL(FileMESSAGE, oss, load_from_common);
  }
  string _aflowlib_entry::getPathAURL(ofstream& FileMESSAGE,ostream& oss, bool load_from_common){  //CO20200404
    bool LDEBUG=(FALSE || XHOST.DEBUG);
    string soliloquy = XPID + "_aflowlib_entry::getPathAURL():";
    stringstream message;
    string path = "";
    if (aurl.empty()) {return path;}
    vector<string> tokens;
    aurostd::string2tokens(aurl, tokens, ":");
    //LIB1 presents problems here (3 colons): aflowlib.duke.edu:AFLOWDATA/LIB1_RAW/Pt:PAW_PBE:05Jan2001/A6
    if(0){
      if (tokens.size() != 2) {
        message << "Odd AURL format for entry " << auid << ": " << aurl;
        pflow::logger(_AFLOW_FILE_NAME_, soliloquy, message, FileMESSAGE, oss, _LOGGER_WARNING_);
        return path;
      }
    }

    //instead just erase first item, join others, assume we're okay...
    tokens.erase(tokens.begin());
    path=aurostd::joinWDelimiter(tokens,":");

    string server="",path_full="";
    if(1&&load_from_common){
      //attempt 1: try replacing _RAW with _LIB
      if(1){
        server="/www";
        path_full=path;
        aurostd::StringSubst(path_full,"_RAW","_LIB");
        path_full=server+"/"+path_full;
        if(LDEBUG){cerr << soliloquy << " attempt 1 path=" << path_full << endl;}
        if(aurostd::IsDirectory(path_full)){return path_full;}
      }

      //attempt 2: try finding LIB directory
      if(1){
        server="/common";
        path_full=path;
        aurostd::StringSubst(path_full,"AFLOWDATA/","");
        aurostd::StringSubst(path_full,"ICSD_WEB","ICSD/LIB"); //CO20200223
        aurostd::StringSubst(path_full,"_RAW","/LIB");
        path_full=server+"/"+path_full;
        if(LDEBUG){cerr << soliloquy << " attempt 2 path=" << path_full << endl;}
        if(aurostd::IsDirectory(path_full)){return path_full;}
      }

      //attempt 3: try no replacement (RAW)
      if(1){
        server="/www";
        path_full=server+"/"+path;
        if(LDEBUG){cerr << soliloquy << " attempt 3 path=" << path_full << endl;}
        if(aurostd::IsDirectory(path_full)){return path_full;}
      }
    }
    if(XHOST.vflag_control.flag("AFLOWLIB_SERVER")){server=XHOST.vflag_control.getattachedscheme("AFLOWLIB_SERVER");}
    else{server="aflowlib.duke.edu";}

    path_full=server+"/"+path;
    return path_full;
  }
  vector<string> _aflowlib_entry::getSpeciesAURL(ostream& oss){ //CO20200404
    ofstream FileMESSAGE;
    return getSpeciesAURL(FileMESSAGE, oss);
  }
  vector<string> _aflowlib_entry::getSpeciesAURL(ofstream& FileMESSAGE,ostream& oss){  //CO20200404
    bool LDEBUG=(FALSE || XHOST.DEBUG);
    string soliloquy=XPID+"_aflowlib_entry::getSpeciesAURL():";
    stringstream message;

    if(LDEBUG){cerr << soliloquy << " BEGIN" << endl;}

    vector<string> vspecies;
    if(aurl.empty()){return vspecies;}
    vector<string> tokens;
    aurostd::string2tokens(aurl,tokens,":");

    //erase first item (aflowlib.duke.edu), join others, assume we're okay...
    tokens.erase(tokens.begin());
    string path=aurostd::joinWDelimiter(tokens,":");
    if(LDEBUG){cerr << soliloquy << " path=" << path << endl;}

    //split by /
    aurostd::string2tokens(path,tokens,"/");
    if(tokens.size()<4){
      message << "Odd AURL format for entry " << auid << ": " << aurl;
      pflow::logger(_AFLOW_FILE_NAME_, soliloquy, message, FileMESSAGE, oss, _LOGGER_WARNING_);
      return vspecies;
    }
    string species_string="";
    if(path.find("_ICSD_")!=string::npos){  //if ICSD: AFLOWDATA/ICSD_WEB/HEX/Te2Zr1_ICSD_653213
      species_string=tokens[3];
      string::size_type loc;loc=species_string.find("_ICSD_");
      species_string=species_string.substr(0,loc);
    }
    else{ //otherwise: AFLOWDATA/LIB2_RAW/TeZr_sv/10
      species_string=tokens[2];
      //fix LIB1: Zr_sv:PAW_PBE:07Sep2000
      string::size_type loc;loc=species_string.find(":");
      species_string=species_string.substr(0,loc);
    }

    vspecies=aurostd::getElements(species_string);
    if(LDEBUG){cerr << soliloquy << " vspecies=" << aurostd::joinWDelimiter(vspecies,",") << endl;}
    return vspecies;
  }
}

// **************************************************************************
// directory2auid
// auid2directory
// auid2present
// **************************************************************************
namespace aflowlib {
  string _aflowlib_entry::POCCdirectory2MetadataAUIDjsonfile(const string& directory,uint salt){  //CO20200624
    //CO20200624 - THIS IS HOW WE CREATE AUID FOR POCC STRUCTURES
    bool LDEBUG=(FALSE || XHOST.DEBUG);
    string soliloquy=XPID+"_aflowlib_entry::POCCdirectory2MetadataAUIDjsonfile():";
    stringstream message;

    if(aurl.empty()){throw aurostd::xerror(_AFLOW_FILE_NAME_,soliloquy,"AURL has not been calculated",_INPUT_MISSING_);}

    string system_name=KBIN::ExtractSystemName(directory);
    if(system_name.empty()){throw aurostd::xerror(_AFLOW_FILE_NAME_,soliloquy,"No system name found",_FILE_CORRUPT_);}
    if(LDEBUG){cerr << soliloquy << " system_name=" << system_name << endl;}
    system_name=pocc::addDefaultPOCCTOL2string(system_name);
    if(LDEBUG){cerr << soliloquy << " system_name(with TOL)=" << system_name << endl;}

    _aflags aflags;aflags.Directory=directory;
    pocc::POccCalculator pcalc(aflags);
    pcalc.loadDataIntoCalculator();
    if(pcalc.m_ARUN_directories.size()==0){throw aurostd::xerror(_AFLOW_FILE_NAME_,soliloquy,"No ARUN.POCC_* runs found",_FILE_CORRUPT_);}
    vector<string> vauid_aruns;
    string aurl_arun="";
    for(uint i=0;i<pcalc.m_ARUN_directories.size();i++){
      aurl_arun=aurl+"/"+pcalc.m_ARUN_directories[i];
      if(LDEBUG){
        cerr << soliloquy << " m_ARUN_directories[" << i << "]=" << pcalc.m_ARUN_directories[i] << endl;
        cerr << soliloquy << " m_ARUN_directories[" << i << "].aurl=" << aurl_arun << endl;
      }
      vauid_aruns.push_back(VASPdirectory2auid(aurostd::CleanFileName(directory+"/"+pcalc.m_ARUN_directories[i]),aurl_arun));
      if(LDEBUG){cerr << soliloquy << " m_ARUN_directories[" << i << "].auid=" << vauid_aruns.back() << endl;}
    }

    stringstream sscontent_json;
    string eendl="";
    vector<string> vcontent_json;

    sscontent_json << "\"salt\":" << aurostd::utype2string(salt);vcontent_json.push_back(sscontent_json.str());aurostd::StringstreamClean(sscontent_json);
    sscontent_json << "\"aflow_type\":" << "\"aggregate\"";vcontent_json.push_back(sscontent_json.str());aurostd::StringstreamClean(sscontent_json);
    sscontent_json << "\"method\":" << "\"aflow_pocc\"";vcontent_json.push_back(sscontent_json.str());aurostd::StringstreamClean(sscontent_json);
    sscontent_json << "\"aggregate_parameters\":" << "\"" << system_name << "\"";vcontent_json.push_back(sscontent_json.str());aurostd::StringstreamClean(sscontent_json);
    sscontent_json << "\"aggregate_content\":[" << aurostd::joinWDelimiter(aurostd::wrapVecEntries(vauid_aruns,"\""),",") << "]";vcontent_json.push_back(sscontent_json.str());aurostd::StringstreamClean(sscontent_json);

    string metadata_auid_json="";
    uint64_t crc=0;

    metadata_auid_json="{"+aurostd::joinWDelimiter(vcontent_json,",")+"}";
    if(LDEBUG){cerr << soliloquy << " METADATA_AUID.JSON=" << endl << metadata_auid_json << endl;}
    //aurostd::string2file(metadata_auid_json,"metadata_auid.json");
    crc=aurostd::crc64(0,metadata_auid_json); // DONT TOUCH THIS
    auid="aflow:"+aurostd::crc2string(crc);

    //find conflicts
    string aurl_found="";
    if(aflowlib::auid2present(auid,aurl_found,1)){
      if(LDEBUG) cerr << soliloquy << " conflict auid=" << auid << endl;	
      message << "CONFLICT POTENTIAL " << auid << " " << aurl_found << " " << aurl;pflow::logger(_AFLOW_FILE_NAME_,soliloquy,message,_LOGGER_MESSAGE_);
      if(aurl_found!=aurl) { // avoid conflict with yourself
        salt++;
        metadata_auid_json=POCCdirectory2MetadataAUIDjsonfile(directory,salt);
        if(LDEBUG){cerr << soliloquy << " METADATA_AUID.JSON=" << endl << metadata_auid_json << endl;}
        //aurostd::string2file(metadata_auid_json,"metadata_auid.json");
        crc=aurostd::crc64(0,metadata_auid_json); // DONT TOUCH THIS
        auid="aflow:"+aurostd::crc2string(crc);
      } else {
        message << "CONFLICT TRIVIAL   " << auid << " " << aurl_found << " " << aurl;pflow::logger(_AFLOW_FILE_NAME_,soliloquy,message,_LOGGER_MESSAGE_);
      }
    }

    return metadata_auid_json;
  }
  string VASPdirectory2auid(const string& directory,const string& aurl){
    bool LDEBUG=(FALSE || XHOST.DEBUG);
    string soliloquy=XPID+"aflowlib::VASPdirectory2auid():";
    stringstream message;

    string auid="";
    bool conflict=TRUE; 
    while (conflict) {
      uint64_t crc=0;
      // DONT TOUCH THE AUID FLOW

      vector<string> vfiles2;
      for(uint iext=1;iext<XHOST.vext.size();iext++) {  // SKIP uncompressed
        vfiles2.push_back("OUTCAR.relax1"+XHOST.vext.at(iext));
        vfiles2.push_back("OUTCAR.relax2"+XHOST.vext.at(iext));
        vfiles2.push_back("OUTCAR.relax3"+XHOST.vext.at(iext));
        vfiles2.push_back("OUTCAR.relax4"+XHOST.vext.at(iext));
        vfiles2.push_back("OUTCAR.static"+XHOST.vext.at(iext));
        vfiles2.push_back("OUTCAR.bands"+XHOST.vext.at(iext));
        vfiles2.push_back("OUTCAR"+XHOST.vext.at(iext));
      }

      if(LDEBUG) cerr << soliloquy << " [0]" << endl;

      for(uint i=0;i<vfiles2.size();i++) 
        if(aurostd::FileExist(directory+"/"+vfiles2.at(i)))
          crc=aurostd::crc64(crc,aurostd::efile2string(directory+"/"+vfiles2.at(i))); // DONT TOUCH THIS
      auid="aflow:"+aurostd::crc2string(crc);

      if(LDEBUG) cerr << soliloquy << " [1]" << endl;

      if(LDEBUG) cerr << soliloquy << " auid=" << auid << endl;
      conflict=FALSE;
      string aurl_found="";
      if(aflowlib::auid2present(auid,aurl_found,1)) {
        if(LDEBUG) cerr << soliloquy << " conflict auid=" << auid << endl;	
        message << "CONFLICT POTENTIAL " << auid << " " << aurl_found << " " << aurl;pflow::logger(_AFLOW_FILE_NAME_,soliloquy,message,_LOGGER_MESSAGE_); //CO20200624
        if(aurl_found!=aurl) { // avoid conflict with yourself
          string salt="AUID_salt["+aurostd::utype2string<long double>(aurostd::get_useconds())+"]";
          message << "CONFLICT TRUE      " << auid << " " << aurl_found << " " << aurl << "  " << salt;pflow::logger(_AFLOW_FILE_NAME_,soliloquy,message,_LOGGER_WARNING_); //CO20200624
          string file=vfiles2.at(0);
          //
          for(uint iext=0;iext<XHOST.vext.size();iext++) { aurostd::StringSubst(file,XHOST.vext.at(iext),""); }
          stringstream sss;aurostd::efile2stringstream(directory+"/"+file+DEFAULT_KZIP_EXT,sss); sss << endl << salt << endl;
          aurostd::execute("mv \""+directory+"/"+file+DEFAULT_KZIP_EXT+"\""+" \""+directory+"/"+file+".conflict_auid"+DEFAULT_KZIP_EXT+"\"");
          aurostd::stringstream2compressfile(DEFAULT_KZIP_BIN,sss,directory+"/"+file);
          //
          conflict=TRUE; // recheck
        } else {
          message << "CONFLICT TRIVIAL   " << auid << " " << aurl_found << " " << aurl;pflow::logger(_AFLOW_FILE_NAME_,soliloquy,message,_LOGGER_MESSAGE_); //CO20200624
        }
      }
    }
    return auid;
  }
  bool _aflowlib_entry::directory2auid(const string& directory) { //CO20200624
    bool LDEBUG=(FALSE || XHOST.DEBUG);
    if(LDEBUG) cerr << XPID << "_aflowlib_entry::directory2auid: BEGIN" << endl;
    auid=VASPdirectory2auid(directory,aurl); // now it has auid   
    vauid.clear();
    aflowlib::auid2vauid(auid,vauid);

    if(LDEBUG) cerr << "directory2auid: END" << endl;

    cout << XPID << "_aflowlib_entry::directory2auid: DIRECTORY=" << directory << endl; // DONT TOUCH THIS
    cout << XPID << "_aflowlib_entry::directory2auid: AURL_ID=" << aurostd::crc2string(aurostd::crc64(0,directory)) << endl; // DONT TOUCH THIS

    return TRUE;
  }
}

namespace aflowlib {
  bool json2aflowlib(const string& json,string key,string& value) { //SC20200415
    // return TRUE if something has been found
    value="";
    key="\""+key+"\":";
    string::size_type start,end;
    start=json.find(key);
    if(start!=string::npos) {
      start+=key.length();
      end=json.find("\":",start);
      if(end!=string::npos){
        value=json.substr(start,end-start);
        end=value.find_last_of(",");
        value=value.substr(0,end);
      } else {
        end=json.find("}",start);
        value=json.substr(start,end-start);
      }
      //    if((value[0]=='\"') && (value[value.size()-1]=='\"')) value=value.substr(1,value.size()-2);  // Remove quotes
    } else {
      value="";
    }
    // cleanup
    aurostd::StringSubst(value,"[","");  // Remove brakets
    aurostd::StringSubst(value,"]","");  // Remove brakets
    aurostd::StringSubst(value,"\"",""); // Remove quotes

    return !value.empty();
  }

  uint auid2present(string auid,string& aurl,int mode) {
    bool LDEBUG=(FALSE || XHOST.DEBUG);
    if(LDEBUG) cerr << XPID << "aflowlib::auid2present: BEGIN mode=" << mode << endl;
    string loop="",json="";aurl="";
    if(auid=="" || auid.size()!=22) { cerr << XPID << "aflowlib::auid2present: auid.size() needs to be 22 characters long" << endl; return FALSE;}

    // [OBSOLETE]    if(mode==0) {
    // [OBSOLETE]    if(XHOST_vAUID.size()==0 || XHOST_vAURL.size()==0) init::InitGlobalObject("vLIBS","",FALSE);
    // [OBSOLETE]    if(LDEBUG) cerr << XPID << "aflowlib::auid2present: [4] XHOST_vAURL.size()=" << XHOST_vAURL.size() << "  XHOST_vAUID.size()=" << XHOST_vAUID.size() << endl;
    // [OBSOLETE]    bool found=FALSE;
    // [OBSOLETE]    for(uint j=0;j<XHOST_vAUID.size()&&!found;j++) {
    // [OBSOLETE]  	if(LDEBUG && XHOST_vAUID.at(j)==auid) cerr << "[" << auid << "] [" << XHOST_vAUID.at(j) << "] [" << XHOST_vAURL.at(j) << "]" << " [" << j << "]" << endl;
    // [OBSOLETE]  	if(XHOST_vAUID.at(j)==auid) {found=TRUE;aurl=XHOST_vAURL.at(j);}
    // [OBSOLETE]    }
    // [OBSOLETE]    if(LDEBUG) cerr << XPID << "aflowlib::auid2present: END  auid=" << auid << "  aurl=" << aurl << endl;
    // [OBSOLETE]    return found;
    // [OBSOLETE]   }
    if(mode==1) { // PICK THIS ONE DEFAULT
      //  bool aflowlib::auid2present(string auid,string& aurl)
      string jsonl_file=XHOST_LIBRARY_JSONL+"/"; for(uint i=0;i<8;i++) jsonl_file+=auid.at(i); jsonl_file+=".jsonl";
      bool found=FALSE;
      jsonl_file=aurostd::CleanFileName(jsonl_file);
      for(uint i=0;i<XHOST.vext.size()&&aurl.empty()&&!found;i++) {
        if(LDEBUG) cerr << XPID << "aflowlib::auid2present: TESTING=" << jsonl_file << XHOST.vext.at(i) << endl; 
        //	cout << XPID << "aflowlib::auid2present: TESTING=" << jsonl_file << XHOST.vext.at(i) << endl; 
        if(aurostd::FileExist(jsonl_file+XHOST.vext.at(i))) {
          found=TRUE;
          if(LDEBUG) cerr << XPID << "aflowlib::auid2present: FOUND=" << jsonl_file << XHOST.vext.at(i) << endl; 
          //  cout << XPID << "aflowlib::auid2present: FOUND=" << jsonl_file << XHOST.vext.at(i) << endl; 
          json=aurostd::execute2string(XHOST.vcat.at(i)+" "+jsonl_file+XHOST.vext.at(i)+" | grep "+auid);
          aflowlib::json2aflowlib(json,"aurl",aurl);
          aflowlib::json2aflowlib(json,"loop",loop);
        }
      }
      if(LDEBUG) cerr << XPID << "aflowlib::auid2present: END  auid=" << auid << "  aurl=" << aurl << "  loop=" << loop << "  json.size()=" << json.size() << endl;
      cout << XPID << "aflowlib::auid2present: auid=" << auid << "  aurl=" << aurl << "  loop=" << loop << "  json.size()=" << json.size() << endl;
      return json.size();
    }
    if(mode==2) { // not that faster and does not keep an outside vAUID table so it does not see the TRIVIAL CONFLICTS
      //  bool aflowlib::auid2present(string auid,string& aurl)
      string jsonl_file=vAFLOW_PROJECTS_DIRECTORIES.at(XHOST_LIBRARY_AUID)+"/"+aflowlib::auid2directory(auid)+"/RAW/aflowlib.json";
      bool found=FALSE;
      jsonl_file=aurostd::CleanFileName(jsonl_file);
      for(uint i=0;i<XHOST.vext.size()&&!found;i++) {
        if(LDEBUG) cerr << XPID << "aflowlib::auid2present: TESTING=" << jsonl_file << XHOST.vext.at(i) << endl; 
        if(aurostd::FileExist(jsonl_file+XHOST.vext.at(i))) {
          found=TRUE;
          if(LDEBUG) cerr << XPID << "aflowlib::auid2present: FOUND=" << jsonl_file << XHOST.vext.at(i) << endl;
          json=aurostd::execute2string(XHOST.vcat.at(i)+" "+jsonl_file+XHOST.vext.at(i));
          aflowlib::json2aflowlib(json,"aurl",aurl);
          aflowlib::json2aflowlib(json,"loop",loop);
        }
      }
      if(LDEBUG) cerr << XPID << "aflowlib::auid2present: END  auid=" << auid << "  aurl=" << aurl << "  loop=" << loop << "  json.size()=" << json.size() << endl;
      cout << XPID << "aflowlib::auid2present: auid=" << auid << "  aurl=" << aurl << "  loop=" << loop << "  json.size()=" << json.size() << endl;
      return json.size();
    }

    return FALSE;
  }

  // [OBSOLETE]   time ./aflow --beep --force --showPID --lib2raw=/common/LIB3/LIB/Cu_pvHgSn/TFCC004.CAB
  // [OBSOLETE]   time aflow --beep --force --showPID --lib2raw=/common/LIB3/LIB/Cu_pvHgSn/TFCC004.CAB  
  // [OBSOLETE]   time ./aflow --beep --force --showPID --lib2raw=/common/LIB3/LIB/AgCdCo/TFCC001.ABC   
  // [OBSOLETE]   time aflow --beep --force --showPID --lib2raw=/common/LIB3/LIB/AgCdCo/TFCC001.ABC  
  // [OBSOLETE]   time ./aflow --beep --force --showPID --lib2raw="/common/LIB4/LIB/AgCdCoZr_sv:PAW_PBE/ABCD_cF16_216_c_d_b_a.ABCD"
  // [OBSOLETE]   time aflow --beep --force --showPID --lib2raw="/common/LIB4/LIB/AgCdCoZr_sv:PAW_PBE/ABCD_cF16_216_c_d_b_a.ABCD"


  uint auid2vauid(const string auid, deque<string>& vauid) {                // splits the auid into vauid
    vauid.clear();
    //    vauid.push_back(auid.substr(0,6)); for(uint i=6;i<=20;i+=2) vauid.push_back(auid.substr(i,2));  // splitting aflow:/ab/cd..
    vauid.push_back(auid.substr(0,8)); for(uint i=8;i<=20;i+=2) vauid.push_back(auid.substr(i,2));  // splitting aflow:ab/cd..
    return vauid.size();
  }

  string auid2directory(const string auid) {                                // gives AUID directory from existence of vauid
    bool LDEBUG=(FALSE || XHOST.DEBUG);
    if(LDEBUG) cerr << XPID << "aflowlib::auid2directory: BEGIN" << endl;
    string directory="";  //CO20200624
    deque<string> vauid;
    aflowlib::auid2vauid(auid,vauid);
    if(vauid.size()>0) {
      directory=vauid.at(0);
      for(uint i=1;i<vauid.size();i++) {
        directory+="/"+vauid.at(i);
      }
    }
    if(LDEBUG) cerr << XPID << "aflowlib::auid2directory: END" << endl;
    return directory;
  }

}

// **************************************************************************
// Operate on CIFs for JMOL for one structure
// **************************************************************************
namespace aflowlib {
  bool cif2data(string file,double& a,double& b,double& c,double& alpha,double& beta,double& gamma) {
    vector<string> vline,tokens;
    aurostd::file2vectorstring(file,vline);
    for(uint i=0;i<vline.size();i++) {
      aurostd::string2tokens(vline.at(i),tokens," ");
      if(aurostd::substring2bool(vline.at(i),"_cell_length_a") && tokens.size()>1) a=aurostd::string2utype<double>(tokens.at(1));
      if(aurostd::substring2bool(vline.at(i),"_cell_length_b") && tokens.size()>1) b=aurostd::string2utype<double>(tokens.at(1));
      if(aurostd::substring2bool(vline.at(i),"_cell_length_c") && tokens.size()>1) c=aurostd::string2utype<double>(tokens.at(1));
      if(aurostd::substring2bool(vline.at(i),"_cell_angle_alpha") && tokens.size()>1) alpha=aurostd::string2utype<double>(tokens.at(1));
      if(aurostd::substring2bool(vline.at(i),"_cell_angle_beta") && tokens.size()>1) beta=aurostd::string2utype<double>(tokens.at(1));
      if(aurostd::substring2bool(vline.at(i),"_cell_angle_gamma") && tokens.size()>1) gamma=aurostd::string2utype<double>(tokens.at(1));
    }
    return TRUE;
  }

  bool cif2oss(string file,string label,string sgnumber,ostream& oss) {
    double aCIF,bCIF,cCIF,alphaCIF,betaCIF,gammaCIF;
    aflowlib::cif2data(file,aCIF,bCIF,cCIF,alphaCIF,betaCIF,gammaCIF);
    oss << " font echo 14;color echo white; ";
    oss << " set echo 3% 97%; echo \\\"AFLOW-JSmol consortium (AFLOW V" << string(AFLOW_VERSION) << ") | entry="<< label << "  |  | ";
    if(aurostd::string2utype<int>(sgnumber)>0) {
      oss <<"  Spacegroup = "<< GetSpaceGroupName(aurostd::string2utype<int>(sgnumber)) << " (#" <<  sgnumber << ")   |";
    }
    oss << " a=" << aCIF <<"\u212B, b=" << bCIF <<"\u212B, c=" << cCIF <<"\u212B    |" << " \u03B1=" << alphaCIF <<"\u00B0, \u03B2=" << betaCIF <<"\u00B0, \u03B3=" << gammaCIF <<"\u00B0   \\\"; ";

    return TRUE;
  }
}

//BEGIN JJPR
// **************************************************************************
// GET BADER jvxl file
// **************************************************************************

namespace aflowlib {
  bool iso2oss(string file,string label, string element,string cutoff,int index,ostream& oss) {
    vector<string> kk;
    kk.resize(9);
    kk[0]="red";
    kk[1]="green";
    kk[2]="yellow";
    kk[3]="blue";
    kk[4]="orange";
    kk[5]="white";
    kk[6]="purple";
    kk[7]="brown";
    kk[8]="pink";
    oss <<"  ISOSURFACE  " << element << " \\\""<< file+"/"+label+"_Bader_"+cutoff+"_"+element+".jvxl\\\"  ;isosurface mesh;  color isosurface " << kk[index] << " translucent;";
    oss << "x = load(\\\""<< file+"/"+label+"_abader.out" << "\\\"); charges = x.split(\\\"=\\\")[2].split(\\\"(\\\")[1].split(\\\",\\\"); {*}.label = charges; label \%[label];";
    // FOR LOCAL TEST: oss <<"  ISOSURFACE  " << element << " "<< "Bader_"+cutoff+"_"+element+".jvxl  ;isosurface mesh;  color isosurface " << kk[index] << " translucent;";
    return TRUE;
  }
}
//END JJPR

// **************************************************************************
// GET SPACE GROUP for one structure
// **************************************************************************
namespace aflowlib {
  uint SGtoNSG(string sgroup) {
    string::size_type idx1;
    string strsub("#");
    idx1=sgroup.find(strsub);
    if(idx1!=string::npos)  
      return (int) atoi(sgroup.substr(sgroup.find(strsub)+strsub.length()).c_str());
    else return 0;
  }

  void _aflowlib_entry::GetSGROUP(string aflowlibentry) {
    string function = XPID + "aflowlib::_aflowlib_entry::GetSGROUP():";
    string message = "";
    vector<string> vaflowlib_entry;
    aurostd::string2tokens(aflowlibentry,vaflowlib_entry,"|");

    bool VERBOSE_LOCAL=(FALSE || XHOST.DEBUG);
    if(vaflowlib_entry.size()==0) {
      string message = DEFAULT_FILE_AFLOWLIB_ENTRY_OUT + " file not found";
      throw aurostd::xerror(_AFLOW_FILE_NAME_, function, message, _FILE_NOT_FOUND_);
    }
    vsgroup.clear();vNsgroup.clear();

    string data_aurl="";vector<string> tokens;
    // CHECK FOR HOLES
    if(XGNDSTATE_HOLES==0)  // SAFE NO HOLES IN THE XMATRIX
      if(vaflowlib_entry.size()==0) {
        message = DEFAULT_FILE_AFLOWLIB_ENTRY_OUT + " file not found";
        throw aurostd::xerror(_AFLOW_FILE_NAME_, function, message, _FILE_NOT_FOUND_);
      }
    if(XGNDSTATE_HOLES==1)  // ALLOW HOLES WITH FAKE VALUES
      if(vaflowlib_entry.size()==0) {
        //cerr << "FOUND SG HOLE = " << alloy_dir << "/" << params.structures[2].at(str_number).name << "   === " << str_number << " " << structures_number[str_number]<< endl;
        vsgroup.clear();vsgroup.push_back(NOSG);vsgroup.push_back(NOSG);vsgroup.push_back(NOSG);
        vNsgroup.clear();vNsgroup.push_back(0);vNsgroup.push_back(0);vNsgroup.push_back(0);
        return;
      }

    for(uint i=0;i<vaflowlib_entry.size();i++) {
      if(aurostd::substring2bool(vaflowlib_entry.at(i),"aurl=")) data_aurl=aurostd::substring2string(vaflowlib_entry.at(i),"arl=");
      if(aurostd::substring2bool(vaflowlib_entry.at(i),"sg=")) {
        aurostd::string2tokens(vaflowlib_entry.at(i),tokens,",");
        if(tokens.size()==0) {
          message = "geometry not enough tokens";
          throw aurostd::xerror(_AFLOW_FILE_NAME_, function, message, _VALUE_ILLEGAL_);
        }
        if(tokens.size()==3) { // ok
          vsgroup.clear();
          aurostd::StringSubst(tokens.at(0),"sg=","");aurostd::StringSubst(tokens.at(0)," ","");aurostd::StringSubst(tokens.at(0),"#"," #");vsgroup.push_back(tokens.at(0));
          aurostd::StringSubst(tokens.at(1)," ","");aurostd::StringSubst(tokens.at(1),"#"," #");vsgroup.push_back(tokens.at(1));
          aurostd::StringSubst(tokens.at(2)," ","");aurostd::StringSubst(tokens.at(2),"#"," #");vsgroup.push_back(tokens.at(2));
          if(VERBOSE_LOCAL) cout << "[5] "<<"["<<tokens.at(0) << "," << tokens.at(1) << "," << tokens.at(2) <<"]" << endl;
        } else {
          vsgroup.clear();vsgroup.push_back(NOSG);vsgroup.push_back(NOSG);vsgroup.push_back(NOSG);
          vNsgroup.clear();vNsgroup.push_back(0);vNsgroup.push_back(0);vNsgroup.push_back(0);
        }
      }
    }
    // done, now makes the numbers
    for(uint ii=0;ii<vsgroup.size();ii++) vNsgroup.push_back(SGtoNSG(vsgroup.at(ii)));
    // if(NsgroupPRE==0) {sgroupPRE=sgroupMID;NsgroupPRE=SGtoNSG(sgroupPRE);}	
    // if(NsgroupPRE==0) {sgroupPRE=sgroupPOST;NsgroupPRE=SGtoNSG(sgroupPRE);}	
    for(uint i=vsgroup.size()-2;i<vsgroup.size();i++) {
      if(vNsgroup.at(i)==0) {
        vsgroup.at(i)=vsgroup.at(i-1);
        vNsgroup.at(i)=SGtoNSG(vsgroup.at(i));
      }
    }

    if(vNsgroup.size()!=3) for(uint ii=vNsgroup.size();ii<3;ii++) vNsgroup.push_back(0);
    if(vsgroup.size()!=3) for(uint ii=vsgroup.size();ii<3;ii++) vsgroup.push_back("NNN #0");

    return;
  }
}


// ***************************************************************************
// aflowlib::AflowlibLocator
// ***************************************************************************
namespace aflowlib { // move to web interface
  bool AflowlibLocator(const string& in,string& out,const string& mode) {
    bool LDEBUG=(FALSE || XHOST.DEBUG);
    string function = XPID + "aflowlib::AflowlibLocator()";
    string message = "";
    if(LDEBUG) cerr << XPID << "aflowlib::AflowlibLocator: BEGIN" << endl;

    if(mode!="AFLOWLIB_AUID2AURL" && mode!="AFLOWLIB_AURL2AUID" && mode!="AFLOWLIB_AUID2LOOP" && mode!="AFLOWLIB_AURL2LOOP") {
      message = "wrong mode=" + mode;
      throw aurostd::xerror(_AFLOW_FILE_NAME_, function, message, _VALUE_ILLEGAL_);
    }
    if(XHOST_vAUID.size()==0) { init::InitGlobalObject("vLIBS"); }
    if(XHOST_vAURL.size()==0) { init::InitGlobalObject("vLIBS"); }
    if(XHOST_vLOOP.size()==0) { init::InitGlobalObject("vLIBS"); }
    if(XHOST_vAUID.size()!=XHOST_vAURL.size() || XHOST_vAUID.size()!=XHOST_vLOOP.size()) {
      message = "XHOST_vAUID.size()!=XHOST_vAURL.size() || XHOST_vAUID.size()!=XHOST_vLOOP.size()\n";
      message += "    XHOST_vAUID.size()=" + aurostd::utype2string<uint>(XHOST_vAUID.size()) + '\n';
      message += "    XHOST_vAURL.size()=" + aurostd::utype2string<uint>(XHOST_vAURL.size()) + '\n';
      message += "    XHOST_vLOOP.size()=" + aurostd::utype2string<uint>(XHOST_vLOOP.size());
      throw aurostd::xerror(_AFLOW_FILE_NAME_, function, message, _INDEX_MISMATCH_);
    }
    out="";
    for(uint i=0;i<XHOST_vAUID.size()&&out.empty();i++) {
      if(mode=="AFLOWLIB_AUID2AURL" && XHOST_vAUID.at(i)==in) out=XHOST_vAURL.at(i);
      if(mode=="AFLOWLIB_AURL2AUID" && XHOST_vAURL.at(i)==in) out=XHOST_vAUID.at(i);
      if(mode=="AFLOWLIB_AUID2LOOP" && XHOST_vAUID.at(i)==in) out=XHOST_vLOOP.at(i);
      if(mode=="AFLOWLIB_AURL2LOOP" && XHOST_vAURL.at(i)==in) out=XHOST_vLOOP.at(i);
      //     cerr << i << endl;
    }
    if(LDEBUG) cerr << XPID << "aflowlib::AflowlibLocator: END" << endl;
    return !out.empty();
  }
} // namespace aflowlib

namespace aflowlib {
  string AflowlibLocator(string options, string mode) {
    bool LDEBUG=(FALSE || XHOST.DEBUG);
    if(LDEBUG) cerr << XPID << "aflowlib::AflowlibLocator: BEGIN" << endl;
    if(mode!="AFLOWLIB_AUID2AURL" && mode!="AFLOWLIB_AURL2AUID" && mode!="AFLOWLIB_AUID2LOOP" && mode!="AFLOWLIB_AURL2LOOP") {
      string function = XPID + "aflowlib::AflowlibLocator()";
      string message = "wrong mode=" + mode;
      throw aurostd::xerror(_AFLOW_FILE_NAME_, function, message, _VALUE_ILLEGAL_);
    }
    vector<string> tokens;
    aurostd::string2tokens(options,tokens,",");
    if(tokens.size()==0) {
      if(mode=="AFLOWLIB_AUID2AURL") init::ErrorOption(options,"aflowlib::AflowlibLocator","aflow --aflowlib_auid2aurl=auid1,auid2....");
      if(mode=="AFLOWLIB_AURL2AUID") init::ErrorOption(options,"aflowlib::AflowlibLocator","aflow --aflowlib_aurl2auid=aurl1,aurl2....");
      if(mode=="AFLOWLIB_AUID2LOOP") init::ErrorOption(options,"aflowlib::AflowlibLocator","aflow --aflowlib_auid2loop=auid1,auid2....");
      if(mode=="AFLOWLIB_AURL2LOOP") init::ErrorOption(options,"aflowlib::AflowlibLocator","aflow --aflowlib_aurl2loop=aurl1,aurl2....");
    } 
    // move on
    stringstream output;
    string locator;
    for(uint i=0;i<tokens.size();i++) {
      if(aflowlib::AflowlibLocator(tokens.at(i),locator,mode)) {
        output << locator << endl;
      } else {
        output << tokens.at(i) << " not found" << endl;
      }
    }

    if(LDEBUG) cerr << XPID << "aflowlib::AflowlibLocator: END" << endl;
    return output.str();
  }
} // namespace aflowlib

//AFLUX integration
//FR+CO20180329
namespace aflowlib {
  bool APIget::establish(){
    struct hostent * host = gethostbyname( Domain.c_str() );

    //[CO20181226 - OBSOLETE]PORT=80;  //CO20180401

    if ( (host == NULL) || (host->h_addr == NULL) ) {
      cerr << "Error retrieving DNS information." << endl;
      return false;
    }

    bzero(&client, sizeof(client));
    client.sin_family = AF_INET;
    client.sin_port = htons( PORT );
    memcpy(&client.sin_addr, host->h_addr, host->h_length);

    sock = socket(AF_INET, SOCK_STREAM, 0);

    if (sock < 0) {
      cerr << "Error creating socket." << endl;
      return false;
    }

    if ( connect(sock, (struct sockaddr *)&client, sizeof(client)) < 0 ) {
      close(sock);
      cerr << "Could not connect" << endl;
      return false;
    }

    stringstream ss;
    ss << "GET " << API_Path << Summons << " HTTP/1.0\r\n" ;
    //    cerr << "GET " << API_Path << Summons << " HTTP/1.0\r\n" ;
    ss << "HOST: " << Domain << "\r\n";
    ss << "Connection: close\r\n";
    ss << "\r\n";
    string request = ss.str();

    if (send(sock, request.c_str(), request.length(), 0) != (int)request.length()) {
      cerr << "Error sending request." << endl;
      return false;
    }
    return true;
  }
  void APIget::reset( string a_Summons, string a_API_Path, string a_Domain ) {
    if( a_Summons == "#" ) {
      Summons = "";
      //DX20210615 [OBSOLETE - old path] API_Path = "/search/API/?";
      //DX20210615 [OBSOLETE - old domain] Domain = "aflowlib.duke.edu";
      API_Path = "/API/aflux/?"; //DX20210615 - new path
      Domain = "aflow.org"; //DX20210615 - new domain
    } else {
      Summons = a_Summons;
      if( ! a_API_Path.empty() ) API_Path = a_API_Path;
      if( ! a_Domain.empty() ) Domain = a_Domain;
    }
  }
  ostream& operator<<( ostream& output, APIget& a ) { 
    char cur;
    bool responsedata = false;
    bool waslinefeed = false;
    if( a.establish() ) {
      while ( ! responsedata ) { //discard headers
        read(a.sock, &cur, 1);
        //cerr << cur << ":" << (int)cur << endl;
        if( waslinefeed  && cur == '\r') responsedata = true;
        if( cur == '\n' ) waslinefeed = true;
        else waslinefeed = false;
      };
      read(a.sock, &cur, 1); //discard final \n in header \r\n\r\n
      while ( read(a.sock, &cur, 1) > 0 ) output << cur; //cout << cur;
      close(a.sock);
    }
    return output;
  }
}

//DX+FR20190206 - AFLUX functionality via command line - START
// ***************************************************************************
namespace aflowlib {
  string AFLUXCall(const aurostd::xoption& vpflow){

    // Performs AFLUX call based on summons input from command line

    string usage="aflow --aflux=<summons>";
    string options="";

    if(vpflow.flag("AFLUX::USAGE")) {
      //[CO20200624 - OBSOLETE]stringstream ss_usage;
      //[CO20200624 - OBSOLETE]init::ErrorOption(ss_usage,vpflow.getattachedscheme("AFLUX"),"aflowlib::AFLUXCall()",aurostd::liststring2string(usage,options));
      //[CO20200624 - OBSOLETE]return ss_usage.str();
      init::ErrorOption(vpflow.getattachedscheme("AFLUX"),"aflowlib::AFLUXCall()",aurostd::liststring2string(usage,options));
      return "";
    }

    string summons = "";
    if(vpflow.flag("AFLUX")) {
      summons=vpflow.getattachedscheme("AFLUX");
      // check if string is enclosed in double or single quotes 
      // (since bash throws error for unprotected parentheses)
      if((summons[0] == '\"' && summons[summons.size()-1] == '\"') || (summons[0] == '\'' && summons[summons.size()-1] == '\'')){
        summons.erase(summons.begin()); summons.erase(summons.begin()+summons.size()-1);
      }
    }
    return AFLUXCall(summons);
  }
}

namespace aflowlib {
  string AFLUXCall(const vector<string>& matchbook){

    // Performs AFLUX call based on vector of matchbook entries
    string summons = aurostd::joinWDelimiter(matchbook,",");

    return AFLUXCall(summons);
  }
}

namespace aflowlib {
  string AFLUXCall(const string& _summons){
    // Performs AFLUX call based on summons input
    bool LDEBUG=(FALSE || XHOST.DEBUG);
    string function_name = XPID + "AFLUXCall():";

    // percent encoding (otherwise it will not work)
    // NOT NEEDED - aurostd::StringSubst(summons,"\'","%27"); // percent encoding for "'" 
    string summons(_summons);   //CO20200520
    aurostd::StringSubst(summons," ","%20");  // percent encoding for space 
    aurostd::StringSubst(summons,"#","%23");  // percent encoding for "#"

    if(LDEBUG) {
      cerr << function_name << ": Summons = " << summons << endl;
      cerr << function_name << ": Peforming call ... please be patient ..." << endl;
    }

    aflowlib::APIget API_socket(summons);
    stringstream response; response << API_socket;
    return response.str();

  }
}

namespace aflowlib {
  vector<vector<std::pair<string,string> > > getPropertiesFromAFLUXResponse(const string& response){

    // Puts list of keyword-value pairs into a vector corresponding to each entry
    // Assumes the response format to be "format(aflow)", i.e., "|" delimiter
    // Here, pair.first=<keyword> and pair.second=<value>
    // In order to be general, all keywords and values are stored as a string 

    string function_name = XPID + "aflowlib::getPropertiesFromAFLUXResponse()";

    vector<vector<std::pair<string,string> > > properties_response;

    vector<string> entries,fields,key_value;
    aurostd::string2tokens(response,entries,"\n");

    // for each entry in response
    for(uint e=0;e<entries.size();e++){
      // split into key-value pairs
      aurostd::string2tokens(entries[e],fields,"|");

      // properties for a particular entry
      vector<std::pair<string,string> > property_pairs;
      for(uint i=0;i<fields.size();i++){
        aurostd::string2tokens(fields[i],key_value,"=");
        if(key_value.size()!=2 && !aurostd::substring2bool(fields[i],"example") && !aurostd::substring2bool(fields[i],"description")){ 
          string message = "Cannot find key-value pair splitting on \"=\" for the following field: \"" + fields[i] + "\".";
          throw aurostd::xerror(_AFLOW_FILE_NAME_, function_name, message, _RUNTIME_ERROR_);
        }
        std::pair<string,string> property; 
        property.first = aurostd::RemoveWhiteSpaces(key_value[0]);  // key 
        property.second = aurostd::RemoveWhiteSpaces(key_value[1]); // value
        property_pairs.push_back(property);
      }
      properties_response.push_back(property_pairs);
    }
    return properties_response;
  }
}

//DX+FR20190206 - AFLUX functionality via command line - END

//DX20200929 - START
namespace aflowlib {
  string getSpaceGroupAFLUXSummons(const vector<uint>& space_groups, uint relaxation_step){

    vector<string> vsummons(space_groups.size());

    for(uint i=0;i<space_groups.size();i++){
      vsummons[i] = getSpaceGroupAFLUXSummons(space_groups[i], relaxation_step, false); //false - signals more than one space group
    }
    if(relaxation_step==_COMPARE_DATABASE_GEOMETRY_ORIGINAL_){ return "spacegroup_orig(" + aurostd::joinWDelimiter(vsummons,":") + ")"; } //DX20210615 - relaxation-step specific keyword
    else if(relaxation_step==_COMPARE_DATABASE_GEOMETRY_RELAX1_){ return "sg2(" + aurostd::joinWDelimiter(vsummons,":") + ")"; } //DX20210615 - relaxation-step specific keyword
    else if(relaxation_step==_COMPARE_DATABASE_GEOMETRY_MOST_RELAXED_){ return "spacegroup_relax(" + aurostd::joinWDelimiter(vsummons,":") + ")"; } //DX20210615 - relaxation-step specific keyword
    return ""; //DX20210615 - no other relaxations supported, return empty so the compiler will not complain
  }
}

namespace aflowlib {
  string getSpaceGroupAFLUXSummons(uint space_group_number, uint relaxation_step, bool only_one_sg){

    // Formats the space group summons for an AFLUX matchbook
    // This also grabs the relative enantiomorphs, since they
    // are simply mirror images of one another (structurally the same)
    // The summons are formatted differently depending on the relaxation type
    // (i.e. placement of comma(s) or lack thereof)
    // May need to be reformatted later with AFLOW+AFLUX integration

    // percent encode special characters first
    string squote_encoded = aurostd::PercentEncodeASCII('\''); // single quote
    string hashtag_encoded = aurostd::PercentEncodeASCII('#'); // hashtag/octothorpe
    string space_encoded = aurostd::PercentEncodeASCII(' '); // single space

    string space_group_summons = "";
    // check if enantiomorphic space group
    uint enantiomorph_space_group_number = SYM::getEnantiomorphSpaceGroupNumber(space_group_number);
    if(space_group_number == enantiomorph_space_group_number){
      // relaxed: need to match last in string, i.e., "*,<sg_symbol> <sg_number>" (comma necessary or we may grab the orig symmetry)
      if(relaxation_step==_COMPARE_DATABASE_GEOMETRY_ORIGINAL_){
        //DX20210615 [OBOSLETE] space_group_summons = "%27" + GetSpaceGroupName(space_group_number) + "%20%23" + aurostd::utype2string<int>(space_group_number) + ",%27*";
        space_group_summons = aurostd::utype2string<int>(space_group_number); //DX20210615
      }
      else if(relaxation_step==_COMPARE_DATABASE_GEOMETRY_RELAX1_){
        //DX20210615 [OBSOLETE] space_group_summons = "*%27," + GetSpaceGroupName(space_group_number) + "%20%23" + aurostd::utype2string<int>(space_group_number) + ",%27*";
        space_group_summons = squote_encoded + ",\"" + GetSpaceGroupName(space_group_number) + space_encoded + hashtag_encoded + aurostd::utype2string<int>(space_group_number) + "\"," + squote_encoded; //DX20210615
      }
      else if(relaxation_step==_COMPARE_DATABASE_GEOMETRY_MOST_RELAXED_){
        //DX20210615 [OBSOLETE] space_group_summons = "*%27," + GetSpaceGroupName(space_group_number) + "%20%23" + aurostd::utype2string<int>(space_group_number) + "%27";
        space_group_summons = aurostd::utype2string<int>(space_group_number); //DX20210615
      }
      else{
        throw aurostd::xerror(_AFLOW_FILE_NAME_, "aflowlib::getSpaceGroupAFLUXSummons():", "Unexpected relaxation step input: " + aurostd::utype2string(_COMPARE_DATABASE_GEOMETRY_MOST_RELAXED_), _FILE_NOT_FOUND_);
      }
    }
    else { // need to get enantiomorph too
      if(relaxation_step==_COMPARE_DATABASE_GEOMETRY_ORIGINAL_){
        //DX20210615 [OBSOLETE] space_group_summons = "%27" + GetSpaceGroupName(space_group_number) + "%20%23" + aurostd::utype2string<int>(space_group_number) + ",%27*";
        //DX20210615 [OBSOLETE] space_group_summons += ":%27" + GetSpaceGroupName(enantiomorph_space_group_number) + "%20%23" + aurostd::utype2string<int>(enantiomorph_space_group_number) + ",%27*";
        space_group_summons = aurostd::utype2string<int>(space_group_number); //DX20210615
        space_group_summons += ":" + aurostd::utype2string<int>(enantiomorph_space_group_number); //DX20210615
      }
      else if(relaxation_step==_COMPARE_DATABASE_GEOMETRY_RELAX1_){
        //DX20210615 [OBSOLETE] space_group_summons = "*%27," + GetSpaceGroupName(space_group_number) + "%20%23" + aurostd::utype2string<int>(space_group_number) + ",%27*";
        //DX20210615 [OBSOLETE] space_group_summons += ":*%27," + GetSpaceGroupName(enantiomorph_space_group_number) + "%20%23" + aurostd::utype2string<int>(enantiomorph_space_group_number) + ",%27*";
        space_group_summons = squote_encoded + ",\"" + GetSpaceGroupName(space_group_number) + space_encoded + hashtag_encoded + aurostd::utype2string<int>(space_group_number) + "\"," + squote_encoded; //DX20210615
        space_group_summons += ":" + squote_encoded + ",\"" + GetSpaceGroupName(enantiomorph_space_group_number) + space_encoded + hashtag_encoded + aurostd::utype2string<int>(enantiomorph_space_group_number) + "\"," + squote_encoded; //DX20210615
      }
      else if(relaxation_step==_COMPARE_DATABASE_GEOMETRY_MOST_RELAXED_){
        //DX20210615 [OBSOLETE] space_group_summons = "*%27," + GetSpaceGroupName(space_group_number) + "%20%23" + aurostd::utype2string<int>(space_group_number) + "%27";
        //DX20210615 [OBSOLETE] space_group_summons += ":*%27," + GetSpaceGroupName(enantiomorph_space_group_number) + "%20%23" + aurostd::utype2string<int>(enantiomorph_space_group_number) + "%27";
        space_group_summons = aurostd::utype2string<int>(space_group_number); //DX20210615
        space_group_summons += ":" + aurostd::utype2string<int>(enantiomorph_space_group_number); //DX20210615
      }
      else{
        throw aurostd::xerror(_AFLOW_FILE_NAME_, "aflowlib::getSpaceGroupAFLUXSummons():", "Unexpected relaxation step input: " + aurostd::utype2string(_COMPARE_DATABASE_GEOMETRY_MOST_RELAXED_), _FILE_NOT_FOUND_);
      }
    }

    // ---------------------------------------------------------------------------
    // if there is only one space group in the query, put summons in sg2();
    // otherwise this is done outside this function
    if(only_one_sg) { 
      //DX20210615 [OBSOLETE] space_group_summons = "sg2(" + space_group_summons + ")"; }
      if(relaxation_step==_COMPARE_DATABASE_GEOMETRY_ORIGINAL_){ space_group_summons = "spacegroup_orig(" + space_group_summons + ")"; } //DX20210615 - relaxation-step specific keyword
      else if(relaxation_step==_COMPARE_DATABASE_GEOMETRY_RELAX1_){ space_group_summons = "sg2(" + space_group_summons + ")"; } //DX20210615 - relaxation-step specific keyword
      else if(relaxation_step==_COMPARE_DATABASE_GEOMETRY_MOST_RELAXED_){ space_group_summons = "spacegroup_relax(" + space_group_summons + ")"; } //DX20210615 - relaxation-step specific keyword
    }

    return space_group_summons;
  }
}
//DX20200929 - END

namespace aflowlib {
  uint WEB_Aflowlib_Entry(string options,ostream& oss) {
    bool LDEBUG=(FALSE || XHOST.DEBUG);
    string soliloquy = XPID + "aflowlib::WEB_Aflowlib_Entry():";
    if(LDEBUG) cout << XPID << "aflowlib::WEB_Aflowlib_Entry: begin<br>" << endl;

    stringstream num_prec;
    vector<string> voptions;
    aurostd::string2tokens(options,voptions,",");
    string errormsg = "";
    if(voptions.size()==0) {
      errormsg = "--aflowlib= has no arguments.";
      //init::ErrorOption(options,"aflowlib::WEB_Aflowlib_Entry","aflow --aflowlib=entry");  //CO20200624 - soft patch for FR+web // OBSOLETE - use errormsg instead
      //[CO+ME20200731 - ErrorOption throws an error, so no need to return]return 0; //CO20200624 - 0 is error here
    } 

    // move on
    for(uint ioption=0;ioption<voptions.size();ioption++) {
      //  oss << voptions.at(ioption) << endl;
      string option=voptions.at(ioption); //aurostd::args2attachedstring(argv,"--aflowlib=",(string) "nan");
      if(option.at(option.size()-1)=='/'|| option.at(option.size()-1)=='.') option.erase(option.end()-1,option.end()-0); //  some demoronization
      if(option.at(0)=='/'|| option.at(0)=='.') option.erase(option.begin(),option.begin()+1); //  some demoronization
      string directory="";
      string directory_RAW="",directory_LIB="",directory_WEB="";
      string directory_AUID_LIB="",directory_AUID_RAW="",directory_AUID_WEB="";
      string url_WEB;
      string label="";
      // string line_gif="<br><img border=0 width=60% height=2 src=http://materials.duke.edu/auro/images/line.gif><br><br>";
      // string art058_link=" https://doi.org/10.1016/j.commatsci.2010.05.010";
      // string art064_link=" https://doi.org/10.1021/co200012w";
      // string icsd_link=" https://www.fiz-karlsruhe.com/icsd.html";
      // string aflow_ael_readme=" http://materials.duke.edu/AFLOW/README_AFLOW_AEL.TXT"; //CO20180817
      // string art096_link=" https://doi.org/10.1103/PhysRevB.90.174107";
      // string art100_link=" https://www.nature.com/articles/sdata20159";
      // string aflow_agl_readme=" http://materials.duke.edu/AFLOW/README_AFLOW_AGL.TXT"; //CO20180817
      // string art115_link=" https://doi.org/10.1103/PhysRevMaterials.1.015401"; //CO20180817
      // string aflow_sym_readme=" http://materials.duke.edu/AFLOW/README_AFLOW_SYM.TXT"; //CO20180817
      // string art135_link=" https://doi.org/10.1107/S2053273318003066"; //CO20180817

      //DX20180817
      // string bravais_lattice_orig_wiki_link=" http://aflowlib.duke.edu/aflowwiki/doku.php?id=documentation:all_keywords&#bravais_lattice_orig";
      // string bravais_lattice_relax_wiki_link=" http://aflowlib.duke.edu/aflowwiki/doku.php?id=documentation:all_keywords&#bravais_lattice_relax";
      // string lattice_system_orig_wiki_link=" http://aflowlib.duke.edu/aflowwiki/doku.php?id=documentation:all_keywords&#lattice_system_orig";
      // string lattice_variation_orig_wiki_link=" http://aflowlib.duke.edu/aflowwiki/doku.php?id=documentation:all_keywords&#lattice_variation_orig";
      // string lattice_system_relax_wiki_link=" http://aflowlib.duke.edu/aflowwiki/doku.php?id=documentation:all_keywords&#lattice_system_relax";
      // string lattice_variation_relax_wiki_link=" http://aflowlib.duke.edu/aflowwiki/doku.php?id=documentation:all_keywords&#lattice_variation_relax";
      // string Pearson_symbol_orig_wiki_link=" http://aflowlib.duke.edu/aflowwiki/doku.php?id=documentation:all_keywords&#pearson_symbol_orig";
      // string Pearson_symbol_relax_wiki_link=" http://aflowlib.duke.edu/aflowwiki/doku.php?id=documentation:all_keywords&#pearson_symbol_relax";
      // string sg_wiki_link=" http://aflowlib.duke.edu/aflowwiki/doku.php?id=documentation:all_keywords&#sg";
      // string sg2_wiki_link=" http://aflowlib.duke.edu/aflowwiki/doku.php?id=documentation:all_keywords&#sg2";
      // string spacegroup_orig_wiki_link=" http://aflowlib.duke.edu/aflowwiki/doku.php?id=documentation:all_keywords&#spacegroup_orig";
      // string spacegroup_relax_wiki_link=" http://aflowlib.duke.edu/aflowwiki/doku.php?id=documentation:all_keywords&#spacegroup_relax";

      aflowlib::_aflowlib_entry aentry;

      xoption vflags;
      vflags.flag("FLAG::PREAMBLE",TRUE);
      vflags.flag("FLAG::CALCULATION",TRUE);
      vflags.flag("FLAG::JMOL",TRUE);
      vflags.flag("FLAG::EDATA_ORIG",FALSE);
      vflags.flag("FLAG::EDATA_RELAX",TRUE);
      vflags.flag("FLAG::THERMODYNAMICS",TRUE);
      vflags.flag("FLAG::MAGNETIC",TRUE);
      vflags.flag("FLAG::ELECTRONIC",FALSE);     // will setup later
      vflags.flag("FLAG::SCINTILLATION",TRUE);   // will setup later
      vflags.flag("FLAG::AGL",FALSE);            // will setup later
      vflags.flag("FLAG::AEL",FALSE);            // will setup later
      vflags.flag("FLAG::BADER",FALSE);          // will setup later
      vflags.flag("FLAG::POCC",FALSE);           // will setup later  //CO20201220

      // check if ICSD inside (anyway)
      string lattices[]={"BCC","BCT","CUB","FCC","HEX","MCL","MCLC","ORC","ORCC","ORCF","ORCI","RHL","TET","TRI"};
      vector<string> vline,tokens;

      string html_TAB=" target=\"_blank\"";

      if(LDEBUG) cout << "WEB_Aflowlib_Entry: [1]<br>" << endl;
      if(LDEBUG) cout << "WEB_Aflowlib_Entry: [4]<br>" << endl;
      if(LDEBUG) cout << "WEB_Aflowlib_Entry: option=" << option << endl;

      // START SEARCH

      vflags.flag("FLAG::FOUND",FALSE);
      string catalog="",auid="",strtmp="";

      // **********************************************************************************************************
      // TRY AUID
      // **********************************************************************************************************
      // ME20200707 - Also check for AUIDs without the aflow: prefix
      string option_orig = option;
      if ((option.size() == 16) && aurostd::_ishex(option)) option = "aflow:" + option;
      if(!vflags.flag("FLAG::FOUND") && aurostd::substring2bool(aurostd::tolower(option),"aflow:")) { // CHECK AUID
        if(LDEBUG) cout << "WEB_Aflowlib_Entry: option=" << option << endl;
        string auid=aurostd::tolower(option);
        if(auid.size()!=22) {
          errormsg="aflowlib::WEB_Aflowlib_Entry:_error_on_size_of_auid="+auid;
        } else {
          // NEW
          directory_AUID_LIB=init::AFLOW_Projects_Directories("AUID")+"/"+auid.substr(0,8); for(uint i=8;i<=20;i+=2) directory_AUID_LIB+="/"+auid.substr(i,2);  // splitting aflow:ab/cd..
          directory_AUID_WEB=directory_AUID_LIB+"/WEB";
          directory_AUID_RAW=directory_AUID_LIB+"/RAW";
          directory_AUID_LIB=directory_AUID_LIB+"/LIB";
          if(LDEBUG) cout << "WEB_Aflowlib_Entry: directory_AUID_LIB=" << directory_AUID_LIB << endl;
          if(LDEBUG) cout << "WEB_Aflowlib_Entry: directory_AUID_RAW=" << directory_AUID_RAW << endl;
          if(LDEBUG) cout << "WEB_Aflowlib_Entry: directory_AUID_WEB=" << directory_AUID_WEB << endl;
          directory="";
          if(!aurostd::FileExist(directory_AUID_RAW+"/"+DEFAULT_FILE_AFLOWLIB_ENTRY_OUT)) {
            errormsg="aflowlib::WEB_Aflowlib_Entry:_entry_does_not_exist="+directory_AUID_RAW+"/"+DEFAULT_FILE_AFLOWLIB_ENTRY_OUT;
          } else {
            _aflowlib_entry entry_tmp(string(directory_AUID_RAW+"/"+DEFAULT_FILE_AFLOWLIB_ENTRY_OUT));
            directory=entry_tmp.aurl;
            auid=entry_tmp.aurl;
            aurostd::StringSubst(directory,"aflowlib.duke.edu:","");
            aurostd::StringSubst(directory,"materials.duke.edu:","");
            aurostd::StringSubst(directory,"AFLOWDATA/ICSD_RAW/","");aurostd::StringSubst(directory,"AFLOWDATA/ICSD_WEB/","");
            aurostd::StringSubst(directory,"AFLOWDATA/LIB0_RAW/","");aurostd::StringSubst(directory,"AFLOWDATA/LIB0_WEB/","");
            aurostd::StringSubst(directory,"AFLOWDATA/LIB1_RAW/","");aurostd::StringSubst(directory,"AFLOWDATA/LIB1_WEB/","");
            aurostd::StringSubst(directory,"AFLOWDATA/LIB2_RAW/","");aurostd::StringSubst(directory,"AFLOWDATA/LIB2_WEB/","");
            aurostd::StringSubst(directory,"AFLOWDATA/LIB3_RAW/","");aurostd::StringSubst(directory,"AFLOWDATA/LIB3_WEB/","");
            aurostd::StringSubst(directory,"AFLOWDATA/LIB4_RAW/","");aurostd::StringSubst(directory,"AFLOWDATA/LIB4_WEB/","");
            aurostd::StringSubst(directory,"AFLOWDATA/LIB5_RAW/","");aurostd::StringSubst(directory,"AFLOWDATA/LIB5_WEB/","");
            aurostd::StringSubst(directory,"AFLOWDATA/LIB6_RAW/","");aurostd::StringSubst(directory,"AFLOWDATA/LIB6_WEB/","");
            aurostd::StringSubst(directory,"AFLOWDATA/LIB7_RAW/","");aurostd::StringSubst(directory,"AFLOWDATA/LIB7_WEB/","");
            aurostd::StringSubst(directory,"AFLOWDATA/LIB8_RAW/","");aurostd::StringSubst(directory,"AFLOWDATA/LIB8_WEB/","");
            aurostd::StringSubst(directory,"AFLOWDATA/LIB9_RAW/","");aurostd::StringSubst(directory,"AFLOWDATA/LIB9_WEB/","");
            vflags.flag("FLAG::AUID",TRUE);
            vflags.flag("FLAG::FOUND",TRUE);
            catalog=entry_tmp.catalog;
            label=directory;
            for(uint ilat=0;ilat<14;ilat++)
              aurostd::StringSubst(label,lattices[ilat]+"/","");
            aurostd::StringSubst(label,"/",".");
          }
        }
      }
      //ME20200707 - Restore
      option = option_orig;

      // **********************************************************************************************************
      // TRY DIRECTORY
      // **********************************************************************************************************
      if(!vflags.flag("FLAG::FOUND")) { // tests with proto name
        string dir2test;
        dir2test=option;

        vector<string> vdir2test;
        for(uint i0=0;i0<dir2test.size();i0++) { // allow all identical indices...
          for(uint i1=i0;i1<dir2test.size();i1++) { // allow all identical indices
            for(uint i2=i1;i2<dir2test.size();i2++) { // allow all identical indices
              //	    for(uint i3=i2;i3<dir2test.size();i3++) { // allow all identical indices
              dir2test=option;
              if(dir2test.at(i0)=='.') dir2test.at(i0)='/';
              if(dir2test.at(i1)=='.') dir2test.at(i1)='/';
              if(dir2test.at(i2)=='.') dir2test.at(i2)='/';
              //      if(dir2test.at(i3)=='.') dir2test.at(i3)='/';
              bool found=false;
              for(uint i=0;i<vdir2test.size()&&!found;i++) if(dir2test==vdir2test.at(i)) found=true;
              if(!found) {
                vdir2test.push_back(dir2test);
              }
            }
            //	  }
          }
        }   
        if(LDEBUG) cout << "WEB_Aflowlib_Entry: testing dir2test=" << dir2test << endl;
        for(uint i=0;i<vdir2test.size()&&!vflags.flag("FLAG::FOUND");i++) { // allow i=j=k so that 1 OR 2 OR 3 dots are also tested
          dir2test=vdir2test.at(i);
          //		cout << "testing(" << i << ") = " << dir2test << endl;
          for(uint ilat=0;ilat<14&&!vflags.flag("FLAG::FOUND");ilat++) {
            if(!vflags.flag("FLAG::FOUND") && aurostd::FileExist(init::AFLOW_Projects_Directories("ICSD")+"/RAW/"+lattices[ilat]+"/"+dir2test+"/"+DEFAULT_FILE_AFLOWLIB_ENTRY_OUT)) {
              catalog="ICSD";directory=lattices[ilat]+"/"+dir2test;label=option;vflags.flag("FLAG::FOUND",TRUE);
            }
          }
          if(!vflags.flag("FLAG::FOUND") && aurostd::FileExist(init::AFLOW_Projects_Directories("LIB0")+"/RAW/"+dir2test+"/"+DEFAULT_FILE_AFLOWLIB_ENTRY_OUT)) {
            catalog="LIB0";directory=dir2test;label=option;vflags.flag("FLAG::FOUND",TRUE);
          }
          if(!vflags.flag("FLAG::FOUND") && aurostd::FileExist(init::AFLOW_Projects_Directories("LIB1")+"/RAW/"+dir2test+"/"+DEFAULT_FILE_AFLOWLIB_ENTRY_OUT)) {
            catalog="LIB1";directory=dir2test;label=option;vflags.flag("FLAG::FOUND",TRUE);		
          }
          if(!vflags.flag("FLAG::FOUND") && aurostd::FileExist(init::AFLOW_Projects_Directories("LIB2")+"/RAW/"+dir2test+"/"+DEFAULT_FILE_AFLOWLIB_ENTRY_OUT)) {
            catalog="LIB2";directory=dir2test;label=option;vflags.flag("FLAG::FOUND",TRUE);		
          }
          if(!vflags.flag("FLAG::FOUND") && aurostd::FileExist(init::AFLOW_Projects_Directories("LIB3")+"/RAW/"+dir2test+"/"+DEFAULT_FILE_AFLOWLIB_ENTRY_OUT)) {
            catalog="LIB3";directory=dir2test;label=option;vflags.flag("FLAG::FOUND",TRUE);		
          }
          if(!vflags.flag("FLAG::FOUND") && aurostd::FileExist(init::AFLOW_Projects_Directories("LIB4")+"/RAW/"+dir2test+"/"+DEFAULT_FILE_AFLOWLIB_ENTRY_OUT)) {
            catalog="LIB4";directory=dir2test;label=option;vflags.flag("FLAG::FOUND",TRUE);		
          }
          if(!vflags.flag("FLAG::FOUND") && aurostd::FileExist(init::AFLOW_Projects_Directories("LIB5")+"/RAW/"+dir2test+"/"+DEFAULT_FILE_AFLOWLIB_ENTRY_OUT)) {
            catalog="LIB5";directory=dir2test;label=option;vflags.flag("FLAG::FOUND",TRUE);		
          }
          if(!vflags.flag("FLAG::FOUND") && aurostd::FileExist(init::AFLOW_Projects_Directories("LIB6")+"/RAW/"+dir2test+"/"+DEFAULT_FILE_AFLOWLIB_ENTRY_OUT)) {
            catalog="LIB6";directory=dir2test;label=option;vflags.flag("FLAG::FOUND",TRUE);		
          }
          if(!vflags.flag("FLAG::FOUND") && aurostd::FileExist(init::AFLOW_Projects_Directories("LIB7")+"/RAW/"+dir2test+"/"+DEFAULT_FILE_AFLOWLIB_ENTRY_OUT)) {
            catalog="LIB7";directory=dir2test;label=option;vflags.flag("FLAG::FOUND",TRUE);		
          }
          if(!vflags.flag("FLAG::FOUND") && aurostd::FileExist(init::AFLOW_Projects_Directories("LIB8")+"/RAW/"+dir2test+"/"+DEFAULT_FILE_AFLOWLIB_ENTRY_OUT)) {
            catalog="LIB8";directory=dir2test;label=option;vflags.flag("FLAG::FOUND",TRUE);		
          }
          if(!vflags.flag("FLAG::FOUND") && aurostd::FileExist(init::AFLOW_Projects_Directories("LIB9")+"/RAW/"+dir2test+"/"+DEFAULT_FILE_AFLOWLIB_ENTRY_OUT)) {
            catalog="LIB9";directory=dir2test;label=option;vflags.flag("FLAG::FOUND",TRUE);		
          }
        }
      }

      // **********************************************************************************************************
      // TRY ICSD LINK
      // **********************************************************************************************************
      if(!vflags.flag("FLAG::FOUND")) { // icsd link
        //ME20200707 - Remove possible icsd: prefix
        option_orig = option;
        if (option.find("icsd") == 0) option = option.substr(5);
        string directory_ICSD2LINK=init::AFLOW_Projects_Directories("AUID")+"/icsd:/"+option;
        aurostd::StringSubst(directory_ICSD2LINK,"ICSD:","icsd:");
        aurostd::StringSubst(directory_ICSD2LINK,"icsd:icsd:","icsd:");    
        //	cerr << directory_ICSD2LINK << endl;
        if(aurostd::FileExist(directory_ICSD2LINK+"/RAW/"+DEFAULT_FILE_AFLOWLIB_ENTRY_OUT)) {
          _aflowlib_entry entry_tmp(string(directory_ICSD2LINK+"/RAW/"+DEFAULT_FILE_AFLOWLIB_ENTRY_OUT));
          directory=entry_tmp.aurl;
          auid=entry_tmp.aurl;
          aurostd::StringSubst(directory,"aflowlib.duke.edu:","");
          aurostd::StringSubst(directory,"materials.duke.edu:","");
          aurostd::StringSubst(directory,"AFLOWDATA/ICSD_RAW/","");aurostd::StringSubst(directory,"AFLOWDATA/ICSD_WEB/","");
          vflags.flag("FLAG::ICSD",TRUE);
          vflags.flag("FLAG::FOUND",TRUE);
          catalog=entry_tmp.catalog;
          //ME20200923 - Use the last subdirectory or XHOST.label will be inconsistent.
          //For example, using --aflowlib=7bed936e9d5a44ca results in XHOST.label = Ni1Sn1Ti1_ICSD_174568
          //whereas using --aflowlib=174568 results in XHOST.label=FCC.Ni1Sn1Ti1_ICSD_174568
          //[OBSOLETE] label=directory;
          vector<string> tokens;
          aurostd::string2tokens(directory, tokens, "/");
          label = tokens.back();
          //	  cerr << directory_ICSD2LINK+"/RAW/"+DEFAULT_FILE_AFLOWLIB_ENTRY_OUT << endl;
        }
        //ME20200707 - Restore
        option = option_orig;
      }

      // **********************************************************************************************************
      // CONSIDERED FOUND
      // **********************************************************************************************************    
      if(vflags.flag("FLAG::FOUND")) {
        if(catalog=="ICSD") {
          vflags.flag("FLAG::ICSD",TRUE);
          directory_LIB=init::AFLOW_Projects_Directories("ICSD")+"/LIB/"+directory;
          directory_WEB=init::AFLOW_Projects_Directories("ICSD")+"/WEB/"+directory;
          directory_RAW=init::AFLOW_Projects_Directories("ICSD")+"/RAW/"+directory;
          url_WEB="/AFLOWDATA/ICSD_WEB/"+directory;
        }

        if(catalog=="LIB0") {
          vflags.flag("FLAG::LIB0",TRUE);
          directory_LIB=init::AFLOW_Projects_Directories("LIB0")+"/LIB/"+directory;
          directory_WEB=init::AFLOW_Projects_Directories("LIB0")+"/WEB/"+directory;
          directory_RAW=init::AFLOW_Projects_Directories("LIB0")+"/RAW/"+directory;
          url_WEB="/AFLOWDATA/LIB0_RAW/"+directory;
        }
        if(vflags.flag("FLAG::FOUND") && catalog=="LIB1") {
          vflags.flag("FLAG::LIB1",TRUE);
          directory_LIB=init::AFLOW_Projects_Directories("LIB1")+"/LIB/"+directory;
          directory_WEB=init::AFLOW_Projects_Directories("LIB1")+"/WEB/"+directory;
          directory_RAW=init::AFLOW_Projects_Directories("LIB1")+"/RAW/"+directory;
          url_WEB="/AFLOWDATA/LIB1_RAW/"+directory;
        }
        if(catalog=="LIB2") {
          vflags.flag("FLAG::LIB2",TRUE);
          directory_LIB=init::AFLOW_Projects_Directories("LIB2")+"/LIB/"+directory;
          directory_WEB=init::AFLOW_Projects_Directories("LIB2")+"/RAW/"+directory; // June 2016
          directory_RAW=init::AFLOW_Projects_Directories("LIB2")+"/RAW/"+directory;
          url_WEB="/AFLOWDATA/LIB2_RAW/"+directory; // May 2014
        }
        if(catalog=="LIB3") {
          vflags.flag("FLAG::LIB3",TRUE);
          directory_LIB=init::AFLOW_Projects_Directories("LIB3")+"/LIB/"+directory;
          directory_WEB=init::AFLOW_Projects_Directories("LIB3")+"/WEB/"+directory;
          directory_RAW=init::AFLOW_Projects_Directories("LIB3")+"/RAW/"+directory;
          url_WEB="/AFLOWDATA/LIB3_WEB/"+directory;
        }
        if(catalog=="LIB4") {
          vflags.flag("FLAG::LIB4",TRUE);
          directory_LIB=init::AFLOW_Projects_Directories("LIB4")+"/LIB/"+directory;
          directory_WEB=init::AFLOW_Projects_Directories("LIB4")+"/WEB/"+directory;
          directory_RAW=init::AFLOW_Projects_Directories("LIB4")+"/RAW/"+directory;
          url_WEB="/AFLOWDATA/LIB4_WEB/"+directory;
        }
        if(catalog=="LIB5") {
          vflags.flag("FLAG::LIB5",TRUE);
          directory_LIB=init::AFLOW_Projects_Directories("LIB5")+"/LIB/"+directory;
          directory_WEB=init::AFLOW_Projects_Directories("LIB5")+"/WEB/"+directory;
          directory_RAW=init::AFLOW_Projects_Directories("LIB5")+"/RAW/"+directory;
          url_WEB="/AFLOWDATA/LIB5_WEB/"+directory;
        }
        if(catalog=="LIB6") {
          vflags.flag("FLAG::LIB6",TRUE);
          directory_LIB=init::AFLOW_Projects_Directories("LIB6")+"/LIB/"+directory;
          directory_WEB=init::AFLOW_Projects_Directories("LIB6")+"/WEB/"+directory;
          directory_RAW=init::AFLOW_Projects_Directories("LIB6")+"/RAW/"+directory;
          url_WEB="/AFLOWDATA/LIB6_WEB/"+directory;
        }
        if(catalog=="LIB7") {
          vflags.flag("FLAG::LIB7",TRUE);
          directory_LIB=init::AFLOW_Projects_Directories("LIB7")+"/LIB/"+directory;
          directory_WEB=init::AFLOW_Projects_Directories("LIB7")+"/WEB/"+directory;
          directory_RAW=init::AFLOW_Projects_Directories("LIB7")+"/RAW/"+directory;
          url_WEB="/AFLOWDATA/LIB7_WEB/"+directory;
        }
        if(catalog=="LIB8") {
          vflags.flag("FLAG::LIB8",TRUE);
          directory_LIB=init::AFLOW_Projects_Directories("LIB8")+"/LIB/"+directory;
          directory_WEB=init::AFLOW_Projects_Directories("LIB8")+"/WEB/"+directory;
          directory_RAW=init::AFLOW_Projects_Directories("LIB8")+"/RAW/"+directory;
          url_WEB="/AFLOWDATA/LIB8_WEB/"+directory;
        }
        if(catalog=="LIB9") {
          vflags.flag("FLAG::LIB9",TRUE);
          directory_LIB=init::AFLOW_Projects_Directories("LIB9")+"/LIB/"+directory;
          directory_WEB=init::AFLOW_Projects_Directories("LIB9")+"/WEB/"+directory;
          directory_RAW=init::AFLOW_Projects_Directories("LIB9")+"/RAW/"+directory;	
          url_WEB="/AFLOWDATA/LIB9_WEB/"+directory;
        }
      } else {
        errormsg="aflowlib::WEB_Aflowlib_Entry:_entry_does_not_exist="+option;
      }

      // got it  ?
      if(!aurostd::FileExist(directory_RAW+"/"+_AFLOWIN_)) directory_RAW="";

      if(!directory.empty()) { // play with aentry.entry
        aurostd::StringSubst(label,"/",".");
        aentry.file2aflowlib(directory_RAW+"/"+DEFAULT_FILE_AFLOWLIB_ENTRY_OUT,oss);  //   oss << aentry.entry << endl;
        directory_AUID_LIB=init::AFLOW_Projects_Directories("AUID")+"/"+aflowlib::auid2directory(aentry.auid);
        directory_AUID_WEB=directory_AUID_LIB+"/WEB";
        directory_AUID_RAW=directory_AUID_LIB+"/RAW";
        directory_AUID_LIB=directory_AUID_LIB+"/LIB";    
        aurostd::string2tokens(aentry.sg2,tokens,"#");if(tokens.size()>0) aentry.sg2=tokens.at(tokens.size()-1);
        if(aentry.vfiles_WEB.size()==0) aentry.vfiles_WEB=aentry.vfiles;
      }

      // ME20210209 - Show original structure when symmetry changed
      if (vflags.flag("FLAG::FOUND")) {
        bool same_symmetry = ((aentry.spacegroup_orig == aentry.spacegroup_relax)
            && (aentry.Wyckoff_multiplicities_orig == aentry.Wyckoff_multiplicities)
            && (aentry.Wyckoff_site_symmetries_orig == aentry.Wyckoff_site_symmetries_orig));
        vflags.flag("FLAG::EDATA_ORIG", !same_symmetry);
      }

      if(vflags.flag("FLAG::FOUND")) {
        // check AGL/AEL
        vflags.flag("FLAG::ELECTRONIC",aurostd::substring2bool(aentry.vloop,"bands"));
        vflags.flag("FLAG::SCINTILLATION",aurostd::substring2bool(aentry.vloop,"bands"));
        vflags.flag("FLAG::AGL",aurostd::substring2bool(aentry.vloop,"agl"));
        vflags.flag("FLAG::AEL",aurostd::substring2bool(aentry.vloop,"ael"));
        vflags.flag("FLAG::BADER",aurostd::substring2bool(aentry.vloop,"bader"));
        vflags.flag("FLAG::POCC",aurostd::substring2bool(aentry.vloop,"pocc")); //CO20201220
        if(vflags.flag("FLAG::POCC")){vflags.flag("FLAG::JMOL",FALSE);} //CO20201220 - no POSCAR/CIF to plot for PARTCAR (yet)
      }
      stringstream aflowlib_json;
      if(vflags.flag("FLAG::FOUND")) {
        strtmp=aurostd::efile2string(directory_RAW+"/"+DEFAULT_FILE_AFLOWLIB_ENTRY_JSON);
        aurostd::StringSubst(strtmp,"}\n",""); // remove trailing bracket add it at the end
        aflowlib_json << strtmp;
      } else {
        aflowlib_json << "{DUMMY"; // will remove at the end
      }
      stringstream aflowlib_out;
      if(vflags.flag("FLAG::FOUND")) {
        strtmp=aurostd::efile2string(directory_RAW+"/"+DEFAULT_FILE_AFLOWLIB_ENTRY_OUT);
        aurostd::StringSubst(strtmp,"\n",""); // remove trailing bracket add it at the end
        aflowlib_out << strtmp;
      } else {
        aflowlib_out << "DUMMY"; // will remove at the end
      }

      // adding pieces 
      //   aurostd::StringSubst(aflowlib_json,"}\n",""); // remove trailing bracket add it at the end

      // XHOST.hostname
      aflowlib_json << "," << "\"XHOST.hostname\":" << "\"" << XHOST.hostname << "\"";
      aflowlib_out << " | " << "XHOST.hostname=" << XHOST.hostname;
      // option
      aflowlib_json << "," << "\"XHOST.option\":" << "\"" << option << "\"";
      aflowlib_out << " | " << "XHOST.option=" << option;
      // label
      aflowlib_json << "," << "\"XHOST.label\":" << "\"" << label << "\"";
      aflowlib_out << " | " << "XHOST.label=" << label;
      // directory
      aflowlib_json << "," << "\"XHOST.directory\":" << "\"" << directory << "\"";
      aflowlib_out << " | " << "XHOST.directory=" << directory;

      if(vflags.flag("FLAG::FOUND")) {
        // directory_LIB
        aflowlib_json << "," << "\"XHOST.directory_LIB\":" << "\"" << directory_LIB << "\"";
        aflowlib_out << " | " << "XHOST.directory_LIB=" << directory_LIB;
        // directory_RAW
        aflowlib_json << "," << "\"XHOST.directory_RAW\":" << "\"" << directory_RAW << "\"";
        aflowlib_out << " | " << "XHOST.directory_RAW=" << directory_RAW;
        // directory_WEB
        aflowlib_json << "," << "\"XHOST.directory_WEB\":" << "\"" << directory_WEB << "\"";
        aflowlib_out << " | " << "XHOST.directory_WEB=" << directory_WEB;
        // directory_AUID_LIB
        aflowlib_json << "," << "\"XHOST.directory_AUID_LIB\":" << "\"" << directory_AUID_LIB << "\"";
        aflowlib_out << " | " << "XHOST.directory_AUID_LIB=" << directory_AUID_LIB;
        // directory_AUID_RAW
        aflowlib_json << "," << "\"XHOST.directory_AUID_RAW\":" << "\"" << directory_AUID_RAW << "\"";
        aflowlib_out << " | " << "XHOST.directory_AUID_RAW=" << directory_AUID_RAW;
        // directory_AUID_WEB
        aflowlib_json << "," << "\"XHOST.directory_AUID_WEB\":" << "\"" << directory_AUID_WEB << "\"";
        aflowlib_out << " | " << "XHOST.directory_AUID_WEB=" << directory_AUID_WEB;
      }

      if(vflags.flag("FLAG::FOUND")) {
        // XHOST.FLAG::ICSD
        aflowlib_json << "," << "\"XHOST.FLAG::ICSD\":" << (vflags.flag("FLAG::ICSD")?"true":"false");
        aflowlib_out << " | " << "XHOST.FLAG::ICSD=" << (vflags.flag("FLAG::ICSD")?"1":"0");
        // XHOST.FLAG::LIB0
        aflowlib_json << "," << "\"XHOST.FLAG::LIB0\":" << (vflags.flag("FLAG::LIB0")?"true":"false");
        aflowlib_out << " | " << "XHOST.FLAG::LIB0=" << (vflags.flag("FLAG::LIB0")?"1":"0");
        // XHOST.FLAG::LIB1
        aflowlib_json << "," << "\"XHOST.FLAG::LIB1\":" << (vflags.flag("FLAG::LIB1")?"true":"false");
        aflowlib_out << " | " << "XHOST.FLAG::LIB1=" << (vflags.flag("FLAG::LIB1")?"1":"0");
        // XHOST.FLAG::LIB2
        aflowlib_json << "," << "\"XHOST.FLAG::LIB2\":" << (vflags.flag("FLAG::LIB2")?"true":"false");
        aflowlib_out << " | " << "XHOST.FLAG::LIB2=" << (vflags.flag("FLAG::LIB2")?"1":"0");
        // XHOST.FLAG::LIB3
        aflowlib_json << "," << "\"XHOST.FLAG::LIB3\":" << (vflags.flag("FLAG::LIB3")?"true":"false");
        aflowlib_out << " | " << "XHOST.FLAG::LIB3=" << (vflags.flag("FLAG::LIB3")?"1":"0");
        // XHOST.FLAG::LIB4
        aflowlib_json << "," << "\"XHOST.FLAG::LIB4\":" << (vflags.flag("FLAG::LIB4")?"true":"false");
        aflowlib_out << " | " << "XHOST.FLAG::LIB4=" << (vflags.flag("FLAG::LIB4")?"1":"0");
        // XHOST.FLAG::LIB5
        aflowlib_json << "," << "\"XHOST.FLAG::LIB5\":" << (vflags.flag("FLAG::LIB5")?"true":"false");
        aflowlib_out << " | " << "XHOST.FLAG::LIB5=" << (vflags.flag("FLAG::LIB5")?"1":"0");
        // XHOST.FLAG::LIB6
        aflowlib_json << "," << "\"XHOST.FLAG::LIB6\":" << (vflags.flag("FLAG::LIB6")?"true":"false");
        aflowlib_out << " | " << "XHOST.FLAG::LIB6=" << (vflags.flag("FLAG::LIB6")?"1":"0");
        // XHOST.FLAG::LIB7
        aflowlib_json << "," << "\"XHOST.FLAG::LIB7\":" << (vflags.flag("FLAG::LIB7")?"true":"false");
        aflowlib_out << " | " << "XHOST.FLAG::LIB7=" << (vflags.flag("FLAG::LIB7")?"1":"0");
        // XHOST.FLAG::LIB8
        aflowlib_json << "," << "\"XHOST.FLAG::LIB8\":" << (vflags.flag("FLAG::LIB8")?"true":"false");
        aflowlib_out << " | " << "XHOST.FLAG::LIB8=" << (vflags.flag("FLAG::LIB8")?"1":"0");
        // XHOST.FLAG::LIB9
        aflowlib_json << "," << "\"XHOST.FLAG::LIB9\":" << (vflags.flag("FLAG::LIB9")?"true":"false");
        aflowlib_out << " | " << "XHOST.FLAG::LIB9=" << (vflags.flag("FLAG::LIB9")?"1":"0");
        // XHOST.FLAG::AUID
        aflowlib_json << "," << "\"XHOST.FLAG::AUID\":" << (vflags.flag("FLAG::AUID")?"true":"false");
        aflowlib_out << " | " << "XHOST.FLAG::AUID=" << (vflags.flag("FLAG::AUID")?"1":"0");
      }
      // XHOST.FLAG::FOUND
      aflowlib_json << "," << "\"XHOST.FLAG::FOUND\":" << (vflags.flag("FLAG::FOUND")?"true":"false");
      aflowlib_out << " | " << "XHOST.FLAG::FOUND=" << (vflags.flag("FLAG::FOUND")?"1":"0");
      //   if(!vflags.flag("FLAG::FOUND"))
      {
        // errormsg
        aflowlib_json << "," << "\"XHOST.errormsg\":" << "\"" << errormsg << "\"";
        aflowlib_out << " | " << "XHOST.errormsg=" << errormsg;
      }

      if(vflags.flag("FLAG::FOUND")) {
        // XHOST.FLAG::PREAMBLE
        aflowlib_json << "," << "\"XHOST.FLAG::PREAMBLE\":" << (vflags.flag("FLAG::PREAMBLE")?"true":"false");
        aflowlib_out << " | " << "XHOST.FLAG::PREAMBLE=" << (vflags.flag("FLAG::PREAMBLE")?"1":"0");
        // XHOST.FLAG::CALCULATION
        aflowlib_json << "," << "\"XHOST.FLAG::CALCULATION\":" << (vflags.flag("FLAG::CALCULATION")?"true":"false");
        aflowlib_out << " | " << "XHOST.FLAG::CALCULATION=" << (vflags.flag("FLAG::CALCULATION")?"1":"0");
        // XHOST.FLAG::JMOL
        aflowlib_json << "," << "\"XHOST.FLAG::JMOL\":" << (vflags.flag("FLAG::JMOL")?"true":"false");
        aflowlib_out << " | " << "XHOST.FLAG::JMOL=" << (vflags.flag("FLAG::JMOL")?"1":"0");
        // XHOST.FLAG::EDATA_ORIG
        aflowlib_json << "," << "\"XHOST.FLAG::EDATA_ORIG\":" << (vflags.flag("FLAG::EDATA_ORIG")?"true":"false");
        aflowlib_out << " | " << "XHOST.FLAG::EDATA_ORIG=" << (vflags.flag("FLAG::EDATA_ORIG")?"1":"0");
        // XHOST.FLAG::EDATA_RELAX
        aflowlib_json << "," << "\"XHOST.FLAG::EDATA_RELAX\":" << (vflags.flag("FLAG::EDATA_RELAX")?"true":"false");
        aflowlib_out << " | " << "XHOST.FLAG::EDATA_RELAX=" << (vflags.flag("FLAG::EDATA_RELAX")?"1":"0");
        // XHOST.FLAG::THERMODYNAMICS
        aflowlib_json << "," << "\"XHOST.FLAG::THERMODYNAMICS\":" << (vflags.flag("FLAG::THERMODYNAMICS")?"true":"false");
        aflowlib_out << " | " << "XHOST.FLAG::THERMODYNAMICS=" << (vflags.flag("FLAG::THERMODYNAMICS")?"1":"0");
        // XHOST.FLAG::MAGNETIC
        aflowlib_json << "," << "\"XHOST.FLAG::MAGNETIC\":" << (vflags.flag("FLAG::MAGNETIC")?"true":"false");
        aflowlib_out << " | " << "XHOST.FLAG::MAGNETIC=" << (vflags.flag("FLAG::MAGNETIC")?"1":"0");
        // XHOST.FLAG::ELECTRONIC
        aflowlib_json << "," << "\"XHOST.FLAG::ELECTRONIC\":" << (vflags.flag("FLAG::ELECTRONIC")?"true":"false");
        aflowlib_out << " | " << "XHOST.FLAG::ELECTRONIC=" << (vflags.flag("FLAG::ELECTRONIC")?"1":"0");
        // XHOST.FLAG::SCINTILLATION
        aflowlib_json << "," << "\"XHOST.FLAG::SCINTILLATION\":" << (vflags.flag("FLAG::SCINTILLATION")?"true":"false");
        aflowlib_out << " | " << "XHOST.FLAG::SCINTILLATION=" << (vflags.flag("FLAG::SCINTILLATION")?"1":"0");
        // XHOST.FLAG::AGL
        aflowlib_json << "," << "\"XHOST.FLAG::AGL\":" << (vflags.flag("FLAG::AGL")?"true":"false");
        aflowlib_out << " | " << "XHOST.FLAG::AGL=" << (vflags.flag("FLAG::AGL")?"1":"0");
        // XHOST.FLAG::AEL
        aflowlib_json << "," << "\"XHOST.FLAG::AEL\":" << (vflags.flag("FLAG::AEL")?"true":"false");
        aflowlib_out << " | " << "XHOST.FLAG::AEL=" << (vflags.flag("FLAG::AEL")?"1":"0");
        // XHOST.FLAG::BADER
        aflowlib_json << "," << "\"XHOST.FLAG::BADER\":" << (vflags.flag("FLAG::BADER")?"true":"false");
        aflowlib_out << " | " << "XHOST.FLAG::BADER=" << (vflags.flag("FLAG::BADER")?"1":"0");

        //ME20191004 START
        // Grab compressed files
        if(XHOST.vflag_control.flag("PRINT_MODE::JSON") || !XHOST.vflag_control.flag("PRINT_MODE::TXT")) {
          string content;
          // fgroup for JMOL applet
          if (aurostd::EFileExist(directory_RAW + "/aflow.fgroup.bands.json")) {
            content = aurostd::efile2string(directory_RAW + "/aflow.fgroup.bands.json");
          } else if (aurostd::EFileExist(directory_RAW + "/aflow.fgroup.relax.json")) {
            content = aurostd::efile2string(directory_RAW + "/aflow.fgroup.relax.json");
          }
          aflowlib_json << ", \"fgroup\":" << (content.empty()?"null":content);

          content = "";
          if (vflags.flag("FLAG::ELECTRONIC")) {
            //ME20200616 - Made less dependent on file name conventions
            //string system_name = KBIN::ExtractSystemName(directory_LIB);
            vector<string> vfiles;
            aurostd::DirectoryLS(directory_RAW, vfiles);
            uint nfiles = vfiles.size();
            for (uint f = 0; f < nfiles; f++) {
              if (vfiles[f].find("_bandsdata.json") != string::npos) content = aurostd::efile2string(directory_RAW + "/" + vfiles[f]);
            }
          }
          aflowlib_json << ", \"bandsdata\":" << (content.empty()?"null":content);
        }
        //ME20191004 STOP
      }

      //ME20191217 START
      // additional web output
      aflowlib_json << "," << "\"aflow_version\":\"" << AFLOW_VERSION << "\"";
      aflowlib_out << "|" << "aflow_version=" << AFLOW_VERSION;
      aflowlib_json << "," << "\"aflow_build_date\":\"" << TODAY << "\""; //CO20200624 - more semantic
      aflowlib_out << "|" << "aflow_build_date=" << TODAY;  //CO20200624 - more semantic
      //ME20191217 STOP

      // XHOST.machine_type
      aflowlib_json << "," << "\"XHOST.machine_type\":" << "\"" << XHOST.machine_type << "\"";
      aflowlib_out << " | " << "XHOST.machine_type=" << XHOST.machine_type;
      // XHOST.user
      aflowlib_json << "," << "\"XHOST.user\":" << "\"" << XHOST.user << "\"";
      aflowlib_out << " | " << "XHOST.user=" << XHOST.user;
      // XHOST.group
      aflowlib_json << "," << "\"XHOST.group\":" << "\"" << XHOST.group << "\"";
      aflowlib_out << " | " << "XHOST.group=" << XHOST.group;
      // XHOST.shell
      aflowlib_json << "," << "\"XHOST.shell\":" << "\"" << XHOST.shell << "\"";
      aflowlib_out << " | " << "XHOST.shell=" << XHOST.shell;
      // XHOST.progname
      aflowlib_json << "," << "\"XHOST.progname\":" << "\"" << XHOST.progname << "\"";
      aflowlib_out << " | " << "XHOST.progname=" << XHOST.progname;
      // XHOST.generator
      aflowlib_json << "," << "\"XHOST.generator\":" << "\"" << "aflowlib::WEB_Aflowlib_Entry" << "\"";
      aflowlib_out << " | " << "XHOST.generator=" << "aflowlib::WEB_Aflowlib_Entry";

      // wrap up
      // TXT
      if(XHOST.vflag_control.flag("PRINT_MODE::TXT")) {
        oss << aflowlib_out.str() << endl;
      }
      // JSON
      if(XHOST.vflag_control.flag("PRINT_MODE::JSON") || !XHOST.vflag_control.flag("PRINT_MODE::TXT")) {
        aflowlib_json << "}";
        strtmp=aflowlib_json.str();
        aurostd::StringSubst(strtmp,"{DUMMY,","{");
        //    oss << "[" << option << "]" << endl;
        oss << strtmp << endl;
      }
    }
    return voptions.size();
  }
}


#endif  // _AURO_IMPLEMENTATIONS_

// ***************************************************************************
// *                                                                         *
// *           Aflow STEFANO CURTAROLO - Duke University 2003-2021           *
// *                                                                         *
// ***************************************************************************
<|MERGE_RESOLUTION|>--- conflicted
+++ resolved
@@ -1236,23 +1236,11 @@
       if(species_pp_AUID.size()) sss << _AFLOWLIB_ENTRY_SEPARATOR_ << "species_pp_AUID=" << species_pp_AUID << eendl;
       if(METAGGA.size()) sss << _AFLOWLIB_ENTRY_SEPARATOR_ << "metagga=" << METAGGA << eendl;
       //ME20190124 - add more detailed LDAU information
-<<<<<<< HEAD
-      if(vLDAU.size()>0 && vLDAU[0].size()>0){sss << _AFLOWLIB_ENTRY_SEPARATOR_ << "ldau_type=" << vLDAU[0][0] << eendl;} //ME20190124  //CO20210713
-      if(vLDAU.size()>1 && vLDAU[1].size()>0){sss << _AFLOWLIB_ENTRY_SEPARATOR_ << "ldau_l=" << aurostd::joinWDelimiter(aurostd::vecDouble2vecString(vLDAU[1], 0), ",") << eendl;}  //ME20190124  //CO20210713
-      if(vLDAU.size()>2 && vLDAU[2].size()>0){sss << _AFLOWLIB_ENTRY_SEPARATOR_ << "ldau_u=" << aurostd::joinWDelimiter(aurostd::vecDouble2vecString(vLDAU[2], 9), ",") << eendl;}  //ME20190124  //CO20210713
-      if(vLDAU.size()>3 && vLDAU[3].size()>0){sss << _AFLOWLIB_ENTRY_SEPARATOR_ << "ldau_j=" << aurostd::joinWDelimiter(aurostd::vecDouble2vecString(vLDAU[3], 9), ",") << eendl;}  //ME20190124  //CO20210713
+      if(vLDAU.size()>0 && vLDAU[0].size()>0){sss << _AFLOWLIB_ENTRY_SEPARATOR_ << "ldau_type=" << vLDAU[0][0] << eendl;} //ME20190124  //CO20210713  //CO+DX20210726 - note precision 0, from wiki: "The first field indicates the type (T) of the DFT+U corrections: type=1, the rotationally invariant version introduced by Liechtenstein et al.29); type=2, the simplified rotationally invariant version introduced by Dudarev et al.30)."
+      if(vLDAU.size()>1 && vLDAU[1].size()>0){sss << _AFLOWLIB_ENTRY_SEPARATOR_ << "ldau_l=" << aurostd::joinWDelimiter(aurostd::vecDouble2vecString(vLDAU[1], 0), ",") << eendl;}  //ME20190124  //CO20210713  //CO+DX20210726 - note precision 0, from wiki: "The second field indicates the l-quantum number ({L}, one number for each species separated by ",") for which the on-site interaction is added (-1=neglected, 0=$s$, 1=$p$, 2=$d$, 3=$f$)."
+      if(vLDAU.size()>2 && vLDAU[2].size()>0){sss << _AFLOWLIB_ENTRY_SEPARATOR_ << "ldau_u=" << aurostd::joinWDelimiter(aurostd::vecDouble2vecString(vLDAU[2], 9), ",") << eendl;}  //ME20190124  //CO20210713  //CO+DX20210726 - note precision 9, from wiki: "The third field lists the effective on-site Coulomb interaction parameters ({U}, one number for each species separated by ",")."
+      if(vLDAU.size()>3 && vLDAU[3].size()>0){sss << _AFLOWLIB_ENTRY_SEPARATOR_ << "ldau_j=" << aurostd::joinWDelimiter(aurostd::vecDouble2vecString(vLDAU[3], 9), ",") << eendl;}  //ME20190124  //CO20210713  //CO+DX20210726 - note precision 9, from wiki: "The fourth field species the effective on-site exchange interaction parameters ({J}, one number for each species separated by ",")."
       if(ldau_TLUJ.size()) {sss << _AFLOWLIB_ENTRY_SEPARATOR_ << "ldau_TLUJ=" << ldau_TLUJ << eendl;} //ME20190124  //CO20210713
-=======
-      if(ldau_TLUJ.size()) {
-        //ME20190124 BEGIN
-        sss << _AFLOWLIB_ENTRY_SEPARATOR_ << "ldau_type=" << vLDAU[0][0] << eendl;  //CO+DX20210726 - note precision 0, from wiki: "The first field indicates the type (T) of the DFT+U corrections: type=1, the rotationally invariant version introduced by Liechtenstein et al.29); type=2, the simplified rotationally invariant version introduced by Dudarev et al.30)."
-        sss << _AFLOWLIB_ENTRY_SEPARATOR_ << "ldau_l=" << aurostd::joinWDelimiter(aurostd::vecDouble2vecString(vLDAU[1], 0), ",") << eendl; //CO+DX20210726 - note precision 0, from wiki: "The second field indicates the l-quantum number ({L}, one number for each species separated by “,”) for which the on-site interaction is added (-1=neglected, 0=$s$, 1=$p$, 2=$d$, 3=$f$)."
-        sss << _AFLOWLIB_ENTRY_SEPARATOR_ << "ldau_u=" << aurostd::joinWDelimiter(aurostd::vecDouble2vecString(vLDAU[2], 9), ",") << eendl; //CO+DX20210726 - note precision 9, from wiki: "The third field lists the effective on-site Coulomb interaction parameters ({U}, one number for each species separated by “,”)."
-        sss << _AFLOWLIB_ENTRY_SEPARATOR_ << "ldau_j=" << aurostd::joinWDelimiter(aurostd::vecDouble2vecString(vLDAU[3], 9), ",") << eendl; //CO+DX20210726 - note precision 9, from wiki: "The fourth field species the effective on-site exchange interaction parameters ({J}, one number for each species separated by “,”)."
-        //ME20190124 END
-        sss << _AFLOWLIB_ENTRY_SEPARATOR_ << "ldau_TLUJ=" << ldau_TLUJ << eendl;
-      }
->>>>>>> 1382da36
       if(valence_cell_iupac!=AUROSTD_NAN) sss << _AFLOWLIB_ENTRY_SEPARATOR_ << "valence_cell_iupac=" << valence_cell_iupac << eendl;
       if(valence_cell_std!=AUROSTD_NAN) sss << _AFLOWLIB_ENTRY_SEPARATOR_ << "valence_cell_std=" << valence_cell_std << eendl;
       if(volume_cell!=AUROSTD_NAN) sss << _AFLOWLIB_ENTRY_SEPARATOR_ << "volume_cell=" << volume_cell << eendl;
