// ***************************************************************************
// *                                                                         *
// *           Aflow STEFANO CURTAROLO - Duke University 2003-2021           *
// *                                                                         *
// ***************************************************************************
// Stefano Curtarolo
// fixed for XZ - SC 2018-2019
// fixed for new AUID language (SC 2019)
// fixed for tree search on the AUID directories (SC 2019) super-speed

#ifndef _AFLOWLIB_WEB_INTERFACE_CPP_
#define _AFLOWLIB_WEB_INTERFACE_CPP_
#include "aflow.h"
#include "aflow_pocc.h" //CO20200624
#include "aflow_symmetry_spacegroup.h" //DX20200929
#include "aflowlib_webapp_entry.cpp"  //CO20170622 - BH JMOL stuff
#include "aflowlib_webapp_bands.cpp"  //CO20180305 - GG bands stuff

const string _DEVIL_PROTOTYPES_STRING_ = "64,65,549,550,f8269,f9083,f8819";

// ----------------------------------------------------------------------------
// ----------------------------------------------------------------------------
// ----------------------------------------------------------------------------

// ***************************************************************************
namespace aflowlib {
  //  class _aflowlib_entry 

  _aflowlib_entry::_aflowlib_entry() {  // constructor PUBLIC
    free();
  }
  _aflowlib_entry::~_aflowlib_entry() { // destructor PUBLIC
    free();

    data_api.clear();
    data_source.clear();
    for(uint i=0;i<vLDAU.size();i++){vLDAU[i].clear();}vLDAU.clear(); //CO20210104 clear()
  }

  void _aflowlib_entry::copy(const _aflowlib_entry& b) { // copy PRIVATE
    entry=b.entry;ventry.clear();for(uint i=0;i<b.ventry.size();i++) ventry.push_back(b.ventry.at(i));
    auid=b.auid;
    vauid=b.vauid;vauid.clear();for(uint i=0;i<b.vauid.size();i++) vauid.push_back(b.vauid.at(i));
    aurl=b.aurl;vaurl.clear();for(uint i=0;i<b.vaurl.size();i++) vaurl.push_back(b.vaurl.at(i));
    system_name=b.system_name;
    vkeywords.clear();for(uint i=0;i<b.vkeywords.size();i++) vkeywords.push_back(b.vkeywords.at(i));
    aflowlib_date=b.aflowlib_date;vaflowlib_date.clear();for(uint i=0;i<b.vaflowlib_date.size();i++) vaflowlib_date.push_back(b.vaflowlib_date.at(i)); //CO20200624 - adding LOCK date
    aflowlib_version=b.aflowlib_version;
    aflowlib_entries=b.aflowlib_entries;
    vaflowlib_entries.clear();for(uint i=0;i<b.vaflowlib_entries.size();i++) vaflowlib_entries.push_back(b.vaflowlib_entries.at(i));
    aflowlib_entries_number=b.aflowlib_entries_number;
    aflow_version=b.aflow_version;
    catalog=b.catalog;
    data_api=b.data_api;
    data_source=b.data_source;
    data_language=b.data_language;
    error_status=b.error_status;
    author=b.author;vauthor.clear();for(uint i=0;i<b.vauthor.size();i++) vauthor.push_back(b.vauthor.at(i));
    calculation_cores=b.calculation_cores;calculation_memory=b.calculation_memory;calculation_time=b.calculation_time;
    corresponding=b.corresponding;vcorresponding.clear();for(uint i=0;i<b.vcorresponding.size();i++) vcorresponding.push_back(b.vcorresponding.at(i));
    loop=b.loop;vloop.clear();for(uint i=0;i<b.vloop.size();i++) vloop.push_back(b.vloop.at(i));
    node_CPU_Cores=b.node_CPU_Cores;node_CPU_MHz=b.node_CPU_MHz;node_CPU_Model=b.node_CPU_Model;node_RAM_GB=b.node_RAM_GB;
    Bravais_lattice_orig=b.Bravais_lattice_orig;Bravais_lattice_relax=b.Bravais_lattice_relax;
    code=b.code;
    composition=b.composition;vcomposition.clear();for(uint i=0;i<b.vcomposition.size();i++) vcomposition.push_back(b.vcomposition.at(i));
    compound=b.compound;
    density=b.density;
    density_orig=b.density_orig; //DX20190124 - add original crystal info
    dft_type=b.dft_type;vdft_type.clear();for(uint i=0;i<b.vdft_type.size();i++) vdft_type.push_back(b.vdft_type.at(i));
    eentropy_cell=b.eentropy_cell;eentropy_atom=b.eentropy_atom;
    Egap=b.Egap;Egap_fit=b.Egap_fit;
    energy_cell=b.energy_cell;energy_atom=b.energy_atom;energy_atom_relax1=b.energy_atom_relax1;
    energy_cutoff=b.energy_cutoff;
    delta_electronic_energy_convergence=b.delta_electronic_energy_convergence;
    delta_electronic_energy_threshold=b.delta_electronic_energy_threshold;
    nkpoints=b.nkpoints;
    nkpoints_irreducible=b.nkpoints_irreducible;
    kppra=b.kppra;
    kpoints=b.kpoints;
    kpoints_nnn_relax=b.kpoints_nnn_relax;
    kpoints_nnn_static=b.kpoints_nnn_static;
    kpoints_pairs=b.kpoints_pairs;
    kpoints_bands_path_grid=b.kpoints_bands_path_grid;
    enthalpy_cell=b.enthalpy_cell;enthalpy_atom=b.enthalpy_atom;
    enthalpy_formation_cell=b.enthalpy_formation_cell;enthalpy_formation_atom=b.enthalpy_formation_atom;
    enthalpy_formation_cce_300K_cell=b.enthalpy_formation_cce_300K_cell;enthalpy_formation_cce_300K_atom=b.enthalpy_formation_cce_300K_atom;  //CO20200624
    enthalpy_formation_cce_0K_cell=b.enthalpy_formation_cce_0K_cell;enthalpy_formation_cce_0K_atom=b.enthalpy_formation_cce_0K_atom;  //CO20200624
    entropy_forming_ability=b.entropy_forming_ability;  //CO20200624
    entropic_temperature=b.entropic_temperature;
    files=b.files;vfiles.clear();for(uint i=0;i<b.vfiles.size();i++) vfiles.push_back(b.vfiles.at(i));
    files_LIB=b.files_LIB;vfiles_LIB.clear();for(uint i=0;i<b.vfiles_LIB.size();i++) vfiles_LIB.push_back(b.vfiles_LIB.at(i));
    files_RAW=b.files_RAW;vfiles_RAW.clear();for(uint i=0;i<b.vfiles_RAW.size();i++) vfiles_RAW.push_back(b.vfiles_RAW.at(i));
    files_WEB=b.files_WEB;vfiles_WEB.clear();for(uint i=0;i<b.vfiles_WEB.size();i++) vfiles_WEB.push_back(b.vfiles_WEB.at(i));
    forces=b.forces;vforces.clear();for(uint i=0;i<b.vforces.size();i++) vforces.push_back(b.vforces.at(i));
    Egap_type=b.Egap_type;
    geometry=b.geometry;vgeometry.clear();for(uint i=0;i<b.vgeometry.size();i++) vgeometry.push_back(b.vgeometry.at(i));
    geometry_orig=b.geometry_orig;vgeometry_orig.clear();for(uint i=0;i<b.vgeometry_orig.size();i++) vgeometry_orig.push_back(b.vgeometry_orig.at(i)); //DX20190124 - add original crystal info
    lattice_system_orig=b.lattice_system_orig;lattice_variation_orig=b.lattice_variation_orig;
    lattice_system_relax=b.lattice_system_relax;lattice_variation_relax=b.lattice_variation_relax;
    ldau_TLUJ=b.ldau_TLUJ;
    vLDAU=b.vLDAU;  //ME20190129
    natoms=b.natoms;
    natoms_orig=b.natoms_orig; //DX20190124 - add original crystal info
    nbondxx=b.nbondxx;vnbondxx.clear();for(uint i=0;i<b.vnbondxx.size();i++) vnbondxx.push_back(b.vnbondxx.at(i));
    nspecies=b.nspecies;
    Pearson_symbol_orig=b.Pearson_symbol_orig;Pearson_symbol_relax=b.Pearson_symbol_relax;
    positions_cartesian=b.positions_cartesian;vpositions_cartesian.clear();for(uint i=0;i<b.vpositions_cartesian.size();i++) vpositions_cartesian.push_back(b.vpositions_cartesian.at(i));
    positions_fractional=b.positions_fractional;vpositions_fractional.clear();for(uint i=0;i<b.vpositions_fractional.size();i++) vpositions_fractional.push_back(b.vpositions_fractional.at(i));
    pressure=b.pressure;
    stress_tensor=b.stress_tensor;vstress_tensor.clear();for(uint i=0;i<b.vstress_tensor.size();i++) vstress_tensor.push_back(b.vstress_tensor.at(i));
    pressure_residual=b.pressure_residual;
    Pulay_stress=b.Pulay_stress;
    prototype=b.prototype;
    PV_cell=b.PV_cell;PV_atom=b.PV_atom;
    scintillation_attenuation_length=b.scintillation_attenuation_length;
    sg=b.sg;sg2=b.sg2;vsg.clear();for(uint i=0;i<b.vsg.size();i++){vsg.push_back(b.vsg[i]);} vsg2.clear();for(uint i=0;i<b.vsg2.size();i++){vsg2.push_back(b.vsg2[i]);}  //CO20171202
    spacegroup_orig=b.spacegroup_orig;spacegroup_relax=b.spacegroup_relax;
    species=b.species;vspecies.clear();for(uint i=0;i<b.vspecies.size();i++) vspecies.push_back(b.vspecies.at(i));
    species_pp=b.species_pp;vspecies_pp.clear();for(uint i=0;i<b.vspecies_pp.size();i++) vspecies_pp.push_back(b.vspecies_pp.at(i));
    species_pp_version=b.species_pp_version;vspecies_pp_version.clear();for(uint i=0;i<b.vspecies_pp_version.size();i++) vspecies_pp_version.push_back(b.vspecies_pp_version.at(i));
    species_pp_ZVAL=b.species_pp_ZVAL;vspecies_pp_ZVAL.clear();for(uint i=0;i<b.vspecies_pp_ZVAL.size();i++) vspecies_pp_ZVAL.push_back(b.vspecies_pp_ZVAL.at(i));
    species_pp_AUID=b.species_pp_AUID;vspecies_pp_AUID.clear();for(uint i=0;i<b.vspecies_pp_AUID.size();i++) vspecies_pp_AUID.push_back(b.vspecies_pp_AUID.at(i));
    METAGGA=b.METAGGA;
    spin_cell=b.spin_cell;spin_atom=b.spin_atom;
    spinD=b.spinD;vspinD.clear();for(uint i=0;i<b.vspinD.size();i++) vspinD.push_back(b.vspinD.at(i));
    spinD_magmom_orig=b.spinD_magmom_orig;vspinD_magmom_orig.clear();for(uint i=0;i<b.vspinD_magmom_orig.size();i++) vspinD_magmom_orig.push_back(b.vspinD_magmom_orig.at(i));
    spinF=b.spinF;
    sponsor=b.sponsor;vsponsor.clear();for(uint i=0;i<b.vsponsor.size();i++) vsponsor.push_back(b.vsponsor.at(i));
    stoichiometry=b.stoichiometry;vstoichiometry.clear();for(uint i=0;i<b.vstoichiometry.size();i++) vstoichiometry.push_back(b.vstoichiometry.at(i));
    valence_cell_std=b.valence_cell_std;valence_cell_iupac=b.valence_cell_iupac;
    volume_cell=b.volume_cell;volume_atom=b.volume_atom;
    volume_cell_orig=b.volume_cell_orig;volume_atom_orig=b.volume_atom_orig; //DX20190124 - add original crystal info
    //DX20190124 - added original symmetry info - START
    // SYMMETRY
    crystal_family_orig=b.crystal_family_orig;
    crystal_system_orig=b.crystal_system_orig;
    crystal_class_orig=b.crystal_class_orig;
    point_group_Hermann_Mauguin_orig=b.point_group_Hermann_Mauguin_orig;
    point_group_Schoenflies_orig=b.point_group_Schoenflies_orig;
    point_group_orbifold_orig=b.point_group_orbifold_orig;
    point_group_type_orig=b.point_group_type_orig;
    point_group_order_orig=b.point_group_order_orig;
    point_group_structure_orig=b.point_group_structure_orig;
    Bravais_lattice_lattice_type_orig=b.Bravais_lattice_lattice_type_orig;
    Bravais_lattice_lattice_variation_type_orig=b.Bravais_lattice_lattice_variation_type_orig;
    Bravais_lattice_lattice_system_orig=b.Bravais_lattice_lattice_system_orig;
    Bravais_superlattice_lattice_type_orig=b.Bravais_superlattice_lattice_type_orig;
    Bravais_superlattice_lattice_variation_type_orig=b.Bravais_superlattice_lattice_variation_type_orig;
    Bravais_superlattice_lattice_system_orig=b.Bravais_superlattice_lattice_system_orig;
    Pearson_symbol_superlattice_orig=b.Pearson_symbol_superlattice_orig;
    reciprocal_geometry_orig=b.reciprocal_geometry_orig;vreciprocal_geometry_orig.clear();for(uint i=0;i<b.vreciprocal_geometry_orig.size();i++) vreciprocal_geometry_orig.push_back(b.vreciprocal_geometry_orig.at(i));
    reciprocal_volume_cell_orig=b.reciprocal_volume_cell_orig;
    reciprocal_lattice_type_orig=b.reciprocal_lattice_type_orig;
    reciprocal_lattice_variation_type_orig=b.reciprocal_lattice_variation_type_orig;
    Wyckoff_letters_orig=b.Wyckoff_letters_orig;
    Wyckoff_multiplicities_orig=b.Wyckoff_multiplicities_orig;
    Wyckoff_site_symmetries_orig=b.Wyckoff_site_symmetries_orig;
    //DX20190124 - added original symmetry info - END
    //DX20180823 - added more symmetry info - START
    // SYMMETRY
    crystal_family=b.crystal_family;
    crystal_system=b.crystal_system;
    crystal_class=b.crystal_class;
    point_group_Hermann_Mauguin=b.point_group_Hermann_Mauguin;
    point_group_Schoenflies=b.point_group_Schoenflies;
    point_group_orbifold=b.point_group_orbifold;
    point_group_type=b.point_group_type;
    point_group_order=b.point_group_order;
    point_group_structure=b.point_group_structure;
    Bravais_lattice_lattice_type=b.Bravais_lattice_lattice_type;
    Bravais_lattice_lattice_variation_type=b.Bravais_lattice_lattice_variation_type;
    Bravais_lattice_lattice_system=b.Bravais_lattice_lattice_system;
    Bravais_superlattice_lattice_type=b.Bravais_superlattice_lattice_type;
    Bravais_superlattice_lattice_variation_type=b.Bravais_superlattice_lattice_variation_type;
    Bravais_superlattice_lattice_system=b.Bravais_superlattice_lattice_system;
    Pearson_symbol_superlattice=b.Pearson_symbol_superlattice;
    reciprocal_geometry=b.reciprocal_geometry;vreciprocal_geometry.clear();for(uint i=0;i<b.vreciprocal_geometry.size();i++) vreciprocal_geometry.push_back(b.vreciprocal_geometry.at(i));
    reciprocal_volume_cell=b.reciprocal_volume_cell; //DX20190124 - fix typo, add reciprocal
    reciprocal_lattice_type=b.reciprocal_lattice_type;
    reciprocal_lattice_variation_type=b.reciprocal_lattice_variation_type;
    Wyckoff_letters=b.Wyckoff_letters;
    Wyckoff_multiplicities=b.Wyckoff_multiplicities;
    Wyckoff_site_symmetries=b.Wyckoff_site_symmetries;
    //DX20180823 - added more symmetry info - END
    //DX20190209 - added anrl info - START
    aflow_prototype_label_orig=b.aflow_prototype_label_orig;
    aflow_prototype_params_list_orig=b.aflow_prototype_params_list_orig;
    aflow_prototype_params_values_orig=b.aflow_prototype_params_values_orig;
    aflow_prototype_label_relax=b.aflow_prototype_label_relax;
    aflow_prototype_params_list_relax=b.aflow_prototype_params_list_relax;
    aflow_prototype_params_values_relax=b.aflow_prototype_params_values_relax;
    //DX20190209 - added anrl info - END
    pocc_parameters=b.pocc_parameters;  //CO20200731
    // AGL/AEL
    agl_thermal_conductivity_300K=b.agl_thermal_conductivity_300K;
    agl_debye=b.agl_debye;
    agl_acoustic_debye=b.agl_acoustic_debye;
    agl_gruneisen=b.agl_gruneisen;
    agl_heat_capacity_Cv_300K=b.agl_heat_capacity_Cv_300K;
    agl_heat_capacity_Cp_300K=b.agl_heat_capacity_Cp_300K;
    agl_thermal_expansion_300K=b.agl_thermal_expansion_300K;
    agl_bulk_modulus_static_300K=b.agl_bulk_modulus_static_300K;
    agl_bulk_modulus_isothermal_300K=b.agl_bulk_modulus_isothermal_300K;
    agl_poisson_ratio_source=b.agl_poisson_ratio_source; //CT20181212
    agl_vibrational_free_energy_300K_cell=b.agl_vibrational_free_energy_300K_cell; //CT20181212
    agl_vibrational_free_energy_300K_atom=b.agl_vibrational_free_energy_300K_atom; //CT20181212
    agl_vibrational_entropy_300K_cell=b.agl_vibrational_entropy_300K_cell; //CT20181212
    agl_vibrational_entropy_300K_atom=b.agl_vibrational_entropy_300K_atom; //CT20181212
    ael_poisson_ratio=b.ael_poisson_ratio;
    ael_bulk_modulus_voigt=b.ael_bulk_modulus_voigt;
    ael_bulk_modulus_reuss=b.ael_bulk_modulus_reuss;
    ael_shear_modulus_voigt=b.ael_shear_modulus_voigt;
    ael_shear_modulus_reuss=b.ael_shear_modulus_reuss;
    ael_bulk_modulus_vrh=b.ael_bulk_modulus_vrh;
    ael_shear_modulus_vrh=b.ael_shear_modulus_vrh;
    ael_elastic_anisotropy=b.ael_elastic_anisotropy; //CO20181129
    ael_youngs_modulus_vrh=b.ael_youngs_modulus_vrh; //CT20181212
    ael_speed_sound_transverse=b.ael_speed_sound_transverse; //CT20181212
    ael_speed_sound_longitudinal=b.ael_speed_sound_longitudinal; //CT20181212
    ael_speed_sound_average=b.ael_speed_sound_average; //CT20181212
    ael_pughs_modulus_ratio=b.ael_pughs_modulus_ratio; //CT20181212
    ael_debye_temperature=b.ael_debye_temperature; //CT20181212
    ael_applied_pressure=b.ael_applied_pressure; //CT20181212
    ael_average_external_pressure=b.ael_average_external_pressure; //CT20181212
    ael_stiffness_tensor = b.ael_stiffness_tensor;  //ME20191105
    ael_compliance_tensor = b.ael_compliance_tensor;  //ME20191105
    // APL // ME20210927
    energy_free_vibrational_cell_apl_300K = b.energy_free_vibrational_cell_apl_300K;
    energy_free_vibrational_atom_apl_300K = b.energy_free_vibrational_atom_apl_300K;
    entropy_vibrational_cell_apl_300K = b.entropy_vibrational_cell_apl_300K;
    entropy_vibrational_atom_apl_300K = b.entropy_vibrational_atom_apl_300K;
    energy_internal_vibrational_cell_apl_300K = b.energy_internal_vibrational_cell_apl_300K;
    energy_internal_vibrational_atom_apl_300K = b.energy_internal_vibrational_atom_apl_300K;
    energy_zero_point_cell_apl = b.energy_zero_point_cell_apl;
    energy_zero_point_atom_apl = b.energy_zero_point_atom_apl;
    heat_capacity_Cv_cell_apl_300K = b.heat_capacity_Cv_cell_apl_300K;
    heat_capacity_Cv_atom_apl_300K = b.heat_capacity_Cv_atom_apl_300K;
    // QHA
    gruneisen_qha = b.gruneisen_qha; //AS20200901
    gruneisen_qha_300K = b.gruneisen_qha_300K; //AS20200903
    thermal_expansion_qha_300K = b.thermal_expansion_qha_300K; //AS20200901
    modulus_bulk_qha_300K = b.modulus_bulk_qha_300K; //AS20200901
    modulus_bulk_derivative_pressure_qha_300K = b.modulus_bulk_derivative_pressure_qha_300K; //AS20201008
    heat_capacity_Cv_atom_qha_300K = b.heat_capacity_Cv_atom_qha_300K; //AS20201008
    heat_capacity_Cv_cell_qha_300K = b.heat_capacity_Cv_cell_qha_300K; //AS20201207
    heat_capacity_Cp_atom_qha_300K = b.heat_capacity_Cp_atom_qha_300K; //AS20201008
    heat_capacity_Cp_cell_qha_300K = b.heat_capacity_Cp_cell_qha_300K; //AS20201207
    volume_atom_qha_300K = b.volume_atom_qha_300K; //AS20201008
    energy_free_atom_qha_300K = b.energy_free_atom_qha_300K; //AS20201008
    energy_free_cell_qha_300K = b.energy_free_cell_qha_300K; //AS20201207
    // BADER
    bader_net_charges=b.bader_net_charges;vbader_net_charges.clear();for(uint i=0;i<b.vbader_net_charges.size();i++) vbader_net_charges.push_back(b.vbader_net_charges.at(i));
    bader_atomic_volumes=b.bader_atomic_volumes;vbader_atomic_volumes.clear();for(uint i=0;i<b.vbader_atomic_volumes.size();i++) vbader_atomic_volumes.push_back(b.vbader_atomic_volumes.at(i));
    // legacy
    server=b.server;
    vserver.clear();for(uint i=0;i<b.vserver.size();i++) vserver.push_back(b.vserver.at(i));
    vserverdir.clear();for(uint i=0;i<b.vserverdir.size();i++) vserverdir.push_back(b.vserverdir.at(i));
    icsd=b.icsd;
    stoich=b.stoich;vstoich.clear();for(uint i=0;i<b.vstoich.size();i++) vstoich.push_back(b.vstoich.at(i));
    // apennsy
    structure_name=b.structure_name;  // apennsy
    structure_description=b.structure_description;  // apennsy
    distance_gnd=b.distance_gnd;  // apennsy
    distance_tie=b.distance_tie;  // apennsy
    pureA=b.pureA;pureB=b.pureB;  // apennsy
    fcc=b.fcc;bcc=b.bcc;hcp=b.hcp;  // apennsy
    stoich_a=b.stoich_a;stoich_b=b.stoich_b;  // apennsy
    bond_aa=b.bond_aa;bond_ab=b.bond_ab;bond_bb=b.bond_bb;  // apennsy
    vNsgroup.clear();for(uint i=0;i<b.vNsgroup.size();i++) vNsgroup.push_back(b.vNsgroup.at(i));  // apennsy
    vsgroup.clear();for(uint i=0;i<b.vsgroup.size();i++) vsgroup.push_back(b.vsgroup.at(i));  // apennsy
    vstr.clear();for(uint i=0;i<b.vstr.size();i++) vstr.push_back(b.vstr.at(i));  // apennsy
  }


  const _aflowlib_entry& _aflowlib_entry::operator=(const _aflowlib_entry& b) {  // operator= PUBLIC
    if(this!=&b) {free(); copy(b);}
    return *this;
  }

  _aflowlib_entry::_aflowlib_entry(const _aflowlib_entry& b) { // copy PUBLIC
    //  free();*this=b;
    copy(b);
  }

  void _aflowlib_entry::free() { // free PRIVATE
    //[CO20200829 - OBSOLETE]ventry.clear();
    //[CO20200829 - OBSOLETE]vauid.clear();
    //[CO20200829 - OBSOLETE]vaurl.clear();
    //[CO20200829 - OBSOLETE]vaflowlib_entries.clear();
    //[CO20200829 - OBSOLETE]vkeywords.clear();
    //[CO20200829 - OBSOLETE]vauthor.clear();
    //[CO20200829 - OBSOLETE]vcorresponding.clear();
    //[CO20200829 - OBSOLETE]vloop.clear();
    //[CO20200829 - OBSOLETE]vcomposition.clear(); // clear all vectors
    //[CO20200829 - OBSOLETE]vdft_type.clear(); // clear all vectors
    //[CO20200829 - OBSOLETE]vfiles.clear(); // clear all vectors
    //[CO20200829 - OBSOLETE]vfiles_LIB.clear(); // clear all vectors
    //[CO20200829 - OBSOLETE]vfiles_RAW.clear(); // clear all vectors
    //[CO20200829 - OBSOLETE]vfiles_WEB.clear(); // clear all vectors
    //[CO20200829 - OBSOLETE]vforces.clear(); // clear all vectors
    //[CO20200829 - OBSOLETE]vgeometry.clear(); // clear all vectors
    //[CO20200829 - OBSOLETE]vgeometry_orig.clear(); // clear all vectors //DX20190124 - add original crystal info
    //[CO20200829 - OBSOLETE]vstress_tensor.clear(); // clear all vectors
    //[CO20200829 - OBSOLETE]vnbondxx.clear(); // clear all vectors
    //[CO20200829 - OBSOLETE]vpositions_cartesian.clear(); // clear all vectors
    //[CO20200829 - OBSOLETE]vpositions_fractional.clear(); // clear all vectors
    //[CO20200829 - OBSOLETE]vspecies.clear(); // clear all vectors
    //[CO20200829 - OBSOLETE]vspecies_pp.clear(); // clear all vectors
    //[CO20200829 - OBSOLETE]vspecies_pp_version.clear(); // clear all vectors
    //[CO20200829 - OBSOLETE]vspecies_pp_ZVAL.clear(); // clear all vectors
    //[CO20200829 - OBSOLETE]vspecies_pp_AUID.clear(); // clear all vectors
    //[CO20200829 - OBSOLETE]vspinD.clear(); // clear all vectors
    //[CO20200829 - OBSOLETE]vspinD_magmom_orig.clear(); // clear all vectors
    //[CO20200829 - OBSOLETE]vsponsor.clear();
    //[CO20200829 - OBSOLETE]vstoichiometry.clear(); // clear all vectors
    //[CO20200829 - OBSOLETE]vreciprocal_geometry.clear(); // clear all vectors //DX20180824 - added reciprocal lattice parameters
    //[CO20200829 - OBSOLETE]// BADER
    //[CO20200829 - OBSOLETE]vbader_net_charges.clear();
    //[CO20200829 - OBSOLETE]vbader_atomic_volumes.clear();
    //[CO20200829 - OBSOLETE]// legacy
    //[CO20200829 - OBSOLETE]vserver.clear();  // clear all vectors
    //[CO20200829 - OBSOLETE]for(uint i=0;i<vserverdir.size();i++)
    //[CO20200829 - OBSOLETE]  vserverdir.at(i).clear();
    //[CO20200829 - OBSOLETE]vserverdir.clear();  // clear all vectors
    //[CO20200829 - OBSOLETE]vstoich.clear(); // clear all vectors

    entry.clear();ventry.clear();
    auid.clear();
    vauid.clear();vauid.clear();
    aurl.clear();vaurl.clear();
    system_name.clear();
    keywords.clear();vkeywords.clear();
    aflowlib_date.clear();vaflowlib_date.clear(); //CO20200624 - adding LOCK date
    aflowlib_version.clear();
    aflowlib_entries.clear();vaflowlib_entries.clear();
    aflowlib_entries_number=0;
    aflow_version.clear();
    catalog.clear();
    data_api="aapi1.2"; // new version of the API
    data_source="aflowlib";
    data_language="";
    error_status.clear();
    author.clear();vauthor.clear();
    calculation_cores=1;
    calculation_memory=AUROSTD_NAN;
    calculation_time=AUROSTD_NAN;
    corresponding.clear();vcorresponding.clear();
    loop.clear();vloop.clear();
    node_CPU_Cores=AUROSTD_NAN;node_CPU_MHz=AUROSTD_NAN;node_CPU_Model.clear();node_RAM_GB=AUROSTD_NAN;
    Bravais_lattice_orig.clear();Bravais_lattice_relax.clear();
    code.clear();
    composition.clear();vcomposition.clear();
    compound.clear();
    density=AUROSTD_NAN;
    density_orig=AUROSTD_NAN; //DX20190124 - add original crystal info
    dft_type.clear();vdft_type.clear();
    eentropy_cell=AUROSTD_NAN;eentropy_atom=AUROSTD_NAN;
    Egap=AUROSTD_NAN;Egap_fit=AUROSTD_NAN;
    Egap_type.clear();
    energy_cell=AUROSTD_NAN;energy_atom=AUROSTD_NAN;energy_atom_relax1=AUROSTD_NAN;
    energy_cutoff=AUROSTD_NAN;
    delta_electronic_energy_convergence=AUROSTD_NAN;
    delta_electronic_energy_threshold=AUROSTD_NAN;
    nkpoints=0;nkpoints_irreducible=0;kppra=0;
    kpoints.clear();
    kpoints_nnn_relax.clear();kpoints_nnn_static.clear();
    kpoints_pairs.clear();
    kpoints_bands_path_grid=0;
    enthalpy_cell=AUROSTD_NAN;enthalpy_atom=AUROSTD_NAN;
    enthalpy_formation_cell=AUROSTD_NAN;enthalpy_formation_atom=AUROSTD_NAN;
    enthalpy_formation_cce_300K_cell=AUROSTD_NAN;enthalpy_formation_cce_300K_atom=AUROSTD_NAN;  //CO20200624
    enthalpy_formation_cce_0K_cell=AUROSTD_NAN;enthalpy_formation_cce_0K_atom=AUROSTD_NAN;  //CO20200624
    entropy_forming_ability=AUROSTD_NAN;  //CO20200624
    entropic_temperature=AUROSTD_NAN;
    files.clear();vfiles.clear();
    files_LIB.clear();vfiles_LIB.clear();
    files_RAW.clear();vfiles_RAW.clear();
    files_WEB.clear();vfiles_WEB.clear();
    forces.clear();vforces.clear();
    geometry.clear();vgeometry.clear();
    geometry_orig.clear();vgeometry_orig.clear(); //DX20190124 - add original crystal info
    lattice_system_orig.clear();lattice_variation_orig.clear();lattice_system_relax.clear();lattice_variation_relax.clear();
    ldau_TLUJ.clear();
    for(uint i=0;i<vLDAU.size();i++){vLDAU[i].clear();}vLDAU.clear(); vLDAU.resize(4);  //ME20190129  //CO20210104 clear()
    natoms=AUROSTD_NAN;
    natoms_orig=AUROSTD_NAN; //DX20190124 - add original crystal info
    nbondxx.clear();vnbondxx.clear();
    nspecies=AUROSTD_NAN;
    Pearson_symbol_orig.clear();Pearson_symbol_relax.clear();
    positions_cartesian.clear();vpositions_cartesian.clear();
    positions_fractional.clear();vpositions_fractional.clear();
    pressure=AUROSTD_NAN;
    stress_tensor.clear();vstress_tensor.clear();
    pressure_residual=AUROSTD_NAN;
    Pulay_stress=AUROSTD_NAN;
    prototype.clear();
    PV_cell=AUROSTD_NAN;PV_atom=AUROSTD_NAN;
    scintillation_attenuation_length=AUROSTD_NAN;
    sg.clear();sg2.clear();vsg.clear();vsg2.clear();  //CO20171202
    spacegroup_orig=AUROSTD_NAN;spacegroup_relax=AUROSTD_NAN; //CO20201111
    species.clear();vspecies.clear();
    species_pp.clear();vspecies_pp.clear();
    species_pp_version.clear();vspecies_pp_version.clear();
    species_pp_ZVAL.clear();vspecies_pp_ZVAL.clear();
    species_pp_AUID.clear();vspecies_pp_AUID.clear();
    METAGGA.clear();
    spin_cell=AUROSTD_NAN;spin_atom=AUROSTD_NAN;
    spinD.clear();vspinD.clear();
    spinD_magmom_orig.clear();vspinD_magmom_orig.clear();
    spinF=AUROSTD_NAN;
    sponsor.clear();vsponsor.clear();
    stoichiometry.clear();vstoichiometry.clear();
    valence_cell_std=AUROSTD_NAN;valence_cell_iupac=AUROSTD_NAN;
    volume_cell=AUROSTD_NAN;volume_atom=AUROSTD_NAN;
    volume_cell_orig=AUROSTD_NAN;volume_atom_orig=AUROSTD_NAN; //DX20190124 - add original crystal info
    //DX20190124 - added original symmetry info - START
    // SYMMETRY
    crystal_family_orig.clear();
    crystal_system_orig.clear();
    crystal_class_orig.clear();
    point_group_Hermann_Mauguin_orig.clear();
    point_group_Schoenflies_orig.clear();
    point_group_orbifold_orig.clear();
    point_group_type_orig.clear();
    point_group_order_orig=AUROSTD_NAN;
    point_group_structure_orig.clear();
    Bravais_lattice_lattice_type_orig.clear();
    Bravais_lattice_lattice_variation_type_orig.clear();
    Bravais_lattice_lattice_system_orig.clear();
    Bravais_superlattice_lattice_type_orig.clear();
    Bravais_superlattice_lattice_variation_type_orig.clear();
    Bravais_superlattice_lattice_system_orig.clear();
    Pearson_symbol_superlattice_orig.clear();
    reciprocal_geometry_orig.clear();vreciprocal_geometry_orig.clear();
    reciprocal_volume_cell_orig=AUROSTD_NAN;
    reciprocal_lattice_type_orig.clear();
    reciprocal_lattice_variation_type_orig.clear();
    Wyckoff_letters_orig.clear();
    Wyckoff_multiplicities_orig.clear();
    Wyckoff_site_symmetries_orig.clear();
    //DX20190124 - added original symmetry info - END
    //DX20180823 - added more symmetry info - START
    // SYMMETRY
    crystal_family.clear();
    crystal_system.clear();
    crystal_class.clear();
    point_group_Hermann_Mauguin.clear();
    point_group_Schoenflies.clear();
    point_group_orbifold.clear();
    point_group_type.clear();
    point_group_order=AUROSTD_NAN;
    point_group_structure.clear();
    Bravais_lattice_lattice_type.clear();
    Bravais_lattice_lattice_variation_type.clear();
    Bravais_lattice_lattice_system.clear();
    Bravais_superlattice_lattice_type.clear();
    Bravais_superlattice_lattice_variation_type.clear();
    Bravais_superlattice_lattice_system.clear();
    Pearson_symbol_superlattice.clear();
    reciprocal_geometry.clear();vreciprocal_geometry.clear();
    reciprocal_volume_cell=AUROSTD_NAN;
    reciprocal_lattice_type.clear();
    reciprocal_lattice_variation_type.clear();
    Wyckoff_letters.clear();
    Wyckoff_multiplicities.clear();
    Wyckoff_site_symmetries.clear();
    //DX20180823 - added more symmetry info - END
    //DX20190209 - added anrl info - START
    aflow_prototype_label_orig.clear();
    aflow_prototype_params_list_orig.clear();
    aflow_prototype_params_values_orig.clear();
    aflow_prototype_label_relax.clear();
    aflow_prototype_params_list_relax.clear();
    aflow_prototype_params_values_relax.clear();
    //DX20190209 - added anrl info - END
    pocc_parameters.clear(); //CO20200731
    // AGL/AEL
    agl_thermal_conductivity_300K=AUROSTD_NAN;
    agl_debye=AUROSTD_NAN;
    agl_acoustic_debye=AUROSTD_NAN;
    agl_gruneisen=AUROSTD_NAN;
    agl_heat_capacity_Cv_300K=AUROSTD_NAN;
    agl_heat_capacity_Cp_300K=AUROSTD_NAN;
    agl_thermal_expansion_300K=AUROSTD_NAN;
    agl_bulk_modulus_static_300K=AUROSTD_NAN;
    agl_bulk_modulus_isothermal_300K=AUROSTD_NAN;
    agl_poisson_ratio_source.clear(); //CT20181212
    agl_vibrational_free_energy_300K_cell=AUROSTD_NAN; //CT20181212
    agl_vibrational_free_energy_300K_atom=AUROSTD_NAN; //CT20181212
    agl_vibrational_entropy_300K_cell=AUROSTD_NAN; //CT20181212
    agl_vibrational_entropy_300K_atom=AUROSTD_NAN; //CT20181212
    ael_poisson_ratio=AUROSTD_NAN;
    ael_bulk_modulus_voigt=AUROSTD_NAN;
    ael_bulk_modulus_reuss=AUROSTD_NAN;
    ael_shear_modulus_voigt=AUROSTD_NAN;
    ael_shear_modulus_reuss=AUROSTD_NAN;
    ael_bulk_modulus_vrh=AUROSTD_NAN;
    ael_shear_modulus_vrh=AUROSTD_NAN;
    ael_elastic_anisotropy=AUROSTD_NAN; //CO20181129
    ael_youngs_modulus_vrh=AUROSTD_NAN; //CT20181212
    ael_speed_sound_transverse=AUROSTD_NAN; //CT20181212
    ael_speed_sound_longitudinal=AUROSTD_NAN; //CT20181212
    ael_speed_sound_average=AUROSTD_NAN; //CT20181212
    ael_pughs_modulus_ratio=AUROSTD_NAN; //CT20181212
    ael_debye_temperature=AUROSTD_NAN; //CT20181212
    ael_applied_pressure=AUROSTD_NAN; //CT20181212
    ael_average_external_pressure=AUROSTD_NAN; //CT20181212
    ael_stiffness_tensor.clear();  //ME20191105
    ael_compliance_tensor.clear();  //ME20191105
    // APL // ME20210927
    energy_free_vibrational_cell_apl_300K = AUROSTD_NAN;
    energy_free_vibrational_atom_apl_300K = AUROSTD_NAN;
    entropy_vibrational_cell_apl_300K = AUROSTD_NAN;
    entropy_vibrational_atom_apl_300K = AUROSTD_NAN;
    energy_internal_vibrational_cell_apl_300K = AUROSTD_NAN;
    energy_internal_vibrational_atom_apl_300K = AUROSTD_NAN;
    energy_zero_point_cell_apl = AUROSTD_NAN;
    energy_zero_point_atom_apl = AUROSTD_NAN;
    heat_capacity_Cv_cell_apl_300K = AUROSTD_NAN;
    heat_capacity_Cv_atom_apl_300K = AUROSTD_NAN;
    // QHA
    gruneisen_qha = AUROSTD_NAN;//AS20200901
    gruneisen_qha_300K = AUROSTD_NAN;//AS20200903
    thermal_expansion_qha_300K = AUROSTD_NAN;//AS20200901
    modulus_bulk_qha_300K = AUROSTD_NAN;//AS20200901
    modulus_bulk_derivative_pressure_qha_300K = AUROSTD_NAN;//AS20201008
    heat_capacity_Cv_atom_qha_300K = AUROSTD_NAN;//AS20201008
    heat_capacity_Cv_cell_qha_300K = AUROSTD_NAN;//AS20201207
    heat_capacity_Cp_atom_qha_300K = AUROSTD_NAN;//AS20201008
    heat_capacity_Cp_cell_qha_300K = AUROSTD_NAN;//AS20201207
    volume_atom_qha_300K = AUROSTD_NAN;//AS20201008
    energy_free_atom_qha_300K = AUROSTD_NAN;//AS20201008
    energy_free_cell_qha_300K = AUROSTD_NAN;//AS20201207
    // BADER
    bader_net_charges.clear();vbader_net_charges.clear();
    bader_atomic_volumes.clear();vbader_atomic_volumes.clear();
    // legacy
    server.clear();vserver.clear();vserverdir.clear();
    icsd.clear();
    stoich.clear();vstoich.clear();
    // apennsy
    structure_name.clear();  // apennsy
    structure_description.clear();  // apennsy
    distance_gnd=AUROSTD_NAN;  // apennsy
    distance_tie=AUROSTD_NAN;  // apennsy
    pureA=FALSE;pureB=FALSE;  // apennsy
    fcc=FALSE;bcc=FALSE;hcp=FALSE;  // apennsy
    stoich_a=AUROSTD_NAN;stoich_b=AUROSTD_NAN;  // apennsy
    bond_aa=AUROSTD_NAN;bond_ab=AUROSTD_NAN;bond_bb=AUROSTD_NAN;  // apennsy
    vNsgroup.clear();  // apennsy
    vsgroup.clear();  // apennsy
    vstr.clear();  // apennsy
  } 

  void _aflowlib_entry::clear() {  // clear PRIVATE
    //[CO20201220 - too slow]_aflowlib_entry _temp;
    //[CO20201220 - too slow]copy(_temp);
    free();
  }

  _aflowlib_entry::_aflowlib_entry(const string& file) { // constructur from file
    stringstream oss;
    if(!aurostd::FileExist(file)) { //SC20190813
      string function = XPID + "aflowlib::_aflowlib_entry::_aflowlib_entry():";
      string message = DEFAULT_FILE_AFLOWLIB_ENTRY_OUT + " not found =" + file;
      throw aurostd::xerror(_AFLOW_FILE_NAME_, function, message, _FILE_NOT_FOUND_);
    }
    string entry;
    aurostd::efile2string(file,entry);
    Load(entry,oss);
  }

  // file2aflowlib
  uint _aflowlib_entry::file2aflowlib(const string& file,ostream& oss) {
    if(!aurostd::FileExist(file)) {cerr << "ERROR - _aflowlib_entry::file2aflowlib: " << DEFAULT_FILE_AFLOWLIB_ENTRY_OUT << " not found =" << file << endl;return 0;}
    string entry;
    aurostd::efile2string(file,entry);
    return Load(entry,oss);
  }

  // Load
  uint _aflowlib_entry::Load(const stringstream& stream,ostream& oss) {
    return Load(stream.str(),oss);
  }

  // LoadWeb
  uint _aflowlib_entry::url2aflowlib(const string& _url,ostream& oss,bool verbose) {
    bool LDEBUG=(FALSE || XHOST.DEBUG);
    string soliloquy = XPID + "_aflowlib_entry::url2aflowlib():";
    string url=_url;
    if(url.empty()) {cerr << "ERROR - _aflowlib_entry::url2aflowlib: url.empty()" << endl;return 0;}
    string entry;
    if(aurostd::substring2bool(url,"index") || aurostd::substring2bool(url,"format")) {
      aurostd::StringSubst(url,"/"+DEFAULT_FILE_AFLOWLIB_ENTRY_OUT,"");
      if(!aurostd::url2string(url,entry,verbose)){return 0;}   //CO, this is a dud
    } else {
      aurostd::StringSubst(url,"/"+DEFAULT_FILE_AFLOWLIB_ENTRY_OUT,"");
      if(!aurostd::url2string(url+"/"+DEFAULT_FILE_AFLOWLIB_ENTRY_OUT,entry,verbose)){return 0;}  //CO, this is a dud
    }
    if(LDEBUG) {cerr << soliloquy << " entry=" << entry << endl;} //CO20180528
    return Load(entry,oss);
  }

  // Load overload
  uint _aflowlib_entry::Load(const string& _entry,ostream& oss) {
    string function = "aflowlib::_aflowlib_entry::Load()";  //ME20191119
    clear(); // start from clean
    entry=_entry; // start from loading it up !
    if(entry.empty()) {cerr << "ERROR - _aflowlib_entry::Load: entry.empty()" << endl;return 0;}
    vector<string> tokens,stokens;
    string keyword,content,line;
    aurostd::string2tokens(entry,ventry,"|");
    for(uint i=0;i<ventry.size();i++) {
      line=aurostd::RemoveWhiteSpaces(ventry.at(i));
      aurostd::string2tokens(line,tokens,"=");
      if(tokens.size()>0) {
        keyword=tokens.at(0);
        if(tokens.size()>1) {content=tokens.at(1);} else {continue;} //{content="";}  //CO20180319, content="" screws up string2double(), better to leave as AUROSTD_NAN
        if(content.empty()){continue;}  //CO20180319
        if(content=="null"){continue;}  //CO20180319 - aflux integration!
        aurostd::string2tokens(content,stokens,",");
        if(keyword=="auid") {
          auid=content; // AUID
          vauid.clear();aflowlib::auid2vauid(auid,vauid);
          // create VAUID
        }
        //CO20180409 - added the else if's for speed, no need to go through more checks than necessary
        else if(keyword=="aurl") {aurl=content;aurostd::string2tokens(content,stokens,":");for(uint j=0;j<stokens.size();j++) vaurl.push_back(stokens.at(j));}
        //else if(keyword=="title") {title=content;}  //ME20190129 // OBSOLETE ME20200829 - not used anymore
        else if(keyword=="keywords") {keywords=content;aurostd::string2tokens(content,stokens,",");for(uint j=0;j<stokens.size();j++) vkeywords.push_back(stokens.at(j));}
        else if(keyword=="aflowlib_date") {aflowlib_date=content;aurostd::string2tokens(content,stokens,",");for(uint j=0;j<stokens.size();j++) vaflowlib_date.push_back(stokens.at(j));} //CO20200624 - adding LOCK date
        else if(keyword=="aflowlib_version") {aflowlib_version=content;}
        else if(keyword=="aflowlib_entries") {aflowlib_entries=content;aurostd::string2tokens(content,stokens,",");for(uint j=0;j<stokens.size();j++) vaflowlib_entries.push_back(stokens.at(j));}
        else if(keyword=="aflowlib_entries_number") {aflowlib_entries_number=aurostd::string2utype<int>(content);}
        else if(keyword=="aflow_version") {aflow_version=content;}
        else if(keyword=="catalog") {catalog=content;}
        else if(keyword=="data_api") {data_api=content;}
        else if(keyword=="data_source") {data_source=content;}
        else if(keyword=="data_language") {data_language=content;}
        else if(keyword=="error_status") {error_status=content;}
        else if(keyword=="author") {author=content;aurostd::string2tokens(content,stokens,",");for(uint j=0;j<stokens.size();j++) vauthor.push_back(stokens.at(j));}
        else if(keyword=="calculation_cores") {calculation_cores=aurostd::string2utype<int>(content);}
        else if(keyword=="calculation_memory") {calculation_memory=aurostd::string2utype<double>(content);}
        else if(keyword=="calculation_time") {calculation_time=aurostd::string2utype<double>(content);}
        else if(keyword=="corresponding") {corresponding=content;aurostd::string2tokens(content,stokens,",");for(uint j=0;j<stokens.size();j++) vcorresponding.push_back(stokens.at(j));}
        else if(keyword=="loop") {vloop.push_back(content);}  // CHECK THIS OUT IN THE FITURE
        else if(keyword=="node_CPU_Cores") {node_CPU_Cores=aurostd::string2utype<int>(content);}
        else if(keyword=="node_CPU_MHz") {node_CPU_MHz=aurostd::string2utype<double>(content);}
        else if(keyword=="node_CPU_Model") {node_CPU_Model=content;}
        else if(keyword=="node_RAM_GB") {node_RAM_GB=aurostd::string2utype<double>(content);}
        else if(keyword=="Bravais_lattice_orig") {Bravais_lattice_orig=content;}
        else if(keyword=="Bravais_lattice_relax") {Bravais_lattice_relax=content;}
        else if(keyword=="code") {code=content;}
        else if(keyword=="composition") {composition=content;for(uint j=0;j<stokens.size();j++) vcomposition.push_back(aurostd::string2utype<double>(stokens.at(j)));}
        else if(keyword=="compound") {compound=content;}
        else if(keyword=="density") {density=aurostd::string2utype<double>(content);}
        else if(keyword=="density_orig") {density_orig=aurostd::string2utype<double>(content);} //DX20190124 - add original crystal info
        else if(keyword=="dft_type") {dft_type=content;aurostd::string2tokens(content,stokens,",");for(uint j=0;j<stokens.size();j++) vdft_type.push_back(stokens.at(j));}
        else if(keyword=="eentropy_cell") {eentropy_cell=aurostd::string2utype<double>(content);}
        else if(keyword=="eentropy_atom") {eentropy_atom=aurostd::string2utype<double>(content);}
        else if(keyword=="Egap") {Egap=aurostd::string2utype<double>(content);}
        else if(keyword=="Egap_fit") {Egap_fit=aurostd::string2utype<double>(content);}
        else if(keyword=="energy_cell") {energy_cell=aurostd::string2utype<double>(content);}
        else if(keyword=="energy_atom") {energy_atom=aurostd::string2utype<double>(content);energy_atom_relax1=aurostd::string2utype<double>(content);}
        else if(keyword=="energy_cutoff") {energy_cutoff=aurostd::string2utype<double>(content);}
        else if(keyword=="delta_electronic_energy_convergence") {delta_electronic_energy_convergence=aurostd::string2utype<double>(content);}
        else if(keyword=="delta_electronic_energy_threshold") {delta_electronic_energy_threshold=aurostd::string2utype<double>(content);}
        else if(keyword=="nkpoints") {nkpoints=aurostd::string2utype<uint>(content);}
        else if(keyword=="nkpoints_irreducible") {nkpoints_irreducible=aurostd::string2utype<uint>(content);}
        else if(keyword=="kppra") {kppra=aurostd::string2utype<uint>(content);}
        else if(keyword=="kpoints") {kpoints=content;}
        else if(keyword=="kpoints_relax") {vector<int> tokens;aurostd::string2tokens(content,tokens,",");kpoints_nnn_relax=aurostd::vector2xvector(tokens);}  //ME20190129
        else if(keyword=="kpoints_static") {vector<int> tokens;aurostd::string2tokens(content,tokens,",");kpoints_nnn_static=aurostd::vector2xvector(tokens);}  //ME20190129
        else if(keyword=="kpoints_bands_path"){aurostd::string2tokens(content,kpoints_pairs,",");}  //ME20190129
        else if(keyword=="kpoints_bands_nkpts"){kpoints_bands_path_grid=aurostd::string2utype<int>(content);}  //ME20190129
        else if(keyword=="enthalpy_cell") {enthalpy_cell=aurostd::string2utype<double>(content);}
        else if(keyword=="enthalpy_atom") {enthalpy_atom=aurostd::string2utype<double>(content);}
        else if(keyword=="enthalpy_formation_cell") {enthalpy_formation_cell=aurostd::string2utype<double>(content);}
        else if(keyword=="enthalpy_formation_cce_300K_cell") {enthalpy_formation_cce_300K_cell=aurostd::string2utype<double>(content);} //CO20200624
        else if(keyword=="enthalpy_formation_cce_0K_cell") {enthalpy_formation_cce_0K_cell=aurostd::string2utype<double>(content);} //CO20200624
        else if(keyword=="enthalpy_formation_atom") {enthalpy_formation_atom=aurostd::string2utype<double>(content);}
        else if(keyword=="enthalpy_formation_cce_300K_atom") {enthalpy_formation_cce_300K_atom=aurostd::string2utype<double>(content);} //CO20200624
        else if(keyword=="enthalpy_formation_cce_0K_atom") {enthalpy_formation_cce_0K_atom=aurostd::string2utype<double>(content);} //CO20200624
        else if(keyword=="entropy_forming_ability") {entropy_forming_ability=aurostd::string2utype<double>(content);} //CO20200624
        else if(keyword=="entropic_temperature") {entropic_temperature=aurostd::string2utype<double>(content);}
        else if(keyword=="files") {files=content;for(uint j=0;j<stokens.size();j++) vfiles.push_back(stokens.at(j));}
        else if(keyword=="files_LIB") {files_LIB=content;for(uint j=0;j<stokens.size();j++) vfiles_LIB.push_back(stokens.at(j));}
        else if(keyword=="files_RAW") {files_RAW=content;for(uint j=0;j<stokens.size();j++) vfiles_RAW.push_back(stokens.at(j));}
        else if(keyword=="files_WEB") {files_WEB=content;for(uint j=0;j<stokens.size();j++) vfiles_WEB.push_back(stokens.at(j));}
        else if(keyword=="forces") {forces=content;for(uint j=0;j<stokens.size();j++) vforces.push_back(aurostd::string2utype<double>(stokens.at(j)));}  // FIX
        else if(keyword=="geometry") {
          geometry=content; 
          vgeometry.push_back(0.0);vgeometry.push_back(0.0);vgeometry.push_back(0.0);
          vgeometry.push_back(0.0);vgeometry.push_back(0.0);vgeometry.push_back(0.0);
          if(stokens.size()==6) for(uint j=0;j<stokens.size();j++) vgeometry.at(j)=aurostd::string2utype<double>(stokens.at(j));
        }
        //DX20190124 - add original crystal info - START
        else if(keyword=="geometry_orig") {
          geometry_orig=content; 
          vgeometry_orig.push_back(0.0);vgeometry_orig.push_back(0.0);vgeometry_orig.push_back(0.0);
          vgeometry_orig.push_back(0.0);vgeometry_orig.push_back(0.0);vgeometry_orig.push_back(0.0);
          if(stokens.size()==6) for(uint j=0;j<stokens.size();j++) vgeometry_orig.at(j)=aurostd::string2utype<double>(stokens.at(j));
        }
        //DX20190124 - add original crystal info - END
        else if(keyword=="lattice_system_orig") {lattice_system_orig=content;}
        else if(keyword=="lattice_variation_orig") {lattice_variation_orig=content;}
        else if(keyword=="lattice_system_relax") {lattice_system_relax=content;}
        else if(keyword=="lattice_variation_relax") {lattice_variation_relax=content;}
        else if(keyword=="ldau_TLUJ") {ldau_TLUJ=content;}
        else if(keyword=="ldau_type") {vLDAU[0].push_back(aurostd::string2utype<double>(content));}  //ME20190129
        else if(keyword=="ldau_l") {for(uint j=0; j<stokens.size();j++) vLDAU[1].push_back(aurostd::string2utype<double>(stokens[j]));}  //ME20190129
        else if(keyword=="ldau_u") {for(uint j=0; j<stokens.size();j++) vLDAU[2].push_back(aurostd::string2utype<double>(stokens[j]));}  //ME20190129
        else if(keyword=="ldau_j") {for(uint j=0; j<stokens.size();j++) vLDAU[3].push_back(aurostd::string2utype<double>(stokens[j]));}  //ME20190129
        else if(keyword=="natoms") {natoms=aurostd::string2utype<int>(content);}
        else if(keyword=="natoms_orig") {natoms_orig=aurostd::string2utype<int>(content);} //DX20190124 - add original crystal info
        else if(keyword=="nbondxx") {nbondxx=content;for(uint j=0;j<stokens.size();j++) vnbondxx.push_back(aurostd::string2utype<double>(stokens.at(j)));}
        else if(keyword=="nspecies") {nspecies=aurostd::string2utype<int>(content);}
        else if(keyword=="Pearson_symbol_orig") {Pearson_symbol_orig=content;}
        else if(keyword=="Pearson_symbol_relax") {Pearson_symbol_relax=content;}
        else if(keyword=="positions_cartesian") {positions_cartesian=content;for(uint j=0;j<stokens.size();j++) vpositions_cartesian.push_back(aurostd::string2utype<double>(stokens.at(j)));}  // FIX
        else if(keyword=="positions_fractional") {positions_fractional=content;for(uint j=0;j<stokens.size();j++) vpositions_fractional.push_back(aurostd::string2utype<double>(stokens.at(j)));}  // FIX
        else if(keyword=="pressure") {pressure=aurostd::string2utype<double>(content);}
        else if(keyword=="stress_tensor") {
          stress_tensor=content; 
          vstress_tensor.push_back(0.0);vstress_tensor.push_back(0.0);vstress_tensor.push_back(0.0);
          vstress_tensor.push_back(0.0);vstress_tensor.push_back(0.0);vstress_tensor.push_back(0.0);
          vstress_tensor.push_back(0.0);vstress_tensor.push_back(0.0);vstress_tensor.push_back(0.0);
          if(stokens.size()==6) for(uint j=0;j<stokens.size();j++) vstress_tensor.at(j)=aurostd::string2utype<double>(stokens.at(j));
        }
        else if(keyword=="pressure_residual") {pressure_residual=aurostd::string2utype<double>(content);}
        else if(keyword=="Pulay_stress") {Pulay_stress=aurostd::string2utype<double>(content);}
        else if(keyword=="prototype") {prototype=content;}  // apennsy
        else if(keyword=="PV_cell") {PV_cell=aurostd::string2utype<double>(content);}
        else if(keyword=="PV_atom") {PV_atom=aurostd::string2utype<double>(content);}
        else if(keyword=="scintillation_attenuation_length") {scintillation_attenuation_length=aurostd::string2utype<double>(content);}
        else if(keyword=="sg") {sg=content;for(uint j=0;j<stokens.size();j++) vsg.push_back(stokens.at(j));} //CO20180101
        else if(keyword=="sg2") {sg2=content;for(uint j=0;j<stokens.size();j++) vsg2.push_back(stokens.at(j));} //CO20180101
        else if(keyword=="spacegroup_orig") {spacegroup_orig=aurostd::string2utype<int>(content);}  //CO20201111
        else if(keyword=="spacegroup_relax") {spacegroup_relax=aurostd::string2utype<int>(content);}  //CO20201111
        else if(keyword=="species") {species=content;for(uint j=0;j<stokens.size();j++) vspecies.push_back(stokens.at(j));}
        else if(keyword=="species_pp") {species_pp=content;for(uint j=0;j<stokens.size();j++) vspecies_pp.push_back(stokens.at(j));}
        else if(keyword=="species_pp_version") {species_pp_version=content;for(uint j=0;j<stokens.size();j++) vspecies_pp_version.push_back(stokens.at(j));}
        else if(keyword=="species_pp_ZVAL") {species_pp_ZVAL=content;for(uint j=0;j<stokens.size();j++) vspecies_pp_ZVAL.push_back(aurostd::string2utype<double>(stokens.at(j)));}
        else if(keyword=="species_pp_AUID") {species_pp_AUID=content;for(uint j=0;j<stokens.size();j++) vspecies_pp_AUID.push_back(stokens.at(j));}
        else if(keyword=="metagga" || keyword=="METAGGA") {METAGGA=content;}
        else if(keyword=="spin_cell") {spin_cell=aurostd::string2utype<double>(content);}
        else if(keyword=="spin_atom") {spin_atom=aurostd::string2utype<double>(content);}
        else if(keyword=="spinD") {spinD=content;for(uint j=0;j<stokens.size();j++) vspinD.push_back(aurostd::string2utype<double>(stokens.at(j)));}
        else if(keyword=="spinD_magmom_orig") {spinD_magmom_orig=content;for(uint j=0;j<stokens.size();j++) vspinD_magmom_orig.push_back(aurostd::string2utype<double>(stokens.at(j)));}
        else if(keyword=="spinF") {spinF=aurostd::string2utype<double>(content);}
        else if(keyword=="sponsor") {sponsor=content;aurostd::string2tokens(content,stokens,",");for(uint j=0;j<stokens.size();j++) vsponsor.push_back(stokens.at(j));}
        else if(keyword=="stoichiometry") {stoichiometry=content;for(uint j=0;j<stokens.size();j++) vstoichiometry.push_back(aurostd::string2utype<double>(stokens.at(j)));}
        else if(keyword=="Egap_type") {Egap_type=content;}
        else if(keyword=="valence_cell_std") {valence_cell_std=aurostd::string2utype<double>(content);}
        else if(keyword=="valence_cell_iupac") {valence_cell_iupac=aurostd::string2utype<double>(content);}
        else if(keyword=="volume_cell") {volume_cell=aurostd::string2utype<double>(content);}
        else if(keyword=="volume_atom") {volume_atom=aurostd::string2utype<double>(content);}
        else if(keyword=="volume_cell_orig") {volume_cell_orig=aurostd::string2utype<double>(content);} //DX20190124 - add original crystal info
        else if(keyword=="volume_atom_orig") {volume_atom_orig=aurostd::string2utype<double>(content);} //DX20190124 - add original crystal info
        // legacy
        else if(keyword=="server") {vserver.push_back(content);}
        else if(keyword=="stoich") {aurostd::string2tokens(ventry.at(i),tokens,"=");stoich=tokens.at(1);aurostd::string2tokens(stoich,stokens);for(uint j=0;j<stokens.size();j++) vstoich.push_back(aurostd::string2utype<double>(stokens.at(j)));}
        //DX20190124 - added original symmetry info - START
        // SYMMETRY
        else if(keyword=="crystal_family_orig") {crystal_family_orig=content;}
        else if(keyword=="crystal_system_orig") {crystal_system_orig=content;}
        else if(keyword=="crystal_class_orig") {crystal_class_orig=content;}
        else if(keyword=="point_group_Hermann_Mauguin_orig") {point_group_Hermann_Mauguin_orig=content;}
        else if(keyword=="point_group_Schoenflies_orig") {point_group_Schoenflies_orig=content;}
        else if(keyword=="point_group_orbifold_orig") {point_group_orbifold_orig=content;}
        else if(keyword=="point_group_type_orig") {point_group_type_orig=content;}
        else if(keyword=="point_group_order_orig") {point_group_order=aurostd::string2utype<uint>(content);}
        else if(keyword=="point_group_structure_orig") {point_group_structure_orig=content;}
        else if(keyword=="Bravais_lattice_lattice_type_orig") {Bravais_lattice_lattice_type_orig=content;}
        else if(keyword=="Bravais_lattice_lattice_variation_type_orig") {Bravais_lattice_lattice_variation_type_orig=content;}
        else if(keyword=="Bravais_lattice_lattice_system_orig") {Bravais_lattice_lattice_system_orig=content;}
        else if(keyword=="Bravais_superlattice_lattice_type_orig") {Bravais_superlattice_lattice_type_orig=content;}
        else if(keyword=="Bravais_superlattice_lattice_variation_type_orig") {Bravais_superlattice_lattice_variation_type_orig=content;}
        else if(keyword=="Bravais_superlattice_lattice_system_orig") {Bravais_superlattice_lattice_system_orig=content;}
        else if(keyword=="Pearson_symbol_superlattice_orig") {Pearson_symbol_superlattice_orig=content;}
        else if(keyword=="reciprocal_geometry_orig") {
          reciprocal_geometry_orig=content; 
          vreciprocal_geometry_orig.push_back(0.0);vreciprocal_geometry_orig.push_back(0.0);vreciprocal_geometry_orig.push_back(0.0);
          vreciprocal_geometry_orig.push_back(0.0);vreciprocal_geometry_orig.push_back(0.0);vreciprocal_geometry_orig.push_back(0.0);
          if(stokens.size()==6) for(uint j=0;j<stokens.size();j++) vreciprocal_geometry_orig.at(j)=aurostd::string2utype<double>(stokens.at(j));
        }
        else if(keyword=="reciprocal_volume_cell_orig") {reciprocal_volume_cell_orig=aurostd::string2utype<double>(content);}
        else if(keyword=="reciprocal_lattice_type_orig") {reciprocal_lattice_type_orig=content;}
        else if(keyword=="reciprocal_lattice_variation_type_orig") {reciprocal_lattice_variation_type_orig=content;}
        else if(keyword=="Wyckoff_letters_orig") {Wyckoff_letters_orig=content;}
        else if(keyword=="Wyckoff_multiplicities_orig") {Wyckoff_multiplicities_orig=content;}
        else if(keyword=="Wyckoff_site_symmetries_orig") {Wyckoff_site_symmetries_orig=content;}
        //DX20190124 - added original symmetry info - END
        //DX20180823 - added more symmetry info - START
        // SYMMETRY
        else if(keyword=="crystal_family") {crystal_family=content;}
        else if(keyword=="crystal_system") {crystal_system=content;}
        else if(keyword=="crystal_class") {crystal_class=content;}
        else if(keyword=="point_group_Hermann_Mauguin") {point_group_Hermann_Mauguin=content;}
        else if(keyword=="point_group_Schoenflies") {point_group_Schoenflies=content;}
        else if(keyword=="point_group_orbifold") {point_group_orbifold=content;}
        else if(keyword=="point_group_type") {point_group_type=content;}
        else if(keyword=="point_group_order") {point_group_order=aurostd::string2utype<uint>(content);}
        else if(keyword=="point_group_structure") {point_group_structure=content;}
        else if(keyword=="Bravais_lattice_lattice_type") {Bravais_lattice_lattice_type=content;}
        else if(keyword=="Bravais_lattice_lattice_variation_type") {Bravais_lattice_lattice_variation_type=content;}
        else if(keyword=="Bravais_lattice_lattice_system") {Bravais_lattice_lattice_system=content;}
        else if(keyword=="Bravais_superlattice_lattice_type") {Bravais_superlattice_lattice_type=content;}
        else if(keyword=="Bravais_superlattice_lattice_variation_type") {Bravais_superlattice_lattice_variation_type=content;}
        else if(keyword=="Bravais_superlattice_lattice_system") {Bravais_superlattice_lattice_system=content;}
        else if(keyword=="Pearson_symbol_superlattice") {Pearson_symbol_superlattice=content;}
        else if(keyword=="reciprocal_geometry") {
          reciprocal_geometry=content; 
          vreciprocal_geometry.push_back(0.0);vreciprocal_geometry.push_back(0.0);vreciprocal_geometry.push_back(0.0);
          vreciprocal_geometry.push_back(0.0);vreciprocal_geometry.push_back(0.0);vreciprocal_geometry.push_back(0.0);
          if(stokens.size()==6) for(uint j=0;j<stokens.size();j++) vreciprocal_geometry.at(j)=aurostd::string2utype<double>(stokens.at(j));
        }
        else if(keyword=="reciprocal_volume_cell") {reciprocal_volume_cell=aurostd::string2utype<double>(content);}
        else if(keyword=="reciprocal_lattice_type") {reciprocal_lattice_type=content;}
        else if(keyword=="reciprocal_lattice_variation_type") {reciprocal_lattice_variation_type=content;}
        else if(keyword=="Wyckoff_letters") {Wyckoff_letters=content;}
        else if(keyword=="Wyckoff_multiplicities") {Wyckoff_multiplicities=content;}
        else if(keyword=="Wyckoff_site_symmetries") {Wyckoff_site_symmetries=content;}
        //DX20180823 - added more symmetry info - END
        //DX20190209 - added anrl info - START
        else if(keyword=="aflow_prototype_label_orig") {aflow_prototype_label_orig=content;}
        else if(keyword=="aflow_prototype_params_list_orig") {aflow_prototype_params_list_orig=content;}
        else if(keyword=="aflow_prototype_params_values_orig") {aflow_prototype_params_values_orig=content;}
        else if(keyword=="aflow_prototype_label_relax") {aflow_prototype_label_relax=content;}
        else if(keyword=="aflow_prototype_params_list_relax") {aflow_prototype_params_list_relax=content;}
        else if(keyword=="aflow_prototype_params_values_relax") {aflow_prototype_params_values_relax=content;}
        //DX20190209 - added anrl info - END
        else if(keyword=="pocc_parameters") {pocc_parameters=content;}  //CO20200731
        // AGL/AEL
        else if(keyword=="agl_thermal_conductivity_300K") {agl_thermal_conductivity_300K=aurostd::string2utype<double>(content);}
        else if(keyword=="agl_debye") {agl_debye=aurostd::string2utype<double>(content);}
        else if(keyword=="agl_acoustic_debye") {agl_acoustic_debye=aurostd::string2utype<double>(content);}
        else if(keyword=="agl_gruneisen") {agl_gruneisen=aurostd::string2utype<double>(content);}
        else if(keyword=="agl_heat_capacity_Cv_300K") {agl_heat_capacity_Cv_300K=aurostd::string2utype<double>(content);}
        else if(keyword=="agl_heat_capacity_Cp_300K") {agl_heat_capacity_Cp_300K=aurostd::string2utype<double>(content);}
        else if(keyword=="agl_thermal_expansion_300K") {agl_thermal_expansion_300K=aurostd::string2utype<double>(content);}
        else if(keyword=="agl_bulk_modulus_static_300K") {agl_bulk_modulus_static_300K=aurostd::string2utype<double>(content);}
        else if(keyword=="agl_bulk_modulus_isothermal_300K") {agl_bulk_modulus_isothermal_300K=aurostd::string2utype<double>(content);}
        else if(keyword=="agl_poisson_ratio_source") {agl_poisson_ratio_source=content;} //CT20181212
        else if(keyword=="agl_vibrational_free_energy_300K_cell") {agl_vibrational_free_energy_300K_cell=aurostd::string2utype<double>(content);} //CT20181212
        else if(keyword=="agl_vibrational_free_energy_300K_atom") {agl_vibrational_free_energy_300K_atom=aurostd::string2utype<double>(content);} //CT20181212
        else if(keyword=="agl_vibrational_entropy_300K_cell") {agl_vibrational_entropy_300K_cell=aurostd::string2utype<double>(content);} //CT20181212
        else if(keyword=="agl_vibrational_entropy_300K_atom") {agl_vibrational_entropy_300K_atom=aurostd::string2utype<double>(content);} //CT20181212
        else if(keyword=="ael_poisson_ratio") {ael_poisson_ratio=aurostd::string2utype<double>(content);}
        else if(keyword=="ael_bulk_modulus_voigt") {ael_bulk_modulus_voigt=aurostd::string2utype<double>(content);}
        else if(keyword=="ael_bulk_modulus_reuss") {ael_bulk_modulus_reuss=aurostd::string2utype<double>(content);}
        else if(keyword=="ael_shear_modulus_voigt") {ael_shear_modulus_voigt=aurostd::string2utype<double>(content);}
        else if(keyword=="ael_shear_modulus_reuss") {ael_shear_modulus_reuss=aurostd::string2utype<double>(content);}
        else if(keyword=="ael_bulk_modulus_vrh") {ael_bulk_modulus_vrh=aurostd::string2utype<double>(content);}
        else if(keyword=="ael_shear_modulus_vrh") {ael_shear_modulus_vrh=aurostd::string2utype<double>(content);}
        else if(keyword=="ael_elastic_anisotropy") {ael_elastic_anisotropy=aurostd::string2utype<double>(content);} //CO20181129
        else if(keyword=="ael_youngs_modulus_vrh") {ael_youngs_modulus_vrh=aurostd::string2utype<double>(content);} //CT20181212
        else if(keyword=="ael_speed_sound_transverse") {ael_speed_sound_transverse=aurostd::string2utype<double>(content);} //CT20181212
        else if(keyword=="ael_speed_sound_longitudinal") {ael_speed_sound_longitudinal=aurostd::string2utype<double>(content);} //CT20181212
        else if(keyword=="ael_speed_sound_average") {ael_speed_sound_average=aurostd::string2utype<double>(content);} //CT20181212
        else if(keyword=="ael_pughs_modulus_ratio") {ael_pughs_modulus_ratio=aurostd::string2utype<double>(content);} //CT20181212
        else if(keyword=="ael_debye_temperature") {ael_debye_temperature=aurostd::string2utype<double>(content);} //CT20181212
        else if(keyword=="ael_applied_pressure") {ael_applied_pressure=aurostd::string2utype<double>(content);} //CT20181212
        else if(keyword=="ael_average_external_pressure") {ael_average_external_pressure=aurostd::string2utype<double>(content);} //CT20181212
        //ME20191105 BEGIN
        else if(keyword=="ael_stiffness_tensor") {
          xmatrix<double> tensor(6,6);
          vector<string> rows;
          vector<double> r;
          aurostd::string2tokens(content, rows, ";");
          if (rows.size() != 6) {
            stringstream message;
            message << "Could not read ael_stiffness_tensor: wrong number of rows"
              << " (found " << rows.size() << ", need 6).";
            throw aurostd::xerror(_AFLOW_FILE_NAME_,function, message, _FILE_CORRUPT_);
          } else {
            for (int i = 0; i < 6; i++) {
              aurostd::string2tokens(rows[i], r, ",");
              if (r.size() != 6) {
                stringstream message;
                message << "Could not read ael_stiffness_tensor: wrong number of columns"
                  << " in row " << (i + 1)
                  << " (found " << rows.size() << ", need 6).";
                throw aurostd::xerror(_AFLOW_FILE_NAME_,function, message, _FILE_CORRUPT_);
              } else {
                for (int j = 0; j < 6; j++) {
                  tensor[i + 1][j + 1] = r[j];
                }
              }
            }
          }
          ael_stiffness_tensor = tensor;
        } else if (keyword == "ael_compliance_tensor") {
          xmatrix<double> tensor(6,6);
          vector<string> rows;
          vector<double> r;
          aurostd::string2tokens(content, rows, ";");
          if (rows.size() != 6) {
            stringstream message;
            message << "Could not read ael_compliance_tensor: wrong number of rows"
              << " (found " << rows.size() << ", need 6).";
            throw aurostd::xerror(_AFLOW_FILE_NAME_,function, message, _FILE_CORRUPT_);
          } else {
            for (int i = 0; i < 6; i++) {
              aurostd::string2tokens(rows[i], r, ",");
              if (r.size() != 6) {
                stringstream message;
                message << "Could not read ael_compliance_tensor: wrong number of columns"
                  << " in row " << (i + 1)
                  << " (found " << rows.size() << ", need 6).";
                throw aurostd::xerror(_AFLOW_FILE_NAME_,function, message, _FILE_CORRUPT_);
              } else {
                for (int j = 0; j < 6; j++) {
                  tensor[i + 1][j + 1] = r[j];
                }
              }
            }
          }
          ael_compliance_tensor = tensor;
        }
        //ME20191105 END
        //ME20210927 BEGIN
        // APL
        else if (keyword=="energy_free_vibrational_cell_apl_300K"){energy_free_vibrational_cell_apl_300K=aurostd::string2utype<double>(content);}
        else if (keyword=="energy_free_vibrational_atom_apl_300K"){energy_free_vibrational_atom_apl_300K=aurostd::string2utype<double>(content);}
        else if (keyword=="entropy_vibrational_cell_apl_300K"){entropy_vibrational_cell_apl_300K=aurostd::string2utype<double>(content);}
        else if (keyword=="entropy_vibrational_atom_apl_300K"){entropy_vibrational_atom_apl_300K=aurostd::string2utype<double>(content);}
        else if (keyword=="energy_internal_vibrational_cell_apl_300K"){energy_internal_vibrational_cell_apl_300K=aurostd::string2utype<double>(content);}
        else if (keyword=="energy_internal_vibrational_atom_apl_300K"){energy_internal_vibrational_atom_apl_300K=aurostd::string2utype<double>(content);}
        else if (keyword=="energy_zero_point_cell_apl"){energy_zero_point_cell_apl=aurostd::string2utype<double>(content);}
        else if (keyword=="energy_zero_point_atom_apl"){energy_zero_point_atom_apl=aurostd::string2utype<double>(content);}
        else if (keyword=="heat_capacity_Cv_cell_apl_300K"){heat_capacity_Cv_cell_apl_300K=aurostd::string2utype<double>(content);}
        else if (keyword=="heat_capacity_Cv_atom_apl_300K"){heat_capacity_Cv_atom_apl_300K=aurostd::string2utype<double>(content);}
        //ME20210927 END
        //AS20200901 BEGIN
        // QHA
        else if(keyword=="gruneisen_qha") {gruneisen_qha=aurostd::string2utype<double>(content);}
        else if(keyword=="gruneisen_qha_300K") {gruneisen_qha_300K=aurostd::string2utype<double>(content);}
        else if(keyword=="thermal_expansion_qha_300K") {thermal_expansion_qha_300K=aurostd::string2utype<double>(content);}
        else if(keyword=="modulus_bulk_qha_300K") {modulus_bulk_qha_300K=aurostd::string2utype<double>(content);}
        //AS20200901 END
        //AS20201008 BEGIN
        else if(keyword=="modulus_bulk_derivative_pressure_qha_300K") {modulus_bulk_derivative_pressure_qha_300K=aurostd::string2utype<double>(content);}
        else if(keyword=="heat_capacity_Cv_atom_qha_300K") {heat_capacity_Cv_atom_qha_300K=aurostd::string2utype<double>(content);}
        else if(keyword=="heat_capacity_Cv_cell_qha_300K") {heat_capacity_Cv_cell_qha_300K=aurostd::string2utype<double>(content);}
        else if(keyword=="heat_capacity_Cp_atom_qha_300K") {heat_capacity_Cp_atom_qha_300K=aurostd::string2utype<double>(content);}
        else if(keyword=="heat_capacity_Cp_cell_qha_300K") {heat_capacity_Cp_cell_qha_300K=aurostd::string2utype<double>(content);}
        else if(keyword=="volume_atom_qha_300K") {volume_atom_qha_300K=aurostd::string2utype<double>(content);}
        else if(keyword=="energy_free_atom_qha_300K") {energy_free_atom_qha_300K=aurostd::string2utype<double>(content);}
        else if(keyword=="energy_free_cell_qha_300K") {energy_free_cell_qha_300K=aurostd::string2utype<double>(content);}
        //AS20201008 END
        // BADER
        else if(keyword=="bader_net_charges") {bader_net_charges=content;aurostd::string2tokens<double>(content,vbader_net_charges,",");}
        else if(keyword=="bader_atomic_volumes") {bader_atomic_volumes=content;aurostd::string2tokens<double>(content,vbader_atomic_volumes,",");}
      }
    }
    //ME20190129 - FIX vLDAU //CO20210713 - there's only 1 type, but the number is repeated for the number of species
    if (vLDAU[0].size()) vLDAU[0].assign(vLDAU[1].size(), vLDAU[0][0]);
    // FIX LOOP
    loop="";
    vloop.push_back("aflowlib");
    //    for(uint j=0;j<vloop.size();j++) loop+=vloop.at(j)+(j<vloop.size()-1?", ":"");
    for(uint j=0;j<vloop.size();j++) loop+=vloop.at(j)+(j<vloop.size()-1?",":""); // no space
    // FIX SERVER
    server="";
    for(uint j=0;j<vserver.size();j++) {
      server+=vserver.at(j)+(j<vserver.size()-1?", ":"");
      vserverdir.push_back(*(new vector<string>(0))); // space
    }
    // FIX ICSD
    if(aurostd::substring2bool(prototype,"_ICSD_")) {
      aurostd::string2tokens(prototype,tokens,"_");
      icsd=tokens.at(tokens.size()-1);
    }
    // FIX APENNSY
    structure_name=prototype;
    structure_description=prototype;
    distance_gnd=999999; // gotta calculate it
    distance_tie=999999; // gotta calculate it
    pureA=FALSE;pureB=FALSE;
    fcc=FALSE; bcc=FALSE;hcp=FALSE;
    stoich_a=999999;stoich_b=999999;
    bond_aa=999999;bond_ab=999999;bond_bb=999999;
    vNsgroup.clear();vsgroup.clear();vstr.clear();  // apennsy
    // DONE
    if(1) {							
      bool html=FALSE; //TRUE;  //CO20201220
      oss << "Keywords" << endl;
      oss << "auid=" << auid << (html?"<br>":"") << endl;
      oss << "aurl=" << aurl << (html?"<br>":"") << endl;
      //oss << "title=" << title << (html?"<br>":"") << endl;  //ME20190129  // OBSOLETE ME20200829 - not used anymore
      oss << "keywords=" << keywords << (html?"<br>":"") << "  vkeywords= ";for(uint j=0;j<vkeywords.size();j++) oss << vkeywords.at(j) << " "; oss << (html?"<br>":"") << endl;
      oss << "Optional controls keywords (alphabetic order)" << endl;
      oss << "aflowlib_date=" << aflowlib_date << (html?"<br>":"") << endl; 
      oss << "aflowlib_version=" << aflowlib_version << (html?"<br>":"") << endl; 
      oss << "aflowlib_entries=" << aflowlib_entries << (html?"<br>":"") << endl; 
      oss << "aflowlib_entries_number=" << aflowlib_entries_number << (html?"<br>":"") << endl; 
      oss << "aflow_version=" << aflow_version << (html?"<br>":"") << endl; 
      oss << "catalog=" << catalog << (html?"<br>":"") << endl; 
      oss << "data_api=" << data_api << (html?"<br>":"") << endl; 
      oss << "data_source=" << data_source << (html?"<br>":"") << endl; 
      oss << "data_language=" << data_language << (html?"<br>":"") << endl; 
      oss << "error_status=" << error_status << (html?"<br>":"") << endl; 
      oss << "author=" << author << (html?"<br>":"") << "  vauthor= ";for(uint j=0;j<vauthor.size();j++) oss << vauthor.at(j) << " "; oss << (html?"<br>":"") << endl;
      oss << "calculation_cores=" << calculation_cores << (html?"<br>":"") << endl; 
      oss << "calculation_memory=" << calculation_memory << (html?"<br>":"") << endl; 
      oss << "calculation_time=" << calculation_time << (html?"<br>":"") << endl; 
      oss << "corresponding=" << corresponding << (html?"<br>":"") << "  vcorresponding= ";for(uint j=0;j<vcorresponding.size();j++) oss << vcorresponding.at(j) << " "; oss << (html?"<br>":"") << endl;
      oss << "loop=" << loop << (html?"<br>":"") << "  vloop= ";for(uint j=0;j<vloop.size();j++) oss << vloop.at(j) << " "; oss << (html?"<br>":"") << endl;
      oss << "node_CPU_Cores=" << node_CPU_Cores << (html?"<br>":"") << endl; 
      oss << "node_CPU_MHz=" << node_CPU_MHz << (html?"<br>":"") << endl; 
      oss << "node_CPU_Model=" << node_CPU_Model << (html?"<br>":"") << endl; 
      oss << "node_RAM_GB=" << node_RAM_GB << (html?"<br>":"") << endl; 
      oss << "Optional materials keywords (alphabetic order)" << endl;
      oss << "Bravais_lattice_orig=" << Bravais_lattice_orig << (html?"<br>":"") << endl;
      oss << "Bravais_lattice_relax=" << Bravais_lattice_relax << (html?"<br>":"") << endl;
      oss << "code=" << code << (html?"<br>":"") << endl;
      oss << "composition=" << composition << "  vcomposition= ";for(uint j=0;j<vcomposition.size();j++) oss << vcomposition.at(j) << " "; oss << (html?"<br>":"") << endl;
      oss << "compound=" << compound << (html?"<br>":"") << endl;
      oss << "density=" << density << (html?"<br>":"") << endl;
      oss << "density_orig=" << density_orig << (html?"<br>":"") << endl; //DX20190124 - add original crystal info
      oss << "dft_type=" << dft_type << (html?"<br>":"") << "  vdft_type= ";for(uint j=0;j<vdft_type.size();j++) oss << vdft_type.at(j) << " "; oss << (html?"<br>":"") << endl;
      oss << "eentropy_cell=" << eentropy_cell << (html?"<br>":"") << endl; 
      oss << "eentropy_atom=" << eentropy_atom << (html?"<br>":"") << endl; 
      oss << "Egap=" << Egap << (html?"<br>":"") << endl; 
      oss << "Egap_fit=" << Egap_fit << (html?"<br>":"") << endl; 
      oss << "Egap_type=" << Egap_type << (html?"<br>":"") << endl;
      oss << "energy_cell=" << energy_cell << (html?"<br>":"") << endl; 
      oss << "energy_atom=" << energy_atom << (html?"<br>":"") << endl; 
      oss << "energy_cutoff=" << energy_cutoff << (html?"<br>":"") << endl; 
      oss << "delta_electronic_energy_convergence=" << delta_electronic_energy_convergence << (html?"<br>":"") << endl; 
      oss << "delta_electronic_energy_threshold=" << delta_electronic_energy_threshold << (html?"<br>":"") << endl; 
      oss << "nkpoints=" << nkpoints << (html?"<br>":"") << endl; 
      oss << "nkpoints_irreducible=" << nkpoints_irreducible << (html?"<br>":"") << endl; 
      oss << "kppra=" << kppra << (html?"<br>":"") << endl; 
      oss << "kpoints_relax=" << aurostd::joinWDelimiter(kpoints_nnn_relax, ",") << (html?"<br>":"") << endl;  //ME20190129
      oss << "kpoints_static=" << aurostd::joinWDelimiter(kpoints_nnn_static, ",") << (html?"<br>":"") << endl;  //ME20190129
      oss << "kpoints_bands_path=" << aurostd::joinWDelimiter(kpoints_pairs, " | ") << endl;  //ME20190129
      oss << "kpoints_bands_nkpts=" << kpoints_bands_path_grid << (html?"<br>":"") << endl;  //ME20190129
      oss << "kpoints=" << kpoints << (html?"<br>":"") << endl;      
      oss << "enthalpy_cell=" << enthalpy_cell << (html?"<br>":"") << endl; 
      oss << "enthalpy_atom=" << enthalpy_atom << (html?"<br>":"") << endl; 
      oss << "enthalpy_formation_cell=" << enthalpy_formation_cell << (html?"<br>":"") << endl; 
      oss << "enthalpy_formation_cce_300K_cell=" << enthalpy_formation_cce_300K_cell << (html?"<br>":"") << endl;   //CO20200624
      oss << "enthalpy_formation_cce_0K_cell=" << enthalpy_formation_cce_0K_cell << (html?"<br>":"") << endl;   //CO20200624
      oss << "enthalpy_formation_atom=" << enthalpy_formation_atom << (html?"<br>":"") << endl; 
      oss << "enthalpy_formation_cce_300K_atom=" << enthalpy_formation_cce_300K_atom << (html?"<br>":"") << endl;   //CO20200624
      oss << "enthalpy_formation_cce_0K_atom=" << enthalpy_formation_cce_0K_atom << (html?"<br>":"") << endl;   //CO20200624
      oss << "entropy_forming_ability=" << entropy_forming_ability << (html?"<br>":"") << endl;   //CO20200624
      oss << "entropic_temperature=" << entropic_temperature << (html?"<br>":"") << endl; 
      // oss << "files=" << files << "  vfiles= ";for(uint j=0;j<vfiles.size();j++) oss << vfiles.at(j) << " "; oss << (html?"<br>":"") << endl;
      // oss << "files_LIB=" << files_LIB << "  vfiles_LIB= ";for(uint j=0;j<vfiles_LIB.size();j++) oss << vfiles_LIB.at(j) << " "; oss << (html?"<br>":"") << endl;
      // oss << "files_RAW=" << files_RAW << "  vfiles_RAW= ";for(uint j=0;j<vfiles_RAW.size();j++) oss << vfiles_RAW.at(j) << " "; oss << (html?"<br>":"") << endl;
      // oss << "files_WEB=" << files_WEB << "  vfiles_WEB= ";for(uint j=0;j<vfiles_WEB.size();j++) oss << vfiles_WEB.at(j) << " "; oss << (html?"<br>":"") << endl;
      // oss << "forces=" << forces << "  vforces= ";for(uint j=0;j<vforces.size();j++) oss << vforces.at(j) << " "; oss << (html?"<br>":"") << endl;
      oss << "geometry=" << geometry << "  vgeometry= ";for(uint j=0;j<vgeometry.size();j++) oss << vgeometry.at(j) << " "; oss << (html?"<br>":"") << endl;
      oss << "geometry_orig=" << geometry_orig << "  vgeometry_orig= ";for(uint j=0;j<vgeometry_orig.size();j++) oss << vgeometry_orig.at(j) << " "; oss << (html?"<br>":"") << endl;
      oss << "lattice_system_orig=" << lattice_system_orig << (html?"<br>":"") << endl;
      oss << "lattice_variation_orig=" << lattice_variation_orig << (html?"<br>":"") << endl;
      oss << "lattice_system_relax=" << lattice_system_relax << (html?"<br>":"") << endl;
      oss << "lattice_variation_relax=" << lattice_variation_relax << (html?"<br>":"") << endl;
      oss << "ldau_TLUJ=" << ldau_TLUJ << (html?"<br>":"") << endl;      
      if (vLDAU.size()>0 && vLDAU[0].size()) {oss << "ldau_type=" << ((int) vLDAU[0][0]) << (html?"<br>":"") << endl;}  //ME20190129
      if (vLDAU.size()>1 && vLDAU[1].size()) {oss << "ldau_l="; oss << aurostd::joinWDelimiter(aurostd::vecDouble2vecString(vLDAU[1], 0), ",") << (html?"<br>":"") << endl;}  //ME20190129
      if (vLDAU.size()>2 && vLDAU[2].size()) {oss << "ldau_u="; oss << aurostd::joinWDelimiter(aurostd::vecDouble2vecString(vLDAU[2], 9), ",") << (html?"<br>":"") << endl;}  //ME20190129
      if (vLDAU.size()>3 && vLDAU[3].size()) {oss << "ldau_j="; oss << aurostd::joinWDelimiter(aurostd::vecDouble2vecString(vLDAU[3], 9), ",") << (html?"<br>":"") << endl;}  //ME20190129
      oss << "natoms=" << natoms << (html?"<br>":"") << endl;
      oss << "natoms_orig=" << natoms_orig << (html?"<br>":"") << endl; //DX20190124 - add original crystal info
      oss << "nbondxx=" << nbondxx << "  vnbondxx= ";for(uint j=0;j<vnbondxx.size();j++) oss << vnbondxx.at(j) << " "; oss << (html?"<br>":"") << endl;
      oss << "nspecies=" << nspecies << (html?"<br>":"") << endl;
      oss << "Pearson_symbol_orig=" << Pearson_symbol_orig << (html?"<br>":"") << endl;
      oss << "Pearson_symbol_relax=" << Pearson_symbol_relax << (html?"<br>":"") << endl;
      // oss << "positions_cartesian=" << positions_cartesian << "  vpositions_cartesian= ";for(uint j=0;j<vpositions_cartesian.size();j++) oss << vpositions_cartesian.at(j) << " "; oss << (html?"<br>":"") << endl;
      // oss << "positions_fractional=" << positions_fractional << "  vpositions_fractional= ";for(uint j=0;j<vpositions_fractional.size();j++) oss << vpositions_fractional.at(j) << " "; oss << (html?"<br>":"") << endl;
      oss << "pressure=" << pressure << (html?"<br>":"") << endl; 
      oss << "stress_tensor=" << stress_tensor << "  vstress_tensor= ";for(uint j=0;j<vstress_tensor.size();j++) oss << vstress_tensor.at(j) << " "; oss << (html?"<br>":"") << endl;
      oss << "pressure_residual=" << pressure_residual << (html?"<br>":"") << endl; 
      oss << "Pulay_stress=" << Pulay_stress << (html?"<br>":"") << endl; 
      oss << "prototype=" << prototype << (html?"<br>":"") << endl;
      oss << "PV_cell=" << PV_cell << (html?"<br>":"") << endl; 
      oss << "PV_atom=" << PV_atom << (html?"<br>":"") << endl; 
      oss << "scintillation_attenuation_length=" << scintillation_attenuation_length << (html?"<br>":"") << endl;
      oss << "sg=" << sg << (html?"<br>":"") << endl;
      oss << "sg2=" << sg2 << (html?"<br>":"") << endl;
      oss << "spacegroup_orig=" << spacegroup_orig << (html?"<br>":"") << endl;
      oss << "spacegroup_relax=" << spacegroup_relax << (html?"<br>":"") << endl;
      oss << "species=" << species << "  vspecies= ";for(uint j=0;j<vspecies.size();j++) oss << vspecies.at(j) << " "; oss << (html?"<br>":"") << endl;
      oss << "species_pp=" << species_pp << "  vspecies_pp= ";for(uint j=0;j<vspecies_pp.size();j++) oss << vspecies_pp.at(j) << " "; oss << (html?"<br>":"") << endl;
      oss << "species_pp_version=" << species_pp_version << "  vspecies_pp_version= ";for(uint j=0;j<vspecies_pp_version.size();j++) oss << vspecies_pp_version.at(j) << " "; oss << (html?"<br>":"") << endl;
      oss << "species_pp_ZVAL=" << species_pp_ZVAL << "  vspecies_pp_ZVAL= ";for(uint j=0;j<vspecies_pp_ZVAL.size();j++) oss << vspecies_pp_ZVAL.at(j) << " "; oss << (html?"<br>":"") << endl;
      oss << "species_pp_AUID=" << species_pp_AUID << "  vspecies_pp_AUID= ";for(uint j=0;j<vspecies_pp_AUID.size();j++) oss << vspecies_pp_AUID.at(j) << " "; oss << (html?"<br>":"") << endl;
      oss << "metagga=" << METAGGA << (html?"<br>":"") << endl;
      oss << "spin_cell=" << spin_cell << (html?"<br>":"") << endl; 
      oss << "spin_atom=" << spin_atom << (html?"<br>":"") << endl; 
      oss << "spinD=" << spinD << "  vspinD= "; for(uint j=0;j<vspinD.size();j++) oss << vspinD.at(j) << " "; oss << (html?"<br>":"") << endl;
      oss << "spinD_magmom_orig=" << spinD_magmom_orig << "  vspinD_magmom_orig= "; for(uint j=0;j<vspinD_magmom_orig.size();j++) oss << vspinD_magmom_orig.at(j) << " "; oss << (html?"<br>":"") << endl;
      oss << "spinF=" << spinF << (html?"<br>":"") << endl;
      oss << "sponsor=" << sponsor << (html?"<br>":"") << "  vsponsor= ";for(uint j=0;j<vsponsor.size();j++) oss << vsponsor.at(j) << " "; oss << (html?"<br>":"") << endl;
      oss << "stoichiometry=" << stoichiometry << "  vstoichiometry= ";for(uint j=0;j<vstoichiometry.size();j++) oss << vstoichiometry.at(j) << " "; oss << (html?"<br>":"") << endl;
      oss << "valence_cell_std=" << valence_cell_std << (html?"<br>":"") << endl; 
      oss << "valence_cell_iupac=" << valence_cell_iupac << (html?"<br>":"") << endl;      
      oss << "volume_cell=" << volume_cell << (html?"<br>":"") << endl; 
      oss << "volume_atom=" << volume_atom << (html?"<br>":"") << endl; 
      oss << "volume_cell_orig=" << volume_cell_orig << (html?"<br>":"") << endl; //DX20190124 - add original crystal info
      oss << "volume_atom_orig=" << volume_atom_orig << (html?"<br>":"") << endl; //DX20190124 - add original crystal info
      //DX20190124 - added original symmetry info - START
      // SYMMETRY
      oss << "crystal_family_orig=" << crystal_family_orig << (html?"<br>":"") << endl;
      oss << "crystal_system_orig=" << crystal_system_orig << (html?"<br>":"") << endl;
      oss << "crystal_class_orig=" << crystal_class_orig << (html?"<br>":"") << endl;
      oss << "point_group_Hermann_Mauguin_orig=" << point_group_Hermann_Mauguin_orig << (html?"<br>":"") << endl;
      oss << "point_group_Schoenflies_orig=" << point_group_Schoenflies_orig << (html?"<br>":"") << endl;
      oss << "point_group_orbifold_orig=" << point_group_orbifold_orig << (html?"<br>":"") << endl;
      oss << "point_group_type_orig=" << point_group_type_orig << (html?"<br>":"") << endl;
      oss << "point_group_order_orig=" << point_group_order_orig << (html?"<br>":"") << endl;
      oss << "point_group_structure_orig=" << point_group_structure_orig << (html?"<br>":"") << endl;
      oss << "Bravais_lattice_lattice_type_orig=" << Bravais_lattice_lattice_type_orig << (html?"<br>":"") << endl;
      oss << "Bravais_lattice_lattice_variation_type_orig=" << Bravais_lattice_lattice_variation_type_orig << (html?"<br>":"") << endl;
      oss << "Bravais_lattice_lattice_system_orig=" << Bravais_lattice_lattice_system_orig << (html?"<br>":"") << endl;
      oss << "Bravais_superlattice_lattice_type_orig=" << Bravais_superlattice_lattice_type_orig << (html?"<br>":"") << endl;
      oss << "Bravais_superlattice_lattice_variation_type_orig=" << Bravais_superlattice_lattice_variation_type_orig << (html?"<br>":"") << endl;
      oss << "Bravais_superlattice_lattice_system_orig=" << Bravais_superlattice_lattice_system_orig << (html?"<br>":"") << endl;
      oss << "Pearson_symbol_superlattice_orig=" << Pearson_symbol_superlattice_orig << (html?"<br>":"") << endl;
      oss << "reciprocal_geometry_orig=" << reciprocal_geometry_orig << "  vreciprocal_geometry_orig= ";for(uint j=0;j<vreciprocal_geometry_orig.size();j++) oss << vreciprocal_geometry_orig.at(j) << " "; oss << (html?"<br>":"") << endl;
      oss << "reciprocal_volume_cell_orig=" << reciprocal_volume_cell_orig << (html?"<br>":"") << endl; 
      oss << "reciprocal_lattice_type_orig=" << reciprocal_lattice_type_orig << (html?"<br>":"") << endl;
      oss << "reciprocal_lattice_variation_type_orig=" << reciprocal_lattice_variation_type_orig << (html?"<br>":"") << endl;
      oss << "Wyckoff_letters_orig=" << Wyckoff_letters_orig << (html?"<br>":"") << endl;
      oss << "Wyckoff_multiplicities_orig=" << Wyckoff_multiplicities_orig << (html?"<br>":"") << endl;
      oss << "Wyckoff_site_symmetries_orig=" << Wyckoff_site_symmetries_orig << (html?"<br>":"") << endl;
      //DX20190124 - added original symmetry info - END
      //DX20180823 - added more symmetry info - START
      // SYMMETRY
      oss << "crystal_family=" << crystal_family << (html?"<br>":"") << endl;
      oss << "crystal_system=" << crystal_system << (html?"<br>":"") << endl;
      oss << "crystal_class=" << crystal_class << (html?"<br>":"") << endl;
      oss << "point_group_Hermann_Mauguin=" << point_group_Hermann_Mauguin << (html?"<br>":"") << endl;
      oss << "point_group_Schoenflies=" << point_group_Schoenflies << (html?"<br>":"") << endl;
      oss << "point_group_orbifold=" << point_group_orbifold << (html?"<br>":"") << endl;
      oss << "point_group_type=" << point_group_type << (html?"<br>":"") << endl;
      oss << "point_group_order=" << point_group_order << (html?"<br>":"") << endl;
      oss << "point_group_structure=" << point_group_structure << (html?"<br>":"") << endl;
      oss << "Bravais_lattice_lattice_type=" << Bravais_lattice_lattice_type << (html?"<br>":"") << endl;
      oss << "Bravais_lattice_lattice_variation_type=" << Bravais_lattice_lattice_variation_type << (html?"<br>":"") << endl;
      oss << "Bravais_lattice_lattice_system=" << Bravais_lattice_lattice_system << (html?"<br>":"") << endl;
      oss << "Bravais_superlattice_lattice_type=" << Bravais_superlattice_lattice_type << (html?"<br>":"") << endl;
      oss << "Bravais_superlattice_lattice_variation_type=" << Bravais_superlattice_lattice_variation_type << (html?"<br>":"") << endl;
      oss << "Bravais_superlattice_lattice_system=" << Bravais_superlattice_lattice_system << (html?"<br>":"") << endl;
      oss << "Pearson_symbol_superlattice=" << Pearson_symbol_superlattice << (html?"<br>":"") << endl;
      oss << "reciprocal_geometry=" << reciprocal_geometry << "  vreciprocal_geometry= ";for(uint j=0;j<vreciprocal_geometry.size();j++) oss << vreciprocal_geometry.at(j) << " "; oss << (html?"<br>":"") << endl;
      oss << "reciprocal_volume_cell=" << reciprocal_volume_cell << (html?"<br>":"") << endl; 
      oss << "reciprocal_lattice_type=" << reciprocal_lattice_type << (html?"<br>":"") << endl;
      oss << "reciprocal_lattice_variation_type=" << reciprocal_lattice_variation_type << (html?"<br>":"") << endl;
      oss << "Wyckoff_letters=" << Wyckoff_letters << (html?"<br>":"") << endl;
      oss << "Wyckoff_multiplicities=" << Wyckoff_multiplicities << (html?"<br>":"") << endl;
      oss << "Wyckoff_site_symmetries=" << Wyckoff_site_symmetries << (html?"<br>":"") << endl;
      //DX20180823 - added more symmetry info - END
      //DX20190208 - added anrl info - START
      oss << "aflow_prototype_label_orig=" << aflow_prototype_label_orig << (html?"<br>":"") << endl;
      oss << "aflow_prototype_params_list_orig=" << aflow_prototype_params_list_orig << (html?"<br>":"") << endl;
      oss << "aflow_prototype_params_values_orig=" << aflow_prototype_params_values_orig << (html?"<br>":"") << endl;
      oss << "aflow_prototype_label_relax=" << aflow_prototype_label_relax << (html?"<br>":"") << endl;
      oss << "aflow_prototype_params_list_relax=" << aflow_prototype_params_list_relax << (html?"<br>":"") << endl;
      oss << "aflow_prototype_params_values_relax=" << aflow_prototype_params_values_relax << (html?"<br>":"") << endl;
      //DX20190208 - added anrl info - END
      oss << "pocc_parameters=" << pocc_parameters << (html?"<br>":"") << endl;  //CO20200731
      // AGL/AEL
      oss << "agl_thermal_conductivity_300K=" << agl_thermal_conductivity_300K << (html?"<br>":"") << endl; 
      oss << "agl_debye=" << agl_debye << (html?"<br>":"") << endl; 
      oss << "agl_acoustic_debye=" << agl_acoustic_debye << (html?"<br>":"") << endl; 
      oss << "agl_gruneisen=" << agl_gruneisen << (html?"<br>":"") << endl; 
      oss << "agl_heat_capacity_Cv_300K=" << agl_heat_capacity_Cv_300K << (html?"<br>":"") << endl; 
      oss << "agl_heat_capacity_Cp_300K=" << agl_heat_capacity_Cp_300K << (html?"<br>":"") << endl; 
      oss << "agl_thermal_expansion_300K=" << agl_thermal_expansion_300K << (html?"<br>":"") << endl; 
      oss << "agl_bulk_modulus_static_300K=" << agl_bulk_modulus_static_300K << (html?"<br>":"") << endl; 
      oss << "agl_bulk_modulus_isothermal_300K=" << agl_bulk_modulus_isothermal_300K << (html?"<br>":"") << endl; 
      oss << "agl_poisson_ratio_source=" << agl_poisson_ratio_source << (html?"<br>":"") << endl; //CT20181212
      oss << "agl_vibrational_free_energy_300K_cell=" << agl_vibrational_free_energy_300K_cell << (html?"<br>":"") << endl; //CT20181212
      oss << "agl_vibrational_free_energy_300K_atom=" << agl_vibrational_free_energy_300K_atom << (html?"<br>":"") << endl; //CT20181212 
      oss << "agl_vibrational_entropy_300K_cell=" << agl_vibrational_entropy_300K_cell << (html?"<br>":"") << endl; //CT20181212 
      oss << "agl_vibrational_entropy_300K_atom=" << agl_vibrational_entropy_300K_atom << (html?"<br>":"") << endl; //CT20181212 
      oss << "ael_poisson_ratio=" << ael_poisson_ratio << (html?"<br>":"") << endl; 
      oss << "ael_bulk_modulus_voigt=" << ael_bulk_modulus_voigt << (html?"<br>":"") << endl; 
      oss << "ael_bulk_modulus_reuss=" << ael_bulk_modulus_reuss << (html?"<br>":"") << endl; 
      oss << "ael_shear_modulus_voigt=" << ael_shear_modulus_voigt << (html?"<br>":"") << endl; 
      oss << "ael_shear_modulus_reuss=" << ael_shear_modulus_reuss << (html?"<br>":"") << endl; 
      oss << "ael_bulk_modulus_vrh=" << ael_bulk_modulus_vrh << (html?"<br>":"") << endl; 
      oss << "ael_shear_modulus_vrh=" << ael_shear_modulus_vrh << (html?"<br>":"") << endl; 
      oss << "ael_elastic_anisotropy=" << ael_elastic_anisotropy << (html?"<br>":"") << endl; //CO20181129
      oss << "ael_youngs_modulus_vrh=" << ael_youngs_modulus_vrh << (html?"<br>":"") << endl; //CT20181212 
      oss << "ael_speed_sound_transverse=" << ael_speed_sound_transverse << (html?"<br>":"") << endl; //CT20181212 
      oss << "ael_speed_sound_longitudinal=" << ael_speed_sound_longitudinal << (html?"<br>":"") << endl; //CT20181212 
      oss << "ael_speed_sound_average=" << ael_speed_sound_average << (html?"<br>":"") << endl; //CT20181212
      oss << "ael_pughs_modulus_ratio=" << ael_pughs_modulus_ratio << (html?"<br>":"") << endl; //CT20181212 
      oss << "ael_debye_temperature=" << ael_debye_temperature << (html?"<br>":"") << endl; //CT20181212 
      oss << "ael_applied_pressure=" << ael_applied_pressure << (html?"<br>":"") << endl; //CT20181212 
      oss << "ael_average_external_pressure=" << ael_average_external_pressure << (html?"<br>":"") << endl; //CT20181212 
      //ME20191105 BEGIN
      oss << "ael_stiffness_tensor="; for (int i = ael_stiffness_tensor.lrows; i <= ael_stiffness_tensor.urows; i++) {for (int j = ael_stiffness_tensor.lcols; j <= ael_stiffness_tensor.ucols; j++) {oss << ael_stiffness_tensor[i][j] << " ";} oss << (html?"<br>":"") << endl;} //ME20191105  //CO20201220
      oss << "ael_compliance_tensor="; for (int i = ael_compliance_tensor.lrows; i <= ael_compliance_tensor.urows; i++) {for (int j = ael_compliance_tensor.lcols; j <= ael_compliance_tensor.ucols; j++) {oss << ael_compliance_tensor[i][j] << " ";} oss << (html?"<br>":"") << endl;} //ME20191105  //CO20201220
      //ME20191105 END
      //ME20210927 BEGIN
      oss << "energy_free_vibrational_cell_apl_300K=" << energy_free_vibrational_cell_apl_300K << (html?"<br>":"") << endl;
      oss << "energy_free_vibrational_atom_apl_300K=" << energy_free_vibrational_atom_apl_300K << (html?"<br>":"") << endl;
      oss << "entropy_vibrational_cell_apl_300K=" << entropy_vibrational_cell_apl_300K << (html?"<br>":"") << endl;
      oss << "entropy_vibrational_atom_apl_300K=" << entropy_vibrational_atom_apl_300K << (html?"<br>":"") << endl;
      oss << "energy_internal_vibrational_cell_apl_300K=" << energy_internal_vibrational_cell_apl_300K << (html?"<br>":"") << endl;
      oss << "energy_internal_vibrational_atom_apl_300K=" << energy_internal_vibrational_atom_apl_300K << (html?"<br>":"") << endl;
      oss << "energy_zero_point_cell_apl=" << energy_zero_point_cell_apl << (html?"<br>":"") << endl;
      oss << "energy_zero_point_atom_apl=" << energy_zero_point_atom_apl << (html?"<br>":"") << endl;
      oss << "heat_capacity_Cv_cell_apl_300K=" << heat_capacity_Cv_cell_apl_300K << (html?"<br>":"") << endl;
      oss << "heat_capacity_Cv_atom_apl_300K=" << heat_capacity_Cv_atom_apl_300K << (html?"<br>":"") << endl;
      //ME20210927 END
      //AS20200901 BEGIN
      //QHA
      oss << "gruneisen_qha=" << gruneisen_qha << (html?"<br>":"") << endl;
      oss << "gruneisen_qha_300K=" << gruneisen_qha_300K << (html?"<br>":"") << endl;
      oss << "thermal_expansion_qha_300K=" << thermal_expansion_qha_300K << (html?"<br>":"") << endl;
      oss << "modulus_bulk_qha_300K=" << modulus_bulk_qha_300K << (html?"<br>":"") << endl;
      //AS20200901 END
      //AS20201008 BEGIN
      oss << "modulus_bulk_derivative_pressure_qha_300K=" << modulus_bulk_derivative_pressure_qha_300K << (html?"<br>":"") << endl;
      oss << "heat_capacity_Cv_atom_qha_300K=" << heat_capacity_Cv_atom_qha_300K << (html?"<br>":"") << endl;
      oss << "heat_capacity_Cv_cell_qha_300K=" << heat_capacity_Cv_cell_qha_300K << (html?"<br>":"") << endl;
      oss << "heat_capacity_Cp_atom_qha_300K=" << heat_capacity_Cp_atom_qha_300K << (html?"<br>":"") << endl;
      oss << "heat_capacity_Cp_cell_qha_300K=" << heat_capacity_Cp_cell_qha_300K << (html?"<br>":"") << endl;
      oss << "volume_atom_qha_300K=" << volume_atom_qha_300K << (html?"<br>":"") << endl;
      oss << "energy_free_atom_qha_300K=" << energy_free_atom_qha_300K << (html?"<br>":"") << endl;
      oss << "energy_free_cell_qha_300K=" << energy_free_cell_qha_300K << (html?"<br>":"") << endl;
      //AS20201008 END
      // BADER
      oss << "bader_net_charges=" << bader_net_charges << "  vbader_net_charges= ";for(uint j=0;j<vbader_net_charges.size();j++) oss << vbader_net_charges.at(j) << " "; oss << (html?"<br>":"") << endl; 
      oss << "bader_atomic_volumes=" << bader_atomic_volumes << "  vbader_atomic_volumes= ";for(uint j=0;j<vbader_atomic_volumes.size();j++) oss << vbader_atomic_volumes.at(j) << " "; oss << (html?"<br>":"") << endl; 
      // legacy
      oss << "server=" << server << (html?"<br>":"") << "  vserver= ";for(uint j=0;j<vserver.size();j++) oss << vserver.at(j) << " "; oss << (html?"<br>":"") << endl;
      oss << "icsd=" << icsd << (html?"<br>":"") << endl;
      oss << "stoich=" << stoich << "  vstoich= ";for(uint j=0;j<vstoich.size();j++) oss << vstoich.at(j) << " "; oss << (html?"<br>":"") << endl;
    }
    return ventry.size();
  }

  // aflowlib2string 
  string _aflowlib_entry::aflowlib2string(string mode, bool PRINT_NULL) {
    string soliloquy=XPID+"aflowlib::_aflowlib_entry::aflowlib2string():";
    stringstream sss("");
    //  string eendl="\n";

    // this is the normal aflowlib.out mode
    if(mode=="" || mode=="out" || mode=="OUT") {
      string eendl="";

      if(auid.size()) sss << "" << "aurl=" << aurl << eendl;
      if(auid.size()) sss << _AFLOWLIB_ENTRY_SEPARATOR_ << "auid=" << auid << eendl;
      //if(!title.empty()) sss << _AFLOWLIB_ENTRY_SEPARATOR_ << "title=" << title << eendl;  //ME20190125 // OBSOLETE ME20200829 - not used anymore
      if(data_api.size()) sss << _AFLOWLIB_ENTRY_SEPARATOR_ << "data_api=" << data_api << eendl;
      if(data_source.size()) sss << _AFLOWLIB_ENTRY_SEPARATOR_ << "data_source=" << data_source << eendl;
      if(data_language.size()) sss << _AFLOWLIB_ENTRY_SEPARATOR_ << "data_language=" << data_language << eendl;
      if(error_status.size()) sss << _AFLOWLIB_ENTRY_SEPARATOR_ << "error_status=" << error_status << eendl;
      // LOOP
      if(vloop.size()) {
        aurostd::sort(vloop);
        sss << _AFLOWLIB_ENTRY_SEPARATOR_ << "loop=";
        for(uint i=0;i<vloop.size();i++) sss << vloop.at(i) << (i<vloop.size()-1?",":"");
        sss << eendl;
      }
      // MATERIALS
      if(code.size()) sss << _AFLOWLIB_ENTRY_SEPARATOR_ << "code=" << code << eendl;
      if(compound.size()) sss << _AFLOWLIB_ENTRY_SEPARATOR_ << "compound=" << compound << eendl;
      if(prototype.size()) sss << _AFLOWLIB_ENTRY_SEPARATOR_ << "prototype=" << prototype << eendl;
      if(nspecies!=AUROSTD_NAN) sss << _AFLOWLIB_ENTRY_SEPARATOR_ << "nspecies=" << nspecies << eendl;
      if(natoms!=AUROSTD_NAN)sss << _AFLOWLIB_ENTRY_SEPARATOR_ << "natoms=" << natoms << eendl;
      if(natoms_orig!=AUROSTD_NAN)sss << _AFLOWLIB_ENTRY_SEPARATOR_ << "natoms_orig=" << natoms_orig << eendl; //DX20190124 - add original crystal info
      if(composition.size()) sss << _AFLOWLIB_ENTRY_SEPARATOR_ << "composition=" << composition << eendl;
      if(density!=AUROSTD_NAN) sss << _AFLOWLIB_ENTRY_SEPARATOR_ << "density=" << density << eendl;
      if(density_orig!=AUROSTD_NAN) sss << _AFLOWLIB_ENTRY_SEPARATOR_ << "density_orig=" << density_orig << eendl; //DX20190124 - add original crystal info
      if(scintillation_attenuation_length!=AUROSTD_NAN) sss << _AFLOWLIB_ENTRY_SEPARATOR_ << "scintillation_attenuation_length=" << scintillation_attenuation_length << eendl;
      if(stoichiometry.size()) sss << _AFLOWLIB_ENTRY_SEPARATOR_ << "stoichiometry=" << stoichiometry << eendl;
      if(species.size()) sss << _AFLOWLIB_ENTRY_SEPARATOR_ << "species=" << species << eendl;
      if(species_pp.size()) sss << _AFLOWLIB_ENTRY_SEPARATOR_ << "species_pp=" << species_pp << eendl;
      if(dft_type.size()) sss << _AFLOWLIB_ENTRY_SEPARATOR_ << "dft_type=" << dft_type << eendl;
      // if(species_pp_type.size()) sss << _AFLOWLIB_ENTRY_SEPARATOR_ << "species_pp_type=" << species_pp_type << eendl;
      if(species_pp_version.size()) sss << _AFLOWLIB_ENTRY_SEPARATOR_ << "species_pp_version=" << species_pp_version << eendl;
      if(species_pp_ZVAL.size()) sss << _AFLOWLIB_ENTRY_SEPARATOR_ << "species_pp_ZVAL=" << species_pp_ZVAL << eendl;
      if(species_pp_AUID.size()) sss << _AFLOWLIB_ENTRY_SEPARATOR_ << "species_pp_AUID=" << species_pp_AUID << eendl;
      if(METAGGA.size()) sss << _AFLOWLIB_ENTRY_SEPARATOR_ << "metagga=" << METAGGA << eendl;
      //ME20190124 - add more detailed LDAU information
      if(vLDAU.size()>0 && vLDAU[0].size()>0){sss << _AFLOWLIB_ENTRY_SEPARATOR_ << "ldau_type=" << vLDAU[0][0] << eendl;} //ME20190124  //CO20210713  //CO+DX20210726 - note precision 0, from wiki: "The first field indicates the type (T) of the DFT+U corrections: type=1, the rotationally invariant version introduced by Liechtenstein et al.29); type=2, the simplified rotationally invariant version introduced by Dudarev et al.30)."
      if(vLDAU.size()>1 && vLDAU[1].size()>0){sss << _AFLOWLIB_ENTRY_SEPARATOR_ << "ldau_l=" << aurostd::joinWDelimiter(aurostd::vecDouble2vecString(vLDAU[1], 0), ",") << eendl;}  //ME20190124  //CO20210713  //CO+DX20210726 - note precision 0, from wiki: "The second field indicates the l-quantum number ({L}, one number for each species separated by ",") for which the on-site interaction is added (-1=neglected, 0=$s$, 1=$p$, 2=$d$, 3=$f$)."
      if(vLDAU.size()>2 && vLDAU[2].size()>0){sss << _AFLOWLIB_ENTRY_SEPARATOR_ << "ldau_u=" << aurostd::joinWDelimiter(aurostd::vecDouble2vecString(vLDAU[2], 9), ",") << eendl;}  //ME20190124  //CO20210713  //CO+DX20210726 - note precision 9, from wiki: "The third field lists the effective on-site Coulomb interaction parameters ({U}, one number for each species separated by ",")."
      if(vLDAU.size()>3 && vLDAU[3].size()>0){sss << _AFLOWLIB_ENTRY_SEPARATOR_ << "ldau_j=" << aurostd::joinWDelimiter(aurostd::vecDouble2vecString(vLDAU[3], 9), ",") << eendl;}  //ME20190124  //CO20210713  //CO+DX20210726 - note precision 9, from wiki: "The fourth field species the effective on-site exchange interaction parameters ({J}, one number for each species separated by ",")."
      if(ldau_TLUJ.size()) {sss << _AFLOWLIB_ENTRY_SEPARATOR_ << "ldau_TLUJ=" << ldau_TLUJ << eendl;} //ME20190124  //CO20210713
      if(valence_cell_iupac!=AUROSTD_NAN) sss << _AFLOWLIB_ENTRY_SEPARATOR_ << "valence_cell_iupac=" << valence_cell_iupac << eendl;
      if(valence_cell_std!=AUROSTD_NAN) sss << _AFLOWLIB_ENTRY_SEPARATOR_ << "valence_cell_std=" << valence_cell_std << eendl;
      if(volume_cell!=AUROSTD_NAN) sss << _AFLOWLIB_ENTRY_SEPARATOR_ << "volume_cell=" << volume_cell << eendl;
      if(volume_atom!=AUROSTD_NAN) sss << _AFLOWLIB_ENTRY_SEPARATOR_ << "volume_atom=" << volume_atom << eendl;
      if(volume_cell_orig!=AUROSTD_NAN) sss << _AFLOWLIB_ENTRY_SEPARATOR_ << "volume_cell_orig=" << volume_cell_orig << eendl; //DX20190124 - add original crystal info
      if(volume_atom_orig!=AUROSTD_NAN) sss << _AFLOWLIB_ENTRY_SEPARATOR_ << "volume_atom_orig=" << volume_atom_orig << eendl; //DX20190124 - add original crystal info
      if(pressure!=AUROSTD_NAN) sss << _AFLOWLIB_ENTRY_SEPARATOR_ << "pressure=" << pressure << eendl;
      if(stress_tensor.size()) sss << _AFLOWLIB_ENTRY_SEPARATOR_ << "stress_tensor=" << stress_tensor << eendl;
      if(pressure_residual!=AUROSTD_NAN) sss << _AFLOWLIB_ENTRY_SEPARATOR_ << "pressure_residual=" << pressure_residual << eendl;
      if(Pulay_stress!=AUROSTD_NAN) sss << _AFLOWLIB_ENTRY_SEPARATOR_ << "Pulay_stress=" << Pulay_stress << eendl;
      if(geometry.size()) sss << _AFLOWLIB_ENTRY_SEPARATOR_ << "geometry=" << geometry << eendl;
      if(geometry_orig.size()) sss << _AFLOWLIB_ENTRY_SEPARATOR_ << "geometry_orig=" << geometry_orig << eendl; //DX20190124 - add original crystal info
      if(Egap!=AUROSTD_NAN) sss << _AFLOWLIB_ENTRY_SEPARATOR_ << "Egap=" << Egap << eendl;
      if(Egap_fit!=AUROSTD_NAN) sss << _AFLOWLIB_ENTRY_SEPARATOR_ << "Egap_fit=" << Egap_fit << eendl;
      if(Egap_type.size()) sss << _AFLOWLIB_ENTRY_SEPARATOR_ << "Egap_type=" << Egap_type << eendl;
      if(energy_cell!=AUROSTD_NAN) sss << _AFLOWLIB_ENTRY_SEPARATOR_ << "energy_cell=" << energy_cell << eendl;
      if(energy_atom!=AUROSTD_NAN) sss << _AFLOWLIB_ENTRY_SEPARATOR_ << "energy_atom=" << energy_atom << eendl;
      if(energy_cutoff!=AUROSTD_NAN) sss << _AFLOWLIB_ENTRY_SEPARATOR_ << "energy_cutoff=" << energy_cutoff << eendl;
      if(delta_electronic_energy_convergence!=AUROSTD_NAN) sss << _AFLOWLIB_ENTRY_SEPARATOR_ << "delta_electronic_energy_convergence=" << delta_electronic_energy_convergence << eendl;
      if(delta_electronic_energy_threshold!=AUROSTD_NAN) sss << _AFLOWLIB_ENTRY_SEPARATOR_ << "delta_electronic_energy_threshold=" << delta_electronic_energy_threshold << eendl;
      // [NOT_PRINTED]     if(nkpoints!=0) sss << _AFLOWLIB_ENTRY_SEPARATOR_ << "nkpoints=" << nkpoints << eendl;
      // [NOT_PRINTED]     if(nkpoints_irreducible!=0) sss << _AFLOWLIB_ENTRY_SEPARATOR_ << "nkpoints_irreducible=" << nkpoints_irreducible << eendl;
      // [NOT_PRINTED]     if(kppra!=0) sss << _AFLOWLIB_ENTRY_SEPARATOR_ << "kppra=" << kppra << eendl;
      //ME20190124 BEGIN - Add the individual pieces of "kpoints" to the out file
      if ((kpoints_nnn_relax.rows == 3) && (sum(kpoints_nnn_relax) > 0)) sss << _AFLOWLIB_ENTRY_SEPARATOR_ << "kpoints_relax=" << aurostd::joinWDelimiter(kpoints_nnn_relax, ",") << eendl;
      if ((kpoints_nnn_static.rows == 3) && (sum(kpoints_nnn_static) > 0)) sss << _AFLOWLIB_ENTRY_SEPARATOR_ << "kpoints_static=" << aurostd::joinWDelimiter(kpoints_nnn_static, ",") << eendl;
      if (kpoints_pairs.size()) sss << _AFLOWLIB_ENTRY_SEPARATOR_ << "kpoints_bands_path=" << aurostd::joinWDelimiter(kpoints_pairs, ",") << eendl;
      if (kpoints_bands_path_grid > 0) sss << _AFLOWLIB_ENTRY_SEPARATOR_ << "kpoints_bands_nkpts=" << ((int) kpoints_bands_path_grid) << eendl;
      //ME20190124 END
      if(kpoints.size()) sss << _AFLOWLIB_ENTRY_SEPARATOR_ << "kpoints=" << kpoints << eendl;
      if(enthalpy_cell!=AUROSTD_NAN) sss << _AFLOWLIB_ENTRY_SEPARATOR_ << "enthalpy_cell=" << enthalpy_cell << eendl;
      if(enthalpy_atom!=AUROSTD_NAN) sss << _AFLOWLIB_ENTRY_SEPARATOR_ << "enthalpy_atom=" << enthalpy_atom << eendl;
      if(eentropy_cell!=AUROSTD_NAN) sss << _AFLOWLIB_ENTRY_SEPARATOR_ << "eentropy_cell=" << eentropy_cell << eendl;
      if(eentropy_atom!=AUROSTD_NAN) sss << _AFLOWLIB_ENTRY_SEPARATOR_ << "eentropy_atom=" << eentropy_atom << eendl;
      if(enthalpy_formation_cell!=AUROSTD_NAN) sss << _AFLOWLIB_ENTRY_SEPARATOR_ << "enthalpy_formation_cell=" << enthalpy_formation_cell << eendl;
      if(enthalpy_formation_cce_300K_cell!=AUROSTD_NAN) sss << _AFLOWLIB_ENTRY_SEPARATOR_ << "enthalpy_formation_cce_300K_cell=" << enthalpy_formation_cce_300K_cell << eendl; //CO20200624
      if(enthalpy_formation_cce_0K_cell!=AUROSTD_NAN) sss << _AFLOWLIB_ENTRY_SEPARATOR_ << "enthalpy_formation_cce_0K_cell=" << enthalpy_formation_cce_0K_cell << eendl; //CO20200624
      if(enthalpy_formation_atom!=AUROSTD_NAN) sss << _AFLOWLIB_ENTRY_SEPARATOR_ << "enthalpy_formation_atom=" << enthalpy_formation_atom << eendl;
      if(enthalpy_formation_cce_300K_atom!=AUROSTD_NAN) sss << _AFLOWLIB_ENTRY_SEPARATOR_ << "enthalpy_formation_cce_300K_atom=" << enthalpy_formation_cce_300K_atom << eendl; //CO20200624
      if(enthalpy_formation_cce_0K_atom!=AUROSTD_NAN) sss << _AFLOWLIB_ENTRY_SEPARATOR_ << "enthalpy_formation_cce_0K_atom=" << enthalpy_formation_cce_0K_atom << eendl; //CO20200624
      if(entropy_forming_ability!=AUROSTD_NAN) sss << _AFLOWLIB_ENTRY_SEPARATOR_ << "entropy_forming_ability=" << entropy_forming_ability << eendl; //CO20200624
      if(entropic_temperature!=AUROSTD_NAN) sss << _AFLOWLIB_ENTRY_SEPARATOR_ << "entropic_temperature=" << entropic_temperature << eendl;
      if(PV_cell!=AUROSTD_NAN) sss << _AFLOWLIB_ENTRY_SEPARATOR_ << "PV_cell=" << PV_cell << eendl;
      if(PV_atom!=AUROSTD_NAN) sss << _AFLOWLIB_ENTRY_SEPARATOR_ << "PV_atom=" << PV_atom << eendl;
      if(spin_cell!=AUROSTD_NAN) sss << _AFLOWLIB_ENTRY_SEPARATOR_ << "spin_cell=" << spin_cell << eendl;
      if(spin_atom!=AUROSTD_NAN) sss << _AFLOWLIB_ENTRY_SEPARATOR_ << "spin_atom=" << spin_atom << eendl;
      if(spinD.size()) sss << _AFLOWLIB_ENTRY_SEPARATOR_ << "spinD=" << spinD << eendl;
      if(spinD_magmom_orig.size()) sss << _AFLOWLIB_ENTRY_SEPARATOR_ << "spinD_magmom_orig=" << spinD_magmom_orig << eendl;
      if(spinF!=AUROSTD_NAN) sss << _AFLOWLIB_ENTRY_SEPARATOR_ << "spinF=" << spinF << eendl;
      if(stoich.size()) sss << _AFLOWLIB_ENTRY_SEPARATOR_ << "stoich=" << stoich << eendl;
      if(calculation_time!=AUROSTD_NAN) sss << _AFLOWLIB_ENTRY_SEPARATOR_ << "calculation_time=" << calculation_time << eendl;
      if(calculation_memory!=AUROSTD_NAN) sss << _AFLOWLIB_ENTRY_SEPARATOR_ << "calculation_memory=" << calculation_memory << eendl;
      if(calculation_cores!=AUROSTD_NAN) sss << _AFLOWLIB_ENTRY_SEPARATOR_ << "calculation_cores=" << calculation_cores << eendl;
      if(nbondxx.size()) sss << _AFLOWLIB_ENTRY_SEPARATOR_ << "nbondxx=" << nbondxx << eendl;
      if(sg.size()) sss << _AFLOWLIB_ENTRY_SEPARATOR_ << "sg=" << sg << eendl;
      if(sg2.size()) sss << _AFLOWLIB_ENTRY_SEPARATOR_ << "sg2=" << sg2 << eendl;
      if(spacegroup_orig!=AUROSTD_NAN) sss << _AFLOWLIB_ENTRY_SEPARATOR_ << "spacegroup_orig=" << spacegroup_orig << eendl; //CO20201111
      if(spacegroup_relax!=AUROSTD_NAN) sss << _AFLOWLIB_ENTRY_SEPARATOR_ << "spacegroup_relax=" << spacegroup_relax << eendl;  //CO20201111
      if(forces.size()) sss << _AFLOWLIB_ENTRY_SEPARATOR_ << "forces=" << forces << eendl;
      if(positions_cartesian.size()) sss << _AFLOWLIB_ENTRY_SEPARATOR_ << "positions_cartesian=" << positions_cartesian << eendl;
      if(positions_fractional.size()) sss << _AFLOWLIB_ENTRY_SEPARATOR_ << "positions_fractional=" << positions_fractional << eendl;
      if(Bravais_lattice_orig.size()) sss << _AFLOWLIB_ENTRY_SEPARATOR_ << "Bravais_lattice_orig=" << Bravais_lattice_orig << eendl;
      if(lattice_variation_orig.size()) sss << _AFLOWLIB_ENTRY_SEPARATOR_ << "lattice_variation_orig=" << lattice_variation_orig << eendl;
      if(lattice_system_orig.size()) sss << _AFLOWLIB_ENTRY_SEPARATOR_ << "lattice_system_orig=" << lattice_system_orig << eendl;
      if(Pearson_symbol_orig.size()) sss << _AFLOWLIB_ENTRY_SEPARATOR_ << "Pearson_symbol_orig=" << Pearson_symbol_orig << eendl;
      if(Bravais_lattice_relax.size()) sss << _AFLOWLIB_ENTRY_SEPARATOR_ << "Bravais_lattice_relax=" << Bravais_lattice_relax << eendl;
      if(lattice_variation_relax.size()) sss << _AFLOWLIB_ENTRY_SEPARATOR_ << "lattice_variation_relax=" << lattice_variation_relax << eendl;
      if(lattice_system_relax.size()) sss << _AFLOWLIB_ENTRY_SEPARATOR_ << "lattice_system_relax=" << lattice_system_relax << eendl;
      if(Pearson_symbol_relax.size()) sss << _AFLOWLIB_ENTRY_SEPARATOR_ << "Pearson_symbol_relax=" << Pearson_symbol_relax << eendl;
      //DX20190124 - added original symmetry info - START
      // SYMMETRY
      if(crystal_family_orig.size()) sss << _AFLOWLIB_ENTRY_SEPARATOR_ << "crystal_family_orig=" << crystal_family_orig << eendl;
      if(crystal_system_orig.size()) sss << _AFLOWLIB_ENTRY_SEPARATOR_ << "crystal_system_orig=" << crystal_system_orig << eendl;
      if(crystal_class_orig.size()) sss << _AFLOWLIB_ENTRY_SEPARATOR_ << "crystal_class_orig=" << crystal_class_orig << eendl;
      if(point_group_Hermann_Mauguin_orig.size()) sss << _AFLOWLIB_ENTRY_SEPARATOR_ << "point_group_Hermann_Mauguin_orig=" << point_group_Hermann_Mauguin_orig << eendl;
      if(point_group_Schoenflies_orig.size()) sss << _AFLOWLIB_ENTRY_SEPARATOR_ << "point_group_Schoenflies_orig=" << point_group_Schoenflies_orig << eendl;
      if(point_group_orbifold_orig.size()) sss << _AFLOWLIB_ENTRY_SEPARATOR_ << "point_group_orbifold_orig=" << point_group_orbifold_orig << eendl;
      if(point_group_type_orig.size()) sss << _AFLOWLIB_ENTRY_SEPARATOR_ << "point_group_type_orig=" << point_group_type_orig << eendl;
      if(point_group_order_orig!=AUROSTD_NAN) sss << _AFLOWLIB_ENTRY_SEPARATOR_ << "point_group_order_orig=" << point_group_order_orig << eendl;
      if(point_group_structure_orig.size()) sss << _AFLOWLIB_ENTRY_SEPARATOR_ << "point_group_structure_orig=" << point_group_structure_orig << eendl;
      if(Bravais_lattice_lattice_type_orig.size()) sss << _AFLOWLIB_ENTRY_SEPARATOR_ << "Bravais_lattice_lattice_type_orig=" << Bravais_lattice_lattice_type_orig << eendl;
      if(Bravais_lattice_lattice_variation_type_orig.size()) sss << _AFLOWLIB_ENTRY_SEPARATOR_ << "Bravais_lattice_lattice_variation_type_orig=" << Bravais_lattice_lattice_variation_type_orig << eendl;
      if(Bravais_lattice_lattice_system_orig.size()) sss << _AFLOWLIB_ENTRY_SEPARATOR_ << "Bravais_lattice_lattice_system_orig=" << Bravais_lattice_lattice_system_orig << eendl;
      if(Bravais_superlattice_lattice_type_orig.size()) sss << _AFLOWLIB_ENTRY_SEPARATOR_ << "Bravais_superlattice_lattice_type_orig=" << Bravais_superlattice_lattice_type_orig << eendl;
      if(Bravais_superlattice_lattice_variation_type_orig.size()) sss << _AFLOWLIB_ENTRY_SEPARATOR_ << "Bravais_superlattice_lattice_variation_type_orig=" << Bravais_superlattice_lattice_variation_type_orig << eendl;
      if(Bravais_superlattice_lattice_system_orig.size()) sss << _AFLOWLIB_ENTRY_SEPARATOR_ << "Bravais_superlattice_lattice_system_orig=" << Bravais_superlattice_lattice_system_orig << eendl;
      if(Pearson_symbol_superlattice_orig.size()) sss << _AFLOWLIB_ENTRY_SEPARATOR_ << "Pearson_symbol_superlattice_orig=" << Pearson_symbol_superlattice_orig << eendl;
      if(reciprocal_geometry_orig.size()) sss << _AFLOWLIB_ENTRY_SEPARATOR_ << "reciprocal_geometry_orig=" << reciprocal_geometry_orig << eendl;
      if(reciprocal_volume_cell_orig!=AUROSTD_NAN) sss << _AFLOWLIB_ENTRY_SEPARATOR_ << "reciprocal_volume_cell_orig=" << reciprocal_volume_cell_orig << eendl;
      if(reciprocal_lattice_type_orig.size()) sss << _AFLOWLIB_ENTRY_SEPARATOR_ << "reciprocal_lattice_type_orig=" << reciprocal_lattice_type_orig << eendl;
      if(reciprocal_lattice_variation_type_orig.size()) sss << _AFLOWLIB_ENTRY_SEPARATOR_ << "reciprocal_lattice_variation_type_orig=" << reciprocal_lattice_variation_type_orig << eendl;
      if(Wyckoff_letters_orig.size()) sss << _AFLOWLIB_ENTRY_SEPARATOR_ << "Wyckoff_letters_orig=" << Wyckoff_letters_orig << eendl;
      if(Wyckoff_multiplicities_orig.size()) sss << _AFLOWLIB_ENTRY_SEPARATOR_ << "Wyckoff_multiplicities_orig=" << Wyckoff_multiplicities_orig << eendl;
      if(Wyckoff_site_symmetries_orig.size()) sss << _AFLOWLIB_ENTRY_SEPARATOR_ << "Wyckoff_site_symmetries_orig=" << Wyckoff_site_symmetries_orig << eendl;
      //DX20190124 - added original symmetry info - END
      //DX20180823 - added more symmetry info - START
      // SYMMETRY
      if(crystal_family.size()) sss << _AFLOWLIB_ENTRY_SEPARATOR_ << "crystal_family=" << crystal_family << eendl;
      if(crystal_system.size()) sss << _AFLOWLIB_ENTRY_SEPARATOR_ << "crystal_system=" << crystal_system << eendl;
      if(crystal_class.size()) sss << _AFLOWLIB_ENTRY_SEPARATOR_ << "crystal_class=" << crystal_class << eendl;
      if(point_group_Hermann_Mauguin.size()) sss << _AFLOWLIB_ENTRY_SEPARATOR_ << "point_group_Hermann_Mauguin=" << point_group_Hermann_Mauguin << eendl;
      if(point_group_Schoenflies.size()) sss << _AFLOWLIB_ENTRY_SEPARATOR_ << "point_group_Schoenflies=" << point_group_Schoenflies << eendl;
      if(point_group_orbifold.size()) sss << _AFLOWLIB_ENTRY_SEPARATOR_ << "point_group_orbifold=" << point_group_orbifold << eendl;
      if(point_group_type.size()) sss << _AFLOWLIB_ENTRY_SEPARATOR_ << "point_group_type=" << point_group_type << eendl;
      if(point_group_order!=AUROSTD_NAN) sss << _AFLOWLIB_ENTRY_SEPARATOR_ << "point_group_order=" << point_group_order << eendl;
      if(point_group_structure.size()) sss << _AFLOWLIB_ENTRY_SEPARATOR_ << "point_group_structure=" << point_group_structure << eendl;
      if(Bravais_lattice_lattice_type.size()) sss << _AFLOWLIB_ENTRY_SEPARATOR_ << "Bravais_lattice_lattice_type=" << Bravais_lattice_lattice_type << eendl;
      if(Bravais_lattice_lattice_variation_type.size()) sss << _AFLOWLIB_ENTRY_SEPARATOR_ << "Bravais_lattice_lattice_variation_type=" << Bravais_lattice_lattice_variation_type << eendl;
      if(Bravais_lattice_lattice_system.size()) sss << _AFLOWLIB_ENTRY_SEPARATOR_ << "Bravais_lattice_lattice_system=" << Bravais_lattice_lattice_system << eendl;
      if(Bravais_superlattice_lattice_type.size()) sss << _AFLOWLIB_ENTRY_SEPARATOR_ << "Bravais_superlattice_lattice_type=" << Bravais_superlattice_lattice_type << eendl;
      if(Bravais_superlattice_lattice_variation_type.size()) sss << _AFLOWLIB_ENTRY_SEPARATOR_ << "Bravais_superlattice_lattice_variation_type=" << Bravais_superlattice_lattice_variation_type << eendl;
      if(Bravais_superlattice_lattice_system.size()) sss << _AFLOWLIB_ENTRY_SEPARATOR_ << "Bravais_superlattice_lattice_system=" << Bravais_superlattice_lattice_system << eendl;
      if(Pearson_symbol_superlattice.size()) sss << _AFLOWLIB_ENTRY_SEPARATOR_ << "Pearson_symbol_superlattice=" << Pearson_symbol_superlattice << eendl;
      if(reciprocal_geometry.size()) sss << _AFLOWLIB_ENTRY_SEPARATOR_ << "reciprocal_geometry=" << reciprocal_geometry << eendl;
      if(reciprocal_volume_cell!=AUROSTD_NAN) sss << _AFLOWLIB_ENTRY_SEPARATOR_ << "reciprocal_volume_cell=" << reciprocal_volume_cell << eendl;
      if(reciprocal_lattice_type.size()) sss << _AFLOWLIB_ENTRY_SEPARATOR_ << "reciprocal_lattice_type=" << reciprocal_lattice_type << eendl;
      if(reciprocal_lattice_variation_type.size()) sss << _AFLOWLIB_ENTRY_SEPARATOR_ << "reciprocal_lattice_variation_type=" << reciprocal_lattice_variation_type << eendl;
      if(Wyckoff_letters.size()) sss << _AFLOWLIB_ENTRY_SEPARATOR_ << "Wyckoff_letters=" << Wyckoff_letters << eendl;
      if(Wyckoff_multiplicities.size()) sss << _AFLOWLIB_ENTRY_SEPARATOR_ << "Wyckoff_multiplicities=" << Wyckoff_multiplicities << eendl;
      if(Wyckoff_site_symmetries.size()) sss << _AFLOWLIB_ENTRY_SEPARATOR_ << "Wyckoff_site_symmetries=" << Wyckoff_site_symmetries << eendl;
      //DX20180823 - added more symmetry info - END
      //DX20190208 - added anrl info - START
      if(aflow_prototype_label_orig.size()) sss << _AFLOWLIB_ENTRY_SEPARATOR_ << "aflow_prototype_label_orig=" << aflow_prototype_label_orig << eendl;
      if(aflow_prototype_params_list_orig.size()) sss << _AFLOWLIB_ENTRY_SEPARATOR_ << "aflow_prototype_params_list_orig=" << aflow_prototype_params_list_orig << eendl;
      if(aflow_prototype_params_values_orig.size()) sss << _AFLOWLIB_ENTRY_SEPARATOR_ << "aflow_prototype_params_values_orig=" << aflow_prototype_params_values_orig << eendl;
      if(aflow_prototype_label_relax.size()) sss << _AFLOWLIB_ENTRY_SEPARATOR_ << "aflow_prototype_label_relax=" << aflow_prototype_label_relax << eendl;
      if(aflow_prototype_params_list_relax.size()) sss << _AFLOWLIB_ENTRY_SEPARATOR_ << "aflow_prototype_params_list_relax=" << aflow_prototype_params_list_relax << eendl;
      if(aflow_prototype_params_values_relax.size()) sss << _AFLOWLIB_ENTRY_SEPARATOR_ << "aflow_prototype_params_values_relax=" << aflow_prototype_params_values_relax << eendl;
      //DX20190208 - added anrl info - END
      if(pocc_parameters.size()) sss << _AFLOWLIB_ENTRY_SEPARATOR_ << "pocc_parameters=" << pocc_parameters << eendl; //CO20200731
      // AGL/AEL
      if(agl_thermal_conductivity_300K!=AUROSTD_NAN) sss << _AFLOWLIB_ENTRY_SEPARATOR_ << "agl_thermal_conductivity_300K=" << agl_thermal_conductivity_300K << eendl;
      if(agl_debye!=AUROSTD_NAN) sss << _AFLOWLIB_ENTRY_SEPARATOR_ << "agl_debye=" << agl_debye << eendl;
      if(agl_acoustic_debye!=AUROSTD_NAN) sss << _AFLOWLIB_ENTRY_SEPARATOR_ << "agl_acoustic_debye=" << agl_acoustic_debye << eendl;
      if(agl_gruneisen!=AUROSTD_NAN) sss << _AFLOWLIB_ENTRY_SEPARATOR_ << "agl_gruneisen=" << agl_gruneisen << eendl;
      if(agl_heat_capacity_Cv_300K!=AUROSTD_NAN) sss << _AFLOWLIB_ENTRY_SEPARATOR_ << "agl_heat_capacity_Cv_300K=" << agl_heat_capacity_Cv_300K << eendl;
      if(agl_heat_capacity_Cp_300K!=AUROSTD_NAN) sss << _AFLOWLIB_ENTRY_SEPARATOR_ << "agl_heat_capacity_Cp_300K=" << agl_heat_capacity_Cp_300K << eendl;
      if(agl_thermal_expansion_300K!=AUROSTD_NAN) sss << _AFLOWLIB_ENTRY_SEPARATOR_ << "agl_thermal_expansion_300K=" << agl_thermal_expansion_300K << eendl;
      if(agl_bulk_modulus_static_300K!=AUROSTD_NAN) sss << _AFLOWLIB_ENTRY_SEPARATOR_ << "agl_bulk_modulus_static_300K=" << agl_bulk_modulus_static_300K << eendl;
      if(agl_bulk_modulus_isothermal_300K!=AUROSTD_NAN) sss << _AFLOWLIB_ENTRY_SEPARATOR_ << "agl_bulk_modulus_isothermal_300K=" << agl_bulk_modulus_isothermal_300K << eendl;
      if(agl_poisson_ratio_source.size()) sss << _AFLOWLIB_ENTRY_SEPARATOR_ << "agl_poisson_ratio_source=" << agl_poisson_ratio_source << eendl; //CT20181212
      if(agl_vibrational_free_energy_300K_cell!=AUROSTD_NAN) sss << _AFLOWLIB_ENTRY_SEPARATOR_ << "agl_vibrational_free_energy_300K_cell=" << agl_vibrational_free_energy_300K_cell << eendl; //CT20181212
      if(agl_vibrational_free_energy_300K_atom!=AUROSTD_NAN) sss << _AFLOWLIB_ENTRY_SEPARATOR_ << "agl_vibrational_free_energy_300K_atom=" << agl_vibrational_free_energy_300K_atom << eendl; //CT20181212
      if(agl_vibrational_entropy_300K_cell!=AUROSTD_NAN) sss << _AFLOWLIB_ENTRY_SEPARATOR_ << "agl_vibrational_entropy_300K_cell=" << agl_vibrational_entropy_300K_cell << eendl; //CT20181212
      if(agl_vibrational_entropy_300K_atom!=AUROSTD_NAN) sss << _AFLOWLIB_ENTRY_SEPARATOR_ << "agl_vibrational_entropy_300K_atom=" << agl_vibrational_entropy_300K_atom << eendl; //CT20181212
      if(ael_poisson_ratio!=AUROSTD_NAN) sss << _AFLOWLIB_ENTRY_SEPARATOR_ << "ael_poisson_ratio=" << ael_poisson_ratio << eendl;
      if(ael_bulk_modulus_voigt!=AUROSTD_NAN) sss << _AFLOWLIB_ENTRY_SEPARATOR_ << "ael_bulk_modulus_voigt=" << ael_bulk_modulus_voigt << eendl;
      if(ael_bulk_modulus_reuss!=AUROSTD_NAN) sss << _AFLOWLIB_ENTRY_SEPARATOR_ << "ael_bulk_modulus_reuss=" << ael_bulk_modulus_reuss << eendl;
      if(ael_shear_modulus_voigt!=AUROSTD_NAN) sss << _AFLOWLIB_ENTRY_SEPARATOR_ << "ael_shear_modulus_voigt=" << ael_shear_modulus_voigt << eendl;
      if(ael_shear_modulus_reuss!=AUROSTD_NAN) sss << _AFLOWLIB_ENTRY_SEPARATOR_ << "ael_shear_modulus_reuss=" << ael_shear_modulus_reuss << eendl;
      if(ael_bulk_modulus_vrh!=AUROSTD_NAN) sss << _AFLOWLIB_ENTRY_SEPARATOR_ << "ael_bulk_modulus_vrh=" << ael_bulk_modulus_vrh << eendl;
      if(ael_shear_modulus_vrh!=AUROSTD_NAN) sss << _AFLOWLIB_ENTRY_SEPARATOR_ << "ael_shear_modulus_vrh=" << ael_shear_modulus_vrh << eendl;
      if(ael_elastic_anisotropy!=AUROSTD_NAN) sss << _AFLOWLIB_ENTRY_SEPARATOR_ << "ael_elastic_anisotropy=" << ael_elastic_anisotropy << eendl; //CO20181129
      if(ael_youngs_modulus_vrh!=AUROSTD_NAN) sss << _AFLOWLIB_ENTRY_SEPARATOR_ << "ael_youngs_modulus_vrh=" << ael_youngs_modulus_vrh << eendl; //CT20181212
      if(ael_speed_sound_transverse!=AUROSTD_NAN) sss << _AFLOWLIB_ENTRY_SEPARATOR_ << "ael_speed_sound_transverse=" << ael_speed_sound_transverse << eendl; //CT20181212
      if(ael_speed_sound_longitudinal!=AUROSTD_NAN) sss << _AFLOWLIB_ENTRY_SEPARATOR_ << "ael_speed_sound_longitudinal=" << ael_speed_sound_longitudinal << eendl; //CT20181212
      if(ael_speed_sound_average!=AUROSTD_NAN) sss << _AFLOWLIB_ENTRY_SEPARATOR_ << "ael_speed_sound_average=" << ael_speed_sound_average << eendl; //CT20181212
      if(ael_pughs_modulus_ratio!=AUROSTD_NAN) sss << _AFLOWLIB_ENTRY_SEPARATOR_ << "ael_pughs_modulus_ratio=" << ael_pughs_modulus_ratio << eendl; //CT20181212
      if(ael_debye_temperature!=AUROSTD_NAN) sss << _AFLOWLIB_ENTRY_SEPARATOR_ << "ael_debye_temperature=" << ael_debye_temperature << eendl; //CT20181212
      if(ael_applied_pressure!=AUROSTD_NAN) sss << _AFLOWLIB_ENTRY_SEPARATOR_ << "ael_applied_pressure=" << ael_applied_pressure << eendl; //CT20181212
      if(ael_average_external_pressure!=AUROSTD_NAN) sss << _AFLOWLIB_ENTRY_SEPARATOR_ << "ael_average_external_pressure=" << ael_average_external_pressure << eendl; //CT20181212
      //ME20191105 BEGIN
      if ((ael_stiffness_tensor.rows == 6) && (ael_stiffness_tensor.cols == 6)) {
        sss << _AFLOWLIB_ENTRY_SEPARATOR_ << "ael_stiffness_tensor="; //CO20200624 - a lot of empty ael_*_tensor appearing in aflowlib.out
        for (int i = 1; i <= 6; i++) {
          for (int j = 1; j <= 6; j++) sss << ael_stiffness_tensor[i][j] << ((j < 6)?",":"");
          sss << ((i < 6)?";":"") << eendl;
        }
      }
      if ((ael_compliance_tensor.rows == 6) && (ael_compliance_tensor.cols == 6)) {
        sss << _AFLOWLIB_ENTRY_SEPARATOR_ << "ael_compliance_tensor=";  //CO20200624 - a lot of empty ael_*_tensor appearing in aflowlib.out
        for (int i = 1; i <= 6; i++) {
          for (int j = 1; j <= 6; j++) {
            sss << ael_compliance_tensor[i][j] << ((j < 6)?",":"");
          }
          sss << ((i < 6)?";":"") << eendl;
        }
      }
      //ME20191105 END
      //ME20210927 BEGIN
      //APL
      if (energy_free_vibrational_cell_apl_300K!=AUROSTD_NAN) sss << _AFLOWLIB_ENTRY_SEPARATOR_ << "energy_free_vibrational_cell_apl_300K=" << energy_free_vibrational_cell_apl_300K;
      if (energy_free_vibrational_atom_apl_300K!=AUROSTD_NAN) sss << _AFLOWLIB_ENTRY_SEPARATOR_ << "energy_free_vibrational_atom_apl_300K=" << energy_free_vibrational_atom_apl_300K;
      if (entropy_vibrational_cell_apl_300K!=AUROSTD_NAN) sss << _AFLOWLIB_ENTRY_SEPARATOR_ << "entropy_vibrational_cell_apl_300K=" << entropy_vibrational_cell_apl_300K;
      if (entropy_vibrational_atom_apl_300K!=AUROSTD_NAN) sss << _AFLOWLIB_ENTRY_SEPARATOR_ << "entropy_vibrational_atom_apl_300K=" << entropy_vibrational_atom_apl_300K;
      if (energy_internal_vibrational_cell_apl_300K!=AUROSTD_NAN) sss << _AFLOWLIB_ENTRY_SEPARATOR_ << "energy_internal_vibrational_cell_apl_300K=" << energy_internal_vibrational_cell_apl_300K;
      if (energy_internal_vibrational_atom_apl_300K!=AUROSTD_NAN) sss << _AFLOWLIB_ENTRY_SEPARATOR_ << "energy_internal_vibrational_atom_apl_300K=" << energy_internal_vibrational_atom_apl_300K;
      if (energy_zero_point_cell_apl!=AUROSTD_NAN) sss << _AFLOWLIB_ENTRY_SEPARATOR_ << "energy_zero_point_cell_apl=" << energy_zero_point_cell_apl;
      if (energy_zero_point_atom_apl!=AUROSTD_NAN) sss << _AFLOWLIB_ENTRY_SEPARATOR_ << "energy_zero_point_atom_apl=" << energy_zero_point_atom_apl;
      if (heat_capacity_Cv_cell_apl_300K!=AUROSTD_NAN) sss << _AFLOWLIB_ENTRY_SEPARATOR_ << "heat_capacity_Cv_cell_apl_300K=" << heat_capacity_Cv_cell_apl_300K;
      if (heat_capacity_Cv_atom_apl_300K!=AUROSTD_NAN) sss << _AFLOWLIB_ENTRY_SEPARATOR_ << "heat_capacity_Cv_atom_apl_300K=" << heat_capacity_Cv_atom_apl_300K;
      //ME20210927 END
      //AS20200901 BEGIN
      //QHA
      if(gruneisen_qha!=AUROSTD_NAN) sss << _AFLOWLIB_ENTRY_SEPARATOR_ << "gruneisen_qha=" << gruneisen_qha << eendl; //AS20200901
      if(gruneisen_qha_300K!=AUROSTD_NAN) sss << _AFLOWLIB_ENTRY_SEPARATOR_ << "gruneisen_qha_300K=" << gruneisen_qha_300K << eendl; //AS20200901
      if(thermal_expansion_qha_300K!=AUROSTD_NAN) sss << _AFLOWLIB_ENTRY_SEPARATOR_ << "thermal_expansion_qha_300K=" << thermal_expansion_qha_300K << eendl; //AS20200901
      if(modulus_bulk_qha_300K!=AUROSTD_NAN) sss << _AFLOWLIB_ENTRY_SEPARATOR_ << "modulus_bulk_qha_300K=" << modulus_bulk_qha_300K << eendl; //AS20200901
      //AS20200901 END
      //AS20201008 BEGIN
      if(modulus_bulk_derivative_pressure_qha_300K!=AUROSTD_NAN) sss << _AFLOWLIB_ENTRY_SEPARATOR_ << "modulus_bulk_derivative_pressure_qha_300K=" << modulus_bulk_derivative_pressure_qha_300K << eendl; //AS20201008
      if(heat_capacity_Cv_atom_qha_300K!=AUROSTD_NAN) sss << _AFLOWLIB_ENTRY_SEPARATOR_ << "heat_capacity_Cv_atom_qha_300K=" << heat_capacity_Cv_atom_qha_300K << eendl; //AS20201008
      if(heat_capacity_Cv_cell_qha_300K!=AUROSTD_NAN) sss << _AFLOWLIB_ENTRY_SEPARATOR_ << "heat_capacity_Cv_cell_qha_300K=" << heat_capacity_Cv_cell_qha_300K << eendl; //AS20201207
      if(heat_capacity_Cp_atom_qha_300K!=AUROSTD_NAN) sss << _AFLOWLIB_ENTRY_SEPARATOR_ << "heat_capacity_Cp_atom_qha_300K=" << heat_capacity_Cp_atom_qha_300K << eendl; //AS20201008
      if(heat_capacity_Cp_cell_qha_300K!=AUROSTD_NAN) sss << _AFLOWLIB_ENTRY_SEPARATOR_ << "heat_capacity_Cp_cell_qha_300K=" << heat_capacity_Cp_cell_qha_300K << eendl; //AS20201207
      if(volume_atom_qha_300K!=AUROSTD_NAN) sss << _AFLOWLIB_ENTRY_SEPARATOR_ << "volume_atom_qha_300K=" << volume_atom_qha_300K << eendl; //AS20201008
      if(energy_free_atom_qha_300K!=AUROSTD_NAN) sss << _AFLOWLIB_ENTRY_SEPARATOR_ << "energy_free_atom_qha_300K=" << energy_free_atom_qha_300K << eendl; //AS20201008
      if(energy_free_cell_qha_300K!=AUROSTD_NAN) sss << _AFLOWLIB_ENTRY_SEPARATOR_ << "energy_free_cell_qha_300K=" << energy_free_cell_qha_300K << eendl; //AS20201207
      //AS20201008 END
      // BADER
      if(bader_net_charges.size()) sss << _AFLOWLIB_ENTRY_SEPARATOR_ << "bader_net_charges=" << bader_net_charges << eendl;
      if(bader_atomic_volumes.size()) sss << _AFLOWLIB_ENTRY_SEPARATOR_ << "bader_atomic_volumes=" << bader_atomic_volumes << eendl;
      // FILES
      if(vfiles.size()) {
        aurostd::sort(vfiles);
        sss << _AFLOWLIB_ENTRY_SEPARATOR_ << "files=";
        for(uint i=0;i<vfiles.size();i++) sss << vfiles.at(i) << (i<vfiles.size()-1?",":"");
        sss << eendl;
      }
      // CPUS
      if(node_CPU_Model.size()) sss << _AFLOWLIB_ENTRY_SEPARATOR_ << "node_CPU_Model=" << node_CPU_Model << eendl;
      if(node_CPU_Cores!=AUROSTD_NAN) sss << _AFLOWLIB_ENTRY_SEPARATOR_ << "node_CPU_Cores=" << node_CPU_Cores << eendl;
      if(node_CPU_MHz!=AUROSTD_NAN) sss << _AFLOWLIB_ENTRY_SEPARATOR_ << "node_CPU_MHz=" << node_CPU_MHz << eendl;
      if(node_RAM_GB!=INF) sss << _AFLOWLIB_ENTRY_SEPARATOR_ << "node_RAM_GB=" << node_RAM_GB << eendl;
      // VERSION/DATE
      if(aflow_version.size()) sss << _AFLOWLIB_ENTRY_SEPARATOR_ << "aflow_version=" << aflow_version << eendl;
      if(catalog.size()) sss << _AFLOWLIB_ENTRY_SEPARATOR_ << "catalog=" << catalog << eendl;
      sss << _AFLOWLIB_ENTRY_SEPARATOR_ << "aflowlib_version=" << string(AFLOW_VERSION) << eendl;
      sss << _AFLOWLIB_ENTRY_SEPARATOR_ << "aflowlib_date=" << aurostd::joinWDelimiter(vaflowlib_date,",") << eendl;  //CO20200624 - adding LOCK date
      sss << endl;

    } // out

    // this is the aflowlib.json mode
    if(mode=="json" || mode=="JSON") {  //CO OPERATE HERE ALL THE STRINGS AS BEFORE
      string eendl=",";
      stringstream sscontent_json;
      vector<string> vcontent_json;
      vector<string> sg_tokens;
      stringstream ss_helper;
      vector<vector<string> > vvs;
      vector<string> vs, vs2, vcontent_tmp; //DX20210129 - added vs2, content_tmp
      bool odd_xvec_count;

      //////////////////////////////////////////////////////////////////////////
      if(auid.size()) {
        sscontent_json << "\"aurl\":\"" << aurl << "\"";
      } else {
        if(PRINT_NULL) sscontent_json << "\"aurl\":null";
      }
      vcontent_json.push_back(sscontent_json.str()); aurostd::StringstreamClean(sscontent_json);
      //////////////////////////////////////////////////////////////////////////

      //////////////////////////////////////////////////////////////////////////
      if(auid.size()) {
        sscontent_json << "\"auid\":\"" << auid << "\"";
      } else {
        if(PRINT_NULL) sscontent_json << "\"auid\":null";
      }
      vcontent_json.push_back(sscontent_json.str()); aurostd::StringstreamClean(sscontent_json);
      //////////////////////////////////////////////////////////////////////////

      //ME20190125 BEGIN
      //////////////////////////////////////////////////////////////////////////
      // OBSOLETE ME20200829 - not used anymore
      //if(!title.empty()) {
      //  sscontent_json << "\"title\":\"" << title << "\"" << eendl;
      //} else {
      //  if(PRINT_NULL) sscontent_json << "\"title\":null" << eendl;
      //}
      //vcontent_json.push_back(sscontent_json.str()); sscontent_json.str("");
      //////////////////////////////////////////////////////////////////////////
      //ME20190125 END

      //////////////////////////////////////////////////////////////////////////
      if(data_api.size()) {
        sscontent_json << "\"data_api\":\"" << data_api << "\"";
      } else {
        if(PRINT_NULL) sscontent_json << "\"data_api\":null";
      }
      vcontent_json.push_back(sscontent_json.str()); aurostd::StringstreamClean(sscontent_json);
      //////////////////////////////////////////////////////////////////////////

      //////////////////////////////////////////////////////////////////////////
      if(data_source.size()) {
        sscontent_json << "\"data_source\":\"" << data_source << "\"";
      } else {
        if(PRINT_NULL) sscontent_json << "\"data_source\":null";
      }
      vcontent_json.push_back(sscontent_json.str()); aurostd::StringstreamClean(sscontent_json);
      //////////////////////////////////////////////////////////////////////////

      //////////////////////////////////////////////////////////////////////////
      if(data_language.size()) {
        sscontent_json << "\"data_language\":\"" << data_language << "\"";
      } else {
        if(PRINT_NULL) sscontent_json << "\"data_language\":null";
      }
      vcontent_json.push_back(sscontent_json.str()); aurostd::StringstreamClean(sscontent_json);
      //////////////////////////////////////////////////////////////////////////

      //////////////////////////////////////////////////////////////////////////
      if(error_status.size()) {
        sscontent_json << "\"error_status\":\"" << error_status << "\"";
      } else {
        if(PRINT_NULL) sscontent_json << "\"error_status\":null";
      }
      vcontent_json.push_back(sscontent_json.str()); aurostd::StringstreamClean(sscontent_json);
      //////////////////////////////////////////////////////////////////////////

      // LOOP
      //////////////////////////////////////////////////////////////////////////
      if(vloop.size()) {
        aurostd::sort(vloop);
        sscontent_json << "\"loop\":[" << aurostd::joinWDelimiter(aurostd::wrapVecEntries(vloop,"\""),",") << "]";
      } else {
        if(PRINT_NULL) sscontent_json << "\"loop\":null";
      }
      vcontent_json.push_back(sscontent_json.str()); aurostd::StringstreamClean(sscontent_json);
      //////////////////////////////////////////////////////////////////////////

      // MATERIALS
      //////////////////////////////////////////////////////////////////////////
      if(code.size()) {
        sscontent_json << "\"code\":\"" << code << "\"";
      } else {
        if(PRINT_NULL) sscontent_json << "\"code\":null";
      }
      vcontent_json.push_back(sscontent_json.str()); aurostd::StringstreamClean(sscontent_json);
      //////////////////////////////////////////////////////////////////////////

      //////////////////////////////////////////////////////////////////////////
      if(compound.size()) {
        sscontent_json << "\"compound\":\"" << compound << "\"";
      } else {
        if(PRINT_NULL) sscontent_json << "\"compound\":null";
      }
      vcontent_json.push_back(sscontent_json.str()); aurostd::StringstreamClean(sscontent_json);
      //////////////////////////////////////////////////////////////////////////

      //////////////////////////////////////////////////////////////////////////
      if(prototype.size()) {
        sscontent_json << "\"prototype\":\"" << prototype << "\"";
      } else {
        if(PRINT_NULL) sscontent_json << "\"prototype\":null";
      }
      vcontent_json.push_back(sscontent_json.str()); aurostd::StringstreamClean(sscontent_json);
      //////////////////////////////////////////////////////////////////////////

      //////////////////////////////////////////////////////////////////////////
      if(nspecies!=AUROSTD_NAN) {
        sscontent_json << "\"nspecies\":" << nspecies;
      } else {
        if(PRINT_NULL) sscontent_json << "\"nspecies\":null";
      }
      vcontent_json.push_back(sscontent_json.str()); aurostd::StringstreamClean(sscontent_json);
      //////////////////////////////////////////////////////////////////////////

      //////////////////////////////////////////////////////////////////////////
      if(natoms!=AUROSTD_NAN) {
        sscontent_json << "\"natoms\":" << natoms;
      } else {
        if(PRINT_NULL) sscontent_json << "\"natoms\":null";
      }
      vcontent_json.push_back(sscontent_json.str()); aurostd::StringstreamClean(sscontent_json);
      //////////////////////////////////////////////////////////////////////////

      //DX20190124 - add original crystal info - START
      //////////////////////////////////////////////////////////////////////////
      if(natoms_orig!=AUROSTD_NAN) {
        sscontent_json << "\"natoms_orig\":" << natoms_orig;
      } else {
        if(PRINT_NULL) sscontent_json << "\"natoms_orig\":null";
      }
      vcontent_json.push_back(sscontent_json.str()); aurostd::StringstreamClean(sscontent_json);
      //////////////////////////////////////////////////////////////////////////
      //DX20190124 - add original crystal info - END

      //////////////////////////////////////////////////////////////////////////
      if(vcomposition.size()) {
        //aflowlib_libraries does not specify precision
        sscontent_json << "\"composition\":[" << aurostd::joinWDelimiter(aurostd::vecDouble2vecString(vcomposition,9),",") << "]";
      } else {
        if(PRINT_NULL) sscontent_json << "\"composition\":null";
      }
      vcontent_json.push_back(sscontent_json.str()); aurostd::StringstreamClean(sscontent_json);
      //////////////////////////////////////////////////////////////////////////

      //////////////////////////////////////////////////////////////////////////
      if(density!=AUROSTD_NAN) {
        sscontent_json << "\"density\":" << density;
      } else {
        if(PRINT_NULL) sscontent_json << "\"density\":null";
      }
      vcontent_json.push_back(sscontent_json.str()); aurostd::StringstreamClean(sscontent_json);
      //////////////////////////////////////////////////////////////////////////

      //DX20190124 - add original crystal info - START
      //////////////////////////////////////////////////////////////////////////
      if(density_orig!=AUROSTD_NAN) {
        sscontent_json << "\"density_orig\":" << density_orig;
      } else {
        if(PRINT_NULL) sscontent_json << "\"density_orig\":null";
      }
      vcontent_json.push_back(sscontent_json.str()); aurostd::StringstreamClean(sscontent_json);
      //////////////////////////////////////////////////////////////////////////
      //DX20190124 - add original crystal info - END

      //////////////////////////////////////////////////////////////////////////
      if(scintillation_attenuation_length!=AUROSTD_NAN) {
        sscontent_json << "\"scintillation_attenuation_length\":" << scintillation_attenuation_length;
      } else {
        if(PRINT_NULL) sscontent_json << "\"scintillation_attenuation_length\":null";
      }
      vcontent_json.push_back(sscontent_json.str()); aurostd::StringstreamClean(sscontent_json);
      //////////////////////////////////////////////////////////////////////////

      //////////////////////////////////////////////////////////////////////////
      if(vstoichiometry.size()) {
        //aflowlib_libraries specifies precision of 9
        sscontent_json << "\"stoichiometry\":[" << aurostd::joinWDelimiter(aurostd::vecDouble2vecString(vstoichiometry,9),",") << "]";
      } else {
        if(PRINT_NULL) sscontent_json << "\"stoichiometry\":null";
      }
      vcontent_json.push_back(sscontent_json.str()); aurostd::StringstreamClean(sscontent_json);
      //////////////////////////////////////////////////////////////////////////

      //////////////////////////////////////////////////////////////////////////
      if(vspecies.size()) {
        sscontent_json << "\"species\":[" << aurostd::joinWDelimiter(aurostd::wrapVecEntries(vspecies,"\""),",") << "]";
      } else {
        if(PRINT_NULL) sscontent_json << "\"species\":null";
      }
      vcontent_json.push_back(sscontent_json.str()); aurostd::StringstreamClean(sscontent_json);
      //////////////////////////////////////////////////////////////////////////

      //////////////////////////////////////////////////////////////////////////
      if(vspecies_pp.size()) {
        sscontent_json << "\"species_pp\":[" << aurostd::joinWDelimiter(aurostd::wrapVecEntries(vspecies_pp,"\""),",") << "]";
      } else {
        if(PRINT_NULL) sscontent_json << "\"species_pp\":null";
      }
      vcontent_json.push_back(sscontent_json.str()); aurostd::StringstreamClean(sscontent_json);
      //////////////////////////////////////////////////////////////////////////

      //////////////////////////////////////////////////////////////////////////
      if(dft_type.size()) {
        //DX+CO START
        //sscontent_json << "\"dft_type\":\"" << dft_type << "\""; //CO, this is technically a vector (RESTAPI paper)
        sscontent_json << "\"dft_type\":[" << aurostd::joinWDelimiter(aurostd::wrapVecEntries(vdft_type,"\""),",") << "]";
        //DX+CO END
      } else {
        if(PRINT_NULL) sscontent_json << "\"dft_type\":null" << dft_type;
      }
      vcontent_json.push_back(sscontent_json.str()); aurostd::StringstreamClean(sscontent_json);
      //////////////////////////////////////////////////////////////////////////

      // if(species_pp_type.size()) sscontent_json << "species_pp_type=" << species_pp_type;

      //////////////////////////////////////////////////////////////////////////
      if(vspecies_pp_version.size()) {
        sscontent_json << "\"species_pp_version\":[" << aurostd::joinWDelimiter(aurostd::wrapVecEntries(vspecies_pp_version,"\""),",") << "]";
      } else {
        if(PRINT_NULL) sscontent_json << "\"species_pp_version\":null";
      }
      vcontent_json.push_back(sscontent_json.str()); aurostd::StringstreamClean(sscontent_json);
      //////////////////////////////////////////////////////////////////////////

      //////////////////////////////////////////////////////////////////////////
      if(vspecies_pp_ZVAL.size()) {
        //aflowlib_libraries does not specify precision
        sscontent_json << "\"species_pp_ZVAL\":[" << aurostd::joinWDelimiter(aurostd::vecDouble2vecString(vspecies_pp_ZVAL,9),",") << "]";
      } else {
        if(PRINT_NULL) sscontent_json << "\"species_pp_ZVAL\":null";
      }
      vcontent_json.push_back(sscontent_json.str()); aurostd::StringstreamClean(sscontent_json);
      //////////////////////////////////////////////////////////////////////////

      //////////////////////////////////////////////////////////////////////////
      if(vspecies_pp_AUID.size()) {
        sscontent_json << "\"species_pp_AUID\":[" << aurostd::joinWDelimiter(aurostd::wrapVecEntries(vspecies_pp_AUID,"\""),",") << "]";
      } else {
        if(PRINT_NULL) sscontent_json << "\"species_pp_AUID\":null";
      }
      vcontent_json.push_back(sscontent_json.str()); aurostd::StringstreamClean(sscontent_json);
      //////////////////////////////////////////////////////////////////////////

      //////////////////////////////////////////////////////////////////////////
      if(METAGGA.size()) {
        sscontent_json << "\"metagga\":\"" << METAGGA << "\"";
      } else {
        if(PRINT_NULL) sscontent_json << "\"metagga\":null";
      }
      vcontent_json.push_back(sscontent_json.str()); aurostd::StringstreamClean(sscontent_json);
      //////////////////////////////////////////////////////////////////////////

      //////////////////////////////////////////////////////////////////////////
      //ME20190124 - Modified to include more detailed LDAU information
      if(vLDAU.size()>0 && vLDAU[0].size()) {  //ldau_TLUJ.size()
        ss_helper.str("");
        vs.clear();
        //only string is available, so we have to parse really fast
        //would be nice if we have vldau_TLUJ already
        //ME20190124 - vLDAU is now available
        //[OBSOLETE ME20190124 - use vLDAU] vector<string> ldau_TLUJ_tokens;
        //[OBSOLETE ME20190124 - use vLDAU] aurostd::string2tokens(ldau_TLUJ,ldau_TLUJ_tokens,";");
        //[OBSOLETE ME20190124 - use vLDAU] if(ldau_TLUJ_tokens.size()==4){
        //[OBSOLETE ME20190124 - use vLDAU] conversion to double ENSURES that these are numbers
        //[OBSOLETE ME20190124 - use vLDAU] non-numbers without "" will break json
        //[OBSOLETE ME20190124 - use vLDAU] int T=aurostd::string2utype<int>(ldau_TLUJ_tokens.at(0));
        int T = (int) vLDAU[0][0]; //ME20190124
        vector<int> L(vLDAU[1].begin(), vLDAU[1].end());  //ME20190124
        vector<double> U = vLDAU[2],J = vLDAU[3];  //ME20190124
        //[OBSOLETE ME20190124 - NOT USED] vector<string> ldau_TLUJ_tokens2;
        //[OBSOLETE ME20190124 - use vLDAU] breaking up not necessary, but a nice check that we don't have hanging commas
        //[OBSOLETE ME20190124 - use vLDAU] the extra space at the end will be removed by joinWDelimiter()
        //[OBSOLETE ME20190124 - use vLDAU] aurostd::string2tokens(ldau_TLUJ_tokens.at(1),L,",");
        //[OBSOLETE ME20190124 - use vLDAU] aurostd::string2tokens(ldau_TLUJ_tokens.at(2),U,",");
        //[OBSOLETE ME20190124 - use vLDAU] aurostd::string2tokens(ldau_TLUJ_tokens.at(3),J,",");
        vs.push_back(aurostd::utype2string(T));
        if(L.size()&&U.size()&&J.size()){
          //no precision needed
          vs.push_back("["+aurostd::joinWDelimiter(L,",")+"]");
          vs.push_back("["+aurostd::joinWDelimiter(aurostd::vecDouble2vecString(U,9),",")+"]");
          vs.push_back("["+aurostd::joinWDelimiter(aurostd::vecDouble2vecString(J,9),",")+"]");
        }
        if(T!=0){ss_helper << aurostd::joinWDelimiter(vs,",");} //CO20210713
        vector<string> ldau_keys;  //ME20190124
        aurostd::string2tokens("ldau_type,ldau_l,ldau_u,ldau_j", ldau_keys, ",");  //ME20190124
        for (uint i = 0; i < ldau_keys.size() && i < vs.size(); i++) {  //ME20190124  //CO20210713
          sscontent_json << "\"" << ldau_keys[i] << "\":" << vs[i];  //ME20190124
          vcontent_json.push_back(sscontent_json.str()); aurostd::StringstreamClean(sscontent_json);  //ME20190124
        }
        //} ME20190124
        vs.clear();
      }
      if(!ss_helper.str().empty()){ //CO20180216 - !empty() is better for strings than !size()
        sscontent_json << "\"ldau_TLUJ\":[" << ss_helper.str() << "]"; ss_helper.str("");
      } else {
        if(PRINT_NULL) sscontent_json << "\"ldau_TLUJ\":null";
      }
      vcontent_json.push_back(sscontent_json.str()); aurostd::StringstreamClean(sscontent_json);
      //////////////////////////////////////////////////////////////////////////

      //////////////////////////////////////////////////////////////////////////
      if(valence_cell_iupac!=AUROSTD_NAN) {
        sscontent_json << "\"valence_cell_iupac\":" << valence_cell_iupac;
      } else {
        if(PRINT_NULL) sscontent_json << "\"valence_cell_iupac\":null";
      }
      vcontent_json.push_back(sscontent_json.str()); aurostd::StringstreamClean(sscontent_json);
      //////////////////////////////////////////////////////////////////////////

      //////////////////////////////////////////////////////////////////////////
      if(valence_cell_std!=AUROSTD_NAN) {
        sscontent_json << "\"valence_cell_std\":" << valence_cell_std;
      } else {
        if(PRINT_NULL) sscontent_json << "\"valence_cell_std\":null";
      }
      vcontent_json.push_back(sscontent_json.str()); aurostd::StringstreamClean(sscontent_json);
      //////////////////////////////////////////////////////////////////////////

      //////////////////////////////////////////////////////////////////////////
      if(volume_cell!=AUROSTD_NAN) {
        sscontent_json << "\"volume_cell\":" << volume_cell;
      } else {
        if(PRINT_NULL) sscontent_json << "\"volume_cell\":null";
      }
      vcontent_json.push_back(sscontent_json.str()); aurostd::StringstreamClean(sscontent_json);
      //////////////////////////////////////////////////////////////////////////

      //////////////////////////////////////////////////////////////////////////
      if(volume_atom!=AUROSTD_NAN) {
        sscontent_json << "\"volume_atom\":" << volume_atom;
      } else {
        if(PRINT_NULL) sscontent_json << "\"volume_atom\":null";
      }
      vcontent_json.push_back(sscontent_json.str()); aurostd::StringstreamClean(sscontent_json);
      //////////////////////////////////////////////////////////////////////////

      //DX20190124 - add original crystal info - START
      //////////////////////////////////////////////////////////////////////////
      if(volume_cell_orig!=AUROSTD_NAN) {
        sscontent_json << "\"volume_cell_orig\":" << volume_cell_orig;
      } else {
        if(PRINT_NULL) sscontent_json << "\"volume_cell_orig\":null";
      }
      vcontent_json.push_back(sscontent_json.str()); aurostd::StringstreamClean(sscontent_json);
      //////////////////////////////////////////////////////////////////////////

      //////////////////////////////////////////////////////////////////////////
      if(volume_atom_orig!=AUROSTD_NAN) {
        sscontent_json << "\"volume_atom_orig\":" << volume_atom_orig;
      } else {
        if(PRINT_NULL) sscontent_json << "\"volume_atom_orig\":null";
      }
      vcontent_json.push_back(sscontent_json.str()); aurostd::StringstreamClean(sscontent_json);
      //////////////////////////////////////////////////////////////////////////
      //DX20190124 - add original crystal info - END

      //////////////////////////////////////////////////////////////////////////
      if(pressure!=AUROSTD_NAN) {
        sscontent_json << "\"pressure\":" << pressure;
      } else {
        if(PRINT_NULL) sscontent_json << "\"pressure\":null";
      }
      vcontent_json.push_back(sscontent_json.str()); aurostd::StringstreamClean(sscontent_json);
      //////////////////////////////////////////////////////////////////////////

      //////////////////////////////////////////////////////////////////////////
      if(vstress_tensor.size()) {
        //aflowlib_libraries specifies precision of 7
        sscontent_json << "\"stress_tensor\":[" << aurostd::joinWDelimiter(aurostd::vecDouble2vecString(vstress_tensor,7),",") << "]";
      } else {
        if(PRINT_NULL) sscontent_json << "\"stress_tensor\":null";
      }
      vcontent_json.push_back(sscontent_json.str()); aurostd::StringstreamClean(sscontent_json);
      //////////////////////////////////////////////////////////////////////////

      //////////////////////////////////////////////////////////////////////////
      if(pressure_residual!=AUROSTD_NAN) {
        sscontent_json << "\"pressure_residual\":" << pressure_residual;
      } else {
        if(PRINT_NULL) sscontent_json << "\"pressure_residual\":null";
      }
      vcontent_json.push_back(sscontent_json.str()); aurostd::StringstreamClean(sscontent_json);
      //////////////////////////////////////////////////////////////////////////

      //////////////////////////////////////////////////////////////////////////
      if(Pulay_stress!=AUROSTD_NAN) {
        sscontent_json << "\"Pulay_stress\":" << Pulay_stress;
      } else {
        if(PRINT_NULL) sscontent_json << "\"Pulay_stress\":null";
      }
      vcontent_json.push_back(sscontent_json.str()); aurostd::StringstreamClean(sscontent_json);
      //////////////////////////////////////////////////////////////////////////

      //////////////////////////////////////////////////////////////////////////
      if(vgeometry.size()) {
        //aflowlib_libraries specifies precision of 7
        sscontent_json << "\"geometry\":[" << aurostd::joinWDelimiter(aurostd::vecDouble2vecString(vgeometry,7),",") << "]";
      } else {
        if(PRINT_NULL) sscontent_json << "\"geometry\":null";
      }
      vcontent_json.push_back(sscontent_json.str()); aurostd::StringstreamClean(sscontent_json);
      //////////////////////////////////////////////////////////////////////////

      //DX20190124 - add original crystal info - START
      //////////////////////////////////////////////////////////////////////////
      if(vgeometry_orig.size()) {
        //aflowlib_libraries specifies precision of 7
        sscontent_json << "\"geometry_orig\":[" << aurostd::joinWDelimiter(aurostd::vecDouble2vecString(vgeometry_orig,7),",") << "]";
      } else {
        if(PRINT_NULL) sscontent_json << "\"geometry_orig\":null";
      }
      vcontent_json.push_back(sscontent_json.str()); aurostd::StringstreamClean(sscontent_json);
      //////////////////////////////////////////////////////////////////////////
      //DX20190124 - add original crystal info - END

      //////////////////////////////////////////////////////////////////////////
      if(Egap!=AUROSTD_NAN) {
        sscontent_json << "\"Egap\":" << Egap;
      } else {
        if(PRINT_NULL) sscontent_json << "\"Egap\":null";
      }
      vcontent_json.push_back(sscontent_json.str()); aurostd::StringstreamClean(sscontent_json);
      //////////////////////////////////////////////////////////////////////////

      //////////////////////////////////////////////////////////////////////////
      if(Egap_fit!=AUROSTD_NAN) {
        sscontent_json << "\"Egap_fit\":" << Egap_fit;
      } else {
        if(PRINT_NULL) sscontent_json << "\"Egap_fit\":null";
      }
      vcontent_json.push_back(sscontent_json.str()); aurostd::StringstreamClean(sscontent_json);
      //////////////////////////////////////////////////////////////////////////

      //////////////////////////////////////////////////////////////////////////
      if(Egap_type.size()) {
        sscontent_json << "\"Egap_type\":\"" << Egap_type << "\"";
      } else {
        if(PRINT_NULL) sscontent_json << "\"Egap_type\":null";
      }
      vcontent_json.push_back(sscontent_json.str()); aurostd::StringstreamClean(sscontent_json);
      //////////////////////////////////////////////////////////////////////////

      //////////////////////////////////////////////////////////////////////////
      if(energy_cell!=AUROSTD_NAN) {
        sscontent_json << "\"energy_cell\":" << energy_cell;
      } else {
        if(PRINT_NULL) sscontent_json << "\"energy_cell\":null";
      }
      vcontent_json.push_back(sscontent_json.str()); aurostd::StringstreamClean(sscontent_json);
      //////////////////////////////////////////////////////////////////////////

      //////////////////////////////////////////////////////////////////////////
      if(energy_atom!=AUROSTD_NAN) {
        sscontent_json << "\"energy_atom\":" << energy_atom;
      } else {
        if(PRINT_NULL) sscontent_json << "\"energy_atom\":null";
      }
      vcontent_json.push_back(sscontent_json.str()); aurostd::StringstreamClean(sscontent_json);
      //////////////////////////////////////////////////////////////////////////

      //////////////////////////////////////////////////////////////////////////
      if(energy_cutoff!=AUROSTD_NAN) {
        sscontent_json << "\"energy_cutoff\":" << energy_cutoff;
      } else {
        if(PRINT_NULL) sscontent_json << "\"energy_cutoff\":null";
      }
      vcontent_json.push_back(sscontent_json.str()); aurostd::StringstreamClean(sscontent_json);
      //////////////////////////////////////////////////////////////////////////

      //////////////////////////////////////////////////////////////////////////
      if(delta_electronic_energy_convergence!=AUROSTD_NAN) {
        sscontent_json << "\"delta_electronic_energy_convergence\":" << delta_electronic_energy_convergence;
      } else {
        if(PRINT_NULL) sscontent_json << "\"delta_electronic_energy_convergence\":null";
      }
      vcontent_json.push_back(sscontent_json.str()); aurostd::StringstreamClean(sscontent_json);
      //////////////////////////////////////////////////////////////////////////

      //////////////////////////////////////////////////////////////////////////
      if(delta_electronic_energy_threshold!=AUROSTD_NAN) {
        sscontent_json << "\"delta_electronic_energy_threshold\":" << delta_electronic_energy_threshold;
      } else {
        if(PRINT_NULL) sscontent_json << "\"delta_electronic_energy_threshold\":null";
      }
      vcontent_json.push_back(sscontent_json.str()); aurostd::StringstreamClean(sscontent_json);
      //////////////////////////////////////////////////////////////////////////

      // [NOT_PRINTED]     //////////////////////////////////////////////////////////////////////////
      // [NOT_PRINTED]     if(nkpoints!=0) {
      // [NOT_PRINTED]       sscontent_json << "\"nkpoints\":" << nkpoints;
      // [NOT_PRINTED]     } else {
      // [NOT_PRINTED]       if(PRINT_NULL) sscontent_json << "\"nkpoints\":null";
      // [NOT_PRINTED]     }
      // [NOT_PRINTED]     vcontent_json.push_back(sscontent_json.str()); aurostd::StringstreamClean(sscontent_json);
      // [NOT_PRINTED]     //////////////////////////////////////////////////////////////////////////

      // [NOT_PRINTED]     //////////////////////////////////////////////////////////////////////////
      // [NOT_PRINTED]     if(nkpoints_irreducible!=0) {
      // [NOT_PRINTED]       sscontent_json << "\"nkpoints_irreducible\":" << nkpoints_irreducible;
      // [NOT_PRINTED]     } else {
      // [NOT_PRINTED]       if(PRINT_NULL) sscontent_json << "\"nkpoints_irreducible\":null";
      // [NOT_PRINTED]     }
      // [NOT_PRINTED]     vcontent_json.push_back(sscontent_json.str()); aurostd::StringstreamClean(sscontent_json);
      // [NOT_PRINTED]     //////////////////////////////////////////////////////////////////////////

      // [NOT_PRINTED]     //////////////////////////////////////////////////////////////////////////
      // [NOT_PRINTED]     if(kppra!=0) {
      // [NOT_PRINTED]       sscontent_json << "\"kppra\":" << kppra;
      // [NOT_PRINTED]     } else {
      // [NOT_PRINTED]       if(PRINT_NULL) sscontent_json << "\"kppra\":null";
      // [NOT_PRINTED]     }
      // [NOT_PRINTED]     vcontent_json.push_back(sscontent_json.str()); aurostd::StringstreamClean(sscontent_json);
      // [NOT_PRINTED]     //////////////////////////////////////////////////////////////////////////

      //////////////////////////////////////////////////////////////////////////
      if(kpoints.size()) {
        //this one is a bit complicated, so we will test if the string was created, and then recreate the json array on the spot
        ss_helper.str("");
        vs.clear();
        //ME20190124 - Add the individual pieces of "kpoints" to the json file
        if ((kpoints_nnn_relax.rows==3) && (sum(kpoints_nnn_relax) > 0)) {  //ME20190128
          vs.push_back("["+aurostd::joinWDelimiter(kpoints_nnn_relax,",")+"]");
          sscontent_json << "\"kpoints_relax\":" << vs.back();  //ME20190124
        } else if (PRINT_NULL) {  //ME20190124
          sscontent_json << "\"kpoints_relax\":null";  //ME20190124
        }
        vcontent_json.push_back(sscontent_json.str()); aurostd::StringstreamClean(sscontent_json);  //ME20190124
        if ((kpoints_nnn_static.rows==3) && (sum(kpoints_nnn_static) > 0)) {  //ME20190128
          vs.push_back("["+aurostd::joinWDelimiter(kpoints_nnn_static,",")+"]");
          if (sum(kpoints_nnn_static) > 0) sscontent_json << "\"kpoints_static\":" << vs.back();  //ME20190124
        } else if (PRINT_NULL) {  //ME20190124
          sscontent_json << "\"kpoints_static\":null";  //ME20190124
        }
        vcontent_json.push_back(sscontent_json.str()); aurostd::StringstreamClean(sscontent_json);  //ME20190124
        if(kpoints_pairs.size()){
          //first for escape characters in \Gamma or \Sigma
          vector<string> kpoints_pairs_new;
          char issue_c='\\';
          stringstream issue_ss; issue_ss << issue_c;
          string fix_s="\\\\";
          for(uint i=0;i<kpoints_pairs.size();i++){
            kpoints_pairs_new.push_back(aurostd::StringSubst(kpoints_pairs.at(i),issue_ss.str(),fix_s));
          }
          vs.push_back("["+aurostd::joinWDelimiter(aurostd::wrapVecEntries(kpoints_pairs_new,"\""),",")+"]");
          sscontent_json << "\"kpoints_bands_path\":" << vs.back();  //ME20190124
        } else if (PRINT_NULL) {  //ME20190124
          sscontent_json << "\"kpoints_bands_path\":null";  //ME20190124
        }
        vcontent_json.push_back(sscontent_json.str()); aurostd::StringstreamClean(sscontent_json);  //ME20190124
        ss_helper << aurostd::joinWDelimiter(vs, ",");  //ME20190128
        if(kpoints_bands_path_grid!=0){
          //ME20190128 - This causes kpoints to only be written when the band structure
          // was calculated. This is inconsistent with the aflowlib.out file
          // [OBSOLETE ME20190128] ss_helper << aurostd::joinWDelimiter(vs,",") << "," << aurostd::utype2string(kpoints_bands_path_grid);
          ss_helper << "," << aurostd::utype2string(kpoints_bands_path_grid);
          sscontent_json << "\"kpoints_bands_nkpts\":" << ((int) kpoints_bands_path_grid);  //ME20190124
        } else if (PRINT_NULL) {  //ME20190124
          sscontent_json << "\"kpoints_bands_nkpts\":null";  //ME20190124
        }
        vcontent_json.push_back(sscontent_json.str()); aurostd::StringstreamClean(sscontent_json);  //ME20190124
      }
      if(!ss_helper.str().empty()){ //CO20180216 - !empty() is better for strings than !size()
        sscontent_json << "\"kpoints\":[" << ss_helper.str() << "]"; ss_helper.str("");
      } else {
        if(PRINT_NULL) sscontent_json << "\"kpoints\":null";
      }
      vcontent_json.push_back(sscontent_json.str()); aurostd::StringstreamClean(sscontent_json);
      //////////////////////////////////////////////////////////////////////////

      //////////////////////////////////////////////////////////////////////////
      if(enthalpy_cell!=AUROSTD_NAN) {
        sscontent_json << "\"enthalpy_cell\":" << enthalpy_cell;
      } else {
        if(PRINT_NULL) sscontent_json << "\"enthalpy_cell\":null";
      }
      vcontent_json.push_back(sscontent_json.str()); aurostd::StringstreamClean(sscontent_json);
      //////////////////////////////////////////////////////////////////////////

      //////////////////////////////////////////////////////////////////////////
      if(enthalpy_atom!=AUROSTD_NAN) {
        sscontent_json << "\"enthalpy_atom\":" << enthalpy_atom;
      } else {
        if(PRINT_NULL) sscontent_json << "\"enthalpy_atom\":null";
      }
      vcontent_json.push_back(sscontent_json.str()); aurostd::StringstreamClean(sscontent_json);
      //////////////////////////////////////////////////////////////////////////

      //////////////////////////////////////////////////////////////////////////
      if(eentropy_cell!=AUROSTD_NAN) {
        sscontent_json << "\"eentropy_cell\":" << eentropy_cell;
      } else {
        if(PRINT_NULL) sscontent_json << "\"eentropy_cell\":null";
      }
      vcontent_json.push_back(sscontent_json.str()); aurostd::StringstreamClean(sscontent_json);
      //////////////////////////////////////////////////////////////////////////

      //////////////////////////////////////////////////////////////////////////
      if(eentropy_atom!=AUROSTD_NAN) {
        sscontent_json << "\"eentropy_atom\":" << eentropy_atom;
      } else {
        if(PRINT_NULL) sscontent_json << "\"eentropy_atom\":null";
      }
      vcontent_json.push_back(sscontent_json.str()); aurostd::StringstreamClean(sscontent_json);
      //////////////////////////////////////////////////////////////////////////

      //////////////////////////////////////////////////////////////////////////
      if(enthalpy_formation_cell!=AUROSTD_NAN) {
        sscontent_json << "\"enthalpy_formation_cell\":" << enthalpy_formation_cell;
      } else {
        if(PRINT_NULL) sscontent_json << "\"enthalpy_formation_cell\":null";
      }
      vcontent_json.push_back(sscontent_json.str()); aurostd::StringstreamClean(sscontent_json);
      //////////////////////////////////////////////////////////////////////////

      //////////////////////////////////////////////////////////////////////////
      if(enthalpy_formation_cce_300K_cell!=AUROSTD_NAN) {  //CO20200624
        sscontent_json << "\"enthalpy_formation_cce_300K_cell\":" << enthalpy_formation_cce_300K_cell;
      } else {
        if(PRINT_NULL) sscontent_json << "\"enthalpy_formation_cce_300K_cell\":null";
      }
      vcontent_json.push_back(sscontent_json.str()); aurostd::StringstreamClean(sscontent_json);
      //////////////////////////////////////////////////////////////////////////

      //////////////////////////////////////////////////////////////////////////
      if(enthalpy_formation_cce_0K_cell!=AUROSTD_NAN) {  //CO20200624
        sscontent_json << "\"enthalpy_formation_cce_0K_cell\":" << enthalpy_formation_cce_0K_cell;
      } else {
        if(PRINT_NULL) sscontent_json << "\"enthalpy_formation_cce_0K_cell\":null";
      }
      vcontent_json.push_back(sscontent_json.str()); aurostd::StringstreamClean(sscontent_json);
      //////////////////////////////////////////////////////////////////////////

      //////////////////////////////////////////////////////////////////////////
      if(enthalpy_formation_atom!=AUROSTD_NAN) {
        sscontent_json << "\"enthalpy_formation_atom\":" << enthalpy_formation_atom;
      } else {
        if(PRINT_NULL) sscontent_json << "\"enthalpy_formation_atom\":null";
      }
      vcontent_json.push_back(sscontent_json.str()); aurostd::StringstreamClean(sscontent_json);
      //////////////////////////////////////////////////////////////////////////

      //////////////////////////////////////////////////////////////////////////
      if(enthalpy_formation_cce_300K_atom!=AUROSTD_NAN) {  //CO20200624
        sscontent_json << "\"enthalpy_formation_cce_300K_atom\":" << enthalpy_formation_cce_300K_atom;
      } else {
        if(PRINT_NULL) sscontent_json << "\"enthalpy_formation_cce_300K_atom\":null";
      }
      vcontent_json.push_back(sscontent_json.str()); aurostd::StringstreamClean(sscontent_json);
      //////////////////////////////////////////////////////////////////////////

      //////////////////////////////////////////////////////////////////////////
      if(enthalpy_formation_cce_0K_atom!=AUROSTD_NAN) {  //CO20200624
        sscontent_json << "\"enthalpy_formation_cce_0K_atom\":" << enthalpy_formation_cce_0K_atom;
      } else {
        if(PRINT_NULL) sscontent_json << "\"enthalpy_formation_cce_0K_atom\":null";
      }
      vcontent_json.push_back(sscontent_json.str()); aurostd::StringstreamClean(sscontent_json);
      //////////////////////////////////////////////////////////////////////////

      //////////////////////////////////////////////////////////////////////////
      if(entropy_forming_ability!=AUROSTD_NAN) {  //CO20200624
        sscontent_json << "\"entropy_forming_ability\":" << entropy_forming_ability;
      } else {
        if(PRINT_NULL) sscontent_json << "\"entropy_forming_ability\":null";
      }
      vcontent_json.push_back(sscontent_json.str()); aurostd::StringstreamClean(sscontent_json);
      //////////////////////////////////////////////////////////////////////////

      //////////////////////////////////////////////////////////////////////////
      if(entropic_temperature!=AUROSTD_NAN) {
        sscontent_json << "\"entropic_temperature\":" << entropic_temperature;
      } else {
        if(PRINT_NULL) sscontent_json << "\"entropic_temperature\":null";
      }
      vcontent_json.push_back(sscontent_json.str()); aurostd::StringstreamClean(sscontent_json);
      //////////////////////////////////////////////////////////////////////////

      //////////////////////////////////////////////////////////////////////////
      if(PV_cell!=AUROSTD_NAN) {
        sscontent_json << "\"PV_cell\":" << PV_cell;
      } else {
        if(PRINT_NULL) sscontent_json << "\"PV_cell\":null";
      }
      vcontent_json.push_back(sscontent_json.str()); aurostd::StringstreamClean(sscontent_json);
      //////////////////////////////////////////////////////////////////////////

      //////////////////////////////////////////////////////////////////////////
      if(PV_atom!=AUROSTD_NAN) {
        sscontent_json << "\"PV_atom\":" << PV_atom;
      } else {
        if(PRINT_NULL) sscontent_json << "\"PV_atom\":null";
      }
      vcontent_json.push_back(sscontent_json.str()); aurostd::StringstreamClean(sscontent_json);
      //////////////////////////////////////////////////////////////////////////

      //////////////////////////////////////////////////////////////////////////
      if(spin_cell!=AUROSTD_NAN) {
        sscontent_json << "\"spin_cell\":" << spin_cell;
      } else {
        if(PRINT_NULL) sscontent_json << "\"spin_cell\":null";
      }
      vcontent_json.push_back(sscontent_json.str()); aurostd::StringstreamClean(sscontent_json);
      //////////////////////////////////////////////////////////////////////////

      //////////////////////////////////////////////////////////////////////////
      if(spin_atom!=AUROSTD_NAN) {
        sscontent_json << "\"spin_atom\":" << spin_atom;
      } else {
        if(PRINT_NULL) sscontent_json << "\"spin_atom\":null";
      }
      vcontent_json.push_back(sscontent_json.str()); aurostd::StringstreamClean(sscontent_json);
      //////////////////////////////////////////////////////////////////////////

      //////////////////////////////////////////////////////////////////////////
      if(vspinD.size()) {
        //aflowlib_libraries specifies precision of 5
        sscontent_json << "\"spinD\":[" << aurostd::joinWDelimiter(aurostd::vecDouble2vecString(vspinD,5),",") << "]";
      } else {
        if(PRINT_NULL) sscontent_json << "\"spinD\":null";
      }
      vcontent_json.push_back(sscontent_json.str()); aurostd::StringstreamClean(sscontent_json);
      //////////////////////////////////////////////////////////////////////////

      //////////////////////////////////////////////////////////////////////////
      if(vspinD_magmom_orig.size()) {
        //aflowlib_libraries specifies precision of 5
        sscontent_json << "\"spinD_magmom_orig\":[" << aurostd::joinWDelimiter(aurostd::vecDouble2vecString(vspinD_magmom_orig,5),",") << "]";
      } else {
        if(PRINT_NULL) sscontent_json << "\"spinD_magmom_orig\":null";
      }
      vcontent_json.push_back(sscontent_json.str()); aurostd::StringstreamClean(sscontent_json);
      //////////////////////////////////////////////////////////////////////////

      //////////////////////////////////////////////////////////////////////////
      if(spinF!=AUROSTD_NAN) {
        sscontent_json << "\"spinF\":" << spinF;
      } else {
        if(PRINT_NULL) sscontent_json << "\"spinF\":null";
      }
      vcontent_json.push_back(sscontent_json.str()); aurostd::StringstreamClean(sscontent_json);
      //////////////////////////////////////////////////////////////////////////

      //////////////////////////////////////////////////////////////////////////
      // [OBSOLETE] 
      // [OBSOLETE] if(stoich.size()) {
      // [OBSOLETE]   //just use the string SC made
      // [OBSOLETE]   sscontent_json << "\"stoich\":\"" << stoich << "\"";
      // [OBSOLETE]   ////aflowlib_libraries does not specify precision
      // [OBSOLETE]   //sscontent_json << "\"stoich\":[" << aurostd::joinWDelimiter(aurostd::vecDouble2vecString(vstoich,9),",") << "]";
      // [OBSOLETE] } else {
      // [OBSOLETE]   if(PRINT_NULL) sscontent_json << "\"stoich\":null";
      // [OBSOLETE] }
      // [OBSOLETE] vcontent_json.push_back(sscontent_json.str()); aurostd::StringstreamClean(sscontent_json);
      //////////////////////////////////////////////////////////////////////////

      //////////////////////////////////////////////////////////////////////////
      if(calculation_time!=AUROSTD_NAN) {
        sscontent_json << "\"calculation_time\":" << calculation_time;
      } else {
        if(PRINT_NULL) sscontent_json << "\"calculation_time\":null";
      }
      vcontent_json.push_back(sscontent_json.str()); aurostd::StringstreamClean(sscontent_json);
      //////////////////////////////////////////////////////////////////////////

      //////////////////////////////////////////////////////////////////////////
      if(calculation_memory!=AUROSTD_NAN) {
        sscontent_json << "\"calculation_memory\":" << calculation_memory;
      } else {
        if(PRINT_NULL) sscontent_json << "\"calculation_memory\":null";
      }
      vcontent_json.push_back(sscontent_json.str()); aurostd::StringstreamClean(sscontent_json);
      //////////////////////////////////////////////////////////////////////////

      //////////////////////////////////////////////////////////////////////////
      if(calculation_cores!=AUROSTD_NAN) {
        sscontent_json << "\"calculation_cores\":" << calculation_cores;
      } else {
        if(PRINT_NULL) sscontent_json << "\"calculation_cores\":null";
      }
      vcontent_json.push_back(sscontent_json.str()); aurostd::StringstreamClean(sscontent_json);
      //////////////////////////////////////////////////////////////////////////

      //////////////////////////////////////////////////////////////////////////
      if(vnbondxx.size()) {
        //aflowlib_libraries does not specify precision
        sscontent_json << "\"nbondxx\":[" << aurostd::joinWDelimiter(aurostd::vecDouble2vecString(vnbondxx,9),",") << "]";
      } else {
        if(PRINT_NULL) sscontent_json << "\"nbondxx\":null";
      }
      vcontent_json.push_back(sscontent_json.str()); aurostd::StringstreamClean(sscontent_json);
      //////////////////////////////////////////////////////////////////////////

      //////////////////////////////////////////////////////////////////////////
      if(sg.size()) {
        aurostd::string2tokens(sg,sg_tokens,",");
        sscontent_json << "\"sg\":[" << aurostd::joinWDelimiter(aurostd::wrapVecEntries(sg_tokens,"\""),",") << "]";
      } else {
        if(PRINT_NULL) sscontent_json << "\"sg\":null";
      }
      vcontent_json.push_back(sscontent_json.str()); aurostd::StringstreamClean(sscontent_json);
      //////////////////////////////////////////////////////////////////////////

      //////////////////////////////////////////////////////////////////////////
      if(sg2.size()) {
        aurostd::string2tokens(sg2,sg_tokens,",");
        sscontent_json << "\"sg2\":[" << aurostd::joinWDelimiter(aurostd::wrapVecEntries(sg_tokens,"\""),",") << "]";
      } else {
        if(PRINT_NULL) sscontent_json << "\"sg2\":null";
      }
      vcontent_json.push_back(sscontent_json.str()); aurostd::StringstreamClean(sscontent_json);
      //////////////////////////////////////////////////////////////////////////

      //////////////////////////////////////////////////////////////////////////
      if(spacegroup_orig!=AUROSTD_NAN) {  //CO20201111
        sscontent_json << "\"spacegroup_orig\":" << spacegroup_orig;
      } else {
        if(PRINT_NULL) sscontent_json << "\"spacegroup_orig\":null";
      }
      vcontent_json.push_back(sscontent_json.str()); aurostd::StringstreamClean(sscontent_json);
      //////////////////////////////////////////////////////////////////////////

      //////////////////////////////////////////////////////////////////////////
      if(spacegroup_relax!=AUROSTD_NAN) { //CO20201111
        sscontent_json << "\"spacegroup_relax\":" << spacegroup_relax;
      } else {
        if(PRINT_NULL) sscontent_json << "\"spacegroup_relax\":null";
      }
      vcontent_json.push_back(sscontent_json.str()); aurostd::StringstreamClean(sscontent_json);
      //////////////////////////////////////////////////////////////////////////

      //////////////////////////////////////////////////////////////////////////
      if(vforces.size()) {
        ss_helper.str("");
        vs.clear();
        vvs.clear();
        odd_xvec_count=false;
        for(uint i=0;i<vforces.size();i++){
          if(vforces.at(i).rows==3){
            //aflowlib_libraries specifies precision of 8
            vvs.push_back(xvecDouble2vecString(vforces.at(i),8));
          } else {
            odd_xvec_count=true;
            break;
          }
        }
        if(!odd_xvec_count&&vvs.size()){
          for(uint i=0;i<vvs.size();i++){
            vs.push_back("["+aurostd::joinWDelimiter(vvs.at(i),",")+"]");
          }
          if(vs.size()){
            ss_helper << aurostd::joinWDelimiter(vs,",");
          }
        }
        vs.clear();
        vvs.clear();
      }
      if(!ss_helper.str().empty()){ //CO20180216 - !empty() is better for strings than !size()
        sscontent_json << "\"forces\":[" << ss_helper.str() << "]"; ss_helper.str("");
      } else {
        if(PRINT_NULL) sscontent_json << "\"forces\":null";
      }
      vcontent_json.push_back(sscontent_json.str()); aurostd::StringstreamClean(sscontent_json);
      //////////////////////////////////////////////////////////////////////////

      //////////////////////////////////////////////////////////////////////////
      if(vpositions_cartesian.size()) {
        ss_helper.str("");
        vs.clear();
        vvs.clear();
        odd_xvec_count=false;
        for(uint i=0;i<vpositions_cartesian.size();i++){
          if(vpositions_cartesian.at(i).rows==3){
            //aflowlib_libraries specifies precision of 8
            vvs.push_back(xvecDouble2vecString(vpositions_cartesian.at(i),8));
          } else {
            odd_xvec_count=true;
            break;
          }
        }
        if(!odd_xvec_count&&vvs.size()){
          for(uint i=0;i<vvs.size();i++){
            vs.push_back("["+aurostd::joinWDelimiter(vvs.at(i),",")+"]");
          }
          if(vs.size()){
            ss_helper << aurostd::joinWDelimiter(vs,",");
          }
        }
        vs.clear();
        vvs.clear();
      }
      if(!ss_helper.str().empty()){ //CO20180216 - !empty() is better for strings than !size()
        sscontent_json << "\"positions_cartesian\":[" << ss_helper.str() << "]"; ss_helper.str("");
      } else {
        if(PRINT_NULL) sscontent_json << "\"positions_cartesian\":null";
      }
      vcontent_json.push_back(sscontent_json.str()); aurostd::StringstreamClean(sscontent_json);
      //////////////////////////////////////////////////////////////////////////

      //////////////////////////////////////////////////////////////////////////
      if(vpositions_fractional.size()) {
        ss_helper.str("");
        vs.clear();
        vvs.clear();
        odd_xvec_count=false;
        for(uint i=0;i<vpositions_fractional.size();i++){
          if(vpositions_fractional.at(i).rows==3){
            //aflowlib_libraries specifies precision of 8
            vvs.push_back(xvecDouble2vecString(vpositions_fractional.at(i),8));
          } else {
            odd_xvec_count=true;
            break;
          }
        }
        if(!odd_xvec_count&&vvs.size()){
          for(uint i=0;i<vvs.size();i++){
            vs.push_back("["+aurostd::joinWDelimiter(vvs.at(i),",")+"]");
          }
          if(vs.size()){
            ss_helper << aurostd::joinWDelimiter(vs,",");
          }
        }
        vs.clear();
        vvs.clear();
      }
      if(!ss_helper.str().empty()){ //CO20180216 - !empty() is better for strings than !size()
        sscontent_json << "\"positions_fractional\":[" << ss_helper.str() << "]"; ss_helper.str("");
      } else {
        if(PRINT_NULL) sscontent_json << "\"positions_fractional\":null";
      }
      vcontent_json.push_back(sscontent_json.str()); aurostd::StringstreamClean(sscontent_json);
      //////////////////////////////////////////////////////////////////////////

      //////////////////////////////////////////////////////////////////////////
      if(Bravais_lattice_orig.size()) {
        sscontent_json << "\"Bravais_lattice_orig\":\"" << Bravais_lattice_orig << "\"";
      } else {
        if(PRINT_NULL) sscontent_json << "\"Bravais_lattice_orig\":null";
      }
      vcontent_json.push_back(sscontent_json.str()); aurostd::StringstreamClean(sscontent_json);
      //////////////////////////////////////////////////////////////////////////

      //////////////////////////////////////////////////////////////////////////
      if(lattice_variation_orig.size()) {
        sscontent_json << "\"lattice_variation_orig\":\"" << lattice_variation_orig << "\"";
      } else {
        if(PRINT_NULL) sscontent_json << "\"lattice_variation_orig\":null";
      }
      vcontent_json.push_back(sscontent_json.str()); aurostd::StringstreamClean(sscontent_json);
      //////////////////////////////////////////////////////////////////////////

      //////////////////////////////////////////////////////////////////////////
      if(lattice_system_orig.size()) {
        sscontent_json << "\"lattice_system_orig\":\"" << lattice_system_orig << "\"";
      } else {
        if(PRINT_NULL) sscontent_json << "\"lattice_system_orig\":null";
      }
      vcontent_json.push_back(sscontent_json.str()); aurostd::StringstreamClean(sscontent_json);
      //////////////////////////////////////////////////////////////////////////

      //////////////////////////////////////////////////////////////////////////
      if(Pearson_symbol_orig.size()) {
        sscontent_json << "\"Pearson_symbol_orig\":\"" << Pearson_symbol_orig << "\"";
      } else {
        if(PRINT_NULL) sscontent_json << "\"Pearson_symbol_orig\":null";
      }
      vcontent_json.push_back(sscontent_json.str()); aurostd::StringstreamClean(sscontent_json);
      //////////////////////////////////////////////////////////////////////////

      //////////////////////////////////////////////////////////////////////////
      if(Bravais_lattice_relax.size()) {
        sscontent_json << "\"Bravais_lattice_relax\":\"" << Bravais_lattice_relax << "\"";
      } else {
        if(PRINT_NULL) sscontent_json << "\"Bravais_lattice_relax\":null";
      }
      vcontent_json.push_back(sscontent_json.str()); aurostd::StringstreamClean(sscontent_json);
      //////////////////////////////////////////////////////////////////////////

      //////////////////////////////////////////////////////////////////////////
      if(lattice_variation_relax.size()) {
        sscontent_json << "\"lattice_variation_relax\":\"" << lattice_variation_relax << "\"";
      } else {
        if(PRINT_NULL) sscontent_json << "\"lattice_variation_relax\":null";
      }
      vcontent_json.push_back(sscontent_json.str()); aurostd::StringstreamClean(sscontent_json);
      //////////////////////////////////////////////////////////////////////////

      //////////////////////////////////////////////////////////////////////////
      if(lattice_system_relax.size()) {
        sscontent_json << "\"lattice_system_relax\":\"" << lattice_system_relax << "\"";
      } else {
        if(PRINT_NULL) sscontent_json << "\"lattice_system_relax\":null";
      }
      vcontent_json.push_back(sscontent_json.str()); aurostd::StringstreamClean(sscontent_json);
      //////////////////////////////////////////////////////////////////////////

      //////////////////////////////////////////////////////////////////////////
      if(Pearson_symbol_relax.size()) {
        sscontent_json << "\"Pearson_symbol_relax\":\"" << Pearson_symbol_relax << "\"";
      } else {
        if(PRINT_NULL) sscontent_json << "\"Pearson_symbol_relax\":null";
      }
      vcontent_json.push_back(sscontent_json.str()); aurostd::StringstreamClean(sscontent_json);
      //////////////////////////////////////////////////////////////////////////

      //DX20190124 - added original symmetry info - START
      // SYMMETRY
      //////////////////////////////////////////////////////////////////////////
      if(crystal_family_orig.size()){
        sscontent_json << "\"crystal_family_orig\":\"" << crystal_family_orig << "\"";
      } else {
        if(PRINT_NULL) sscontent_json << "\"crystal_family_orig\":null";
      }
      vcontent_json.push_back(sscontent_json.str()); aurostd::StringstreamClean(sscontent_json);

      //////////////////////////////////////////////////////////////////////////
      if(crystal_system_orig.size()){
        sscontent_json << "\"crystal_system_orig\":\"" << crystal_system_orig << "\"";
      } else {
        if(PRINT_NULL) sscontent_json << "\"crystal_system_orig\":null";
      }
      vcontent_json.push_back(sscontent_json.str()); aurostd::StringstreamClean(sscontent_json);

      //////////////////////////////////////////////////////////////////////////
      if(crystal_class_orig.size()){
        sscontent_json << "\"crystal_class_orig\":\"" << crystal_class_orig << "\"";
      } else {
        if(PRINT_NULL){ sscontent_json << "\"crystal_class_orig\":null";}
      }
      vcontent_json.push_back(sscontent_json.str()); aurostd::StringstreamClean(sscontent_json);

      //////////////////////////////////////////////////////////////////////////
      if(point_group_Hermann_Mauguin_orig.size()){
        sscontent_json << "\"point_group_Hermann_Mauguin_orig\":\"" << point_group_Hermann_Mauguin_orig << "\"";
      } else {
        if(PRINT_NULL) sscontent_json << "\"point_group_Hermann_Mauguin_orig\":null";
      }
      vcontent_json.push_back(sscontent_json.str()); aurostd::StringstreamClean(sscontent_json);

      //////////////////////////////////////////////////////////////////////////
      if(point_group_Schoenflies_orig.size()){
        sscontent_json << "\"point_group_Schoenflies_orig\":\"" << point_group_Schoenflies_orig << "\"";
      } else {
        if(PRINT_NULL) sscontent_json << "\"point_group_Schoenflies_orig\":null";
      }
      vcontent_json.push_back(sscontent_json.str()); aurostd::StringstreamClean(sscontent_json);

      //////////////////////////////////////////////////////////////////////////
      if(point_group_orbifold_orig.size()){
        sscontent_json << "\"point_group_orbifold_orig\":\"" << point_group_orbifold_orig << "\"";
      } else {
        if(PRINT_NULL) sscontent_json << "\"point_group_orbifold_orig\":null";
      }
      vcontent_json.push_back(sscontent_json.str()); aurostd::StringstreamClean(sscontent_json);

      //////////////////////////////////////////////////////////////////////////
      if(point_group_type_orig.size()){
        sscontent_json << "\"point_group_type_orig\":\"" << point_group_type_orig << "\"";
      } else {
        if(PRINT_NULL) sscontent_json << "\"point_group_type_orig\":null";
      }
      vcontent_json.push_back(sscontent_json.str()); aurostd::StringstreamClean(sscontent_json);

      //////////////////////////////////////////////////////////////////////////
      if(point_group_order_orig!=AUROSTD_NAN){
        sscontent_json << "\"point_group_order_orig\":" << point_group_order_orig; //DX20190124 - changed to number, not string 
      } else {
        if(PRINT_NULL) sscontent_json << "\"point_group_order_orig\":null";
      }
      vcontent_json.push_back(sscontent_json.str()); aurostd::StringstreamClean(sscontent_json);

      //////////////////////////////////////////////////////////////////////////
      if(point_group_structure_orig.size()){
        sscontent_json << "\"point_group_structure_orig\":\"" << point_group_structure_orig << "\"";
      } else {
        if(PRINT_NULL) sscontent_json << "\"point_group_structure_orig\":null";
      }
      vcontent_json.push_back(sscontent_json.str()); aurostd::StringstreamClean(sscontent_json);

      //////////////////////////////////////////////////////////////////////////
      if(Bravais_lattice_lattice_type_orig.size()){
        sscontent_json << "\"Bravais_lattice_lattice_type_orig\":\"" << Bravais_lattice_lattice_type_orig << "\"";
      } else {
        if(PRINT_NULL) sscontent_json << "\"Bravais_lattice_lattice_type_orig\":null";
      }
      vcontent_json.push_back(sscontent_json.str()); aurostd::StringstreamClean(sscontent_json);

      //////////////////////////////////////////////////////////////////////////
      if(Bravais_lattice_lattice_variation_type_orig.size()){
        sscontent_json << "\"Bravais_lattice_lattice_variation_type_orig\":\"" << Bravais_lattice_lattice_variation_type_orig << "\"";
      } else {
        if(PRINT_NULL) sscontent_json << "\"Bravais_lattice_lattice_variation_type_orig\":null";
      }
      vcontent_json.push_back(sscontent_json.str()); aurostd::StringstreamClean(sscontent_json);

      //////////////////////////////////////////////////////////////////////////
      if(Bravais_lattice_lattice_system_orig.size()){
        sscontent_json << "\"Bravais_lattice_lattice_system_orig\":\"" << Bravais_lattice_lattice_system_orig << "\"";
      } else {
        if(PRINT_NULL) sscontent_json << "\"Bravais_lattice_lattice_system_orig\":null";
      }
      vcontent_json.push_back(sscontent_json.str()); aurostd::StringstreamClean(sscontent_json);

      //////////////////////////////////////////////////////////////////////////
      if(Bravais_superlattice_lattice_type_orig.size()){
        sscontent_json << "\"Bravais_superlattice_lattice_type_orig\":\"" << Bravais_superlattice_lattice_type_orig << "\"";
      } else {
        if(PRINT_NULL) sscontent_json << "\"Bravais_superlattice_lattice_type_orig\":null";
      }
      vcontent_json.push_back(sscontent_json.str()); aurostd::StringstreamClean(sscontent_json);

      //////////////////////////////////////////////////////////////////////////
      if(Bravais_superlattice_lattice_variation_type_orig.size()){
        sscontent_json << "\"Bravais_superlattice_lattice_variation_type_orig\":\"" << Bravais_superlattice_lattice_variation_type_orig << "\"";
      } else {
        if(PRINT_NULL) sscontent_json << "\"Bravais_superlattice_lattice_variation_type_orig\":null";
      }
      vcontent_json.push_back(sscontent_json.str()); aurostd::StringstreamClean(sscontent_json);

      //////////////////////////////////////////////////////////////////////////
      if(Bravais_superlattice_lattice_system_orig.size()){
        sscontent_json << "\"Bravais_superlattice_lattice_system_orig\":\"" << Bravais_superlattice_lattice_system_orig << "\"";
      } else {
        if(PRINT_NULL) sscontent_json << "\"Bravais_superlattice_lattice_system_orig\":null";
      }
      vcontent_json.push_back(sscontent_json.str()); aurostd::StringstreamClean(sscontent_json);

      //////////////////////////////////////////////////////////////////////////
      if(Pearson_symbol_superlattice_orig.size()){
        sscontent_json << "\"Pearson_symbol_superlattice_orig\":\"" << Pearson_symbol_superlattice_orig << "\"";
      } else {
        if(PRINT_NULL) sscontent_json << "\"Pearson_symbol_superlattice_orig\":null";
      }
      vcontent_json.push_back(sscontent_json.str()); aurostd::StringstreamClean(sscontent_json);

      //////////////////////////////////////////////////////////////////////////
      if(vreciprocal_geometry_orig.size()) {
        //aflowlib_libraries specifies precision of 7
        sscontent_json << "\"reciprocal_geometry_orig\":[" << aurostd::joinWDelimiter(aurostd::vecDouble2vecString(vreciprocal_geometry_orig,7),",") << "]";
      } else {
        if(PRINT_NULL) sscontent_json << "\"reciprocal_geometry_orig\":null";
      }
      vcontent_json.push_back(sscontent_json.str()); aurostd::StringstreamClean(sscontent_json);
      //////////////////////////////////////////////////////////////////////////

      //////////////////////////////////////////////////////////////////////////
      if(reciprocal_volume_cell_orig!=AUROSTD_NAN) {
        sscontent_json << "\"reciprocal_volume_cell_orig\":" << reciprocal_volume_cell_orig;
      } else {
        if(PRINT_NULL) sscontent_json << "\"reciprocal_volume_cell_orig\":null";
      }
      vcontent_json.push_back(sscontent_json.str()); aurostd::StringstreamClean(sscontent_json);
      //////////////////////////////////////////////////////////////////////////

      //////////////////////////////////////////////////////////////////////////
      if(reciprocal_lattice_type_orig.size()){
        sscontent_json << "\"reciprocal_lattice_type_orig\":\"" << reciprocal_lattice_type_orig << "\"";
      } else {
        if(PRINT_NULL) sscontent_json << "\"reciprocal_lattice_type_orig\":null";
      }
      vcontent_json.push_back(sscontent_json.str()); aurostd::StringstreamClean(sscontent_json);

      //////////////////////////////////////////////////////////////////////////
      if(reciprocal_lattice_variation_type_orig.size()){
        sscontent_json << "\"reciprocal_lattice_variation_type_orig\":\"" << reciprocal_lattice_variation_type_orig << "\"";
      } else {
        if(PRINT_NULL) sscontent_json << "\"reciprocal_lattice_variation_type_orig\":null";
      }
      vcontent_json.push_back(sscontent_json.str()); aurostd::StringstreamClean(sscontent_json);

      //////////////////////////////////////////////////////////////////////////
      if(Wyckoff_letters_orig.size()){
        vs.clear();
        aurostd::string2tokens(Wyckoff_letters_orig,vs,";");
        vcontent_tmp.clear();
        for(uint w=0;w<vs.size();w++){
          vs2.clear();
          aurostd::string2tokens(vs[w],vs2,",");
          vcontent_tmp.push_back("["+aurostd::joinWDelimiter(aurostd::wrapVecEntries(vs2,"\""),",")+"]");
        }
        sscontent_json << "\"Wyckoff_letters_orig\":[" << aurostd::joinWDelimiter(vcontent_tmp,",") << "]";
        //DX20190129 [OBSOLETE] sscontent_json << "\"Wyckoff_letters_orig\":\"" << Wyckoff_letters_orig << "\"";
        vs.clear(); vs2.clear(); vcontent_tmp.clear();
      } else {
        if(PRINT_NULL) sscontent_json << "\"Wyckoff_letters_orig\":null";
      }
      vcontent_json.push_back(sscontent_json.str()); aurostd::StringstreamClean(sscontent_json);

      //////////////////////////////////////////////////////////////////////////
      if(Wyckoff_multiplicities_orig.size()){
        vs.clear();
        aurostd::string2tokens(Wyckoff_multiplicities_orig,vs,";");
        vcontent_tmp.clear();
        for(uint w=0;w<vs.size();w++){
          vs2.clear();
          aurostd::string2tokens(vs[w],vs2,",");
          vcontent_tmp.push_back("["+aurostd::joinWDelimiter(vs2,",")+"]");
        }
        sscontent_json << "\"Wyckoff_multiplicities_orig\":[" << aurostd::joinWDelimiter(vcontent_tmp,",") << "]";
        //DX20190129 [OBSOLETE] sscontent_json << "\"Wyckoff_multiplicities_orig\":\"" << Wyckoff_multiplicities_orig << "\"";
        vs.clear(); vs2.clear(); vcontent_tmp.clear();
      } else {
        if(PRINT_NULL) sscontent_json << "\"Wyckoff_multiplicities_orig\":null";
      }
      vcontent_json.push_back(sscontent_json.str()); aurostd::StringstreamClean(sscontent_json);

      //////////////////////////////////////////////////////////////////////////
      if(Wyckoff_site_symmetries_orig.size()){
        vs.clear();
        aurostd::string2tokens(Wyckoff_site_symmetries_orig,vs,";");
        vcontent_tmp.clear();
        for(uint w=0;w<vs.size();w++){
          vs2.clear();
          aurostd::string2tokens(vs[w],vs2,",");
          vcontent_tmp.push_back("["+aurostd::joinWDelimiter(aurostd::wrapVecEntries(vs2,"\""),",")+"]");
        }
        sscontent_json << "\"Wyckoff_site_symmetries_orig\":[" << aurostd::joinWDelimiter(vcontent_tmp,",") << "]";
        //DX20190129 [OBSOLETE] sscontent_json << "\"Wyckoff_site_symmetries_orig\":\"" << Wyckoff_site_symmetries_orig << "\"";
        vs.clear(); vs2.clear(); vcontent_tmp.clear();
      } else {
        if(PRINT_NULL) sscontent_json << "\"Wyckoff_site_symmetries_orig\":null";
      }
      vcontent_json.push_back(sscontent_json.str()); aurostd::StringstreamClean(sscontent_json);


      //DX20180823 - added more symmetry info - START
      // SYMMETRY
      //////////////////////////////////////////////////////////////////////////
      if(crystal_family.size()){
        sscontent_json << "\"crystal_family\":\"" << crystal_family << "\"";
      } else {
        if(PRINT_NULL) sscontent_json << "\"crystal_family\":null";
      }
      vcontent_json.push_back(sscontent_json.str()); aurostd::StringstreamClean(sscontent_json);

      //////////////////////////////////////////////////////////////////////////
      if(crystal_system.size()){
        sscontent_json << "\"crystal_system\":\"" << crystal_system << "\"";
      } else {
        if(PRINT_NULL) sscontent_json << "\"crystal_system\":null";
      }
      vcontent_json.push_back(sscontent_json.str()); aurostd::StringstreamClean(sscontent_json);

      //////////////////////////////////////////////////////////////////////////
      if(crystal_class.size()){
        sscontent_json << "\"crystal_class\":\"" << crystal_class << "\"";
      } else {
        if(PRINT_NULL){ sscontent_json << "\"crystal_class\":null";}
      }
      vcontent_json.push_back(sscontent_json.str()); aurostd::StringstreamClean(sscontent_json);

      //////////////////////////////////////////////////////////////////////////
      if(point_group_Hermann_Mauguin.size()){
        sscontent_json << "\"point_group_Hermann_Mauguin\":\"" << point_group_Hermann_Mauguin << "\"";
      } else {
        if(PRINT_NULL) sscontent_json << "\"point_group_Hermann_Mauguin\":null";
      }
      vcontent_json.push_back(sscontent_json.str()); aurostd::StringstreamClean(sscontent_json);

      //////////////////////////////////////////////////////////////////////////
      if(point_group_Schoenflies.size()){
        sscontent_json << "\"point_group_Schoenflies\":\"" << point_group_Schoenflies << "\"";
      } else {
        if(PRINT_NULL) sscontent_json << "\"point_group_Schoenflies\":null";
      }
      vcontent_json.push_back(sscontent_json.str()); aurostd::StringstreamClean(sscontent_json);

      //////////////////////////////////////////////////////////////////////////
      if(point_group_orbifold.size()){
        sscontent_json << "\"point_group_orbifold\":\"" << point_group_orbifold << "\"";
      } else {
        if(PRINT_NULL) sscontent_json << "\"point_group_orbifold\":null";
      }
      vcontent_json.push_back(sscontent_json.str()); aurostd::StringstreamClean(sscontent_json);

      //////////////////////////////////////////////////////////////////////////
      if(point_group_type.size()){
        sscontent_json << "\"point_group_type\":\"" << point_group_type << "\"";
      } else {
        if(PRINT_NULL) sscontent_json << "\"point_group_type\":null";
      }
      vcontent_json.push_back(sscontent_json.str()); aurostd::StringstreamClean(sscontent_json);

      //////////////////////////////////////////////////////////////////////////
      if(point_group_order!=AUROSTD_NAN){
        sscontent_json << "\"point_group_order\":" << point_group_order; //DX20190124 - changed to number, not string 
      } else {
        if(PRINT_NULL) sscontent_json << "\"point_group_order\":null";
      }
      vcontent_json.push_back(sscontent_json.str()); aurostd::StringstreamClean(sscontent_json);

      //////////////////////////////////////////////////////////////////////////
      if(point_group_structure.size()){
        sscontent_json << "\"point_group_structure\":\"" << point_group_structure << "\"";
      } else {
        if(PRINT_NULL) sscontent_json << "\"point_group_structure\":null";
      }
      vcontent_json.push_back(sscontent_json.str()); aurostd::StringstreamClean(sscontent_json);

      //////////////////////////////////////////////////////////////////////////
      if(Bravais_lattice_lattice_type.size()){
        sscontent_json << "\"Bravais_lattice_lattice_type\":\"" << Bravais_lattice_lattice_type << "\"";
      } else {
        if(PRINT_NULL) sscontent_json << "\"Bravais_lattice_lattice_type\":null";
      }
      vcontent_json.push_back(sscontent_json.str()); aurostd::StringstreamClean(sscontent_json);

      //////////////////////////////////////////////////////////////////////////
      if(Bravais_lattice_lattice_variation_type.size()){
        sscontent_json << "\"Bravais_lattice_lattice_variation_type\":\"" << Bravais_lattice_lattice_variation_type << "\"";
      } else {
        if(PRINT_NULL) sscontent_json << "\"Bravais_lattice_lattice_variation_type\":null";
      }
      vcontent_json.push_back(sscontent_json.str()); aurostd::StringstreamClean(sscontent_json);

      //////////////////////////////////////////////////////////////////////////
      if(Bravais_lattice_lattice_system.size()){
        sscontent_json << "\"Bravais_lattice_lattice_system\":\"" << Bravais_lattice_lattice_system << "\"";
      } else {
        if(PRINT_NULL) sscontent_json << "\"Bravais_lattice_lattice_system\":null";
      }
      vcontent_json.push_back(sscontent_json.str()); aurostd::StringstreamClean(sscontent_json);

      //////////////////////////////////////////////////////////////////////////
      if(Bravais_superlattice_lattice_type.size()){
        sscontent_json << "\"Bravais_superlattice_lattice_type\":\"" << Bravais_superlattice_lattice_type << "\"";
      } else {
        if(PRINT_NULL) sscontent_json << "\"Bravais_superlattice_lattice_type\":null";
      }
      vcontent_json.push_back(sscontent_json.str()); aurostd::StringstreamClean(sscontent_json);

      //////////////////////////////////////////////////////////////////////////
      if(Bravais_superlattice_lattice_variation_type.size()){
        sscontent_json << "\"Bravais_superlattice_lattice_variation_type\":\"" << Bravais_superlattice_lattice_variation_type << "\"";
      } else {
        if(PRINT_NULL) sscontent_json << "\"Bravais_superlattice_lattice_variation_type\":null";
      }
      vcontent_json.push_back(sscontent_json.str()); aurostd::StringstreamClean(sscontent_json);

      //////////////////////////////////////////////////////////////////////////
      if(Bravais_superlattice_lattice_system.size()){
        sscontent_json << "\"Bravais_superlattice_lattice_system\":\"" << Bravais_superlattice_lattice_system << "\"";
      } else {
        if(PRINT_NULL) sscontent_json << "\"Bravais_superlattice_lattice_system\":null";
      }
      vcontent_json.push_back(sscontent_json.str()); aurostd::StringstreamClean(sscontent_json);

      //////////////////////////////////////////////////////////////////////////
      if(Pearson_symbol_superlattice.size()){
        sscontent_json << "\"Pearson_symbol_superlattice\":\"" << Pearson_symbol_superlattice << "\"";
      } else {
        if(PRINT_NULL) sscontent_json << "\"Pearson_symbol_superlattice\":null";
      }
      vcontent_json.push_back(sscontent_json.str()); aurostd::StringstreamClean(sscontent_json);

      //////////////////////////////////////////////////////////////////////////
      if(vreciprocal_geometry.size()) {
        //aflowlib_libraries specifies precision of 7
        sscontent_json << "\"reciprocal_geometry\":[" << aurostd::joinWDelimiter(aurostd::vecDouble2vecString(vreciprocal_geometry,7),",") << "]";
      } else {
        if(PRINT_NULL) sscontent_json << "\"reciprocal_geometry\":null";
      }
      vcontent_json.push_back(sscontent_json.str()); aurostd::StringstreamClean(sscontent_json);
      //////////////////////////////////////////////////////////////////////////

      //////////////////////////////////////////////////////////////////////////
      if(reciprocal_volume_cell!=AUROSTD_NAN) {
        sscontent_json << "\"reciprocal_volume_cell\":" << reciprocal_volume_cell;
      } else {
        if(PRINT_NULL) sscontent_json << "\"reciprocal_volume_cell\":null";
      }
      vcontent_json.push_back(sscontent_json.str()); aurostd::StringstreamClean(sscontent_json);
      //////////////////////////////////////////////////////////////////////////

      //////////////////////////////////////////////////////////////////////////
      if(reciprocal_lattice_type.size()){
        sscontent_json << "\"reciprocal_lattice_type\":\"" << reciprocal_lattice_type << "\"";
      } else {
        if(PRINT_NULL) sscontent_json << "\"reciprocal_lattice_type\":null";
      }
      vcontent_json.push_back(sscontent_json.str()); aurostd::StringstreamClean(sscontent_json);

      //////////////////////////////////////////////////////////////////////////
      if(reciprocal_lattice_variation_type.size()){
        sscontent_json << "\"reciprocal_lattice_variation_type\":\"" << reciprocal_lattice_variation_type << "\"";
      } else {
        if(PRINT_NULL) sscontent_json << "\"reciprocal_lattice_variation_type\":null";
      }
      vcontent_json.push_back(sscontent_json.str()); aurostd::StringstreamClean(sscontent_json);

      //////////////////////////////////////////////////////////////////////////
      if(Wyckoff_letters.size()){
        vs.clear();
        aurostd::string2tokens(Wyckoff_letters,vs,";");
        vcontent_tmp.clear();
        for(uint w=0;w<vs.size();w++){
          vs2.clear();
          aurostd::string2tokens(vs[w],vs2,",");
          vcontent_tmp.push_back("["+aurostd::joinWDelimiter(aurostd::wrapVecEntries(vs2,"\""),",")+"]");
        }
        sscontent_json << "\"Wyckoff_letters\":[" << aurostd::joinWDelimiter(vcontent_tmp,",") << "]";
        //DX20190129 [OBSOLETE] sscontent_json << "\"Wyckoff_letters\":\"" << Wyckoff_letters << "\"";
        vs.clear(); vs2.clear(); vcontent_tmp.clear();
      } else {
        if(PRINT_NULL) sscontent_json << "\"Wyckoff_letters\":null";
      }
      vcontent_json.push_back(sscontent_json.str()); aurostd::StringstreamClean(sscontent_json);

      //////////////////////////////////////////////////////////////////////////
      if(Wyckoff_multiplicities.size()){
        vs.clear();
        aurostd::string2tokens(Wyckoff_multiplicities,vs,";");
        vcontent_tmp.clear();
        for(uint w=0;w<vs.size();w++){
          vs2.clear();
          aurostd::string2tokens(vs[w],vs2,",");
          vcontent_tmp.push_back("["+aurostd::joinWDelimiter(vs2,",")+"]");
        }
        sscontent_json << "\"Wyckoff_multiplicities\":[" << aurostd::joinWDelimiter(vcontent_tmp,",") << "]";
        //DX20190129 [OBSOLETE] sscontent_json << "\"Wyckoff_multiplicities\":\"" << Wyckoff_multiplicities << "\"";
        vs.clear(); vs2.clear(); vcontent_tmp.clear();
      } else {
        if(PRINT_NULL) sscontent_json << "\"Wyckoff_multiplicities\":null";
      }
      vcontent_json.push_back(sscontent_json.str()); aurostd::StringstreamClean(sscontent_json);

      //////////////////////////////////////////////////////////////////////////
      if(Wyckoff_site_symmetries.size()){
        vs.clear();
        aurostd::string2tokens(Wyckoff_site_symmetries,vs,";");
        vcontent_tmp.clear();
        for(uint w=0;w<vs.size();w++){
          vs2.clear();
          aurostd::string2tokens(vs[w],vs2,",");
          vcontent_tmp.push_back("["+aurostd::joinWDelimiter(aurostd::wrapVecEntries(vs2,"\""),",")+"]");
        }
        sscontent_json << "\"Wyckoff_site_symmetries\":[" << aurostd::joinWDelimiter(vcontent_tmp,",") << "]";
        //DX20190129 [OBSOLETE] sscontent_json << "\"Wyckoff_site_symmetries\":\"" << Wyckoff_site_symmetries << "\"";
        vs.clear(); vs2.clear(); vcontent_tmp.clear();
      } else {
        if(PRINT_NULL) sscontent_json << "\"Wyckoff_site_symmetries\":null";
      }
      vcontent_json.push_back(sscontent_json.str()); aurostd::StringstreamClean(sscontent_json);

      //DX20190208 - added anrl info - START
      // ANRL
      //////////////////////////////////////////////////////////////////////////
      if(aflow_prototype_label_orig.size()){
        sscontent_json << "\"aflow_prototype_label_orig\":\"" << aflow_prototype_label_orig << "\"";
      } else {
        if(PRINT_NULL) sscontent_json << "\"aflow_prototype_label_orig\":null";
      }
      vcontent_json.push_back(sscontent_json.str()); aurostd::StringstreamClean(sscontent_json);

      //////////////////////////////////////////////////////////////////////////
      if(aflow_prototype_params_list_orig.size()){
        vs.clear(); aurostd::string2tokens(aflow_prototype_params_list_orig,vs,",");
        sscontent_json << "\"aflow_prototype_params_list_orig\":[" << aurostd::joinWDelimiter(aurostd::wrapVecEntries(vs,"\""),",") << "]";
        vs.clear();
      } else {
        if(PRINT_NULL) sscontent_json << "\"aflow_prototype_params_list_orig\":null";
      }
      vcontent_json.push_back(sscontent_json.str()); aurostd::StringstreamClean(sscontent_json);

      //////////////////////////////////////////////////////////////////////////
      if(aflow_prototype_params_values_orig.size()){
        vs.clear(); aurostd::string2tokens(aflow_prototype_params_values_orig,vs,",");
        sscontent_json << "\"aflow_prototype_params_values_orig\":[" << aurostd::joinWDelimiter(vs,",") << "]";
        vs.clear();
      } else {
        if(PRINT_NULL) sscontent_json << "\"aflow_prototype_params_values_orig\":null";
      }
      vcontent_json.push_back(sscontent_json.str()); aurostd::StringstreamClean(sscontent_json);

      //////////////////////////////////////////////////////////////////////////
      if(aflow_prototype_label_relax.size()){
        sscontent_json << "\"aflow_prototype_label_relax\":\"" << aflow_prototype_label_relax << "\"";
      } else {
        if(PRINT_NULL) sscontent_json << "\"aflow_prototype_label_relax\":null";
      }
      vcontent_json.push_back(sscontent_json.str()); aurostd::StringstreamClean(sscontent_json);

      //////////////////////////////////////////////////////////////////////////
      if(aflow_prototype_params_list_relax.size()){
        vs.clear(); aurostd::string2tokens(aflow_prototype_params_list_relax,vs,",");
        sscontent_json << "\"aflow_prototype_params_list_relax\":[" << aurostd::joinWDelimiter(aurostd::wrapVecEntries(vs,"\""),",") << "]";
        vs.clear();
      } else {
        if(PRINT_NULL) sscontent_json << "\"aflow_prototype_params_list_relax\":null";
      }
      vcontent_json.push_back(sscontent_json.str()); aurostd::StringstreamClean(sscontent_json);

      //////////////////////////////////////////////////////////////////////////
      if(aflow_prototype_params_values_relax.size()){
        vs.clear(); aurostd::string2tokens(aflow_prototype_params_values_relax,vs,",");
        sscontent_json << "\"aflow_prototype_params_values_relax\":[" << aurostd::joinWDelimiter(vs,",") << "]";
        vs.clear();
      } else {
        if(PRINT_NULL) sscontent_json << "\"aflow_prototype_params_values_relax\":null";
      }
      vcontent_json.push_back(sscontent_json.str()); aurostd::StringstreamClean(sscontent_json);

      //DX20190208 - added anrl info - END

      //CO20200731
      //////////////////////////////////////////////////////////////////////////
      if(pocc_parameters.size()){
        sscontent_json << "\"pocc_parameters\":\"" << pocc_parameters << "\"";
      } else {
        if(PRINT_NULL) sscontent_json << "\"pocc_parameters\":null";
      }
      vcontent_json.push_back(sscontent_json.str()); aurostd::StringstreamClean(sscontent_json);
      //////////////////////////////////////////////////////////////////////////

      // AGL/AEL
      //////////////////////////////////////////////////////////////////////////
      if(agl_thermal_conductivity_300K!=AUROSTD_NAN) {
        sscontent_json << "\"agl_thermal_conductivity_300K\":" << agl_thermal_conductivity_300K;
      } else {
        if(PRINT_NULL) sscontent_json << "\"agl_thermal_conductivity_300K\":null";
      }
      vcontent_json.push_back(sscontent_json.str()); aurostd::StringstreamClean(sscontent_json);
      //////////////////////////////////////////////////////////////////////////

      //////////////////////////////////////////////////////////////////////////
      if(agl_debye!=AUROSTD_NAN) {
        sscontent_json << "\"agl_debye\":" << agl_debye;
      } else {
        if(PRINT_NULL) sscontent_json << "\"agl_debye\":null";
      }
      vcontent_json.push_back(sscontent_json.str()); aurostd::StringstreamClean(sscontent_json);
      //////////////////////////////////////////////////////////////////////////

      //////////////////////////////////////////////////////////////////////////
      if(agl_acoustic_debye!=AUROSTD_NAN) {
        sscontent_json << "\"agl_acoustic_debye\":" << agl_acoustic_debye;
      } else {
        if(PRINT_NULL) sscontent_json << "\"agl_acoustic_debye\":null";
      }
      vcontent_json.push_back(sscontent_json.str()); aurostd::StringstreamClean(sscontent_json);
      //////////////////////////////////////////////////////////////////////////

      //////////////////////////////////////////////////////////////////////////
      if(agl_gruneisen!=AUROSTD_NAN) {
        sscontent_json << "\"agl_gruneisen\":" << agl_gruneisen;
      } else {
        if(PRINT_NULL) sscontent_json << "\"agl_gruneisen\":null";
      }
      vcontent_json.push_back(sscontent_json.str()); aurostd::StringstreamClean(sscontent_json);
      //////////////////////////////////////////////////////////////////////////

      //////////////////////////////////////////////////////////////////////////
      if(agl_heat_capacity_Cv_300K!=AUROSTD_NAN) {
        sscontent_json << "\"agl_heat_capacity_Cv_300K\":" << agl_heat_capacity_Cv_300K;
      } else {
        if(PRINT_NULL) sscontent_json << "\"agl_heat_capacity_Cv_300K\":null";
      }
      vcontent_json.push_back(sscontent_json.str()); aurostd::StringstreamClean(sscontent_json);
      //////////////////////////////////////////////////////////////////////////

      //////////////////////////////////////////////////////////////////////////
      if(agl_heat_capacity_Cp_300K!=AUROSTD_NAN) {
        sscontent_json << "\"agl_heat_capacity_Cp_300K\":" << agl_heat_capacity_Cp_300K;
      } else {
        if(PRINT_NULL) sscontent_json << "\"agl_heat_capacity_Cp_300K\":null";
      }
      vcontent_json.push_back(sscontent_json.str()); aurostd::StringstreamClean(sscontent_json);
      //////////////////////////////////////////////////////////////////////////

      //////////////////////////////////////////////////////////////////////////
      if(agl_thermal_expansion_300K!=AUROSTD_NAN) {
        sscontent_json << "\"agl_thermal_expansion_300K\":" << agl_thermal_expansion_300K;
      } else {
        if(PRINT_NULL) sscontent_json << "\"agl_thermal_expansion_300K\":null";
      }
      vcontent_json.push_back(sscontent_json.str()); aurostd::StringstreamClean(sscontent_json);
      //////////////////////////////////////////////////////////////////////////

      //////////////////////////////////////////////////////////////////////////
      if(agl_bulk_modulus_static_300K!=AUROSTD_NAN) {
        sscontent_json << "\"agl_bulk_modulus_static_300K\":" << agl_bulk_modulus_static_300K;
      } else {
        if(PRINT_NULL) sscontent_json << "\"agl_bulk_modulus_static_300K\":null";
      }
      vcontent_json.push_back(sscontent_json.str()); aurostd::StringstreamClean(sscontent_json);
      //////////////////////////////////////////////////////////////////////////

      //////////////////////////////////////////////////////////////////////////
      if(agl_bulk_modulus_isothermal_300K!=AUROSTD_NAN) {
        sscontent_json << "\"agl_bulk_modulus_isothermal_300K\":" << agl_bulk_modulus_isothermal_300K;
      } else {
        if(PRINT_NULL) sscontent_json << "\"agl_bulk_modulus_isothermal_300K\":null";
      }
      vcontent_json.push_back(sscontent_json.str()); aurostd::StringstreamClean(sscontent_json);
      //////////////////////////////////////////////////////////////////////////

      //////////////////////////////////////////////////////////////////////////CT20181212
      if(agl_poisson_ratio_source.size()) {
        sscontent_json << "\"agl_poisson_ratio_source\":\"" << agl_poisson_ratio_source << "\"";
      } else {
        if(PRINT_NULL) sscontent_json << "\"agl_poisson_ratio_source\":null";
      }
      vcontent_json.push_back(sscontent_json.str()); aurostd::StringstreamClean(sscontent_json);
      //////////////////////////////////////////////////////////////////////////

      //////////////////////////////////////////////////////////////////////////CT20181212
      if(agl_vibrational_free_energy_300K_cell!=AUROSTD_NAN) {
        sscontent_json << "\"agl_vibrational_free_energy_300K_cell\":" << agl_vibrational_free_energy_300K_cell;
      } else {
        if(PRINT_NULL) sscontent_json << "\"agl_vibrational_free_energy_300K_cell\":null";
      }
      vcontent_json.push_back(sscontent_json.str()); aurostd::StringstreamClean(sscontent_json);
      //////////////////////////////////////////////////////////////////////////

      //////////////////////////////////////////////////////////////////////////CT20181212
      if(agl_vibrational_free_energy_300K_atom!=AUROSTD_NAN) {
        sscontent_json << "\"agl_vibrational_free_energy_300K_atom\":" << agl_vibrational_free_energy_300K_atom;
      } else {
        if(PRINT_NULL) sscontent_json << "\"agl_vibrational_free_energy_300K_atom\":null";
      }
      vcontent_json.push_back(sscontent_json.str()); aurostd::StringstreamClean(sscontent_json);
      //////////////////////////////////////////////////////////////////////////

      //////////////////////////////////////////////////////////////////////////CT20181212
      if(agl_vibrational_entropy_300K_cell!=AUROSTD_NAN) {
        sscontent_json << "\"agl_vibrational_entropy_300K_cell\":" << agl_vibrational_entropy_300K_cell;
      } else {
        if(PRINT_NULL) sscontent_json << "\"agl_vibrational_entropy_300K_cell\":null";
      }
      vcontent_json.push_back(sscontent_json.str()); aurostd::StringstreamClean(sscontent_json);
      //////////////////////////////////////////////////////////////////////////

      //////////////////////////////////////////////////////////////////////////CT20181212
      if(agl_vibrational_entropy_300K_atom!=AUROSTD_NAN) {
        sscontent_json << "\"agl_vibrational_entropy_300K_atom\":" << agl_vibrational_entropy_300K_atom;
      } else {
        if(PRINT_NULL) sscontent_json << "\"agl_vibrational_entropy_300K_atom\":null";
      }
      vcontent_json.push_back(sscontent_json.str()); aurostd::StringstreamClean(sscontent_json);
      //////////////////////////////////////////////////////////////////////////

      //////////////////////////////////////////////////////////////////////////
      if(ael_poisson_ratio!=AUROSTD_NAN) {
        sscontent_json << "\"ael_poisson_ratio\":" << ael_poisson_ratio;
      } else {
        if(PRINT_NULL) sscontent_json << "\"ael_poisson_ratio\":null";
      }
      vcontent_json.push_back(sscontent_json.str()); aurostd::StringstreamClean(sscontent_json);
      //////////////////////////////////////////////////////////////////////////

      //////////////////////////////////////////////////////////////////////////
      if(ael_bulk_modulus_voigt!=AUROSTD_NAN) {
        sscontent_json << "\"ael_bulk_modulus_voigt\":" << ael_bulk_modulus_voigt;
      } else {
        if(PRINT_NULL) sscontent_json << "\"ael_bulk_modulus_voigt\":null";
      }
      vcontent_json.push_back(sscontent_json.str()); aurostd::StringstreamClean(sscontent_json);
      //////////////////////////////////////////////////////////////////////////

      //////////////////////////////////////////////////////////////////////////
      if(ael_bulk_modulus_reuss!=AUROSTD_NAN) {
        sscontent_json << "\"ael_bulk_modulus_reuss\":" << ael_bulk_modulus_reuss;
      } else {
        if(PRINT_NULL) sscontent_json << "\"ael_bulk_modulus_reuss\":null";
      }
      vcontent_json.push_back(sscontent_json.str()); aurostd::StringstreamClean(sscontent_json);
      //////////////////////////////////////////////////////////////////////////

      //////////////////////////////////////////////////////////////////////////
      if(ael_shear_modulus_voigt!=AUROSTD_NAN) {
        sscontent_json << "\"ael_shear_modulus_voigt\":" << ael_shear_modulus_voigt;
      } else {
        if(PRINT_NULL) sscontent_json << "\"ael_shear_modulus_voigt\":null";
      }
      vcontent_json.push_back(sscontent_json.str()); aurostd::StringstreamClean(sscontent_json);
      //////////////////////////////////////////////////////////////////////////

      //////////////////////////////////////////////////////////////////////////
      if(ael_shear_modulus_reuss!=AUROSTD_NAN) {
        sscontent_json << "\"ael_shear_modulus_reuss\":" << ael_shear_modulus_reuss;
      } else {
        if(PRINT_NULL) sscontent_json << "\"ael_shear_modulus_reuss\":null";
      }
      vcontent_json.push_back(sscontent_json.str()); aurostd::StringstreamClean(sscontent_json);
      //////////////////////////////////////////////////////////////////////////

      //////////////////////////////////////////////////////////////////////////
      if(ael_bulk_modulus_vrh!=AUROSTD_NAN) {
        sscontent_json << "\"ael_bulk_modulus_vrh\":" << ael_bulk_modulus_vrh; //CT20190117
      } else {
        if(PRINT_NULL) sscontent_json << "\"ael_bulk_modulus_vrh\":null"; //CT20190117
      }
      vcontent_json.push_back(sscontent_json.str()); aurostd::StringstreamClean(sscontent_json);
      //////////////////////////////////////////////////////////////////////////

      //////////////////////////////////////////////////////////////////////////
      if(ael_shear_modulus_vrh!=AUROSTD_NAN) {
        sscontent_json << "\"ael_shear_modulus_vrh\":" << ael_shear_modulus_vrh;
      } else {
        if(PRINT_NULL) sscontent_json << "\"ael_shear_modulus_vrh\":null";
      }
      vcontent_json.push_back(sscontent_json.str()); aurostd::StringstreamClean(sscontent_json);
      //////////////////////////////////////////////////////////////////////////

      //////////////////////////////////////////////////////////////////////////
      if(ael_elastic_anisotropy!=AUROSTD_NAN) { //CO20181129
        sscontent_json << "\"ael_elastic_anisotropy\":" << ael_elastic_anisotropy; //CO20181129
      } else {
        if(PRINT_NULL) sscontent_json << "\"ael_elastic_anisotropy\":null"; //CO20181129
      }
      vcontent_json.push_back(sscontent_json.str()); aurostd::StringstreamClean(sscontent_json);
      //////////////////////////////////////////////////////////////////////////

      //////////////////////////////////////////////////////////////////////////CT20181212
      if(ael_youngs_modulus_vrh!=AUROSTD_NAN) {
        sscontent_json << "\"ael_youngs_modulus_vrh\":" << ael_youngs_modulus_vrh;
      } else {
        if(PRINT_NULL) sscontent_json << "\"ael_youngs_modulus_vrh\":null";
      }
      vcontent_json.push_back(sscontent_json.str()); aurostd::StringstreamClean(sscontent_json);
      //////////////////////////////////////////////////////////////////////////

      //////////////////////////////////////////////////////////////////////////CT20181212
      if(ael_speed_sound_transverse!=AUROSTD_NAN) {
        sscontent_json << "\"ael_speed_sound_transverse\":" << ael_speed_sound_transverse;
      } else {
        if(PRINT_NULL) sscontent_json << "\"ael_speed_sound_transverse\":null";
      }
      vcontent_json.push_back(sscontent_json.str()); aurostd::StringstreamClean(sscontent_json);
      //////////////////////////////////////////////////////////////////////////

      //////////////////////////////////////////////////////////////////////////CT20181212
      if(ael_speed_sound_longitudinal!=AUROSTD_NAN) {
        sscontent_json << "\"ael_speed_sound_longitudinal\":" << ael_speed_sound_longitudinal;
      } else {
        if(PRINT_NULL) sscontent_json << "\"ael_speed_sound_longitudinal\":null";
      }
      vcontent_json.push_back(sscontent_json.str()); aurostd::StringstreamClean(sscontent_json);
      ////////////////////////////////////////////////////////////////////////// 

      //////////////////////////////////////////////////////////////////////////CT20181212
      if(ael_speed_sound_average!=AUROSTD_NAN) {
        sscontent_json << "\"ael_speed_sound_average\":" << ael_speed_sound_average;
      } else {
        if(PRINT_NULL) sscontent_json << "\"ael_speed_sound_average\":null";
      }
      vcontent_json.push_back(sscontent_json.str()); aurostd::StringstreamClean(sscontent_json);
      //////////////////////////////////////////////////////////////////////////

      //////////////////////////////////////////////////////////////////////////CT20181212
      if(ael_pughs_modulus_ratio!=AUROSTD_NAN) {
        sscontent_json << "\"ael_pughs_modulus_ratio\":" << ael_pughs_modulus_ratio;
      } else {
        if(PRINT_NULL) sscontent_json << "\"ael_pughs_modulus_ratio\":null";
      }
      vcontent_json.push_back(sscontent_json.str()); aurostd::StringstreamClean(sscontent_json);
      //////////////////////////////////////////////////////////////////////////

      //////////////////////////////////////////////////////////////////////////CT20181212
      if(ael_debye_temperature!=AUROSTD_NAN) {
        sscontent_json << "\"ael_debye_temperature\":" << ael_debye_temperature;
      } else {
        if(PRINT_NULL) sscontent_json << "\"ael_debye_temperature\":null";
      }
      vcontent_json.push_back(sscontent_json.str()); aurostd::StringstreamClean(sscontent_json);
      //////////////////////////////////////////////////////////////////////////

      //////////////////////////////////////////////////////////////////////////CT20181212
      if(ael_applied_pressure!=AUROSTD_NAN) {
        sscontent_json << "\"ael_applied_pressure\":" << ael_applied_pressure;
      } else {
        if(PRINT_NULL) sscontent_json << "\"ael_applied_pressure\":null";
      }
      vcontent_json.push_back(sscontent_json.str()); aurostd::StringstreamClean(sscontent_json);
      //////////////////////////////////////////////////////////////////////////

      //////////////////////////////////////////////////////////////////////////CT20181212
      if(ael_average_external_pressure!=AUROSTD_NAN) {
        sscontent_json << "\"ael_average_external_pressure\":" << ael_average_external_pressure;
      } else {
        if(PRINT_NULL) sscontent_json << "\"ael_average_external_pressure\":null";
      }
      vcontent_json.push_back(sscontent_json.str()); aurostd::StringstreamClean(sscontent_json);
      //////////////////////////////////////////////////////////////////////////

      //////////////////////////////////////////////////////////////////////////ME20191105
      if ((ael_stiffness_tensor.rows == 6) && (ael_stiffness_tensor.cols == 6)) {
        sscontent_json << "\"ael_stiffness_tensor\":[";
        for (int i = 1; i <= 6; i++) {
          sscontent_json << "[";
          for (int j = 1; j <= 6; j++) sscontent_json << ael_stiffness_tensor[i][j] << ((j < 6)?",":"]");
          sscontent_json << ((i < 6)?",":"");
        }
        sscontent_json << "]";
      } else {
        if (PRINT_NULL) sscontent_json << "\"ael_stiffness_tensor\":null";
      }
      vcontent_json.push_back(sscontent_json.str()); aurostd::StringstreamClean(sscontent_json);

      //////////////////////////////////////////////////////////////////////////ME20191105
      if ((ael_compliance_tensor.rows == 6) && (ael_compliance_tensor.cols == 6)) {
        sscontent_json << "\"ael_compliance_tensor\":[";
        for (int i = 1; i <= 6; i++) {
          sscontent_json << "[";
          for (int j = 1; j <= 6; j++) sscontent_json << ael_compliance_tensor[i][j] << ((j < 6)?",":"]");
          sscontent_json << ((i < 6)?",":"");
        }
        sscontent_json << "]";
      } else {
        if (PRINT_NULL) sscontent_json << "\"ael_compliance_tensor\":null";
      }
      vcontent_json.push_back(sscontent_json.str()); aurostd::StringstreamClean(sscontent_json);

      //ME20210927 BEGIN
      //APL
      //////////////////////////////////////////////////////////////////////////
      if (energy_free_vibrational_cell_apl_300K!=AUROSTD_NAN) {
        sscontent_json << "\"energy_free_vibrational_cell_apl_300K\":" << energy_free_vibrational_cell_apl_300K;
      } else {
        if (PRINT_NULL) sscontent_json << "\"energy_free_vibrational_cell_apl_300K\":null";
      }
      vcontent_json.push_back(sscontent_json.str()); aurostd::StringstreamClean(sscontent_json);
      //////////////////////////////////////////////////////////////////////////
      //////////////////////////////////////////////////////////////////////////
      if (energy_free_vibrational_atom_apl_300K!=AUROSTD_NAN) {
        sscontent_json << "\"energy_free_vibrational_atom_apl_300K\":" << energy_free_vibrational_atom_apl_300K;
      } else {
        if (PRINT_NULL) sscontent_json << "\"energy_free_vibrational_atom_apl_300K\":null";
      }
      vcontent_json.push_back(sscontent_json.str()); aurostd::StringstreamClean(sscontent_json);
      //////////////////////////////////////////////////////////////////////////
      //////////////////////////////////////////////////////////////////////////
      if (entropy_vibrational_cell_apl_300K!=AUROSTD_NAN) {
        sscontent_json << "\"entropy_vibrational_cell_apl_300K\":" << entropy_vibrational_cell_apl_300K;
      } else {
        if (PRINT_NULL) sscontent_json << "\"entropy_vibrational_cell_apl_300K\":null";
      }
      vcontent_json.push_back(sscontent_json.str()); aurostd::StringstreamClean(sscontent_json);
      //////////////////////////////////////////////////////////////////////////
      //////////////////////////////////////////////////////////////////////////
      if (entropy_vibrational_atom_apl_300K!=AUROSTD_NAN) {
        sscontent_json << "\"entropy_vibrational_atom_apl_300K\":" << entropy_vibrational_atom_apl_300K;
      } else {
        if (PRINT_NULL) sscontent_json << "\"entropy_vibrational_atom_apl_300K\":null";
      }
      vcontent_json.push_back(sscontent_json.str()); aurostd::StringstreamClean(sscontent_json);
      //////////////////////////////////////////////////////////////////////////
      //////////////////////////////////////////////////////////////////////////
      if (energy_internal_vibrational_cell_apl_300K!=AUROSTD_NAN) {
        sscontent_json << "\"energy_internal_vibrational_cell_apl_300K\":" << energy_internal_vibrational_cell_apl_300K;
      } else {
        if (PRINT_NULL) sscontent_json << "\"energy_internal_vibrational_cell_apl_300K\":null";
      }
      vcontent_json.push_back(sscontent_json.str()); aurostd::StringstreamClean(sscontent_json);
      //////////////////////////////////////////////////////////////////////////
      //////////////////////////////////////////////////////////////////////////
      if (energy_internal_vibrational_atom_apl_300K!=AUROSTD_NAN) {
        sscontent_json << "\"energy_internal_vibrational_atom_apl_300K\":" << energy_internal_vibrational_atom_apl_300K;
      } else {
        if (PRINT_NULL) sscontent_json << "\"energy_internal_vibrational_atom_apl_300K\":null";
      }
      vcontent_json.push_back(sscontent_json.str()); aurostd::StringstreamClean(sscontent_json);
      //////////////////////////////////////////////////////////////////////////
      //////////////////////////////////////////////////////////////////////////
      if (energy_zero_point_cell_apl!=AUROSTD_NAN) {
        sscontent_json << "\"energy_zero_point_cell_apl\":" << energy_zero_point_cell_apl;
      } else {
        if (PRINT_NULL) sscontent_json << "\"energy_zero_point_cell_apl\":null";
      }
      vcontent_json.push_back(sscontent_json.str()); aurostd::StringstreamClean(sscontent_json);
      //////////////////////////////////////////////////////////////////////////
      //////////////////////////////////////////////////////////////////////////
      if (energy_zero_point_atom_apl!=AUROSTD_NAN) {
        sscontent_json << "\"energy_zero_point_atom_apl\":" << energy_zero_point_atom_apl;
      } else {
        if (PRINT_NULL) sscontent_json << "\"energy_zero_point_atom_apl\":null";
      }
      vcontent_json.push_back(sscontent_json.str()); aurostd::StringstreamClean(sscontent_json);
      //////////////////////////////////////////////////////////////////////////
      //////////////////////////////////////////////////////////////////////////
      if (heat_capacity_Cv_cell_apl_300K!=AUROSTD_NAN) {
        sscontent_json << "\"heat_capacity_Cv_cell_apl_300K\":" << heat_capacity_Cv_cell_apl_300K;
      } else {
        if (PRINT_NULL) sscontent_json << "\"heat_capacity_Cv_cell_apl_300K\":null";
      }
      vcontent_json.push_back(sscontent_json.str()); aurostd::StringstreamClean(sscontent_json);
      //////////////////////////////////////////////////////////////////////////
      //////////////////////////////////////////////////////////////////////////
      if (heat_capacity_Cv_atom_apl_300K!=AUROSTD_NAN) {
        sscontent_json << "\"heat_capacity_Cv_atom_apl_300K\":" << heat_capacity_Cv_atom_apl_300K;
      } else {
        if (PRINT_NULL) sscontent_json << "\"heat_capacity_Cv_atom_apl_300K\":null";
      }
      vcontent_json.push_back(sscontent_json.str()); aurostd::StringstreamClean(sscontent_json);
      //////////////////////////////////////////////////////////////////////////
      //ME20210927 END
      //AS20200901 BEGIN
      // QHA
      //////////////////////////////////////////////////////////////////////////
      if(gruneisen_qha!=AUROSTD_NAN) {
        sscontent_json << "\"gruneisen_qha\":" << gruneisen_qha;
      } else {
        if(PRINT_NULL) sscontent_json << "\"gruneisen_qha\":null";
      }
      vcontent_json.push_back(sscontent_json.str()); aurostd::StringstreamClean(sscontent_json);
      //////////////////////////////////////////////////////////////////////////

      //////////////////////////////////////////////////////////////////////////
      if(gruneisen_qha_300K!=AUROSTD_NAN) {
        sscontent_json << "\"gruneisen_qha_300K\":" << gruneisen_qha_300K;
      } else {
        if(PRINT_NULL) sscontent_json << "\"gruneisen_qha_300K\":null";
      }
      vcontent_json.push_back(sscontent_json.str()); aurostd::StringstreamClean(sscontent_json);
      //////////////////////////////////////////////////////////////////////////

      //////////////////////////////////////////////////////////////////////////
      if(thermal_expansion_qha_300K!=AUROSTD_NAN) {
        sscontent_json << "\"thermal_expansion_qha_300K\":" << thermal_expansion_qha_300K;
      } else {
        if(PRINT_NULL) sscontent_json << "\"thermal_expansion_qha_300K\":null";
      }
      vcontent_json.push_back(sscontent_json.str()); aurostd::StringstreamClean(sscontent_json);
      //////////////////////////////////////////////////////////////////////////

      //////////////////////////////////////////////////////////////////////////
      if(modulus_bulk_qha_300K!=AUROSTD_NAN) {
        sscontent_json << "\"modulus_bulk_qha_300K\":" << modulus_bulk_qha_300K;
      } else {
        if(PRINT_NULL) sscontent_json << "\"modulus_bulk_qha_300K\":null";
      }
      vcontent_json.push_back(sscontent_json.str()); aurostd::StringstreamClean(sscontent_json);
      //////////////////////////////////////////////////////////////////////////

      //////////////////////////////////////////////////////////////////////////
      if(modulus_bulk_derivative_pressure_qha_300K!=AUROSTD_NAN) {
        sscontent_json << "\"modulus_bulk_derivative_pressure_qha_300K\":" << modulus_bulk_derivative_pressure_qha_300K;
      } else {
        if(PRINT_NULL) sscontent_json << "\"modulus_bulk_derivative_pressure_qha_300K\":null";
      }
      vcontent_json.push_back(sscontent_json.str()); aurostd::StringstreamClean(sscontent_json);
      //////////////////////////////////////////////////////////////////////////

      //////////////////////////////////////////////////////////////////////////
      if(heat_capacity_Cv_atom_qha_300K!=AUROSTD_NAN) {
        sscontent_json << "\"heat_capacity_Cv_atom_qha_300K\":" << heat_capacity_Cv_atom_qha_300K;
      } else {
        if(PRINT_NULL) sscontent_json << "\"heat_capacity_Cv_atom_qha_300K\":null";
      }
      vcontent_json.push_back(sscontent_json.str()); aurostd::StringstreamClean(sscontent_json);
      //////////////////////////////////////////////////////////////////////////

      //////////////////////////////////////////////////////////////////////////
      if(heat_capacity_Cv_cell_qha_300K!=AUROSTD_NAN) {
        sscontent_json << "\"heat_capacity_Cv_cell_qha_300K\":" << heat_capacity_Cv_cell_qha_300K;
      } else {
        if(PRINT_NULL) sscontent_json << "\"heat_capacity_Cv_cell_qha_300K\":null";
      }
      vcontent_json.push_back(sscontent_json.str()); aurostd::StringstreamClean(sscontent_json);
      //////////////////////////////////////////////////////////////////////////

      //////////////////////////////////////////////////////////////////////////
      if(heat_capacity_Cp_atom_qha_300K!=AUROSTD_NAN) {
        sscontent_json << "\"heat_capacity_Cp_atom_qha_300K\":" << heat_capacity_Cp_atom_qha_300K;
      } else {
        if(PRINT_NULL) sscontent_json << "\"heat_capacity_Cp_atom_qha_300K\":null";
      }
      vcontent_json.push_back(sscontent_json.str()); aurostd::StringstreamClean(sscontent_json);
      //////////////////////////////////////////////////////////////////////////

      //////////////////////////////////////////////////////////////////////////
      if(heat_capacity_Cp_cell_qha_300K!=AUROSTD_NAN) {
        sscontent_json << "\"heat_capacity_Cp_cell_qha_300K\":" << heat_capacity_Cp_cell_qha_300K;
      } else {
        if(PRINT_NULL) sscontent_json << "\"heat_capacity_Cp_cell_qha_300K\":null";
      }
      vcontent_json.push_back(sscontent_json.str()); aurostd::StringstreamClean(sscontent_json);
      //////////////////////////////////////////////////////////////////////////

      //////////////////////////////////////////////////////////////////////////
      if(volume_atom_qha_300K!=AUROSTD_NAN) {
        sscontent_json << "\"volume_atom_qha_300K\":" << volume_atom_qha_300K;
      } else {
        if(PRINT_NULL) sscontent_json << "\"volume_atom_qha_300K\":null";
      }
      vcontent_json.push_back(sscontent_json.str()); aurostd::StringstreamClean(sscontent_json);
      //////////////////////////////////////////////////////////////////////////

      //////////////////////////////////////////////////////////////////////////
      if(energy_free_atom_qha_300K!=AUROSTD_NAN) {
        sscontent_json << "\"energy_free_atom_qha_300K\":" << energy_free_atom_qha_300K;
      } else {
        if(PRINT_NULL) sscontent_json << "\"energy_free_atom_qha_300K\":null";
      }
      vcontent_json.push_back(sscontent_json.str()); aurostd::StringstreamClean(sscontent_json);
      //////////////////////////////////////////////////////////////////////////

      //////////////////////////////////////////////////////////////////////////
      if(energy_free_cell_qha_300K!=AUROSTD_NAN) {
        sscontent_json << "\"energy_free_cell_qha_300K\":" << energy_free_cell_qha_300K;
      } else {
        if(PRINT_NULL) sscontent_json << "\"energy_free_cell_qha_300K\":null";
      }
      vcontent_json.push_back(sscontent_json.str()); aurostd::StringstreamClean(sscontent_json);
      //////////////////////////////////////////////////////////////////////////
      //AS20200901 END

      // BADER
      //////////////////////////////////////////////////////////////////////////
      if(vbader_net_charges.size()) {
        sscontent_json << "\"bader_net_charges\":[" << aurostd::joinWDelimiter(aurostd::vecDouble2vecString(vbader_net_charges,6),",") << "]";
      } else {
        if(PRINT_NULL) sscontent_json << "\"bader_net_charges\":null";
      }
      vcontent_json.push_back(sscontent_json.str()); aurostd::StringstreamClean(sscontent_json);
      //////////////////////////////////////////////////////////////////////////

      //////////////////////////////////////////////////////////////////////////
      if(vbader_atomic_volumes.size()) {
        sscontent_json << "\"bader_atomic_volumes\":[" << aurostd::joinWDelimiter(aurostd::vecDouble2vecString(vbader_atomic_volumes,4),",") << "]";
      } else {
        if(PRINT_NULL) sscontent_json << "\"bader_atomic_volumes\":null";
      }
      vcontent_json.push_back(sscontent_json.str()); aurostd::StringstreamClean(sscontent_json);
      //////////////////////////////////////////////////////////////////////////

      // FILES
      //////////////////////////////////////////////////////////////////////////
      if(vfiles.size()) {
        aurostd::sort(vfiles);
        sscontent_json << "\"files\":[" << aurostd::joinWDelimiter(aurostd::wrapVecEntries(vfiles,"\""),",") << "]";
      } else {
        if(PRINT_NULL) sscontent_json << "\"files\":null";
      }
      vcontent_json.push_back(sscontent_json.str()); aurostd::StringstreamClean(sscontent_json);
      //////////////////////////////////////////////////////////////////////////

      // CPUS
      //////////////////////////////////////////////////////////////////////////
      if(node_CPU_Model.size()) {
        sscontent_json << "\"node_CPU_Model\":\"" << node_CPU_Model << "\"";
      } else {
        if(PRINT_NULL) sscontent_json << "\"node_CPU_Model\":null";
      }
      vcontent_json.push_back(sscontent_json.str()); aurostd::StringstreamClean(sscontent_json);
      //////////////////////////////////////////////////////////////////////////

      //////////////////////////////////////////////////////////////////////////
      if(node_CPU_Cores!=AUROSTD_NAN) {
        sscontent_json << "\"node_CPU_Cores\":" << node_CPU_Cores;
      } else {
        if(PRINT_NULL) sscontent_json << "\"node_CPU_Cores\":null";
      }
      vcontent_json.push_back(sscontent_json.str()); aurostd::StringstreamClean(sscontent_json);
      //////////////////////////////////////////////////////////////////////////

      //////////////////////////////////////////////////////////////////////////
      if(node_CPU_MHz!=AUROSTD_NAN) {
        sscontent_json << "\"node_CPU_MHz\":" << node_CPU_MHz;
      } else {
        if(PRINT_NULL) sscontent_json << "\"node_CPU_MHz\":null";
      }
      vcontent_json.push_back(sscontent_json.str()); aurostd::StringstreamClean(sscontent_json);
      //////////////////////////////////////////////////////////////////////////

      //////////////////////////////////////////////////////////////////////////
      if(node_RAM_GB!=INF) {
        sscontent_json << "\"node_RAM_GB\":" << node_RAM_GB;
      } else {
        if(PRINT_NULL) sscontent_json << "\"node_RAM_GB\":null";
      }
      vcontent_json.push_back(sscontent_json.str()); aurostd::StringstreamClean(sscontent_json);
      //////////////////////////////////////////////////////////////////////////

      // VERSION/DATE
      //////////////////////////////////////////////////////////////////////////
      if(aflow_version.size()) {
        sscontent_json << "\"aflow_version\":\"" << aflow_version << "\"";
      } else {
        if(PRINT_NULL) sscontent_json << "\"aflow_version\":null";
      }
      vcontent_json.push_back(sscontent_json.str()); aurostd::StringstreamClean(sscontent_json);
      //////////////////////////////////////////////////////////////////////////

      //////////////////////////////////////////////////////////////////////////
      if(catalog.size()) {
        sscontent_json << "\"catalog\":\"" << catalog << "\"";
      } else {
        if(PRINT_NULL) sscontent_json << "\"catalog\":null";
      }
      vcontent_json.push_back(sscontent_json.str()); aurostd::StringstreamClean(sscontent_json);
      //////////////////////////////////////////////////////////////////////////

      //////////////////////////////////////////////////////////////////////////
      sscontent_json << "\"aflowlib_version\":\"" << string(AFLOW_VERSION) << "\"";  //CO20170613
      vcontent_json.push_back(sscontent_json.str()); aurostd::StringstreamClean(sscontent_json);
      //////////////////////////////////////////////////////////////////////////

      //////////////////////////////////////////////////////////////////////////
      if(vaflowlib_date.size()) {
        sscontent_json << "\"aflowlib_date\":[" << aurostd::joinWDelimiter(aurostd::wrapVecEntries(vaflowlib_date,"\""),",") << "]";
      } else {
        if(PRINT_NULL) sscontent_json << "\"aflowlib_date\":null";
      }
      vcontent_json.push_back(sscontent_json.str()); aurostd::StringstreamClean(sscontent_json);
      //////////////////////////////////////////////////////////////////////////

      sss << "{" << aurostd::joinWDelimiter(vcontent_json,eendl)  << "}";
      vcontent_json.clear();

      sss << endl;
    } // json

    return sss.str();
  }

  //  bool aflowlib2file(
  string _aflowlib_entry::aflowlib2file(string file,string mode) {
    string aflowlib_out=aflowlib2string(mode);
    aurostd::string2file(aflowlib_out,file);
    return aflowlib_out;
  }
}

//CO20200624 - CCE corrections
namespace aflowlib {
  double _aflowlib_entry::enthalpyFormationCell(int T) const { //CO20200624
    if(!XHOST.vflag_control.flag("NEGLECT_CCE")){ //CO20210115
      if(T==300 && enthalpy_formation_cce_300K_cell!=AUROSTD_NAN) return enthalpy_formation_cce_300K_cell;
      if(T==0 && enthalpy_formation_cce_0K_cell!=AUROSTD_NAN) return enthalpy_formation_cce_0K_cell;
    }
    return enthalpy_formation_cell;
  }
  double _aflowlib_entry::enthalpyFormationAtom(int T) const { //CO20200624
    if(!XHOST.vflag_control.flag("NEGLECT_CCE")){ //CO20210115
      if(T==300 && enthalpy_formation_cce_300K_atom!=AUROSTD_NAN) return enthalpy_formation_cce_300K_atom;
      if(T==0 && enthalpy_formation_cce_0K_atom!=AUROSTD_NAN) return enthalpy_formation_cce_0K_atom;
    }
    return enthalpy_formation_atom;
  }
}

//CO20171202 - apennsy fixes!
namespace aflowlib {
  void _aflowlib_entry::correctBadDatabase(bool verbose,ostream& oss){
    ofstream FileMESSAGE;
    return correctBadDatabase(FileMESSAGE,verbose,oss);
  }

  void _aflowlib_entry::correctBadDatabase(ofstream& FileMESSAGE,bool verbose,ostream& oss){
    //CO20180828 - LIB2 also contains unaries //so far we only know of bad binaries
    //APENNSY neglect - LIB2 only //CO20180828 - LIB2 also contains unaries  //binaries only
    string soliloquy = XPID + "_aflowlib_entry::correctBadDatabase():";
    stringstream message;
    if(vspecies_pp.size()==1 || vspecies_pp.size()==2) {
      string pseudoA="",pseudoB="";
      pseudoA = vspecies_pp[0];
      if(vspecies_pp.size()==2){pseudoB = vspecies_pp[1];}
      //[OBSOLETE CO20180828]string pseudoA = vspecies_pp[0];
      //[OBSOLETE CO20180828]string pseudoB = vspecies_pp[1];
      // tiny corrections
      //gamma_IrV
      if(pseudoA=="Cd" && pseudoB=="Pt" && prototype=="181") {
        enthalpy_formation_atom -= 0.0013;
        enthalpy_formation_cell = natoms * enthalpy_formation_atom;
        if(verbose){
          message << "Fixing enthalpy_formation of " << pseudoA << pseudoB << ":" << prototype;
          pflow::logger(_AFLOW_FILE_NAME_, soliloquy, message, FileMESSAGE, oss, _LOGGER_MESSAGE_);
        }
      }
      //gamma_IrV
      if(pseudoA=="Ir" && pseudoB=="V_sv" && prototype=="291") {
        enthalpy_formation_cell -= 0.001;
        enthalpy_formation_atom -= 0.0005;
        enthalpy_cell -= 0.001;
        enthalpy_atom -= 0.005;
        if(verbose){
          message << "Fixing enthalpy/enthalpy_formation of " << pseudoA << pseudoB << ":" << prototype;
          pflow::logger(_AFLOW_FILE_NAME_, soliloquy, message, FileMESSAGE, oss, _LOGGER_MESSAGE_);
        }
      }
      // HfPd
      if(pseudoA=="Hf_pv" && pseudoB=="Pd_pv" && prototype=="192") {
        enthalpy_formation_atom -= 0.003;
        enthalpy_formation_cell = natoms * enthalpy_formation_atom;
        enthalpy_atom = enthalpy_formation_atom;
        enthalpy_cell = natoms * enthalpy_atom;
        if(verbose){
          message << "Fixing enthalpy/enthalpy_formation of " << pseudoA << pseudoB << ":" << prototype;
          pflow::logger(_AFLOW_FILE_NAME_, soliloquy, message, FileMESSAGE, oss, _LOGGER_MESSAGE_);
        }
      }
      // sigma
      if(pseudoA=="Ir" && pseudoB=="Nb_sv" && prototype=="600.ABBAB") {
        enthalpy_formation_cell += 0.001;
        enthalpy_formation_atom += 0.0005;
        enthalpy_cell += 0.001;
        enthalpy_atom += 0.005;
        enthalpy_formation_cell += 0.001;
        enthalpy_formation_atom += 0.0005;
        enthalpy_cell += 0.001;
        enthalpy_atom += 0.005;
        if(verbose){
          message << "Fixing enthalpy/enthalpy_formation of " << pseudoA << pseudoB << ":" << prototype;
          pflow::logger(_AFLOW_FILE_NAME_, soliloquy, message, FileMESSAGE, oss, _LOGGER_MESSAGE_);
        }
      }
      // sigma
      if(pseudoA=="Os_pv" && pseudoB=="Re_pv" && prototype=="122") {
        enthalpy_formation_atom -= 0.001;
        enthalpy_formation_cell = natoms * enthalpy_formation_atom;
        enthalpy_atom = enthalpy_formation_atom;
        enthalpy_cell = natoms * enthalpy_atom;
        if(verbose){
          message << "Fixing enthalpy/enthalpy_formation of " << pseudoA << pseudoB << ":" << prototype;
          pflow::logger(_AFLOW_FILE_NAME_, soliloquy, message, FileMESSAGE, oss, _LOGGER_MESSAGE_);
        }
      }
    }
  }
  bool _aflowlib_entry::ignoreBadDatabase() const{
    string reason;
    return ignoreBadDatabase(reason);
  }
  bool _aflowlib_entry::ignoreBadDatabase(string& reason) const{
    reason="";
    //grab bad database protos
    vector<string> _DEVIL_PROTOTYPES_;
    aurostd::string2tokens(_DEVIL_PROTOTYPES_STRING_,_DEVIL_PROTOTYPES_,",");

    //so far we only know of bad binaries
    //we need something more robust than just exact string match, case: 549 and 549.bis vs. 549.tetra
    bool match=false;
    //DEVIL
    for(uint di=0;di<_DEVIL_PROTOTYPES_.size() && !match;di++){if(pflow::prototypeMatch(prototype, _DEVIL_PROTOTYPES_[di])){match=true;}}
    if(match){
      reason=compound+":"+prototype+" is ill-calculated in the database";
      return true;
    }
    //find .old's
    if(1){
      uint prototype_size=prototype.size();
      string search_string=".old";uint search_string_size=search_string.size();
      if(prototype_size>search_string_size && prototype.substr(prototype_size-search_string_size,search_string_size)==search_string){  //look only at the end of the prototype
        reason=compound+":"+prototype+" is ill-calculated in the database";
        return true;
      }
    }
    //APENNSY neglect - LIB2 only //CO20180828 - LIB2 also contains unaries  //binaries only
    if(vspecies_pp.size()==1 || vspecies_pp.size()==2) {
      string pseudoA="",pseudoB="";
      pseudoA = vspecies_pp[0];
      if(vspecies_pp.size()==2){pseudoB = vspecies_pp[1];}
      //[OBSOLETE CO20180828]string pseudoA = vspecies_pp[0];
      //[OBSOLETE CO20180828]string pseudoB = vspecies_pp[1];
      // bad Ag is a wrong relaxation
      if((pseudoA=="Ag" && pflow::prototypeMatch(prototype,"303")) || (pseudoB=="Ag" && pflow::prototypeMatch(prototype,"304"))) {
        reason=pseudoA+pseudoB+":"+prototype+" is ill-calculated in the database";
        return true;
      }
      // bad Ag is a wrong relaxation
      if((pseudoA=="Ag" && pflow::prototypeMatch(prototype,"323")) || (pseudoB=="Ag" && pflow::prototypeMatch(prototype,"324"))) {
        reason=pseudoA+pseudoB+":"+prototype+" is ill-calculated in the database";
        return true;
      }
      // bad Au is a wrong relaxation
      if((pseudoA=="Au" && pflow::prototypeMatch(prototype,"323")) || (pseudoB=="Au" && pflow::prototypeMatch(prototype,"324"))) {
        reason=pseudoA+pseudoB+":"+prototype+" is ill-calculated in the database";
        return true;
      }
      // bad Al_h pseudopotential !
      if((pseudoA=="Al_h" && pflow::prototypeMatch(prototype,"307")) || (pseudoB=="Al_h" && pflow::prototypeMatch(prototype,"308"))) {
        reason=pseudoA+pseudoB+":"+prototype+" is ill-calculated in the database";
        return true;
      }
      // bad Al_h pseudopotential !
      if((pseudoA=="Al_h" && pflow::prototypeMatch(prototype,"A7.A")) || (pseudoB=="Al_h" && pflow::prototypeMatch(prototype,"A7.B"))) {
        reason=pseudoA+pseudoB+":"+prototype+" is ill-calculated in the database";
        return true;
      }
      // bad Al_h pseudopotential !
      if((pseudoA=="Al_h" && pflow::prototypeMatch(prototype,"323")) || (pseudoB=="Al_h" && pflow::prototypeMatch(prototype,"324"))) {
        reason=pseudoA+pseudoB+":"+prototype+" is ill-calculated in the database";
        return true;
      }
      // bad Ca_sv is a wrong relaxation
      if((pseudoA=="Ca_sv" && pflow::prototypeMatch(prototype,"303")) || (pseudoB=="Ca_sv" && pflow::prototypeMatch(prototype,"304"))) {
        reason=pseudoA+pseudoB+":"+prototype+" is ill-calculated in the database";
        return true;
      }
      // bad Ca_sv is a wrong relaxation
      if((pseudoA=="Ca_sv" && pflow::prototypeMatch(prototype,"323")) || (pseudoB=="Ca_sv" && pflow::prototypeMatch(prototype,"324"))) {
        reason=pseudoA+pseudoB+":"+prototype+" is ill-calculated in the database";
        return true;
      }
      // bad Cd is a wrong relaxation
      if((pseudoA=="Cd" && pflow::prototypeMatch(prototype,"323")) || (pseudoB=="Cd" && pflow::prototypeMatch(prototype,"324"))) {
        reason=pseudoA+pseudoB+":"+prototype+" is ill-calculated in the database";
        return true;
      }
      // bad Cu_pv is a wrong relaxation
      if((pseudoA=="Cu_pv" && pflow::prototypeMatch(prototype,"303")) || (pseudoB=="Cu_pv" && pflow::prototypeMatch(prototype,"304"))) {
        reason=pseudoA+pseudoB+":"+prototype+" is ill-calculated in the database";
        return true;
      }
      // bad Cu_pv is a wrong relaxation
      if((pseudoA=="Cu_pv" && pflow::prototypeMatch(prototype,"323")) || (pseudoB=="Cu_pv" && pflow::prototypeMatch(prototype,"324"))) {
        reason=pseudoA+pseudoB+":"+prototype+" is ill-calculated in the database";
        return true;
      }
      // bad Fe_pv is a wrong relaxation
      if((pseudoA=="Fe_pv" && pflow::prototypeMatch(prototype,"307")) || (pseudoB=="Fe_pv" && pflow::prototypeMatch(prototype,"308"))) {
        reason=pseudoA+pseudoB+":"+prototype+" is ill-calculated in the database";
        return true;
      }
      // bad Fe_pv is a wrong relaxation
      if((pseudoA=="Fe_pv" && pflow::prototypeMatch(prototype,"A7.A")) || (pseudoB=="Fe_pv" && pflow::prototypeMatch(prototype,"A7.B"))) {
        reason=pseudoA+pseudoB+":"+prototype+" is ill-calculated in the database";
        return true;
      }
      // bad Ge_h is a wrong relaxation
      if((pseudoA=="Ge_h" && pflow::prototypeMatch(prototype,"305")) || (pseudoB=="Ge_h" && pflow::prototypeMatch(prototype,"306"))) {
        reason=pseudoA+pseudoB+":"+prototype+" is ill-calculated in the database";
        return true;
      }
      // bad In_d is a wrong relaxation
      if((pseudoA=="In_d" && pflow::prototypeMatch(prototype,"323")) || (pseudoB=="In_d" && pflow::prototypeMatch(prototype,"324"))) {
        reason=pseudoA+pseudoB+":"+prototype+" is ill-calculated in the database";
        return true;
      }
      // bad Ir is a wrong relaxation
      if((pseudoA=="Ir" && pflow::prototypeMatch(prototype,"303")) || (pseudoB=="Ir" && pflow::prototypeMatch(prototype,"304"))) {
        reason=pseudoA+pseudoB+":"+prototype+" is ill-calculated in the database";
        return true;
      }
      // bad K_sv is a wrong relaxation
      if((pseudoA=="K_sv" && pflow::prototypeMatch(prototype,"307")) || (pseudoB=="K_sv" && pflow::prototypeMatch(prototype,"308"))) {
        reason=pseudoA+pseudoB+":"+prototype+" is ill-calculated in the database";
        return true;
      }
      // bad K_sv is a wrong relaxation
      if((pseudoA=="K_sv" && pflow::prototypeMatch(prototype,"A7.A")) || (pseudoB=="K_sv" && pflow::prototypeMatch(prototype,"A7.B"))) {
        reason=pseudoA+pseudoB+":"+prototype+" is ill-calculated in the database";
        return true;
      }
      // bad La is a wrong relaxation
      if((pseudoA=="La" && pflow::prototypeMatch(prototype,"303")) || (pseudoB=="La" && pflow::prototypeMatch(prototype,"304"))) {
        reason=pseudoA+pseudoB+":"+prototype+" is ill-calculated in the database";
        return true;
      }
      // bad La is a wrong relaxation
      if((pseudoA=="La" && pflow::prototypeMatch(prototype,"323")) || (pseudoB=="La" && pflow::prototypeMatch(prototype,"324"))) {
        reason=pseudoA+pseudoB+":"+prototype+" is ill-calculated in the database";
        return true;
      }
      // bad Li_sv is a wrong relaxation
      if((pseudoA=="Li_sv" && pflow::prototypeMatch(prototype,"307")) || (pseudoB=="Li_sv" && pflow::prototypeMatch(prototype,"308"))) {
        reason=pseudoA+pseudoB+":"+prototype+" is ill-calculated in the database";
        return true;
      }
      // bad Li_sv is a wrong relaxation
      if((pseudoA=="Li_sv" && pflow::prototypeMatch(prototype,"A7.A")) || (pseudoB=="Li_sv" && pflow::prototypeMatch(prototype,"A7.B"))) {
        reason=pseudoA+pseudoB+":"+prototype+" is ill-calculated in the database";
        return true;
      }
      // bad Na_pv is a wrong relaxation
      if((pseudoA=="Na_pv" && pflow::prototypeMatch(prototype,"307")) || (pseudoB=="Na_pv" && pflow::prototypeMatch(prototype,"308"))) {
        reason=pseudoA+pseudoB+":"+prototype+" is ill-calculated in the database";
        return true;
      }
      // bad Na_pv is a wrong relaxation
      if((pseudoA=="Na_pv" && pflow::prototypeMatch(prototype,"A7.A")) || (pseudoB=="Na_pv" && pflow::prototypeMatch(prototype,"A7.B"))) {
        reason=pseudoA+pseudoB+":"+prototype+" is ill-calculated in the database";
        return true;
      }
      // bad Ni_pv is a wrong relaxation
      if((pseudoA=="Ni_pv" && pflow::prototypeMatch(prototype,"303")) || (pseudoB=="Ni_pv" && pflow::prototypeMatch(prototype,"304"))) {
        reason=pseudoA+pseudoB+":"+prototype+" is ill-calculated in the database";
        return true;
      }
      // bad Ni_pv is a wrong relaxation
      if((pseudoA=="Ni_pv" && pflow::prototypeMatch(prototype,"323")) || (pseudoB=="Ni_pv" && pflow::prototypeMatch(prototype,"324"))) {
        reason=pseudoA+pseudoB+":"+prototype+" is ill-calculated in the database";
        return true;
      }
      // bad Pb_d is a wrong relaxation
      if((pseudoA=="Pb_d" && pflow::prototypeMatch(prototype,"303")) || (pseudoB=="Pb_d" && pflow::prototypeMatch(prototype,"304"))) {
        reason=pseudoA+pseudoB+":"+prototype+" is ill-calculated in the database";
        return true;
      }
      // bad Pb_d is a wrong relaxation
      if((pseudoA=="Pb_d" && pflow::prototypeMatch(prototype,"323")) || (pseudoB=="Pb_d" && pflow::prototypeMatch(prototype,"324"))) {
        reason=pseudoA+pseudoB+":"+prototype+" is ill-calculated in the database";
        return true;
      }
      // bad Pd_pv is a wrong relaxation
      if((pseudoA=="Pd_pv" && pflow::prototypeMatch(prototype,"303")) || (pseudoB=="Pd_pv" && pflow::prototypeMatch(prototype,"304"))) {
        reason=pseudoA+pseudoB+":"+prototype+" is ill-calculated in the database";
        return true;
      }
      // bad Pd_pv is a wrong relaxation
      if((pseudoA=="Pd_pv" && pflow::prototypeMatch(prototype,"323")) || (pseudoB=="Pd_pv" && pflow::prototypeMatch(prototype,"324"))) {
        reason=pseudoA+pseudoB+":"+prototype+" is ill-calculated in the database";
        return true;
      }
      // bad Pt is a wrong relaxation
      if((pseudoA=="Pt" && pflow::prototypeMatch(prototype,"303")) || (pseudoB=="Pt" && pflow::prototypeMatch(prototype,"304"))) {
        reason=pseudoA+pseudoB+":"+prototype+" is ill-calculated in the database";
        return true;
      }
      // bad Pt is a wrong relaxation
      if((pseudoA=="Pt" && pflow::prototypeMatch(prototype,"317")) || (pseudoB=="Pt" && pflow::prototypeMatch(prototype,"318"))) {
        reason=pseudoA+pseudoB+":"+prototype+" is ill-calculated in the database";
        return true;
      }
      // bad Rh_pv is a wrong relaxation
      if((pseudoA=="Rh_pv" && pflow::prototypeMatch(prototype,"303")) || (pseudoB=="Rh_pv" && pflow::prototypeMatch(prototype,"304"))) {
        reason=pseudoA+pseudoB+":"+prototype+" is ill-calculated in the database";
        return true;
      }
      // bad Si_h is a wrong relaxation
      if((pseudoA=="Si_h" && pflow::prototypeMatch(prototype,"305")) || (pseudoB=="Si_h" && pflow::prototypeMatch(prototype,"306"))) {
        reason=pseudoA+pseudoB+":"+prototype+" is ill-calculated in the database";
        return true;
      }
      // bad Si_h is a wrong relaxation
      if((pseudoA=="Si_h" && pflow::prototypeMatch(prototype,"307")) || (pseudoB=="Si_h" && pflow::prototypeMatch(prototype,"308"))) {
        reason=pseudoA+pseudoB+":"+prototype+" is ill-calculated in the database";
        return true;
      }
      // bad Si_h is a wrong relaxation
      if((pseudoA=="Si_h" && pflow::prototypeMatch(prototype,"A7.A")) || (pseudoB=="Si_h" && pflow::prototypeMatch(prototype,"A7.B"))) {
        reason=pseudoA+pseudoB+":"+prototype+" is ill-calculated in the database";
        return true;
      }
      // bad Si_h is a wrong relaxation
      if((pseudoA=="Si_h" && pflow::prototypeMatch(prototype,"323")) || (pseudoB=="Si_h" && pflow::prototypeMatch(prototype,"324"))) {
        reason=pseudoA+pseudoB+":"+prototype+" is ill-calculated in the database";
        return true;
      }
      // bad Ta_pv is a wrong relaxation
      if((pseudoA=="Ta_pv" && pflow::prototypeMatch(prototype,"307")) || (pseudoB=="Ta_pv" && pflow::prototypeMatch(prototype,"308"))) {
        reason=pseudoA+pseudoB+":"+prototype+" is ill-calculated in the database";
        return true;
      }
      // bad Ta_pv is a wrong relaxation
      if((pseudoA=="Ta_pv" && pflow::prototypeMatch(prototype,"A7.A")) || (pseudoB=="Ta_pv" && pflow::prototypeMatch(prototype,"A7.B"))) {
        reason=pseudoA+pseudoB+":"+prototype+" is ill-calculated in the database";
        return true;
      }
      // bad B_h is a wrong relaxation
      if((pseudoA=="B_h" && pflow::prototypeMatch(prototype,"317")) || (pseudoB=="B_h" && pflow::prototypeMatch(prototype,"318"))) {
        reason=pseudoA+pseudoB+":"+prototype+" is ill-calculated in the database";
        return true;
      }

      // sigma
      if(pseudoA=="Os_pv" && pseudoB=="Re_pv" && pflow::prototypeMatch(prototype,"448")) {
        reason=pseudoA+pseudoB+":"+prototype+" is ill-calculated in the database";
        return true;
      }
      // wrong channel, bug
      if(pseudoA=="Rh_pv" && pseudoB=="Zr_sv" && pflow::prototypeMatch(prototype,"381")) {
        reason=pseudoA+pseudoB+":"+prototype+" is ill-calculated in the database";
        return true;
      }
    }
    return false;
  }
} // namespace aflowlib

namespace aflowlib {
  string _aflowlib_entry::getPathAURL(ostream& oss, bool load_from_common){ //CO20200404
    ofstream FileMESSAGE;
    return getPathAURL(FileMESSAGE, oss, load_from_common);
  }
  string _aflowlib_entry::getPathAURL(ofstream& FileMESSAGE,ostream& oss, bool load_from_common){  //CO20200404
    bool LDEBUG=(FALSE || XHOST.DEBUG);
    string soliloquy = XPID + "_aflowlib_entry::getPathAURL():";
    stringstream message;
    string path = "";
    if (aurl.empty()) {return path;}
    vector<string> tokens;
    aurostd::string2tokens(aurl, tokens, ":");
    //LIB1 presents problems here (3 colons): aflowlib.duke.edu:AFLOWDATA/LIB1_RAW/Pt:PAW_PBE:05Jan2001/A6
    if(0){
      if (tokens.size() != 2) {
        message << "Odd AURL format for entry " << auid << ": " << aurl;
        pflow::logger(_AFLOW_FILE_NAME_, soliloquy, message, FileMESSAGE, oss, _LOGGER_WARNING_);
        return path;
      }
    }

    //instead just erase first item, join others, assume we're okay...
    tokens.erase(tokens.begin());
    path=aurostd::joinWDelimiter(tokens,":");

    string server="",path_full="";
    if(1&&load_from_common){
      //attempt 1: try replacing _RAW with _LIB
      if(1){
        server="/www";
        path_full=path;
        aurostd::StringSubst(path_full,"_RAW","_LIB");
        path_full=server+"/"+path_full;
        if(LDEBUG){cerr << soliloquy << " attempt 1 path=" << path_full << endl;}
        if(aurostd::IsDirectory(path_full)){return path_full;}
      }

      //attempt 2: try finding LIB directory
      if(1){
        server="/common";
        path_full=path;
        aurostd::StringSubst(path_full,"AFLOWDATA/","");
        aurostd::StringSubst(path_full,"ICSD_WEB","ICSD/LIB"); //CO20200223
        aurostd::StringSubst(path_full,"_RAW","/LIB");
        path_full=server+"/"+path_full;
        if(LDEBUG){cerr << soliloquy << " attempt 2 path=" << path_full << endl;}
        if(aurostd::IsDirectory(path_full)){return path_full;}
      }

      //attempt 3: try no replacement (RAW)
      if(1){
        server="/www";
        path_full=server+"/"+path;
        if(LDEBUG){cerr << soliloquy << " attempt 3 path=" << path_full << endl;}
        if(aurostd::IsDirectory(path_full)){return path_full;}
      }
    }
    if(XHOST.vflag_control.flag("AFLOWLIB_SERVER")){server=XHOST.vflag_control.getattachedscheme("AFLOWLIB_SERVER");}
    else{server="aflowlib.duke.edu";}

    path_full=server+"/"+path;
    return path_full;
  }
  vector<string> _aflowlib_entry::getSpeciesAURL(ostream& oss){ //CO20200404
    ofstream FileMESSAGE;
    return getSpeciesAURL(FileMESSAGE, oss);
  }
  vector<string> _aflowlib_entry::getSpeciesAURL(ofstream& FileMESSAGE,ostream& oss){  //CO20200404
    bool LDEBUG=(FALSE || XHOST.DEBUG);
    string soliloquy=XPID+"_aflowlib_entry::getSpeciesAURL():";
    stringstream message;

    if(LDEBUG){cerr << soliloquy << " BEGIN" << endl;}

    vector<string> vspecies;
    if(aurl.empty()){return vspecies;}
    vector<string> tokens;
    aurostd::string2tokens(aurl,tokens,":");

    //erase first item (aflowlib.duke.edu), join others, assume we're okay...
    tokens.erase(tokens.begin());
    string path=aurostd::joinWDelimiter(tokens,":");
    if(LDEBUG){cerr << soliloquy << " path=" << path << endl;}

    //split by /
    aurostd::string2tokens(path,tokens,"/");
    if(tokens.size()<4){
      message << "Odd AURL format for entry " << auid << ": " << aurl;
      pflow::logger(_AFLOW_FILE_NAME_, soliloquy, message, FileMESSAGE, oss, _LOGGER_WARNING_);
      return vspecies;
    }
    string species_string="";
    if(path.find("_ICSD_")!=string::npos){  //if ICSD: AFLOWDATA/ICSD_WEB/HEX/Te2Zr1_ICSD_653213
      species_string=tokens[3];
      string::size_type loc;loc=species_string.find("_ICSD_");
      species_string=species_string.substr(0,loc);
    }
    else{ //otherwise: AFLOWDATA/LIB2_RAW/TeZr_sv/10
      species_string=tokens[2];
      //fix LIB1: Zr_sv:PAW_PBE:07Sep2000
      string::size_type loc;loc=species_string.find(":");
      species_string=species_string.substr(0,loc);
    }

    vspecies=aurostd::getElements(species_string);
    if(LDEBUG){cerr << soliloquy << " vspecies=" << aurostd::joinWDelimiter(vspecies,",") << endl;}
    return vspecies;
  }
}

// **************************************************************************
// directory2auid
// auid2directory
// auid2present
// **************************************************************************
namespace aflowlib {
  string _aflowlib_entry::POCCdirectory2MetadataAUIDjsonfile(const string& directory,uint salt){  //CO20200624
    //CO20200624 - THIS IS HOW WE CREATE AUID FOR POCC STRUCTURES
    bool LDEBUG=(FALSE || XHOST.DEBUG);
    string soliloquy=XPID+"_aflowlib_entry::POCCdirectory2MetadataAUIDjsonfile():";
    stringstream message;

    if(aurl.empty()){throw aurostd::xerror(_AFLOW_FILE_NAME_,soliloquy,"AURL has not been calculated",_INPUT_MISSING_);}

    string system_name=KBIN::ExtractSystemName(directory);
    if(system_name.empty()){throw aurostd::xerror(_AFLOW_FILE_NAME_,soliloquy,"No system name found",_FILE_CORRUPT_);}
    if(LDEBUG){cerr << soliloquy << " system_name=" << system_name << endl;}
    system_name=pocc::addDefaultPOCCTOL2string(system_name);
    if(LDEBUG){cerr << soliloquy << " system_name(with TOL)=" << system_name << endl;}

    _aflags aflags;aflags.Directory=directory;
    pocc::POccCalculator pcalc(aflags);
    pcalc.loadDataIntoCalculator();
    if(pcalc.m_ARUN_directories.size()==0){throw aurostd::xerror(_AFLOW_FILE_NAME_,soliloquy,"No ARUN.POCC_* runs found",_FILE_CORRUPT_);}
    vector<string> vauid_aruns;
    string aurl_arun="";
    for(uint i=0;i<pcalc.m_ARUN_directories.size();i++){
      aurl_arun=aurl+"/"+pcalc.m_ARUN_directories[i];
      if(LDEBUG){
        cerr << soliloquy << " m_ARUN_directories[" << i << "]=" << pcalc.m_ARUN_directories[i] << endl;
        cerr << soliloquy << " m_ARUN_directories[" << i << "].aurl=" << aurl_arun << endl;
      }
      vauid_aruns.push_back(VASPdirectory2auid(aurostd::CleanFileName(directory+"/"+pcalc.m_ARUN_directories[i]),aurl_arun));
      if(LDEBUG){cerr << soliloquy << " m_ARUN_directories[" << i << "].auid=" << vauid_aruns.back() << endl;}
    }

    stringstream sscontent_json;
    string eendl="";
    vector<string> vcontent_json;

    sscontent_json << "\"salt\":" << aurostd::utype2string(salt);vcontent_json.push_back(sscontent_json.str());aurostd::StringstreamClean(sscontent_json);
    sscontent_json << "\"aflow_type\":" << "\"aggregate\"";vcontent_json.push_back(sscontent_json.str());aurostd::StringstreamClean(sscontent_json);
    sscontent_json << "\"method\":" << "\"aflow_pocc\"";vcontent_json.push_back(sscontent_json.str());aurostd::StringstreamClean(sscontent_json);
    sscontent_json << "\"aggregate_parameters\":" << "\"" << system_name << "\"";vcontent_json.push_back(sscontent_json.str());aurostd::StringstreamClean(sscontent_json);
    sscontent_json << "\"aggregate_content\":[" << aurostd::joinWDelimiter(aurostd::wrapVecEntries(vauid_aruns,"\""),",") << "]";vcontent_json.push_back(sscontent_json.str());aurostd::StringstreamClean(sscontent_json);

    string metadata_auid_json="";
    uint64_t crc=0;

    metadata_auid_json="{"+aurostd::joinWDelimiter(vcontent_json,",")+"}";
    if(LDEBUG){cerr << soliloquy << " METADATA_AUID.JSON=" << endl << metadata_auid_json << endl;}
    //aurostd::string2file(metadata_auid_json,"metadata_auid.json");
    crc=aurostd::crc64(0,metadata_auid_json); // DONT TOUCH THIS
    auid="aflow:"+aurostd::crc2string(crc);

    //find conflicts
    string aurl_found="";
    if(aflowlib::auid2present(auid,aurl_found,1)){
      if(LDEBUG) cerr << soliloquy << " conflict auid=" << auid << endl;	
      message << "CONFLICT POTENTIAL " << auid << " " << aurl_found << " " << aurl;pflow::logger(_AFLOW_FILE_NAME_,soliloquy,message,_LOGGER_MESSAGE_);
      if(aurl_found!=aurl) { // avoid conflict with yourself
        salt++;
        metadata_auid_json=POCCdirectory2MetadataAUIDjsonfile(directory,salt);
        if(LDEBUG){cerr << soliloquy << " METADATA_AUID.JSON=" << endl << metadata_auid_json << endl;}
        //aurostd::string2file(metadata_auid_json,"metadata_auid.json");
        crc=aurostd::crc64(0,metadata_auid_json); // DONT TOUCH THIS
        auid="aflow:"+aurostd::crc2string(crc);
      } else {
        message << "CONFLICT TRIVIAL   " << auid << " " << aurl_found << " " << aurl;pflow::logger(_AFLOW_FILE_NAME_,soliloquy,message,_LOGGER_MESSAGE_);
      }
    }

    return metadata_auid_json;
  }
  string VASPdirectory2auid(const string& directory,const string& aurl){
    bool LDEBUG=(FALSE || XHOST.DEBUG);
    string soliloquy=XPID+"aflowlib::VASPdirectory2auid():";
    stringstream message;

    string auid="";
    bool conflict=TRUE; 
    while (conflict) {
      uint64_t crc=0;
      // DONT TOUCH THE AUID FLOW

      vector<string> vfiles2;
      for(uint iext=1;iext<XHOST.vext.size();iext++) {  // SKIP uncompressed
        vfiles2.push_back("OUTCAR.relax1"+XHOST.vext.at(iext));
        vfiles2.push_back("OUTCAR.relax2"+XHOST.vext.at(iext));
        vfiles2.push_back("OUTCAR.relax3"+XHOST.vext.at(iext));
        vfiles2.push_back("OUTCAR.relax4"+XHOST.vext.at(iext));
        vfiles2.push_back("OUTCAR.static"+XHOST.vext.at(iext));
        vfiles2.push_back("OUTCAR.bands"+XHOST.vext.at(iext));
        vfiles2.push_back("OUTCAR"+XHOST.vext.at(iext));
      }

      if(LDEBUG) cerr << soliloquy << " [0]" << endl;

      for(uint i=0;i<vfiles2.size();i++) 
        if(aurostd::FileExist(directory+"/"+vfiles2.at(i)))
          crc=aurostd::crc64(crc,aurostd::efile2string(directory+"/"+vfiles2.at(i))); // DONT TOUCH THIS
      auid="aflow:"+aurostd::crc2string(crc);

      if(LDEBUG) cerr << soliloquy << " [1]" << endl;

      if(LDEBUG) cerr << soliloquy << " auid=" << auid << endl;
      conflict=FALSE;
      string aurl_found="";
      if(aflowlib::auid2present(auid,aurl_found,1)) {
        if(LDEBUG) cerr << soliloquy << " conflict auid=" << auid << endl;	
        message << "CONFLICT POTENTIAL " << auid << " " << aurl_found << " " << aurl;pflow::logger(_AFLOW_FILE_NAME_,soliloquy,message,_LOGGER_MESSAGE_); //CO20200624
        if(aurl_found!=aurl) { // avoid conflict with yourself
          string salt="AUID_salt["+aurostd::utype2string<long double>(aurostd::get_useconds())+"]";
          message << "CONFLICT TRUE      " << auid << " " << aurl_found << " " << aurl << "  " << salt;pflow::logger(_AFLOW_FILE_NAME_,soliloquy,message,_LOGGER_WARNING_); //CO20200624
          string file=vfiles2.at(0);
          //
          for(uint iext=0;iext<XHOST.vext.size();iext++) { aurostd::StringSubst(file,XHOST.vext.at(iext),""); }
          stringstream sss;aurostd::efile2stringstream(directory+"/"+file+DEFAULT_KZIP_EXT,sss); sss << endl << salt << endl;
          aurostd::execute("mv \""+directory+"/"+file+DEFAULT_KZIP_EXT+"\""+" \""+directory+"/"+file+".conflict_auid"+DEFAULT_KZIP_EXT+"\"");
          aurostd::stringstream2compressfile(DEFAULT_KZIP_BIN,sss,directory+"/"+file);
          //
          conflict=TRUE; // recheck
        } else {
          message << "CONFLICT TRIVIAL   " << auid << " " << aurl_found << " " << aurl;pflow::logger(_AFLOW_FILE_NAME_,soliloquy,message,_LOGGER_MESSAGE_); //CO20200624
        }
      }
    }
    return auid;
  }
  bool _aflowlib_entry::directory2auid(const string& directory) { //CO20200624
    bool LDEBUG=(FALSE || XHOST.DEBUG);
    if(LDEBUG) cerr << XPID << "_aflowlib_entry::directory2auid: BEGIN" << endl;
    auid=VASPdirectory2auid(directory,aurl); // now it has auid   
    vauid.clear();
    aflowlib::auid2vauid(auid,vauid);

    if(LDEBUG) cerr << "directory2auid: END" << endl;

    cout << XPID << "_aflowlib_entry::directory2auid: DIRECTORY=" << directory << endl; // DONT TOUCH THIS
    cout << XPID << "_aflowlib_entry::directory2auid: AURL_ID=" << aurostd::crc2string(aurostd::crc64(0,directory)) << endl; // DONT TOUCH THIS

    return TRUE;
  }
}

namespace aflowlib {
  bool json2aflowlib(const string& json,string key,string& value) { //SC20200415
    // return TRUE if something has been found
    value="";
    key="\""+key+"\":";
    string::size_type start,end;
    start=json.find(key);
    if(start!=string::npos) {
      start+=key.length();
      end=json.find("\":",start);
      if(end!=string::npos){
        value=json.substr(start,end-start);
        end=value.find_last_of(",");
        value=value.substr(0,end);
      } else {
        end=json.find("}",start);
        value=json.substr(start,end-start);
      }
      //    if((value[0]=='\"') && (value[value.size()-1]=='\"')) value=value.substr(1,value.size()-2);  // Remove quotes
    } else {
      value="";
    }
    // cleanup
    aurostd::StringSubst(value,"[","");  // Remove brakets
    aurostd::StringSubst(value,"]","");  // Remove brakets
    aurostd::StringSubst(value,"\"",""); // Remove quotes

    return !value.empty();
  }

  uint auid2present(string auid,string& aurl,int mode) {
    bool LDEBUG=(FALSE || XHOST.DEBUG);
    if(LDEBUG) cerr << XPID << "aflowlib::auid2present: BEGIN mode=" << mode << endl;
    string loop="",json="";aurl="";
    if(auid=="" || auid.size()!=22) { cerr << XPID << "aflowlib::auid2present: auid.size() needs to be 22 characters long" << endl; return FALSE;}

    // [OBSOLETE]    if(mode==0) {
    // [OBSOLETE]    if(XHOST_vAUID.size()==0 || XHOST_vAURL.size()==0) init::InitGlobalObject("vLIBS","",FALSE);
    // [OBSOLETE]    if(LDEBUG) cerr << XPID << "aflowlib::auid2present: [4] XHOST_vAURL.size()=" << XHOST_vAURL.size() << "  XHOST_vAUID.size()=" << XHOST_vAUID.size() << endl;
    // [OBSOLETE]    bool found=FALSE;
    // [OBSOLETE]    for(uint j=0;j<XHOST_vAUID.size()&&!found;j++) {
    // [OBSOLETE]  	if(LDEBUG && XHOST_vAUID.at(j)==auid) cerr << "[" << auid << "] [" << XHOST_vAUID.at(j) << "] [" << XHOST_vAURL.at(j) << "]" << " [" << j << "]" << endl;
    // [OBSOLETE]  	if(XHOST_vAUID.at(j)==auid) {found=TRUE;aurl=XHOST_vAURL.at(j);}
    // [OBSOLETE]    }
    // [OBSOLETE]    if(LDEBUG) cerr << XPID << "aflowlib::auid2present: END  auid=" << auid << "  aurl=" << aurl << endl;
    // [OBSOLETE]    return found;
    // [OBSOLETE]   }
    if(mode==1) { // PICK THIS ONE DEFAULT
      //  bool aflowlib::auid2present(string auid,string& aurl)
      string jsonl_file=XHOST_LIBRARY_JSONL+"/"; for(uint i=0;i<8;i++) jsonl_file+=auid.at(i); jsonl_file+=".jsonl";
      bool found=FALSE;
      jsonl_file=aurostd::CleanFileName(jsonl_file);
      for(uint i=0;i<XHOST.vext.size()&&aurl.empty()&&!found;i++) {
        if(LDEBUG) cerr << XPID << "aflowlib::auid2present: TESTING=" << jsonl_file << XHOST.vext.at(i) << endl; 
        //	cout << XPID << "aflowlib::auid2present: TESTING=" << jsonl_file << XHOST.vext.at(i) << endl; 
        if(aurostd::FileExist(jsonl_file+XHOST.vext.at(i))) {
          found=TRUE;
          if(LDEBUG) cerr << XPID << "aflowlib::auid2present: FOUND=" << jsonl_file << XHOST.vext.at(i) << endl; 
          //  cout << XPID << "aflowlib::auid2present: FOUND=" << jsonl_file << XHOST.vext.at(i) << endl; 
          json=aurostd::execute2string(XHOST.vcat.at(i)+" "+jsonl_file+XHOST.vext.at(i)+" | grep "+auid);
          aflowlib::json2aflowlib(json,"aurl",aurl);
          aflowlib::json2aflowlib(json,"loop",loop);
        }
      }
      if(LDEBUG) cerr << XPID << "aflowlib::auid2present: END  auid=" << auid << "  aurl=" << aurl << "  loop=" << loop << "  json.size()=" << json.size() << endl;
      cout << XPID << "aflowlib::auid2present: auid=" << auid << "  aurl=" << aurl << "  loop=" << loop << "  json.size()=" << json.size() << endl;
      return json.size();
    }
    if(mode==2) { // not that faster and does not keep an outside vAUID table so it does not see the TRIVIAL CONFLICTS
      //  bool aflowlib::auid2present(string auid,string& aurl)
      string jsonl_file=vAFLOW_PROJECTS_DIRECTORIES.at(XHOST_LIBRARY_AUID)+"/"+aflowlib::auid2directory(auid)+"/RAW/aflowlib.json";
      bool found=FALSE;
      jsonl_file=aurostd::CleanFileName(jsonl_file);
      for(uint i=0;i<XHOST.vext.size()&&!found;i++) {
        if(LDEBUG) cerr << XPID << "aflowlib::auid2present: TESTING=" << jsonl_file << XHOST.vext.at(i) << endl; 
        if(aurostd::FileExist(jsonl_file+XHOST.vext.at(i))) {
          found=TRUE;
          if(LDEBUG) cerr << XPID << "aflowlib::auid2present: FOUND=" << jsonl_file << XHOST.vext.at(i) << endl;
          json=aurostd::execute2string(XHOST.vcat.at(i)+" "+jsonl_file+XHOST.vext.at(i));
          aflowlib::json2aflowlib(json,"aurl",aurl);
          aflowlib::json2aflowlib(json,"loop",loop);
        }
      }
      if(LDEBUG) cerr << XPID << "aflowlib::auid2present: END  auid=" << auid << "  aurl=" << aurl << "  loop=" << loop << "  json.size()=" << json.size() << endl;
      cout << XPID << "aflowlib::auid2present: auid=" << auid << "  aurl=" << aurl << "  loop=" << loop << "  json.size()=" << json.size() << endl;
      return json.size();
    }

    return FALSE;
  }

  // [OBSOLETE]   time ./aflow --beep --force --showPID --lib2raw=/common/LIB3/LIB/Cu_pvHgSn/TFCC004.CAB
  // [OBSOLETE]   time aflow --beep --force --showPID --lib2raw=/common/LIB3/LIB/Cu_pvHgSn/TFCC004.CAB  
  // [OBSOLETE]   time ./aflow --beep --force --showPID --lib2raw=/common/LIB3/LIB/AgCdCo/TFCC001.ABC   
  // [OBSOLETE]   time aflow --beep --force --showPID --lib2raw=/common/LIB3/LIB/AgCdCo/TFCC001.ABC  
  // [OBSOLETE]   time ./aflow --beep --force --showPID --lib2raw="/common/LIB4/LIB/AgCdCoZr_sv:PAW_PBE/ABCD_cF16_216_c_d_b_a.ABCD"
  // [OBSOLETE]   time aflow --beep --force --showPID --lib2raw="/common/LIB4/LIB/AgCdCoZr_sv:PAW_PBE/ABCD_cF16_216_c_d_b_a.ABCD"


  uint auid2vauid(const string auid, deque<string>& vauid) {                // splits the auid into vauid
    vauid.clear();
    //    vauid.push_back(auid.substr(0,6)); for(uint i=6;i<=20;i+=2) vauid.push_back(auid.substr(i,2));  // splitting aflow:/ab/cd..
    vauid.push_back(auid.substr(0,8)); for(uint i=8;i<=20;i+=2) vauid.push_back(auid.substr(i,2));  // splitting aflow:ab/cd..
    return vauid.size();
  }

  string auid2directory(const string auid) {                                // gives AUID directory from existence of vauid
    bool LDEBUG=(FALSE || XHOST.DEBUG);
    if(LDEBUG) cerr << XPID << "aflowlib::auid2directory: BEGIN" << endl;
    string directory="";  //CO20200624
    deque<string> vauid;
    aflowlib::auid2vauid(auid,vauid);
    if(vauid.size()>0) {
      directory=vauid.at(0);
      for(uint i=1;i<vauid.size();i++) {
        directory+="/"+vauid.at(i);
      }
    }
    if(LDEBUG) cerr << XPID << "aflowlib::auid2directory: END" << endl;
    return directory;
  }

}

// **************************************************************************
// Operate on CIFs for JMOL for one structure
// **************************************************************************
namespace aflowlib {
  bool cif2data(string file,double& a,double& b,double& c,double& alpha,double& beta,double& gamma) {
    vector<string> vline,tokens;
    aurostd::file2vectorstring(file,vline);
    for(uint i=0;i<vline.size();i++) {
      aurostd::string2tokens(vline.at(i),tokens," ");
      if(aurostd::substring2bool(vline.at(i),"_cell_length_a") && tokens.size()>1) a=aurostd::string2utype<double>(tokens.at(1));
      if(aurostd::substring2bool(vline.at(i),"_cell_length_b") && tokens.size()>1) b=aurostd::string2utype<double>(tokens.at(1));
      if(aurostd::substring2bool(vline.at(i),"_cell_length_c") && tokens.size()>1) c=aurostd::string2utype<double>(tokens.at(1));
      if(aurostd::substring2bool(vline.at(i),"_cell_angle_alpha") && tokens.size()>1) alpha=aurostd::string2utype<double>(tokens.at(1));
      if(aurostd::substring2bool(vline.at(i),"_cell_angle_beta") && tokens.size()>1) beta=aurostd::string2utype<double>(tokens.at(1));
      if(aurostd::substring2bool(vline.at(i),"_cell_angle_gamma") && tokens.size()>1) gamma=aurostd::string2utype<double>(tokens.at(1));
    }
    return TRUE;
  }

  bool cif2oss(string file,string label,string sgnumber,ostream& oss) {
    double aCIF,bCIF,cCIF,alphaCIF,betaCIF,gammaCIF;
    aflowlib::cif2data(file,aCIF,bCIF,cCIF,alphaCIF,betaCIF,gammaCIF);
    oss << " font echo 14;color echo white; ";
    oss << " set echo 3% 97%; echo \\\"AFLOW-JSmol consortium (AFLOW V" << string(AFLOW_VERSION) << ") | entry="<< label << "  |  | ";
    if(aurostd::string2utype<int>(sgnumber)>0) {
      oss <<"  Spacegroup = "<< GetSpaceGroupName(aurostd::string2utype<int>(sgnumber)) << " (#" <<  sgnumber << ")   |";
    }
    oss << " a=" << aCIF <<"\u212B, b=" << bCIF <<"\u212B, c=" << cCIF <<"\u212B    |" << " \u03B1=" << alphaCIF <<"\u00B0, \u03B2=" << betaCIF <<"\u00B0, \u03B3=" << gammaCIF <<"\u00B0   \\\"; ";

    return TRUE;
  }
}

//BEGIN JJPR
// **************************************************************************
// GET BADER jvxl file
// **************************************************************************

namespace aflowlib {
  bool iso2oss(string file,string label, string element,string cutoff,int index,ostream& oss) {
    vector<string> kk;
    kk.resize(9);
    kk[0]="red";
    kk[1]="green";
    kk[2]="yellow";
    kk[3]="blue";
    kk[4]="orange";
    kk[5]="white";
    kk[6]="purple";
    kk[7]="brown";
    kk[8]="pink";
    oss <<"  ISOSURFACE  " << element << " \\\""<< file+"/"+label+"_Bader_"+cutoff+"_"+element+".jvxl\\\"  ;isosurface mesh;  color isosurface " << kk[index] << " translucent;";
    oss << "x = load(\\\""<< file+"/"+label+"_abader.out" << "\\\"); charges = x.split(\\\"=\\\")[2].split(\\\"(\\\")[1].split(\\\",\\\"); {*}.label = charges; label \%[label];";
    // FOR LOCAL TEST: oss <<"  ISOSURFACE  " << element << " "<< "Bader_"+cutoff+"_"+element+".jvxl  ;isosurface mesh;  color isosurface " << kk[index] << " translucent;";
    return TRUE;
  }
}
//END JJPR

// **************************************************************************
// GET SPACE GROUP for one structure
// **************************************************************************
namespace aflowlib {
  uint SGtoNSG(string sgroup) {
    string::size_type idx1;
    string strsub("#");
    idx1=sgroup.find(strsub);
    if(idx1!=string::npos)  
      return (int) atoi(sgroup.substr(sgroup.find(strsub)+strsub.length()).c_str());
    else return 0;
  }

  void _aflowlib_entry::GetSGROUP(string aflowlibentry) {
    string function = XPID + "aflowlib::_aflowlib_entry::GetSGROUP():";
    string message = "";
    vector<string> vaflowlib_entry;
    aurostd::string2tokens(aflowlibentry,vaflowlib_entry,"|");

    bool VERBOSE_LOCAL=(FALSE || XHOST.DEBUG);
    if(vaflowlib_entry.size()==0) {
      string message = DEFAULT_FILE_AFLOWLIB_ENTRY_OUT + " file not found";
      throw aurostd::xerror(_AFLOW_FILE_NAME_, function, message, _FILE_NOT_FOUND_);
    }
    vsgroup.clear();vNsgroup.clear();

    string data_aurl="";vector<string> tokens;
    // CHECK FOR HOLES
    if(XGNDSTATE_HOLES==0)  // SAFE NO HOLES IN THE XMATRIX
      if(vaflowlib_entry.size()==0) {
        message = DEFAULT_FILE_AFLOWLIB_ENTRY_OUT + " file not found";
        throw aurostd::xerror(_AFLOW_FILE_NAME_, function, message, _FILE_NOT_FOUND_);
      }
    if(XGNDSTATE_HOLES==1)  // ALLOW HOLES WITH FAKE VALUES
      if(vaflowlib_entry.size()==0) {
        //cerr << "FOUND SG HOLE = " << alloy_dir << "/" << params.structures[2].at(str_number).name << "   === " << str_number << " " << structures_number[str_number]<< endl;
        vsgroup.clear();vsgroup.push_back(NOSG);vsgroup.push_back(NOSG);vsgroup.push_back(NOSG);
        vNsgroup.clear();vNsgroup.push_back(0);vNsgroup.push_back(0);vNsgroup.push_back(0);
        return;
      }

    for(uint i=0;i<vaflowlib_entry.size();i++) {
      if(aurostd::substring2bool(vaflowlib_entry.at(i),"aurl=")) data_aurl=aurostd::substring2string(vaflowlib_entry.at(i),"arl=");
      if(aurostd::substring2bool(vaflowlib_entry.at(i),"sg=")) {
        aurostd::string2tokens(vaflowlib_entry.at(i),tokens,",");
        if(tokens.size()==0) {
          message = "geometry not enough tokens";
          throw aurostd::xerror(_AFLOW_FILE_NAME_, function, message, _VALUE_ILLEGAL_);
        }
        if(tokens.size()==3) { // ok
          vsgroup.clear();
          aurostd::StringSubst(tokens.at(0),"sg=","");aurostd::StringSubst(tokens.at(0)," ","");aurostd::StringSubst(tokens.at(0),"#"," #");vsgroup.push_back(tokens.at(0));
          aurostd::StringSubst(tokens.at(1)," ","");aurostd::StringSubst(tokens.at(1),"#"," #");vsgroup.push_back(tokens.at(1));
          aurostd::StringSubst(tokens.at(2)," ","");aurostd::StringSubst(tokens.at(2),"#"," #");vsgroup.push_back(tokens.at(2));
          if(VERBOSE_LOCAL) cout << "[5] "<<"["<<tokens.at(0) << "," << tokens.at(1) << "," << tokens.at(2) <<"]" << endl;
        } else {
          vsgroup.clear();vsgroup.push_back(NOSG);vsgroup.push_back(NOSG);vsgroup.push_back(NOSG);
          vNsgroup.clear();vNsgroup.push_back(0);vNsgroup.push_back(0);vNsgroup.push_back(0);
        }
      }
    }
    // done, now makes the numbers
    for(uint ii=0;ii<vsgroup.size();ii++) vNsgroup.push_back(SGtoNSG(vsgroup.at(ii)));
    // if(NsgroupPRE==0) {sgroupPRE=sgroupMID;NsgroupPRE=SGtoNSG(sgroupPRE);}	
    // if(NsgroupPRE==0) {sgroupPRE=sgroupPOST;NsgroupPRE=SGtoNSG(sgroupPRE);}	
    for(uint i=vsgroup.size()-2;i<vsgroup.size();i++) {
      if(vNsgroup.at(i)==0) {
        vsgroup.at(i)=vsgroup.at(i-1);
        vNsgroup.at(i)=SGtoNSG(vsgroup.at(i));
      }
    }

    if(vNsgroup.size()!=3) for(uint ii=vNsgroup.size();ii<3;ii++) vNsgroup.push_back(0);
    if(vsgroup.size()!=3) for(uint ii=vsgroup.size();ii<3;ii++) vsgroup.push_back("NNN #0");

    return;
  }
}


// ***************************************************************************
// aflowlib::AflowlibLocator
// ***************************************************************************
namespace aflowlib { // move to web interface
  bool AflowlibLocator(const string& in,string& out,const string& mode) {
    bool LDEBUG=(FALSE || XHOST.DEBUG);
    string function = XPID + "aflowlib::AflowlibLocator()";
    string message = "";
    if(LDEBUG) cerr << XPID << "aflowlib::AflowlibLocator: BEGIN" << endl;

    if(mode!="AFLOWLIB_AUID2AURL" && mode!="AFLOWLIB_AURL2AUID" && mode!="AFLOWLIB_AUID2LOOP" && mode!="AFLOWLIB_AURL2LOOP") {
      message = "wrong mode=" + mode;
      throw aurostd::xerror(_AFLOW_FILE_NAME_, function, message, _VALUE_ILLEGAL_);
    }
    if(XHOST_vAUID.size()==0) { init::InitGlobalObject("vLIBS"); }
    if(XHOST_vAURL.size()==0) { init::InitGlobalObject("vLIBS"); }
    if(XHOST_vLOOP.size()==0) { init::InitGlobalObject("vLIBS"); }
    if(XHOST_vAUID.size()!=XHOST_vAURL.size() || XHOST_vAUID.size()!=XHOST_vLOOP.size()) {
      message = "XHOST_vAUID.size()!=XHOST_vAURL.size() || XHOST_vAUID.size()!=XHOST_vLOOP.size()\n";
      message += "    XHOST_vAUID.size()=" + aurostd::utype2string<uint>(XHOST_vAUID.size()) + '\n';
      message += "    XHOST_vAURL.size()=" + aurostd::utype2string<uint>(XHOST_vAURL.size()) + '\n';
      message += "    XHOST_vLOOP.size()=" + aurostd::utype2string<uint>(XHOST_vLOOP.size());
      throw aurostd::xerror(_AFLOW_FILE_NAME_, function, message, _INDEX_MISMATCH_);
    }
    out="";
    for(uint i=0;i<XHOST_vAUID.size()&&out.empty();i++) {
      if(mode=="AFLOWLIB_AUID2AURL" && XHOST_vAUID.at(i)==in) out=XHOST_vAURL.at(i);
      if(mode=="AFLOWLIB_AURL2AUID" && XHOST_vAURL.at(i)==in) out=XHOST_vAUID.at(i);
      if(mode=="AFLOWLIB_AUID2LOOP" && XHOST_vAUID.at(i)==in) out=XHOST_vLOOP.at(i);
      if(mode=="AFLOWLIB_AURL2LOOP" && XHOST_vAURL.at(i)==in) out=XHOST_vLOOP.at(i);
      //     cerr << i << endl;
    }
    if(LDEBUG) cerr << XPID << "aflowlib::AflowlibLocator: END" << endl;
    return !out.empty();
  }
} // namespace aflowlib

namespace aflowlib {
  string AflowlibLocator(string options, string mode) {
    bool LDEBUG=(FALSE || XHOST.DEBUG);
    if(LDEBUG) cerr << XPID << "aflowlib::AflowlibLocator: BEGIN" << endl;
    if(mode!="AFLOWLIB_AUID2AURL" && mode!="AFLOWLIB_AURL2AUID" && mode!="AFLOWLIB_AUID2LOOP" && mode!="AFLOWLIB_AURL2LOOP") {
      string function = XPID + "aflowlib::AflowlibLocator()";
      string message = "wrong mode=" + mode;
      throw aurostd::xerror(_AFLOW_FILE_NAME_, function, message, _VALUE_ILLEGAL_);
    }
    vector<string> tokens;
    aurostd::string2tokens(options,tokens,",");
    if(tokens.size()==0) {
      if(mode=="AFLOWLIB_AUID2AURL") init::ErrorOption(options,"aflowlib::AflowlibLocator","aflow --aflowlib_auid2aurl=auid1,auid2....");
      if(mode=="AFLOWLIB_AURL2AUID") init::ErrorOption(options,"aflowlib::AflowlibLocator","aflow --aflowlib_aurl2auid=aurl1,aurl2....");
      if(mode=="AFLOWLIB_AUID2LOOP") init::ErrorOption(options,"aflowlib::AflowlibLocator","aflow --aflowlib_auid2loop=auid1,auid2....");
      if(mode=="AFLOWLIB_AURL2LOOP") init::ErrorOption(options,"aflowlib::AflowlibLocator","aflow --aflowlib_aurl2loop=aurl1,aurl2....");
    } 
    // move on
    stringstream output;
    string locator;
    for(uint i=0;i<tokens.size();i++) {
      if(aflowlib::AflowlibLocator(tokens.at(i),locator,mode)) {
        output << locator << endl;
      } else {
        output << tokens.at(i) << " not found" << endl;
      }
    }

    if(LDEBUG) cerr << XPID << "aflowlib::AflowlibLocator: END" << endl;
    return output.str();
  }
} // namespace aflowlib

//AFLUX integration
//FR+CO20180329
#define _DEBUG_AFLUX_ true
namespace aflowlib {
  bool APIget::establish(){
    bool LDEBUG=(FALSE || _DEBUG_AFLUX_ || XHOST.DEBUG);
    struct hostent * host = gethostbyname( Domain.c_str() );

    //[CO20181226 - OBSOLETE]PORT=80;  //CO20180401

    if ( (host == NULL) || (host->h_addr == NULL) ) {
      pflow::logger(_AFLOW_FILE_NAME_,"aflowlib::APIget::establish():","Error retrieving DNS information.",std::cerr,_LOGGER_ERROR_);  //CO20200520
      return false;
    }

    bzero(&client, sizeof(client));
    client.sin_family = AF_INET;
    client.sin_port = htons( PORT );
    memcpy(&client.sin_addr, host->h_addr, host->h_length);

    sock = socket(AF_INET, SOCK_STREAM, 0);

    if (sock < 0) {
      pflow::logger(_AFLOW_FILE_NAME_,"aflowlib::APIget::establish():","Error creating socket.",std::cerr,_LOGGER_ERROR_);  //CO20200520
      return false;
    }

    if ( connect(sock, (struct sockaddr *)&client, sizeof(client)) < 0 ) {
      close(sock);
      pflow::logger(_AFLOW_FILE_NAME_,"aflowlib::APIget::establish():","Could not connect",std::cerr,_LOGGER_ERROR_);  //CO20200520
      return false;
    }

    //do NOT use endl: endl is locale dependent and HTTP standard specifically calls out \r\n
    stringstream ss;
    ss << "GET " << API_Path << Summons << " HTTP/1.0\r\n";
    ss << "HOST: " << Domain << "\r\n";
    ss << "Connection: close\r\n";
    ss << "\r\n";
    string request = ss.str();

    if(LDEBUG){cerr << "aflowlib::APIget::establish():" << " request=" << endl;cerr << request << endl;}  //CO20200520

    if (send(sock, request.c_str(), request.length(), 0) != (int)request.length()) {
      pflow::logger(_AFLOW_FILE_NAME_,"aflowlib::APIget::establish():","Error sending request.",std::cerr,_LOGGER_ERROR_);  //CO20200520
      return false;
    }
    return true;
  }
  void APIget::reset( string a_Summons, string a_API_Path, string a_Domain ) {
    if( a_Summons == "#" ) {
      Summons = "";
<<<<<<< HEAD
      API_Path = _AFLUX_API_PATH_; //[CO20201220 - OBSOLETE]"/search/API/?";
      Domain = AFLOWLIB_SERVER_DEFAULT;
=======
      //DX20210615 [OBSOLETE - old path] API_Path = "/search/API/?";
      //DX20210615 [OBSOLETE - old domain] Domain = "aflowlib.duke.edu";
      API_Path = "/API/aflux/?"; //DX20210615 - new path
      Domain = "aflow.org"; //DX20210615 - new domain
>>>>>>> 87f66bc8
    } else {
      Summons = a_Summons;
      if( ! a_API_Path.empty() ) API_Path = a_API_Path;
      if( ! a_Domain.empty() ) Domain = a_Domain;
    }
  }
  ostream& operator<<( ostream& output, APIget& a ) { 
    bool LDEBUG=(FALSE || _DEBUG_AFLUX_ || XHOST.DEBUG);
    unsigned char cur;
    bool responsedata = false;
    bool waslinefeed = false;
    if( a.establish() ) {
      while ( ! responsedata ) { //discard headers
        read(a.sock, &cur, 1);
        if(LDEBUG){cerr << "aflowlib::APIget::operator<<()[headers]:" << " cur='" << cur << "'" << endl;}
        if( waslinefeed && cur == '\r') responsedata = true;
        if( cur == '\n' ) waslinefeed = true;
        else waslinefeed = false;
      };
      read(a.sock, &cur, 1); //discard final \n in header \r\n\r\n
      while ( read(a.sock, &cur, 1) > 0 ) output << cur;
      if(LDEBUG){cerr << "aflowlib::APIget::operator<<()[data]:" << " cur='" << cur << "'" << endl;}
      close(a.sock);
    }
    return output;
  }
}

//DX+FR20190206 - AFLUX functionality via command line - START
// ***************************************************************************
namespace aflowlib {
  string AFLUXCall(const aurostd::xoption& vpflow){

    // Performs AFLUX call based on summons input from command line
    if(vpflow.flag("AFLUX::USAGE")) {
      string usage="aflow --aflux=<summons>";
      string options="";
      //[CO20200624 - OBSOLETE]stringstream ss_usage;
      //[CO20200624 - OBSOLETE]init::ErrorOption(ss_usage,vpflow.getattachedscheme("AFLUX"),"aflowlib::AFLUXCall()",aurostd::liststring2string(usage,options));
      //[CO20200624 - OBSOLETE]return ss_usage.str();
      init::MessageOption(vpflow.getattachedscheme("AFLUX"),"aflowlib::AFLUXCall()",aurostd::liststring2string(usage,options));
      return "";
    }

    string summons = "";
    if(vpflow.flag("AFLUX::SUMMONS")) { //CO20200520 - AFLUX::SUMMONS
      summons=vpflow.getattachedscheme("AFLUX::SUMMONS"); //CO20200520 - AFLUX::SUMMONS
      // check if string is enclosed in double or single quotes
      // (since bash throws error for unprotected parentheses)
      if(!summons.empty() && ((summons[0] == '\"' && summons[summons.size()-1] == '\"') || (summons[0] == '\'' && summons[summons.size()-1] == '\''))){
        summons.erase(summons.begin()); summons.erase(summons.begin()+summons.size()-1);
      }
    }
    return AFLUXCall(summons);
  }
  string AFLUXCall(const vector<string>& matchbook){

    // Performs AFLUX call based on vector of matchbook entries
    string summons = aurostd::joinWDelimiter(matchbook,",");
    return AFLUXCall(summons);
  }
  string AFLUXCall(const string& _summons){

    // Performs AFLUX call based on summons input
    bool LDEBUG=(FALSE || XHOST.DEBUG);
    string function_name = XPID + "AFLUXCall():";

    // percent encoding (otherwise it will not work)
    // NOT NEEDED - aurostd::StringSubst(summons,"\'","%27"); // percent encoding for "'" 
    string summons(_summons);   //CO20200520
    aurostd::StringSubst(summons," ","%20");  // percent encoding for space 
    aurostd::StringSubst(summons,"#","%23");  // percent encoding for "#"

    if(LDEBUG) {
      cerr << function_name << " Summons=\"" << summons << "\"" << endl;
      cerr << function_name << " Performing call ... please be patient ..." << endl;
    }

    //CO20200520 - added attempts and sleep
    string response_str="";
    uint attempts=0;
    if(0){
      stringstream response_ss;
      aflowlib::APIget API_socket(summons);
      while(response_str.empty() && (++attempts)<10){
        if(LDEBUG){cerr << function_name << " attempt=" << attempts << endl;}
        response_ss << API_socket;response_str=aurostd::RemoveWhiteSpacesFromTheFrontAndBack(response_ss.str());
        if(attempts>1){aurostd::Sleep(2);}
      }
    }
    bool response=false;
    string url=AFLOWLIB_SERVER_DEFAULT+"/"+_AFLUX_API_PATH_+summons;
    aurostd::StringSubst(url,"//","/");
    if(LDEBUG){cerr << function_name << " url=" << url << endl;}
    while((response==false || response_str.empty()) && (++attempts)<10){
      if(LDEBUG){cerr << function_name << " attempt=" << attempts << endl;}
      response=aurostd::url2string(url,response_str,true);
      response_str=aurostd::RemoveWhiteSpacesFromTheFrontAndBack(response_str);
      if(response==false || response_str.empty()){aurostd::Sleep(2);}
    }
    
    return response_str;
  }
}

namespace aflowlib {
  vector<vector<std::pair<string,string> > > getPropertiesFromAFLUXResponse(const string& response){

    // Puts list of keyword-value pairs into a vector corresponding to each entry
    // Assumes the response format to be "format(aflow)", i.e., "|" delimiter
    // Here, pair.first=<keyword> and pair.second=<value>
    // In order to be general, all keywords and values are stored as a string 

    string function_name = XPID + "aflowlib::getPropertiesFromAFLUXResponse()";

    vector<vector<std::pair<string,string> > > properties_response;

    vector<string> entries,fields,key_value;
    aurostd::string2vectorstring(response,entries); //CO20200520
    //[CO20200520 - OBSOLETE]aurostd::string2tokens(response,entries,"\n");

    // for each entry in response
    for(uint e=0;e<entries.size();e++){
      // split into key-value pairs
      aurostd::string2tokens(entries[e],fields,"|");

      // properties for a particular entry
      vector<std::pair<string,string> > property_pairs;
      for(uint i=0;i<fields.size();i++){
        aurostd::string2tokens(fields[i],key_value,"=");
        if(key_value.size()!=2 && !aurostd::substring2bool(fields[i],"example") && !aurostd::substring2bool(fields[i],"description")){ 
          string message = "Cannot find key-value pair splitting on \"=\" for the following field: \"" + fields[i] + "\".";
          throw aurostd::xerror(_AFLOW_FILE_NAME_, function_name, message, _RUNTIME_ERROR_);
        }
        std::pair<string,string> property; 
        property.first = aurostd::RemoveWhiteSpaces(key_value[0]);  // key 
        property.second = aurostd::RemoveWhiteSpaces(key_value[1]); // value
        property_pairs.push_back(property);
      }
      properties_response.push_back(property_pairs);
    }
    return properties_response;
  }
}

//DX+FR20190206 - AFLUX functionality via command line - END

namespace aflowlib {  //CO20201220
  // ***************************************************************************
  // mergeEntries()
  // ***************************************************************************
  //simple helper function for loading multiple libraries together, will take
  //combinations of nested vectors and convert them to other nested vectors
  //naries is output, entries_new is input
  //these assume vector<aflowlib::_aflowlib_entry> entries_new is all of the same
  //type, e.g., binaries of MnPd (e.g., MnPd2, Mn2Pd, etc., similar structure to LIBS)
  //also assumes ordered vector<vector<vector<aflowlib::_aflowlib_entry> > >& naries
  //outer most - unary, binary, etc.
  //next outer - species match, Mn, Pd, MnPd, etc.
  //inner most - entries
  bool mergeEntries(vector<vector<vector<aflowlib::_aflowlib_entry> > >& naries,const vector<vector<vector<aflowlib::_aflowlib_entry> > >& entries_new) {
    for (uint i = 0; i < entries_new.size(); i++) {
      if(!mergeEntries(naries, entries_new[i], true)) { return false; }  //structured data
    }
    return true;
  }
  bool mergeEntries(vector<vector<vector<aflowlib::_aflowlib_entry> > >& naries,const vector<vector<aflowlib::_aflowlib_entry> >& entries_new,bool entries_new_same_type) {
    for (uint i = 0; i < entries_new.size(); i++) {
      if(naries.size() <= i + 1) {
        naries.push_back(vector<vector<aflowlib::_aflowlib_entry> >(0));
      }
      if(!mergeEntries(naries[i], entries_new[i], entries_new_same_type, true)) {  //triple vector<> naries implies this structure
        return false;
      }
    }
    return true;
  }
  bool mergeEntries(vector<vector<vector<aflowlib::_aflowlib_entry> > >& naries,const vector<aflowlib::_aflowlib_entry>& entries_new,bool entries_new_same_type) {
    if(!entries_new.size()) { return true; }
    int index_layer1=-1, index_layer2=-1;
    if(entries_new_same_type) {
      if(!mergeEntries(naries, entries_new[0], index_layer1, index_layer2)) { return false; }
      for (uint i = 1; i < entries_new.size(); i++) { naries[index_layer1][index_layer2].push_back(entries_new[i]); }
    } else {
      for (uint i = 0; i < entries_new.size(); i++) {
        if(!entries_new[i].vspecies.size()) { return false; }  //what the heck is this?
        if(!mergeEntries(naries, entries_new[i], index_layer1, index_layer2)) { return false; }
      }
    }
    return true;
  }
  bool mergeEntries(vector<vector<vector<aflowlib::_aflowlib_entry> > >& naries,const aflowlib::_aflowlib_entry& entry_new) {
    int index_layer1 = -1;
    int index_layer2 = -1;
    return mergeEntries(naries, entry_new, index_layer1, index_layer2);
  }
  bool mergeEntries(vector<vector<vector<aflowlib::_aflowlib_entry> > >& naries,const aflowlib::_aflowlib_entry& entry_new,int& index_layer1,int& index_layer2) {
    if(!entry_new.vspecies.size()) { return false; }    //what the heck is this?
    while (naries.size() < entry_new.vspecies.size()) {  //assumes entries_new all have the same vspecies.size()
      naries.push_back(vector<vector<aflowlib::_aflowlib_entry> >(0));
    }
    index_layer1 = entry_new.vspecies.size() - 1;
    return mergeEntries(naries[index_layer1], entry_new, index_layer2, true);  //triple vector<> naries implies this structure
  }
  //naries takes on two forms depending on sort_by_species
  //if sort_by_species==true, then naries is truly a single nary (unary, binary, etc.) with
  //the second layer consisting of different species
  //otherwise, naries is the total entries (similar to naries above), where second layer
  //is unaries, binary, etc. (no layer with different species)
  //if sort_by_species and we are coming from LIBs (entries_new_same_type==true), then we don't need to check every entry, we already
  //know they have the same type (binary of same species)
  bool mergeEntries(vector<vector<aflowlib::_aflowlib_entry> >& naries,const vector<vector<vector<aflowlib::_aflowlib_entry> > >& entries_new,bool sort_by_species) {
    for (uint i = 0; i < entries_new.size(); i++) {
      if(!mergeEntries(naries, entries_new[i], true, sort_by_species)) { return false; }
    }
    return true;
  }
  bool mergeEntries(vector<vector<aflowlib::_aflowlib_entry> >& naries,const vector<vector<aflowlib::_aflowlib_entry> >& entries_new,bool entries_new_same_type,bool sort_by_species) {
    for (uint i = 0; i < entries_new.size(); i++) {
      if(!mergeEntries(naries, entries_new[i], entries_new_same_type, sort_by_species)) { return false; }
    }
    return true;
  }
  bool mergeEntries(vector<vector<aflowlib::_aflowlib_entry> >& naries,const vector<aflowlib::_aflowlib_entry>& entries_new,bool entries_new_same_type,bool sort_by_species) {
    if(!entries_new.size()) { return true; }
    int index;
    if(entries_new_same_type) {
      if(!mergeEntries(naries, entries_new[0], index, sort_by_species)) { return false; }
      for (uint i = 1; i < entries_new.size(); i++) { naries[index].push_back(entries_new[i]); }
    } else {
      for (uint i = 0; i < entries_new.size(); i++) {
        if(!mergeEntries(naries, entries_new[i], index, sort_by_species)) { return false; }
      }
    }
    return true;
  }
  //naries takes on two forms depending on sort_by_species
  //if sort_by_species==true, then naries is truly a single nary (unary, binary, etc.) with
  //the second layer consisting of different species
  //otherwise, naries is the total entries (similar to naries above), where second layer
  //is unaries, binary, etc. (no layer with different species)
  bool mergeEntries(vector<vector<aflowlib::_aflowlib_entry> >& naries,const aflowlib::_aflowlib_entry& entry_new,bool sort_by_species) {
    int index = -1;
    return mergeEntries(naries, entry_new, index, sort_by_species);
  }
  bool mergeEntries(vector<vector<aflowlib::_aflowlib_entry> >& naries,const aflowlib::_aflowlib_entry& entry_new,int& index,bool sort_by_species) {
    if(!entry_new.vspecies.size()) { return false; }
    index = -1;
    if(sort_by_species) {
      //all of naries is unary, binary, etc., now just need to index species
      for (uint i = 0; i < naries.size() && index == -1; i++) {
        //test of stupidity
        if(naries[i][0].vspecies.size() != entry_new.vspecies.size()) { return false; }
        if(naries[i][0].vspecies == entry_new.vspecies) { index = i; }
      }
      if(index == -1) {
        naries.push_back(vector<aflowlib::_aflowlib_entry>(0));
        index = naries.size() - 1;
      }
    } else {
      //just need to create space for unary, binary, etc.
      while (naries.size() < entry_new.vspecies.size()) {
        naries.push_back(vector<aflowlib::_aflowlib_entry>(0));
      }
      index = entry_new.vspecies.size() - 1;
    }
    naries[index].push_back(entry_new);
    return true;
  }
  bool mergeEntries(vector<aflowlib::_aflowlib_entry>& naries,const vector<vector<vector<aflowlib::_aflowlib_entry> > >& entries_new) {
    for (uint i = 0; i < entries_new.size(); i++) {
      for (uint j = 0; j < entries_new[i].size(); j++) {
        if(!mergeEntries(naries, entries_new[i][j])) { return false; }
      }
    }
    return true;
  }
  bool mergeEntries(vector<aflowlib::_aflowlib_entry>& naries,const vector<vector<aflowlib::_aflowlib_entry> >& entries_new) {
    for (uint i = 0; i < entries_new.size(); i++) {
      if(!mergeEntries(naries, entries_new[i])) { return false; }
    }
    return true;
  }
  bool mergeEntries(vector<aflowlib::_aflowlib_entry>& naries,const vector<aflowlib::_aflowlib_entry>& entries_new) {
    for (uint i = 0; i < entries_new.size(); i++) {
      if(!mergeEntries(naries, entries_new[i])) { return false; }
    }
    return true;
  }
  bool mergeEntries(vector<aflowlib::_aflowlib_entry>& naries,const aflowlib::_aflowlib_entry& entry_new) {
    naries.push_back(entry_new);
    return true;
  }
}  // namespace pflow

//DX20200929 - START
namespace aflowlib {
  string getSpaceGroupAFLUXSummons(const vector<uint>& space_groups, uint relaxation_step){

    vector<string> vsummons(space_groups.size());

    for(uint i=0;i<space_groups.size();i++){
      vsummons[i] = getSpaceGroupAFLUXSummons(space_groups[i], relaxation_step, false); //false - signals more than one space group
    }
    if(relaxation_step==_COMPARE_DATABASE_GEOMETRY_ORIGINAL_){ return "spacegroup_orig(" + aurostd::joinWDelimiter(vsummons,":") + ")"; } //DX20210615 - relaxation-step specific keyword
    else if(relaxation_step==_COMPARE_DATABASE_GEOMETRY_RELAX1_){ return "sg2(" + aurostd::joinWDelimiter(vsummons,":") + ")"; } //DX20210615 - relaxation-step specific keyword
    else if(relaxation_step==_COMPARE_DATABASE_GEOMETRY_MOST_RELAXED_){ return "spacegroup_relax(" + aurostd::joinWDelimiter(vsummons,":") + ")"; } //DX20210615 - relaxation-step specific keyword
    return ""; //DX20210615 - no other relaxations supported, return empty so the compiler will not complain
  }
}

namespace aflowlib {
  string getSpaceGroupAFLUXSummons(uint space_group_number, uint relaxation_step, bool only_one_sg){

    // Formats the space group summons for an AFLUX matchbook
    // This also grabs the relative enantiomorphs, since they
    // are simply mirror images of one another (structurally the same)
    // The summons are formatted differently depending on the relaxation type
    // (i.e. placement of comma(s) or lack thereof)
    // May need to be reformatted later with AFLOW+AFLUX integration

    // percent encode special characters first
    string squote_encoded = aurostd::PercentEncodeASCII('\''); // single quote
    string hashtag_encoded = aurostd::PercentEncodeASCII('#'); // hashtag/octothorpe
    string space_encoded = aurostd::PercentEncodeASCII(' '); // single space

    string space_group_summons = "";
    // check if enantiomorphic space group
    uint enantiomorph_space_group_number = SYM::getEnantiomorphSpaceGroupNumber(space_group_number);
    if(space_group_number == enantiomorph_space_group_number){
      // relaxed: need to match last in string, i.e., "*,<sg_symbol> <sg_number>" (comma necessary or we may grab the orig symmetry)
      if(relaxation_step==_COMPARE_DATABASE_GEOMETRY_ORIGINAL_){
        //DX20210615 [OBOSLETE] space_group_summons = "%27" + GetSpaceGroupName(space_group_number) + "%20%23" + aurostd::utype2string<int>(space_group_number) + ",%27*";
        space_group_summons = aurostd::utype2string<int>(space_group_number); //DX20210615
      }
      else if(relaxation_step==_COMPARE_DATABASE_GEOMETRY_RELAX1_){
        //DX20210615 [OBSOLETE] space_group_summons = "*%27," + GetSpaceGroupName(space_group_number) + "%20%23" + aurostd::utype2string<int>(space_group_number) + ",%27*";
        space_group_summons = squote_encoded + ",\"" + GetSpaceGroupName(space_group_number) + space_encoded + hashtag_encoded + aurostd::utype2string<int>(space_group_number) + "\"," + squote_encoded; //DX20210615
      }
      else if(relaxation_step==_COMPARE_DATABASE_GEOMETRY_MOST_RELAXED_){
        //DX20210615 [OBSOLETE] space_group_summons = "*%27," + GetSpaceGroupName(space_group_number) + "%20%23" + aurostd::utype2string<int>(space_group_number) + "%27";
        space_group_summons = aurostd::utype2string<int>(space_group_number); //DX20210615
      }
      else{
        throw aurostd::xerror(_AFLOW_FILE_NAME_, "aflowlib::getSpaceGroupAFLUXSummons():", "Unexpected relaxation step input: " + aurostd::utype2string(_COMPARE_DATABASE_GEOMETRY_MOST_RELAXED_), _FILE_NOT_FOUND_);
      }
    }
    else { // need to get enantiomorph too
      if(relaxation_step==_COMPARE_DATABASE_GEOMETRY_ORIGINAL_){
        //DX20210615 [OBSOLETE] space_group_summons = "%27" + GetSpaceGroupName(space_group_number) + "%20%23" + aurostd::utype2string<int>(space_group_number) + ",%27*";
        //DX20210615 [OBSOLETE] space_group_summons += ":%27" + GetSpaceGroupName(enantiomorph_space_group_number) + "%20%23" + aurostd::utype2string<int>(enantiomorph_space_group_number) + ",%27*";
        space_group_summons = aurostd::utype2string<int>(space_group_number); //DX20210615
        space_group_summons += ":" + aurostd::utype2string<int>(enantiomorph_space_group_number); //DX20210615
      }
      else if(relaxation_step==_COMPARE_DATABASE_GEOMETRY_RELAX1_){
        //DX20210615 [OBSOLETE] space_group_summons = "*%27," + GetSpaceGroupName(space_group_number) + "%20%23" + aurostd::utype2string<int>(space_group_number) + ",%27*";
        //DX20210615 [OBSOLETE] space_group_summons += ":*%27," + GetSpaceGroupName(enantiomorph_space_group_number) + "%20%23" + aurostd::utype2string<int>(enantiomorph_space_group_number) + ",%27*";
        space_group_summons = squote_encoded + ",\"" + GetSpaceGroupName(space_group_number) + space_encoded + hashtag_encoded + aurostd::utype2string<int>(space_group_number) + "\"," + squote_encoded; //DX20210615
        space_group_summons += ":" + squote_encoded + ",\"" + GetSpaceGroupName(enantiomorph_space_group_number) + space_encoded + hashtag_encoded + aurostd::utype2string<int>(enantiomorph_space_group_number) + "\"," + squote_encoded; //DX20210615
      }
      else if(relaxation_step==_COMPARE_DATABASE_GEOMETRY_MOST_RELAXED_){
        //DX20210615 [OBSOLETE] space_group_summons = "*%27," + GetSpaceGroupName(space_group_number) + "%20%23" + aurostd::utype2string<int>(space_group_number) + "%27";
        //DX20210615 [OBSOLETE] space_group_summons += ":*%27," + GetSpaceGroupName(enantiomorph_space_group_number) + "%20%23" + aurostd::utype2string<int>(enantiomorph_space_group_number) + "%27";
        space_group_summons = aurostd::utype2string<int>(space_group_number); //DX20210615
        space_group_summons += ":" + aurostd::utype2string<int>(enantiomorph_space_group_number); //DX20210615
      }
      else{
        throw aurostd::xerror(_AFLOW_FILE_NAME_, "aflowlib::getSpaceGroupAFLUXSummons():", "Unexpected relaxation step input: " + aurostd::utype2string(_COMPARE_DATABASE_GEOMETRY_MOST_RELAXED_), _FILE_NOT_FOUND_);
      }
    }

    // ---------------------------------------------------------------------------
    // if there is only one space group in the query, put summons in sg2();
    // otherwise this is done outside this function
    if(only_one_sg) { 
      //DX20210615 [OBSOLETE] space_group_summons = "sg2(" + space_group_summons + ")";
      if(relaxation_step==_COMPARE_DATABASE_GEOMETRY_ORIGINAL_){ space_group_summons = "spacegroup_orig(" + space_group_summons + ")"; } //DX20210615 - relaxation-step specific keyword
      else if(relaxation_step==_COMPARE_DATABASE_GEOMETRY_RELAX1_){ space_group_summons = "sg2(" + space_group_summons + ")"; } //DX20210615 - relaxation-step specific keyword
      else if(relaxation_step==_COMPARE_DATABASE_GEOMETRY_MOST_RELAXED_){ space_group_summons = "spacegroup_relax(" + space_group_summons + ")"; } //DX20210615 - relaxation-step specific keyword
    }

    return space_group_summons;
  }
}
//DX20200929 - END

namespace aflowlib {
  uint WEB_Aflowlib_Entry(string options,ostream& oss) {
    bool LDEBUG=(FALSE || XHOST.DEBUG);
    string soliloquy = XPID + "aflowlib::WEB_Aflowlib_Entry():";
    if(LDEBUG) cout << XPID << "aflowlib::WEB_Aflowlib_Entry: begin<br>" << endl;

    stringstream num_prec;
    vector<string> voptions;
    aurostd::string2tokens(options,voptions,",");
    string errormsg = "";
    if(voptions.size()==0) {
      errormsg = "--aflowlib= has no arguments.";
      //init::ErrorOption(options,"aflowlib::WEB_Aflowlib_Entry","aflow --aflowlib=entry");  //CO20200624 - soft patch for FR+web // OBSOLETE - use errormsg instead
      //[CO+ME20200731 - ErrorOption throws an error, so no need to return]return 0; //CO20200624 - 0 is error here
    } 

    // move on
    for(uint ioption=0;ioption<voptions.size();ioption++) {
      //  oss << voptions.at(ioption) << endl;
      string option=voptions.at(ioption); //aurostd::args2attachedstring(argv,"--aflowlib=",(string) "nan");
      if(option.at(option.size()-1)=='/'|| option.at(option.size()-1)=='.') option.erase(option.end()-1,option.end()-0); //  some demoronization
      if(option.at(0)=='/'|| option.at(0)=='.') option.erase(option.begin(),option.begin()+1); //  some demoronization
      string directory="";
      string directory_RAW="",directory_LIB="",directory_WEB="";
      string directory_AUID_LIB="",directory_AUID_RAW="",directory_AUID_WEB="";
      string url_WEB;
      string label="";
      // string line_gif="<br><img border=0 width=60% height=2 src=http://materials.duke.edu/auro/images/line.gif><br><br>";
      // string art058_link=" https://doi.org/10.1016/j.commatsci.2010.05.010";
      // string art064_link=" https://doi.org/10.1021/co200012w";
      // string icsd_link=" https://www.fiz-karlsruhe.com/icsd.html";
      // string aflow_ael_readme=" http://materials.duke.edu/AFLOW/README_AFLOW_AEL.TXT"; //CO20180817
      // string art096_link=" https://doi.org/10.1103/PhysRevB.90.174107";
      // string art100_link=" https://www.nature.com/articles/sdata20159";
      // string aflow_agl_readme=" http://materials.duke.edu/AFLOW/README_AFLOW_AGL.TXT"; //CO20180817
      // string art115_link=" https://doi.org/10.1103/PhysRevMaterials.1.015401"; //CO20180817
      // string aflow_sym_readme=" http://materials.duke.edu/AFLOW/README_AFLOW_SYM.TXT"; //CO20180817
      // string art135_link=" https://doi.org/10.1107/S2053273318003066"; //CO20180817

      //DX20180817
      // string bravais_lattice_orig_wiki_link=" http://aflowlib.duke.edu/aflowwiki/doku.php?id=documentation:all_keywords&#bravais_lattice_orig";
      // string bravais_lattice_relax_wiki_link=" http://aflowlib.duke.edu/aflowwiki/doku.php?id=documentation:all_keywords&#bravais_lattice_relax";
      // string lattice_system_orig_wiki_link=" http://aflowlib.duke.edu/aflowwiki/doku.php?id=documentation:all_keywords&#lattice_system_orig";
      // string lattice_variation_orig_wiki_link=" http://aflowlib.duke.edu/aflowwiki/doku.php?id=documentation:all_keywords&#lattice_variation_orig";
      // string lattice_system_relax_wiki_link=" http://aflowlib.duke.edu/aflowwiki/doku.php?id=documentation:all_keywords&#lattice_system_relax";
      // string lattice_variation_relax_wiki_link=" http://aflowlib.duke.edu/aflowwiki/doku.php?id=documentation:all_keywords&#lattice_variation_relax";
      // string Pearson_symbol_orig_wiki_link=" http://aflowlib.duke.edu/aflowwiki/doku.php?id=documentation:all_keywords&#pearson_symbol_orig";
      // string Pearson_symbol_relax_wiki_link=" http://aflowlib.duke.edu/aflowwiki/doku.php?id=documentation:all_keywords&#pearson_symbol_relax";
      // string sg_wiki_link=" http://aflowlib.duke.edu/aflowwiki/doku.php?id=documentation:all_keywords&#sg";
      // string sg2_wiki_link=" http://aflowlib.duke.edu/aflowwiki/doku.php?id=documentation:all_keywords&#sg2";
      // string spacegroup_orig_wiki_link=" http://aflowlib.duke.edu/aflowwiki/doku.php?id=documentation:all_keywords&#spacegroup_orig";
      // string spacegroup_relax_wiki_link=" http://aflowlib.duke.edu/aflowwiki/doku.php?id=documentation:all_keywords&#spacegroup_relax";

      aflowlib::_aflowlib_entry aentry;

      xoption vflags;
      vflags.flag("FLAG::PREAMBLE",TRUE);
      vflags.flag("FLAG::CALCULATION",TRUE);
      vflags.flag("FLAG::JMOL",TRUE);
      vflags.flag("FLAG::EDATA_ORIG",FALSE);
      vflags.flag("FLAG::EDATA_RELAX",TRUE);
      vflags.flag("FLAG::THERMODYNAMICS",TRUE);
      vflags.flag("FLAG::MAGNETIC",TRUE);
      vflags.flag("FLAG::ELECTRONIC",FALSE);     // will setup later
      vflags.flag("FLAG::SCINTILLATION",TRUE);   // will setup later
      vflags.flag("FLAG::AGL",FALSE);            // will setup later
      vflags.flag("FLAG::AEL",FALSE);            // will setup later
      vflags.flag("FLAG::BADER",FALSE);          // will setup later
      vflags.flag("FLAG::POCC",FALSE);           // will setup later  //CO20201220

      // check if ICSD inside (anyway)
      string lattices[]={"BCC","BCT","CUB","FCC","HEX","MCL","MCLC","ORC","ORCC","ORCF","ORCI","RHL","TET","TRI"};
      vector<string> vline,tokens;

      string html_TAB=" target=\"_blank\"";

      if(LDEBUG) cout << "WEB_Aflowlib_Entry: [1]<br>" << endl;
      if(LDEBUG) cout << "WEB_Aflowlib_Entry: [4]<br>" << endl;
      if(LDEBUG) cout << "WEB_Aflowlib_Entry: option=" << option << endl;

      // START SEARCH

      vflags.flag("FLAG::FOUND",FALSE);
      string catalog="",auid="",strtmp="";

      // **********************************************************************************************************
      // TRY AUID
      // **********************************************************************************************************
      // ME20200707 - Also check for AUIDs without the aflow: prefix
      string option_orig = option;
      if ((option.size() == 16) && aurostd::_ishex(option)) option = "aflow:" + option;
      if(!vflags.flag("FLAG::FOUND") && aurostd::substring2bool(aurostd::tolower(option),"aflow:")) { // CHECK AUID
        if(LDEBUG) cout << "WEB_Aflowlib_Entry: option=" << option << endl;
        string auid=aurostd::tolower(option);
        if(auid.size()!=22) {
          errormsg="aflowlib::WEB_Aflowlib_Entry:_error_on_size_of_auid="+auid;
        } else {
          // NEW
          directory_AUID_LIB=init::AFLOW_Projects_Directories("AUID")+"/"+auid.substr(0,8); for(uint i=8;i<=20;i+=2) directory_AUID_LIB+="/"+auid.substr(i,2);  // splitting aflow:ab/cd..
          directory_AUID_WEB=directory_AUID_LIB+"/WEB";
          directory_AUID_RAW=directory_AUID_LIB+"/RAW";
          directory_AUID_LIB=directory_AUID_LIB+"/LIB";
          if(LDEBUG) cout << "WEB_Aflowlib_Entry: directory_AUID_LIB=" << directory_AUID_LIB << endl;
          if(LDEBUG) cout << "WEB_Aflowlib_Entry: directory_AUID_RAW=" << directory_AUID_RAW << endl;
          if(LDEBUG) cout << "WEB_Aflowlib_Entry: directory_AUID_WEB=" << directory_AUID_WEB << endl;
          directory="";
          if(!aurostd::FileExist(directory_AUID_RAW+"/"+DEFAULT_FILE_AFLOWLIB_ENTRY_OUT)) {
            errormsg="aflowlib::WEB_Aflowlib_Entry:_entry_does_not_exist="+directory_AUID_RAW+"/"+DEFAULT_FILE_AFLOWLIB_ENTRY_OUT;
          } else {
            _aflowlib_entry entry_tmp(string(directory_AUID_RAW+"/"+DEFAULT_FILE_AFLOWLIB_ENTRY_OUT));
            directory=entry_tmp.aurl;
            auid=entry_tmp.aurl;
            aurostd::StringSubst(directory,"aflowlib.duke.edu:","");
            aurostd::StringSubst(directory,"materials.duke.edu:","");
            aurostd::StringSubst(directory,"AFLOWDATA/ICSD_RAW/","");aurostd::StringSubst(directory,"AFLOWDATA/ICSD_WEB/","");
            aurostd::StringSubst(directory,"AFLOWDATA/LIB0_RAW/","");aurostd::StringSubst(directory,"AFLOWDATA/LIB0_WEB/","");
            aurostd::StringSubst(directory,"AFLOWDATA/LIB1_RAW/","");aurostd::StringSubst(directory,"AFLOWDATA/LIB1_WEB/","");
            aurostd::StringSubst(directory,"AFLOWDATA/LIB2_RAW/","");aurostd::StringSubst(directory,"AFLOWDATA/LIB2_WEB/","");
            aurostd::StringSubst(directory,"AFLOWDATA/LIB3_RAW/","");aurostd::StringSubst(directory,"AFLOWDATA/LIB3_WEB/","");
            aurostd::StringSubst(directory,"AFLOWDATA/LIB4_RAW/","");aurostd::StringSubst(directory,"AFLOWDATA/LIB4_WEB/","");
            aurostd::StringSubst(directory,"AFLOWDATA/LIB5_RAW/","");aurostd::StringSubst(directory,"AFLOWDATA/LIB5_WEB/","");
            aurostd::StringSubst(directory,"AFLOWDATA/LIB6_RAW/","");aurostd::StringSubst(directory,"AFLOWDATA/LIB6_WEB/","");
            aurostd::StringSubst(directory,"AFLOWDATA/LIB7_RAW/","");aurostd::StringSubst(directory,"AFLOWDATA/LIB7_WEB/","");
            aurostd::StringSubst(directory,"AFLOWDATA/LIB8_RAW/","");aurostd::StringSubst(directory,"AFLOWDATA/LIB8_WEB/","");
            aurostd::StringSubst(directory,"AFLOWDATA/LIB9_RAW/","");aurostd::StringSubst(directory,"AFLOWDATA/LIB9_WEB/","");
            vflags.flag("FLAG::AUID",TRUE);
            vflags.flag("FLAG::FOUND",TRUE);
            catalog=entry_tmp.catalog;
            label=directory;
            for(uint ilat=0;ilat<14;ilat++)
              aurostd::StringSubst(label,lattices[ilat]+"/","");
            aurostd::StringSubst(label,"/",".");
          }
        }
      }
      //ME20200707 - Restore
      option = option_orig;

      // **********************************************************************************************************
      // TRY DIRECTORY
      // **********************************************************************************************************
      if(!vflags.flag("FLAG::FOUND")) { // tests with proto name
        string dir2test;
        dir2test=option;

        vector<string> vdir2test;
        for(uint i0=0;i0<dir2test.size();i0++) { // allow all identical indices...
          for(uint i1=i0;i1<dir2test.size();i1++) { // allow all identical indices
            for(uint i2=i1;i2<dir2test.size();i2++) { // allow all identical indices
              //	    for(uint i3=i2;i3<dir2test.size();i3++) { // allow all identical indices
              dir2test=option;
              if(dir2test.at(i0)=='.') dir2test.at(i0)='/';
              if(dir2test.at(i1)=='.') dir2test.at(i1)='/';
              if(dir2test.at(i2)=='.') dir2test.at(i2)='/';
              //      if(dir2test.at(i3)=='.') dir2test.at(i3)='/';
              bool found=false;
              for(uint i=0;i<vdir2test.size()&&!found;i++) if(dir2test==vdir2test.at(i)) found=true;
              if(!found) {
                vdir2test.push_back(dir2test);
              }
            }
            //	  }
          }
        }   
        if(LDEBUG) cout << "WEB_Aflowlib_Entry: testing dir2test=" << dir2test << endl;
        for(uint i=0;i<vdir2test.size()&&!vflags.flag("FLAG::FOUND");i++) { // allow i=j=k so that 1 OR 2 OR 3 dots are also tested
          dir2test=vdir2test.at(i);
          //		cout << "testing(" << i << ") = " << dir2test << endl;
          for(uint ilat=0;ilat<14&&!vflags.flag("FLAG::FOUND");ilat++) {
            if(!vflags.flag("FLAG::FOUND") && aurostd::FileExist(init::AFLOW_Projects_Directories("ICSD")+"/RAW/"+lattices[ilat]+"/"+dir2test+"/"+DEFAULT_FILE_AFLOWLIB_ENTRY_OUT)) {
              catalog="ICSD";directory=lattices[ilat]+"/"+dir2test;label=option;vflags.flag("FLAG::FOUND",TRUE);
            }
          }
          if(!vflags.flag("FLAG::FOUND") && aurostd::FileExist(init::AFLOW_Projects_Directories("LIB0")+"/RAW/"+dir2test+"/"+DEFAULT_FILE_AFLOWLIB_ENTRY_OUT)) {
            catalog="LIB0";directory=dir2test;label=option;vflags.flag("FLAG::FOUND",TRUE);
          }
          if(!vflags.flag("FLAG::FOUND") && aurostd::FileExist(init::AFLOW_Projects_Directories("LIB1")+"/RAW/"+dir2test+"/"+DEFAULT_FILE_AFLOWLIB_ENTRY_OUT)) {
            catalog="LIB1";directory=dir2test;label=option;vflags.flag("FLAG::FOUND",TRUE);		
          }
          if(!vflags.flag("FLAG::FOUND") && aurostd::FileExist(init::AFLOW_Projects_Directories("LIB2")+"/RAW/"+dir2test+"/"+DEFAULT_FILE_AFLOWLIB_ENTRY_OUT)) {
            catalog="LIB2";directory=dir2test;label=option;vflags.flag("FLAG::FOUND",TRUE);		
          }
          if(!vflags.flag("FLAG::FOUND") && aurostd::FileExist(init::AFLOW_Projects_Directories("LIB3")+"/RAW/"+dir2test+"/"+DEFAULT_FILE_AFLOWLIB_ENTRY_OUT)) {
            catalog="LIB3";directory=dir2test;label=option;vflags.flag("FLAG::FOUND",TRUE);		
          }
          if(!vflags.flag("FLAG::FOUND") && aurostd::FileExist(init::AFLOW_Projects_Directories("LIB4")+"/RAW/"+dir2test+"/"+DEFAULT_FILE_AFLOWLIB_ENTRY_OUT)) {
            catalog="LIB4";directory=dir2test;label=option;vflags.flag("FLAG::FOUND",TRUE);		
          }
          if(!vflags.flag("FLAG::FOUND") && aurostd::FileExist(init::AFLOW_Projects_Directories("LIB5")+"/RAW/"+dir2test+"/"+DEFAULT_FILE_AFLOWLIB_ENTRY_OUT)) {
            catalog="LIB5";directory=dir2test;label=option;vflags.flag("FLAG::FOUND",TRUE);		
          }
          if(!vflags.flag("FLAG::FOUND") && aurostd::FileExist(init::AFLOW_Projects_Directories("LIB6")+"/RAW/"+dir2test+"/"+DEFAULT_FILE_AFLOWLIB_ENTRY_OUT)) {
            catalog="LIB6";directory=dir2test;label=option;vflags.flag("FLAG::FOUND",TRUE);		
          }
          if(!vflags.flag("FLAG::FOUND") && aurostd::FileExist(init::AFLOW_Projects_Directories("LIB7")+"/RAW/"+dir2test+"/"+DEFAULT_FILE_AFLOWLIB_ENTRY_OUT)) {
            catalog="LIB7";directory=dir2test;label=option;vflags.flag("FLAG::FOUND",TRUE);		
          }
          if(!vflags.flag("FLAG::FOUND") && aurostd::FileExist(init::AFLOW_Projects_Directories("LIB8")+"/RAW/"+dir2test+"/"+DEFAULT_FILE_AFLOWLIB_ENTRY_OUT)) {
            catalog="LIB8";directory=dir2test;label=option;vflags.flag("FLAG::FOUND",TRUE);		
          }
          if(!vflags.flag("FLAG::FOUND") && aurostd::FileExist(init::AFLOW_Projects_Directories("LIB9")+"/RAW/"+dir2test+"/"+DEFAULT_FILE_AFLOWLIB_ENTRY_OUT)) {
            catalog="LIB9";directory=dir2test;label=option;vflags.flag("FLAG::FOUND",TRUE);		
          }
        }
      }

      // **********************************************************************************************************
      // TRY ICSD LINK
      // **********************************************************************************************************
      if(!vflags.flag("FLAG::FOUND")) { // icsd link
        //ME20200707 - Remove possible icsd: prefix
        option_orig = option;
        if (option.find("icsd") == 0) option = option.substr(5);
        string directory_ICSD2LINK=init::AFLOW_Projects_Directories("AUID")+"/icsd:/"+option;
        aurostd::StringSubst(directory_ICSD2LINK,"ICSD:","icsd:");
        aurostd::StringSubst(directory_ICSD2LINK,"icsd:icsd:","icsd:");    
        //	cerr << directory_ICSD2LINK << endl;
        if(aurostd::FileExist(directory_ICSD2LINK+"/RAW/"+DEFAULT_FILE_AFLOWLIB_ENTRY_OUT)) {
          _aflowlib_entry entry_tmp(string(directory_ICSD2LINK+"/RAW/"+DEFAULT_FILE_AFLOWLIB_ENTRY_OUT));
          directory=entry_tmp.aurl;
          auid=entry_tmp.aurl;
          aurostd::StringSubst(directory,"aflowlib.duke.edu:","");
          aurostd::StringSubst(directory,"materials.duke.edu:","");
          aurostd::StringSubst(directory,"AFLOWDATA/ICSD_RAW/","");aurostd::StringSubst(directory,"AFLOWDATA/ICSD_WEB/","");
          vflags.flag("FLAG::ICSD",TRUE);
          vflags.flag("FLAG::FOUND",TRUE);
          catalog=entry_tmp.catalog;
          //ME20200923 - Use the last subdirectory or XHOST.label will be inconsistent.
          //For example, using --aflowlib=7bed936e9d5a44ca results in XHOST.label = Ni1Sn1Ti1_ICSD_174568
          //whereas using --aflowlib=174568 results in XHOST.label=FCC.Ni1Sn1Ti1_ICSD_174568
          //[OBSOLETE] label=directory;
          vector<string> tokens;
          aurostd::string2tokens(directory, tokens, "/");
          label = tokens.back();
          //	  cerr << directory_ICSD2LINK+"/RAW/"+DEFAULT_FILE_AFLOWLIB_ENTRY_OUT << endl;
        }
        //ME20200707 - Restore
        option = option_orig;
      }

      // **********************************************************************************************************
      // CONSIDERED FOUND
      // **********************************************************************************************************    
      if(vflags.flag("FLAG::FOUND")) {
        if(catalog=="ICSD") {
          vflags.flag("FLAG::ICSD",TRUE);
          directory_LIB=init::AFLOW_Projects_Directories("ICSD")+"/LIB/"+directory;
          directory_WEB=init::AFLOW_Projects_Directories("ICSD")+"/WEB/"+directory;
          directory_RAW=init::AFLOW_Projects_Directories("ICSD")+"/RAW/"+directory;
          url_WEB="/AFLOWDATA/ICSD_WEB/"+directory;
        }

        if(catalog=="LIB0") {
          vflags.flag("FLAG::LIB0",TRUE);
          directory_LIB=init::AFLOW_Projects_Directories("LIB0")+"/LIB/"+directory;
          directory_WEB=init::AFLOW_Projects_Directories("LIB0")+"/WEB/"+directory;
          directory_RAW=init::AFLOW_Projects_Directories("LIB0")+"/RAW/"+directory;
          url_WEB="/AFLOWDATA/LIB0_RAW/"+directory;
        }
        if(vflags.flag("FLAG::FOUND") && catalog=="LIB1") {
          vflags.flag("FLAG::LIB1",TRUE);
          directory_LIB=init::AFLOW_Projects_Directories("LIB1")+"/LIB/"+directory;
          directory_WEB=init::AFLOW_Projects_Directories("LIB1")+"/WEB/"+directory;
          directory_RAW=init::AFLOW_Projects_Directories("LIB1")+"/RAW/"+directory;
          url_WEB="/AFLOWDATA/LIB1_RAW/"+directory;
        }
        if(catalog=="LIB2") {
          vflags.flag("FLAG::LIB2",TRUE);
          directory_LIB=init::AFLOW_Projects_Directories("LIB2")+"/LIB/"+directory;
          directory_WEB=init::AFLOW_Projects_Directories("LIB2")+"/RAW/"+directory; // June 2016
          directory_RAW=init::AFLOW_Projects_Directories("LIB2")+"/RAW/"+directory;
          url_WEB="/AFLOWDATA/LIB2_RAW/"+directory; // May 2014
        }
        if(catalog=="LIB3") {
          vflags.flag("FLAG::LIB3",TRUE);
          directory_LIB=init::AFLOW_Projects_Directories("LIB3")+"/LIB/"+directory;
          directory_WEB=init::AFLOW_Projects_Directories("LIB3")+"/WEB/"+directory;
          directory_RAW=init::AFLOW_Projects_Directories("LIB3")+"/RAW/"+directory;
          url_WEB="/AFLOWDATA/LIB3_WEB/"+directory;
        }
        if(catalog=="LIB4") {
          vflags.flag("FLAG::LIB4",TRUE);
          directory_LIB=init::AFLOW_Projects_Directories("LIB4")+"/LIB/"+directory;
          directory_WEB=init::AFLOW_Projects_Directories("LIB4")+"/WEB/"+directory;
          directory_RAW=init::AFLOW_Projects_Directories("LIB4")+"/RAW/"+directory;
          url_WEB="/AFLOWDATA/LIB4_WEB/"+directory;
        }
        if(catalog=="LIB5") {
          vflags.flag("FLAG::LIB5",TRUE);
          directory_LIB=init::AFLOW_Projects_Directories("LIB5")+"/LIB/"+directory;
          directory_WEB=init::AFLOW_Projects_Directories("LIB5")+"/WEB/"+directory;
          directory_RAW=init::AFLOW_Projects_Directories("LIB5")+"/RAW/"+directory;
          url_WEB="/AFLOWDATA/LIB5_WEB/"+directory;
        }
        if(catalog=="LIB6") {
          vflags.flag("FLAG::LIB6",TRUE);
          directory_LIB=init::AFLOW_Projects_Directories("LIB6")+"/LIB/"+directory;
          directory_WEB=init::AFLOW_Projects_Directories("LIB6")+"/WEB/"+directory;
          directory_RAW=init::AFLOW_Projects_Directories("LIB6")+"/RAW/"+directory;
          url_WEB="/AFLOWDATA/LIB6_WEB/"+directory;
        }
        if(catalog=="LIB7") {
          vflags.flag("FLAG::LIB7",TRUE);
          directory_LIB=init::AFLOW_Projects_Directories("LIB7")+"/LIB/"+directory;
          directory_WEB=init::AFLOW_Projects_Directories("LIB7")+"/WEB/"+directory;
          directory_RAW=init::AFLOW_Projects_Directories("LIB7")+"/RAW/"+directory;
          url_WEB="/AFLOWDATA/LIB7_WEB/"+directory;
        }
        if(catalog=="LIB8") {
          vflags.flag("FLAG::LIB8",TRUE);
          directory_LIB=init::AFLOW_Projects_Directories("LIB8")+"/LIB/"+directory;
          directory_WEB=init::AFLOW_Projects_Directories("LIB8")+"/WEB/"+directory;
          directory_RAW=init::AFLOW_Projects_Directories("LIB8")+"/RAW/"+directory;
          url_WEB="/AFLOWDATA/LIB8_WEB/"+directory;
        }
        if(catalog=="LIB9") {
          vflags.flag("FLAG::LIB9",TRUE);
          directory_LIB=init::AFLOW_Projects_Directories("LIB9")+"/LIB/"+directory;
          directory_WEB=init::AFLOW_Projects_Directories("LIB9")+"/WEB/"+directory;
          directory_RAW=init::AFLOW_Projects_Directories("LIB9")+"/RAW/"+directory;	
          url_WEB="/AFLOWDATA/LIB9_WEB/"+directory;
        }
      } else {
        errormsg="aflowlib::WEB_Aflowlib_Entry:_entry_does_not_exist="+option;
      }

      // got it  ?
      if(!aurostd::FileExist(directory_RAW+"/"+_AFLOWIN_)) directory_RAW="";

      if(!directory.empty()) { // play with aentry.entry
        aurostd::StringSubst(label,"/",".");
        aentry.file2aflowlib(directory_RAW+"/"+DEFAULT_FILE_AFLOWLIB_ENTRY_OUT,oss);  //   oss << aentry.entry << endl;
        directory_AUID_LIB=init::AFLOW_Projects_Directories("AUID")+"/"+aflowlib::auid2directory(aentry.auid);
        directory_AUID_WEB=directory_AUID_LIB+"/WEB";
        directory_AUID_RAW=directory_AUID_LIB+"/RAW";
        directory_AUID_LIB=directory_AUID_LIB+"/LIB";    
        aurostd::string2tokens(aentry.sg2,tokens,"#");if(tokens.size()>0) aentry.sg2=tokens.at(tokens.size()-1);
        if(aentry.vfiles_WEB.size()==0) aentry.vfiles_WEB=aentry.vfiles;
      }

      // ME20210209 - Show original structure when symmetry changed
      if (vflags.flag("FLAG::FOUND")) {
        bool same_symmetry = ((aentry.spacegroup_orig == aentry.spacegroup_relax)
            && (aentry.Wyckoff_multiplicities_orig == aentry.Wyckoff_multiplicities)
            && (aentry.Wyckoff_site_symmetries_orig == aentry.Wyckoff_site_symmetries_orig));
        vflags.flag("FLAG::EDATA_ORIG", !same_symmetry);
      }

      if(vflags.flag("FLAG::FOUND")) {
        // check AGL/AEL
        vflags.flag("FLAG::ELECTRONIC",aurostd::substring2bool(aentry.vloop,"bands"));
        vflags.flag("FLAG::SCINTILLATION",aurostd::substring2bool(aentry.vloop,"bands"));
        vflags.flag("FLAG::AGL",aurostd::substring2bool(aentry.vloop,"agl"));
        vflags.flag("FLAG::AEL",aurostd::substring2bool(aentry.vloop,"ael"));
        vflags.flag("FLAG::BADER",aurostd::substring2bool(aentry.vloop,"bader"));
        vflags.flag("FLAG::POCC",aurostd::substring2bool(aentry.vloop,"pocc")); //CO20201220
        if(vflags.flag("FLAG::POCC")){vflags.flag("FLAG::JMOL",FALSE);} //CO20201220 - no POSCAR/CIF to plot for PARTCAR (yet)
      }
      stringstream aflowlib_json;
      if(vflags.flag("FLAG::FOUND")) {
        strtmp=aurostd::efile2string(directory_RAW+"/"+DEFAULT_FILE_AFLOWLIB_ENTRY_JSON);
        aurostd::StringSubst(strtmp,"}\n",""); // remove trailing bracket add it at the end
        aflowlib_json << strtmp;
      } else {
        aflowlib_json << "{DUMMY"; // will remove at the end
      }
      stringstream aflowlib_out;
      if(vflags.flag("FLAG::FOUND")) {
        strtmp=aurostd::efile2string(directory_RAW+"/"+DEFAULT_FILE_AFLOWLIB_ENTRY_OUT);
        aurostd::StringSubst(strtmp,"\n",""); // remove trailing bracket add it at the end
        aflowlib_out << strtmp;
      } else {
        aflowlib_out << "DUMMY"; // will remove at the end
      }

      // adding pieces 
      //   aurostd::StringSubst(aflowlib_json,"}\n",""); // remove trailing bracket add it at the end

      // XHOST.hostname
      aflowlib_json << "," << "\"XHOST.hostname\":" << "\"" << XHOST.hostname << "\"";
      aflowlib_out << " | " << "XHOST.hostname=" << XHOST.hostname;
      // option
      aflowlib_json << "," << "\"XHOST.option\":" << "\"" << option << "\"";
      aflowlib_out << " | " << "XHOST.option=" << option;
      // label
      aflowlib_json << "," << "\"XHOST.label\":" << "\"" << label << "\"";
      aflowlib_out << " | " << "XHOST.label=" << label;
      // directory
      aflowlib_json << "," << "\"XHOST.directory\":" << "\"" << directory << "\"";
      aflowlib_out << " | " << "XHOST.directory=" << directory;

      if(vflags.flag("FLAG::FOUND")) {
        // directory_LIB
        aflowlib_json << "," << "\"XHOST.directory_LIB\":" << "\"" << directory_LIB << "\"";
        aflowlib_out << " | " << "XHOST.directory_LIB=" << directory_LIB;
        // directory_RAW
        aflowlib_json << "," << "\"XHOST.directory_RAW\":" << "\"" << directory_RAW << "\"";
        aflowlib_out << " | " << "XHOST.directory_RAW=" << directory_RAW;
        // directory_WEB
        aflowlib_json << "," << "\"XHOST.directory_WEB\":" << "\"" << directory_WEB << "\"";
        aflowlib_out << " | " << "XHOST.directory_WEB=" << directory_WEB;
        // directory_AUID_LIB
        aflowlib_json << "," << "\"XHOST.directory_AUID_LIB\":" << "\"" << directory_AUID_LIB << "\"";
        aflowlib_out << " | " << "XHOST.directory_AUID_LIB=" << directory_AUID_LIB;
        // directory_AUID_RAW
        aflowlib_json << "," << "\"XHOST.directory_AUID_RAW\":" << "\"" << directory_AUID_RAW << "\"";
        aflowlib_out << " | " << "XHOST.directory_AUID_RAW=" << directory_AUID_RAW;
        // directory_AUID_WEB
        aflowlib_json << "," << "\"XHOST.directory_AUID_WEB\":" << "\"" << directory_AUID_WEB << "\"";
        aflowlib_out << " | " << "XHOST.directory_AUID_WEB=" << directory_AUID_WEB;
      }

      if(vflags.flag("FLAG::FOUND")) {
        // XHOST.FLAG::ICSD
        aflowlib_json << "," << "\"XHOST.FLAG::ICSD\":" << (vflags.flag("FLAG::ICSD")?"true":"false");
        aflowlib_out << " | " << "XHOST.FLAG::ICSD=" << (vflags.flag("FLAG::ICSD")?"1":"0");
        // XHOST.FLAG::LIB0
        aflowlib_json << "," << "\"XHOST.FLAG::LIB0\":" << (vflags.flag("FLAG::LIB0")?"true":"false");
        aflowlib_out << " | " << "XHOST.FLAG::LIB0=" << (vflags.flag("FLAG::LIB0")?"1":"0");
        // XHOST.FLAG::LIB1
        aflowlib_json << "," << "\"XHOST.FLAG::LIB1\":" << (vflags.flag("FLAG::LIB1")?"true":"false");
        aflowlib_out << " | " << "XHOST.FLAG::LIB1=" << (vflags.flag("FLAG::LIB1")?"1":"0");
        // XHOST.FLAG::LIB2
        aflowlib_json << "," << "\"XHOST.FLAG::LIB2\":" << (vflags.flag("FLAG::LIB2")?"true":"false");
        aflowlib_out << " | " << "XHOST.FLAG::LIB2=" << (vflags.flag("FLAG::LIB2")?"1":"0");
        // XHOST.FLAG::LIB3
        aflowlib_json << "," << "\"XHOST.FLAG::LIB3\":" << (vflags.flag("FLAG::LIB3")?"true":"false");
        aflowlib_out << " | " << "XHOST.FLAG::LIB3=" << (vflags.flag("FLAG::LIB3")?"1":"0");
        // XHOST.FLAG::LIB4
        aflowlib_json << "," << "\"XHOST.FLAG::LIB4\":" << (vflags.flag("FLAG::LIB4")?"true":"false");
        aflowlib_out << " | " << "XHOST.FLAG::LIB4=" << (vflags.flag("FLAG::LIB4")?"1":"0");
        // XHOST.FLAG::LIB5
        aflowlib_json << "," << "\"XHOST.FLAG::LIB5\":" << (vflags.flag("FLAG::LIB5")?"true":"false");
        aflowlib_out << " | " << "XHOST.FLAG::LIB5=" << (vflags.flag("FLAG::LIB5")?"1":"0");
        // XHOST.FLAG::LIB6
        aflowlib_json << "," << "\"XHOST.FLAG::LIB6\":" << (vflags.flag("FLAG::LIB6")?"true":"false");
        aflowlib_out << " | " << "XHOST.FLAG::LIB6=" << (vflags.flag("FLAG::LIB6")?"1":"0");
        // XHOST.FLAG::LIB7
        aflowlib_json << "," << "\"XHOST.FLAG::LIB7\":" << (vflags.flag("FLAG::LIB7")?"true":"false");
        aflowlib_out << " | " << "XHOST.FLAG::LIB7=" << (vflags.flag("FLAG::LIB7")?"1":"0");
        // XHOST.FLAG::LIB8
        aflowlib_json << "," << "\"XHOST.FLAG::LIB8\":" << (vflags.flag("FLAG::LIB8")?"true":"false");
        aflowlib_out << " | " << "XHOST.FLAG::LIB8=" << (vflags.flag("FLAG::LIB8")?"1":"0");
        // XHOST.FLAG::LIB9
        aflowlib_json << "," << "\"XHOST.FLAG::LIB9\":" << (vflags.flag("FLAG::LIB9")?"true":"false");
        aflowlib_out << " | " << "XHOST.FLAG::LIB9=" << (vflags.flag("FLAG::LIB9")?"1":"0");
        // XHOST.FLAG::AUID
        aflowlib_json << "," << "\"XHOST.FLAG::AUID\":" << (vflags.flag("FLAG::AUID")?"true":"false");
        aflowlib_out << " | " << "XHOST.FLAG::AUID=" << (vflags.flag("FLAG::AUID")?"1":"0");
      }
      // XHOST.FLAG::FOUND
      aflowlib_json << "," << "\"XHOST.FLAG::FOUND\":" << (vflags.flag("FLAG::FOUND")?"true":"false");
      aflowlib_out << " | " << "XHOST.FLAG::FOUND=" << (vflags.flag("FLAG::FOUND")?"1":"0");
      //   if(!vflags.flag("FLAG::FOUND"))
      {
        // errormsg
        aflowlib_json << "," << "\"XHOST.errormsg\":" << "\"" << errormsg << "\"";
        aflowlib_out << " | " << "XHOST.errormsg=" << errormsg;
      }

      if(vflags.flag("FLAG::FOUND")) {
        // XHOST.FLAG::PREAMBLE
        aflowlib_json << "," << "\"XHOST.FLAG::PREAMBLE\":" << (vflags.flag("FLAG::PREAMBLE")?"true":"false");
        aflowlib_out << " | " << "XHOST.FLAG::PREAMBLE=" << (vflags.flag("FLAG::PREAMBLE")?"1":"0");
        // XHOST.FLAG::CALCULATION
        aflowlib_json << "," << "\"XHOST.FLAG::CALCULATION\":" << (vflags.flag("FLAG::CALCULATION")?"true":"false");
        aflowlib_out << " | " << "XHOST.FLAG::CALCULATION=" << (vflags.flag("FLAG::CALCULATION")?"1":"0");
        // XHOST.FLAG::JMOL
        aflowlib_json << "," << "\"XHOST.FLAG::JMOL\":" << (vflags.flag("FLAG::JMOL")?"true":"false");
        aflowlib_out << " | " << "XHOST.FLAG::JMOL=" << (vflags.flag("FLAG::JMOL")?"1":"0");
        // XHOST.FLAG::EDATA_ORIG
        aflowlib_json << "," << "\"XHOST.FLAG::EDATA_ORIG\":" << (vflags.flag("FLAG::EDATA_ORIG")?"true":"false");
        aflowlib_out << " | " << "XHOST.FLAG::EDATA_ORIG=" << (vflags.flag("FLAG::EDATA_ORIG")?"1":"0");
        // XHOST.FLAG::EDATA_RELAX
        aflowlib_json << "," << "\"XHOST.FLAG::EDATA_RELAX\":" << (vflags.flag("FLAG::EDATA_RELAX")?"true":"false");
        aflowlib_out << " | " << "XHOST.FLAG::EDATA_RELAX=" << (vflags.flag("FLAG::EDATA_RELAX")?"1":"0");
        // XHOST.FLAG::THERMODYNAMICS
        aflowlib_json << "," << "\"XHOST.FLAG::THERMODYNAMICS\":" << (vflags.flag("FLAG::THERMODYNAMICS")?"true":"false");
        aflowlib_out << " | " << "XHOST.FLAG::THERMODYNAMICS=" << (vflags.flag("FLAG::THERMODYNAMICS")?"1":"0");
        // XHOST.FLAG::MAGNETIC
        aflowlib_json << "," << "\"XHOST.FLAG::MAGNETIC\":" << (vflags.flag("FLAG::MAGNETIC")?"true":"false");
        aflowlib_out << " | " << "XHOST.FLAG::MAGNETIC=" << (vflags.flag("FLAG::MAGNETIC")?"1":"0");
        // XHOST.FLAG::ELECTRONIC
        aflowlib_json << "," << "\"XHOST.FLAG::ELECTRONIC\":" << (vflags.flag("FLAG::ELECTRONIC")?"true":"false");
        aflowlib_out << " | " << "XHOST.FLAG::ELECTRONIC=" << (vflags.flag("FLAG::ELECTRONIC")?"1":"0");
        // XHOST.FLAG::SCINTILLATION
        aflowlib_json << "," << "\"XHOST.FLAG::SCINTILLATION\":" << (vflags.flag("FLAG::SCINTILLATION")?"true":"false");
        aflowlib_out << " | " << "XHOST.FLAG::SCINTILLATION=" << (vflags.flag("FLAG::SCINTILLATION")?"1":"0");
        // XHOST.FLAG::AGL
        aflowlib_json << "," << "\"XHOST.FLAG::AGL\":" << (vflags.flag("FLAG::AGL")?"true":"false");
        aflowlib_out << " | " << "XHOST.FLAG::AGL=" << (vflags.flag("FLAG::AGL")?"1":"0");
        // XHOST.FLAG::AEL
        aflowlib_json << "," << "\"XHOST.FLAG::AEL\":" << (vflags.flag("FLAG::AEL")?"true":"false");
        aflowlib_out << " | " << "XHOST.FLAG::AEL=" << (vflags.flag("FLAG::AEL")?"1":"0");
        // XHOST.FLAG::BADER
        aflowlib_json << "," << "\"XHOST.FLAG::BADER\":" << (vflags.flag("FLAG::BADER")?"true":"false");
        aflowlib_out << " | " << "XHOST.FLAG::BADER=" << (vflags.flag("FLAG::BADER")?"1":"0");

        //ME20191004 START
        // Grab compressed files
        if(XHOST.vflag_control.flag("PRINT_MODE::JSON") || !XHOST.vflag_control.flag("PRINT_MODE::TXT")) {
          string content;
          // fgroup for JMOL applet
          if (aurostd::EFileExist(directory_RAW + "/aflow.fgroup.bands.json")) {
            content = aurostd::efile2string(directory_RAW + "/aflow.fgroup.bands.json");
          } else if (aurostd::EFileExist(directory_RAW + "/aflow.fgroup.relax.json")) {
            content = aurostd::efile2string(directory_RAW + "/aflow.fgroup.relax.json");
          }
          aflowlib_json << ", \"fgroup\":" << (content.empty()?"null":content);

          content = "";
          if (vflags.flag("FLAG::ELECTRONIC")) {
            //ME20200616 - Made less dependent on file name conventions
            //string system_name = KBIN::ExtractSystemName(directory_LIB);
            vector<string> vfiles;
            aurostd::DirectoryLS(directory_RAW, vfiles);
            uint nfiles = vfiles.size();
            for (uint f = 0; f < nfiles; f++) {
              if (vfiles[f].find("_bandsdata.json") != string::npos) content = aurostd::efile2string(directory_RAW + "/" + vfiles[f]);
            }
          }
          aflowlib_json << ", \"bandsdata\":" << (content.empty()?"null":content);
        }
        //ME20191004 STOP
      }

      //ME20191217 START
      // additional web output
      aflowlib_json << "," << "\"aflow_version\":\"" << AFLOW_VERSION << "\"";
      aflowlib_out << "|" << "aflow_version=" << AFLOW_VERSION;
      aflowlib_json << "," << "\"aflow_build_date\":\"" << TODAY << "\""; //CO20200624 - more semantic
      aflowlib_out << "|" << "aflow_build_date=" << TODAY;  //CO20200624 - more semantic
      //ME20191217 STOP

      // XHOST.machine_type
      aflowlib_json << "," << "\"XHOST.machine_type\":" << "\"" << XHOST.machine_type << "\"";
      aflowlib_out << " | " << "XHOST.machine_type=" << XHOST.machine_type;
      // XHOST.user
      aflowlib_json << "," << "\"XHOST.user\":" << "\"" << XHOST.user << "\"";
      aflowlib_out << " | " << "XHOST.user=" << XHOST.user;
      // XHOST.group
      aflowlib_json << "," << "\"XHOST.group\":" << "\"" << XHOST.group << "\"";
      aflowlib_out << " | " << "XHOST.group=" << XHOST.group;
      // XHOST.shell
      aflowlib_json << "," << "\"XHOST.shell\":" << "\"" << XHOST.shell << "\"";
      aflowlib_out << " | " << "XHOST.shell=" << XHOST.shell;
      // XHOST.progname
      aflowlib_json << "," << "\"XHOST.progname\":" << "\"" << XHOST.progname << "\"";
      aflowlib_out << " | " << "XHOST.progname=" << XHOST.progname;
      // XHOST.generator
      aflowlib_json << "," << "\"XHOST.generator\":" << "\"" << "aflowlib::WEB_Aflowlib_Entry" << "\"";
      aflowlib_out << " | " << "XHOST.generator=" << "aflowlib::WEB_Aflowlib_Entry";

      // wrap up
      // TXT
      if(XHOST.vflag_control.flag("PRINT_MODE::TXT")) {
        oss << aflowlib_out.str() << endl;
      }
      // JSON
      if(XHOST.vflag_control.flag("PRINT_MODE::JSON") || !XHOST.vflag_control.flag("PRINT_MODE::TXT")) {
        aflowlib_json << "}";
        strtmp=aflowlib_json.str();
        aurostd::StringSubst(strtmp,"{DUMMY,","{");
        //    oss << "[" << option << "]" << endl;
        oss << strtmp << endl;
      }
    }
    return voptions.size();
  }
}


#endif  // _AURO_IMPLEMENTATIONS_

// ***************************************************************************
// *                                                                         *
// *           Aflow STEFANO CURTAROLO - Duke University 2003-2021           *
// *                                                                         *
// ***************************************************************************
<|MERGE_RESOLUTION|>--- conflicted
+++ resolved
@@ -4644,15 +4644,10 @@
   void APIget::reset( string a_Summons, string a_API_Path, string a_Domain ) {
     if( a_Summons == "#" ) {
       Summons = "";
-<<<<<<< HEAD
-      API_Path = _AFLUX_API_PATH_; //[CO20201220 - OBSOLETE]"/search/API/?";
-      Domain = AFLOWLIB_SERVER_DEFAULT;
-=======
       //DX20210615 [OBSOLETE - old path] API_Path = "/search/API/?";
       //DX20210615 [OBSOLETE - old domain] Domain = "aflowlib.duke.edu";
       API_Path = "/API/aflux/?"; //DX20210615 - new path
       Domain = "aflow.org"; //DX20210615 - new domain
->>>>>>> 87f66bc8
     } else {
       Summons = a_Summons;
       if( ! a_API_Path.empty() ) API_Path = a_API_Path;
