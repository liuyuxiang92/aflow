--- conflicted
+++ resolved
@@ -812,17 +812,10 @@
       return b;
     }
     stringstream message;
-<<<<<<< HEAD
-    message << "Must specify as many names as types/numbers: in.size()=" << (int) in.size();
-    message << "   =a.num_each_type.size()=" << (int) a.num_each_type.size();
-    message << "   =a.atoms.size()=" << (int) a.atoms.size();
-    throw aurostd::xerror(_AFLOW_FILE_NAME_,__AFLOW_FUNC__,message,_INPUT_NUMBER_);
-=======
     message << "Must specify as many names as types/bases: in.size()=" << in.size();  //[CO20200130 - number->basis]
     message << "   =a.num_each_type.size()=" << a.num_each_type.size();
     message << "   =a.atoms.size()=" << a.atoms.size();
-    throw aurostd::xerror(_AFLOW_FILE_NAME_,soliloquy,message,_INPUT_NUMBER_);
->>>>>>> ef68ff9f
+    throw aurostd::xerror(_AFLOW_FILE_NAME_,__AFLOW_FUNC__,message,_INPUT_NUMBER_);
   }
 }
 
@@ -845,17 +838,10 @@
       return b;
     }
     stringstream message;
-<<<<<<< HEAD
-    message << "Must specify as many names as types/numbers: in.size()=" << (int) in.size();
-    message << "   =a.num_each_type.size()=" << (int) a.num_each_type.size();
-    message << "   =a.atoms.size()=" << (int) a.atoms.size();
-    throw aurostd::xerror(_AFLOW_FILE_NAME_,__AFLOW_FUNC__,message,_INPUT_NUMBER_);
-=======
     message << "Must specify as many names as types/bases: in.size()=" << in.size();  //[CO20200130 - number->basis]
     message << "   =a.num_each_type.size()=" << a.num_each_type.size();
     message << "   =a.atoms.size()=" << a.atoms.size();
-    throw aurostd::xerror(_AFLOW_FILE_NAME_,soliloquy,message,_INPUT_NUMBER_);
->>>>>>> ef68ff9f
+    throw aurostd::xerror(_AFLOW_FILE_NAME_,__AFLOW_FUNC__,message,_INPUT_NUMBER_);
   }
 }
 
