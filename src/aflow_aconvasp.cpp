--- conflicted
+++ resolved
@@ -790,11 +790,7 @@
   xstructure SetAllAtomNames(const xstructure& a, const vector<string>& in) {
     xstructure b(a);
     if(in.size()==a.num_each_type.size()) {
-<<<<<<< HEAD
-      throw aurostd::xerror(_AFLOW_FILE_NAME_,__AFLOW_FUNC__,"this routine must be fixed, it does not work here",_RUNTIME_ERROR_);
-=======
       throw aurostd::xerror(__AFLOW_FILE__,__AFLOW_FUNC__,"this routine must be fixed, it does not work here",_RUNTIME_ERROR_);
->>>>>>> 78dcc840
 
       for(uint iat=0;iat<b.num_each_type.size();iat++) {
         b.atoms.at(iat).name=in.at(b.atoms.at(iat).type);       // CONVASP_MODE
@@ -819,11 +815,7 @@
     message << "Must specify as many names as types/bases: in.size()=" << in.size();  //[CO20200130 - number->basis]
     message << "   =a.num_each_type.size()=" << a.num_each_type.size();
     message << "   =a.atoms.size()=" << a.atoms.size();
-<<<<<<< HEAD
-    throw aurostd::xerror(_AFLOW_FILE_NAME_,__AFLOW_FUNC__,message,_INPUT_NUMBER_);
-=======
     throw aurostd::xerror(__AFLOW_FILE__,__AFLOW_FUNC__,message,_INPUT_NUMBER_);
->>>>>>> 78dcc840
   }
 }
 
@@ -834,11 +826,7 @@
   xstructure SetNamesWereGiven(const xstructure& a, const vector<int>& in) {
     xstructure b(a);
     if(in.size()==a.num_each_type.size()) {
-<<<<<<< HEAD
-      throw aurostd::xerror(_AFLOW_FILE_NAME_,__AFLOW_FUNC__,"this routine must be fixed... it does not work here",_RUNTIME_ERROR_);
-=======
       throw aurostd::xerror(__AFLOW_FILE__,__AFLOW_FUNC__,"this routine must be fixed... it does not work here",_RUNTIME_ERROR_);
->>>>>>> 78dcc840
       for(uint iat=0;iat<b.num_each_type.size();iat++)
         b.atoms.at(iat).name_is_given=in.at(b.atoms.at(iat).type);      // CONVASP_MODE
       return b;
@@ -853,11 +841,7 @@
     message << "Must specify as many names as types/bases: in.size()=" << in.size();  //[CO20200130 - number->basis]
     message << "   =a.num_each_type.size()=" << a.num_each_type.size();
     message << "   =a.atoms.size()=" << a.atoms.size();
-<<<<<<< HEAD
-    throw aurostd::xerror(_AFLOW_FILE_NAME_,__AFLOW_FUNC__,message,_INPUT_NUMBER_);
-=======
     throw aurostd::xerror(__AFLOW_FILE__,__AFLOW_FUNC__,message,_INPUT_NUMBER_);
->>>>>>> 78dcc840
   }
 }
 
@@ -1425,11 +1409,7 @@
     }
     h=xa[khi]-xa[klo];
     if(h == 0.0) {
-<<<<<<< HEAD
-      throw aurostd::xerror(_AFLOW_FILE_NAME_,__AFLOW_FUNC__,"Bad xa input to routine splint",_INPUT_ERROR_);
-=======
       throw aurostd::xerror(__AFLOW_FILE__,__AFLOW_FUNC__,"Bad xa input to routine splint",_INPUT_ERROR_);
->>>>>>> 78dcc840
     }
     a=(xa[khi]-x)/h;
     b=(x-xa[klo])/h;
