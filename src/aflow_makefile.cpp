--- conflicted
+++ resolved
@@ -372,7 +372,7 @@
     getDependencies(vfiles.back(),files_already_explored,vvdependencies.back(),mt_required); //[didn't compile for some reason]vmt_required.back());
     vvdependencies.back().insert(vvdependencies.back().begin(),file);  //put file at the BEGINNING for $<
     vmt_required.push_back(mt_required);
-    
+
     //SC variables - hack
     //AUROSTD
     string var_vcpp_aurostd="AUROSTD_CPPS",var_vhpp_aurostd="AUROSTD_HPPS";
@@ -413,7 +413,7 @@
             true){vcpp_anrl.push_back(file);}
       }
     }
-    
+
     //do aflow.h dependencies next
     string var_vdep_aflowh="AFLOW_H_DEPS";
     vector<string> vdep_aflowh;
@@ -425,20 +425,6 @@
     getDependencies(file,files_already_explored,vdep_aflowh);
     if(LDEBUG){cerr << soliloquy << " vdep_aflowh=" << aurostd::joinWDelimiter(vdep_aflowh,",") << endl;}
 
-<<<<<<< HEAD
-=======
-    //do aflow.h dependencies next
-    string var_vdep_aflowh="AFLOW_H_DEPS";
-    vector<string> vdep_aflowh;
-    file=directory+"/aflow.h";
-    trimPath(file);
-    if(LDEBUG){cerr << soliloquy << " building dependency for " << file << endl;}
-    vdep_aflowh.push_back(file);  //add aflow.h to dependency
-    files_already_explored.clear();
-    getDependencies(file,files_already_explored,vdep_aflowh);
-    if(LDEBUG){cerr << soliloquy << " vdep_aflowh=" << aurostd::joinWDelimiter(vdep_aflowh,",") << endl;}
-
->>>>>>> af6141af
     vector<string> vhpp_aflow; //SC variables - hack
     vector<string> vdep_aflow; //populate me with missing skipped files
 
