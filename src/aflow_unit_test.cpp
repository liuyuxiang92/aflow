--- conflicted
+++ resolved
@@ -674,122 +674,6 @@
     vector <vector<uint>> facets;
     vector <uint> facet;
 
-<<<<<<< HEAD
-    // variables to store examples as doubles (p#) and int (p#i) variants
-    xvector<double> p0(3, 1);
-    xvector<int> p0i(3, 1);
-    xvector<double> p1(3, 1);
-    xvector<int> p1i(3, 1);
-    xvector<double> p2(3, 1);
-    xvector<int> p2i(3, 1);
-    xvector<double> p3(3, 1);
-    xvector<int> p3i(3, 1);
-    xvector<double> p4(3, 1);
-    xvector<int> p4i(3, 1);
-    xvector<double> p5(3, 1);
-    xvector<int> p5i(3, 1);
-    xvector<double> p6(3, 1);
-    xvector<int> p6i(3, 1);
-    xvector<double> p7(3, 1);
-    xvector<int> p7i(3, 1);
-    xvector<double> p8(3, 1);
-    xvector<int> p8i(3, 1);
-    xvector<double> p9(3, 1);
-    xvector<int> p9i(3, 1);
-    xvector<double> p10(3, 1);
-    xvector<int> p10i(3, 1);
-    xvector<double> p11(3, 1);
-    xvector<int> p11i(3, 1);
-
-    // define convex solid
-    p0i(1) = p0(1) = 0.0;
-    p0i(2) = p0(2) = 0.0;
-    p0i(3) = p0(3) = 0.0;
-    p1i(1) = p1(1) = 1.0;
-    p1i(2) = p1(2) = 0.0;
-    p1i(3) = p1(3) = 0.0;
-    p2i(1) = p2(1) = 1.0;
-    p2i(2) = p2(2) = 1.0;
-    p2i(3) = p2(3) = 0.0;
-    p3i(1) = p3(1) = 0.0;
-    p3i(2) = p3(2) = 1.0;
-    p3i(3) = p3(3) = 0.0;
-    p4i(1) = p4(1) = 0.0;
-    p4i(2) = p4(2) = 0.0;
-    p4i(3) = p4(3) = 2.0;
-    p5i(1) = p5(1) = 1.0;
-    p5i(2) = p5(2) = 0.0;
-    p5i(3) = p5(3) = 2.0;
-    p6i(1) = p6(1) = 1.0;
-    p6i(2) = p6(2) = 1.0;
-    p6i(3) = p6(3) = 3.0;
-    p7i(1) = p7(1) = 0.0;
-    p7i(2) = p7(2) = 1.0;
-    p7i(3) = p7(3) = 3.0;
-
-    // transfer data into vectors
-    points.clear();
-    ipoints.clear();
-    facets.clear();
-    points.push_back(p0);
-    points.push_back(p1);
-    points.push_back(p2);
-    points.push_back(p3);
-    points.push_back(p4);
-    points.push_back(p5);
-    points.push_back(p6);
-    points.push_back(p7);
-    ipoints.push_back(p0i);
-    ipoints.push_back(p1i);
-    ipoints.push_back(p2i);
-    ipoints.push_back(p3i);
-    ipoints.push_back(p4i);
-    ipoints.push_back(p5i);
-    ipoints.push_back(p6i);
-    ipoints.push_back(p7i);
-    facet.clear();
-    facet.resize(4);
-    facet[0] = 0;
-    facet[1] = 1;
-    facet[2] = 2;
-    facet[3] = 3;
-    facets.push_back(facet);
-    facet.clear();
-    facet.resize(4);
-    facet[0] = 4;
-    facet[1] = 5;
-    facet[2] = 6;
-    facet[3] = 7;
-    facets.push_back(facet);
-    facet.clear();
-    facet.resize(4);
-    facet[0] = 1;
-    facet[1] = 2;
-    facet[2] = 6;
-    facet[3] = 5;
-    facets.push_back(facet);
-    facet.clear();
-    facet.resize(4);
-    facet[0] = 0;
-    facet[1] = 3;
-    facet[2] = 7;
-    facet[3] = 7;
-    facets.push_back(facet);
-    facet.clear();
-    facet.resize(4);
-    facet[0] = 0;
-    facet[1] = 1;
-    facet[2] = 5;
-    facet[3] = 4;
-    facets.push_back(facet);
-    facet.clear();
-    facet.resize(4);
-    facet[0] = 3;
-    facet[1] = 2;
-    facet[2] = 6;
-    facet[3] = 7;
-    facets.push_back(facet);
-=======
     // Define test data
     points.clear(); ipoints.clear(); facets.clear();
     points.push_back({0.0, 0.0, 0.0});
@@ -814,7 +698,6 @@
     facets.push_back({0, 1, 5, 4});
     facets.push_back({3, 2, 6, 7});
 
->>>>>>> e85d798a
 
     // ---------------------------------------------------------------------------
     // Check | convex solid volume (double)
@@ -836,134 +719,6 @@
     checkEqual(calculated_dbl, expected_dbl, check_function, check_description, passed_checks, results);
 
     // define non convex solid
-<<<<<<< HEAD
-    p0i(1) = p0(1) = 0.0;
-    p0i(2) = p0(2) = 0.0;
-    p0i(3) = p0(3) = 0.0;
-    p1i(1) = p1(1) = 0.0;
-    p1i(2) = p1(2) = 4.0;
-    p1i(3) = p1(3) = 0.0;
-    p2i(1) = p2(1) = 2.0;
-    p2i(2) = p2(2) = 4.0;
-    p2i(3) = p2(3) = 0.0;
-    p3i(1) = p3(1) = 1.0;
-    p3i(2) = p3(2) = 1.0;
-    p3i(3) = p3(3) = 0.0;
-    p4i(1) = p4(1) = 4.0;
-    p4i(2) = p4(2) = 2.0;
-    p4i(3) = p4(3) = 0.0;
-    p5i(1) = p5(1) = 4.0;
-    p5i(2) = p5(2) = 0.0;
-    p5i(3) = p5(3) = 0.0;
-    p6i(1) = p6(1) = 0.0;
-    p6i(2) = p6(2) = 0.0;
-    p6i(3) = p6(3) = 4.0;
-    p7i(1) = p7(1) = 0.0;
-    p7i(2) = p7(2) = 4.0;
-    p7i(3) = p7(3) = 4.0;
-    p8i(1) = p8(1) = 2.0;
-    p8i(2) = p8(2) = 4.0;
-    p8i(3) = p8(3) = 4.0;
-    p9i(1) = p9(1) = 1.0;
-    p9i(2) = p9(2) = 1.0;
-    p9i(3) = p9(3) = 4.0;
-    p10i(1) = p10(1) = 4.0;
-    p10i(2) = p10(2) = 2.0;
-    p10i(3) = p10(3) = 4.0;
-    p11i(1) = p11(1) = 4.0;
-    p11i(2) = p11(2) = 0.0;
-    p11i(3) = p11(3) = 4.0;
-
-    // transfer data into vectors
-    points.clear();
-    ipoints.clear();
-    facets.clear();
-    points.push_back(p0);
-    points.push_back(p1);
-    points.push_back(p2);
-    points.push_back(p3);
-    points.push_back(p4);
-    points.push_back(p5);
-    points.push_back(p6);
-    points.push_back(p7);
-    points.push_back(p8);
-    points.push_back(p9);
-    points.push_back(p10);
-    points.push_back(p11);
-    ipoints.push_back(p0i);
-    ipoints.push_back(p1i);
-    ipoints.push_back(p2i);
-    ipoints.push_back(p3i);
-    ipoints.push_back(p4i);
-    ipoints.push_back(p5i);
-    ipoints.push_back(p6i);
-    ipoints.push_back(p7i);
-    ipoints.push_back(p8i);
-    ipoints.push_back(p9i);
-    ipoints.push_back(p10i);
-    ipoints.push_back(p11i);
-
-    facet.clear();
-    facet.resize(6);
-    facet[0] = 5;
-    facet[1] = 4;
-    facet[2] = 3;
-    facet[3] = 2;
-    facet[4] = 1;
-    facet[5] = 0;
-    facets.push_back(facet);
-    facet.clear();
-    facet.resize(6);
-    facet[0] = 6;
-    facet[1] = 7;
-    facet[2] = 8;
-    facet[3] = 9;
-    facet[4] = 10;
-    facet[5] = 11;
-    facets.push_back(facet);
-    facet.clear();
-    facet.resize(4);
-    facet[0] = 0;
-    facet[1] = 6;
-    facet[2] = 11;
-    facet[3] = 5;
-    facets.push_back(facet);
-    facet.clear();
-    facet.resize(4);
-    facet[0] = 4;
-    facet[1] = 5;
-    facet[2] = 11;
-    facet[3] = 10;
-    facets.push_back(facet);
-    facet.clear();
-    facet.resize(4);
-    facet[0] = 3;
-    facet[1] = 4;
-    facet[2] = 10;
-    facet[3] = 9;
-    facets.push_back(facet);
-    facet.clear();
-    facet.resize(4);
-    facet[0] = 3;
-    facet[1] = 9;
-    facet[2] = 8;
-    facet[3] = 2;
-    facets.push_back(facet);
-    facet.clear();
-    facet.resize(4);
-    facet[0] = 1;
-    facet[1] = 2;
-    facet[2] = 8;
-    facet[3] = 7;
-    facets.push_back(facet);
-    facet.clear();
-    facet.resize(4);
-    facet[0] = 0;
-    facet[1] = 1;
-    facet[2] = 7;
-    facet[3] = 6;
-    facets.push_back(facet);
-=======
     points.clear(); ipoints.clear(); facets.clear();
     points.push_back({0.0, 0.0, 0.0});
     points.push_back({0.0, 4.0, 0.0});
@@ -993,7 +748,6 @@
     facets.push_back({1,2,8,7});
     facets.push_back({0,1,7,6});
 
->>>>>>> e85d798a
 
     // ---------------------------------------------------------------------------
     // Check | non convex solid volume (double)
@@ -1047,15 +801,7 @@
     expected_str = "xerror code 30 (VALUE_ERROR)";
     expected_int = _VALUE_ERROR_;
 
-<<<<<<< HEAD
-    facet.clear();
-    facet.resize(2);
-    facet[0] = 1;
-    facet[1] = 2;
-    facets.push_back(facet);
-=======
     facet.clear(); facets.push_back({1,2});
->>>>>>> e85d798a
     try {
       calculated_dbl = aurostd::volume(points, facets);
       check(false, std::string("no error"), expected_str, check_function, check_description, passed_checks, results);
@@ -1079,23 +825,6 @@
     expected_dbl = 10.0;
 
     //fill vectors with data
-<<<<<<< HEAD
-    points.clear();
-    ipoints.clear();
-    facets.clear();
-    points.push_back(p0);
-    points.push_back(p1);
-    points.push_back(p2);
-    points.push_back(p3);
-    points.push_back(p4);
-    points.push_back(p5);
-    ipoints.push_back(p0i);
-    ipoints.push_back(p1i);
-    ipoints.push_back(p2i);
-    ipoints.push_back(p3i);
-    ipoints.push_back(p4i);
-    ipoints.push_back(p5i);
-=======
     points.clear(); ipoints.clear(); facets.clear();
     points.push_back({0.0, 0.0, 0.0});
     points.push_back({0.0, 4.0, 0.0});
@@ -1112,7 +841,6 @@
 //    points.push_back(p5);
 //    ipoints.push_back(p0i); ipoints.push_back(p1i); ipoints.push_back(p2i); ipoints.push_back(p3i); ipoints.push_back(p4i);
 //    ipoints.push_back(p5i);
->>>>>>> e85d798a
 
     calculated_dbl = aurostd::areaPointsOnPlane(points);
     checkEqual(calculated_dbl, expected_dbl, check_function, check_description, passed_checks, results);
@@ -1129,27 +857,6 @@
 
 
     // define triangle in 3D to better test int handling
-<<<<<<< HEAD
-    p0i(1) = p0(1) = 0.0;
-    p0i(2) = p0(2) = 0.0;
-    p0i(3) = p0(3) = 0.0;
-    p1i(1) = p1(1) = 1.0;
-    p1i(2) = p1(2) = 1.0;
-    p1i(3) = p1(3) = 1.0;
-    p2i(1) = p2(1) = 5.0;
-    p2i(2) = p2(2) = 0.0;
-    p2i(3) = p2(3) = 5.0;
-
-    points.clear();
-    ipoints.clear();
-    facets.clear();
-    points.push_back(p0);
-    points.push_back(p1);
-    points.push_back(p2);
-    ipoints.push_back(p0i);
-    ipoints.push_back(p1i);
-    ipoints.push_back(p2i);
-=======
     points.clear(); ipoints.clear(); facets.clear();
     points.push_back({0.0, 0.0, 0.0});
     points.push_back({1.0, 1.0, 1.0});
@@ -1159,7 +866,6 @@
     for (size_t i_point=0; i_point<points.size(); i_point++){
       ipoints.push_back({(int) points[i_point][1], (int) points[i_point][2], (int) points[i_point][3]});
     }
->>>>>>> e85d798a
 
     // ---------------------------------------------------------------------------
     // Check | 3d triangle area (double)
@@ -1194,22 +900,6 @@
     // ---------------------------------------------------------------------------
     check_function = "aurostd::reshape()";
     check_description = "reshape a rectangular matrix";
-<<<<<<< HEAD
-    expected_xmatint = xmatrix<int>(3, 4);
-    expected_xmatint(1, 1) = 1;
-    expected_xmatint(1, 2) = 2;
-    expected_xmatint(1, 3) = 3;
-    expected_xmatint(1, 4) = 4;
-    expected_xmatint(2, 1) = 5;
-    expected_xmatint(2, 2) = 6;
-    expected_xmatint(2, 3) = 7;
-    expected_xmatint(2, 4) = 8;
-    expected_xmatint(3, 1) = 9;
-    expected_xmatint(3, 2) = 10;
-    expected_xmatint(3, 3) = 11;
-    expected_xmatint(3, 4) = 12;
-    calculated_xmatint = aurostd::reshape(aurostd::reshape(expected_xmatint, 4, 3), 3, 4);
-=======
     expected_xmatint = {{1,2,3,4},
                         {5,6,7,8},
                         {9,10,11,12}};
@@ -1218,7 +908,6 @@
                           {7,8,9},
                           {10,11,12}};
     calculated_xmatint = aurostd::reshape(calculated_xmatint ,3,4);
->>>>>>> e85d798a
     checkEqual(calculated_xmatint, expected_xmatint, check_function, check_description, passed_checks, results);
 
     // ---------------------------------------------------------------------------
@@ -1226,15 +915,7 @@
     // ---------------------------------------------------------------------------
     check_function = "aurostd::getEHermite()";
     check_description = "calculate elementary Hermite transformation";
-<<<<<<< HEAD
-    expected_xmatint = xmatrix<int>(2, 2);
-    expected_xmatint[1][1] = 5;
-    expected_xmatint[1][2] = -2;
-    expected_xmatint[2][1] = -12;
-    expected_xmatint[2][2] = 5;
-=======
     expected_xmatint = {{5,-2}, {-12, 5}};
->>>>>>> e85d798a
     calculated_xmatint = xmatrix<int>(2, 2);
     aurostd::getEHermite(5, 12, calculated_xmatint);
     checkEqual(calculated_xmatint, expected_xmatint, check_function, check_description, passed_checks, results);
