// ***************************************************************************
// *                                                                         *
// *           Aflow STEFANO CURTAROLO - Duke University 2003-2022           *
// *                                                                         *
// ***************************************************************************
// Written by Marco Esters, 2022
// Based on prior work by Hagen Eckert
//
// Unit test class to conduct parallelized unit tests with unified output.
//
// Tests are grouped into categories so that entire suites can be tested.
// For example, the test "aurostd" calls xscalar, xmatrix, etc. The individual
// tests can be called as well.

#include "aflow.h"
#include "aflow_anrl.h"  //DX20201104
#include "aflow_compare_structure.h"

using namespace std::placeholders;

namespace unittest {

  UnitTest::UnitTest(ostream& oss) : xStream(oss) {
    initialize();
  }

  UnitTest::UnitTest(ofstream& mf, ostream& oss) : xStream(mf, oss) {
    initialize();
  }

  UnitTest::UnitTest(const UnitTest& ut) : xStream(*ut.getOFStream(), *ut.getOSS()) {
    copy(ut);
  }

  const UnitTest& UnitTest::operator=(const UnitTest& ut) {
    copy(ut);
    return *this;
  }

  UnitTest::~UnitTest() {
    xStream::free();
    free();
  }

  void UnitTest::clear() {
    free();
  }

  void UnitTest::free() {
    aflags.clear();
    test_functions.clear();
    test_groups.clear();
  }

  void UnitTest::copy(const UnitTest& ut) {
    if (this == &ut) return;
    aflags = ut.aflags;
    test_functions = ut.test_functions;
    test_groups = ut.test_groups;
  }

  void UnitTest::initialize() {
    free();
    string dir = XHOST.vflag_control.getattachedscheme("DIRECTORY");
    aflags.Directory = (!dir.empty()?dir:aurostd::getPWD());

    initializeTestFunctions();
    initializeTestGroups();
  }

  /// @brief Initialize unit tests and add them to map of test functions.
  void UnitTest::initializeTestFunctions() {
    xcheck xchk;

    // aurostd
    xchk = initializeXCheck();
    xchk.func = std::bind(&UnitTest::xscalarTest, this, _1, _2, _3);
    xchk.function_name = "xscalarTest():";
    xchk.task_description = "xscalar functions";
    test_functions["xscalar"] = xchk;

    xchk = initializeXCheck();
    xchk.func = std::bind(&UnitTest::xvectorTest, this, _1, _2, _3);
    xchk.function_name = "xvectorTest():";
    xchk.task_description = "xvector functions";
    test_functions["xvector"] = xchk;

    xchk = initializeXCheck();
    xchk.func = std::bind(&UnitTest::xmatrixTest, this, _1, _2, _3);
    xchk.function_name = "xmatrixTest():";
    xchk.task_description = "xmatrix functions";
    test_functions["xmatrix"] = xchk;

    xchk = initializeXCheck();
    xchk.func = std::bind(&UnitTest::aurostdMainTest, this, _1, _2, _3);
    xchk.function_name = "aurostdMainTest():";
    xchk.task_description = "aurostd_main functions";
    test_functions["aurostd_main"] = xchk;

    // database
    xchk = initializeXCheck();
    xchk.func = std::bind(&UnitTest::schemaTest, this, _1, _2, _3);
    xchk.function_name = "schemaTest():";
    xchk.task_description = "AFLOW schema";
    test_functions["schema"] = xchk;

    // xstructure
    xchk = initializeXCheck();
    xchk.func = std::bind(&UnitTest::atomicEnvironmentTest, this, _1, _2, _3);
    xchk.function_name = "atomicEnvironmentTest():";
    xchk.task_description = "Creating atomic environments";
    test_functions["atomic_environment"] = xchk;

    xchk = initializeXCheck();
    xchk.func = std::bind(&UnitTest::xstructureParserTest, this, _1, _2, _3);
    xchk.function_name = "xstructureParserTest():";
    xchk.task_description = "xstructure parsers";
    test_functions["xstructure_parser"] = xchk;

    xchk = initializeXCheck();
    xchk.func = std::bind(&UnitTest::xstructureTest, this, _1, _2, _3);
    xchk.function_name= "xstructureTest():";
    xchk.task_description = "xstructure functions";
    test_functions["xstructure"] = xchk;

    // structure generation
    xchk = initializeXCheck();
    xchk.func = std::bind(&UnitTest::ceramgenTest, this, _1, _2, _3);
    xchk.function_name= "ceramgenTest():";
    xchk.task_description = "pflow::GENERATE_CERAMICS()";
    test_functions["ceramgen"] = xchk;

    xchk = initializeXCheck();
    xchk.func = std::bind(&UnitTest::prototypeGeneratorTest, this, _1, _2, _3);
    xchk.function_name= "prototypeGeneratorTest():";
    xchk.task_description = "Generate all prototypes and test symmetry";
    test_functions["proto"] = xchk;

    // ovasp
    //Not working yet because we cannot load OUTCARs via the RestAPI
    //xchk = initializeXCheck();
    //xchk.func = std::bind(&UnitTest::xoutcarTest, this, _1, _2, _3);
    //xchk.function_name= "xoutcarTest():";
    //xchk.task_description = "xOUTCAR class";
    //test_functions["outcar"] = xchk;
  }

  /// @brief Initialize xcheck struct to an empty object.
  xcheck UnitTest::initializeXCheck() {
    xcheck xt;
    resetUnitTest(xt);
    xt.func = nullptr;
    xt.function_name = "";
    xt.task_description = "";
    xt.test_group = "";
    return xt;
  }

  /// @brief Reset a unit test to its pre-run state based on test name.
  void UnitTest::resetUnitTest(const string& test_name) {
    if (test_functions.count(test_name)) {
      resetUnitTest(test_functions[test_name]);
    }
  }

  /// @brief Reset an xcheck object to its pre-run state.
  void UnitTest::resetUnitTest(xcheck& test) {
    test.errors.clear();
    test.finished = false;
    test.passed_checks = 0;
    test.results.clear();
  }

  /// @brief Create unit test groups.
  void UnitTest::initializeTestGroups() {
    test_groups.clear();

    test_groups["aurostd"] = {"xscalar", "xvector", "xmatrix", "aurostd_main"};
    test_groups["database"] = {"schema"};
    test_groups["structure"] = {"atomic_environment", "xstructure", "xstructure_parser"};
    test_groups["structure_gen"] = {"ceramgen", "proto"};
    //test_groups["ovasp"] = {"outcar"};

    for (std::map<string, vector<string> >::iterator it = test_groups.begin(); it != test_groups.end(); ++it) {
      const vector<string>& members = (*it).second;
      for (size_t i = 0; i < members.size(); i++) {
        test_functions[members[i]].test_group = (*it).first;
      }
    }
  }

}

// Run functions
namespace unittest {

  /// @brief Run single unit test.
  ///
  /// @param unit_test Unit test name
  ///
  /// @return Whether all tests were successful.
  bool UnitTest::runTestSuites(const string& unit_test) {
    vector<string> vunit_test(1, unit_test);
    return runTestSuites(vunit_test);
  }

  /// @brief Run a set of unit tests.
  ///
  /// @param unit_tests_in Set of unit test names.
  ///
  /// @return Whether all tests were successful.
  ///
  /// The function consists of three steps:
  ///   1) Collect the set of tasks and expand test groups into individual tests.
  ///   2) Run all requested test functions, outputting results as test groups finish.
  ///   3) Print final summary.
  bool UnitTest::runTestSuites(const vector<string>& unit_tests_in) {
    stringstream  message;
    // Create task lists (groups or individual tests).
    // unit_test is the individual small tests over which to parallelize
    vector<string> unit_tests, tasks;
    for (size_t t = 0; t < unit_tests_in.size(); t++) {
      const string& test = unit_tests_in[t];
      bool isgroup = (test_groups.find(test) != test_groups.end());
      if (test == "all") {
        tasks.clear();
        for (std::map<string, vector<string> >::iterator it = test_groups.begin(); it != test_groups.end(); ++it) {
          tasks.push_back((*it).first);
          for (size_t m = 0; m < (*it).second.size(); m++) {
            unit_tests.push_back((*it).second[m]);
          }
        }
        break;
      } else if (!isgroup && (test_functions.find(test) == test_functions.end())) {
        message << "Skipping unrecognized test name " << test << ".";
        pflow::logger(_AFLOW_FILE_NAME_, __AFLOW_FUNC__, message, aflags, *p_FileMESSAGE, *p_oss, _LOGGER_WARNING_);
      } else if (isgroup && !aurostd::WithinList(tasks, test)) {
        tasks.push_back(test);
        const vector<string>& members = test_groups[test];
        for (size_t m = 0; m < members.size(); m++) {
          unit_tests.push_back(members[m]);
        }
      } else if (!aurostd::WithinList(tasks, test_functions[test].test_group)) {
        unit_tests.push_back(test);
        tasks.push_back(test);
      }
    }
    uint ntasks = tasks.size();
    if (ntasks == 0) {
      message << "No unit tests to run.";
      pflow::logger(_AFLOW_FILE_NAME_, __AFLOW_FUNC__, message, aflags, *p_FileMESSAGE, *p_oss, _LOGGER_NOTICE_);
      return true;
    }

    // Run tests
    // Many AFLOW functions produce output to screen without the opportunity
    // to silence it, which makes unit test output harder to read and can
    // lead to garbled output when run in parallel. To get clean output,
    // silence output globally except for the functions that produce desired
    // unit test output, unless --quiet is requested or --debug is run.
    bool quiet_copy = XHOST.QUIET;
    vector<string> whitelist;
    if (!XHOST.QUIET && !XHOST.DEBUG) {
      whitelist.push_back("unittest::UnitTest::runUnitTest()");
      // Add function names to whitelist for displayResults
      for (uint i = 0; i < unit_tests.size(); i++) whitelist.push_back(test_functions[unit_tests[i]].function_name);
      XHOST.QUIET = true;
      for (size_t i = 0; i < whitelist.size(); i++) XHOST.LOGGER_WHITELIST.push_back(whitelist[i]);
    }
#ifdef AFLOW_MULTITHREADS_ENABLE
    std::mutex mtx;
    xthread::xThread xt(KBIN::get_NCPUS());
    std::function<void(vector<string>::iterator&, const vector<string>&)> fn = std::bind(&UnitTest::runUnitTest, this, _1, _2);
    xt.run(unit_tests, fn, tasks);
#else
    for (vector<string>::iterator it = unit_tests.begin(); it != unit_tests.end(); ++it) runUnitTest(it, tasks);
#endif
    XHOST.QUIET = quiet_copy;
    if (!XHOST.QUIET && !XHOST.DEBUG) {
      XHOST.QUIET = quiet_copy;
      for (size_t i = 0; i < whitelist.size(); i++) XHOST.LOGGER_WHITELIST.pop_back();
    }

    // Print final summary
    uint nsuccess = 0;
    vector<vector<string> > summary(tasks.size(), vector<string>(2));
    for (size_t t = 0; t < tasks.size(); t++) {
      bool success = taskSuccessful(tasks[t]);
      if (success) nsuccess++;
      summary[t][0] = tasks[t];
      summary[t][1] = (success?"pass":"fail");
    }

    if (nsuccess == ntasks) {
      message << "Unit tests passed successfully (passing " << ntasks << " task" + string((ntasks == 1)?"":"s") + ").";
      pflow::logger(_AFLOW_FILE_NAME_, __AFLOW_FUNC__, message, aflags, *p_FileMESSAGE, *p_oss, _LOGGER_COMPLETE_);
    } else {
      message << "Some unit tests failed (" << (ntasks - nsuccess) << " of " << ntasks << " failed).";
      pflow::logger(_AFLOW_FILE_NAME_, __AFLOW_FUNC__, message, aflags, *p_FileMESSAGE, *p_oss, _LOGGER_ERROR_);
    }
    pflow::logger(_AFLOW_FILE_NAME_, __AFLOW_FUNC__, formatResultsTable(summary), aflags, *p_FileMESSAGE, *p_oss, _LOGGER_RAW_);
    return (nsuccess == ntasks);
  }

  /// @brief Run unit test function inside a thread.
  ///
  /// @param it    Iterator pointing to the unit test name.
  /// @param tasks Set of task names.
  void UnitTest::runUnitTest(vector<string>::iterator& it, const vector<string>& tasks) {
    const string& test_name = (*it);
    xcheck& test = test_functions[test_name];
    resetUnitTest(test);
    test.func(test.passed_checks, test.results, test.errors);
    // Output results
#ifdef AFLOW_MULTITHREADS_ENABLE
    std::lock_guard<std::mutex> lk(mtx);
#endif
    test.finished = true;
    if (aurostd::WithinList(tasks, test_name)) {
      // If the test name is in the task list, it is not part
      // of a group, so no need to check if other members are done
      displayResult(test);
    } else {
      // Test if part of a test group, so check if all members
      // of the group have finished before producing output
      const string& group = test_functions[test_name].test_group;
      const vector<string>& vtests_group = test_groups[group];
      uint ntests_group = vtests_group.size();
      uint i = 0;
      for (; i < ntests_group; i++) {
        const string& test_name_group = vtests_group[i];
        if (!test_functions[test_name_group].finished) break;
      }
      if (i == ntests_group) {
        // All finished - print output
        uint nsuccess = 0;
        for (size_t t = 0; t < vtests_group.size(); t++) {
          if (taskSuccessful(vtests_group[t])) nsuccess++;
        }
        stringstream message;
        if (nsuccess == ntests_group) {
          message << "Unit tests of group " << group << " passed successfully (passing " << ntests_group << " test" << ((ntests_group == 1)?"":"s") << ").";
          pflow::logger(_AFLOW_FILE_NAME_, __AFLOW_FUNC__, message, aflags, *p_FileMESSAGE, *p_oss, _LOGGER_COMPLETE_);
        } else {
          message << "Some unit tests of group " << group << " failed (" << (ntests_group - nsuccess) << " of " << ntests_group << " failed).";
          pflow::logger(_AFLOW_FILE_NAME_, __AFLOW_FUNC__, message, aflags, *p_FileMESSAGE, *p_oss, _LOGGER_ERROR_);
        }
        for (size_t t = 0; t < vtests_group.size(); t++) {
          displayResult(test_functions[vtests_group[t]]);
        }
      }
    }
  }

  /// @brief Check if a task has finished successfully.
  ///
  /// @param task The task to check.
  ///
  /// @return Whether a tasks has finished without errors.
  ///
  /// Criteria for returning true:
  ///   1) Task is finished.
  ///   2) All unit tests passed.
  ///   3) There are no additional errors.
  bool UnitTest::taskSuccessful(const string& task) {
    std::map<string, vector<string> >::iterator it = test_groups.find(task);
    if (it != test_groups.end()) {
      const vector<string> members = (*it).second;
      for (size_t m = 0; m < members.size(); m++) {
        const string& member = members[m];
        const xcheck& xchk = test_functions[member];
        if (!xchk.finished || (xchk.errors.size() > 0) || (xchk.passed_checks != xchk.results.size())) return false;
      }
      return true;
    } else {
      const xcheck& xchk = test_functions[task];
      return (xchk.finished && (xchk.errors.size() == 0) && (xchk.passed_checks == xchk.results.size()));
    }
  }
}

// Output formatters
namespace unittest {
  /// @brief Convert results vector into a formatted table.
  ///
  /// @param table Structured table data.
  ///
  /// @return Formatted table string.
  ///
  /// This function makes no assumption about the table dimensions, so tables
  /// rows can have different sizes.
  /// Empty columns will be skipped, but not empty rows.
  /// The first column will have spaces prepended to indent the table.
  string UnitTest::formatResultsTable(const vector<vector<string> >& table) {
    size_t nrows = table.size();
    if (nrows == 0) return "";  // Empty table

    // Determine dimensions of the table
    vector<size_t> col_sizes;
    size_t str_length = 0;
    size_t maxcol = 0;
    for (size_t r = 0; r < nrows; r++) {
      maxcol = std::max(table[r].size(), maxcol);
      for (size_t c = 0; c < table[r].size(); c++) {
        str_length = table[r][c].length();
        if (c == col_sizes.size()) {
          col_sizes.push_back(str_length);
        } else if (str_length > col_sizes[c]) {
          col_sizes[c] = str_length;
        }
      }
    }
    if (maxcol == 0) return "";  // Empty rows

    vector<string> output(nrows), row;
    string col = "";
    for (size_t r = 0; r < nrows; r++) {
      row.clear();
      // Last column does not need padding
      for (size_t c = 0; c < maxcol - 1; c++) {
        if (col_sizes[c] > 0) {
          col = (c == 0?"  ":"") + aurostd::PaddedPOST((c < table[r].size()?table[r][c]:""), col_sizes[c]);
          row.push_back(col);
        }
      }
      if (table[r].size() == maxcol) row.push_back(table[r].back());
      output[r] = aurostd::joinWDelimiter(row, " | ");
    }
    return aurostd::joinWDelimiter(output, "\n");
  }

  /// @brief Display results of a unit test.
  ///
  /// @param xchk Unit test object containing all results.
  void UnitTest::displayResult(const xcheck& xchk) {
    stringstream message;
    size_t check_num = xchk.results.size();
    if (xchk.passed_checks == check_num) {
      if (xchk.errors.size() > 0) {
        // All attempted checks passed, but there were errors.
        // This happens when a prerequisite for a test fails (e.g. file loading).
        message << "FAIL " << xchk.task_description << " due to runtime errors" << std::endl;
        pflow::logger(_AFLOW_FILE_NAME_,xchk.function_name,message,aflags,*p_FileMESSAGE,*p_oss,_LOGGER_ERROR_);
      } else {
        message << "SUCCESS " << xchk.task_description << " (passing " << check_num << " check" << ((check_num == 1)?"":"s") << ")" << std::endl;
        pflow::logger(_AFLOW_FILE_NAME_,xchk.function_name,message,aflags,*p_FileMESSAGE,*p_oss,_LOGGER_COMPLETE_);
      }
    } else {
      message << "FAIL " << xchk.task_description << " (" << (check_num - xchk.passed_checks) << " of " << check_num << " checks failed)" << std::endl;
      pflow::logger(_AFLOW_FILE_NAME_,xchk.function_name,message,aflags,*p_FileMESSAGE,*p_oss,_LOGGER_ERROR_);
    }
    pflow::logger(_AFLOW_FILE_NAME_,xchk.function_name,formatResultsTable(xchk.results),aflags,*p_FileMESSAGE,*p_oss,_LOGGER_RAW_);
    if (xchk.errors.size() > 0) {
      message << "\nAdditional error messages:\n" << aurostd::joinWDelimiter(xchk.errors, "\n");
      pflow::logger(_AFLOW_FILE_NAME_,xchk.function_name,message,aflags,*p_FileMESSAGE,*p_oss,_LOGGER_RAW_);
    }
  }
}

// Collection of generic check functions, to streamline testing.
namespace unittest {
  template <typename utype>
  void UnitTest::checkEqual(const vector<utype>& calculated, const vector<utype>& expected, const string& check_function,
      const string& check_description, uint& passed_checks, vector<vector<string> >& results) {
    bool passed = (calculated.size() == expected.size());
    for (size_t i = 0; i < calculated.size() && passed; i++) {
      passed = aurostd::isequal(calculated[i], expected[i]);
    }
    check(passed, calculated, expected, check_function, check_description, passed_checks, results);
  }
  void UnitTest::checkEqual(const vector<string>& calculated, const vector<string>& expected, const string& check_function,
      const string& check_description, uint& passed_checks, vector<vector<string> >& results) {
    bool passed = (calculated.size() == expected.size());
    for (size_t i = 0; i < calculated.size() && passed; i++) {
      passed = (calculated[i] == expected[i]);
    }
    check(passed, calculated, expected, check_function, check_description, passed_checks, results);
  }

  template <typename utype>
  void UnitTest::checkEqual(const utype& calculated, const utype& expected, const string& check_function,
      const string& check_description, uint& passed_checks, vector<vector<string> >& results) {
    bool passed = (aurostd::isequal(calculated, expected));
    check(passed, calculated, expected, check_function, check_description, passed_checks, results);
  }
  void UnitTest::checkEqual(const string& calculated, const string& expected, const string& check_function,
      const string& check_description, uint & passed_checks, vector<vector<string> >& results) {
    bool passed = (calculated == expected);
    check(passed, calculated, expected, check_function, check_description, passed_checks, results);
  }
  void UnitTest::checkEqual(const bool calculated, const bool expected, const string& check_function,
      const string& check_description, uint& passed_checks, vector<vector<string> >& results) {
    bool passed = (calculated == expected);
    check(passed, calculated, expected, check_function, check_description, passed_checks, results);
  }

  template <typename utype>
  void UnitTest::check(const bool passed, const vector<utype>& calculated, const vector<utype>& expected, const string& check_function,
    const string& check_description, uint& passed_checks, vector<vector<string> >& results) {
    check(passed, aurostd::joinWDelimiter(calculated, ","), aurostd::joinWDelimiter(expected, ","), check_function, check_description, passed_checks, results);
  }
  void UnitTest::check(const bool passed, const vector<double>& calculated, const vector<double>& expected, const string& check_function,
    const string& check_description, uint& passed_checks, vector<vector<string> >& results) {
    check(passed, aurostd::vecDouble2String(calculated), aurostd::vecDouble2String(expected), check_function, check_description, passed_checks, results);
  }

  template <typename utype>
  void UnitTest::check(const bool passed, const xmatrix<utype>& calculated, const xmatrix<utype>& expected, const string& check_function,
    const string& check_description, uint& passed_checks, vector<vector<string> >& results) {
    check(passed, aurostd::xmat2String(calculated), aurostd::xmat2String(expected), check_function, check_description, passed_checks, results);
  }
  void UnitTest::check(const bool passed, const xmatrix<double>& calculated, const xmatrix<double>& expected, const string& check_function,
    const string& check_description, uint& passed_checks, vector<vector<string> >& results) {
    check(passed, aurostd::xmatDouble2String(calculated), aurostd::xmatDouble2String(expected), check_function, check_description, passed_checks, results);
  }

  /// @brief Base function to check results and update results.
  ///
  /// @param passed            Whether the test has passed.
  /// @param calculated        Calculated value.
  /// @param expected          Expected value.
  /// @param check_function    Function called for the test.
  /// @param check_description Description of the performed test.
  /// @param passed_checks     Number of passed checks.
  /// @param results           Results data - doubles as number of performed checks.
  template <typename utype>
  void UnitTest::check(const bool passed, const utype& calculated, const utype& expected, const string& check_function,
      const string& check_description, uint& passed_checks, vector<vector<string> >& results) {
    vector<string> result;
    uint check_num = results.size() + 1;
    result.push_back(aurostd::utype2string<uint>(check_num));
    if (passed) {
      passed_checks++;
      result.push_back("pass");
    } else {
      result.push_back("FAIL");
    }
    result.push_back(check_function);
    result.push_back(check_description);
    if (!passed) {
      stringstream failstring;
      failstring << " (result: " << calculated << " | expected: " << expected << ")";
      result.back() += failstring.str();
    }
    results.push_back(result);
  }

}

// aurostd
namespace unittest {

  void UnitTest::xscalarTest(uint& passed_checks, vector<vector<string> >& results, vector<string>& errors) {
    (void) errors;  // Suppress compiler warnings
    // setup test environment
    string check_function = "", check_description = "";
    double calculated_dbl = 0.0, expected_dbl = 0.0;
    int calculated_int = 0, expected_int = 0;
    vector<int> calculated_vint, expected_vint;

    // ---------------------------------------------------------------------------
    // Check | double2fraction conversion //DX20210908
    // ---------------------------------------------------------------------------
    check_function = "aurostd::double2fraction()";
    check_description = "convert a double to a fraction.";

    double test_double = 1.625;
    int numerator = 1, denominator = 1;
    string answer = "13/8";
    aurostd::double2fraction(test_double,numerator,denominator);
    stringstream result_ss; result_ss << numerator << "/" << denominator;

    checkEqual(result_ss.str(), answer, check_function, check_description, passed_checks, results);

    // ---------------------------------------------------------------------------
    // Check | mod_floored (int) //SD20220124
    // ---------------------------------------------------------------------------
    check_function = "aurostd::mod_floored()";
    check_description = "floored mod; numbers as int";
    expected_int = -1;

    calculated_int = aurostd::mod_floored(5, -3);
    checkEqual(calculated_int, expected_int, check_function, check_description, passed_checks, results);

    // ---------------------------------------------------------------------------
    // Check | mod_floored (double) //SD20220124
    // ---------------------------------------------------------------------------
    check_function = "aurostd::mod_floored()";
    check_description = "floored mod; numbers as double";
    expected_dbl = 1.4;

    calculated_dbl = aurostd::mod_floored(-5.2, 3.3);
    checkEqual(calculated_dbl, expected_dbl, check_function, check_description, passed_checks, results);

    // ---------------------------------------------------------------------------
    // Check | mod_floored (divisor 0) //SD20220124
    // ---------------------------------------------------------------------------
    check_function = "aurostd::mod_floored()";
    check_description = "floored mod; divisor is 0";
    expected_dbl = 11.11;

    calculated_dbl = aurostd::mod_floored(11.11, 0.0);
    checkEqual(calculated_dbl, expected_dbl, check_function, check_description, passed_checks, results);

    // ---------------------------------------------------------------------------
    // Check | mod_floored (divisor inf) //SD20220124
    // ---------------------------------------------------------------------------
    check_function = "aurostd::mod_floored()";
    check_description = "floored mod; divisor is inf";
    expected_dbl = 11.11;

    calculated_dbl = aurostd::mod_floored(11.11, (double)INFINITY);
    checkEqual(calculated_dbl, expected_dbl, check_function, check_description, passed_checks, results);

    // ---------------------------------------------------------------------------
    // Check | gcd //CO20190520
    // ---------------------------------------------------------------------------
    check_function = "aurostd::GCD()";
    int a=0,b=0,x1=0,y1=0,gcd=0;

    check_description = "gcd(25,15)";
    a=25;b=15;
    expected_vint = {5, -1, 2};
    aurostd::GCD(a,b,gcd,x1,y1);
    calculated_vint = {gcd, x1, y1};
    checkEqual(calculated_vint, expected_vint, check_function, check_description, passed_checks, results);

    check_description = "gcd(25,0)";
    a=25;b=0;
    expected_vint = {25, 1, 0};
    aurostd::GCD(a,b,gcd,x1,y1);
    calculated_vint = {gcd, x1, y1};
    checkEqual(calculated_vint, expected_vint, check_function, check_description, passed_checks, results);

    check_description = "gcd(0,15)";
    a=0;b=15;
    expected_vint = {15, 0, 1};
    aurostd::GCD(a,b,gcd,x1,y1);
    calculated_vint = {gcd, x1, y1};
    checkEqual(calculated_vint, expected_vint, check_function, check_description, passed_checks, results);

    check_description = "gcd(-5100,30450)";
    a=-5100;b=30450;
    expected_vint = {150, -6, -1};
    aurostd::GCD(a,b,gcd,x1,y1);
    calculated_vint = {gcd, x1, y1};
    checkEqual(calculated_vint, expected_vint, check_function, check_description, passed_checks, results);
  }

  void UnitTest::xvectorTest(uint& passed_checks, vector<vector<string> >& results, vector<string>& errors) {
    (void) errors;  // Suppress compiler warnings
    // setup test environment
    string check_function = "", check_description = "";

    //HE20210511
    double expected_dbl = 0.0, calculated_dbl = 0.0;
    int expected_int = 0;
    string expected_str = "";
    vector<xvector<double> > points;
    vector<xvector<int> > ipoints;
    vector<vector<uint> > facets;
    vector<uint> facet;

    // variables to store examples as doubles (p#) and int (p#i) variants
    xvector<double> p0(3,1); xvector<int> p0i(3,1);
    xvector<double> p1(3,1); xvector<int> p1i(3,1);
    xvector<double> p2(3,1); xvector<int> p2i(3,1);
    xvector<double> p3(3,1); xvector<int> p3i(3,1);
    xvector<double> p4(3,1); xvector<int> p4i(3,1);
    xvector<double> p5(3,1); xvector<int> p5i(3,1);
    xvector<double> p6(3,1); xvector<int> p6i(3,1);
    xvector<double> p7(3,1); xvector<int> p7i(3,1);
    xvector<double> p8(3,1); xvector<int> p8i(3,1);
    xvector<double> p9(3,1); xvector<int> p9i(3,1);
    xvector<double> p10(3,1); xvector<int> p10i(3,1);
    xvector<double> p11(3,1); xvector<int> p11i(3,1);

    // define convex solid
    p0i(1) = p0(1) = 0.0; p0i(2) = p0(2) = 0.0; p0i(3) = p0(3) = 0.0;
    p1i(1) = p1(1) = 1.0; p1i(2) = p1(2) = 0.0; p1i(3) = p1(3) = 0.0;
    p2i(1) = p2(1) = 1.0; p2i(2) = p2(2) = 1.0; p2i(3) = p2(3) = 0.0;
    p3i(1) = p3(1) = 0.0; p3i(2) = p3(2) = 1.0; p3i(3) = p3(3) = 0.0;
    p4i(1) = p4(1) = 0.0; p4i(2) = p4(2) = 0.0; p4i(3) = p4(3) = 2.0;
    p5i(1) = p5(1) = 1.0; p5i(2) = p5(2) = 0.0; p5i(3) = p5(3) = 2.0;
    p6i(1) = p6(1) = 1.0; p6i(2) = p6(2) = 1.0; p6i(3) = p6(3) = 3.0;
    p7i(1) = p7(1) = 0.0; p7i(2) = p7(2) = 1.0; p7i(3) = p7(3) = 3.0;

    // transfer data into vectors
    points.clear(); ipoints.clear(); facets.clear();
    points.push_back(p0); points.push_back(p1); points.push_back(p2); points.push_back(p3); points.push_back(p4);
    points.push_back(p5); points.push_back(p6); points.push_back(p7);
    ipoints.push_back(p0i); ipoints.push_back(p1i); ipoints.push_back(p2i); ipoints.push_back(p3i); ipoints.push_back(p4i);
    ipoints.push_back(p5i); ipoints.push_back(p6i); ipoints.push_back(p7i);
    facet.clear(); facet.resize(4); facet[0]=0; facet[1]=1; facet[2]=2; facet[3]=3; facets.push_back(facet);
    facet.clear(); facet.resize(4); facet[0]=4; facet[1]=5; facet[2]=6; facet[3]=7; facets.push_back(facet);
    facet.clear(); facet.resize(4); facet[0]=1; facet[1]=2; facet[2]=6; facet[3]=5; facets.push_back(facet);
    facet.clear(); facet.resize(4); facet[0]=0; facet[1]=3; facet[2]=7; facet[3]=7; facets.push_back(facet);
    facet.clear(); facet.resize(4); facet[0]=0; facet[1]=1; facet[2]=5; facet[3]=4; facets.push_back(facet);
    facet.clear(); facet.resize(4); facet[0]=3; facet[1]=2; facet[2]=6; facet[3]=7; facets.push_back(facet);

    // ---------------------------------------------------------------------------
    // Check | convex solid volume (double)
    // ---------------------------------------------------------------------------
    check_function = "aurostd::volume()";
    check_description = "convex solid, points as doubles";
    expected_dbl = 2.5;

    calculated_dbl = aurostd::volume(points, facets, true);
    checkEqual(calculated_dbl, expected_dbl, check_function, check_description, passed_checks, results);

    // ---------------------------------------------------------------------------
    // Check | convex solid volume (int)
    // ---------------------------------------------------------------------------
    check_function = "aurostd::volume()";
    check_description = "convex solid, points as int";

    calculated_dbl = aurostd::volume(ipoints, facets, true);
    checkEqual(calculated_dbl, expected_dbl, check_function, check_description, passed_checks, results);


    // define non convex solid
    p0i(1) = p0(1)   = 0.0; p0i(2) = p0(2)   = 0.0; p0i(3) = p0(3)   = 0.0;
    p1i(1) = p1(1)   = 0.0; p1i(2) = p1(2)   = 4.0; p1i(3) = p1(3)   = 0.0;
    p2i(1) = p2(1)   = 2.0; p2i(2) = p2(2)   = 4.0; p2i(3) = p2(3)   = 0.0;
    p3i(1) = p3(1)   = 1.0; p3i(2) = p3(2)   = 1.0; p3i(3) = p3(3)   = 0.0;
    p4i(1) = p4(1)   = 4.0; p4i(2) = p4(2)   = 2.0; p4i(3) = p4(3)   = 0.0;
    p5i(1) = p5(1)   = 4.0; p5i(2) = p5(2)   = 0.0; p5i(3) = p5(3)   = 0.0;
    p6i(1) = p6(1)   = 0.0; p6i(2) = p6(2)   = 0.0; p6i(3) = p6(3)   = 4.0;
    p7i(1) = p7(1)   = 0.0; p7i(2) = p7(2)   = 4.0; p7i(3) = p7(3)   = 4.0;
    p8i(1) = p8(1)   = 2.0; p8i(2) = p8(2)   = 4.0; p8i(3) = p8(3)   = 4.0;
    p9i(1) = p9(1)   = 1.0; p9i(2) = p9(2)   = 1.0; p9i(3) = p9(3)   = 4.0;
    p10i(1) = p10(1) = 4.0; p10i(2) = p10(2) = 2.0; p10i(3) = p10(3) = 4.0;
    p11i(1) = p11(1) = 4.0; p11i(2) = p11(2) = 0.0; p11i(3) = p11(3) = 4.0;

    // transfer data into vectors
    points.clear(); ipoints.clear(); facets.clear();
    points.push_back(p0); points.push_back(p1); points.push_back(p2); points.push_back(p3); points.push_back(p4);
    points.push_back(p5); points.push_back(p6); points.push_back(p7); points.push_back(p8); points.push_back(p9);
    points.push_back(p10); points.push_back(p11);
    ipoints.push_back(p0i); ipoints.push_back(p1i); ipoints.push_back(p2i); ipoints.push_back(p3i); ipoints.push_back(p4i);
    ipoints.push_back(p5i); ipoints.push_back(p6i); ipoints.push_back(p7i); ipoints.push_back(p8i); ipoints.push_back(p9i);
    ipoints.push_back(p10i); ipoints.push_back(p11i);

    facet.clear(); facet.resize(6); facet[0]=5; facet[1]=4; facet[2]=3; facet[3]=2; facet[4]=1; facet[5]=0; facets.push_back(facet);
    facet.clear(); facet.resize(6); facet[0]=6; facet[1]=7; facet[2]=8; facet[3]=9; facet[4]=10; facet[5]=11; facets.push_back(facet);
    facet.clear(); facet.resize(4); facet[0]=0; facet[1]=6; facet[2]=11; facet[3]=5; facets.push_back(facet);
    facet.clear(); facet.resize(4); facet[0]=4; facet[1]=5; facet[2]=11; facet[3]=10; facets.push_back(facet);
    facet.clear(); facet.resize(4); facet[0]=3; facet[1]=4; facet[2]=10; facet[3]=9; facets.push_back(facet);
    facet.clear(); facet.resize(4); facet[0]=3; facet[1]=9; facet[2]=8; facet[3]=2; facets.push_back(facet);
    facet.clear(); facet.resize(4); facet[0]=1; facet[1]=2; facet[2]=8; facet[3]=7; facets.push_back(facet);
    facet.clear(); facet.resize(4); facet[0]=0; facet[1]=1; facet[2]=7; facet[3]=6; facets.push_back(facet);

    // ---------------------------------------------------------------------------
    // Check | non convex solid volume (double)
    // ---------------------------------------------------------------------------
    check_function = "aurostd::volume()";
    check_description = "non convex solid, points as doubles";
    expected_dbl = 40.0;

    calculated_dbl = aurostd::volume(points, facets);
    checkEqual(calculated_dbl, expected_dbl, check_function, check_description, passed_checks, results);

    // ---------------------------------------------------------------------------
    // Check | error facet/normals mismatch
    // ---------------------------------------------------------------------------
    check_function = "aurostd::volume()";
    check_description = "error: facet/normals mismatch";
    vector<xvector<double> > normals;
    expected_str = "xerror code 30 (VALUE_ERROR)";
    expected_int = _VALUE_ERROR_;

    try {
      calculated_dbl = aurostd::volume(points, facets, normals);
      check(false, std::string("no error"), expected_str, check_function, check_description, passed_checks, results);
    }
    catch (aurostd::xerror e)
    {
      if (e.whatCode() == expected_int) check(true, "", "", check_function, check_description, passed_checks, results);
      else check(false, aurostd::utype2string(e.whatCode()), expected_str, check_function, check_description, passed_checks, results);
    }
    catch (...) {
      check(false, std::string("not an xerror"), expected_str, check_function, check_description, passed_checks, results);
    }

    // ---------------------------------------------------------------------------
    // Check | non convex solid volume (int)
    // ---------------------------------------------------------------------------
    check_function = "aurostd::volume()";
    check_description = "non convex solid, points as int";
    expected_dbl = 40.0;

    calculated_dbl = aurostd::volume(ipoints, facets);
    checkEqual(calculated_dbl, expected_dbl, check_function, check_description, passed_checks, results);

    // ---------------------------------------------------------------------------
    // Check | error facet size
    // ---------------------------------------------------------------------------
    check_function = "aurostd::volume()";
    check_description = "error: wrong facet size";
    expected_str = "xerror code 30 (VALUE_ERROR)";
    expected_int = _VALUE_ERROR_;

    facet.clear(); facet.resize(2); facet[0]=1; facet[1]=2; facets.push_back(facet);
    try {
      calculated_dbl = aurostd::volume(points, facets);
      check(false, std::string("no error"), expected_str, check_function, check_description, passed_checks, results);
    }
    catch (aurostd::xerror e)
    {
      if (e.whatCode() == expected_int) check(true, "", "", check_function, check_description, passed_checks, results);
      else check(false, aurostd::utype2string(e.whatCode()), expected_str, check_function, check_description, passed_checks, results);
    }
    catch (...) {
      check(false, std::string("not an xerror"), expected_str, check_function, check_description, passed_checks, results);
    }

    // ---------------------------------------------------------------------------
    // Check | non convex area (double)
    // ---------------------------------------------------------------------------
    check_function = "aurostd::areaPointsOnPlane()";
    check_description = "non convex area; points as double";
    expected_dbl = 10.0;

    //fill vectors with data
    points.clear(); ipoints.clear(); facets.clear();
    points.push_back(p0); points.push_back(p1); points.push_back(p2); points.push_back(p3); points.push_back(p4);
    points.push_back(p5);
    ipoints.push_back(p0i); ipoints.push_back(p1i); ipoints.push_back(p2i); ipoints.push_back(p3i); ipoints.push_back(p4i);
    ipoints.push_back(p5i);

    calculated_dbl = aurostd::areaPointsOnPlane(points);
    checkEqual(calculated_dbl, expected_dbl, check_function, check_description, passed_checks, results);

    // ---------------------------------------------------------------------------
    // Check | non convex area (int)
    // ---------------------------------------------------------------------------
    check_function = "aurostd::areaPointsOnPlane()";
    check_description = "non convex area; points as int";
    expected_dbl = 10.0;

    calculated_dbl = aurostd::areaPointsOnPlane(ipoints);
    checkEqual(calculated_dbl, expected_dbl, check_function, check_description, passed_checks, results);


    // define triangle in 3D to better test int handling
    p0i(1) = p0(1) = 0.0; p0i(2) = p0(2) = 0.0; p0i(3) = p0(3) = 0.0;
    p1i(1) = p1(1) = 1.0; p1i(2) = p1(2) = 1.0; p1i(3) = p1(3) = 1.0;
    p2i(1) = p2(1) = 5.0; p2i(2) = p2(2) = 0.0; p2i(3) = p2(3) = 5.0;

    points.clear(); ipoints.clear(); facets.clear();
    points.push_back(p0); points.push_back(p1); points.push_back(p2);
    ipoints.push_back(p0i); ipoints.push_back(p1i); ipoints.push_back(p2i);

    // ---------------------------------------------------------------------------
    // Check | 3d triangle area (double)
    // ---------------------------------------------------------------------------
    check_function = "aurostd::areaPointsOnPlane()";
    check_description = "3d triangle; points as double";
    expected_dbl = 3.5355339059;

    calculated_dbl = aurostd::areaPointsOnPlane(points);
    checkEqual(calculated_dbl, expected_dbl, check_function, check_description, passed_checks, results);

    // ---------------------------------------------------------------------------
    // Check | 3d triangle area (int)
    // ---------------------------------------------------------------------------
    check_function = "aurostd::areaPointsOnPlane()";
    check_description = "3d triangle; points as int";
    expected_dbl = 3.5355339059;

    calculated_dbl = aurostd::areaPointsOnPlane(ipoints);
    checkEqual(calculated_dbl, expected_dbl, check_function, check_description, passed_checks, results);
  }

  void UnitTest::xmatrixTest(uint& passed_checks, vector<vector<string> >& results, vector<string>& errors) {
    (void) errors;  // Suppress compiler warnings
    // setup test environment
    string check_function = "", check_description = "";

    xmatrix<int> calculated_xmatint, expected_xmatint;

    // ---------------------------------------------------------------------------
    // Check | reshape //SD20220319
    // ---------------------------------------------------------------------------
    check_function = "aurostd::reshape()";
    check_description = "reshape a rectangular matrix";
    expected_xmatint = xmatrix<int>(3,4);
    expected_xmatint(1,1) = 1; expected_xmatint(1,2) =  2; expected_xmatint(1,3) =  3; expected_xmatint(1,4) = 4;
    expected_xmatint(2,1) = 5; expected_xmatint(2,2) =  6; expected_xmatint(2,3) =  7; expected_xmatint(2,4) = 8;
    expected_xmatint(3,1) = 9; expected_xmatint(3,2) = 10; expected_xmatint(3,3) = 11; expected_xmatint(3,4) = 12;
    calculated_xmatint = aurostd::reshape(aurostd::reshape(expected_xmatint,4,3),3,4);
    checkEqual(calculated_xmatint, expected_xmatint, check_function, check_description, passed_checks, results);

    // ---------------------------------------------------------------------------
    // Check | getvec //AZ20220627
    // ---------------------------------------------------------------------------
    check_function = "aurostd::getvec()";
    check_description = "get an xvector from xmatrix";
    string check_description1 = "get a 1x1 vector from xmatrix";
    xmatrix<int> full_xmatint;
    full_xmatint = xmatrix<int>(3,4);
    xvector<int> expected_xvecint(3);
    expected_xvecint(1) = 1;
    expected_xvecint(2) = 5;
    expected_xvecint(3) = 9;
<<<<<<< HEAD
    xvector<int> calculated_xvecint(3);
=======
    xvector<int> expected_xvecint1(1);
    expected_xvecint1(1) = 12;
    xvector<int> calculated_xvecint, calculated_xvecint1;
>>>>>>> f20fd660
    full_xmatint(1,1) = 1; full_xmatint(1,2) =  2; full_xmatint(1,3) =  3; full_xmatint(1,4) = 4;
    full_xmatint(2,1) = 5; full_xmatint(2,2) =  6; full_xmatint(2,3) =  7; full_xmatint(2,4) = 8;
    full_xmatint(3,1) = 9; full_xmatint(3,2) = 10; full_xmatint(3,3) = 11; full_xmatint(3,4) = 12;
    calculated_xvecint = full_xmatint.getvec(1,3,1,1);
<<<<<<< HEAD
    cerr << "completed 1 5 9" << endl;
    cerr << full_xmatint.getmat(3,3,4,4) << endl;
    //cerr << "here" << endl;
    cerr << full_xmatint.getvec(3,3,4,4) << endl;
    //cerr << "there" << endl;
    cerr << "final test" << endl;
    cerr << "returned matrix" << full_xmatint.getvec(3,3,4,4) << endl;
    cerr << "final test" << endl;
=======
    calculated_xvecint1 = full_xmatint.getvec(3,3,4,4);
>>>>>>> f20fd660
    checkEqual(calculated_xvecint, expected_xvecint, check_function, check_description, passed_checks, results);
    checkEqual(calculated_xvecint1, expected_xvecint1, check_function, check_description1, passed_checks, results);

    // ---------------------------------------------------------------------------
    // Check | ehermite //CO20190520
    // ---------------------------------------------------------------------------
    check_function = "aurostd::getEHermite()";
    check_description = "calculate elementary Hermite transformation";
    expected_xmatint = xmatrix<int>(2, 2);
    expected_xmatint[1][1] =   5; expected_xmatint[1][2] = -2;
    expected_xmatint[2][1] = -12; expected_xmatint[2][2] =  5;
    calculated_xmatint = xmatrix<int>(2, 2);
    aurostd::getEHermite(5, 12, calculated_xmatint);
    checkEqual(calculated_xmatint, expected_xmatint, check_function, check_description, passed_checks, results);
  }

  void UnitTest::aurostdMainTest(uint& passed_checks, vector<vector<string> >& results, vector<string>& errors) {
    (void) errors;  // Suppress compiler warnings
    string check_function = "", check_description = "";
    bool calculated_bool = false, expected_bool = false;
    int calculated_int = 0, expected_int = 0;
    string calculated_string = "", expected_string = "";

    // ---------------------------------------------------------------------------
    // Check | substringlist2bool
    // ---------------------------------------------------------------------------
    check_function = "aurostd::substringlist2bool()";
    string str = "hawk owl";
    vector<string> strlist;

    strlist.push_back("falcon");
    check_description = aurostd::joinWDelimiter(strlist, " and ") + " in " + str + " (match all)";
    expected_bool = false;
    calculated_bool = aurostd::substringlist2bool(str, strlist, true);
    checkEqual(calculated_bool, expected_bool, check_function, check_description, passed_checks, results);

    check_description = aurostd::joinWDelimiter(strlist, " or ") + " in " + str + " (match one)";
    expected_bool = false;
    calculated_bool = aurostd::substringlist2bool(str, strlist, false);
    checkEqual(calculated_bool, expected_bool, check_function, check_description, passed_checks, results);

    strlist.push_back("owl");
    check_description = aurostd::joinWDelimiter(strlist, " and ") + " in " + str + " (match all)";
    expected_bool = false;
    calculated_bool = aurostd::substringlist2bool(str, strlist, true);
    checkEqual(calculated_bool, expected_bool, check_function, check_description, passed_checks, results);

    check_description = aurostd::joinWDelimiter(strlist, " or ") + " in " + str + " (match one)";
    expected_bool = true;
    calculated_bool = aurostd::substringlist2bool(str, strlist, false);
    checkEqual(calculated_bool, expected_bool, check_function, check_description, passed_checks, results);

    strlist[0] = "hawk";
    check_description = aurostd::joinWDelimiter(strlist, " and ") + " in " + str + " (match all)";
    expected_bool = true;
    calculated_bool = aurostd::substringlist2bool(str, strlist, true);
    checkEqual(calculated_bool, expected_bool, check_function, check_description, passed_checks, results);

    check_description = aurostd::joinWDelimiter(strlist, " or ") + " in " + str + " (match one)";
    expected_bool = true;
    calculated_bool = aurostd::substringlist2bool(str, strlist, false);
    checkEqual(calculated_bool, expected_bool, check_function, check_description, passed_checks, results);

    str = "falcon";
    check_description = "Find substring " + str + " in [" + aurostd::joinWDelimiter(strlist, ", ") + "]";
    expected_int = -1;
    aurostd::SubstringWithinList(strlist, str, calculated_int);
    checkEqual(calculated_int, expected_int, check_function, check_description, passed_checks, results);

    strlist.push_back("peregrine falcon");
    check_description = "Find substring " + str + " in [" + aurostd::joinWDelimiter(strlist, ", ") + "]";
    expected_int = (int) strlist.size() - 1;
    aurostd::SubstringWithinList(strlist, str, calculated_int);
    checkEqual(calculated_int, expected_int, check_function, check_description, passed_checks, results);

    // ---------------------------------------------------------------------------
    // Check | substring2string //SD20220525
    // ---------------------------------------------------------------------------
    check_function = "aurostd::substring2string()";
    check_description = "return the third match of the substring";
    string test_string = "_FILE_START_\nIALGO==48\nALGO==FAST\nIALGO==49\nALGO==MEDIUM\nIALGO==50\nALGO==SLOW\n_FILE_END_";
    calculated_string = aurostd::substring2string(test_string,"ALGO",3);
    expected_string = "==49";
      
    checkEqual(calculated_string, expected_string, check_function, check_description, passed_checks, results);
  
    // ---------------------------------------------------------------------------
    // Check | kvpair2string //SD20220525
    // ---------------------------------------------------------------------------
    check_function = "aurostd::kvpair2string()";
    check_description = "return the second match of the kvpair";
    calculated_string = aurostd::kvpair2string(test_string,"ALGO","==",2);
    expected_string = "MEDIUM";
  
    checkEqual(calculated_string, expected_string, check_function, check_description, passed_checks, results);
  
    // ---------------------------------------------------------------------------
    // Check | substring2string //SD20220525
    // ---------------------------------------------------------------------------
    check_function = "aurostd::substring2string()";
    check_description = "return the last match of the substring";
    calculated_string = aurostd::substring2string(test_string,"ALGO",-1);
    expected_string = "==SLOW";
  
    checkEqual(calculated_string, expected_string, check_function, check_description, passed_checks, results);
  
    // ---------------------------------------------------------------------------
    // Check | kvpair2string //SD20220525
    // ---------------------------------------------------------------------------
    check_function = "aurostd::kvpair2string()";
    check_description = "return the last match of the kvpair";
    calculated_string = aurostd::kvpair2string(test_string,"ALGO","==",-1);
    expected_string = "SLOW";
  
    checkEqual(calculated_string, expected_string, check_function, check_description, passed_checks, results);
  }

}

// database
namespace unittest {

  void UnitTest::schemaTest(uint& passed_checks, vector<vector<string> >& results, vector<string>& errors) {
    bool LDEBUG=(FALSE || XHOST.DEBUG);
    (void) errors;  // Suppress compiler warnings

    // Set up test environment
    string check_function = "";
    string check_description = "";

    // ---------------------------------------------------------------------------
    // Check | internal consistency
    // ---------------------------------------------------------------------------
    check_function = "XHOST.vschema";
    check_description = "Internal consistency of vschema";
    vector<string> vschema_keys;
    vector<string> vschema_types = {"UNIT", "TYPE"};
    string key = "";
    uint ninconsistent = 0;
    for (size_t i = 0; i < XHOST.vschema.vxsghost.size(); i+= 2) {
      if(XHOST.vschema.vxsghost[i].find("::NAME:") != string::npos) {
        key=aurostd::RemoveSubString(XHOST.vschema.vxsghost[i], "SCHEMA::NAME:");
        vschema_keys.push_back(XHOST.vschema.getattachedscheme("SCHEMA::NAME:" + key));
        for (size_t j = 0; j < vschema_types.size(); j++) {
          if (!XHOST.vschema.isdefined("SCHEMA::" + vschema_types[j] + ":" + key)) {
            ninconsistent++;
            if (LDEBUG) std::cerr << __AFLOW_FUNC__ << " SCHEMA::" << vschema_types[j] << ":" << key << " not found." << std::endl;
          }
        }
      }
    }
    checkEqual(ninconsistent, 0, check_function, check_description, passed_checks, results);

    // ---------------------------------------------------------------------------
    // Check | consistency between _aflowlib_entry and schema
    // ---------------------------------------------------------------------------
    check_function = "_aflowlib_entry";
    check_description = "Consistency between _aflowlib_entry json and schema";
    aflowlib::_aflowlib_entry aentry;
    string aflowlib_json = aentry.aflowlib2string("JSON", true);
    vector<string> json_keys = aurostd::extractJsonKeysAflow(aflowlib_json);

    vector<string> vkeys_ignore = {"data_language", "error_status", "natoms_orig",
                                   "density_orig", "volume_cell_orig", "volume_atom_orig",
                                   "spinD_magmom_orig"};
    for (size_t k = 0; k < json_keys.size(); k++) {
      const string& key = json_keys[k];
      if (!aurostd::WithinList(vkeys_ignore, key) && !aurostd::WithinList(vschema_keys, key)) {
        ninconsistent++;
        if (LDEBUG) std::cerr << __AFLOW_FUNC__ << " " << key << " not found in schema." << std::endl;
      }
    }
    checkEqual(ninconsistent, 0, check_function, check_description, passed_checks, results);
  }

}

// structure tests
namespace unittest {

  //HE20210511
  void UnitTest::atomicEnvironmentTest(uint& passed_checks, vector<vector<string> >& results, vector<string>& errors) {
    (void) errors;  // Suppress compiler warnings

    // setup test environment
    string check_function = "";
    string check_description = "";

    // ---------------------------------------------------------------------------
    // Test 1: create AE - mode 1
    // ---------------------------------------------------------------------------

    // load test system
    string auid = "aflow:d912e209c81aeb94";
    string aurl = "aflowlib.duke.edu:AFLOWDATA/LIB2_RAW/Ca_svCu_pv/138";
    aflowlib::_aflowlib_entry entry;
    xstructure str;

    entry.aurl=aurl;
    entry.auid=auid;
    pflow::loadXstructures(entry);
    str = entry.vstr.back();
    vector<AtomEnvironment> AE = getAtomEnvironments(str, 1);
    check_function = "getAtomEnvironments()";

    // ---------------------------------------------------------------------------
    // Check | number of created AEs
    check_description = "number of created AEs";
    checkEqual(uint(AE.size()), uint(6), check_function, check_description, passed_checks, results);

    // ---------------------------------------------------------------------------
    // Check | point index mapping
    check_description = "point index mapping";
    checkEqual(AE[1].index2Point(10), AE[1].coordinates_neighbor[1][2], check_function, check_description, passed_checks, results);

    // ---------------------------------------------------------------------------
    // Check | coordinate matching
    check_description = "coordinate matching";
    xvector<double> compare_point(3,1);
    compare_point(1) = -1.9551925593108925e0;
    compare_point(2) = -2.2642136090979212e0;
    compare_point(3) = 2.4896636484942385e0;

    checkEqual(AE[1].index2Point(2), compare_point, check_function, check_description, passed_checks, results);

    // ---------------------------------------------------------------------------
    // Check | center element
    check_description = "center element";
    checkEqual(std::string(AE[2].element_center), std::string("Ca"), check_function, check_description, passed_checks, results);

    // ---------------------------------------------------------------------------
    // Check | center element id
    check_description = "center element id";
    checkEqual(AE[4].type_center, uint(1), check_function, check_description, passed_checks, results);

    // ---------------------------------------------------------------------------
    // Test 2: create AE convex hull
    // ---------------------------------------------------------------------------

    // setup test environment
    const uint test_AE = 4;

    // create hull
    AE[test_AE].constructAtomEnvironmentHull();
    check_function = "contructAtomEnvironmentHull()";

    // ---------------------------------------------------------------------------
    // Check | hull bit set
    check_description = "hull bit set";
    checkEqual(AE[test_AE].has_hull, true, check_function, check_description, passed_checks, results);

    // ---------------------------------------------------------------------------
    // Check | hull volume
    check_description = "hull volume";
    checkEqual(AE[test_AE].volume, 31.4622167689, check_function, check_description, passed_checks, results);

    // ---------------------------------------------------------------------------
    // Check | hull area
    check_description = "hull area";
    checkEqual(AE[test_AE].area, 60.4979100628, check_function, check_description, passed_checks, results);

    // ---------------------------------------------------------------------------
    // Check | triangle count
    check_description = "triangle count";
    checkEqual(AE[test_AE].facet_order[0], uint(6), check_function, check_description, passed_checks, results);

    // ---------------------------------------------------------------------------
    // Check | tetragon count
    check_description = "tetragon count";
    checkEqual(AE[test_AE].facet_order[1], uint(2), check_function, check_description, passed_checks, results);

    // ---------------------------------------------------------------------------
    // Check | pentagon count
    check_description = "pentagon count";
    checkEqual(AE[test_AE].facet_order[2], uint(0), check_function, check_description, passed_checks, results);
  }

  void UnitTest::xstructureParserTest(uint& passed_checks, vector<vector<string> >& results, vector<string>& errors) {
    bool LDEBUG=(FALSE || XHOST.DEBUG);
    (void) errors;  // Suppress compiler warnings

    if (LDEBUG) std::cerr << "Running " << __AFLOW_FUNC__ << std::endl;

    // Set up test environment
    string check_function = "", check_description = "";
    bool calculated_bool = false, expected_bool = false;

    // Set up structure variables
    _aflags aflags; aflags.Directory = aurostd::getPWD();
    bool check_passed = true;
    stringstream xstrss;
    xstructure xstr_cif, xstr_poscar;
    string str_cif = "", str_poscar = "";

    bool same_species = true;
    bool scale_volume = false;
    bool optimize_match = false;
    double misfit = 0.0;

    // ---------------------------------------------------------------------------
    // Check | CIF parser
    // ---------------------------------------------------------------------------

    // ---------------------------------------------------------------------------
    // Test 1: parse structure with known settings
    // ---------------------------------------------------------------------------

    // CrO3 was a problematic structure in the past
    str_cif =
      "data_Cr4O12\n"
      "_pd_phase_name Cr4O12\n"
      "_cell_length_a 5.743\n"
      "_cell_length_b 8.557\n"
      "_cell_length_c 4.789\n"
      "_cell_angle_alpha 90.\n"
      "_cell_angle_beta 90.\n"
      "_cell_angle_gamma 90.\n"
      "_cell_volume 235.35\n"
      "_cell_formula_units_Z 4\n"
      "_space_group_name_H-M_alt 'A m a 2'\n"
      "_space_group_IT_number 40\n"
      "loop_\n"
      "_space_group_symop_id\n"
      "_space_group_symop_operation_xyz\n"
      "1 'x+1/2,-y,z'\n"
      "2 '-x+1/2,y,z'\n"
      "3 '-x,-y,z'\n"
      "4 'x,y,z'\n"
      "5 'x+1/2,-y+1/2,z+1/2'\n"
      "6 '-x+1/2,y+1/2,z+1/2'\n"
      "7 '-x,-y+1/2,z+1/2'\n"
      "8 'x,y+1/2,z+1/2'\n"
      "loop_\n"
      "_atom_type_symbol\n"
      "_atom_type_oxidation_number\n"
      "Cr6+ 6\n"
      "O2- -2\n"
      "loop_\n"
      "_atom_site_label\n"
      "_atom_site_type_symbol\n"
      "_atom_site_symmetry_multiplicity\n"
      "_atom_site_Wyckoff_symbol\n"
      "_atom_site_fract_x\n"
      "_atom_site_fract_y\n"
      "_atom_site_fract_z\n"
      "_atom_site_B_iso_or_equiv\n"
      "_atom_site_occupancy\n"
      "Cr1 Cr6+ 4 b 0.25 0.09676 0.5 . 1.\n"
      "O1 O2- 4 a 0. 0. 0.3841 . 1.\n"
      "O2 O2- 4 b 0.25 0.2677 0.3755 . 1.\n"
      "O3 O2- 4 b 0.25 0.6078 0.3284 . 1.\n";

    str_poscar =
      "Cr4O12\n"
      "1.000000\n"
      "   5.74300000000000   0.00000000000000   0.00000000000000\n"
      "   0.00000000000000   8.55700000000000   0.00000000000000\n"
      "   0.00000000000000   0.00000000000000   4.78900000000000\n"
      "4 12\n"
      "Direct(16) [A4B12]\n"
      "   0.25000000000000   0.09676000000000   0.50000000000000  Cr\n"
      "   0.75000000000000   0.90324000000000   0.50000000000000  Cr\n"
      "   0.25000000000000   0.59676000000000   0.00000000000000  Cr\n"
      "   0.75000000000000   0.40324000000000   0.00000000000000  Cr\n"
      "   0.00000000000000   0.00000000000000   0.38410000000000  O \n"
      "   0.50000000000000   0.00000000000000   0.38410000000000  O \n"
      "   0.00000000000000   0.50000000000000   0.88410000000000  O \n"
      "   0.50000000000000   0.50000000000000   0.88410000000000  O \n"
      "   0.25000000000000   0.26770000000000   0.37550000000000  O \n"
      "   0.75000000000000   0.73230000000000   0.37550000000000  O \n"
      "   0.25000000000000   0.76770000000000   0.87550000000000  O \n"
      "   0.75000000000000   0.23230000000000   0.87550000000000  O \n"
      "   0.25000000000000   0.60780000000000   0.32840000000000  O \n"
      "   0.75000000000000   0.39220000000000   0.32840000000000  O \n"
      "   0.25000000000000   0.10780000000000   0.82840000000000  O \n"
      "   0.75000000000000   0.89220000000000   0.82840000000000  O \n";

    check_function = "xstructure::operator<<";
    check_description = "Parsing CIF file with recognized setting (CrO3)";

    aurostd::StringstreamClean(xstrss);
    xstrss << str_cif;
    xstr_cif = xstructure(xstrss);

    aurostd::StringstreamClean(xstrss);
    xstrss << str_poscar;
    xstr_poscar = xstructure(xstrss);

    // ---------------------------------------------------------------------------
    // test: parse structure
    expected_bool = true;
    calculated_bool = compare::aflowCompareStructure(xstr_cif, xstr_poscar, same_species, scale_volume, optimize_match, misfit);
    checkEqual(expected_bool, calculated_bool, check_function, check_description, passed_checks, results);

    // ---------------------------------------------------------------------------
    // test: compare Wyckoff positions
    check_description = "Compare parsed Wyckoff positions of CrO3";
    vector<wyckoffsite_ITC> vwyckoff(4);
    xvector<double> coords;
    vwyckoff[0].type = "Cr"; vwyckoff[0].letter = "b"; vwyckoff[0].site_symmetry = "m.."; vwyckoff[0].multiplicity = 4; vwyckoff[0].coord[1] = 0.25; vwyckoff[0].coord[2] = 0.09676; vwyckoff[0].coord[3] = 0.5;
    vwyckoff[1].type = "O"; vwyckoff[1].letter = "a"; vwyckoff[1].site_symmetry = "..2"; vwyckoff[1].multiplicity = 4; vwyckoff[1].coord[1] = 0.0; vwyckoff[1].coord[2] = 0.0; vwyckoff[1].coord[3] = 0.3841;
    vwyckoff[2].type = "O"; vwyckoff[2].letter = "b"; vwyckoff[2].site_symmetry = "m.."; vwyckoff[2].multiplicity = 4; vwyckoff[2].coord[1] = 0.25; vwyckoff[2].coord[2] = 0.2677; vwyckoff[2].coord[3] = 0.3755;
    vwyckoff[3].type = "O"; vwyckoff[3].letter = "b"; vwyckoff[3].site_symmetry = "m.."; vwyckoff[3].multiplicity = 4; vwyckoff[3].coord[1] = 0.25; vwyckoff[3].coord[2] = 0.6078; vwyckoff[3].coord[3] = 0.3284;
    check_passed = (vwyckoff.size() == xstr_cif.wyckoff_sites_ITC.size());
    for (size_t i = 0; i < vwyckoff.size() && check_passed; i++) {
      check_passed = (check_passed && (xstr_cif.wyckoff_sites_ITC[i].type == vwyckoff[i].type));
      check_passed = (check_passed && (xstr_cif.wyckoff_sites_ITC[i].letter == vwyckoff[i].letter));
      check_passed = (check_passed && (xstr_cif.wyckoff_sites_ITC[i].multiplicity == vwyckoff[i].multiplicity));
      check_passed = (check_passed && (xstr_cif.wyckoff_sites_ITC[i].coord == vwyckoff[i].coord));
      if (LDEBUG && !check_passed) {
        std::cerr << "Failed site:" << std::endl;
        std::cerr << "type = " << xstr_cif.wyckoff_sites_ITC[i].type << ", ";
        std::cerr << "letter = " << xstr_cif.wyckoff_sites_ITC[i].letter << ", ";
        std::cerr << "multiplicity = " << xstr_cif.wyckoff_sites_ITC[i].multiplicity << ", ";
        std::cerr << "coord = " << xstr_cif.wyckoff_sites_ITC[i].coord << std::endl << std::endl;
        std::cerr << "Should be:" << std::endl;
        std::cerr << "type = " << vwyckoff[i].type << ", ";
        std::cerr << "letter = " << vwyckoff[i].letter << ", ";
        std::cerr << "multiplicity = " << vwyckoff[i].multiplicity << ", ";
        std::cerr << "coord = " << vwyckoff[i].coord << std::endl;
      }
    }

    expected_bool = true;
    calculated_bool = check_passed;
    checkEqual(expected_bool, calculated_bool, check_function, check_description, passed_checks, results);

    // May need a better test case where the labels actually change
    check_description = "Compare calculated Wyckoff positions of CrO3";
    xstr_cif.SpaceGroup_ITC();
    vwyckoff[0].coord[1] = 0.25; vwyckoff[0].coord[2] = 0.59676; vwyckoff[0].coord[3] = 0.0000;
    vwyckoff[1].coord[1] = 0.00; vwyckoff[1].coord[2] = 0.00000; vwyckoff[1].coord[3] = 0.3841;
    vwyckoff[2].coord[1] = 0.25; vwyckoff[2].coord[2] = 0.76770; vwyckoff[2].coord[3] = 0.8755;
    vwyckoff[3].coord[1] = 0.25; vwyckoff[3].coord[2] = 0.60780; vwyckoff[3].coord[3] = 0.3284;
    check_passed = (vwyckoff.size() == xstr_cif.wyckoff_sites_ITC.size());
    for (size_t i = 0; i < vwyckoff.size() && check_passed; i++) {
      check_passed = (check_passed && (xstr_cif.wyckoff_sites_ITC[i].type == vwyckoff[i].type));
      check_passed = (check_passed && (xstr_cif.wyckoff_sites_ITC[i].letter == vwyckoff[i].letter));
      check_passed = (check_passed && (xstr_cif.wyckoff_sites_ITC[i].multiplicity == vwyckoff[i].multiplicity));
      check_passed = (check_passed && aurostd::isequal(xstr_cif.wyckoff_sites_ITC[i].coord, vwyckoff[i].coord));
      if (LDEBUG && !check_passed) {
        std::cerr << "Failed site:" << std::endl;
        std::cerr << "type = " << xstr_cif.wyckoff_sites_ITC[i].type << ", ";
        std::cerr << "letter = " << xstr_cif.wyckoff_sites_ITC[i].letter << ", ";
        std::cerr << "multiplicity = " << xstr_cif.wyckoff_sites_ITC[i].multiplicity << ", ";
        std::cerr << "coord = " << xstr_cif.wyckoff_sites_ITC[i].coord << std::endl << std::endl;
        std::cerr << "Should be:" << std::endl;
        std::cerr << "type = " << vwyckoff[i].type << ", ";
        std::cerr << "letter = " << vwyckoff[i].letter << ", ";
        std::cerr << "multiplicity = " << vwyckoff[i].multiplicity << ", ";
        std::cerr << "coord = " << vwyckoff[i].coord << std::endl;
      }
    }

    expected_bool = true;
    calculated_bool = check_passed;
    checkEqual(expected_bool, calculated_bool, check_function, check_description, passed_checks, results);

    // ---------------------------------------------------------------------------
    // Test 2: parse structure with unrecognized (old) settings
    // ---------------------------------------------------------------------------
    check_description = "Parsing CIF file with unrecognized setting (GePt3)";
    aurostd::StringstreamClean(xstrss);
    str_cif =
      "data_Ge8Pt24\n"
      "_pd_phase_name Ge8Pt24\n"
      "_cell_length_a 7.93\n"
      "_cell_length_b 7.767\n"
      "_cell_length_c 7.767\n"
      "_cell_angle_alpha 90.\n"
      "_cell_angle_beta 90.06\n"
      "_cell_angle_gamma 90.\n"
      "_cell_volume 478.39\n"
      "_cell_formula_units_Z 8\n"
      "_space_group_name_H-M_alt 'F 1 2/m 1'\n"
      "_space_group_IT_number 12\n"
      "loop_\n"
      "_space_group_symop_id\n"
      "_space_group_symop_operation_xyz\n"
      "1 '-x, -y, -z'\n"
      "2 'x, -y, z'\n"
      "3 '-x, y, -z'\n"
      "4 'x, y, z'\n"
      "5 '-x, -y+1/2, -z+1/2'\n"
      "6 'x, -y+1/2, z+1/2'\n"
      "7 '-x, y+1/2, -z+1/2'\n"
      "8 'x, y+1/2, z+1/2'\n"
      "9 '-x+1/2, -y, -z+1/2'\n"
      "10 'x+1/2, -y, z+1/2'\n"
      "11 '-x+1/2, y, -z+1/2'\n"
      "12 'x+1/2, y, z+1/2'\n"
      "13 '-x+1/2, -y+1/2, -z'\n"
      "14 'x+1/2, -y+1/2, z'\n"
      "15 '-x+1/2, y+1/2, -z'\n"
      "16 'x+1/2, y+1/2, z'\n"
      "loop_\n"
      "_atom_type_symbol\n"
      "_atom_type_oxidation_number\n"
      "Pt0+ 0\n"
      "Ge0+ 0\n"
      "loop_\n"
      "_atom_site_label\n"
      "_atom_site_type_symbol\n"
      "_atom_site_symmetry_multiplicity\n"
      "_atom_site_Wyckoff_symbol\n"
      "_atom_site_fract_x\n"
      "_atom_site_fract_y\n"
      "_atom_site_fract_z\n"
      "_atom_site_B_iso_or_equiv\n"
      "_atom_site_occupancy\n"
      "Pt1 Pt0+ 8 g 0. 0.2 0. . 1.\n"
      "Pt2 Pt0+ 8 h 0.25 0.25 0.25 . 1.\n"
      "Pt3 Pt0+ 8 i 0. 0. 0.3 . 1.\n"
      "Ge1 Ge0+ 8 i 0.25 0. 0. . 1.\n";

    str_poscar =
      "Ge8Pt24\n"
      "1.0000000\n"
      "7.93000000000000   0.00000000000000   0.00000000000000\n"
      "0.00000000000000   7.76700000000000   0.00000000000000\n"
      "-0.00813358189357   0.00000000000000   7.76699574126609\n"
      "Ge Pt\n"
      "8 24\n"
      "Direct(32) [A8B24]\n"
      "0.25000000000000   0.00000000000000   0.00000000000000  Ge\n"
      "0.75000000000000   0.00000000000000   0.00000000000000  Ge\n"
      "0.75000000000000   0.50000000000000   0.50000000000000  Ge\n"
      "0.25000000000000   0.50000000000000   0.50000000000000  Ge\n"
      "0.25000000000000   0.00000000000000   0.50000000000000  Ge\n"
      "0.75000000000000   0.00000000000000   0.50000000000000  Ge\n"
      "0.25000000000000   0.50000000000000   0.00000000000000  Ge\n"
      "0.75000000000000   0.50000000000000   0.00000000000000  Ge\n"
      "0.00000000000000   0.70000000000000   0.50000000000000  Pt\n"
      "0.50000000000000   0.80000000000000   0.50000000000000  Pt\n"
      "0.50000000000000   0.20000000000000   0.50000000000000  Pt\n"
      "0.50000000000000   0.30000000000000   0.00000000000000  Pt\n"
      "0.50000000000000   0.70000000000000   0.00000000000000  Pt\n"
      "0.25000000000000   0.25000000000000   0.25000000000000  Pt\n"
      "0.00000000000000   0.00000000000000   0.30000000000000  Pt\n"
      "0.00000000000000   0.20000000000000   0.00000000000000  Pt\n"
      "0.00000000000000   0.00000000000000   0.70000000000000  Pt\n"
      "0.00000000000000   0.50000000000000   0.20000000000000  Pt\n"
      "0.00000000000000   0.50000000000000   0.80000000000000  Pt\n"
      "0.50000000000000   0.00000000000000   0.20000000000000  Pt\n"
      "0.50000000000000   0.00000000000000   0.80000000000000  Pt\n"
      "0.50000000000000   0.50000000000000   0.70000000000000  Pt\n"
      "0.50000000000000   0.50000000000000   0.30000000000000  Pt\n"
      "0.25000000000000   0.75000000000000   0.25000000000000  Pt\n"
      "0.75000000000000   0.75000000000000   0.75000000000000  Pt\n"
      "0.75000000000000   0.25000000000000   0.75000000000000  Pt\n"
      "0.25000000000000   0.25000000000000   0.75000000000000  Pt\n"
      "0.75000000000000   0.25000000000000   0.25000000000000  Pt\n"
      "0.25000000000000   0.75000000000000   0.75000000000000  Pt\n"
      "0.75000000000000   0.75000000000000   0.25000000000000  Pt\n"
      "0.00000000000000   0.80000000000000   0.00000000000000  Pt\n"
      "0.00000000000000   0.30000000000000   0.50000000000000  Pt\n";

    bool quiet_tmp = XHOST.QUIET;
    XHOST.QUIET = !LDEBUG;  // Suppress warnings
    xstrss << str_cif;
    xstr_cif = xstructure(xstrss);
    XHOST.QUIET = quiet_tmp;

    // ---------------------------------------------------------------------------
    // test: parse structure
    aurostd::StringstreamClean(xstrss);
    xstrss << str_poscar;
    xstr_poscar = xstructure(xstrss);
    expected_bool = true;
    calculated_bool = compare::aflowCompareStructure(xstr_cif, xstr_poscar, same_species, scale_volume, optimize_match, misfit);
    checkEqual(expected_bool, calculated_bool, check_function, check_description, passed_checks, results);
  }

  void UnitTest::xstructureTest(uint& passed_checks, vector<vector<string> >& results, vector<string>& errors) {
    (void) errors;  // Suppress compiler warnings
    bool LDEBUG=(FALSE || XHOST.DEBUG);
    // Set up test environment
    string check_function = "", check_description = "";
    bool expected_bool = false, calculated_bool = false;
    uint expected_uint = 0, calculated_uint = 0;

    // ---------------------------------------------------------------------------
    // Check | getCoordinations() //CO20190520
    // ---------------------------------------------------------------------------
    xstructure xstr("aflowlib.duke.edu:AFLOWDATA/ICSD_WEB/FCC/Cl1Na1_ICSD_240599","CONTCAR.relax.vasp",IOAFLOW_AUTO);
    deque<deque<uint> > coordinations;
    xstr.GetCoordinations(coordinations);

    check_function = "xstructure::getCoordinations()";
    check_description = "Number of iatoms";
    calculated_uint = coordinations.size();
    expected_uint = 2;
    checkEqual(calculated_uint, expected_uint, check_function, check_description, passed_checks, results);

    check_description = "Number of coordination environments atom 1 > 2";
    expected_bool = true;
    calculated_bool = (coordinations[0].size() > 2);
    checkEqual(calculated_bool, expected_bool, check_function, check_description, passed_checks, results);

    check_description = "Number of coordination environments atom 2 > 2";
    expected_bool = true;
    calculated_bool = (coordinations[1].size() > 2);
    checkEqual(calculated_bool, expected_bool, check_function, check_description, passed_checks, results);

    //first iatom
    //first shell
    check_description = "First shell atom 1";
    calculated_uint = coordinations[0][0];
    expected_uint = 6;
    checkEqual(calculated_uint, expected_uint, check_function, check_description, passed_checks, results);

    //second shell
    check_description = "Second shell atom 1";
    calculated_uint = coordinations[0][1];
    expected_uint = 12;
    checkEqual(calculated_uint, expected_uint, check_function, check_description, passed_checks, results);

    //second iatom
    //first shell
    check_description = "First shell atom 2";
    calculated_uint = coordinations[1][0];
    expected_uint = 6;
    checkEqual(calculated_uint, expected_uint, check_function, check_description, passed_checks, results);

    //second shell
    check_description = "Second shell atom 2";
    calculated_uint = coordinations[1][1];
    expected_uint = 12;
    checkEqual(calculated_uint, expected_uint, check_function, check_description, passed_checks, results);

    // ---------------------------------------------------------------------------
    // Check | foldAtomdInCell //DX20210129
    // ---------------------------------------------------------------------------

    // set fold atoms in cell variables
    bool skew = false;
    double tol = 0.01;
    bool check_min_dists = false;

    // ---------------------------------------------------------------------------
    // test 1: expand cell
    // create 3x1x1 supercell expansion matrix
    check_function = "xstructure::foldAtomsInCell()";
    check_description = "expand cell (3x1x1)";
    xmatrix<double> supercell_matrix = aurostd::eye<double>(3,3);
    supercell_matrix(1,1)=3.0;
    xmatrix<double> lattice_new = supercell_matrix*xstr.lattice; // transform lattice

    xstructure xstr_supercell = xstr;
    xstr_supercell.foldAtomsInCell(lattice_new, skew, tol, check_min_dists);

    bool same_species = true;
    expected_bool = true;
    calculated_bool = compare::structuresMatch(xstr,xstr_supercell,same_species);
    checkEqual(expected_bool, calculated_bool, check_function, check_description, passed_checks, results);

    // ---------------------------------------------------------------------------
    // test 2: reduce cell
    // convert supercell back to original lattice
    check_function = "xstructure::foldAtomsInCell()";
    check_description = "reduce cell into primitive";
    xstructure xstr_reduced = xstr_supercell;
    xstr_reduced.foldAtomsInCell(xstr.lattice, skew, tol, check_min_dists);

    expected_bool = true;
    calculated_bool = compare::structuresMatch(xstr,xstr_reduced,same_species);
    checkEqual(expected_bool, calculated_bool, check_function, check_description, passed_checks, results);

    // ---------------------------------------------------------------------------
    // Check | slab test //CO20190520
    // ---------------------------------------------------------------------------
    //See W. Sun and G. Ceder, Surface Science 617 (2013) 53-59
    string xstr_str = "";
    stringstream xstrss;
    double min_dist = 0.0, min_dist_orig = 0.0;
    xvector<int> hkl(3);
    hkl[1] = 1; hkl[2] = 0; hkl[3] = 4;

    //create input structure
    xstr_str =
      "FeO\n"
      "1.0\n"
      "  0.000000   4.736235   0.000000\n"
      "  4.101698  -2.368118   0.000000\n"
      "  0.000000   0.000000  13.492372\n"
      "12 18\n"
      "Direct\n"
      "   0.33333333333332   0.66666666666665   0.31943934568918  Fe\n"
      "  -0.00000000000002  -0.00000000000001   0.65277267902252  Fe\n"
      "   0.66666666666665   0.33333333333332   0.98610601235585  Fe\n"
      "   0.66666666666668   0.33333333333335   0.18056065431082  Fe\n"
      "   0.33333333333335   0.66666666666668   0.51389398764415  Fe\n"
      "   0.00000000000002   0.00000000000001   0.84722732097748  Fe\n"
      "  -0.00000000000001  -0.00000000000001   0.15277363902251  Fe\n"
      "   0.66666666666665   0.33333333333332   0.48610697235585  Fe\n"
      "   0.33333333333332   0.66666666666665   0.81944030568918  Fe\n"
      "   0.33333333333335   0.66666666666668   0.01389302764415  Fe\n"
      "   0.00000000000001   0.00000000000001   0.34722636097749  Fe\n"
      "   0.66666666666668   0.33333333333335   0.68055969431082  Fe\n"
      "   0.00000000000000   0.31486811660227   0.25000000000000  O \n"
      "   0.66666666666667   0.64820144993561   0.58333333333333  O \n"
      "   0.33333333333333   0.98153478326894   0.91666666666667  O \n"
      "   0.68513188339780   0.68513188339776   0.24999999999999  O \n"
      "   0.35179855006446   0.01846521673110   0.58333333333332  O \n"
      "   0.01846521673113   0.35179855006443   0.91666666666665  O \n"
      "   0.31486811660220  -0.00000000000004   0.25000000000001  O \n"
      "   0.98153478326887   0.33333333333330   0.58333333333335  O \n"
      "   0.64820144993554   0.66666666666663   0.91666666666668  O \n"
      "   0.35179771006447   0.33333333333337   0.08333333333332  O \n"
      "   0.01846437673113   0.66666666666670   0.41666666666665  O \n"
      "   0.68513104339780   0.00000000000004   0.74999999999999  O \n"
      "   0.98153562326887   0.64820228993557   0.08333333333335  O \n"
      "   0.64820228993553   0.98153562326890   0.41666666666668  O \n"
      "   0.31486895660220   0.31486895660224   0.75000000000001  O \n"
      "   0.66666666666667   0.01846437673106   0.08333333333333  O \n"
      "   0.33333333333333   0.35179771006440   0.41666666666667  O \n"
      "   0.00000000000000   0.68513104339773   0.75000000000000  O \n";
    aurostd::StringstreamClean(xstrss);
    xstrss << xstr_str;
    xstructure xstr_in;
    try {
      xstrss >> xstr_in;          //CO20200404 - this WILL throw an error because det(lattice)<0.0, leave alone
    } catch (aurostd::xerror& excpt) {} //CO20200404 - this WILL throw an error because det(lattice)<0.0, leave alone
    min_dist = min_dist_orig = xstr_in.MinDist();
    if(LDEBUG){
      std::cerr << __AFLOW_FUNC__ << " xstr_in=\n" << xstr_in << std::endl;
      std::cerr << __AFLOW_FUNC__ << " xstr_in.MinDist()=" << min_dist << std::endl;
    }

    //create xstr_slab (correct answer)
    xstr_str =
    "FeO\n"
    "1.0\n"
    " -4.73623366665202   0.00000000000000   0.00000000000000\n"
    " -9.47247466669728  21.24210623923067   0.00000000000000\n"
    " -2.36811866667432   3.16803536641816   2.60528076661565\n"
    "12 18\n"
    "Direct\n"
    "   0.66666667      0.31943935     0.38890928   Fe\n"
    "  -0.00000000      0.65277268     0.38890928   Fe\n"
    "   0.33333333      0.98610601     0.38890928   Fe\n"
    "   0.33333333      0.18056065     0.61109072   Fe\n"
    "   0.66666667      0.51389399     0.61109072   Fe\n"
    "   0.00000000      0.84722732     0.61109072   Fe\n"
    "  -0.00000000      0.15277364     0.38890544   Fe\n"
    "   0.33333333      0.48610697     0.38890544   Fe\n"
    "   0.66666667      0.81944031     0.38890544   Fe\n"
    "   0.66666667      0.01389303     0.61109456   Fe\n"
    "   0.00000000      0.34722636     0.61109456   Fe\n"
    "   0.33333333      0.68055969     0.61109456   Fe\n"
    "   0.31486812      0.25000000     0.00000000   O \n"
    "   0.64820145      0.58333333     0.00000000   O \n"
    "   0.98153478      0.91666667     0.00000000   O \n"
    "   0.68513188      0.25000000     0.31486812   O \n"
    "   0.01846522      0.58333333     0.31486812   O \n"
    "   0.35179855      0.91666667     0.31486812   O \n"
    "  -0.00000000      0.25000000     0.68513188   O \n"
    "   0.33333333      0.58333333     0.68513188   O \n"
    "   0.66666667      0.91666667     0.68513188   O \n"
    "   0.33333333      0.08333333     0.31486896   O \n"
    "   0.66666667      0.41666667     0.31486896   O \n"
    "   0.00000000      0.75000000     0.31486896   O \n"
    "   0.64820229      0.08333333     0.68513104   O \n"
    "   0.98153562      0.41666667     0.68513104   O \n"
    "   0.31486896      0.75000000     0.68513104   O \n"
    "   0.01846438      0.08333333     0.00000000   O \n"
    "   0.35179771      0.41666667     0.00000000   O \n"
    "   0.68513104      0.75000000     0.00000000   O \n";
    xstructure xstr_slab_correct;
    aurostd::StringstreamClean(xstrss);
    xstrss << xstr_str;
    try {
      xstrss >> xstr_slab_correct; //CO20200404 - this WILL throw an error because det(lattice)<0.0, leave alone
    } catch (aurostd::xerror& excpt) {} //CO20200404 - this WILL throw an error because det(lattice)<0.0, leave alone
    // ---------------------------------------------------------------------------
    // test 1: compare min distance of bulk and correct slab
    min_dist = xstr_slab_correct.MinDist();
    if(LDEBUG) {
      std::cerr << __AFLOW_FUNC__ << " xstr_slab_correct=\n" << xstr_slab_correct << std::endl;
      min_dist=xstr_slab_correct.MinDist();
      std::cerr << __AFLOW_FUNC__ << " xstr_slab_correct.MinDist()=" << min_dist << std::endl;
    }
    check_function = "xstructure::CreateSlab_SurfaceLattice()";
    check_description = "Compare minimum distance bulk vs. correct slab";
    checkEqual(min_dist, min_dist_orig, check_function, check_description, passed_checks, results);

    // ---------------------------------------------------------------------------
    // test 2: compare min distance of generated slab and correct slab
    xmatrix<double> lattice_slab_origbasis;
    xstructure xstr_slab_test = slab::CreateSlab_SurfaceLattice(xstr_in,hkl,1,0,5.0); //the v3len_max_strict is very important here, as the test from Sun et al. takes a shortcut here
    min_dist = xstr_slab_test.MinDist();
    check_function = "xstructure::CreateSlab_SurfaceLattice(hkl = 104)";
    check_description = "Compare minimum distance slab vs. correct slab";
    if(LDEBUG){
      std::cerr << __AFLOW_FUNC__ << " xstr_slab_test=\n" << xstr_slab_test << std::endl;
      min_dist=xstr_slab_test.MinDist();
      std::cerr << __AFLOW_FUNC__ << " xstr_slab_test.MinDist()=" << min_dist << std::endl;
    }
    checkEqual(min_dist, min_dist_orig, check_function, check_description, passed_checks, results);

    // ---------------------------------------------------------------------------
    // test 3: compare structures of generated slab and correct slab
    check_description = "Match structures of generated slab and correct slab";
    expected_bool = true;
    calculated_bool = compare::structuresMatch(xstr_slab_correct,xstr_slab_test,true,false,false);
    checkEqual(calculated_bool, expected_bool, check_function, check_description, passed_checks, results);

  }

}

// structure generation
namespace unittest {

  //CO20190520
  void UnitTest::ceramgenTest(uint& passed_checks, vector<vector<string> >& results, vector<string>& errors) {
    (void) errors;  // Suppress compiler warnings

    // setup test environment
    string check_function = "", check_description = "";
    bool calculated_bool = false, expected_bool = false;
    uint calculated_uint = 0, expected_uint = 0;

    //./aflow --generate_ceramics --nm=N,C --m=Co,Mo,Fe,Ru,Ni,Rh,Pt,Cu,Cr,V --N=5
    vector<string> vnonmetals,vmetals;
    aurostd::string2tokens("N,C",vnonmetals,",");
    aurostd::string2tokens("Co,Mo,Fe,Ru,Ni,Rh,Pt,Cu,Cr,V",vmetals,",");

    check_function = "pflow::GENERATE_CERAMICS()";
    vector<string> commands=pflow::GENERATE_CERAMICS(vnonmetals,vmetals,5);

    check_description = "number of commands";
    calculated_uint = commands.size();
    expected_uint = 6;
    checkEqual(calculated_uint, expected_uint, check_function, check_description, passed_checks, results);

    //C:Co,Cr,Cu,Fe,Mo:Co,Cr,Cu,Fe,Mo:Co,Cr,Cu,Fe,Mo:Co,Cr,Cu,Fe,Mo:Co,Cr,Cu,Fe,Mo:N
    //C:Co,Cr,Cu,Fe,Mo:Co,Cr,Cu,Fe,Mo:Co,Cr,Cu,Fe,Mo:Co,Cr,Cu,Fe,Mo:N:Ni,Pt,Rh,Ru,V
    //C:Co,Cr,Cu,Fe,Mo:Co,Cr,Cu,Fe,Mo:Co,Cr,Cu,Fe,Mo:N:Ni,Pt,Rh,Ru,V:Ni,Pt,Rh,Ru,V
    //C:Co,Cr,Cu,Fe,Mo:Co,Cr,Cu,Fe,Mo:N:Ni,Pt,Rh,Ru,V:Ni,Pt,Rh,Ru,V:Ni,Pt,Rh,Ru,V
    //C:Co,Cr,Cu,Fe,Mo:N:Ni,Pt,Rh,Ru,V:Ni,Pt,Rh,Ru,V:Ni,Pt,Rh,Ru,V:Ni,Pt,Rh,Ru,V
    //C:N:Ni,Pt,Rh,Ru,V:Ni,Pt,Rh,Ru,V:Ni,Pt,Rh,Ru,V:Ni,Pt,Rh,Ru,V:Ni,Pt,Rh,Ru,V

    string search = "";

    search = "C:Co,Cr,Cu,Fe,Mo:Co,Cr,Cu,Fe,Mo:Co,Cr,Cu,Fe,Mo:Co,Cr,Cu,Fe,Mo:Co,Cr,Cu,Fe,Mo:N";
    check_description = "find " + search;
    expected_bool = true;
    calculated_bool = aurostd::WithinList(commands, search);
    checkEqual(calculated_bool, expected_bool, check_function, check_description, passed_checks, results);

    search = "C:Co,Cr,Cu,Fe,Mo:Co,Cr,Cu,Fe,Mo:Co,Cr,Cu,Fe,Mo:Co,Cr,Cu,Fe,Mo:N:Ni,Pt,Rh,Ru,V";
    check_description = "find " + search;
    calculated_bool = aurostd::WithinList(commands, search);
    checkEqual(calculated_bool, expected_bool, check_function, check_description, passed_checks, results);

    search = "C:Co,Cr,Cu,Fe,Mo:Co,Cr,Cu,Fe,Mo:Co,Cr,Cu,Fe,Mo:N:Ni,Pt,Rh,Ru,V:Ni,Pt,Rh,Ru,V";
    check_description = "find " + search;
    calculated_bool = aurostd::WithinList(commands, search);
    checkEqual(calculated_bool, expected_bool, check_function, check_description, passed_checks, results);

    search = "C:Co,Cr,Cu,Fe,Mo:Co,Cr,Cu,Fe,Mo:N:Ni,Pt,Rh,Ru,V:Ni,Pt,Rh,Ru,V:Ni,Pt,Rh,Ru,V";
    check_description = "find " + search;
    calculated_bool = aurostd::WithinList(commands, search);
    checkEqual(calculated_bool, expected_bool, check_function, check_description, passed_checks, results);

    search = "C:Co,Cr,Cu,Fe,Mo:N:Ni,Pt,Rh,Ru,V:Ni,Pt,Rh,Ru,V:Ni,Pt,Rh,Ru,V:Ni,Pt,Rh,Ru,V";
    check_description = "find " + search;
    calculated_bool = aurostd::WithinList(commands, search);
    checkEqual(calculated_bool, expected_bool, check_function, check_description, passed_checks, results);

    search = "C:N:Ni,Pt,Rh,Ru,V:Ni,Pt,Rh,Ru,V:Ni,Pt,Rh,Ru,V:Ni,Pt,Rh,Ru,V:Ni,Pt,Rh,Ru,V";
    check_description = "find " + search;
    calculated_bool = aurostd::WithinList(commands, search);
    checkEqual(calculated_bool, expected_bool, check_function, check_description, passed_checks, results);
  }

  //DX20200925
  //ME20220324 - refactored to run in parallel
  void _testPrototype(uint i, const vector<string>& prototype_labels, vector<uint>& nprotos, vector<string>& errors
#ifdef AFLOW_MULTITHREADS_ENABLE
    , std::mutex& m
#endif
  ) {
    double tolerance_sym = 0.0;
    string label_input = "";
    bool generated = false, sym = false, unique = false;
    xstructure xstr;
    ofstream ofs("/dev/null");

    vector<string> parameter_sets = anrl::getANRLParameters(prototype_labels[i], "all");
    for (size_t j = 0; j < parameter_sets.size(); j++) {
      string error = "";
      try {
        xstr = aflowlib::PrototypeLibraries(ofs,prototype_labels[i],parameter_sets[j],1);
        generated = true;
      } catch(aurostd::xerror& excpt) {
        error = "Could not generate prototype=" + prototype_labels[i] + ", params=" + parameter_sets[j];
      }

      if (error.empty()) {
        stringstream label_input_ss;
        label_input_ss << prototype_labels[i] << "-" << std::setw(3) << std::setfill('0') << j+1;
        label_input = label_input_ss.str();
        tolerance_sym = anrl::specialCaseSymmetryTolerances(label_input);
        if(tolerance_sym != AUROSTD_MAX_DOUBLE) {
          xstr.sym_eps = tolerance_sym;
          xstr.sym_eps_calculated = true;
        }
      }

      if (error.empty()) {
        string updated_label_and_params = "";
        if(!anrl::structureAndLabelConsistent(xstr, prototype_labels[i], updated_label_and_params, tolerance_sym)){ //DX20201105 - added symmetry tolerance
          error = "The structure has a higher symmetry than indicated by the label (orig: proto="
              + prototype_labels[i] + ", params=" + parameter_sets[j] + ")."
              + " The correct label and parameters for this structure are:\n" + updated_label_and_params; 
        } else {
          sym = true;
        }
      }
      if (error.empty()) {
        aurostd::xoption vpflow;
        // check if the prototype matches to more than one prototype
        // (i.e., a prototype should match with itself, but no others)
        string catalog = "anrl";
        vector<string> protos_matching = compare::getMatchingPrototypes(xstr, vpflow, catalog);
        // if it matches to more than one
        if(protos_matching.size() > 1 && !anrl::isSpecialCaseEquivalentPrototypes(protos_matching)) {
          error = prototype_labels[i] + ", params=" + parameter_sets[j]
              + " matches multiple prototypes (and not a documented special case): "
              + aurostd::joinWDelimiter(protos_matching,",") + "."
              + " If the prototype was newly added, ONLY include it in the encyclopedia"
              + " for a valid reason (e.g., historical, special designation, etc.)"
              + " and document this in anrl::isSpecialCaseEquivalentPrototypes().";
        // if it doesn't match with ITSELF
        } else if (protos_matching.size() == 0) {
          error = prototype_labels[i] + ", params=" + parameter_sets[j]
              + " does not match to any prototypes"
              + " (requires special symmetry tolerance or there is a bug with XtalFinder).";
        } else {
          unique = true;
        }
      }
#ifdef AFLOW_MULTITHREADS_ENABLE
      std::lock_guard<std::mutex> lk(m);
#endif
      if (generated) nprotos[0]++;
      if (sym) nprotos[1]++;
      if (unique) nprotos[2]++;
      if (!error.empty()) errors.push_back(error);
    }
  }

  void UnitTest::prototypeGeneratorTest(uint& passed_checks, vector<vector<string> >& results, vector<string>& errors) {
    bool LDEBUG = (FALSE || XHOST.DEBUG);

    // Set up test environment
    string check_function = "", check_description = "";

    vector<string> prototype_labels, compositions;
    vector<uint> space_group_numbers;
    vector<vector<vector<string> > > grouped_Wyckoff_letters;
    string library = "anrl";

    uint num_protos = aflowlib::GetAllPrototypeLabels(prototype_labels,
        compositions,
        space_group_numbers,
        grouped_Wyckoff_letters,
        library);
    if (LDEBUG) std::cerr << __AFLOW_FUNC__ << "Number of prototype labels = " << num_protos << " (each may have multiple parameter sets)";

    // Test
    // 1: if the prototype can be generated,
    // 2: if symmetry and label are consistent
    // 3: if it is a unique prototye
    // Keep results in vector to simplify function input
    vector<uint> nprotos(3, 0);
#ifdef AFLOW_MULTITHREADS_ENABLE
    xthread::xThread xt(KBIN::get_NCPUS()); // Okay to be greedy - xThread will manage number of threads
    std::mutex m;
    xt.run(num_protos, _testPrototype, prototype_labels, nprotos, errors, m);
#else
    for (uint i = 0; i < num_protos; i++) _testPrototype(i, prototype_labels, nprotos, errors);
#endif

    // Get number of all protoypes + parameter sets
    uint expected_uint = 0;
    for (uint i = 0; i < num_protos; i++) {
      expected_uint += anrl::getANRLParameters(prototype_labels[i], "all").size();
    }

    check_function = "aflowlib::PrototypeLibraries()";
    check_description = "generate prototypes";
    checkEqual(nprotos[0], expected_uint, check_function, check_description, passed_checks, results);

    check_function = "anrl::structureAndLabelConsistent()";
    check_description = "symmetry consistent with prototype label";
    checkEqual(nprotos[1], expected_uint, check_function, check_description, passed_checks, results);

    check_function = "compare::getMatchingPrototypes()";
    check_description = "protoypes are unique";
    checkEqual(nprotos[2], expected_uint, check_function, check_description, passed_checks, results);
  }

}

// ovasp
namespace unittest {
  void UnitTest::xoutcarTest(uint& passed_checks, vector<vector<string> >& results, vector<string>& errors) {
    bool LDEBUG = (FALSE || XHOST.DEBUG);

    // setup test environment
    string check_function = "", check_description = "";
    string calculated_str = "", expected_str = "";
    bool calculated_bool = false, expected_bool = false;
    double calculated_dbl = 0.0, expected_dbl = 0.0;

    string system="",path="",query="",file="",efile="",ext="",tfile="",Egap_type="";
    vector<string> files;
    xOUTCAR xout;

    /////////////////////////////////////////////////////////////////////////////////////////////////
    //FCC/Si1_ICSD_150530
    system="ICSD_WEB/FCC/Si1_ICSD_150530";

    // Fetch and parse required files first - abort test if unsuccessful
    path=AFLOWLIB_SERVER_DEFAULT+"/AFLOWDATA/"+system;
    query=path+"/?files";
    aurostd::url2tokens(query,files,",");
    if(files.size()==0){
      errors.push_back("Could not fetch query: " + query);
      return;
    }

    //OUTCAR.static
    file="OUTCAR.static";
    if(!aurostd::EWithinList(files,file,efile)){
      errors.push_back("No " + file + " found within " + query);
      return;
    }

    ext=aurostd::GetCompressionExtension(efile);
    tfile=aurostd::TmpFileCreate("Egap_file1")+ext;
    query=path+"/"+efile;
    if(!(aurostd::url2file(query,tfile,LDEBUG) && aurostd::FileExist(tfile))){
      errors.push_back("Could not fetch query: " + query);
      return;
    }

    check_function = "xOUTCAR::GetProperties()";
    check_description = "load OUTCAR.static";
    if (!xout.GetPropertiesFile(tfile,!LDEBUG)) {
      errors.push_back("Could not parse " + file);
      return;
    }
#ifndef _AFLOW_TEMP_PRESERVE_
    aurostd::RemoveFile(tfile);
#endif
    double EFERMI=xout.Efermi;

    //OUTCAR.bands
    file="OUTCAR.bands";
    if(!aurostd::EWithinList(files,file,efile)){
      query=path+"/?files"; //reload query for error message
      errors.push_back("No " + file + " found within " + query);
      return;
    }
    ext=aurostd::GetCompressionExtension(efile);
    tfile=aurostd::TmpFileCreate("Egap_file1")+ext;
    query=path+"/"+efile;
    if(!(aurostd::url2file(query,tfile,LDEBUG) && aurostd::FileExist(tfile))){
      errors.push_back("Could not fetch query: " + query);
      return;
    }
    if(!xout.GetPropertiesFile(tfile,!LDEBUG)){
      errors.push_back("Could not parse " + file);
      return;
    }
#ifndef _AFLOW_TEMP_PRESERVE_
    aurostd::RemoveFile(tfile);
#endif

    //GetBandGap
    check_function = "xOUTCAR::GetBandGap()";

    check_description = "Calculate Egap successfully";
    expected_bool = true;
    bool parsed = calculated_bool = xout.GetBandGap(EFERMI);
    checkEqual(calculated_bool, expected_bool, check_function, check_description, passed_checks, results);

    check_description = "Egap value";
    expected_dbl = 6.1000e-01;
    calculated_dbl = (parsed?xout.Egap[0]:AUROSTD_MAX_DOUBLE);
    checkEqual(calculated_dbl, expected_dbl, check_function, check_description, passed_checks, results);

    check_description = "Egap type";
    expected_str = "insulator-indirect";
    calculated_str = (parsed?xout.Egap_type[0]:"N/A");
    checkEqual(calculated_str, expected_str, check_function, check_description, passed_checks, results);
  }

}

bool smithTest(ostream& oss){ofstream FileMESSAGE;return smithTest(FileMESSAGE,oss);}  //CO20190520
bool smithTest(ofstream& FileMESSAGE,ostream& oss){  //CO20190520
  bool LDEBUG=TRUE; // TRUE;
  stringstream message;
  _aflags aflags;aflags.Directory=".";

  xmatrix<int> A1(3,3),U1,V1,S1;
  A1[1][1]=3;A1[1][2]=2;A1[1][3]=1;
  A1[2][1]=5;A1[2][2]=3;A1[2][3]=1;
  A1[3][1]=6;A1[3][2]=8;A1[3][3]=9;

  aurostd::getSmithNormalForm(A1,U1,V1,S1);

  if(LDEBUG){
    cerr << __AFLOW_FUNC__ << " A=" << endl;cerr << A1 << endl;
    cerr << __AFLOW_FUNC__ << " U=" << endl;cerr << U1 << endl;
    cerr << __AFLOW_FUNC__ << " V=" << endl;cerr << V1 << endl;
    cerr << __AFLOW_FUNC__ << " S=" << endl;cerr << S1 << endl;
  }

  //[CO20191201 - OBSOLETE: robust check inside getSmithNormalForm()]if(!(
  //[CO20191201 - OBSOLETE: robust check inside getSmithNormalForm()]      U1[1][1]==24 && U1[1][2]==-13 && U1[1][3]==-1 &&
  //[CO20191201 - OBSOLETE: robust check inside getSmithNormalForm()]      U1[2][1]==13 && U1[2][2]==-7  && U1[2][3]==-1 &&
  //[CO20191201 - OBSOLETE: robust check inside getSmithNormalForm()]      U1[3][1]==2  && U1[3][2]==-1  && U1[3][3]==0  &&
  //[CO20191201 - OBSOLETE: robust check inside getSmithNormalForm()]      TRUE
  //[CO20191201 - OBSOLETE: robust check inside getSmithNormalForm()]    )
  //[CO20191201 - OBSOLETE: robust check inside getSmithNormalForm()]  ){
  //[CO20191201 - OBSOLETE: robust check inside getSmithNormalForm()]  if(LDEBUG){cerr << __AFLOW_FUNC__ << " U1(1) failed of getSmithNormalForm()" << endl;}
  //[CO20191201 - OBSOLETE: robust check inside getSmithNormalForm()]  return FALSE;
  //[CO20191201 - OBSOLETE: robust check inside getSmithNormalForm()]}
  //[CO20191201 - OBSOLETE: robust check inside getSmithNormalForm()]if(!(
  //[CO20191201 - OBSOLETE: robust check inside getSmithNormalForm()]      V1[1][1]==0  && V1[1][2]==1  && V1[1][3]==3  &&
  //[CO20191201 - OBSOLETE: robust check inside getSmithNormalForm()]      V1[2][1]==-1 && V1[2][2]==-1 && V1[2][3]==-1 &&
  //[CO20191201 - OBSOLETE: robust check inside getSmithNormalForm()]      V1[3][1]==1  && V1[3][2]==0  && V1[3][3]==-1 &&
  //[CO20191201 - OBSOLETE: robust check inside getSmithNormalForm()]      TRUE
  //[CO20191201 - OBSOLETE: robust check inside getSmithNormalForm()]    )
  //[CO20191201 - OBSOLETE: robust check inside getSmithNormalForm()]  ){
  //[CO20191201 - OBSOLETE: robust check inside getSmithNormalForm()]  if(LDEBUG){cerr << __AFLOW_FUNC__ << " V1(1) failed of getSmithNormalForm()" << endl;}
  //[CO20191201 - OBSOLETE: robust check inside getSmithNormalForm()]  return FALSE;
  //[CO20191201 - OBSOLETE: robust check inside getSmithNormalForm()]}
  //[CO20191201 - OBSOLETE: robust check inside getSmithNormalForm()]if(!(
  //[CO20191201 - OBSOLETE: robust check inside getSmithNormalForm()]      S1[1][1]==1 && S1[1][2]==0 && S1[1][3]==0 &&
  //[CO20191201 - OBSOLETE: robust check inside getSmithNormalForm()]      S1[2][1]==0 && S1[2][2]==1 && S1[2][3]==0 &&
  //[CO20191201 - OBSOLETE: robust check inside getSmithNormalForm()]      S1[3][1]==0 && S1[3][2]==0 && S1[3][3]==1 &&
  //[CO20191201 - OBSOLETE: robust check inside getSmithNormalForm()]      TRUE
  //[CO20191201 - OBSOLETE: robust check inside getSmithNormalForm()]    )
  //[CO20191201 - OBSOLETE: robust check inside getSmithNormalForm()]  ){
  //[CO20191201 - OBSOLETE: robust check inside getSmithNormalForm()]  if(LDEBUG){cerr << __AFLOW_FUNC__ << " S1(1) failed of getSmithNormalForm()" << endl;}
  //[CO20191201 - OBSOLETE: robust check inside getSmithNormalForm()]  return FALSE;
  //[CO20191201 - OBSOLETE: robust check inside getSmithNormalForm()]}

  xmatrix<long long int> A2(5,5),U2,V2,S2;  //long long int is CRUCIAL, Matlab actually gets this wrong because it uses long int by default
  A2[1][1]=25;    A2[1][2]=-300;   A2[1][3]=1050;    A2[1][4]=-1400;   A2[1][5]=630;
  A2[2][1]=-300;  A2[2][2]=4800;   A2[2][3]=-18900;  A2[2][4]=26880;   A2[2][5]=-12600;
  A2[3][1]=1050;  A2[3][2]=-18900; A2[3][3]=79380;   A2[3][4]=-117600; A2[3][5]=56700;
  A2[4][1]=-1400; A2[4][2]=26880;  A2[4][3]=-117600; A2[4][4]=179200;  A2[4][5]=-88200;
  A2[5][1]=630;   A2[5][2]=-12600; A2[5][3]=56700;   A2[5][4]=-88200;  A2[5][5]=44100;

  aurostd::getSmithNormalForm(A2,U2,V2,S2);

  if(LDEBUG){ //COME BACK AND PATCH FOR ANSWERS
    cerr << __AFLOW_FUNC__ << " A=" << endl;cerr << A2 << endl;
    cerr << __AFLOW_FUNC__ << " U=" << endl;cerr << U2 << endl;
    cerr << __AFLOW_FUNC__ << " V=" << endl;cerr << V2 << endl;
    cerr << __AFLOW_FUNC__ << " S=" << endl;cerr << S2 << endl;
  }

  message << "smith test successful";pflow::logger(_AFLOW_FILE_NAME_,__AFLOW_FUNC__,message,aflags,FileMESSAGE,oss,_LOGGER_COMPLETE_);
  return TRUE; //CO20180419
}

// ***************************************************************************
// *                                                                         *
// *           Aflow STEFANO CURTAROLO - Duke University 2003-2022           *
// *                                                                         *
// ***************************************************************************<|MERGE_RESOLUTION|>--- conflicted
+++ resolved
@@ -903,29 +903,14 @@
     expected_xvecint(1) = 1;
     expected_xvecint(2) = 5;
     expected_xvecint(3) = 9;
-<<<<<<< HEAD
-    xvector<int> calculated_xvecint(3);
-=======
     xvector<int> expected_xvecint1(1);
     expected_xvecint1(1) = 12;
     xvector<int> calculated_xvecint, calculated_xvecint1;
->>>>>>> f20fd660
     full_xmatint(1,1) = 1; full_xmatint(1,2) =  2; full_xmatint(1,3) =  3; full_xmatint(1,4) = 4;
     full_xmatint(2,1) = 5; full_xmatint(2,2) =  6; full_xmatint(2,3) =  7; full_xmatint(2,4) = 8;
     full_xmatint(3,1) = 9; full_xmatint(3,2) = 10; full_xmatint(3,3) = 11; full_xmatint(3,4) = 12;
     calculated_xvecint = full_xmatint.getvec(1,3,1,1);
-<<<<<<< HEAD
-    cerr << "completed 1 5 9" << endl;
-    cerr << full_xmatint.getmat(3,3,4,4) << endl;
-    //cerr << "here" << endl;
-    cerr << full_xmatint.getvec(3,3,4,4) << endl;
-    //cerr << "there" << endl;
-    cerr << "final test" << endl;
-    cerr << "returned matrix" << full_xmatint.getvec(3,3,4,4) << endl;
-    cerr << "final test" << endl;
-=======
     calculated_xvecint1 = full_xmatint.getvec(3,3,4,4);
->>>>>>> f20fd660
     checkEqual(calculated_xvecint, expected_xvecint, check_function, check_description, passed_checks, results);
     checkEqual(calculated_xvecint1, expected_xvecint1, check_function, check_description1, passed_checks, results);
 
