// ***************************************************************************
// *                                                                         *
// *           Aflow STEFANO CURTAROLO - Duke University 2003-2022           *
// *                                                                         *
// ***************************************************************************
// Written by Marco Esters, 2022
// Based on prior work by Hagen Eckert
//
// Unit test class to conduct parallelized unit tests with unified output.
//
// Tests are grouped into categories so that entire suites can be tested.
// For example, the test "aurostd" calls xscalar, xmatrix, etc. The individual
// tests can be called as well.

#include "aflow.h"
#include "aflow_anrl.h"  //DX20201104
#include "aflow_compare_structure.h"

using namespace std::placeholders;

namespace unittest {
  aurostd::JSON::object utd = aurostd::EmbData::get_unit_test();

  UnitTest::UnitTest(ostream& oss) : xStream(oss) {
    initialize();
  }

  UnitTest::UnitTest(ofstream& mf, ostream& oss) : xStream(mf, oss) {
    initialize();
  }

  UnitTest::UnitTest(const UnitTest& ut) : xStream(*ut.getOFStream(), *ut.getOSS()) {
    copy(ut);
  }

  const UnitTest& UnitTest::operator=(const UnitTest& ut) {
    copy(ut);
    return *this;
  }

  UnitTest::~UnitTest() {
    xStream::free();
    free();
  }

  void UnitTest::clear() {
    free();
  }

  void UnitTest::free() {
    aflags.clear();
    test_functions.clear();
    test_groups.clear();
  }

  void UnitTest::copy(const UnitTest& ut) {
    if (this == &ut) return;
    aflags = ut.aflags;
    test_functions = ut.test_functions;
    test_groups = ut.test_groups;
  }

  void UnitTest::initialize() {
    free();
    string dir = XHOST.vflag_control.getattachedscheme("DIRECTORY");
    aflags.Directory = (!dir.empty()?dir:aurostd::getPWD());

    initializeTestFunctions();
    initializeTestGroups();
  }

  /// @brief Initialize unit tests and add them to map of test functions.
  void UnitTest::initializeTestFunctions() {
    xcheck xchk;

    // aurostd
    xchk = initializeXCheck();
    xchk.func = std::bind(&UnitTest::xscalarTest, this, _1, _2, _3);
    xchk.function_name = "xscalarTest():";
    xchk.task_description = "xscalar functions";
    test_functions["xscalar"] = xchk;

    xchk = initializeXCheck();
    xchk.func = std::bind(&UnitTest::xvectorTest, this, _1, _2, _3);
    xchk.function_name = "xvectorTest():";
    xchk.task_description = "xvector functions";
    test_functions["xvector"] = xchk;

    xchk = initializeXCheck();
    xchk.func = std::bind(&UnitTest::xmatrixTest, this, _1, _2, _3);
    xchk.function_name = "xmatrixTest():";
    xchk.task_description = "xmatrix functions";
    test_functions["xmatrix"] = xchk;

    xchk = initializeXCheck();
    xchk.func = std::bind(&UnitTest::aurostdMainTest, this, _1, _2, _3);
    xchk.function_name = "aurostdMainTest():";
    xchk.task_description = "aurostd_main functions";
    test_functions["aurostd_main"] = xchk;

    xchk = initializeXCheck();
    xchk.func = std::bind(&UnitTest::xparserTest, this, _1, _2, _3);
    xchk.function_name = "xparserTest():";
    xchk.task_description = "xparser functions";
    test_functions["xparser"] = xchk;

    xchk = initializeXCheck();
    xchk.func = std::bind(&UnitTest::xfitTest, this, _1, _2, _3);
    xchk.function_name = "xfitTest():";
    xchk.task_description = "xfit functions";
    test_functions["xfit"] = xchk;

    // database
    xchk = initializeXCheck();
    xchk.func = std::bind(&UnitTest::schemaTest, this, _1, _2, _3);
    xchk.function_name = "schemaTest():";
    xchk.task_description = "AFLOW schema";
    test_functions["schema"] = xchk;

    // xstructure
    xchk = initializeXCheck();
    xchk.func = std::bind(&UnitTest::atomicEnvironmentTest, this, _1, _2, _3);
    xchk.function_name = "atomicEnvironmentTest():";
    xchk.task_description = "Creating atomic environments";
    test_functions["atomic_environment"] = xchk;

    xchk = initializeXCheck();
    xchk.func = std::bind(&UnitTest::xstructureParserTest, this, _1, _2, _3);
    xchk.function_name = "xstructureParserTest():";
    xchk.task_description = "xstructure parsers";
    test_functions["xstructure_parser"] = xchk;

    xchk = initializeXCheck();
    xchk.func = std::bind(&UnitTest::xstructureTest, this, _1, _2, _3);
    xchk.function_name= "xstructureTest():";
    xchk.task_description = "xstructure functions";
    test_functions["xstructure"] = xchk;

    // structure generation
    xchk = initializeXCheck();
    xchk.func = std::bind(&UnitTest::ceramgenTest, this, _1, _2, _3);
    xchk.function_name= "ceramgenTest():";
    xchk.task_description = "pflow::GENERATE_CERAMICS()";
    test_functions["ceramgen"] = xchk;

    xchk = initializeXCheck();
    xchk.func = std::bind(&UnitTest::prototypeGeneratorTest, this, _1, _2, _3);
    xchk.function_name= "prototypeGeneratorTest():";
    xchk.task_description = "Generate all prototypes and test symmetry";
    test_functions["proto"] = xchk;

    //EntryLoader
    xchk = initializeXCheck();
    xchk.func = std::bind(&UnitTest::entryLoaderTest, this, _1, _2, _3);
    xchk.function_name = "entryLoaderTest():";
    xchk.task_description = "entryLoader functions";
    test_functions["entry_loader"] = xchk;

    // ovasp
    //Not working yet because we cannot load OUTCARs via the RestAPI
    //xchk = initializeXCheck();
    //xchk.func = std::bind(&UnitTest::xoutcarTest, this, _1, _2, _3);
    //xchk.function_name= "xoutcarTest():";
    //xchk.task_description = "xOUTCAR class";
    //test_functions["outcar"] = xchk;
  }

  /// @brief Initialize xcheck struct to an empty object.
  xcheck UnitTest::initializeXCheck() {
    xcheck xt;
    resetUnitTest(xt);
    xt.func = nullptr;
    xt.function_name = "";
    xt.task_description = "";
    xt.test_group = "";
    return xt;
  }

  /// @brief Reset a unit test to its pre-run state based on test name.
  void UnitTest::resetUnitTest(const string& test_name) {
    if (test_functions.count(test_name)) {
      resetUnitTest(test_functions[test_name]);
    }
  }

  /// @brief Reset an xcheck object to its pre-run state.
  void UnitTest::resetUnitTest(xcheck& test) {
    test.errors.clear();
    test.finished = false;
    test.passed_checks = 0;
    test.results.clear();
  }

  /// @brief Create unit test groups.
  void UnitTest::initializeTestGroups() {
    test_groups.clear();

    test_groups["aurostd"] = {"xscalar", "xvector", "xmatrix", "xfit", "aurostd_main", "xparser"};
    test_groups["database"] = {"schema", "entry_loader"};
    test_groups["structure"] = {"atomic_environment", "xstructure", "xstructure_parser"};
    test_groups["structure_gen"] = {"ceramgen", "proto"};
    //test_groups["ovasp"] = {"outcar"};

    for (std::map<string, vector<string> >::iterator it = test_groups.begin(); it != test_groups.end(); ++it) {
      const vector<string>& members = (*it).second;
      for (size_t i = 0; i < members.size(); i++) {
        test_functions[members[i]].test_group = (*it).first;
      }
    }
  }

}

// Run functions
namespace unittest {

  /// @brief Run single unit test.
  ///
  /// @param unit_test Unit test name
  ///
  /// @return Whether all tests were successful.
  bool UnitTest::runTestSuites(const string& unit_test) {
    vector<string> vunit_test(1, unit_test);
    return runTestSuites(vunit_test);
  }

  /// @brief Run a set of unit tests.
  ///
  /// @param unit_tests_in Set of unit test names.
  ///
  /// @return Whether all tests were successful.
  ///
  /// The function consists of three steps:
  ///   1) Collect the set of tasks and expand test groups into individual tests.
  ///   2) Run all requested test functions, outputting results as test groups finish.
  ///   3) Print final summary.
  bool UnitTest::runTestSuites(const vector<string>& unit_tests_in) {
    stringstream  message;
    // Create task lists (groups or individual tests).
    // unit_test is the individual small tests over which to parallelize
    vector<string> unit_tests, tasks;
    for (size_t t = 0; t < unit_tests_in.size(); t++) {
      const string& test = unit_tests_in[t];
      bool isgroup = (test_groups.find(test) != test_groups.end());
      if (test == "all") {
        tasks.clear();
        for (std::map<string, vector<string> >::iterator it = test_groups.begin(); it != test_groups.end(); ++it) {
          tasks.push_back((*it).first);
          for (size_t m = 0; m < (*it).second.size(); m++) {
            unit_tests.push_back((*it).second[m]);
          }
        }
        break;
      } else if (!isgroup && (test_functions.find(test) == test_functions.end())) {
        message << "Skipping unrecognized test name " << test << ".";
        pflow::logger(__AFLOW_FILE__, __AFLOW_FUNC__, message, aflags, *p_FileMESSAGE, *p_oss, _LOGGER_WARNING_);
      } else if (isgroup && !aurostd::WithinList(tasks, test)) {
        tasks.push_back(test);
        const vector<string>& members = test_groups[test];
        for (size_t m = 0; m < members.size(); m++) {
          unit_tests.push_back(members[m]);
        }
      } else if (!aurostd::WithinList(tasks, test_functions[test].test_group)) {
        unit_tests.push_back(test);
        tasks.push_back(test);
      }
    }
    uint ntasks = tasks.size();
    if (ntasks == 0) {
      message << "No unit tests to run.";
      pflow::logger(__AFLOW_FILE__, __AFLOW_FUNC__, message, aflags, *p_FileMESSAGE, *p_oss, _LOGGER_NOTICE_);
      return true;
    }

    // Run tests
    // Many AFLOW functions produce output to screen without the opportunity
    // to silence it, which makes unit test output harder to read and can
    // lead to garbled output when run in parallel. To get clean output,
    // silence output globally except for the functions that produce desired
    // unit test output, unless --quiet is requested or --debug is run.
    bool quiet_copy = XHOST.QUIET;
    vector<string> whitelist;
    if (!XHOST.QUIET && !XHOST.DEBUG) {
      whitelist.push_back("unittest::UnitTest::runUnitTest()");
      // Add function names to whitelist for displayResults
      for (uint i = 0; i < unit_tests.size(); i++) whitelist.push_back(test_functions[unit_tests[i]].function_name);
      XHOST.QUIET = true;
      for (size_t i = 0; i < whitelist.size(); i++) XHOST.LOGGER_WHITELIST.push_back(whitelist[i]);
    }
#ifdef AFLOW_MULTITHREADS_ENABLE
    std::mutex mtx;
    xthread::xThread xt(KBIN::get_NCPUS());
    std::function<void(vector<string>::iterator&, const vector<string>&)> fn = std::bind(&UnitTest::runUnitTest, this, _1, _2);
    xt.run(unit_tests, fn, tasks);
#else
    for (vector<string>::iterator it = unit_tests.begin(); it != unit_tests.end(); ++it) runUnitTest(it, tasks);
#endif
    XHOST.QUIET = quiet_copy;
    if (!XHOST.QUIET && !XHOST.DEBUG) {
      XHOST.QUIET = quiet_copy;
      for (size_t i = 0; i < whitelist.size(); i++) XHOST.LOGGER_WHITELIST.pop_back();
    }

    // Print final summary
    uint nsuccess = 0;
    vector<vector<string> > summary(tasks.size(), vector<string>(2));
    for (size_t t = 0; t < tasks.size(); t++) {
      bool success = taskSuccessful(tasks[t]);
      if (success) nsuccess++;
      summary[t][0] = tasks[t];
      summary[t][1] = (success?"pass":"fail");
    }

    if (nsuccess == ntasks) {
      message << "Unit tests passed successfully (passing " << ntasks << " task" + string((ntasks == 1)?"":"s") + ").";
      pflow::logger(__AFLOW_FILE__, __AFLOW_FUNC__, message, aflags, *p_FileMESSAGE, *p_oss, _LOGGER_COMPLETE_);
    } else {
      message << "Some unit tests failed (" << (ntasks - nsuccess) << " of " << ntasks << " failed).";
      pflow::logger(__AFLOW_FILE__, __AFLOW_FUNC__, message, aflags, *p_FileMESSAGE, *p_oss, _LOGGER_ERROR_);
    }
    pflow::logger(__AFLOW_FILE__, __AFLOW_FUNC__, formatResultsTable(summary), aflags, *p_FileMESSAGE, *p_oss, _LOGGER_RAW_);
    return (nsuccess == ntasks);
  }

  /// @brief Run unit test function inside a thread.
  ///
  /// @param it    Iterator pointing to the unit test name.
  /// @param tasks Set of task names.
  void UnitTest::runUnitTest(vector<string>::iterator& it, const vector<string>& tasks) {
    const string& test_name = (*it);
    xcheck& test = test_functions[test_name];
    resetUnitTest(test);
    test.func(test.passed_checks, test.results, test.errors);
    // Output results
#ifdef AFLOW_MULTITHREADS_ENABLE
    std::lock_guard<std::mutex> lk(mtx);
#endif
    test.finished = true;
    if (aurostd::WithinList(tasks, test_name)) {
      // If the test name is in the task list, it is not part
      // of a group, so no need to check if other members are done
      displayResult(test);
    } else {
      // Test if part of a test group, so check if all members
      // of the group have finished before producing output
      const string& group = test_functions[test_name].test_group;
      const vector<string>& vtests_group = test_groups[group];
      uint ntests_group = vtests_group.size();
      uint i = 0;
      for (; i < ntests_group; i++) {
        const string& test_name_group = vtests_group[i];
        if (!test_functions[test_name_group].finished) break;
      }
      if (i == ntests_group) {
        // All finished - print output
        uint nsuccess = 0;
        for (size_t t = 0; t < vtests_group.size(); t++) {
          if (taskSuccessful(vtests_group[t])) nsuccess++;
        }
        stringstream message;
        if (nsuccess == ntests_group) {
          message << "Unit tests of group " << group << " passed successfully (passing " << ntests_group << " test" << ((ntests_group == 1)?"":"s") << ").";
          pflow::logger(__AFLOW_FILE__, __AFLOW_FUNC__, message, aflags, *p_FileMESSAGE, *p_oss, _LOGGER_COMPLETE_);
        } else {
          message << "Some unit tests of group " << group << " failed (" << (ntests_group - nsuccess) << " of " << ntests_group << " failed).";
          pflow::logger(__AFLOW_FILE__, __AFLOW_FUNC__, message, aflags, *p_FileMESSAGE, *p_oss, _LOGGER_ERROR_);
        }
        for (size_t t = 0; t < vtests_group.size(); t++) {
          displayResult(test_functions[vtests_group[t]]);
        }
      }
    }
  }

  /// @brief Check if a task has finished successfully.
  ///
  /// @param task The task to check.
  ///
  /// @return Whether a tasks has finished without errors.
  ///
  /// Criteria for returning true:
  ///   1) Task is finished.
  ///   2) All unit tests passed.
  ///   3) There are no additional errors.
  bool UnitTest::taskSuccessful(const string& task) {
    std::map<string, vector<string> >::iterator it = test_groups.find(task);
    if (it != test_groups.end()) {
      const vector<string> members = (*it).second;
      for (size_t m = 0; m < members.size(); m++) {
        const string& member = members[m];
        const xcheck& xchk = test_functions[member];
        if (!xchk.finished || (xchk.errors.size() > 0) || (xchk.passed_checks != xchk.results.size())) return false;
      }
      return true;
    } else {
      const xcheck& xchk = test_functions[task];
      return (xchk.finished && (xchk.errors.size() == 0) && (xchk.passed_checks == xchk.results.size()));
    }
  }
}

// Output formatters
namespace unittest {
  /// @brief Convert results vector into a formatted table.
  ///
  /// @param table Structured table data.
  ///
  /// @return Formatted table string.
  ///
  /// This function makes no assumption about the table dimensions, so tables
  /// rows can have different sizes.
  /// Empty columns will be skipped, but not empty rows.
  /// The first column will have spaces prepended to indent the table.
  string UnitTest::formatResultsTable(const vector<vector<string> >& table) {
    size_t nrows = table.size();
    if (nrows == 0) return "";  // Empty table

    // Determine dimensions of the table
    vector<size_t> col_sizes;
    size_t str_length = 0;
    size_t maxcol = 0;
    for (size_t r = 0; r < nrows; r++) {
      maxcol = std::max(table[r].size(), maxcol);
      for (size_t c = 0; c < table[r].size(); c++) {
        str_length = table[r][c].length();
        if (c == col_sizes.size()) {
          col_sizes.push_back(str_length);
        } else if (str_length > col_sizes[c]) {
          col_sizes[c] = str_length;
        }
      }
    }
    if (maxcol == 0) return "";  // Empty rows

    vector<string> output(nrows), row;
    string col = "";
    for (size_t r = 0; r < nrows; r++) {
      row.clear();
      // Last column does not need padding
      for (size_t c = 0; c < maxcol - 1; c++) {
        if (col_sizes[c] > 0) {
          col = (c == 0?"  ":"") + aurostd::PaddedPOST((c < table[r].size()?table[r][c]:""), col_sizes[c]);
          row.push_back(col);
        }
      }
      if (table[r].size() == maxcol) row.push_back(table[r].back());
      output[r] = aurostd::joinWDelimiter(row, " | ");
    }
    return aurostd::joinWDelimiter(output, "\n");
  }

  /// @brief Display results of a unit test.
  ///
  /// @param xchk Unit test object containing all results.
  void UnitTest::displayResult(const xcheck& xchk) {
    stringstream message;
    size_t check_num = xchk.results.size();
    if (xchk.passed_checks == check_num) {
      if (xchk.errors.size() > 0) {
        // All attempted checks passed, but there were errors.
        // This happens when a prerequisite for a test fails (e.g. file loading).
        message << "FAIL " << xchk.task_description << " due to runtime errors" << std::endl;
        pflow::logger(__AFLOW_FILE__,xchk.function_name,message,aflags,*p_FileMESSAGE,*p_oss,_LOGGER_ERROR_);
      } else {
        message << "SUCCESS " << xchk.task_description << " (passing " << check_num << " check" << ((check_num == 1)?"":"s") << ")" << std::endl;
        pflow::logger(__AFLOW_FILE__,xchk.function_name,message,aflags,*p_FileMESSAGE,*p_oss,_LOGGER_COMPLETE_);
      }
    } else {
      message << "FAIL " << xchk.task_description << " (" << (check_num - xchk.passed_checks) << " of " << check_num << " checks failed)" << std::endl;
      pflow::logger(__AFLOW_FILE__,xchk.function_name,message,aflags,*p_FileMESSAGE,*p_oss,_LOGGER_ERROR_);
    }
    pflow::logger(__AFLOW_FILE__,xchk.function_name,formatResultsTable(xchk.results),aflags,*p_FileMESSAGE,*p_oss,_LOGGER_RAW_);
    if (xchk.errors.size() > 0) {
      message << "\nAdditional error messages:\n" << aurostd::joinWDelimiter(xchk.errors, "\n");
      pflow::logger(__AFLOW_FILE__,xchk.function_name,message,aflags,*p_FileMESSAGE,*p_oss,_LOGGER_RAW_);
    }
  }
}

// Collection of generic check functions, to streamline testing.
namespace unittest {
  template <typename utype>
    void UnitTest::checkEqual(const vector<utype>& calculated, const vector<utype>& expected, const string& check_function,
        const string& check_description, uint& passed_checks, vector<vector<string> >& results) {
      bool passed = (calculated.size() == expected.size());
      for (size_t i = 0; i < calculated.size() && passed; i++) {
        passed = aurostd::isequal(calculated[i], expected[i]);
      }
      check(passed, calculated, expected, check_function, check_description, passed_checks, results);
    }
  template <typename utype>

  void UnitTest::checkEqual(const utype& calculated, const utype& expected, const string& check_function,
      const string& check_description, uint& passed_checks, vector<vector<string> >& results) {
    bool passed = (aurostd::isequal(calculated, expected));
    check(passed, calculated, expected, check_function, check_description, passed_checks, results);
  }

  void UnitTest::checkEqual(const string& calculated, const string& expected, const string& check_function,
                            const string& check_description, uint & passed_checks, vector<vector<string> >& results) {
    bool passed = (calculated == expected);
    check(passed, calculated, expected, check_function, check_description, passed_checks, results);
  }

  template <typename utype>
    void UnitTest::check(const bool passed, const vector<utype>& calculated, const vector<utype>& expected, const string& check_function,
        const string& check_description, uint& passed_checks, vector<vector<string> >& results) {
      check(passed, aurostd::joinWDelimiter(calculated, ","), aurostd::joinWDelimiter(expected, ","), check_function, check_description, passed_checks, results);
    }
  void UnitTest::check(const bool passed, const vector<double>& calculated, const vector<double>& expected, const string& check_function,
      const string& check_description, uint& passed_checks, vector<vector<string> >& results) {
    check(passed, aurostd::vecDouble2String(calculated), aurostd::vecDouble2String(expected), check_function, check_description, passed_checks, results);
  }

  template <typename utype>
    void UnitTest::check(const bool passed, const xmatrix<utype>& calculated, const xmatrix<utype>& expected, const string& check_function,
        const string& check_description, uint& passed_checks, vector<vector<string> >& results) {
      check(passed, aurostd::xmat2String(calculated), aurostd::xmat2String(expected), check_function, check_description, passed_checks, results);
    }
  void UnitTest::check(const bool passed, const xmatrix<double>& calculated, const xmatrix<double>& expected, const string& check_function,
      const string& check_description, uint& passed_checks, vector<vector<string> >& results) {
    check(passed, aurostd::xmatDouble2String(calculated), aurostd::xmatDouble2String(expected), check_function, check_description, passed_checks, results);
  }

  /// @brief Base function to check results and update results.
  ///
  /// @param passed            Whether the test has passed.
  /// @param calculated        Calculated value.
  /// @param expected          Expected value.
  /// @param check_function    Function called for the test.
  /// @param check_description Description of the performed test.
  /// @param passed_checks     Number of passed checks.
  /// @param results           Results data - doubles as number of performed checks.
  template <typename utype>
    void UnitTest::check(const bool passed, const utype& calculated, const utype& expected, const string& check_function,
        const string& check_description, uint& passed_checks, vector<vector<string> >& results) {
      vector<string> result;
      uint check_num = results.size() + 1;
      result.push_back(aurostd::utype2string<uint>(check_num));
      if (passed) {
        passed_checks++;
        result.push_back("pass");
      } else {
        result.push_back("FAIL");
      }
      result.push_back(check_function);
      result.push_back(check_description);
      if (!passed) {
        stringstream failstring;
        failstring << " (result: " << calculated << " | expected: " << expected << ")";
        result.back() += failstring.str();
      }
      results.push_back(result);
    }

}

// aurostd
namespace unittest {

  void UnitTest::xscalarTest(uint &passed_checks, vector <vector<string>> &results, vector <string> &errors) {
    (void) errors;  // Suppress compiler warnings
                    // setup test environment
    string check_function = "", check_description = "";
    double calculated_dbl = 0.0, expected_dbl = 0.0;
    int calculated_int = 0, expected_int = 0;
    vector<int> calculated_vint, expected_vint;

    // ---------------------------------------------------------------------------
    // Check | double2fraction conversion //DX20210908
    // ---------------------------------------------------------------------------
    check_function = "aurostd::double2fraction()";
    check_description = "convert a double to a fraction.";

    double test_double = 1.625;
    int numerator = 1, denominator = 1;
    string answer = "13/8";
    aurostd::double2fraction(test_double, numerator, denominator);
    stringstream result_ss;
    result_ss << numerator << "/" << denominator;

    checkEqual(result_ss.str(), answer, check_function, check_description, passed_checks, results);

    // ---------------------------------------------------------------------------
    // Check | mod_floored (int) //SD20220124
    // ---------------------------------------------------------------------------
    check_function = "aurostd::mod_floored()";
    check_description = "floored mod; numbers as int";
    expected_int = -1;

    calculated_int = aurostd::mod_floored(5, -3);
    checkEqual(calculated_int, expected_int, check_function, check_description, passed_checks, results);

    // ---------------------------------------------------------------------------
    // Check | mod_floored (double) //SD20220124
    // ---------------------------------------------------------------------------
    check_function = "aurostd::mod_floored()";
    check_description = "floored mod; numbers as double";
    expected_dbl = 1.4;

    calculated_dbl = aurostd::mod_floored(-5.2, 3.3);
    checkEqual(calculated_dbl, expected_dbl, check_function, check_description, passed_checks, results);

    // ---------------------------------------------------------------------------
    // Check | mod_floored (divisor 0) //SD20220124
    // ---------------------------------------------------------------------------
    check_function = "aurostd::mod_floored()";
    check_description = "floored mod; divisor is 0";
    expected_dbl = 11.11;

    calculated_dbl = aurostd::mod_floored(11.11, 0.0);
    checkEqual(calculated_dbl, expected_dbl, check_function, check_description, passed_checks, results);

    // ---------------------------------------------------------------------------
    // Check | mod_floored (divisor inf) //SD20220124
    // ---------------------------------------------------------------------------
    check_function = "aurostd::mod_floored()";
    check_description = "floored mod; divisor is inf";
    expected_dbl = 11.11;

    calculated_dbl = aurostd::mod_floored(11.11, (double) INFINITY);
    checkEqual(calculated_dbl, expected_dbl, check_function, check_description, passed_checks, results);

    // ---------------------------------------------------------------------------
    // Check | gcd //CO20190520
    // ---------------------------------------------------------------------------
    check_function = "aurostd::GCD()";
    int a = 0, b = 0, x1 = 0, y1 = 0, gcd = 0;

    check_description = "gcd(25,15)";
    a = 25;
    b = 15;
    expected_vint = {5, -1, 2};
    aurostd::GCD(a, b, gcd, x1, y1);
    calculated_vint = {gcd, x1, y1};
    checkEqual(calculated_vint, expected_vint, check_function, check_description, passed_checks, results);

    check_description = "gcd(25,0)";
    a = 25;
    b = 0;
    expected_vint = {25, 1, 0};
    aurostd::GCD(a, b, gcd, x1, y1);
    calculated_vint = {gcd, x1, y1};
    checkEqual(calculated_vint, expected_vint, check_function, check_description, passed_checks, results);

    check_description = "gcd(0,15)";
    a = 0;
    b = 15;
    expected_vint = {15, 0, 1};
    aurostd::GCD(a, b, gcd, x1, y1);
    calculated_vint = {gcd, x1, y1};
    checkEqual(calculated_vint, expected_vint, check_function, check_description, passed_checks, results);

    check_description = "gcd(-5100,30450)";
    a = -5100;
    b = 30450;
    expected_vint = {150, -6, -1};
    aurostd::GCD(a, b, gcd, x1, y1);
    calculated_vint = {gcd, x1, y1};
    checkEqual(calculated_vint, expected_vint, check_function, check_description, passed_checks, results);
  }

  void UnitTest::xvectorTest(uint &passed_checks, vector <vector<string>> &results, vector <string> &errors) {
    (void) errors;  // Suppress compiler warnings
                    // setup test environment
    string check_function = "", check_description = "";

    //HE20210511
    double expected_dbl = 0.0, calculated_dbl = 0.0;
    xvector<double> calculated_xvecdbl, expected_xvecdbl;
    int expected_int = 0;
    string expected_str = "";
    vector <xvector<double>> points;
    vector <xvector<int>> ipoints;
    vector <vector<uint>> facets;
    vector <uint> facet;

    // Define test data
    points.clear(); ipoints.clear(); facets.clear();
    points.push_back({0.0, 0.0, 0.0});
    points.push_back({1.0, 0.0, 0.0});
    points.push_back({1.0, 1.0, 0.0});
    points.push_back({0.0, 1.0, 0.0});
    points.push_back({0.0, 0.0, 2.0});
    points.push_back({1.0, 0.0, 2.0});
    points.push_back({1.0, 1.0, 3.0});
    points.push_back({0.0, 1.0, 3.0});

    // covert points to integer to test special implementation
    for (size_t i_point=0; i_point<points.size(); i_point++){
      ipoints.push_back({(int) points[i_point][1], (int) points[i_point][2], (int) points[i_point][3]});
    }

    // define the facets
    facets.push_back({0, 1, 2, 3});
    facets.push_back({4, 5, 6, 7});
    facets.push_back({1, 2, 6, 5});
    facets.push_back({0, 3, 7});
    facets.push_back({0, 1, 5, 4});
    facets.push_back({3, 2, 6, 7});


    // ---------------------------------------------------------------------------
    // Check | convex solid volume (double)
    // ---------------------------------------------------------------------------
    check_function = "aurostd::volume()";
    check_description = "convex solid, points as doubles";
    expected_dbl = 2.5;

    calculated_dbl = aurostd::volume(points, facets, true);
    checkEqual(calculated_dbl, expected_dbl, check_function, check_description, passed_checks, results);

    // ---------------------------------------------------------------------------
    // Check | convex solid volume (int)
    // ---------------------------------------------------------------------------
    check_function = "aurostd::volume()";
    check_description = "convex solid, points as int";

    calculated_dbl = aurostd::volume(ipoints, facets, true);
    checkEqual(calculated_dbl, expected_dbl, check_function, check_description, passed_checks, results);

    // define non convex solid
    points.clear(); ipoints.clear(); facets.clear();
    points.push_back({0.0, 0.0, 0.0});
    points.push_back({0.0, 4.0, 0.0});
    points.push_back({2.0, 4.0, 0.0});
    points.push_back({1.0, 1.0, 0.0});
    points.push_back({4.0, 2.0, 0.0});
    points.push_back({4.0, 0.0, 0.0});
    points.push_back({0.0, 0.0, 4.0});
    points.push_back({0.0, 4.0, 4.0});
    points.push_back({2.0, 4.0, 4.0});
    points.push_back({1.0, 1.0, 4.0});
    points.push_back({4.0, 2.0, 4.0});
    points.push_back({4.0, 0.0, 4.0});

    // covert points to integer to test special implementation
    for (size_t i_point=0; i_point<points.size(); i_point++){
      ipoints.push_back({(int) points[i_point][1], (int) points[i_point][2], (int) points[i_point][3]});
    }

    // define the facets
    facets.push_back({5,4,3,2,1,0});
    facets.push_back({6,7,8,9,10,11});
    facets.push_back({0,6,11,5});
    facets.push_back({4,5,11,10});
    facets.push_back({3,4,10,9});
    facets.push_back({3,9,8,2});
    facets.push_back({1,2,8,7});
    facets.push_back({0,1,7,6});


    // ---------------------------------------------------------------------------
    // Check | non convex solid volume (double)
    // ---------------------------------------------------------------------------
    check_function = "aurostd::volume()";
    check_description = "non convex solid, points as doubles";
    expected_dbl = 40.0;

    calculated_dbl = aurostd::volume(points, facets);
    checkEqual(calculated_dbl, expected_dbl, check_function, check_description, passed_checks, results);

    // ---------------------------------------------------------------------------
    // Check | error facet/normals mismatch
    // ---------------------------------------------------------------------------
    check_function = "aurostd::volume()";
    check_description = "error: facet/normals mismatch";
    vector <xvector<double>> normals;
    expected_str = "xerror code 30 (VALUE_ERROR)";
    expected_int = _VALUE_ERROR_;

    try {
      calculated_dbl = aurostd::volume(points, facets, normals);
      check(false, std::string("no error"), expected_str, check_function, check_description, passed_checks, results);
    }
    catch (aurostd::xerror e) {
      if (e.whatCode() == expected_int) check(true, "", "", check_function, check_description, passed_checks, results);
      else
        check(false, aurostd::utype2string(e.whatCode()), expected_str, check_function, check_description,
            passed_checks, results);
    }
    catch (...) {
      check(false, std::string("not an xerror"), expected_str, check_function, check_description, passed_checks,
          results);
    }

    // ---------------------------------------------------------------------------
    // Check | non convex solid volume (int)
    // ---------------------------------------------------------------------------
    check_function = "aurostd::volume()";
    check_description = "non convex solid, points as int";
    expected_dbl = 40.0;

    calculated_dbl = aurostd::volume(ipoints, facets);
    checkEqual(calculated_dbl, expected_dbl, check_function, check_description, passed_checks, results);

    // ---------------------------------------------------------------------------
    // Check | error facet size
    // ---------------------------------------------------------------------------
    check_function = "aurostd::volume()";
    check_description = "error: wrong facet size";
    expected_str = "xerror code 30 (VALUE_ERROR)";
    expected_int = _VALUE_ERROR_;

    facet.clear(); facets.push_back({1,2});
    try {
      calculated_dbl = aurostd::volume(points, facets);
      check(false, std::string("no error"), expected_str, check_function, check_description, passed_checks, results);
    }
    catch (aurostd::xerror e) {
      if (e.whatCode() == expected_int) check(true, "", "", check_function, check_description, passed_checks, results);
      else
        check(false, aurostd::utype2string(e.whatCode()), expected_str, check_function, check_description,
            passed_checks, results);
    }
    catch (...) {
      check(false, std::string("not an xerror"), expected_str, check_function, check_description, passed_checks,
          results);
    }

    // ---------------------------------------------------------------------------
    // Check | non convex area (double)
    // ---------------------------------------------------------------------------
    check_function = "aurostd::areaPointsOnPlane()";
    check_description = "non convex area; points as double";
    expected_dbl = 10.0;

    //fill vectors with data
    points.clear(); ipoints.clear(); facets.clear();
    points.push_back({0.0, 0.0, 0.0});
    points.push_back({0.0, 4.0, 0.0});
    points.push_back({2.0, 4.0, 0.0});
    points.push_back({1.0, 1.0, 0.0});
    points.push_back({4.0, 2.0, 0.0});
    points.push_back({4.0, 0.0, 0.0});

    // convert points to integer to test special implementation
    for (size_t i_point=0; i_point<points.size(); i_point++){
      ipoints.push_back({(int) points[i_point][1], (int) points[i_point][2], (int) points[i_point][3]});
    }
    //    points.push_back(p0); points.push_back(p1); points.push_back(p2); points.push_back(p3); points.push_back(p4);
    //    points.push_back(p5);
    //    ipoints.push_back(p0i); ipoints.push_back(p1i); ipoints.push_back(p2i); ipoints.push_back(p3i); ipoints.push_back(p4i);
    //    ipoints.push_back(p5i);

    calculated_dbl = aurostd::areaPointsOnPlane(points);
    checkEqual(calculated_dbl, expected_dbl, check_function, check_description, passed_checks, results);

    // ---------------------------------------------------------------------------
    // Check | non convex area (int)
    // ---------------------------------------------------------------------------
    check_function = "aurostd::areaPointsOnPlane()";
    check_description = "non convex area; points as int";
    expected_dbl = 10.0;

    calculated_dbl = aurostd::areaPointsOnPlane(ipoints);
    checkEqual(calculated_dbl, expected_dbl, check_function, check_description, passed_checks, results);


    // define triangle in 3D to better test int handling
    points.clear(); ipoints.clear(); facets.clear();
    points.push_back({0.0, 0.0, 0.0});
    points.push_back({1.0, 1.0, 1.0});
    points.push_back({5.0, 0.0, 5.0});

    // convert points to integer to test special implementation
    for (size_t i_point=0; i_point<points.size(); i_point++){
      ipoints.push_back({(int) points[i_point][1], (int) points[i_point][2], (int) points[i_point][3]});
    }

    // ---------------------------------------------------------------------------
    // Check | 3d triangle area (double)
    // ---------------------------------------------------------------------------
    check_function = "aurostd::areaPointsOnPlane()";
    check_description = "3d triangle; points as double";
    expected_dbl = 3.5355339059;

    calculated_dbl = aurostd::areaPointsOnPlane(points);
    checkEqual(calculated_dbl, expected_dbl, check_function, check_description, passed_checks, results);

    // ---------------------------------------------------------------------------
    // Check | 3d triangle area (int)
    // ---------------------------------------------------------------------------
    check_function = "aurostd::areaPointsOnPlane()";
    check_description = "3d triangle; points as int";
    expected_dbl = 3.5355339059;

    calculated_dbl = aurostd::areaPointsOnPlane(ipoints);
    checkEqual(calculated_dbl, expected_dbl, check_function, check_description, passed_checks, results);

    // ---------------------------------------------------------------------------
    // Check | linspace //SD20220324
    // ---------------------------------------------------------------------------
    check_function = "aurostd::linspace()";
    check_description = "generate n linearly spaced points";
    expected_xvecdbl = {1.0, 1.375, 1.75, 2.125, 2.5};
    calculated_xvecdbl = aurostd::linspace(1.0, 2.5, 5);
    checkEqual(calculated_xvecdbl, expected_xvecdbl, check_function, check_description, passed_checks, results);
    {
        // ---------------------------------------------------------------------------
        // Check | histogram edges (manual bins) //AZ20230213
        // ---------------------------------------------------------------------------
        check_function = "aurostd::histogram()";
        check_description = "edges of histogram bins (manual bins)";
        expected_xvecdbl = {0., 1.8, 3.6, 5.4, 7.2, 9.};
        vector<xvector<double> > vec_xvecdbls;
        xvector<double> in_xvecdbl = {1.,3.,9.,8.,4.,7.,0.,2.,1.,9.,8.,3.,7.,4.,1.,0.,2.,8.,9.,7.,3.,4.,0.,1.,7.,8.,7.,6.,4.,3.,8.,7.,1.,2.,6.,4.,8.,1.,2.,0.,9.,3.,4.,8.,8.,7.,8.,1.,5.,3.,8.,3.,7.,4.,6.,1.,2.,8.,3.,4.,1.,9.,8.,3.,6.,4.,8.,7.,1.,6.,2.,4.,3.,0.,9.,7.,1.,2.,3.,4.};
        vec_xvecdbls = aurostd::histogram(in_xvecdbl, 5);
        checkEqual(vec_xvecdbls[1], expected_xvecdbl, check_function, check_description, passed_checks, results);
    
        // ---------------------------------------------------------------------------
        // Check | histogram bins //AZ20230213
        // ---------------------------------------------------------------------------
        check_description = "counts of histogram bins (manual bins)";
        expected_xvecdbl= {16., 18., 12., 15., 19.};
        checkEqual(vec_xvecdbls[0], expected_xvecdbl, check_function, check_description, passed_checks, results);
    
        // ---------------------------------------------------------------------------
        // Check | auto histogram edges (full vector) //AZ20230213
        // ---------------------------------------------------------------------------
        vec_xvecdbls = aurostd::histogram(in_xvecdbl, 5, 1);
        check_description = "automatic histogram bins (large vector)";
        expected_xvecdbl =  {5.,11.,7.,11.,11.,1.,5.,10.,19.};
        checkEqual(vec_xvecdbls[0], expected_xvecdbl, check_function, check_description, passed_checks, results);
    
        // ---------------------------------------------------------------------------
        // Check | auto histogram edges (full vector) //AZ20230213
        // ---------------------------------------------------------------------------
        vec_xvecdbls = aurostd::histogram(in_xvecdbl, 5, 1);
        check_function = "aurostd::histogram()";
        check_description = "automatic histogram edges (large vector)";
        expected_xvecdbl =  {0.,1.,2.,3.,4.,5.,6.,7.,8.,9.};
        checkEqual(vec_xvecdbls[1], expected_xvecdbl, check_function, check_description, passed_checks, results);
    
        // ---------------------------------------------------------------------------
        // Check | auto histogram bins //AZ20230213
        // ---------------------------------------------------------------------------
        in_xvecdbl = {1.,3.,9.,8.,4.,7.,0.,2.,1.,9.,8.,3.,7.,4.,1.,0.,2.};
        vec_xvecdbls = aurostd::histogram(in_xvecdbl, 5, 1);
        check_function = "aurostd::histogram()";
        check_description = "automatic histogram bins (small vector)";
        expected_xvecdbl =  {5.,4.,2.,2.,4.};
        checkEqual(vec_xvecdbls[0], expected_xvecdbl, check_function, check_description, passed_checks, results);
    
        check_function = "aurostd::histogram()";
        check_description = "automatic histogram edges (small vector)";
        expected_xvecdbl =  {0., 1.8, 3.6, 5.4, 7.2, 9.};
        checkEqual(vec_xvecdbls[1], expected_xvecdbl, check_function, check_description, passed_checks, results);
    }

}

  void UnitTest::xmatrixTest(uint &passed_checks, vector <vector<string>> &results, vector <string> &errors) {
    (void) errors;  // Suppress compiler warnings
                    // setup test environment
    string check_function = "", check_description = "";

    xmatrix<int> calculated_xmatint, expected_xmatint;
    bool calculated_bool = false, expected_bool = false;
    {
        // ---------------------------------------------------------------------------
        // Check convert to xvector //AZ20220627
        // ---------------------------------------------------------------------------
        check_function = "aurostd::getxvec()";
        xmatrix<int> full_xmatint, xmatint;
        // need this matrix to test slicing
        full_xmatint = xmatrix<int>(3,4);
        full_xmatint = {{1,2,3,4},
          {5,6,7,8},
          {9,10,11,12}};
        check_description = "getxvec() test for type conversion";
        xvector<int> expected_xvecint(3);
        xvector<int> calculated_xvecint(3);
        expected_xvecint = {1,5,9};
        calculated_xvecint = full_xmatint.getxmat(1,3,1,1).getxvec();
        checkEqual(calculated_xvecint, expected_xvecint, check_function, check_description, passed_checks, results);
    
        // ---------------------------------------------------------------------------
        // Check | column xvector //AZ20220627
        // ---------------------------------------------------------------------------
        check_description = "get column xvector from xmatrix";
        calculated_xvecint = full_xmatint.getxvec(1,3,1,1);
        checkEqual(calculated_xvecint, expected_xvecint, check_function, check_description, passed_checks, results);
    
        // ---------------------------------------------------------------------------
        // Check | row xvector //AZ20220627
        // ---------------------------------------------------------------------------
        check_description = "get row xvector from xmatrix";
        expected_xvecint = {1,2,3};
        calculated_xvecint = full_xmatint.getxvec(1,1,1,3);
        checkEqual(calculated_xvecint, expected_xvecint, check_function, check_description, passed_checks, results);
    
        // ---------------------------------------------------------------------------
        // Check | 1x1 xvector //AZ20220627
        // ---------------------------------------------------------------------------
        check_description = "get a 1x1 vector from xmatrix";
        expected_xvecint = {12};
        calculated_xvecint = full_xmatint.getxvec(3,3,4,4);
        checkEqual(calculated_xvecint, expected_xvecint, check_function, check_description, passed_checks, results);
    }
    // ---------------------------------------------------------------------------
    // Check | ehermite //CO20190520
    // ---------------------------------------------------------------------------
    check_function = "aurostd::getEHermite()";
    check_description = "calculate elementary Hermite transformation";
    expected_xmatint = {{5,-2}, {-12, 5}};
    calculated_xmatint = xmatrix<int>(2, 2);
    aurostd::getEHermite(5, 12, calculated_xmatint);
    checkEqual(calculated_xmatint, expected_xmatint, check_function, check_description, passed_checks, results);

    // ---------------------------------------------------------------------------
    // Check | equilibrateMatrix //SD20220505
    // ---------------------------------------------------------------------------
    check_function = "aurostd::equilibrateMatrix()";
    check_description = "pre-condition a Hilbert matrix, lowers the condition number";
    xmatrix<double> icm(10, 10);
    // define a Hilbert matrix
    for (int i = 1; i <= icm.rows; i++) {
      for (int j = 1; j <= icm.cols; j++) {
        icm(i, j) = 1.0 / (i + j - 1.0);
      }
    }
    xmatrix<double> em, rm, cm;
    aurostd::equilibrateMatrix(icm, em, rm, cm);
    expected_bool = true;
    calculated_bool = aurostd::isequal(1.0, aurostd::sign(aurostd::condition_number(icm) - aurostd::condition_number(em)));
    checkEqual(calculated_bool, expected_bool, check_function, check_description, passed_checks, results);
    check_description = "pre-condition a Hilbert matrix, finds the inverse";
    checkEqual(icm, aurostd::inverse(rm) * em * aurostd::inverse(cm), check_function, check_description, passed_checks, results);

    // ---------------------------------------------------------------------------
    // Check | solve a linear system //HE20220912
    // ---------------------------------------------------------------------------
    {
      check_function = "aurostd::inverse(xmatrix) * xvector";
      check_description = "solve a simple linear system with shifted matrices ";
      xvector<double> expected_xvecdouble = {5.0, 3.0, -2.0};
      xvector<double> calculated_xvecdouble;
      xvector<double> b = {6.0, -4, 27};
      xmatrix<double> A = {{1.0, 1.0, 1.0}, {0.0,2.0,5.0}, {2.0,5.0,-1.0}};
      bool shift_check = true;
      // inv(A)*b should be solvable even when the xmatrix and xvector have different index boundaries
      for (int shift_row: {-2,-1,0,1,2}){
        for (int shift_col: {-2,-1,0,1,2}) {
          A.shift(shift_row, shift_col);
          calculated_xvecdouble = aurostd::inverse(A) * b;
          if (not aurostd::isequal(expected_xvecdouble, calculated_xvecdouble)) {
            shift_check=false;
            break;
          }
        }
      }
      check(shift_check, calculated_xvecdouble, expected_xvecdouble, check_function, check_description, passed_checks, results);
    }

    // ---------------------------------------------------------------------------
    // Check | shifting xmatrix
    // ---------------------------------------------------------------------------
    {
      check_function = "aurostd::xmatrix.shift()";
      check_description = "shift the lower bounds of an xmatrix to new values";
      bool overall_check = true;
      xmatrix<double> A = {{1.0, 2.0, 3.0},
                           {4.0, 5.0, 6.0},
                           {7.0, 8.0, 9.0}};
      xmatrix<double> B = A;

      for (std::pair<int, int> p : vector<std::pair<int, int>>({{-2,-4}, {0,3}, {5461, 8461}})){
        A.shift(p.first, p.second);
        for (std::pair<int, int> t : vector<std::pair<int, int>>({{1,1}, {2,2}, {3,2}})) {
          overall_check = overall_check && (A[p.first+t.first-1][p.second+t.second-1] == B[t.first][t.second]);
          if (!overall_check){
            check(overall_check,A[p.first+t.first-1][p.second+t.second-1] , B[t.first][t.second], check_function, check_description, passed_checks, results);
            break;
          }
          if (!overall_check) break;
        }
      }
      if (overall_check){
        check(overall_check, "", "", check_function, check_description, passed_checks, results);
      }
    }

    // ---------------------------------------------------------------------------
    // Check | reshaping xmatrix
    // ---------------------------------------------------------------------------
    {
      check_function = "aurostd::xmatrix.reshape()";
      check_description = "reshaping a xmatrix";
      bool overall_check = true;
      vector<int> B = {1,2,3,4,5,6,7,8,9,10,11,12};
      xmatrix<int> A = {{1,2,3,4,5,6,7,8,9,10,11,12}};
      int c, r;
      for (const std::pair<int, int> &p : vector<std::pair<int, int>>({{4,3}, {2,6}, {3, 4}})){
        A.reshape(p.first, p.second);
        for (const int t : B) {
          r = (t-1)/p.second+1;
          c = t-(r-1)*(p.second);
          overall_check = overall_check && (A[r][c] == t);
          if (!overall_check) {
            check(overall_check, A[r][c], t,  check_function, check_description, passed_checks, results);
            break;
          }
        }
        if (!overall_check) break;
      }
      if (overall_check){
        check(overall_check, "", "", check_function, check_description, passed_checks, results);
      }
    }

    // ---------------------------------------------------------------------------
    // Check | reshaping xvector
    // ---------------------------------------------------------------------------
    {
      check_function = "aurostd::reshape()";
      check_description = "reshaping xvectors";
      bool overall_check = true;
      vector<int> B = {1,2,3,4,5,6,7,8,9,10,11,12};
      xvector<int> xv = aurostd::vector2xvector(B);
      aurostd::xmatrix<int> A;
      int c, r;
      for (const std::pair<int, int> &p : vector<std::pair<int, int>>({{4,3}, {2,6}, {3, 4}})){
        A = aurostd::reshape(xv, p.first, p.second);
        for (const int t : B) {
          r = (t-1)/p.second+1;
          c = t-(r-1)*(p.second);
          overall_check = overall_check && (A[r][c] == t);
          if (!overall_check) {
            check(overall_check, A[r][c], t,  check_function, check_description, passed_checks, results);
            break;
          }
        }
        if (!overall_check) break;
      }
      if (overall_check){
        check(overall_check, "", "", check_function, check_description, passed_checks, results);
      }
    }

    // ---------------------------------------------------------------------------
    // Check | stacking xvector
    // ---------------------------------------------------------------------------
    {
      xvector<int> xv = {1, 2, 3, 4};
      xmatrix<int> smat;
      xmatrix<int> vsmat = {{1, 1, 1}, {2, 2, 2}, {3, 3, 3}, {4, 4, 4}};
      xmatrix<int> hsmat = {{1, 2, 3, 4}, {1, 2, 3, 4}, {1, 2, 3, 4}};
      check_function = "aurostd::vstack()";
      check_description = "stack xvectors vertically into a xmatrix";
      smat = aurostd::vstack(vector<xvector<int>>({xv, xv, xv}));
      checkEqual(smat, vsmat, check_function, check_description, passed_checks, results);
      check_function = "aurostd::hstack()";
      check_description = "stack xvectors horizontal into a xmatrix";
      smat = aurostd::hstack(vector<xvector<int>>({xv, xv, xv}));
      checkEqual(smat, hsmat, check_function, check_description, passed_checks, results);
    }

  }

  void UnitTest::aurostdMainTest(uint &passed_checks, vector <vector<string>> &results, vector <string> &errors) {
    (void) errors;  // Suppress compiler warnings
    string check_function = "", check_description = "";
    bool calculated_bool = false, expected_bool = false;
    int calculated_int = 0, expected_int = 0;
    string calculated_string = "", expected_string = "";
    bool multi_check = true;
    uint64_t expected_uint64 = 0;
    uint64_t calculated_uint64 = 0;

    // ---------------------------------------------------------------------------
    // Check | substringlist2bool
    // ---------------------------------------------------------------------------
    check_function = "aurostd::substringlist2bool()";
    string str = "hawk owl";
    vector <string> strlist;

    strlist.push_back("falcon");
    check_description = aurostd::joinWDelimiter(strlist, " and ") + " in " + str + " (match all)";
    expected_bool = false;
    calculated_bool = aurostd::substringlist2bool(str, strlist, true);
    checkEqual(calculated_bool, expected_bool, check_function, check_description, passed_checks, results);

    check_description = aurostd::joinWDelimiter(strlist, " or ") + " in " + str + " (match one)";
    expected_bool = false;
    calculated_bool = aurostd::substringlist2bool(str, strlist, false);
    checkEqual(calculated_bool, expected_bool, check_function, check_description, passed_checks, results);

    strlist.push_back("owl");
    check_description = aurostd::joinWDelimiter(strlist, " and ") + " in " + str + " (match all)";
    expected_bool = false;
    calculated_bool = aurostd::substringlist2bool(str, strlist, true);
    checkEqual(calculated_bool, expected_bool, check_function, check_description, passed_checks, results);

    check_description = aurostd::joinWDelimiter(strlist, " or ") + " in " + str + " (match one)";
    expected_bool = true;
    calculated_bool = aurostd::substringlist2bool(str, strlist, false);
    checkEqual(calculated_bool, expected_bool, check_function, check_description, passed_checks, results);

    strlist[0] = "hawk";
    check_description = aurostd::joinWDelimiter(strlist, " and ") + " in " + str + " (match all)";
    expected_bool = true;
    calculated_bool = aurostd::substringlist2bool(str, strlist, true);
    checkEqual(calculated_bool, expected_bool, check_function, check_description, passed_checks, results);

    check_description = aurostd::joinWDelimiter(strlist, " or ") + " in " + str + " (match one)";
    expected_bool = true;
    calculated_bool = aurostd::substringlist2bool(str, strlist, false);
    checkEqual(calculated_bool, expected_bool, check_function, check_description, passed_checks, results);

    str = "falcon";
    check_description = "Find substring " + str + " in [" + aurostd::joinWDelimiter(strlist, ", ") + "]";
    expected_int = -1;
    aurostd::SubstringWithinList(strlist, str, calculated_int);
    checkEqual(calculated_int, expected_int, check_function, check_description, passed_checks, results);

    strlist.push_back("peregrine falcon");
    check_description = "Find substring " + str + " in [" + aurostd::joinWDelimiter(strlist, ", ") + "]";
    expected_int = (int) strlist.size() - 1;
    aurostd::SubstringWithinList(strlist, str, calculated_int);
    checkEqual(calculated_int, expected_int, check_function, check_description, passed_checks, results);

    // ---------------------------------------------------------------------------
    // Check | substring2string //SD20220525
    // ---------------------------------------------------------------------------
    {
      check_function = "aurostd::substring2string()";
      check_description = "return the third match of the substring";
      string test_string = "_FILE_START_\nIALGO==48\nALGO==FAST\nIALGO==49\nALGO==MEDIUM\nIALGO==50\nALGO==SLOW\n_FILE_END_";
      string calculated_string = aurostd::substring2string(test_string, "ALGO", 3);
      string expected_string = "==49";
      checkEqual(calculated_string, expected_string, check_function, check_description, passed_checks, results);
    }

    // ---------------------------------------------------------------------------
    // Check | kvpair2string //SD20220525
    // ---------------------------------------------------------------------------
    {
      check_function = "aurostd::kvpair2string()";
      check_description = "return the second match of the kvpair";
      string test_string = "_FILE_START_\nIALGO==48\nALGO==FAST\nIALGO==49\nALGO==MEDIUM\nIALGO==50\nALGO==SLOW\n_FILE_END_";
      string calculated_string = aurostd::kvpair2string(test_string, "ALGO", "==", 2);
      string expected_string = "MEDIUM";
      checkEqual(calculated_string, expected_string, check_function, check_description, passed_checks, results);
    }

    // ---------------------------------------------------------------------------
    // Check | substring2string //SD20220525
    // ---------------------------------------------------------------------------
    {
      check_function = "aurostd::substring2string()";
      check_description = "return the last match of the substring";
      string test_string = "_FILE_START_\nIALGO==48\nALGO==FAST\nIALGO==49\nALGO==MEDIUM\nIALGO==50\nALGO==SLOW\n_FILE_END_";
      string calculated_string = aurostd::substring2string(test_string, "ALGO", -1);
      string expected_string = "==SLOW";
      checkEqual(calculated_string, expected_string, check_function, check_description, passed_checks, results);
    }

    // ---------------------------------------------------------------------------
    // Check | substring2strings //SD20230322
    // ---------------------------------------------------------------------------
    {
      check_function = "aurostd::substring2strings()";
      check_description = "return all the matches as vector of strings";
      string test_string = "_FILE_START_\nIALGO==48\nALGO==FAST\nIALGO==49\nALGO==MEDIUM\nIALGO==50\nALGO==SLOW\n_FILE_END_";
      vector<string> calculated_vstring;
      aurostd::substring2strings(test_string, calculated_vstring, "IALGO");
      vector<string> expected_vstring = {"==48", "==49", "==50"};
      checkEqual(calculated_vstring, expected_vstring, check_function, check_description, passed_checks, results);
    }

    // ---------------------------------------------------------------------------
    // Check | kvpair2string //SD20220525
    // ---------------------------------------------------------------------------
    {
      check_function = "aurostd::kvpair2string()";
      check_description = "return the last match of the kvpair";
      string test_string = "_FILE_START_\nIALGO==48\nALGO==FAST\nIALGO==49\nALGO==MEDIUM\nIALGO==50\nALGO==SLOW\n_FILE_END_";
      string calculated_string = aurostd::kvpair2string(test_string, "ALGO", "==", -1);
      string expected_string = "SLOW";
      checkEqual(calculated_string, expected_string, check_function, check_description, passed_checks, results);
    }

    // ---------------------------------------------------------------------------
    // Check | string2utype //HE20220324
    // ---------------------------------------------------------------------------
    {
      check_function = "aurostd::string2utype()";
      check_description = "int - bases 16, 10, 8, 5, 2";
      multi_check = true;
      multi_check = (multi_check && (aurostd::string2utype<int>("-420") == -420));
      multi_check = (multi_check && (aurostd::string2utype<int>("-420", 16)) == -1056);
      multi_check = (multi_check && (aurostd::string2utype<int>("-0x420", 16)) == -1056);
      multi_check = (multi_check && (aurostd::string2utype<int>("-0X420", 16)) == -1056);
      multi_check = (multi_check && (aurostd::string2utype<int>("-420", 16)) == -1056);
      multi_check = (multi_check && (aurostd::string2utype<int>("-420", 8)) == -272);
      multi_check = (multi_check && (aurostd::string2utype<int>("-0420", 8)) == -272);
      multi_check = (multi_check && (aurostd::string2utype<int>("-420", 5)) == -110);
      multi_check = (multi_check && (aurostd::string2utype<int>("-110100100", 2)) == -420);
      checkEqual(multi_check, true, check_function, check_description, passed_checks, results);
      check_description = "float - bases 16, 10, 8, 5, 2";
      multi_check = true;
      multi_check = (multi_check && (aurostd::string2utype<float>("-4.20") == -4.20f));
      multi_check = (multi_check && (aurostd::string2utype<float>("-420", 16)) == -1056.0f);
      multi_check = (multi_check && (aurostd::string2utype<float>("-420", 8)) == -272.0f);
      multi_check = (multi_check && (aurostd::string2utype<float>("-420", 5)) == -110.0f);
      multi_check = (multi_check && (aurostd::string2utype<float>("-110100100", 2)) == -420.0f);
      checkEqual(multi_check, true, check_function, check_description, passed_checks, results);

      check_description = "double - bases 16, 10, 8, 5, 2";
      multi_check = true;
      multi_check = (multi_check && (aurostd::string2utype<double>("-4.20") == -4.20));
      multi_check = (multi_check && (aurostd::string2utype<double>("-420", 16)) == -1056.0);
      multi_check = (multi_check && (aurostd::string2utype<double>("-420", 8)) == -272.0);
      multi_check = (multi_check && (aurostd::string2utype<double>("-420", 5)) == -110.0);
      multi_check = (multi_check && (aurostd::string2utype<double>("-110100100", 2)) == -420.0);
      checkEqual(multi_check, true, check_function, check_description, passed_checks, results);
    }

    // ---------------------------------------------------------------------------
    // Check | crc64 //HE20220404
    // ---------------------------------------------------------------------------
    {
      check_function = "aurostd::crc64()";
      check_description = "runtime hashing";
      expected_uint64 = 15013402708409085989UL;
      calculated_uint64 = aurostd::crc64("aflowlib_date");
      checkEqual(calculated_uint64, expected_uint64, check_function, check_description, passed_checks, results);

      check_function = "aurostd::ctcrc64()";
      check_description = "compiler hashing (constexpr)";
      static constexpr uint64_t
        calculated_const_uint64 = aurostd::ctcrc64("aflowlib_date");
      checkEqual(calculated_const_uint64, expected_uint64, check_function, check_description, passed_checks, results);
    }


    // ---------------------------------------------------------------------------
    // Check | crc2human //HE20230221
    // ---------------------------------------------------------------------------

    {
      check_function = "aurostd::crc2human()";
      check_description = "create human readable hash";
      std::string expected = "NEPPW041L8FJ2";
      std::string result = aurostd::crc2human("Hello World!");
      checkEqual(result, expected, check_function, check_description, passed_checks, results);

      check_description = "create truncated human readable hash";
      expected = "NEPPW0";
      result = aurostd::crc2human("Hello World!", 6);
      checkEqual(result, expected, check_function, check_description, passed_checks, results);

      check_description = "check padding";
      expected = "2ZP300";
      result = aurostd::crc2human(145624, 6);
      checkEqual(result, expected, check_function, check_description, passed_checks, results);
    }

  }



  void UnitTest::xparserTest(uint &passed_checks, vector <vector<string>> &results, vector <string> &errors) {
    (void) errors; // Suppress compiler warnings


    string task_description = "Test xparsers";
    stringstream result;
    string check_description="";
    string check_function="";

    // ---------------------------------------------------------------------------
    // Check | aurostd::JSON
    // ---------------------------------------------------------------------------

    // read strings
    // tests based on https://seriot.ch/projects/parsing_json.html
    {
      check_function = "JSON";
      check_description = "test string parsing";
      std::string string_json = string(utd["xparser"]["string_json"]);

      std::map < string, string > string_results({{"1_2_3_bytes_UTF-8_sequences", "\u0060\u012a\u12AB"},
                                                  {"allowed_escapes", "\"\\/\b\f\n\r\t"}, {"pi", "π"}, {"escaped_noncharacter", "\uFFFF"},
                                                  {"last_surrogates_1_and_2", "􏿿"}, {"accepted_surrogate_pair", "𐐷"},
                                                  {"unicode", "\uA66D"}, {"unicode_U+1FFFE_nonchar", "🿾"}, {"backslash_and_u_escaped_zero", "\\u0000"},
                                                  {"three-byte-utf-8", "\u0821"}, {"backslash_doublequotes", "\""}, {"uescaped_newline", "new\u000Aline"},
                                                  {"unicode_escaped_double_quote", "\u0022"}, {"double_escape_a", "\\a"}, {"comments", "a/*b*/c/*d//e"},
                                                  {"space", " "}, {"uEscape", "\u0061\u30af\u30EA\u30b9"}, {"unicode_U+200B_ZERO_WIDTH_SPACE", "\u200B"},
                                                  {"u+2028_line_sep", " "}, {"two-byte-utf-8", "\u0123"}, {"unicodeEscapedBackslash", "\u005C"},
                                                  {"unicode_U+2064_invisible_plus", "\u2064"}, {"escaped_control_character", "\u0012"}, {"simple_ascii", "asd "},
                                                  {"unicode_U+10FFFE_nonchar", "􏿾"}, {"utf8", "€𝄞"}, {"unescaped_char_delete", ""},
                                                  {"surrogates_U+1D11E_MUSICAL_SYMBOL_G_CLEF", "𝄞"}, {"double_escape_n", "\\n"},
                                                  {"with_del_character", "aa"}, {"nonCharacterInUTF-8_U+FFFF", "￿"},
                                                  {"accepted_surrogate_pairs", "😹💍"}, {"in_array_with_leading_space", "asd"},
                                                  {"nonCharacterInUTF-8_U+10FFFF", "􏿿"}, {"one-byte-utf-8", "\u002c"}, {"unicode_2", "⍂㈴⍂"},
                                                  {"unicode_U+FDD0_nonchar", "\uFDD0"}, {"nbsp_uescaped", "new\u00A0line"}, {"unicode_U+FFFE_nonchar", "\uFFFE"},
                                                  {"reservedCharacterInUTF-8_U+1BFFF", "𛿿"}, {"u+2029_par_sep", " "}});

      std::map<string,string> escaped_results ({{"1_2_3_bytes_UTF-8_sequences","`\\u012a\\u12ab"},{"accepted_surrogate_pair","\\ud801\\udc37"},
                                                {"accepted_surrogate_pairs","\\ud83d\\ude39\\ud83d\\udc8d"},{"allowed_escapes","\\\"\\\\\\/\\b\\f\\n\\r\\t"},
                                                {"backslash_and_u_escaped_zero","\\\\u0000"},{"backslash_doublequotes","\\\""},{"comments","a\\/*b*\\/c\\/*d\\/\\/e"},
                                                {"double_escape_a","\\\\a"},{"double_escape_n","\\\\n"},{"escaped_control_character",""},{"escaped_noncharacter","\\uffff"},
                                                {"in_array_with_leading_space","asd"},{"last_surrogates_1_and_2","\\udbff\\udfff"},{"nbsp_uescaped","new\\u00a0line"},
                                                {"nonCharacterInUTF-8_U+10FFFF","\\udbff\\udfff"},{"nonCharacterInUTF-8_U+FFFF","\\uffff"},{"one-byte-utf-8",","},
                                                {"pi","\\u03c0"},{"reservedCharacterInUTF-8_U+1BFFF","\\ud82f\\udfff"},{"simple_ascii","asd "},{"space"," "},
                                                {"surrogates_U+1D11E_MUSICAL_SYMBOL_G_CLEF","\\ud834\\udd1e"},{"three-byte-utf-8","\\u0821"},{"two-byte-utf-8","\\u0123"},
                                                {"u+2028_line_sep","\\u2028"},{"u+2029_par_sep","\\u2029"},{"uEscape","a\\u30af\\u30ea\\u30b9"},
                                                {"uescaped_newline","new\\nline"},{"unescaped_char_delete",""},{"unicode","\\ua66d"},{"unicodeEscapedBackslash","\\\\"},
                                                {"unicode_2","\\u2342\\u3234\\u2342"},{"unicode_U+10FFFE_nonchar","\\udbff\\udffe"},{"unicode_U+1FFFE_nonchar","\\ud83f\\udffe"},
                                                {"unicode_U+200B_ZERO_WIDTH_SPACE","\\u200b"},{"unicode_U+2064_invisible_plus","\\u2064"},
                                                {"unicode_U+FDD0_nonchar","\\ufdd0"},{"unicode_U+FFFE_nonchar","\\ufffe"},{"unicode_escaped_double_quote","\\\""},
                                                {"utf8","\\u20ac\\ud834\\udd1e"},{"with_del_character","aa"}});

      aurostd::JSON::object jo = aurostd::JSON::loadString(string_json);
      bool overall_test = true;
      for (const auto &entry: string_results) {
        if ((string) jo[entry.first] != entry.second) {
          check_description += "(at " + entry.first + " subtest)";
          check(false, (string) jo[entry.first], entry.second, check_function, check_description, passed_checks,results);
          overall_test = false;
          break;
        }
      }
      if (overall_test) check(overall_test, 0, 0, check_function, check_description, passed_checks, results);

      check_description = "test string conversion to JSON";
      overall_test = true;
      for (const auto &entry: escaped_results) {
        if (jo[entry.first].toString(true, true) != "\""+entry.second+"\"") {
          check_description += "(at " + entry.first + " subtest)";
          check(false, (string) jo[entry.first], "\""+entry.second+"\"", check_function, check_description, passed_checks,results);
          overall_test = false;
          break;
        }
      }
      if (overall_test) check(overall_test, 0, 0, check_function, check_description, passed_checks, results);
    }

    // read single numbers
    // tests based on https://seriot.ch/projects/parsing_json.html
    {
      check_function = "JSON";
      check_description = "test number parsing (double, long long)";
      std::string number_json = string(utd["xparser"]["number_json"]);

      aurostd::JSON::object jo = aurostd::JSON::loadString(number_json);

      std::map < string, double > double_results( {{"0e+1", 0},  {"0e1", 0},  {"after_space", 4},  {"double_close_to_zero", -1e-78},
                                                   {"double__too_close_to_zero", NAN},  {"int_with_exp", 200},  {"minus_zero", -0},
                                                   {"negative_int", -123},  {"negative_one", -1},  {"real_capital_e", 1e+22},
                                                   {"real_capital_e_neg_exp", 0.01},  {"real_capital_e_pos_exp", 100},  {"real_exponent", 1.23e+47},
                                                   {"real_fraction_exponent", 123.456e78},  {"real_neg_exp", 0.01},  {"real_pos_exponent", 100},
                                                   {"simple_int", 123},  {"simple_real", 123.456789},  {"number", 1.23e+67},
                                                   {"true", 1.0}, {"false", 0.0}, {"null", NAN}});
      std::map <string,long long> ll_results({{"0e+1", 0}, {"0e1", 0}, {"after_space", 4}, {"double_close_to_zero", 0},
                                              {"int_with_exp", 200}, {"minus_zero", 0}, {"negative_int", -123}, {"negative_one", -1},
                                              {"real_capital_e", std::numeric_limits<long long>::max()}, {"real_capital_e_neg_exp", 0},
                                              {"real_capital_e_pos_exp", 100}, {"real_exponent", std::numeric_limits<long long>::max()},
                                              {"real_fraction_exponent", std::numeric_limits<long long>::max()}, {"real_neg_exp", 0},
                                              {"real_pos_exponent", 100}, {"simple_int", 123}, {"simple_real", 123},
                                              {"number", std::numeric_limits<long long>::max()}, {"true", 1}, {"false", 0}});

      bool overall_test = true;
      for (const auto &entry: double_results) {
        if ((double) jo[entry.first] != entry.second) {
          if (std::isnan((double)jo[entry.first]) && std::isnan(entry.second)) continue;
          check_description += "(at " + entry.first + " subtest)";
              check(false, (double) jo[entry.first], entry.second, check_function, check_description, passed_checks,results);
          overall_test = false;
          break;
        }
      }
      for (const auto &entry: ll_results) {
        if ((long long) jo[entry.first] != entry.second) {
          check_description += "(at " + entry.first + " subtest)";
          check(false, (long long) jo[entry.first], entry.second, check_function, check_description, passed_checks,results);
          overall_test = false;
          break;
        }
      }
      if (overall_test) check(overall_test, 0, 0, check_function, check_description, passed_checks, results);

    }

    // read xvectors
    {
      check_function = "JSON";
      check_description = "test parsing xvector<";
      std::string number_json = string(utd["xparser"]["vector_number_json"]);

      aurostd::JSON::object jo = aurostd::JSON::loadString(number_json);

      xvector<double> xvd_res = jo["xvector_double"];
      xvector<double> xvd_exp = {923.49445786, -441.74004105, 465.49355057, 96.15610686, 557.6834903 , 147.6777196 , 871.81485459, 287.89958188, 863.66132302, 876.36635155};
      checkEqual( xvd_res, xvd_exp, check_function, check_description + "double>", passed_checks, results);


      xvd_res = jo["xvector_nan"];
      xvd_exp = {449644208, -441.74004105, NAN, 725767871, 1.0, 946128279, 65015635, 287.89958188, 863.66132302, 762013152};
      checkEqual( xvd_res, xvd_exp, check_function, check_description + "double> mixed + NAN", passed_checks, results);

      xvector<float> xvf_res = jo["xvector_nan"];
      xvector<float> xvf_exp = {449644224, -441.74004105, NAN, 725767872, 1.0, 946128256, 65015636, 287.89958188, 863.66132302, 762013184}; // values different from double -> narrowing
      checkEqual( xvf_res, xvf_exp, check_function, check_description + "float> mixed + NAN", passed_checks, results);

      xvector<long long> xvll_res = jo["xvector_ll"];
      xvector<long long> xvll_exp = {449644208, -252515403, 601496576, 725767871, 502088591, 946128279, 65015635, 352203056, 717938486, 762013152};
      checkEqual( xvll_res, xvll_exp, check_function, check_description + "long long>", passed_checks, results);

      xvector<unsigned long long> xvull_res = jo["xvector_ull"];
      xvector<unsigned long long> xvull_exp = {449644208, 252515403, 601496576, 725767871, 502088591, 946128279, 65015635, 352203056, 717938486, 762013152};
      checkEqual( xvull_res, xvull_exp, check_function, check_description + "unsigned long long>", passed_checks, results);


      xvll_res = jo["xvector_mixed"];
      xvll_exp = {449644208, -441, 465, 725767871, 1, 946128279, 65015635, 287, 863, 762013152};
      checkEqual( xvll_res, xvll_exp, check_function, check_description + "long long> mixed", passed_checks, results);

      xvector<int> xvi_res = jo["xvector_mixed"];
      xvector<int> xvi_exp = {449644208, -441, 465, 725767871, 1, 946128279, 65015635, 287, 863, 762013152};
      checkEqual( xvi_res, xvi_exp, check_function, check_description + "int> mixed", passed_checks, results);

      // <uint> would fail as operator << xvector<uint> does not exist yet
    }

    // read xmatrix
    {
      check_function = "JSON";
      check_description = "test parsing xmatrix<";

      std::string matrix_json = string(utd["xparser"]["matrix_json"]);
      aurostd::JSON::object jo = aurostd::JSON::loadString(matrix_json);

      xmatrix<double> xmd_exp = {{ 2.85899214e+07, 2.70836286e+04,              82,  7.47207733e+08,  4.67299748e+04, -6.25361399e+09, 8.00388892e+08},
                                {-2.50841390e+04, 1.86048071e+07,  7.18691607e+04, -7.18492121e+00,  5.11971140e+02,  8.97364584e+06, 1.68446225e+02},
                                { 4.94590604e+08, 1.89067109e+09,  4.64803095e+00,  7.74359909e+00,            5465,  1.37944663e+02, 1.37565108e+08},
                                {           8499, 1.73734230e+03,  3.28957479e+08, -5.41490015e+03,  5.52617678e+00,  2.64034084e+09, 4.76561709e+01},
                                { 3.31904798e+04,     2288175298, -2.96213531e+07,  1.22631199e+02, -8.83941811e+00, -2.17327450e+04, 3.77389069e+03},
                                {-2.98263326e+04, 5.39915781e+05,  1.28198687e+09,  2.69529424e+07,  7.47855186e+01,      1538912783, 2.55027330e+02}};
      xmatrix<double> xmd_res = jo["xmatrix_double_mix"];
      checkEqual( xmd_res, xmd_exp, check_function, check_description + "double> mixed", passed_checks, results);


      xmatrix<int> xmll_exp = {{  28589921,       27083,         82, 747207733, 46729, -1958646694, 800388892},
                               {    -25084,    18604807,      71869,        -7,   511,     8973645,       168},
                               { 494590604,  1890671090,          4,         7,  5465,         137, 137565108},
                               {      8499,        1737,  328957479,     -5414,     5, -1654626456,        47},
                               {     33190, -2006791998,  -29621353,       122,    -8,      -21732,      3773},
                               {    -29826,      539915, 1281986870,  26952942,    74,  1538912783,       255}};
      xmatrix<int> xmll_res = jo["xmatrix_double_mix"];
      checkEqual( xmll_res, xmll_exp, check_function, check_description + "int> mixed", passed_checks, results);
    }

    // read std::map
    {
      check_function = "JSON";
      check_description = "test parsing std:map<string,";
      std::string map_json = string(utd["xparser"]["map_json"]);

      std::map<string, double> md_exp = {{"VNZPC", 2},
                                         {"HQPZP", -2472285305.2312846},
                                         {"DUKPG", 24171},
                                         {"NUJYO", -108940230},
                                         {"MDPSG", 15011078.748e-5},
                                         {"UKYVK", 1072982.12214322},
                                         {"UCZSX", 825.8070164E2},
                                         {"SQBER", -2056},
                                         {"XGPXD", 853427.8245249396},
                                         {"UASBY", 4474520688}};
      aurostd::JSON::object jo = aurostd::JSON::loadString(map_json);
      std::map<string, double> md_res = jo["map"];
      bool overall_test = true;
      for (const std::pair<string, double> entry: md_exp){
        if (entry.second != md_res[entry.first]) {
          check_description += "double> (at " + entry.first + " subtest key)";
          check(false, md_res[entry.first], entry.second, check_function, check_description, passed_checks,results);
          overall_test = false;
          break;
        }
      }
      if (overall_test) check(overall_test, 0, 0, check_function, check_description+ "double>)", passed_checks, results);

      std::map<string, long long> mll_exp = {{"VNZPC", 2},
                                             {"HQPZP", -2472285305},
                                             {"DUKPG", 24171},
                                             {"NUJYO", -108940230},
                                             {"MDPSG", 150},
                                             {"UKYVK", 1072982},
                                             {"UCZSX", 82580},
                                             {"SQBER", -2056},
                                             {"XGPXD", 853427},
                                             {"UASBY", 4474520688}};
      std::map<string, long long> mll_res = jo["map"];
      overall_test = true;
      for (const std::pair<string, long long> entry: mll_exp){
        if (entry.second != mll_res[entry.first]) {
          check_description += "long long> (at subtest key " + entry.first + ")";
          check(false, mll_res[entry.first], entry.second, check_function, check_description, passed_checks,results);
          overall_test = false;
          break;
        }
      }
      if (overall_test) check(overall_test, 0, 0, check_function, check_description+ "long long>)", passed_checks, results);

    }

    // read std::vector
    {
      check_function = "JSON";
      check_description = "test parsing vector<";

      std::string vector_json = string(utd["xparser"]["vector_mixed_json"]);

      aurostd::JSON::object jo = aurostd::JSON::loadString(vector_json);
      std::vector<std::string> vs_res = jo["string_vector"];
      std::vector<std::string> vs_exp = {"First w\"ord", "Second word", "Last word"};
      checkEqual( vs_res, vs_exp, check_function, check_description + "string>", passed_checks, results);

      vs_res = jo["mixed_vector"];
      vs_exp = {"{\"DUKPG\":24171,\"HQPZP\":-2.47229e+09,\"VNZPC\":2}", "5.68e-06", "152.324", "784", "A string", "true", "false", "null", "[\"A\",\"nested\",\"list\"]"};
      checkEqual( vs_res, vs_exp, check_function, check_description + "string> mixed", passed_checks, results);

      std::vector<double> vd_res = jo["number_vector"];
      std::vector<double> vd_exp = {449644208, 441.74004105, 465.49355057, 725767871, 1.0, 946128279, 65015635, 287.89958188, 863.66132302, 762013152};
      checkEqual( vd_res, vd_exp, check_function, check_description + "double> mixed", passed_checks, results);

      std::vector<int> vll_res = jo["number_vector"];
      std::vector<int> vll_exp = {449644208, 441, 465, 725767871, 1, 946128279, 65015635, 287, 863, 762013152};
      checkEqual( vll_res, vll_exp, check_function, check_description + "int> mixed", passed_checks, results);

      for (string key: {"bool>", "bool> mixed"}) {// aurostd::joinWDelimiter does not work for bool
        std::vector<bool> vb_res = jo[key];
        std::vector<bool> vb_exp = {true, false, false, false, true};
        bool overall_test = true;
        for (size_t idx = 0; idx < vb_exp.size(); idx++) {
          if (vb_res[idx] != vb_exp[idx]) {
            check_description += key;
            check(false, vb_res[idx], vb_exp[idx], check_function, check_description, passed_checks, results);
            overall_test = false;
            break;
          }
        }
        if (overall_test)
          check(overall_test, 0, 0, check_function, check_description + "bool>", passed_checks, results);
      }
    }

    // create JSON storage objects
    {
      check_function = "JSON";
      check_description = "test converting ";
      aurostd::JSON::object so;
      {
        int exp = 4652;
        so = exp;
        checkEqual((int)so, exp, check_function, check_description + "int", passed_checks, results);
      }
      {
        so = "Hello World";
        checkEqual((std::string) so, "Hello World", check_function, check_description + "std::string", passed_checks, results);
      }
      {
        so = nullptr;
        checkEqual((std::string)so, "null", check_function, check_description + "nullptr", passed_checks, results);
      }
      {
        vector<float> exp = {12.33,20.7,34.23454};
        so = exp;
        checkEqual((std::string)so, "[12.33,20.7,34.2345]", check_function, check_description + "vector<float>", passed_checks, results);
      }
      {
        xvector<uint> exp = {3,7,10};
        so = exp;
        checkEqual((std::string)so, "[3,7,10]", check_function, check_description + "xvector<uint>", passed_checks, results);
      }
      {
        xmatrix<float> exp = {{1.0,2.0,3.0,4.0},{5,6,7,8},{9,10,11,12},{13,14,15,16}};
        so = exp;
        checkEqual((std::string)so, "[[1,2,3,4],[5,6,7,8],[9,10,11,12],[13,14,15,16]]", check_function, check_description + "xmatrix<float>", passed_checks, results);
      }
      {
        std::vector<std::vector<std::string>> exp = {{"Hello", "World"}, {"Hello2", "World2"}};
        so = exp;
        checkEqual((std::string)so, "[[\"Hello\",\"World\"],[\"Hello2\",\"World2\"]]", check_function, check_description + "vector<vector<string>>", passed_checks, results);
      }
      {
        vector<float> a = {12.33,20.7,34.23454};
        vector<float> b = {89.6,2.243,76.432};
        std::map<std::string, std::vector<float>> exp;
        exp.insert({"Hello1", a});
        exp.insert({"Hello2", b});
        so = exp;
        checkEqual((std::string)so, "{\"Hello1\":[12.33,20.7,34.2345],\"Hello2\":[89.6,2.243,76.432]}", check_function, check_description + "vector<vector<string>>", passed_checks, results);
      }
    }
  }
}

namespace unittest {

  void UnitTest::xfitTest(uint& passed_checks, vector<vector<string> >& results, vector<string>& errors) {
    (void) errors;  // Suppress compiler warnings
    // setup test environment
    string check_function = "", check_description = "";

    bool calculated_bool, expected_bool;
    double calculated_dbl, expected_dbl;
    xvector<double> calculated_xvecdbl, expected_xvecdbl;
    xvector<double> calculated_xvecdbl_r, expected_xvecdbl_r;
    xvector<double> calculated_xvecdbl_i, expected_xvecdbl_i;
    xmatrix<double> calculated_xmatdbl, expected_xmatdbl;

    // ---------------------------------------------------------------------------
    // Check | companion matrix //SD20220318
    // ---------------------------------------------------------------------------
    check_function = "aurostd::companion_matrix()";
    check_description = "calculate the companion matrix of a univariate polynomial";
    xvector<double> pc = {6.0, -5.0, -2.0, 3.0};
    expected_xmatdbl = {{0.0, 1.0, 0.0}, {0.0, 0.0, 1.0}, {-6.0 / 3.0, 5.0 / 3.0, 2.0 / 3.0}};
    calculated_xmatdbl = aurostd::companion_matrix(pc);
    checkEqual(calculated_xmatdbl, expected_xmatdbl, check_function, check_description, passed_checks, results);

    // ---------------------------------------------------------------------------
    // Check | polynomialFindRoots //SD20220318
    // ---------------------------------------------------------------------------
    check_function = "aurostd::polynomialFindRoots()";
    expected_xvecdbl_r = {1.05576592536838, 1.05576592536838, -1.44486518407010};
    expected_xvecdbl_i = {-0.519201791550296, 0.519201791550296, 0.0};
    calculated_xvecdbl_r = xvector<double>(3), calculated_xvecdbl_i = xvector<double>(3);
    aurostd::polynomialFindRoots(pc, calculated_xvecdbl_r, calculated_xvecdbl_i);
    check_description = "calculate the roots of a univariate polynomial (real part)";
    checkEqual(calculated_xvecdbl_r, expected_xvecdbl_r, check_function, check_description, passed_checks, results);
    check_description = "calculate the roots of a univariate polynomial (imag part)";
    checkEqual(calculated_xvecdbl_i, expected_xvecdbl_i, check_function, check_description, passed_checks, results);

    // ---------------------------------------------------------------------------
    // Check | polynomialCurveFit //SD20220422
    // ---------------------------------------------------------------------------
    check_function = "aurostd::polynomialCurveFit()";
    check_description = "calculate the coefficients for a quintic polynomial that fits the data";
    xvector<double> xdata = {0.551878738140095, 0.815194385592879, -1.436650500869055, 0.837122604741089, 0.024588378708606,
                             -1.521792147897101, -0.998568921765830, -0.222562772922286, 0.964723358008907, 0.986066878262693};
    xvector<double> ydata = {-1.895746346279865, -2.426516802630079, -0.329326356733414, -2.476265605752963, -1.148143476025739,
                             -0.304622388440250, -0.471352985639471, -0.911928012994989, -2.783990433247946, -2.838593165314427};
    xvector<double> wdata = {0.757740130578333, 0.743132468124916, 0.392227019534168, 0.655477890177557, 0.171186687811562,
                             0.706046088019609, 0.031832846377421, 0.276922984960890, 0.046171390631154, 0.097131781235848};
    expected_xvecdbl = {-1.121837858162905, -1.056905122203599, -0.543168130435282, -0.145858244844311, -0.007682867520147, 0.000748981621075};
    calculated_xvecdbl = aurostd::polynomialCurveFit(xdata, ydata, 5, wdata);
    checkEqual(expected_xvecdbl, calculated_xvecdbl, check_function, check_description, passed_checks, results);

    // ---------------------------------------------------------------------------
    // Check | findZeroBrent //SD20220517
    // ---------------------------------------------------------------------------
    check_function = "aurostd::findZeroBrent()";
    check_description = "find the zero of a univariate function";
    std::function<double(double)> func = [](double x) {return std::pow(x, 2.0) - 3.0;};
    expected_dbl = 1.732050807568877;
    aurostd::findZeroBrent(0.0, 10.0, func, calculated_dbl);
    checkEqual(calculated_dbl, expected_dbl, check_function, check_description, passed_checks, results);

    // ---------------------------------------------------------------------------
    // Check | checkDerivatives //SD20220622
    // ---------------------------------------------------------------------------
    check_function = "aurostd::checkDerivatives()";
    check_description = "check that the analytical derivatives of a 2D function are correct";
    xvector<double> x0 = {aurostd::ran2(), aurostd::ran2()};
    std::function<double(xvector<double>)> testf = [](xvector<double> x) {return std::sin(x(1)) + std::cos(x(2));};
    vector<std::function<double(xvector<double>)>> testdf;
    testdf.push_back([](xvector<double> x) {return std::cos(x(1));});
    testdf.push_back([](xvector<double> x) {return -1.0 * std::sin(x(2));});
    expected_bool = true;
    calculated_bool = checkDerivatives(x0, testf, testdf);
    checkEqual(calculated_bool, expected_bool, check_function, check_description, passed_checks, results);

    // ---------------------------------------------------------------------------
    // Check | calcNumericalJacobian //SD20220624
    // ---------------------------------------------------------------------------
    check_function = "aurostd::calcNumericalJacobian()";
    check_description = "calculate the numerical Jacobian of a 3D rectangular system";
    xvector<double> dx = 10.0 * _AUROSTD_XSCALAR_TOLERANCE_IDENTITY_ * aurostd::ones_xv<double>(3);
    x0 = {aurostd::ran2(), aurostd::ran2(), aurostd::ran2()};
    vector<std::function<double(xvector<double>)>> vfunc, vdfunc;
    vector<vector<std::function<double(xvector<double>)>>> jac;
    vfunc.push_back([](xvector<double> x) {return std::exp(1.0 * x(1) + 2.0 * x(2) + 3.0 * x(3));});
    vfunc.push_back([](xvector<double> x) {return std::cos(1.0 * x(1) + 2.0 * x(2) + 3.0 * x(3));});
    for (int i = 1; i <= 3; i++) {vdfunc.push_back([i](xvector<double> x) {return (double)i * std::exp(1.0 * x(1) + 2.0 * x(2) + 3.0 * x(3));});}
    jac.push_back(vdfunc);
    vdfunc.clear();
    for (int i = 1; i <= 3; i++) {vdfunc.push_back([i](xvector<double> x) {return -1.0 * (double)i * std::sin(1.0 * x(1) + 2.0 * x(2) + 3.0 * x(3));});}
    jac.push_back(vdfunc);
    expected_bool = true;
    calculated_bool = true;
    vector<vector<std::function<double(xvector<double>)>>> testjac = aurostd::calcNumericalJacobian(vfunc, dx);
    for (uint i = 0; i < jac.size(); i++) {
      for (uint j = 0; j < jac[0].size(); j++) {
        calculated_bool = calculated_bool && aurostd::isequal(jac[i][j](x0), testjac[i][j](x0));
      }
    }
    checkEqual(calculated_bool, expected_bool, check_function, check_description, passed_checks, results);

    // ---------------------------------------------------------------------------
    // Check | findZeroNewtonRaphson //SD20220616
    // ---------------------------------------------------------------------------
    check_function = "aurostd::findZeroNewtonRaphson()";
    check_description = "find the zeros of a 2D nonlinear square system";
    x0 = {aurostd::ran2(), aurostd::ran2()};
    vfunc.clear();
    vdfunc.clear();
    jac.clear();
    vfunc.push_back([](xvector<double> x) {return std::exp(-std::exp(-(x(1) + x(2)))) - x(2) * (1.0 + std::pow(x(1), 2.0));});
    vfunc.push_back([](xvector<double> x) {return x(1) * std::cos(x(2)) + x(2) * std::sin(x(1)) - 0.5;});
    vdfunc.push_back([](xvector<double> x) {return std::exp(-std::exp(-(x(1) - x(2))) - x(1) - x(2)) - 2 * x(1) * x(2);});
    vdfunc.push_back([](xvector<double> x) {return std::exp(-std::exp(-(x(1) - x(2))) - x(1) - x(2)) - (1.0 + std::pow(x(1), 2.0));});
    jac.push_back(vdfunc);
    vdfunc.clear();
    vdfunc.push_back([](xvector<double> x) {return x(2) * std::cos(x(1)) + std::cos(x(2));});
    vdfunc.push_back([](xvector<double> x) {return std::sin(x(1)) - x(1) * std::sin(x(2));});
    jac.push_back(vdfunc);
    expected_xvecdbl = {0.353246561918931, 0.606082026502552};
    aurostd::findZeroNewtonRaphson(x0, vfunc, jac, calculated_xvecdbl);
    checkEqual(calculated_xvecdbl, expected_xvecdbl, check_function, check_description, passed_checks, results);

    // ---------------------------------------------------------------------------
    // Check | findZeroDeflation //SD20220616
    // ---------------------------------------------------------------------------
    check_function = "aurostd::findZeroDeflation()";
    check_description = "find multiple zeros of a 2D nonlinear square system";
    vfunc.clear();
    vdfunc.clear();
    jac.clear();
    vfunc.push_back([](xvector<double> x) {return x(1) * x(2) - 1.0;});
    vfunc.push_back([](xvector<double> x) {return std::pow(x(1), 2.0) + std::pow(x(2), 2.0) - 4.0;});
    vdfunc.push_back([](xvector<double> x) {return x(2);});
    vdfunc.push_back([](xvector<double> x) {return x(1);});
    jac.push_back(vdfunc);
    vdfunc.clear();
    vdfunc.push_back([](xvector<double> x) {return 2.0 * x(1);});
    vdfunc.push_back([](xvector<double> x) {return 2.0 * x(2);});
    jac.push_back(vdfunc);
    expected_xmatdbl = {{0.517638090205041, 1.93185165257813, -1.93185165257813}, {1.93185165257813, 0.517638090205041, -0.517638090205041}};
    aurostd::findZeroDeflation(aurostd::vector2xvector<double>({0.0, 1.0}), vfunc, jac, calculated_xmatdbl);
    checkEqual(calculated_xmatdbl, expected_xmatdbl, check_function, check_description, passed_checks, results);
  }
}

namespace unittest {

  void UnitTest::entryLoaderTest(uint &passed_checks, vector <vector<string>> &results, vector <string> &errors) {
    (void) errors;  // Suppress compiler warnings

    // setup test environment
    string task_description = "Testing EntryLoader";
    stringstream result;
    string check_description = "";
    stringstream check_description_helper;
    string check_function = "";

    std::string test_alloy = "MnPdPt";
    bool recursive = false;
    aflowlib::EntryLoader el;
    aflowlib::_aflowlib_entry test_entry;
    xstructure test_structure;

    size_t expected_size_t = 0;
    std::vector <std::string> test_AUIDs = {
      "aflow:2de63b1ebe0a1a83",
      "4d8cf7edb50d1901",
      "auid:6d47aa3f4f1286d0",
      "aflow:7dd846bc04c764e8",
      "9d84facf8161aa60",
      "broken"
    };
    std::string test_AUID = "aflow:0d16c1946df2435c";

    std::vector <std::string> test_AURLs = {
      "aflowlib.duke.edu:AFLOWDATA/LIB2_WEB/Ca_svCu_pv/84",
      "AFLOWDATA/LIB2_WEB/Ca_svCu_pv/546",
      "aurl:AFLOWDATA/LIB2_WEB/Ca_svCu_pv/724.BA",
      "LIB2_WEB/Ca_svCu_pv/253",
      "aflowlib.duke.edu:AFLOWDATA/LIB2_WEB/Ca_svCu_pv/230"
    };
    std::string test_AURL = "aflowlib.duke.edu:AFLOWDATA/LIB2_WEB/Ca_svCu_pv/539";

    std::map <std::string, aflowlib::EntryLoader::Source> test_sources = {
      {"AUTO SELECT",    aflowlib::EntryLoader::Source::NONE},
      {"SQLITE",         aflowlib::EntryLoader::Source::SQLITE},
      {"AFLUX",          aflowlib::EntryLoader::Source::AFLUX},
      {"FILESYSTEM",     aflowlib::EntryLoader::Source::FILESYSTEM},
      {"RESTAPI",        aflowlib::EntryLoader::Source::RESTAPI},
      {"FILESYSTEM_RAW", aflowlib::EntryLoader::Source::FILESYSTEM_RAW},
      {"RESTAPI_RAW",    aflowlib::EntryLoader::Source::RESTAPI_RAW}
    };

    std::map <std::string, aflowlib::EntryLoader::Source> short_test_sources = {
      {"SQLITE",     aflowlib::EntryLoader::Source::SQLITE},
      {"AFLUX",      aflowlib::EntryLoader::Source::AFLUX},
      {"FILESYSTEM", aflowlib::EntryLoader::Source::FILESYSTEM},
      {"RESTAPI",    aflowlib::EntryLoader::Source::RESTAPI},
    };

    // ---------------------------------------------------------------------------
    // Check | load alloys
    for (std::map<std::string, aflowlib::EntryLoader::Source>::iterator source = test_sources.begin();
        source != test_sources.end(); source++) {
      check_function = "EntryLoader::loadAlloy()";
      if (source->first == "RESTAPI" || source->first == "RESTAPI_RAW") recursive = false;
      else recursive = true;
      check_description = source->first + " - " + test_alloy;
      if (recursive) {
        check_description += " - recursive";
        expected_size_t = 3400;
      } else expected_size_t = 90;
      el.clear();
      el.m_out_silent = true;
      {
        long double start = aurostd::get_seconds();
        if (el.setSource(source->second)) { // don't test if basic requirements are not met for a source
          if (source->first == "FILESYSTEM" || source->first == "FILESYSTEM_RAW") {
            if (el.m_sqlite_alloy_db_ptr == nullptr) expected_size_t=1300;
          }
          el.loadAlloy(test_alloy, recursive);
          long double duration = aurostd::get_delta_seconds(start);
          aurostd::StringstreamClean(check_description_helper);
          check_description_helper << " | speed " << el.m_entries_flat->size() / duration << " entries/s; "
            << el.m_entries_flat->size() << " entries";
          check_description += check_description_helper.str();
          check((expected_size_t < el.m_entries_flat->size()), el.m_entries_flat->size(), expected_size_t,
              check_function, check_description, passed_checks, results);
        }
      }
    }

    // ---------------------------------------------------------------------------
    // Check | load AUID + Xstructure
    for (std::map<std::string, aflowlib::EntryLoader::Source>::iterator source = short_test_sources.begin();
        source != short_test_sources.end(); source++) {
      check_function = "EntryLoader::loadAUID()";
      check_description = source->first + " + xstructure";
      expected_size_t = 6;
      el.clear();
      el.m_out_silent = true;
      el.m_xstructure_original = true;
      el.m_xstructure_relaxed = true;
      if (source->first == "RESTAPI" || source->first == "RESTAPI_RAW")
        el.m_filesystem_path = "/fake/"; // force xstructure test to use REST API
      long double start = aurostd::get_seconds();
      if (el.setSource(source->second)) { // don't test if basic requirements are not met for a source
        el.loadAUID(test_AUID);
        if (source->first == "AFLUX") test_entry = *el.m_entries_flat->back();
        el.loadAUID(test_AUIDs);

        long double duration = aurostd::get_delta_seconds(start);
        aurostd::StringstreamClean(check_description_helper);
        check_description_helper << " | speed " << el.m_entries_flat->size() / duration << " entries/s; "
          << el.m_entries_flat->size() << " entries";
        check_description += check_description_helper.str();
        checkEqual(el.m_entries_flat->size(), expected_size_t, check_function,
            check_description, passed_checks, results);
      }
    }

    // ---------------------------------------------------------------------------
    // Check | load xstructure from file
    check_function = "EntryLoader::loadXstructureFile()";
    check_description = "load xstructure from CONTCAR.relax";
    if (!test_entry.auid.empty()) {
      el.loadXstructureFile(test_entry, test_structure, {"CONTCAR.relax"});
      checkEqual(test_structure.atoms.size(), (size_t)
          6, check_function, check_description, passed_checks, results);
    } else {
      check_description += " | failed to load example structure form AFLUX in previous test";
      check(false, 0, 0, check_function, check_description, passed_checks, results);
    }

    // ---------------------------------------------------------------------------
    // Check | load AURL
    for (std::map<std::string, aflowlib::EntryLoader::Source>::iterator source = short_test_sources.begin();
        source != short_test_sources.end(); source++) {
      check_function = "EntryLoader::loadAURL()";
      check_description = source->first;
      expected_size_t = 6;
      el.clear();
      el.m_out_silent = true;
      {
        long double start = aurostd::get_seconds();
        if (el.setSource(source->second)) { // don't test if basic requirements are not met for a source
          el.loadAURL(test_AURLs);
          el.loadAURL(test_AURL);
          long double duration = aurostd::get_delta_seconds(start);
          aurostd::StringstreamClean(check_description_helper);
          check_description_helper << " | speed " << el.m_entries_flat->size() / duration << " entries/s; "
            << el.m_entries_flat->size() << " entries";
          check_description += check_description_helper.str();
          checkEqual(el.m_entries_flat->size(), expected_size_t, check_function,
              check_description, passed_checks, results);
        }
      }
    }
  }
}

// database
namespace unittest {

  void UnitTest::schemaTest(uint& passed_checks, vector<vector<string> >& results, vector<string>& errors) {
    bool LDEBUG=(FALSE || XHOST.DEBUG);
    (void) errors;  // Suppress compiler warnings

    // Set up test environment
    string check_function = "";
    string check_description = "";

    // ---------------------------------------------------------------------------
    // Check | internal consistency
    // ---------------------------------------------------------------------------
    check_function = "XHOST.vschema";
    check_description = "Internal consistency of vschema";
    vector<string> vschema_keys;
    vector<string> vschema_types = {"UNIT", "TYPE"};
    string key = "";
    uint ninconsistent = 0;
    for (size_t i = 0; i < XHOST.vschema.vxsghost.size(); i+= 2) {
      if(XHOST.vschema.vxsghost[i].find("::NAME:") != string::npos) {
        key=aurostd::RemoveSubString(XHOST.vschema.vxsghost[i], "SCHEMA::NAME:");
        vschema_keys.push_back(XHOST.vschema.getattachedscheme("SCHEMA::NAME:" + key));
        for (size_t j = 0; j < vschema_types.size(); j++) {
          if (!XHOST.vschema.isdefined("SCHEMA::" + vschema_types[j] + ":" + key)) {
            ninconsistent++;
            if (LDEBUG) std::cerr << __AFLOW_FUNC__ << " SCHEMA::" << vschema_types[j] << ":" << key << " not found." << std::endl;
          }
        }
      }
    }
    checkEqual(ninconsistent, (uint)0, check_function, check_description, passed_checks, results);

    // ---------------------------------------------------------------------------
    // Check | consistency between _aflowlib_entry and schema
    // ---------------------------------------------------------------------------
    check_function = "_aflowlib_entry";
    check_description = "Consistency between _aflowlib_entry json and schema";
    aflowlib::_aflowlib_entry aentry;
    string aflowlib_json = aentry.aflowlib2string("JSON", true);
    vector<string> json_keys = aurostd::extractJsonKeysAflow(aflowlib_json);

    vector<string> vkeys_ignore = {"data_language", "error_status", "natoms_orig",
      "density_orig", "volume_cell_orig", "volume_atom_orig",
      "spinD_magmom_orig"};
    for (size_t k = 0; k < json_keys.size(); k++) {
      const string& key = json_keys[k];
      if (!aurostd::WithinList(vkeys_ignore, key) && !aurostd::WithinList(vschema_keys, key)) {
        ninconsistent++;
        if (LDEBUG) std::cerr << __AFLOW_FUNC__ << " " << key << " not found in schema." << std::endl;
      }
    }
    checkEqual(ninconsistent, (uint)0, check_function, check_description, passed_checks, results);
  }

}

// structure tests
namespace unittest {

  //HE20210511
  void UnitTest::atomicEnvironmentTest(uint& passed_checks, vector<vector<string> >& results, vector<string>& errors) {
    (void) errors;  // Suppress compiler warnings

    // setup test environment
    string check_function = "";
    string check_description = "";

    // ---------------------------------------------------------------------------
    // Test 1: create AE - mode 1
    // ---------------------------------------------------------------------------

    // load test system
    string auid = "aflow:d912e209c81aeb94";
    string aurl = "aflowlib.duke.edu:AFLOWDATA/LIB2_RAW/Ca_svCu_pv/138";
    aflowlib::_aflowlib_entry entry;
    xstructure str;

    entry.aurl=aurl;
    entry.auid=auid;
    pflow::loadXstructures(entry);
    str = entry.vstr.back();
    vector<AtomEnvironment> AE = getAtomEnvironments(str, 1);
    check_function = "getAtomEnvironments()";

    // ---------------------------------------------------------------------------
    // Check | number of created AEs
    check_description = "number of created AEs";
    checkEqual(uint(AE.size()), uint(6), check_function, check_description, passed_checks, results);
    
    // ---------------------------------------------------------------------------
    // Check | point index mapping
    check_description = "point index mapping";
    checkEqual(AE[1].index2Point(10), AE[1].coordinates_neighbor[1][2], check_function, check_description, passed_checks, results);

    // ---------------------------------------------------------------------------
    // Check | coordinate matching
    check_description = "coordinate matching";
    xvector<double> compare_point = {-1.9551925593108925e0, -2.2642136090979212e0, 2.4896636484942385e0};
    checkEqual(AE[1].index2Point(2), compare_point, check_function, check_description, passed_checks, results);

    // ---------------------------------------------------------------------------
    // Check | center element
    check_description = "center element";
    checkEqual(std::string(AE[2].element_center), std::string("Ca"), check_function, check_description, passed_checks, results);

    // ---------------------------------------------------------------------------
    // Check | center element id
    check_description = "center element id";
    checkEqual(AE[4].type_center, uint(1), check_function, check_description, passed_checks, results);

    // ---------------------------------------------------------------------------
    // Test 2: create AE convex hull
    // ---------------------------------------------------------------------------

    // setup test environment
    const uint test_AE = 4;

    // create hull
    AE[test_AE].constructAtomEnvironmentHull();
    check_function = "contructAtomEnvironmentHull()";

    // ---------------------------------------------------------------------------
    // Check | hull bit set
    check_description = "hull bit set";
    checkEqual(AE[test_AE].has_hull, true, check_function, check_description, passed_checks, results);

    // ---------------------------------------------------------------------------
    // Check | hull volume
    check_description = "hull volume";
    checkEqual(AE[test_AE].volume, 31.4622167689, check_function, check_description, passed_checks, results);

    // ---------------------------------------------------------------------------
    // Check | hull area
    check_description = "hull area";
    checkEqual(AE[test_AE].area, 60.4979100628, check_function, check_description, passed_checks, results);

    // ---------------------------------------------------------------------------
    // Check | triangle count
    check_description = "triangle count";
    checkEqual(AE[test_AE].facet_order[0], uint(6), check_function, check_description, passed_checks, results);

    // ---------------------------------------------------------------------------
    // Check | tetragon count
    check_description = "tetragon count";
    checkEqual(AE[test_AE].facet_order[1], uint(2), check_function, check_description, passed_checks, results);

    // ---------------------------------------------------------------------------
    // Check | pentagon count
    check_description = "pentagon count";
    checkEqual(AE[test_AE].facet_order[2], uint(0), check_function, check_description, passed_checks, results);
  }

  void UnitTest::xstructureParserTest(uint& passed_checks, vector<vector<string> >& results, vector<string>& errors) {
    bool LDEBUG=(FALSE || XHOST.DEBUG);
    (void) errors;  // Suppress compiler warnings

    if (LDEBUG) std::cerr << "Running " << __AFLOW_FUNC__ << std::endl;

    // Set up test environment
    string check_function = "", check_description = "";
    bool calculated_bool = false, expected_bool = false;

    // Set up structure variables
    _aflags aflags; aflags.Directory = aurostd::getPWD();
    bool check_passed = true;
    stringstream xstrss;
    xstructure xstr_cif, xstr_poscar;
    string str_cif = "", str_poscar = "";

    bool same_species = true;
    bool scale_volume = false;
    bool optimize_match = false;
    double misfit = 0.0;

    // ---------------------------------------------------------------------------
    // Check | CIF parser
    // ---------------------------------------------------------------------------

    // ---------------------------------------------------------------------------
    // Test 1: parse structure with known settings
    // ---------------------------------------------------------------------------
    if (LDEBUG) std::cerr << __AFLOW_FUNC__ << " Test 1: parse structure with known settings" << std::endl;

    // CrO3 was a problematic structure in the past
    str_cif = string(utd["xstructure_parser"]["cif_CrO3"]);
    str_poscar = string(utd["xstructure_parser"]["poscar_CrO3"]);

    check_function = "xstructure::operator<<";
    check_description = "Parsing CIF file with recognized setting (CrO3)";
<<<<<<< HEAD
    
    if (LDEBUG) std::cerr << __AFLOW_FUNC__ << " [1] Parsing CIF file with recognized setting (CrO3)" << std::endl;
=======
>>>>>>> 9ed64ed5
    aurostd::StringstreamClean(xstrss);
    xstrss << str_cif;
    try {xstr_cif = xstructure(xstrss);} 
    catch(aurostd::xerror& excpt) {errors.push_back("Could not generate CrO3");}
    if (LDEBUG) std::cerr << __AFLOW_FUNC__ << " [2] Parsing CIF file with recognized setting (CrO3)" << std::endl;

    aurostd::StringstreamClean(xstrss);
    xstrss << str_poscar;
    xstr_poscar = xstructure(xstrss);
    if (LDEBUG) std::cerr << __AFLOW_FUNC__ << " [3] Parsing CIF file with recognized setting (CrO3)" << std::endl;

    // ---------------------------------------------------------------------------
    // test: parse structure
    if (LDEBUG) std::cerr << __AFLOW_FUNC__ << " test: parse structure" << std::endl;
    expected_bool = true;
    calculated_bool = compare::aflowCompareStructure(xstr_cif, xstr_poscar, same_species, scale_volume, optimize_match, misfit);
    checkEqual(expected_bool, calculated_bool, check_function, check_description, passed_checks, results);

    // ---------------------------------------------------------------------------
    // test: compare Wyckoff positions
    if (LDEBUG) std::cerr << __AFLOW_FUNC__ << " test: compare Wyckoff positions" << std::endl;
    check_description = "Compare parsed Wyckoff positions of CrO3";
    vector<wyckoffsite_ITC> vwyckoff(4);
    xvector<double> coords;
    vwyckoff[0].type = "Cr"; vwyckoff[0].letter = "b"; vwyckoff[0].site_symmetry = "m.."; vwyckoff[0].multiplicity = 4; vwyckoff[0].coord[1] = 0.25; vwyckoff[0].coord[2] = 0.09676; vwyckoff[0].coord[3] = 0.5;
    vwyckoff[1].type = "O"; vwyckoff[1].letter = "a"; vwyckoff[1].site_symmetry = "..2"; vwyckoff[1].multiplicity = 4; vwyckoff[1].coord[1] = 0.0; vwyckoff[1].coord[2] = 0.0; vwyckoff[1].coord[3] = 0.3841;
    vwyckoff[2].type = "O"; vwyckoff[2].letter = "b"; vwyckoff[2].site_symmetry = "m.."; vwyckoff[2].multiplicity = 4; vwyckoff[2].coord[1] = 0.25; vwyckoff[2].coord[2] = 0.2677; vwyckoff[2].coord[3] = 0.3755;
    vwyckoff[3].type = "O"; vwyckoff[3].letter = "b"; vwyckoff[3].site_symmetry = "m.."; vwyckoff[3].multiplicity = 4; vwyckoff[3].coord[1] = 0.25; vwyckoff[3].coord[2] = 0.6078; vwyckoff[3].coord[3] = 0.3284;
    check_passed = (vwyckoff.size() == xstr_cif.wyckoff_sites_ITC.size());
    for (size_t i = 0; i < vwyckoff.size() && check_passed; i++) {
      check_passed = (check_passed && (xstr_cif.wyckoff_sites_ITC[i].type == vwyckoff[i].type));
      check_passed = (check_passed && (xstr_cif.wyckoff_sites_ITC[i].letter == vwyckoff[i].letter));
      check_passed = (check_passed && (xstr_cif.wyckoff_sites_ITC[i].multiplicity == vwyckoff[i].multiplicity));
      check_passed = (check_passed && (xstr_cif.wyckoff_sites_ITC[i].coord == vwyckoff[i].coord));
      if (LDEBUG && !check_passed) {
        std::cerr << "Failed site:" << std::endl;
        std::cerr << "type = " << xstr_cif.wyckoff_sites_ITC[i].type << ", ";
        std::cerr << "letter = " << xstr_cif.wyckoff_sites_ITC[i].letter << ", ";
        std::cerr << "multiplicity = " << xstr_cif.wyckoff_sites_ITC[i].multiplicity << ", ";
        std::cerr << "coord = " << xstr_cif.wyckoff_sites_ITC[i].coord << std::endl << std::endl;
        std::cerr << "Should be:" << std::endl;
        std::cerr << "type = " << vwyckoff[i].type << ", ";
        std::cerr << "letter = " << vwyckoff[i].letter << ", ";
        std::cerr << "multiplicity = " << vwyckoff[i].multiplicity << ", ";
        std::cerr << "coord = " << vwyckoff[i].coord << std::endl;
      }
    }

    expected_bool = true;
    calculated_bool = check_passed;
    checkEqual(expected_bool, calculated_bool, check_function, check_description, passed_checks, results);

    // May need a better test case where the labels actually change
    check_description = "Compare calculated Wyckoff positions of CrO3";
    xstr_cif.SpaceGroup_ITC();
    vwyckoff[0].coord[1] = 0.25; vwyckoff[0].coord[2] = 0.59676; vwyckoff[0].coord[3] = 0.0000;
    vwyckoff[1].coord[1] = 0.00; vwyckoff[1].coord[2] = 0.00000; vwyckoff[1].coord[3] = 0.3841;
    vwyckoff[2].coord[1] = 0.25; vwyckoff[2].coord[2] = 0.76770; vwyckoff[2].coord[3] = 0.8755;
    vwyckoff[3].coord[1] = 0.25; vwyckoff[3].coord[2] = 0.60780; vwyckoff[3].coord[3] = 0.3284;
    check_passed = (vwyckoff.size() == xstr_cif.wyckoff_sites_ITC.size());
    for (size_t i = 0; i < vwyckoff.size() && check_passed; i++) {
      check_passed = (check_passed && (xstr_cif.wyckoff_sites_ITC[i].type == vwyckoff[i].type));
      check_passed = (check_passed && (xstr_cif.wyckoff_sites_ITC[i].letter == vwyckoff[i].letter));
      check_passed = (check_passed && (xstr_cif.wyckoff_sites_ITC[i].multiplicity == vwyckoff[i].multiplicity));
      check_passed = (check_passed && aurostd::isequal(xstr_cif.wyckoff_sites_ITC[i].coord, vwyckoff[i].coord));
      if (LDEBUG && !check_passed) {
        std::cerr << "Failed site:" << std::endl;
        std::cerr << "type = " << xstr_cif.wyckoff_sites_ITC[i].type << ", ";
        std::cerr << "letter = " << xstr_cif.wyckoff_sites_ITC[i].letter << ", ";
        std::cerr << "multiplicity = " << xstr_cif.wyckoff_sites_ITC[i].multiplicity << ", ";
        std::cerr << "coord = " << xstr_cif.wyckoff_sites_ITC[i].coord << std::endl << std::endl;
        std::cerr << "Should be:" << std::endl;
        std::cerr << "type = " << vwyckoff[i].type << ", ";
        std::cerr << "letter = " << vwyckoff[i].letter << ", ";
        std::cerr << "multiplicity = " << vwyckoff[i].multiplicity << ", ";
        std::cerr << "coord = " << vwyckoff[i].coord << std::endl;
      }
    }

    expected_bool = true;
    calculated_bool = check_passed;
    checkEqual(expected_bool, calculated_bool, check_function, check_description, passed_checks, results);

    // ---------------------------------------------------------------------------
    // Test 2: parse structure with unrecognized (old) settings
    // ---------------------------------------------------------------------------
    if (LDEBUG) std::cerr << __AFLOW_FUNC__ << " Test 2: parse structure with unrecognized (old) settings" << std::endl;
    check_description = "Parsing CIF file with unrecognized setting (GePt3)";
    aurostd::StringstreamClean(xstrss);
    str_cif = string(utd["xstructure_parser"]["cif_Ge8Pt24"]);
    str_poscar = string(utd["xstructure_parser"]["poscar_Ge8Pt24"]);

    bool quiet_tmp = XHOST.QUIET;
    XHOST.QUIET = !LDEBUG;  // Suppress warnings
    xstrss << str_cif;
    xstr_cif = xstructure(xstrss);
    XHOST.QUIET = quiet_tmp;

    // ---------------------------------------------------------------------------
    // test: parse structure
    aurostd::StringstreamClean(xstrss);
    xstrss << str_poscar;
    xstr_poscar = xstructure(xstrss);
    expected_bool = true;
    calculated_bool = compare::aflowCompareStructure(xstr_cif, xstr_poscar, same_species, scale_volume, optimize_match, misfit);
    checkEqual(expected_bool, calculated_bool, check_function, check_description, passed_checks, results);
  }

  void UnitTest::xstructureTest(uint& passed_checks, vector<vector<string> >& results, vector<string>& errors) {
    (void) errors;  // Suppress compiler warnings
    bool LDEBUG=(FALSE || XHOST.DEBUG);
    // Set up test environment
    string check_function = "", check_description = "";
    bool expected_bool = false, calculated_bool = false;
    uint expected_uint = 0, calculated_uint = 0;

    // ---------------------------------------------------------------------------
    // Check | getCoordinations() //CO20190520
    // ---------------------------------------------------------------------------
    xstructure xstr("aflowlib.duke.edu:AFLOWDATA/ICSD_WEB/FCC/Cl1Na1_ICSD_240599","CONTCAR.relax.vasp",IOAFLOW_AUTO);
    deque<deque<uint> > coordinations;
    xstr.GetCoordinations(coordinations);

    check_function = "xstructure::getCoordinations()";
    check_description = "Number of iatoms";
    calculated_uint = coordinations.size();
    expected_uint = 2;
    checkEqual(calculated_uint, expected_uint, check_function, check_description, passed_checks, results);

    check_description = "Number of coordination environments atom 1 > 2";
    expected_bool = true;
    calculated_bool = (coordinations[0].size() > 2);
    checkEqual(calculated_bool, expected_bool, check_function, check_description, passed_checks, results);

    check_description = "Number of coordination environments atom 2 > 2";
    expected_bool = true;
    calculated_bool = (coordinations[1].size() > 2);
    checkEqual(calculated_bool, expected_bool, check_function, check_description, passed_checks, results);

    //first iatom
    //first shell
    check_description = "First shell atom 1";
    calculated_uint = coordinations[0][0];
    expected_uint = 6;
    checkEqual(calculated_uint, expected_uint, check_function, check_description, passed_checks, results);

    //second shell
    check_description = "Second shell atom 1";
    calculated_uint = coordinations[0][1];
    expected_uint = 12;
    checkEqual(calculated_uint, expected_uint, check_function, check_description, passed_checks, results);

    //second iatom
    //first shell
    check_description = "First shell atom 2";
    calculated_uint = coordinations[1][0];
    expected_uint = 6;
    checkEqual(calculated_uint, expected_uint, check_function, check_description, passed_checks, results);

    //second shell
    check_description = "Second shell atom 2";
    calculated_uint = coordinations[1][1];
    expected_uint = 12;
    checkEqual(calculated_uint, expected_uint, check_function, check_description, passed_checks, results);

    // ---------------------------------------------------------------------------
    // Check | foldAtomdInCell //DX20210129
    // ---------------------------------------------------------------------------

    // set fold atoms in cell variables
    bool skew = false;
    double tol = 0.01;
    bool check_min_dists = false;

    // ---------------------------------------------------------------------------
    // test 1: expand cell
    // create 3x1x1 supercell expansion matrix
    check_function = "xstructure::foldAtomsInCell()";
    check_description = "expand cell (3x1x1)";
    xmatrix<double> supercell_matrix = aurostd::eye<double>(3,3);
    supercell_matrix(1,1)=3.0;
    xmatrix<double> lattice_new = supercell_matrix*xstr.lattice; // transform lattice

    xstructure xstr_supercell = xstr;
    xstr_supercell.foldAtomsInCell(lattice_new, skew, tol, check_min_dists);

    bool same_species = true;
    expected_bool = true;
    calculated_bool = compare::structuresMatch(xstr,xstr_supercell,same_species);
    checkEqual(expected_bool, calculated_bool, check_function, check_description, passed_checks, results);

    // ---------------------------------------------------------------------------
    // test 2: reduce cell
    // convert supercell back to original lattice
    check_function = "xstructure::foldAtomsInCell()";
    check_description = "reduce cell into primitive";
    xstructure xstr_reduced = xstr_supercell;
    xstr_reduced.foldAtomsInCell(xstr.lattice, skew, tol, check_min_dists);

    expected_bool = true;
    calculated_bool = compare::structuresMatch(xstr,xstr_reduced,same_species);
    checkEqual(expected_bool, calculated_bool, check_function, check_description, passed_checks, results);

    // ---------------------------------------------------------------------------
    // Check | slab test //CO20190520
    // ---------------------------------------------------------------------------
    //See W. Sun and G. Ceder, Surface Science 617 (2013) 53-59
    string xstr_str = "";
    stringstream xstrss;
    double min_dist = 0.0, min_dist_orig = 0.0;
    xvector<int> hkl({1, 0, 4});
    //    hkl[1] = 1; hkl[2] = 0; hkl[3] = 4;

    //create input structure
    xstr_str = string(utd["xstructure"]["poscar_FeO"]);
    aurostd::StringstreamClean(xstrss);
    xstrss << xstr_str;
    xstructure xstr_in;
    try {
      xstrss >> xstr_in;          //CO20200404 - this WILL throw an error because det(lattice)<0.0, leave alone
    } catch (aurostd::xerror& excpt) {} //CO20200404 - this WILL throw an error because det(lattice)<0.0, leave alone
    min_dist = min_dist_orig = xstr_in.MinDist();
    if(LDEBUG){
      std::cerr << __AFLOW_FUNC__ << " xstr_in=\n" << xstr_in << std::endl;
      std::cerr << __AFLOW_FUNC__ << " xstr_in.MinDist()=" << min_dist << std::endl;
    }

    //create xstr_slab (correct answer)
    xstr_str = string(utd["xstructure"]["poscar_FeO_slab"]);
    xstructure xstr_slab_correct;
    aurostd::StringstreamClean(xstrss);
    xstrss << xstr_str;
    try {
      xstrss >> xstr_slab_correct; //CO20200404 - this WILL throw an error because det(lattice)<0.0, leave alone
    } catch (aurostd::xerror& excpt) {} //CO20200404 - this WILL throw an error because det(lattice)<0.0, leave alone
                                        // ---------------------------------------------------------------------------
                                        // test 1: compare min distance of bulk and correct slab
    min_dist = xstr_slab_correct.MinDist();
    if(LDEBUG) {
      std::cerr << __AFLOW_FUNC__ << " xstr_slab_correct=\n" << xstr_slab_correct << std::endl;
      min_dist=xstr_slab_correct.MinDist();
      std::cerr << __AFLOW_FUNC__ << " xstr_slab_correct.MinDist()=" << min_dist << std::endl;
    }
    check_function = "xstructure::CreateSlab_SurfaceLattice()";
    check_description = "Compare minimum distance bulk vs. correct slab";
    checkEqual(min_dist, min_dist_orig, check_function, check_description, passed_checks, results);

    // ---------------------------------------------------------------------------
    // test 2: compare min distance of generated slab and correct slab
    xmatrix<double> lattice_slab_origbasis;
    xstructure xstr_slab_test = slab::CreateSlab_SurfaceLattice(xstr_in,hkl,1,0,5.0); //the v3len_max_strict is very important here, as the test from Sun et al. takes a shortcut here
    min_dist = xstr_slab_test.MinDist();
    check_function = "xstructure::CreateSlab_SurfaceLattice(hkl = 104)";
    check_description = "Compare minimum distance slab vs. correct slab";
    if(LDEBUG){
      std::cerr << __AFLOW_FUNC__ << " xstr_slab_test=\n" << xstr_slab_test << std::endl;
      min_dist=xstr_slab_test.MinDist();
      std::cerr << __AFLOW_FUNC__ << " xstr_slab_test.MinDist()=" << min_dist << std::endl;
    }
    checkEqual(min_dist, min_dist_orig, check_function, check_description, passed_checks, results);

    // ---------------------------------------------------------------------------
    // test 3: compare structures of generated slab and correct slab
    check_description = "Match structures of generated slab and correct slab";
    expected_bool = true;
    calculated_bool = compare::structuresMatch(xstr_slab_correct,xstr_slab_test,true,false,false);
    checkEqual(calculated_bool, expected_bool, check_function, check_description, passed_checks, results);

    // ---------------------------------------------------------------------------
    // Check | GetStandardPrimitive //CO20230220
    // ---------------------------------------------------------------------------

    //create xstr_str
    xstr_str =
      "O Co Sr\n"
      "1.00000000000000\n"
      "  5.4205419737648093    0.0000000000000000    0.0000000000000000\n"
      "  0.0000000000000000    5.4205419737648093    0.0000000000000000\n"
      "  0.0000000000000000    0.0000000000000000    7.6623790337915390\n"
      "O    Co   Sr\n"
      "12    4    4\n"
      "Direct\n"
      "  0.7499997640097504  0.2500002359902496  0.5000000000000000\n"
      "  0.2500002359902496  0.7499997640097504  0.5000000000000000\n"
      "  0.2499997640097504  0.7500002359902496  0.0000000000000000\n"
      "  0.7500002359902496  0.2499997640097504  0.0000000000000000\n"
      "  0.7499997640097504  0.7499997640097504  0.5000000000000000\n"
      "  0.2500002359902496  0.2500002359902496  0.5000000000000000\n"
      "  0.2499997640097504  0.2499997640097504  0.0000000000000000\n"
      "  0.7500002359902496  0.7500002359902496  0.0000000000000000\n"
      "  0.5000000000000000  0.5000000000000000  0.7499999723900999\n"
      "  0.0000000000000000  0.0000000000000000  0.7500000276099001\n"
      "  0.0000000000000000  0.0000000000000000  0.2499999723900999\n"
      "  0.5000000000000000  0.5000000000000000  0.2500000276099001\n"
      "  0.0000000000000000  0.0000000000000000  0.5000000000000000\n"
      "  0.5000000000000000  0.5000000000000000  0.0000000000000000\n"
      "  0.5000000000000000  0.5000000000000000  0.5000000000000000\n"
      "  0.0000000000000000  0.0000000000000000  0.0000000000000000\n"
      "  0.5000000000000000  0.0000000000000000  0.7500000000000000\n"
      "  0.0000000000000000  0.5000000000000000  0.7500000000000000\n"
      "  0.5000000000000000  0.0000000000000000  0.2500000000000000\n"
      "  0.0000000000000000  0.5000000000000000  0.2500000000000000\n";
    aurostd::StringstreamClean(xstrss);
    xstrss << xstr_str;
    try {
      xstrss >> xstr_in;          //CO20200404 - this WILL throw an error because det(lattice)<0.0, leave alone
    } catch (aurostd::xerror& excpt) {} //CO20200404 - this WILL throw an error because det(lattice)<0.0, leave alone

    // ---------------------------------------------------------------------------
    // test 1: expand cell
    // create 3x1x1 supercell expansion matrix
    check_function = "xstructure::GetStandardPrimitive()";
    check_description = "resolve primitive cell and find Bravais lattice type";
    xstr_in.GetStandardPrimitive();
    
    expected_bool = true;
    calculated_bool = (xstr_in.bravais_lattice_type=="CUB");
    checkEqual(expected_bool, calculated_bool, check_function, check_description, passed_checks, results);
  }

}

// structure generation
namespace unittest {

  //CO20190520
  void UnitTest::ceramgenTest(uint& passed_checks, vector<vector<string> >& results, vector<string>& errors) {
    (void) errors;  // Suppress compiler warnings

    // setup test environment
    string check_function = "", check_description = "";
    bool calculated_bool = false, expected_bool = false;
    uint calculated_uint = 0, expected_uint = 0;

    //./aflow --generate_ceramics --nm=N,C --m=Co,Mo,Fe,Ru,Ni,Rh,Pt,Cu,Cr,V --N=5
    vector<string> vnonmetals,vmetals;
    aurostd::string2tokens("N,C",vnonmetals,",");
    aurostd::string2tokens("Co,Mo,Fe,Ru,Ni,Rh,Pt,Cu,Cr,V",vmetals,",");

    check_function = "pflow::GENERATE_CERAMICS()";
    vector<string> commands=pflow::GENERATE_CERAMICS(vnonmetals,vmetals,5);

    check_description = "number of commands";
    calculated_uint = commands.size();
    expected_uint = 6;
    checkEqual(calculated_uint, expected_uint, check_function, check_description, passed_checks, results);

    //C:Co,Cr,Cu,Fe,Mo:Co,Cr,Cu,Fe,Mo:Co,Cr,Cu,Fe,Mo:Co,Cr,Cu,Fe,Mo:Co,Cr,Cu,Fe,Mo:N
    //C:Co,Cr,Cu,Fe,Mo:Co,Cr,Cu,Fe,Mo:Co,Cr,Cu,Fe,Mo:Co,Cr,Cu,Fe,Mo:N:Ni,Pt,Rh,Ru,V
    //C:Co,Cr,Cu,Fe,Mo:Co,Cr,Cu,Fe,Mo:Co,Cr,Cu,Fe,Mo:N:Ni,Pt,Rh,Ru,V:Ni,Pt,Rh,Ru,V
    //C:Co,Cr,Cu,Fe,Mo:Co,Cr,Cu,Fe,Mo:N:Ni,Pt,Rh,Ru,V:Ni,Pt,Rh,Ru,V:Ni,Pt,Rh,Ru,V
    //C:Co,Cr,Cu,Fe,Mo:N:Ni,Pt,Rh,Ru,V:Ni,Pt,Rh,Ru,V:Ni,Pt,Rh,Ru,V:Ni,Pt,Rh,Ru,V
    //C:N:Ni,Pt,Rh,Ru,V:Ni,Pt,Rh,Ru,V:Ni,Pt,Rh,Ru,V:Ni,Pt,Rh,Ru,V:Ni,Pt,Rh,Ru,V

    string search = "";

    search = "C:Co,Cr,Cu,Fe,Mo:Co,Cr,Cu,Fe,Mo:Co,Cr,Cu,Fe,Mo:Co,Cr,Cu,Fe,Mo:Co,Cr,Cu,Fe,Mo:N";
    check_description = "find " + search;
    expected_bool = true;
    calculated_bool = aurostd::WithinList(commands, search);
    checkEqual(calculated_bool, expected_bool, check_function, check_description, passed_checks, results);

    search = "C:Co,Cr,Cu,Fe,Mo:Co,Cr,Cu,Fe,Mo:Co,Cr,Cu,Fe,Mo:Co,Cr,Cu,Fe,Mo:N:Ni,Pt,Rh,Ru,V";
    check_description = "find " + search;
    calculated_bool = aurostd::WithinList(commands, search);
    checkEqual(calculated_bool, expected_bool, check_function, check_description, passed_checks, results);

    search = "C:Co,Cr,Cu,Fe,Mo:Co,Cr,Cu,Fe,Mo:Co,Cr,Cu,Fe,Mo:N:Ni,Pt,Rh,Ru,V:Ni,Pt,Rh,Ru,V";
    check_description = "find " + search;
    calculated_bool = aurostd::WithinList(commands, search);
    checkEqual(calculated_bool, expected_bool, check_function, check_description, passed_checks, results);

    search = "C:Co,Cr,Cu,Fe,Mo:Co,Cr,Cu,Fe,Mo:N:Ni,Pt,Rh,Ru,V:Ni,Pt,Rh,Ru,V:Ni,Pt,Rh,Ru,V";
    check_description = "find " + search;
    calculated_bool = aurostd::WithinList(commands, search);
    checkEqual(calculated_bool, expected_bool, check_function, check_description, passed_checks, results);

    search = "C:Co,Cr,Cu,Fe,Mo:N:Ni,Pt,Rh,Ru,V:Ni,Pt,Rh,Ru,V:Ni,Pt,Rh,Ru,V:Ni,Pt,Rh,Ru,V";
    check_description = "find " + search;
    calculated_bool = aurostd::WithinList(commands, search);
    checkEqual(calculated_bool, expected_bool, check_function, check_description, passed_checks, results);

    search = "C:N:Ni,Pt,Rh,Ru,V:Ni,Pt,Rh,Ru,V:Ni,Pt,Rh,Ru,V:Ni,Pt,Rh,Ru,V:Ni,Pt,Rh,Ru,V";
    check_description = "find " + search;
    calculated_bool = aurostd::WithinList(commands, search);
    checkEqual(calculated_bool, expected_bool, check_function, check_description, passed_checks, results);
  }

  //DX20200925
  //ME20220324 - refactored to run in parallel
  void _testPrototype(uint i, const vector<string>& prototype_labels, vector<uint>& nprotos, vector<string>& errors
#ifdef AFLOW_MULTITHREADS_ENABLE
      , std::mutex& m
#endif
      ) {
    double tolerance_sym = 0.0;
    string label_input = "";
    bool generated = false, sym = false, unique = false;
    xstructure xstr;
    ofstream ofs("/dev/null");

    vector<string> parameter_sets = anrl::getANRLParameters(prototype_labels[i], "all");
    for (size_t j = 0; j < parameter_sets.size(); j++) {
      string error = "";
      try {
        xstr = aflowlib::PrototypeLibraries(ofs,prototype_labels[i],parameter_sets[j],1);
        generated = true;
      } catch(aurostd::xerror& excpt) {
        error = "Could not generate prototype=" + prototype_labels[i] + ", params=" + parameter_sets[j];
      }

      if (error.empty()) {
        stringstream label_input_ss;
        label_input_ss << prototype_labels[i] << "-" << std::setw(3) << std::setfill('0') << j+1;
        label_input = label_input_ss.str();
        tolerance_sym = anrl::specialCaseSymmetryTolerances(label_input);
        if(tolerance_sym != AUROSTD_MAX_DOUBLE) {
          xstr.sym_eps = tolerance_sym;
          xstr.sym_eps_calculated = true;
        }
      }

      if (error.empty()) {
        string updated_label_and_params = "";
        if(!anrl::structureAndLabelConsistent(xstr, prototype_labels[i], updated_label_and_params, tolerance_sym)){ //DX20201105 - added symmetry tolerance
          error = "The structure has a higher symmetry than indicated by the label (orig: proto="
            + prototype_labels[i] + ", params=" + parameter_sets[j] + ")."
            + " The correct label and parameters for this structure are:\n" + updated_label_and_params;
        } else {
          sym = true;
        }
      }
      if (error.empty()) {
        aurostd::xoption vpflow;
        // check if the prototype matches to more than one prototype
        // (i.e., a prototype should match with itself, but no others)
        string catalog = "anrl";
        vector<string> protos_matching = compare::getMatchingPrototypes(xstr, vpflow, catalog);
        // if it matches to more than one
        if(protos_matching.size() > 1 && !anrl::isSpecialCaseEquivalentPrototypes(protos_matching)) {
          error = prototype_labels[i] + ", params=" + parameter_sets[j]
            + " matches multiple prototypes (and not a documented special case): "
            + aurostd::joinWDelimiter(protos_matching,",") + "."
            + " If the prototype was newly added, ONLY include it in the encyclopedia"
            + " for a valid reason (e.g., historical, special designation, etc.)"
            + " and document this in anrl::isSpecialCaseEquivalentPrototypes().";
          // if it doesn't match with ITSELF
        } else if (protos_matching.size() == 0) {
          error = prototype_labels[i] + ", params=" + parameter_sets[j]
            + " does not match to any prototypes"
            + " (requires special symmetry tolerance or there is a bug with XtalFinder).";
        } else {
          unique = true;
        }
      }
#ifdef AFLOW_MULTITHREADS_ENABLE
      std::lock_guard<std::mutex> lk(m);
#endif
      if (generated) nprotos[0]++;
      if (sym) nprotos[1]++;
      if (unique) nprotos[2]++;
      if (!error.empty()) errors.push_back(error);
    }
  }

  void UnitTest::prototypeGeneratorTest(uint& passed_checks, vector<vector<string> >& results, vector<string>& errors) {
    bool LDEBUG = (FALSE || XHOST.DEBUG);

    // Set up test environment
    string check_function = "", check_description = "";

    vector<string> prototype_labels, compositions;
    vector<uint> space_group_numbers;
    vector<vector<vector<string> > > grouped_Wyckoff_letters;
    string library = "anrl";

    uint num_protos = aflowlib::GetAllPrototypeLabels(prototype_labels,
        compositions,
        space_group_numbers,
        grouped_Wyckoff_letters,
        library);
    if (LDEBUG) std::cerr << __AFLOW_FUNC__ << "Number of prototype labels = " << num_protos << " (each may have multiple parameter sets)";

    // Test
    // 1: if the prototype can be generated,
    // 2: if symmetry and label are consistent
    // 3: if it is a unique prototye
    // Keep results in vector to simplify function input
    vector<uint> nprotos(3, 0);
#ifdef AFLOW_MULTITHREADS_ENABLE
    xthread::xThread xt(KBIN::get_NCPUS()); // Okay to be greedy - xThread will manage number of threads
    std::mutex m;
    xt.run(num_protos, _testPrototype, prototype_labels, nprotos, errors, m);
#else
    for (uint i = 0; i < num_protos; i++) _testPrototype(i, prototype_labels, nprotos, errors);
#endif

    // Get number of all protoypes + parameter sets
    uint expected_uint = 0;
    for (uint i = 0; i < num_protos; i++) {
      expected_uint += anrl::getANRLParameters(prototype_labels[i], "all").size();
    }

    check_function = "aflowlib::PrototypeLibraries()";
    check_description = "generate prototypes";
    checkEqual(nprotos[0], expected_uint, check_function, check_description, passed_checks, results);

    check_function = "anrl::structureAndLabelConsistent()";
    check_description = "symmetry consistent with prototype label";
    checkEqual(nprotos[1], expected_uint, check_function, check_description, passed_checks, results);

    check_function = "compare::getMatchingPrototypes()";
    check_description = "protoypes are unique";
    checkEqual(nprotos[2], expected_uint, check_function, check_description, passed_checks, results);
  }

}

// ovasp
namespace unittest {
  void UnitTest::xoutcarTest(uint& passed_checks, vector<vector<string> >& results, vector<string>& errors) {
    bool LDEBUG = (FALSE || XHOST.DEBUG);

    // setup test environment
    string check_function = "", check_description = "";
    string calculated_str = "", expected_str = "";
    bool calculated_bool = false, expected_bool = false;
    double calculated_dbl = 0.0, expected_dbl = 0.0;

    string system="",path="",query="",file="",efile="",ext="",tfile="",Egap_type="";
    vector<string> files;
    xOUTCAR xout;

    /////////////////////////////////////////////////////////////////////////////////////////////////
    //FCC/Si1_ICSD_150530
    system="ICSD_WEB/FCC/Si1_ICSD_150530";

    // Fetch and parse required files first - abort test if unsuccessful
    path=AFLOWLIB_SERVER_DEFAULT+"/AFLOWDATA/"+system;
    query=path+"/?files";
    aurostd::url2tokens(query,files,",");
    if(files.size()==0){
      errors.push_back("Could not fetch query: " + query);
      return;
    }

    //OUTCAR.static
    file="OUTCAR.static";
    if(!aurostd::EWithinList(files,file,efile)){
      errors.push_back("No " + file + " found within " + query);
      return;
    }

    ext=aurostd::GetCompressionExtension(efile);
    tfile=aurostd::TmpFileCreate("Egap_file1")+ext;
    query=path+"/"+efile;
    if(!(aurostd::url2file(query,tfile,LDEBUG) && aurostd::FileExist(tfile))){
      errors.push_back("Could not fetch query: " + query);
      return;
    }

    check_function = "xOUTCAR::GetProperties()";
    check_description = "load OUTCAR.static";
    if (!xout.GetPropertiesFile(tfile,!LDEBUG)) {
      errors.push_back("Could not parse " + file);
      return;
    }
#ifndef _AFLOW_TEMP_PRESERVE_
    aurostd::RemoveFile(tfile);
#endif
    double EFERMI=xout.Efermi;

    //OUTCAR.bands
    file="OUTCAR.bands";
    if(!aurostd::EWithinList(files,file,efile)){
      query=path+"/?files"; //reload query for error message
      errors.push_back("No " + file + " found within " + query);
      return;
    }
    ext=aurostd::GetCompressionExtension(efile);
    tfile=aurostd::TmpFileCreate("Egap_file1")+ext;
    query=path+"/"+efile;
    if(!(aurostd::url2file(query,tfile,LDEBUG) && aurostd::FileExist(tfile))){
      errors.push_back("Could not fetch query: " + query);
      return;
    }
    if(!xout.GetPropertiesFile(tfile,!LDEBUG)){
      errors.push_back("Could not parse " + file);
      return;
    }
#ifndef _AFLOW_TEMP_PRESERVE_
    aurostd::RemoveFile(tfile);
#endif

    //GetBandGap
    check_function = "xOUTCAR::GetBandGap()";

    check_description = "Calculate Egap successfully";
    expected_bool = true;
    bool parsed = calculated_bool = xout.GetBandGap(EFERMI);
    checkEqual(calculated_bool, expected_bool, check_function, check_description, passed_checks, results);

    check_description = "Egap value";
    expected_dbl = 6.1000e-01;
    calculated_dbl = (parsed?xout.Egap[0]:AUROSTD_MAX_DOUBLE);
    checkEqual(calculated_dbl, expected_dbl, check_function, check_description, passed_checks, results);

    check_description = "Egap type";
    expected_str = "insulator-indirect";
    calculated_str = (parsed?xout.Egap_type[0]:"N/A");
    checkEqual(calculated_str, expected_str, check_function, check_description, passed_checks, results);
  }

}

bool smithTest(ostream& oss){ofstream FileMESSAGE;return smithTest(FileMESSAGE,oss);}  //CO20190520
bool smithTest(ofstream& FileMESSAGE,ostream& oss){  //CO20190520
  bool LDEBUG=TRUE; // TRUE;
  stringstream message;
  _aflags aflags;aflags.Directory=".";

  xmatrix<int> A1(3,3),U1,V1,S1;
  A1 ={{3,2,1}, {5,3,1}, {6,8,9}};
  //  A1[1][1]=3;A1[1][2]=2;A1[1][3]=1;
  //  A1[2][1]=5;A1[2][2]=3;A1[2][3]=1;
  //  A1[3][1]=6;A1[3][2]=8;A1[3][3]=9;

  aurostd::getSmithNormalForm(A1,U1,V1,S1);

  if(LDEBUG){
    cerr << __AFLOW_FUNC__ << " A=" << endl;cerr << A1 << endl;
    cerr << __AFLOW_FUNC__ << " U=" << endl;cerr << U1 << endl;
    cerr << __AFLOW_FUNC__ << " V=" << endl;cerr << V1 << endl;
    cerr << __AFLOW_FUNC__ << " S=" << endl;cerr << S1 << endl;
  }

  xmatrix<long long int> A2(5,5),U2,V2,S2;  //long long int is CRUCIAL, Matlab actually gets this wrong because it uses long int by default
  A2 = {{ 25,  -300,   1050, -1400,   630},
    {-300,  4800, -18900, 26880, -12600},
    { 1050,-18900, 79380,-117600, 56700},
    {-1400, 26880,-117600,179200,-88200},
    { 630, -12600, 56700,-88200,  44100}};

  aurostd::getSmithNormalForm(A2,U2,V2,S2);

  if(LDEBUG){ //COME BACK AND PATCH FOR ANSWERS
    cerr << __AFLOW_FUNC__ << " A=" << endl;cerr << A2 << endl;
    cerr << __AFLOW_FUNC__ << " U=" << endl;cerr << U2 << endl;
    cerr << __AFLOW_FUNC__ << " V=" << endl;cerr << V2 << endl;
    cerr << __AFLOW_FUNC__ << " S=" << endl;cerr << S2 << endl;
  }

  message << "smith test successful";pflow::logger(__AFLOW_FILE__,__AFLOW_FUNC__,message,aflags,FileMESSAGE,oss,_LOGGER_COMPLETE_);
  return TRUE; //CO20180419
}

// ***************************************************************************
// *                                                                         *
// *           Aflow STEFANO CURTAROLO - Duke University 2003-2022           *
// *                                                                         *
// ***************************************************************************<|MERGE_RESOLUTION|>--- conflicted
+++ resolved
@@ -2194,11 +2194,8 @@
 
     check_function = "xstructure::operator<<";
     check_description = "Parsing CIF file with recognized setting (CrO3)";
-<<<<<<< HEAD
-    
+
     if (LDEBUG) std::cerr << __AFLOW_FUNC__ << " [1] Parsing CIF file with recognized setting (CrO3)" << std::endl;
-=======
->>>>>>> 9ed64ed5
     aurostd::StringstreamClean(xstrss);
     xstrss << str_cif;
     try {xstr_cif = xstructure(xstrss);} 
