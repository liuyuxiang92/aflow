--- conflicted
+++ resolved
@@ -97,15 +97,12 @@
     xchk.task_description = "aurostd_main functions";
     test_functions["aurostd_main"] = xchk;
 
-<<<<<<< HEAD
     xchk = initializeXCheck();
-    xchk.func = std::bind(&UnitTest::aurostdMainTest, this, _1, _2, _3);
+    xchk.func = std::bind(&UnitTest::xfitTest, this, _1, _2, _3);
     xchk.function_name = "xfitTest():";
     xchk.task_description = "xfit functions";
     test_functions["xfit"] = xchk;
 
-=======
->>>>>>> c62ae6cd
     // database
     xchk = initializeXCheck();
     xchk.func = std::bind(&UnitTest::schemaTest, this, _1, _2, _3);
@@ -184,7 +181,7 @@
   void UnitTest::initializeTestGroups() {
     test_groups.clear();
 
-    test_groups["aurostd"] = {"xscalar", "xvector", "xmatrix", "aurostd_main"};
+    test_groups["aurostd"] = {"xscalar", "xvector", "xmatrix", "aurostd_main", "xfit"};
     test_groups["database"] = {"schema"};
     test_groups["structure"] = {"atomic_environment", "xstructure", "xstructure_parser"};
     test_groups["structure_gen"] = {"ceramgen", "proto"};
@@ -886,6 +883,7 @@
     // setup test environment
     string check_function = "", check_description = "";
 
+    bool calculated_bool = false, expected_bool = false;
     xmatrix<int> calculated_xmatint, expected_xmatint;
 
     // ---------------------------------------------------------------------------
@@ -911,7 +909,23 @@
     calculated_xmatint = xmatrix<int>(2, 2);
     aurostd::getEHermite(5, 12, calculated_xmatint);
     checkEqual(calculated_xmatint, expected_xmatint, check_function, check_description, passed_checks, results);
-<<<<<<< HEAD
+
+    // ---------------------------------------------------------------------------
+    // Check | equilibrateMatrix //SD20220505
+    // ---------------------------------------------------------------------------
+    check_function = "aurostd::equilibrateMatrix()";
+    check_description = "pre-condition an ill-conditioned matrix";
+    xmatrix<double> icm(4, 4);
+    icm(1, 1) = 0.7577; icm(1, 2) = 0.1712e-5; icm(1, 3) =   0.0462; icm(1, 4) = 0.3171;
+    icm(2, 1) = 0.7431; icm(2, 2) =    0.7060; icm(2, 3) =   0.0971; icm(2, 4) = 0.9502;
+    icm(3, 1) = 0.3922; icm(3, 2) =    0.0318; icm(3, 3) =   0.8235; icm(3, 4) = 0.0344;
+    icm(4, 1) = 0.6555; icm(4, 2) =    0.2769; icm(4, 3) = 0.6948e5; icm(4, 4) = 0.4387;
+    xmatrix<double> em, rm, cm;
+    aurostd::equilibrateMatrix(icm, em, rm, cm);
+    calculated_bool = aurostd::isequal(1.0, aurostd::sign(aurostd::condition_number(icm) - aurostd::condition_number(em))) &&
+                      aurostd::isequal(icm, aurostd::inverse(rm) * em * aurostd::inverse(cm));
+    expected_bool = true;
+    checkEqual(calculated_bool, expected_bool, check_function, check_description, passed_checks, results);
   }
 
   void UnitTest::aurostdMainTest(uint& passed_checks, vector<vector<string> >& results, vector<string>& errors) {
@@ -919,6 +933,7 @@
     string check_function = "", check_description = "";
     bool calculated_bool = false, expected_bool = false;
     int calculated_int = 0, expected_int = 0;
+    xvector<double> calculated_xvecdbl, expected_xvecdbl;
     string calculated_string = "", expected_string = "";
 
     // ---------------------------------------------------------------------------
@@ -978,10 +993,9 @@
     // ---------------------------------------------------------------------------
     check_function = "aurostd::substring2string()";
     check_description = "return the third match of the substring";
-    string test_string = "_FILE_START_\nIALGO==48\nALGO==FAST\nIALGO==49\nALGO==MEDIUM\nIALGO==50\nALGO==SLOW\n_FILE_END_";
-    calculated_string = aurostd::substring2string(test_string,"ALGO",3);
+    str = "_FILE_START_\nIALGO==48\nALGO==FAST\nIALGO==49\nALGO==MEDIUM\nIALGO==50\nALGO==SLOW\n_FILE_END_";
+    calculated_string = aurostd::substring2string(str, "ALGO", 3);
     expected_string = "==49";
-      
     checkEqual(calculated_string, expected_string, check_function, check_description, passed_checks, results);
   
     // ---------------------------------------------------------------------------
@@ -989,9 +1003,8 @@
     // ---------------------------------------------------------------------------
     check_function = "aurostd::kvpair2string()";
     check_description = "return the second match of the kvpair";
-    calculated_string = aurostd::kvpair2string(test_string,"ALGO","==",2);
+    calculated_string = aurostd::kvpair2string(str, "ALGO", "==", 2);
     expected_string = "MEDIUM";
-  
     checkEqual(calculated_string, expected_string, check_function, check_description, passed_checks, results);
   
     // ---------------------------------------------------------------------------
@@ -999,9 +1012,8 @@
     // ---------------------------------------------------------------------------
     check_function = "aurostd::substring2string()";
     check_description = "return the last match of the substring";
-    calculated_string = aurostd::substring2string(test_string,"ALGO",-1);
+    calculated_string = aurostd::substring2string(str, "ALGO", -1);
     expected_string = "==SLOW";
-  
     checkEqual(calculated_string, expected_string, check_function, check_description, passed_checks, results);
   
     // ---------------------------------------------------------------------------
@@ -1009,10 +1021,19 @@
     // ---------------------------------------------------------------------------
     check_function = "aurostd::kvpair2string()";
     check_description = "return the last match of the kvpair";
-    calculated_string = aurostd::kvpair2string(test_string,"ALGO","==",-1);
+    calculated_string = aurostd::kvpair2string(str,"ALGO", "==", -1);
     expected_string = "SLOW";
-  
     checkEqual(calculated_string, expected_string, check_function, check_description, passed_checks, results);
+
+    // ---------------------------------------------------------------------------
+    // Check | linspace //SD20220324
+    // ---------------------------------------------------------------------------
+    check_function = "aurostd::linspace()";
+    check_description = "generate n linearly spaced points";
+    expected_xvecdbl = xvector<double>(5);
+    expected_xvecdbl(1) = 1.0; expected_xvecdbl(2) = 1.375; expected_xvecdbl(3) = 1.75; expected_xvecdbl(4) = 2.125; expected_xvecdbl(5) = 2.5;
+    calculated_xvecdbl = aurostd::linspace(1.0, 2.5, 5);
+    checkEqual(calculated_xvecdbl, expected_xvecdbl, check_function, check_description, passed_checks, results);
   }
 
   void UnitTest::xfitTest(uint& passed_checks, vector<vector<string> >& results, vector<string>& errors) {
@@ -1020,139 +1041,72 @@
     // setup test environment
     string check_function = "", check_description = "";
 
-    xmatrix<int> calculated_xmatint, expected_xmatint;
-    xmatrix<int> calculated_xmatdouble, expected_xmatdouble;
-
-    // ---------------------------------------------------------------------------
-    // Check | reshape //SD20220319
-    // ---------------------------------------------------------------------------
-    check_function = "aurostd::reshape()";
-    check_description = "reshape a rectangular matrix";
-    expected_xmatint = xmatrix<int>(3,4);
-    expected_xmatint(1,1) = 1; expected_xmatint(1,2) =  2; expected_xmatint(1,3) =  3; expected_xmatint(1,4) = 4;
-    expected_xmatint(2,1) = 5; expected_xmatint(2,2) =  6; expected_xmatint(2,3) =  7; expected_xmatint(2,4) = 8;
-    expected_xmatint(3,1) = 9; expected_xmatint(3,2) = 10; expected_xmatint(3,3) = 11; expected_xmatint(3,4) = 12;
-    calculated_xmatint = aurostd::reshape(aurostd::reshape(expected_xmatint,4,3),3,4);
-    checkEqual(calculated_xmatint, expected_xmatint, check_function, check_description, passed_checks, results);
+    double calculated_dbl, expected_dbl;
+    xvector<double> calculated_xvecdbl, expected_xvecdbl;
+    xvector<double> calculated_xvecdbl_r, expected_xvecdbl_r;
+    xvector<double> calculated_xvecdbl_i, expected_xvecdbl_i;
+    xmatrix<double> calculated_xmatdbl, expected_xmatdbl;
 
     // ---------------------------------------------------------------------------
     // Check | companion matrix //SD20220318
     // ---------------------------------------------------------------------------
     check_function = "aurostd::companion_matrix()";
     check_description = "calculate the companion matrix of a univariate polynomial";
-
-    xvector<double> pc1(4);
-    expected_xmatdouble = xmatrix<double>(3,3);
-    vp(1) = 6.0; vp(2) = -5.0; vp(3) = -2.0; vp(4) = 3.0;
-    expected_xmatdouble(1, 1) = 0.0; expected_xmatdouble(1, 2) = 1.0; expected_xmatdouble(1, 3) = 0.0;
-    expected_xmatdouble(2, 1) = 0.0; expected_xmatdouble(2, 2) = 0.0; expected_xmatdouble(2, 3) = 1.0;
-    expected_xmatdouble(3, 1) = -6.0 / 3.0; expected_xmatdouble(3, 2) = 5.0 / 3.0; expected_xmatdouble(3, 3) = 2.0 / 3.0;
-    calculated_xmatdouble = aurostd::companion_matrix(pc1);
-    checkEqual(calculated_xmatdouble, expected_xmatdouble, check_function, check_description, passed_checks, results);
-
-=======
-  }
-
-  void UnitTest::aurostdMainTest(uint& passed_checks, vector<vector<string> >& results, vector<string>& errors) {
-    (void) errors;  // Suppress compiler warnings
-    string check_function = "", check_description = "";
-    bool calculated_bool = false, expected_bool = false;
-    int calculated_int = 0, expected_int = 0;
-    string calculated_string = "", expected_string = "";
-
-    // ---------------------------------------------------------------------------
-    // Check | substringlist2bool
-    // ---------------------------------------------------------------------------
-    check_function = "aurostd::substringlist2bool()";
-    string str = "hawk owl";
-    vector<string> strlist;
-
-    strlist.push_back("falcon");
-    check_description = aurostd::joinWDelimiter(strlist, " and ") + " in " + str + " (match all)";
-    expected_bool = false;
-    calculated_bool = aurostd::substringlist2bool(str, strlist, true);
-    checkEqual(calculated_bool, expected_bool, check_function, check_description, passed_checks, results);
-
-    check_description = aurostd::joinWDelimiter(strlist, " or ") + " in " + str + " (match one)";
-    expected_bool = false;
-    calculated_bool = aurostd::substringlist2bool(str, strlist, false);
-    checkEqual(calculated_bool, expected_bool, check_function, check_description, passed_checks, results);
-
-    strlist.push_back("owl");
-    check_description = aurostd::joinWDelimiter(strlist, " and ") + " in " + str + " (match all)";
-    expected_bool = false;
-    calculated_bool = aurostd::substringlist2bool(str, strlist, true);
-    checkEqual(calculated_bool, expected_bool, check_function, check_description, passed_checks, results);
-
-    check_description = aurostd::joinWDelimiter(strlist, " or ") + " in " + str + " (match one)";
-    expected_bool = true;
-    calculated_bool = aurostd::substringlist2bool(str, strlist, false);
-    checkEqual(calculated_bool, expected_bool, check_function, check_description, passed_checks, results);
-
-    strlist[0] = "hawk";
-    check_description = aurostd::joinWDelimiter(strlist, " and ") + " in " + str + " (match all)";
-    expected_bool = true;
-    calculated_bool = aurostd::substringlist2bool(str, strlist, true);
-    checkEqual(calculated_bool, expected_bool, check_function, check_description, passed_checks, results);
-
-    check_description = aurostd::joinWDelimiter(strlist, " or ") + " in " + str + " (match one)";
-    expected_bool = true;
-    calculated_bool = aurostd::substringlist2bool(str, strlist, false);
-    checkEqual(calculated_bool, expected_bool, check_function, check_description, passed_checks, results);
-
-    str = "falcon";
-    check_description = "Find substring " + str + " in [" + aurostd::joinWDelimiter(strlist, ", ") + "]";
-    expected_int = -1;
-    aurostd::SubstringWithinList(strlist, str, calculated_int);
-    checkEqual(calculated_int, expected_int, check_function, check_description, passed_checks, results);
-
-    strlist.push_back("peregrine falcon");
-    check_description = "Find substring " + str + " in [" + aurostd::joinWDelimiter(strlist, ", ") + "]";
-    expected_int = (int) strlist.size() - 1;
-    aurostd::SubstringWithinList(strlist, str, calculated_int);
-    checkEqual(calculated_int, expected_int, check_function, check_description, passed_checks, results);
-
-    // ---------------------------------------------------------------------------
-    // Check | substring2string //SD20220525
-    // ---------------------------------------------------------------------------
-    check_function = "aurostd::substring2string()";
-    check_description = "return the third match of the substring";
-    string test_string = "_FILE_START_\nIALGO==48\nALGO==FAST\nIALGO==49\nALGO==MEDIUM\nIALGO==50\nALGO==SLOW\n_FILE_END_";
-    calculated_string = aurostd::substring2string(test_string,"ALGO",3);
-    expected_string = "==49";
-      
-    checkEqual(calculated_string, expected_string, check_function, check_description, passed_checks, results);
-  
-    // ---------------------------------------------------------------------------
-    // Check | kvpair2string //SD20220525
-    // ---------------------------------------------------------------------------
-    check_function = "aurostd::kvpair2string()";
-    check_description = "return the second match of the kvpair";
-    calculated_string = aurostd::kvpair2string(test_string,"ALGO","==",2);
-    expected_string = "MEDIUM";
-  
-    checkEqual(calculated_string, expected_string, check_function, check_description, passed_checks, results);
-  
-    // ---------------------------------------------------------------------------
-    // Check | substring2string //SD20220525
-    // ---------------------------------------------------------------------------
-    check_function = "aurostd::substring2string()";
-    check_description = "return the last match of the substring";
-    calculated_string = aurostd::substring2string(test_string,"ALGO",-1);
-    expected_string = "==SLOW";
-  
-    checkEqual(calculated_string, expected_string, check_function, check_description, passed_checks, results);
-  
-    // ---------------------------------------------------------------------------
-    // Check | kvpair2string //SD20220525
-    // ---------------------------------------------------------------------------
-    check_function = "aurostd::kvpair2string()";
-    check_description = "return the last match of the kvpair";
-    calculated_string = aurostd::kvpair2string(test_string,"ALGO","==",-1);
-    expected_string = "SLOW";
-  
-    checkEqual(calculated_string, expected_string, check_function, check_description, passed_checks, results);
->>>>>>> c62ae6cd
+    xvector<double> pc(4);
+    expected_xmatdbl = xmatrix<double>(3, 3);
+    pc(1) = 6.0; pc(2) = -5.0; pc(3) = -2.0; pc(4) = 3.0;
+    expected_xmatdbl(1, 1) = 0.0; expected_xmatdbl(1, 2) = 1.0; expected_xmatdbl(1, 3) = 0.0;
+    expected_xmatdbl(2, 1) = 0.0; expected_xmatdbl(2, 2) = 0.0; expected_xmatdbl(2, 3) = 1.0;
+    expected_xmatdbl(3, 1) = -6.0 / 3.0; expected_xmatdbl(3, 2) = 5.0 / 3.0; expected_xmatdbl(3, 3) = 2.0 / 3.0;
+    calculated_xmatdbl = aurostd::companion_matrix(pc);
+    checkEqual(calculated_xmatdbl, expected_xmatdbl, check_function, check_description, passed_checks, results);
+
+    // ---------------------------------------------------------------------------
+    // Check | polynomialFindRoots //SD20220318
+    // ---------------------------------------------------------------------------
+    check_function = "aurostd::polynomialFindRoots()";
+    pc(1) = 6.0; pc(2) = -5.0; pc(3) = -2.0; pc(4) = 3.0;
+    calculated_xvecdbl_r = xvector<double>(3), calculated_xvecdbl_i = xvector<double>(3);
+    expected_xvecdbl_r = xvector<double>(3), expected_xvecdbl_i = xvector<double>(3);
+    expected_xvecdbl_r(1) = 1.05576592536838; expected_xvecdbl_r(2) = 1.05576592536838; expected_xvecdbl_r(3) = -1.44486518407010;
+    expected_xvecdbl_i(1) = -0.519201791550296; expected_xvecdbl_i(2) = 0.519201791550296; expected_xvecdbl_i(3) = 0.0;
+    aurostd::polynomialFindRoots(pc, calculated_xvecdbl_r, calculated_xvecdbl_i);
+    check_description = "calculate the roots of a univariate polynomial (real part)";
+    checkEqual(calculated_xvecdbl_r, expected_xvecdbl_r, check_function, check_description, passed_checks, results);
+    check_description = "calculate the roots of a univariate polynomial (imag part)";
+    checkEqual(calculated_xvecdbl_i, expected_xvecdbl_i, check_function, check_description, passed_checks, results);
+
+    // ---------------------------------------------------------------------------
+    // Check | polynomialCurveFit //SD20220422
+    // ---------------------------------------------------------------------------
+    check_function = "aurostd::polynomialCurveFit()";
+    check_description = "calculate the coefficients for a quintic polynomial that fits the data";
+    xvector<double> xdata(10), ydata(10), wdata(10);
+    xdata(1) =  0.551878738140095; ydata(1) = -1.895746346279865; wdata(1) = 0.757740130578333;
+    xdata(2) =  0.815194385592879; ydata(2) = -2.426516802630079; wdata(2) = 0.743132468124916;
+    xdata(3) = -1.436650500869055; ydata(3) = -0.329326356733414; wdata(3) = 0.392227019534168;
+    xdata(4) =  0.837122604741089; ydata(4) = -2.476265605752963; wdata(4) = 0.655477890177557;
+    xdata(5) =  0.024588378708606; ydata(5) = -1.148143476025739; wdata(5) = 0.171186687811562;
+    xdata(6) = -1.521792147897101; ydata(6) = -0.304622388440250; wdata(6) = 0.706046088019609;
+    xdata(7) = -0.998568921765830; ydata(7) = -0.471352985639471; wdata(7) = 0.031832846377421;
+    xdata(8) = -0.222562772922286; ydata(8) = -0.911928012994989; wdata(8) = 0.276922984960890;
+    xdata(9) =  0.964723358008907; ydata(9) = -2.783990433247946; wdata(9) = 0.046171390631154;
+    xdata(10) = 0.986066878262693; ydata(10) = -2.838593165314427; wdata(10) = 0.097131781235848;
+    expected_xvecdbl = xvector<double>(6);
+    expected_xvecdbl(1) = -1.121837858162905; expected_xvecdbl(2) = -1.056905122203599; expected_xvecdbl(3) = -0.543168130435282;
+    expected_xvecdbl(4) = -0.145858244844311; expected_xvecdbl(5) = -0.007682867520147; expected_xvecdbl(6) = 0.000748981621075;
+    calculated_xvecdbl = aurostd::polynomialCurveFit(xdata, ydata, 5, wdata);
+    checkEqual(expected_xvecdbl, calculated_xvecdbl, check_function, check_description, passed_checks, results);
+
+    // ---------------------------------------------------------------------------
+    // Check | findZeroBrent //SD20220517
+    // ---------------------------------------------------------------------------
+    check_function = "aurostd::findZeroBrent()";
+    check_description = "find the zero of a univariate function using Brent's method";
+    std::function<double(double)> func = [](double x) {return std::pow(x, 2.0) - 3.0;};
+    expected_dbl = 1.732050807568877;
+    calculated_dbl = aurostd::findZeroBrent(0.0, 10.0, func);
+    checkEqual(expected_dbl, calculated_dbl, check_function, check_description, passed_checks, results);
   }
 
 }
