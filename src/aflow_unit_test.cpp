// ***************************************************************************
// *                                                                         *
// *           Aflow STEFANO CURTAROLO - Duke University 2003-2022           *
// *                                                                         *
// ***************************************************************************

#include "aflow.h"
#include "aflow_anrl.h"  //DX20201104
#include "aflow_compare_structure.h"  //ME20220125


// Collection of generic check functions, to streamline testing.
// HE20210616
template <typename utype>
void check(const bool &passed, const utype &calculated, const utype &expected, const string &check_function,
    const string check_description, uint &passed_checks, vector<string> &results){
  stringstream result;
  uint check_num = results.size() + 1;
  if (passed) {
    passed_checks++;
    if (check_function.empty()){
      result << std::setw(3) << check_num << " | pass | " << check_description;
    } else {
      result << std::setw(3) << check_num << " | pass | " << check_function << " | " << check_description;
    }
  }
  else {
    if (check_function.empty()) {
      result << std::setw(3) << check_num << " | FAIL | " << check_description
        << " (result: " << calculated << " | expected: " << expected << ")";
    } else {
      result << std::setw(3) << check_num << " | FAIL | " << check_function << " | " << check_description
        << " (result: " << calculated << " | expected: " << expected << ")";
    }
  }
  results.push_back(result.str());
}

template <typename utype>
void check_equal(const utype &calculated, const utype &expected, const string &check_function,
    const string check_description, uint &passed_checks, vector<string> &results){
  bool passed = false;
  if (aurostd::isequal(calculated, expected)) passed = true;
  check(passed, calculated, expected, check_function, check_description, passed_checks, results);
}
void check_equal(const string &calculated, const string &expected, const string &check_function, 
    const string check_description, uint &passed_checks, vector<string> &results){
  bool passed = false;
  if (calculated == expected) passed = true;
  check(passed, calculated, expected, check_function, check_description, passed_checks, results);
}
void check_equal(const bool &calculated, const bool &expected, const string &check_function,
    const string check_description, uint &passed_checks, vector<string> &results){
  bool passed = false;
  if (calculated == expected) passed = true;
  check(passed, calculated, expected, check_function, check_description, passed_checks, results);
}

void check_similar(const double &calculated, const double &expected, const string &check_function,
    const string check_description, uint &passed_checks, vector<string> &results, const double &relative=1E-10){
  bool passed = false;
  if (std::abs(expected - calculated) <= expected * relative) passed = true;
  check(passed, calculated, expected, check_function, check_description, passed_checks, results);
}

bool display_result(const uint passed_checks, const string & task_description, const vector<string> & results,
    const string & function_name, ofstream & FileMESSAGE, ostream & oss){
  stringstream message;
  _aflags aflags;
  aflags.Directory=aurostd::getPWD();
  uint check_num = results.size();
  if (passed_checks == check_num) {
    message << "SUCCESS " << task_description << " (passing " << check_num << " checks)" << endl;
    pflow::logger(_AFLOW_FILE_NAME_,function_name,message,aflags,FileMESSAGE,oss,_LOGGER_COMPLETE_);
    message << "\t" << aurostd::joinWDelimiter(results, "\n\t");
    pflow::logger(_AFLOW_FILE_NAME_,function_name,message,aflags,FileMESSAGE,oss,_LOGGER_RAW_);
  }
  else {
    message << "FAIL " << task_description << " (" << check_num-passed_checks << " of " << check_num << " checks failed)" << endl;
    pflow::logger(_AFLOW_FILE_NAME_,function_name,message,aflags,FileMESSAGE,oss,_LOGGER_ERROR_);
    message << "\t" << aurostd::joinWDelimiter(results, "\n\t");
    pflow::logger(_AFLOW_FILE_NAME_,function_name,message,aflags,FileMESSAGE,oss,_LOGGER_RAW_);
    return false;
  }
  return true;
}

// This should become a collection of tests regarding aurostd.
// At the moment, just the functions aurostd::volume and aurostd::area are tested here.
bool aurostdTest(ostream& oss){ofstream FileMESSAGE; return aurostdTest(FileMESSAGE,oss);} //HE20210511
bool aurostdTest(ofstream& FileMESSAGE, ostream& oss) { //HE20210511

  string function_name = XPID + "aurostdTest():";
  stringstream message;


  // setup test environment
  string task_description = "Testing aurostd";
  vector<string> results;
  stringstream result;
  uint passed_checks = 0;
  string check_function = "";
  string check_description = "";

  double expected = 0.0;
  double calculated = 0.0;

  int expected_int = 0;
  string expected_error = "";
  vector<xvector<double> > points;
  vector<xvector<int> > ipoints;
  vector<vector<uint> > facets;
  vector<uint> facet;

  // variables to store examples as doubles (p#) and int (p#i) variants
  xvector<double> p0(3,1); xvector<int> p0i(3,1);
  xvector<double> p1(3,1); xvector<int> p1i(3,1);
  xvector<double> p2(3,1); xvector<int> p2i(3,1);
  xvector<double> p3(3,1); xvector<int> p3i(3,1);
  xvector<double> p4(3,1); xvector<int> p4i(3,1);
  xvector<double> p5(3,1); xvector<int> p5i(3,1);
  xvector<double> p6(3,1); xvector<int> p6i(3,1);
  xvector<double> p7(3,1); xvector<int> p7i(3,1);
  xvector<double> p8(3,1); xvector<int> p8i(3,1);
  xvector<double> p9(3,1); xvector<int> p9i(3,1);
  xvector<double> p10(3,1); xvector<int> p10i(3,1);
  xvector<double> p11(3,1); xvector<int> p11i(3,1);

  // define convex solid
  p0i(1) = p0(1) = 0.0; p0i(2) = p0(2) = 0.0; p0i(3) = p0(3) = 0.0;
  p1i(1) = p1(1) = 1.0; p1i(2) = p1(2) = 0.0; p1i(3) = p1(3) = 0.0;
  p2i(1) = p2(1) = 1.0; p2i(2) = p2(2) = 1.0; p2i(3) = p2(3) = 0.0;
  p3i(1) = p3(1) = 0.0; p3i(2) = p3(2) = 1.0; p3i(3) = p3(3) = 0.0;
  p4i(1) = p4(1) = 0.0; p4i(2) = p4(2) = 0.0; p4i(3) = p4(3) = 2.0;
  p5i(1) = p5(1) = 1.0; p5i(2) = p5(2) = 0.0; p5i(3) = p5(3) = 2.0;
  p6i(1) = p6(1) = 1.0; p6i(2) = p6(2) = 1.0; p6i(3) = p6(3) = 3.0;
  p7i(1) = p7(1) = 0.0; p7i(2) = p7(2) = 1.0; p7i(3) = p7(3) = 3.0;

  // transfer data into vectors
  points.clear(); ipoints.clear(); facets.clear();
  points.push_back(p0); points.push_back(p1); points.push_back(p2); points.push_back(p3); points.push_back(p4);
  points.push_back(p5); points.push_back(p6); points.push_back(p7);
  ipoints.push_back(p0i); ipoints.push_back(p1i); ipoints.push_back(p2i); ipoints.push_back(p3i); ipoints.push_back(p4i);
  ipoints.push_back(p5i); ipoints.push_back(p6i); ipoints.push_back(p7i);
  facet.clear(); facet.resize(4); facet[0]=0; facet[1]=1; facet[2]=2; facet[3]=3; facets.push_back(facet);
  facet.clear(); facet.resize(4); facet[0]=4; facet[1]=5; facet[2]=6; facet[3]=7; facets.push_back(facet);
  facet.clear(); facet.resize(4); facet[0]=1; facet[1]=2; facet[2]=6; facet[3]=5; facets.push_back(facet);
  facet.clear(); facet.resize(4); facet[0]=0; facet[1]=3; facet[2]=7; facet[3]=7; facets.push_back(facet);
  facet.clear(); facet.resize(4); facet[0]=0; facet[1]=1; facet[2]=5; facet[3]=4; facets.push_back(facet);
  facet.clear(); facet.resize(4); facet[0]=3; facet[1]=2; facet[2]=6; facet[3]=7; facets.push_back(facet);

  // ---------------------------------------------------------------------------
  // Check | convex solid volume (double)
  check_function = "aurostd::volume()";
  check_description = "convex solid, points as doubles";
  expected = 2.5;

  calculated = aurostd::volume(points, facets, true);
  check_equal(calculated, expected, check_function, check_description, passed_checks, results);

  // ---------------------------------------------------------------------------
  // Check | convex solid volume (int)
  check_function = "aurostd::volume()";
  check_description = "convex solid, points as int";

  calculated = aurostd::volume(ipoints, facets, true);
  check_equal(calculated, expected, check_function, check_description, passed_checks, results);


  // define non convex solid
  p0i(1) = p0(1)   = 0.0; p0i(2) = p0(2)   = 0.0; p0i(3) = p0(3)   = 0.0;
  p1i(1) = p1(1)   = 0.0; p1i(2) = p1(2)   = 4.0; p1i(3) = p1(3)   = 0.0;
  p2i(1) = p2(1)   = 2.0; p2i(2) = p2(2)   = 4.0; p2i(3) = p2(3)   = 0.0;
  p3i(1) = p3(1)   = 1.0; p3i(2) = p3(2)   = 1.0; p3i(3) = p3(3)   = 0.0;
  p4i(1) = p4(1)   = 4.0; p4i(2) = p4(2)   = 2.0; p4i(3) = p4(3)   = 0.0;
  p5i(1) = p5(1)   = 4.0; p5i(2) = p5(2)   = 0.0; p5i(3) = p5(3)   = 0.0;
  p6i(1) = p6(1)   = 0.0; p6i(2) = p6(2)   = 0.0; p6i(3) = p6(3)   = 4.0;
  p7i(1) = p7(1)   = 0.0; p7i(2) = p7(2)   = 4.0; p7i(3) = p7(3)   = 4.0;
  p8i(1) = p8(1)   = 2.0; p8i(2) = p8(2)   = 4.0; p8i(3) = p8(3)   = 4.0;
  p9i(1) = p9(1)   = 1.0; p9i(2) = p9(2)   = 1.0; p9i(3) = p9(3)   = 4.0;
  p10i(1) = p10(1) = 4.0; p10i(2) = p10(2) = 2.0; p10i(3) = p10(3) = 4.0;
  p11i(1) = p11(1) = 4.0; p11i(2) = p11(2) = 0.0; p11i(3) = p11(3) = 4.0;

  // transfer data into vectors
  points.clear(); ipoints.clear(); facets.clear();
  points.push_back(p0); points.push_back(p1); points.push_back(p2); points.push_back(p3); points.push_back(p4);
  points.push_back(p5); points.push_back(p6); points.push_back(p7); points.push_back(p8); points.push_back(p9);
  points.push_back(p10); points.push_back(p11);
  ipoints.push_back(p0i); ipoints.push_back(p1i); ipoints.push_back(p2i); ipoints.push_back(p3i); ipoints.push_back(p4i);
  ipoints.push_back(p5i); ipoints.push_back(p6i); ipoints.push_back(p7i); ipoints.push_back(p8i); ipoints.push_back(p9i);
  ipoints.push_back(p10i); ipoints.push_back(p11i);

  facet.clear(); facet.resize(6); facet[0]=5; facet[1]=4; facet[2]=3; facet[3]=2; facet[4]=1; facet[5]=0; facets.push_back(facet);
  facet.clear(); facet.resize(6); facet[0]=6; facet[1]=7; facet[2]=8; facet[3]=9; facet[4]=10; facet[5]=11; facets.push_back(facet);
  facet.clear(); facet.resize(4); facet[0]=0; facet[1]=6; facet[2]=11; facet[3]=5; facets.push_back(facet);
  facet.clear(); facet.resize(4); facet[0]=4; facet[1]=5; facet[2]=11; facet[3]=10; facets.push_back(facet);
  facet.clear(); facet.resize(4); facet[0]=3; facet[1]=4; facet[2]=10; facet[3]=9; facets.push_back(facet);
  facet.clear(); facet.resize(4); facet[0]=3; facet[1]=9; facet[2]=8; facet[3]=2; facets.push_back(facet);
  facet.clear(); facet.resize(4); facet[0]=1; facet[1]=2; facet[2]=8; facet[3]=7; facets.push_back(facet);
  facet.clear(); facet.resize(4); facet[0]=0; facet[1]=1; facet[2]=7; facet[3]=6; facets.push_back(facet);

  // ---------------------------------------------------------------------------
  // Check | non convex solid volume (double)
  check_function = "aurostd::volume()";
  check_description = "non convex solid, points as doubles";
  expected = 40.0;

  calculated = aurostd::volume(points, facets);
  check_equal(calculated, expected, check_function, check_description, passed_checks, results);

  // ---------------------------------------------------------------------------
  // Check | error facet/normals mismatch
  check_function = "aurostd::volume()";
  check_description = "error: facet/normals mismatch";
  vector<xvector<double> > normals;
  expected_error = "xerror code 30 (VALUE_ERROR)";
  expected_int = _VALUE_ERROR_;

  try {
    calculated = aurostd::volume(points, facets, normals);
    check(false, std::string("no error"), expected_error, check_function, check_description, passed_checks, results);
  }
  catch (aurostd::xerror e)
  {
    if (e.whatCode() == expected_int) check(true, "", "", check_function, check_description, passed_checks, results);
    else check(false, aurostd::utype2string(e.whatCode()), expected_error, check_function, check_description, passed_checks, results);
  }
  catch (...) {
    check(false, std::string("not an xerror"), expected_error, check_function, check_description, passed_checks, results);
  }

  // ---------------------------------------------------------------------------
  // Check | non convex solid volume (int)
  check_function = "aurostd::volume()";
  check_description = "non convex solid, points as int";
  expected = 40.0;

  calculated = aurostd::volume(ipoints, facets);
  check_equal(calculated, expected, check_function, check_description, passed_checks, results);

  // ---------------------------------------------------------------------------
  // Check | error facet size
  check_function = "aurostd::volume()";
  check_description = "error: wrong facet size";
  expected_error = "xerror code 30 (VALUE_ERROR)";
  expected_int = _VALUE_ERROR_;

  facet.clear(); facet.resize(2); facet[0]=1; facet[1]=2; facets.push_back(facet);
  try {
    calculated = aurostd::volume(points, facets);
    check(false, std::string("no error"), expected_error, check_function, check_description, passed_checks, results);
  }
  catch (aurostd::xerror e)
  {
    if (e.whatCode() == expected_int) check(true, "", "", check_function, check_description, passed_checks, results);
    else check(false, aurostd::utype2string(e.whatCode()), expected_error, check_function, check_description, passed_checks, results);
  }
  catch (...) {
    check(false, std::string("not an xerror"), expected_error, check_function, check_description, passed_checks, results);
  }

  // ---------------------------------------------------------------------------
  // Check | non convex area (double)
  check_function = "aurostd::areaPointsOnPlane()";
  check_description = "non convex area; points as double";
  expected = 10.0;

  //fill vectors with data
  points.clear(); ipoints.clear(); facets.clear();
  points.push_back(p0); points.push_back(p1); points.push_back(p2); points.push_back(p3); points.push_back(p4);
  points.push_back(p5);
  ipoints.push_back(p0i); ipoints.push_back(p1i); ipoints.push_back(p2i); ipoints.push_back(p3i); ipoints.push_back(p4i);
  ipoints.push_back(p5i);

  calculated = aurostd::areaPointsOnPlane(points);
  check_equal(calculated, expected, check_function, check_description, passed_checks, results);

  // ---------------------------------------------------------------------------
  // Check | non convex area (int)
  check_function = "aurostd::areaPointsOnPlane()";
  check_description = "non convex area; points as int";
  expected = 10.0;

  calculated = aurostd::areaPointsOnPlane(ipoints);
  check_equal(calculated, expected, check_function, check_description, passed_checks, results);


  // define triangle in 3D to better test int handling
  p0i(1) = p0(1) = 0.0; p0i(2) = p0(2) = 0.0; p0i(3) = p0(3) = 0.0;
  p1i(1) = p1(1) = 1.0; p1i(2) = p1(2) = 1.0; p1i(3) = p1(3) = 1.0;
  p2i(1) = p2(1) = 5.0; p2i(2) = p2(2) = 0.0; p2i(3) = p2(3) = 5.0;

  points.clear(); ipoints.clear(); facets.clear();
  points.push_back(p0); points.push_back(p1); points.push_back(p2);
  ipoints.push_back(p0i); ipoints.push_back(p1i); ipoints.push_back(p2i);

  // ---------------------------------------------------------------------------
  // Check | 3d triangle area (double)
  check_function = "aurostd::areaPointsOnPlane()";
  check_description = "3d triangle; points as double";
  expected = 3.5355339059;

  calculated = aurostd::areaPointsOnPlane(points);
  check_similar(calculated, expected, check_function, check_description, passed_checks, results);

  // ---------------------------------------------------------------------------
  // Check | 3d triangle area (int)
  check_function = "aurostd::areaPointsOnPlane()";
  check_description = "3d triangle; points as int";
  expected = 3.5355339059;

  calculated = aurostd::areaPointsOnPlane(ipoints);
  check_similar(calculated, expected, check_function, check_description, passed_checks, results);

  // ---------------------------------------------------------------------------
  // Check | double2fraction conversion //DX20210908
  // ---------------------------------------------------------------------------
  // ---------------------------------------------------------------------------
  check_function = "aurostd::double2fraction()";
  check_description = "convert a double to a fraction.";

  double test_double = 1.625;
  int numerator=1, denominator=1;
  string answer = "13/8";
  aurostd::double2fraction(test_double,numerator,denominator);
  stringstream result_ss; result_ss << numerator << "/" << denominator;

  check_equal(result_ss.str(), answer, check_function, check_description, passed_checks, results);

  // ---------------------------------------------------------------------------
<<<<<<< HEAD
  // Check | companion matrix //SD20220318
  // ---------------------------------------------------------------------------
  // ---------------------------------------------------------------------------
  check_function = "aurostd::companion_matrix()";
  check_description = "calculate the companion matrix of a univariate polynomial";

  xvector<double> pc1(4);
  xmatrix<double> sol1(3, 3);
  xmatrix<double> res1;
  pc1(1) = 6.0; pc1(2) = -5.0; pc1(3) = -2.0; pc1(4) = 3.0;
  sol1(1, 1) = 0.0; sol1(1, 2) = 1.0; sol1(1, 3) = 0.0;
  sol1(2, 1) = 0.0; sol1(2, 2) = 0.0; sol1(2, 3) = 1.0;
  sol1(3, 1) = -6.0 / 3.0; sol1(3, 2) = 5.0 / 3.0; sol1(3, 3) = 2.0 / 3.0;
  res1 = aurostd::companion_matrix(pc1);

  check_equal(res1, sol1, check_function, check_description, passed_checks, results);

  // ---------------------------------------------------------------------------
  // Check | polynomialFindRoots //SD20220318
  // ---------------------------------------------------------------------------
  // ---------------------------------------------------------------------------
  check_function = "aurostd::polynomialFindRoots()";

  xvector<double> pc2(4), solr(3), soli(3), resr, resi;
  pc2(1) = 6.0; pc2(2) = -5.0; pc2(3) = -2.0; pc2(4) = 3.0;
  solr(1) = 1.05576592536838; solr(2) = 1.05576592536838; solr(3) = -1.44486518407010;
  soli(1) = -0.519201791550296; soli(2) = 0.519201791550296; soli(3) = 0.0;
  aurostd::polynomialFindRoots(pc2, resr, resi);

  check_description = "calculate the roots of a univariate polynomial (real part)";
  check_equal(resr, solr, check_function, check_description, passed_checks, results);
  check_description = "calculate the roots of a univariate polynomial (imag part)";
  check_equal(resi, soli, check_function, check_description, passed_checks, results);

  // ---------------------------------------------------------------------------
  // Check | linspace //SD20220324
  // ---------------------------------------------------------------------------
  // ---------------------------------------------------------------------------
  check_function = "aurostd::linspace()";
  check_description = "generate n linearly spaced points";
  xvector<double> ls(5);
  ls(1) = 1.0; ls(2) = 1.375; ls(3) = 1.75; ls(4) = 2.125; ls(5) = 2.5;

  check_equal(ls, aurostd::linspace(1.0,2.5,5), check_function, check_description, passed_checks, results);

  // ---------------------------------------------------------------------------
  // Check | polynomialCurveFit //SD20220422
  // ---------------------------------------------------------------------------
  // ---------------------------------------------------------------------------
  check_function = "aurostd::polynomialCurveFit()";
  check_description = "calculate the coefficients for a polynomial of degree n that fits the data";
  xvector<double> xdata(5), ydata(5), wts(5), pcf(4);
  xdata(1) = 0.6557; xdata(2) = 0.0357; xdata(3) = 0.8491; xdata(4) = 0.9340; xdata(5) = 0.6787;
  ydata(1) = -0.3584; ydata(2) = -0.9667; ydata(3) = 0.2438; ydata(4) = 0.6336; ydata(5) = -0.3046;
  wts(1) = 0.8235; wts(2) = 0.6948; wts(3) = 0.3171; wts(4) = 0.9502; wts(5) = 0.0344;
  pcf(1) = -0.999811863130501; pcf(2) = 0.994609918720966; pcf(3) = -1.986537348812413; pcf(4) = 2.991497664527984;

  check_equal(pcf, aurostd::polynomialCurveFit(xdata, ydata, 3, wts), check_function, check_description, passed_checks, results);
=======
  // Check | mod_floored (int) //SD20220124
  // ---------------------------------------------------------------------------
  check_function = "aurostd::mod_floored()";
  check_description = "floored mod; numbers as int";
  expected_int = -1; 
  
  calculated = aurostd::mod_floored(5, -3);
  check_equal(calculated, expected_int, check_function, check_description, passed_checks, results);

  // ---------------------------------------------------------------------------
  // Check | mod_floored (double) //SD20220124
  // ---------------------------------------------------------------------------
  check_function = "aurostd::mod_floored()";
  check_description = "floored mod; numbers as double";
  expected = 1.4;

  calculated = aurostd::mod_floored(-5.2, 3.3);
  check_equal(calculated, expected, check_function, check_description, passed_checks, results);

  // ---------------------------------------------------------------------------
  // Check | mod_floored (divisor 0) //SD20220124
  // ---------------------------------------------------------------------------
  check_function = "aurostd::mod_floored()";
  check_description = "floored mod; divisor is 0"; 
  expected = 11.11;

  calculated = aurostd::mod_floored(11.11, 0.0);
  check_equal(calculated, expected, check_function, check_description, passed_checks, results);

  // ---------------------------------------------------------------------------
  // Check | mod_floored (divisor inf) //SD20220124
  // ---------------------------------------------------------------------------
  check_function = "aurostd::mod_floored()";
  check_description = "floored mod; divisor is inf";
  expected = 11.11;

  calculated = aurostd::mod_floored(11.11, (double)INFINITY);
  check_equal(calculated, expected, check_function, check_description, passed_checks, results);

  // ---------------------------------------------------------------------------
  // Check | reshape //SD20220319
  // ---------------------------------------------------------------------------
  check_function = "aurostd::reshape()";
  check_description = "reshape a rectangular matrix";
  xmatrix<int> xmat(3,4);
  xmat(1,1) = 1; xmat(1,2) = 2; xmat(1,3) = 3; xmat(1,4) = 4;
  xmat(2,1) = 5; xmat(2,2) = 6; xmat(2,3) = 7; xmat(2,4) = 8;
  xmat(3,1) = 9; xmat(3,2) = 10; xmat(3,3) = 11; xmat(3,4) = 12;

  check_equal(aurostd::reshape(aurostd::reshape(xmat,4,3),3,4), xmat, check_function, check_description, passed_checks, results);
>>>>>>> 2100e979

  // present overall result
  return display_result(passed_checks, task_description, results, function_name, FileMESSAGE, oss);
}

bool AtomicEnvironmentTest(ostream& oss){ofstream FileMESSAGE;return AtomicEnvironmentTest(FileMESSAGE,oss);} //HE20210511
bool AtomicEnvironmentTest(ofstream& FileMESSAGE, ostream& oss){ //HE20210511

  string function_name = XPID + "AtomicEnvironmentTest():";

  // setup test environment
  string task_description = "Creating a atomic environment [aflow:d912e209c81aeb94]";
  vector<string> results;
  stringstream result;
  uint passed_checks = 0;
  string check_function = "";
  string check_description = "";

  // ---------------------------------------------------------------------------
  // Test 1: create AE - mode 1
  // ---------------------------------------------------------------------------

  // load test system
  string auid = "aflow:d912e209c81aeb94";
  string aurl = "aflowlib.duke.edu:AFLOWDATA/LIB2_RAW/Ca_svCu_pv/138";
  aflowlib::_aflowlib_entry entry;
  xstructure str;

  entry.aurl=aurl;
  entry.auid=auid;
  pflow::loadXstructures(entry);
  str = entry.vstr.back();
  vector<AtomEnvironment> AE = getAtomEnvironments(str, 1);

  // ---------------------------------------------------------------------------
  // Check | number of created AEs
  check_description = "number of created AEs";
  check_equal(uint(AE.size()), uint(6), check_function, check_description, passed_checks, results);

  // ---------------------------------------------------------------------------
  // Check | point index mapping
  check_description = "point index mapping";
  check_equal(AE[1].index2Point(10), AE[1].coordinates_neighbor[1][2], check_function, check_description, passed_checks, results);

  // ---------------------------------------------------------------------------
  // Check | coordinate matching
  check_description = "coordinate matching";
  xvector<double> compare_point(3,1);
  compare_point(1) = -1.9551925593108925e0;
  compare_point(2) = -2.2642136090979212e0;
  compare_point(3) = 2.4896636484942385e0;

  check_equal(AE[1].index2Point(2), compare_point, check_function, check_description, passed_checks, results);

  // ---------------------------------------------------------------------------
  // Check | center element
  check_description = "center element";
  check_equal(std::string(AE[2].element_center), std::string("Ca"), check_function, check_description, passed_checks, results);

  // ---------------------------------------------------------------------------
  // Check | center element id
  check_description = "center element id";
  check_equal(AE[4].type_center, uint(1), check_function, check_description, passed_checks, results);

  // present overall result
  bool isPassed = display_result(passed_checks, task_description, results, function_name, FileMESSAGE, oss);
  if (!isPassed) return isPassed;
  // ---------------------------------------------------------------------------
  // Test 2: create AE convex hull
  // ---------------------------------------------------------------------------

  // setup test environment
  results.clear();
  result.str("");
  result.clear();
  task_description = "Creating convex hull with constructAtomEnvironmentHull() [aflow:d912e209c81aeb94]";
  passed_checks = 0;
  const uint test_AE = 4;

  // create hull
  AE[test_AE].constructAtomEnvironmentHull();

  // ---------------------------------------------------------------------------
  // Check | hull bit set
  check_description = "hull bit set";
  check_equal(AE[test_AE].has_hull, true, check_function, check_description, passed_checks, results);

  // ---------------------------------------------------------------------------
  // Check | hull volume
  check_description = "hull volume";
  check_similar(AE[test_AE].volume, 31.4622167689, check_function, check_description, passed_checks, results);

  // ---------------------------------------------------------------------------
  // Check | hull area
  check_description = "hull area";
  check_similar(AE[test_AE].area, 60.4979100628, check_function, check_description, passed_checks, results);

  // ---------------------------------------------------------------------------
  // Check | triangle count
  check_description = "triangle count";
  check_equal(AE[test_AE].facet_order[0], uint(6), check_function, check_description, passed_checks, results);

  // ---------------------------------------------------------------------------
  // Check | tetragon count
  check_description = "tetragon count";
  check_equal(AE[test_AE].facet_order[1], uint(2), check_function, check_description, passed_checks, results);

  // ---------------------------------------------------------------------------
  // Check | pentagon count
  check_description = "pentagon count";
  check_equal(AE[test_AE].facet_order[2], uint(0), check_function, check_description, passed_checks, results);

  // present overall result
  return display_result(passed_checks, task_description, results, function_name, FileMESSAGE, oss);
}

bool SchemaTest(ostream& oss){ofstream FileMESSAGE;return SchemaTest(FileMESSAGE,oss);}
bool SchemaTest(ofstream& FileMESSAGE,ostream& oss) {
  bool LDEBUG=(FALSE || XHOST.DEBUG);
  string function_name = XPID + "SchemaTest():";
  _aflags aflags; aflags.Directory = aurostd::getPWD();

  // Set up test environment
  string task_description = "Testing schema";
  vector<string> results;
  uint passed_checks = 0;
  string check_function = "";
  string check_description = "";

  check_function = "XHOST.vschema";
  check_description = "Internal consistency of vschema";
  vector<string> vschema_keys;
  string schema_types = "UNIT,TYPE";
  vector<string> vschema_types;
  aurostd::string2tokens(schema_types, vschema_types, ",");
  string key = "";
  uint ninconsistent = 0;
  for (uint i = 0; i < XHOST.vschema.vxsghost.size(); i+= 2) {
    if(XHOST.vschema.vxsghost[i].find("::NAME:") != string::npos) {
      key=aurostd::RemoveSubString(XHOST.vschema.vxsghost[i], "SCHEMA::NAME:");
      vschema_keys.push_back(XHOST.vschema.getattachedscheme("SCHEMA::NAME:" + key));
      for (uint j = 0; j < vschema_types.size(); j++) {
        if (!XHOST.vschema.isdefined("SCHEMA::" + vschema_types[j] + ":" + key)) {
          ninconsistent++;
          if (LDEBUG) std::cerr << "SCHEMA::" << vschema_types[j] << ":" << key << " not found." << std::endl;
        }
      }
    }
  }
  check_equal(ninconsistent, 0, check_function, check_description, passed_checks, results);

  check_function = "_aflowlib_entry";
  check_description = "Consistency between _aflowlib_entry json and schema";
  aflowlib::_aflowlib_entry aentry;
  string aflowlib_json = aentry.aflowlib2string("JSON", true);
  vector<string> json_keys = aurostd::extractJsonKeysAflow(aflowlib_json);

  string keys_ignore = "data_language,error_status,natoms_orig,density_orig,volume_cell_orig,volume_atom_orig,spinD_magmom_orig";
  vector<string> vkeys_ignore;
  aurostd::string2tokens(keys_ignore, vkeys_ignore, ",");
  for (uint i = 0; i < json_keys.size(); i++) {
    const string& key = json_keys[i];
    if (!aurostd::WithinList(vkeys_ignore, key) && !aurostd::WithinList(vschema_keys, key)) {
      ninconsistent++;
      if (LDEBUG) std::cerr << key << " not found in schema." << std::endl;
    }
  }
  check_equal(ninconsistent, 0, check_function, check_description, passed_checks, results);

  return display_result(passed_checks, task_description, results, function_name, FileMESSAGE, oss);
}

bool CeramGenTest(ostream& oss){ofstream FileMESSAGE;return CeramGenTest(FileMESSAGE,oss);}  //CO20190520
bool CeramGenTest(ofstream& FileMESSAGE,ostream& oss){  //CO20190520
  string soliloquy=XPID+"CeramGenTest():";
  //bool LDEBUG=TRUE; // TRUE;
  stringstream message;
  _aflags aflags;aflags.Directory=".";

  message << "Performing ceramics generation test";pflow::logger(_AFLOW_FILE_NAME_,soliloquy,message,aflags,FileMESSAGE,oss,_LOGGER_MESSAGE_);

  //./aflow --generate_ceramics --nm=N,C --m=Co,Mo,Fe,Ru,Ni,Rh,Pt,Cu,Cr,V --N=5
  vector<string> vnonmetals,vmetals;
  aurostd::string2tokens("N,C",vnonmetals,",");aurostd::string2tokens("Co,Mo,Fe,Ru,Ni,Rh,Pt,Cu,Cr,V",vmetals,",");

  vector<string> commands=pflow::GENERATE_CERAMICS(vnonmetals,vmetals,5);
  if(commands.size()!=6){
    message << "commands.size()!=6";pflow::logger(_AFLOW_FILE_NAME_,soliloquy,message,aflags,FileMESSAGE,oss,_LOGGER_ERROR_);
    return false;
  }
  //C:Co,Cr,Cu,Fe,Mo:Co,Cr,Cu,Fe,Mo:Co,Cr,Cu,Fe,Mo:Co,Cr,Cu,Fe,Mo:Co,Cr,Cu,Fe,Mo:N
  //C:Co,Cr,Cu,Fe,Mo:Co,Cr,Cu,Fe,Mo:Co,Cr,Cu,Fe,Mo:Co,Cr,Cu,Fe,Mo:N:Ni,Pt,Rh,Ru,V
  //C:Co,Cr,Cu,Fe,Mo:Co,Cr,Cu,Fe,Mo:Co,Cr,Cu,Fe,Mo:N:Ni,Pt,Rh,Ru,V:Ni,Pt,Rh,Ru,V
  //C:Co,Cr,Cu,Fe,Mo:Co,Cr,Cu,Fe,Mo:N:Ni,Pt,Rh,Ru,V:Ni,Pt,Rh,Ru,V:Ni,Pt,Rh,Ru,V
  //C:Co,Cr,Cu,Fe,Mo:N:Ni,Pt,Rh,Ru,V:Ni,Pt,Rh,Ru,V:Ni,Pt,Rh,Ru,V:Ni,Pt,Rh,Ru,V
  //C:N:Ni,Pt,Rh,Ru,V:Ni,Pt,Rh,Ru,V:Ni,Pt,Rh,Ru,V:Ni,Pt,Rh,Ru,V:Ni,Pt,Rh,Ru,V

  if(!aurostd::WithinList(commands,"C:Co,Cr,Cu,Fe,Mo:Co,Cr,Cu,Fe,Mo:Co,Cr,Cu,Fe,Mo:Co,Cr,Cu,Fe,Mo:Co,Cr,Cu,Fe,Mo:N")){
    message << "C:Co,Cr,Cu,Fe,Mo:Co,Cr,Cu,Fe,Mo:Co,Cr,Cu,Fe,Mo:Co,Cr,Cu,Fe,Mo:Co,Cr,Cu,Fe,Mo:N not found";pflow::logger(_AFLOW_FILE_NAME_,soliloquy,message,aflags,FileMESSAGE,oss,_LOGGER_ERROR_);
    return false;
  }
  if(!aurostd::WithinList(commands,"C:Co,Cr,Cu,Fe,Mo:Co,Cr,Cu,Fe,Mo:Co,Cr,Cu,Fe,Mo:Co,Cr,Cu,Fe,Mo:N:Ni,Pt,Rh,Ru,V")){
    message << "C:Co,Cr,Cu,Fe,Mo:Co,Cr,Cu,Fe,Mo:Co,Cr,Cu,Fe,Mo:Co,Cr,Cu,Fe,Mo:N:Ni,Pt,Rh,Ru,V not found";pflow::logger(_AFLOW_FILE_NAME_,soliloquy,message,aflags,FileMESSAGE,oss,_LOGGER_ERROR_);
    return false;
  }
  if(!aurostd::WithinList(commands,"C:Co,Cr,Cu,Fe,Mo:Co,Cr,Cu,Fe,Mo:Co,Cr,Cu,Fe,Mo:N:Ni,Pt,Rh,Ru,V:Ni,Pt,Rh,Ru,V")){
    message << "C:Co,Cr,Cu,Fe,Mo:Co,Cr,Cu,Fe,Mo:Co,Cr,Cu,Fe,Mo:N:Ni,Pt,Rh,Ru,V:Ni,Pt,Rh,Ru,V not found";pflow::logger(_AFLOW_FILE_NAME_,soliloquy,message,aflags,FileMESSAGE,oss,_LOGGER_ERROR_);
    return false;
  }
  if(!aurostd::WithinList(commands,"C:Co,Cr,Cu,Fe,Mo:Co,Cr,Cu,Fe,Mo:N:Ni,Pt,Rh,Ru,V:Ni,Pt,Rh,Ru,V:Ni,Pt,Rh,Ru,V")){
    message << "C:Co,Cr,Cu,Fe,Mo:Co,Cr,Cu,Fe,Mo:N:Ni,Pt,Rh,Ru,V:Ni,Pt,Rh,Ru,V:Ni,Pt,Rh,Ru,V not found";pflow::logger(_AFLOW_FILE_NAME_,soliloquy,message,aflags,FileMESSAGE,oss,_LOGGER_ERROR_);
    return false;
  }
  if(!aurostd::WithinList(commands,"C:Co,Cr,Cu,Fe,Mo:N:Ni,Pt,Rh,Ru,V:Ni,Pt,Rh,Ru,V:Ni,Pt,Rh,Ru,V:Ni,Pt,Rh,Ru,V")){
    message << "C:Co,Cr,Cu,Fe,Mo:N:Ni,Pt,Rh,Ru,V:Ni,Pt,Rh,Ru,V:Ni,Pt,Rh,Ru,V:Ni,Pt,Rh,Ru,V not found";pflow::logger(_AFLOW_FILE_NAME_,soliloquy,message,aflags,FileMESSAGE,oss,_LOGGER_ERROR_);
    return false;
  }
  if(!aurostd::WithinList(commands,"C:N:Ni,Pt,Rh,Ru,V:Ni,Pt,Rh,Ru,V:Ni,Pt,Rh,Ru,V:Ni,Pt,Rh,Ru,V:Ni,Pt,Rh,Ru,V")){
    message << "C:N:Ni,Pt,Rh,Ru,V:Ni,Pt,Rh,Ru,V:Ni,Pt,Rh,Ru,V:Ni,Pt,Rh,Ru,V:Ni,Pt,Rh,Ru,V not found";pflow::logger(_AFLOW_FILE_NAME_,soliloquy,message,aflags,FileMESSAGE,oss,_LOGGER_ERROR_);
    return false;
  }

  message << "Ceramics generation test successful";pflow::logger(_AFLOW_FILE_NAME_,soliloquy,message,aflags,FileMESSAGE,oss,_LOGGER_COMPLETE_);
  return true;
}
bool EgapTest(ostream& oss){ofstream FileMESSAGE;return EgapTest(FileMESSAGE,oss);}  //CO20190520
bool EgapTest(ofstream& FileMESSAGE,ostream& oss){  //CO20190520
  string soliloquy=XPID+"EgapTest():";
  bool LDEBUG=TRUE; // TRUE;
  stringstream message;
  _aflags aflags;aflags.Directory=".";

  message << "Performing Egap test";pflow::logger(_AFLOW_FILE_NAME_,soliloquy,message,aflags,FileMESSAGE,oss,_LOGGER_MESSAGE_);

  string system="",path="",query="",file="",efile="",ext="",tfile="",Egap_type="";
  vector<string> files;
  xOUTCAR xout(FileMESSAGE,oss);
  double EFERMI=AUROSTD_MAX_DOUBLE,Egap=0.0;

  /////////////////////////////////////////////////////////////////////////////////////////////////
  //FCC/Si1_ICSD_150530
  system="ICSD_WEB/FCC/Si1_ICSD_150530";

  path=AFLOWLIB_SERVER_DEFAULT+"/AFLOWDATA/"+system;
  query=path+"/?files";
  message << "Fetching: " << query;pflow::logger(_AFLOW_FILE_NAME_,soliloquy,message,aflags,FileMESSAGE,oss,_LOGGER_MESSAGE_);
  aurostd::url2tokens(query,files,",");
  if(files.size()==0){
    message << "Could not fetch query: " << query;pflow::logger(_AFLOW_FILE_NAME_,soliloquy,message,aflags,FileMESSAGE,oss,_LOGGER_ERROR_);
    return false;
  }
  //OUTCAR.static
  file="OUTCAR.static";
  if(!aurostd::EWithinList(files,file,efile)){
    message << "No " << file << " found within " << query;pflow::logger(_AFLOW_FILE_NAME_,soliloquy,message,aflags,FileMESSAGE,oss,_LOGGER_ERROR_);
    return false;
  }
  ext=aurostd::GetCompressionExtension(efile);
  tfile=aurostd::TmpFileCreate("Egap_file1")+ext;
  query=path+"/"+efile;
  message << "Fetching: " << query;pflow::logger(_AFLOW_FILE_NAME_,soliloquy,message,aflags,FileMESSAGE,oss,_LOGGER_MESSAGE_);
  if(!(aurostd::url2file(query,tfile,LDEBUG) && aurostd::FileExist(tfile))){
    message << "Could not fetch query: " << query;pflow::logger(_AFLOW_FILE_NAME_,soliloquy,message,aflags,FileMESSAGE,oss,_LOGGER_ERROR_);
    return false;
  }
  message << "Loaded file to: " << tfile;pflow::logger(_AFLOW_FILE_NAME_,soliloquy,message,aflags,FileMESSAGE,oss,_LOGGER_MESSAGE_);
  if(!xout.GetPropertiesFile(tfile,!LDEBUG)){
    message << "xOUTCAR::GetProperties() failed";pflow::logger(_AFLOW_FILE_NAME_,soliloquy,message,aflags,FileMESSAGE,oss,_LOGGER_ERROR_);
    return false;
  }
#ifndef _AFLOW_TEMP_PRESERVE_
  aurostd::RemoveFile(tfile);
#endif
  EFERMI=xout.Efermi;
  //OUTCAR.bands
  file="OUTCAR.bands";
  if(!aurostd::EWithinList(files,file,efile)){
    query=path+"/?files"; //reload query for error message
    message << "No " << file << " found within " << query;pflow::logger(_AFLOW_FILE_NAME_,soliloquy,message,aflags,FileMESSAGE,oss,_LOGGER_ERROR_);
    return false;
  }
  ext=aurostd::GetCompressionExtension(efile);
  tfile=aurostd::TmpFileCreate("Egap_file1")+ext;
  query=path+"/"+efile;
  message << "Fetching: " << query;pflow::logger(_AFLOW_FILE_NAME_,soliloquy,message,aflags,FileMESSAGE,oss,_LOGGER_MESSAGE_);
  if(!(aurostd::url2file(query,tfile,LDEBUG) && aurostd::FileExist(tfile))){
    message << "Could not fetch query: " << query;pflow::logger(_AFLOW_FILE_NAME_,soliloquy,message,aflags,FileMESSAGE,oss,_LOGGER_ERROR_);
    return false;
  }
  message << "Loaded file to: " << tfile;pflow::logger(_AFLOW_FILE_NAME_,soliloquy,message,aflags,FileMESSAGE,oss,_LOGGER_MESSAGE_);
  if(!xout.GetPropertiesFile(tfile,!LDEBUG)){
    message << "xOUTCAR::GetProperties() failed";pflow::logger(_AFLOW_FILE_NAME_,soliloquy,message,aflags,FileMESSAGE,oss,_LOGGER_ERROR_);
    return false;
  }
#ifndef _AFLOW_TEMP_PRESERVE_
  aurostd::RemoveFile(tfile);
#endif
  //GetBandGap
  message << "Running bandgap code";pflow::logger(_AFLOW_FILE_NAME_,soliloquy,message,aflags,FileMESSAGE,oss,_LOGGER_MESSAGE_);
  if(!xout.GetBandGap(EFERMI)){
    message << "xOUTCAR::GetBandGap() failed";pflow::logger(_AFLOW_FILE_NAME_,soliloquy,message,aflags,FileMESSAGE,oss,_LOGGER_ERROR_);
    return false;
  }
  Egap=+6.1000e-01;
  if(!aurostd::isequal(Egap,xout.Egap[0])){
    message << "xOUTCAR::GetBandGap() did not find Egap==" << Egap << ", found instead xOUTCAR.Egap[0]==" << xout.Egap[0];pflow::logger(_AFLOW_FILE_NAME_,soliloquy,message,aflags,FileMESSAGE,oss,_LOGGER_ERROR_);
    return false;
  }
  Egap_type="insulator-indirect";
  if(xout.Egap_type[0]!="insulator-indirect"){
    message << "xOUTCAR::GetBandGap() did not find type==" << Egap_type << ", found instead xOUTCAR.Egap_type[0]==" << xout.Egap_type[0];pflow::logger(_AFLOW_FILE_NAME_,soliloquy,message,aflags,FileMESSAGE,oss,_LOGGER_ERROR_);
    return false;
  }
  /////////////////////////////////////////////////////////////////////////////////////////////////

  message << "Egap test successful";pflow::logger(_AFLOW_FILE_NAME_,soliloquy,message,aflags,FileMESSAGE,oss,_LOGGER_COMPLETE_);
  return true;
}

bool gcdTest(ostream& oss){ofstream FileMESSAGE;return gcdTest(FileMESSAGE,oss);}  //CO20190520
bool gcdTest(ofstream& FileMESSAGE,ostream& oss){  //CO20190520
  string soliloquy = XPID + "gcdTest():";
  bool LDEBUG=TRUE; // TRUE;
  stringstream message;
  _aflags aflags;aflags.Directory=".";

  message << "Performing gcd test";pflow::logger(_AFLOW_FILE_NAME_,soliloquy,message,aflags,FileMESSAGE,oss,_LOGGER_MESSAGE_);

  int a=0,b=0,x1=0,y1=0,gcd=0;

  a=25;b=15;
  aurostd::GCD(a,b,gcd,x1,y1);
  if(!(gcd==5 && x1==-1 && y1==2)){
    if(LDEBUG){
      cerr << soliloquy << " gcd(25,15) failed" << endl;
      cerr << soliloquy << " gcd=" << gcd << endl;
      cerr << soliloquy << " x=" << x1 << endl;
      cerr << soliloquy << " y=" << y1 << endl;
    }
    return FALSE;
  }

  a=25;b=0;
  aurostd::GCD(a,b,gcd,x1,y1);
  if(!(gcd==25 && x1==1 && y1==0)){
    if(LDEBUG){
      cerr << soliloquy << " gcd(25,0) failed" << endl;
      cerr << soliloquy << " gcd=" << gcd << endl;
      cerr << soliloquy << " x=" << x1 << endl;
      cerr << soliloquy << " y=" << y1 << endl;
    }
    return FALSE;
  }

  a=0;b=15;
  aurostd::GCD(a,b,gcd,x1,y1);
  if(!(gcd==15 && x1==0 && y1==1)){
    if(LDEBUG){
      cerr << soliloquy << " gcd(0,15) failed" << endl;
      cerr << soliloquy << " gcd=" << gcd << endl;
      cerr << soliloquy << " x=" << x1 << endl;
      cerr << soliloquy << " y=" << y1 << endl;
    }
    return FALSE;
  }

  a=-5100;b=30450;
  aurostd::GCD(a,b,gcd,x1,y1);
  if(!(gcd==150 && x1==-6 && y1==-1)){
    if(LDEBUG){
      cerr << soliloquy << " gcd(-5100,30450) failed" << endl;
      cerr << soliloquy << " gcd=" << gcd << endl;
      cerr << soliloquy << " x=" << x1 << endl;
      cerr << soliloquy << " y=" << y1 << endl;
    }
    return FALSE;
  }

  message << "gcd test successful";pflow::logger(_AFLOW_FILE_NAME_,soliloquy,message,aflags,FileMESSAGE,oss,_LOGGER_COMPLETE_);
  return TRUE; //CO20180419
}

bool smithTest(ostream& oss){ofstream FileMESSAGE;return smithTest(FileMESSAGE,oss);}  //CO20190520
bool smithTest(ofstream& FileMESSAGE,ostream& oss){  //CO20190520
  string soliloquy = XPID + "smithTest():";
  bool LDEBUG=TRUE; // TRUE;
  stringstream message;
  _aflags aflags;aflags.Directory=".";

  //test ehermite
  xmatrix<int> ehermite(2,2);
  aurostd::getEHermite(5,12,ehermite);
  if(!(
        ehermite[1][1]==5 &&
        ehermite[1][2]==-2 &&
        ehermite[2][1]==-12 &&
        ehermite[2][2]==5 &&
        TRUE
      )
    ){
    if(LDEBUG){cerr << soliloquy << " getEHermite(5,12) failed" << endl;}
    return FALSE;
  }

  xmatrix<int> A1(3,3),U1,V1,S1;
  A1[1][1]=3;A1[1][2]=2;A1[1][3]=1;
  A1[2][1]=5;A1[2][2]=3;A1[2][3]=1;
  A1[3][1]=6;A1[3][2]=8;A1[3][3]=9;

  aurostd::getSmithNormalForm(A1,U1,V1,S1);

  if(LDEBUG){
    cerr << soliloquy << " A=" << endl;cerr << A1 << endl;
    cerr << soliloquy << " U=" << endl;cerr << U1 << endl;
    cerr << soliloquy << " V=" << endl;cerr << V1 << endl;
    cerr << soliloquy << " S=" << endl;cerr << S1 << endl;
  }

  //[CO20191201 - OBSOLETE: robust check inside getSmithNormalForm()]if(!(
  //[CO20191201 - OBSOLETE: robust check inside getSmithNormalForm()]      U1[1][1]==24 && U1[1][2]==-13 && U1[1][3]==-1 && 
  //[CO20191201 - OBSOLETE: robust check inside getSmithNormalForm()]      U1[2][1]==13 && U1[2][2]==-7  && U1[2][3]==-1 && 
  //[CO20191201 - OBSOLETE: robust check inside getSmithNormalForm()]      U1[3][1]==2  && U1[3][2]==-1  && U1[3][3]==0  && 
  //[CO20191201 - OBSOLETE: robust check inside getSmithNormalForm()]      TRUE
  //[CO20191201 - OBSOLETE: robust check inside getSmithNormalForm()]    )
  //[CO20191201 - OBSOLETE: robust check inside getSmithNormalForm()]  ){
  //[CO20191201 - OBSOLETE: robust check inside getSmithNormalForm()]  if(LDEBUG){cerr << soliloquy << " U1(1) failed of getSmithNormalForm()" << endl;}
  //[CO20191201 - OBSOLETE: robust check inside getSmithNormalForm()]  return FALSE;
  //[CO20191201 - OBSOLETE: robust check inside getSmithNormalForm()]}
  //[CO20191201 - OBSOLETE: robust check inside getSmithNormalForm()]if(!(
  //[CO20191201 - OBSOLETE: robust check inside getSmithNormalForm()]      V1[1][1]==0  && V1[1][2]==1  && V1[1][3]==3  && 
  //[CO20191201 - OBSOLETE: robust check inside getSmithNormalForm()]      V1[2][1]==-1 && V1[2][2]==-1 && V1[2][3]==-1 && 
  //[CO20191201 - OBSOLETE: robust check inside getSmithNormalForm()]      V1[3][1]==1  && V1[3][2]==0  && V1[3][3]==-1 && 
  //[CO20191201 - OBSOLETE: robust check inside getSmithNormalForm()]      TRUE
  //[CO20191201 - OBSOLETE: robust check inside getSmithNormalForm()]    )
  //[CO20191201 - OBSOLETE: robust check inside getSmithNormalForm()]  ){
  //[CO20191201 - OBSOLETE: robust check inside getSmithNormalForm()]  if(LDEBUG){cerr << soliloquy << " V1(1) failed of getSmithNormalForm()" << endl;}
  //[CO20191201 - OBSOLETE: robust check inside getSmithNormalForm()]  return FALSE;
  //[CO20191201 - OBSOLETE: robust check inside getSmithNormalForm()]}
  //[CO20191201 - OBSOLETE: robust check inside getSmithNormalForm()]if(!(
  //[CO20191201 - OBSOLETE: robust check inside getSmithNormalForm()]      S1[1][1]==1 && S1[1][2]==0 && S1[1][3]==0 && 
  //[CO20191201 - OBSOLETE: robust check inside getSmithNormalForm()]      S1[2][1]==0 && S1[2][2]==1 && S1[2][3]==0 && 
  //[CO20191201 - OBSOLETE: robust check inside getSmithNormalForm()]      S1[3][1]==0 && S1[3][2]==0 && S1[3][3]==1 &&
  //[CO20191201 - OBSOLETE: robust check inside getSmithNormalForm()]      TRUE
  //[CO20191201 - OBSOLETE: robust check inside getSmithNormalForm()]    )
  //[CO20191201 - OBSOLETE: robust check inside getSmithNormalForm()]  ){
  //[CO20191201 - OBSOLETE: robust check inside getSmithNormalForm()]  if(LDEBUG){cerr << soliloquy << " S1(1) failed of getSmithNormalForm()" << endl;}
  //[CO20191201 - OBSOLETE: robust check inside getSmithNormalForm()]  return FALSE;
  //[CO20191201 - OBSOLETE: robust check inside getSmithNormalForm()]}

  xmatrix<long long int> A2(5,5),U2,V2,S2;  //long long int is CRUCIAL, Matlab actually gets this wrong because it uses long int by default
  A2[1][1]=25;    A2[1][2]=-300;   A2[1][3]=1050;    A2[1][4]=-1400;   A2[1][5]=630;
  A2[2][1]=-300;  A2[2][2]=4800;   A2[2][3]=-18900;  A2[2][4]=26880;   A2[2][5]=-12600;
  A2[3][1]=1050;  A2[3][2]=-18900; A2[3][3]=79380;   A2[3][4]=-117600; A2[3][5]=56700;
  A2[4][1]=-1400; A2[4][2]=26880;  A2[4][3]=-117600; A2[4][4]=179200;  A2[4][5]=-88200;
  A2[5][1]=630;   A2[5][2]=-12600; A2[5][3]=56700;   A2[5][4]=-88200;  A2[5][5]=44100;

  aurostd::getSmithNormalForm(A2,U2,V2,S2);

  if(LDEBUG){ //COME BACK AND PATCH FOR ANSWERS
    cerr << soliloquy << " A=" << endl;cerr << A2 << endl;
    cerr << soliloquy << " U=" << endl;cerr << U2 << endl;
    cerr << soliloquy << " V=" << endl;cerr << V2 << endl;
    cerr << soliloquy << " S=" << endl;cerr << S2 << endl;
  }

  message << "smith test successful";pflow::logger(_AFLOW_FILE_NAME_,soliloquy,message,aflags,FileMESSAGE,oss,_LOGGER_COMPLETE_);
  return TRUE; //CO20180419
}

bool coordinationTest(ostream& oss){ofstream FileMESSAGE;return coordinationTest(FileMESSAGE,oss);}  //CO20190520
bool coordinationTest(ofstream& FileMESSAGE,ostream& oss){  //CO20190520
  string soliloquy=XPID+"coordinationTest():";
  bool LDEBUG=TRUE; // TRUE;
  stringstream message;
  _aflags aflags;aflags.Directory=".";

  xstructure str("aflowlib.duke.edu:AFLOWDATA/ICSD_WEB/FCC/Cl1Na1_ICSD_240599","CONTCAR.relax.vasp",IOAFLOW_AUTO);
  deque<deque<uint> > coordinations;
  str.GetCoordinations(coordinations);
  if(coordinations.size()<2){
    if(LDEBUG){cerr << soliloquy << " coordinations not found" << endl;}
    return FALSE;
  }
  if(coordinations[0].size()<2){
    if(LDEBUG){cerr << soliloquy << " coordinations[0] not found" << endl;}
    return FALSE;
  }
  if(coordinations[1].size()<2){
    if(LDEBUG){cerr << soliloquy << " coordinations[1] not found" << endl;}
    return FALSE;
  }
  //first iatom
  //first shell
  if(coordinations[0][0]!=6){
    if(LDEBUG){cerr << soliloquy << " coordinations[0][0]!=6 (==" << coordinations[0][0] << ")" << endl;}
    return FALSE;
  }
  //second shell
  if(coordinations[0][1]!=12){
    if(LDEBUG){cerr << soliloquy << " coordinations[0][1]!=12 (==" << coordinations[0][1] << ")" << endl;}
    return FALSE;
  }
  //second iatom
  //first shell
  if(coordinations[1][0]!=6){
    if(LDEBUG){cerr << soliloquy << " coordinations[1][0]!=6 (==" << coordinations[1][0] << ")" << endl;}
    return FALSE;
  }
  //second shell
  if(coordinations[1][1]!=12){
    if(LDEBUG){cerr << soliloquy << " coordinations[1][1]!=12 (==" << coordinations[1][1] << ")" << endl;}
    return FALSE;
  }

  message << "coordination test successful";pflow::logger(_AFLOW_FILE_NAME_,soliloquy,message,aflags,FileMESSAGE,oss,_LOGGER_COMPLETE_);
  return TRUE; //CO20180419
}

bool PrototypeGeneratorTest(ostream& oss, bool check_symmetry, bool check_uniqueness){ofstream FileMESSAGE;return PrototypeGeneratorTest(FileMESSAGE,oss,check_symmetry,check_uniqueness);} //DX20200925
bool PrototypeGeneratorTest(ofstream& FileMESSAGE,ostream& oss,bool check_symmetry, bool check_uniqueness){  //DX20200925
  string function_name=XPID+"PrototypeGeneratorTest():";
  bool LDEBUG=FALSE; // TRUE;
  stringstream message;
  _aflags aflags;aflags.Directory=aurostd::getPWD();

  message << "Testing generation of all AFLOW prototypes" << (check_symmetry?" AND checking symmetry of all generated AFLOW prototypes":check_uniqueness?" AND checking all AFLOW prototypes are unique":"");
  pflow::logger(_AFLOW_FILE_NAME_,function_name,message,aflags,FileMESSAGE,oss,_LOGGER_MESSAGE_);

  vector<string> prototype_labels, compositions;
  vector<uint> space_group_numbers;
  vector<vector<vector<string> > > grouped_Wyckoff_letters;
  string library = "anrl";

  uint num_protos = aflowlib::GetAllPrototypeLabels(prototype_labels,
      compositions,
      space_group_numbers,
      grouped_Wyckoff_letters,
      library);

  message << "Number of prototype labels = " << num_protos << " (each may have multiple parameter sets)";
  pflow::logger(_AFLOW_FILE_NAME_,function_name,message,aflags,FileMESSAGE,oss,_LOGGER_MESSAGE_);

  string catalog="anrl";
  for(uint i=0;i<num_protos;i++){
    // get parameters
    vector<string> parameter_sets = anrl::getANRLParameters(prototype_labels[i],"all");
    if(LDEBUG){ cerr << "Number of parameters for label=" << prototype_labels[i] << ": " << parameter_sets.size() << endl; }

    for(uint j=0;j<parameter_sets.size();j++){
      xstructure xstr;
      try{
        xstr = aflowlib::PrototypeLibraries(oss,prototype_labels[i],parameter_sets[j],1);
      }
      catch(aurostd::xerror& excpt){
        message << "Could not generate prototype=" << prototype_labels[i] << " given parameters=" << parameter_sets[j] << "; check inputs or the symbolic generator.";
        pflow::logger(_AFLOW_FILE_NAME_,function_name,message,aflags,FileMESSAGE,oss,_LOGGER_ERROR_);
        return false;
      }

      // check symmetry
      if(check_symmetry){
        if(LDEBUG){ cerr << "Check that the generated structure is consistent with the label=" << prototype_labels[i] << ": " << parameter_sets.size() << endl; }

        // symmetry tolerances
        // some prototype require special tolerance values
        stringstream label_input_ss; label_input_ss << prototype_labels[i] << "-" << std::setw(3) << std::setfill('0') << j+1;
        string label_input = label_input_ss.str();
        double tolerance_sym = anrl::specialCaseSymmetryTolerances(label_input);

        string updated_label_and_params = "";
        if(!anrl::structureAndLabelConsistent(xstr, prototype_labels[i], updated_label_and_params, tolerance_sym)){ //DX20201105 - added symmetry tolerance
          // if changes symmetry, give the appropriate label
          message << "The structure has a higher symmetry than indicated by the label ";
          message << "(orig: proto=" << prototype_labels[i] << " and " << parameter_sets[j] << "). ";
          message << "The correct label and parameters for this structure are:" << endl;
          message << updated_label_and_params << endl;
          message << "Please feed this label and set of parameters into the prototype generator.";
          pflow::logger(_AFLOW_FILE_NAME_,function_name,message,aflags,FileMESSAGE,oss,_LOGGER_ERROR_);
          return false;
        }
      }
      // check uniqueness
      if(check_uniqueness){
        aurostd::xoption vpflow;
        stringstream label_input_ss; label_input_ss << prototype_labels[i] << "-" << std::setw(3) << std::setfill('0') << j+1;
        string label_input = label_input_ss.str();
        // use special symmetry tolerance if necessary (otherwise, we won't check the prototypes with the correct symmetry)
        double sym_eps = anrl::specialCaseSymmetryTolerances(label_input);
        if(sym_eps!=AUROSTD_MAX_DOUBLE){;
          xstr.sym_eps = sym_eps;
          xstr.sym_eps_calculated = true;
        }
        // check if the prototype matches to more than one prototype
        // (i.e., a prototype should match with itself, but no others)
        vector<string> protos_matching = compare::getMatchingPrototypes(xstr, vpflow, catalog);
        // if it matches to more than one
        if(protos_matching.size()>1 && !anrl::isSpecialCaseEquivalentPrototypes(protos_matching)){
          message << "ERROR: " << prototype_labels[i] << " given parameters=" << parameter_sets[j] << " matches to more than one prototype (and not a documented special case): ";
          message << aurostd::joinWDelimiter(protos_matching,",") << ". ";
          message << "If the prototype was newly added, ONLY include it in the encyclopedia for a valid reason (e.g., historical, special designation, etc.)";
          message << " and document this in anrl::isSpecialCaseEquivalentPrototypes().";
          pflow::logger(_AFLOW_FILE_NAME_,function_name,message,aflags,FileMESSAGE,oss,_LOGGER_ERROR_);
          return false;
        }
        // if it doesn't match with ITSELF
        if(protos_matching.size()==0){
          message << "ERROR: " << prototype_labels[i] << " given parameters=" << parameter_sets[j] << " does NOT match to any prototypes ";
          message << "(either this system requires a special symmetry tolerance or there is a bug with XtalFinder)." << endl;
          pflow::logger(_AFLOW_FILE_NAME_,function_name,message,aflags,FileMESSAGE,oss,_LOGGER_ERROR_);
        }
      }
    }
  }
  message << "Successfully generated all prototypes!";
  pflow::logger(_AFLOW_FILE_NAME_,function_name,message,aflags,FileMESSAGE,oss,_LOGGER_COMPLETE_);

  return true;
}

bool FoldAtomsInCellTest(ostream& oss){ofstream FileMESSAGE;return FoldAtomsInCellTest(FileMESSAGE,oss);} //DX20210129
bool FoldAtomsInCellTest(ofstream& FileMESSAGE,ostream& oss){ //DX20210129
  string function_name=XPID+"FoldAtomsInCellTest():";
  //bool LDEBUG=FALSE; // TRUE;
  stringstream message;
  _aflags aflags;aflags.Directory=aurostd::getPWD();

  // ---------------------------------------------------------------------------
  // generate rocksalt structure
  string prototype_label = "AB_cF8_225_a_b"; 
  vector<string> parameter_sets = anrl::getANRLParameters(prototype_label,"all");

  if(parameter_sets.size() != 1){
    message << "Expected only one parameter set for the rocksalt structure (" << prototype_label << ") # different parameter sets=" << parameter_sets.size() << ".";
    pflow::logger(_AFLOW_FILE_NAME_,function_name,message,aflags,FileMESSAGE,oss,_LOGGER_ERROR_);
    return false;
  }

  xstructure xstr;
  try{
    xstr = aflowlib::PrototypeLibraries(oss,prototype_label,parameter_sets[0],1);
  }
  catch(aurostd::xerror& excpt){
    message << "Could not generate prototype=" << prototype_label << " given parameters=" << parameter_sets[0] << "; check inputs or the symbolic generator.";
    pflow::logger(_AFLOW_FILE_NAME_,function_name,message,aflags,FileMESSAGE,oss,_LOGGER_ERROR_);
    return false;
  }

  // set fold atoms in cell variables
  bool skew = false;
  double tol = 0.01;
  bool check_min_dists = false;

  // ---------------------------------------------------------------------------
  // test 1: expand cell
  // create 3x1x1 supercell expansion matrix
  xmatrix<double> supercell_matrix = aurostd::eye<double>(3,3);
  supercell_matrix(1,1)=3.0;
  xmatrix<double> lattice_new = supercell_matrix*xstr.lattice; // transform lattice

  xstructure xstr_supercell = xstr;
  xstr_supercell.foldAtomsInCell(lattice_new, skew, tol, check_min_dists);

  bool same_species = true;
  if(compare::structuresMatch(xstr,xstr_supercell,same_species)){
    message << "Successfully expanded rocksalt structure into a 3x1x1 supercell via foldAtomsInCell().";
    pflow::logger(_AFLOW_FILE_NAME_,function_name,message,aflags,FileMESSAGE,oss,_LOGGER_MESSAGE_);
  }
  else{
    message << "Expanded rocksalt structure is not equivalent to the original structure; bad expansion.";
    pflow::logger(_AFLOW_FILE_NAME_,function_name,message,aflags,FileMESSAGE,oss,_LOGGER_WARNING_);
    return false;
  }

  // ---------------------------------------------------------------------------
  // test 2: reduce cell
  // convert supercell back to original lattice
  xstructure xstr_reduced = xstr_supercell;
  xstr_reduced.foldAtomsInCell(xstr.lattice, skew, tol, check_min_dists);

  if(compare::structuresMatch(xstr,xstr_reduced,same_species)){
    message << "Successfully reduced 3x1x1 rocksalt structure into a primitive form via foldAtomsInCell().";
    pflow::logger(_AFLOW_FILE_NAME_,function_name,message,aflags,FileMESSAGE,oss,_LOGGER_MESSAGE_);
  }
  else{
    message << "Reduced 3x1x1 rocksalt structure is not equivalent to the original structure; bad reduction.";
    pflow::logger(_AFLOW_FILE_NAME_,function_name,message,aflags,FileMESSAGE,oss,_LOGGER_WARNING_);
    return false;
  }

  return true;
}

//ME20220125
bool cifParserTest(ostream& oss){ofstream FileMESSAGE;return cifParserTest(FileMESSAGE,oss);}
bool cifParserTest(ofstream& FileMESSAGE, ostream& oss) {
  bool LDEBUG=(FALSE || XHOST.DEBUG);
  string function_name = XPID + "cifParserTest():";

  // Set up test environment
  string task_description = "Testing CIF parser";
  vector<string> results;
  uint passed_checks = 0;
  string check_function = "";
  string check_description = "";
  string calculated = "";
  string expected = "";

  // Set up structure variables
  _aflags aflags; aflags.Directory = aurostd::getPWD();
  bool check_passed = true;
  stringstream xstrss;
  xstructure xstr_cif, xstr_poscar;
  string str_cif = "", str_poscar = "";

  bool same_species = true;
  bool scale_volume = false;
  bool optimize_match = false;
  double misfit = 0.0;
  bool match = false;

  // CrO3 was a problematic structure in the past
  str_cif =
    "data_Cr4O12\n"
    "_pd_phase_name Cr4O12\n"
    "_cell_length_a 5.743\n"
    "_cell_length_b 8.557\n"
    "_cell_length_c 4.789\n"
    "_cell_angle_alpha 90.\n"
    "_cell_angle_beta 90.\n"
    "_cell_angle_gamma 90.\n"
    "_cell_volume 235.35\n"
    "_cell_formula_units_Z 4\n"
    "_space_group_name_H-M_alt 'A m a 2'\n"
    "_space_group_IT_number 40\n"
    "loop_\n"
    "_space_group_symop_id\n"
    "_space_group_symop_operation_xyz\n"
    "1 'x+1/2,-y,z'\n"
    "2 '-x+1/2,y,z'\n"
    "3 '-x,-y,z'\n"
    "4 'x,y,z'\n"
    "5 'x+1/2,-y+1/2,z+1/2'\n"
    "6 '-x+1/2,y+1/2,z+1/2'\n"
    "7 '-x,-y+1/2,z+1/2'\n"
    "8 'x,y+1/2,z+1/2'\n"
    "loop_\n"
    "_atom_type_symbol\n"
    "_atom_type_oxidation_number\n"
    "Cr6+ 6\n"
    "O2- -2\n"
    "loop_\n"
    "_atom_site_label\n"
    "_atom_site_type_symbol\n"
    "_atom_site_symmetry_multiplicity\n"
    "_atom_site_Wyckoff_symbol\n"
    "_atom_site_fract_x\n"
    "_atom_site_fract_y\n"
    "_atom_site_fract_z\n"
    "_atom_site_B_iso_or_equiv\n"
    "_atom_site_occupancy\n"
    "Cr1 Cr6+ 4 b 0.25 0.09676 0.5 . 1.\n"
    "O1 O2- 4 a 0. 0. 0.3841 . 1.\n"
    "O2 O2- 4 b 0.25 0.2677 0.3755 . 1.\n"
    "O3 O2- 4 b 0.25 0.6078 0.3284 . 1.\n";

  str_poscar =
    "Cr4O12\n"
    "1.000000\n"
    "   5.74300000000000   0.00000000000000   0.00000000000000\n"
    "   0.00000000000000   8.55700000000000   0.00000000000000\n"
    "   0.00000000000000   0.00000000000000   4.78900000000000\n"
    "4 12\n"
    "Direct(16) [A4B12]\n"
    "   0.25000000000000   0.09676000000000   0.50000000000000  Cr\n"
    "   0.75000000000000   0.90324000000000   0.50000000000000  Cr\n"
    "   0.25000000000000   0.59676000000000   0.00000000000000  Cr\n"
    "   0.75000000000000   0.40324000000000   0.00000000000000  Cr\n"
    "   0.00000000000000   0.00000000000000   0.38410000000000  O \n"
    "   0.50000000000000   0.00000000000000   0.38410000000000  O \n"
    "   0.00000000000000   0.50000000000000   0.88410000000000  O \n"
    "   0.50000000000000   0.50000000000000   0.88410000000000  O \n"
    "   0.25000000000000   0.26770000000000   0.37550000000000  O \n"
    "   0.75000000000000   0.73230000000000   0.37550000000000  O \n"
    "   0.25000000000000   0.76770000000000   0.87550000000000  O \n"
    "   0.75000000000000   0.23230000000000   0.87550000000000  O \n"
    "   0.25000000000000   0.60780000000000   0.32840000000000  O \n"
    "   0.75000000000000   0.39220000000000   0.32840000000000  O \n"
    "   0.25000000000000   0.10780000000000   0.82840000000000  O \n"
    "   0.75000000000000   0.89220000000000   0.82840000000000  O \n";

  check_function = "xstructure::operator<<";
  check_description = "Parsing CIF file with recognized setting (CrO3)";

  aurostd::StringstreamClean(xstrss);
  xstrss << str_cif;
  xstr_cif = xstructure(xstrss);

  aurostd::StringstreamClean(xstrss);
  xstrss << str_poscar;
  xstr_poscar = xstructure(xstrss);
  match = compare::aflowCompareStructure(xstr_cif, xstr_poscar, same_species, scale_volume, optimize_match, misfit);
  expected = "Match";
  calculated = string((match?"Match":"No Match")) +  " (misfit = " + aurostd::utype2string<double>(misfit) + ")";
  check(match && (misfit < _ZERO_TOL_), calculated, expected, check_function, check_description, passed_checks, results);

  check_description = "Checking parsed Wyckoff positions of CrO3";
  vector<wyckoffsite_ITC> vwyckoff(4);
  xvector<double> coords;
  vwyckoff[0].type = "Cr"; vwyckoff[0].letter = "b"; vwyckoff[0].site_symmetry = "m.."; vwyckoff[0].multiplicity = 4; vwyckoff[0].coord[1] = 0.25; vwyckoff[0].coord[2] = 0.09676; vwyckoff[0].coord[3] = 0.5;
  vwyckoff[1].type = "O"; vwyckoff[1].letter = "a"; vwyckoff[1].site_symmetry = "..2"; vwyckoff[1].multiplicity = 4; vwyckoff[1].coord[1] = 0.0; vwyckoff[1].coord[2] = 0.0; vwyckoff[1].coord[3] = 0.3841;
  vwyckoff[2].type = "O"; vwyckoff[2].letter = "b"; vwyckoff[2].site_symmetry = "m.."; vwyckoff[2].multiplicity = 4; vwyckoff[2].coord[1] = 0.25; vwyckoff[2].coord[2] = 0.2677; vwyckoff[2].coord[3] = 0.3755;
  vwyckoff[3].type = "O"; vwyckoff[3].letter = "b"; vwyckoff[3].site_symmetry = "m.."; vwyckoff[3].multiplicity = 4; vwyckoff[3].coord[1] = 0.25; vwyckoff[3].coord[2] = 0.6078; vwyckoff[3].coord[3] = 0.3284;
  check_passed = (vwyckoff.size() == xstr_cif.wyckoff_sites_ITC.size());
  for (uint i = 0; i < vwyckoff.size() && check_passed; i++) {
    check_passed = (check_passed && (xstr_cif.wyckoff_sites_ITC[i].type == vwyckoff[i].type));
    check_passed = (check_passed && (xstr_cif.wyckoff_sites_ITC[i].letter == vwyckoff[i].letter));
    check_passed = (check_passed && (xstr_cif.wyckoff_sites_ITC[i].multiplicity == vwyckoff[i].multiplicity));
    check_passed = (check_passed && (xstr_cif.wyckoff_sites_ITC[i].coord == vwyckoff[i].coord));
    if (LDEBUG && !check_passed) {
      std::cerr << "Failed site:" << std::endl;
      std::cerr << "type = " << xstr_cif.wyckoff_sites_ITC[i].type << ", ";
      std::cerr << "letter = " << xstr_cif.wyckoff_sites_ITC[i].letter << ", ";
      std::cerr << "multiplicity = " << xstr_cif.wyckoff_sites_ITC[i].multiplicity << ", ";
      std::cerr << "coord = " << xstr_cif.wyckoff_sites_ITC[i].coord << std::endl << std::endl;
      std::cerr << "Should be:" << std::endl;
      std::cerr << "type = " << vwyckoff[i].type << ", ";
      std::cerr << "letter = " << vwyckoff[i].letter << ", ";
      std::cerr << "multiplicity = " << vwyckoff[i].multiplicity << ", ";
      std::cerr << "coord = " << vwyckoff[i].coord << std::endl;
    }
  }

  expected = "Wyckoff positions match";
  calculated = "Wyckoff positions " + string(check_passed?"matched":"did not match") + ".";
  check(check_passed, calculated, expected, check_function, check_description, passed_checks, results);

  // May need a better test case where the labels actually change
  check_description = "Checking calculated Wyckoff positions of CrO3";
  xstr_cif.SpaceGroup_ITC();
  vwyckoff[0].coord[1] = 0.25; vwyckoff[0].coord[2] = 0.59676; vwyckoff[0].coord[3] = 0.0000;
  vwyckoff[1].coord[1] = 0.00; vwyckoff[1].coord[2] = 0.00000; vwyckoff[1].coord[3] = 0.3841;
  vwyckoff[2].coord[1] = 0.25; vwyckoff[2].coord[2] = 0.76770; vwyckoff[2].coord[3] = 0.8755;
  vwyckoff[3].coord[1] = 0.25; vwyckoff[3].coord[2] = 0.60780; vwyckoff[3].coord[3] = 0.3284;
  check_passed = (vwyckoff.size() == xstr_cif.wyckoff_sites_ITC.size());
  for (uint i = 0; i < vwyckoff.size() && check_passed; i++) {
    check_passed = (check_passed && (xstr_cif.wyckoff_sites_ITC[i].type == vwyckoff[i].type));
    check_passed = (check_passed && (xstr_cif.wyckoff_sites_ITC[i].letter == vwyckoff[i].letter));
    check_passed = (check_passed && (xstr_cif.wyckoff_sites_ITC[i].multiplicity == vwyckoff[i].multiplicity));
    check_passed = (check_passed && aurostd::isequal(xstr_cif.wyckoff_sites_ITC[i].coord, vwyckoff[i].coord));
    if (LDEBUG && !check_passed) {
      std::cerr << "Failed site:" << std::endl;
      std::cerr << "type = " << xstr_cif.wyckoff_sites_ITC[i].type << ", ";
      std::cerr << "letter = " << xstr_cif.wyckoff_sites_ITC[i].letter << ", ";
      std::cerr << "multiplicity = " << xstr_cif.wyckoff_sites_ITC[i].multiplicity << ", ";
      std::cerr << "coord = " << xstr_cif.wyckoff_sites_ITC[i].coord << std::endl << std::endl;
      std::cerr << "Should be:" << std::endl;
      std::cerr << "type = " << vwyckoff[i].type << ", ";
      std::cerr << "letter = " << vwyckoff[i].letter << ", ";
      std::cerr << "multiplicity = " << vwyckoff[i].multiplicity << ", ";
      std::cerr << "coord = " << vwyckoff[i].coord << std::endl;
    }
  }

  expected = "Wyckoff positions match";
  calculated = "Wyckoff positions " + string(check_passed?"matched":"did not match") + ".";
  check(check_passed, calculated, expected, check_function, check_description, passed_checks, results);

  // Test that the CIF parser works for structures with old settings
  check_description = "Parsing CIF file with unrecognized setting (GePt3)";
  aurostd::StringstreamClean(xstrss);
  str_cif =
    "data_Ge8Pt24\n"
    "_pd_phase_name Ge8Pt24\n"
    "_cell_length_a 7.93\n"
    "_cell_length_b 7.767\n"
    "_cell_length_c 7.767\n"
    "_cell_angle_alpha 90.\n"
    "_cell_angle_beta 90.06\n"
    "_cell_angle_gamma 90.\n"
    "_cell_volume 478.39\n"
    "_cell_formula_units_Z 8\n"
    "_space_group_name_H-M_alt 'F 1 2/m 1'\n"
    "_space_group_IT_number 12\n"
    "loop_\n"
    "_space_group_symop_id\n"
    "_space_group_symop_operation_xyz\n"
    "1 '-x, -y, -z'\n"
    "2 'x, -y, z'\n"
    "3 '-x, y, -z'\n"
    "4 'x, y, z'\n"
    "5 '-x, -y+1/2, -z+1/2'\n"
    "6 'x, -y+1/2, z+1/2'\n"
    "7 '-x, y+1/2, -z+1/2'\n"
    "8 'x, y+1/2, z+1/2'\n"
    "9 '-x+1/2, -y, -z+1/2'\n"
    "10 'x+1/2, -y, z+1/2'\n"
    "11 '-x+1/2, y, -z+1/2'\n"
    "12 'x+1/2, y, z+1/2'\n"
    "13 '-x+1/2, -y+1/2, -z'\n"
    "14 'x+1/2, -y+1/2, z'\n"
    "15 '-x+1/2, y+1/2, -z'\n"
    "16 'x+1/2, y+1/2, z'\n"
    "loop_\n"
    "_atom_type_symbol\n"
    "_atom_type_oxidation_number\n"
    "Pt0+ 0\n"
    "Ge0+ 0\n"
    "loop_\n"
    "_atom_site_label\n"
    "_atom_site_type_symbol\n"
    "_atom_site_symmetry_multiplicity\n"
    "_atom_site_Wyckoff_symbol\n"
    "_atom_site_fract_x\n"
    "_atom_site_fract_y\n"
    "_atom_site_fract_z\n"
    "_atom_site_B_iso_or_equiv\n"
    "_atom_site_occupancy\n"
    "Pt1 Pt0+ 8 g 0. 0.2 0. . 1.\n"
    "Pt2 Pt0+ 8 h 0.25 0.25 0.25 . 1.\n"
    "Pt3 Pt0+ 8 i 0. 0. 0.3 . 1.\n"
    "Ge1 Ge0+ 8 i 0.25 0. 0. . 1.\n";

  str_poscar =
    "Ge8Pt24\n"
    "1.0000000\n"
    "7.93000000000000   0.00000000000000   0.00000000000000\n"
    "0.00000000000000   7.76700000000000   0.00000000000000\n"
    "-0.00813358189357   0.00000000000000   7.76699574126609\n"
    "Ge Pt\n"
    "8 24\n"
    "Direct(32) [A8B24]\n"
    "0.25000000000000   0.00000000000000   0.00000000000000  Ge\n"
    "0.75000000000000   0.00000000000000   0.00000000000000  Ge\n"
    "0.75000000000000   0.50000000000000   0.50000000000000  Ge\n"
    "0.25000000000000   0.50000000000000   0.50000000000000  Ge\n"
    "0.25000000000000   0.00000000000000   0.50000000000000  Ge\n"
    "0.75000000000000   0.00000000000000   0.50000000000000  Ge\n"
    "0.25000000000000   0.50000000000000   0.00000000000000  Ge\n"
    "0.75000000000000   0.50000000000000   0.00000000000000  Ge\n"
    "0.00000000000000   0.70000000000000   0.50000000000000  Pt\n"
    "0.50000000000000   0.80000000000000   0.50000000000000  Pt\n"
    "0.50000000000000   0.20000000000000   0.50000000000000  Pt\n"
    "0.50000000000000   0.30000000000000   0.00000000000000  Pt\n"
    "0.50000000000000   0.70000000000000   0.00000000000000  Pt\n"
    "0.25000000000000   0.25000000000000   0.25000000000000  Pt\n"
    "0.00000000000000   0.00000000000000   0.30000000000000  Pt\n"
    "0.00000000000000   0.20000000000000   0.00000000000000  Pt\n"
    "0.00000000000000   0.00000000000000   0.70000000000000  Pt\n"
    "0.00000000000000   0.50000000000000   0.20000000000000  Pt\n"
    "0.00000000000000   0.50000000000000   0.80000000000000  Pt\n"
    "0.50000000000000   0.00000000000000   0.20000000000000  Pt\n"
    "0.50000000000000   0.00000000000000   0.80000000000000  Pt\n"
    "0.50000000000000   0.50000000000000   0.70000000000000  Pt\n"
    "0.50000000000000   0.50000000000000   0.30000000000000  Pt\n"
    "0.25000000000000   0.75000000000000   0.25000000000000  Pt\n"
    "0.75000000000000   0.75000000000000   0.75000000000000  Pt\n"
    "0.75000000000000   0.25000000000000   0.75000000000000  Pt\n"
    "0.25000000000000   0.25000000000000   0.75000000000000  Pt\n"
    "0.75000000000000   0.25000000000000   0.25000000000000  Pt\n"
    "0.25000000000000   0.75000000000000   0.75000000000000  Pt\n"
    "0.75000000000000   0.75000000000000   0.25000000000000  Pt\n"
    "0.00000000000000   0.80000000000000   0.00000000000000  Pt\n"
    "0.00000000000000   0.30000000000000   0.50000000000000  Pt\n";

  bool quiet_tmp = XHOST.QUIET;
  XHOST.QUIET = !LDEBUG;  // Suppress warnings
  xstrss << str_cif;
  xstr_cif = xstructure(xstrss);
  XHOST.QUIET = quiet_tmp;

  aurostd::StringstreamClean(xstrss);
  xstrss << str_poscar;
  xstr_poscar = xstructure(xstrss);
  match = compare::aflowCompareStructure(xstr_cif, xstr_poscar, same_species, scale_volume, optimize_match, misfit);
  expected = "Match";
  calculated = string(match?"Match":"No Match") +  " (misfit = " + aurostd::utype2string<double>(misfit) + ")";
  check(match && (misfit < _ZERO_TOL_), calculated, expected, check_function, check_description, passed_checks, results);

  return display_result(passed_checks, task_description, results, function_name, FileMESSAGE, oss);
}<|MERGE_RESOLUTION|>--- conflicted
+++ resolved
@@ -315,7 +315,6 @@
   // ---------------------------------------------------------------------------
   // Check | double2fraction conversion //DX20210908
   // ---------------------------------------------------------------------------
-  // ---------------------------------------------------------------------------
   check_function = "aurostd::double2fraction()";
   check_description = "convert a double to a fraction.";
 
@@ -328,9 +327,59 @@
   check_equal(result_ss.str(), answer, check_function, check_description, passed_checks, results);
 
   // ---------------------------------------------------------------------------
-<<<<<<< HEAD
+  // Check | mod_floored (int) //SD20220124
+  // ---------------------------------------------------------------------------
+  check_function = "aurostd::mod_floored()";
+  check_description = "floored mod; numbers as int";
+  expected_int = -1; 
+  
+  calculated = aurostd::mod_floored(5, -3);
+  check_equal(calculated, expected_int, check_function, check_description, passed_checks, results);
+
+  // ---------------------------------------------------------------------------
+  // Check | mod_floored (double) //SD20220124
+  // ---------------------------------------------------------------------------
+  check_function = "aurostd::mod_floored()";
+  check_description = "floored mod; numbers as double";
+  expected = 1.4;
+
+  calculated = aurostd::mod_floored(-5.2, 3.3);
+  check_equal(calculated, expected, check_function, check_description, passed_checks, results);
+
+  // ---------------------------------------------------------------------------
+  // Check | mod_floored (divisor 0) //SD20220124
+  // ---------------------------------------------------------------------------
+  check_function = "aurostd::mod_floored()";
+  check_description = "floored mod; divisor is 0"; 
+  expected = 11.11;
+
+  calculated = aurostd::mod_floored(11.11, 0.0);
+  check_equal(calculated, expected, check_function, check_description, passed_checks, results);
+
+  // ---------------------------------------------------------------------------
+  // Check | mod_floored (divisor inf) //SD20220124
+  // ---------------------------------------------------------------------------
+  check_function = "aurostd::mod_floored()";
+  check_description = "floored mod; divisor is inf";
+  expected = 11.11;
+
+  calculated = aurostd::mod_floored(11.11, (double)INFINITY);
+  check_equal(calculated, expected, check_function, check_description, passed_checks, results);
+
+  // ---------------------------------------------------------------------------
+  // Check | reshape //SD20220319
+  // ---------------------------------------------------------------------------
+  check_function = "aurostd::reshape()";
+  check_description = "reshape a rectangular matrix";
+  xmatrix<int> xmat(3,4);
+  xmat(1,1) = 1; xmat(1,2) = 2; xmat(1,3) = 3; xmat(1,4) = 4;
+  xmat(2,1) = 5; xmat(2,2) = 6; xmat(2,3) = 7; xmat(2,4) = 8;
+  xmat(3,1) = 9; xmat(3,2) = 10; xmat(3,3) = 11; xmat(3,4) = 12;
+
+  check_equal(aurostd::reshape(aurostd::reshape(xmat,4,3),3,4), xmat, check_function, check_description, passed_checks, results);
+
+  // ---------------------------------------------------------------------------
   // Check | companion matrix //SD20220318
-  // ---------------------------------------------------------------------------
   // ---------------------------------------------------------------------------
   check_function = "aurostd::companion_matrix()";
   check_description = "calculate the companion matrix of a univariate polynomial";
@@ -349,7 +398,6 @@
   // ---------------------------------------------------------------------------
   // Check | polynomialFindRoots //SD20220318
   // ---------------------------------------------------------------------------
-  // ---------------------------------------------------------------------------
   check_function = "aurostd::polynomialFindRoots()";
 
   xvector<double> pc2(4), solr(3), soli(3), resr, resi;
@@ -366,7 +414,6 @@
   // ---------------------------------------------------------------------------
   // Check | linspace //SD20220324
   // ---------------------------------------------------------------------------
-  // ---------------------------------------------------------------------------
   check_function = "aurostd::linspace()";
   check_description = "generate n linearly spaced points";
   xvector<double> ls(5);
@@ -376,7 +423,6 @@
 
   // ---------------------------------------------------------------------------
   // Check | polynomialCurveFit //SD20220422
-  // ---------------------------------------------------------------------------
   // ---------------------------------------------------------------------------
   check_function = "aurostd::polynomialCurveFit()";
   check_description = "calculate the coefficients for a polynomial of degree n that fits the data";
@@ -387,58 +433,6 @@
   pcf(1) = -0.999811863130501; pcf(2) = 0.994609918720966; pcf(3) = -1.986537348812413; pcf(4) = 2.991497664527984;
 
   check_equal(pcf, aurostd::polynomialCurveFit(xdata, ydata, 3, wts), check_function, check_description, passed_checks, results);
-=======
-  // Check | mod_floored (int) //SD20220124
-  // ---------------------------------------------------------------------------
-  check_function = "aurostd::mod_floored()";
-  check_description = "floored mod; numbers as int";
-  expected_int = -1; 
-  
-  calculated = aurostd::mod_floored(5, -3);
-  check_equal(calculated, expected_int, check_function, check_description, passed_checks, results);
-
-  // ---------------------------------------------------------------------------
-  // Check | mod_floored (double) //SD20220124
-  // ---------------------------------------------------------------------------
-  check_function = "aurostd::mod_floored()";
-  check_description = "floored mod; numbers as double";
-  expected = 1.4;
-
-  calculated = aurostd::mod_floored(-5.2, 3.3);
-  check_equal(calculated, expected, check_function, check_description, passed_checks, results);
-
-  // ---------------------------------------------------------------------------
-  // Check | mod_floored (divisor 0) //SD20220124
-  // ---------------------------------------------------------------------------
-  check_function = "aurostd::mod_floored()";
-  check_description = "floored mod; divisor is 0"; 
-  expected = 11.11;
-
-  calculated = aurostd::mod_floored(11.11, 0.0);
-  check_equal(calculated, expected, check_function, check_description, passed_checks, results);
-
-  // ---------------------------------------------------------------------------
-  // Check | mod_floored (divisor inf) //SD20220124
-  // ---------------------------------------------------------------------------
-  check_function = "aurostd::mod_floored()";
-  check_description = "floored mod; divisor is inf";
-  expected = 11.11;
-
-  calculated = aurostd::mod_floored(11.11, (double)INFINITY);
-  check_equal(calculated, expected, check_function, check_description, passed_checks, results);
-
-  // ---------------------------------------------------------------------------
-  // Check | reshape //SD20220319
-  // ---------------------------------------------------------------------------
-  check_function = "aurostd::reshape()";
-  check_description = "reshape a rectangular matrix";
-  xmatrix<int> xmat(3,4);
-  xmat(1,1) = 1; xmat(1,2) = 2; xmat(1,3) = 3; xmat(1,4) = 4;
-  xmat(2,1) = 5; xmat(2,2) = 6; xmat(2,3) = 7; xmat(2,4) = 8;
-  xmat(3,1) = 9; xmat(3,2) = 10; xmat(3,3) = 11; xmat(3,4) = 12;
-
-  check_equal(aurostd::reshape(aurostd::reshape(xmat,4,3),3,4), xmat, check_function, check_description, passed_checks, results);
->>>>>>> 2100e979
 
   // present overall result
   return display_result(passed_checks, task_description, results, function_name, FileMESSAGE, oss);
